{
    "categories":
    [
        "CC_NONCRAFT",
        "CC_WEAPON",
        "CC_AMMO",
        "CC_FOOD",
        "CC_DRINK",
        "CC_CHEM",
        "CC_ELECTRONIC",
        "CC_ARMOR",
        "CC_MISC",
        "CC_NONCRAFT"
    ],

    "recipes":
    [
        {
            "result": "knife_steak",
            "id_suffix": "uncraft",
            "category": "CC_NONCRAFT",
            "difficulty": 0,
            "time": 2000,
            "reversible": true,
            "autolearn": false,
            "components": [
                              [
                                  ["spike", 1]
                              ]
                          ]
        },


        {
            "result": "lawnmower",
            "id_suffix": "uncraft",
            "category": "CC_NONCRAFT",
            "difficulty": 0,
            "time": 1000,
            "reversible": true,
            "autolearn": false,
            "tools": [
                         [
                             ["wrench", -1],
                             ["toolset", -1]
                         ]
                     ],
            "components": [
                              [
                                  ["scrap", 8]
                              ],
                              [
                                  ["spring", 2]
                              ],
                              [
                                  ["blade", 2]
                              ],
                              [
                                  ["1cyl_combustion", 1]
                              ],
                              [
                                  ["pipe", 3]
                              ]
                          ]
        },


        {
            "result": "vac_sealer",
            "id_suffix": "uncraft",
            "category": "CC_NONCRAFT",
            "difficulty": 0,
            "time": 500,
            "reversible": true,
            "autolearn": false,
            "tools": [
                         [
                             ["screwdriver", -1],
                             ["toolset", -1]
                         ]
                     ],
            "components": [
                              [
                                  ["scrap", 4]
                              ],
                              [
                                  ["element", 2]
                              ],
                              [
                                  ["hose", 1]
                              ],
                              [
                                  ["power_supply", 1]
                              ]
                          ]
        },

        {
            "result": "lighter",
            "id_suffix": "uncraft",
            "category": "CC_NONCRAFT",
            "difficulty": 0,
            "time": 100,
            "reversible": true,
            "autolearn": false,
            "components": [
                              [
                                  ["pilot_light", 1]
                              ]
                          ]
        },


        {
            "result": "tshirt",
            "id_suffix": "uncraft",
            "category": "CC_NONCRAFT",
            "skill_pri": "tailor",
            "difficulty": 0,
            "time": 500,
            "reversible": true,
            "autolearn": false,
            "components": [
                              [
                                  ["rag", 5]
                              ]
                          ]
        },


        {
            "result": "tank_top",
            "id_suffix": "uncraft",
            "category": "CC_NONCRAFT",
            "skill_pri": "tailor",
            "difficulty": 0,
            "time": 500,
            "reversible": true,
            "autolearn": false,
            "components": [
                              [
                                  ["rag", 5]
                              ]
                          ]
        },


        {
            "result": "lightstrip_dead",
            "id_suffix": "uncraft",
            "category": "CC_NONCRAFT",
            "skill_pri": "electronics",
            "difficulty": 0,
            "time": 1000,
            "reversible": true,
            "autolearn": false,
            "tools": [
                         [
                             ["knife_steak", -1],
                             ["knife_combat", -1],
                             ["knife_butcher", -1],
                             ["pockknife", -1],
                             ["scalpel", -1],
                             ["machete", -1],
                             ["broadsword", -1],
                             ["toolset", -1],
                             ["screwdriver", -1]
                         ]
                     ],
            "components": [
                              [
                                  ["amplifier", 1]
                              ]
                          ]
        },


        {
            "result": "makeshift_machete",
            "category": "CC_WEAPON",
            "difficulty": 0,
            "time": 5000,
            "reversible": true,
            "autolearn": true,
            "components": [
                              [
                                  ["duct_tape", 50]
                              ],
                              [
                                  ["blade", 1]
                              ]
                          ]
        },


        {
            "result": "makeshift_halberd",
            "category": "CC_WEAPON",
            "difficulty": 0,
            "time": 5000,
            "reversible": true,
            "autolearn": true,
            "components": [
                              [
                                  ["duct_tape", 100]
                              ],
                              [
                                  ["blade", 1]
                              ],
                              [
                                  ["stick", 1],
                                  ["mop", 1],
                                  ["broom", 1]
                              ]
                          ]
        },


        {
            "result": "pointy_stick",
            "category": "CC_WEAPON",
            "difficulty": 0,
            "time": 800,
            "reversible": false,
            "autolearn": true,
            "tools": [
                         [
                             ["hatchet", -1],
                             ["knife_steak", -1],
                             ["knife_combat", -1],
                             ["knife_butcher", -1],
                             ["pockknife", -1],
                             ["scalpel", -1],
                             ["machete", -1],
                             ["broadsword", -1],
                             ["toolset", -1]
                         ]
                     ],
            "components": [
                              [
                                  ["stick", 1],
                                  ["broom", 1],
                                  ["mop", 1],
                                  ["2x4", 1],
                                  ["pool_cue", 1]
                              ]
                          ]
        },
      
      
      {
            "result": "sling",
         "category": "CC_WEAPON",
            "difficulty": 0,
            "time": 1000,
            "reversible": false,
            "autolearn": true,
            "tools": [
                         [
                             ["knife_steak", -1],
                             ["knife_combat", -1],
                             ["knife_butcher", -1],
                             ["pockknife", -1],
                             ["scalpel", -1],
                             ["toolset", -1]
                         ]
                     ],
            "components": [
                              [
                                  ["leather", 1],
                                  ["fur", 1]
                              ],
                              [
                                  ["plant_fibre", 20],
                                  ["sinew", 20],
                                  ["thread", 20]
                              ]
                          ]
        },
      
      
      {
            "result": "slingshot",
         "category": "CC_WEAPON",
            "difficulty": 0,
            "time": 3000,
            "reversible": false,
            "autolearn": true,
            "tools": [
                         [
                             ["hatchet", -1],
                             ["knife_steak", -1],
                             ["knife_combat", -1],
                             ["knife_butcher", -1],
                             ["pockknife", -1],
                             ["scalpel", -1],
                             ["machete", -1],
                             ["broadsword", -1],
                             ["toolset", -1]
                         ]
                     ],
            "components": [
                              [
                          ["stick", 1]
                              ],
                              [
                                  ["hose", 1]
                              ]
                          ]
        },
      
      
        {
            "result": "spear_wood",
            "category": "CC_WEAPON",
            "skill_pri": "survival",
            "difficulty": 2,
            "time": 2000,
            "reversible": false,
            "autolearn": true,
            "tools": [
                         [
                             ["hatchet", -1],
                             ["knife_steak", -1],
                             ["knife_combat", -1],
                             ["knife_butcher", -1],
                             ["pockknife", -1],
                             ["scalpel", -1],
                             ["machete", -1],
                             ["broadsword", -1],
                             ["toolset", -1]
                         ],
                         [
                             ["fire", -1]
                         ]
                     ],
            "components": [
                              [
                                  ["stick", 1],
                                  ["broom", 1],
                                  ["mop", 1],
                                  ["2x4", 1],
                                  ["pool_cue", 1],
                                  ["pointy_stick", 1]
                              ],
                              [
                                  ["rag", 1],
                                  ["leather", 1],
                                  ["fur", 1]
                              ],
                              [
                                  ["plant_fibre", 20],
                                  ["sinew", 20],
                                  ["thread", 20],
                                  ["duct_tape", 20]
                              ]
                          ]
        },


        {
            "result": "javelin",
            "category": "CC_WEAPON",
            "skill_pri": "survival",
            "difficulty": 3,
            "time": 5000,
            "reversible": false,
            "autolearn": true,
            "tools": [
                         [
                             ["hatchet", -1],
                             ["knife_steak", -1],
                             ["knife_combat", -1],
                             ["knife_butcher", -1],
                             ["pockknife", -1],
                             ["scalpel", -1],
                             ["machete", -1],
                             ["broadsword", -1],
                             ["toolset", -1]
                         ],
                         [
                             ["fire", -1]
                         ]
                     ],
            "components": [
                              [
                                  ["spear_wood", 1],
                                  ["pointy_stick", 1]
                              ],
                              [
                                  ["rag", 1],
                                  ["leather", 1],
                                  ["fur", 1]
                              ],
                              [
                                  ["plant_fibre", 20],
                                  ["sinew", 20],
                                  ["thread", 20],
                                  ["duct_tape", 20]
                              ]
                          ]
        },


        {
            "result": "spear_knife",
            "category": "CC_WEAPON",
            "skill_pri": "stabbing",
            "difficulty": 0,
            "time": 600,
            "reversible": true,
            "autolearn": true,
            "components": [
                              [
                                  ["stick", 1],
                                  ["broom", 1],
                                  ["mop", 1]
                              ],
                              [
                                  ["spike", 1]
                              ],
                              [
                                  ["rag", 1],
                                  ["leather", 1],
                                  ["fur", 1]
                              ],
                              [
                                  ["string_6", 6],
                                  ["string_36", 1],
                                  ["duct_tape", 50]
                              ]
                          ]
        },


        {
            "result": "longbow",
            "category": "CC_WEAPON",
            "skill_pri": "archery",
            "skill_sec": "survival",
            "difficulty": 3,
            "time": 15000,
            "reversible": true,
            "autolearn": true,
            "tools": [
                         [
                             ["hatchet", -1],
                             ["knife_steak", -1],
                             ["knife_combat", -1],
                             ["knife_butcher", -1],
                             ["pockknife", -1],
                             ["scalpel", -1],
                             ["machete", -1],
                             ["broadsword", -1],
                             ["toolset", -1]
                         ]
                     ],
            "components": [
                              [
                                  ["stick", 1]
                              ],
                              [
                                  ["string_36", 2],
                                  ["sinew", 200],
                                  ["plant_fibre", 200]
                              ]
                          ]
        },

        {
            "result": "selfbow",
            "category": "CC_WEAPON",
            "skill_pri": "archery",
            "skill_sec": "survival",
            "difficulty": 0,
            "time": 12000,
            "reversible": true,
            "autolearn": true,
            "tools": [
                         [
                             ["hatchet", -1],
                             ["knife_steak", -1],
                             ["knife_combat", -1],
                             ["knife_butcher", -1],
                             ["pockknife", -1],
                             ["scalpel", -1],
                             ["machete", -1],
                             ["broadsword", -1],
                             ["toolset", -1]
                         ]
                     ],
            "components": [
                              [
                                  ["stick", 1]
                              ],
                              [
                                  ["string_36", 2],
                                  ["sinew", 200],
                                  ["plant_fibre", 200]
                              ]
                          ]
        },
      
        {
            "result": "shortbow",
            "category": "CC_WEAPON",
            "skill_pri": "archery",
            "skill_sec": "survival",
            "difficulty": 2,
            "time": 15000,
            "reversible": true,
            "autolearn": true,
            "tools": [
                         [
                             ["hatchet", -1],
                             ["knife_steak", -1],
                             ["knife_combat", -1],
                             ["knife_butcher", -1],
                             ["pockknife", -1],
                             ["scalpel", -1],
                             ["machete", -1],
                             ["broadsword", -1],
                             ["toolset", -1]
                         ]
                     ],
            "components": [
                              [
                                  ["stick", 1]
                              ],
                              [
                                  ["string_36", 2],
                                  ["sinew", 200],
                                  ["plant_fibre", 200]
                              ]
                          ]
        },

        {
            "result": "reflexrecurvebow",
            "category": "CC_WEAPON",
            "skill_pri": "archery",
            "skill_sec": "survival",
            "difficulty": 9,
            "time": 25000,
            "reversible": true,
            "autolearn": true,
            "tools": [
                         [
                             ["hatchet", -1],
                             ["knife_steak", -1],
                             ["knife_combat", -1],
                             ["knife_butcher", -1],
                             ["pockknife", -1],
                             ["scalpel", -1],
                             ["machete", -1],
                             ["broadsword", -1],
                             ["toolset", -1]
                         ]
                     ],
            "components": [
                              [
                                  ["stick", 3]
                              ],
                              [
                                  ["bone", 3]
                              ],
                              [
                                  ["string_36", 2],
                                  ["sinew", 200],
                                  ["plant_fibre", 200]
                              ]
                          ]
        },

        {
            "result": "nailboard",
            "category": "CC_WEAPON",
            "difficulty": 0,
            "time": 1000,
            "reversible": true,
            "autolearn": true,
            "tools": [
                         [
                             ["rock", -1],
                             ["primitive_hammer", -1],
                             ["hammer", -1],
                             ["hatchet", -1],
                             ["toolset", -1]
                         ]
                     ],
            "components": [
                              [
                                  ["2x4", 1],
                                  ["stick", 1]
                              ],
                              [
                                  ["nail", 6]
                              ]
                          ]
        },


        {
            "result": "nailbat",
            "category": "CC_WEAPON",
            "difficulty": 0,
            "time": 1000,
            "reversible": true,
            "autolearn": true,
            "tools": [
                         [
                             ["rock", -1],
                             ["primitive_hammer", -1],
                             ["hammer", -1],
                             ["hatchet", -1],
                             ["toolset", -1]
                         ]
                     ],
            "components": [
                              [
                                  ["bat", 1]
                              ],
                              [
                                  ["nail", 6]
                              ]
                          ]
        },


        {
            "result": "molotov",
            "category": "CC_WEAPON",
            "difficulty": 0,
            "time": 500,
            "reversible": false,
            "autolearn": true,
            "components": [
                              [
                                  ["rag", 1]
                              ],
                              [
                                  ["bottle_glass", 1],
                                  ["flask_glass", 1]
                              ],
                              [
                                  ["whiskey", 14],
                                  ["vodka", 14],
                                  ["rum", 14],
                                  ["tequila", 14],
                                  ["gin", 14],
                                  ["triple_sec", 14],
                                  ["gasoline", 600]
                              ]
                          ]
        },


        {
            "result": "pipebomb",
            "category": "CC_WEAPON",
            "skill_pri": "mechanics",
            "difficulty": 1,
            "time": 750,
            "reversible": false,
            "autolearn": true,
            "tools": [
                         [
                             ["hacksaw", -1],
                             ["toolset", -1]
                         ]
                     ],
            "components": [
                              [
                                  ["pipe", 1]
                              ],
                              [
                                  ["gasoline", 200],
                                  ["shot_bird", 6],
                                  ["shot_00", 2],
                                  ["shot_slug", 2]
                              ],
                              [
                                  ["string_36", 1],
                                  ["string_6", 1]
                              ]
                          ]
        },


        {
            "result": "shotgun_sawn",
            "category": "CC_WEAPON",
            "skill_pri": "gun",
            "difficulty": 0,
            "time": 2000,
            "reversible": false,
            "autolearn": true,
            "tools": [
                         [
                             ["hacksaw", -1],
                             ["toolset", -1]
                         ]
                     ],
            "components": [
                              [
                                  ["shotgun_d", 1],
                                  ["remington_870", 1],
                                  ["mossberg_500", 1]
                              ]
                          ]
        },


        {
            "result": "revolver_shotgun",
            "category": "CC_WEAPON",
            "skill_pri": "gun",
            "skill_sec": "mechanics",
            "difficulty": 2,
            "time": 6000,
            "reversible": false,
            "autolearn": true,
            "tools": [
                         [
                             ["hacksaw", -1],
                             ["toolset", -1]
                         ],
                         [
                             ["goggles_welding", -1]
                         ],
                         [
                             ["welder", 30],
                             ["toolset", 3]
                         ]
                     ],
            "components": [
                              [
                                  ["shotgun_s", 1]
                              ]
                          ]
        },


        {
            "result": "saiga_sawn",
            "category": "CC_WEAPON",
            "skill_pri": "gun",
            "difficulty": 0,
            "time": 2000,
            "reversible": false,
            "autolearn": true,
            "tools": [
                         [
                             ["hacksaw", -1],
                             ["toolset", -1]
                         ]
                     ],
            "components": [
                              [
                                  ["saiga_12", 1]
                              ]
                          ]
        },


        {
            "result": "hand_crossbow",
            "category": "CC_WEAPON",
            "skill_pri": "mechanics",
            "skill_sec": "archery",
            "difficulty": 3,
            "time": 30000,
            "reversible": true,
            "autolearn": true,
            "tools": [
			  [
                             ["knife_steak", -1],
                             ["knife_combat", -1],
                             ["pockknife", -1],
                             ["scalpel", -1],
                             ["toolset", -1]
                          ],
                          [
                             ["wrench", -1],
                             ["toolset", -1]
                          ],
                          [
                             ["rock", -1],
                             ["primitive_hammer", -1],
                             ["hammer", -1],
                             ["hatchet", -1],
                             ["toolset", -1]
                          ],
                          [
                             ["screwdriver", -1],
                             ["toolset", -1]
                          ]
                     ],
            "components": [
                              [
                                  ["2x4", 1],
                                  ["stick", 3]
                              ],
                              [
                                  ["string_6", 1]
                              ],
                              [
                                  ["spring", 1]
                              ],
                              [
                                  ["scrap", 4]
                              ],
                              [
                                  ["nail", 10]
                              ]
                          ]
        },


        {
            "result": "crossbow",
            "category": "CC_WEAPON",
            "skill_pri": "mechanics",
            "skill_sec": "archery",
            "difficulty": 3,
            "time": 15000,
            "reversible": true,
            "autolearn": true,
            "tools": [
                         [
                             ["wrench", -1],
                             ["toolset", -1]
                         ],
                         [
                             ["screwdriver", -1],
                             ["toolset", -1]
                         ]
                     ],
            "components": [
                              [
                                  ["2x4", 1],
                                  ["stick", 4]
                              ],
                              [
                                  ["hose", 1]
                              ]
                          ]
        },


	{
            "result": "huge_crossbow",
            "category": "CC_WEAPON",
            "skill_pri": "mechanics",
            "skill_sec": "archery",
            "difficulty": 6,
            "time": 60000,
            "reversible": true,
            "autolearn": true,
            "tools": [
                         [
                             ["hatchet", -1],
                             ["knife_butcher", -1],
                             ["machete", -1],
                             ["broadsword", -1],
                             ["toolset", -1]
                         ],

                         [
                             ["wrench", -1],
                             ["toolset", -1]
                         ],
                         [
                             ["saw", -1]
                         ],
                         [
                             ["hacksaw", -1],
                             ["toolset", -1]
                         ],
                         [
                             ["rock", -1],
                             ["primitive_hammer", -1],
                             ["hammer", -1],
                             ["hatchet", -1],
                             ["toolset", -1]
                         ],
                         [
                             ["screwdriver", -1],
                             ["toolset", -1]
                         ]
                     ],
            "components": [
                              [
                                  ["2x4", 4],
                                  ["stick", 16]
                              ],
                              [
                                  ["rope_6", 2]
                              ],
                              [
                                  ["foot_crank", 1]
			      ],
			      [
				  ["spring", 4]
			      ],
			      [
				  ["steel_chunk", 4]
			      ],
			      [
				  ["nail", 60]
			      ]
                          ]
        },


	{
            "result": "rep_crossbow",
            "category": "CC_WEAPON",
            "skill_pri": "mechanics",
            "skill_sec": "archery",
            "difficulty": 3,
            "time": 45000,
            "reversible": true,
            "autolearn": true,
            "tools": [
                         [
                             ["hatchet", -1],
                             ["knife_steak", -1],
                             ["knife_combat", -1],
                             ["knife_butcher", -1],
                             ["pockknife", -1],
                             ["scalpel", -1],
                             ["machete", -1],
                             ["broadsword", -1],
                             ["toolset", -1]
                         ],
                         [
                             ["screwdriver", -1],
                             ["toolset", -1]
                         ],
                         [
                             ["rock", -1],
                             ["primitive_hammer", -1],
                             ["hammer", -1],
                             ["hatchet", -1],
                             ["toolset", -1]
                         ]
                     ],
            "components": [
                              [
                                  ["2x4", 2],
                                  ["stick", 8]
                              ],
                              [
                                  ["spring", 1]
                              ],
			      [
			          ["string_36", 1]
			      ],
			      [   ["nail", 20]
                          ]
				 ]
        },


        {
            "result": "rifle_22",
            "category": "CC_WEAPON",
            "skill_pri": "mechanics",
            "skill_sec": "gun",
            "difficulty": 3,
            "time": 12000,
            "reversible": true,
            "autolearn": true,
            "tools": [
                         [
                             ["hacksaw", -1],
                             ["toolset", -1]
                         ],
                         [
                             ["screwdriver", -1],
                             ["toolset", -1]
                         ]
                     ],
            "components": [
                              [
                                  ["pipe", 1]
                              ],
                              [
                                  ["2x4", 1]
                              ]
                          ]
        },


        {
            "result": "rifle_9mm",
            "category": "CC_WEAPON",
            "skill_pri": "mechanics",
            "skill_sec": "gun",
            "difficulty": 3,
            "time": 14000,
            "reversible": true,
            "autolearn": true,
            "tools": [
                         [
                             ["hacksaw", -1],
                             ["toolset", -1]
                         ],
                         [
                             ["screwdriver", -1],
                             ["toolset", -1]
                         ]
                     ],
            "components": [
                              [
                                  ["pipe", 1]
                              ],
                              [
                                  ["2x4", 1]
                              ]
                          ]
        },


        {
            "result": "smg_9mm",
            "category": "CC_WEAPON",
            "skill_pri": "mechanics",
            "skill_sec": "gun",
            "difficulty": 5,
            "time": 18000,
            "reversible": true,
            "autolearn": true,
            "tools": [
                         [
                             ["hacksaw", -1],
                             ["toolset", -1]
                         ],
                         [
                             ["screwdriver", -1],
                             ["toolset", -1]
                         ],
                         [
                             ["rock", -1],
                             ["primitive_hammer", -1],
                             ["hammer", -1],
                             ["hatchet", -1],
                             ["toolset", -1]
                         ]
                     ],
            "components": [
                              [
                                  ["pipe", 1]
                              ],
                              [
                                  ["2x4", 2]
                              ],
                              [
                                  ["nail", 4]
                              ]
                          ]
        },


        {
            "result": "smg_45",
            "category": "CC_WEAPON",
            "skill_pri": "mechanics",
            "skill_sec": "gun",
            "difficulty": 5,
            "time": 20000,
            "reversible": true,
            "autolearn": true,
            "tools": [
                         [
                             ["hacksaw", -1],
                             ["toolset", -1]
                         ],
                         [
                             ["screwdriver", -1],
                             ["toolset", -1]
                         ],
                         [
                             ["rock", -1],
                             ["primitive_hammer", -1],
                             ["hammer", -1],
                             ["hatchet", -1],
                             ["toolset", -1]
                         ]
                     ],
            "components": [
                              [
                                  ["pipe", 1]
                              ],
                              [
                                  ["2x4", 2]
                              ],
                              [
                                  ["nail", 4]
                              ]
                          ]
        },


        {
            "result": "flamethrower_simple",
            "category": "CC_WEAPON",
            "skill_pri": "mechanics",
            "skill_sec": "gun",
            "difficulty": 6,
            "time": 12000,
            "reversible": true,
            "autolearn": true,
            "tools": [
                         [
                             ["hacksaw", -1],
                             ["toolset", -1]
                         ],
                         [
                             ["screwdriver", -1],
                             ["toolset", -1]
                         ]
                     ],
            "components": [
                              [
                                  ["pilot_light", 2]
                              ],
                              [
                                  ["pipe", 1]
                              ],
                              [
                                  ["hose", 2]
                              ],
                              [
                                  ["bottle_glass", 4],
                                  ["bottle_plastic", 6]
                              ]
                          ]
        },


        {
            "result": "launcher_simple",
            "category": "CC_WEAPON",
            "skill_pri": "mechanics",
            "skill_sec": "launcher",
            "difficulty": 6,
            "time": 6000,
            "reversible": true,
            "autolearn": true,
            "tools": [
                         [
                             ["hacksaw", -1],
                             ["toolset", -1]
                         ]
                     ],
            "components": [
                              [
                                  ["pipe", 1]
                              ],
                              [
                                  ["2x4", 1]
                              ],
                              [
                                  ["nail", 1]
                              ]
                          ]
        },


        {
            "result": "shot_he",
            "category": "CC_WEAPON",
            "skill_pri": "mechanics",
            "skill_sec": "gun",
            "difficulty": 4,
            "time": 2000,
            "reversible": false,
            "autolearn": true,
            "tools": [
                         [
                             ["screwdriver", -1],
                             ["toolset", -1]
                         ]
                     ],
            "components": [
                              [
                                  ["superglue", 1]
                              ],
                              [
                                  ["shot_slug", 4]
                              ],
                              [
                                  ["gasoline", 200]
                              ]
                          ]
        },


        {
            "result": "acidbomb",
            "category": "CC_WEAPON",
            "skill_pri": "cooking",
            "difficulty": 1,
            "time": 10000,
            "reversible": false,
            "autolearn": true,
            "tools": [
                         [
                             ["hotplate", 5],
                             ["toolset", 1]
                         ]
                     ],
            "components": [
                              [
                                  ["bottle_glass", 1],
                                  ["flask_glass", 1]
                              ],
                              [
                                  ["acid", 4]
                              ]
                          ]
        },

        {
            "result": "40mm_acidbomb",
            "category": "CC_WEAPON",
            "skill_pri": "mechanics",
            "difficulty": 3,
            "time": 100,
            "reversible": false,
            "autolearn": true,
            "tools": [
                         [
                             ["screwdriver",-1],
                             ["toolset", -1]
                         ]
                     ],
            "components": [
                              [
                                  ["acidbomb", 1]
                              ],
                              [
                                  ["40mm_casing", 1]
                              ]
                          ]
        },


        {
            "result": "grenade",
            "category": "CC_WEAPON",
            "skill_pri": "mechanics",
            "difficulty": 2,
            "time": 5000,
            "reversible": false,
            "autolearn": true,
            "tools": [
                         [
                             ["screwdriver", -1],
                             ["toolset", -1]
                         ]
                     ],
            "components": [
                              [
                                  ["pilot_light", 1]
                              ],
                              [
                                  ["superglue", 1],
                                  ["string_36", 1]
                              ],
                              [
                                  ["can_food", 1],
                                  ["can_drink", 1],
                                  ["canister_empty", 1]
                              ],
                              [
                                  ["nail", 30],
                                  ["bb", 100]
                              ],
                              [
                                  ["shot_bird", 6],
                                  ["shot_00", 3],
                                  ["shot_slug", 2],
                                  ["gasoline", 200],
                                  ["gunpowder", 72]
                              ]
                          ]
        },


        {
            "result": "chainsaw_off",
            "category": "CC_WEAPON",
            "skill_pri": "mechanics",
            "difficulty": 4,
            "time": 20000,
            "reversible": true,
            "autolearn": true,
            "tools": [
                         [
                             ["screwdriver", -1],
                             ["toolset", -1]
                         ],
                         [
                             ["rock", -1],
                             ["primitive_hammer", -1],
                             ["hammer", -1],
                             ["hatchet", -1],
                             ["toolset", -1]
                         ],
                         [
                             ["wrench", -1],
                             ["toolset", -1]
                         ]
                     ],
            "components": [
                              [
                                  ["1cyl_combustion", 1]
                              ],
                              [
                                  ["chain", 1]
                              ]
                          ]
        },


        {
            "result": "smokebomb",
            "category": "CC_WEAPON",
            "skill_pri": "cooking",
            "skill_sec": "mechanics",
            "difficulty": 3,
            "time": 7500,
            "reversible": false,
            "autolearn": true,
            "tools": [
                         [
                             ["screwdriver", -1],
                             ["wrench", -1],
                             ["toolset", -1]
                         ]
                     ],
            "components": [
                              [
                                  ["water", 1],
                                  ["water_clean", 1],
                                  ["salt_water", 1]
                              ],
                              [
                                  ["candy", 1],
                                  ["cola", 1]
                              ],
                              [
                                  ["vitamins", 10],
                                  ["aspirin", 8]
                              ],
                              [
                                  ["canister_empty", 1],
                                  ["can_food", 1],
                                  ["can_drink", 1]
                              ],
                              [
                                  ["superglue", 1]
                              ]
                          ]
        },


        {
            "result": "gasbomb",
            "category": "CC_WEAPON",
            "skill_pri": "cooking",
            "skill_sec": "mechanics",
            "difficulty": 4,
            "time": 8000,
            "reversible": false,
            "autolearn": true,
            "tools": [
                         [
                             ["screwdriver", -1],
                             ["wrench", -1],
                             ["toolset", -1]
                         ]
                     ],
            "components": [
                              [
                                  ["bleach", 2]
                              ],
                              [
                                  ["ammonia", 2]
                              ],
                              [
                                  ["canister_empty", 1],
                                  ["can_food", 1],
                                  ["can_drink", 1]
                              ],
                              [
                                  ["superglue", 1]
                              ]
                          ]
        },


        {
            "result": "nx17",
            "category": "CC_WEAPON",
            "skill_pri": "electronics",
            "skill_sec": "mechanics",
            "difficulty": 8,
            "time": 40000,
            "reversible": true,
            "autolearn": true,
            "tools": [
                         [
                             ["screwdriver", -1],
                             ["toolset", -1]
                         ],
                         [
                             ["soldering_iron", 6],
                             ["toolset", 1]
                         ]
                     ],
            "components": [
                              [
                                  ["vacutainer", 1]
                              ],
                              [
                                  ["power_supply", 8]
                              ],
                              [
                                  ["amplifier", 8]
                              ]
                          ]
        },


        {
            "result": "mininuke",
            "category": "CC_WEAPON",
            "skill_pri": "mechanics",
            "skill_sec": "electronics",
            "difficulty": 10,
            "time": 40000,
            "reversible": true,
            "autolearn": true,
            "tools": [
                         [
                             ["screwdriver", -1],
                             ["toolset", -1]
                         ],
                         [
                             ["wrench", -1],
                             ["toolset", -1]
                         ]
                     ],
            "components": [
                              [
                                  ["can_food", 2],
                                  ["steel_chunk", 2],
                                  ["canister_empty", 1],
                                  ["can_drink", 2]
                              ],
                              [
                                  ["grenade", 1],
                                  ["40mm_frag", 2],
                                  ["40mm_concussive", 2]
                              ],
                              [
                                  ["plut_cell", 6]
                              ],
                              [
                                  ["battery", 2]
                              ],
                              [
                                  ["power_supply", 1]
                              ]
                          ]
        },

      
      {
            "result": "pebble",
            "category": "CC_AMMO",
            "difficulty": 0,
            "time": 1000,
            "reversible": false,
            "autolearn": true,
         "tools": [
                         [
                             ["rock", -1],
                             ["primitive_hammer", -1],
                             ["hammer", -1],
                             ["hatchet", -1],
                             ["toolset", -1]
                         ]
                     ],
            "components": [
                              [
                                  ["rock", 1]
                              ]
                          ]
        },

      
        {
         "result" : "shaft_wood",
         "category" : "CC_AMMO",
         "skill_pri" : "archery",
         "skill_sec" : "survival",
         "difficulty" : 0,
         "time" : 1000,
         "reversible" : false,
         "autolearn" : true,
         "tools" : [
            [
               ["hatchet", -1],
               ["knife_steak", -1],
               ["knife_combat", -1],
               ["knife_butcher", -1],
               ["pockknife", -1],
               ["scalpel", -1],
               ["machete", -1],
               ["broadsword", -1],
               ["toolset", -1]
            ]
         ],
         "components" : [
            [
               ["stick", 1],
               ["broom", 1],
               ["mop", 1],
               ["2x4", 1],
               ["bee_sting", 1]
            ]
         ]
        },
        {
         "result" : "shaft_wood_heavy",
         "category" : "CC_AMMO",
         "skill_pri" : "archery",
         "skill_sec" : "survival",
         "difficulty" : 6,
         "time" : 5000,
         "reversible" : false,
         "autolearn" : true,
         "tools" : [
            [
               ["hatchet", -1],
               ["knife_steak", -1],
               ["knife_combat", -1],
               ["knife_butcher", -1],
               ["pockknife", -1],
               ["scalpel", -1],
               ["machete", -1],
               ["broadsword", -1],
               ["toolset", -1]
            ]
         ],
         "components" : [
            [
               ["stick", 2],
               ["broom", 2],
               ["mop", 2],
               ["2x4", 2],
               ["bee_sting", 2]
            ]
         ]
        },
        {
         "result" : "shaft_metal",
         "category" : "CC_AMMO",
         "skill_pri" : "archery",
         "skill_sec" : "mechanics",
         "difficulty" : 5,
         "time" : 5000,
         "reversible" : false,
         "autolearn" : true,
         "tools" : [
            [
               ["hacksaw", -1],
               ["toolset", -1]
            ],
            [
                             ["rock", -1],
                             ["primitive_hammer", -1],
                             ["hammer", -1],
                             ["hatchet", -1],
                             ["toolset", -1]
            ]
         ],
         "components" : [
            [
               ["scrap", 6],
               ["steel_chunk", 2]
            ]
         ]
        },
        {
         "result" : "arrowhead",
         "category" : "CC_AMMO",
         "skill_pri" : "archery",
         "skill_sec" : "survival",
         "difficulty" : 5,
         "time" : 5000,
         "reversible" : false,
         "autolearn" : true,
         "tools" : [
            [
                             ["rock", -1],
                             ["primitive_hammer", -1],
                             ["hammer", -1],
                             ["hatchet", -1],
                             ["toolset", -1]
            ]
         ],
         "components" : [
            [
               ["steel_chunk", 1],
               ["scrap", 3]
            ]
         ]
        },
        {
         "result" : "fletching",
         "category" : "CC_AMMO",
         "skill_pri" : "archery",
         "skill_sec" : "survival",
         "difficulty" : 3,
         "time" : 5000,
         "reversible" : false,
         "autolearn" : true,
         "tools" : [
            [
               ["hatchet", -1],
               ["knife_steak", -1],
               ["knife_combat", -1],
               ["knife_butcher", -1],
               ["pockknife", -1],
               ["scalpel", -1],
               ["machete", -1],
               ["broadsword", -1],
               ["toolset", -1]
            ]
         ],
         "components" : [
            [
               ["feather", 10],
               ["duct_tape", 40],
               ["bag_plastic", 1]
            ]
         ]
        },
        {
         "result" : "arrow_fire_hardened",
         "category" : "CC_AMMO",
         "skill_pri" : "archery",
         "skill_sec" : "survival",
         "difficulty" : 0,
         "time" : 5000,
         "reversible" : false,
         "autolearn" : true,
         "tools" : [
            [
               ["hatchet", -1],
               ["knife_steak", -1],
               ["knife_combat", -1],
               ["knife_butcher", -1],
               ["pockknife", -1],
               ["scalpel", -1],
               ["machete", -1],
               ["broadsword", -1],
               ["toolset", -1]
            ],
            [
               ["fire", -1]
            ]
         ],
         "components" : [
            [
               ["shaft_wood", 10]
            ]
         ]
        },
        {
         "result" : "arrow_field_point",
         "category" : "CC_AMMO",
         "skill_pri" : "archery",
         "skill_sec" : "survival",
         "difficulty" : 1,
         "time" : 2000,
         "reversible" : false,
         "autolearn" : true,
         "tools" : [
            [
               ["hatchet", -1],
               ["knife_steak", -1],
               ["knife_combat", -1],
               ["knife_butcher", -1],
               ["pockknife", -1],
               ["scalpel", -1],
               ["machete", -1],
               ["broadsword", -1],
               ["toolset", -1]
            ],
            [
                             ["rock", -1],
                             ["primitive_hammer", -1],
                             ["hammer", -1],
                             ["hatchet", -1],
                             ["toolset", -1]
            ]
         ],
         "components" : [
            [
               ["shaft_wood", 10]
            ],
            [
               ["bone", 5],
               ["rock", 1],
               ["scrap", 2],
               ["nail", 10]
            ]
         ]
        },
        {
         "result" : "arrow_small_game",
         "category" : "CC_AMMO",
         "skill_pri" : "archery",
         "skill_sec" : "survival",
         "difficulty" : 2,
         "time" : 2000,
         "reversible" : false,
         "autolearn" : true,
         "tools" : [
            [
               ["hatchet", -1],
               ["knife_steak", -1],
               ["knife_combat", -1],
               ["knife_butcher", -1],
               ["pockknife", -1],
               ["scalpel", -1],
               ["machete", -1],
               ["broadsword", -1],
               ["toolset", -1]
            ]
         ],
         "components" : [
            [
               ["shaft_wood", 10]
            ],
            [
               ["bone", 3],
               ["rock", 1]
            ]
         ]
        },
        {
         "result" : "arrow_fire_hardened_fletched",
         "category" : "CC_AMMO",
         "skill_pri" : "archery",
         "skill_sec" : "survival",
         "difficulty" : 3,
         "time" : 3000,
         "reversible" : false,
         "autolearn" : true,
         "tools" : [
            [
               ["hatchet", -1],
               ["knife_steak", -1],
               ["knife_combat", -1],
               ["knife_butcher", -1],
               ["pockknife", -1],
               ["scalpel", -1],
               ["machete", -1],
               ["broadsword", -1],
               ["toolset", -1]
            ]
         ],
         "components" : [
            [
               ["arrow_fire_hardened", 10]
            ],
            [
               ["fletching", 10]
            ]
         ]
        },
        {
         "result" : "arrow_field_point_fletched",
         "category" : "CC_AMMO",
         "skill_pri" : "archery",
         "skill_sec" : "survival",
         "difficulty" : 3,
         "time" : 3000,
         "reversible" : false,
         "autolearn" : true,
         "tools" : [
            [
               ["hatchet", -1],
               ["knife_steak", -1],
               ["knife_combat", -1],
               ["knife_butcher", -1],
               ["pockknife", -1],
               ["scalpel", -1],
               ["machete", -1],
               ["broadsword", -1],
               ["toolset", -1]
            ]
         ],
         "components" : [
            [
               ["arrow_field_point", 10]               
            ],
            [
               ["fletching", 10]
            ]
         ]
        },
        {
         "result" : "flamable_arrow",
         "category" : "CC_AMMO",
         "skill_pri" : "archery",
         "skill_sec" : "survival",
         "difficulty" : 3,
         "time" : 5000,
         "reversible" : false,
         "autolearn" : true,
         "tools" : [
            [
               ["hatchet", -1],
               ["knife_steak", -1],
               ["knife_combat", -1],
               ["knife_butcher", -1],
               ["pockknife", -1],
               ["scalpel", -1],
               ["machete", -1],
               ["broadsword", -1],
               ["toolset", -1]
            ]
         ],
         "components" : [
         	[
         		["arrow_field_point_fletched", 5],
         		["arrow_fire_hardened_fletched", 5],
         		["arrow_wood", 5],
         		["arrow_heavy_fire_hardened_fletched", 5],
         		["arrow_heavy_field_point_fletched", 5],
         		["arrow_wood_heavy", 5],
         		["arrow_metal", 5]
         	],
         	[
         		["rag", 1]
         	],
         	[
         		["whiskey", 5],
         		["vodka", 5],
         		["rum", 5],
         		["tequila", 5],
         		["gin", 5],
         		["triple_sec", 5],
         		["gasoline", 200]
         	]
         ]
        },
        
        {
         "result" : "arrow_wood",
         "category" : "CC_AMMO",
         "skill_pri" : "archery",
         "skill_sec" : "mechanics",
         "difficulty" : 5,
         "time" : 3000,
         "reversible" : false,
         "autolearn" : true,
         "tools" : [
            [
            	["hatchet", -1],
            	["knife_steak", -1],
            	["knife_combat", -1],
            	["knife_butcher", -1],
            	["pockknife", -1],
            	["scalpel", -1],
            	["machete", -1],
            	["broadsword", -1],
            	["toolset", -1]
            ]
         ],
         "components" : [
            [
               ["arrowhead", 10]
            ],
            [
               ["shaft_wood", 10]
            ],
            [
               ["fletching", 10]
            ]
         ]
        },
        {
         "result" : "arrow_metal_sharpened",
         "category" : "CC_AMMO",
         "skill_pri" : "archery",
         "skill_sec" : "mechanics",
         "difficulty" : 5,
         "time" : 5000,
         "reversible" : false,
         "autolearn" : true,
         "tools" : [
            [
               ["hacksaw", -1],
               ["toolset", -1]
            ],
            [
                             ["rock", -1],
                             ["primitive_hammer", -1],
                             ["hammer", -1],
                             ["hatchet", -1],
                             ["toolset", -1]
            ]
         ],
         "components" : [
            [
               ["shaft_metal", 10]
            ]
         ]
        },
        
        {
         "result" : "arrow_heavy_fire_hardened_fletched",
         "category" : "CC_AMMO",
         "skill_pri" : "archery",
         "skill_sec" : "survival",
         "difficulty" : 6,
         "time" : 5000,
         "reversible" : false,
         "autolearn" : true,
         "tools" : [
            [
               ["hatchet", -1],
               ["knife_steak", -1],
               ["knife_combat", -1],
               ["knife_butcher", -1],
               ["pockknife", -1],
               ["scalpel", -1],
               ["machete", -1],
               ["broadsword", -1],
               ["toolset", -1]
            ],
            [
               ["fire", -1]
            ]
         ],
         "components" : [
            [
               ["shaft_wood_heavy", 10]
            ],
            [
               ["fletching", 10]
            ]
         ]
        },
        {
         "result" : "arrow_heavy_field_point_fletched",
         "category" : "CC_AMMO",
         "skill_pri" : "archery",
         "skill_sec" : "survival",
         "difficulty" : 6,
         "time" : 5000,
         "reversible" : false,
         "autolearn" : true,
         "tools" : [
            [
               ["hatchet", -1],
               ["knife_steak", -1],
               ["knife_combat", -1],
               ["knife_butcher", -1],
               ["pockknife", -1],
               ["scalpel", -1],
               ["machete", -1],
               ["broadsword", -1],
               ["toolset", -1]
            ]
         ],
         "components" : [
            [
               ["shaft_wood_heavy", 10]               
            ],
            [
               ["fletching", 10]
            ],
            [
               ["bone", 5],
               ["rock", 1],
               ["scrap", 2],
               ["nail", 10]
            ]
         ]
        },
        {
         "result" : "arrow_wood_heavy",
         "category" : "CC_AMMO",
         "skill_pri" : "archery",
         "skill_sec" : "mechanics",
         "difficulty" : 6,
         "time" : 3000,
         "reversible" : false,
         "autolearn" : true,
         "tools" : [
            [
            	["hatchet", -1],
            	["knife_steak", -1],
            	["knife_combat", -1],
            	["knife_butcher", -1],
            	["pockknife", -1],
            	["scalpel", -1],
            	["machete", -1],
            	["broadsword", -1],
            	["toolset", -1]
            ]
         ],
         "components" : [
            [
               ["arrowhead", 10]
            ],
            [
               ["shaft_wood_heavy", 10]
            ],
            [
               ["fletching", 10]
            ]
         ]
        },
        {
         "result" : "arrow_metal",
         "category" : "CC_AMMO",
         "skill_pri" : "archery",
         "skill_sec" : "mechanics",
         "difficulty" : 7,
         "time" : 5000,
         "reversible" : false,
         "autolearn" : true,
         "tools" : [
         	[
         		["hatchet", -1],
         		["knife_steak", -1],
         		["knife_combat", -1],
         		["knife_butcher", -1],
         		["pockknife", -1],
         		["scalpel", -1],
         		["machete", -1],
         		["broadsword", -1],
         		["toolset", -1]
         	],
         	[
         		["hacksaw", -1],
         		["toolset", -1]
         	],
         	[
                             ["rock", -1],
                             ["primitive_hammer", -1],
                             ["hammer", -1],
                             ["hatchet", -1],
                             ["toolset", -1]
         	]
         ],
         "components" : [
         	[
         		["shaft_metal", 10]
         	],
            [
         		["arrowhead", 10]
         	],
            [
         		["fletching", 10]
         	]
         ]
         },
        {
         "result" : "arrow_exploding",
         "category" : "CC_AMMO",
         "skill_pri" : "archery",
         "skill_sec" : "mechanics",
         "difficulty" : 9,
         "time" : 7000,
         "reversible" : false,
         "autolearn" : true,
         "tools" : [
         	[
         		["screwdriver", -1],
         		["toolset", -1]
         	],
         	[
         		["hacksaw", -1],
         		["toolset", -1]
         	]
         ],
         "components" : [
         	[
         		["exploding_arrow_warhead", 5]
         	],
         	[
         		["arrow_field_point_fletched", 5],
         		["arrow_fire_hardened_fletched", 5],
         		["arrow_wood", 5],
         		["arrow_heavy_fire_hardened_fletched", 5],
         		["arrow_heavy_field_point_fletched", 5],
         		["arrow_wood_heavy", 5],
         		["arrow_metal", 5]
         	]
         ]
         },
        {
         "result" : "exploding_arrow_warhead",
         "category" : "CC_MISC",
         "skill_pri" : "mechanics",
         "skill_sec" : "archery",
         "difficulty" : 6,
         "time" : 5000,
         "reversible" : false,
         "autolearn" : true,
         "tools" : [
            [
         		["soldering_iron", 10],
         		["toolset", 1]
         	],
         	[
                             ["rock", -1],
                             ["primitive_hammer", -1],
                             ["hammer", -1],
                             ["hatchet", -1],
                             ["toolset", -1]
         	],
         	[
         		["screwdriver", -1],
         		["toolset", -1]
         	]
         ],
         "components" : [
            [
               ["scrap", 2]
            ],
            [
               ["superglue", 1],
               ["string_36", 1]
            ],
            [
               ["can_food", 1],
               ["can_drink", 1],
               ["canister_empty", 1]
            ],
            [
               ["nail", 20],
               ["bb", 40]
            ],
            [
               ["gunpowder", 60]
            ]
         ]
        },

        {
            "result": "bolt_wood",
            "category": "CC_AMMO",
            "skill_pri": "mechanics",
            "skill_sec": "archery",
            "difficulty": 1,
            "time": 5000,
            "reversible": false,
            "autolearn": true,
            "tools": [
                         [
                             ["hatchet", -1],
                             ["knife_steak", -1],
                             ["knife_combat", -1],
                             ["knife_butcher", -1],
                             ["pockknife", -1],
                             ["scalpel", -1],
                             ["machete", -1],
                             ["broadsword", -1],
                             ["toolset", -1]
                         ]
                     ],
            "components": [
                              [
                                  ["stick", 1],
                                  ["broom", 1],
                                  ["mop", 1],
                                  ["2x4", 1],
                                  ["bee_sting", 1]
                              ]
                          ]
        },

      
        {
            "result": "9mm",
            "category": "CC_AMMO",
            "skill_pri": "gun",
            "skill_sec": "mechanics",
            "difficulty": 2,
            "time": 25000,
            "reversible": false,
            "autolearn": true,
            "tools": [
                         [
                             ["press", -1]
                         ],
                         [
                             ["fire", -1],
                             ["toolset", 1],
                             ["press", 2]
                         ]
                     ],
            "components": [
                              [
                                  ["9mm_casing", 50]
                              ],
                              [
                                  ["smpistol_primer", 50]
                              ],
                              [
                                  ["gunpowder", 200]
                              ],
                              [
                                  ["lead", 200]
                              ]
                          ]
        },


        {
            "result": "9mmP",
            "category": "CC_AMMO",
            "skill_pri": "gun",
            "skill_sec": "mechanics",
            "difficulty": 4,
            "time": 12500,
            "reversible": false,
            "autolearn": true,
            "tools": [
                         [
                             ["press", -1]
                         ],
                         [
                             ["fire", -1],
                             ["toolset", 1],
                             ["press", 2]
                         ]
                     ],
            "components": [
                              [
                                  ["9mm_casing", 25]
                              ],
                              [
                                  ["smpistol_primer", 25]
                              ],
                              [
                                  ["gunpowder", 125]
                              ],
                              [
                                  ["lead", 100]
                              ]
                          ]
        },


        {
            "result": "9mmP2",
            "category": "CC_AMMO",
            "skill_pri": "gun",
            "skill_sec": "mechanics",
            "difficulty": 6,
            "time": 5000,
            "reversible": false,
            "autolearn": true,
            "tools": [
                         [
                             ["press", -1]
                         ],
                         [
                             ["fire", -1],
                             ["toolset", 1],
                             ["press", 2]
                         ]
                     ],
            "components": [
                              [
                                  ["9mm_casing", 10]
                              ],
                              [
                                  ["smpistol_primer", 10]
                              ],
                              [
                                  ["gunpowder", 60]
                              ],
                              [
                                  ["lead", 40]
                              ]
                          ]
        },


        {
            "result": "38_special",
            "category": "CC_AMMO",
            "skill_pri": "gun",
            "skill_sec": "mechanics",
            "difficulty": 2,
            "time": 25000,
            "reversible": false,
            "autolearn": true,
            "tools": [
                         [
                             ["press", -1]
                         ],
                         [
                             ["fire", -1],
                             ["toolset", 1],
                             ["press", 2]
                         ]
                     ],
            "components": [
                              [
                                  ["38_casing", 50]
                              ],
                              [
                                  ["smpistol_primer", 50]
                              ],
                              [
                                  ["gunpowder", 250]
                              ],
                              [
                                  ["lead", 250]
                              ]
                          ]
        },


        {
            "result": "38_super",
            "category": "CC_AMMO",
            "skill_pri": "gun",
            "skill_sec": "mechanics",
            "difficulty": 4,
            "time": 12500,
            "reversible": false,
            "autolearn": true,
            "tools": [
                         [
                             ["press", -1]
                         ],
                         [
                             ["fire", -1],
                             ["toolset", 1],
                             ["press", 2]
                         ]
                     ],
            "components": [
                              [
                                  ["38_casing", 25]
                              ],
                              [
                                  ["smpistol_primer", 25]
                              ],
                              [
                                  ["gunpowder", 175]
                              ],
                              [
                                  ["lead", 125]
                              ]
                          ]
        },


        {
            "result": "40sw",
            "category": "CC_AMMO",
            "skill_pri": "gun",
            "skill_sec": "mechanics",
            "difficulty": 3,
            "time": 30000,
            "reversible": false,
            "autolearn": true,
            "tools": [
                         [
                             ["press", -1]
                         ],
                         [
                             ["fire", -1],
                             ["toolset", 1],
                             ["press", 2]
                         ]
                     ],
            "components": [
                              [
                                  ["40_casing", 50]
                              ],
                              [
                                  ["smpistol_primer", 50]
                              ],
                              [
                                  ["gunpowder", 300]
                              ],
                              [
                                  ["lead", 300]
                              ]
                          ]
        },


        {
            "result": "10mm",
            "category": "CC_AMMO",
            "skill_pri": "gun",
            "skill_sec": "mechanics",
            "difficulty": 5,
            "time": 25000,
            "reversible": false,
            "autolearn": true,
            "tools": [
                         [
                             ["press", -1]
                         ],
                         [
                             ["fire", -1],
                             ["toolset", 1],
                             ["press", 2]
                         ]
                     ],
            "components": [
                              [
                                  ["40_casing", 50]
                              ],
                              [
                                  ["lgpistol_primer", 50]
                              ],
                              [
                                  ["gunpowder", 400]
                              ],
                              [
                                  ["lead", 400]
                              ]
                          ]
        },


        {
            "result": "44magnum",
            "category": "CC_AMMO",
            "skill_pri": "gun",
            "skill_sec": "mechanics",
            "difficulty": 4,
            "time": 25000,
            "reversible": false,
            "autolearn": true,
            "tools": [
                         [
                             ["press", -1]
                         ],
                         [
                             ["fire", -1],
                             ["toolset", 1],
                             ["press", 2]
                         ]
                     ],
            "components": [
                              [
                                  ["44_casing", 50]
                              ],
                              [
                                  ["lgpistol_primer", 50]
                              ],
                              [
                                  ["gunpowder", 500]
                              ],
                              [
                                  ["lead", 500]
                              ]
                          ]
        },


        {
            "result": "45_acp",
            "category": "CC_AMMO",
            "skill_pri": "gun",
            "skill_sec": "mechanics",
            "difficulty": 3,
            "time": 25000,
            "reversible": false,
            "autolearn": true,
            "tools": [
                         [
                             ["press", -1]
                         ],
                         [
                             ["fire", -1],
                             ["toolset", 1],
                             ["press", 2]
                         ]
                     ],
            "components": [
                              [
                                  ["45_casing", 50]
                              ],
                              [
                                  ["lgpistol_primer", 50]
                              ],
                              [
                                  ["gunpowder", 500]
                              ],
                              [
                                  ["lead", 400]
                              ]
                          ]
        },


        {
            "result": "45_super",
            "category": "CC_AMMO",
            "skill_pri": "gun",
            "skill_sec": "mechanics",
            "difficulty": 6,
            "time": 5000,
            "reversible": false,
            "autolearn": true,
            "tools": [
                         [
                             ["press", -1]
                         ],
                         [
                             ["fire", -1],
                             ["toolset", 1],
                             ["press", 2]
                         ]
                     ],
            "components": [
                              [
                                  ["45_casing", 10]
                              ],
                              [
                                  ["lgpistol_primer", 10]
                              ],
                              [
                                  ["gunpowder", 120]
                              ],
                              [
                                  ["lead", 100]
                              ]
                          ]
        },


        {
            "result": "57mm",
            "category": "CC_AMMO",
            "skill_pri": "gun",
            "skill_sec": "mechanics",
            "difficulty": 4,
            "time": 50000,
            "reversible": false,
            "autolearn": true,
            "tools": [
                         [
                             ["press", -1]
                         ],
                         [
                             ["fire", -1],
                             ["toolset", 1],
                             ["press", 2]
                         ]
                     ],
            "components": [
                              [
                                  ["57mm_casing", 100]
                              ],
                              [
                                  ["smrifle_primer", 100]
                              ],
                              [
                                  ["gunpowder", 400]
                              ],
                              [
                                  ["lead", 200]
                              ]
                          ]
        },


        {
            "result": "46mm",
            "category": "CC_AMMO",
            "skill_pri": "gun",
            "skill_sec": "mechanics",
            "difficulty": 4,
            "time": 50000,
            "reversible": false,
            "autolearn": true,
            "tools": [
                         [
                             ["press", -1]
                         ],
                         [
                             ["fire", -1],
                             ["toolset", 1],
                             ["press", 2]
                         ]
                     ],
            "components": [
                              [
                                  ["46mm_casing", 100]
                              ],
                              [
                                  ["smpistol_primer", 100]
                              ],
                              [
                                  ["gunpowder", 400]
                              ],
                              [
                                  ["lead", 200]
                              ]
                          ]
        },


        {
            "result": "762_m43",
            "category": "CC_AMMO",
            "skill_pri": "gun",
            "skill_sec": "mechanics",
            "difficulty": 3,
            "time": 40000,
            "reversible": false,
            "autolearn": true,
            "tools": [
                         [
                             ["press", -1]
                         ],
                         [
                             ["fire", -1],
                             ["toolset", 1],
                             ["press", 2]
                         ]
                     ],
            "components": [
                              [
                                  ["762_casing", 80]
                              ],
                              [
                                  ["lgrifle_primer", 80]
                              ],
                              [
                                  ["gunpowder", 560]
                              ],
                              [
                                  ["lead", 400]
                              ]
                          ]
        },


        {
            "result": "762_m87",
            "category": "CC_AMMO",
            "skill_pri": "gun",
            "skill_sec": "mechanics",
            "difficulty": 5,
            "time": 40000,
            "reversible": false,
            "autolearn": true,
            "tools": [
                         [
                             ["press", -1]
                         ],
                         [
                             ["fire", -1],
                             ["toolset", 1],
                             ["press", 2]
                         ]
                     ],
            "components": [
                              [
                                  ["762_casing", 80]
                              ],
                              [
                                  ["lgrifle_primer", 80]
                              ],
                              [
                                  ["gunpowder", 640]
                              ],
                              [
                                  ["lead", 400]
                              ]
                          ]
        },


        {
            "result": "223",
            "category": "CC_AMMO",
            "skill_pri": "gun",
            "skill_sec": "mechanics",
            "difficulty": 3,
            "time": 20000,
            "reversible": false,
            "autolearn": true,
            "tools": [
                         [
                             ["press", -1]
                         ],
                         [
                             ["fire", -1],
                             ["toolset", 1],
                             ["press", 2]
                         ]
                     ],
            "components": [
                              [
                                  ["223_casing", 40]
                              ],
                              [
                                  ["smrifle_primer", 40]
                              ],
                              [
                                  ["gunpowder", 160]
                              ],
                              [
                                  ["lead", 80]
                              ]
                          ]
        },


        {
            "result": "556",
            "category": "CC_AMMO",
            "skill_pri": "gun",
            "skill_sec": "mechanics",
            "difficulty": 5,
            "time": 20000,
            "reversible": false,
            "autolearn": true,
            "tools": [
                         [
                             ["press", -1]
                         ],
                         [
                             ["fire", -1],
                             ["toolset", 1],
                             ["press", 2]
                         ]
                     ],
            "components": [
                              [
                                  ["223_casing", 40]
                              ],
                              [
                                  ["smrifle_primer", 40]
                              ],
                              [
                                  ["gunpowder", 240]
                              ],
                              [
                                  ["lead", 80]
                              ]
                          ]
        },


        {
            "result": "556_incendiary",
            "category": "CC_AMMO",
            "skill_pri": "gun",
            "skill_sec": "mechanics",
            "difficulty": 6,
            "time": 15000,
            "reversible": false,
            "autolearn": true,
            "tools": [
                         [
                             ["press", -1]
                         ],
                         [
                             ["fire", -1],
                             ["toolset", 1],
                             ["press", 2]
                         ]
                     ],
            "components": [
                              [
                                  ["223_casing", 30]
                              ],
                              [
                                  ["smrifle_primer", 30]
                              ],
                              [
                                  ["gunpowder", 180]
                              ],
                              [
                                  ["incendiary", 60]
                              ]
                          ]
        },


        {
            "result": "270",
            "category": "CC_AMMO",
            "skill_pri": "gun",
            "skill_sec": "mechanics",
            "difficulty": 3,
            "time": 10000,
            "reversible": false,
            "autolearn": true,
            "tools": [
                         [
                             ["press", -1]
                         ],
                         [
                             ["fire", -1],
                             ["toolset", 1],
                             ["press", 2]
                         ]
                     ],
            "components": [
                              [
                                  ["3006_casing", 20]
                              ],
                              [
                                  ["lgrifle_primer", 20]
                              ],
                              [
                                  ["gunpowder", 200]
                              ],
                              [
                                  ["lead", 100]
                              ]
                          ]
        },


        {
            "result": "3006",
            "category": "CC_AMMO",
            "skill_pri": "gun",
            "skill_sec": "mechanics",
            "difficulty": 5,
            "time": 5000,
            "reversible": false,
            "autolearn": true,
            "tools": [
                         [
                             ["press", -1]
                         ],
                         [
                             ["fire", -1],
                             ["toolset", 1],
                             ["press", 2]
                         ]
                     ],
            "components": [
                              [
                                  ["3006_casing", 10]
                              ],
                              [
                                  ["lgrifle_primer", 10]
                              ],
                              [
                                  ["gunpowder", 120]
                              ],
                              [
                                  ["lead", 80]
                              ]
                          ]
        },


        {
            "result": "3006_incendiary",
            "category": "CC_AMMO",
            "skill_pri": "gun",
            "skill_sec": "mechanics",
            "difficulty": 7,
            "time": 2500,
            "reversible": false,
            "autolearn": true,
            "tools": [
                         [
                             ["press", -1]
                         ],
                         [
                             ["fire", -1],
                             ["toolset", 1],
                             ["press", 2]
                         ]
                     ],
            "components": [
                              [
                                  ["3006_casing", 5]
                              ],
                              [
                                  ["lgrifle_primer", 5]
                              ],
                              [
                                  ["gunpowder", 60]
                              ],
                              [
                                  ["incendiary", 40]
                              ]
                          ]
        },


        {
            "result": "308",
            "category": "CC_AMMO",
            "skill_pri": "gun",
            "skill_sec": "mechanics",
            "difficulty": 3,
            "time": 10000,
            "reversible": false,
            "autolearn": true,
            "tools": [
                         [
                             ["press", -1]
                         ],
                         [
                             ["fire", -1],
                             ["toolset", 1],
                             ["press", 2]
                         ]
                     ],
            "components": [
                              [
                                  ["308_casing", 20]
                              ],
                              [
                                  ["lgrifle_primer", 20]
                              ],
                              [
                                  ["gunpowder", 160]
                              ],
                              [
                                  ["lead", 120]
                              ]
                          ]
        },


        {
            "result": "762_51",
            "category": "CC_AMMO",
            "skill_pri": "gun",
            "skill_sec": "mechanics",
            "difficulty": 5,
            "time": 10000,
            "reversible": false,
            "autolearn": true,
            "tools": [
                         [
                             ["press", -1]
                         ],
                         [
                             ["fire", -1],
                             ["toolset", 1],
                             ["press", 2]
                         ]
                     ],
            "components": [
                              [
                                  ["308_casing", 20]
                              ],
                              [
                                  ["lgrifle_primer", 20]
                              ],
                              [
                                  ["gunpowder", 200]
                              ],
                              [
                                  ["lead", 120]
                              ]
                          ]
        },


        {
            "result": "762_51_incendiary",
            "category": "CC_AMMO",
            "skill_pri": "gun",
            "skill_sec": "mechanics",
            "difficulty": 6,
            "time": 5000,
            "reversible": false,
            "autolearn": true,
            "tools": [
                         [
                             ["press", -1]
                         ],
                         [
                             ["fire", -1],
                             ["toolset", 1],
                             ["press", 2]
                         ]
                     ],
            "components": [
                              [
                                  ["308_casing", 10]
                              ],
                              [
                                  ["lgrifle_primer", 10]
                              ],
                              [
                                  ["gunpowder", 100]
                              ],
                              [
                                  ["incendiary", 60]
                              ]
                          ]
        },


        {
            "result": "shot_bird",
            "category": "CC_AMMO",
            "skill_pri": "gun",
            "skill_sec": "mechanics",
            "difficulty": 2,
            "time": 12500,
            "reversible": false,
            "autolearn": true,
            "tools": [
                         [
                             ["press", -1]
                         ],
                         [
                             ["fire", -1],
                             ["toolset", 1],
                             ["press", 2]
                         ]
                     ],
            "components": [
                              [
                                  ["shot_hull", 25]
                              ],
                              [
                                  ["shotgun_primer", 25]
                              ],
                              [
                                  ["gunpowder", 300]
                              ],
                              [
                                  ["lead", 400]
                              ]
                          ]
        },


        {
            "result": "shot_00",
            "category": "CC_AMMO",
            "skill_pri": "gun",
            "skill_sec": "mechanics",
            "difficulty": 3,
            "time": 12500,
            "reversible": false,
            "autolearn": true,
            "tools": [
                         [
                             ["press", -1]
                         ],
                         [
                             ["fire", -1],
                             ["toolset", 1],
                             ["press", 2]
                         ]
                     ],
            "components": [
                              [
                                  ["shot_hull", 25]
                              ],
                              [
                                  ["shotgun_primer", 25]
                              ],
                              [
                                  ["gunpowder", 600]
                              ],
                              [
                                  ["lead", 400]
                              ]
                          ]
        },


        {
            "result": "shot_slug",
            "category": "CC_AMMO",
            "skill_pri": "gun",
            "skill_sec": "mechanics",
            "difficulty": 3,
            "time": 12500,
            "reversible": false,
            "autolearn": true,
            "tools": [
                         [
                             ["press", -1]
                         ],
                         [
                             ["fire", -1],
                             ["toolset", 1],
                             ["press", 2]
                         ]
                     ],
            "components": [
                              [
                                  ["shot_hull", 25]
                              ],
                              [
                                  ["shotgun_primer", 25]
                              ],
                              [
                                  ["gunpowder", 600]
                              ],
                              [
                                  ["lead", 400]
                              ]
                          ]
        },


        {
            "result": "water_clean",
            "category": "CC_DRINK",
            "skill_pri": "cooking",
            "difficulty": 0,
            "time": 1000,
            "reversible": false,
            "autolearn": true,
            "tools": [
                         [
                             ["hotplate", 3],
                             ["toolset", 1],
                             ["fire", -1]
                         ],
                         [
                             ["pan", -1],
                             ["pot", -1],
                             ["rock_pot", -1]
                         ]
                     ],
            "components": [
                              [
                                  ["water", 1]
                              ]
                          ]
        },

        {
            "result": "acid",
            "category": "CC_DRINK",
            "skill_pri": "cooking",
            "difficulty": 4,
            "time": 10000,
            "reversible": false,
            "autolearn": true,
            "tools": [
                         [
                             ["hotplate", 3],
                             ["toolset", 1],
                             ["fire", -1]
                         ],
                         [
                             ["pan", -1],
                             ["pot", -1],
                             ["rock_pot", -1]
                         ]
                     ],
            "components": [
                              [
                                  ["water_acid", 1]
                              ]
                          ]
        },

        {
            "result": "acid",
            "id_suffix": "from batteries",
            "category": "CC_DRINK",
            "skill_pri": "electronics",
            "skill_sec": "mechanics",
            "difficulty": 2,
            "time": 5000,
            "reversible": false,
            "autolearn": true,
            "tools": [
                         [
                             ["screwdriver", -1],
                             ["toolset", -1]
                         ]
                     ],
            "components": [
                              [
                                  ["battery", 125]
                              ]
                          ]
        },



        {
            "result": "meat_cooked",
            "category": "CC_FOOD",
            "skill_pri": "cooking",
            "difficulty": 0,
            "time": 5000,
            "reversible": false,
            "autolearn": true,
            "tools": [
                         [
                             ["hotplate", 7],
                             ["toolset", 1],
                             ["fire", -1]
                         ],
                         [
                             ["pan", -1],
                             ["pot", -1],
                             ["rock_pot", -1],
                             ["spear_wood", -1],
                             ["pointy_stick", -1],
                             ["javelin", -1] 
                         ]
                     ],
            "components": [
                              [
                                  ["meat", 1]
                              ]
                          ]
        },


        {
            "result": "human_cooked",
            "category": "CC_FOOD",
            "skill_pri": "cooking",
            "difficulty": 0,
            "time": 5000,
            "reversible": false,
            "autolearn": false,
            "book_learn": [ ["cookbook_human", 3] ],
            "tools": [
                         [
                             ["hotplate", 7],
                             ["toolset", 1],
                             ["fire", -1]
                         ],
                         [
                             ["pan", -1],
                             ["pot", -1],
                             ["rock_pot", -1],
                             ["spear_wood", -1],
                             ["pointy_stick", -1],
                             ["javelin", -1]
                         ]
                     ],
            "components": [
                              [
                                  ["human_flesh", 1]
                              ]
                          ]
        },


        {
            "result": "dogfood",
            "category": "CC_FOOD",
            "skill_pri": "cooking",
            "difficulty": 4,
            "time": 10000,
            "reversible": false,
            "autolearn": true,
            "tools": [
                         [
                             ["hotplate", 6],
                             ["toolset", 1],
                             ["fire", -1]
                         ],
                         [
                             ["pot", -1],
                             ["rock_pot", -1]
                         ]
                     ],
            "components": [
                              [
                                  ["meat", 1]
                              ],
                              [
                                  ["veggy", 1],
                                  ["veggy_wild", 1]
                              ],
                              [
                                  ["water", 1],
                                  ["water_clean", 1]
                              ]
                          ]
        },


        {
            "result": "veggy_cooked",
            "category": "CC_FOOD",
            "skill_pri": "cooking",
            "difficulty": 0,
            "time": 4000,
            "reversible": false,
            "autolearn": true,
            "tools": [
                         [
                             ["hotplate", 5],
                             ["toolset", 1],
                             ["fire", -1]
                         ],
                         [
                             ["pan", -1],
                             ["pot", -1],
                             ["rock_pot", -1],
                             ["spear_wood", -1],
                             ["pointy_stick", -1],
                             ["javelin", -1]
                         ]
                     ],
            "components": [
                              [
                                  ["veggy", 1]
                              ]
                          ]
        },


        {
            "result": "veggy_wild_cooked",
            "category": "CC_FOOD",
            "skill_pri": "cooking",
            "difficulty": 0,
            "time": 4000,
            "reversible": false,
            "autolearn": true,
            "tools": [
                         [
                             ["hotplate", 5],
                             ["toolset", 1],
                             ["fire", -1]
                         ],
                         [
                             ["pan", -1],
                             ["pot", -1],
                             ["rock_pot", -1]
                         ]
                     ],
            "components": [
                              [
                                  ["veggy_wild", 1]
                              ]
                          ]
        },


        {
            "result": "spaghetti_cooked",
            "category": "CC_FOOD",
            "skill_pri": "cooking",
            "difficulty": 0,
            "time": 10000,
            "reversible": false,
            "autolearn": true,
            "tools": [
                         [
                             ["hotplate", 4],
                             ["toolset", 1],
                             ["fire", -1]
                         ],
                         [
                             ["pot", -1],
                             ["rock_pot", -1]
                         ]
                     ],
            "components": [
                              [
                                  ["spaghetti_raw", 1]
                              ],
                              [
                                  ["water", 1],
                                  ["water_clean", 1]
                              ]
                          ]
        },


        {
            "result": "cooked_dinner",
            "category": "CC_FOOD",
            "skill_pri": "cooking",
            "difficulty": 0,
            "time": 5000,
            "reversible": false,
            "autolearn": true,
            "tools": [
                         [
                             ["hotplate", 3],
                             ["toolset", 1],
                             ["fire", -1]
                         ]
                     ],
            "components": [
                              [
                                  ["frozen_dinner", 1]
                              ]
                          ]
        },


        {
            "result": "macaroni_cooked",
            "category": "CC_FOOD",
            "skill_pri": "cooking",
            "difficulty": 0,
            "time": 10000,
            "reversible": false,
            "autolearn": true,
            "tools": [
                         [
                             ["hotplate", 4],
                             ["toolset", 1],
                             ["fire", -1]
                         ],
                         [
                             ["pot", -1],
                             ["rock_pot", -1]
                         ]
                     ],
            "components": [
                              [
                                  ["macaroni_raw", 1]
                              ],
                              [
                                  ["water", 1],
                                  ["water_clean", 1]
                              ]
                          ]
        },


        {
            "result": "potato_baked",
            "category": "CC_FOOD",
            "skill_pri": "cooking",
            "difficulty": 1,
            "time": 15000,
            "reversible": false,
            "autolearn": true,
            "tools": [
                         [
                             ["hotplate", 3],
                             ["toolset", 1],
                             ["fire", -1]
                         ],
                         [
                             ["pan", -1],
                             ["pot", -1],
                             ["rock_pot", -1]
                         ]
                     ],
            "components": [
                              [
                                  ["potato_raw", 1]
                              ]
                          ]
        },


        {
            "result": "tea",
            "category": "CC_DRINK",
            "skill_pri": "cooking",
            "difficulty": 0,
            "time": 4000,
            "reversible": false,
            "autolearn": true,
            "tools": [
                         [
                             ["hotplate", 2],
                             ["toolset", 1],
                             ["fire", -1]
                         ],
                         [
                             ["pot", -1],
                             ["rock_pot", -1]
                         ]
                     ],
            "components": [
                              [
                                  ["tea_raw", 1]
                              ],
                              [
                                  ["water", 1],
                                  ["water_clean", 1]
                              ]
                          ]
        },


        {
            "result": "coffee",
            "category": "CC_DRINK",
            "skill_pri": "cooking",
            "difficulty": 0,
            "time": 4000,
            "reversible": false,
            "autolearn": true,
            "tools": [
                         [
                             ["hotplate", 2],
                             ["toolset", 1],
                             ["fire", -1]
                         ],
                         [
                             ["pot", -1],
                             ["rock_pot", -1]
                         ]
                     ],
            "components": [
                              [
                                  ["coffee_raw", 1]
                              ],
                              [
                                  ["water", 1],
                                  ["water_clean", 1]
                              ]
                          ]
        },


        {
            "result": "oj",
            "category": "CC_DRINK",
            "skill_pri": "cooking",
            "difficulty": 1,
            "time": 5000,
            "reversible": false,
            "autolearn": true,
            "tools": [
                         [
                             ["rock", -1],
                             ["toolset", -1]
                         ]
                     ],
            "components": [
                              [
                                  ["orange", 2]
                              ],
                              [
                                  ["water", 1],
                                  ["water_clean", 1]
                              ]
                          ]
        },


        {
            "result": "apple_cider",
            "category": "CC_DRINK",
            "skill_pri": "cooking",
            "difficulty": 2,
            "time": 7000,
            "reversible": false,
            "autolearn": true,
            "tools": [
                         [
                             ["rock", -1],
                             ["toolset", 1]
                         ]
                     ],
            "components": [
                              [
                                  ["apple", 3]
                              ]
                          ]
        },


        {
            "result": "long_island",
            "category": "CC_DRINK",
            "skill_pri": "cooking",
            "difficulty": 1,
            "time": 7000,
            "reversible": false,
            "autolearn": true,
            "components": [
                              [
                                  ["cola", 1]
                              ],
                              [
                                  ["vodka", 1]
                              ],
                              [
                                  ["gin", 1]
                              ],
                              [
                                  ["rum", 1]
                              ],
                              [
                                  ["tequila", 1]
                              ],
                              [
                                  ["triple_sec", 1]
                              ]
                          ]
        },

        {
            "result": "drink_screwdriver",
            "category": "CC_DRINK",
            "skill_pri": "cooking",
            "difficulty": 1,
            "time": 7000,
            "reversible": false,
            "autolearn": true,
            "components": [
                              [
                                  ["oj", 1]
                              ],
                              [
                                  ["vodka", 1]
                              ]
                          ]
        },

        {
            "result": "drink_wild_apple",
            "category": "CC_DRINK",
            "skill_pri": "cooking",
            "difficulty": 1,
            "time": 7000,
            "reversible": false,
            "autolearn": true,
            "components": [
                              [
                                  ["apple_cider", 1]
                              ],
                              [
                                  ["vodka", 1]
                              ]
                          ]
        },

        {
            "result": "jerky",
            "category": "CC_FOOD",
            "skill_pri": "cooking",
            "difficulty": 3,
            "time": 30000,
            "reversible": false,
            "autolearn": true,
            "tools": [
                         [
                             ["hotplate", 10],
                             ["toolset", 1],
                             ["fire", -1]
                         ]
                     ],
            "components": [
                              [
                                  ["salt_water", 1],
                                  ["salt", 4]
                              ],
                              [
                                  ["meat", 1]
                              ]
                          ]
        },


        {
            "result": "jerky_human",
            "category": "CC_FOOD",
            "skill_pri": "cooking",
            "difficulty": 3,
            "time": 30000,
            "reversible": false,
            "autolearn": false,
            "book_learn": [ ["cookbook_human", 3] ],
            "tools": [
                         [
                             ["hotplate", 10],
                             ["toolset", 1],
                             ["fire", -1]
                         ]
                     ],
            "components": [
                              [
                                  ["salt_water", 1],
                                  ["salt", 4]
                              ],
                              [
                                  ["human_flesh", 1]
                              ]
                          ]
        },


        {
            "result": "V8",
            "category": "CC_FOOD",
            "skill_pri": "cooking",
            "difficulty": 2,
            "time": 5000,
            "reversible": false,
            "autolearn": true,
            "components": [
                              [
                                  ["tomato", 1]
                              ],
                              [
                                  ["broccoli", 1]
                              ],
                              [
                                  ["zucchini", 1]
                              ]
                          ]
        },


        {
            "result": "broth",
            "category": "CC_FOOD",
            "skill_pri": "cooking",
            "difficulty": 2,
            "time": 10000,
            "reversible": false,
            "autolearn": true,
            "tools": [
                         [
                             ["hotplate", 5],
                             ["toolset", 1],
                             ["fire", -1]
                         ],
                         [
                             ["pot", -1],
                             ["rock_pot", -1]
                         ]
                     ],
            "components": [
                              [
                                  ["water", 1],
                                  ["water_clean", 1]
                              ],
                              [
                                  ["broccoli", 1],
                                  ["tomato", 1],
                                  ["zucchini", 1],
                                  ["veggy", 1],
                                  ["veggy_wild", 1]
                              ]
                          ]
        },


        {
            "result": "broth_bone",
            "category": "CC_FOOD",
            "skill_pri": "cooking",
            "difficulty": 1,
            "time": 60000,
            "reversible": false,
            "autolearn": true,
            "tools": [
                         [
                             ["hotplate", 6],
                             ["toolset", 1],
                             ["fire", -1]
                         ],
                         [
                             ["pot", -1],
                             ["rock_pot", -1]
                         ]
                     ],
            "components": [
                              [
                                  ["bone", 10]
                              ],
                              [
                                  ["water", 1],
                                  ["water_clean", 1]
                              ]
                          ]
        },


        {
            "result": "soup_veggy",
            "category": "CC_FOOD",
            "skill_pri": "cooking",
            "difficulty": 2,
            "time": 10000,
            "reversible": false,
            "autolearn": true,
            "tools": [
                         [
                             ["hotplate", 5],
                             ["toolset", 1],
                             ["fire", -1]
                         ],
                         [
                             ["pot", -1],
                             ["rock_pot", -1]
                         ]
                     ],
            "components": [
                              [
                                  ["broth", 2]
                              ],
                              [
                                  ["macaroni_raw", 1],
                                  ["potato_raw", 1]
                              ],
                              [
                                  ["tomato", 2],
                                  ["broccoli", 2],
                                  ["zucchini", 2],
                                  ["veggy", 2],
                                  ["veggy_wild", 2]
                              ]
                          ]
        },


        {
            "result": "soup_meat",
            "category": "CC_FOOD",
            "skill_pri": "cooking",
            "difficulty": 2,
            "time": 10000,
            "reversible": false,
            "autolearn": true,
            "tools": [
                         [
                             ["hotplate", 5],
                             ["toolset", 1],
                             ["fire", -1]
                         ],
                         [
                             ["pot", -1],
                             ["rock_pot", -1]
                         ]
                     ],
            "components": [
                              [
                                  ["broth", 2]
                              ],
                              [
                                  ["macaroni_raw", 1],
                                  ["potato_raw", 1]
                              ],
                              [
                                  ["meat", 2]
                              ]
                          ]
        },


        {
            "result": "soup_human",
            "category": "CC_FOOD",
            "skill_pri": "cooking",
            "difficulty": 2,
            "time": 10000,
            "reversible": false,
            "autolearn": false,
            "book_learn": [ ["cookbook_human", 2] ],
            "tools": [
                         [
                             ["hotplate", 5],
                             ["toolset", 1],
                             ["fire", -1]
                         ],
                         [
                             ["pot", -1],
                             ["rock_pot", -1]
                         ]
                     ],
            "components": [
                              [
                                  ["broth", 2]
                              ],
                              [
                                  ["macaroni_raw", 1],
                                  ["potato_raw", 1]
                              ],
                              [
                                  ["human_flesh", 2]
                              ]
                          ]
        },


        {
            "result": "bread",
            "category": "CC_FOOD",
            "skill_pri": "cooking",
            "difficulty": 2,
            "time": 20000,
            "reversible": false,
            "autolearn": true,
            "tools": [
                         [
                             ["hotplate", 8],
                             ["toolset", 1],
                             ["fire", -1]
                         ],
                         [
                             ["pot", -1],
                             ["rock_pot", -1]
                         ]
                     ],
            "components": [
                              [
                                  ["flour", 3]
                              ],
                              [
                                  ["water", 2],
                                  ["water_clean", 2]
                              ]
                          ]
        },


        {
            "result": "pie",
            "category": "CC_FOOD",
            "skill_pri": "cooking",
            "difficulty": 3,
            "time": 25000,
            "reversible": false,
            "autolearn": true,
            "tools": [
                         [
                             ["hotplate", 6],
                             ["toolset", 1],
                             ["fire", -1]
                         ],
                         [
                             ["pan", -1]
                         ]
                     ],
            "components": [
                              [
                                  ["flour", 2]
                              ],
                              [
                                  ["strawberries", 2],
                                  ["apple", 2],
                                  ["blueberries", 2],
                                  ["apple_canned", 1],
                                  ["apple_vac", 1]
                              ],
                              [
                                  ["sugar", 2]
                              ],
                              [
                                  ["water", 1],
                                  ["water_clean", 1]
                              ]
                          ]
        },


        {
            "result": "pizza_veggy",
            "category": "CC_FOOD",
            "skill_pri": "cooking",
            "difficulty": 3,
            "time": 20000,
            "reversible": false,
            "autolearn": false,
            "book_learn": [ ["cookbook_italian", 2] ],
            "tools": [
                         [
                             ["hotplate", 8],
                             ["toolset", 1],
                             ["fire", -1]
                         ],
                         [
                             ["pan", -1]
                         ]
                     ],
            "components": [
                              [
                                  ["flour", 2]
                              ],
                              [
                                  ["veggy", 2],
                                  ["veggy_wild", 2],
                                  ["veggy_vac", 2],
                                  ["tomato", 2],
                                  ["broccoli", 1]
                              ],
                              [
                                  ["sauce_pesto", 1],
                                  ["sauce_red", 1],
                                  ["seasoning_italian", 5]
                              ],
                              [
                                  ["water", 1],
                                  ["water_clean", 1]
                              ]
                          ]
        },


        {
            "result": "pizza_meat",
            "category": "CC_FOOD",
            "skill_pri": "cooking",
            "difficulty": 3,
            "time": 20000,
            "reversible": false,
            "autolearn": false,
            "book_learn": [ ["cookbook_italian", 2] ],
            "tools": [
                         [
                             ["hotplate", 8],
                             ["toolset", 1],
                             ["fire", -1]
                         ],
                         [
                             ["pan", -1]
                         ]
                     ],
            "components": [
                              [
                                  ["flour", 2]
                              ],
                              [
                                  ["meat", 2],
                                  ["meat_canned", 1],
                                  ["meat_vac", 2]
                              ],
                              [
                                  ["sauce_red", 1],
                                  ["seasoning_italian", 5]
                              ],
                              [
                                  ["water", 1],
                                  ["water_clean", 1]
                              ]
                          ]
        },

        {
            "result": "spaghetti_bolognese",
            "category": "CC_FOOD",
            "skill_pri": "cooking",
            "difficulty": 4,
            "time": 20000,
            "reversible": false,
            "autolearn": false,
            "book_learn": [ ["cookbook_italian", 3] ],
            "tools": [
                         [
                             ["hotplate", 6],
                             ["toolset", 1],
                             ["fire", -1]
                         ],
                         [
                             ["scissors", -1],
                             ["knife_steak", -1],
                             ["knife_combat", -1],
                             ["knife_butcher", -1],
                             ["pockknife", -1],
                             ["scalpel", -1],
                             ["machete", -1],
                             ["broadsword", -1],
                             ["toolset", -1]
                         ],
                         [
                             ["pot", -1],
                             ["rock_pot", -1]
                         ]
                     ],
            "components": [
                              [
                                  ["spaghetti_raw", 1]
                              ],
                              [
                                  ["water", 1],
                                  ["water_clean", 1]
                              ],
                              [
                                  ["seasoning_italian", 5],
                                  ["sauce_red", 1],
                                  ["tomato", 2]
                              ],
                              [
                                  ["meat", 2],
                                  ["meat_canned", 1]
                              ]
                          ]
        },


        {
            "result": "spaghetti_pesto",
            "category": "CC_FOOD",
            "skill_pri": "cooking",
            "difficulty": 4,
            "time": 20000,
            "reversible": false,
            "autolearn": false,
            "book_learn": [ ["cookbook_italian", 3] ],
            "tools": [
                         [
                             ["hotplate", 4],
                             ["toolset", 1],
                             ["fire", -1]
                         ],
                         [
                             ["rock", -1],
                             ["primitive_hammer", -1],
                             ["hammer", -1],
                             ["hatchet", -1],
                             ["toolset", -1]
                         ],
                         [
                             ["pot", -1],
                             ["rock_pot", -1]
                         ]
                     ],
            "components": [
                              [
                                  ["spaghetti_raw", 1]
                              ],
                              [
                                  ["water", 1],
                                  ["water_clean", 1]
                              ],
                              [
                                  ["seasoning_italian", 5],
                                  ["sauce_pesto", 1]
                              ],
                              [
                                  ["veggy", 2],
                                  ["veggy_wild", 2]
                              ]
                          ]
        },


        {
            "result": "meth",
            "category": "CC_CHEM",
            "skill_pri": "cooking",
            "difficulty": 5,
            "time": 20000,
            "reversible": false,
            "autolearn": true,
            "tools": [
                         [
                             ["hotplate", 15],
                             ["toolset", 1],
                             ["fire", -1]
                         ],
                         [
                             ["bottle_glass", -1],
                             ["hose", -1]
                         ]
                     ],
            "components": [
                              [
                                  ["dayquil", 2],
                                  ["royal_jelly", 1]
                              ],
                              [
                                  ["aspirin", 40]
                              ],
                              [
                                  ["caffeine", 20],
                                  ["adderall", 5],
                                  ["energy_drink", 2]
                              ]
                          ]
        },


        {
            "result": "crack",
            "category": "CC_CHEM",
            "skill_pri": "cooking",
            "difficulty": 4,
            "time": 30000,
            "reversible": false,
            "autolearn": true,
            "tools": [
                         [
                             ["pot", -1],
                             ["rock_pot", -1]
                         ],
                         [
                             ["fire", -1],
                             ["hotplate", 8],
                             ["toolset", 1]
                         ]
                     ],
            "components": [
                              [
                                  ["water", 1],
                                  ["water_clean", 1]
                              ],
                              [
                                  ["coke", 12]
                              ],
                              [
                                  ["ammonia", 1]
                              ]
                          ]
        },


        {
            "result": "poppy_sleep",
            "category": "CC_CHEM",
            "skill_pri": "cooking",
            "skill_sec": "survival",
            "difficulty": 2,
            "time": 5000,
            "reversible": false,
            "autolearn": true,
            "tools": [
                         [
                             ["pot", -1],
                             ["rock_pot", -1]
                         ],
                         [
                             ["fire", -1],
                             ["toolset", 1],
                             ["hotplate", 2]
                         ]
                     ],
            "components": [
                              [
                                  ["poppy_bud", 2]
                              ],
                              [
                                  ["poppy_flower", 1]
                              ]
                          ]
        },


        {
            "result": "poppy_pain",
            "category": "CC_CHEM",
            "skill_pri": "cooking",
            "skill_sec": "survival",
            "difficulty": 2,
            "time": 5000,
            "reversible": false,
            "autolearn": true,
            "tools": [
                         [
                             ["pot", -1],
                             ["rock_pot", -1]
                         ],
                         [
                             ["fire", -1],
                             ["toolset", 1],
                             ["hotplate", 2]
                         ]
                     ],
            "components": [
                              [
                                  ["poppy_bud", 2]
                              ],
                              [
                                  ["poppy_flower", 2]
                              ]
                          ]
        },


        {
            "result": "royal_jelly",
            "category": "CC_CHEM",
            "skill_pri": "cooking",
            "difficulty": 5,
            "time": 5000,
            "reversible": false,
            "autolearn": true,
            "components": [
                              [
                                  ["honeycomb", 1]
                              ],
                              [
                                  ["bleach", 2],
                                  ["purifier", 1]
                              ]
                          ]
        },


        {
            "result": "heroin",
            "category": "CC_CHEM",
            "skill_pri": "cooking",
            "difficulty": 6,
            "time": 2000,
            "reversible": false,
            "autolearn": true,
            "tools": [
                         [
                             ["hotplate", 3],
                             ["toolset", 1],
                             ["fire", -1]
                         ],
                         [
                             ["pan", -1],
                             ["pot", -1],
                             ["rock_pot", -1]
                         ]
                     ],
            "components": [
                              [
                                  ["salt_water", 1],
                                  ["salt", 4]
                              ],
                              [
                                  ["oxycodone", 40]
                              ]
                          ]
        },


        {
            "result": "mutagen",
            "category": "CC_CHEM",
            "skill_pri": "cooking",
            "skill_sec": "firstaid",
            "difficulty": 8,
            "time": 10000,
            "reversible": false,
            "autolearn": true,
            "tools": [
                         [
                             ["hotplate", 25],
                             ["toolset", 2],
                             ["fire", -1]
                         ]
                     ],
            "components": [
                              [
                                  ["meat_tainted", 3],
                                  ["veggy_tainted", 5],
                                  ["fetus", 1],
                                  ["arm", 2],
                                  ["leg", 2]
                              ],
                              [
                                  ["bleach", 2]
                              ],
                              [
                                  ["ammonia", 1]
                              ]
                          ]
        },


        {
            "result": "mutagen_plant",
            "category": "CC_CHEM",
            "skill_pri": "cooking",
            "skill_sec": "firstaid",
            "difficulty": 9,
            "time": 10000,
            "reversible": false,
            "autolearn": true,
            "tools": [
                         [
                             ["hotplate", 25],
                             ["toolset", 2],
                             ["fire", -1]
                         ]
                     ],
            "components": [
                              [
                                  ["mutagen", 1]
                              ],
                              [
                                  ["veggy_tainted", 3]
                              ],
                              [
                                  ["ammonia", 1]
                              ]
                          ]
        },


        {
            "result": "mutagen_insect",
            "category": "CC_CHEM",
            "skill_pri": "cooking",
            "skill_sec": "firstaid",
            "difficulty": 9,
            "time": 10000,
            "reversible": false,
            "autolearn": true,
            "tools": [
                         [
                             ["hotplate", 25],
                             ["toolset", 2],
                             ["fire", -1]
                         ]
                     ],
            "components": [
                              [
                                  ["mutagen", 1]
                              ],
                              [
                                  ["honeycomb", 3],
                                  ["bee_sting", 3],
                                  ["wasp_sting", 3]
                              ],
                              [
                                  ["ammonia", 1]
                              ]
                          ]
        },


        {
            "result": "mutagen_spider",
            "category": "CC_CHEM",
            "skill_pri": "cooking",
            "skill_sec": "firstaid",
            "difficulty": 9,
            "time": 10000,
            "reversible": false,
            "autolearn": true,
            "tools": [
                         [
                             ["hotplate", 25],
                             ["toolset", 2],
                             ["fire", -1]
                         ]
                     ],
            "components": [
                              [
                                  ["mutagen", 1]
                              ],
                              [
                                  ["chitin_piece", 3]
                              ],
                              [
                                  ["ammonia", 1]
                              ]
                          ]
        },


        {
            "result": "mutagen_slime",
            "category": "CC_CHEM",
            "skill_pri": "cooking",
            "skill_sec": "firstaid",
            "difficulty": 9,
            "time": 10000,
            "reversible": false,
            "autolearn": true,
            "tools": [
                         [
                             ["hotplate", 25],
                             ["toolset", 2],
                             ["fire", -1]
                         ]
                     ],
            "components": [
                              [
                                  ["mutagen", 1]
                              ],
                              [
                                  ["sewage", 3]
                              ],
                              [
                                  ["ammonia", 1]
                              ]
                          ]
        },


        {
            "result": "mutagen_fish",
            "category": "CC_CHEM",
            "skill_pri": "cooking",
            "skill_sec": "firstaid",
            "difficulty": 9,
            "time": 10000,
            "reversible": false,
            "autolearn": true,
            "tools": [
                         [
                             ["hotplate", 25],
                             ["toolset", 2],
                             ["fire", -1]
                         ]
                     ],
            "components": [
                              [
                                  ["mutagen", 1]
                              ],
                              [
                                  ["can_sardine", 1],
                                  ["can_tuna", 1]
                              ],
                              [
                                  ["ammonia", 1]
                              ]
                          ]
        },


        {
            "result": "mutagen_rat",
            "category": "CC_CHEM",
            "skill_pri": "cooking",
            "skill_sec": "firstaid",
            "difficulty": 9,
            "time": 10000,
            "reversible": false,
            "autolearn": true,
            "tools": [
                         [
                             ["hotplate", 25],
                             ["toolset", 2],
                             ["fire", -1]
                         ]
                     ],
            "components": [
                              [
                                  ["mutagen", 1]
                              ],
                              [
                                  ["meat_tainted", 3]
                              ],
                              [
                                  ["ammonia", 1]
                              ]
                          ]
        },


        {
            "result": "mutagen_beast",
            "category": "CC_CHEM",
            "skill_pri": "cooking",
            "skill_sec": "firstaid",
            "difficulty": 9,
            "time": 10000,
            "reversible": false,
            "autolearn": true,
            "tools": [
                         [
                             ["hotplate", 25],
                             ["toolset", 2],
                             ["fire", -1]
                         ]
                     ],
            "components": [
                              [
                                  ["mutagen", 1]
                              ],
                              [
                                  ["meat", 3]
                              ],
                              [
                                  ["ammonia", 1]
                              ]
                          ]
        },


        {
            "result": "mutagen_cattle",
            "category": "CC_CHEM",
            "skill_pri": "cooking",
            "skill_sec": "firstaid",
            "difficulty": 9,
            "time": 10000,
            "reversible": false,
            "autolearn": true,
            "tools": [
                         [
                             ["hotplate", 25],
                             ["toolset", 2],
                             ["fire", -1]
                         ]
                     ],
            "components": [
                              [
                                  ["mutagen", 1]
                              ],
                              [
                                  ["meat", 3]
                              ],
                              [
                                  ["ammonia", 1]
                              ]
                          ]
        },


        {
            "result": "mutagen_cephalopod",
            "category": "CC_CHEM",
            "skill_pri": "cooking",
            "skill_sec": "firstaid",
            "difficulty": 9,
            "time": 10000,
            "reversible": false,
            "autolearn": true,
            "tools": [
                         [
                             ["hotplate", 25],
                             ["toolset", 2],
                             ["fire", -1]
                         ]
                     ],
            "components": [
                              [
                                  ["mutagen", 1]
                              ],
                              [
                                  ["meat_tainted", 3]
                              ],
                              [
                                  ["ammonia", 1]
                              ]
                          ]
        },


        {
            "result": "mutagen_bird",
            "category": "CC_CHEM",
            "skill_pri": "cooking",
            "skill_sec": "firstaid",
            "difficulty": 9,
            "time": 10000,
            "reversible": false,
            "autolearn": true,
            "tools": [
                         [
                             ["hotplate", 25],
                             ["toolset", 2],
                             ["fire", -1]
                         ]
                     ],
            "components": [
                              [
                                  ["mutagen", 1]
                              ],
                              [
                                  ["meat", 3]
                              ],
                              [
                                  ["ammonia", 1]
                              ]
                          ]
        },


        {
            "result": "mutagen_lizard",
            "category": "CC_CHEM",
            "skill_pri": "cooking",
            "skill_sec": "firstaid",
            "difficulty": 9,
            "time": 10000,
            "reversible": false,
            "autolearn": true,
            "tools": [
                         [
                             ["hotplate", 25],
                             ["toolset", 2],
                             ["fire", -1]
                         ]
                     ],
            "components": [
                              [
                                  ["mutagen", 1]
                              ],
                              [
                                  ["meat", 3]
                              ],
                              [
                                  ["ammonia", 1]
                              ]
                          ]
        },


        {
            "result": "mutagen_troglobite",
            "category": "CC_CHEM",
            "skill_pri": "cooking",
            "skill_sec": "firstaid",
            "difficulty": 9,
            "time": 10000,
            "reversible": false,
            "autolearn": true,
            "tools": [
                         [
                             ["hotplate", 25],
                             ["toolset", 2],
                             ["fire", -1]
                         ]
                     ],
            "components": [
                              [
                                  ["mutagen", 1]
                              ],
                              [
                                  ["meat", 3]
                              ],
                              [
                                  ["ammonia", 1]
                              ]
                          ]
        },

        {
            "result": "purifier",
            "category": "CC_CHEM",
            "skill_pri": "cooking",
            "skill_sec": "firstaid",
            "difficulty": 9,
            "time": 10000,
            "reversible": false,
            "autolearn": true,
            "tools": [
                         [
                             ["hotplate", 25],
                             ["toolset", 2],
                             ["fire", -1]
                         ]
                     ],
            "components": [
                              [
                                  ["royal_jelly", 4],
                                  ["mutagen", 2]
                              ],
                              [
                                  ["bleach", 3]
                              ],
                              [
                                  ["ammonia", 2]
                              ]
                          ]
        },


        {
            "result": "antenna",
            "category": "CC_ELECTRONIC",
            "difficulty": 0,
            "time": 3000,
            "reversible": false,
            "autolearn": true,
            "tools": [
                         [
                             ["hacksaw", -1],
                             ["toolset", -1]
                         ]
                     ],
            "components": [
                              [
                                  ["knife_butter", 2]
                              ]
                          ]
        },


        {
            "result": "directional_antenna",
            "category": "CC_ELECTRONIC",
            "difficulty": 4,
            "time": 5000,
            "reversible": true,
            "autolearn": true,
            "tools": [
                       [["hacksaw", -1], ["toolset", -1]],
                       [
                             ["rock", -1],
                             ["primitive_hammer", -1],
                             ["hammer", -1],
                             ["hatchet", -1],
                             ["toolset", -1]
					   ]
                     ],
            "components": [
                            [["amplifier", 1]],
                            [["wire",6]],
                            [["2x4", 2]],
                            [["nail", 12]]
                          ]
        },


        {
            "result": "amplifier",
            "category": "CC_ELECTRONIC",
            "skill_pri": "electronics",
            "difficulty": 1,
            "time": 4000,
            "reversible": false,
            "autolearn": true,
            "tools": [
                         [
                             ["screwdriver", -1],
                             ["toolset", -1]
                         ]
                     ],
            "components": [
                              [
                                  ["transponder", 2]
                              ]
                          ]
        },


        {
            "result": "power_supply",
            "category": "CC_ELECTRONIC",
            "skill_pri": "electronics",
            "difficulty": 1,
            "time": 6500,
            "reversible": false,
            "autolearn": true,
            "tools": [
                         [
                             ["screwdriver", -1],
                             ["toolset", -1]
                         ],
                         [
                             ["soldering_iron", 3],
                             ["toolset", 1]
                         ]
                     ],
            "components": [
                              [
                                  ["amplifier", 2]
                              ],
                              [
                                  ["cable", 20]
                              ]
                          ]
        },


        {
            "result": "receiver",
            "category": "CC_ELECTRONIC",
            "skill_pri": "electronics",
            "difficulty": 2,
            "time": 12000,
            "reversible": true,
            "autolearn": true,
            "tools": [
                         [
                             ["screwdriver", -1],
                             ["toolset", -1]
                         ],
                         [
                             ["soldering_iron", 4],
                             ["toolset", 1]
                         ]
                     ],
            "components": [
                              [
                                  ["amplifier", 2]
                              ],
                              [
                                  ["cable", 10]
                              ]
                          ]
        },


        {
            "result": "transponder",
            "category": "CC_ELECTRONIC",
            "skill_pri": "electronics",
            "difficulty": 2,
            "time": 14000,
            "reversible": true,
            "autolearn": true,
            "tools": [
                         [
                             ["screwdriver", -1],
                             ["toolset", -1]
                         ],
                         [
                             ["soldering_iron", 7],
                             ["toolset", 1]
                         ]
                     ],
            "components": [
                              [
                                  ["receiver", 3]
                              ],
                              [
                                  ["cable", 5]
                              ]
                          ]
        },


        {
            "result": "lightstrip_inactive",
            "category": "CC_ELECTRONIC",
            "skill_pri": "electronics",
            "difficulty": 0,
            "time": 10000,
            "reversible": false,
            "autolearn": true,
            "components": [
                              [
                                  ["amplifier", 1]
                              ],
                              [
                                  ["cable", 5]
                              ],
                              [
                                  ["battery", 15]
                              ]
                          ]
        },


        {
            "result": "flashlight",
            "category": "CC_ELECTRONIC",
            "skill_pri": "electronics",
            "difficulty": 1,
            "time": 10000,
            "reversible": true,
            "decomp_learn": 0,
            "autolearn": true,
            "components": [
                              [
                                  ["amplifier", 1]
                              ],
                              [
                                  ["scrap", 4],
                                  ["can_drink", 1],
                                  ["can_food", 1],
                                  ["bottle_glass", 1],
                                  ["bottle_plastic", 1]
                              ],
                              [
                                  ["cable", 10]
                              ]
                          ]
        },


        {
            "result": "soldering_iron",
            "category": "CC_ELECTRONIC",
            "skill_pri": "electronics",
            "difficulty": 1,
            "time": 20000,
            "reversible": true,
            "decomp_learn": 0,
            "autolearn": true,
            "components": [
                              [
                                  ["antenna", 1],
                                  ["screwdriver", 1],
                                  ["xacto", 1],
                                  ["knife_butter", 1]
                              ],
                              [
                                  ["power_supply", 1]
                              ],
                              [
                                  ["element", 1]
                              ],
                              [
                                  ["scrap", 2]
                              ]
                          ]
        },


        {
            "result": "battery",
            "category": "CC_ELECTRONIC",
            "skill_pri": "electronics",
            "skill_sec": "mechanics",
            "difficulty": 2,
            "time": 5000,
            "reversible": false,
            "autolearn": true,
            "tools": [
                         [
                             ["screwdriver", -1],
                             ["toolset", -1]
                         ]
                     ],
            "components": [
                              [
                                  ["ammonia", 1],
                                  ["lemon", 1],
                                  ["acid", 1]
                              ],
                              [
                                  ["steel_chunk", 1],
                                  ["knife_butter", 1],
                                  ["knife_steak", 1],
                                  ["bolt_steel", 1],
                                  ["scrap", 1]
                              ],
                              [
                                  ["can_drink", 1],
                                  ["can_food", 1],
                                  ["canister_empty", 1]
                              ]
                          ]
        },

        {
            "result": "battery_compartment",
            "category": "CC_ELECTRONIC",
            "skill_pri": "electronics",
            "skill_sec": "mechanics",
            "difficulty": 3,
            "time": 15000,
            "reversible": true,
            "autolearn": false,
            "decomp_learn": 3,
            "book_learn": [
                              ["manual_electronics", 3],
                              ["textbook_electronics", 3]
                          ],
            "tools": [
                         [
                             ["screwdriver", -1],
                             ["toolset", -1]
                         ],
                         [
                             ["soldering_iron", 5],
                             ["toolset", 1]
                         ]
                     ],
            "components": [
                              [
                                  ["scrap", 4]
                              ],
                              [
                                  ["cable", 5]
                              ]
                          ]
        },


        {
            "result": "coilgun",
            "category": "CC_WEAPON",
            "skill_pri": "electronics",
            "difficulty": 3,
            "time": 25000,
            "reversible": true,
            "autolearn": true,
            "tools": [
                         [
                             ["screwdriver", -1],
                             ["toolset", -1]
                         ],
                         [
                             ["soldering_iron", 10],
                             ["toolset", 1]
                         ]
                     ],
            "components": [
                              [
                                  ["pipe", 1]
                              ],
                              [
                                  ["power_supply", 1]
                              ],
                              [
                                  ["amplifier", 1]
                              ],
                              [
                                  ["scrap", 6]
                              ],
                              [
                                  ["cable", 20]
                              ]
                          ]
        },


        {
            "result": "noise_emitter",
            "id_suffix": "radio-mod",
            "category": "CC_ELECTRONIC",
            "skill_pri": "electronics",
            "difficulty": 1,
            "time": 15000,
            "reversible": false,
            "autolearn": true,
            "tools": [
                         [
                             ["screwdriver", -1],
                             ["toolset", -1]
                         ],
                         [
                             ["soldering_iron", 5],
                             ["toolset", 1]
                         ]
                     ],
            "components": [
                              [
                                  ["radio", 1]
                              ],
                              [
                                  ["amplifier", 2]
                              ]
                          ]
        },


        {
            "result": "noise_emitter",
            "id_suffix": "from-scratch",
            "category": "CC_ELECTRONIC",
            "skill_pri": "electronics",
            "difficulty": 2,
            "time": 30000,
            "reversible": true,
            "autolearn": true,
            "tools": [
                         [
                             ["screwdriver", -1],
                             ["toolset", -1]
                         ],
                         [
                             ["soldering_iron", 10],
                             ["toolset", 1]
                         ]
                     ],
            "components": [
                              [
                                  ["amplifier", 2]
                              ],
                              [
                                  ["antenna", 1]
                              ],
                              [
                                  ["scrap", 5]
                              ],
                              [
                                  ["cable", 7]
                              ]
                          ]
        },


        {
            "result": "radio",
            "category": "CC_ELECTRONIC",
            "skill_pri": "electronics",
            "difficulty": 2,
            "time": 25000,
            "reversible": true,
            "autolearn": true,
            "tools": [
                         [
                             ["screwdriver", -1],
                             ["toolset", -1]
                         ],
                         [
                             ["soldering_iron", 10],
                             ["toolset", 1]
                         ]
                     ],
            "components": [
                              [
                                  ["receiver", 1]
                              ],
                              [
                                  ["antenna", 1]
                              ],
                              [
                                  ["scrap", 5]
                              ],
                              [
                                  ["cable", 7]
                              ]
                          ]
        },


        {
            "result": "water_purifier",
            "category": "CC_ELECTRONIC",
            "skill_pri": "mechanics",
            "skill_sec": "electronics",
            "difficulty": 3,
            "time": 25000,
            "reversible": true,
            "autolearn": true,
            "tools": [
                         [
                             ["screwdriver", -1],
                             ["toolset", -1]
                         ]
                     ],
            "components": [
                              [
                                  ["element", 8]
                              ],
                              [
                                  ["bottle_glass", 2],
                                  ["bottle_plastic", 5]
                              ],
                              [
                                  ["hose", 1]
                              ],
                              [
                                  ["scrap", 3]
                              ],
                              [
                                  ["cable", 5]
                              ]
                          ]
        },


        {
            "result": "hotplate",
            "category": "CC_ELECTRONIC",
            "skill_pri": "electronics",
            "difficulty": 3,
            "time": 30000,
            "reversible": true,
            "autolearn": true,
            "tools": [
                         [
                             ["screwdriver", -1],
                             ["toolset", -1]
                         ]
                     ],
            "components": [
                              [
                                  ["element", 4]
                              ],
                              [
                                  ["amplifier", 1]
                              ],
                              [
                                  ["scrap", 2],
                                  ["pan", 1],
                                  ["pot", 1],
                                  ["knife_butcher", 2],
                                  ["knife_steak", 6],
                                  ["knife_butter", 6],
                                  ["muffler", 1]
                              ],
                              [
                                  ["cable", 10]
                              ]
                          ]
        },


        {
            "result": "tazer",
            "category": "CC_ELECTRONIC",
            "skill_pri": "electronics",
            "difficulty": 3,
            "time": 25000,
            "reversible": true,
            "autolearn": true,
            "tools": [
                         [
                             ["screwdriver", -1],
                             ["toolset", -1]
                         ],
                         [
                             ["soldering_iron", 10],
                             ["toolset", 1]
                         ]
                     ],
            "components": [
                              [
                                  ["amplifier", 1]
                              ],
                              [
                                  ["power_supply", 1]
                              ],
                              [
                                  ["scrap", 2]
                              ]
                          ]
        },


        {
            "result": "two_way_radio",
            "category": "CC_ELECTRONIC",
            "skill_pri": "electronics",
            "difficulty": 4,
            "time": 30000,
            "reversible": true,
            "autolearn": false,
            "tools": [
                         [
                             ["screwdriver", -1],
                             ["toolset", -1]
                         ],
                         [
                             ["soldering_iron", 14],
                             ["toolset", 1]
                         ]
                     ],
            "components": [
                              [
                                  ["amplifier", 1]
                              ],
                              [
                                  ["transponder", 1]
                              ],
                              [
                                  ["receiver", 1]
                              ],
                              [
                                  ["antenna", 1]
                              ],
                              [
                                  ["scrap", 5]
                              ],
                              [
                                  ["cable", 10]
                              ]
                          ]
        },


        {
            "result": "electrohack",
            "category": "CC_ELECTRONIC",
            "skill_pri": "electronics",
            "skill_sec": "computer",
            "difficulty": 4,
            "time": 35000,
            "reversible": true,
            "autolearn": true,
            "tools": [
                         [
                             ["screwdriver", -1],
                             ["toolset", -1]
                         ],
                         [
                             ["soldering_iron", 10],
                             ["toolset", 1]
                         ]
                     ],
            "components": [
                              [
                                  ["processor", 1]
                              ],
                              [
                                  ["RAM", 1]
                              ],
                              [
                                  ["scrap", 4]
                              ],
                              [
                                  ["cable", 10]
                              ]
                          ]
        },


        {
            "result": "EMPbomb",
            "category": "CC_ELECTRONIC",
            "skill_pri": "electronics",
            "difficulty": 4,
            "time": 32000,
            "reversible": false,
            "autolearn": true,
            "tools": [
                         [
                             ["screwdriver", -1],
                             ["toolset", -1]
                         ],
                         [
                             ["soldering_iron", 6],
                             ["toolset", 1]
                         ]
                     ],
            "components": [
                              [
                                  ["superglue", 1],
                                  ["string_36", 1]
                              ],
                              [
                                  ["scrap", 3],
                                  ["can_food", 1],
                                  ["can_drink", 1],
                                  ["canister_empty", 1]
                              ],
                              [
                                  ["power_supply", 1],
                                  ["amplifier", 1]
                              ],
                              [
                                  ["cable", 5]
                              ]
                          ]
        },


        {
            "result": "mp3",
            "category": "CC_ELECTRONIC",
            "skill_pri": "electronics",
            "skill_sec": "computer",
            "difficulty": 5,
            "time": 40000,
            "reversible": true,
            "autolearn": true,
            "tools": [
                         [
                             ["screwdriver", -1],
                             ["toolset", -1]
                         ],
                         [
                             ["soldering_iron", 5],
                             ["toolset", 1]
                         ]
                     ],
            "components": [
                              [
                                  ["superglue", 1]
                              ],
                              [
                                  ["antenna", 1]
                              ],
                              [
                                  ["amplifier", 1]
                              ],
                              [
                                  ["cable", 2]
                              ]
                          ]
        },


        {
            "result": "geiger_off",
            "category": "CC_ELECTRONIC",
            "skill_pri": "electronics",
            "difficulty": 5,
            "time": 35000,
            "reversible": true,
            "autolearn": true,
            "tools": [
                         [
                             ["screwdriver", -1],
                             ["toolset", -1]
                         ],
                         [
                             ["soldering_iron", 14],
                             ["toolset", 1]
                         ]
                     ],
            "components": [
                              [
                                  ["power_supply", 1]
                              ],
                              [
                                  ["amplifier", 2]
                              ],
                              [
                                  ["scrap", 6]
                              ],
                              [
                                  ["cable", 10]
                              ]
                          ]
        },


        {
            "result": "UPS_off",
            "category": "CC_ELECTRONIC",
            "skill_pri": "electronics",
            "difficulty": 5,
            "time": 45000,
            "reversible": true,
            "decomp_learn": 4,
            "autolearn": true,
            "tools": [
                         [
                             ["screwdriver", -1],
                             ["toolset", -1]
                         ],
                         [
                             ["soldering_iron", 24],
                             ["toolset", 2]
                         ]
                     ],
            "components": [
                              [
                                  ["power_supply", 4]
                              ],
                              [
                                  ["amplifier", 3]
                              ],
                              [
                                  ["scrap", 4]
                              ],
                              [
                                  ["cable", 10]
                              ]
                          ]

        },

        {
           "result" : "adv_UPS_off",
           "category" : "CC_ELECTRONIC",
           "skill_pri" : "electronics",
           "skill_sec" : "mechanics",
           "difficulty" : 9,
           "time" : 85000,
           "reversible" : true,
           "decomp_learn" : 4,
           "autolearn" : true,
           "tools" : [
              [
                 ["screwdriver", -1],
                 ["toolset", -1]
              ],
              [
                 ["soldering_iron", 24],
                 ["toolset", 2]
              ]
           ],
           "components" : [
              [
                 ["power_supply", 6]
              ],
              [
                 ["amplifier", 5]
              ],
              [
                 ["scrap", 4]
              ],
              [
                 ["cable", 14]
              ],
              [
                 ["plut_cell", 2]
              ]
           ]
        },

        {
            "result": "bio_power_storage",
            "category": "CC_ELECTRONIC",
            "skill_pri": "electronics",
            "difficulty": 6,
            "time": 50000,
            "reversible": true,
            "autolearn": true,
            "tools": [
                         [
                             ["screwdriver", -1],
                             ["toolset", -1]
                         ],
                         [
                             ["soldering_iron", 20],
                             ["toolset", 2]
                         ]
                     ],
            "components": [
                              [
                                  ["power_supply", 6],
                                  ["UPS_off", 1]
                              ],
                              [
                                  ["amplifier", 4]
                              ],
                              [
                                  ["plut_cell", 1]
                              ],
                              [
                                  ["burnt_out_bionic", 1],
                                  ["processor", 2]
                              ]
                          ]
        },


        {
            "result": "bio_power_storage_mkII",
            "category": "CC_ELECTRONIC",
            "skill_pri": "electronics",
            "difficulty": 12,
            "time": 70000,
            "reversible": true,
            "autolearn": true,
            "tools": [
                         [
                             ["screwdriver", -1],
                             ["toolset", -1]
                         ],
                         [
                             ["soldering_iron", 32],
                             ["toolset", 2]
                         ]
                     ],
            "components": [
                              [
                                  ["power_supply", 10],
                                  ["UPS_off", 2],
                                  ["adv_UPS_off", 1]
                              ],
                              [
                                  ["amplifier", 6]
                              ],
                              [
                                  ["plut_cell", 2]
                              ],
                              [
                                  ["burnt_out_bionic", 1],
                                  ["processor", 2]
                              ]
                          ]
        },


        {
            "result": "bio_solar",
            "category": "CC_ELECTRONIC",
            "skill_pri": "electronics",
            "difficulty": 7,
            "time": 50000,
            "reversible": true,
            "autolearn": true,
            "tools": [
                         [
                             ["screwdriver", -1],
                             ["toolset", -1]
                         ],
                         [
                             ["soldering_iron", 20],
                             ["toolset", 2]
                         ]
                     ],
            "components": [
                              [
                                  ["power_supply", 4]
                              ],
                              [
                                  ["amplifier", 2]
                              ],
                              [
                                  ["solar_cell", 4]
                              ],
                              [
                                  ["burnt_out_bionic", 1],
                                  ["processor", 2]
                              ]
                          ]
        },


        {
            "result": "bio_batteries",
            "category": "CC_ELECTRONIC",
            "skill_pri": "electronics",
            "difficulty": 7,
            "time": 50000,
            "reversible": true,
            "autolearn": true,
            "tools": [
                         [
                             ["screwdriver", -1],
                             ["toolset", -1]
                         ],
                         [
                             ["soldering_iron", 20],
                             ["toolset", 2]
                         ]
                     ],
            "components": [
                              [
                                  ["power_supply", 2]
                              ],
                              [
                                  ["amplifier", 2]
                              ],
                              [
                                  ["burnt_out_bionic", 1],
                                  ["processor", 2]
                              ]
                          ]
        },


        {
            "result": "bio_power_armor_interface",
            "category": "CC_ELECTRONIC",
            "skill_pri": "electronics",
            "difficulty": 6,
            "time": 50000,
            "reversible": true,
            "autolearn": true,
            "tools": [
                         [
                             ["screwdriver", -1],
                             ["toolset", -1]
                         ],
                         [
                             ["soldering_iron", 20],
                             ["toolset", 2]
                         ]
                     ],
            "components": [
                              [
                                  ["power_supply", 2]
                              ],
                              [
                                  ["amplifier", 2]
                              ],
                              [
                                  ["burnt_out_bionic", 1],
                                  ["processor", 2]
                              ]
                          ]
        },


        {
            "result": "bio_power_armor_interface_mkII",
            "category": "CC_ELECTRONIC",
            "skill_pri": "electronics",
            "difficulty": 9,
            "time": 50000,
            "reversible": true,
            "autolearn": true,
            "tools": [
                         [
                             ["screwdriver", -1],
                             ["toolset", -1]
                         ],
                         [
                             ["soldering_iron", 20],
                             ["toolset", 2]
                         ]
                     ],
            "components": [
                              [
                                  ["power_supply", 5]
                              ],
                              [
                                  ["amplifier", 3]
                              ],
                              [
                                  ["plut_cell", 5]
                              ],
                              [
                                  ["burnt_out_bionic", 1],
                                  ["processor", 2]
                              ]
                          ]
        },


        {
            "result": "bio_evap",
            "category": "CC_ELECTRONIC",
            "skill_pri": "electronics",
            "difficulty": 7,
            "time": 50000,
            "reversible": true,
            "autolearn": false,
            "decomp_learn": 5,
            "tools": [
                         [
                             ["screwdriver", -1],
                             ["toolset", -1]
                         ],
                         [
                             ["soldering_iron", 20],
                             ["toolset", 2]
                         ]
                     ],
            "components": [
                              [
                                  ["power_supply", 2]
                              ],
                              [
                                  ["hose", 1]
                              ],
                              [
                                  ["burnt_out_bionic", 1],
                                  ["processor", 2]
                              ]
                          ]
        },


        {
            "result": "bio_laser",
            "category": "CC_ELECTRONIC",
            "skill_pri": "electronics",
            "difficulty": 9,
            "time": 50000,
            "reversible": true,
            "autolearn": false,
            "decomp_learn": 7,
            "tools": [
                         [
                             ["screwdriver", -1],
                             ["toolset", -1]
                         ],
                         [
                             ["soldering_iron", 20],
                             ["toolset", 2]
                         ]
                     ],
            "components": [
                              [
                                  ["power_supply", 2]
                              ],
                              [
                                  ["amplifier", 2]
                              ],
                              [
                                  ["lens", 2]
                              ],
                              [
                                  ["burnt_out_bionic", 1],
                                  ["processor", 2]
                              ]
                          ]
        },


        {
            "result": "bio_flashlight",
            "category": "CC_ELECTRONIC",
            "skill_pri": "electronics",
            "difficulty": 6,
            "time": 50000,
            "reversible": true,
            "autolearn": true,
            "decomp_learn": 5,
            "tools": [
                         [
                             ["screwdriver", -1],
                             ["toolset", -1]
                         ],
                         [
                             ["soldering_iron", 20],
                             ["toolset", 2]
                         ]
                     ],
            "components": [
                              [
                                  ["power_supply", 1]
                              ],
                              [
                                  ["amplifier", 1]
                              ],
                              [
                                  ["lens", 2]
                              ],
                              [
                                  ["burnt_out_bionic", 1],
                                  ["processor", 2]
                              ]
                          ]
        },


        {
            "result": "bio_water_extractor",
            "category": "CC_ELECTRONIC",
            "skill_pri": "electronics",
            "difficulty": 7,
            "time": 50000,
            "reversible": true,
            "autolearn": false,
            "decomp_learn": 5,
            "tools": [
                         [
                             ["screwdriver", -1],
                             ["toolset", -1]
                         ],
                         [
                             ["soldering_iron", 20],
                             ["toolset", 2]
                         ]
                     ],
            "components": [
                              [
                                  ["power_supply", 2]
                              ],
                              [
                                  ["element", 1]
                              ],
                              [
                                  ["hose", 1]
                              ],
                              [
                                  ["burnt_out_bionic", 1],
                                  ["processor", 2]
                              ]
                          ]
        },


        {
            "result": "bio_armor_head",
            "category": "CC_ELECTRONIC",
            "skill_pri": "electronics",
            "difficulty": 6,
            "time": 50000,
            "reversible": true,
            "autolearn": true,
            "decomp_learn": 5,
            "tools": [
                         [
                             ["screwdriver", -1],
                             ["toolset", -1]
                         ],
                         [
                             ["wrench", -1],
                             ["toolset", -1]
                         ],
                         [
                             ["hammer", -1],
                             ["hatchet", -1],
                             ["toolset", -1]
                         ],
                         [
                             ["soldering_iron", 20],
                             ["toolset", 2]
                         ]
                     ],
            "components": [
                              [
                                  ["alloy_sheet", 4],
                                  ["alloy_plate", 1]
                              ],
                              [
                                  ["burnt_out_bionic", 1]
                              ]
                          ]
        },


        {
            "result": "bio_armor_arms",
            "category": "CC_ELECTRONIC",
            "skill_pri": "electronics",
            "difficulty": 6,
            "time": 50000,
            "reversible": true,
            "autolearn": true,
            "decomp_learn": 5,
            "tools": [
                         [
                             ["screwdriver", -1],
                             ["toolset", -1]
                         ],
                         [
                             ["wrench", -1],
                             ["toolset", -1]
                         ],
                         [
                             ["hammer", -1],
                             ["hatchet", -1],
                             ["toolset", -1]
                         ],
                         [
                             ["soldering_iron", 20],
                             ["toolset", 2]
                         ]
                     ],
            "components": [
                              [
                                  ["alloy_sheet", 4],
                                  ["alloy_plate", 1]
                              ],
                              [
                                  ["burnt_out_bionic", 1]
                              ]
                          ]
        },


        {
            "result": "bio_armor_torso",
            "category": "CC_ELECTRONIC",
            "skill_pri": "electronics",
            "difficulty": 6,
            "time": 50000,
            "reversible": true,
            "autolearn": true,
            "decomp_learn": 5,
            "tools": [
                         [
                             ["screwdriver", -1],
                             ["toolset", -1]
                         ],
                         [
                             ["wrench", -1],
                             ["toolset", -1]
                         ],
                         [
                             ["hammer", -1],
                             ["hatchet", -1],
                             ["toolset", -1]
                         ],
                         [
                             ["soldering_iron", 20],
                             ["toolset", 2]
                         ]
                     ],
            "components": [
                              [
                                  ["alloy_sheet", 4],
                                  ["alloy_plate", 1]
                              ],
                              [
                                  ["burnt_out_bionic", 1]
                              ]
                          ]
        },


        {
            "result": "bio_armor_legs",
            "category": "CC_ELECTRONIC",
            "skill_pri": "electronics",
            "difficulty": 6,
            "time": 50000,
            "reversible": true,
            "autolearn": true,
            "decomp_learn": 5,
            "tools": [
                         [
                             ["screwdriver", -1],
                             ["toolset", -1]
                         ],
                         [
                             ["wrench", -1],
                             ["toolset", -1]
                         ],
                         [
                             ["hammer", -1],
                             ["hatchet", -1],
                             ["toolset", -1]
                         ],
                         [
                             ["soldering_iron", 20],
                             ["toolset", 2]
                         ]
                     ],
            "components": [
                              [
                                  ["alloy_sheet", 4],
                                  ["alloy_plate", 1]
                              ],
                              [
                                  ["burnt_out_bionic", 1]
                              ]
                          ]
        },


        {
            "result": "bio_recycler",
            "id_suffix": "uncraft",
            "category": "CC_NONCRAFT",
            "skill_pri": "electronics",
            "difficulty": 7,
            "time": 50000,
            "reversible": true,
            "autolearn": false,
            "tools": [
                         [
                             ["screwdriver", -1],
                             ["toolset", -1]
                         ],
                         [
                             ["soldering_iron", 20],
                             ["toolset", 2]
                         ]
                     ],
            "components": [
                              [
                                  ["burnt_out_bionic", 1]
                              ]
                          ]
        },


        {
            "result": "bio_digestion",
            "id_suffix": "uncraft",
            "category": "CC_NONCRAFT",
            "skill_pri": "electronics",
            "difficulty": 7,
            "time": 50000,
            "reversible": true,
            "autolearn": false,
            "tools": [
                         [
                             ["screwdriver", -1],
                             ["toolset", -1]
                         ],
                         [
                             ["soldering_iron", 20],
                             ["toolset", 2]
                         ]
                     ],
            "components": [
                              [
                                  ["burnt_out_bionic", 1]
                              ]
                          ]
        },


        {
            "result": "bio_face_mask",
            "id_suffix": "uncraft",
            "category": "CC_NONCRAFT",
            "skill_pri": "electronics",
            "difficulty": 7,
            "time": 50000,
            "reversible": true,
            "autolearn": false,
            "tools": [
                         [
                             ["screwdriver", 20],
                             ["toolset", 2]
                         ],
                         [
                             ["soldering_iron", -1],
                             ["toolset", -1]
                         ]
                     ],
            "components": [
                              [
                                  ["burnt_out_bionic", 1]
                              ]
                          ]
        },


        {
            "result": "bio_nanobots",
            "id_suffix": "uncraft",
            "category": "CC_NONCRAFT",
            "skill_pri": "electronics",
            "difficulty": 7,
            "time": 50000,
            "reversible": true,
            "autolearn": false,
            "tools": [
                         [
                             ["screwdriver", -1],
                             ["toolset", -1]
                         ],
                         [
                             ["soldering_iron", 20],
                             ["toolset", 2]
                         ]
                     ],
            "components": [
                              [
                                  ["burnt_out_bionic", 1]
                              ]
                          ]
        },


        {
            "result": "bio_ground_sonar",
            "id_suffix": "uncraft",
            "category": "CC_NONCRAFT",
            "skill_pri": "electronics",
            "difficulty": 7,
            "time": 50000,
            "reversible": true,
            "autolearn": false,
            "tools": [
                         [
                             ["screwdriver", -1],
                             ["toolset", -1]
                         ],
                         [
                             ["soldering_iron", 20],
                             ["toolset", 2]
                         ]
                     ],
            "components": [
                              [
                                  ["burnt_out_bionic", 1]
                              ]
                          ]
        },


        {
            "result": "bio_metabolics",
            "id_suffix": "uncraft",
            "category": "CC_NONCRAFT",
            "skill_pri": "electronics",
            "difficulty": 7,
            "time": 50000,
            "reversible": true,
            "autolearn": false,
            "tools": [
                         [
                             ["screwdriver", -1],
                             ["toolset", -1]
                         ],
                         [
                             ["soldering_iron", 20],
                             ["toolset", 2]
                         ]
                     ],
            "components": [
                              [
                                  ["burnt_out_bionic", 1]
                              ]
                          ]
        },


        {
            "result": "bio_blood_filter",
            "id_suffix": "uncraft",
            "category": "CC_NONCRAFT",
            "skill_pri": "electronics",
            "difficulty": 7,
            "time": 50000,
            "reversible": true,
            "autolearn": false,
            "tools": [
                         [
                             ["screwdriver", -1],
                             ["toolset", -1]
                         ],
                         [
                             ["soldering_iron", 20],
                             ["toolset", 2]
                         ]
                     ],
            "components": [
                              [
                                  ["burnt_out_bionic", 1]
                              ]
                          ]
        },


        {
            "result": "solar_panel",
            "category": "CC_ELECTRONIC",
            "skill_pri": "electronics",
            "difficulty": 8,
            "time": 50000,
            "reversible": true,
            "autolearn": true,
            "tools": [
                         [
                             ["screwdriver", -1],
                             ["toolset", -1]
                         ],
                         [
                             ["soldering_iron", 35],
                             ["toolset", 2]
                         ]
                     ],
            "components": [
                              [
                                  ["power_supply", 2]
                              ],
                              [
                                  ["amplifier", 2]
                              ],
                              [
                                  ["solar_cell", 12]
                              ],
                              [
                                  ["cable", 20]
                              ]
                          ]
        },


        {
            "result": "teleporter",
            "category": "CC_ELECTRONIC",
            "skill_pri": "electronics",
            "difficulty": 8,
            "time": 50000,
            "reversible": true,
            "autolearn": true,
            "tools": [
                         [
                             ["screwdriver", -1],
                             ["toolset", -1]
                         ],
                         [
                             ["wrench", -1],
                             ["toolset", -1]
                         ],
                         [
                             ["soldering_iron", 16],
                             ["toolset", 2]
                         ]
                     ],
            "components": [
                              [
                                  ["power_supply", 3],
                                  ["plut_cell", 5]
                              ],
                              [
                                  ["amplifier", 3]
                              ],
                              [
                                  ["transponder", 3]
                              ],
                              [
                                  ["scrap", 10]
                              ],
                              [
                                  ["cable", 20]
                              ]
                          ]
        },


        {
            "result": "socks",
            "category": "CC_ARMOR",
            "skill_pri": "tailor",
            "difficulty": 0,
            "time": 10000,
            "reversible": false,
            "autolearn": true,
            "tools": [
                         [
                             ["needle_bone", 4],
                             ["sewing_kit", 4]
                         ]
                     ],
            "components": [
                              [
                                  ["rag", 2]
                              ]
                          ]
        },


        {
            "result": "mocassins",
            "category": "CC_ARMOR",
            "skill_pri": "tailor",
            "difficulty": 1,
            "time": 30000,
            "reversible": false,
            "autolearn": true,
            "tools": [
                         [
                             ["needle_bone", 5],
                             ["sewing_kit", 5]
                         ]
                     ],
            "components": [
                              [
                                  ["fur", 2]
                              ]
                          ]
        },


        {
            "result": "boots",
            "category": "CC_ARMOR",
            "skill_pri": "tailor",
            "difficulty": 2,
            "time": 35000,
            "reversible": false,
            "autolearn": true,
            "tools": [
                         [
                             ["needle_bone", 10],
                             ["sewing_kit", 10]
                         ]
                     ],
            "components": [
                              [
                                  ["leather", 7]
                              ]
                          ]
        },


        {
            "result": "boots_fur",
            "category": "CC_ARMOR",
            "skill_pri": "tailor",
            "skill_sec": "survival",
            "difficulty": 2,
            "time": 40000,
            "reversible": false,
            "autolearn": true,
            "tools": [
                         [
                             ["needle_bone", 13],
                             ["sewing_kit", 13]
                         ]
                     ],
            "components": [
                              [
                                  ["leather", 7],
                                  ["fur", 7]
                              ]
                          ]
        },


        {
            "result": "boots_chitin",
            "category": "CC_ARMOR",
            "skill_pri": "tailor",
            "difficulty": 3,
            "time": 30000,
            "reversible": false,
            "autolearn": true,
            "components": [
                              [
                                  ["string_36", 1],
                                  ["string_6", 4]
                              ],
                              [
                                  ["chitin_piece", 4]
                              ],
                              [
                                  ["leather", 2],
                                  ["fur", 2],
                                  ["rag", 2]
                              ]
                          ]
        },


        {
            "result": "shorts",
            "category": "CC_ARMOR",
            "skill_pri": "tailor",
            "difficulty": 1,
            "time": 25000,
            "reversible": false,
            "autolearn": true,
            "tools": [
                         [
                             ["needle_bone", 10],
                             ["sewing_kit", 10]
                         ]
                     ],
            "components": [
                              [
                                  ["rag", 5]
                              ]
                          ]
        },


        {
            "result": "shorts_cargo",
            "category": "CC_ARMOR",
            "skill_pri": "tailor",
            "difficulty": 2,
            "time": 30000,
            "reversible": false,
            "autolearn": true,
            "tools": [
                         [
                             ["needle_bone", 12],
                             ["sewing_kit", 12]
                         ]
                     ],
            "components": [
                              [
                                  ["rag", 6]
                              ]
                          ]
        },


        {
            "result": "jeans",
            "category": "CC_ARMOR",
            "skill_pri": "tailor",
            "difficulty": 2,
            "time": 45000,
            "reversible": false,
            "autolearn": true,
            "tools": [
                         [
                             ["needle_bone", 10],
                             ["sewing_kit", 10]
                         ]
                     ],
            "components": [
                              [
                                  ["rag", 6]
                              ]
                          ]
        },


        {
            "result": "long_underpants",
            "category": "CC_ARMOR",
            "skill_pri": "tailor",
            "difficulty": 2,
            "time": 35000,
            "reversible": false,
            "autolearn": true,
            "tools": [
                         [
                             ["needle_bone", 15],
                             ["sewing_kit", 15]
                         ]
                     ],
            "components": [
                              [
                                  ["rag", 10]
                              ]
                          ]
        },


        {
            "result": "pants_cargo",
            "category": "CC_ARMOR",
            "skill_pri": "tailor",
            "difficulty": 3,
            "time": 48000,
            "reversible": false,
            "autolearn": true,
            "tools": [
                         [
                             ["needle_bone", 16],
                             ["sewing_kit", 16]
                         ]
                     ],
            "components": [
                              [
                                  ["rag", 8]
                              ]
                          ]
        },


        {
            "result": "pants_leather",
            "category": "CC_ARMOR",
            "skill_pri": "tailor",
            "difficulty": 4,
            "time": 50000,
            "reversible": false,
            "autolearn": true,
            "tools": [
                         [
                             ["needle_bone", 10],
                             ["sewing_kit", 10]
                         ]
                     ],
            "components": [
                              [
                                  ["leather", 10]
                              ]
                          ]
        },


        {
            "result": "pants_fur",
            "category": "CC_ARMOR",
            "skill_pri": "tailor",
            "skill_sec": "survival",
            "difficulty": 4,
            "time": 40000,
            "reversible": false,
            "autolearn": true,
            "tools": [
                         [
                             ["needle_bone", 18],
                             ["sewing_kit", 18]
                         ]
                     ],
            "components": [
                              [
                                  ["rag", 10],
                                  ["fur", 6]
                              ]
                          ]
        },


        {
            "result": "tank_top",
            "category": "CC_ARMOR",
            "skill_pri": "tailor",
            "difficulty": 2,
            "time": 38000,
            "reversible": true,
            "autolearn": true,
            "tools": [
                         [
                             ["needle_bone", 4],
                             ["sewing_kit", 4]
                         ]
                     ],
            "components": [
                              [
                                  ["rag", 4]
                              ]
                          ]
        },


        {
            "result": "tshirt",
            "category": "CC_ARMOR",
            "skill_pri": "tailor",
            "difficulty": 2,
            "time": 38000,
            "reversible": true,
            "autolearn": true,
            "tools": [
                         [
                             ["needle_bone", 4],
                             ["sewing_kit", 4]
                         ]
                     ],
            "components": [
                              [
                                  ["rag", 5]
                              ]
                          ]
        },


        {
            "result": "hoodie",
            "category": "CC_ARMOR",
            "skill_pri": "tailor",
            "difficulty": 3,
            "time": 40000,
            "reversible": false,
            "autolearn": true,
            "tools": [
                         [
                             ["needle_bone", 14],
                             ["sewing_kit", 14]
                         ]
                     ],
            "components": [
                              [
                                  ["rag", 12]
                              ]
                          ]
        },


        {
            "result": "trenchcoat",
            "category": "CC_ARMOR",
            "skill_pri": "tailor",
            "difficulty": 3,
            "time": 42000,
            "reversible": false,
            "autolearn": true,
            "tools": [
                         [
                             ["needle_bone", 24],
                             ["sewing_kit", 24]
                         ]
                     ],
            "components": [
                              [
                                  ["rag", 11]
                              ]
                          ]
        },

        {
            "result": "coat_rain",
            "category": "CC_ARMOR",
            "skill_pri": "tailor",
            "difficulty": 1,
            "time": 30000,
            "reversible": false,
            "autolearn": true,
            "tools": [],
            "components": [
                              [
                                  ["duct_tape", 50]
                              ],
                              [
                                  ["bag_plastic", 10]
                              ],
                              [
                                  ["rag", 10]
                              ]
                          ]
        },

        {
            "result": "trenchcoat_fur",
            "category": "CC_ARMOR",
            "skill_pri": "tailor",
            "skill_sec": "survival",
            "difficulty": 3,
            "time": 200000,
            "reversible": false,
            "autolearn": true,
            "tools": [
                         [
                             ["needle_bone", 45],
                             ["sewing_kit", 45]
                         ]
                     ],
            "components": [
                              [
                                  ["fur", 11]
                              ]
                          ]
        },


        {
            "result": "trenchcoat_leather",
            "category": "CC_ARMOR",
            "skill_pri": "tailor",
            "difficulty": 6,
            "time": 200000,
            "reversible": false,
            "autolearn": true,
            "tools": [
                         [
                             ["needle_bone", 45],
                             ["sewing_kit", 45]
                         ]
                     ],
            "components": [
                              [
                                  ["leather", 22]
                              ]
                          ]
        },


        {
            "result": "coat_fur",
            "category": "CC_ARMOR",
            "skill_pri": "tailor",
            "skill_sec": "survival",
            "difficulty": 4,
            "time": 100000,
            "reversible": false,
            "autolearn": true,
            "tools": [
                         [
                             ["needle_bone", 20],
                             ["sewing_kit", 20]
                         ]
                     ],
            "components": [
                              [
                                  ["fur", 10]
                              ]
                          ]
        },


        {
            "result": "jacket_leather",
            "category": "CC_ARMOR",
            "skill_pri": "tailor",
            "difficulty": 5,
            "time": 150000,
            "reversible": false,
            "autolearn": true,
            "tools": [
                         [
                             ["needle_bone", 30],
                             ["sewing_kit", 30]
                         ]
                     ],
            "components": [
                              [
                                  ["leather", 16]
                              ]
                          ]
        },


        {
            "result": "vest_leather",
            "category": "CC_ARMOR",
            "skill_pri": "tailor",
            "difficulty": 0,
            "time": 20000,
            "reversible": false,
            "autolearn": true,
            "tools": [
                         [
                             ["scissors", -1],
                             ["knife_steak", -1],
                             ["knife_combat", -1],
                             ["knife_butcher", -1],
                             ["pockknife", -1],
                             ["scalpel", -1],
                             ["machete", -1],
                             ["broadsword", -1],
                             ["toolset", -1]
                         ]
                     ],
            "components": [
                              [
                                  ["jacket_leather", 1]
                              ]
                          ]
        },


       {
            "result": "gloves_liner",
            "category": "CC_ARMOR",
            "skill_pri": "tailor",
            "difficulty": 1,
            "time": 10000,
            "reversible": false,
            "autolearn": true,
            "tools": [
                         [
                             ["needle_bone", 2],
                             ["sewing_kit", 2]
                         ]
                     ],
            "components": [
                              [
                                  ["rag", 2]
                              ]
                          ]
        },


        {
            "result": "gloves_light",
            "category": "CC_ARMOR",
            "skill_pri": "tailor",
            "difficulty": 1,
            "time": 10000,
            "reversible": false,
            "autolearn": true,
            "tools": [
                         [
                             ["needle_bone", 4],
                             ["sewing_kit", 4]
                         ]
                     ],
            "components": [
                              [
                                  ["rag", 4]
                              ]
                          ]
        },


        {
            "result": "gloves_fingerless",
            "category": "CC_ARMOR",
            "skill_pri": "tailor",
            "difficulty": 0,
            "time": 16000,
            "reversible": false,
            "autolearn": true,
            "tools": [
                         [
                             ["scissors", -1],
                             ["knife_steak", -1],
                             ["knife_combat", -1],
                             ["knife_butcher", -1],
                             ["pockknife", -1],
                             ["scalpel", -1],
                             ["machete", -1],
                             ["broadsword", -1],
                             ["toolset", -1]
                         ]
                     ],
            "components": [
                              [
                                  ["gloves_leather", 1]
                              ]
                          ]
        },


        {
            "result": "gloves_leather",
            "category": "CC_ARMOR",
            "skill_pri": "tailor",
            "difficulty": 2,
            "time": 16000,
            "reversible": false,
            "autolearn": true,
            "tools": [
                         [
                             ["needle_bone", 6],
                             ["sewing_kit", 6]
                         ]
                     ],
            "components": [
                              [
                                  ["leather", 2]
                              ]
                          ]
        },


        {
            "result": "gloves_fur",
            "category": "CC_ARMOR",
            "skill_pri": "tailor",
            "skill_sec": "survival",
            "difficulty": 2,
            "time": 16000,
            "reversible": false,
            "autolearn": true,
            "tools": [
                         [
                             ["needle_bone", 6],
                             ["sewing_kit", 6]
                         ]
                     ],
            "components": [
                              [
                                  ["fur", 4]
                              ]
                          ]
        },


        {
            "result": "armguard_metal",
            "category": "CC_ARMOR",
            "skill_pri": "tailor",
            "difficulty": 4,
            "time": 30000,
            "reversible": false,
            "autolearn": true,
            "tools": [
                         [
                             ["rock", -1],
                             ["primitive_hammer", -1],
                             ["hammer", -1],
                             ["hatchet", -1],
                             ["toolset", -1]
                         ]
                     ],
            "components": [
                              [
                                  ["string_36", 1],
                                  ["string_6", 4]
                              ],
                              [
                                  ["steel_chunk", 2]
                              ]
                          ]
        },

	  
	   {
            "result": "legguard_metal",
            "category": "CC_ARMOR",
            "skill_pri": "tailor",
            "difficulty": 5,
            "time": 45000,
            "reversible": false,
            "autolearn": true,
            "tools": [
                         [
                             ["rock", -1],
                             ["primitive_hammer", -1],
                             ["hammer", -1],
                             ["hatchet", -1],
                             ["toolset", -1]
                         ]
                     ],
            "components": [
                              [
                                  ["string_36", 4],
                                  ["string_6", 16]
                              ],
                              [
                                  ["steel_chunk", 6]
                              ]
                          ]
        },


        {
            "result": "gauntlets_chitin",
            "category": "CC_ARMOR",
            "skill_pri": "tailor",
            "difficulty": 3,
            "time": 30000,
            "reversible": false,
            "autolearn": true,
            "components": [
                              [
                                  ["string_36", 1],
                                  ["string_6", 4]
                              ],
                              [
                                  ["chitin_piece", 4]
                              ]
                          ]
        },


        {
            "result": "bandana",
            "category": "CC_ARMOR",
            "skill_pri": "tailor",
            "difficulty": 0,
            "time": 5000,
            "reversible": true,
            "autolearn": true,
            "tools": [
                         [
                             ["needle_bone", 2],
                             ["sewing_kit", 2]
                         ]
                     ],
            "components": [
                              [
                                  ["rag", 2]
                              ]
                          ]
        },


        {
            "result": "scarf_fur",
            "category": "CC_ARMOR",
            "skill_pri": "tailor",
            "difficulty": 1,
            "time": 5000,
            "reversible": true,
            "autolearn": true,
            "tools": [
                         [
                             ["needle_bone", 3],
                             ["sewing_kit", 3]
                         ]
                     ],
            "components": [
                              [
                                  ["fur", 4]
                              ]
                          ]
        },


        {
            "result": "mask_filter",
            "category": "CC_ARMOR",
            "skill_pri": "mechanics",
            "skill_sec": "tailor",
            "difficulty": 1,
            "time": 5000,
            "reversible": true,
            "autolearn": true,
            "components": [
                              [
                                  ["bag_plastic", 2],
                                  ["bottle_plastic", 1]
                              ],
                              [
                                  ["rag", 2],
                                  ["muffler", 1],
                                  ["bandana", 2],
                                  ["wrapper", 4]
                              ]
                          ]
        },


        {
            "result": "glasses_safety",
            "category": "CC_ARMOR",
            "skill_pri": "tailor",
            "difficulty": 1,
            "time": 8000,
            "reversible": false,
            "autolearn": true,
            "tools": [
                         [
                             ["scissors", -1]
                         ],
                         [
                             ["knife_steak", -1],
                             ["knife_combat", -1],
                             ["knife_butcher", -1],
                             ["pockknife", -1],
                             ["scalpel", -1],
                             ["machete", -1],
                             ["broadsword", -1],
                             ["toolset", -1]
                         ]
                     ],
            "components": [
                              [
                                  ["string_36", 1],
                                  ["string_6", 2]
                              ],
                              [
                                  ["bottle_plastic", 1]
                              ]
                          ]
        },


        {
            "result": "mask_gas",
            "category": "CC_ARMOR",
            "skill_pri": "tailor",
            "difficulty": 3,
            "time": 20000,
            "reversible": true,
            "autolearn": true,
            "tools": [
                         [
                             ["wrench", -1],
                             ["toolset", -1]
                         ]
                     ],
            "components": [
                              [
                                  ["goggles_ski", 1],
                                  ["goggles_swim", 2]
                              ],
                              [
                                  ["mask_filter", 3],
                                  ["muffler", 1]
                              ],
                              [
                                  ["hose", 1]
                              ]
                          ]
        },


        {
            "result": "goggles_nv",
            "category": "CC_ARMOR",
            "skill_pri": "electronics",
            "skill_sec": "tailor",
            "difficulty": 5,
            "time": 40000,
            "reversible": true,
            "autolearn": true,
            "tools": [
                         [
                             ["screwdriver", -1],
                             ["toolset", -1]
                         ]
                     ],
            "components": [
                              [
                                  ["goggles_ski", 1],
                                  ["goggles_welding", 1],
                                  ["mask_gas", 1]
                              ],
                              [
                                  ["power_supply", 1]
                              ],
                              [
                                  ["amplifier", 3]
                              ],
                              [
                                  ["scrap", 5]
                              ]
                          ]
        },


        {
            "result": "hat_fur",
            "category": "CC_ARMOR",
            "skill_pri": "tailor",
            "skill_sec": "survival",
            "difficulty": 2,
            "time": 40000,
            "reversible": false,
            "autolearn": true,
            "tools": [
                         [
                             ["needle_bone", 8],
                             ["sewing_kit", 8]
                         ]
                     ],
            "components": [
                              [
                                  ["fur", 3]
                              ]
                          ]
        },


        {
            "result": "helmet_chitin",
            "category": "CC_ARMOR",
            "skill_pri": "tailor",
            "difficulty": 6,
            "time": 60000,
            "reversible": false,
            "autolearn": true,
            "components": [
                              [
                                  ["string_36", 1],
                                  ["string_6", 5]
                              ],
                              [
                                  ["chitin_piece", 5]
                              ]
                          ]
        },


        {
            "result": "armor_chitin",
            "category": "CC_ARMOR",
            "skill_pri": "tailor",
            "difficulty": 7,
            "time": 100000,
            "reversible": false,
            "autolearn": true,
            "components": [
                              [
                                  ["string_36", 2],
                                  ["string_6", 12]
                              ],
                              [
                                  ["chitin_piece", 15]
                              ]
                          ]
        },


        {
            "result": "backpack",
            "category": "CC_ARMOR",
            "skill_pri": "tailor",
            "difficulty": 3,
            "time": 50000,
            "reversible": false,
            "autolearn": true,
            "tools": [
                         [
                             ["needle_bone", 20],
                             ["sewing_kit", 20]
                         ]
                     ],
            "components": [
                              [
                                  ["rag", 20],
                                  ["fur", 16],
                                  ["leather", 12]
                              ]
                          ]
        },



        {
            "result": "blanket",
            "category": "CC_ARMOR",
            "skill_pri": "tailor",
            "difficulty": 0,
            "time": 50000,
            "reversible": true,
            "autolearn": true,
            "tools": [
                         [
                             ["needle_bone", 10],
                             ["sewing_kit", 10]
                         ]
                     ],
            "components": [
                              [
                                  ["rag", 20]
                              ]
                          ]
        },



        {
            "result": "fur_blanket",
            "category": "CC_ARMOR",
            "skill_pri": "tailor",
            "skill_sec": "survival",
            "difficulty": 1,
            "time": 50000,
            "reversible": true,
            "autolearn": true,
            "tools": [
                         [
                             ["needle_bone", 12],
                             ["sewing_kit", 12]
                         ]
                     ],
            "components": [
                              [
                                  ["rag", 10]
                              ],
                              [
                                  ["fur", 10]
                              ]
                          ]
        },



        {
            "result": "house_coat",
            "category": "CC_ARMOR",
            "skill_pri": "tailor",
            "difficulty": 1,
            "time": 20000,
            "reversible": true,
            "autolearn": true,
            "tools": [
                         [
                             ["needle_bone", 15],
                             ["sewing_kit", 15]
                         ]
                     ],
            "components": [
                              [
                                  ["rag", 15]
                              ]
                          ]
        },



        {
            "result": "cloak",
            "category": "CC_ARMOR",
            "skill_pri": "tailor",
            "difficulty": 2,
            "time": 25000,
            "reversible": true,
            "autolearn": true,
            "tools": [
                         [
                             ["needle_bone", 18],
                             ["sewing_kit", 18]
                         ]
                     ],
            "components": [
                              [
                                  ["rag", 20]
                              ]
                          ]
        },



        {
            "result": "cloak_fur",
            "category": "CC_ARMOR",
            "skill_pri": "tailor",
            "skill_sec": "survival",
            "difficulty": 2,
            "time": 25000,
            "reversible": true,
            "autolearn": true,
            "tools": [
                         [
                             ["needle_bone", 18],
                             ["sewing_kit", 18]
                         ]
                     ],
            "components": [
                              [
                                  ["fur", 15]
                              ]
                          ]
        },



        {
            "result": "cloak_leather",
            "category": "CC_ARMOR",
            "skill_pri": "tailor",
            "difficulty": 3,
            "time": 25000,
            "reversible": true,
            "autolearn": true,
            "tools": [
                         [
                             ["needle_bone", 18],
                             ["sewing_kit", 18]
                         ]
                     ],
            "components": [
                              [
                                  ["leather", 20]
                              ]
                          ]
        },


        {
            "result": "sleeping_bag_fur",
            "category": "CC_ARMOR",
            "skill_pri": "tailor",
            "skill_sec": "survival",
            "difficulty": 5,
            "time": 75000,
            "reversible": true,
            "autolearn": true,
            "tools": [
                         [
                             ["needle_bone", 30],
                             ["sewing_kit", 30]
                         ]
                     ],
            "components": [
                              [
                                  ["rag", 20]
                              ],
                              [
                                  ["fur", 10]
                              ]
                          ]
        },


        {
            "result": "primitive_hammer",
            "category": "CC_MISC",
            "skill_pri": "survival",
            "skill_sec": "construction",
            "difficulty": 0,
            "time": 5000,
            "reversible": false,
            "autolearn": true,
            "tools": [
                         [
                             ["rock", -1],
                             ["primitive_hammer", -1],
                             ["hammer", -1],
<<<<<<< HEAD
                             ["toolset", -1],
                             ["primitive_hammer", -1]
=======
                             ["hatchet", -1],
                             ["toolset", -1]
>>>>>>> 9fe6feb5
                         ]
                     ],
            "components": [
                              [
                                  ["stick", 1]
                              ],
                              [
                                  ["rock", 1]
                              ],
                              [
                                  ["string_6", 2],
                                  ["sinew", 40],
                                  ["plant_fibre", 40]
                              ]
                          ]
        },


        {
            "result": "needle_bone",
            "category": "CC_MISC",
            "skill_pri": "survival",
            "difficulty": 3,
            "time": 20000,
            "reversible": false,
            "autolearn": true,
            "tools": [
                         [
                             ["knife_steak", -1],
                             ["knife_combat", -1],
                             ["knife_butcher", -1],
                             ["pockknife", -1],
                             ["scalpel", -1],
                             ["machete", -1],
                             ["broadsword", -1],
                             ["toolset", -1]
                         ]
                     ],
            "components": [
                              [
                                  ["bone", 1]
                              ]
                          ]
        },


        {
            "result": "digging_stick",
            "category": "CC_MISC",
            "skill_pri": "survival",
            "difficulty": 1,
            "time": 20000,
            "reversible": false,
            "autolearn": true,
            "tools": [
                         [
                             ["knife_steak", -1],
                             ["knife_combat", -1],
                             ["knife_butcher", -1],
                             ["pockknife", -1],
                             ["scalpel", -1],
                             ["machete", -1],
                             ["broadsword", -1],
                             ["toolset", -1],
                             ["hatchet", -1]
                         ]
                     ],
            "components": [
                              [
                                  ["stick", 1]
                              ]
                          ]
        },


        {
            "result": "ragpouch",
            "category": "CC_ARMOR",
            "skill_pri": "tailor",
            "difficulty": 0,
            "time": 10000,
            "reversible": false,
            "autolearn": true,
            "tools": [
                         [
                             ["needle_bone", 20],
                             ["sewing_kit", 20]
                         ]
                     ],
            "components": [
                              [
                                  ["rag", 6]
                              ],
                              [
                                  ["string_36", 1],
                                  ["string_6", 6],
                                  ["sinew", 20],
                                  ["plant_fibre", 20]
                              ]
                          ]
        },


        {
            "result": "leather_pouch",
            "category": "CC_ARMOR",
            "skill_pri": "tailor",
            "skill_sec": "survival",
            "difficulty": 2,
            "time": 10000,
            "reversible": false,
            "autolearn": true,
            "tools": [
                         [
                             ["needle_bone", 20],
                             ["sewing_kit", 20]
                         ]
                     ],
            "components": [
                              [
                                  ["leather", 6]
                              ],
                              [
                                  ["string_36", 1],
                                  ["string_6", 6],
                                  ["sinew", 20],
                                  ["plant_fibre", 20]
                              ]
                          ]
        },


        {
            "result": "rock_pot",
            "category": "CC_MISC",
            "skill_pri": "survival",
            "skill_sec": "cooking",
            "difficulty": 2,
            "time": 20000,
            "reversible": false,
            "autolearn": true,
            "tools": [
                         [
                             ["rock", -1],
                             ["primitive_hammer", -1],
                             ["hammer", -1],
                             ["hatchet", -1],
                             ["toolset", -1]
                         ]
                     ],
            "components": [
                              [
                                  ["rock", 3]
                              ],
                              [
                                  ["sinew", 80],
                                  ["plant_fibre", 80],
                                  ["string_36", 1]
                              ]
                          ]
        },


        {
            "result": "primitive_shovel",
            "category": "CC_MISC",
            "skill_pri": "survival",
            "skill_sec": "construction",
            "difficulty": 2,
            "time": 60000,
            "reversible": false,
            "autolearn": true,
            "tools": [
                         [
                             ["rock", -1],
                             ["primitive_hammer", -1],
                             ["hammer", -1],
                             ["hatchet", -1],
                             ["toolset", -1]
                         ]
                     ],
            "components": [
                              [
                                  ["stick", 1]
                              ],
                              [
                                  ["rock", 1]
                              ],
                              [
                                  ["string_6", 2],
                                  ["sinew", 40],
                                  ["plant_fibre", 40]
                              ]
                          ]
        },


        {
            "result": "primitive_axe",
            "category": "CC_MISC",
            "skill_pri": "survival",
            "skill_sec": "construction",
            "difficulty": 3,
            "time": 60000,
            "reversible": false,
            "autolearn": true,
            "tools": [
                         [
                             ["rock", -1],
                             ["primitive_hammer", -1],
                             ["hammer", -1],
                             ["hatchet", -1],
                             ["toolset", -1]
                         ]
                     ],
            "components": [
                              [
                                  ["stick", 1]
                              ],
                              [
                                  ["rock", 1]
                              ],
                              [
                                  ["string_6", 2],
                                  ["sinew", 40],
                                  ["plant_fibre", 40]
                              ]
                          ]
        },

        {
            "result": "fire_drill",
            "category": "CC_MISC",
            "skill_pri": "survival",
            "difficulty": 2,
            "time": 5000,
            "reversible": false,
            "autolearn": true,
            "components": [
                              [
                                  ["skewer", 2]
                              ],
                              [
                                  ["string_6", 1]
                              ]
                          ]
        },

        {
            "result": "waterskin",
            "category": "CC_MISC",
            "skill_pri": "tailor",
            "skill_sec": "survival",
            "difficulty": 2,
            "time": 30000,
            "reversible": false,
            "autolearn": true,
            "tools": [
                         [
                             ["sewing_kit", 60],
                             ["needle_bone", 60]
                         ]
                     ],
            "components": [
                              [
                                  ["sinew", 40],
                                  ["plant_fibre", 40],
                                  ["string_36", 1]
                              ],
                              [
                                  ["leather", 6],
                                  ["fur", 6]
                              ]
                          ]
        },


        {
            "result": "shelter_kit",
            "category": "CC_MISC",
            "skill_pri": "survival",
            "skill_sec": "construction",
            "difficulty": 2,
            "time": 50000,
            "reversible": false,
            "autolearn": true,
            "tools": [
                         [
                             ["sewing_kit", 200],
                             ["needle_bone", 200]
                         ]
                     ],
            "components": [
                              [
                                  ["stick", 10]
                              ],
                              [
                                  ["leather", 20]
                              ],
                              [
                                  ["string_6", 10],
                                  ["sinew", 500],
                                  ["plant_fibre", 500]
                              ]
                          ]
        },


        {
            "result": "shelter_kit",
            "id_suffix": "repair",
            "category": "CC_MISC",
            "skill_pri": "survival",
            "skill_sec": "tailoring",
            "difficulty": 0,
            "time": 20000,
            "reversible": false,
            "autolearn": true,
            "tools": [
                         [
                             ["sewing_kit", 50],
                             ["needle_bone", 50]
                         ]
                     ],
            "components": [
                              [
                                  ["stick", 3]
                              ],
                              [
                                  ["leather", 4]
                              ],
                              [
                                  ["sinew", 60],
                                  ["plant_fibre", 60],
                                  ["string_6", 1]
                              ],
                              [
                                  ["damaged_shelter_kit", 1]
                              ]
                          ]
        },


        {
            "result": "snare_trigger",
            "category": "CC_MISC",
            "skill_pri": "survival",
            "difficulty": 1,
            "time": 2000,
            "reversible": false,
            "autolearn": true,
            "tools": [
                         [
                             ["knife_steak", -1],
                             ["knife_combat", -1],
                             ["knife_butcher", -1],
                             ["pockknife", -1],
                             ["scalpel", -1],
                             ["machete", -1],
                             ["broadsword", -1],
                             ["toolset", -1]
                         ]
                     ],
            "components": [
                              [
                                  ["stick", 1]
                              ]
                          ]
        },


        {
            "result": "light_snare_kit",
            "category": "CC_MISC",
            "skill_pri": "survival",
            "skill_sec": "traps",
            "difficulty": 1,
            "time": 5000,
            "reversible": true,
            "autolearn": true,
            "components": [
                              [
                                  ["snare_trigger", 1]
                              ],
                              [
                                  ["string_36", 1]
                              ]
                          ]
        },


        {
            "result": "heavy_snare_kit",
            "category": "CC_MISC",
            "skill_pri": "survival",
            "skill_sec": "traps",
            "difficulty": 3,
            "time": 8000,
            "reversible": true,
            "autolearn": true,
            "components": [
                              [
                                  ["snare_trigger", 1]
                              ],
                              [
                                  ["rope_6", 1]
                              ]
                          ]
        },


        {
            "result": "kitchen_unit",
            "category": "CC_MISC",
            "skill_pri": "mechanics",
            "difficulty": 4,
            "time": 60000,
            "reversible": true,
            "autolearn": true,
            "tools": [
                         [
                             ["wrench", -1],
                             ["toolset", -1]
                         ],
                         [
                             ["rock", -1],
                             ["primitive_hammer", -1],
                             ["hammer", -1],
                             ["hatchet", -1],
                             ["toolset", -1]
                         ],
                         [
                             ["goggles_welding", -1]
                         ],
                         [
                             ["welder", 100],
                             ["toolset", 5]
                         ],
                         [
                             ["hacksaw", -1],
                             ["toolset", -1]
                         ]
                     ],
            "components": [
                              [
                                  ["pipe", 2]
                              ],
                              [
                                  ["steel_chunk", 16],
                                  ["steel_plate", 2]
                              ],
                              [
                                  ["hotplate", 1]
                              ],
                              [
                                  ["pot", 1]
                              ],
                              [
                                  ["pan", 1]
                              ]
                          ]
        },


        {
            "result": "foot_crank",
            "category": "CC_MISC",
            "skill_pri": "mechanics",
            "difficulty": 1,
            "time": 10000,
            "reversible": true,
            "autolearn": true,
            "tools": [
                         [
                             ["wrench", -1],
                             ["toolset", -1]
                         ],
                         [
                             ["rock", -1],
                             ["primitive_hammer", -1],
                             ["hammer", -1],
                             ["hatchet", -1],
                             ["toolset", -1]
                         ]
                     ],
            "components": [
                              [
                                  ["pipe", 1]
                              ],
                              [
                                  ["steel_chunk", 2]
                              ],
                              [
                                  ["chain", 1]
                              ]
                          ]
        },


        {
            "result": "muffler",
            "category": "CC_MISC",
            "skill_pri": "mechanics",
            "difficulty": 1,
            "time": 10000,
            "reversible": true,
            "autolearn": true,
            "tools": [
                         [
                             ["rock", -1],
                             ["primitive_hammer", -1],
                             ["hammer", -1],
                             ["hatchet", -1],
                             ["toolset", -1]
                         ],
                         [
                             ["goggles_welding", -1]
                         ],
                         [
                             ["welder", 50],
                             ["toolset", 2]
                         ],
                         [
                             ["hacksaw", -1],
                             ["toolset", -1]
                         ]
                     ],
            "components": [
                              [
                                  ["pipe", 2]
                              ],
                              [
                                  ["sheet_metal", 1]
                              ]
                          ]
        },


        {
            "result": "seat",
            "category": "CC_MISC",
            "skill_pri": "mechanics",
            "difficulty": 1,
            "time": 10000,
            "reversible": true,
            "autolearn": true,
            "tools": [
                         [
                             ["goggles_welding", -1]
                         ],
                         [
                             ["welder", 50],
                             ["toolset", 2]
                         ],
                         [
                             ["sewing_kit", 50],
                             ["needle_bone", 50]
                         ]
                     ],
            "components": [
                              [
                                  ["pipe", 4]
                              ],
                              [
                                  ["spring", 2]
                              ],
                              [
                                  ["leather", 12],
                                  ["fur", 12],
                                  ["rag", 20],
                                  ["sheet", 1]
                              ]
                          ]
        },


        {
            "result": "rag",
            "category": "CC_MISC",
            "difficulty": 0,
            "time": 3000,
            "reversible": false,
            "autolearn": true,
            "tools": [
                         [
                             ["fire", -1],
                             ["hotplate", 3],
                             ["toolset", 1]
                         ]
                     ],
            "components": [
                              [
                                  ["water", 1],
                                  ["water_clean", 1]
                              ],
                              [
                                  ["rag_bloody", 1]
                              ]
                          ]
        },


        {
            "result": "sheet",
            "category": "CC_MISC",
            "difficulty": 0,
            "time": 10000,
            "reversible": false,
            "autolearn": true,
            "tools": [
                         [
                             ["sewing_kit", 50]
                         ]
                     ],
            "components": [
                              [
                                  ["rag", 20]
                              ]
                          ]
        },


        {
            "result": "vehicle_controls",
            "category": "CC_MISC",
            "skill_pri": "mechanics",
            "difficulty": 3,
            "time": 30000,
            "reversible": true,
            "autolearn": true,
            "tools": [
                         [
                             ["wrench", -1],
                             ["toolset", -1]
                         ],
                         [
                             ["rock", -1],
                             ["primitive_hammer", -1],
                             ["hammer", -1],
                             ["hatchet", -1],
                             ["toolset", -1]
                         ],
                         [
                             ["goggles_welding", -1]
                         ],
                         [
                             ["welder", 50],
                             ["toolset", 2]
                         ],
                         [
                             ["hacksaw", -1],
                             ["toolset", -1]
                         ]
                     ],
            "components": [
                              [
                                  ["pipe", 10]
                              ],
                              [
                                  ["steel_chunk", 12]
                              ],
                              [
                                  ["wire", 3]
                              ]
                          ]
        },


        {
            "result": "string_6",
            "category": "CC_MISC",
            "difficulty": 0,
            "time": 5000,
            "reversible": true,
            "autolearn": true,
            "components": [
                              [
                                  ["thread", 50],
                          ["sinew", 50],
                          ["plant_fibre", 50]
                              ]
                          ]
        },


        {
            "result": "string_36",
            "category": "CC_MISC",
            "difficulty": 0,
            "time": 5000,
            "reversible": true,
            "autolearn": true,
            "components": [
                              [
                                  ["string_6", 6]
                              ]
                          ]
        },


        {
            "result": "rope_6",
            "category": "CC_MISC",
            "skill_pri": "tailor",
            "difficulty": 0,
            "time": 5000,
            "reversible": true,
            "autolearn": true,
            "components": [
                              [
                                  ["string_36", 6]
                              ]
                          ]
        },


        {
            "result": "rope_30",
            "category": "CC_MISC",
            "skill_pri": "tailor",
            "difficulty": 0,
            "time": 5000,
            "reversible": true,
            "autolearn": true,
            "components": [
                              [
                                  ["rope_6", 5]
                              ]
                          ]
        },


        {
            "result": "torch",
            "category": "CC_MISC",
            "difficulty": 0,
            "time": 2000,
            "reversible": false,
            "autolearn": true,
            "components": [
                              [
                                  ["stick", 1],
                                  ["2x4", 1],
                                  ["splinter", 1],
                                  ["pool_cue", 1],
                                  ["torch_done", 1]
                              ],
                              [
                                  ["gasoline", 200],
                                  ["vodka", 7],
                                  ["rum", 7],
                                  ["whiskey", 7],
                                  ["tequila", 7],
                                  ["gin", 7],
                                  ["triple_sec", 7]
                              ],
                              [
                                  ["rag", 1]
                              ]
                          ]
        },


        {
            "result": "candle",
            "category": "CC_MISC",
            "difficulty": 0,
            "time": 5000,
            "reversible": false,
            "autolearn": true,
            "tools": [
                         [
                             ["lighter", 5],
                             ["fire", -1],
                             ["toolset", 1]
                         ]
                     ],
            "components": [
                              [
                                  ["can_food", -1]
                              ],
                              [
                                  ["wax", 2]
                              ],
                              [
                                  ["string_6", 1]
                              ]
                          ]
        },


        {
            "result": "spike",
            "category": "CC_MISC",
            "difficulty": 0,
            "time": 3000,
            "reversible": false,
            "autolearn": true,
            "tools": [
                         [
                             ["rock", -1],
                             ["primitive_hammer", -1],
                             ["hammer", -1],
                             ["hatchet", -1],
                             ["toolset", -1]
                         ]
                     ],
            "components": [
                              [
                                  ["knife_combat", 1],
                                  ["steel_chunk", 3],
                                  ["scrap", 9]
                              ]
                          ]
        },


        {
            "result": "blade",
            "category": "CC_MISC",
            "difficulty": 0,
            "time": 3000,
            "reversible": false,
            "autolearn": true,
            "tools": [
                         [
                             ["rock", -1],
                             ["primitive_hammer", -1],
                             ["hammer", -1],
                             ["hatchet", -1],
                             ["toolset", -1]
                         ]
                     ],
            "components": [
                              [
                                  ["broadsword", 1],
                                  ["machete", 1],
                                  ["pike", 1]
                              ]
                          ]
        },


        {
            "result": "superglue",
            "category": "CC_MISC",
            "skill_pri": "cooking",
            "difficulty": 2,
            "time": 12000,
            "reversible": false,
            "autolearn": true,
            "tools": [
                         [
                             ["hotplate", 5],
                             ["toolset", 1],
                             ["fire", -1]
                         ]
                     ],
            "components": [
                              [
                                  ["water", 1],
                                  ["water_clean", 1]
                              ],
                              [
                                  ["bleach", 1],
                                  ["ant_egg", 1]
                              ]
                          ]
        },


        {
            "result": "steel_lump",
            "category": "CC_MISC",
            "skill_pri": "mechanics",
            "difficulty": 0,
            "time": 5000,
            "reversible": true,
            "autolearn": true,
            "tools": [
                         [
                             ["goggles_welding", -1]
                         ],
                         [
                             ["welder", 20],
                             ["toolset", 1]
                         ]
                     ],
            "components": [
                              [
                                  ["steel_chunk", 4]
                              ]
                          ]
        },


        {
            "result": "2x4",
            "category": "CC_MISC",
            "difficulty": 0,
            "time": 8000,
            "reversible": false,
            "autolearn": true,
            "tools": [
                         [
                             ["saw", -1]
                         ]
                     ],
            "components": [
                              [
                                  ["stick", 1]
                              ]
                          ]
        },


        {
            "result": "frame",
            "category": "CC_MISC",
            "skill_pri": "mechanics",
            "difficulty": 1,
            "time": 8000,
            "reversible": true,
            "autolearn": true,
            "tools": [
                         [
                             ["goggles_welding", -1]
                         ],
                         [
                             ["welder", 50],
                             ["toolset", 2]
                         ]
                     ],
            "components": [
                              [
                                  ["steel_lump", 3]
                              ]
                          ]
        },


        {
            "result": "sheet_metal",
            "category": "CC_MISC",
            "skill_pri": "mechanics",
            "difficulty": 2,
            "time": 4000,
            "reversible": true,
            "autolearn": true,
            "tools": [
                         [
                             ["goggles_welding", -1]
                         ],
                         [
                             ["welder", 20],
                             ["toolset", 1]
                         ]
                     ],
            "components": [
                              [
                                  ["scrap", 4]
                              ]
                          ]
        },


        {
            "result": "steel_plate",
            "category": "CC_MISC",
            "skill_pri": "mechanics",
            "difficulty": 4,
            "time": 12000,
            "reversible": true,
            "autolearn": true,
            "tools": [
                         [
                             ["goggles_welding", -1]
                         ],
                         [
                             ["welder", 100],
                             ["toolset", 5]
                         ]
                     ],
            "components": [
                              [
                                  ["steel_lump", 8]
                              ]
                          ]
        },


        {
            "result": "spiked_plate",
            "category": "CC_MISC",
            "skill_pri": "mechanics",
            "difficulty": 4,
            "time": 12000,
            "reversible": true,
            "autolearn": true,
            "tools": [
                         [
                             ["goggles_welding", -1]
                         ],
                         [
                             ["welder", 120],
                             ["toolset", 6]
                         ]
                     ],
            "components": [
                              [
                                  ["steel_lump", 8],
                                  ["steel_plate", 1]
                              ],
                              [
                                  ["steel_chunk", 4],
                                  ["scrap", 8],
                                  ["spike", 4]
                              ]
                          ]
        },


        {
            "result": "hard_plate",
            "category": "CC_MISC",
            "skill_pri": "mechanics",
            "difficulty": 4,
            "time": 12000,
            "reversible": true,
            "autolearn": true,
            "tools": [
                         [
                             ["goggles_welding", -1]
                         ],
                         [
                             ["welder", 300],
                             ["toolset", 15]
                         ]
                     ],
            "components": [
                              [
                                  ["steel_lump", 24]
                              ]
                          ]
        },


        {
            "result": "crowbar",
            "category": "CC_MISC",
            "skill_pri": "mechanics",
            "difficulty": 0,
            "time": 1000,
            "reversible": false,
            "autolearn": true,
            "tools": [
                         [
<<<<<<< HEAD
                             ["hatchet", -1],
                             ["hammer", -1],
                             ["primitive_hammer", -1],
=======
>>>>>>> 9fe6feb5
                             ["rock", -1],
                             ["primitive_hammer", -1],
                             ["hammer", -1],
                             ["hatchet", -1],
                             ["toolset", -1]
                         ]
                     ],
            "components": [
                              [
                                  ["pipe", 1]
                              ]
                          ]
        },


	   {
            "result": "crude_picklock",
            "category": "CC_MISC",
            "skill_pri": "mechanics",
            "difficulty": 0,
            "time": 1000,
            "reversible": false,
            "autolearn": true,
            "tools": [
                         [
                             ["rock", -1],
                             ["primitive_hammer", -1],
                             ["hammer", -1],
                             ["hatchet", -1],
                             ["toolset", -1]
                         ]
                     ],
            "components": [
                              [
                                  ["scrap", 1]
                              ]
                          ]
        },


        {
            "result": "bayonet",
            "category": "CC_MISC",
            "skill_pri": "gun",
            "difficulty": 1,
            "time": 500,
            "reversible": true,
            "autolearn": true,
            "components": [
                              [
                                  ["spike", 1]
                              ],
                              [
                                  ["string_36", 1]
                              ]
                          ]
        },


        {
            "result": "tripwire",
            "category": "CC_MISC",
            "skill_pri": "traps",
            "difficulty": 1,
            "time": 500,
            "reversible": false,
            "autolearn": true,
            "components": [
                              [
                                  ["string_36", 1]
                              ],
                              [
                                  ["superglue", 1]
                              ]
                          ]
        },


        {
            "result": "board_trap",
            "category": "CC_MISC",
            "skill_pri": "traps",
            "difficulty": 2,
            "time": 2500,
            "reversible": true,
            "autolearn": true,
            "tools": [
                         [
                             ["rock", -1],
                             ["primitive_hammer", -1],
                             ["hammer", -1],
                             ["hatchet", -1],
                             ["toolset", -1]
                         ]
                     ],
            "components": [
                              [
                                  ["2x4", 3]
                              ],
                              [
                                  ["nail", 20]
                              ]
                          ]
        },


        {
            "result": "beartrap",
            "category": "CC_MISC",
            "skill_pri": "mechanics",
            "skill_sec": "traps",
            "difficulty": 2,
            "time": 3000,
            "reversible": true,
            "autolearn": true,
            "tools": [
                         [
                             ["wrench", -1],
                             ["toolset", -1]
                         ]
                     ],
            "components": [
                              [
                                  ["scrap", 3]
                              ],
                              [
                                  ["spring", 1]
                              ]
                          ]
        },


        {
            "result": "crossbow_trap",
            "category": "CC_MISC",
            "skill_pri": "mechanics",
            "skill_sec": "traps",
            "difficulty": 3,
            "time": 4500,
            "reversible": true,
            "autolearn": true,
            "components": [
                              [
                                  ["crossbow", 1]
                              ],
                              [
                                  ["bolt_steel", 1],
                                  ["bolt_wood", 4]
                              ],
                              [
                                  ["string_6", 2],
                                  ["string_36", 1]
                              ]
                          ]
        },


        {
            "result": "shotgun_trap",
            "category": "CC_MISC",
            "skill_pri": "mechanics",
            "skill_sec": "traps",
            "difficulty": 3,
            "time": 5000,
            "reversible": true,
            "autolearn": true,
            "components": [
                              [
                                  ["shotgun_sawn", 1]
                              ],
                              [
                                  ["shot_00", 2]
                              ],
                              [
                                  ["string_36", 1],
                                  ["string_6", 2]
                              ]
                          ]
        },


        {
            "result": "blade_trap",
            "category": "CC_MISC",
            "skill_pri": "mechanics",
            "skill_sec": "traps",
            "difficulty": 4,
            "time": 8000,
            "reversible": true,
            "autolearn": true,
            "tools": [
                         [
                             ["wrench", -1],
                             ["toolset", -1]
                         ]
                     ],
            "components": [
                              [
                                  ["motor", 1]
                              ],
                              [
                                  ["blade", 1]
                              ],
                              [
                                  ["string_36", 1]
                              ]
                          ]
        },


        {
            "result": "boobytrap",
            "category": "CC_MISC",
            "skill_pri": "mechanics",
            "skill_sec": "traps",
            "difficulty": 3,
            "time": 5000,
            "reversible": false,
            "autolearn": true,
            "components": [
                              [
                                  ["grenade", 1]
                              ],
                              [
                                  ["string_6", 1]
                              ],
                              [
                                  ["can_food", 1]
                              ]
                          ]
        },


        {
            "result": "landmine",
            "category": "CC_MISC",
            "skill_pri": "traps",
            "skill_sec": "mechanics",
            "difficulty": 5,
            "time": 10000,
            "reversible": false,
            "autolearn": true,
            "tools": [
                         [
                             ["screwdriver", -1],
                             ["toolset", -1]
                         ]
                     ],
            "components": [
                              [
                                  ["superglue", 1]
                              ],
                              [
                                  ["can_food", 1],
                                  ["steel_chunk", 1],
                                  ["canister_empty", 1],
                                  ["scrap", 4]
                              ],
                              [
                                  ["nail", 100],
                                  ["bb", 200]
                              ],
                              [
                                  ["shot_bird", 30],
                                  ["shot_00", 15],
                                  ["shot_slug", 12],
                                  ["gasoline", 600],
                                  ["grenade", 1],
                                  ["gunpowder", 72]
                              ]
                          ]
        },


        {
            "result": "brazier",
            "category": "CC_MISC",
            "skill_pri": "mechanics",
            "difficulty": 1,
            "time": 2000,
            "reversible": false,
            "autolearn": true,
            "tools": [
                         [
                             ["rock", -1],
<<<<<<< HEAD
                             ["toolset", -1],
                             ["primitive_hammer", -1]
=======
                             ["primitive_hammer", -1],
                             ["hammer", -1],
                             ["hatchet", -1],
                             ["toolset", -1]
>>>>>>> 9fe6feb5
                         ]
                     ],
            "components": [
                              [
                                  ["sheet_metal", 1]
                              ]
                          ]
        },


        {
            "result": "metal_tank",
            "category": "CC_MISC",
            "skill_pri": "mechanics",
            "difficulty": 1,
            "time": 2000,
            "reversible": false,
            "autolearn": true,
            "tools": [
                         [
                             ["rock", -1],
<<<<<<< HEAD
                             ["toolset", -1],
                             ["primitive_hammer", -1]
=======
                             ["primitive_hammer", -1],
                             ["hammer", -1],
                             ["hatchet", -1],
                             ["toolset", -1]
>>>>>>> 9fe6feb5
                         ],
                         [
                             ["goggles_welding", -1]
                         ],
                         [
                             ["welder", 50],
                             ["toolset", 2]
                         ]
                     ],
            "components": [
                              [
                                  ["sheet_metal", 2]
                              ]
                          ]
        },


        {
            "result": "bandages",
            "category": "CC_MISC",
            "skill_pri": "firstaid",
            "difficulty": 1,
            "time": 500,
            "reversible": false,
            "autolearn": true,
            "components": [
                              [ ["rag", 3], ["medical_gauze", 1] ],
                              [ ["superglue", 1], ["duct_tape", 5], ["medical_tape", 3] ],
                              [ ["vodka", 7], ["rum", 7], ["whiskey", 7],
                                ["tequila", 7], ["gin", 7], ["triple_sec", 7] ]
                          ]
        },

        {
            "result": "arm_splint",
            "category": "CC_MISC",
            "skill_pri": "survival",
            "skill_sec": "firstaid",
            "difficulty": 2,
            "time": 1000,
            "reversible": false,
            "autolearn": true,
            "components": [
                              [ ["rag", 5], ["medical_gauze", 2] ],
                              [
                                  ["string_6", 6],
                                  ["string_36", 1],
                                  ["duct_tape", 50],
                                  ["medical_tape", 25]
                              ],
                              [
                                  ["stick", 1],
                                  ["broom", 1],
                                  ["mop", 1],
                                  ["2x4", 1],
                                  ["pool_cue", 1]
                              ]
                          ]
        },

        {
            "result": "leg_splint",
            "category": "CC_MISC",
            "skill_pri": "survival",
            "skill_sec": "firstaid",
            "difficulty": 2,
            "time": 1000,
            "reversible": false,
            "autolearn": true,
            "components": [
                              [ ["rag", 10], ["medical_gauze", 4] ],
                              [
                                  ["string_6", 12],
                                  ["string_36", 2],
                                  ["duct_tape", 100],
                                  ["medical_tape", 50]
                              ],
                              [
                                  ["stick", 2],
                                  ["broom", 2],
                                  ["mop", 2],
                                  ["2x4", 2],
                                  ["pool_cue", 2]
                              ]
                          ]
        },

        {
            "result": "suppressor",
            "category": "CC_MISC",
            "skill_pri": "mechanics",
            "difficulty": 1,
            "time": 650,
            "reversible": false,
            "autolearn": true,
            "tools": [
                         [
                             ["hacksaw", -1],
                             ["toolset", -1]
                         ]
                     ],
            "components": [
                              [
                                  ["muffler", 1],
                                  ["rag", 4]
                              ],
                              [
                                  ["pipe", 1]
                              ]
                          ]
        },

        {
            "result": "brass_catcher",
            "category": "CC_MISC",
            "skill_pri": "tailor",
            "difficulty": 3,
            "time": 65000,
            "reversible": true,
            "autolearn": true,
            "tools": [ [ ["needle_bone", 4], ["sewing_kit", 4] ] ],
            "components": [ [ ["rag", 4] ] ]
        },

        {
            "result": "pheromone",
            "category": "CC_MISC",
            "skill_pri": "cooking",
            "difficulty": 3,
            "time": 1200,
            "reversible": false,
            "autolearn": true,
            "tools": [
                         [
                             ["hotplate", 18],
                             ["toolset", 1],
                             ["fire", -1]
                         ]
                     ],
            "components": [
                              [
                                  ["meat_tainted", 1]
                              ],
                              [
                                  ["ammonia", 1]
                              ]
                          ]
        },


        {
            "result": "laser_pack",
            "category": "CC_MISC",
            "skill_pri": "electronics",
            "difficulty": 5,
            "time": 10000,
            "reversible": true,
            "autolearn": true,
            "tools": [
                         [
                             ["screwdriver", -1],
                             ["toolset", -1]
                         ]
                     ],
            "components": [
                              [
                                  ["superglue", 1]
                              ],
                              [
                                  ["plut_cell", 1]
                              ]
                          ]
        },


        {
            "result": "bot_manhack",
            "category": "CC_MISC",
            "skill_pri": "electronics",
            "skill_sec": "computer",
            "difficulty": 6,
            "time": 8000,
            "reversible": true,
            "autolearn": true,
            "tools": [
                         [
                             ["screwdriver", -1],
                             ["toolset", -1]
                         ],
                         [
                             ["soldering_iron", 10],
                             ["toolset", 1]
                         ]
                     ],
            "components": [
                              [
                                  ["spike", 2]
                              ],
                              [
                                  ["processor", 1]
                              ],
                              [
                                  ["RAM", 1]
                              ],
                              [
                                  ["power_supply", 1],
                                  ["plut_cell", 1]
                              ]
                          ]
        },


        {
            "result": "bot_turret",
            "category": "CC_MISC",
            "skill_pri": "electronics",
            "skill_sec": "computer",
            "difficulty": 7,
            "time": 9000,
            "reversible": true,
            "autolearn": true,
            "tools": [
                         [
                             ["screwdriver", -1],
                             ["toolset", -1]
                         ],
                         [
                             ["soldering_iron", 14],
                             ["toolset", 1]
                         ]
                     ],
            "components": [
                              [
                                  ["smg_9mm", 1],
                                  ["uzi", 1],
                                  ["tec9", 1],
                                  ["calico", 1],
                                  ["hk_mp5", 1]
                              ],
                              [
                                  ["processor", 2]
                              ],
                              [
                                  ["RAM", 2]
                              ],
                              [
                                  ["power_supply", 1],
                                  ["plut_cell", 1]
                              ]
                          ]
        },


        {
            "result": "jar_meat_canned",
            "category": "CC_FOOD",
            "skill_pri": "cooking",
            "skill_sec": "mechanics",
            "difficulty": 4,
            "time": 30000,
            "reversible": false,
            "autolearn": true,
            "tools": [
                         [
                             ["knife_steak", -1],
                             ["knife_combat", -1],
                             ["knife_butcher", -1],
                             ["pockknife", -1],
                             ["scalpel", -1],
                             ["machete", -1],
                             ["broadsword", -1],
                             ["toolset", -1],
                             ["hatchet", -1]
                         ],
                         [
                             ["hotplate", 10],
                             ["toolset", 1],
                             ["fire", -1]
                         ],
                         [
                             ["pot", -1],
                             ["rock_pot", -1]
                         ]
                     ],
            "components": [
                              [
                                  ["water", 1],
                                  ["water_clean", 1]
                              ],
                              [
                                  ["jar_glass", 1]
                              ],
                              [
                                  ["meat", 1]
                              ]
                          ]
        },


        {
            "result": "jar_human_canned",
            "category": "CC_FOOD",
            "skill_pri": "cooking",
            "skill_sec": "mechanics",
            "difficulty": 4,
            "time": 30000,
            "reversible": false,
            "autolearn": false,
            "book_learn": [ ["cookbook_human", 2] ],
            "tools": [
                         [
                             ["knife_steak", -1],
                             ["knife_combat", -1],
                             ["knife_butcher", -1],
                             ["pockknife", -1],
                             ["scalpel", -1],
                             ["machete", -1],
                             ["broadsword", -1],
                             ["toolset", -1],
                             ["hatchet", -1]
                         ],
                         [
                             ["hotplate", 10],
                             ["toolset", 1],
                             ["fire", -1]
                         ],
                         [
                             ["pot", -1],
                             ["rock_pot", -1]
                         ]
                     ],
            "components": [
                              [
                                  ["water", 1],
                                  ["water_clean", 1]
                              ],
                              [
                                  ["jar_glass", 1]
                              ],
                              [
                                  ["human_flesh", 1]
                              ]
                          ]
        },


        {
            "result": "jar_veggy_canned",
            "category": "CC_FOOD",
            "skill_pri": "cooking",
            "skill_sec": "mechanics",
            "difficulty": 4,
            "time": 30000,
            "reversible": false,
            "autolearn": true,
            "tools": [
                         [
                             ["knife_steak", -1],
                             ["knife_combat", -1],
                             ["knife_butcher", -1],
                             ["pockknife", -1],
                             ["scalpel", -1],
                             ["machete", -1],
                             ["broadsword", -1],
                             ["toolset", -1],
                             ["hatchet", -1]
                         ],
                         [
                             ["hotplate", 10],
                             ["toolset", 1],
                             ["fire", -1]
                         ],
                         [
                             ["pot", -1],
                             ["rock_pot", -1]
                         ]
                     ],
            "components": [
                              [
                                  ["water", 1],
                                  ["water_clean", 1]
                              ],
                              [
                                  ["jar_glass", 1]
                              ],
                              [
                                  ["veggy", 1],
                                  ["veggy_wild", 1]
                              ]
                          ]
        },


        {
            "result": "jar_apple_canned",
            "category": "CC_FOOD",
            "skill_pri": "cooking",
            "skill_sec": "mechanics",
            "difficulty": 4,
            "time": 30000,
            "reversible": false,
            "autolearn": true,
            "tools": [
                         [
                             ["knife_steak", -1],
                             ["knife_combat", -1],
                             ["knife_butcher", -1],
                             ["pockknife", -1],
                             ["scalpel", -1],
                             ["machete", -1],
                             ["broadsword", -1],
                             ["toolset", -1],
                             ["hatchet", -1]
                         ],
                         [
                             ["hotplate", 10],
                             ["toolset", 1],
                             ["fire", -1]
                         ],
                         [
                             ["pot", -1],
                             ["rock_pot", -1]
                         ]
                     ],
            "components": [
                              [
                                  ["water", 1],
                                  ["water_clean", 1]
                              ],
                              [
                                  ["jar_glass", 1]
                              ],
                              [
                                  ["apple", 3]
                              ]
                          ]
        },
        
        
        {
            "result": "bag_meat_vac",
            "category": "CC_FOOD",
            "skill_pri": "cooking",
            "skill_sec": "mechanics",
            "difficulty": 4,
            "time": 20000,
            "reversible": false,
            "autolearn": true,
            "tools": [
                         [
                             ["knife_steak", -1],
                             ["knife_combat", -1],
                             ["knife_butcher", -1],
                             ["pockknife", -1],
                             ["scalpel", -1],
                             ["machete", -1],
                             ["broadsword", -1],
                             ["toolset", -1],
                             ["hatchet", -1]
                         ],
                         [
                             ["vac_sealer", 10]
                         ],
                         [
                             ["pot", -1],
                             ["rock_pot", -1]
                         ]
                     ],
            "components": [
                              [
                                  ["water", 1],
                                  ["water_clean", 1]
                              ],
                              [
                                  ["bag_plastic", 1]
                              ],
                              [
                                  ["meat", 2]
                              ],
                              [
                                  ["salt_water", 1],
                                  ["salt", 4]
                              ]
                          ]
        },


        {
            "result": "bag_veggy_vac",
            "category": "CC_FOOD",
            "skill_pri": "cooking",
            "skill_sec": "mechanics",
            "difficulty": 4,
            "time": 20000,
            "reversible": false,
            "autolearn": true,
            "tools": [
                         [
                             ["knife_steak", -1],
                             ["knife_combat", -1],
                             ["knife_butcher", -1],
                             ["pockknife", -1],
                             ["scalpel", -1],
                             ["machete", -1],
                             ["broadsword", -1],
                             ["toolset", -1],
                             ["hatchet", -1]
                         ],
                         [
                             ["vac_sealer", 10]
                         ],
                         [
                             ["pot", -1],
                             ["rock_pot", -1]
                         ]
                     ],
            "components": [
                              [
                                  ["water", 1],
                                  ["water_clean", 1]
                              ],
                              [
                                  ["bag_plastic", 1]
                              ],
                              [
                                  ["veggy", 2],
                                  ["veggy_wild", 2]
                              ],
                              [
                                  ["salt_water", 1],
                                  ["salt", 4]
                              ]
                          ]
        },

   
        {
            "result": "bag_bundle_10",
            "category": "CC_MISC",
            "skill_pri": "mechanics",
            "difficulty": 0,
            "time": 500,
            "reversible": true,
            "autolearn": true,
            "tools": [],
            "components": [

                              [
                                  ["string_6", 1]
                              ],
                              [
                                  ["bag_plastic", 10]
                              ]
                          ]
        },


        {
            "result": "bag_apple_vac",
            "category": "CC_FOOD",
            "skill_pri": "cooking",
            "skill_sec": "mechanics",
            "difficulty": 4,
            "time": 20000,
            "reversible": false,
            "autolearn": true,
            "tools": [
                         [
                             ["knife_steak", -1],
                             ["knife_combat", -1],
                             ["knife_butcher", -1],
                             ["pockknife", -1],
                             ["scalpel", -1],
                             ["machete", -1],
                             ["broadsword", -1],
                             ["toolset", -1],
                             ["hatchet", -1]
                         ],
                         [
                             ["vac_sealer", 10]
                         ],
                         [
                             ["pot", -1],
                             ["rock_pot", -1]
                         ]
                     ],
            "components": [
                              [
                                  ["water", 1],
                                  ["water_clean", 1]
                              ],
                              [
                                  ["bag_plastic", 1]
                              ],
                              [
                                  ["apple", 3]
                              ],
                              [
                                  ["sugar", 4]
                              ]
                          ]
        },
        {
            "result": "steel_chunk",
            "category": "CC_MISC",
            "skill_pri": "mechanics",
            "difficulty": 0,
            "time": 5000,
            "reversible": true,
            "autolearn": true,
            "tools": [
                         [
                             ["goggles_welding", -1]
                         ],
                         [
                             ["welder", 20],
                             ["toolset", 1]
                         ]
                     ],
            "components": [
                              [
                                  ["scrap", 3]
                              ]
                          ]
        }

        
    ]
}<|MERGE_RESOLUTION|>--- conflicted
+++ resolved
@@ -1583,11 +1583,11 @@
                ["toolset", -1]
             ],
             [
-                             ["rock", -1],
-                             ["primitive_hammer", -1],
-                             ["hammer", -1],
-                             ["hatchet", -1],
-                             ["toolset", -1]
+               ["rock", -1],
+               ["primitive_hammer", -1],
+               ["hammer", -1],
+               ["hatchet", -1],
+               ["toolset", -1]
             ]
          ],
          "components" : [
@@ -1705,11 +1705,11 @@
                ["toolset", -1]
             ],
             [
-                             ["rock", -1],
-                             ["primitive_hammer", -1],
-                             ["hammer", -1],
-                             ["hatchet", -1],
-                             ["toolset", -1]
+               ["rock", -1],
+               ["primitive_hammer", -1],
+               ["hammer", -1],
+               ["hatchet", -1],
+               ["toolset", -1]
             ]
          ],
          "components" : [
@@ -1914,11 +1914,11 @@
                ["toolset", -1]
             ],
             [
-                             ["rock", -1],
-                             ["primitive_hammer", -1],
-                             ["hammer", -1],
-                             ["hatchet", -1],
-                             ["toolset", -1]
+               ["rock", -1],
+               ["primitive_hammer", -1],
+               ["hammer", -1],
+               ["hatchet", -1],
+               ["toolset", -1]
             ]
          ],
          "components" : [
@@ -2059,11 +2059,11 @@
          		["toolset", -1]
          	],
          	[
-                             ["rock", -1],
-                             ["primitive_hammer", -1],
-                             ["hammer", -1],
-                             ["hatchet", -1],
-                             ["toolset", -1]
+                ["rock", -1],
+                ["primitive_hammer", -1],
+                ["hammer", -1],
+                ["hatchet", -1],
+                ["toolset", -1]
          	]
          ],
          "components" : [
@@ -7498,13 +7498,8 @@
                              ["rock", -1],
                              ["primitive_hammer", -1],
                              ["hammer", -1],
-<<<<<<< HEAD
-                             ["toolset", -1],
-                             ["primitive_hammer", -1]
-=======
                              ["hatchet", -1],
                              ["toolset", -1]
->>>>>>> 9fe6feb5
                          ]
                      ],
             "components": [
@@ -8562,17 +8557,11 @@
             "autolearn": true,
             "tools": [
                          [
-<<<<<<< HEAD
-                             ["hatchet", -1],
-                             ["hammer", -1],
-                             ["primitive_hammer", -1],
-=======
->>>>>>> 9fe6feb5
-                             ["rock", -1],
-                             ["primitive_hammer", -1],
-                             ["hammer", -1],
-                             ["hatchet", -1],
-                             ["toolset", -1]
+                            ["rock", -1],
+                            ["primitive_hammer", -1],
+                            ["hammer", -1],
+                            ["hatchet", -1],
+                            ["toolset", -1]
                          ]
                      ],
             "components": [
@@ -8853,15 +8842,10 @@
             "tools": [
                          [
                              ["rock", -1],
-<<<<<<< HEAD
-                             ["toolset", -1],
-                             ["primitive_hammer", -1]
-=======
                              ["primitive_hammer", -1],
                              ["hammer", -1],
                              ["hatchet", -1],
                              ["toolset", -1]
->>>>>>> 9fe6feb5
                          ]
                      ],
             "components": [
@@ -8883,15 +8867,10 @@
             "tools": [
                          [
                              ["rock", -1],
-<<<<<<< HEAD
-                             ["toolset", -1],
-                             ["primitive_hammer", -1]
-=======
                              ["primitive_hammer", -1],
                              ["hammer", -1],
                              ["hatchet", -1],
                              ["toolset", -1]
->>>>>>> 9fe6feb5
                          ],
                          [
                              ["goggles_welding", -1]
