--- conflicted
+++ resolved
@@ -275,13 +275,44 @@
                               ]
                           ]
         },
-		
-		
-		{
-            "result": "sword_wood",
-            "category": "CC_WEAPON",
+      
+      
+      {
+            "result": "sling",
+         "category": "CC_WEAPON",
             "difficulty": 0,
-            "time": 25000,
+            "time": 1000,
+            "reversible": false,
+            "autolearn": true,
+            "tools": [
+                         [
+                             ["knife_steak", -1],
+                             ["knife_combat", -1],
+                             ["knife_butcher", -1],
+                             ["pockknife", -1],
+                             ["scalpel", -1],
+                             ["toolset", -1]
+                         ]
+                     ],
+            "components": [
+                              [
+                                  ["leather", 1],
+                                  ["fur", 1]
+                              ],
+                              [
+                                  ["plant_fibre", 20],
+                                  ["sinew", 20],
+                                  ["thread", 20]
+                              ]
+                          ]
+        },
+      
+      
+      {
+            "result": "slingshot",
+         "category": "CC_WEAPON",
+            "difficulty": 0,
+            "time": 3000,
             "reversible": false,
             "autolearn": true,
             "tools": [
@@ -299,18 +330,21 @@
                      ],
             "components": [
                               [
-                                  ["2x4", 2]
-                              ]
-                          ]
-        },  
-		
-		
-		{
-            "result": "sword_nail",
+                          ["stick", 1]
+                              ],
+                              [
+                                  ["hose", 1]
+                              ]
+                          ]
+        },
+      
+      
+        {
+            "result": "spear_wood",
             "category": "CC_WEAPON",
-			"skill_pri": "survival",
-            "difficulty": 0,
-            "time": 5000,
+            "skill_pri": "survival",
+            "difficulty": 2,
+            "time": 2000,
             "reversible": false,
             "autolearn": true,
             "tools": [
@@ -325,167 +359,6 @@
                              ["broadsword", -1],
                              ["toolset", -1]
                          ],
-						 [
-                             ["rock", -1],
-                             ["primitive_hammer", -1],
-                             ["hammer", -1],
-                             ["hatchet", -1],
-                             ["toolset", -1]
-                         ]
-                     ],
-            "components": [
-                              [
-                                  ["sword_wood", 1]
-                              ],
-							  [
-                                  ["nail", 12]
-                              ]
-                          ]
-        },
-		
-		
-		{
-            "result": "sword_crude",
-            "category": "CC_WEAPON",
-			"skill_pri": "survival",
-            "difficulty": 1,
-            "time": 20000,
-            "reversible": false,
-            "autolearn": true,
-            "tools": [
-						 [
-                             ["rock", -1],
-                             ["primitive_hammer", -1],
-                             ["hammer", -1],
-                             ["hatchet", -1],
-                             ["toolset", -1]
-                         ]
-                     ],
-            "components": [
-                              [
-                                  ["sword_wood", 1]
-                              ],
-							  [
-                                  ["scrap", 4]
-                              ]
-                          ]
-        },
-		
-		
-		{
-            "result": "sword_forged",
-            "category": "CC_WEAPON",
-			"skill_pri": "mechanics",
-            "difficulty": 9,
-            "time": 240000,
-            "reversible": false,
-            "autolearn": false,
-            "tools": [
-						 [
-                             ["rock", -1],
-                             ["primitive_hammer", -1],
-                             ["hammer", -1],
-                             ["hatchet", -1],
-                             ["toolset", -1]
-                         ],
-						  [
-                             ["toolset", 10],
-                             ["fire", -1]
-                         ]
-                     ],
-            "components": [
-                              [
-                                  ["steel_lump", 6]
-                              ],
-							  [
-                                  ["scrap", 4]
-                              ]
-                          ]
-        },
-		
-      
-      {
-            "result": "sling",
-         "category": "CC_WEAPON",
-            "difficulty": 0,
-            "time": 1000,
-            "reversible": false,
-            "autolearn": true,
-            "tools": [
-                         [
-                             ["knife_steak", -1],
-                             ["knife_combat", -1],
-                             ["knife_butcher", -1],
-                             ["pockknife", -1],
-                             ["scalpel", -1],
-                             ["toolset", -1]
-                         ]
-                     ],
-            "components": [
-                              [
-                                  ["leather", 1],
-                                  ["fur", 1]
-                              ],
-                              [
-                                  ["plant_fibre", 20],
-                                  ["sinew", 20],
-                                  ["thread", 20]
-                              ]
-                          ]
-        },
-      
-      
-      {
-            "result": "slingshot",
-         "category": "CC_WEAPON",
-            "difficulty": 0,
-            "time": 3000,
-            "reversible": false,
-            "autolearn": true,
-            "tools": [
-                         [
-                             ["hatchet", -1],
-                             ["knife_steak", -1],
-                             ["knife_combat", -1],
-                             ["knife_butcher", -1],
-                             ["pockknife", -1],
-                             ["scalpel", -1],
-                             ["machete", -1],
-                             ["broadsword", -1],
-                             ["toolset", -1]
-                         ]
-                     ],
-            "components": [
-                              [
-                          ["stick", 1]
-                              ],
-                              [
-                                  ["hose", 1]
-                              ]
-                          ]
-        },
-      
-      
-        {
-            "result": "spear_wood",
-            "category": "CC_WEAPON",
-            "skill_pri": "survival",
-            "difficulty": 2,
-            "time": 2000,
-            "reversible": false,
-            "autolearn": true,
-            "tools": [
-                         [
-                             ["hatchet", -1],
-                             ["knife_steak", -1],
-                             ["knife_combat", -1],
-                             ["knife_butcher", -1],
-                             ["pockknife", -1],
-                             ["scalpel", -1],
-                             ["machete", -1],
-                             ["broadsword", -1],
-                             ["toolset", -1]
-                         ],
                          [
                              ["fire", -1]
                          ]
@@ -517,8 +390,7 @@
         {
             "result": "javelin",
             "category": "CC_WEAPON",
-            "skill_pri": "throw",
-            "skill_sec": "survival",
+            "skill_pri": "survival",
             "difficulty": 3,
             "time": 5000,
             "reversible": false,
@@ -1854,10 +1726,7 @@
             [
                ["feather", 10],
                ["duct_tape", 40],
-               ["bag_plastic", 1],
-               ["bottle_plastic", 1],
-               ["box_small", 1],
-               ["plastic_chunk", 1]
+               ["bag_plastic", 1]
             ]
          ]
         },
@@ -3012,6 +2881,7 @@
                           ]
         },
 
+
         {
             "result": "223",
             "category": "CC_AMMO",
@@ -3042,9 +2912,6 @@
                                   ["gunpowder", 160]
                               ],
                               [
-                                  ["22_casing", 40]
-                              ],
-                              [
                                   ["lead", 80], ["gold_small", 80]
                               ]
                           ]
@@ -3079,15 +2946,13 @@
                               ],
                               [
                                   ["gunpowder", 240]
-                              ],                              
-                              [
-                                  ["22_casing", 40]
                               ],
                               [
                                   ["lead", 80], ["gold_small", 80]
                               ]
                           ]
         },
+
 
         {
             "result": "556_incendiary",
@@ -3117,9 +2982,6 @@
                               ],
                               [
                                   ["gunpowder", 180]
-                              ],
-                              [
-                                  ["22_casing", 30]
                               ],
                               [
                                   ["incendiary", 60]
@@ -4036,7 +3898,7 @@
             "components": [
                               [
                                   ["salt_water", 1],
-                                  ["salt", 1]
+                                  ["salt", 4]
                               ],
                               [
                                   ["meat", 1]
@@ -4064,7 +3926,7 @@
             "components": [
                               [
                                   ["salt_water", 1],
-                                  ["salt", 1]
+                                  ["salt", 4]
                               ],
                               [
                                   ["human_flesh", 1]
@@ -4728,7 +4590,7 @@
             "components": [
                               [
                                   ["salt_water", 1],
-                                  ["salt", 1]
+                                  ["salt", 4]
                               ],
                               [
                                   ["oxycodone", 40]
@@ -9794,7 +9656,7 @@
                               ],
                               [
                                   ["salt_water", 1],
-                                  ["salt", 1]
+                                  ["salt", 4]
                               ]
                           ]
         },
@@ -9843,7 +9705,7 @@
                               ],
                               [
                                   ["salt_water", 1],
-                                  ["salt", 1]
+                                  ["salt", 4]
                               ]
                           ]
         },
@@ -10125,357 +9987,6 @@
                                   ["gold_small", 800]
                               ]
                           ]
-        },
-<<<<<<< HEAD
-		{
-=======
-		  {
->>>>>>> 7c500105
-            "result": "tihar",
-            "category": "CC_WEAPON",
-            "skill_pri": "mechanics",
-            "skill_sec": "gun",
-            "difficulty": 6,
-            "time": 16000,
-            "reversible": false,
-            "autolearn": true,
-            "tools": [
-                         [
-                             ["goggles_welding", -1]
-                         ],
-                         [
-                             ["hacksaw", -1], ["toolset", -1]
-                         ],
-                         [
-                             ["screwdriver", -1], ["toolset", -1]
-                         ],
-                         [
-                             ["wrench", -1], ["toolset", -1]
-                         ],
-                         [
-                             ["welder", 150], ["toolset", 6]
-                         ]
-                     ],
-            "components": [
-                              [
-                                  ["pipe", 4]
-                              ],
-                              [
-                                  ["duct_tape", 100],
-                                  ["superglue", 1]
-                              ],
-                              [
-                                  ["2x4", 1]
-                              ],
-                              [
-                                  ["metal_tank", 1]
-                              ],
-                              [
-                                  ["steel_chunk", 1]
-                              ],
-                              [
-                                  ["scrap", 6]
-                              ]
-                          ]
-        },
-		{
-            "result": "helsing",
-            "category": "CC_WEAPON",
-            "skill_pri": "mechanics",
-            "skill_sec": "gun",
-            "difficulty": 8,
-            "time": 18000,
-            "reversible": false,
-            "autolearn": true,
-            "tools": [
-                         [
-                             ["goggles_welding", -1]
-                         ],
-                         [
-                             ["hacksaw", -1], ["toolset", -1]
-                         ],
-                         [
-                             ["screwdriver", -1], ["toolset", -1]
-                         ],
-                         [
-                             ["wrench", -1], ["toolset", -1]
-                         ],
-                         [
-                             ["welder", 300], ["toolset", 12]
-                         ]
-                     ],
-            "components": [
-                              [
-                                  ["pipe", 8]
-                              ],
-                              [
-                                  ["duct_tape", 100],
-                                  ["superglue", 1]
-                              ],
-                              [
-                                  ["2x4", 1]
-                              ],
-                              [
-                                  ["metal_tank", 1]
-                              ],
-                              [
-                                  ["steel_chunk", 2]
-                              ],
-                              [
-                                  ["scrap", 4]
-                              ]
-                          ]
-        },
-		{
-            "result": "ashot",
-            "category": "CC_WEAPON",
-            "skill_pri": "mechanics",
-            "skill_sec": "gun",
-            "difficulty": 3,
-            "time": 18000,
-            "reversible": false,
-            "autolearn": true,
-            "tools": [
-                         [
-                             ["goggles_welding", -1]
-                         ],
-                         [
-                             ["hacksaw", -1], ["toolset", -1]
-                         ],
-                         [
-                             ["screwdriver", -1], ["toolset", -1]
-                         ],
-                         [
-                             ["wrench", -1], ["toolset", -1]
-                         ],
-                         [
-                             ["welder", 100], ["toolset", 4]
-                         ]
-                     ],
-            "components": [
-                              [
-                                  ["pipe", 1]
-                              ],
-                              [
-                                  ["2x4", 1]
-                              ],
-                              [
-                                  ["scrap", 2]
-                              ]
-                          ]
-        },
-		{
-            "result": "fried_spam",
-            "category": "CC_FOOD",
-            "skill_pri": "cooking",
-            "difficulty": 1,
-            "time": 2750,
-            "reversible": false,
-            "autolearn": true,
-            "tools": [
-                         [
-                             ["hotplate", 5],
-                             ["toolset", 1],
-                             ["fire", -1]
-                         ],
-                         [
-                             ["pan", -1]
-                         ],
-                         [
-                             ["knife_steak", -1],
-                             ["knife_combat", -1],
-                             ["knife_butcher", -1],
-                             ["pockknife", -1],
-                             ["scalpel", -1],
-                             ["machete", -1],
-                             ["broadsword", -1],
-                             ["toolset", -1]
-                         ]
-                     ],
-            "components": [
-                              [
-                                  ["can_spam", 1]
-                              ]                              
-                          ]
-<<<<<<< HEAD
-        },
-        {
-            "result": "welder_crude",
-            "category": "CC_MISC",
-            "skill_pri": "mechanics",
-            "difficulty": 2,
-            "time": 12000,
-            "reversible": true,
-            "autolearn": true,
-            "tools": [ [ ["rock", -1], ["primitive_hammer", -1],
-                         ["hammer", -1], ["hatchet", -1], ["toolset", -1] ] ],
-            "components": [ [ ["element", 3] ],
-                            [ ["scrap", 2] ],
-                            [ ["cable", 8] ] ]
-        },
-        {
-            "result": "flamethrower_crude",
-            "category": "CC_WEAPON",
-            "skill_pri": "survival",
-            "difficulty": 0,
-            "time": 5000,
-            "reversible": false,
-            "autolearn": true,
-            "tools": [ [ ["knife_steak", -1], ["knife_combat", -1],
-                         ["knife_butcher", -1], ["pockknife", -1],
-                         ["scalpel", -1], ["machete", -1],
-                         ["broadsword", -1], ["toolset", -1],
-                         ["screwdriver", -1] ] ],
-            "components": [ [ ["spray_can", 1] ],
-                            [ ["duct_tape", 25] ],
-                            [ ["lighter", 1] ] ]
-        },
-        {
-            "result": "armor_scrapsuit",
-            "category": "CC_ARMOR",
-            "skill_pri": "mechanics",
-            "difficulty": 7,
-            "time": 100000,
-            "reversible": false,
-            "autolearn": true,
-            "components": [ [ ["string_36", 2], ["string_6", 12] ],
-                            [ ["scrap", 15] ] ]
-        },
-        {
-            "result": "shield_wood",
-            "category": "CC_ARMOR",
-            "skill_pri": "survival",
-            "difficulty": 1,
-            "time": 50000,
-            "reversible": false,
-            "autolearn": true,
-            "components": [ [ ["rag", 10] ],
-                            [ ["2x4", 3] ] ]
-        },
-        {
-            "result": "still",
-            "category": "CC_CHEM",
-            "skill_pri": "mechanics",
-            "difficulty": 3,
-            "time": 200000,
-            "reversible": false,
-            "autolearn": true,
-            "tools": [ [ ["knife_steak", -1], ["knife_combat", -1],
-                         ["knife_butcher", -1], ["pockknife", -1],
-                         ["scalpel", -1], ["machete", -1],
-                         ["broadsword", -1], ["toolset", -1],
-                         ["screwdriver", -1] ],
-                       [ ["rock", -1], ["primitive_hammer", -1],
-                         ["hammer", -1], ["hatchet", -1], ["toolset", -1] ] ],
-            "components": [ [ ["pot", 1] ],
-                            [ ["hose", 2] ],
-                            [ ["metal_tank", 1] ] ]
-        },
-        {
-            "result": "drink_strawberry_surprise",
-            "category": "CC_DRINK",
-            "skill_pri": "cooking",
-            "difficulty": 3,
-            "time": 7000,
-            "reversible": false,
-            "autolearn": true,
-            "tools":[ [ ["still", -1] ],
-                      [ ["fire", -1] ] ],
-            "components": [ [ ["strawberries", 2] ],
-                            [ ["vodka", 4] ],
-                            [ ["bottle_glass", 1] ] ]
-        },
-        {
-            "result": "drink_boozeberry",
-            "category": "CC_DRINK",
-            "skill_pri": "cooking",
-            "difficulty": 3,
-            "time": 7000,
-            "reversible": false,
-            "autolearn": true,
-            "tools":[ [ ["still", -1] ],
-                      [ ["fire", -1] ] ],
-            "components": [ [ ["blueberries", 2] ],
-                            [ ["vodka", 4] ],
-                            [ ["bottle_glass", 1] ] ]
-        },
-        {
-            "result": "cola_meth",
-            "category": "CC_DRINK",
-            "skill_pri": "cooking",
-            "difficulty": 3,
-            "time": 7000,
-            "reversible": false,
-            "autolearn": true,
-                        "tools":[ [ ["still", -1] ],
-                                  [ ["fire", -1] ] ],
-            "components": [ [ ["meth", 4] ],
-                            [ ["cola", 2] ],
-                            [ ["bottle_glass", 1] ] ]
-        },
-        {
-            "result": "bookplate",
-            "category": "CC_ARMOR",
-            "skill_pri": "survival",
-            "difficulty": 3,
-            "time": 10000,
-            "reversible": false,
-            "autolearn": true,
-            "tools": [ [ ["knife_steak", -1], ["knife_combat", -1],
-                         ["knife_butcher", -1], ["pockknife", -1],
-                         ["scalpel", -1], ["machete", -1],
-                         ["broadsword", -1], ["toolset", -1],
-                         ["screwdriver", -1] ] ],
-            "components": [ [ ["paper", 300] ],
-                            [ ["duct_tape", 150] ] ]
-        },
-        {
-            "result": "knuckle_steel",
-            "category": "CC_WEAPON",
-            "skill_pri": "mechanics",
-            "skill_sec": "bashing",
-            "difficulty": 2,
-            "time": 20000,
-            "reversible": false,
-            "autolearn": true,
-            "tools": [ [ ["hacksaw", -1], ["toolset", -1] ],
-                       [ ["rock", -1], ["primitive_hammer", -1],
-                         ["hammer", -1], ["hatchet", -1],
-                         ["toolset", -1] ] ],
-            "components": [ [ ["rag", 4] ],
-                            [ ["scrap", 4] ] ]
-        },
-        {
-            "result": "knuckle_katar",
-            "category": "CC_WEAPON",
-            "skill_pri": "mechanics",
-            "skill_sec": "bashing",
-            "difficulty": 4,
-            "time": 30000,
-            "reversible": false,
-            "autolearn": true,
-            "tools": [ [ ["hacksaw", -1], ["toolset", -1] ],
-                       [ ["screwdriver", -1], ["toolset", -1] ] ],
-            "components": [ [ ["2x4", 4] ],
-                            [ ["rebar", 5] ] ]
-        },
-        {
-            "result": "taint_tornado",
-            "category": "CC_DRINK",
-            "skill_pri": "cooking",
-            "difficulty": 5,
-            "time": 7000,
-            "reversible": false,
-            "autolearn": true,
-            "tools":[ [ ["still", -1] ],
-                      [ ["fire", -1]  ] ],
-            "components": [ [ ["meat_tainted", 12] ],
-                            [ ["vodka", 2] ],
-                            [ ["whiskey", 2] ],
-                            [ ["rum", 2] ],
-                            [ ["bottle_glass", 1] ] ]
-=======
->>>>>>> 7c500105
         }
     ]
 }