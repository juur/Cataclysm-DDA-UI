--- conflicted
+++ resolved
@@ -2381,7 +2381,6 @@
   },
   {
     "type": "keybinding",
-<<<<<<< HEAD
     "id": "NEW_BILL",
     "category": "CRAFTING_BILLS",
     "name": "Add a new crafting bill entry",
@@ -2393,12 +2392,13 @@
     "category": "CRAFTING_BILLS",
     "name": "Remove a crafting bill entry",
     "bindings": [ { "input_method": "keyboard", "key": "R" } ]
-=======
+  },
+  {
+    "type": "keybinding",
     "id": "EXECUTE",
     "category": "HELP_KEYBINDINGS",
     "name": "Execute action keybinding",
     "bindings": [ { "input_method": "keyboard", "key": "." } ]
->>>>>>> 2f4a7498
   },
   {
     "type": "keybinding",
