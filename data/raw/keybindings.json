--- conflicted
+++ resolved
@@ -1412,15 +1412,6 @@
   },
   {
     "type": "keybinding",
-    "id": "TOGGLE_EXAMINE",
-<<<<<<< HEAD
-=======
-    "category": "BIONICS",
-    "name": "Toggle activate/examine",
-    "bindings": [ { "input_method": "keyboard", "key": "!" } ]
-  },
-  {
-    "type": "keybinding",
     "id": "TOGGLE_SAFE_FUEL",
     "category": "BIONICS",
     "name": "Toggle safe fuel mod",
@@ -1436,7 +1427,6 @@
   {
     "type": "keybinding",
     "id": "TOGGLE_EXAMINE",
->>>>>>> 3bb953ec
     "category": "MUTATIONS",
     "name": "Toggle activate/examine",
     "bindings": [ { "input_method": "keyboard", "key": "!" } ]
