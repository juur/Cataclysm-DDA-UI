--- conflicted
+++ resolved
@@ -2368,17 +2368,17 @@
   },
   {
     "type": "keybinding",
-<<<<<<< HEAD
+    "id": "TOGGLE_FAVORITE",
+    "category": "ADVANCED_INVENTORY",
+    "name": "Toggle item as favorite",
+    "bindings": [ { "input_method": "keyboard", "key": "*" } ]
+  },
+  {
+    "type": "keybinding",
     "id": "DROP_NON_FAVORITE",
     "category": "INVENTORY",
     "name": "Mark/unmark non-favorite items in multidrop menu",
     "bindings": [ { "input_method": "keyboard", "key": "," } ]
-=======
-    "id": "TOGGLE_FAVORITE",
-    "category": "ADVANCED_INVENTORY",
-    "name": "Toggle item as favorite",
-    "bindings": [ { "input_method": "keyboard", "key": "*" } ]
->>>>>>> b1036517
   },
   {
     "type": "keybinding",
