--- conflicted
+++ resolved
@@ -274,7 +274,41 @@
   },
   {
     "type": "EXTERNAL_OPTION",
-<<<<<<< HEAD
+    "name": "OVERMAP_PLACE_CITIES",
+    "info": "Allows to place cities during overmap generation.",
+    "stype": "bool",
+    "value": true
+  },
+  {
+    "type": "EXTERNAL_OPTION",
+    "name": "OVERMAP_PLACE_FOREST_TRAILS",
+    "info": "Allows to place procgen forest trails during overmap generation.",
+    "stype": "bool",
+    "value": true
+  },
+  {
+    "type": "EXTERNAL_OPTION",
+    "name": "OVERMAP_PLACE_ROADS",
+    "info": "Allows to place procgen roads during overmap generation.",
+    "stype": "bool",
+    "value": true
+  },
+  {
+    "type": "EXTERNAL_OPTION",
+    "name": "OVERMAP_PLACE_SPECIALS",
+    "info": "Allows to place overmap specials during overmap generation.",
+    "stype": "bool",
+    "value": true
+  },
+  {
+    "type": "EXTERNAL_OPTION",
+    "name": "OVERMAP_PLACE_FOREST_TRAILHEADS",
+    "info": "Allows to place procgen forest trailheads during overmap generation.",
+    "stype": "bool",
+    "value": true
+  },
+  {
+    "type": "EXTERNAL_OPTION",
     "name": "OVERRIDE_VEHICLE_INIT_STATE",
     "info": "If true, initial status and amount of fuel for all spawned vehicles will be overridden by values of VEHICLE_STATUS_AT_SPAWN and VEHICLE_FUEL_AT_SPAWN options.",
     "stype": "bool",
@@ -293,39 +327,5 @@
     "info": "All vehicles spawn with this percentage of fuel. 0 is empty, 100 is fully loaded, -1 is random amount from 7% to 35% (default). Values are read only if OVERRIDE_VEHICLE_INIT_STATE is set to true.",
     "stype": "int",
     "value": -1
-=======
-    "name": "OVERMAP_PLACE_CITIES",
-    "info": "Allows to place cities during overmap generation.",
-    "stype": "bool",
-    "value": true
-  },
-  {
-    "type": "EXTERNAL_OPTION",
-    "name": "OVERMAP_PLACE_FOREST_TRAILS",
-    "info": "Allows to place procgen forest trails during overmap generation.",
-    "stype": "bool",
-    "value": true
-  },
-  {
-    "type": "EXTERNAL_OPTION",
-    "name": "OVERMAP_PLACE_ROADS",
-    "info": "Allows to place procgen roads during overmap generation.",
-    "stype": "bool",
-    "value": true
-  },
-  {
-    "type": "EXTERNAL_OPTION",
-    "name": "OVERMAP_PLACE_SPECIALS",
-    "info": "Allows to place overmap specials during overmap generation.",
-    "stype": "bool",
-    "value": true
-  },
-  {
-    "type": "EXTERNAL_OPTION",
-    "name": "OVERMAP_PLACE_FOREST_TRAILHEADS",
-    "info": "Allows to place procgen forest trailheads during overmap generation.",
-    "stype": "bool",
-    "value": true
->>>>>>> bbf299ac
   }
 ]