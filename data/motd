--- conflicted
+++ resolved
@@ -14,10 +14,6 @@
 If you change the viewport(play area) size, you NEED to restart
 for it to take effect.
 
-<<<<<<< HEAD
-=======
-Check out the options listing by pressing ?2
 
 As always, please visit the forums at:
-http://www.cataclysmdda.com/smf/index.php
->>>>>>> 3ff88c47
+http://www.cataclysmdda.com/smf/index.php