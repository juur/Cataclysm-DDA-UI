--- conflicted
+++ resolved
@@ -235,8 +235,6 @@
   },
   {
     "type": "MONSTER",
-<<<<<<< HEAD
-=======
     "id": "mon_zyrannosaurus_chain",
     "//": "Special monster for Old Guard questline",
     "name": { "str": "chained Tyrannosaurus zombie" },
@@ -262,7 +260,6 @@
   },
   {
     "type": "MONSTER",
->>>>>>> ee1873d9
     "id": "mon_zallimimus",
     "name": { "str": "Gallimimus zombie" },
     "looks_like": "mon_gallimimus",
