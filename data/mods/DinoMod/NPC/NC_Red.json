--- conflicted
+++ resolved
@@ -127,12 +127,8 @@
     "difficulty": 9,
     "value": 100000,
     "start": {
-<<<<<<< HEAD
-      "assign_mission_target": { "om_terrain": "forest_water", "reveal_radius": 5, "random": true, "search_range": 100 },
-=======
-      "assign_mission_target": { "om_terrain": "forest_water", "reveal_radius": 5, "random": true, "search_range": 50 },
->>>>>>> 6b8695ff
-      "update_mapgen": { "place_monster": [ { "group": "GROUP_DINOSAUR_ZOMBIE", "x": 12, "y": 12, "target": true } ] }
+    "assign_mission_target": { "om_terrain": "forest_water", "reveal_radius": 5, "random": true, "search_range": 50 },
+    "update_mapgen": { "place_monster": [ { "group": "GROUP_DINOSAUR_ZOMBIE", "x": 12, "y": 12, "target": true } ] }
     },
     "origins": [ "ORIGIN_SECONDARY" ],
     "followup": "MISSION_OLD_GUARD_DINO_4",
