[
  {
    "name": "GROUP_EGG_DINO",
    "type": "monstergroup",
    "monsters": [
      { "monster": "mon_stegosaurus_hatchling", "weight": 5 },
      { "monster": "mon_dyoplosaurus_hatchling", "weight": 5 },
      { "monster": "mon_ankylosaurus_hatchling", "weight": 5 },
      { "monster": "mon_nodosaurus_hatchling", "weight": 5 },
      { "monster": "mon_edmontonia_hatchling", "weight": 5 },
      { "monster": "mon_camptosaurus_hatchling", "weight": 20 },
      { "monster": "mon_hadrosaurus_hatchling", "weight": 20 },
      { "monster": "mon_parasaurolophus_hatchling", "weight": 20 },
      { "monster": "mon_corythosaurus_hatchling", "weight": 20 },
      { "monster": "mon_maiasaura_hatchling", "weight": 20 },
      { "monster": "mon_edmontosaurus_hatchling", "weight": 20 },
      { "monster": "mon_pachycephalosaurus_hatchling", "weight": 20 },
      { "monster": "mon_pachyrhinosaurus_hatchling", "weight": 3 },
      { "monster": "mon_pentaceratops_hatchling", "weight": 3 },
      { "monster": "mon_torosaurus_hatchling", "weight": 3 },
      { "monster": "mon_triceratops_hatchling", "weight": 3 },
      { "monster": "mon_pteranodon_hatchling", "weight": 20 },
      { "monster": "mon_quetzalcoatlus_hatchling", "weight": 5 }
    ]
  },
  {
    "name": "GROUP_EGG_DINO_SMALL",
    "type": "monstergroup",
    "monsters": [
      { "monster": "mon_eoraptor_hatchling", "weight": 20 },
      { "monster": "mon_scutellosaurus_hatchling", "weight": 5 },
      { "monster": "mon_dimorphodon_hatchling", "weight": 10 }
    ]
  },
  {
    "name": "GROUP_EGG_DINO_LARGE",
    "type": "monstergroup",
    "monsters": [
      { "monster": "mon_apatosaurus_hatchling", "weight": 10 },
      { "monster": "mon_brontosaurus_hatchling", "weight": 10 },
      { "monster": "mon_diplodocus_hatchling", "weight": 20 },
      { "monster": "mon_camarasaurus_hatchling", "weight": 20 },
      { "monster": "mon_brachiosaurus_hatchling", "weight": 20 },
      { "monster": "mon_alamosaurus_hatchling", "weight": 20 },
      { "monster": "mon_mosasaurus_hatchling", "weight": 5 }
    ]
  },
  {
    "name": "GROUP_EGG_THEROPOD",
    "type": "monstergroup",
    "monsters": [
      { "monster": "mon_dilophosaurus_hatchling", "weight": 1 },
      { "monster": "mon_ceratosaurus_hatchling", "weight": 1 },
      { "monster": "mon_allosaurus_hatchling", "weight": 8 },
      { "monster": "mon_acrocanthosaurus_hatchling", "weight": 8 },
      { "monster": "mon_siats_hatchling", "weight": 8 },
      { "monster": "mon_albertosaurus_hatchling", "weight": 8 },
      { "monster": "mon_gallimimus_hatchling", "weight": 20 },
<<<<<<< HEAD
      { "monster": "mon_albertonykus_hatchling", "weight": 20 },
      { "monster": "mon_nothronychus_hatchling", "weight": 10 },
      { "monster": "mon_anzu_hatchling", "weight": 10 },
      { "monster": "mon_velociraptor_hatchling", "weight": 15 },
=======
      { "monster": "mon_nothronychus_hatchling", "weight": 10 },
      { "monster": "mon_anzu_hatchling", "weight": 10 },
>>>>>>> 2981be58
      { "monster": "mon_deinonychus_hatchling", "weight": 10 },
      { "monster": "mon_utahraptor_hatchling", "weight": 5 }
    ]
  },
  {
    "name": "GROUP_EGG_THEROPOD_SMALL",
    "type": "monstergroup",
    "monsters": [
      { "monster": "mon_compsognathus_hatchling", "weight": 20 },
      { "monster": "mon_albertonykus_hatchling", "weight": 20 },
      { "monster": "mon_velociraptor_hatchling", "weight": 15 },
      { "monster": "mon_stenonychosaurus_hatchling", "weight": 10 }
    ]
  },
  {
    "name": "GROUP_EGG_THEROPOD_LARGE",
    "type": "monstergroup",
    "monsters": [ { "monster": "mon_spinosaurus_hatchling", "weight": 1 }, { "monster": "mon_tyrannosaurus_hatchling", "weight": 8 } ]
  },
  {
    "name": "GROUP_EGG_coelophysis",
    "type": "monstergroup",
    "monsters": [ { "monster": "mon_coelophysis_hatchling" } ]
  },
  {
    "name": "GROUP_EGG_dilophosaurus",
    "type": "monstergroup",
    "monsters": [ { "monster": "mon_dilophosaurus_hatchling" } ]
  },
  {
    "name": "GROUP_EGG_ceratosaurus",
    "type": "monstergroup",
    "monsters": [ { "monster": "mon_ceratosaurus_hatchling" } ]
  },
  {
    "name": "GROUP_EGG_spinosaurus",
    "type": "monstergroup",
    "monsters": [ { "monster": "mon_spinosaurus_hatchling" } ]
  },
  {
    "name": "GROUP_EGG_allosaurus",
    "type": "monstergroup",
    "monsters": [ { "monster": "mon_allosaurus_hatchling" } ]
  },
  {
    "name": "GROUP_EGG_acrocanthosaurus",
    "type": "monstergroup",
    "monsters": [ { "monster": "mon_acrocanthosaurus_hatchling" } ]
  },
  {
    "name": "GROUP_EGG_siats",
    "type": "monstergroup",
    "monsters": [ { "monster": "mon_siats_hatchling" } ]
  },
  {
    "name": "GROUP_EGG_gorgosaurus",
    "type": "monstergroup",
    "monsters": [ { "monster": "mon_gorgosaurus_hatchling" } ]
  },
  {
    "name": "GROUP_EGG_albertosaurus",
    "type": "monstergroup",
    "monsters": [ { "monster": "mon_albertosaurus_hatchling" } ]
  },
  {
    "name": "GROUP_EGG_qianzhousaurus",
    "type": "monstergroup",
    "monsters": [ { "monster": "mon_qianzhousaurus_hatchling" } ]
  },
  {
    "name": "GROUP_EGG_tyrannosaurus",
    "type": "monstergroup",
    "monsters": [ { "monster": "mon_tyrannosaurus_hatchling" } ]
  },
  {
    "name": "GROUP_EGG_compsognathus",
    "type": "monstergroup",
    "monsters": [ { "monster": "mon_compsognathus_hatchling" } ]
  },
  {
    "name": "GROUP_EGG_gallimimus",
    "type": "monstergroup",
    "monsters": [ { "monster": "mon_gallimimus_hatchling" } ]
  },
  {
    "name": "GROUP_EGG_albertonykus",
    "type": "monstergroup",
    "monsters": [ { "monster": "mon_albertonykus_hatchling" } ]
  },
  {
    "name": "GROUP_EGG_nothronychus",
    "type": "monstergroup",
    "monsters": [ { "monster": "mon_nothronychus_hatchling" } ]
  },
  {
    "name": "GROUP_EGG_anzu",
    "type": "monstergroup",
    "monsters": [ { "monster": "mon_anzu_hatchling" } ]
  },
  {
    "name": "GROUP_EGG_velociraptor",
    "type": "monstergroup",
    "monsters": [ { "monster": "mon_velociraptor_hatchling" } ]
  },
  {
    "name": "GROUP_EGG_deinonychus",
    "type": "monstergroup",
    "monsters": [ { "monster": "mon_deinonychus_hatchling" } ]
  },
  {
    "name": "GROUP_EGG_utahraptor",
    "type": "monstergroup",
    "monsters": [ { "monster": "mon_utahraptor_hatchling" } ]
  },
  {
    "name": "GROUP_EGG_stenonychosaurus",
    "type": "monstergroup",
    "monsters": [ { "monster": "mon_stenonychosaurus_hatchling" } ]
  },
  {
    "name": "GROUP_EGG_eoraptor",
    "type": "monstergroup",
    "monsters": [ { "monster": "mon_eoraptor_hatchling" } ]
  },
  {
    "name": "GROUP_EGG_amargasaurus",
    "type": "monstergroup",
    "monsters": [ { "monster": "mon_amargasaurus_hatchling" } ]
  },
  {
    "name": "GROUP_EGG_apatosaurus",
    "type": "monstergroup",
    "monsters": [ { "monster": "mon_apatosaurus_hatchling" } ]
  },
  {
    "name": "GROUP_EGG_brontosaurus",
    "type": "monstergroup",
    "monsters": [ { "monster": "mon_brontosaurus_hatchling" } ]
  },
  {
    "name": "GROUP_EGG_diplodocus",
    "type": "monstergroup",
    "monsters": [ { "monster": "mon_diplodocus_hatchling" } ]
  },
  {
    "name": "GROUP_EGG_camarasaurus",
    "type": "monstergroup",
    "monsters": [ { "monster": "mon_camarasaurus_hatchling" } ]
  },
  {
    "name": "GROUP_EGG_brachiosaurus",
    "type": "monstergroup",
    "monsters": [ { "monster": "mon_brachiosaurus_hatchling" } ]
  },
  {
    "name": "GROUP_EGG_alamosaurus",
    "type": "monstergroup",
    "monsters": [ { "monster": "mon_alamosaurus_hatchling" } ]
  },
  {
    "name": "GROUP_EGG_scutellosaurus",
    "type": "monstergroup",
    "monsters": [ { "monster": "mon_scutellosaurus_hatchling" } ]
  },
  {
    "name": "GROUP_EGG_stegosaurus",
    "type": "monstergroup",
    "monsters": [ { "monster": "mon_stegosaurus_hatchling" } ]
  },
  {
    "name": "GROUP_EGG_dyoplosaurus",
    "type": "monstergroup",
    "monsters": [ { "monster": "mon_dyoplosaurus_hatchling" } ]
  },
  {
    "name": "GROUP_EGG_ankylosaurus",
    "type": "monstergroup",
    "monsters": [ { "monster": "mon_ankylosaurus_hatchling" } ]
  },
  {
    "name": "GROUP_EGG_nodosaurus",
    "type": "monstergroup",
    "monsters": [ { "monster": "mon_nodosaurus_hatchling" } ]
  },
  {
    "name": "GROUP_EGG_edmontonia",
    "type": "monstergroup",
    "monsters": [ { "monster": "mon_edmontonia_hatchling" } ]
  },
  {
    "name": "GROUP_EGG_camptosaurus",
    "type": "monstergroup",
    "monsters": [ { "monster": "mon_camptosaurus_hatchling" } ]
  },
  {
    "name": "GROUP_EGG_hadrosaurus",
    "type": "monstergroup",
    "monsters": [ { "monster": "mon_hadrosaurus_hatchling" } ]
  },
  {
    "name": "GROUP_EGG_parasaurolophus",
    "type": "monstergroup",
    "monsters": [ { "monster": "mon_parasaurolophus_hatchling" } ]
  },
  {
    "name": "GROUP_EGG_corythosaurus",
    "type": "monstergroup",
    "monsters": [ { "monster": "mon_corythosaurus_hatchling" } ]
  },
  {
    "name": "GROUP_EGG_maiasaura",
    "type": "monstergroup",
    "monsters": [ { "monster": "mon_maiasaura_hatchling" } ]
  },
  {
    "name": "GROUP_EGG_edmontosaurus",
    "type": "monstergroup",
    "monsters": [ { "monster": "mon_edmontosaurus_hatchling" } ]
  },
  {
    "name": "GROUP_EGG_pachycephalosaurus",
    "type": "monstergroup",
    "monsters": [ { "monster": "mon_pachycephalosaurus_hatchling" } ]
  },
  {
    "name": "GROUP_EGG_pachyrhinosaurus",
    "type": "monstergroup",
    "monsters": [ { "monster": "mon_pachyrhinosaurus_hatchling" } ]
  },
  {
    "name": "GROUP_EGG_pentaceratops",
    "type": "monstergroup",
    "monsters": [ { "monster": "mon_pentaceratops_hatchling" } ]
  },
  {
    "name": "GROUP_EGG_kosmoceratops",
    "type": "monstergroup",
    "monsters": [ { "monster": "mon_kosmoceratops_hatchling" } ]
  },
  {
    "name": "GROUP_EGG_torosaurus",
    "type": "monstergroup",
    "monsters": [ { "monster": "mon_torosaurus_hatchling" } ]
  },
  {
    "name": "GROUP_EGG_triceratops",
    "type": "monstergroup",
    "monsters": [ { "monster": "mon_triceratops_hatchling" } ]
  },
  {
    "name": "GROUP_EGG_dimorphodon",
    "type": "monstergroup",
    "monsters": [ { "monster": "mon_dimorphodon_hatchling" } ]
  },
  {
    "name": "GROUP_EGG_pteranodon",
    "type": "monstergroup",
    "monsters": [ { "monster": "mon_pteranodon_hatchling" } ]
  },
  {
    "name": "GROUP_EGG_quetzalcoatlus",
    "type": "monstergroup",
    "monsters": [ { "monster": "mon_quetzalcoatlus_hatchling" } ]
  },
  {
    "name": "GROUP_EGG_mosasaurus",
    "type": "monstergroup",
    "monsters": [ { "monster": "mon_mosasaurus_hatchling" } ]
  }
]<|MERGE_RESOLUTION|>--- conflicted
+++ resolved
@@ -56,15 +56,8 @@
       { "monster": "mon_siats_hatchling", "weight": 8 },
       { "monster": "mon_albertosaurus_hatchling", "weight": 8 },
       { "monster": "mon_gallimimus_hatchling", "weight": 20 },
-<<<<<<< HEAD
-      { "monster": "mon_albertonykus_hatchling", "weight": 20 },
       { "monster": "mon_nothronychus_hatchling", "weight": 10 },
       { "monster": "mon_anzu_hatchling", "weight": 10 },
-      { "monster": "mon_velociraptor_hatchling", "weight": 15 },
-=======
-      { "monster": "mon_nothronychus_hatchling", "weight": 10 },
-      { "monster": "mon_anzu_hatchling", "weight": 10 },
->>>>>>> 2981be58
       { "monster": "mon_deinonychus_hatchling", "weight": 10 },
       { "monster": "mon_utahraptor_hatchling", "weight": 5 }
     ]
