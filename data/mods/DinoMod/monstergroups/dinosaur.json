--- conflicted
+++ resolved
@@ -17,13 +17,8 @@
       { "monster": "mon_camarasaurus", "freq": 5, "cost_multiplier": 25, "pack_size": [ 1, 2 ] },
       { "monster": "mon_apatosaurus", "freq": 5, "cost_multiplier": 25, "pack_size": [ 1, 2 ] },
       { "monster": "mon_allosaurus", "freq": 8, "cost_multiplier": 30 },
-<<<<<<< HEAD
       { "monster": "mon_acrocanthosaurus", "freq": 8, "cost_multiplier": 40 },
       { "monster": "mon_siats", "freq": 8, "cost_multiplier": 40 },
-=======
-      { "monster": "mon_acrocanthosaurus", "freq": 2, "cost_multiplier": 40 },
-      { "monster": "mon_eoraptor", "freq": 20, "cost_multiplier": 0, "pack_size": [ 4, 12 ] },
->>>>>>> 424c21ee
       { "monster": "mon_velociraptor", "freq": 15, "cost_multiplier": 10, "pack_size": [ 2, 4 ] },
       { "monster": "mon_deinonychus", "freq": 10, "cost_multiplier": 15, "pack_size": [ 1, 2 ] },
       { "monster": "mon_utahraptor", "freq": 5, "cost_multiplier": 30 },
@@ -104,12 +99,8 @@
       { "monster": "mon_spinosaurus", "freq": 1, "cost_multiplier": 50 },
       { "monster": "mon_tyrannosaurus", "freq": 8, "cost_multiplier": 40 },
       { "monster": "mon_albertosaurus", "freq": 4, "cost_multiplier": 35 },
-<<<<<<< HEAD
       { "monster": "mon_acrocanthosaurus", "freq": 8, "cost_multiplier": 40 },
       { "monster": "mon_siats", "freq": 8, "cost_multiplier": 40 }
-=======
-      { "monster": "mon_acrocanthosaurus", "freq": 2, "cost_multiplier": 40 }
->>>>>>> 424c21ee
     ]
   }
 ]