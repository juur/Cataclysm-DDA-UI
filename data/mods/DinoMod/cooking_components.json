[
  {
    "id": "eggs_bird",
    "type": "requirement",
    "extend": { "components": [ [ [ "eggs_dino_small", 1, "LIST" ] ] ] }
  },
  {
    "id": "eggs_dino",
    "type": "requirement",
    "components": [
      [
        [ "egg_dino", 1 ],
        [ "egg_dino_theropod", 1 ],
        [ "egg_dilophosaurus", 1 ],
        [ "egg_ceratosaurus", 1 ],
        [ "egg_allosaurus", 1 ],
        [ "egg_acrocanthosaurus", 1 ],
        [ "egg_siats", 1 ],
        [ "egg_gorgosaurus", 1 ],
        [ "egg_albertosaurus", 1 ],
        [ "egg_qianzhousaurus", 1 ],
        [ "egg_gallimimus", 1 ],
<<<<<<< HEAD
        [ "egg_albertonykus", 1 ],
        [ "egg_nothronychus", 1 ],
        [ "egg_anzu", 1 ],
        [ "egg_velociraptor", 1 ],
=======
        [ "egg_nothronychus", 1 ],
        [ "egg_anzu", 1 ],
>>>>>>> 2981be58
        [ "egg_deinonychus", 1 ],
        [ "egg_utahraptor", 1 ],
        [ "egg_stegosaurus", 1 ],
        [ "egg_dyoplosaurus", 1 ],
        [ "egg_ankylosaurus", 1 ],
        [ "egg_nodosaurus", 1 ],
        [ "egg_edmontonia", 1 ],
        [ "egg_camptosaurus", 1 ],
        [ "egg_hadrosaurus", 1 ],
        [ "egg_parasaurolophus", 1 ],
        [ "egg_corythosaurus", 1 ],
        [ "egg_maiasaura", 1 ],
        [ "egg_edmontosaurus", 1 ],
        [ "egg_pachycephalosaurus", 1 ],
        [ "egg_pachyrhinosaurus", 1 ],
        [ "egg_pentaceratops", 1 ],
        [ "egg_kosmoceratops", 1 ],
        [ "egg_torosaurus", 1 ],
        [ "egg_triceratops", 1 ],
        [ "egg_dimorphodon", 1 ],
        [ "egg_quetzalcoatlus", 1 ]
      ]
    ]
  },
  {
    "id": "eggs_dino_small",
    "type": "requirement",
    "components": [
      [
        [ "egg_dino_small", 1 ],
        [ "egg_dino_theropod_small", 1 ],
        [ "egg_coelophysis", 1 ],
        [ "egg_compsognathus", 1 ],
        [ "egg_albertonykus", 1 ],
        [ "egg_velociraptor", 1 ],
        [ "egg_stenonychosaurus", 1 ],
        [ "egg_eoraptor", 1 ],
        [ "egg_scutellosaurus", 1 ],
        [ "egg_pteranodon", 1 ]
      ]
    ]
  },
  {
    "id": "eggs_dino_large",
    "type": "requirement",
    "components": [
      [
        [ "egg_dino_large", 1 ],
        [ "egg_dino_theropod_large", 1 ],
        [ "egg_spinosaurus", 1 ],
        [ "egg_tyrannosaurus", 1 ],
        [ "egg_amargasaurus", 1 ],
        [ "egg_apatosaurus", 1 ],
        [ "egg_brontosaurus", 1 ],
        [ "egg_diplodocus", 1 ],
        [ "egg_camarasaurus", 1 ],
        [ "egg_brachiosaurus", 1 ],
        [ "egg_alamosaurus", 1 ],
        [ "egg_mosasaurus", 1 ]
      ]
    ]
  }
]<|MERGE_RESOLUTION|>--- conflicted
+++ resolved
@@ -20,15 +20,8 @@
         [ "egg_albertosaurus", 1 ],
         [ "egg_qianzhousaurus", 1 ],
         [ "egg_gallimimus", 1 ],
-<<<<<<< HEAD
-        [ "egg_albertonykus", 1 ],
         [ "egg_nothronychus", 1 ],
         [ "egg_anzu", 1 ],
-        [ "egg_velociraptor", 1 ],
-=======
-        [ "egg_nothronychus", 1 ],
-        [ "egg_anzu", 1 ],
->>>>>>> 2981be58
         [ "egg_deinonychus", 1 ],
         [ "egg_utahraptor", 1 ],
         [ "egg_stegosaurus", 1 ],
