--- conflicted
+++ resolved
@@ -211,11 +211,7 @@
     "type": "COMESTIBLE",
     "id": "egg_velociraptor",
     "name": "velociraptor egg",
-<<<<<<< HEAD
-    "copy-from": "egg_dino_theropod",
-=======
     "copy-from": "egg_dino_theropod_small",
->>>>>>> 2981be58
     "rot_spawn": "GROUP_EGG_velociraptor"
   },
   {
