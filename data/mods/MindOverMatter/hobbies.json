[
  {
    "type": "profession",
    "subtype": "hobby",
    "id": "meditation",
    "name": "Meditation",
    "description": "You make a habit of clearing your thoughts and finding your center, even amidst the chaos of the world.",
    "copy-from": "meditation",
    "points": 4,
    "skills": [ { "level": 3, "name": "metaphysics" } ]
  },
  {
    "type": "profession",
    "subtype": "hobby",
    "id": "chess_enthusiast",
    "name": "Chess Enthusiast",
    "description": "You never made master, but you did very well in chess competitions before the Cataclysm.  All those hours of staring at the board, trying to keep all the pieces in your mind at once, have left you with a great ability to focus your attention on a single problem when you need to.",
    "points": 2,
    "proficiencies": [ "prof_concentration_basic" ]
  },
  {
    "type": "profession",
    "subtype": "hobby",
    "id": "chess_master",
    "name": "Chess Master",
    "description": "Before the Cataclysm, many of your weekends were spent either competing in tournaments or studying records of past games, always trying to find the patterns.  All that time has also made you a master of concentrating on a specific subject, despite whatever is going on around you.",
    "points": 4,
    "proficiencies": [ "prof_concentration_basic", "prof_concentration_intermediate" ]
  },
  {
    "type": "profession",
    "subtype": "hobby",
    "id": "chess_grandmaster",
    "name": "Chess Grandmaster",
    "description": "You were one of the best of the best, awarded a grandmaster title in your early twenties.  Chess was your passion and your life, and you were good enough at it to make a living competing before the Cataclysm.  You have an almost-inhuman ability to focus on a task and ignore all distractions.",
    "points": 6,
    "proficiencies": [ "prof_concentration_basic", "prof_concentration_intermediate", "prof_concentration_master" ]
  },
  {
    "type": "profession",
    "subtype": "hobby",
    "id": "newly_biokinetic",
    "name": "Newly-Awakened Biokinetic",
    "description": "Something happened during the storms that raged during the Cataclysm, and now you can do things that would have once seemed impossible.  You feel in better shape than you ever have in your life, like you could run ten miles and climb a mountain and then wake up and do it again.  You'll probably need it.",
    "points": 3,
    "traits": [ "BIOKINETIC", "BIOKIN_NEEDS" ]
<<<<<<< HEAD
  },
  {
    "type": "profession",
    "subtype": "hobby",
    "id": "mid_biokinetic",
    "name": "Arising Biokinetic",
    "description": "Something happened during the storms that raged during the Cataclysm, and now you can do things that would have once seemed impossible.  You can breathe underwater and twist yourself enough to squeeze through a half-closed window.  You can run five meters in less than a second and shrug off a punch like it's nothing.  You'd almost be worried you were becoming one of those rioters, except you're definitely still sane.  Right?",
    "points": 6,
    "traits": [ "BIOKINETIC", "BIOKIN_NEEDS" ],
    "skills": [ { "level": 4, "name": "metaphysics" } ],
    "spells": [
      { "id": "biokin_physical_enhance", "level": 11 },
      { "id": "biokin_overcome_pain", "level": 7 },
      { "id": "biokin_breathe_skin", "level": 7 },
      { "id": "biokin_dash", "level": 8 },
      { "id": "biokin_armor_skin", "level": 6 },
      { "id": "biokin_flexibility", "level": 9 },
      { "id": "biokin_adrenaline", "level": 4 },
      { "id": "biokin_enhance_mobility", "level": 5 }
    ]
  },
  {
    "type": "profession",
    "subtype": "hobby",
    "id": "late_biokinetic",
    "name": "Ascended Biokinetic",
    "description": "Something happened during the storms that raged during the Cataclysm, and now you can do things that would have once seemed impossible.  You can move inhumanly fast, hitting zombies before they even seem to know that you're there.  You can pull out nails with your bare hands and go out in winter without even a shirt and not feel the cold.  You're a new breed, Homo Cataclysmicus, and if anyone is equipped to survive in this new world, it's you.",
    "points": 10,
    "traits": [ "BIOKINETIC", "BIOKIN_NEEDS" ],
    "skills": [ { "level": 7, "name": "metaphysics" } ],
    "spells": [
      { "id": "biokin_physical_enhance", "level": 11 },
      { "id": "biokin_overcome_pain", "level": 10 },
      { "id": "biokin_breathe_skin", "level": 7 },
      { "id": "biokin_dash", "level": 9 },
      { "id": "biokin_armor_skin", "level": 11 },
      { "id": "biokin_climate_control", "level": 5 },
      { "id": "biokin_flexibility", "level": 9 },
      { "id": "biokin_adrenaline", "level": 6 },
      { "id": "biokin_enhance_mobility", "level": 8 },
      { "id": "biokin_hammerhand", "level": 6 },
      { "id": "biokin_reflex_enhance", "level": 10 },
      { "id": "biokin_combat_dance", "level": 4 }
    ]
=======
>>>>>>> 7e228d05
  },
  {
    "type": "profession",
    "subtype": "hobby",
    "id": "newly_clairsentient",
    "name": "Newly-Awakened Clairsentient",
    "description": "Something happened during the storms that raged during the Cataclysm, and now you can do things that would have once seemed impossible.  You can read much faster and can see much better in the dark, and even in total darkness you no longer have any hesitation about moving.  At least once you avoided zombies on the other side of a wall that you didn't hear and couldn't see, but you you just knew they were there.",
    "points": 5,
    "traits": [ "CLAIRSENTIENT", "CLAIR_SENSES" ]
  },
  {
    "type": "profession",
    "subtype": "hobby",
    "id": "newly_electrokinetic",
    "name": "Newly-Awakened Electrokinetic",
    "description": "Something happened during the storms that raged during the Cataclysm, and now you can do things that would have once seemed impossible.  While running down an alleyway to escape a group of rioters, you looked back and realized you were going to get caught and then there was a deafening crash of thunder and your vision went white.  When your hearing and sight came back, the rioters were lying in a heap, some still with smoldering clothes, and you were unscathed.",
    "points": 4,
    "traits": [ "ELECTROKINETIC", "ELECTRO_SHIELD" ]
<<<<<<< HEAD
  },
  {
    "type": "profession",
    "subtype": "hobby",
    "id": "mid_electrokinetic",
    "name": "Arising Electrokinetic",
    "description": "Something happened during the storms that raged during the Cataclysm, and now you can do things that would have once seemed impossible.  You an hurl lightning bolts from your hands, like some kind of superhero, and your smartphone still has a full charge even though you haven't plugged it in in weeks.  Some kind of huge wasp attacked you in the woods and there was a crackle like thunder and it fell to the ground twitching.  You didn't stop to check if it would move again.",
    "points": 7,
    "traits": [ "ELECTROKINETIC", "ELECTRO_SHIELD" ],
    "skills": [ { "level": 4, "name": "metaphysics" } ],
    "spells": [
      { "id": "electrokinetic_see_electric", "level": 10 },
      { "id": "electrokinetic_shock_touch", "level": 9 },
      { "id": "electrokinetic_zap_enemies", "level": 9 },
      { "id": "electrokinetic_melee_attacks", "level": 8 },
      { "id": "electrokinetic_paralysis", "level": 5 },
      { "id": "electrokinetic_personal_battery", "level": 6 },
      { "id": "electrokinetic_reduce_pain", "level": 6 },
      { "id": "electrokinetic_lightning_bolt", "level": 7 },
      { "id": "electrokinetic_speed_boost", "level": 2 }
    ]
  },
  {
    "type": "profession",
    "subtype": "hobby",
    "id": "late_electrokinetic",
    "name": "Ascended Electrokinetic",
    "description": "Something happened during the storms that raged during the Cataclysm, and now you can do things that would have once seemed impossible.  You managed to drive the entire week the sky broke on a single charge in your car, and while you had to abandon it since then it got you out of the worst of the cities.  Anything that attacks you has to face your lightning and you haven't found anything yet that can withstand it.",
    "points": 11,
    "traits": [ "ELECTROKINETIC", "ELECTRO_SHIELD" ],
    "skills": [ { "level": 7, "name": "metaphysics" } ],
    "spells": [
      { "id": "electrokinetic_see_electric", "level": 11 },
      { "id": "electrokinetic_shock_touch", "level": 12 },
      { "id": "electrokinetic_zap_enemies", "level": 11 },
      { "id": "electrokinetic_melee_attacks", "level": 11 },
      { "id": "electrokinetic_paralysis", "level": 9 },
      { "id": "electrokinetic_personal_battery", "level": 6 },
      { "id": "electrokinetic_reduce_pain", "level": 6 },
      { "id": "electrokinetic_lightning_bolt", "level": 11 },
      { "id": "electrokinetic_recharge_vehicle", "level": 7 },
      { "id": "electrokinetic_speed_boost", "level": 9 },
      { "id": "electrokinetic_kill_robot", "level": 5 },
      { "id": "electrokinetic_lightning_aura", "level": 4 }
    ]
=======
>>>>>>> 7e228d05
  },
  {
    "type": "profession",
    "subtype": "hobby",
    "id": "newly_photokinetic",
    "name": "Newly-Awakened Photokinetic",
    "description": "Something happened during the storms that raged during the Cataclysm, and now you can do things that would have once seemed impossible.  You noticed that light seemed to bend at the will of your thoughts, when you were almost caught by a wandering horde, light slowly dimmed enough for you to hide in the shadows.  You have a sense that there's more to your newfound talents.",
    "points": 4,
    "traits": [ "PHOTOKINETIC", "PHOTO_EYES" ]
  },
  {
    "type": "profession",
    "subtype": "hobby",
    "id": "newly_pyrokinetic",
    "name": "Newly-Awakened Pyrokinetic",
    "description": "Something happened during the storms that raged during the Cataclysm, and now you can do things that would have once seemed impossible.  With just a thought, you can start a fire or make light radiate from the very air.  It's already saved your life once when you burned a zombie to ash while scavenging in a ruined house.  Sure, the house burned down too, but you'll definitely get more control as time goes on, right?",
    "points": 5,
    "traits": [ "PYROKINETIC", "PYROKIN_ADAPTATION" ]
  },
  {
    "type": "profession",
    "subtype": "hobby",
    "id": "newly_telekinetic",
    "name": "Newly-Awakened Telekinetic",
    "description": "Something happened during the storms that raged during the Cataclysm, and now you can do things that would have once seemed impossible.  You can lift things with your mind.  Mostly just small things, but during the chaos a group of rioters jumped you and you hurled them off of you just by thinking about it.  This will definitely come in handy.",
    "points": 4,
    "traits": [ "TELEKINETIC", "TELEKINETIC_LIFTER_1" ]
  },
  {
    "type": "profession",
    "subtype": "hobby",
    "id": "mid_telekinetic",
    "name": "Arising Telekinetic",
    "description": "Something happened during the storms that raged during the Cataclysm, and now you can do things that would have once seemed impossible.  Moving things at a distance is child's play.  You can pick up zombies and fling them away from you, shatter doors with a thought, and jump from the fifth story and land with barely a bruise.  Nothing is going to get close to you now.",
    "points": 8,
    "traits": [ "TELEKINETIC", "TELEKINETIC_LIFTER_9" ],
    "skills": [ { "level": 4, "name": "metaphysics" } ],
    "spells": [
      { "id": "telekinetic_push", "level": 8 },
      { "id": "telekinetic_pull", "level": 6 },
      { "id": "telekinetic_slam_down", "level": 7 },
      { "id": "telekinetic_wave", "level": 8 },
      { "id": "telekinetic_momentum", "level": 10 },
      { "id": "telekinetic_hammer", "level": 6 },
      { "id": "telekinetic_shield", "level": 4 }
    ]
  },
  {
    "type": "profession",
    "subtype": "hobby",
    "id": "late_telekinetic",
    "name": "Ascended Telekinetic",
    "description": "Something happened during the storms that raged during the Cataclysm, and now you can do things that would have once seemed impossible.  One ton cars lift off the ground with merely a thought, bullets bounce off the air before they hit you, and you can smash whole groups of zombies to paste in seconds.  You can even fly from rooftop to rooftop, preventing gravity from affecting you by sheer force of will.",
    "points": 12,
    "traits": [ "TELEKINETIC", "TELEKINETIC_LIFTER_10" ],
    "skills": [ { "level": 7, "name": "metaphysics" } ],
    "spells": [
      { "id": "telekinetic_push", "level": 11 },
      { "id": "telekinetic_pull", "level": 10 },
      { "id": "telekinetic_slam_down", "level": 7 },
      { "id": "telekinetic_momentum", "level": 10 },
      { "id": "telekinetic_slowfall", "level": 8 },
      { "id": "telekinetic_wave", "level": 10 },
      { "id": "telekinetic_strength", "level": 5 },
      { "id": "telekinetic_hammer", "level": 8 },
      { "id": "telekinetic_vehicle_lift", "level": 6 },
      { "id": "telekinetic_shield", "level": 7 },
      { "id": "telekinetic_explosion", "level": 6 },
      { "id": "telekinetic_levitation", "level": 4 }
    ]
  },
  {
    "type": "profession",
    "subtype": "hobby",
    "id": "newly_telepath",
    "name": "Newly-Awakened Telepath",
    "description": "Something happened during the storms that raged during the Cataclysm, and now you can do things that would have once seemed impossible.  The crazies were bad enough during the riots, but once you were stopped by a police officer whose bloodshot eyes told you that he wasn't going to let you off with a warning.  But you could somehow hear his thoughts, a chaotic jumble of rage and hunger and fear, you just…nudged them a little bit, and he wandered off and left you alone.  It doesn't work the same way with the zombies, but you can't have everything.",
    "points": 3,
    "traits": [ "TELEPATH", "TELEPATHIC_SUGGESTION" ]
  },
  {
    "type": "profession",
    "subtype": "hobby",
    "id": "newly_teleporter",
    "name": "Newly-Awakened Teleporter",
    "description": "Something happened during the storms that raged during the Cataclysm, and now you can do things that would have once seemed impossible.  You were fleeing down a side street when you heard a crash above you.  You looked up and saw something hurtling through the air down toward you, you closed your eyes and wished you were anywhere but where you were, and then… you were.  Indoors, in a house near the street, and you went out the back door and made good your escape.  You're very, very good at escaping now.",
    "points": 6,
    "traits": [ "TELEPORTER", "TELEPORTER_PROTECT" ]
  },
  {
    "type": "profession",
    "subtype": "hobby",
    "id": "mid_teleporter",
    "name": "Arising Teleporter",
    "description": "Something happened during the storms that raged during the Cataclysm, and now you can do things that would have once seemed impossible.  You can step through walls, and once you were surrounded by a horde and looked up and a nearby rooftop and… there you were, safe and out of the zombies' line of sight.  The rule of the zombie apocalypse is \"keep moving\", and you're the best you've ever been at that.",
    "points": 10,
    "traits": [ "TELEPORTER", "TELEPORTER_PROTECT" ],
    "skills": [ { "level": 4, "name": "metaphysics" } ],
    "spells": [
      { "id": "teleport_blink", "level": 7 },
      { "id": "teleport_slow", "level": 10 },
      { "id": "teleport_displacement", "level": 5 },
      { "id": "teleport_stride", "level": 8 },
      { "id": "teleport_phase", "level": 11 },
      { "id": "teleport_farstep", "level": 5 }
    ]
  },
  {
    "type": "profession",
    "subtype": "hobby",
    "id": "late_teleporter",
    "name": "Ascended Teleporter",
    "description": "Something happened during the storms that raged during the Cataclysm, and now you can do things that would have once seemed impossible.  No wall or door is a barrier to you and sometimes when you close your eyes you can travel to places you've already been.  Once you were surprised by a bandit and when he leveled his gun at you, you wished he was somewhere else and he just…disappeared.  Nothing can keep you down now.",
    "points": 13,
    "traits": [ "TELEPORTER", "TELEPORTER_PROTECT" ],
    "skills": [ { "level": 7, "name": "metaphysics" } ],
    "spells": [
      { "id": "teleport_blink", "level": 11 },
      { "id": "teleport_slow", "level": 12 },
      { "id": "teleport_displacement", "level": 10 },
      { "id": "teleport_stride", "level": 12 },
      { "id": "teleport_phase", "level": 12 },
      { "id": "teleport_collapse", "level": 7 },
      { "id": "teleport_farstep", "level": 10 },
      { "id": "teleport_banish", "level": 6 },
      { "id": "teleport_gateway", "level": 4 },
      { "id": "teleport_area_attune", "level": 1 }
    ]
  },
  {
    "type": "profession",
    "subtype": "hobby",
    "id": "newly_vitakinetic",
    "name": "Newly-Awakened Vitakinetic",
    "description": "Something happened during the storms that raged during the Cataclysm, and now you can do things that would have once seemed impossible.  You broke your leg when you got caught in a riot, and when things got really bad you were positive you were going to die.  But somehow, after only a few days your leg didn't seem to hurt nearly as much anymore.  By the end of the week you could walk on it, and by now it's like nothing ever happened.  It's not going to help you fight the zombies but it'll sure help you recover afterward.",
    "points": 3,
    "traits": [ "VITAKINETIC", "VITAKINETIC_HEALTH" ]
  }
]<|MERGE_RESOLUTION|>--- conflicted
+++ resolved
@@ -44,7 +44,6 @@
     "description": "Something happened during the storms that raged during the Cataclysm, and now you can do things that would have once seemed impossible.  You feel in better shape than you ever have in your life, like you could run ten miles and climb a mountain and then wake up and do it again.  You'll probably need it.",
     "points": 3,
     "traits": [ "BIOKINETIC", "BIOKIN_NEEDS" ]
-<<<<<<< HEAD
   },
   {
     "type": "profession",
@@ -89,8 +88,6 @@
       { "id": "biokin_reflex_enhance", "level": 10 },
       { "id": "biokin_combat_dance", "level": 4 }
     ]
-=======
->>>>>>> 7e228d05
   },
   {
     "type": "profession",
@@ -109,7 +106,6 @@
     "description": "Something happened during the storms that raged during the Cataclysm, and now you can do things that would have once seemed impossible.  While running down an alleyway to escape a group of rioters, you looked back and realized you were going to get caught and then there was a deafening crash of thunder and your vision went white.  When your hearing and sight came back, the rioters were lying in a heap, some still with smoldering clothes, and you were unscathed.",
     "points": 4,
     "traits": [ "ELECTROKINETIC", "ELECTRO_SHIELD" ]
-<<<<<<< HEAD
   },
   {
     "type": "profession",
@@ -155,8 +151,6 @@
       { "id": "electrokinetic_kill_robot", "level": 5 },
       { "id": "electrokinetic_lightning_aura", "level": 4 }
     ]
-=======
->>>>>>> 7e228d05
   },
   {
     "type": "profession",
