# Power Descriptions
Note that every power, unless otherwise specified, is affected by Intelligence scaling and Nether Attunement scaling. Intelligence scaling is normalized at 10 with +/- 5% per point in either direction—-Intelligence 9 makes powers 95% as effective, Intelligence 12 makes powers 110% as effective, and so on. 

A (C) after a power name indicates that it can be maintained by concentration.

All powers have a kCal cost equal to (Difficulty of power * 5) times a randomized factor from 0.3 to 1.7. This applies when the power is first used and when the power is maintained (if a concentration power).

# Biokinesis
**Note**: No biokinetic powers have a target listed because they only affect the psion. 

**Passive Power: Efficient System**: Reduces hunger, thirst, and metabolic burn rate by 3% plus 0.075% times the sum total levels of the psion's biokinetic powers, and increases the number of vitamins absorbed from food by a similar amount.

## Overcome Pain (C)
*Difficulty*: 1<br />
*Duration*: 5 minutes to 21 minutes 40 seconds, plus 20 to 75 seconds per level<br />
*Stamina Cost*: 1750, minus 75 per level to a minimum of 800<br />
*Channeling Time*: 125 moves, minus 7 moves per level to a minimum of 50<br />
*Effects*: Adds pkill to the psion, scaling every 4 levels.<br /> 
Level | Pkill Min | Pkill Tick | Pkill Max
——-|——-|——-|———
0 | 1 | 12 | 15
4 | 2 | 10 | 30
8 | 3 | 10 | 50
12| 4 | 8 | 75
16| 5 | 8 | 100
20| 6 | 6 | 130
This is natural painkiller and so has natural effects (reduces speed slightly)<br />
*Prerequisites*: Starting power.

## Physical Enhancement (C)
*Difficulty*: 2<br />
*Duration*: 90 seconds to 7 minutes 30 seconds, plus 15 to 90 seconds per level<br />
*Stamina Cost*: 3500, minus 175 per level to a minimum of 1250<br />
*Channeling Time*: 120 moves, minus 5.5 moves per level to a minimum of 75<br />
*Effects*: Adds +1 Strength and +1 Dexterity, with an additional point of each every 5 power levels.  It also makes the psion immune to Weakening Poison.<br />
*Prerequisites*: Starting power.<br />

## Oxygen Absorption 
*Difficulty*: 2<br />
*Duration*: 3 minutes to 9 minutes, plus 36 to 72 seconds per level<br />
*Stamina Cost*: 2500, minus 85 per level to a minimum of 1200<br />
*Channeling Time*: 70 moves, minus 6 moves per level to a minimum of 25<br />
*Effects*: Allows the psion to breathe underwater.  This is the same as a rebreather, so it reduces the hidden oxygen stat by a significant amount, making Stamina recovery harder.<br />
*Prerequisites*: Physical Enhancement 4, Overcome Pain 3.<br />

## Burst of Speed 
*Difficulty*: 3<br />
*Duration*: Instant<br />
*Stamina Cost*: 3000, minus 190 per level to a minimum of 1500<br />
*Channeling Time*: 75 moves, minus 4.5 moves per level to a minimum of 15<br />
*Effects*: Dash up to 1 square plus 1 square per two levels, to a maximum of 12 squares.  This is normal movement and will subject you to tile hazards.<br />
*Prerequisites*: Physical Enhancement 9 *or* Enhance Mobility 5.<br />

## Flexibility 
*Difficulty*: 3<br />
*Duration*: 2 to 5 seconds<br />
*Stamina Cost*: 2500, minus 175 per level to a minimum of 1250<br />
*Channeling Time*: 50 moves, minus 2.5 moves per level to a minimum of 15<br />
*Effects*: Greatly increases the psion’s reaction (2x), block (1.2x) and crawl (1.5) limb scores, as well as rendering them immune to being grabbed and making it easier to recover from being downed.  It reduces fall damage by 20% plus 2% per level.<br />
*Prerequisites*: Physical Enhancement 6<br />

## Hardened Skin (C)
*Difficulty*: 4
*Duration*: 5 minutes and 56 seconds to 11 minutes and 33 seconds, plus 1 minute 26 seconds to to 4 minutes and 4 seconds per level.<br />
*Stamina Cost*: 2500, minus 125 per level to a minimum of 750<br />
*Channeling Time*: 150 moves, minus 8.5 moves per level to a minimum of 50.<br />
*Effects*: Increases piercing armor by 3, bashing armor by 6, and cutting armor by 4.  Also makes the psion immune to bleeding from wounds received during its duration (previous bleeding is unaffected) and reduces incoming pain by 2% per level.<br />
*Prerequisites*: Overcome Pain 6 *or* Physical Enhancement 8, Flexibility 7 *or* Temperature Adaptability 6.<br />

## Adrenaline Trigger 
*Difficulty*: 4<br />
*Duration*: 15 minutes<br />
*Stamina Cost*: 3500, minus 165 per level to a minimum of 1800<br />
*Channeling Time*: 100 moves, minus 5.5 moves per level to a minimum of 35<br />
*Effects*: Cause an adrenaline surge. This provides a burst of speed and strength and high tolerance for pain for the duration but the psion will crash when the surge ends.<br />
*Prerequisites*: Overcome Pain 7, Burst of Speed 8 *or* Enhance Mobility 6. 

## Temperature Adaptability (C) 
*Difficulty*: 4<br />
*Duration*: 5 minutes to 10 minutes, plus 3 minutes to 6 minutes per level<br />
*Stamina Cost*: 3500, minus 175 per level to a minimum of 1250<br />
*Channeling Time*: 250 moves, minus 8.5 moves per level to a minimum of 150<br />
*Effects*: Increases temperature tolerance in both directions by 15 degrees plus 7.5 degrees per level.<br />
*Prerequisites*: Oxygen Absorption 5, Physical Enhancement 9 *or* Metabolic Hyperefficiency 6<br />

## Enhance Mobility (C) 
*Difficulty*: 5<br />
*Duration*: 5 minutes to 15 minutes, plus 45 seconds to 120 seconds per level<br />
*Stamina Cost*: 4500, minus 150 per level to a minimum of 2500<br />
*Channeling Time*: 275 moves, minus 15 moves per level to a minimum of 50.<br />
*Effects*: Reduces encumbrance on every body part, improving every 4 levels.  Other than -2 at level 0 through 3, encumbrance reduction is equal to power threshold level: -4 from levels 4 to 7, -8 from levels 8 to 11, and so on.<br />
*Prerequisites*: Overcome Pain 4,  Heightened Reflexes 6 *or* Flexibility 9, Burst of Speed 10 *or* Combat Dance 4 *or* Physical Enhancement 10.<br />

## Hammerhand (C) 
*Difficulty*: 5<br />
*Duration*: 30 minutes to 90 minutes, plus 7 minutes 30 seconds to 12 minutes 30 seconds per level.<br />
*Stamina Cost*: 4500, minus 225 per level to a minimum of 2250<br />
*Channeling Time*: 350 moves, minus 12.5 moves per level to a minimum of 150<br />
*Effects*: Allows the psion to replicate a number of common tools with their own body: it provides the Bolt Turning 1, Screw Driving 1, Hammering 3, Fine Hammering 1, Soft Hammering 1, Wood Chiseling 1, Prying 2, and Nail Prying 1 qualities.<br />
*Prerequisites*: Physical Enhancement 6, Hardened Skin 6<br />

## Heightened Reflexes (C) 
*Difficulty*: 6<br />
*Duration*: 90 seconds to 7 minutes 30 seconds, plus 15 to 90 seconds per level<br />
*Stamina Cost*: 5500, minus 205 per level to a minimum of 2250<br />
*Channeling Time*: 175 moves, minus 5.5 moves per level to a minimum of 100<br />
*Effects*: Adds +1 Perception and +5 Speed, plus 1 Perception per 5 levels and plus 1 Speed per level (to a maximum bonus of +30 speed).<br />
*Prerequisites*: Flexibility 8 *or* Burst of Speed 8, Physical Enhancement 6, Adrenaline Trigger 8<br />

## Sealed System
*Difficulty*: 7<br />
*Duration*: 60 seconds to 5 minutes, plus 8 to 25 seconds per level<br />
*Stamina Cost*: 5500, minus 175 per level to a minimum of 2750<br />
*Channeling Time*: 200 moves, minus 7.5 moves per level to a minimum of 100<br />
*Effects*: Prevents the psion from having to breathe and seals off their body against outside danger.  They become immune to the Smoke, Teargas, Boomer Bile, Mi-go Atmosphere, Fetid Goop, Relaxation Gas, Triffid Pollen, Fungal Spores, Dermatik parasitization, Poison, and Bad Poison effects, as well as electrical damage.  They have no scent and receive 75% less radiation. Finally, their wounds stop bleeding and wounds received while the power is in effect will not bleed.<br />
*Prerequisites*: Hardened Skin 9 *or* Oxygen Absorption 9, Temperature Adaptability 10 *or* Hammerhand 7<br />

## Metabolic Hyperefficiency (C) 
*Difficulty*: 7<br />
*Duration*: 45 minutes to 112 minutes and 30 seconds, plus 4 minutes 10 seconds to 8 minutes 20 seconds per level<br />
*Stamina Cost*: 8000, minus 250 per level to a minimum of 4000<br />
*Channeling Time*: 250 moves, minus 13 moves per level to a minimum of 50<br />
*Effects*: Greatly increases the psion’s metabolic efficiency.  fatigue grows 25% more slowly and the basal metabolic rate is reduced by 10%.  The fatigue reduction increase by 2% per level to a maximum of 70% increase, and the reduction to metabolic rate increases by 1% per level to a maximum of 40%.  In the addition, the psion can extract more calories and vitmins from food, gain 33% more of each plus 7% per power level, to a maximum of 4x the base caloric and vitamin content.  This applies to all vitamins, including harmful ones.<br />
*Prerequisites*: Temperature Adaptability 8, Adrenaline Trigger 6 *or* Physical Enhancement 12<br />

## Combat Dance
*Difficulty*: 8<br />
*Duration*: 40 seconds to 3 minutes and 20 seconds, plus 5 to 11 seconds per level<br />
*Stamina Cost*: 5500, minus 125 per level to a minimum of 2250<br />
*Channeling Time*: 100 moves, minus 4 moves per level to a minimum of 40<br />
*Effects*: Provides a myriad of combat bonuses. Move cost is reduced by 10% and recoil reduced by 30.  In addition, pain is reduced by 3% per power level, and melee damage and attack speed are increased by 2% per power level. The psion is immune to the Stunned and Dazed effects.<br />
*Prerequisites*: Heightened Reflexes 10, Physical Enhancement 10, Adrenaline Trigger 9 *or* Burst of Speed 6<br />

## Perfected Motion
*Difficulty*: 9<br />
*Duration*: 5 seconds to 30 seconds, plus 0.5 to 1.1 seconds per level<br />
*Stamina Cost*: 8000, minus 175 per level to a minimum of 3500<br />
*Channeling Time*: 75 moves, minus 4 moves per level to a minimum of 15<br />
*Effects*: Increases the psion’s movement rate to an inhuman degree.  Move cost is reduced by 50% plus 1.5% per level, to a maximum of 96% reduced move cost. The psion is also immune to slippery terrain.<br />
*Prerequisites*: Combat Dance 6, Burst of Speed 12<br />  

## Hurricane Blow
*Difficulty*: 10<br />
*Duration*: 1 second<br />
*Stamina Cost*: 4500, minus 75 per level to a minimum of 2500<br />
*Channeling Time*: 65 moves, minus 3 moves per level to a minimum of 15<br />
*Effects*: Allows the psion to strike multiple times in less than a second.  Speed is increased by 400 plus 75 per power level and the psion attacks 25% faster and does 10% more melee damage plus 1.5% per power level, but cannot use ranged attacks or other psionic powers, and the power ends immediately if the psion moves.<br />
*Prerequisites*: Combat Dance 10, Reflex Enhance 14 *or* Adrenaline Trigger 12<br />

# Clairsentience

**Passive Power: Psionic Senses**: Enhances mundane senses, allowing farther overmap sight, enhanced hearing, and the ability to always know the exact time even without a watch.  The psion can also sense Nether creatures within a radius of 2 squares plus 0.075 squares times the sum total of the levels of the psion's clairsentience powers.

## Night Eyes (C)
*Difficulty*: 1<br />
*Target*: Self<br />
*Duration*: 12 minutes to 23 minutes 20 seconds, plus 6 minutes 12 seconds to 13 minutes 30 seconds minutes per level<br />
*Stamina Cost*: 1500, minus 65 per level to a minimum of 500<br />
*Channeling Time*: 50 moves, minus 2 moves per level to a minimum of 20<br />
*Effects*: Allows the psion to see in the dark.  This increases the psion's night vision by 2 squares plus 1.5 squares per power level.<br />
*Prerequisites*: Starting power<br />

## Speed Reader (C)
*Difficulty*: 2<br />
*Target*: Self<br />
*Duration*: 4 minutes 50 seconds to 16 minutes 20 seconds, plus 2 minutes 30 seconds to 4 minutes 30 seconds minutes per level<br />
*Stamina Cost*: 2500, minus 125 per level to a minimum of 1000<br />
*Channeling Time*: 500 moves, minus 12 moves per level to a minimum of 250<br />
*Effects*: Increases the psion's ability to read and retain information. The psion reads 20% faster, plus 2% per power level to a maximum of 60% faster, and gains 0.15% additional XP per reading increment per power level.<br />
*Prerequisites*: Starting power<br />

## Premonition (C)
*Difficulty*: 2<br />
*Target*: All enemies within 2 squares per power level<br />
*Duration*: 2 minutes to 8 minutes 10 seconds, plus 45 seconds to 1 minutes 15 seconds minutes per level<br />
*Stamina Cost*: 2250, minus 85 per level to a minimum of 850<br />
*Channeling Time*: 85 moves, minus 7 moves per level to a minimum of 25<br />
*Effects*: Reveal the location of all enemies within the power's range. Premonition does not reveal exactly what sort of enemy is out there, only that something is.<br />
*Prerequisites*: None<br />

## Discern Weakness
*Difficulty*: 3<br />
*Target*: One enemy within 1 square plus 1.2 squares per power level<br />
*Duration*: 13 to 30 seconds, plus 1.5 to 2.5 seconds per level<br />
*Stamina Cost*: 3000, minus 125 per level to a minimum of 1250<br />
*Channeling Time*: 150 moves, minus 5.5 moves per level to a minimum of 75<br />
*Effects*: Reduce the armor values of the target, causing them to take +4 additional damage, +1 per power level, on any hit.<br />
*Prerequisites*: Night Eyes 4, Premonition 4<br />

## Aura Sight (C)
*Difficulty*: 3<br />
*Target*: Self<br />
*Duration*: 10 minutes and 50 seconds to 18 minutes and 50 seconds, plus 1 minute 30 seconds to 3 minutes 10 seconds per level<br />
*Stamina Cost*: 4000, minus 115 per level to a minimum of 1750<br />
*Channeling Time*: 300 moves, minus 8.5 moves per level to a minimum of 100<br />
*Effects*: Reveal others' emotions, increasing the psion's chance to persuade them or lie to them by 1% per power level, to a maximum of 20%.<br />
*Prerequisites*: Premonition 5, Discern Weakness 5<br />

## Radiation Sense
*Difficulty*: 3<br />
*Target*: Self<br />
*Duration*: Instant or 30 minutes to 1 hour 15 minutes<br />
*Stamina Cost*: 4500, minus 125 per level to a minimum of 2000<br />
*Channeling Time*: 250 moves, minus 4.5 moves per level to a minimum of 100<br />
*Effects*: Sense nearby radiation, either on the psion themselves (instant duration) or in their surrounding environment.  Radiation sense on the psion provides an idea of how much radiation they are suffering from; radiation sense on the environment reveals only its presence or absense.<br />
*Prerequisites*: Special (must be studied from notes)<br />

## Marksman's Eye (C)
*Difficulty*: 4<br />
*Target*: Self<br />
*Duration*: 3 minutes and 30 seconds to 10 minutes and 40 seconds, plus 8 seconds to 25 seconds per level<br />
*Stamina Cost*: 4500, minus 135 per level to a minimum of 2250<br />
*Channeling Time*: 200 moves, minus 6 moves per level to a minimum of 125<br />
*Effects*: Increase the psion's range with ranged weapons by 1 square per 2 power levels and reduces weapon dispersion by 2.5% per power level.<br />
*Prerequisites*: Discern Weakness 7<br />

## Clairyovance
*Difficulty*: 5<br />
*Target*: 2 squares plus 1.2 squares per power level to a maximum of 80 squares, with an area of effect of 1.5 squares plus 1.2 squares per power level to a maximum of 50 squares<br />
*Duration*: 2.5 to 15 seconds, plus 0.5 seconds to 1.1 seconds per power level<br />
*Stamina Cost*: 6000, minus 195 per level to a minimum of 3500<br />
*Channeling Time*: 1000 moves, minus 25 moves per level to a minimum of 500<br />
*Effects*: Reveal the entire area of effect as though the psion were standing and able to see all of it at once. When the power duration expires, the effect will gradually fade over the next few seconds.<br />
*Prerequisites*: Premonition 6, Aura Sight 6 *or* Night Eyes 10<br />

## Combat Sense (C)
*Difficulty*: 6<br />
*Target*: Self<br />
*Duration*: 2 minutes to 7 minutes and 30 seconds, plus 9 seconds to 17 seconds per level<br />
*Stamina Cost*: 5500, minus 145 per level to a minimum of 2750<br />
*Channeling Time*: 150 moves, minus 9 moves per level to a minimum of 70<br />
*Effects*: Gaze a short time into the future to predict enemy movements.  Grants a 25% chance to avoid any damage from an attack plus 1.5% per power level to a maximum of a 70% chance, prevents the psion from being grabbed, and applies the HARDTOHIT flag.  It also increases your effective dodge skill by 1 per 2 power levels.<br />
*Prerequisites*: Premonition 10 *or* Speed Reader 10 *or* Discern Weakness 6, Clairyovance 6<br />

## Intuitive Artisan (C)
*Difficulty*: 6<br />
*Target*: Self<br />
*Duration*: 20 minutes and 15 seconds to 45 minutes, plus 4 minutes and 10 seconds to 10 minutes per level<br />
*Stamina Cost*: 6500, minus 145 per level to a minimum of 3250<br />
*Channeling Time*: 500 moves, minus 3 moves per level to a minimum of 300<br />
*Effects*: Enter a trance and improve the psion's ability to craft, increasing crafting speed by 4% and skill level by 0.25 per 4 power levels. However, the psion's vision will be limited and their movement speed will be slowed while in the trance.<br />
*Prerequisites*: Speed Reader 8, Discern Weakness 4, Premonition 6<br />

## One Perfect Shot
*Difficulty*: 7<br />
*Target*: Self<br />
*Duration*: 10 seconds or until a shot is fired<br />
*Stamina Cost*: 7500, minus 160 per level to a minimum of 5000<br />
*Channeling Time*: 100 moves, minus 4.5 moves per level to a minimum of 35<br />
*Effects*: Reduce weapon dispersion to 0 and increase ranged damage by 150% for a single attack.<br />
*Prerequisites*: Marksman's Eye 9<br />

## Satellite View
*Difficulty*: 7<br />
*Target*: Overmap between 4 and 11 squares plus 0.5 to 1 per power level <br />
*Duration*: Instant<br />
*Stamina Cost*: 9000<br />
*Channeling Time*: 60 seconds<br />
*Effects*: The psion gains a bird's eye (or mole's eye) view of surrouding terrain, revealing all locations within the power's radius.<br />
*Prerequisites*: Clairvoyance 8, Premonition 6 *or* Aura Sight 6<br />

## Clarity (C)
*Difficulty*: 8<br />
*Target*: Self<br />
*Duration*: 2 minutes and 30 seconds to 7 minutes and 30 seconds, plus 12 seconds to 25 seconds per level<br />
*Stamina Cost*: 8000, minus 150 per level to a minimum of 4500<br />
*Channeling Time*: 75 moves, minus 3.5 moves per level to a minimum of 25<br />
*Effects*: The psion prevents anything from interfering with their senses, becoming immune to being Dazed, Stunned (either physically or psionically), blinded, made to hallucinate, deafened, Blinding Venom, and also cannot get high or drunk.<br />
*Prerequisites*: Night Eyes 10, Speed Reader 8 *or* Aura Sight 8 *or* Combat Sense 5<br />

## Astral Projection
*Difficulty*: 8<br />
*Target*: Self<br />
*Duration*: Indefinite<br />
*Stamina Cost*: 5000, minus 125 per level to a minimum of 2000<br />
*Channeling Time*: 60 seconds<br />
*Effects*: The psion casts their spirit forth, wandering disembodied. While in spirit form they are invisible and intangible, move extremely quickly, and can pass through walls. However, they do not regenerate stamina and every step costs 75 stamina (minus 3 times the power level, to a minimum of 25). When stamina reaches 0, or at any time by using the appropriate power, the psion may return to their body.<br />
*Prerequisites*: Clarity 6 and Clairvoyance 9 *or* Satellite View 8 and Clairvoyance 9<br />

## Prescient Tactician (C)
*Difficulty*: 9<br />
*Target*: All allies within 20 squares<br />
*Duration*: 1 to 3 minutes, plus 9 seconds to 23 seconds per level<br />
*Stamina Cost*: 7500, minus 125 per level to a minimum of 4000<br />
*Channeling Time*: 200 moves, minus 7.5 moves per level to a minimum of 60<br />
*Effects*: The psion enters a trance and predicts the flow of an entire group of combatants. While this inhibits their own combat ability, causing a -6 dodge and -5 hit penalty, the prescient orders they call out add a +4 dodge bonus and +1 block and dodge, +1 extra block and dodge to 8 power levels, to all allies who are close enough to hear the orders.<br />
*Prerequisites*: Combat Sense 8, Marksman's Eye 7, Clarity 5<br />

## Omniscience
*Difficulty*: 10<br />
*Target*: A radius of 40 squares around the psion<br />
*Duration*: 2 to 10 seconds, plus 0.75 to 1.5 seconds per power level<br />
*Stamina Cost*: 10000, minus 115 per level to a minimum of 7500<br />
*Channeling Time*: 75 moves, minus 3.5 moves per level to a minimum of 25<br />
*Effects*: The psion expands their senses to encompass the entire area around them, seeing everything within 40 squares and from Z level 10 to Z level -10 all simultaneously. Their powers allow them to process all the information simultaneously and not suffer any consequences from doing so.<br />
*Prerequisites*: Clairvoyance 14 *or* Satellite View 8, Clarity 9<br />

# Electrokinesis

**Passive Power: Galvanic Armor**: Reduces incoming electrical damage by 0.2 per level of the psion's electrokinetic powers and reduces incoming pain by 0.035% times the sum total of the psion's levels in electrokinetic powers.

## Spark Sight (C)
*Difficulty*: 1<br />
*Target*: Self<br />
*Duration*: 15 minutes to 30 minutes, plus 2 minutes 30 seconds to 5 minutes per level<br />
*Stamina Cost*: 2000, minus 75 per level to a minimum of 750<br />
*Channeling Time*: 150 moves, minus 6 moves per level to a minimum of 80<br />
*Effects*: Allows the psion to see electrical creatures (electrical zombies, robots, and cyborgs) from further away, up to 6 squares + 1.5 squares per power level.<br />
*Prerequisites*: Starting power<br />

## Static Touch
*Difficulty*: 1<br />
*Target*: One target within Range 1<br />
*Duration*: 1 to 3 seconds<br />
*Stamina Cost*: 1500, minus 65 per level to a minimum of 450<br />
*Channeling Time*: 100 moves, minus 4 moves per level to a minimum of 35<br />
*Effects*: Zap a single target with a jolt of electricity, doing 2 to 7 plus 1 to 1.5 per power level electrical damage, as well as dazing them for the power's duration.<br />
*Prerequisites*: Starting power<br />

## Electrical Discharge (C)
*Difficulty*: 2<br />
*Target*: Self<br />
*Duration*: 5 minutes to 13 minutes and 20 seconds, plus 1 minute and 20 seconds to 3 minutes and 45 seconds per power level<br />
*Stamina Cost*: 3500, minus 120 per level to a minimum of 1100<br />
*Channeling Time*: 125 moves, minus 5 moves per level to a minimum of 45<br />
*Effects*: Build up a charge in the psion's body, zapping anyone who attacks them 50% of the time for 1 to 5 damage, plus 1/4 (i.e., one point per four levels) to 1/2 damage per power level.  The power also renders the psion's gear and bionic power immune to EMP attacks.<br />
*Prerequisites*: Static Touch 4<br />

## Voltaic Strikes (C)
*Difficulty*: 3<br />
*Target*: Self<br />
*Duration*: 4 minutes to 10 minutes, plus 55 seconds to 1 minute 30 seconds per power level.<br />
*Stamina Cost*: 3750, minus 115 per level to a minimum of 1450<br />
*Channeling Time*: 85 moves, minus 6 moves per level to a minimum of 35<br />
*Effects*: Build up a charge in the psion's body, zapping their targets 50% of the time for 3 to 10 damage, plus 1/3 (i.e., one point per three levels) to 1/1.5 damage per power level, and leaves a lightning field of intensity 1 to 4 at the enemy's location 50% of the time.  The power also provides electrical armor equal to the power level.<br />
*Prerequisites*: Static Touch 5, Electrical Discharge 5<br />

## Electron Overflow (C)
*Difficulty*: 3<br />
*Target*: Self<br />
*Duration*: 10 minutes to 30 minutes, plus 45 seconds to 90 seconds per power level<br />
*Stamina Cost*: 6500, minus 150 per level to a minimum of 3500<br />
*Channeling Time*: 350 moves, minus 9 moves per level to a minimum of 150<br />
*Effects*: Passively recharge any batteries and electrical devices on the psion's person.<br /> 
*Prerequisites*: Spark Sight 5, Electrical Discharge 8<br />

## Neural Spasms
*Difficulty*: 4<br />
*Target*: One target within 1 square plus 0.6 squares per power level<br />
*Duration*: Diminishing returns--stuns the target for 46.2 moves to 76.9 moves at level 1, 170.5 to 264.7 moves at level 5, 272.7 to 454.5 moves at level 10, and so on, following the formula ( (power level * 0.25) * 6) / ((power level * 0.25) + 3 ) to ( (power level * 0.25) * 10 ) / ((power level * 0.25) + 3 )<br />
*Stamina Cost*: 5500, minus 150 per level to a minimum of 2500<br />
*Channeling Time*: 150 moves, minus 5 moves per level to a minimum of 75<br />
*Effects*: Stuns the target by overloading their nervous system.  It cannot affect targets without a biological nervous system--plants, robots, Nether creatures, fungus, etc.<br />
*Prerequisites*: Spark Sight 6, Voltaic Strikes 5 *or* Static Touch 8<br />

## Pain Suppression (C)
*Difficulty*: 4<br />
*Target*: Self<br />
*Duration*: 10 minutes to 25 minutes, plus 2 minutes to 4 minutes and 40 seconds per power level.<br />
*Stamina Cost*: 4000, minus 105 per level to a minimum of 1250<br />
*Channeling Time*: 125 moves, minus 4 moves per level to a minimum of 75<br />
*Effects*: Reduces incoming pain by 15% plus 2% per power level, to a maximum of 50% reduction, and increases the chance to remove pain during pain reduction checks by 10% plus 2% per power level to a maximum of 50% increased chance.<br />
*Prerequisites*: Neural Spasms 4 *or* (Spark Sight 8 AND Electrical Discharge 8)<br />

## Hacking Interface (C)
*Difficulty*: 4<br />
*Target*: Self<br />
*Duration*: 10 minutes and to 30 minutes, plus 45 seconds to 1 minute and 30 seconds per power level.<br />
*Stamina Cost*: 6500, minus 150 per level to a minimum of 3500<br />
*Channeling Time*: 350 moves, minus 9 moves per level to a minimum of 150<br />
*Effects*: Create a connection between the psion's brain and any computers nearby, allowing them to hack the computer with their mind.  They still must interact with the computer to hack it.  Increasing level decreases the time the hack will take and increases the odds the hack will be successful.<br />
*Prerequisites*: Spark Sight 4, Static Touch 4, and Electron Overflow 4<br />

## Electrocutioner
*Difficulty*: 5<br />
*Target*: Line stretching 3 squares plus 0.7 squares per power level<br />
*Duration*: Instant<br />
*Stamina Cost*: 3500, minus 150 per level to a minimum of 1200<br />
*Channeling Time*: 100 moves, minus 6 moves per level to a minimum of 35<br />
*Effects*: Hurls a lightning bolt at a target within range, doing 20 to 45 electrical damage plus 2 to 4 per power level and leaving intensity 1 to 2 lightning fields in its wake.  This power causes additional sound at the target location.<br />
*Prerequisites*: Voltaic Strikes 8 *or* Static Touch 12, Electrical Discharge 8<br />

## Re-energize
*Difficulty*: 6<br />
*Target*: Adjacent vehicle or appliance<br />
*Duration*: Instant<br />
*Stamina Cost*: 7500, minus 150 per level to a minimum of 4500<br />
*Channeling Time*: 15 seconds<br />
*Effects*: Recharges the batteries of a vehicle or an electrical grid, restoring 250 to 500 power plus 125 to 250 per power level.<br />
*Prerequisites*: Electron Overflow 10, Electrical Discharge 9 *or* Neural Spasms 7<br />

## Analgesic Block
*Difficulty*: 6<br />
*Target*: Self<br />
*Duration*: 60 seconds to 2 minutes 30 seconds, plus 8 seconds to 13 seconds per power level<br />
*Stamina Cost*: 4500, minus 125 per level to a minimum of 1750<br />
*Channeling Time*: 75 moves, minus 4.5 moves per level to a minimum of 25<br />
*Effects*: Removes all pain and makes the psion immune to pain for the power's duration. When the duration ends, the psion receives all the pain they put off, plus an additional 10%, back all at once.<br />
*Prerequisites*: Pain Suppression 9<br />

## Neuro-acceleration (C)
*Difficulty*: 6<br />
*Target*: Self or ally within 1 square<br />
*Duration*: 1 minute 21 seconds to 4 minutes 46 seconds, plus 18 to 57 seconds per level if used on self, or <br />
*Stamina Cost*: 6000, minus 135 per level to a minimum of 2750<br />
*Channeling Time*: 165 moves, minus 5.5 moves per level to a minimum of 75<br />
*Effects*: Increases the target's reflexes and response time, adding 5 learning focus plus 1 per power level to a maximum of 35 learning focus, as well as 10 speed plus 1.5 per power level to a maximum of 60 speed.<br />
*Prerequisites*: Electron Overflow 11 *or* Neural Spasms 6, Electrical Discharge 8 *or* Spark Sight 5<br />

## Short Circuit
*Difficulty*: 7<br />
*Target*: One robot or cyborg within 1 square plus 0.7 squares per power level<br />
*Duration*: Instant<br />
*Stamina Cost*: 7500, minus 125 per level to a minimum of 4500<br />
*Channeling Time*: 75 moves, minus 2.5 moves per level to a minimum of 30<br />
*Effects*: Overloads a robot or cyborg, completely short-circuiting it and destroying it, and releasing a cloud of sparks within 1 square of the target plus 0.4 squares per power level.  Yrax constructs do not function based on electricity and are immune to this power.<br />
*Prerequisites*: Re-energize 8 *or* Electrocutioner 8 *or* Voltaic Strikes 13, Spark Sight 8<br />

## Robotic Interface
*Difficulty*: 8<br />
*Target*: One nearby robot or cyborg within 10 squares<br />
*Duration*: Indefinite<br />
*Stamina Cost*: 8000, minus 125 per level to a minimum of 5000<br />
*Channeling Time*: 75 moves, minus 2.5 moves per level to a minimum of 30<br />
*Effects*: Attempt to take control of a robot within range, reprogramming it to serve as an ally. The psion may also channel this power to command the robots under their control. Success is dependent on Computer skill.<br />
*Prerequisites*: Spark Sight 12, Hacking Interface 8, Short Circuit 8<br />

## Galvanic Aura (C)
*Difficulty*: 8<br />
*Target*: Self<br />
*Duration*: 60 seconds to 4 minutes 10 seconds, plus 15 seconds to 25 seconds per power level<br />
*Stamina Cost*: 9000, minus 200 per level to a minimum of 4500<br />
*Channeling Time*: 150 moves, minus 8.5 moves per level to a minimum of 55<br />
*Effects*: Supercharges the air around the psion, releasing blasts of 12 fields of intensity 10 lightning every few seconds, as well as blasting a nearby non-NPC target repeatedly with lightning. It makes the psion immune to electrical damage and makes them and their gear immune to EMP blasts.<br />
*Prerequisites*: Electrical Discharge 12, Electron Overflow 15 *or* Re-energize 6<br />

## Ion Blast
*Difficulty*: 9<br />
*Target*: Line stretching 2 squares plus 0.7 squares per power level, causing an explosion with an AoE of 1 plus 1 per 4 power levels<br />
*Duration*: Instant<br />
*Stamina Cost*: 8500, minus 100 per level to a minimum of 4000<br />
*Channeling Time*: 150 moves, minus 6 moves per level to a minimum of 65<br />
*Effects*: Unleashes a lightning bolt that explodes at the target point. The explosion does 25 to 90 electrical damage plus 2 to 4.5 per power level. The bolt does 5 to 25 plus 0.5 to 2.5 per power level. Both the bolt and the explosion release lightning fields of intensity 3 to 7.<br />
*Prerequisites*: Electrocutioner 10 *or* Short Circuit 6, Voltaic Strikes 8 *or* Static Touch 12<br />

## Revivification
*Difficulty*: 10<br />
*Target*: One corpse within 2 squares plus 1 square per 4 power levels<br />
*Duration*: Random but no longer than 12 minutes. The target has an escalating chance to collapse every turn of the effect, beginning at 0.0005% per second in the first minute, climbing to 0.01% per second at minute 4, 1% per second at minute 8, and reaching certainty at minute 12<br />
*Stamina Cost*: 10000, minus 150 per level to a minimum of 6000<br />
*Channeling Time*: 250 moves, minus 6 moves per level to a minimum of 125<br />
*Effects*: Revives a single target with the REVIVES flag, charms it, and heals it for 50% to 80% of its hit points. The revived monster will be allied to you for the power's duration. You may repeatedly use Revivification on the same target as long as it's not pulped.<br />
*Prerequisites*: Neuro-acceleration 8, Analgesic Block 6 *or* Pain Suppression 13<br />

# Photokinesis

**Passive Power: Photon Regulation**: The photokinetic regulates the amount of light their eyes receive. They can sleep in any light level, are immune to flashbangs, and are not impacted by sun glare.

Powers causing photokinetic damage have a 40% chance to blind the target for 3 seconds and a 5% chance to blind the target for 10 seconds. Each of these is checked independently.

## Candle's Glow (C)
*Difficulty*: 1<br />
*Target*: Self<br />
*Duration*: 26 minutes to 57 minutes, plus 4 minutes and 20 seconds to 14 minutes and 30 seconds per power level<br />
*Stamina Cost*: 1500, minus 80 per level to a minimum of 450<br />
*Channeling Time*: 125 moves, minus 7.5 moves per level to a minimum of 50<br />
*Effects*: Generate a small amount of photons near the psion, producing just enough light to read or work by. The light requires more intense concentration and cannot be sustained in combat.<br />
*Prerequisites*: Starting power<br />

## Field of Light
*Difficulty*: 2<br />
*Target*: An area of 1 square plus 0.8 squares per power level to a maximum of 50 squares, out to a distance of 5 squares plus 1.2 squares per power level to a maximum of 80 squares<br />
*Duration*: Halflife of 5 minutes at levels 0-7, 15 minutes at levels 8-15, and 30 minutes at level 16+<br />
*Stamina Cost*: 2500, minus 115 per level to a minimum of 1000<br />
*Channeling Time*: 150 moves, minus 6.5 moves per level to a minimum of 75<br />
*Effects*: Creates a large glow over an area, filling the entire area with light.<br />
*Prerequisites*: Starting power<br />

## Blackout
*Difficulty*: 2<br />
*Target*: An area of 1 square plus 0.8 squares per power level to a maximum of 50 squares, out to a distance of 5 squares plus 1.2 squares per power level to a maximum of 80 squares<br />
*Duration*: Halflife of 5 minutes<br />
*Stamina Cost*: 2500, minus 115 per level to a minimum of 1000<br />
*Channeling Time*: 150 moves, minus 6.5 moves per level to a minimum of 75<br />
*Effects*: Snuffs out all light in the targeted area. Visibility is reduced to zero.<br />
*Prerequisites*: Candle's Glow 5 *or* Field of Light 4<br />

## Trick of the Light (C)
*Difficulty*: 2<br />
*Target*: Self<br />
*Duration*: 28 seconds to 2 minutes and 5 seconds, plus 13 to 27 seconds per power level, or until hit in combat<br />
*Stamina Cost*: 2250, minus 135 per level to a minimum of 500<br />
*Channeling Time*: 200 moves, minus 9.5 moves per level to a minimum of 65<br />
*Effects*: Wreathe the psion on blurred illusions, confusing their form and making it unclear where exactly they are standing. Adds +6 to dodge, applies the UNCANNY_DODGE and HARDTOHIT flags, and provides a flat 15% + 2% per power level chance to evade the attack on top of normal dodge chance, to a maximum of 85% chance to evade. However, the power instantly ends if the psion is hit.<br />
*Prerequisites*: Field of Light 5, Blackout 5<br />

## Photon Beam
*Difficulty*: 3<br />
*Target*: A line up to 2 squares long plus 0.6 squares per power level<br />
*Duration*: Instant<br />
*Stamina Cost*: 2750, minus 125 per level to a minimum of 800<br />
*Channeling Time*: 110 moves, minus 6 moves per level to a minimum of 35<br />
*Effects*: Concentrate light into a searing beam, doing 3 to 15 damage plus 1.5 to 3.5 photokinetic damage to all enemies in the line of the power.<br />
*Prerequisites*: Candle's Glow 8 *or* Field of Light 6<br />

## Chameleoflage (C)
*Difficulty*: 3<br />
*Target*: Self<br />
*Duration*: 11 minutes and 30 seconds to 23 minutes and 50 seconds, plus 48 seconds to 1 minute and 53 seconds per power level<br />
*Stamina Cost*: 3500, minus 75 per level to a minimum of 1500<br />
*Channeling Time*: 150 moves, minus 8 moves per level to a minimum of 75<br />
*Effects*: Warp light around the psion, making them blend into the nearby background.  This reduces the range at which monsters or hostile NPCs can see them by 10% plus 3% per power level to a maximum of 60%.<br />
*Prerequisites*: Trick of the Light 6<br />

## Lucent Barrier (C)
*Difficulty*: 3<br />
*Target*: Self<br />
*Duration*: 6 minutes and 10 seconds to 13 minutes and 30 seconds, plus 18 seconds to 2 minutes and 22 seconds per power level<br />
*Stamina Cost*: 3000, minus 125 per level to a minimum of 800<br />
*Channeling Time*: 250 moves, minus 4.5 moves per level to a minimum of 100<br />
*Effects*: Control the light and electromagnetic radiation near the psion, effectively forming a shield. This renders the psion immune to photokinetic attack as well as laser weapons and radiation. The barrier glows softly when in effect.<br />
*Prerequisites*: Trick of the Light 9 *or* Blackout 6 *and* Chameleoflage 5<br />

## Refracted Arms
*Difficulty*: 4<br />
*Target*: Self<br />
*Duration*: 26 seconds to 1 minutea nd 11 seconds, plus 8 seconds to 41 seconds per power level<br />
*Stamina Cost*: 4000, minus 125 per level to a minimum of 1500<br />
*Channeling Time*: 125 moves, minus 7 moves per level to a minimum of 25<br />
*Effects*: Create the illusion of multiple other arms, following and preceding the psion's movements, making it very difficult to determine where they will strike. Adds a +4 bonus to hit in melee combat.<br />
*Prerequisites*: Trick of the Light 8, Chameleoflage 6, Candle's Glow 6<br />

## Mirror-Mask (C)
*Difficulty*: 4<br />
*Target*: Self<br />
*Duration*: 7 minutes and 30 seconds to 14 minutes and 50 seconds, plus 22.5 seconds to 55 seconds per power level<br />
*Stamina Cost*: 6500, minus 150 per level to a minimum of 2000<br />
*Channeling Time*: 1500 moves, minus 75 moves per level to a minimum of 150<br />
*Effects*: Wrap the psion in illusions, concealing any mutations or visible bionics they may have. NPCs will react to them better, and certain people who might refuse to talk to a mutant will be happy to talk to them.<br />
*Prerequisites*: Chameleoflage 8, Lucent Barrier 5<br />

## Lucid Shadows
*Difficulty*: 5<br />
*Target*: A square up to squares aware plus 0.8 squares per power level to a maximum of 40 squares<br />
*Duration*: 48 seconds to 2 minutes and 16.5 seconds, plus 5.5 to 13.5 seconds per power level<br />
*Stamina Cost*: 4000, minus 145 per level to a minimum of 1750<br />
*Channeling Time*: 150 moves, minus 4 moves per level to a minimum of 90<br />
*Effects*: Create identical copies of the psion, anywhere from 1 to one-third of the power level copies. The copies will run around and confuse the psion's enemies while the power lasts.<br />
*Prerequisites*: Refracted Arms 6 *or* Chameleoflage 6, Photon Beam 6<br />

## Radio Transception (C)
*Difficulty*: 5<br />
*Target*: Self<br />
*Duration*: 24 minutes and 12 seconds to 1 hour and 27 minutes, plus 2 minutes and 6 seconds to 12 minutes and 50 seconds per power level<br />
*Stamina Cost*: 5000, minus 100 per level to a minimum of 2250<br />
*Channeling Time*: 250 moves, minus 10 moves per level to a minimum of 75<br />
*Effects*: Open the psion up to radio waves, allowing them to scan any remaining radio broadcasts or broadcast to anyone with a functional radio.<br />
*Prerequisites*: Field of Light 8 *or* Photon Beam 7, Lucent Barrier 6<br />

## Sensor Interference
*Difficulty*: 5<br />
*Target*: An area of effect with radius 1 square, plus 1 square per 4 power levels to a maximum of 20 squares, at a range of 3 squares plus 0.8 squares per power level to a maximum of 50 squares<br />
*Duration*: 2 to 3 seconds plus three-quarters of a second to a second and a half per power level.<br />
*Stamina Cost*: 6000, minus 150 per level to a minimum of 2200<br />
*Channeling Time*: 200 moves, minus 9.5 moves per level to a minimum of 80<br />
*Effects*: Unleash a burst of electromagnetic waves, overloading any electronic sensors within the target area.  Any robots caught in the blast will be unable to perceive their environment for the power's duration.<br />
*Prerequisites*: Star Flash 5 *or* Photon Beam 4, Radio Transception 6<br />

## Veil of Light (C)
*Difficulty*: 6<br />
*Target*: Self<br />
*Duration*: 16 seconds to 42 seconds, plus 6 seconds to 23 seconds per power level<br />
*Stamina Cost*: 3500, minus 125 per level to a minimum of 1200<br />
*Channeling Time*: 150 moves, minus 6.5 moves per level to a minimum of 35<br />
*Effects*: Warp light around the psion, making them completely invisible while still allowing them to perceive their surroundings. There is a chance when moving that the effect will break: 2% minus 0.1% per power level to a minmum of 0.4% per square when crawling or walking, and 8% minus 0.3% per power level to a minimum of 3% per square when running.  It will always break when engaging in melee combat.<br />
*Prerequisites*: Lucent Barrier 6 *or* Lucid Shadows 6, Mirror-Mask 6 *or* Chameleoflage 10<br />

## Star Flash
*Difficulty*: 6<br />
*Target*: A line up to 2 squares long plus 0.6 squares per power level, and 1 additional square in breadth plus 0.3 squares per power level<br />
*Duration*: Instant<br />
*Stamina Cost*: 5500, minus 125 per level to a minimum of 2750<br />
*Channeling Time*: 135 moves, minus 8.5 moves per level to a minimum of 40<br />
*Effects*: Unleash a high-powered laser blast, doing 20 to 54 photokinetic damage plus 2.5 to 6 photokinetic damage per level to everything within the targeted line.<br />
*Prerequisites*: Photon Beam 8, Lucent Barrier 6 *or* Refracted Arms 6<br />

## Blinding Radiance
*Difficulty*: 7<br />
*Target*: Self<br />
*Duration*: 59 seconds to 2 minutes and 58 seconds, plus 11 seconds to 47 seconds per power level<br />
*Stamina Cost*: 6500, minus 95 per level to a minimum of 3250<br />
*Channeling Time*: 125 moves, minus 7.5 moves per level to a minimum of 25<br />
*Effects*: Begin glowing brighter than a floodlight, illuminating the ground out to XXXX squares and gaining a +4 dodge bonus as enemies have a hard time targeting the psion.  When hit or when attacking enemies, there is a 33% chance the psion will unleash an even brighter flash that blinds everyone within 5 squares plus 1.2 squares per power level for between 5 and 20 seconds.<br />
*Prerequisites*: Field of Light 12, Star Flash 6 *or* Lucent Barrier 10<br />

## Luminous Disintegration
*Difficulty*: 8<br />
*Target*: One target within 2 squares long plus 0.8 squares per power level<br />
*Duration*: Instant<br />
*Stamina Cost*: 8000, minus 150 per level to a minimum of 4000<br />
*Channeling Time*: 200 moves, minus 10 moves per level to a minimum of 50<br />
*Effects*: Focus electromagnetic radiation onto a single point, doing immense damage to the target there.  This power does 45 to 135 photokinetic damage plus 5.5 to 17 photokinetic damage per power level<br />
*Prerequisites*: Star Flash 8 *or* Photon Beam 14, Blinding Radiance 5<br />


# Pyrokinesis

**Passive Power: Internal Fire**: The pyrokinetic slightly heats the air around themselves, gaining a small amount of warmth at all times (and more in colder temperatures) and increasing their temperature when sleeping by 0.05 times the total levels in the psion's pyrokinetic powers, as well as ignoring the first 10 points of wetness on any part of their body.

## Brilliant Flash
*Difficulty*: 1<br />
*Target*: An area of effect with radius 1 square, plus 1 square per 4 power levels to a maximum of 8 squares, at a range of 3 squares plus 1.2 squares per power level to a maximum of 50 squares<br />
*Duration*: 1 to 8 seconds, plus 0.5 to 1 seconds per power level<br />
*Stamina Cost*: 1750, minus 80 per level to a minimum of 550<br />
*Channeling Time*: 150 moves, minus 8 moves per level to a minimum of 50<br />
*Effects*: Excite air molecules and unleash a flash of light, blinding nearby targets for the power's duration.<br />
*Prerequisites*: Starting power<br />

## Fountain of Flames
*Difficulty*: 2<br />
*Target*: One target within 1 square plus 1 square per 10 power levels, to a maximum of 5 squares<br />
*Duration*: Instant<br />
*Stamina Cost*: 1950, minus 75 per level to a minimum of 700<br />
*Channeling Time*: 100 moves, minus 4 moves per level to a minimum of 35<br />
*Effects*: The pyrokinetic unleashes a blast of flame at a close-range target, doing 6 to 26 heat damage plus 1.5 to 3 heat damage per power level. This power also has a 50% chance of leaving a fire field of intensity 1 to 2 in the target square.<br />
*Prerequisites*: Starting power<br />

## Cauterize
*Difficulty*: 2<br />
*Target*: Self<br />
*Duration*: Instant<br />
*Stamina Cost*: 2200, minus 95 per level to a minimum of 750<br />
*Channeling Time*: 600 moves<br />
*Effects*: The psion attempts to seal one of their bleeding wounds shut.This automatically succeeds if the psion is a physician or has the Burn Care proficiency, otherwise it is a check of the Health Care skill + 1d10 vs 7. If the check is failed, the psion suffers 3 damage to the target location and 1-3 pain and the bleeding continues. If the check succeeds, the psion suffers 1 daamge to the target location and 1-2 pain, but the bleeding stops. Bleeding of Intensity 30 or more cannot be stopped through Cauterize. There is also a 6.67% chance, independently checked per attempt, for the wound to become infected within 24 hours.<br />
*Prerequisites*: Fountain of Flames 6 AND Quell Fire 6 *or* Incandescent Lance 5 <br />

## Banked Flames (C)
*Difficulty*: 3<br />
*Target*: Self<br />
*Duration*: 8 minutes and 30 seconds to 30 minutes, plus 50 seconds to 20 minutes and 40 seconds per level<br />
*Stamina Cost*: 2500, minus 150 per level to a minimum of 800<br />
*Channeling Time*: 250 moves, minus 10 moves per level to a minimum of 75 moves<br />
*Effects*: Summon a controlled fire in the palm of the psion's hand or nearby. The fire sheds a small amount of light and can be used for anything fire can normally be used for; heating food, cooking, lightning other fires, and so on. The banked flame requires more intense concentration and cannot be sustained in combat.<br />
*Prerequisites*: Fountain of Flames 4<br />

## Quell Fire
*Difficulty*: 3<br />
*Target*: An area of effect with a radius of 1 square plus 1 square per 2 power levels to a maximum of 50 squares, at a range of 3 squares plus 0.8 squares per power level to a maximum of 70 squares<br />
*Duration*: Instant<br />
*Stamina Cost*: 3500, minus 120 per level to a minimum of 1000<br />
*Channeling Time*: 125 moves, minus 7.5 moves per level to a minimum of 50 moves<br />
*Effects*: As the psion can control fire, they can also extinguish it. Harmlessly disperses all flamees within the area of effect. The aftereffects of the fire (burned locations or people) are not reversed.<br />
*Prerequisites*: Banked Flames 5<br />

## Cloak of Warmth (C)
*Difficulty*: 4<br />
*Target*: Self<br />
*Duration*: 3 minutes to 24 minutes, plus 29 seconds to 3 minutes and 12 seconds seconds per power level<br />
*Stamina Cost*: 4500, minus 160 per level to a minimum of 2000<br />
*Channeling Time*: 250 moves, minus 11 moves per level to a minimum of 75 moves<br />
*Effects*: Heat the air around the psion to a more comfortable temperature, providing 1 point of armor against heat and 3 points of armor against heat per power level, as well as heating the air 10 degrees toward comfortable per power level (or cooling it 3 degrees per power level, if necessary). The cloak also heats the air around the psion by 26 degrees.<br />
*Prerequisites*: Banked Flames 6 *or* Fountain of Flames 6<br />

## Flamethrower
*Difficulty*: 5<br />
*Target*: A cone out to 3 squares plus 0.3 squares per power level to a maximum of 20 squares, with an arc length of 27 degrees plus 3 degrees per power level, to a maximum of 120 degrees<br />
*Duration*: Instant<br />
*Stamina Cost*: 4500, minus 150 per level to a minimum of 1600<br />
*Channeling Time*: 100 moves, minus 6 moves per level to a minimum of 35 moves<br />
*Effects*: Unleash a blast of flame, burning the psion's enemies for 15 to 40 heat damage, plus 1.5 to 2.5 damage per power level. There is a 20% chance that an affected square will be set on fire with a fire field of intensity 1 to 2.<br />
*Prerequisites*: Fountain of Flames 7, Brilliant Flash 5<br />

## Incandescent Lance (C)
*Difficulty*: 5<br />
*Target*: Self<br />
*Duration*: 3 minutes 25 seconds to 41 minutes, plus 1 minute and 54 seconds to 8 minutes and 12 seconds per power level<br />
*Stamina Cost*: 5000, minus 125 per level to a minimum of 2000<br />
*Channeling Time*: 650 moves, minus 12 moves per level to a minimum of 320 moves<br />
*Effects*: Create a thin line of extremely hot fire, useful for welding or breaching metal doors. The lance requires more intense concentration and cannot be sustained in combat.<br />
*Prerequisites*: Banked Flames 6 *or* Fountain of Flames 9 AND Quell Fire 6<br />

## Thermogenesis
*Difficulty*: 5<br />
*Target*: A space within 3 squares<br />
*Duration*: 1 to 2 hours, plus 2 minutes 30 seconds to 5 minutes per level<br />
*Stamina Cost*: 8000, minus 200 per level to a minimum of 4000<br />
*Channeling Time*: 1500 moves, minus 10 moves per level to a minimum of 1200 moves<br />
*Effects*: Heat nearby air to produce warmth. The spot chosen will shed heat for the duration of the power. Four different intensities are selectable: 6 degrees, 16 degrees, 40 degrees, and 75 degrees.<br />
*Prerequisites*: Banked Flames 10 *or* Cloak of Warmth 6, Brilliant Flash 7<br />

## Blazing Aura (C)
*Difficulty*: 6<br />
*Target*: Self<br />
*Duration*: 45 seconds to 3 minutes, plus 7 to 19 seconds per power level<br />
*Stamina Cost*: 6500, minus 175 per level to a minimum of 3500<br />
*Channeling Time*: 125 moves, minus 6.5 moves per level to a minimum of 50 moves<br />
*Effects*: Kindle the air around the psion, doing 5 to 20 heat damage to anyone attacking them in melee and causing 5 to 15 heat damage to anyone the psion attacks. The cloak also sheds light and heats the nearby air by 45 degrees.<br />
*Prerequisites*: Cloak of Warmth 8, Thermogenesis 5 *or* Flamethrower 6, Fountain of Flames 7<br />

## Flameshield (C)
*Difficulty*: 7<br />
*Target*: Self<br />
*Duration*: 90 seconds to 9 minutes and 30 seconds, plus 11 to 47 seconds per power level<br />
*Stamina Cost*: 7750, minus 165 per level to a minimum of 4000<br />
*Channeling Time*: 150 moves, minus 6.5 moves per level to a minimum of 75 moves<br />
*Effects*: The psion becomes totally immune to heat and flame for the power's duration.  They could walk through a burning house or into a blast furnace without injury.<br />
*Prerequisites*: Cloak of Warmth 10 *or* Blazing Aura 6, Quell Fire 9, <br />

## Conflagration
*Difficulty*: 7<br />
*Target*: A radius of 2 squares plus 0.4 squares per power level to a maximum of 25 squares, to a range of 4 squares plus 0.9 squares per power level to a maximum range of 70 squares<br />
*Duration*: Instant<br />
*Stamina Cost*: 7500, minus 125 per level to a minimum of 3500<br />
*Channeling Time*: 150 moves, minus 7 moves per level to a minimum of 35 moves<br />
*Effects*: The psion unleashes an explosion of flames in the target area, doing 37 to 115 heat damage to all targets in the power's area of effect, plus 2.5 to 5 heat damage per power level, with a 25% chance to set each affected square on fire with a fire field of intensity 1 to 2.<br />
*Prerequisites*: Flamethrower 8 *or* Fountain of Flames 13, Thermogenesis 6 *or* Blazing Aura 6<br />

## Hellfire
*Difficulty*: 9<br />
*Target*: A radius of 4 squares plus 0.9 squares per power level around the psion to a maximum of 35 squares<br />
*Duration*: Instant<br />
*Stamina Cost*: 9000, minus 220 per level to a minimum of 6000<br />
*Channeling Time*: 175 moves, minus 8 moves per level to a minimum of 55 moves<br />
*Effects*: Flames roar outward from the psion's position, engulfing the entire nearby area in flames. Does 65 to 169 heat damage to all targets in the power's area of effect, plus 5 to 8 heat damage per power level, with a 50% chance to set each affected square on fire with a fire field of intensity 1 to 3.<br />
*Prerequisites*: Flamethrower 12 *or* Conflagration 6, Thermogenesis 10 *or* Flameshield 6<br />

## Crucible
*Difficulty*: 10<br />
*Target*: One target within 2 squares plus 1 square per 2 power levels, to a maximum of 20 squares<br />
*Duration*: Instant<br />
*Stamina Cost*: 12000, minus 150 per level to a minimum of 8000<br />
*Channeling Time*: 200 moves, minus 4 moves per level to a minimum of 75<br />
*Effects*: The pyrokinetic concentrates all of their power onto a single point, heating it white-hot and incinerating whatever they are focusing on. Does 150 to 400 heat damage plus 10 to 25 heat damage per power level and has a 100% chance to leave a fire field of intensity 3 at the target location.<br />
*Prerequisites*: Conflagration 10, Hellfire 6, Flamethrower 10 *or* Fountain of Flames 14<br />

# Telekinesis

**Passive Power: Lifting Hand**: The telekinetic may carry a single item next to them in a field of telekinetic force. The item's weight increases proportional to their total levels in their telekinetic powers, increasing by one rank per 8 total telekinetic levels, though they must use the recipe Contemplate Lifting Field to increase it.

Powers causing telekinetic damage have a 40% chance to stagger the target for 2 seconds and a 20% chance to down the target. Each of these is checked independently.

## Far Hand 
*Difficulty*: 1<br />
*Target*: The items in a space up to 3 squares away plus 0.9 squares per power level<br />
*Duration*: Instant<br />
*Stamina Cost*: 1250, minus 80 per level to a minimum of 500<br />
*Channeling Time*: 50 moves, minus 4 moves per level to a minimum of 10<br />
*Effects*: The psion reaches out and pulls a set of items toward or away from them, moving it 1 to 4 squares plus 0.4 to 0.9 squares per power level.<br />
*Prerequisites*: Starting power<br />

## Force Shove 
*Difficulty*: 1<br />
*Target*: One enemy, ally, or the items in a space up to 2 squares away plus 0.9 squares per power level<br />
*Duration*: Instant<br />
*Stamina Cost*: 1750, minus 80 per level to a minimum of 750<br />
*Channeling Time*: 50 moves, minus 4 moves per level to a minimum of 10<br />
*Effects*: The psion attempts to shove a single target either toward or away from them. The distance is based on the ratio of the target's weight to the psion's power level (modified by Intelligence and Nether Attunement as usual).  By default, the formula is (power level * 25 kg) * Intelligence modifier * Nether Attunement modifier, divided by the target's weight in kg. If this is 1 or higher, the target is hurled back 1 square for every 0.5 above 1 the ratio is. If it is below one, there is still a chance to knock the target over (chance is weight ratio * 100 in percentage; a weight ratio of 0.678 has a 67.8% chance of causing knockdown).<br />
*Prerequisites*: Starting power<br />

## Noisemaker
*Difficulty*: 2<br />
*Target*: One target within to 2 squares away plus 0.9 squares per power level<br />
*Duration*: Instant<br />
*Stamina Cost*: 1750, minus 85 per level to a minimum of 450<br />
*Channeling Time*: 64 moves, minus 4 moves per level to a minimum of 15<br />
*Effects*: Thump the ground with telekinetic force, causing 3 to 8 noise plus 0.5 to 1.5 noise per power level.<br />
*Prerequisites*: None<br />

## Knockdown
*Difficulty*: 2<br />
*Target*: One target within to 2 squares away plus 0.5 squares per power level<br />
*Duration*: From 100 to 400 moves, plus 25 to 95 moves per power level<br />
*Stamina Cost*: 3000, minus 80 per level to a minimum of 1250<br />
*Channeling Time*: 75 moves, minus 4 moves per level to a minimum of 30<br />
*Effects*: Slam a single target to the ground, doing 5 to 15 telekinetic damage plus 0.5 plus 1.2 damage per power level, and downing the target for the power's duration.<br />
*Prerequisites*: Force Shove 4<br />

## Momentum Alteration (C)
*Difficulty*: 3<br />
*Target*: Self<br />
*Duration*: Instant<br />
*Stamina Cost*: 3500, minus 125 per level to a minimum of 1750<br />
*Channeling Time*: 300 moves, minus 7.5 moves per level to a minimum of 125<br />
*Effects*: Manipulate local momentum to the psion's advantage, speeding their own movements and slowing incoming dangerous objects. Reduces move cost by 0.5% per power level to a maximum of 15%, increases attack speed by 1% per power level, reduces incoming cutting and piercing damage by 0.5% per power level, reduces incoming bashing damage by 1% per power level, and reduces incoming ballistic damage by 2% per power level.<br />
*Prerequisites*: Far Hand 5, Force Shove 5<br />

## Slowfall
*Difficulty*: 3<br />
*Target*: Self<br />
*Duration*: From 3 to 15 seconds, plus 1 to 4 seconds per power level<br />
*Stamina Cost*: 2250, minus 85 per level to a minimum of 650<br />
*Channeling Time*: 85 moves, minus 4.5 moves per level to a minimum of 25<br />
*Effects*: Reduce the psion's falling speed, taking 50% less falling damage, plus 4% per level to a maximum of 95% lower falling damage.  Also makes swimming 3 times easier due to increased buoyancy.<br />
*Prerequisites*: Momentum Alteration 6<br />

## Wave of Force
*Difficulty*: 4<br />
*Target*: All targets within range 1<br />
*Duration*: Instant<br />
*Stamina Cost*: 4500, minus 125 per level to a minimum of 2250<br />
*Channeling Time*: 50 moves, minus 4 moves per level to a minimum of 20<br />
*Effects*: Unleash an indiscriminate wave of force, knocking back everything nearby by 2 to 6 squares, plus 1 square per 10 power levels to 1 square per four power levels. This power affects item and allies as well as enemies.<br />
*Prerequisites*: Force Shove 7, Knockdown 4 <br />

## Enhance Strength (C)
*Difficulty*: 5<br />
*Target*: Self<br />
*Duration*: From 30 seconds to 2 minutes, plus 15 to 30 seconds per power level<br />
*Stamina Cost*: 5000, minus 150 per level to a minimum of 2000<br />
*Channeling Time*: 300 moves<br />
*Effects*: Use telekinesis to enhance the psion's strength by 15 plus 3 per power level. This enhanced strength requires more intense concentration and cannot be sustained in combat.<br />
*Prerequisites*: Force Shove 6 *or* Far Hand 6, Momentum Alteration 5<br />

## Mindhammer
*Difficulty*: 5<br />
*Target*: One target within 3 squares plus 0.9 squares per power level<br />
*Duration*: Instant<br />
*Stamina Cost*: 3750, minus 135 per level to a minimum of 1750<br />
*Channeling Time*: 50 moves, minus 2.5 moves per level to a minimum of 25<br />
*Effects*: Smashes a single target with a fist of telekinetic force, doing 18 to 55 telekinetic damage plus 1.25 to 3.5 damage per power level. Also smashes the terrain at the target tile for 25 to 55 bash damage plus 1.5 to 3 damage per power level.<br />
*Prerequisites*: Knockdown 6, Wave of Force 4 *or* Force Shove 8<br />

## Lift Vehicle (C)
*Difficulty*: 6<br />
*Target*: Self<br />
*Duration*: From 10 minutes to 25 minutes, plus 3 minutes and 10 seconds to 7 minutes per power level<br />
*Stamina Cost*: 6500, minus 200 per level to a minimum of 3250<br />
*Channeling Time*: 250 moves, minus 8 moves per level to a minimum of 125<br />
*Effects*: Create a field to lift up a vehicle just enough to work on the wheels or undercarriage. This field requires more intense concentration and cannot be sustained in combat.<br />
*Prerequisites*: Enhance Strength 10 *or* Far Hand 8 AND Slowfall 8<br />

## Inertial Barrier (C)
*Difficulty*: 6<br />
*Target*: Self<br />
*Duration*: From 4 minutes and 40 seconds to 12 minutes, plus 14 to 37 seconds per power level<br />
*Stamina Cost*: 8000, minus 185 per level to a minimum of 3250<br />
*Channeling Time*: 250 moves, minus 8 moves per level to a minimum of 65<br />
*Effects*: Summon a telekinetic barrier around the psion, blunting incoming damage. Reduces bashing damage by 2 plus 0.5 per power level, cutting damage by 3 plus 1 per power level, piercing damage by 5 plus 1.5 per power level, and ballistic damage by 12 plus 2.5 per power level.<br />
*Prerequisites*: Wave of Force 8, Momentum Alteration 10<br />

## Wrecking Ball
*Difficulty*: 7<br />
*Target*: An area of effect of 2 squares plus 0.3 squares per power level, to a maximum AoE of 30, within 4 squares plus 0.9 squares per power level, to a maximum range of 60<br />
*Duration*: Instant<br />
*Stamina Cost*: 8500, minus 200 per level to a minimum of 4500<br />
*Channeling Time*: 200 moves, minus 7.5 moves per level to a minimum of 75<br />
*Effects*: Thrashes an area with an explosion of telekinetic force, doing 22 to 99 telekinetic damage plus 3 to 7.5 to everything within the power's area of effect. It also smashes terrain for the same amount of damage.<br />
*Prerequisites*: Knockdown 12 *or* Mindhammer 7, Force Shove 10 *or* Far Hand 10<br />

## Levitation (C)
*Difficulty*: 7<br />
*Target*: Self<br />
*Duration*: 1 to 5 seconds, plus 0.75 to 2 seconds per power level<br />
*Stamina Cost*: 7500, minus 165 per level to a minimum of 3500<br />
*Channeling Time*: 75 moves, minus 5.5 moves per level to a minimum of 15<br />
<<<<<<< HEAD
*Effects*: The psion can lift themselves with telekinesis. While not true flight since they are incapable of ascent, they can travel horizontally as long as they want and descend in complete safety. This power requires more intense concentration and cannot be sustained in combat.<br />
*Prerequisites*: Slowfall 9, Force Shove 12 *or* Lift Vehicle 5<br />
=======
*Effects*: The psion can lift themselves with telekinesis and fly, traveling in the air in any direction they wish. This power requires more intense concentration and cannot be sustained in combat.<br />
*Prerequisites*: Slowfall 9, Force Push 12 *or* Lift Vehicle 5<br />
>>>>>>> b8dba379

# Megakinesis
*Difficulty*: 8<br />
*Target*: One target in a space up to 2 squares away plus 0.9 squares per power level<br />
*Duration*: Instant<br />
*Stamina Cost*: 9500, minus 175 per level to a minimum of 5000<br />
*Channeling Time*: 80 moves, minus 5 moves per level to a minimum of 25<br />/>
*Effects*: Like Force Shove, but on a much greater scale, the psion hurls a single target either toward or away from them. The distance is based on the ratio of the target's weight to the psion's power level (modified by Intelligence and Nether Attunement as usual).  By default, the formula is (power level * 150 kg) * Intelligence modifier * Nether Attunement modifier, plus 100 kg, divided by the target's weight in kg. If this is 1 or higher, the target is hurled back 1 square for every 0.5 above 1 the ratio is. If it is below one, there is still a chance to knock the target over (chance is weight ratio * 1000 in percentage; a weight ratio of 0.952 has a 95.2% chance of causing knockdown).<br />
*Prerequisites*: Force Shove 15 *or* Far Hand 15, Momentum Alteration 10, Lift Vehicle 6<br />

## Aegis
*Difficulty*: 9<br />
*Target*: Self<br />
*Duration*: 1 second to 2 seconds, plus 1 second maximum possible duration per 5 power levels (minimum does not change)<br />
*Stamina Cost*: 9500, minus 225 per level to a minimum of 5500<br />
*Channeling Time*: 125 moves, minus 5 moves per level to a minimum of 55<br />
*Effects*: Put up a nearly-impenetrable barrier of telekinetic force capable of withstanding the blast wave of a nuclear detonation (though not the heat or the radiation). Reduces all bashing, cutting, piercing, and ballistic damage by 100,000. The psion is unable to move while Aegis is in effect.<br />
*Prerequisites*: Inertial Barrier 7, Wave of Force 8 *or* Slowfall 9, Momentum Alteration 12 *or* Enhance Strength 8<br />

## Earthshaker
*Difficulty*: 10<br />
*Target*: A radius around the psion of 5 squares plus 0.8 squares per power level<br />
*Duration*: Instant<br />
*Stamina Cost*: 11500, minus 200 per level to a minimum of 7000<br />
*Channeling Time*: 150 moves, minus 6 moves per level to a minimum of 45<br />
*Effects*: Grab the ground and *wrench* it with telekinesis, knocking everyone nearby off their feet and doing 30 to 80 plus 2.5 to 7 bash damage to the entirety of the terrain in the area of effect. Terrain in the area also has a 10% chance of cracking, becoming rubble or a pit.<br />
*Prerequisites*: Wrecking Ball 8 *or* Wave of Force 13, Mindhammer 10 *or* Megakinesis 5 <br />

# Telepathy

**Passive Power: Telepathic Suggestion**: Influence the attitude of those the psion is speaking to, increasing Persuade, Lie, and Intimidate chances by 5% plus 0.075% times the psion's total levels in telepathic powers.

Powers causing telepathic damage have a 5% chance to down the target, a 33% chance to stun the target for 1 second, and a 66% chance to daze the target for 1 second. Each of these is checked independently.

## Concentration Trance (C)
*Difficulty*: 1<br />
*Target*: Self<br />
*Duration*: 9 minutes and 20 seconds to 17 minutes and 13 seconds, plus 2 minutes and 12 seconds to 10 minutes and 5 seconds per power level<br />
*Stamina Cost*: 4000, minus 175 per level to a minimum of 1500<br />
*Channeling Time*: 300 moves, minus 12 moves per level to a minimum of 150<br />
*Effects*: The psion enters a trance that facilitates learning, adding learning focus equal to 2.5 * the power level. The trance takes up most of the psion's concentration, however, increasing movement cost by 3x and reducing vision range the same as the nearsighted trait. The trance requires more intense concentration and cannot be sustained in combat.<br />
*Prerequisites*: Starting power<br />

## Sense Minds (C)
*Difficulty*: 2<br />
*Target*: Self<br />
*Duration*: 1 minute 30 seconds to 10 minutes, plus 26 seconds to 2 minutes and 11 seconds per power level<br />
*Stamina Cost*: 3500, minus 115 per level to a minimum of 1500<br />
*Channeling Time*: 500 moves<br />
*Effects*: Sense all sapient living beings within 2 squares per power level around the psion.  This includes all humans, sapient aliens such as mi-go or triffids (but not the triffids' vegetal defense biotechnology), most mutants who are not too far gone, Nether beings, and cyborgs, and excludes animals and robots.<br />
*Prerequisites*: Starting power<br />

## Telepathic Shield (C)
*Difficulty*: 2<br />
*Target*: Self<br />
*Duration*: 3 minutes to 12 minutes, plus 15 to 36 seconds per power level<br />
*Stamina Cost*: 2500, minus 125 per level to a minimum of 500<br />
*Channeling Time*: 100 moves, minus 6.5 moves per level to a minimum of 10<br />
*Effects*: Place a shield over the psion's mind, preventing telepathic assault and also rendering the psion immune to the attacks of flaming eyes and the personal effects of portal storms. The psion is immune to telepathic damage and most telepathy-related effects while this power is active.<br />
*Prerequisites*: Concentration Trance 5<br />

## Mood Stabilization (C)
*Difficulty*: 3<br />
*Target*: Self or one within 3 squares plus 1.1 squares per power level<br />
*Duration*: 16 minutes and 21 seconds to 42 minutes, plus 6 minutes and 21 seconds to 14 minutes and 59 seconds per power level when used on self, indefinite when used on others<br />
*Stamina Cost*: 5000, minus 125 per level to a minimum of 2000<br />
*Channeling Time*: 300 moves, minus 9.5 moves per level to a minimum of 150<br />
*Effects*: When used on oneself, edit the psion's mind, removing negative thoughts and improving mood. Adds a morale bonus of +10 (building up to a maximum of 25). When used on others, increases a target NPC's trust by 0.25 per power level and reduces both fear and anger by 0.5 per power level (usable a maximum of once per 12 hours) or reduces a target monster's aggression by power level times 5 (usable once per 5 minutes). It may also be used in dialogue to calm down angry NPCs.<br />
*Prerequisites*: Concentration Trance 6, Sense Minds 5<br />

## Synaptic Blast
*Difficulty*: 4<br />
*Target*: One target within 3 squares plus 1.1 square per power level. Does not affect creatures without a living mind (no robots, no portal storm entities, etc.)<br />
*Duration*: Instant<br />
*Stamina Cost*: 3500, minus 125 per level to a minimum of 900<br />
*Channeling Time*: 75 moves, minus 2.5 moves per level to a minimum of 25<br />
*Effects*: Assault the target's mind, causing damage equal to a percentage of their current health, beginning at 5% and adding 1.5% to 3% per power level.  As such, Synaptic Blast is almost never capable of killing the target.<br />
*Prerequisites*: Sense Minds 7, Mood Stabilization 4<br />

## Beastmaster
*Difficulty*: 4<br />
*Target*: One mammal, bird, reptile, amphibian, or fish within target within 3 squares plus 1 square per power level<br />
*Duration*: 3 minutes to 7 minutes and 50 seconds, plus 11.25 seconds to 28 seconds per power level<br />
*Stamina Cost*: 4500, minus 155 per level to a minimum of 2000<br />
*Channeling Time*: 120 moves, minus 3.5 moves per level to a minimum of 75<br />
*Effects*: Take over the mind of an animal, making it friendly to you.  While still an animal and subject to its instincts, it will not be hostile to you or run while the power is active, and may fight to defend you, again subject to its instincts (a wolf is a much better battle companion than a lemming).<br />
*Prerequisites*: Mood Stabilization 8<br />

## Sensory Deprivation
*Difficulty*: 5<br />
*Target*: One target within 3 squares plus 1.1 square per power level. Does not affect creatures without a living mind (no robots, no portal storm entities, etc.)<br />
*Duration*: 2 to 8 seconds, plus 0.5 to 1.5 seconds per power level<br />
*Stamina Cost*: 3750, minus 150 per level to a minimum of 1500<br />
*Channeling Time*: 75 moves, minus 2.5 moves per level to a minimum of 25<br />
*Effects*: Assault the target's mind, disconnecting their senses. Blinds and stuns the target for the duration.<br />
*Prerequisites*: Synaptic Blast 6 *or* Mood Stabilization 6, Telepathic Shield 5<br />

## Primal Terror
*Difficulty*: 5<br />
*Target*: One target within 3 squares plus 1.1 square per power level. Does not affect creatures without a living mind (no robots, no portal storm entities, etc.)<br />
*Duration*: Aftereffects last from 2 to 5 seconds, plus 0.75 to 1.75 seconds per power level<br />
*Stamina Cost*: 6000, minus 100 per level to a minimum of 3500<br />
*Channeling Time*: 125 moves, minus 5 moves per level to a minimum of 50<br />
*Effects*: Assault the target's mind, unleashing their most elemental fears. Freezes the target in place for a number of seconds depending on power level--the formula is from ((Power level / 4) * 6) / ((Power level / 4) + 3) to ((Power level / 4) * 10) / ((Power level / 4) + 3).  In addition, the target will suffer a lingering teror--for the aftereffect duration, the target suffers a -30 penalty to speed, a -2 penalty to dodge, a -2 penalty to hit, and a -8 penalty to bash damage. If an NPC, the target has their fear of the avatar increased by one-half the power level, and if a monster, the target has their morale reduced by 5 times the power level.<br />
*Prerequisites*: Synaptic Blast 8, Mood Stabilization 8<br />

## Obscurity
*Difficulty*: 6<br />
*Target*: One target within 3 squares plus 1.1 square per power level. Does not affect creatures without a living mind (no robots, no portal storm entities, etc.)<br />
*Duration*: 2 minutes and 7 seconds to 8 minutes and 43 seconds, plus 13 to 52 seconds per power level<br />
*Stamina Cost*: 4500, minus 115 per level to a minimum of 2250<br />
*Channeling Time*: 100 moves, minus 6.5 moves per level to a minimum of 25<br />
*Effects*: The psion erases their presence from the target's mind. For the power's duration, the target will not be able to see the psion at all; they will react to any companions or allies the psion has as normal. Attacking the target will immediately cancel the power.<br />
*Prerequisites*: Sensory Deprivation 8, Mood Stabilization 6 *or* Synaptic Blast 11 *or* Telepathic Shield 8<br />

## Psychic Scream
*Difficulty*: 7<br />
*Target*: Everything within a radius of 2 squares plus 1.1 squares per power level. Does not affect creatures without a living mind (no robots, no portal storm entities, etc.)<br />
*Duration*: Instant<br />
*Stamina Cost*: 7000, minus 275 per level to a minimum of 3250<br />
*Channeling Time*: 75 moves, minus 6.5 moves per level to a minimum of 30<br />
*Effects*: Unleash an undirected telepathic shriek, doing 3% of maximum health as damage plus 1% to 2% per power level, +1 flat damage. This second flat damage counts as an additional attack for the purposes of the side effects of telepathic damage.<br />
*Prerequisites*: Synaptic Blast 11 *or* Primal Fear 7, Telepathic Shield 5<br />

## Beast Tamer
*Difficulty*: 7<br />
*Target*: One friendly mammal, bird, reptile, amphibian, or fish within target within 3 squares plus 1 square per power level<br />
*Duration*: 28 days to 56 days, plus 1 day to 3 days per power level<br />
*Stamina Cost*: 8000, minus 185 per level to a minimum of 5500<br />
*Channeling Time*: 2 minutes<br />
*Effects*: Deepen the psion's influence over a friendly animal, making it well-disposed toward the them. The animal counts as tamed and may be tied up, played with, ridden, and all other functions available to tame animals.<br />
*Prerequisites*: Beastmaster 10<br />

## Mind Control
*Difficulty*: 8<br />
*Target*: One target within 3 squares plus 1 square per power level. Does not affect creatures without a living mind (no robots, no portal storm entities, etc.)<br /><br />
*Duration*: 6 to 52 seconds, plus 1.5 to 6.5 seconds per power level<br />
*Stamina Cost*: 7500, minus 165 per level to a minimum of 3500<br />
*Channeling Time*: 120 moves, minus 3.5 moves per level to a minimum of 65<br />
*Effects*: Take over the mind of your target.  The target will not be hostile to you or run while the power is active, and may fight to defend you, subject to its normal behaviors; mind controlling a salmon is unlikely to provide a significant edge in battle.  Due to engine limitations, does not currently work on NPCs.<br />
*Prerequisites*: Mood Stabilization 12 *or* Obscurity 6, Primal Terror 5 *or* Beastmaster 8 *or* Sensory Deprivation 7<br />

## Network Effect
*Difficulty*: 9<br />
*Target*: All nearby NPC allies<br /><br />
*Duration*: 1 minute and 40 seconds to 5 minutes, plus 7 to 34 seconds per power level<br />
*Stamina Cost*: 6500, minus 135 per level to a minimum of 3750<br />
*Channeling Time*: 500 moves, minus 9 moves per level to a minimum of 250<br />
*Effects*: Forge a telepathic connection between nearby allies, allowing immediate reaction to threats and better coordination against danger. This provides a large array of bonuses: +1 dodge and block and another +1 per 12 power levels, +1 Perception and another +1 per 5 power levels, +3 ranged weapon range and another +1 per 4 power levels, a 5% chance to evade incoming attacks and another +1% per 2 power levels, 5% increased damage and another +1% per 2 power levels, increased combat skill gain, and the UNCANNY DODGE flag. It applies to all targets, but may only be used when at least 1 NPC ally is nearby.<br />
*Prerequisites*: Mind Sense 10, Telepathic Concentration 10 *or* Mood Stabilization 8, Psychic Scream 6<br />

# Teleportation

**Passive Power: Spacial Recalibration**: Immunity to teleglow and a small chance to avoid incoming damage: a 1% chance per attack plus 0.025% times the psion's total levels in teleportation powers.

## Blink 
*Difficulty*: 1<br />
*Target*: Between 5 and 15 squares away, with a variance of 1 to 5 squares from the initial point<br />
*Duration*: Instant<br />
*Stamina Cost*: 900, minus 55 per level to a minimum of 350<br />
*Channeling Time*: 50 moves, minus 3.5 moves per level to a minimum of 5<br />
*Effects*: The psion vanishes and reappears nearby. They cannot control exactly where they end up. While there is no danger of teleporting into a wall or solid rock, if above ground level it is possible to teleport into open air, after which the psion will fall normally.<br />
*Prerequisites*: Starting power<br />

## Stutterstep 
*Difficulty*: 2<br />
*Target*: One target within 3 squares plus 1.2 squares per power level, with an AoE increasing by 1 per 5 power levels<br />
*Duration*: 1.25 seconds to 15 seconds, plus 0.75 to 2 seconds per power level<br />
*Stamina Cost*: 2000, minus 75 per level to a minimum of 750<br />
*Channeling Time*: 80 moves, minus 4.5 moves per level to a minimum of 35<br />
*Effects*: Warp space around the target, increasing relative distances and reducing their speed by 40.<br />
*Prerequisites*: Starting power<br />

## Phase 
*Difficulty*: 2<br />
*Target*: 2 squares plus 1 square per 10 power levels to a maximum of 4 squares<br />
*Duration*: Instant<br />
*Stamina Cost*: 2500, minus 65 per level to a minimum of 1250<br />
*Channeling Time*: 65 moves, minus 3 moves per level to a minimum of 15<br />
*Effects*: Travel a short distance through the Nether and re-emerge nearby, allowing the psion to bypass a door or travel from the ground floor to the second floor.<br />
*Prerequisites*: Blink 6<br />

## Extended Stride (C)
*Difficulty*: 3<br />
*Target*: Self<br />
*Duration*: 30 seconds to 5 minutes, plus 11 to 37 seconds per power level<br />
*Stamina Cost*: 3500, minus 95 per level to a minimum of 1750<br />
*Channeling Time*: 85 moves, minus 7 moves per level to a minimum of 25<br />
*Effects*: Shorten relative distances nearby, allowing the psions to travel faster than their stride would indicate. Reduces move cost by 5% plus 2% per power level to a maximum of 60% reduced move cost.<br />
*Prerequisites*: Phase 4, Stutterstep 6<br />

## Transposition 
*Difficulty*: 4<br />
*Target*: One target within 1 square plus 1.5 squares per power levels<br />
*Duration*: Instant<br />
*Stamina Cost*: 2750, minus 85 per level to a minimum of 1500<br />
*Channeling Time*: 75 moves, minus 2.5 moves per level to a minimum of 30<br />
*Effects*: Extangle the psion's position with the target's and then swap places, exchanging positions.<br />
*Prerequisites*: Displacement 5, Extended Stride 5<br />

## Displacement 
*Difficulty*: 4<br />
*Target*: One target within range 1<br />
*Duration*: Instant<br />
*Stamina Cost*: 4000, minus 65 per level to a minimum of 1750<br />
*Channeling Time*: 95 moves, minus 4 moves per level to a minimum of 25<br />
*Effects*: Touch a single target and teleport them through the Nether, sending them anywhere within 5 to 15 squares with a variance of 1 to 5 squares from that point (the same as Blink).<br />
*Prerequisites*: Stutterstep 10, Phase 5 <br />

## Spacial Vortex 
*Difficulty*: 5<br />
*Target*: An area of 3 squares plus 1 square per 4 power levels, with a range of 5 squares plus 1.2 squares per power level<br />
*Duration*: Instant<br />
*Stamina Cost*: 5500, minus 75 per level to a minimum of 3000<br />
*Channeling Time*: 80 moves, minus 2 moves per level to a minimum of 45<br />
*Effects*: Warp space and draw everyone within toward the central point. All targets within the AoE are pulled toward the center by 1 square per 4 power levels, to a maximum of 8 squares toward the center.<br />
*Prerequisites*: Stutterstep 10 *or* Transposition 6, Extended Stride 4<br />

## Farstep 
*Difficulty*: 6<br />
*Target*: Anywhere within 1 square plus 2 squares per power level<br />
*Duration*: Instant<br />
*Stamina Cost*: 6500, minus 105 per level to a minimum of 2750<br />
*Channeling Time*: 75 moves, minus 3 moves per level to a minimum of 30<br />
*Effects*: Step into the Nether and re-emerge at a location nearby.  Farstep works through walls and across Z levels.<br />
*Prerequisites*: Phase 10, Extended Stride 8 *or* Spacial Vortex 6 <br />

## Oubliette 
*Difficulty*: 7<br />
*Target*: A single target within 2 squares plus 1.5 squares per power level<br />
*Duration*: Instant<br />
*Stamina Cost*: 7500, minus 170 per level to a minimum of 4600<br />
*Channeling Time*: 150 moves, minus 5.5 moves per level to a minimum of 75<br />
*Effects*: Teleports a single target somewhere *else*, removing them and anything they might drop. The target must have HP lower than 15 to 350, plus 15 to 35 per power level, randomly determined when the power is used.  For this purpose, NPC health is calculated as the sum total of their limb health, divided by 3.<br />
*Prerequisites*: Displacement 10, Farstep 6 *or* Transposition 8 *or * Spacial Vortex 8<br />

## Gateway 
*Difficulty*: 8<br />
*Target*: One attuned location<br />
*Duration*: Instant<br />
*Stamina Cost*: 10000, minus 200 per level to a minimum of 6000<br />
*Channeling Time*: 200 moves, minus 5.5 moves per level to a minimum of 75. Attunement takes 8 hours, minus 30 minutes per power level of Gateway to a minimum of 30 minutes<br />
*Effects*: Transport yourself through the Nether to an attuned location. This power works at any distance..<br />
*Prerequisites*: Farstep 10, Extended Stride 10 <br />

## Breach 
*Difficulty*: 9<br />
*Target*: A single target within 2 squares plus 1.3 squares per power level<br />
*Duration*: Indefinitet<br />
*Stamina Cost*: 9000, minus 250 per level to a minimum of 4500<br />
*Channeling Time*: 250 moves, minus 6.5 moves per level to a minimum of 125<br />
*Effects*: Opens a portal to the Nether and allows something to come through: from 1 to 3 monsters from the GROUP_NETHER_BREACH monster group. The psion has no control over what exactly comes through and no control over what they do when they arrive.<br />
*Prerequisites*: Displacement 12 *or* Oubliette 7, Gateway 6<br />

# Vitakinesis

**Passive Power: Bloom of Vitality**: Increased max HP equal to 5% plus 0.05% times the psion's total levels in vitakinetic powers, faster healing equal to 10% plus 0.05% times the psion's total levels in vitakinetic powers, the ability to heal broken limbs without a splint, and 5x faster processing of mutant toxins.

## Healthy Glow (C) 
*Difficulty*: 1<br />
*Target*: Self<br />
*Duration*: 5 minutes and 54 seconds to 25 minutes and 50 seconds, plus 21 seconds to 4 minutes and 58 seconds per power level<br />
*Stamina Cost*: 2500, minus 75 per level to a minimum of 1000<br />
*Channeling Time*: 100 moves, minus 7.5 moves per level to a minimum of 25<br />
*Effects*: The psion improves their health. They are immune to the deleterious effects of vitamin deficiency and toxin buildup, heal twice as fast, and cannot suffer from an asthma attack while the power is in effect. In addition, their Health has a 7% chance of going up by 1 every 10 minutes.<br />
*Prerequisites*: Starting power<br />

## Coagulation (C) 
*Difficulty*: 1<br />
*Target*: Self<br />
*Duration*: 4 minutes and 50 seconds to 19 minutes and 34 seconds, plus 18 seconds to 2 minutes and 43 seconds per power level<br />
*Stamina Cost*: 2500, minus 95 per level to a minimum of 1250<br />
*Channeling Time*: 200 moves, minus 6.5 moves per level to a minimum of 50<br />
*Effects*: Increases the coagulation rate of blood, slowing bleeding.  From level 1 through 7, bleeding is slowed by a third. From level 8 through 15, bleeding is slowed by two thirds. At level 16 or above, bleeding is slowed by two thirds, or prevented entirely if inflicted when the power is active. In addition, all power levels increase the effectiveness of any attempt to stop bleeding by 15%, plus 5% per power level.<br />
*Prerequisites*: Starting power<br />

## Staunch Wound
*Difficulty*: 2<br />
*Target*: Self<br />
*Duration*: Instant<br />
*Stamina Cost*: 3000, minus 125 per level to a minimum of 750<br />
*Channeling Time*: 50 moves, minus 3 moves per level to a minimum of 20<br />
*Effects*: With an act of will, the psion closes their wounds. From level 1 to 5, the power has "bandages_power": 1 and "bleed": 7. From level 6 to 11, the power has "bandages_power": 2 and "bleed": 14. At level 12 or above, the power has "bandages_power": 3 and "bleed": 20.<br />
*Prerequisites*: Coagulation 5<br />

## Medicinal Touch 
*Difficulty*: 3<br />
*Target*: One ally within range 1<br />
*Duration*: 5 minutes and 54 seconds to 25 minutes and 50 seconds, plus 21 seconds to 4 minutes and 58 seconds per power level<br />
*Stamina Cost*: 4000, minus 75 per level to a minimum of 2000<br />
*Channeling Time*: 100 moves, minus 7.5 moves per level to a minimum of 25<br />
*Effects*: Apply the effects of Healthy Glow to a friend or ally. The target gains all the benefits of Healthy Glow for as long as the power lasts.<br />
*Prerequisites*: Healthy Glow 6<br />

## Enervating Touch 
*Difficulty*: 3<br />
*Target*: One enemy within range 1<br />
*Duration*: 4 seconds to 30 seconds, plus 0.5 seconds to 1.5 seconds per power level<br />
*Stamina Cost*: 2000, minus 65 per level to a minimum of 950<br />
*Channeling Time*: 85 moves, minus 3 moves per level to a minimum of 55<br />
*Effects*: Cause decay in the target's tissues causing 1 point of biological damage per second for the power's duration. As well, while the power is in effect, any creature with regeneration has their rate of regeneration cut in half.<br />
*Prerequisites*: Medicinal Touch 5, Coagulation 5<br />

## Detoxification
*Difficulty*: 3<br />
*Target*: Self<br />
*Duration*: 2 minutes and 36 seconds to 6 minutes and 58 seconds, plus 4 seconds to 32 seconds per power level<br />
*Stamina Cost*: 3500, minus 115 per level to a minimum of 1750<br />
*Channeling Time*: 75 moves, minus 5 moves per level to a minimum of 25<br />
*Effects*: Cures any poison by sweating it out. A short time afer using the power, between 15 seconds (minute 1 second per power level to a minimum of 1) to 2 minutes (minus 2 seconds per power level to a minimum of 1), the psion will begin sweating and the poison will be removed. The psion gains the benefits of the Toxic Flesh trait for the power's duration.<br />
*Prerequisites*: Healthy Glow 8, Staunch Wound 3 *or* Coagulation 7<br />

## Immunostimulus (C) 
*Difficulty*: 4<br />
*Target*: Self<br />
*Duration*: 19 minutes and 8 seconds to 47 minutes and 14 seconds, plus 48 seconds to 5 minutes and 11 seconds per power level<br />
*Stamina Cost*: 5500, minus 125 per level to a minimum of 2500<br />
*Channeling Time*: 500 moves, minus 18 moves per level to a minimum of 50<br />
*Effects*: Kick the psion's immune system into overdrive, helping overcome any diseases they are suffering from. Every 10 minutes (minus 5 seconds per power level) to 60 minutes (minus 30 seconds per power level) while the power is active, the psion has a chance equal to 10% plus the power level to cure one disease they're suffering from. It may take some time before the psion's immune system manages to overcome the disease. In addition, if the psion is suffering from hay fever, the power will make it much worse.<br />
*Prerequisites*: Detoxification 5<br />

## Wakeful Rest
*Difficulty*: 4<br />
*Target*: Self<br />
*Duration*: Indefinite<br />
*Stamina Cost*: 1000<br />
*Channeling Time*: Indefinite<br />
*Effects*: Meditate in lieu of sleep. Using the power will begin the meditating, slowly lowering the psion's fatigue and sleep deprivation ratings. The rate of reduction increases per power level and with the psion's metaphysics skill, with the formula: 1 in (55 - ( Wakeful Rest power level * 2) - Metaphysics skill) ), 15 ) chance per second for fatigue, and 1 per second for sleep deprivation.  When fatigue hits zero, a prompt to cancel the meditation pops up.<br />
*Prerequisites*: Healthy Glow 8, Immunostimulus 4<br />

## Damage Balancing
*Difficulty*: 5<br />
*Target*: Self<br />
*Duration*: Indefinite<br />
*Stamina Cost*: 6500, minus 175 per level to a minimum of 1750<br />
*Channeling Time*: 200 moves, minus 8 moves per level to a minimum of 75<br />
*Effects*: Evens out the damage on all the psion's limbs.  Mechnically, this adds up all their hit points, divides the result by 6, and replaces that hit point total on each limb with that number.<br />
*Prerequisites*: Immunostimulus 5 *or* Detoxification 5, Healthy Glow 10 *or* Coagulation 8<br />

## Allay Infection
*Difficulty*: 5<br />
*Target*: Self<br />
*Duration*: Instant<br />
*Stamina Cost*: 5000, minus 145 per level to a minimum of 2250<br />
*Channeling Time*: 350 moves, minus 14 moves per level to a minimum of 125<br />
*Effects*: The psion encourages their immune system to focus entirely on their wounds for a brief period. From level 1 to 5, the power has "bite": 0.5, "disinfectant_power": 1, "infect": 0.4. From level 6 to 11, the power has "bite": 0.7, "disinfectant_power": 2, "infect": 0.6. At level 12 or above, the power has "bite": 0.9, "disinfectant_power": 3, "infect": 0.8.<br />
*Prerequisites*: Immunostimulus 7<br />

## Revitalizing Meditation
*Difficulty*: 6<br />
*Target*: Self<br />
*Duration*: Instant<br />
*Stamina Cost*: 8000<br />
*Channeling Time*: 5 seconds<br />
*Effects*: Sink deep into meditation and greatly increase healing speed. While meditating, the psion heals 4 times faster, plus 0.75 times per power level. In addition, broken limbs heal 2 times faster, plus 0.25 times per power level.<br />
*Prerequisites*: Damage Balancing 6, Allay Infection 5<br />

## Lacerating Touch 
*Difficulty*: 6<br />
*Target*: One enemy within range 1<br />
*Duration*: Instant<br />
*Stamina Cost*: 6000, minus 115 per level to a minimum of 2350<br />
*Channeling Time*: 85 moves, minus 3 moves per level to a minimum of 55<br />
*Effects*: Directly cause cellular breakdown in the target, doing 12 to 35 biological damage plus 2 to 4 biological damage per power level, and causing 1 biological damage per second for 4 to 8 seconds plus 0.5 to 1.5 seconds per power level afterwards.<br />
*Prerequisites*: Enervating Touch 8<br />

## Radiation Decontamination
*Difficulty*: 6<br />
*Target*: Self<br />
*Duration*: Indefinite<br />
*Stamina Cost*: 7000, minus 135 per level to a minimum of 4500<br />
*Channeling Time*: 1 minute<br />
*Effects*: Purge irradiated tissue. The duration depends on the exact amount of mSv the psion is suffering from. 500 or more means the power takes 4 hours and 10 minutes, between 499 and 250 takes 2 hours and 5 minutes, bewteen 249 to 125 takes 1 hour and 5 minutes, between 124 and 60 takes 30 minutes, between 59 and 30 takes 15 minutes, and 29 or less takes 7 minutes. During that time, the psion loses 1 mSv of radiation per minute. The psion also suffers increasingly serious side effects for the power duration, including -1 Srength and Dexterity and -0.7 Perception per tier above 29 mSv and incresing chances to vomit, suffer pain, or take Health score penalties.<br />
*Prerequisites*: Special<br />

## Blood Purge
*Difficulty*: 7<br />
*Target*: Self<br />
*Duration*: Instant<br />
*Stamina Cost*: 8500, minus 145 per level to a minimum of 4500<br />
*Channeling Time*: 250 moves, minus 8 moves per level to a minimum of 100<br />
*Effects*: Clean the psion's blood of all foreign substances or chemicals. Applies the cureall effect, the same as from Panacea, and also remove all mutagen as well.<br />
*Prerequisites*: Revitalizing Meditation 6, Allay Infection 8 *or* Detoxification 8<br />

## Banish Illness
*Difficulty*: 8<br />
*Target*: Self<br />
*Duration*: Instant<br />
*Stamina Cost*: 10000<br />
*Channeling Time*: 5 seconds<br />
*Effects*: Purge mundane illnesses with 100% success rate or have a chance to cure long-term or chronic conditions. The power allows the psion to attempt to cure asthma, chemical imbalance, kalupetic psychosis, jittery, mood swings, weakening, narcolepsy, seasonal allergies, or seasonable affective disorder. The chance depends on the particular condition and increases with power level.<br />
*Prerequisites*: Allay Infection 12, Damage Balancing 8 *or* Immunostimulus 12<br />

## Anabolic Rejuvenation (C)
*Difficulty*: 9<br />
*Target*: Self<br />
*Duration*: 2 minutes and 26 seconds to 6 minutes and 12 seconds, plus 29 seconds to 1 minute and 50 seconds per power level<br />
*Stamina Cost*: 10000, minus 150 per level to a minimum of 6500<br />
*Channeling Time*: 10 seconds<br />
*Effects*: Use up the psion's bodily reserves to speed healing to a preternatural rate. Every 30 seconds, the psion heals one hit point to every body part, but whenever a healing tick occurs, the psion loses between 50 and 250 kCal, 50 to 200 units of iron, 100 to 200 units of calcium, 20 to 80 units of vitamin C, and gains 2 to 10 points of fatigue.<br />
*Prerequisites*: Healthy Glow 14 *or* Revitalizing Meditation 9, Damage Balancing 10 *or* Detoxification 7 *or* Blood Purge 5<br />

## Accelerated Resuscitation (C)
*Difficulty*: 10<br />
*Target*: Self<br />
*Duration*: 1 hour 6 minutes and 2 minutes and 18 seconds to 3 hours and 26 minutes, plus 16 minutes and 2 seconds to 46 minutes and 59 seconds per power level<br />
*Stamina Cost*: 9000, minus 125 per level to a minimum of 6000<br />
*Channeling Time*: 30 seconds<br />
*Effects*: Prepare the psion's body for a potentially fatal shock. If the psion takes fatal damage while this power is maintained, any body part below 5 hit points will be healed to 5 hit points, their gain the effects of Damage Balancing, and a much faster Anabolic Rejuvenation is placed on them, ticking once every 2 seconds for 20 seconds. However, the psion's total stored kCal is reduced by 20% to fuel the resuscitation, and each Anabolic Rejuvenation costs 5x the kCal, iron, etc that it would if the psion had used Anabolic Rejuvenation.<br />
*Prerequisites*: Anabolic Rejuvenation 6 *or* Banish Illness 8 *and* Revitalizing Meditation 6<br /><|MERGE_RESOLUTION|>--- conflicted
+++ resolved
@@ -853,13 +853,8 @@
 *Duration*: 1 to 5 seconds, plus 0.75 to 2 seconds per power level<br />
 *Stamina Cost*: 7500, minus 165 per level to a minimum of 3500<br />
 *Channeling Time*: 75 moves, minus 5.5 moves per level to a minimum of 15<br />
-<<<<<<< HEAD
-*Effects*: The psion can lift themselves with telekinesis. While not true flight since they are incapable of ascent, they can travel horizontally as long as they want and descend in complete safety. This power requires more intense concentration and cannot be sustained in combat.<br />
+*Effects*: The psion can lift themselves with telekinesis and fly, traveling in the air in any direction they wish. This power requires more intense concentration and cannot be sustained in combat.<br />
 *Prerequisites*: Slowfall 9, Force Shove 12 *or* Lift Vehicle 5<br />
-=======
-*Effects*: The psion can lift themselves with telekinesis and fly, traveling in the air in any direction they wish. This power requires more intense concentration and cannot be sustained in combat.<br />
-*Prerequisites*: Slowfall 9, Force Push 12 *or* Lift Vehicle 5<br />
->>>>>>> b8dba379
 
 # Megakinesis
 *Difficulty*: 8<br />
