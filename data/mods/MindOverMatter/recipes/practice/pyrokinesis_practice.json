--- conflicted
+++ resolved
@@ -433,23 +433,6 @@
           { "math": [ "u_val('stored_kcal')", "-=", "psionics_contemplation_kcal_cost(5)" ] },
           { "run_eocs": "EOC_PSI_PRACTICE_FOCUS_MOD" }
         ],
-<<<<<<< HEAD
-        "false_effect": {
-          "run_eocs": [
-            {
-              "id": "EOC_PRACTICE_PYROKIN_FLAMETHROWER_FALSE",
-              "condition": { "math": [ "u_spell_level('pyrokinetic_flamethrower')", ">=", "1" ] },
-              "effect": [
-                { "u_message": "Your knowledge of your powers is so deep that mere contemplation is of no further use to you." },
-                { "run_eocs": "EOC_PSI_PRACTICE_FOCUS_MOD" }
-              ],
-              "false_effect": [
-                { "u_message": "Without even a basic understanding of the power, your meditation is nothing but idle musings." },
-                { "run_eocs": "EOC_PSI_PRACTICE_FOCUS_MOD" }
-              ]
-            }
-          ]
-=======
         "false_effect": [
           { "u_message": "You attempt to unlock new capabilities within your mind." },
           { "u_assign_activity": "ACT_PSI_LEARNING_NEW_POWER", "duration": "16 hours" },
@@ -471,7 +454,6 @@
         { "u_has_effect": "effect_psi_learning_new_power" },
         {
           "not": { "u_has_any_effect": [ "sleep", "effect_vitakin_wakeful_resting", "lack_sleep", "sleep_deprived", "under_operation" ] }
->>>>>>> c0b50686
         }
       ]
     },
