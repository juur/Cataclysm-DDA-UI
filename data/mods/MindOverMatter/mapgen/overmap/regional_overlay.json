--- conflicted
+++ resolved
@@ -4,38 +4,6 @@
     "regions": [ "all" ],
     "city": { "shops": { "office_cubical_phavian": 325 } },
     "map_extras": {
-<<<<<<< HEAD
-      "forest_water": { "chance": 20, "extras": { "mx_alien_grass": 25 } },
-      "forest_thick": { "chance": 30, "extras": { "mx_alien_grass": 25 } },
-      "forest": { "chance": 20, "extras": { "mx_alien_grass": 15 } },
-      "field": { "chance": 6, "extras": { "mx_alien_grass": 15 } },
-      "phavian_lab_lot": {
-        "chance": 4,
-        "extras": {
-          "mx_helicopter": 15,
-          "mx_military": 65,
-          "mx_portal": 200,
-          "mx_crater": 180,
-          "mx_portal_in": 30,
-          "mx_point_burned_ground": 100,
-          "mx_alien_grass": 150,
-          "mx_casings": 30,
-          "mx_exocrash_1": 1,
-          "mx_exocrash_2": 1
-        }
-      },
-      "phavian_lab_interior": {
-        "chance": 3,
-        "extras": {
-          "mx_jabberwock": 1,
-          "mx_military": 10,
-          "mx_portal": 100,
-          "mx_crater": 300,
-          "mx_alien_grass": 150,
-          "mx_portal_in": 40,
-          "mx_point_burned_ground": 75,
-          "mx_casings": 30
-=======
       "forest_water": {
         "chance": 20,
         "extras": {
@@ -85,7 +53,6 @@
           "mx_alien_grove": 15,
           "mx_nether_pond": 25,
           "mx_glass_and_crystal": 25
->>>>>>> 624dc0ff
         }
       }
     }
