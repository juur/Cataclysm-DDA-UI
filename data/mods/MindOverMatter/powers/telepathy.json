--- conflicted
+++ resolved
@@ -217,19 +217,12 @@
     "effect_str": "blind",
     "damage_type": "psi_telepathic_damage",
     "shape": "blast",
-<<<<<<< HEAD
     "min_duration": {
       "math": [ "( (u_val('spell_level', 'spell: telepathic_confusion') * 100) + 400) * (scaling_factor(u_val('intelligence') ) )" ]
     },
     "max_duration": {
       "math": [ "( (u_val('spell_level', 'spell: telepathic_confusion') * 100) + 2000) * (scaling_factor(u_val('intelligence') ) )" ]
     },
-=======
-    "damage_type": "psi_telepathic_damage",
-    "min_damage": 25,
-    "max_damage": 120,
-    "damage_increment": 1,
->>>>>>> e6f74073
     "min_range": {
       "math": [ "( (u_val('spell_level', 'spell: telepathic_confusion') * 2) + 3) * (scaling_factor(u_val('intelligence') ) )" ]
     }
