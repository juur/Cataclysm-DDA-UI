[
  {
    "id": "telepathic_concentration",
    "type": "SPELL",
    "name": "[Ψ]Concentration Trance (toggle)",
    "description": "Focus your own mind into a trance state, increasing learning speed.\n\nThis power <color_yellow>may be maintained by concentration</color> and <color_red>causes Drain</color> <color_yellow>at intervals</color>.  It is <color_red>canceled by engaging in combat</color>.",
    "message": "",
    "teachable": false,
    "valid_targets": [ "self" ],
    "spell_class": "TELEPATH",
    "skill": "metaphysics",
    "flags": [ "CONCENTRATE", "SILENT", "NO_HANDS", "NO_LEGS", "RANDOM_DURATION" ],
    "effect": "effect_on_condition",
    "effect_str": "EOC_TELEPATH_CONCENTRATION_INITIATE",
    "shape": "blast",
    "difficulty": 1,
    "max_level": { "math": [ "int_to_level(1)" ] },
    "min_duration": {
      "math": [
        "( (u_val('spell_level', 'spell: telepathic_concentration') * 15000) + 180000) * (scaling_factor(u_val('intelligence') ) )"
      ]
    },
    "max_duration": {
      "math": [
        "( (u_val('spell_level', 'spell: telepathic_concentration') * 15000) + 720000) * (scaling_factor(u_val('intelligence') ) )"
      ]
    },
    "energy_source": "STAMINA",
    "base_energy_cost": 4000,
    "final_energy_cost": 1000,
    "energy_increment": -200,
    "base_casting_time": 300,
    "final_casting_time": 150,
    "casting_time_increment": -15,
    "learn_spells": { "telepathic_mind_sense": 5, "telepathic_blast": 7, "telepathic_confusion": 15 }
<<<<<<< HEAD
  },
  {
    "id": "telepathic_concentration_end",
    "type": "SPELL",
    "name": "[Ψ]Concentration Trance (Remove)",
    "description": "End your focused trance, returning to normal.",
    "message": "You stop concentrating.",
    "teachable": false,
    "valid_targets": [ "self" ],
    "spell_class": "TELEPATH",
    "skill": "metaphysics",
    "flags": [ "NO_FAIL", "SILENT", "NO_HANDS", "NO_LEGS" ],
    "effect": "remove_effect",
    "effect_str": "effect_telepathic_learning_bonus",
    "shape": "blast",
    "max_level": 1,
    "energy_source": "STAMINA",
    "base_energy_cost": 0,
    "base_casting_time": 30
=======
>>>>>>> c496e930
  },
  {
    "id": "telepathic_shield",
    "type": "SPELL",
    "name": "[Ψ]Telepathic Shield",
    "description": "You can protect your mind from the dangers of the post-Cataclysmic world.",
    "message": "You begin shielding your thoughts.",
    "teachable": false,
    "valid_targets": [ "self" ],
    "spell_class": "TELEPATH",
    "skill": "metaphysics",
    "flags": [ "CONCENTRATE", "SILENT", "NO_HANDS", "NO_LEGS", "RANDOM_DURATION" ],
    "effect": "attack",
    "effect_str": "effect_telepathic_psi_armor",
    "extra_effects": [ { "id": "psionic_drained_difficulty_two", "hit_self": true } ],
    "shape": "blast",
    "difficulty": 2,
    "max_level": { "math": [ "int_to_level(1)" ] },
    "min_duration": {
      "math": [ "( (u_val('spell_level', 'spell: telepathic_shield') * 1500) + 6000) * (scaling_factor(u_val('intelligence') ) )" ]
    },
    "max_duration": {
      "math": [ "( (u_val('spell_level', 'spell: telepathic_shield') * 1500) + 36000) * (scaling_factor(u_val('intelligence') ) )" ]
    },
    "energy_source": "STAMINA",
    "base_energy_cost": 2500,
    "final_energy_cost": 500,
    "energy_increment": -125,
    "base_casting_time": 100,
    "final_casting_time": 10,
    "casting_time_increment": -7.5,
    "learn_spells": { "telepathic_invisibility": 13, "telepathic_mind_control": 18 }
  },
  {
    "id": "telepathic_morale",
    "type": "SPELL",
    "name": "[Ψ]Mood Stabilization (toggle)",
    "description": "With the ability to edit others' thoughts comes the ability to edit your own, removing negative moods to a degree.\n\nThis power <color_yellow>may be maintained by concentration</color> and <color_red>causes Drain</color> <color_yellow>at intervals</color>.",
    "message": "",
    "teachable": false,
    "valid_targets": [ "self" ],
    "spell_class": "TELEPATH",
    "skill": "metaphysics",
    "flags": [ "CONCENTRATE", "SILENT", "NO_HANDS", "NO_LEGS", "RANDOM_DURATION" ],
    "effect": "effect_on_condition",
    "effect_str": "EOC_TELEKIN_MORALE_INITIATE",
    "shape": "blast",
    "difficulty": 3,
    "max_level": { "math": [ "int_to_level(1)" ] },
    "min_duration": {
      "math": [ "( (u_val('spell_level', 'spell: telepathic_morale') * 15000) + 180000) * (scaling_factor(u_val('intelligence') ) )" ]
    },
    "max_duration": {
      "math": [ "( (u_val('spell_level', 'spell: telepathic_morale') * 15000) + 720000) * (scaling_factor(u_val('intelligence') ) )" ]
    },
    "energy_source": "STAMINA",
    "base_energy_cost": 4000,
    "final_energy_cost": 1000,
    "energy_increment": -125,
    "base_casting_time": 300,
    "final_casting_time": 150,
    "casting_time_increment": -9.5,
    "learn_spells": { "telepathic_confusion": 7, "telepathic_invisibility": 10, "telepathic_mind_control": 15 }
  },
  {
    "id": "telepathic_mind_sense",
    "type": "SPELL",
    "name": "[Ψ]Sense Minds",
    "description": "You can use your powers to detect the tell-tale hum of a living, sapient mind, no matter how strange or alien it may be.",
    "message": "You reach out with your powers, looking for nearby minds.",
    "teachable": false,
    "valid_targets": [ "self" ],
    "spell_class": "TELEPATH",
    "skill": "metaphysics",
    "flags": [ "CONCENTRATE", "SILENT", "NO_HANDS", "NO_LEGS", "RANDOM_DURATION" ],
    "effect": "attack",
    "effect_str": "effect_telepath_sense_minds",
    "extra_effects": [ { "id": "psionic_drained_difficulty_three", "hit_self": true } ],
    "shape": "blast",
    "difficulty": 3,
    "max_level": { "math": [ "int_to_level(1)" ] },
    "min_duration": {
      "math": [
        "( (u_val('spell_level', 'spell: telepathic_mind_sense') * 4000) + 9000) * (scaling_factor(u_val('intelligence') ) )"
      ]
    },
    "max_duration": {
      "math": [
        "( (u_val('spell_level', 'spell: telepathic_mind_sense') * 4000) + 60000) * (scaling_factor(u_val('intelligence') ) )"
      ]
    },
    "energy_source": "STAMINA",
    "base_energy_cost": 3500,
    "final_energy_cost": 1500,
    "energy_increment": -115,
    "base_casting_time": 500,
    "learn_spells": { "telepathic_network": 15 }
  },
  {
    "id": "telepathic_mind_sense",
    "type": "SPELL",
    "name": "[Ψ]Sense Minds",
    "description": "You can use your powers to detect the tell-tale hum of a living, sapient mind, no matter how strange or alien it may be.",
    "message": "You reach out with your powers, looking for nearby minds.",
    "teachable": false,
    "valid_targets": [ "self" ],
    "spell_class": "TELEPATH",
    "skill": "metaphysics",
    "flags": [ "CONCENTRATE", "SILENT", "NO_HANDS", "NO_LEGS", "RANDOM_DURATION" ],
    "effect": "attack",
    "effect_str": "effect_telepath_sense_minds",
    "extra_effects": [ { "id": "psionic_drained_difficulty_three", "hit_self": true } ],
    "shape": "blast",
    "difficulty": 3,
    "max_level": { "math": [ "int_to_level(1)" ] },
    "min_duration": {
      "math": [
        "( (u_val('spell_level', 'spell: telepathic_mind_sense') * 4000) + 9000) * (scaling_factor(u_val('intelligence') ) )"
      ]
    },
    "max_duration": {
      "math": [
        "( (u_val('spell_level', 'spell: telepathic_mind_sense') * 4000) + 60000) * (scaling_factor(u_val('intelligence') ) )"
      ]
    },
    "energy_source": "STAMINA",
    "base_energy_cost": 3500,
    "final_energy_cost": 1500,
    "energy_increment": -115,
    "base_casting_time": 500,
    "learn_spells": { "telepathic_network": 15 }
  },
  {
    "id": "telepathic_blast",
    "type": "SPELL",
    "name": "[Ψ]Synaptic Overload",
    "description": "Short-circuit and overwhelm a target's brain, causing extreme damage or death.",
    "message": "You assault the mind of your target!",
    "teachable": false,
    "valid_targets": [ "hostile" ],
    "spell_class": "TELEPATH",
    "skill": "metaphysics",
    "flags": [
      "CONCENTRATE",
      "NO_PROJECTILE",
      "SILENT",
      "RANDOM_DAMAGE",
      "NO_HANDS",
      "NO_LEGS",
      "NO_EXPLOSION_SFX",
      "PERCENTAGE_DAMAGE"
    ],
    "difficulty": 4,
    "max_level": { "math": [ "int_to_level(1)" ] },
    "effect": "attack",
    "extra_effects": [ { "id": "psionic_drained_difficulty_four", "hit_self": true } ],
    "shape": "blast",
    "damage_type": "psi_telepathic_damage",
    "min_damage": {
      "math": [ "( (u_val('spell_level', 'spell: telepathic_blast') * 1.5) + 5) * (scaling_factor(u_val('intelligence') ) )" ]
    },
    "max_damage": {
      "math": [ "( (u_val('spell_level', 'spell: telepathic_blast') * 3) + 5) * (scaling_factor(u_val('intelligence') ) )" ]
    },
    "min_range": {
      "math": [ "( (u_val('spell_level', 'spell: telepathic_blast') * 1.2) + 3) * (scaling_factor(u_val('intelligence') ) )" ]
    },
    "max_range": 80,
    "energy_source": "STAMINA",
    "base_energy_cost": 3500,
    "final_energy_cost": 900,
    "energy_increment": -125,
    "base_casting_time": 75,
    "final_casting_time": 30,
    "casting_time_increment": -2.5,
    "ignored_monster_species": [ "PSI_NULL" ],
    "learn_spells": { "telepathic_confusion": 7, "telepathic_fear_spell": 10, "telepathic_blast_radius": 12 }
  },
  {
    "id": "telepathic_confusion",
    "type": "SPELL",
    "name": "[Ψ]Sensory Deprivation",
    "description": "Disconnect a target's brain from its senses, leaving it blinded and confused.",
    "message": "You lock your target's mind away!",
    "teachable": false,
    "valid_targets": [ "hostile" ],
    "spell_class": "TELEPATH",
    "skill": "metaphysics",
    "flags": [ "CONCENTRATE", "NO_PROJECTILE", "SILENT", "NO_HANDS", "NO_LEGS", "RANDOM_DURATION" ],
    "difficulty": 5,
    "max_level": { "math": [ "int_to_level(1)" ] },
    "effect": "attack",
    "effect_str": "stunned",
    "damage_type": "psi_telepathic_damage",
    "extra_effects": [
      { "id": "telepathic_confusion_blind", "hit_self": false, "max_level": 20 },
      { "id": "psionic_drained_difficulty_five", "hit_self": true }
    ],
    "shape": "blast",
    "min_duration": {
      "math": [ "( (u_val('spell_level', 'spell: telepathic_confusion') * 100) + 400) * (scaling_factor(u_val('intelligence') ) )" ]
    },
    "max_duration": {
      "math": [ "( (u_val('spell_level', 'spell: telepathic_confusion') * 100) + 2000) * (scaling_factor(u_val('intelligence') ) )" ]
    },
    "min_range": {
      "math": [ "( (u_val('spell_level', 'spell: telepathic_confusion') * 1.2) + 3) * (scaling_factor(u_val('intelligence') ) )" ]
    },
    "max_range": 80,
    "energy_source": "STAMINA",
    "base_energy_cost": 2500,
    "final_energy_cost": 900,
    "energy_increment": -150,
    "base_casting_time": 90,
    "final_casting_time": 40,
    "casting_time_increment": -3.5,
    "ignored_monster_species": [ "ROBOT", "NETHER_EMANATION", "LEECH_PLANT", "WORM", "FUNGUS", "SLIME", "PSI_NULL" ],
    "learn_spells": { "telepathic_invisibility": 7, "telepathic_blast": 9, "telepathic_fear_spell": 12, "telepathic_mind_control": 15 }
  },
  {
    "id": "telepathic_confusion_blind",
    "type": "SPELL",
    "name": "[Ψ]Sensory Deprivation blind Effect",
    "description": "The is the part of the Sensory Deprivation that blinds the target.  It's a bug if you have it.",
    "valid_targets": [ "hostile" ],
    "skill": "metaphysics",
    "flags": [ "NO_PROJECTILE", "SILENT", "NO_HANDS", "NO_LEGS", "RANDOM_DURATION" ],
    "max_level": { "math": [ "int_to_level(1)" ] },
    "effect": "attack",
    "effect_str": "blind",
    "damage_type": "psi_telepathic_damage",
    "shape": "blast",
    "min_duration": {
      "math": [ "( (u_val('spell_level', 'spell: telepathic_confusion') * 100) + 400) * (scaling_factor(u_val('intelligence') ) )" ]
    },
    "max_duration": {
      "math": [ "( (u_val('spell_level', 'spell: telepathic_confusion') * 100) + 2000) * (scaling_factor(u_val('intelligence') ) )" ]
    },
    "min_range": {
      "math": [ "( (u_val('spell_level', 'spell: telepathic_confusion') * 2) + 3) * (scaling_factor(u_val('intelligence') ) )" ]
    },
    "ignored_monster_species": [ "PSI_NULL" ]
  },
  {
    "id": "telepathic_fear",
    "type": "SPELL",
    "name": "[Ψ]Primal Terror",
    "description": "Use a target's own inner fears against them, paralyzing them with overwhelming terror.  The effect will not last long, but is completely immobilizing while it does, and it leaves a lingering horror behind in the target.",
    "message": "You unleash your target's fears.",
    "teachable": false,
    "valid_targets": [ "hostile", "ground" ],
    "spell_class": "TELEPATH",
    "skill": "metaphysics",
    "flags": [ "CONCENTRATE", "SILENT", "NO_HANDS", "NO_LEGS", "RANDOM_DAMAGE", "NO_PROJECTILE", "IGNORE_WALLS" ],
    "effect": "mod_moves",
    "extra_effects": [ { "id": "psionic_drained_difficulty_six", "hit_self": true }, { "id": "telepathic_fear_extra", "hit_self": false } ],
    "shape": "blast",
    "difficulty": 6,
    "max_level": { "math": [ "int_to_level(1)" ] },
    "//": "Complicated formula here is to produce diminishing returns, since mod_moves for too long might as well just kill the target.  Level 1 minimum is 46.5 moves lost, level 20 maximum is 625, all before Intelligence scaling",
    "min_damage": {
      "math": [
        "( ( ( (u_val('spell_level', 'spell: telepathic_fear') * 0.25 ) * 6 ) /  ( (u_val('spell_level', 'spell: telepathic_fear') * 0.25 ) + 3) ) * 100) * (scaling_factor(u_val('intelligence') ) ) * -1"
      ]
    },
    "max_damage": {
      "math": [
        "( ( ( (u_val('spell_level', 'spell: telepathic_fear') * 0.25 ) * 10 ) /  ( (u_val('spell_level', 'spell: telepathic_fear') * 0.25 ) + 3) ) * 100) * (scaling_factor(u_val('intelligence') ) ) * -1"
      ]
    },
    "min_range": {
      "math": [ "( (u_val('spell_level', 'spell: telepathic_fear') * 1.2) + 3) * (scaling_factor(u_val('intelligence') ) )" ]
    },
    "max_range": 80,
    "min_aoe": {
      "math": [ "( (u_val('spell_level', 'spell: telepathic_fear') * 0.15) + 0) * (scaling_factor(u_val('intelligence') ) )" ]
    },
    "energy_source": "STAMINA",
    "base_energy_cost": 6000,
    "final_energy_cost": 2500,
    "energy_increment": -100,
    "base_casting_time": 150,
    "final_casting_time": 75,
    "casting_time_increment": -5,
    "ignored_monster_species": [ "ZOMBIE", "ROBOT", "NETHER", "NETHER_EMANATION", "LEECH_PLANT", "WORM", "FUNGUS", "SLIME", "PSI_NULL" ]
  },
  {
    "id": "telepathic_fear_extra",
    "type": "SPELL",
    "name": "[Ψ]Primal Terror Effect",
    "description": "Applies a longer debuff when using Primal Terror.  It's a bug if you have it directly.",
    "message": "",
    "teachable": false,
    "max_level": { "math": [ "int_to_level(1)" ] },
    "flags": [ "SILENT", "RANDOM_DURATION", "NO_PROJECTILE", "IGNORE_WALLS" ],
    "valid_targets": [ "hostile", "ground" ],
    "effect": "attack",
    "effect_str": "effect_telepathic_primal_terror",
    "shape": "blast",
    "min_duration": {
      "math": [ "( (u_val('spell_level', 'spell: telepathic_fear') * 75) + 200) * (scaling_factor(u_val('intelligence') ) )" ]
    },
    "max_duration": {
      "math": [ "( (u_val('spell_level', 'spell: telepathic_fear') * 150) + 500) * (scaling_factor(u_val('intelligence') ) )" ]
    },
    "min_range": {
      "math": [ "( (u_val('spell_level', 'spell: telepathic_fear') * 1.2) + 3) * (scaling_factor(u_val('intelligence') ) )" ]
    },
    "max_range": 80,
    "min_aoe": {
      "math": [ "( (u_val('spell_level', 'spell: telepathic_fear') * 0.15) + 0) * (scaling_factor(u_val('intelligence') ) )" ]
    },
    "ignored_monster_species": [ "PSI_NULL" ]
  },
  {
    "id": "telepathic_invisibility",
    "type": "SPELL",
    "name": "[Ψ]Obscurity",
    "description": "Use a light touch on others' minds to hide your presence.  This power only lasts a few moments.\n\nThis power is <color_red>canceled by engaging in combat</color>",
    "message": "You hide your presence from your enemies.",
    "teachable": false,
    "valid_targets": [ "self" ],
    "spell_class": "TELEPATH",
    "skill": "metaphysics",
    "flags": [ "CONCENTRATE", "SILENT", "NO_HANDS", "NO_LEGS", "RANDOM_DURATION" ],
    "effect": "attack",
    "effect_str": "effect_telepath_invisibility",
    "extra_effects": [ { "id": "psionic_drained_difficulty_six", "hit_self": true } ],
    "shape": "blast",
    "difficulty": 6,
    "max_level": { "math": [ "int_to_level(1)" ] },
    "min_duration": {
      "math": [
        "( (u_val('spell_level', 'spell: telepathic_invisibility') * 200) + 800) * (scaling_factor(u_val('intelligence') ) )"
      ]
    },
    "max_duration": {
      "math": [
        "( (u_val('spell_level', 'spell: telepathic_invisibility') * 200) + 3000) * (scaling_factor(u_val('intelligence') ) )"
      ]
    },
    "energy_source": "STAMINA",
    "base_energy_cost": 4500,
    "final_energy_cost": 1750,
    "energy_increment": -125,
    "base_casting_time": 100,
    "final_casting_time": 25,
    "casting_time_increment": -7.5
  },
  {
    "id": "telepathic_blast_radius",
    "type": "SPELL",
    "name": "[Ψ]Psychic Scream",
    "description": "Emit an uncontrolled psychic scream, attacking the mind of anyone nearby.  This power does not distinguish between friend and foe.",
    "message": "You unleash a mind-piercing psionic shriek!",
    "teachable": false,
    "valid_targets": [ "hostile", "ally" ],
    "spell_class": "TELEPATH",
    "skill": "metaphysics",
    "flags": [
      "CONCENTRATE",
      "SILENT",
      "RANDOM_DAMAGE",
      "NO_HANDS",
      "NO_EXPLOSION_SFX",
      "NO_LEGS",
      "PERCENTAGE_DAMAGE",
      "IGNORE_WALLS"
    ],
    "difficulty": 7,
    "max_level": { "math": [ "int_to_level(1)" ] },
    "effect": "attack",
    "extra_effects": [
      { "id": "telepathic_blast_radius_guaranteed", "hit_self": false },
      { "id": "psionic_drained_difficulty_seven", "hit_self": true }
    ],
    "shape": "blast",
    "damage_type": "psi_telepathic_damage",
    "min_damage": {
      "math": [ "( (u_val('spell_level', 'spell: telepathic_blast_radius') * 1) + 3) * (scaling_factor(u_val('intelligence') ) )" ]
    },
    "max_damage": {
      "math": [ "( (u_val('spell_level', 'spell: telepathic_blast_radius') * 2) + 3) * (scaling_factor(u_val('intelligence') ) )" ]
    },
    "min_aoe": {
      "math": [ "( (u_val('spell_level', 'spell: telepathic_blast_radius') * 1.2 ) + 2) * (scaling_factor(u_val('intelligence') ) )" ]
    },
    "energy_source": "STAMINA",
    "base_energy_cost": 5000,
    "final_energy_cost": 2500,
    "energy_increment": -175,
    "base_casting_time": 75,
    "final_casting_time": 30,
    "casting_time_increment": -2.5
  },
  {
    "id": "telepathic_blast_radius_guaranteed",
    "type": "SPELL",
    "name": "[Ψ]Psychic Scream Additional Damage",
    "description": "This exists to allow Psychic Scream to do minimal damage and kill small animals whose extremely low HP would otherwise be below the percentage threshold, as well as making it more likely to stun or daze.  It's a bug if you have it directly.",
    "message": "",
    "valid_targets": [ "hostile", "ally" ],
    "flags": [ "SILENT", "NO_HANDS", "NO_EXPLOSION_SFX", "IGNORE_WALLS" ],
    "max_level": { "math": [ "int_to_level(1)" ] },
    "effect": "attack",
    "shape": "blast",
    "damage_type": "psi_telepathic_damage",
    "min_damage": 1,
    "max_damage": 2,
    "damage_increment": 0.1,
    "min_aoe": {
      "math": [ "( (u_val('spell_level', 'spell: telepathic_blast_radius') * 1.2 ) + 2) * (scaling_factor(u_val('intelligence') ) )" ]
    }
  },
  {
    "id": "telepathic_mind_control",
    "type": "SPELL",
    "name": "[Ψ]Mind Control",
    "description": "Seize control of the target's mind, forcing them to do your bidding.",
    "message": "You take control of your target's mind!",
    "teachable": false,
    "valid_targets": [ "hostile" ],
    "spell_class": "TELEPATH",
    "skill": "metaphysics",
    "flags": [ "CONCENTRATE", "NO_PROJECTILE", "SILENT", "RANDOM_DAMAGE", "RANDOM_DURATION", "NO_HANDS", "NO_LEGS" ],
    "difficulty": 8,
    "max_level": { "math": [ "int_to_level(1)" ] },
    "effect": "charm_monster",
    "extra_effects": [ { "id": "psionic_drained_difficulty_eight", "hit_self": true } ],
    "shape": "blast",
    "damage_type": "psi_telepathic_damage",
    "min_damage": {
      "math": [ "( (u_val('spell_level', 'spell: telepathic_mind_control') * 4) + 30) * (scaling_factor(u_val('intelligence') ) )" ]
    },
    "max_damage": {
      "math": [ "( (u_val('spell_level', 'spell: telepathic_mind_control') * 6) + 120) * (scaling_factor(u_val('intelligence') ) )" ]
    },
    "min_duration": {
      "math": [
        "( (u_val('spell_level', 'spell: telepathic_mind_control') * 400) + 1200) * (scaling_factor(u_val('intelligence') ) )"
      ]
    },
    "max_duration": {
      "math": [
        "( (u_val('spell_level', 'spell: telepathic_mind_control') * 400) + 5200) * (scaling_factor(u_val('intelligence') ) )"
      ]
    },
    "min_range": {
      "math": [ "( (u_val('spell_level', 'spell: telepathic_mind_control') * 1) + 3) * (scaling_factor(u_val('intelligence') ) )" ]
    },
    "max_range": 70,
    "energy_source": "STAMINA",
    "base_energy_cost": 7500,
    "final_energy_cost": 3500,
    "energy_increment": -250,
    "base_casting_time": 120,
    "final_casting_time": 75,
    "casting_time_increment": -3.5,
    "ignored_monster_species": [ "ZOMBIE", "ROBOT", "NETHER", "NETHER_EMANATION", "LEECH_PLANT", "WORM", "FUNGUS", "SLIME", "PSI_NULL" ]
  },
  {
    "id": "telepathic_network",
    "type": "SPELL",
    "name": "[Ψ]Network Effect",
    "description": "Forge an unconscious telepathic network between you and nearby allies, allowing you all to send and receive information about nearby dangers and react more quickly in combat.  The network requires at least one ally nearby to be effective.",
    "message": "",
    "teachable": false,
    "valid_targets": [ "self" ],
    "spell_class": "TELEPATH",
    "skill": "metaphysics",
    "flags": [ "CONCENTRATE", "SILENT", "NO_HANDS", "NO_LEGS", "RANDOM_DURATION" ],
    "effect": "effect_on_condition",
    "effect_str": "EOC_TELEPATH_NETWORK_ALLY_CHECK",
    "extra_effects": [ { "id": "psionic_drained_difficulty_nine", "hit_self": true } ],
    "shape": "blast",
    "difficulty": 9,
    "max_level": { "math": [ "int_to_level(1)" ] },
    "min_duration": {
      "math": [ "( (u_val('spell_level', 'spell: telepathic_network') * 1500) + 30000) * (scaling_factor(u_val('intelligence') ) )" ]
    },
    "max_duration": {
      "math": [ "( (u_val('spell_level', 'spell: telepathic_network') * 3000) + 90000) * (scaling_factor(u_val('intelligence') ) )" ]
    },
    "energy_source": "STAMINA",
    "base_energy_cost": 6500,
    "final_energy_cost": 3750,
    "energy_increment": -175,
    "base_casting_time": 500,
    "final_casting_time": 250,
    "casting_time_increment": -15
  },
  {
    "id": "telepathic_network_real",
    "type": "SPELL",
    "name": "[Ψ]Network Effect Real",
    "description": "The actual power that implements the Network Effect.  It's a bug if you have it.",
    "message": "",
    "teachable": false,
    "valid_targets": [ "self", "ally" ],
    "spell_class": "TELEPATH",
    "skill": "metaphysics",
    "flags": [ "SILENT", "NO_HANDS", "NO_LEGS", "RANDOM_DURATION" ],
    "effect": "attack",
    "effect_str": "effect_telepath_network_effect",
    "shape": "blast",
    "difficulty": 9,
    "min_aoe": 60,
    "max_aoe": 60,
    "//": "Ideally range would scale with power level, but there would need to be a way to detect nearby allies first instead of just any ally in the bubble.",
    "min_duration": {
      "math": [ "( (u_val('spell_level', 'spell: telepathic_network') * 1500) + 30000) * (scaling_factor(u_val('intelligence') ) )" ]
    },
    "max_duration": {
      "math": [ "( (u_val('spell_level', 'spell: telepathic_network') * 3000) + 90000) * (scaling_factor(u_val('intelligence') ) )" ]
    }
  }
]<|MERGE_RESOLUTION|>--- conflicted
+++ resolved
@@ -33,28 +33,6 @@
     "final_casting_time": 150,
     "casting_time_increment": -15,
     "learn_spells": { "telepathic_mind_sense": 5, "telepathic_blast": 7, "telepathic_confusion": 15 }
-<<<<<<< HEAD
-  },
-  {
-    "id": "telepathic_concentration_end",
-    "type": "SPELL",
-    "name": "[Ψ]Concentration Trance (Remove)",
-    "description": "End your focused trance, returning to normal.",
-    "message": "You stop concentrating.",
-    "teachable": false,
-    "valid_targets": [ "self" ],
-    "spell_class": "TELEPATH",
-    "skill": "metaphysics",
-    "flags": [ "NO_FAIL", "SILENT", "NO_HANDS", "NO_LEGS" ],
-    "effect": "remove_effect",
-    "effect_str": "effect_telepathic_learning_bonus",
-    "shape": "blast",
-    "max_level": 1,
-    "energy_source": "STAMINA",
-    "base_energy_cost": 0,
-    "base_casting_time": 30
-=======
->>>>>>> c496e930
   },
   {
     "id": "telepathic_shield",
@@ -118,40 +96,6 @@
     "final_casting_time": 150,
     "casting_time_increment": -9.5,
     "learn_spells": { "telepathic_confusion": 7, "telepathic_invisibility": 10, "telepathic_mind_control": 15 }
-  },
-  {
-    "id": "telepathic_mind_sense",
-    "type": "SPELL",
-    "name": "[Ψ]Sense Minds",
-    "description": "You can use your powers to detect the tell-tale hum of a living, sapient mind, no matter how strange or alien it may be.",
-    "message": "You reach out with your powers, looking for nearby minds.",
-    "teachable": false,
-    "valid_targets": [ "self" ],
-    "spell_class": "TELEPATH",
-    "skill": "metaphysics",
-    "flags": [ "CONCENTRATE", "SILENT", "NO_HANDS", "NO_LEGS", "RANDOM_DURATION" ],
-    "effect": "attack",
-    "effect_str": "effect_telepath_sense_minds",
-    "extra_effects": [ { "id": "psionic_drained_difficulty_three", "hit_self": true } ],
-    "shape": "blast",
-    "difficulty": 3,
-    "max_level": { "math": [ "int_to_level(1)" ] },
-    "min_duration": {
-      "math": [
-        "( (u_val('spell_level', 'spell: telepathic_mind_sense') * 4000) + 9000) * (scaling_factor(u_val('intelligence') ) )"
-      ]
-    },
-    "max_duration": {
-      "math": [
-        "( (u_val('spell_level', 'spell: telepathic_mind_sense') * 4000) + 60000) * (scaling_factor(u_val('intelligence') ) )"
-      ]
-    },
-    "energy_source": "STAMINA",
-    "base_energy_cost": 3500,
-    "final_energy_cost": 1500,
-    "energy_increment": -115,
-    "base_casting_time": 500,
-    "learn_spells": { "telepathic_network": 15 }
   },
   {
     "id": "telepathic_mind_sense",
