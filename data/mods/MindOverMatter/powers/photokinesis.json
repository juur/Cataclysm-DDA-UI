[
  {
    "id": "photokinetic_snuff_light",
    "type": "SPELL",
    "name": "[Ψ]Snuff Light",
    "description": "Interrupt the flow of photons to create an area of darkness.",
    "message": "As you concentrate, an area nearby is plunged into darkness!",
    "teachable": false,
    "valid_targets": [ "self", "ground" ],
    "spell_class": "PHOTOKINETIC",
    "skill": "metaphysics",
    "flags": [ "CONCENTRATE", "SILENT", "NO_PROJECTILE", "NO_HANDS", "NO_LEGS", "NO_EXPLOSION_SFX", "RANDOM_DURATION" ],
    "effect": "attack",
    "extra_effects": [ { "id": "psionic_drained_difficulty_one", "hit_self": true } ],
    "field_id": "fd_darkness",
    "min_field_intensity": 1,
    "max_field_intensity": 1,
    "shape": "blast",
    "min_duration": { "math": [ "((u_val('spell_level', 'spell: photokinetic_snuff_light') * 1000) + 5000)" ] },
    "max_duration": { "math": [ "((u_val('spell_level', 'spell: photokinetic_snuff_light') * 1000) + 10000)" ] },
    "min_range": {
      "math": [ "( (u_val('spell_level', 'spell: photokinetic_snuff_light') * 0.8) + 5) * (scaling_factor(u_val('intelligence') ) )" ]
    },
    "max_range": 40,
    "min_aoe": {
      "math": [ "( (u_val('spell_level', 'spell: photokinetic_snuff_light') * 0.8) + 1) * (scaling_factor(u_val('intelligence') ) )" ]
    },
    "max_aoe": 50,
    "energy_source": "STAMINA",
    "difficulty": 1,
    "max_level": { "math": [ "int_to_level(1)" ] },
    "base_energy_cost": 2000,
    "final_energy_cost": 500,
    "energy_increment": -150,
    "base_casting_time": 125,
    "final_casting_time": 50,
    "casting_time_increment": -7.5,
    "learn_spells": { "photokinetic_light_arms": 7, "photokinetic_invisibility": 12 }
  },
  {
    "id": "photokinetic_light_dodge",
    "type": "SPELL",
    "name": "[Ψ]Trick of the Light",
<<<<<<< HEAD
    "description": "Manipulate the light around your body, creating small illusions and becoming harder to hit.\n\nAn enemy successfully hitting you will <color_red>disrupt the power</color>.",
    "message": "You are surrounded by shifting illusions.",
=======
    "description": "Manipulate the light around your body, creating small illusions and becoming harder to hit.",
    "message": "The light around you bends strangely!",
>>>>>>> 512cc9ff
    "teachable": false,
    "valid_targets": [ "self" ],
    "spell_class": "PHOTOKINETIC",
    "skill": "metaphysics",
    "flags": [ "CONCENTRATE", "SILENT", "NO_HANDS", "NO_LEGS", "NO_EXPLOSION_SFX", "RANDOM_DURATION" ],
    "effect": "attack",
    "effect_str": "effect_photokin_dodge",
    "extra_effects": [ { "id": "psionic_drained_difficulty_two", "hit_self": true } ],
    "shape": "blast",
    "min_duration": {
      "math": [
        "( (u_val('spell_level', 'spell: photokinetic_light_dodge') * 2000) + 3000) * (scaling_factor(u_val('intelligence') ) )"
      ]
    },
    "max_duration": {
      "math": [
        "( (u_val('spell_level', 'spell: photokinetic_light_dodge') * 2000) + 6000) * (scaling_factor(u_val('intelligence') ) )"
      ]
    },
    "energy_source": "STAMINA",
    "difficulty": 2,
    "max_level": { "math": [ "int_to_level(1)" ] },
    "base_energy_cost": 2250,
    "final_energy_cost": 500,
    "energy_increment": -125,
    "base_casting_time": 250,
    "final_casting_time": 100,
    "casting_time_increment": -12.5,
    "learn_spells": { "photokinetic_rad_immunity": 5, "photokinetic_invisibility": 7, "photokinetic_light_image": 12 }
  },
  {
    "id": "photokinetic_light_beam",
    "type": "SPELL",
    "name": "[Ψ]Photon Beam",
    "description": "Concentrate photons into a high-energy beam.",
    "message": "You fire a searing beam of light!",
    "teachable": false,
    "valid_targets": [ "ground", "hostile" ],
    "spell_class": "PHOTOKINETIC",
    "skill": "metaphysics",
    "flags": [ "CONCENTRATE", "NO_HANDS", "NO_LEGS", "NO_EXPLOSION_SFX", "SILENT", "RANDOM_DAMAGE" ],
    "effect": "attack",
    "extra_effects": [ { "id": "psionic_drained_difficulty_two", "hit_self": true } ],
    "shape": "line",
    "min_damage": {
      "math": [ "( (u_val('spell_level', 'spell: photokinetic_light_beam') * 2) + 3) * (scaling_factor(u_val('intelligence') ) )" ]
    },
    "max_damage": {
      "math": [ "( (u_val('spell_level', 'spell: photokinetic_light_beam') * 2) + 15) * (scaling_factor(u_val('intelligence') ) )" ]
    },
    "damage_type": "psi_photokinetic_damage",
    "min_range": {
      "math": [ "( (u_val('spell_level', 'spell: photokinetic_light_beam') * 0.6) + 2) * (scaling_factor(u_val('intelligence') ) )" ]
    },
    "max_range": 30,
    "energy_source": "STAMINA",
    "difficulty": 2,
    "max_level": { "math": [ "int_to_level(1)" ] },
    "field_id": "fd_laser",
    "min_field_intensity": 2,
    "max_field_intensity": 2,
    "field_chance": 1,
    "base_energy_cost": 2500,
    "final_energy_cost": 1000,
    "energy_increment": -125,
    "base_casting_time": 200,
    "final_casting_time": 50,
    "casting_time_increment": -12.5,
    "learn_spells": { "photokinetic_light_image": 5, "photokinetic_light_flash": 12, "photokinetic_light_disintegrate": 15 }
  },
  {
    "id": "photokinetic_light_image",
    "type": "SPELL",
    "name": "[Ψ]Lucid Shadows",
    "description": "Form images of yourself to confuse and distract enemies.",
    "message": "Identical copies of you suddenly appear!",
    "valid_targets": [ "ground", "hostile", "self", "ally" ],
    "spell_class": "PHOTOKINETIC",
    "skill": "metaphysics",
    "flags": [ "CONCENTRATE", "NO_HANDS", "NO_LEGS", "NO_EXPLOSION_SFX", "RANDOM_DURATION", "RANDOM_DAMAGE" ],
    "effect": "summon",
    "effect_str": "mon_photokin_image",
    "extra_effects": [ { "id": "psionic_drained_difficulty_three", "hit_self": true } ],
    "shape": "blast",
    "min_damage": 1,
    "max_damage": {
      "math": [ " (u_val('spell_level', 'spell: photokinetic_light_beam') / 3) * (scaling_factor(u_val('intelligence') ) )" ]
    },
    "min_duration": { "math": [ "((u_val('spell_level', 'spell: photokinetic_light_image') * 1000) + 5000)" ] },
    "max_duration": { "math": [ "((u_val('spell_level', 'spell: photokinetic_light_image') * 1000) + 10000)" ] },
    "min_range": {
      "math": [ "( (u_val('spell_level', 'spell: photokinetic_light_image') * 0.8) + 2) * (scaling_factor(u_val('intelligence') ) )" ]
    },
    "max_range": 20,
    "min_aoe": 3,
    "max_aoe": 3,
    "energy_source": "STAMINA",
    "difficulty": 3,
    "max_level": { "math": [ "int_to_level(1)" ] },
    "base_energy_cost": 2000,
    "final_energy_cost": 1000,
    "energy_increment": -125.0,
    "base_casting_time": 150,
    "final_casting_time": 90,
    "casting_time_increment": -12.5,
    "learn_spells": { "photokinetic_light_arms": 7, "photokinetic_invisibility": 12 }
  },
  {
    "id": "photokinetic_light_arms",
    "type": "SPELL",
    "name": "[Ψ]Refraction of Arms",
    "description": "Create the illusion of extra arms and wielded items to trick your enemies.",
    "message": "Your arms shimmer and waver, and then double and double again.",
    "teachable": false,
    "valid_targets": [ "self" ],
    "spell_class": "PHOTOKINETIC",
    "skill": "metaphysics",
    "flags": [ "CONCENTRATE", "SILENT", "NO_HANDS", "NO_LEGS", "NO_EXPLOSION_SFX", "RANDOM_DURATION" ],
    "effect": "attack",
    "effect_str": "effect_photokin_arms",
    "extra_effects": [ { "id": "psionic_drained_difficulty_three", "hit_self": true } ],
    "shape": "blast",
    "min_duration": {
      "math": [
        "( (u_val('spell_level', 'spell: photokinetic_light_arms') * 2000) + 3000) * (scaling_factor(u_val('intelligence') ) )"
      ]
    },
    "max_duration": {
      "math": [
        "( (u_val('spell_level', 'spell: photokinetic_light_arms') * 2000) + 6000) * (scaling_factor(u_val('intelligence') ) )"
      ]
    },
    "energy_source": "STAMINA",
    "difficulty": 2,
    "max_level": { "math": [ "int_to_level(1)" ] },
    "base_energy_cost": 2500,
    "final_energy_cost": 1000,
    "energy_increment": -125,
    "base_casting_time": 250,
    "final_casting_time": 100,
    "casting_time_increment": -12.5,
    "learn_spells": { "photokinetic_rad_immunity": 5, "photokinetic_light_disintegrate": 12 }
  },
  {
    "id": "photokinetic_rad_immunity",
    "type": "SPELL",
    "name": "[Ψ]Light Barrier",
    "description": "Create a barrier of light around yourself to protect against radiation and light damage.\n\nThis power <color_yellow>may be maintained by concentration</color> and <color_red>causes Drain</color> <color_yellow>at intervals</color>.",
    "message": "",
    "teachable": false,
    "valid_targets": [ "self" ],
    "spell_class": "PHOTOKINETIC",
    "skill": "metaphysics",
    "flags": [ "CONCENTRATE", "SILENT", "NO_HANDS", "NO_LEGS", "RANDOM_DURATION", "NO_EXPLOSION_SFX" ],
    "effect": "effect_on_condition",
    "effect_str": "EOC_PHOTOKIN_RAD_IMMUNITY_INITIATE",
    "shape": "blast",
    "min_duration": {
      "math": [
        "( (u_val('spell_level', 'spell: photokinetic_rad_immunity') * 3000) + 2000) * (scaling_factor(u_val('intelligence') ) )"
      ]
    },
    "max_duration": {
      "math": [
        "( (u_val('spell_level', 'spell: photokinetic_rad_immunity') * 3000) + 8000) * (scaling_factor(u_val('intelligence') ) )"
      ]
    },
    "energy_source": "STAMINA",
    "difficulty": 3,
    "max_level": { "math": [ "int_to_level(1)" ] },
    "base_energy_cost": 3000,
    "final_energy_cost": 700,
    "energy_increment": -125,
    "base_casting_time": 250,
    "final_casting_time": 100,
    "casting_time_increment": -4.5,
    "learn_spells": { "photokinetic_invisibility": 5, "photokinetic_light_flash": 7 }
  },
  {
    "id": "photokinetic_invisibility",
    "type": "SPELL",
    "name": "[Ψ]Veil of Light",
    "description": "Refract light around yourself to become invisible.",
    "message": "Suddenly, the world around you seems like it's on the other side of the surface of water.",
    "teachable": false,
    "valid_targets": [ "self" ],
    "spell_class": "PHOTOKINETIC",
    "skill": "metaphysics",
    "flags": [ "CONCENTRATE", "SILENT", "NO_HANDS", "NO_LEGS", "NO_EXPLOSION_SFX", "RANDOM_DURATION" ],
    "effect": "attack",
    "effect_str": "effect_photokin_invisibility",
    "extra_effects": [ { "id": "psionic_drained_difficulty_four", "hit_self": true } ],
    "shape": "blast",
    "min_duration": {
      "math": [
        "( (u_val('spell_level', 'spell: photokinetic_invisibility') * 2000) + 1500) * (scaling_factor(u_val('intelligence') ) )"
      ]
    },
    "max_duration": {
      "math": [
        "( (u_val('spell_level', 'spell: photokinetic_invisibility') * 2000) + 4000) * (scaling_factor(u_val('intelligence') ) )"
      ]
    },
    "energy_source": "STAMINA",
    "difficulty": 4,
    "max_level": { "math": [ "int_to_level(1)" ] },
    "base_energy_cost": 3000,
    "final_energy_cost": 1200,
    "energy_increment": -125,
    "base_casting_time": 250,
    "final_casting_time": 100,
    "casting_time_increment": -12.5,
    "learn_spells": { "photokinetic_light_flash": 5, "photokinetic_light_disintegrate": 8 }
  },
  {
    "id": "photokinetic_light_flash",
    "type": "SPELL",
    "name": "[Ψ]Star Flash",
    "description": "Create a destructive flash of light.",
    "message": "You fire a searing wave of light!",
    "teachable": false,
    "valid_targets": [ "ground", "hostile" ],
    "spell_class": "PHOTOKINETIC",
    "skill": "metaphysics",
    "flags": [ "CONCENTRATE", "NO_HANDS", "NO_LEGS", "SILENT", "RANDOM_DAMAGE" ],
    "effect": "attack",
    "extra_effects": [ { "id": "psionic_drained_difficulty_six", "hit_self": true } ],
    "shape": "line",
    "min_damage": {
      "math": [
        "( (u_val('spell_level', 'spell: photokinetic_light_flash') * 2.5) + 20) * (scaling_factor(u_val('intelligence') ) )"
      ]
    },
    "max_damage": {
      "math": [ "( (u_val('spell_level', 'spell: photokinetic_light_flash') * 5) + 40) * (scaling_factor(u_val('intelligence') ) )" ]
    },
    "damage_type": "psi_photokinetic_damage",
    "min_range": {
      "math": [ "( (u_val('spell_level', 'spell: photokinetic_light_flash') * 0.6) + 2) * (scaling_factor(u_val('intelligence') ) )" ]
    },
    "max_range": 50,
    "min_aoe": {
      "math": [ "( (u_val('spell_level', 'spell: photokinetic_light_flash') * 0.3) + 2) * (scaling_factor(u_val('intelligence') ) )" ]
    },
    "max_aoe": 30,
    "energy_source": "STAMINA",
    "difficulty": 6,
    "max_level": { "math": [ "int_to_level(1)" ] },
    "field_id": "fd_laser",
    "min_field_intensity": 2,
    "max_field_intensity": 3,
    "field_chance": 1,
    "base_energy_cost": 4000,
    "final_energy_cost": 1500,
    "energy_increment": -125,
    "base_casting_time": 200,
    "final_casting_time": 50,
    "casting_time_increment": -12.5,
    "learn_spells": { "photokinetic_light_arms": 5, "photokinetic_light_disintegrate": 7 }
  },
  {
    "id": "photokinetic_light_disintegrate",
    "type": "SPELL",
    "name": "[Ψ]Luminous Disintegration",
    "description": "Concentrate a massive amount of light into a single target, causing it to disintegrate.",
    "message": "You focus a pointpoint burst of light on your target!",
    "teachable": false,
    "valid_targets": [ "hostile" ],
    "spell_class": "PHOTOKINETIC",
    "skill": "metaphysics",
    "flags": [ "CONCENTRATE", "NO_HANDS", "NO_LEGS", "SILENT", "RANDOM_DAMAGE" ],
    "effect": "attack",
    "extra_effects": [ { "id": "psionic_drained_difficulty_eight", "hit_self": true } ],
    "shape": "blast",
    "min_damage": {
      "math": [
        "( (u_val('spell_level', 'spell: photokinetic_light_disintegrate') * 5) + 20) * (scaling_factor(u_val('intelligence') ) )"
      ]
    },
    "max_damage": {
      "math": [
        "( (u_val('spell_level', 'spell: photokinetic_light_disintegrate') * 7) + 80) * (scaling_factor(u_val('intelligence') ) )"
      ]
    },
    "damage_type": "psi_photokinetic_damage",
    "min_range": {
      "math": [
        "( (u_val('spell_level', 'spell: photokinetic_light_disintegrate') * 2) + 2) * (scaling_factor(u_val('intelligence') ) )"
      ]
    },
    "max_range": 50,
    "energy_source": "STAMINA",
    "difficulty": 8,
    "max_level": { "math": [ "int_to_level(1)" ] },
    "base_energy_cost": 7000,
    "final_energy_cost": 3000,
    "energy_increment": -150,
    "base_casting_time": 200,
    "final_casting_time": 50,
    "casting_time_increment": -10
  }
]<|MERGE_RESOLUTION|>--- conflicted
+++ resolved
@@ -41,13 +41,8 @@
     "id": "photokinetic_light_dodge",
     "type": "SPELL",
     "name": "[Ψ]Trick of the Light",
-<<<<<<< HEAD
     "description": "Manipulate the light around your body, creating small illusions and becoming harder to hit.\n\nAn enemy successfully hitting you will <color_red>disrupt the power</color>.",
     "message": "You are surrounded by shifting illusions.",
-=======
-    "description": "Manipulate the light around your body, creating small illusions and becoming harder to hit.",
-    "message": "The light around you bends strangely!",
->>>>>>> 512cc9ff
     "teachable": false,
     "valid_targets": [ "self" ],
     "spell_class": "PHOTOKINETIC",
