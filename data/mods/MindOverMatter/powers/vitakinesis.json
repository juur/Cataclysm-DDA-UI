--- conflicted
+++ resolved
@@ -27,11 +27,7 @@
     "base_casting_time": 50,
     "final_casting_time": 20,
     "casting_time_increment": -3,
-<<<<<<< HEAD
-    "learn_spells": { "vita_pain_split": 7, "vita_stop_infection": 9, "vita_remove_poison": 11, "vita_blood_purge": 15 }
-=======
-    "learn_spells": { "vita_pain_split": 7, "vita_stop_infection": 9, "vita_cure_disease": 12, "vita_blood_purge": 15 }
->>>>>>> ae26e356
+    "learn_spells": { "vita_pain_split": 7, "vita_stop_infection": 9, "vita_remove_poison": 11, "vita_cure_disease": 15, "vita_blood_purge": 18 }
   },
   {
     "id": "vita_stop_bleeding_01",
@@ -119,13 +115,9 @@
     },
     "learn_spells": {
       "vita_health_power_ally": 5,
-<<<<<<< HEAD
       "vita_remove_poison": 7,
       "vita_sleeping_trance": 9,
-=======
-      "vita_sleeping_trance": 7,
-      "vita_cure_disease": 10,
->>>>>>> ae26e356
+      "vita_cure_disease": 12,
       "vita_healing_trance": 15,
       "vita_banish_illness": 18
     }
@@ -206,24 +198,15 @@
     "learn_spells": { "vita_pain_split": 4, "vita_blood_purge": 13 }
   },
   {
-<<<<<<< HEAD
     "id": "vita_remove_poison",
     "type": "SPELL",
     "name": "[Ψ]Detoxification",
     "description": "When poisoned, you can isolate the poison and move it to your sweat glands where you will harmlessly sweat it out.  While doing so, your flesh will be toxic to any creatures that take a bite.",
     "message": "",
-=======
-    "id": "vita_sleeping_trance",
-    "type": "SPELL",
-    "name": "[Ψ]Wakeful Rest",
-    "description": "In lieu of sleep, you can meditate.  As long as you maintain your meditations, you will rarely need to spend a night sleeping.",
-    "message": "You begin meditating.",
->>>>>>> ae26e356
-    "teachable": false,
-    "valid_targets": [ "self" ],
-    "spell_class": "VITAKINETIC",
-    "skill": "metaphysics",
-<<<<<<< HEAD
+    "teachable": false,
+    "valid_targets": [ "self" ],
+    "spell_class": "VITAKINETIC",
+    "skill": "metaphysics",
     "flags": [ "PSIONIC", "CONCENTRATE", "SILENT", "NO_HANDS", "NO_LEGS", "NO_EXPLOSION_SFX" ],
     "shape": "blast",
     "difficulty": 3,
@@ -245,7 +228,17 @@
     "final_casting_time": 25,
     "casting_time_increment": -5,
     "learn_spells": { "vita_stop_infection": 7, "vita_blood_purge": 12 }
-=======
+  },
+  {
+    "id": "vita_sleeping_trance",
+    "type": "SPELL",
+    "name": "[Ψ]Wakeful Rest",
+    "description": "In lieu of sleep, you can meditate.  As long as you maintain your meditations, you will rarely need to spend a night sleeping.",
+    "message": "You begin meditating.",
+    "teachable": false,
+    "valid_targets": [ "self" ],
+    "spell_class": "VITAKINETIC",
+    "skill": "metaphysics",
     "flags": [ "PSIONIC", "CONCENTRATE", "SILENT", "NO_HANDS", "NO_LEGS", "RANDOM_DAMAGE" ],
     "difficulty": 4,
     "max_level": { "math": [ "int_to_level(1)" ] },
@@ -292,7 +285,6 @@
       ]
     },
     "learn_spells": { "vita_stop_infection": 5, "vita_sleeping_trance": 7, "vita_healing_trance": 15, "vita_banish_illness": 18 }
->>>>>>> ae26e356
   },
   {
     "id": "vita_pain_split",
