--- conflicted
+++ resolved
@@ -14,20 +14,12 @@
         "time_in_future": [
           {
             "math": [
-<<<<<<< HEAD
-              "( (u_spell_level('pyrokinetic_call_flames') * 150) + 2500) * (scaling_factor(u_val('intelligence') ) ) * u_nether_attunement_power_scaling"
-=======
-              "( (u_val('spell_level', 'spell: pyrokinetic_call_flames') * 50) + 500) * (scaling_factor(u_val('intelligence') ) ) * u_nether_attunement_power_scaling"
->>>>>>> 2ae6aff0
-            ]
-          },
-          {
-            "math": [
-<<<<<<< HEAD
-              "( (u_spell_level('pyrokinetic_call_flames') * 360) + 4500) * (scaling_factor(u_val('intelligence') ) ) * u_nether_attunement_power_scaling"
-=======
-              "( (u_val('spell_level', 'spell: pyrokinetic_call_flames') * 160) + 1800) * (scaling_factor(u_val('intelligence') ) ) * u_nether_attunement_power_scaling"
->>>>>>> 2ae6aff0
+              "( (u_spell_level('pyrokinetic_call_flames') * 50) + 500) * (scaling_factor(u_val('intelligence') ) ) * u_nether_attunement_power_scaling"
+            ]
+          },
+          {
+            "math": [
+              "( (u_spell_level('pyrokinetic_call_flames') * 160) + 1800) * (scaling_factor(u_val('intelligence') ) ) * u_nether_attunement_power_scaling"
             ]
           }
         ]
@@ -60,20 +52,12 @@
         "time_in_future": [
           {
             "math": [
-<<<<<<< HEAD
-              "( (u_spell_level('pyrokinetic_call_flames') * 150) + 2500) * (scaling_factor(u_val('intelligence') ) ) * u_nether_attunement_power_scaling"
-=======
-              "( (u_val('spell_level', 'spell: pyrokinetic_call_flames') * 50) + 500) * (scaling_factor(u_val('intelligence') ) ) * u_nether_attunement_power_scaling"
->>>>>>> 2ae6aff0
-            ]
-          },
-          {
-            "math": [
-<<<<<<< HEAD
-              "( (u_spell_level('pyrokinetic_call_flames') * 360) + 4500) * (scaling_factor(u_val('intelligence') ) ) * u_nether_attunement_power_scaling"
-=======
-              "( (u_val('spell_level', 'spell: pyrokinetic_call_flames') * 160) + 1800) * (scaling_factor(u_val('intelligence') ) ) * u_nether_attunement_power_scaling"
->>>>>>> 2ae6aff0
+              "( (u_spell_level('pyrokinetic_call_flames') * 50) + 500) * (scaling_factor(u_val('intelligence') ) ) * u_nether_attunement_power_scaling"
+            ]
+          },
+          {
+            "math": [
+              "( (u_spell_level('pyrokinetic_call_flames') * 160) + 1800) * (scaling_factor(u_val('intelligence') ) ) * u_nether_attunement_power_scaling"
             ]
           }
         ]
