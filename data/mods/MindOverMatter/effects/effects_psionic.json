[
  {
    "type": "effect_type",
    "id": "effect_biokin_physical",
    "name": [ "Enhanced Prowess" ],
    "desc": [ "You are enhancing your physical prowess." ],
    "apply_message": "",
    "remove_message": "The surge of power fades away.",
    "decay_messages": [
      [ "You are growing weaker as your enhanced strength fades.", "bad" ],
      [ "The power filling your body is starting to dissipate.", "bad" ]
    ],
    "rating": "good",
    "max_duration": "45 minutes",
    "max_intensity": 100,
    "dur_add_perc": 10,
    "int_dur_factor": "27 s",
    "removes_effects": [ "venom_weaken" ],
    "enchantments": [
      {
        "values": [
          {
            "value": "STRENGTH",
            "add": {
              "math": [ "(1 + ( u_val('spell_level', 'spell: biokin_physical_enhance') / 5) * ( ( u_val('intelligence') + 10) / 20 ) )" ]
            }
          },
          {
            "value": "DEXTERITY",
            "add": {
              "math": [ "(1 + ( u_val('spell_level', 'spell: biokin_physical_enhance') / 5) * ( ( u_val('intelligence') + 10) / 20 ) )" ]
            }
          }
        ]
      }
    ]
  },
  {
    "type": "effect_type",
    "id": "effect_biokin_pkill_1",
    "name": [ "Overcoming Minor Pain" ],
    "desc": [ "Your powers are slightly lessening the pain you feel." ],
    "apply_message": "",
    "remove_message": "Your wounds ache once again.",
    "decay_messages": [ [ "The pain you've been keeping away is starting to creep back in.", "bad" ] ],
    "rating": "good",
    "max_duration": "15 minutes",
    "max_intensity": 100,
    "dur_add_perc": 10,
    "int_dur_factor": "9 s",
    "base_mods": { "pkill_tick": [ 12 ], "pkill_min": [ 1 ], "pkill_max_val": [ 15 ] },
    "enchantments": [ { "values": [ { "value": "MAX_STAMINA", "add": -300 } ] } ]
  },
  {
    "type": "effect_type",
    "id": "effect_biokin_pkill_2",
    "name": [ "Overcoming Pain" ],
    "desc": [ "Your powers are lessening the pain you feel." ],
    "apply_message": "",
    "remove_message": "Your wounds ache once again.",
    "decay_messages": [ [ "The pain you've been keeping away is starting to creep back in.", "bad" ] ],
    "rating": "good",
    "max_duration": "20 minutes",
    "max_intensity": 100,
    "dur_add_perc": 10,
    "int_dur_factor": "12 s",
    "base_mods": { "pkill_tick": [ 10 ], "pkill_min": [ 2 ], "pkill_max_val": [ 30 ] },
    "enchantments": [ { "values": [ { "value": "MAX_STAMINA", "add": -300 } ] } ]
  },
  {
    "type": "effect_type",
    "id": "effect_biokin_pkill_3",
    "name": [ "Overcoming Pain" ],
    "desc": [ "Your powers are lessening the pain you feel." ],
    "apply_message": "",
    "remove_message": "Your wounds ache once again.",
    "decay_messages": [ [ "The pain you've been keeping away is starting to creep back in.", "bad" ] ],
    "rating": "good",
    "max_duration": "25 minutes",
    "max_intensity": 100,
    "dur_add_perc": 10,
    "int_dur_factor": "15 s",
    "base_mods": { "pkill_tick": [ 10 ], "pkill_min": [ 3 ], "pkill_max_val": [ 50 ] },
    "enchantments": [ { "values": [ { "value": "MAX_STAMINA", "add": -300 } ] } ]
  },
  {
    "type": "effect_type",
    "id": "effect_biokin_pkill_4",
    "name": [ "Overcoming Major Pain" ],
    "desc": [ "Your powers are greatly lessening the pain you feel." ],
    "apply_message": "",
    "remove_message": "Your wounds ache once again.",
    "decay_messages": [ [ "The pain you've been keeping away is starting to creep back in.", "bad" ] ],
    "rating": "good",
    "max_duration": "30 minutes",
    "max_intensity": 100,
    "dur_add_perc": 10,
    "int_dur_factor": "18 s",
    "base_mods": { "pkill_tick": [ 8 ], "pkill_min": [ 4 ], "pkill_max_val": [ 75 ] },
    "enchantments": [ { "values": [ { "value": "MAX_STAMINA", "add": -300 } ] } ]
  },
  {
    "type": "effect_type",
    "id": "effect_biokin_pkill_5",
    "name": [ "Overcoming Major Pain" ],
    "desc": [ "Your powers are greatly lessening the pain you feel." ],
    "apply_message": "",
    "remove_message": "Your wounds ache once again.",
    "decay_messages": [ [ "The pain you've been keeping away is starting to creep back in.", "bad" ] ],
    "rating": "good",
    "max_duration": "40 minutes",
    "max_intensity": 100,
    "dur_add_perc": 10,
    "int_dur_factor": "21 s",
    "base_mods": { "pkill_tick": [ 8 ], "pkill_min": [ 5 ], "pkill_max_val": [ 100 ] },
    "enchantments": [ { "values": [ { "value": "MAX_STAMINA", "add": -300 } ] } ]
  },
  {
    "type": "effect_type",
    "id": "effect_biokin_pkill_6",
    "name": [ "Overcoming Extreme Pain" ],
    "desc": [ "Your powers are enormously lessening the pain you feel." ],
    "apply_message": "",
    "remove_message": "Your wounds ache once again.",
    "decay_messages": [ [ "The pain you've been keeping away is starting to creep back in.", "bad" ] ],
    "rating": "good",
    "max_duration": "45 minutes",
    "max_intensity": 100,
    "dur_add_perc": 10,
    "int_dur_factor": "24 s",
    "base_mods": { "pkill_tick": [ 6 ], "pkill_min": [ 6 ], "pkill_max_val": [ 130 ] },
    "enchantments": [ { "values": [ { "value": "MAX_STAMINA", "add": -300 } ] } ]
  },
  {
    "type": "effect_type",
    "id": "effect_biokin_flexibility",
    "name": [ "Flexibility" ],
    "desc": [ "You are enhancing your range of motion." ],
    "apply_message": "",
    "remove_message": "Your joints creak as your limbs lose their flexibility.",
    "rating": "good",
    "max_duration": "1 minutes",
    "dur_add_perc": 1,
    "removes_effects": [ "grabbed" ],
    "limb_score_mods": [
      { "limb_score": "reaction", "modifier": 2.0 },
      { "limb_score": "block", "modifier": 1.2 },
      { "limb_score": "crawl", "modifier": 1.5 }
    ],
    "enchantments": [
      {
        "values": [
          {
            "value": "FALL_DAMAGE",
            "multiply": {
              "math": [ "( -0.2 + ( u_val('spell_level', 'spell: biokin_flexibility') * -0.02) * ( ( u_val('intelligence') + 10) / 20 ) )" ]
            }
          }
        ]
      }
    ],
    "flags": [ "DOWNED_RECOVERY", "EFFECT_LIMB_SCORE_MOD" ]
  },
  {
    "type": "effect_type",
    "id": "effect_biokin_reflex",
    "name": [ "Enhanced Reflexes" ],
    "desc": [ "You are enhancing your speed and senses." ],
    "apply_message": "",
    "remove_message": "The world speeds up again.",
    "decay_messages": [ [ "Your enhanced speed is nearly gone.", "bad" ], [ "Your movements are gradually becoming slower.", "bad" ] ],
    "rating": "good",
    "max_duration": "30 minutes",
    "max_intensity": 39,
    "dur_add_perc": 10,
    "int_dur_factor": "47 s",
    "removes_effects": [ "blind", "deaf" ],
    "enchantments": [
      {
        "values": [
          {
            "value": "PERCEPTION",
            "add": {
              "math": [ "( 1 + ( u_val('spell_level', 'spell: biokin_reflex_enhance') / 5) * ( ( u_val('intelligence') + 10) / 20 ) )" ]
            }
          },
          {
            "value": "SPEED",
            "add": {
              "math": [ "( 5 + ( u_val('spell_level', 'spell: biokin_physical_enhance') ) * ( ( u_val('intelligence') + 10) / 20 ) )" ]
            }
          }
        ]
      }
    ]
  },
  {
    "type": "effect_type",
    "id": "effect_biokin_armor_skin",
    "name": [ "Hardened Skin" ],
    "desc": [ "Your skin is more resilient thanks to psionic energy." ],
    "apply_message": "",
    "remove_message": "The tingling fades away.",
    "decay_messages": [
      [ "The minor scratches you've gotten slowly start to ache as your powers fade.", "bad" ],
      [ "The tingle across your skin is starting to lessen.", "bad" ]
    ],
    "rating": "good",
    "max_duration": "30 minutes",
    "max_intensity": 62,
    "dur_add_perc": 10,
    "int_dur_factor": "29 s",
    "blocks_effects": [ "bleed", "hypovolemia", "dermatik" ],
    "enchantments": [
      {
        "values": [
          { "value": "ARMOR_CUT", "add": { "math": [ "( -4 * ( ( u_val('intelligence') + 10) / 20 ) )" ] } },
          { "value": "ARMOR_BASH", "add": { "math": [ "( -6 * ( ( u_val('intelligence') + 10) / 20 ) )" ] } },
          { "value": "ARMOR_STAB", "add": { "math": [ "( -3 * ( ( u_val('intelligence') + 10) / 20 ) )" ] } },
          {
            "value": "PAIN",
            "multiply": {
              "math": [ "( ( u_val('spell_level', 'spell: biokin_armor_skin') * -0.02) * ( ( u_val('intelligence') + 10) / 20 ) )" ]
            }
          }
        ]
      }
    ]
  },
  {
    "type": "effect_type",
    "id": "effect_biokin_climate_control",
    "name": [ "Climate Controlled" ],
    "desc": [ "You are better at dealing with extremes of heat and cold." ],
    "apply_message": "",
    "remove_message": "The temperature feels uncomfortable again.",
    "decay_messages": [
      [ "The temperature is really starting to get to you.", "bad" ],
      [ "Your adaptation to extreme temperatures is fading.", "bad" ]
    ],
    "rating": "good",
    "max_duration": "7 days",
    "max_intensity": 128,
    "enchantments": [
      {
        "values": [
          {
            "value": "CLIMATE_CONTROL_HEAT",
            "add": {
              "math": [
                "( ( ( u_val('spell_level', 'spell: biokin_climate_control') * 7.5 ) + 15 ) * ( ( u_val('intelligence') + 10) / 20 ) )"
              ]
            }
          },
          {
            "value": "CLIMATE_CONTROL_CHILL",
            "add": {
              "math": [
                "( ( ( u_val('spell_level', 'spell: biokin_climate_control') * 7.5 ) + 15 ) * ( ( u_val('intelligence') + 10) / 20 ) )"
              ]
            }
          },
          { "value": "MAX_STAMINA", "add": -500 }
        ]
      }
    ]
  },
  {
    "type": "effect_type",
    "id": "effect_biokin_enhance_mobility",
    "name": [ "Enhanced Mobility" ],
    "desc": [ "You find it much easier to move in encumbering gear." ],
    "apply_message": "",
    "remove_message": "Your gear suddenly seems to weigh you down.",
    "rating": "good",
    "max_duration": "7 days",
    "enchantments": [ { "values": [ { "value": "MAX_STAMINA", "add": -850 } ] } ]
  },
  {
    "type": "effect_type",
    "id": "effect_biokin_hammerhand",
    "name": [ "Hammerhand" ],
    "desc": [ "Your bare hands substitute for several common tools." ],
    "apply_message": "",
    "remove_message": "",
    "rating": "good",
    "max_duration": "7 days",
    "enchantments": [ { "values": [ { "value": "MAX_STAMINA", "add": -600 } ] } ]
  },
  {
    "type": "effect_type",
    "id": "effect_biokin_sealed",
    "name": [ "Sealed System" ],
    "desc": [ "You are protected from the dangers of the world." ],
    "apply_message": "",
    "remove_message": "You let out your breath in a rush.",
    "decay_messages": [
      [ "You need to take a new breath, and soon!", "bad" ],
      [ "Your lungs are straining with the effort of holding your breath.", "bad" ]
    ],
    "rating": "good",
    "max_duration": "8 minutes",
    "max_intensity": 50,
    "dur_add_perc": 10,
    "int_dur_factor": "9 s",
    "blocks_effects": [
      "smoke_eyes",
      "smoke_lungs",
      "teargas",
      "boomered",
      "migo_atmosphere",
      "fetid_goop",
      "relax_gas",
      "spores",
      "dermatik",
      "tpollen",
      "poison",
      "badpoison"
    ],
    "removes_effects": [ "bleed" ],
    "//": "Gills here because they're holding their breath",
    "flags": [ "NO_SCENT", "ELECTRIC_IMMUNE", "RAD_RESIST", "GILLS", "WALK_UNDERWATER" ]
  },
  {
    "type": "effect_type",
    "id": "effect_biokin_combat_dance",
    "name": [ "Combat Dance" ],
    "desc": [ "You are a dynamo of death." ],
    "apply_message": "",
    "remove_message": "Your movements return to normal.",
    "decay_messages": [
      [ "Your enhanced combat prowess is nearly gone.", "bad" ],
      [ "The rush of power filling you is beginning to ebb.", "bad" ]
    ],
    "rating": "good",
    "max_duration": "10 minutes",
    "max_intensity": 25,
    "dur_add_perc": 10,
    "int_dur_factor": "24 s",
    "removes_effects": [ "stunned", "dazed" ],
    "enchantments": [
      {
        "values": [
          {
            "value": "ATTACK_SPEED",
            "multiply": {
              "math": [ "( ( u_val('spell_level', 'spell: biokin_combat_dance') * -0.02) * ( ( u_val('intelligence') + 10) / 20 ) )" ]
            }
          },
          { "value": "MOVE_COST", "multiply": -0.1 },
          { "value": "RECOIL_MODIFIER", "add": -30 },
          {
            "value": "MELEE_DAMAGE",
            "multiply": {
              "math": [ "( ( u_val('spell_level', 'spell: biokin_combat_dance') * 0.02) * ( ( u_val('intelligence') + 10) / 20 ) )" ]
            }
          },
          {
            "value": "PAIN",
            "multiply": {
              "math": [ "( ( u_val('spell_level', 'spell: biokin_combat_dance') * -0.03) * ( ( u_val('intelligence') + 10) / 20 ) )" ]
            }
          }
        ]
      }
    ]
  },
  {
    "type": "effect_type",
    "id": "effect_biokin_perfected_motion",
    "name": [ "Perfected Motion" ],
    "desc": [ "You feel like you can outrun a locomotive." ],
    "apply_message": "",
    "remove_message": "The world returns to normal speed.",
    "decay_messages": [ [ "Your movements are slower and slower now.", "bad" ], [ "The world begins speeding up around you.", "bad" ] ],
    "rating": "good",
    "max_duration": "1 minutes",
    "max_intensity": 18,
    "dur_add_perc": 10,
    "int_dur_factor": "3 s",
    "enchantments": [
      {
        "values": [
          {
            "value": "MOVE_COST",
            "multiply": {
              "math": [
                "max(( -0.5 + ( u_val('spell_level', 'spell: biokin_perfected_motion') * -0.015) * ( ( u_val('intelligence') + 10) / 20 ) ), -0.96)"
              ]
            }
          }
        ]
      }
    ],
    "flags": [ "HARDTOHIT", "UNCANNY_DODGE" ]
  },
  {
    "type": "effect_type",
    "id": "effect_clair_night_eyes_1",
    "name": [ "Night Eyes" ],
    "desc": [ "You can sense your surroundings in the dark." ],
    "apply_message": "",
    "remove_message": "The darkness hides your surroundings again.",
    "decay_messages": [
      [ "The shadows are growing darker and darker to your sight.", "bad" ],
      [ "Darkness begins to creep across your vision.", "bad" ]
    ],
    "rating": "good",
    "max_duration": " 7 days",
    "max_intensity": 106,
    "limb_score_mods": [ { "limb_score": "night_vis", "modifier": 3 } ],
    "flags": [ "EFFECT_LIMB_SCORE_MOD" ],
    "enchantments": [ { "values": [ { "value": "MAX_STAMINA", "add": -300 } ] } ]
  },
  {
    "type": "effect_type",
    "id": "effect_clair_night_eyes_2",
    "name": [ "Night Eyes" ],
    "desc": [ "You can sense your surroundings in the dark." ],
    "apply_message": "",
    "remove_message": "The darkness hides your surroundings again.",
    "decay_messages": [
      [ "The shadows are growing darker and darker to your sight.", "bad" ],
      [ "Darkness begins to creep across your vision.", "bad" ]
    ],
    "rating": "good",
    "max_duration": " 7 days",
    "max_intensity": 106,
    "limb_score_mods": [ { "limb_score": "night_vis", "modifier": 5 } ],
    "flags": [ "EFFECT_LIMB_SCORE_MOD" ],
    "enchantments": [ { "values": [ { "value": "MAX_STAMINA", "add": -300 } ] } ]
  },
  {
    "type": "effect_type",
    "id": "effect_clair_night_eyes_3",
    "name": [ "Night Eyes" ],
    "desc": [ "You can sense your surroundings in the dark." ],
    "apply_message": "",
    "remove_message": "The darkness hides your surroundings again.",
    "decay_messages": [
      [ "The shadows are growing darker and darker to your sight.", "bad" ],
      [ "Darkness begins to creep across your vision.", "bad" ]
    ],
    "rating": "good",
    "max_duration": " 7 days",
    "max_intensity": 106,
    "limb_score_mods": [ { "limb_score": "night_vis", "modifier": 7 } ],
    "flags": [ "EFFECT_LIMB_SCORE_MOD" ],
    "enchantments": [ { "values": [ { "value": "MAX_STAMINA", "add": -300 } ] } ]
  },
  {
    "type": "effect_type",
    "id": "effect_clair_night_eyes_4",
    "name": [ "Night Eyes" ],
    "desc": [ "You can sense your surroundings in the dark." ],
    "apply_message": "",
    "remove_message": "The darkness hides your surroundings again.",
    "decay_messages": [
      [ "The shadows are growing darker and darker to your sight.", "bad" ],
      [ "Darkness begins to creep across your vision.", "bad" ]
    ],
    "rating": "good",
    "max_duration": " 7 days",
    "max_intensity": 106,
    "limb_score_mods": [ { "limb_score": "night_vis", "modifier": 9 } ],
    "flags": [ "EFFECT_LIMB_SCORE_MOD" ],
    "enchantments": [ { "values": [ { "value": "MAX_STAMINA", "add": -300 } ] } ]
  },
  {
    "type": "effect_type",
    "id": "effect_clair_night_eyes_5",
    "name": [ "Night Eyes" ],
    "desc": [ "You can sense your surroundings in the dark." ],
    "apply_message": "",
    "remove_message": "The darkness hides your surroundings again.",
    "decay_messages": [
      [ "The shadows are growing darker and darker to your sight.", "bad" ],
      [ "Darkness begins to creep across your vision.", "bad" ]
    ],
    "rating": "good",
    "max_duration": " 7 days",
    "max_intensity": 106,
    "limb_score_mods": [ { "limb_score": "night_vis", "modifier": 11 } ],
    "flags": [ "EFFECT_LIMB_SCORE_MOD" ],
    "enchantments": [ { "values": [ { "value": "MAX_STAMINA", "add": -300 } ] } ]
  },
  {
    "type": "effect_type",
    "id": "effect_clair_night_eyes_6",
    "name": [ "Night Eyes" ],
    "desc": [ "You can sense your surroundings in the dark." ],
    "apply_message": "",
    "remove_message": "The darkness hides your surroundings again.",
    "decay_messages": [
      [ "The shadows are growing darker and darker to your sight.", "bad" ],
      [ "Darkness begins to creep across your vision.", "bad" ]
    ],
    "rating": "good",
    "max_duration": " 7 days",
    "max_intensity": 106,
    "limb_score_mods": [ { "limb_score": "night_vis", "modifier": 13 } ],
    "flags": [ "EFFECT_LIMB_SCORE_MOD" ],
    "enchantments": [ { "values": [ { "value": "MAX_STAMINA", "add": -300 } ] } ]
  },
  {
    "type": "effect_type",
    "id": "effect_clair_night_eyes_7",
    "name": [ "Night Eyes" ],
    "desc": [ "You can sense your surroundings in the dark." ],
    "apply_message": "",
    "remove_message": "The darkness hides your surroundings again.",
    "decay_messages": [
      [ "The shadows are growing darker and darker to your sight.", "bad" ],
      [ "Darkness begins to creep across your vision.", "bad" ]
    ],
    "rating": "good",
    "max_duration": " 7 days",
    "max_intensity": 106,
    "limb_score_mods": [ { "limb_score": "night_vis", "modifier": 15 } ],
    "flags": [ "EFFECT_LIMB_SCORE_MOD" ],
    "enchantments": [ { "values": [ { "value": "MAX_STAMINA", "add": -300 } ] } ]
  },
  {
    "type": "effect_type",
    "id": "effect_clair_night_eyes_8",
    "name": [ "Night Eyes" ],
    "desc": [ "You can sense your surroundings in the dark." ],
    "apply_message": "",
    "remove_message": "The darkness hides your surroundings again.",
    "decay_messages": [
      [ "The shadows are growing darker and darker to your sight.", "bad" ],
      [ "Darkness begins to creep across your vision.", "bad" ]
    ],
    "rating": "good",
    "max_duration": " 7 days",
    "max_intensity": 106,
    "limb_score_mods": [ { "limb_score": "night_vis", "modifier": 17 } ],
    "flags": [ "EFFECT_LIMB_SCORE_MOD" ],
    "enchantments": [ { "values": [ { "value": "MAX_STAMINA", "add": -300 } ] } ]
  },
  {
    "type": "effect_type",
    "id": "effect_clair_speed_reader",
    "name": [ "Speed Reader" ],
    "desc": [ "You are absorb knowledge from books like a sponge absorbs water." ],
    "apply_message": "",
    "remove_message": "",
    "rating": "good",
    "max_duration": "7 days",
    "enchantments": [ { "values": [ { "value": "MAX_STAMINA", "add": -400 } ] } ]
  },
  {
    "type": "effect_type",
    "id": "effect_clair_premonition",
    "name": [ "Sensing Danger" ],
    "desc": [ "You know there's something out there." ],
    "apply_message": "",
    "remove_message": "The sense of danger fades away, but you know the danger remains.",
    "decay_messages": [
      [ "You're getting less and less sure where your enemies are.", "bad" ],
      [ "Your awareness of danger is fading.", "bad" ]
    ],
    "rating": "good",
    "max_duration": "30 minutes",
    "max_intensity": 58,
    "dur_add_perc": 10,
    "int_dur_factor": "31 s",
    "enchantments": [
      {
        "values": [
          {
            "value": "MOTION_VISION_RANGE",
            "add": { "math": [ "( ( u_val('spell_level', 'spell: clair_danger_sense') * 2) * ( ( u_val('intelligence') + 10) / 20 ) )" ] }
          }
        ]
      }
    ]
  },
  {
    "type": "effect_type",
    "id": "effect_clair_weak_point",
    "name": [ "Weaknesses Discerned" ],
    "desc": [ "Your vulnerabilities have been laid open." ],
    "apply_message": "",
    "rating": "bad",
    "max_duration": "1 minutes",
    "enchantments": [
      {
        "values": [
          {
            "value": "ARMOR_CUT",
            "add": {
              "math": [ "( ( u_val('spell_level', 'spell: clair_spot_weakness') * 0.5) * ( ( u_val('intelligence') + 10) / 20 ) )" ]
            }
          },
          {
            "value": "ARMOR_BASH",
            "add": {
              "math": [ "( ( u_val('spell_level', 'spell: clair_spot_weakness') * 0.5) * ( ( u_val('intelligence') + 10) / 20 ) )" ]
            }
          },
          {
            "value": "ARMOR_STAB",
            "add": {
              "math": [ "( ( u_val('spell_level', 'spell: clair_spot_weakness') * 0.5) * ( ( u_val('intelligence') + 10) / 20 ) )" ]
            }
          },
          {
            "value": "ARMOR_BULLET",
            "add": {
              "math": [ "( ( u_val('spell_level', 'spell: clair_spot_weakness') * 0.5) * ( ( u_val('intelligence') + 10) / 20 ) )" ]
            }
          },
          {
            "value": "ARMOR_ELEC",
            "add": {
              "math": [ "( ( u_val('spell_level', 'spell: clair_spot_weakness') * 0.5) * ( ( u_val('intelligence') + 10) / 20 ) )" ]
            }
          },
          {
            "value": "ARMOR_HEAT",
            "add": {
              "math": [ "( ( u_val('spell_level', 'spell: clair_spot_weakness') * 0.5) * ( ( u_val('intelligence') + 10) / 20 ) )" ]
            }
          },
          {
            "value": "ARMOR_COLD",
            "add": {
              "math": [ "( ( u_val('spell_level', 'spell: clair_spot_weakness') * 0.5) * ( ( u_val('intelligence') + 10) / 20 ) )" ]
            }
          }
        ]
      }
    ]
  },
  {
    "type": "effect_type",
    "id": "effect_clair_ranged_enhance",
    "name": [ "Dead Aim" ],
    "desc": [ "Your powers make aiming much easier for you." ],
    "apply_message": "",
    "remove_message": "The world lurches as apparent distances snap back into place.",
    "decay_messages": [ [ "Your range of vision is narrowing rapidly.", "bad" ], [ "Your enhanced sight is fading.", "bad" ] ],
    "rating": "good",
    "max_duration": "30 minutes",
    "max_intensity": 46,
    "dur_add_perc": 15,
    "int_dur_factor": "41 s",
    "enchantments": [
      {
        "values": [
          {
            "value": "RANGE",
            "add": {
              "math": [ "(1 + ( u_val('spell_level', 'spell: clair_ranged_enhance') * 0.5 ) * ( ( u_val('intelligence') + 10) / 20 ) )" ]
            }
          },
          {
            "value": "WEAPON_DISPERSION",
            "multiply": {
              "math": [ "( ( u_val('spell_level', 'spell: clair_ranged_enhance') * -0.025) * ( ( u_val('intelligence') + 10) / 20 ) )" ]
            }
          }
        ]
      }
    ]
  },
  {
    "type": "effect_type",
    "id": "effect_clair_sense_rads_self",
    "name": [ "Sensing Radiation" ],
    "desc": [ "You can detect environmental radiation." ],
    "apply_message": "",
    "remove_message": "Your radiation sense is gone.",
    "decay_messages": [
      [ "The ambient glow of radiation is almost invisible now.", "bad" ],
      [ "Your ability to sense radiation is fading.", "bad" ]
    ],
    "rating": "good",
    "max_duration": "6 hours",
    "max_intensity": 198,
    "dur_add_perc": 10,
    "int_dur_factor": "109 s",
    "enchantments": [ "enchant_clair_sense_rads" ]
  },
  {
    "type": "effect_type",
    "id": "effect_clair_dodge",
    "name": [ "Anticipating Attack" ],
    "desc": [ "You can see your enemies' attacks in advance." ],
    "apply_message": "",
    "remove_message": "The images fade away.",
    "decay_messages": [
      [ "The images of your enemies' actions are almost invisible now.", "bad" ],
      [ "Your vision of your enemies' actions is becoming indistinct.", "bad" ]
    ],
    "rating": "good",
    "max_duration": "15 minutes",
    "max_intensity": 38,
    "dur_add_perc": 10,
    "int_dur_factor": "24 s",
    "blocks_effects": [ "grabbed" ],
    "enchantments": [
      {
        "values": [
          {
            "value": "BONUS_DODGE",
            "add": {
              "math": [ "(1 + ( u_val('spell_level', 'spell: clair_dodge_power') / 6) * ( ( u_val('intelligence') + 10) / 20 ) )" ]
            }
          },
          {
            "value": "BONUS_BLOCK",
            "add": {
              "math": [ "(1 + ( u_val('spell_level', 'spell: clair_dodge_power') / 6) * ( ( u_val('intelligence') + 10) / 20 ) )" ]
            }
          }
        ]
      }
    ],
    "flags": [ "UNCANNY_DODGE" ]
  },
  {
    "type": "effect_type",
    "id": "effect_clair_clear_sight",
    "name": [ "Truesight" ],
    "desc": [ "Your powers allow you to see the true shape of reality." ],
    "apply_message": "",
    "remove_message": "The world seems wrapped in gauze compared to before.",
    "decay_messages": [
      [ "Your enhanced clarity is almost gone.", "bad" ],
      [ "You are growing less sure about the true nature of the world.", "bad" ]
    ],
    "rating": "good",
    "max_duration": "15 minutes",
    "max_intensity": 43,
    "dur_add_perc": 40,
    "int_dur_factor": "21 s",
    "removes_effects": [
      "dazed",
      "stunned",
      "darkness",
      "visuals",
      "hallu",
      "blind",
      "hallucination_attacks",
      "deaf",
      "weed_high",
      "High",
      "drunk",
      "no_sight",
      "glare",
      "snow_glare",
      "venom_blind"
    ]
  },
  {
    "type": "effect_type",
    "id": "effect_clair_omniscence",
    "name": [ "Omniscience" ],
    "desc": [ "You can see forever." ],
    "apply_message": "",
    "remove_message": "Your senses snap back to your physical body.",
    "rating": "good",
    "flags": [ "SUPER_CLAIRVOYANCE" ],
    "vitamins": [ { "vitamin": "vitamin_psionic_drain", "rate": [ [ 1, 1 ] ], "tick": [ "2 s" ] } ]
  },
  {
    "type": "effect_type",
    "id": "effect_photokin_dodge",
<<<<<<< HEAD
    "name": [ "Trick of the Light" ],
    "desc": [ "You are surrounded by shifting illusions, and your enemies struggle to see where your true form is." ],
    "apply_message": "",
    "remove_message": "The illusions around you suddenly vanish!.",
    "decay_messages": [ [ "Your illusions are starting to dim.", "bad" ], [ "Your light tricks are becoming more obvious", "bad" ] ],
=======
    "name": [ "Trick of the light" ],
    "desc": [ "Your enemies struggle to see where your real form is." ],
    "apply_message": "",
    "remove_message": "Your illusionary form fades.",
    "decay_messages": [ [ "Your illusions are starting to dim.", "bad" ], [ "Your light tricks are becoming more obvious.", "bad" ] ],
>>>>>>> e7e0c468
    "rating": "good",
    "max_duration": "15 minutes",
    "max_intensity": 38,
    "dur_add_perc": 10,
    "int_dur_factor": "24 s",
    "blocks_effects": [ "grabbed" ],
    "base_mods": { "dodge_mod": [ 6 ] },
    "enchantments": [
      {
        "values": [
          {
            "value": "EVASION",
            "add": {
              "math": [
                "min(( 15 + (2 * ( u_val('spell_level', 'spell: photokinetic_light_dodge') / 100) ) + ( ( u_val('intelligence') + 10) / 20 ) ), 0.85)"
              ]
            }
          }
        ]
      }
    ],
    "flags": [ "UNCANNY_DODGE", "HARDTOHIT" ]
  },
  {
    "type": "effect_type",
    "id": "effect_photokin_light_barrier",
    "name": [ "Light Barrier" ],
    "desc": [ "You are protected from extremes of light and radiation." ],
    "apply_message": "",
    "remove_message": "The surrounding air shimmers once more as your light barrier fades.",
    "rating": "good",
    "flags": [ "PHOTOKIN_CHAR_IMMUNE", "NO_RADIATION", "GLARE_RESIST" ]
  },
  {
    "type": "effect_type",
    "id": "effect_photokin_invisibility",
    "name": [ "Invisibility" ],
    "desc": [ "Nothing can see you." ],
    "apply_message": "You refract light in a way that makes you appear invisible.",
    "remove_message": "You let light flow naturally again.",
    "decay_messages": [ [ "Your control over light refraction is straining you.", "bad" ], [ "Staying invisible is getting tiring.", "bad" ] ],
    "flags": [ "INVISIBLE" ],
    "max_duration": "3 h",
    "max_intensity": 177,
    "dur_add_perc": 10,
    "int_dur_factor": " 62 s"
  },
  {
    "type": "effect_type",
    "id": "effect_photokin_arms",
    "name": [ "refraction of arms" ],
    "desc": [ "Your arms refract light to create the illusion of having multiple arms and their wielded items." ],
    "apply_message": "Light around your arms shimmers and refracts, creating the illusion of multiple arms.",
    "remove_message": "The light around your arms returns to normal.",
    "rating": "neutral",
    "show_in_info": true,
    "base_mods": { "hit_mod": [ 4 ] },
    "max_duration": "45 m",
    "max_intensity": 297,
    "dur_add_perc": 10,
    "int_dur_factor": "9 s"
  },
  {
    "type": "effect_type",
    "id": "effect_photokin_blind",
    "name": [ "Blind" ],
    "desc": [ "Range of Sight: 0.  You cannot see anything." ],
    "apply_message": "You are blinded!",
    "remove_message": "Your sight returns!",
    "rating": "bad",
    "show_in_info": true,
    "immune_flags": [ "PHOTOKINETIC" ],
    "flags": [ "BLIND" ],
    "max_duration": "3 d"
  },
  {
    "type": "effect_type",
    "id": "effect_pyrokinetic_flash",
    "name": [ "Blind" ],
    "desc": [ "Range of Sight: 0.  You cannot see anything." ],
    "removes_effects": [ "glare", "snow_glare", "darkness" ],
    "apply_message": "You're blinded!",
    "remove_message": "Your sight returns!",
    "rating": "bad",
    "max_duration": "15 minutes",
    "show_in_info": true,
    "flags": [ "BLIND" ]
  },
  {
    "type": "effect_type",
    "id": "effect_pyrokinetic_cloak",
    "name": [ "Cloak of Warmth" ],
    "desc": [ "The air around you has its temperature controlled." ],
    "apply_message": "",
    "remove_message": "A cool breeze hits your skin.",
    "decay_messages": [
      [ "The warm air you've surrounded yourself with is nearly spent.", "bad" ],
      [ "The air around you is slowing beginning to cool.", "bad" ]
    ],
    "rating": "good",
    "max_duration": "60 minutes",
    "max_intensity": 77,
    "dur_add_perc": 10,
    "int_dur_factor": "46 s",
    "enchantments": [ "enchant_pyrokin_cloak" ]
  },
  {
    "type": "effect_type",
    "id": "effect_pyrokinetic_aura",
    "name": [ "Blazing Aura" ],
    "desc": [ "You are surrounded by flames." ],
    "apply_message": "",
    "remove_message": "The flames surrounding you gutter out.",
    "decay_messages": [ [ "The flames around you spark fitfully.", "bad" ], [ "Your aura of flames is beginning to fade.", "bad" ] ],
    "rating": "good",
    "max_duration": "15 minutes",
    "max_intensity": 31,
    "dur_add_perc": 10,
    "int_dur_factor": "29 s",
    "enchantments": [ "enchant_pyrokinetic_aura" ]
  },
  {
    "type": "effect_type",
    "id": "effect_pyrokinetic_flame_immunity",
    "name": [ "Flame Immunity" ],
    "desc": [ "You are completely immune to fire." ],
    "apply_message": "",
    "rating": "good",
    "max_duration": "30 minutes",
    "max_intensity": 95,
    "dur_add_perc": 10,
    "int_dur_factor": "19 s",
    "enchantments": [ { "values": [ { "value": "CLIMATE_CONTROL_CHILL", "add": 1000 }, { "value": "ARMOR_HEAT", "multiply": -1.0 } ] } ],
    "flags": [ "HEAT_IMMUNE" ]
  },
  {
    "type": "effect_type",
    "id": "effect_telekinetic_momentum",
    "name": [ "Altered Momentum" ],
    "desc": [ "Your powers are affecting movement around you; dangerous objects are slowed and your own speed is increased." ],
    "apply_message": "",
    "remove_message": "Nearby movement returns to normal.",
    "decay_messages": [
      [ "Nearby momentum has nearly returned to normal.", "bad" ],
      [ "Your alterations to movement around you are fading.", "bad" ]
    ],
    "rating": "good",
    "max_duration": "15 minutes",
    "max_intensity": 41,
    "dur_add_perc": 20,
    "int_dur_factor": "22 s",
    "enchantments": [
      {
        "values": [
          {
            "value": "ARMOR_CUT",
            "multiply": {
              "math": [ "( ( u_val('spell_level', 'spell: telekinetic_momentum') * -0.005 ) * ( ( u_val('intelligence') + 10) / 20 ) )" ]
            }
          },
          {
            "value": "ARMOR_BASH",
            "multiply": {
              "math": [ "( ( u_val('spell_level', 'spell: telekinetic_momentum') * -0.01 ) * ( ( u_val('intelligence') + 10) / 20 ) )" ]
            }
          },
          {
            "value": "ARMOR_STAB",
            "multiply": {
              "math": [ "( ( u_val('spell_level', 'spell: telekinetic_momentum') * -0.005 ) * ( ( u_val('intelligence') + 10) / 20 ) )" ]
            }
          },
          {
            "value": "ARMOR_BULLET",
            "multiply": {
              "math": [ "( ( u_val('spell_level', 'spell: telekinetic_momentum') * -0.02 ) * ( ( u_val('intelligence') + 10) / 20 ) )" ]
            }
          },
          {
            "value": "MOVE_COST",
            "multiply": {
              "math": [
                "max(( ( u_val('spell_level', 'spell: telekinetic_momentum') * -0.005 ) * ( ( u_val('intelligence') + 10) / 20 ) ), -0.15)"
              ]
            }
          },
          {
            "value": "ATTACK_SPEED",
            "multiply": {
              "math": [ "( ( u_val('spell_level', 'spell: telekinetic_momentum') * -0.01 ) * ( ( u_val('intelligence') + 10) / 20 ) )" ]
            }
          }
        ]
      }
    ]
  },
  {
    "type": "effect_type",
    "id": "effect_telekinetic_slowfall",
    "name": [ "Slowfall" ],
    "desc": [ "The ground isn't as eager to receive you." ],
    "apply_message": "",
    "remove_message": "You suddenly feel much heavier.",
    "max_duration": "60 seconds",
    "dur_add_perc": 10,
    "enchantments": [
      {
        "values": [
          {
            "value": "FALL_DAMAGE",
            "multiply": {
              "math": [ "( -0.5 + ( u_val('spell_level', 'spell: telekinetic_slowfall') * -0.04) * ( ( u_val('intelligence') + 10) / 20 ) )" ]
            }
          }
        ]
      }
    ],
    "limb_score_mods": [ { "limb_score": "swim", "modifier": 3.0 } ],
    "flags": [ "EFFECT_LIMB_SCORE_MOD" ]
  },
  {
    "type": "effect_type",
    "id": "effect_telekinetic_strength",
    "name": [ "Telekinetic Strength" ],
    "desc": [ "You are greatly enhancing your ability to lift and break things." ],
    "apply_message": "",
    "remove_message": "The force supporting your muscles suddenly vanishes.",
    "rating": "good",
    "max_duration": "7 days",
    "enchantments": [
      {
        "values": [
          { "value": "MAX_STAMINA", "add": -650 },
          {
            "value": "STRENGTH",
            "add": {
              "math": [ "( 15 + ( u_val('spell_level', 'spell: telekinetic_strength') * 3 ) * ( ( u_val('intelligence') + 10) / 20 ) )" ]
            }
          }
        ]
      }
    ]
  },
  {
    "type": "effect_type",
    "id": "effect_telekinetic_armor",
    "name": [ "Inertial Barrier" ],
    "desc": [ "A barrier of telekinetic force is protecting you." ],
    "//": "The logic is that this works the reverse of the way mundane physics does--the wider the area of the force applied against it, the weaker it is.",
    "apply_message": "",
    "remove_message": "The barrier of force around you falls apart.",
    "decay_messages": [
      [ "The barrier around you is nearly gone.", "bad" ],
      [ "You can feel the barrier around you losing its integrity.", "bad" ]
    ],
    "rating": "good",
    "max_duration": "60 minutes",
    "max_intensity": 112,
    "dur_add_perc": 10,
    "int_dur_factor": "32 s",
    "flags": [ "TELEKIN_SHIELD" ],
    "enchantments": [
      {
        "values": [
          {
            "value": "ARMOR_CUT",
            "add": {
              "math": [ "( -3 + ( u_val('spell_level', 'spell: telekinetic_shield') * -1) * ( ( u_val('intelligence') + 10) / 20 ) )" ]
            }
          },
          {
            "value": "ARMOR_BASH",
            "add": {
              "math": [ "( -2 + ( u_val('spell_level', 'spell: telekinetic_shield') * -0.5) * ( ( u_val('intelligence') + 10) / 20 ) )" ]
            }
          },
          {
            "value": "ARMOR_STAB",
            "add": {
              "math": [ "( -5 + ( u_val('spell_level', 'spell: telekinetic_shield') * -1.5) * ( ( u_val('intelligence') + 10) / 20 ) )" ]
            }
          },
          {
            "value": "ARMOR_BULLET",
            "add": {
              "math": [ "( -8 + ( u_val('spell_level', 'spell: telekinetic_shield') * -2.5) * ( ( u_val('intelligence') + 10) / 20 ) )" ]
            }
          }
        ]
      }
    ]
  },
  {
    "type": "effect_type",
    "id": "effect_telekinetic_levitation",
    "name": [ "Levitation" ],
    "desc": [ "You are floating in defiance of gravity." ],
    "apply_message": "",
    "remove_message": "Your feet touch the ground once again.",
    "decay_messages": [ [ "You are sinking despite your best efforts.", "bad" ], [ "You wobble briefly downward before recovering.", "bad" ] ],
    "rating": "good",
    "max_duration": "7 days",
    "max_intensity": 34,
    "enchantments": [ { "values": [ { "value": "MAX_STAMINA", "add": -800 } ] } ],
    "flags": [ "LEVITATION" ]
  },
  {
    "type": "effect_type",
    "id": "effect_telekinetic_aegis",
    "name": [ "Aegis" ],
    "desc": [ "You are nearly invincible." ],
    "apply_message": "",
    "remove_message": "The air loses its structure and you are vulnerable once again.",
    "rating": "good",
    "max_duration": "20 seconds",
    "removes_effects": [ "grabbed" ],
    "enchantments": [
      {
        "values": [
          { "value": "ARMOR_CUT", "add": -100000 },
          { "value": "ARMOR_BASH", "add": -100000 },
          { "value": "ARMOR_STAB", "add": -100000 },
          { "value": "ARMOR_BULLET", "add": -100000 }
        ]
      }
    ],
    "limb_score_mods": [ { "limb_score": "lift", "modifier": 0.51 }, { "limb_score": "grip", "modifier": 0.25 } ],
    "flags": [ "EFFECT_LIMB_SCORE_MOD", "EFFECT_IMPEDING" ]
  },
  {
    "type": "effect_type",
    "id": "effect_telepathic_learning_bonus",
    "name": [ "Trance State" ],
    "desc": [ "You are in a focused mental state, increasing the ease of learning." ],
    "apply_message": "",
    "remove_message": "You shake your head as you become aware of the outside world again.",
    "decay_messages": [
      [ "Your enhanced concentration is fading like a dream.", "bad" ],
      [ "The outside world is impinging itself on your awareness.", "bad" ]
    ],
    "rating": "good",
    "max_duration": "7 days",
    "max_intensity": 100,
    "enchantments": [
      {
        "values": [
          {
            "value": "LEARNING_FOCUS",
            "add": {
              "math": [ "( ( u_val('spell_level', 'spell: telepathic_concentration') * 2.5) * ( ( u_val('intelligence') + 10) / 20 ) )" ]
            }
          },
          { "value": "MOVE_COST", "multiply": 3 },
          { "value": "MAX_STAMINA", "add": -350 }
        ]
      }
    ],
    "flags": [ "MYOPIC" ]
  },
  {
    "type": "effect_type",
    "id": "effect_telepath_sense_minds",
    "name": [ "Sensing Minds" ],
    "desc": [ "You are looking out for other minds." ],
    "apply_message": "",
    "remove_message": "Your awareness of other minds fades away.",
    "decay_messages": [
      [ "You can barely tell if any other mind is out there at all.", "bad" ],
      [ "Your sense of other minds is fading.", "bad" ]
    ],
    "rating": "good",
    "max_duration": "30 minutes",
    "max_intensity": 50,
    "dur_add_perc": 10,
    "int_dur_factor": "36 s",
    "enchantments": [
      {
        "values": [
          {
            "value": "SIGHT_RANGE_MINDS",
            "add": {
              "math": [ "( ( u_val('spell_level', 'spell: telepathic_mind_sense') * 2) * ( ( u_val('intelligence') + 10) / 20 ) )" ]
            }
          }
        ]
      }
    ]
  },
  {
    "type": "effect_type",
    "id": "effect_telepathic_morale",
    "name": [ "Stabilized Mood" ],
    "desc": [
      "You are editing out your most negative thoughts.  When you think about it, is the Cataclysm really the worst thing that could have happened?"
    ],
    "apply_message": "",
    "remove_message": "",
    "rating": "good",
    "max_duration": "7 days",
    "enchantments": [ { "values": [ { "value": "MAX_STAMINA", "add": -400 } ] } ]
  },
  {
    "type": "effect_type",
    "id": "effect_telepath_invisibility",
    "name": [ "Obscurity" ],
    "desc": [ "You are hiding your presence from your enemies." ],
    "apply_message": "",
    "remove_message": "You are again visible and vulnerable.",
    "decay_messages": [
      [ "Your veil of obscurity is nearly gone.", "bad" ],
      [ "You notice nearby enemies glancing in your direction.", "bad" ]
    ],
    "rating": "good",
    "max_duration": "100 seconds",
    "max_intensity": 14,
    "dur_add_perc": 10,
    "int_dur_factor": "7 s",
    "flags": [ "INVISIBLE", "NO_SCENT" ]
  },
  {
    "type": "effect_type",
    "id": "effect_telepathic_psi_armor",
    "name": [ "Psychic Shield" ],
    "desc": [ "Your mind is warded against psychic attack." ],
    "apply_message": "",
    "remove_message": "Your thoughts are once again unguarded.",
    "decay_messages": [
      [ "The barrier around your thoughts is nearly gone.", "bad" ],
      [ "The shield guarding your mind is growing thinner.", "bad" ]
    ],
    "rating": "good",
    "max_duration": "10 minutes",
    "max_intensity": 17,
    "dur_add_perc": 10,
    "int_dur_factor": "35 s",
    "removes_effects": [ "taint", "tindrift", "hallu", "hallucination_attacks", "visuals", "fearparalyze", "amigara" ],
    "flags": [ "PORTAL_PROOF", "TEEPSHIELD" ]
  },
  {
    "type": "effect_type",
    "id": "effect_telepathic_primal_terror",
    "name": [ "Terrorized" ],
    "desc": [ "You are overcome with overwhelming dread." ],
    "apply_message": "Your heart races as a sudden feeling of dread grips you.",
    "remove_message": "The heart-freezing terror fades as suddenly as it began.",
    "rating": "bad",
    "show_in_info": true,
    "base_mods": { "speed_mod": [ -30 ], "dodge_mod": [ -2 ], "hit_mod": [ -2 ], "bash_mod": [ -8 ] },
    "immune_flags": [ "TEEPSHIELD", "TEEP_IMMUNE" ]
  },
  {
    "type": "effect_type",
    "id": "effect_telepath_network_effect",
    "name": [ "Telepathic Network" ],
    "desc": [ "You are in constant communication with your allies, looking out for each other in combat." ],
    "//": "Ideally this would directly increase Perception and the Dodge, Melee, and Marksmanship skills, in some proportion to the target's current skill vs. the highest skill among the group.  The below is currently what is possible.",
    "apply_message": "",
    "remove_message": "Silence fills your mind.",
    "decay_messages": [
      [ "The inner voices of your allies are only a whisper now.", "bad" ],
      [ "The inner voices of your allies begin to fade.", "bad" ]
    ],
    "rating": "good",
    "max_duration": "30 minutes",
    "max_intensity": 59,
    "dur_add_perc": 10,
    "int_dur_factor": "31 s",
    "enchantments": [
      {
        "values": [
          {
            "value": "BONUS_DODGE",
            "add": {
              "math": [ "(1 + ( u_val('spell_level', 'spell: telepathic_network') / 12) * ( ( u_val('intelligence') + 10) / 20 ) )" ]
            }
          },
          {
            "value": "BONUS_BLOCK",
            "add": {
              "math": [ "(1 + ( u_val('spell_level', 'spell: telepathic_network') / 12) * ( ( u_val('intelligence') + 10) / 20 ) )" ]
            }
          },
          {
            "value": "PERCEPTION",
            "add": {
              "math": [ "( ( ( u_val('spell_level', 'spell: telepathic_network') * 0.2) + 1) * ( ( u_val('intelligence') + 10) / 20 ) )" ]
            }
          },
          {
            "value": "RANGE",
            "add": {
              "math": [ "( ( ( u_val('spell_level', 'spell: telepathic_network') * 0.25) + 3) * ( ( u_val('intelligence') + 10) / 20 ) )" ]
            }
          },
          {
            "value": "EVASION",
            "multiply": {
              "math": [
                "( ( ( u_val('spell_level', 'spell: telepathic_network') * 0.005) + 0.05) * ( ( u_val('intelligence') + 10) / 20 ) )"
              ]
            }
          },
          {
            "value": "RANGED_DAMAGE",
            "multiply": {
              "math": [
                "( ( ( u_val('spell_level', 'spell: telepathic_network') * 0.005) + 0.05) * ( ( u_val('intelligence') + 10) / 20 ) )"
              ]
            }
          },
          {
            "value": "MELEE_DAMAGE",
            "multiply": {
              "math": [
                "( ( ( u_val('spell_level', 'spell: telepathic_network') * 0.005) + 0.05) * ( ( u_val('intelligence') + 10) / 20 ) )"
              ]
            }
          },
          {
            "value": "COMBAT_CATCHUP",
            "multiply": {
              "math": [ "( ( ( u_val('spell_level', 'spell: telepathic_network') * 0.25) + 1.5) * ( ( u_val('intelligence') + 10) / 20 ) )" ]
            }
          }
        ]
      }
    ],
    "flags": [ "UNCANNY_DODGE" ]
  },
  {
    "type": "effect_type",
    "id": "effect_teleport_slow",
    "name": [ "Stutterstepping" ],
    "desc": [ "Your steps aren't taking you as far as your eyes tell you they should." ],
    "apply_message": "The air ripples and you stumble.",
    "remove_message": "Your eyes and your legs agree with each other again.",
    "rating": "bad",
    "max_duration": 3000,
    "dur_add_perc": 5,
    "base_mods": { "speed_mod": [ -40 ] },
    "immune_flags": [ "DIMENSIONAL_ANCHOR", "TELESTOP", "TELEPORT_IMMUNE" ]
  },
  {
    "type": "effect_type",
    "id": "effect_teleport_stride",
    "name": [ "Extended Stride" ],
    "desc": [ "Every step takes you further than your eyes tell you it should." ],
    "apply_message": "",
    "remove_message": "Your steps are normal once again.",
    "decay_messages": [ [ "Your warped movement are almost gone.", "bad" ], [ "Your steps are no longer taking you quite so far.", "bad" ] ],
    "rating": "good",
    "max_duration": "10 minutes",
    "max_intensity": 16,
    "dur_add_perc": 10,
    "int_dur_factor": "37 s",
    "enchantments": [
      {
        "values": [
          {
            "value": "MOVE_COST",
            "multiply": {
              "math": [ "( ( ( u_val('spell_level', 'spell: teleport_stride') * -0.02 ) - 0.05 ) * ( ( u_val('intelligence') + 10) / 20 ) )" ]
            }
          }
        ]
      }
    ]
  },
  {
    "type": "effect_type",
    "id": "effect_vita_health",
    "name": [ "Healthy Glow" ],
    "desc": [ "You feel amazing." ],
    "apply_message": "",
    "remove_message": "The surge of vitality leaves you in a rush.",
    "decay_messages": [
      [ "All of the day's hardships seem like they're catching up to you.", "bad" ],
      [ "The vitality your powers gave you is starting to fade.", "bad" ]
    ],
    "rating": "good",
    "max_duration": "7 days",
    "max_intensity": 97,
    "blocks_effects": [ "scurvy", "redcells_anemia", "anemia", "toxin_buildup", "common_cold", "flu" ],
    "removes_effects": [ "asthma" ],
    "base_mods": {
      "health_min": [ 1 ],
      "health_chance": [ 15 ],
      "health_tick": [ 600 ],
      "h_mod_min": [ 1 ],
      "h_mod_chance": [ 10 ],
      "h_mod_tick": [ 600 ],
      "healing_rate": [ 2 ]
    },
    "enchantments": [ { "values": [ { "value": "MAX_STAMINA", "add": -350 } ] } ]
  },
  {
    "type": "effect_type",
    "id": "effect_vitakin_hurt",
    "name": [ "Enervating Touch" ],
    "desc": [ "This reduces monsters' regeneration.  It's a bug if you have it." ],
    "rating": "bad",
    "max_duration": "1 minutes"
  },
  {
    "type": "effect_type",
    "id": "effect_vitakin_purge_rads",
    "name": [ "Radiation Purge" ],
    "desc": [ "You are using your powers to cleanse yourself of radiation." ],
    "rating": "good",
    "base_mods": { "rad_min": [ -1 ], "rad_chance": [ 1 ], "rad_tick": [ 60 ] }
  },
  {
    "type": "effect_type",
    "id": "effect_vitakin_purge_rads_sideeffects",
    "name": [ "Radiation Purge Side Effects" ],
    "desc": [ "You are using your powers to cleanse yourself of radiation, but there are some side effects." ],
    "rating": "bad",
    "max_intensity": 10,
    "base_mods": {
      "str_mod": [ 0 ],
      "dex_mod": [ 0 ],
      "per_mod": [ 0 ],
      "stamina_amount": [ -2000 ],
      "pain_min": [ 1 ],
      "pain_chance": [ 10 ],
      "pain_tick": [ 60 ],
      "health_min": [ 0 ],
      "health_chance": [ 1000 ],
      "health_tick": [ 60 ],
      "fatigue_min": [ 0 ],
      "fatigue_chance": [ 500 ],
      "fatigue_tick": [ 60 ],
      "vomit_chance": [ 1000 ],
      "vomit_tick": [ 60 ]
    },
    "scaling_mods": {
      "stamina_amount": [ -1500 ],
      "str_mod": [ -1 ],
      "dex_mod": [ -1 ],
      "per_mod": [ -0.7 ],
      "pain_chance": [ -1 ],
      "health_min": [ -1 ],
      "health_chance": [ -135 ],
      "fatigue_min": [ 0.6 ],
      "fatigue_chance": [ -65 ],
      "vomit_chance": [ -150 ]
    }
  },
  {
    "type": "effect_type",
    "id": "effect_vita_super_heal",
    "desc": [ "You are healing extraordinarily quickly." ],
    "apply_message": "",
    "remove_message": "Your body aches as your preternatural healing slows to a stop.",
    "rating": "good",
    "removes_effects": [ "bleed" ],
    "enchantments": [
      {
        "intermittent_activation": {
          "effects": [
            {
              "frequency": "30 seconds",
              "spell_effects": [ { "id": "vita_super_heal_healing" }, { "id": "vita_super_heal_drain" } ]
            }
          ]
        }
      }
    ],
    "flags": [ "BLEED_IMMUNE" ]
  }
]<|MERGE_RESOLUTION|>--- conflicted
+++ resolved
@@ -768,19 +768,11 @@
   {
     "type": "effect_type",
     "id": "effect_photokin_dodge",
-<<<<<<< HEAD
     "name": [ "Trick of the Light" ],
     "desc": [ "You are surrounded by shifting illusions, and your enemies struggle to see where your true form is." ],
     "apply_message": "",
     "remove_message": "The illusions around you suddenly vanish!.",
     "decay_messages": [ [ "Your illusions are starting to dim.", "bad" ], [ "Your light tricks are becoming more obvious", "bad" ] ],
-=======
-    "name": [ "Trick of the light" ],
-    "desc": [ "Your enemies struggle to see where your real form is." ],
-    "apply_message": "",
-    "remove_message": "Your illusionary form fades.",
-    "decay_messages": [ [ "Your illusions are starting to dim.", "bad" ], [ "Your light tricks are becoming more obvious.", "bad" ] ],
->>>>>>> e7e0c468
     "rating": "good",
     "max_duration": "15 minutes",
     "max_intensity": 38,
