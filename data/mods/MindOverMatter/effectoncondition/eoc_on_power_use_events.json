[
  {
    "type": "effect_on_condition",
    "id": "EOC_POWER_TOGGLE_REMOVE_EFFECTS",
    "effect": [
      {
        "run_eocs": [
          "EOC_BIOKIN_REMOVE_METABOLISM_ENHANCE",
          "EOC_CLAIR_REMOVE_SPEED_READ",
          "EOC_CLAIR_REMOVE_SEE_AURAS",
          "EOC_CLAIR_REMOVE_CRAFT_BONUS",
          "EOC_PHOTOKIN_REMOVE_LIGHT_LOCAL",
          "EOC_PHOTOKIN_REMOVE_HIDE_UGLY",
          "EOC_PHOTOKIN_REMOVE_RADIO",
          "EOC_PYRO_REMOVE_FIRE_TOOL",
          "EOC_PYRO_REMOVE_TORCH_WELD",
          "EOC_TELEKIN_REMOVE_TELEKINETIC_STRENGTH",
          "EOC_TELEKIN_REMOVE_JACKING_TOOL",
          "EOC_TELEKIN_REMOVE_LEVITATION",
          "EOC_TELEPATH_REMOVE_TELEPATHIC_CONCENTRATION"
        ]
      },
      { "u_lose_effect": "effect_telepath_invisibility" },
      { "u_lose_effect": "effect_clair_perfect_shot" }
    ]
  },
  {
    "type": "effect_on_condition",
    "id": "EOC_MELEE_MONSTER_CANCEL_TOGGLES",
    "eoc_type": "EVENT",
    "required_event": "character_melee_attacks_monster",
    "condition": {
      "or": [
        { "u_has_trait": "CLAIR_SPEED_READ" },
        { "u_has_effect": "effect_clair_speed_reader" },
        { "u_has_effect": "effect_clair_see_auras" },
        { "u_has_effect": "effect_clair_craft_bonus" },
        { "u_has_effect": "effect_photokin_light_local" },
        { "u_has_item": "pyrokinetic_fire_tool" },
        { "u_has_item": "pyrokinetic_torch_weld" },
        { "u_has_effect": "effect_telekinetic_strength" },
        { "u_has_item": "telekin_lifting_jack_1" },
        { "u_has_item": "telekin_lifting_jack_2" },
        { "u_has_item": "telekin_lifting_jack_3" },
        { "u_has_item": "telekin_lifting_jack_4" },
        { "u_has_item": "telekin_lifting_jack_5" },
        { "u_has_item": "telekin_lifting_jack_6" },
        { "u_has_item": "telekin_lifting_jack_7" },
        { "u_has_item": "telekin_lifting_jack_8" },
        { "u_has_item": "telekin_lifting_jack_9" },
        { "u_has_item": "telekin_lifting_jack_10" },
        { "u_has_item": "telekin_lifting_jack_11" },
        { "u_has_item": "telekin_lifting_jack_12" },
        { "u_has_item": "telekin_lifting_jack_13" },
        { "u_has_item": "telekin_lifting_jack_14" },
        { "u_has_item": "telekin_lifting_jack_15" },
        { "u_has_item": "telekin_lifting_jack_16" },
        { "u_has_item": "telekin_lifting_jack_17" },
        { "u_has_item": "telekin_lifting_jack_18" },
        { "u_has_item": "telekin_lifting_jack_19" },
        { "u_has_item": "telekin_lifting_jack_20" },
        { "u_has_effect": "effect_telekinetic_levitation" },
        { "u_has_effect": "effect_telepathic_learning_bonus" },
        { "u_has_effect": "effect_telepath_invisibility" }
      ]
    },
    "effect": [ { "run_eocs": [ "EOC_POWER_TOGGLE_REMOVE_EFFECTS" ] } ]
  },
  {
    "type": "effect_on_condition",
    "id": "EOC_MELEE_CHARACTER_CANCEL_TOGGLES",
    "eoc_type": "EVENT",
    "required_event": "character_melee_attacks_character",
    "condition": {
      "or": [
        { "u_has_trait": "CLAIR_SPEED_READ" },
        { "u_has_effect": "effect_clair_speed_reader" },
        { "u_has_effect": "effect_clair_see_auras" },
        { "u_has_effect": "effect_clair_craft_bonus" },
        { "u_has_effect": "effect_photokin_light_local" },
        { "u_has_item": "pyrokinetic_fire_tool" },
        { "u_has_item": "pyrokinetic_torch_weld" },
        { "u_has_effect": "effect_telekinetic_strength" },
        { "u_has_item": "telekin_lifting_jack_1" },
        { "u_has_item": "telekin_lifting_jack_2" },
        { "u_has_item": "telekin_lifting_jack_3" },
        { "u_has_item": "telekin_lifting_jack_4" },
        { "u_has_item": "telekin_lifting_jack_5" },
        { "u_has_item": "telekin_lifting_jack_6" },
        { "u_has_item": "telekin_lifting_jack_7" },
        { "u_has_item": "telekin_lifting_jack_8" },
        { "u_has_item": "telekin_lifting_jack_9" },
        { "u_has_item": "telekin_lifting_jack_10" },
        { "u_has_item": "telekin_lifting_jack_11" },
        { "u_has_item": "telekin_lifting_jack_12" },
        { "u_has_item": "telekin_lifting_jack_13" },
        { "u_has_item": "telekin_lifting_jack_14" },
        { "u_has_item": "telekin_lifting_jack_15" },
        { "u_has_item": "telekin_lifting_jack_16" },
        { "u_has_item": "telekin_lifting_jack_17" },
        { "u_has_item": "telekin_lifting_jack_18" },
        { "u_has_item": "telekin_lifting_jack_19" },
        { "u_has_item": "telekin_lifting_jack_20" },
        { "u_has_effect": "effect_telekinetic_levitation" },
        { "u_has_effect": "effect_telepathic_learning_bonus" },
        { "u_has_effect": "effect_telepath_invisibility" }
      ]
    },
    "effect": [ { "run_eocs": [ "EOC_POWER_TOGGLE_REMOVE_EFFECTS" ] } ]
  },
  {
    "type": "effect_on_condition",
    "id": "EOC_RANGED_MONSTER_CANCEL_TOGGLES",
    "eoc_type": "EVENT",
    "required_event": "character_ranged_attacks_monster",
    "condition": {
      "or": [
        { "u_has_trait": "CLAIR_SPEED_READ" },
        { "u_has_effect": "effect_clair_speed_reader" },
        { "u_has_effect": "effect_clair_see_auras" },
        { "u_has_effect": "effect_clair_craft_bonus" },
        { "u_has_effect": "effect_clair_perfect_shot" },
        { "u_has_effect": "effect_photokin_light_local" },
        { "u_has_item": "pyrokinetic_fire_tool" },
        { "u_has_item": "pyrokinetic_torch_weld" },
        { "u_has_effect": "effect_telekinetic_strength" },
        { "u_has_item": "telekin_lifting_jack_1" },
        { "u_has_item": "telekin_lifting_jack_2" },
        { "u_has_item": "telekin_lifting_jack_3" },
        { "u_has_item": "telekin_lifting_jack_4" },
        { "u_has_item": "telekin_lifting_jack_5" },
        { "u_has_item": "telekin_lifting_jack_6" },
        { "u_has_item": "telekin_lifting_jack_7" },
        { "u_has_item": "telekin_lifting_jack_8" },
        { "u_has_item": "telekin_lifting_jack_9" },
        { "u_has_item": "telekin_lifting_jack_10" },
        { "u_has_item": "telekin_lifting_jack_11" },
        { "u_has_item": "telekin_lifting_jack_12" },
        { "u_has_item": "telekin_lifting_jack_13" },
        { "u_has_item": "telekin_lifting_jack_14" },
        { "u_has_item": "telekin_lifting_jack_15" },
        { "u_has_item": "telekin_lifting_jack_16" },
        { "u_has_item": "telekin_lifting_jack_17" },
        { "u_has_item": "telekin_lifting_jack_18" },
        { "u_has_item": "telekin_lifting_jack_19" },
        { "u_has_item": "telekin_lifting_jack_20" },
        { "u_has_effect": "effect_telekinetic_levitation" },
        { "u_has_effect": "effect_telepathic_learning_bonus" },
        { "u_has_effect": "effect_telepath_invisibility" }
      ]
    },
    "effect": [ { "run_eocs": [ "EOC_POWER_TOGGLE_REMOVE_EFFECTS" ] } ]
  },
  {
    "type": "effect_on_condition",
    "id": "EOC_RANGED_CHARACTER_CANCEL_TOGGLES",
    "eoc_type": "EVENT",
    "required_event": "character_ranged_attacks_character",
    "condition": {
      "or": [
        { "u_has_trait": "CLAIR_SPEED_READ" },
        { "u_has_effect": "effect_clair_speed_reader" },
        { "u_has_effect": "effect_clair_see_auras" },
        { "u_has_effect": "effect_clair_craft_bonus" },
        { "u_has_effect": "effect_clair_perfect_shot" },
        { "u_has_effect": "effect_photokin_light_local" },
        { "u_has_item": "pyrokinetic_fire_tool" },
        { "u_has_item": "pyrokinetic_torch_weld" },
        { "u_has_effect": "effect_telekinetic_strength" },
        { "u_has_item": "telekin_lifting_jack_1" },
        { "u_has_item": "telekin_lifting_jack_2" },
        { "u_has_item": "telekin_lifting_jack_3" },
        { "u_has_item": "telekin_lifting_jack_4" },
        { "u_has_item": "telekin_lifting_jack_5" },
        { "u_has_item": "telekin_lifting_jack_6" },
        { "u_has_item": "telekin_lifting_jack_7" },
        { "u_has_item": "telekin_lifting_jack_8" },
        { "u_has_item": "telekin_lifting_jack_9" },
        { "u_has_item": "telekin_lifting_jack_10" },
        { "u_has_item": "telekin_lifting_jack_11" },
        { "u_has_item": "telekin_lifting_jack_12" },
        { "u_has_item": "telekin_lifting_jack_13" },
        { "u_has_item": "telekin_lifting_jack_14" },
        { "u_has_item": "telekin_lifting_jack_15" },
        { "u_has_item": "telekin_lifting_jack_16" },
        { "u_has_item": "telekin_lifting_jack_17" },
        { "u_has_item": "telekin_lifting_jack_18" },
        { "u_has_item": "telekin_lifting_jack_19" },
        { "u_has_item": "telekin_lifting_jack_20" },
        { "u_has_effect": "effect_telekinetic_levitation" },
        { "u_has_effect": "effect_telepathic_learning_bonus" },
        { "u_has_effect": "effect_telepath_invisibility" }
      ]
    },
    "effect": [ { "run_eocs": [ "EOC_POWER_TOGGLE_REMOVE_EFFECTS" ] } ]
  },
  {
    "type": "effect_on_condition",
    "id": "EOC_SPELL_CANCEL_TOGGLES",
    "eoc_type": "EVENT",
    "required_event": "spellcasting_finish",
    "condition": {
      "and": [
        {
          "or": [
            { "u_has_trait": "CLAIR_SPEED_READ" },
            { "u_has_effect": "effect_clair_speed_reader" },
            { "u_has_effect": "effect_clair_see_auras" },
            { "u_has_effect": "effect_clair_craft_bonus" },
            { "u_has_effect": "effect_clair_perfect_shot" },
            { "u_has_effect": "effect_photokin_light_local" },
            { "u_has_item": "pyrokinetic_fire_tool" },
            { "u_has_item": "pyrokinetic_torch_weld" },
            { "u_has_effect": "effect_telekinetic_strength" },
            { "u_has_item": "telekin_lifting_jack_1" },
            { "u_has_item": "telekin_lifting_jack_2" },
            { "u_has_item": "telekin_lifting_jack_3" },
            { "u_has_item": "telekin_lifting_jack_4" },
            { "u_has_item": "telekin_lifting_jack_5" },
            { "u_has_item": "telekin_lifting_jack_6" },
            { "u_has_item": "telekin_lifting_jack_7" },
            { "u_has_item": "telekin_lifting_jack_8" },
            { "u_has_item": "telekin_lifting_jack_9" },
            { "u_has_item": "telekin_lifting_jack_10" },
            { "u_has_item": "telekin_lifting_jack_11" },
            { "u_has_item": "telekin_lifting_jack_12" },
            { "u_has_item": "telekin_lifting_jack_13" },
            { "u_has_item": "telekin_lifting_jack_14" },
            { "u_has_item": "telekin_lifting_jack_15" },
            { "u_has_item": "telekin_lifting_jack_16" },
            { "u_has_item": "telekin_lifting_jack_17" },
            { "u_has_item": "telekin_lifting_jack_18" },
            { "u_has_item": "telekin_lifting_jack_19" },
            { "u_has_item": "telekin_lifting_jack_20" },
            { "u_has_effect": "effect_telekinetic_levitation" },
            { "u_has_effect": "effect_telepathic_learning_bonus" },
            { "u_has_effect": "effect_telepath_invisibility" }
          ]
        },
        { "math": [ "_damage", ">=", "1" ] },
        {
          "and": [
            {
              "u_has_any_trait": [
                "BIOKINETIC",
                "CLAIRSENTIENT",
                "ELECTROKINETIC",
                "PHOTOKINETIC",
                "PYROKINETIC",
                "TELEKINETIC",
                "TELEPATH",
                "TELEPORTER",
                "VITAKINETIC"
              ]
            },
            {
              "or": [
                { "compare_string": [ "BIOKINETIC", { "context_val": "school" } ] },
                { "compare_string": [ "CLAIRSENTIENT", { "context_val": "school" } ] },
                { "compare_string": [ "ELECTROKINETIC", { "context_val": "school" } ] },
                { "compare_string": [ "PHOTOKINETIC", { "context_val": "school" } ] },
                { "compare_string": [ "PYROKINETIC", { "context_val": "school" } ] },
                { "compare_string": [ "TELEKINETIC", { "context_val": "school" } ] },
                { "compare_string": [ "TELEPATH", { "context_val": "school" } ] },
                { "compare_string": [ "TELEPORTER", { "context_val": "school" } ] },
                { "compare_string": [ "VITAKINETIC", { "context_val": "school" } ] }
              ]
            }
          ]
        }
      ]
    },
    "effect": [ { "run_eocs": [ "EOC_POWER_TOGGLE_REMOVE_EFFECTS" ] } ]
  },
  {
    "type": "effect_on_condition",
    "id": "EOC_PHOTOKIN_INVISIBILITY_CANCEL_WALK",
    "eoc_type": "EVENT",
    "required_event": "avatar_moves",
    "condition": {
      "and": [
        { "u_has_trait": "PHOTOKINETIC" },
        { "u_has_effect": "effect_photokin_invisibility" },
        {
          "or": [
            { "compare_string": [ "walk", { "context_val": "movement_mode" } ] },
            { "compare_string": [ "crouch", { "context_val": "movement_mode" } ] },
            { "compare_string": [ "prone", { "context_val": "movement_mode" } ] }
          ]
        },
        {
          "x_in_y_chance": { "x": { "math": [ "max( (20 - u_spell_level('photokinetic_invisibility')),4)" ] }, "y": 1000 }
        }
      ]
    },
    "effect": [
      { "u_message": "As you move, light scatters around you in coruscating shards, revealing your position!", "type": "bad" },
      { "u_lose_effect": "effect_photokin_invisibility" }
    ]
  },
  {
    "type": "effect_on_condition",
    "id": "EOC_PHOTOKIN_INVISIBILITY_CANCEL_RUN",
    "eoc_type": "EVENT",
    "required_event": "avatar_moves",
    "condition": {
      "and": [
        { "u_has_trait": "PHOTOKINETIC" },
        { "u_has_effect": "effect_photokin_invisibility" },
        { "compare_string": [ "run", { "context_val": "movement_mode" } ] },
        {
          "x_in_y_chance": { "x": { "math": [ "max( (80 - ( u_spell_level('photokinetic_invisibility') * 3)),30)" ] }, "y": 1000 }
        }
      ]
    },
    "effect": [
      { "u_message": "As you run, a shower of light outlines your path, revealing your position!", "type": "bad" },
      { "u_lose_effect": "effect_photokin_invisibility" }
    ]
  },
  {
    "type": "effect_on_condition",
    "id": "EOC_PHOTOKIN_DODGE_CANCEL_ATTACKED",
    "eoc_type": "EVENT",
    "required_event": "character_takes_damage",
    "condition": { "u_has_effect": "effect_photokin_dodge" },
    "effect": [ { "u_lose_effect": "effect_photokin_dodge" } ]
  },
  {
    "type": "effect_on_condition",
    "id": "EOC_PSIONICS_BIOKINETIC_CHANNELING_FAILURE",
    "//": "Once focus becomes more persistant and doesn't immediately drop to 25 on doing basically anything, low focus should also make overload more likely",
    "eoc_type": "EVENT",
    "required_event": "spellcasting_finish",
    "condition": {
      "and": [
        { "u_has_trait": "BIOKINETIC" },
        { "compare_string": [ "BIOKINETIC", { "context_val": "school" } ] },
        {
          "or": [
            { "math": [ "u_vitamin('vitamin_psionic_drain')", ">=", "200" ] },
            { "math": [ "_success", "==", "false" ] },
            { "is_weather": "distant_portal_storm" },
            { "is_weather": "portal_storm" },
            { "is_weather": "close_portal_storm" }
          ]
        },
        {
          "x_in_y_chance": {
            "x": {
              "math": [ "(10 * (min(0,( _difficulty - 1 - ( u_skill('metaphysics') / 2 ) ) * 15) ) + u_vitamin('vitamin_psionic_drain'))" ]
            },
            "y": 1000
          }
        }
      ]
    },
    "effect": [
      { "u_message": "Your powers rage out of control!", "type": "bad" },
      { "run_eocs": [ "EOC_END_PSI_POWERS" ] },
      {
        "u_add_effect": "psionic_overload",
        "duration": { "math": [ "u_val('time: 30 s') * (1 + ( u_vitamin('vitamin_psionic_drain') / 2 ) ) * rng(1, _difficulty)" ] }
      },
      {
        "u_add_effect": "effect_biokin_overload",
        "duration": { "math": [ "u_val('time: 30 s') * (1 + ( u_vitamin('vitamin_psionic_drain') / 2 ) ) * rng(1, _difficulty)" ] }
      }
    ]
  },
  {
    "type": "effect_on_condition",
    "id": "EOC_PSIONICS_CLAIRSENTIENT_CHANNELING_FAILURE",
    "eoc_type": "EVENT",
    "required_event": "spellcasting_finish",
    "condition": {
      "and": [
        { "u_has_trait": "CLAIRSENTIENT" },
        { "compare_string": [ "CLAIRSENTIENT", { "context_val": "school" } ] },
        {
          "or": [
            { "math": [ "u_vitamin('vitamin_psionic_drain')", ">=", "200" ] },
            { "math": [ "_success", "==", "false" ] },
            { "is_weather": "distant_portal_storm" },
            { "is_weather": "portal_storm" },
            { "is_weather": "close_portal_storm" }
          ]
        },
        {
          "x_in_y_chance": {
            "x": {
              "math": [ "(10 * (min(0,( _difficulty - 1 - ( u_skill('metaphysics') / 2 ) ) * 15) ) + u_vitamin('vitamin_psionic_drain'))" ]
            },
            "y": 1000
          }
        }
      ]
    },
    "effect": [
      { "u_message": "Your powers rage out of control!", "type": "bad" },
      { "run_eocs": [ "EOC_END_PSI_POWERS" ] },
      {
        "u_add_effect": "psionic_overload",
        "duration": { "math": [ "u_val('time: 30 s') * (1 + ( u_vitamin('vitamin_psionic_drain') / 2 ) ) * rng(1, _difficulty)" ] }
      },
      {
        "u_add_effect": "blind_clair_overload",
        "duration": { "math": [ "u_val('time: 15 s') * (1 + ( u_vitamin('vitamin_psionic_drain') / 2 ) ) * rng(1, _difficulty)" ] }
      },
      {
        "u_add_effect": "deaf_clair_overload",
        "duration": { "math": [ "u_val('time: 15 s') * (1 + ( u_vitamin('vitamin_psionic_drain') / 2 ) ) * rng(1, _difficulty)" ] }
      }
    ]
  },
  {
    "type": "effect_on_condition",
    "id": "EOC_PSIONICS_ELECTROKINETIC_CHANNELING_FAILURE",
    "eoc_type": "EVENT",
    "required_event": "spellcasting_finish",
    "condition": {
      "and": [
        { "u_has_trait": "ELECTROKINETIC" },
        { "compare_string": [ "ELECTROKINETIC", { "context_val": "school" } ] },
        {
          "or": [
            { "math": [ "u_vitamin('vitamin_psionic_drain')", ">=", "200" ] },
            { "math": [ "_success", "==", "false" ] },
            { "is_weather": "distant_portal_storm" },
            { "is_weather": "portal_storm" },
            { "is_weather": "close_portal_storm" }
          ]
        },
        {
          "x_in_y_chance": {
            "x": {
              "math": [ "(10 * (min(0,( _difficulty - 1 - ( u_skill('metaphysics') / 2 ) ) * 15) ) + u_vitamin('vitamin_psionic_drain'))" ]
            },
            "y": 1000
          }
        }
      ]
    },
    "effect": [
      { "u_message": "Your powers rage out of control!", "type": "bad" },
      { "run_eocs": [ "EOC_END_PSI_POWERS" ] },
      {
        "u_add_effect": "psionic_overload",
        "duration": { "math": [ "u_val('time: 30 s') * (1 + ( u_vitamin('vitamin_psionic_drain') / 2 ) ) * rng(1, _difficulty)" ] }
      },
      {
        "u_add_effect": "effect_electrokin_overload",
<<<<<<< HEAD
        "duration": { "math": [ "u_val('time: 5 s') * (1 + ( u_vitamin('vitamin_psionic_drain') / 2 ) ) * rng(1, _difficulty)" ] }
      }
=======
        "duration": {
          "math": [ "u_val('time: 5 s') * (1 + ( u_val('vitamin', 'name:vitamin_psionic_drain') / 2 ) ) * rng(1, _difficulty)" ]
        }
      },
      { "run_eocs": "EOC_ELECTRO_OVERLOAD_ZAP" }
>>>>>>> 2ae6aff0
    ]
  },
  {
    "type": "effect_on_condition",
    "id": "EOC_PSIONICS_PHOTOKINETIC_CHANNELING_FAILURE",
    "eoc_type": "EVENT",
    "required_event": "spellcasting_finish",
    "condition": {
      "and": [
        { "u_has_trait": "PHOTOKINETIC" },
        { "compare_string": [ "PHOTOKINETIC", { "context_val": "school" } ] },
        {
          "or": [
            { "math": [ "u_vitamin('vitamin_psionic_drain')", ">=", "200" ] },
            { "math": [ "_success", "==", "false" ] },
            { "is_weather": "distant_portal_storm" },
            { "is_weather": "portal_storm" },
            { "is_weather": "close_portal_storm" }
          ]
        },
        {
          "x_in_y_chance": {
            "x": {
              "math": [ "(10 * (min(0,( _difficulty - 1 - ( u_skill('metaphysics') / 2 ) ) * 15) ) + u_vitamin('vitamin_psionic_drain'))" ]
            },
            "y": 1000
          }
        }
      ]
    },
    "effect": [
      { "u_message": "Your powers rage out of control!", "type": "bad" },
      { "run_eocs": [ "EOC_END_PSI_POWERS" ] },
      {
        "u_add_effect": "psionic_overload",
        "duration": { "math": [ "u_val('time: 30 s') * (1 + ( u_vitamin('vitamin_psionic_drain') / 2 ) ) * rng(1, _difficulty)" ] }
      },
      {
        "u_add_effect": "effect_photokin_myopia_overload",
        "duration": { "math": [ "u_val('time: 15 s') * (1 + ( u_vitamin('vitamin_psionic_drain') / 2 ) ) * rng(1, _difficulty)" ] }
      },
      {
        "u_add_effect": "effect_photokin_lumination_overload",
        "duration": { "math": [ "u_val('time: 15 s') * (1 + ( u_vitamin('vitamin_psionic_drain') / 2 ) ) * rng(1, _difficulty)" ] }
      }
    ]
  },
  {
    "type": "effect_on_condition",
    "id": "EOC_PSIONICS_PYROKINETIC_CHANNELING_FAILURE",
    "eoc_type": "EVENT",
    "required_event": "spellcasting_finish",
    "condition": {
      "and": [
        { "u_has_trait": "PYROKINETIC" },
        { "compare_string": [ "PYROKINETIC", { "context_val": "school" } ] },
        {
          "or": [
            { "math": [ "u_vitamin('vitamin_psionic_drain')", ">=", "200" ] },
            { "math": [ "_success", "==", "false" ] },
            { "is_weather": "distant_portal_storm" },
            { "is_weather": "portal_storm" },
            { "is_weather": "close_portal_storm" }
          ]
        },
        {
          "x_in_y_chance": {
            "x": {
              "math": [ "(10 * (min(0,( _difficulty - 1 - ( u_skill('metaphysics') / 2 ) ) * 15) ) + u_vitamin('vitamin_psionic_drain'))" ]
            },
            "y": 1000
          }
        }
      ]
    },
    "effect": [
      { "u_message": "Your powers rage out of control!", "type": "bad" },
      { "run_eocs": [ "EOC_END_PSI_POWERS" ] },
      {
        "u_add_effect": "psionic_overload",
        "duration": { "math": [ "u_val('time: 30 s') * (1 + ( u_vitamin('vitamin_psionic_drain') / 2 ) ) * rng(1, _difficulty)" ] }
      },
      {
        "u_add_effect": "effect_pyrokin_overload",
        "duration": { "math": [ "u_val('time: 5 s') * (1 + ( u_vitamin('vitamin_psionic_drain') / 2 ) ) * rng(1, _difficulty)" ] }
      }
    ]
  },
  {
    "type": "effect_on_condition",
    "id": "EOC_PSIONICS_TELEKINETIC_CHANNELING_FAILURE",
    "eoc_type": "EVENT",
    "required_event": "spellcasting_finish",
    "condition": {
      "and": [
        { "u_has_trait": "TELEKINETIC" },
        { "compare_string": [ "TELEKINETIC", { "context_val": "school" } ] },
        {
          "or": [
            { "math": [ "u_vitamin('vitamin_psionic_drain')", ">=", "200" ] },
            { "math": [ "_success", "==", "false" ] },
            { "is_weather": "distant_portal_storm" },
            { "is_weather": "portal_storm" },
            { "is_weather": "close_portal_storm" }
          ]
        },
        {
          "x_in_y_chance": {
            "x": {
              "math": [ "(10 * (min(0,( _difficulty - 1 - ( u_skill('metaphysics') / 2 ) ) * 15) ) + u_vitamin('vitamin_psionic_drain'))" ]
            },
            "y": 1000
          }
        }
      ]
    },
    "effect": [
      { "u_message": "Your powers rage out of control!", "type": "bad" },
      { "run_eocs": [ "EOC_END_PSI_POWERS" ] },
      {
        "u_add_effect": "psionic_overload",
        "duration": { "math": [ "u_val('time: 30 s') * (1 + ( u_vitamin('vitamin_psionic_drain') / 2 ) ) * rng(1, _difficulty)" ] }
      },
      {
        "u_add_effect": "effect_telekin_overload",
        "duration": { "math": [ "u_val('time: 15 s') * (1 + ( u_vitamin('vitamin_psionic_drain') / 2 ) ) * rng(1, _difficulty)" ] }
      }
    ]
  },
  {
    "type": "effect_on_condition",
    "id": "EOC_PSIONICS_TELEPATH_CHANNELING_FAILURE",
    "eoc_type": "EVENT",
    "required_event": "spellcasting_finish",
    "condition": {
      "and": [
        { "u_has_trait": "TELEPATH" },
        { "compare_string": [ "TELEPATH", { "context_val": "school" } ] },
        {
          "or": [
            { "math": [ "u_vitamin('vitamin_psionic_drain')", ">=", "200" ] },
            { "math": [ "_success", "==", "false" ] },
            { "is_weather": "distant_portal_storm" },
            { "is_weather": "portal_storm" },
            { "is_weather": "close_portal_storm" }
          ]
        },
        {
          "x_in_y_chance": {
            "x": {
              "math": [ "(10 * (min(0,( _difficulty - 1 - ( u_skill('metaphysics') / 2 ) ) * 15) ) + u_vitamin('vitamin_psionic_drain'))" ]
            },
            "y": 1000
          }
        }
      ]
    },
    "effect": [
      { "u_message": "Your powers rage out of control!", "type": "bad" },
      { "run_eocs": [ "EOC_END_PSI_POWERS" ] },
      {
        "u_add_effect": "psionic_overload",
        "duration": { "math": [ "u_val('time: 30 s') * (1 + ( u_vitamin('vitamin_psionic_drain') / 2 ) ) * rng(1, _difficulty)" ] }
      },
      {
        "u_add_effect": "nightmares",
        "duration": { "math": [ "u_val('time: 30 m') * (1 + ( u_vitamin('vitamin_psionic_drain') / 2 ) ) * rng(1, _difficulty)" ] }
      },
      {
        "u_add_effect": "disrupted_sleep",
        "duration": { "math": [ "u_val('time: 30 m') * (1 + ( u_vitamin('vitamin_psionic_drain') / 2 ) ) * rng(1, _difficulty)" ] }
      }
    ]
  },
  {
    "type": "effect_on_condition",
    "id": "EOC_PSIONICS_TELEPORTER_CHANNELING_FAILURE",
    "eoc_type": "EVENT",
    "required_event": "spellcasting_finish",
    "condition": {
      "and": [
        { "u_has_trait": "TELEPORTER" },
        { "compare_string": [ "TELEPORTER", { "context_val": "school" } ] },
        {
          "or": [
            { "math": [ "u_vitamin('vitamin_psionic_drain')", ">=", "200" ] },
            { "math": [ "_success", "==", "false" ] },
            { "is_weather": "distant_portal_storm" },
            { "is_weather": "portal_storm" },
            { "is_weather": "close_portal_storm" }
          ]
        },
        {
          "x_in_y_chance": {
            "x": {
              "math": [ "(10 * (min(0,( _difficulty - 1 - ( u_skill('metaphysics') / 2 ) ) * 15) ) + u_vitamin('vitamin_psionic_drain'))" ]
            },
            "y": 1000
          }
        }
      ]
    },
    "effect": [
      { "u_message": "Your powers rage out of control!", "type": "bad" },
      { "run_eocs": [ "EOC_END_PSI_POWERS" ] },
      {
        "u_add_effect": "psionic_overload",
        "duration": { "math": [ "u_val('time: 30 s') * (1 + ( u_vitamin('vitamin_psionic_drain') / 2 ) ) * rng(1, _difficulty)" ] }
      },
      {
        "u_add_effect": "effect_portal_storm_teleport",
        "duration": { "math": [ "u_val('time: 15 s') * (1 + ( u_vitamin('vitamin_psionic_drain') / 2 ) ) * rng(1, _difficulty)" ] }
      }
    ]
  },
  {
    "type": "effect_on_condition",
    "id": "EOC_PSIONICS_VITAKINETIC_CHANNELING_FAILURE",
    "eoc_type": "EVENT",
    "required_event": "spellcasting_finish",
    "condition": {
      "and": [
        { "u_has_trait": "VITAKINETIC" },
        { "compare_string": [ "VITAKINETIC", { "context_val": "school" } ] },
        {
          "or": [ { "math": [ "u_vitamin('vitamin_psionic_drain')", ">=", "200" ] }, { "math": [ "_success", "==", "false" ] } ]
        },
        {
          "x_in_y_chance": {
            "x": {
              "math": [ "(10 * (min(0,( _difficulty - 1 - ( u_skill('metaphysics') / 2 ) ) * 15) ) + u_vitamin('vitamin_psionic_drain'))" ]
            },
            "y": 1000
          }
        }
      ]
    },
    "effect": [
      { "u_message": "Your powers rage out of control!", "type": "bad" },
      { "run_eocs": [ "EOC_END_PSI_POWERS" ] },
      {
        "u_add_effect": "psionic_overload",
        "duration": { "math": [ "u_val('time: 30 s') * (1 + ( u_vitamin('vitamin_psionic_drain') / 2 ) ) * rng(1, _difficulty)" ] }
      },
      {
        "u_add_effect": "effect_vitakin_overload",
        "duration": { "math": [ "u_val('time: 30 s') * (1 + ( u_vitamin('vitamin_psionic_drain') / 2 ) ) * rng(1, _difficulty)" ] }
      }
    ]
  },
  {
    "type": "effect_on_condition",
    "id": "EOC_ELECTRO_OVERLOAD_ZAP",
    "condition": { "u_has_effect": "effect_electrokin_overload" },
    "effect": [
      { "u_message": "Your muscles suddenly seize up!", "type": "bad" },
      { "u_add_effect": "downed", "duration": 5 },
      { "u_add_effect": "motor_seizure", "duration": 4 },
      { "u_add_effect": "stunned", "duration": 1 },
      { "queue_eocs": "EOC_ELECTRO_OVERLOAD_ZAP", "time_in_future": [ "1 minutes", "45 minutes" ] }
    ]
  },
  {
    "type": "effect_on_condition",
    "id": "EOC_PSIONICS_KCAL_COST",
    "eoc_type": "EVENT",
    "required_event": "spellcasting_finish",
    "condition": {
      "and": [
        {
          "u_has_any_trait": [
            "BIOKINETIC",
            "CLAIRSENTIENT",
            "ELECTROKINETIC",
            "PHOTOKINETIC",
            "PYROKINETIC",
            "TELEKINETIC",
            "TELEPATH",
            "TELEPORTER",
            "VITAKINETIC"
          ]
        },
        {
          "or": [
            { "compare_string": [ "BIOKINETIC", { "context_val": "school" } ] },
            { "compare_string": [ "CLAIRSENTIENT", { "context_val": "school" } ] },
            { "compare_string": [ "ELECTROKINETIC", { "context_val": "school" } ] },
            { "compare_string": [ "PHOTOKINETIC", { "context_val": "school" } ] },
            { "compare_string": [ "PYROKINETIC", { "context_val": "school" } ] },
            { "compare_string": [ "TELEKINETIC", { "context_val": "school" } ] },
            { "compare_string": [ "TELEPATH", { "context_val": "school" } ] },
            { "compare_string": [ "TELEPORTER", { "context_val": "school" } ] },
            { "compare_string": [ "VITAKINETIC", { "context_val": "school" } ] }
          ]
        }
      ]
    },
    "effect": [ { "math": [ "u_val('stored_kcal')", "-=", "psionics_kcal_cost(_difficulty)" ] } ]
  },
  {
    "type": "effect_on_condition",
    "id": "EOC_POWER_MAINTENANCE_PLUS_ONE",
    "condition": {
      "math": [
        "u_vitamin('vitamin_maintained_powers')",
        ">=",
        "( u_val('intelligence') / 4) + (u_bonus_concentration_powers) + (concentration_trait_bonuses())"
      ]
    },
    "effect": [
      {
        "u_message": "It's taking you a lot of concentration to maintain your powers.  You're not sure you'll be able to do it for very long.",
        "type": "bad"
      },
      { "u_add_effect": "effect_psi_intense_concentration", "duration": "PERMANENT" },
      { "math": [ "u_vitamin('vitamin_maintained_powers')", "+=", "1" ] }
    ],
    "false_effect": [ { "math": [ "u_vitamin('vitamin_maintained_powers')", "+=", "1" ] } ]
  },
  {
    "type": "effect_on_condition",
    "id": "EOC_POWER_MAINTENANCE_MINUS_ONE",
    "condition": {
      "math": [
        "u_vitamin('vitamin_maintained_powers')",
        "==",
        "( u_val('intelligence') / 4) + (u_bonus_concentration_powers) + (concentration_trait_bonuses()) + 1"
      ]
    },
    "effect": [
      { "u_message": "As you stop concentrating, your mind clears a bit.  It's easier to think now.", "type": "good" },
      { "u_lose_effect": "effect_psi_intense_concentration" },
      { "math": [ "u_vitamin('vitamin_maintained_powers')", "-=", "1" ] }
    ],
    "false_effect": [ { "math": [ "u_vitamin('vitamin_maintained_powers')", "-=", "1" ] } ]
  },
  {
    "type": "effect_on_condition",
    "id": "EOC_POWER_MAINTENANCE_CONCENTRATION_CHECK",
    "condition": {
      "and": [
        {
          "math": [
            "u_vitamin('vitamin_maintained_powers')",
            ">",
            "( u_val('intelligence') / 4) + (u_bonus_concentration_powers) + (concentration_trait_bonuses())"
          ]
        },
        {
          "x_in_y_chance": {
            "x": {
              "math": [
                "((u_vitamin('vitamin_maintained_powers')) / (( u_val('intelligence') / 4) + (u_bonus_concentration_powers) + (concentration_trait_bonuses()))) * 5"
              ]
            },
            "y": 100
          }
        }
      ]
    },
    "effect": [
      { "u_message": "Your concentration breaks!", "type": "bad" },
      { "run_eocs": "EOC_END_PSI_POWERS_MAINTAINED" },
      {
        "math": [
          "u_vitamin('vitamin_psionic_drain')",
          "+=",
          "rng( 3,8 ) * (u_vitamin('vitamin_maintained_powers')) / (( u_val('intelligence') / 4) + (u_bonus_concentration_powers) + (concentration_trait_bonuses()))"
        ]
      }
    ],
    "false_effect": [ { "run_eocs": "EOC_CONCENTRATION_SUCCESS_PROFICIENCY" } ]
  },
  {
    "type": "effect_on_condition",
    "id": "EOC_CONCENTRATION_SUCCESS_PROFICIENCY",
    "condition": { "not": { "u_has_proficiency": "prof_concentration_basic" } },
    "effect": [ { "math": [ "u_val('proficiency', 'proficiency_id: prof_concentration_basic', 'format: 2400')", "+=", "rand(4)" ] } ],
    "false_effect": {
      "run_eocs": [
        {
          "id": "EOC_CONCENTRATION_SUCCESS_PROFICIENCY_INT",
          "condition": { "not": { "u_has_proficiency": "prof_concentration_intermediate" } },
          "effect": [
            {
              "math": [ "u_val('proficiency', 'proficiency_id: prof_concentration_intermediate', 'format: 4800')", "+=", "rand(4)" ]
            }
          ],
          "false_effect": {
            "run_eocs": [
              {
                "id": "EOC_CONCENTRATION_SUCCESS_PROFICIENCY_MASTER",
                "condition": { "not": { "u_has_proficiency": "prof_concentration_master" } },
                "effect": [ { "math": [ "u_val('proficiency', 'proficiency_id: prof_concentration_master', 'format: 9600')", "+=", "rand(4)" ] } ]
              }
            ]
          }
        }
      ]
    }
  },
  {
    "type": "effect_on_condition",
    "id": "EOC_PSIONICS_CHANNEL_MAINTENANCE_CHECK",
    "eoc_type": "EVENT",
    "required_event": "spellcasting_finish",
    "condition": {
      "and": [
        {
          "u_has_any_trait": [
            "BIOKINETIC",
            "CLAIRSENTIENT",
            "ELECTROKINETIC",
            "PHOTOKINETIC",
            "PYROKINETIC",
            "TELEKINETIC",
            "TELEPATH",
            "TELEPORTER",
            "VITAKINETIC"
          ]
        },
        {
          "or": [
            { "compare_string": [ "BIOKINETIC", { "context_val": "school" } ] },
            { "compare_string": [ "CLAIRSENTIENT", { "context_val": "school" } ] },
            { "compare_string": [ "ELECTROKINETIC", { "context_val": "school" } ] },
            { "compare_string": [ "PHOTOKINETIC", { "context_val": "school" } ] },
            { "compare_string": [ "PYROKINETIC", { "context_val": "school" } ] },
            { "compare_string": [ "TELEKINETIC", { "context_val": "school" } ] },
            { "compare_string": [ "TELEPATH", { "context_val": "school" } ] },
            { "compare_string": [ "TELEPORTER", { "context_val": "school" } ] },
            { "compare_string": [ "VITAKINETIC", { "context_val": "school" } ] }
          ]
        },
        {
          "math": [ "u_vitamin('vitamin_maintained_powers')", ">=", "( u_val('intelligence') / 4) + (u_bonus_concentration_powers)" ]
        }
      ]
    },
    "effect": [ { "run_eocs": "EOC_POWER_MAINTENANCE_CONCENTRATION_CHECK" } ]
  }
]<|MERGE_RESOLUTION|>--- conflicted
+++ resolved
@@ -450,16 +450,9 @@
       },
       {
         "u_add_effect": "effect_electrokin_overload",
-<<<<<<< HEAD
         "duration": { "math": [ "u_val('time: 5 s') * (1 + ( u_vitamin('vitamin_psionic_drain') / 2 ) ) * rng(1, _difficulty)" ] }
-      }
-=======
-        "duration": {
-          "math": [ "u_val('time: 5 s') * (1 + ( u_val('vitamin', 'name:vitamin_psionic_drain') / 2 ) ) * rng(1, _difficulty)" ]
-        }
       },
       { "run_eocs": "EOC_ELECTRO_OVERLOAD_ZAP" }
->>>>>>> 2ae6aff0
     ]
   },
   {
