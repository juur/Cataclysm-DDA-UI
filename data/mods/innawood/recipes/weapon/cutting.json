--- conflicted
+++ resolved
@@ -25,36 +25,5 @@
       ],
       [ [ "scrap_bronze", 4 ] ]
     ]
-<<<<<<< HEAD
-=======
-  },
-  {
-    "result": "brush_axe",
-    "type": "recipe",
-    "activity_level": "BRISK_EXERCISE",
-    "category": "CC_WEAPON",
-    "subcategory": "CSC_WEAPON_CUTTING",
-    "skill_used": "fabrication",
-    "difficulty": 6,
-    "time": "4 h",
-    "autolearn": true,
-    "proficiencies": [ { "proficiency": "prof_metalworking" }, { "proficiency": "prof_redsmithing" } ],
-    "using": [ [ "forging_standard", 2 ], [ "bronzesmithing_tools", 1 ] ],
-    "tools": [ [ [ "casting_mold", -1 ] ] ],
-    "qualities": [ { "id": "GRIND", "level": 2 } ],
-    "components": [
-      [
-        [ "cotton_patchwork", 1 ],
-        [ "felt_patch", 1 ],
-        [ "leather", 1 ],
-        [ "fur", 1 ],
-        [ "duct_tape", 50 ],
-        [ "cordage_short", 2, "LIST" ],
-        [ "filament", 100, "LIST" ]
-      ],
-      [ [ "scrap_bronze", 4 ] ],
-      [ [ "stick_long", 1 ] ]
-    ]
->>>>>>> ab490003
   }
 ]