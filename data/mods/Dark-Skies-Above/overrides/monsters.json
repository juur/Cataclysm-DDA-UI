[
  {
    "id": "mon_rattlesnake_giant",
    "copy-from": "mon_rattlesnake_giant",
    "type": "MONSTER",
    "name": "giant rattlesnake",
    "delete": { "categories": [ "WILDLIFE" ] }
  },
  {
    "id": "mon_nakedmolerat_giant",
    "copy-from": "mon_nakedmolerat_giant",
    "type": "MONSTER",
    "name": "gigantic naked mole-rat",
    "delete": { "categories": [ "WILDLIFE" ] }
  },
  {
    "id": "mon_crow_mutant_small",
    "copy-from": "mon_crow_mutant_small",
    "type": "MONSTER",
    "name": { "str": "oversized crow" },
    "delete": { "categories": [ "WILDLIFE" ] }
  },
  {
    "id": "mon_cockatrice",
    "copy-from": "mon_cockatrice",
    "type": "MONSTER",
    "name": { "str": "cockatrice" },
    "delete": { "categories": [ "WILDLIFE" ] }
  },
  {
    "id": "mon_bear_mutant_3headed",
    "type": "MONSTER",
    "name": { "str": "Cerbearus", "str_pl": "Cerberuses" },
    "copy-from": "mon_bear_mutant_3headed",
    "delete": { "categories": [ "WILDLIFE" ] }
  },
  {
    "id": "mon_beaver_mutant_huge",
    "type": "MONSTER",
    "name": { "str": "dambreaker" },
    "copy-from": "mon_beaver_mutant_huge",
    "delete": { "categories": [ "WILDLIFE" ] }
  },
  {
    "id": "mon_beaver_mutant_avian",
    "type": "MONSTER",
    "name": { "str": "feaver" },
    "copy-from": "mon_beaver_mutant_avian",
    "delete": { "categories": [ "WILDLIFE" ] }
  },
  {
    "id": "mon_cat_mutant_prism",
    "type": "MONSTER",
    "name": { "str": "iridescent cat" },
    "copy-from": "mon_cat_mutant_prism",
    "delete": { "categories": [ "WILDLIFE" ] }
  },
  {
    "id": "mon_cat_mutant_kitten_prism",
    "type": "MONSTER",
    "name": { "str": "iridescent kitten" },
    "copy-from": "mon_cat_mutant_kitten_prism",
    "delete": { "categories": [ "WILDLIFE" ] }
  },
  {
    "id": "mon_coyote_mutant_shark",
    "type": "MONSTER",
    "name": { "str": "grinning coyote" },
    "copy-from": "mon_coyote_mutant_shark",
    "delete": { "categories": [ "WILDLIFE" ] }
  },
  {
    "id": "mon_coyote_mutant_venom",
    "type": "MONSTER",
    "name": { "str": "slavering coyote" },
    "copy-from": "mon_coyote_mutant_venom",
    "delete": { "categories": [ "WILDLIFE" ] }
  },
  {
    "id": "mon_wolf_mutant_huge",
    "type": "MONSTER",
<<<<<<< HEAD
    "name": { "str": "dire wolf" },
=======
    "name": { "str": "dire wolf", "str_pl": "dire wolves" },
>>>>>>> 5f90cfb7
    "copy-from": "mon_wolf_mutant_huge",
    "delete": { "categories": [ "WILDLIFE" ] }
  },
  {
    "id": "mon_deer_mutant_spider",
    "type": "MONSTER",
    "name": { "str": "spideer" },
    "copy-from": "mon_deer_mutant_spider",
    "delete": { "categories": [ "WILDLIFE" ] }
  },
  {
    "id": "mon_deer_mutant_spider_fawn",
    "type": "MONSTER",
    "name": { "str": "spideer fawn" },
    "copy-from": "mon_deer_mutant_spider_fawn",
    "delete": { "categories": [ "WILDLIFE" ] }
  },
  {
    "id": "mon_dog_mutant_mongrel",
    "type": "MONSTER",
    "name": { "str": "mongrel" },
    "copy-from": "mon_dog_mutant_mongrel",
    "delete": { "categories": [ "WILDLIFE" ] }
  }
]<|MERGE_RESOLUTION|>--- conflicted
+++ resolved
@@ -79,11 +79,7 @@
   {
     "id": "mon_wolf_mutant_huge",
     "type": "MONSTER",
-<<<<<<< HEAD
-    "name": { "str": "dire wolf" },
-=======
     "name": { "str": "dire wolf", "str_pl": "dire wolves" },
->>>>>>> 5f90cfb7
     "copy-from": "mon_wolf_mutant_huge",
     "delete": { "categories": [ "WILDLIFE" ] }
   },
