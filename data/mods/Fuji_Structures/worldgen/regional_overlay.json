[
  {
    "type": "region_overlay",
    "regions": [ "all" ],
    "city": {
<<<<<<< HEAD
      "houses": { "s_apt": 40, "s_apt_2": 40 },
      "shops": {
        "s_gunstore": 500,
        "s_diner": 400,
        "s_apt": 400,
        "s_apt_2": 400,
        "s_cardealer": 200,
        "s_camping": 100,
        "s_games": 100,
        "s_electronicstore": 400
      }
=======
      "houses": {
        "s_apt": 40,
        "s_apt_2": 40,
        "house_37": 50,
        "house_38": 50,
        "house_39": 50,
        "house_40": 50,
        "house_41": 50,
        "house_42": 50
      },
      "shops": { "s_gunstore": 500, "s_apt": 400, "s_apt_2": 400, "s_games": 100, "s_electronicstore": 400 }
>>>>>>> da01e129
    }
  }
]<|MERGE_RESOLUTION|>--- conflicted
+++ resolved
@@ -3,31 +3,8 @@
     "type": "region_overlay",
     "regions": [ "all" ],
     "city": {
-<<<<<<< HEAD
       "houses": { "s_apt": 40, "s_apt_2": 40 },
-      "shops": {
-        "s_gunstore": 500,
-        "s_diner": 400,
-        "s_apt": 400,
-        "s_apt_2": 400,
-        "s_cardealer": 200,
-        "s_camping": 100,
-        "s_games": 100,
-        "s_electronicstore": 400
-      }
-=======
-      "houses": {
-        "s_apt": 40,
-        "s_apt_2": 40,
-        "house_37": 50,
-        "house_38": 50,
-        "house_39": 50,
-        "house_40": 50,
-        "house_41": 50,
-        "house_42": 50
-      },
       "shops": { "s_gunstore": 500, "s_apt": 400, "s_apt_2": 400, "s_games": 100, "s_electronicstore": 400 }
->>>>>>> da01e129
     }
   }
 ]