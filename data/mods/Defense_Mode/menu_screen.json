--- conflicted
+++ resolved
@@ -22,13 +22,9 @@
             { "math": [ "goblins_allowed", "==", "1" ] },
             { "math": [ "golems_allowed", "==", "1" ] },
             { "math": [ "orcs_allowed", "==", "1" ] },
-<<<<<<< HEAD
-            { "math": [ "mythos_allowed", "==", "1" ] },
-            { "math": [ "mindovermatter_allowed", "==", "1" ] }
-=======
             { "math": [ "mindovermatter_allowed", "==", "1" ] },
-            { "math": [ "candymonsters_allowed", "==", "1" ] }
->>>>>>> 54e5b48e
+            { "math": [ "candymonsters_allowed", "==", "1" ] },
+            { "math": [ "mythos_allowed", "==", "1" ] }
           ]
         },
         "topic": "TALK_DONE"
@@ -238,13 +234,9 @@
             { "math": [ "goblins_allowed", "==", "1" ] },
             { "math": [ "golems_allowed", "==", "1" ] },
             { "math": [ "orcs_allowed", "==", "1" ] },
-<<<<<<< HEAD
-            { "math": [ "mythos_allowed", "==", "1" ] },
-            { "math": [ "mindovermatter_allowed", "==", "1" ] }
-=======
             { "math": [ "mindovermatter_allowed", "==", "1" ] },
-            { "math": [ "candymonsters_allowed", "==", "1" ] }
->>>>>>> 54e5b48e
+            { "math": [ "candymonsters_allowed", "==", "1" ] },
+            { "math": [ "mythos_allowed", "==", "1" ] }
           ]
         },
         "topic": "TALK_DONE"
