--- conflicted
+++ resolved
@@ -1,7653 +1,4 @@
 [
-<<<<<<< HEAD
-  {
-    "type": "overmap_terrain",
-    "id": "",
-    "name": "nothing",
-    "sym": 37,
-    "color": "white",
-    "flags": [ "NO_ROTATE" ]
-  },
-  {
-    "type": "overmap_terrain",
-    "id": "open_air",
-    "name": "open air",
-    "sym": 46,
-    "color": "blue",
-    "flags": [ "NO_ROTATE" ]
-  },
-  {
-    "type": "overmap_terrain",
-    "id": "crater",
-    "name": "crater",
-    "sym": 42,
-    "color": "pink",
-    "see_cost": 2,
-    "extras": "field",
-    "flags": [ "NO_ROTATE" ]
-  },
-  {
-    "type": "overmap_terrain",
-    "id": "field",
-    "name": "field",
-    "sym": 46,
-    "color": "brown",
-    "see_cost": 2,
-    "extras": "field",
-    "spawns": { "group": "GROUP_FOREST", "population": [ 0, 1 ], "chance": 80 },
-    "flags": [ "NO_ROTATE" ]
-  },
-  {
-    "type": "overmap_terrain",
-    "id": "forest",
-    "name": "forest",
-    "sym": 35,
-    "color": "green",
-    "see_cost": 3,
-    "extras": "field",
-    "spawns": { "group": "GROUP_FOREST", "population": [ 0, 3 ], "chance": 80 },
-    "flags": [ "NO_ROTATE" ]
-  },
-  {
-    "type": "overmap_terrain",
-    "id": "forest_thick",
-    "name": "forest",
-    "sym": 35,
-    "color": "green",
-    "see_cost": 4,
-    "extras": "field",
-    "spawns": { "group": "GROUP_FOREST", "population": [ 0, 6 ], "chance": 90 },
-    "mapgen": [ { "method": "builtin", "name": "forest" } ],
-    "flags": [ "NO_ROTATE" ]
-  },
-  {
-    "type": "overmap_terrain",
-    "id": "forest_water",
-    "name": "swamp",
-    "sym": 35,
-    "color": "cyan",
-    "see_cost": 4,
-    "extras": "field",
-    "spawns": { "group": "GROUP_SWAMP", "population": [ 1, 4 ], "chance": 100 },
-    "mapgen": [ { "method": "builtin", "name": "forest" } ],
-    "flags": [ "NO_ROTATE" ]
-  },
-  {
-    "type": "overmap_terrain",
-    "id": "hiway_ns",
-    "name": "highway",
-    "sym": 72,
-    "color": "dark_gray",
-    "see_cost": 2,
-    "extras": "road",
-    "mapgen": [ { "method": "builtin", "name": "highway" } ],
-    "flags": [ "NO_ROTATE" ]
-  },
-  {
-    "type": "overmap_terrain",
-    "id": "hiway_ew",
-    "name": "highway",
-    "sym": 61,
-    "color": "dark_gray",
-    "see_cost": 2,
-    "extras": "road",
-    "mapgen": [ { "method": "builtin", "name": "highway" } ],
-    "flags": [ "NO_ROTATE" ]
-  },
-  {
-    "type": "overmap_terrain",
-    "id": "road",
-    "name": "road",
-    "color": "dark_gray",
-    "see_cost": 2,
-    "extras": "road",
-    "//": "the entries below are optional and serve as an example of mapgen for line_drawing tiles",
-    "mapgen_straight": [ { "method": "builtin", "name": "road_straight" } ],
-    "mapgen_curved": [ { "method": "builtin", "name": "road_curved" } ],
-    "mapgen_end": [ { "method": "builtin", "name": "road_end" } ],
-    "mapgen_tee": [ { "method": "builtin", "name": "road_tee" } ],
-    "mapgen_four_way": [ { "method": "builtin", "name": "road_four_way" } ],
-    "flags": [ "LINEAR" ]
-  },
-  {
-    "type": "overmap_terrain",
-    "id": "road_nesw_manhole",
-    "name": "road, manhole",
-    "sym": 4194414,
-    "color": "yellow",
-    "see_cost": 2,
-    "extras": "road",
-    "mapgen": [ { "method": "builtin", "name": "road_four_way" } ],
-    "flags": [ "KNOWN_DOWN", "NO_ROTATE" ]
-  },
-  {
-    "type": "overmap_terrain",
-    "id": "bridge",
-    "name": "bridge",
-    "sym": 4194424,
-    "color": "white",
-    "see_cost": 2,
-    "mapgen": [ { "method": "builtin", "name": "bridge" } ],
-    "flags": [ "RIVER" ]
-  },
-  {
-    "type": "overmap_terrain",
-    "id": "river_center",
-    "name": "river",
-    "sym": 126,
-    "color": "blue",
-    "see_cost": 1,
-    "mapgen": [ { "method": "builtin", "name": "river_center" } ],
-    "flags": [ "RIVER", "NO_ROTATE" ]
-  },
-  {
-    "type": "overmap_terrain",
-    "id": "river",
-    "name": "river bank",
-    "sym": 126,
-    "color": "light_blue",
-    "see_cost": 1,
-    "mapgen": [ { "method": "builtin", "name": "river_straight" } ],
-    "flags": [ "RIVER" ]
-  },
-  {
-    "type": "overmap_terrain",
-    "id": "river_c_not_ne",
-    "name": "river bank",
-    "sym": 126,
-    "color": "light_blue",
-    "see_cost": 1,
-    "mapgen": [ { "method": "builtin", "name": "river_curved_not" } ],
-    "flags": [ "RIVER", "NO_ROTATE" ]
-  },
-  {
-    "type": "overmap_terrain",
-    "id": "river_c_not_nw",
-    "name": "river bank",
-    "sym": 126,
-    "color": "light_blue",
-    "see_cost": 1,
-    "mapgen": [ { "method": "builtin", "name": "river_curved_not" } ],
-    "flags": [ "RIVER", "NO_ROTATE" ]
-  },
-  {
-    "type": "overmap_terrain",
-    "id": "river_c_not_se",
-    "name": "river bank",
-    "sym": 126,
-    "color": "light_blue",
-    "see_cost": 1,
-    "mapgen": [ { "method": "builtin", "name": "river_curved_not" } ],
-    "flags": [ "RIVER", "NO_ROTATE" ]
-  },
-  {
-    "type": "overmap_terrain",
-    "id": "river_c_not_sw",
-    "name": "river bank",
-    "sym": 126,
-    "color": "light_blue",
-    "see_cost": 1,
-    "mapgen": [ { "method": "builtin", "name": "river_curved_not" } ],
-    "flags": [ "RIVER", "NO_ROTATE" ]
-  },
-  {
-    "type": "overmap_terrain",
-    "id": "river_ne",
-    "name": "river bank",
-    "sym": 126,
-    "color": "light_blue",
-    "see_cost": 1,
-    "mapgen": [ { "method": "builtin", "name": "river_curved" } ],
-    "flags": [ "RIVER", "NO_ROTATE" ]
-  },
-  {
-    "type": "overmap_terrain",
-    "id": "river_se",
-    "name": "river bank",
-    "sym": 126,
-    "color": "light_blue",
-    "see_cost": 1,
-    "mapgen": [ { "method": "builtin", "name": "river_curved" } ],
-    "flags": [ "RIVER", "NO_ROTATE" ]
-  },
-  {
-    "type": "overmap_terrain",
-    "id": "river_sw",
-    "name": "river bank",
-    "sym": 126,
-    "color": "light_blue",
-    "see_cost": 1,
-    "mapgen": [ { "method": "builtin", "name": "river_curved" } ],
-    "flags": [ "RIVER", "NO_ROTATE" ]
-  },
-  {
-    "type": "overmap_terrain",
-    "id": "river_nw",
-    "name": "river bank",
-    "sym": 126,
-    "color": "light_blue",
-    "see_cost": 1,
-    "mapgen": [ { "method": "builtin", "name": "river_curved" } ],
-    "flags": [ "RIVER", "NO_ROTATE" ]
-  },
-  {
-    "type": "overmap_terrain",
-    "id": "house",
-    "name": "house",
-    "sym": 94,
-    "color": "light_green",
-    "see_cost": 2,
-    "extras": "build",
-    "mondensity": 2,
-    "mapgen": [
-      { "method": "builtin", "name": "house_generic_boxy" },
-      { "method": "builtin", "name": "house_generic_big_livingroom" },
-      { "method": "builtin", "name": "house_generic_center_hallway" }
-    ],
-    "flags": [ "SIDEWALK" ]
-  },
-  {
-    "type": "overmap_terrain",
-    "id": "house_base",
-    "name": "house",
-    "sym": 94,
-    "color": "light_green",
-    "see_cost": 2,
-    "extras": "build",
-    "mondensity": 2,
-    "mapgen": [
-      { "method": "builtin", "name": "house_generic_boxy" },
-      { "method": "builtin", "name": "house_generic_big_livingroom" },
-      { "method": "builtin", "name": "house_generic_center_hallway" }
-    ],
-    "flags": [ "SIDEWALK" ]
-  },
-  {
-    "type": "overmap_terrain",
-    "id": "house_prepper",
-    "name": "house",
-    "sym": 94,
-    "color": "light_green",
-    "see_cost": 2,
-    "extras": "build",
-    "mondensity": 2,
-    "flags": [ "SIDEWALK" ]
-  },
-  {
-    "type": "overmap_terrain",
-    "id": "s_lot",
-    "name": "parking lot",
-    "sym": 112,
-    "color": "light_blue",
-    "see_cost": 1,
-    "extras": "build",
-    "mondensity": 2,
-    "mapgen": [ { "method": "builtin", "name": "parking_lot" } ],
-    "flags": [ "SIDEWALK", "NO_ROTATE" ]
-  },
-  {
-    "type": "overmap_terrain",
-    "id": "park",
-    "name": "park",
-    "sym": 112,
-    "color": "blue",
-    "see_cost": 2,
-    "extras": "build",
-    "mondensity": 2,
-    "flags": [ "SIDEWALK", "NO_ROTATE" ]
-  },
-  {
-    "type": "overmap_terrain",
-    "id": "pool",
-    "name": "pool",
-    "sym": 112,
-    "color": "blue",
-    "see_cost": 2,
-    "mondensity": 2,
-    "flags": [ "SIDEWALK", "NO_ROTATE" ]
-  },
-  {
-    "type": "overmap_terrain",
-    "id": "s_gas",
-    "name": "gas station",
-    "sym": 103,
-    "color": "light_blue",
-    "extras": "build",
-    "mondensity": 2,
-    "flags": [ "SIDEWALK" ]
-  },
-  {
-    "type": "overmap_terrain",
-    "id": "s_pharm",
-    "name": "pharmacy",
-    "sym": 112,
-    "color": "light_red",
-    "see_cost": 5,
-    "extras": "build",
-    "mondensity": 2,
-    "flags": [ "SIDEWALK" ]
-  },
-  {
-    "type": "overmap_terrain",
-    "id": "office_doctor",
-    "name": "doctor's office",
-    "sym": 100,
-    "color": "light_red",
-    "see_cost": 5,
-    "extras": "build",
-    "mondensity": 2,
-    "flags": [ "SIDEWALK" ]
-  },
-  {
-    "type": "overmap_terrain",
-    "id": "office_cubical",
-    "name": "office",
-    "sym": 111,
-    "color": "dark_gray",
-    "see_cost": 5,
-    "extras": "build",
-    "mondensity": 2,
-    "flags": [ "SIDEWALK" ]
-  },
-  {
-    "type": "overmap_terrain",
-    "abstract": "apartments_tower_any",
-    "name": "apartment tower",
-    "sym": 65,
-    "color": "i_light_green",
-    "see_cost": 5,
-    "mondensity": 2,
-    "flags": [ "SIDEWALK" ]
-  },
-  {
-    "type": "overmap_terrain",
-    "id": "apartments_con_tower_NW",
-    "copy-from": "apartments_tower_any"
-  },
-  {
-    "type": "overmap_terrain",
-    "id": "apartments_con_tower_NE",
-    "copy-from": "apartments_tower_any"
-  },
-  {
-    "type": "overmap_terrain",
-    "id": "apartments_con_tower_SW",
-    "copy-from": "apartments_tower_any"
-  },
-  {
-    "type": "overmap_terrain",
-    "id": "apartments_con_tower_SE",
-    "copy-from": "apartments_tower_any"
-  },
-  {
-    "type": "overmap_terrain",
-    "id": "apartments_mod_tower_NW",
-    "copy-from": "apartments_tower_any"
-  },
-  {
-    "type": "overmap_terrain",
-    "id": "apartments_mod_tower_NE",
-    "copy-from": "apartments_tower_any"
-  },
-  {
-    "type": "overmap_terrain",
-    "id": "apartments_mod_tower_SW",
-    "copy-from": "apartments_tower_any"
-  },
-  {
-    "type": "overmap_terrain",
-    "id": "apartments_mod_tower_SE",
-    "copy-from": "apartments_tower_any"
-  },
-  {
-    "type": "overmap_terrain",
-    "id": "office_tower_1_entrance",
-    "name": "office tower",
-    "sym": 79,
-    "color": "i_black",
-    "see_cost": 5,
-    "mondensity": 2,
-    "flags": [ "SIDEWALK", "NO_ROTATE" ]
-  },
-  {
-    "type": "overmap_terrain",
-    "id": "office_tower_1",
-    "name": "office tower",
-    "sym": 111,
-    "color": "i_black",
-    "see_cost": 5,
-    "mondensity": 2,
-    "flags": [ "SIDEWALK", "NO_ROTATE" ]
-  },
-  {
-    "type": "overmap_terrain",
-    "id": "office_tower_b_entrance",
-    "name": "tower parking",
-    "sym": 79,
-    "color": "i_black",
-    "see_cost": 5,
-    "mondensity": 2,
-    "flags": [ "SIDEWALK", "NO_ROTATE" ]
-  },
-  {
-    "type": "overmap_terrain",
-    "id": "office_tower_b",
-    "name": "tower parking",
-    "sym": 79,
-    "color": "i_black",
-    "see_cost": 5,
-    "mondensity": 2,
-    "flags": [ "SIDEWALK", "NO_ROTATE" ]
-  },
-  {
-    "type": "overmap_terrain",
-    "id": "office_tower_2_a1",
-    "name": "office tower",
-    "sym": 111,
-    "color": "i_black",
-    "see_cost": 5,
-    "mondensity": 2,
-    "flags": [ "SIDEWALK" ]
-  },
-  {
-    "type": "overmap_terrain",
-    "id": "office_tower_2_a2",
-    "name": "office tower",
-    "sym": 111,
-    "color": "i_black",
-    "see_cost": 5,
-    "mondensity": 2,
-    "flags": [ "SIDEWALK" ]
-  },
-  {
-    "type": "overmap_terrain",
-    "id": "office_tower_2_a3",
-    "name": "office tower",
-    "sym": 111,
-    "color": "i_black",
-    "see_cost": 5,
-    "mondensity": 2,
-    "flags": [ "SIDEWALK" ]
-  },
-  {
-    "type": "overmap_terrain",
-    "id": "office_tower_2_b1",
-    "name": "office tower",
-    "sym": 111,
-    "color": "i_black",
-    "see_cost": 5,
-    "mondensity": 2,
-    "flags": [ "SIDEWALK" ]
-  },
-  {
-    "type": "overmap_terrain",
-    "id": "office_tower_2_b2",
-    "name": "office tower",
-    "sym": 111,
-    "color": "i_black",
-    "see_cost": 5,
-    "mondensity": 2,
-    "flags": [ "SIDEWALK" ]
-  },
-  {
-    "type": "overmap_terrain",
-    "id": "office_tower_2_b3",
-    "name": "office tower",
-    "sym": 111,
-    "color": "i_black",
-    "see_cost": 5,
-    "mondensity": 2,
-    "flags": [ "SIDEWALK" ]
-  },
-  {
-    "type": "overmap_terrain",
-    "id": "church",
-    "name": "church",
-    "sym": 99,
-    "color": "white",
-    "see_cost": 5,
-    "extras": "build",
-    "mondensity": 2,
-    "flags": [ "SIDEWALK" ]
-  },
-  {
-    "type": "overmap_terrain",
-    "id": "cathedral_1_NW",
-    "name": "cathedral",
-    "sym": 99,
-    "color": "i_white",
-    "see_cost": 5,
-    "mondensity": 2,
-    "flags": [ "SIDEWALK" ]
-  },
-  {
-    "type": "overmap_terrain",
-    "id": "cathedral_1_NE",
-    "name": "cathedral",
-    "sym": 99,
-    "color": "i_white",
-    "see_cost": 5,
-    "mondensity": 2,
-    "flags": [ "SIDEWALK" ]
-  },
-  {
-    "type": "overmap_terrain",
-    "id": "cathedral_1_SW",
-    "name": "cathedral",
-    "sym": 99,
-    "color": "i_white",
-    "see_cost": 5,
-    "mondensity": 2,
-    "flags": [ "SIDEWALK" ]
-  },
-  {
-    "type": "overmap_terrain",
-    "id": "cathedral_1_SE",
-    "name": "cathedral",
-    "sym": 99,
-    "color": "i_white",
-    "see_cost": 5,
-    "mondensity": 2,
-    "flags": [ "SIDEWALK" ]
-  },
-  {
-    "type": "overmap_terrain",
-    "id": "cathedral_b_NW",
-    "name": "cathedral basement",
-    "sym": 99,
-    "color": "i_white",
-    "see_cost": 5,
-    "mondensity": 2,
-    "flags": [ "SIDEWALK" ]
-  },
-  {
-    "type": "overmap_terrain",
-    "id": "cathedral_b_NE",
-    "name": "cathedral basement",
-    "sym": 99,
-    "color": "i_white",
-    "see_cost": 5,
-    "mondensity": 2,
-    "flags": [ "SIDEWALK" ]
-  },
-  {
-    "type": "overmap_terrain",
-    "id": "cathedral_b_SW",
-    "name": "cathedral basement",
-    "sym": 99,
-    "color": "i_white",
-    "see_cost": 5,
-    "mondensity": 2,
-    "flags": [ "SIDEWALK" ]
-  },
-  {
-    "type": "overmap_terrain",
-    "id": "cathedral_b_SE",
-    "name": "cathedral basement",
-    "sym": 99,
-    "color": "i_white",
-    "see_cost": 5,
-    "mondensity": 2,
-    "flags": [ "SIDEWALK" ]
-  },
-  {
-    "type": "overmap_terrain",
-    "id": "s_grocery",
-    "name": "grocery store",
-    "sym": 103,
-    "color": "green",
-    "see_cost": 5,
-    "extras": "build",
-    "mondensity": 2,
-    "flags": [ "SIDEWALK" ]
-  },
-  {
-    "type": "overmap_terrain",
-    "id": "s_hardware",
-    "name": "hardware store",
-    "sym": 104,
-    "color": "light_cyan",
-    "see_cost": 5,
-    "extras": "build",
-    "mondensity": 2,
-    "flags": [ "SIDEWALK" ]
-  },
-  {
-    "type": "overmap_terrain",
-    "id": "s_electronics",
-    "name": "electronics store",
-    "sym": 101,
-    "color": "light_cyan",
-    "see_cost": 5,
-    "extras": "build",
-    "mondensity": 2,
-    "flags": [ "SIDEWALK" ]
-  },
-  {
-    "type": "overmap_terrain",
-    "id": "s_sports",
-    "name": "sporting goods store",
-    "sym": 115,
-    "color": "magenta",
-    "see_cost": 5,
-    "extras": "build",
-    "mondensity": 2,
-    "flags": [ "SIDEWALK" ]
-  },
-  {
-    "type": "overmap_terrain",
-    "id": "s_liquor",
-    "name": "liquor store",
-    "sym": 108,
-    "color": "green",
-    "see_cost": 5,
-    "extras": "build",
-    "mondensity": 2,
-    "flags": [ "SIDEWALK" ]
-  },
-  {
-    "type": "overmap_terrain",
-    "id": "s_gun",
-    "name": "gun store",
-    "sym": 103,
-    "color": "red",
-    "see_cost": 5,
-    "extras": "build",
-    "mondensity": 2,
-    "flags": [ "SIDEWALK" ]
-  },
-  {
-    "type": "overmap_terrain",
-    "id": "s_clothes",
-    "name": "clothing store",
-    "sym": 99,
-    "color": "magenta",
-    "see_cost": 5,
-    "extras": "build",
-    "mondensity": 2,
-    "flags": [ "SIDEWALK" ]
-  },
-  {
-    "type": "overmap_terrain",
-    "id": "s_library",
-    "name": "library",
-    "sym": 108,
-    "color": "white",
-    "see_cost": 5,
-    "extras": "build",
-    "mondensity": 2,
-    "flags": [ "SIDEWALK" ]
-  },
-  {
-    "type": "overmap_terrain",
-    "id": "s_bookstore",
-    "name": "bookstore",
-    "sym": 98,
-    "color": "white",
-    "see_cost": 5,
-    "extras": "build",
-    "mondensity": 2,
-    "flags": [ "SIDEWALK" ]
-  },
-  {
-    "type": "overmap_terrain",
-    "id": "s_restaurant",
-    "name": "restaurant",
-    "sym": 114,
-    "color": "green",
-    "see_cost": 5,
-    "extras": "build",
-    "mondensity": 2,
-    "flags": [ "SIDEWALK" ]
-  },
-  {
-    "type": "overmap_terrain",
-    "id": "s_restaurant_fast",
-    "name": "fast food restaurant",
-    "sym": 102,
-    "color": "green",
-    "see_cost": 5,
-    "extras": "build",
-    "mondensity": 2,
-    "flags": [ "SIDEWALK" ]
-  },
-  {
-    "type": "overmap_terrain",
-    "id": "s_restaurant_coffee",
-    "name": "coffee shop",
-    "sym": 99,
-    "color": "green",
-    "see_cost": 5,
-    "extras": "build",
-    "mondensity": 2,
-    "flags": [ "SIDEWALK" ]
-  },
-  {
-    "type": "overmap_terrain",
-    "id": "s_teashop",
-    "name": "teashop",
-    "sym": 116,
-    "color": "green",
-    "see_cost": 5,
-    "extras": "build",
-    "mondensity": 2,
-    "flags": [ "SIDEWALK" ]
-  },
-  {
-    "type": "overmap_terrain",
-    "id": "bar",
-    "name": "bar",
-    "sym": 98,
-    "color": "green",
-    "see_cost": 5,
-    "extras": "build",
-    "mondensity": 2,
-    "flags": [ "SIDEWALK" ]
-  },
-  {
-    "type": "overmap_terrain",
-    "id": "s_pizza_parlor",
-    "name": "pizza parlor",
-    "sym": 112,
-    "color": "green",
-    "see_cost": 5,
-    "extras": "build",
-    "mondensity": 2,
-    "flags": [ "SIDEWALK" ]
-  },
-  {
-    "type": "overmap_terrain",
-    "id": "sub_station",
-    "name": "subway station",
-    "sym": 115,
-    "color": "yellow",
-    "see_cost": 5,
-    "extras": "build",
-    "mondensity": 2,
-    "flags": [ "KNOWN_DOWN", "SIDEWALK" ]
-  },
-  {
-    "type": "overmap_terrain",
-    "id": "s_garage",
-    "name": "mechanics garage",
-    "sym": 109,
-    "color": "light_blue",
-    "see_cost": 5,
-    "extras": "build",
-    "mondensity": 2,
-    "flags": [ "SIDEWALK" ]
-  },
-  {
-    "type": "overmap_terrain",
-    "id": "cabin_strange",
-    "name": "forest",
-    "sym": 35,
-    "color": "green",
-    "see_cost": 5,
-    "extras": "field",
-    "flags": [ "NO_ROTATE" ]
-  },
-  {
-    "type": "overmap_terrain",
-    "id": "cabin_strange_b",
-    "name": "cabin basement",
-    "sym": 98,
-    "color": "dark_gray",
-    "see_cost": 5,
-    "extras": "build",
-    "flags": [ "NO_ROTATE" ]
-  },
-  {
-    "type": "overmap_terrain",
-    "id": "cabin",
-    "name": "cabin",
-    "sym": 99,
-    "color": "light_green",
-    "see_cost": 5,
-    "extras": "build",
-    "mondensity": 2,
-    "flags": [ "NO_ROTATE" ]
-  },
-  {
-    "type": "overmap_terrain",
-    "id": "dirtlot",
-    "name": "dirt lot",
-    "sym": 79,
-    "color": "brown",
-    "see_cost": 5,
-    "extras": "field",
-    "flags": [ "NO_ROTATE" ]
-  },
-  {
-    "type": "overmap_terrain",
-    "id": "sugar_house",
-    "name": "sugar house",
-    "sym": 83,
-    "color": "green",
-    "see_cost": 5,
-    "extras": "build",
-    "mondensity": 2
-  },
-  {
-    "type": "overmap_terrain",
-    "id": "farm_1",
-    "name": "farm field",
-    "sym": 102,
-    "color": "i_green",
-    "see_cost": 5,
-    "extras": "field",
-    "mondensity": 2
-  },
-  {
-    "type": "overmap_terrain",
-    "id": "farm_2",
-    "name": "farm house",
-    "sym": 70,
-    "color": "i_green",
-    "see_cost": 5,
-    "extras": "build",
-    "mondensity": 2
-  },
-  {
-    "type": "overmap_terrain",
-    "id": "farm_3",
-    "name": "farm field",
-    "sym": 102,
-    "color": "i_green",
-    "see_cost": 5,
-    "extras": "field",
-    "mondensity": 2
-  },
-  {
-    "type": "overmap_terrain",
-    "id": "farm_4",
-    "name": "farm field",
-    "sym": 102,
-    "color": "i_green",
-    "see_cost": 5,
-    "extras": "field",
-    "mondensity": 2
-  },
-  {
-    "type": "overmap_terrain",
-    "id": "farm_5",
-    "name": "farm field",
-    "sym": 102,
-    "color": "i_green",
-    "see_cost": 5,
-    "extras": "field",
-    "mondensity": 2
-  },
-  {
-    "type": "overmap_terrain",
-    "id": "farm_6",
-    "name": "farm field",
-    "sym": 102,
-    "color": "i_green",
-    "see_cost": 5,
-    "extras": "field",
-    "mondensity": 2
-  },
-  {
-    "type": "overmap_terrain",
-    "id": "farm_7",
-    "name": "farm field",
-    "sym": 102,
-    "color": "i_green",
-    "see_cost": 5,
-    "extras": "field",
-    "mondensity": 2
-  },
-  {
-    "type": "overmap_terrain",
-    "id": "farm_8",
-    "name": "farm field",
-    "sym": 102,
-    "color": "i_green",
-    "see_cost": 5,
-    "extras": "field",
-    "mondensity": 2
-  },
-  {
-    "type": "overmap_terrain",
-    "id": "farm_9",
-    "name": "farm field",
-    "sym": 102,
-    "color": "i_green",
-    "see_cost": 5,
-    "extras": "field",
-    "mondensity": 2
-  },
-  {
-    "type": "overmap_terrain",
-    "id": "police",
-    "name": "police station",
-    "sym": 112,
-    "color": "red",
-    "see_cost": 5,
-    "extras": "build",
-    "mondensity": 2,
-    "flags": [ "SIDEWALK" ]
-  },
-  {
-    "type": "overmap_terrain",
-    "id": "bank",
-    "name": "bank",
-    "sym": 98,
-    "color": "yellow",
-    "see_cost": 5,
-    "mondensity": 2,
-    "flags": [ "SIDEWALK" ]
-  },
-  {
-    "type": "overmap_terrain",
-    "id": "pawn",
-    "name": "pawn shop",
-    "sym": 112,
-    "color": "magenta",
-    "see_cost": 5,
-    "extras": "build",
-    "mondensity": 2,
-    "flags": [ "SIDEWALK" ]
-  },
-  {
-    "type": "overmap_terrain",
-    "id": "mil_surplus",
-    "name": "mil. surplus",
-    "sym": 109,
-    "color": "magenta",
-    "see_cost": 5,
-    "extras": "build",
-    "mondensity": 2,
-    "flags": [ "SIDEWALK" ]
-  },
-  {
-    "type": "overmap_terrain",
-    "id": "furniture",
-    "name": "furniture store",
-    "sym": 102,
-    "color": "blue",
-    "see_cost": 5,
-    "extras": "build",
-    "mondensity": 2,
-    "flags": [ "SIDEWALK" ]
-  },
-  {
-    "type": "overmap_terrain",
-    "id": "abstorefront",
-    "name": "abandoned storefront",
-    "sym": 97,
-    "color": "blue",
-    "see_cost": 5,
-    "extras": "build",
-    "mondensity": 2,
-    "flags": [ "SIDEWALK" ]
-  },
-  {
-    "type": "overmap_terrain",
-    "id": "s_music",
-    "name": "music store",
-    "sym": 109,
-    "color": "magenta",
-    "see_cost": 5,
-    "extras": "build",
-    "mondensity": 2,
-    "flags": [ "SIDEWALK" ]
-  },
-  {
-    "type": "overmap_terrain",
-    "id": "megastore_entrance",
-    "name": "megastore",
-    "sym": 77,
-    "color": "i_magenta",
-    "see_cost": 5,
-    "extras": "build",
-    "mondensity": 2,
-    "flags": [ "SIDEWALK", "NO_ROTATE" ]
-  },
-  {
-    "type": "overmap_terrain",
-    "id": "megastore",
-    "name": "megastore",
-    "sym": 109,
-    "color": "i_magenta",
-    "see_cost": 5,
-    "extras": "build",
-    "mondensity": 2,
-    "flags": [ "SIDEWALK", "NO_ROTATE" ]
-  },
-  {
-    "type": "overmap_terrain",
-    "abstract": "generic_hospital",
-    "name": "hospital",
-    "sym": 104,
-    "color": "i_light_red",
-    "see_cost": 5,
-    "extras": "build",
-    "mondensity": 2,
-    "flags": [ "SIDEWALK" ]
-  },
-  {
-    "type": "overmap_terrain",
-    "id": "hospital_1",
-    "copy-from": "generic_hospital"
-  },
-  {
-    "type": "overmap_terrain",
-    "id": "hospital_2",
-    "sym": 72,
-    "copy-from": "generic_hospital"
-  },
-  {
-    "type": "overmap_terrain",
-    "id": "hospital_3",
-    "copy-from": "generic_hospital"
-  },
-  {
-    "type": "overmap_terrain",
-    "id": "hospital_4",
-    "copy-from": "generic_hospital"
-  },
-  {
-    "type": "overmap_terrain",
-    "id": "hospital_5",
-    "copy-from": "generic_hospital"
-  },
-  {
-    "type": "overmap_terrain",
-    "id": "hospital_6",
-    "copy-from": "generic_hospital"
-  },
-  {
-    "type": "overmap_terrain",
-    "id": "hospital_7",
-    "copy-from": "generic_hospital"
-  },
-  {
-    "type": "overmap_terrain",
-    "id": "hospital_8",
-    "copy-from": "generic_hospital"
-  },
-  {
-    "type": "overmap_terrain",
-    "id": "hospital_9",
-    "copy-from": "generic_hospital"
-  },
-  {
-    "type": "overmap_terrain",
-    "id": "public_works_NE",
-    "name": "public works",
-    "sym": 119,
-    "color": "i_light_cyan",
-    "see_cost": 5,
-    "mondensity": 2,
-    "flags": [ "SIDEWALK" ]
-  },
-  {
-    "type": "overmap_terrain",
-    "id": "public_works_NW",
-    "name": "public works",
-    "sym": 119,
-    "color": "i_light_cyan",
-    "see_cost": 5,
-    "mondensity": 2,
-    "flags": [ "SIDEWALK" ]
-  },
-  {
-    "type": "overmap_terrain",
-    "id": "public_works_SW",
-    "name": "public works",
-    "sym": 87,
-    "color": "i_light_cyan",
-    "see_cost": 5,
-    "mondensity": 2,
-    "flags": [ "SIDEWALK" ]
-  },
-  {
-    "type": "overmap_terrain",
-    "id": "public_works_SE",
-    "name": "public works",
-    "sym": 119,
-    "color": "i_light_cyan",
-    "see_cost": 5,
-    "mondensity": 2,
-    "flags": [ "SIDEWALK" ]
-  },
-  {
-    "type": "overmap_terrain",
-    "id": "school_1_1",
-    "name": "regional school",
-    "sym": 115,
-    "color": "i_white",
-    "see_cost": 5,
-    "mondensity": 2,
-    "flags": [ "SIDEWALK" ]
-  },
-  {
-    "type": "overmap_terrain",
-    "id": "school_1_2",
-    "name": "regional school",
-    "sym": 83,
-    "color": "i_white",
-    "see_cost": 5,
-    "mondensity": 2,
-    "flags": [ "SIDEWALK" ]
-  },
-  {
-    "type": "overmap_terrain",
-    "id": "school_1_3",
-    "name": "regional school",
-    "sym": 115,
-    "color": "i_white",
-    "see_cost": 5,
-    "mondensity": 2,
-    "flags": [ "SIDEWALK" ]
-  },
-  {
-    "type": "overmap_terrain",
-    "id": "school_1_4",
-    "name": "regional school",
-    "sym": 115,
-    "color": "i_white",
-    "see_cost": 5,
-    "mondensity": 2,
-    "flags": [ "SIDEWALK" ]
-  },
-  {
-    "type": "overmap_terrain",
-    "id": "school_1_5",
-    "name": "regional school",
-    "sym": 115,
-    "color": "i_white",
-    "see_cost": 5,
-    "mondensity": 2,
-    "flags": [ "SIDEWALK" ]
-  },
-  {
-    "type": "overmap_terrain",
-    "id": "school_1_6",
-    "name": "regional school",
-    "sym": 115,
-    "color": "i_white",
-    "see_cost": 5,
-    "mondensity": 2,
-    "flags": [ "SIDEWALK" ]
-  },
-  {
-    "type": "overmap_terrain",
-    "id": "school_1_7",
-    "name": "regional school",
-    "sym": 115,
-    "color": "i_white",
-    "see_cost": 5,
-    "mondensity": 2,
-    "flags": [ "SIDEWALK" ]
-  },
-  {
-    "type": "overmap_terrain",
-    "id": "school_1_8",
-    "name": "regional school",
-    "sym": 115,
-    "color": "i_white",
-    "see_cost": 5,
-    "mondensity": 2,
-    "flags": [ "SIDEWALK" ]
-  },
-  {
-    "type": "overmap_terrain",
-    "id": "school_1_9",
-    "name": "regional school",
-    "sym": 115,
-    "color": "i_white",
-    "see_cost": 5,
-    "mondensity": 2,
-    "flags": [ "SIDEWALK" ]
-  },
-  {
-    "type": "overmap_terrain",
-    "id": "prison_1_1",
-    "name": "prison",
-    "sym": 112,
-    "color": "i_yellow",
-    "see_cost": 5,
-    "flags": [ "SIDEWALK" ]
-  },
-  {
-    "type": "overmap_terrain",
-    "id": "prison_1_2",
-    "name": "prison",
-    "sym": 80,
-    "color": "i_yellow",
-    "see_cost": 5,
-    "flags": [ "SIDEWALK" ]
-  },
-  {
-    "type": "overmap_terrain",
-    "id": "prison_1_3",
-    "name": "prison",
-    "sym": 112,
-    "color": "i_yellow",
-    "see_cost": 5,
-    "flags": [ "SIDEWALK" ]
-  },
-  {
-    "type": "overmap_terrain",
-    "id": "prison_1_4",
-    "name": "prison",
-    "sym": 112,
-    "color": "i_yellow",
-    "see_cost": 5,
-    "flags": [ "SIDEWALK" ]
-  },
-  {
-    "type": "overmap_terrain",
-    "id": "prison_1_5",
-    "name": "prison",
-    "sym": 112,
-    "color": "i_yellow",
-    "see_cost": 5,
-    "flags": [ "SIDEWALK" ]
-  },
-  {
-    "type": "overmap_terrain",
-    "id": "prison_1_6",
-    "name": "prison",
-    "sym": 112,
-    "color": "i_yellow",
-    "see_cost": 5,
-    "flags": [ "SIDEWALK" ]
-  },
-  {
-    "type": "overmap_terrain",
-    "id": "prison_1_7",
-    "name": "prison",
-    "sym": 112,
-    "color": "i_yellow",
-    "see_cost": 5,
-    "flags": [ "SIDEWALK" ]
-  },
-  {
-    "type": "overmap_terrain",
-    "id": "prison_1_8",
-    "name": "prison",
-    "sym": 112,
-    "color": "i_yellow",
-    "see_cost": 5,
-    "flags": [ "SIDEWALK" ]
-  },
-  {
-    "type": "overmap_terrain",
-    "id": "prison_1_9",
-    "name": "prison",
-    "sym": 112,
-    "color": "i_yellow",
-    "see_cost": 5,
-    "flags": [ "SIDEWALK" ]
-  },
-  {
-    "type": "overmap_terrain",
-    "id": "prison_1_b_1",
-    "name": "prison",
-    "sym": 112,
-    "color": "i_yellow",
-    "see_cost": 5
-  },
-  {
-    "type": "overmap_terrain",
-    "id": "prison_1_b_2",
-    "name": "prison",
-    "sym": 80,
-    "color": "i_yellow",
-    "see_cost": 5
-  },
-  {
-    "type": "overmap_terrain",
-    "id": "prison_1_b_3",
-    "name": "prison",
-    "sym": 112,
-    "color": "i_yellow",
-    "see_cost": 5
-  },
-  {
-    "type": "overmap_terrain",
-    "id": "prison_1_b_4",
-    "name": "prison",
-    "sym": 112,
-    "color": "i_yellow",
-    "see_cost": 5
-  },
-  {
-    "type": "overmap_terrain",
-    "id": "prison_1_b_5",
-    "name": "prison",
-    "sym": 112,
-    "color": "i_yellow",
-    "see_cost": 5
-  },
-  {
-    "type": "overmap_terrain",
-    "id": "prison_1_b_6",
-    "name": "prison",
-    "sym": 112,
-    "color": "i_yellow",
-    "see_cost": 5
-  },
-  {
-    "type": "overmap_terrain",
-    "id": "prison_1_b_7",
-    "name": "prison",
-    "sym": 112,
-    "color": "i_yellow",
-    "see_cost": 5
-  },
-  {
-    "type": "overmap_terrain",
-    "id": "prison_1_b_8",
-    "name": "prison",
-    "sym": 112,
-    "color": "i_yellow",
-    "see_cost": 5
-  },
-  {
-    "type": "overmap_terrain",
-    "id": "prison_1_b_9",
-    "name": "prison",
-    "sym": 112,
-    "color": "i_yellow",
-    "see_cost": 5
-  },
-  {
-    "type": "overmap_terrain",
-    "id": "hotel_tower_1_1",
-    "name": "hotel parking",
-    "sym": 104,
-    "color": "i_light_green",
-    "see_cost": 5,
-    "mondensity": 2,
-    "flags": [ "SIDEWALK" ]
-  },
-  {
-    "type": "overmap_terrain",
-    "id": "hotel_tower_1_2",
-    "name": "hotel parking",
-    "sym": 104,
-    "color": "i_light_green",
-    "see_cost": 5,
-    "mondensity": 2,
-    "flags": [ "SIDEWALK" ]
-  },
-  {
-    "type": "overmap_terrain",
-    "id": "hotel_tower_1_3",
-    "name": "hotel parking",
-    "sym": 104,
-    "color": "i_light_green",
-    "see_cost": 5,
-    "mondensity": 2,
-    "flags": [ "SIDEWALK" ]
-  },
-  {
-    "type": "overmap_terrain",
-    "id": "hotel_tower_1_4",
-    "name": "hotel parking",
-    "sym": 104,
-    "color": "i_light_green",
-    "see_cost": 5,
-    "mondensity": 2,
-    "flags": [ "SIDEWALK" ]
-  },
-  {
-    "type": "overmap_terrain",
-    "id": "hotel_tower_1_5",
-    "name": "hotel entrance",
-    "sym": 72,
-    "color": "i_light_green",
-    "see_cost": 5,
-    "mondensity": 2,
-    "flags": [ "SIDEWALK" ]
-  },
-  {
-    "type": "overmap_terrain",
-    "id": "hotel_tower_1_6",
-    "name": "hotel parking",
-    "sym": 104,
-    "color": "i_light_green",
-    "see_cost": 5,
-    "mondensity": 2,
-    "flags": [ "SIDEWALK" ]
-  },
-  {
-    "type": "overmap_terrain",
-    "id": "hotel_tower_1_7",
-    "name": "hotel tower",
-    "sym": 72,
-    "color": "i_light_green",
-    "see_cost": 5,
-    "mondensity": 2,
-    "flags": [ "SIDEWALK" ]
-  },
-  {
-    "type": "overmap_terrain",
-    "id": "hotel_tower_1_8",
-    "name": "hotel tower",
-    "sym": 72,
-    "color": "i_light_green",
-    "see_cost": 5,
-    "mondensity": 2,
-    "flags": [ "SIDEWALK" ]
-  },
-  {
-    "type": "overmap_terrain",
-    "id": "hotel_tower_1_9",
-    "name": "hotel tower",
-    "sym": 72,
-    "color": "i_light_green",
-    "see_cost": 5,
-    "mondensity": 2,
-    "flags": [ "SIDEWALK" ]
-  },
-  {
-    "type": "overmap_terrain",
-    "id": "hotel_tower_b_1",
-    "name": "hotel basement",
-    "sym": 66,
-    "color": "i_light_green",
-    "see_cost": 5,
-    "mondensity": 2
-  },
-  {
-    "type": "overmap_terrain",
-    "id": "hotel_tower_b_2",
-    "name": "hotel basement",
-    "sym": 66,
-    "color": "i_light_green",
-    "see_cost": 5,
-    "mondensity": 2
-  },
-  {
-    "type": "overmap_terrain",
-    "id": "hotel_tower_b_3",
-    "name": "hotel basement",
-    "sym": 66,
-    "color": "i_light_green",
-    "see_cost": 5,
-    "mondensity": 2
-  },
-  {
-    "type": "overmap_terrain",
-    "id": "motel_entrance",
-    "name": "motel",
-    "sym": 109,
-    "color": "i_light_green",
-    "see_cost": 5,
-    "extras": "build",
-    "mondensity": 2,
-    "flags": [ "SIDEWALK" ]
-  },
-  {
-    "type": "overmap_terrain",
-    "id": "motel_1",
-    "name": "motel",
-    "sym": 109,
-    "color": "i_light_green",
-    "see_cost": 5,
-    "extras": "build",
-    "mondensity": 2,
-    "flags": [ "SIDEWALK" ]
-  },
-  {
-    "type": "overmap_terrain",
-    "id": "motel_2",
-    "name": "motel",
-    "sym": 109,
-    "color": "i_light_green",
-    "see_cost": 5,
-    "extras": "build",
-    "mondensity": 2,
-    "flags": [ "SIDEWALK" ]
-  },
-  {
-    "type": "overmap_terrain",
-    "id": "motel_3",
-    "name": "motel",
-    "sym": 109,
-    "color": "i_light_green",
-    "see_cost": 5,
-    "extras": "build",
-    "mondensity": 2,
-    "flags": [ "SIDEWALK" ]
-  },
-  {
-    "type": "overmap_terrain",
-    "id": "dirtroad1_aban1",
-    "name": "forest",
-    "sym": 35,
-    "color": "green",
-    "see_cost": 4
-  },
-  {
-    "type": "overmap_terrain",
-    "id": "forest_aban1",
-    "name": "forest",
-    "sym": 35,
-    "color": "green",
-    "see_cost": 4
-  },
-  {
-    "type": "overmap_terrain",
-    "id": "dirtroad2_aban1",
-    "name": "forest",
-    "sym": 35,
-    "color": "green",
-    "see_cost": 4
-  },
-  {
-    "type": "overmap_terrain",
-    "id": "dirtplaza_aban1",
-    "name": "forest",
-    "sym": 35,
-    "color": "green",
-    "see_cost": 4
-  },
-  {
-    "type": "overmap_terrain",
-    "id": "cabin_aban1",
-    "name": "ruined cabin",
-    "sym": 35,
-    "color": "green",
-    "see_cost": 4
-  },
-  {
-    "type": "overmap_terrain",
-    "id": "barn_aban1",
-    "name": "barn",
-    "sym": 70,
-    "color": "green",
-    "see_cost": 4
-  },
-  {
-    "type": "overmap_terrain",
-    "id": "car_corner_aban1",
-    "name": "car corner",
-    "sym": 70,
-    "color": "green",
-    "see_cost": 4
-  },
-  {
-    "type": "overmap_terrain",
-    "id": "shipwreck_river_1",
-    "name": "shipwreck",
-    "sym": 115,
-    "color": "pink",
-    "see_cost": 4,
-    "flags": [ "NO_ROTATE" ]
-  },
-  {
-    "type": "overmap_terrain",
-    "id": "shipwreck_river_2",
-    "name": "shipwreck",
-    "sym": 115,
-    "color": "pink",
-    "see_cost": 4,
-    "flags": [ "NO_ROTATE" ]
-  },
-  {
-    "type": "overmap_terrain",
-    "id": "shipwreck_river_3",
-    "name": "razorclaw nest",
-    "sym": 115,
-    "color": "pink",
-    "see_cost": 4,
-    "flags": [ "NO_ROTATE" ]
-  },
-  {
-    "type": "overmap_terrain",
-    "id": "shipwreck_river_4",
-    "name": "shipwreck",
-    "sym": 115,
-    "color": "pink",
-    "see_cost": 4,
-    "flags": [ "NO_ROTATE" ]
-  },
-  {
-    "type": "overmap_terrain",
-    "id": "s_gas_rural",
-    "name": "gas station",
-    "sym": 103,
-    "color": "light_blue",
-    "extras": "build",
-    "mondensity": 2,
-    "flags": [ "SIDEWALK" ]
-  },
-  {
-    "type": "overmap_terrain",
-    "id": "fema_entrance",
-    "name": "fema camp",
-    "sym": 70,
-    "color": "i_red",
-    "see_cost": 5,
-    "extras": "build",
-    "flags": [ "NO_ROTATE" ]
-  },
-  {
-    "type": "overmap_terrain",
-    "id": "fema",
-    "name": "fema camp",
-    "sym": 102,
-    "color": "i_red",
-    "see_cost": 5,
-    "extras": "build",
-    "flags": [ "NO_ROTATE" ]
-  },
-  {
-    "type": "overmap_terrain",
-    "id": "station_radio",
-    "name": "radio station",
-    "sym": 114,
-    "color": "blue",
-    "see_cost": 5,
-    "extras": "build",
-    "flags": [ "SIDEWALK" ]
-  },
-  {
-    "type": "overmap_terrain",
-    "id": "shelter",
-    "name": "evac shelter",
-    "sym": 101,
-    "color": "red",
-    "see_cost": 2,
-    "flags": [ "KNOWN_DOWN", "NO_ROTATE" ]
-  },
-  {
-    "type": "overmap_terrain",
-    "id": "shelter_under",
-    "name": "evac shelter",
-    "sym": 101,
-    "color": "red",
-    "see_cost": 2,
-    "flags": [ "KNOWN_UP", "NO_ROTATE" ]
-  },
-  {
-    "type": "overmap_terrain",
-    "id": "lmoe",
-    "name": "LMOE shelter",
-    "sym": 108,
-    "color": "red",
-    "see_cost": 2,
-    "flags": [ "KNOWN_DOWN", "NO_ROTATE" ]
-  },
-  {
-    "type": "overmap_terrain",
-    "id": "lmoe_under",
-    "name": "LMOE shelter",
-    "sym": 108,
-    "color": "red",
-    "see_cost": 2,
-    "flags": [ "KNOWN_UP", "NO_ROTATE" ]
-  },
-  {
-    "type": "overmap_terrain",
-    "id": "lab",
-    "name": "science lab",
-    "sym": 108,
-    "color": "i_pink",
-    "spawns": { "group": "GROUP_LAB", "population": [ 0, 5 ], "chance": 20 },
-    "see_cost": 5,
-    "flags": [ "NO_ROTATE" ]
-  },
-  {
-    "type": "overmap_terrain",
-    "id": "lab_stairs",
-    "name": "science lab",
-    "sym": 76,
-    "color": "i_pink",
-    "see_cost": 5,
-    "spawns": { "group": "GROUP_LAB", "population": [ 0, 5 ], "chance": 20 },
-    "flags": [ "KNOWN_DOWN", "NO_ROTATE" ]
-  },
-  {
-    "type": "overmap_terrain",
-    "id": "lab_core",
-    "name": "science lab",
-    "sym": 108,
-    "color": "i_pink",
-    "spawns": { "group": "GROUP_LAB", "population": [ 0, 8 ], "chance": 30 },
-    "see_cost": 5,
-    "flags": [ "NO_ROTATE" ]
-  },
-  {
-    "type": "overmap_terrain",
-    "id": "lab_finale",
-    "name": "science lab",
-    "sym": 76,
-    "color": "i_pink",
-    "spawns": { "group": "GROUP_LAB", "population": [ 4, 12 ], "chance": 90 },
-    "see_cost": 5,
-    "flags": [ "NO_ROTATE" ]
-  },
-  {
-    "type": "overmap_terrain",
-    "id": "ice_lab",
-    "name": "science lab",
-    "sym": 108,
-    "color": "i_pink",
-    "spawns": { "group": "GROUP_ICE_LAB", "population": [ 0, 5 ], "chance": 20 },
-    "see_cost": 5,
-    "flags": [ "NO_ROTATE" ]
-  },
-  {
-    "type": "overmap_terrain",
-    "id": "ice_lab_stairs",
-    "name": "science lab",
-    "sym": 76,
-    "color": "i_pink",
-    "see_cost": 5,
-    "spawns": { "group": "GROUP_ICE_LAB", "population": [ 0, 5 ], "chance": 20 },
-    "flags": [ "KNOWN_DOWN", "NO_ROTATE" ]
-  },
-  {
-    "type": "overmap_terrain",
-    "id": "ice_lab_core",
-    "name": "science lab",
-    "sym": 108,
-    "color": "i_pink",
-    "spawns": { "group": "GROUP_ICE_LAB", "population": [ 0, 8 ], "chance": 30 },
-    "see_cost": 5,
-    "flags": [ "NO_ROTATE" ]
-  },
-  {
-    "type": "overmap_terrain",
-    "id": "ice_lab_finale",
-    "name": "science lab",
-    "sym": 76,
-    "color": "i_pink",
-    "spawns": { "group": "GROUP_ICE_LAB", "population": [ 4, 12 ], "chance": 90 },
-    "see_cost": 5,
-    "flags": [ "NO_ROTATE" ]
-  },
-  {
-    "type": "overmap_terrain",
-    "id": "bunker",
-    "name": "military bunker",
-    "sym": 98,
-    "color": "red",
-    "see_cost": 2,
-    "flags": [ "KNOWN_DOWN" ]
-  },
-  {
-    "type": "overmap_terrain",
-    "id": "bunker_basement",
-    "name": "military bunker",
-    "sym": 98,
-    "color": "red",
-    "see_cost": 2,
-    "flags": [ "KNOWN_UP", "NO_ROTATE" ]
-  },
-  {
-    "type": "overmap_terrain",
-    "id": "outpost",
-    "name": "military outpost",
-    "sym": 111,
-    "color": "red",
-    "see_cost": 2,
-    "extras": "build",
-    "flags": [ "NO_ROTATE" ]
-  },
-  {
-    "type": "overmap_terrain",
-    "id": "silo",
-    "name": "missile silo",
-    "sym": 77,
-    "color": "red",
-    "see_cost": 2,
-    "flags": [ "NO_ROTATE" ]
-  },
-  {
-    "type": "overmap_terrain",
-    "id": "silo_finale",
-    "name": "missile silo",
-    "sym": 77,
-    "color": "white_red",
-    "see_cost": 2,
-    "flags": [ "NO_ROTATE" ]
-  },
-  {
-    "type": "overmap_terrain",
-    "id": "temple",
-    "name": "strange temple",
-    "sym": 83,
-    "color": "i_pink",
-    "see_cost": 5,
-    "flags": [ "KNOWN_DOWN", "NO_ROTATE" ]
-  },
-  {
-    "type": "overmap_terrain",
-    "id": "standing_stones",
-    "name": "forest",
-    "sym": 35,
-    "color": "green",
-    "see_cost": 3,
-    "extras": "field",
-    "spawns": { "group": "GROUP_STANDING_STONES", "population": [ 1, 4 ], "chance": 100 },
-    "flags": [ "NO_ROTATE" ]
-  },
-  {
-    "type": "overmap_terrain",
-    "id": "temple_stairs",
-    "name": "strange temple",
-    "sym": 115,
-    "color": "pink",
-    "see_cost": 5,
-    "flags": [ "KNOWN_DOWN", "NO_ROTATE" ]
-  },
-  {
-    "type": "overmap_terrain",
-    "id": "temple_finale",
-    "name": "strange temple",
-    "sym": 115,
-    "color": "pink",
-    "see_cost": 5,
-    "flags": [ "KNOWN_DOWN", "NO_ROTATE" ]
-  },
-  {
-    "type": "overmap_terrain",
-    "id": "sewage_treatment",
-    "name": "sewage treatment",
-    "sym": 115,
-    "color": "yellow",
-    "see_cost": 5,
-    "flags": [ "KNOWN_DOWN", "NO_ROTATE" ]
-  },
-  {
-    "type": "overmap_terrain",
-    "id": "sewage_treatment_hub",
-    "name": "sewage treatment",
-    "sym": 115,
-    "color": "i_yellow",
-    "see_cost": 5,
-    "flags": [ "KNOWN_UP", "NO_ROTATE" ]
-  },
-  {
-    "type": "overmap_terrain",
-    "id": "sewage_treatment_under",
-    "name": "sewage treatment",
-    "sym": 115,
-    "color": "i_yellow",
-    "see_cost": 5,
-    "flags": [ "NO_ROTATE" ]
-  },
-  {
-    "type": "overmap_terrain",
-    "id": "mine_entrance",
-    "name": "mine entrance",
-    "sym": 77,
-    "color": "dark_gray",
-    "see_cost": 5,
-    "flags": [ "KNOWN_DOWN", "NO_ROTATE" ]
-  },
-  {
-    "type": "overmap_terrain",
-    "id": "mine_shaft",
-    "name": "mine shaft",
-    "sym": 109,
-    "color": "i_black",
-    "see_cost": 5,
-    "flags": [ "KNOWN_UP", "KNOWN_DOWN", "NO_ROTATE" ]
-  },
-  {
-    "type": "overmap_terrain",
-    "id": "mine",
-    "name": "mine",
-    "sym": 109,
-    "color": "i_black",
-    "see_cost": 2,
-    "flags": [ "NO_ROTATE" ]
-  },
-  {
-    "type": "overmap_terrain",
-    "id": "mine_down",
-    "name": "mine",
-    "sym": 77,
-    "color": "i_black",
-    "see_cost": 2,
-    "flags": [ "NO_ROTATE" ]
-  },
-  {
-    "type": "overmap_terrain",
-    "id": "mine_finale",
-    "name": "mine",
-    "sym": 77,
-    "color": "i_black",
-    "see_cost": 2,
-    "flags": [ "NO_ROTATE" ]
-  },
-  {
-    "type": "overmap_terrain",
-    "id": "spiral_hub",
-    "name": "spiral cavern",
-    "sym": 64,
-    "color": "pink",
-    "see_cost": 2,
-    "flags": [ "NO_ROTATE" ]
-  },
-  {
-    "type": "overmap_terrain",
-    "id": "spiral",
-    "name": "spiral cavern",
-    "sym": 64,
-    "color": "pink",
-    "see_cost": 2,
-    "flags": [ "NO_ROTATE" ]
-  },
-  {
-    "type": "overmap_terrain",
-    "id": "radio_tower",
-    "name": "radio tower",
-    "sym": 114,
-    "color": "blue",
-    "see_cost": 2,
-    "flags": [ "NO_ROTATE" ]
-  },
-  {
-    "type": "overmap_terrain",
-    "id": "toxic_dump",
-    "name": "toxic waste dump",
-    "sym": 116,
-    "color": "pink",
-    "see_cost": 2,
-    "flags": [ "NO_ROTATE" ]
-  },
-  {
-    "type": "overmap_terrain",
-    "id": "haz_sar_entrance",
-    "name": "hazardous waste sarcophagus",
-    "sym": 72,
-    "color": "i_pink",
-    "see_cost": 5,
-    "flags": [ "NO_ROTATE" ]
-  },
-  {
-    "type": "overmap_terrain",
-    "id": "haz_sar",
-    "name": "hazardous waste sarcophagus",
-    "sym": 104,
-    "color": "i_pink",
-    "see_cost": 5,
-    "flags": [ "NO_ROTATE" ]
-  },
-  {
-    "type": "overmap_terrain",
-    "id": "haz_sar_entrance_b1",
-    "name": "hazardous waste sarcophagus",
-    "sym": 72,
-    "color": "i_pink",
-    "see_cost": 5,
-    "flags": [ "NO_ROTATE" ]
-  },
-  {
-    "type": "overmap_terrain",
-    "id": "haz_sar_b1",
-    "name": "hazardous waste sarcophagus",
-    "sym": 104,
-    "color": "i_pink",
-    "see_cost": 5,
-    "flags": [ "NO_ROTATE" ]
-  },
-  {
-    "type": "overmap_terrain",
-    "id": "cave",
-    "name": "cave",
-    "sym": 99,
-    "color": "brown",
-    "see_cost": 2,
-    "extras": "field",
-    "flags": [ "NO_ROTATE" ]
-  },
-  {
-    "type": "overmap_terrain",
-    "id": "cave_rat",
-    "name": "rat cave",
-    "sym": 99,
-    "color": "brown",
-    "see_cost": 2,
-    "flags": [ "KNOWN_DOWN", "NO_ROTATE" ]
-  },
-  {
-    "type": "overmap_terrain",
-    "id": "hive",
-    "name": "bee hive",
-    "sym": 98,
-    "color": "i_pink",
-    "see_cost": 3,
-    "extras": "field",
-    "flags": [ "NO_ROTATE" ]
-  },
-  {
-    "type": "overmap_terrain",
-    "id": "fungal_bloom",
-    "name": "fungal bloom",
-    "sym": 70,
-    "color": "pink",
-    "see_cost": 2,
-    "extras": "field",
-    "flags": [ "NO_ROTATE" ]
-  },
-  {
-    "type": "overmap_terrain",
-    "id": "fungal_tower",
-    "name": "fungal tower",
-    "sym": 70,
-    "color": "pink",
-    "see_cost": 3,
-    "extras": "field",
-    "flags": [ "NO_ROTATE" ]
-  },
-  {
-    "type": "overmap_terrain",
-    "id": "fungal_flowers",
-    "name": "fungal flowers",
-    "sym": 70,
-    "color": "pink",
-    "see_cost": 5,
-    "extras": "field",
-    "flags": [ "NO_ROTATE" ]
-  },
-  {
-    "type": "overmap_terrain",
-    "id": "spider_pit",
-    "name": "forest",
-    "sym": 35,
-    "color": "green",
-    "see_cost": 3,
-    "extras": "field",
-    "flags": [ "NO_ROTATE" ]
-  },
-  {
-    "type": "overmap_terrain",
-    "id": "spider_pit_under",
-    "name": "cavern",
-    "sym": 99,
-    "color": "brown",
-    "see_cost": 5,
-    "flags": [ "NO_ROTATE" ]
-  },
-  {
-    "type": "overmap_terrain",
-    "id": "anthill",
-    "name": "anthill",
-    "sym": 97,
-    "color": "i_pink",
-    "see_cost": 2,
-    "flags": [ "KNOWN_DOWN", "NO_ROTATE" ]
-  },
-  {
-    "type": "overmap_terrain",
-    "id": "slimepit",
-    "name": "slime pit",
-    "sym": 83,
-    "color": "i_pink",
-    "see_cost": 2,
-    "flags": [ "NO_ROTATE" ]
-  },
-  {
-    "type": "overmap_terrain",
-    "id": "slimepit_down",
-    "name": "slime pit",
-    "sym": 115,
-    "color": "i_pink",
-    "see_cost": 2,
-    "flags": [ "KNOWN_DOWN", "NO_ROTATE" ]
-  },
-  {
-    "type": "overmap_terrain",
-    "id": "triffid_grove",
-    "name": "triffid grove",
-    "sym": 84,
-    "color": "i_pink",
-    "see_cost": 5,
-    "flags": [ "KNOWN_DOWN", "NO_ROTATE" ]
-  },
-  {
-    "type": "overmap_terrain",
-    "id": "triffid_roots",
-    "name": "triffid roots",
-    "sym": 116,
-    "color": "i_pink",
-    "see_cost": 5,
-    "flags": [ "KNOWN_UP", "KNOWN_DOWN", "NO_ROTATE" ]
-  },
-  {
-    "type": "overmap_terrain",
-    "id": "triffid_finale",
-    "name": "triffid heart",
-    "sym": 84,
-    "color": "i_pink",
-    "see_cost": 5,
-    "flags": [ "KNOWN_UP", "NO_ROTATE" ]
-  },
-  {
-    "type": "overmap_terrain",
-    "id": "basement",
-    "sym": 98,
-    "copy-from": "generic_city_house_basement",
-    "mapgen": [ { "method": "builtin", "name": "basement_junk" }, { "method": "builtin", "name": "basement_spiders" } ]
-  },
-  {
-    "type": "overmap_terrain",
-    "id": "basement_bionic",
-    "sym": 98,
-    "copy-from": "generic_city_house_basement"
-  },
-  {
-    "type": "overmap_terrain",
-    "id": "cavern",
-    "name": "cavern",
-    "sym": 48,
-    "color": "light_gray",
-    "see_cost": 5,
-    "flags": [ "NO_ROTATE" ]
-  },
-  {
-    "type": "overmap_terrain",
-    "id": "rock",
-    "//": "This is old rock type, new one (below) will replace it in new overmaps",
-    "name": "solid rock",
-    "sym": 37,
-    "color": "dark_gray",
-    "see_cost": 5,
-    "flags": [ "NO_ROTATE" ]
-  },
-  {
-    "type": "overmap_terrain",
-    "id": "empty_rock",
-    "name": "solid rock",
-    "sym": 37,
-    "color": "dark_gray",
-    "see_cost": 5,
-    "flags": [ "NO_ROTATE" ]
-  },
-  {
-    "type": "overmap_terrain",
-    "id": "rift",
-    "name": "rift",
-    "sym": 94,
-    "color": "red",
-    "see_cost": 2,
-    "flags": [ "NO_ROTATE" ]
-  },
-  {
-    "type": "overmap_terrain",
-    "id": "hellmouth",
-    "name": "hellmouth",
-    "sym": 94,
-    "color": "light_red",
-    "see_cost": 2,
-    "flags": [ "KNOWN_DOWN", "NO_ROTATE" ]
-  },
-  {
-    "type": "overmap_terrain",
-    "id": "sewer_sub_station",
-    "name": "subway station (underground level)",
-    "sym": 83,
-    "color": "yellow",
-    "see_cost": 5,
-    "extras": "subway",
-    "flags": [ "KNOWN_UP", "NO_ROTATE" ]
-  },
-  {
-    "type": "overmap_terrain",
-    "id": "subway",
-    "name": "subway",
-    "color": "dark_gray",
-    "see_cost": 5,
-    "extras": "subway",
-    "flags": [ "LINEAR" ]
-  },
-  {
-    "type": "overmap_terrain",
-    "id": "sewer",
-    "name": "sewer",
-    "color": "green",
-    "see_cost": 5,
-    "flags": [ "LINEAR" ]
-  },
-  {
-    "type": "overmap_terrain",
-    "id": "ants",
-    "name": "ant tunnel",
-    "color": "brown",
-    "see_cost": 5,
-    "flags": [ "LINEAR" ]
-  },
-  {
-    "type": "overmap_terrain",
-    "id": "ants_food",
-    "name": "ant food storage",
-    "sym": 79,
-    "color": "green",
-    "see_cost": 5,
-    "flags": [ "NO_ROTATE" ]
-  },
-  {
-    "type": "overmap_terrain",
-    "id": "ants_larvae",
-    "name": "ant larva chamber",
-    "sym": 79,
-    "color": "white",
-    "see_cost": 5,
-    "flags": [ "NO_ROTATE" ]
-  },
-  {
-    "type": "overmap_terrain",
-    "id": "ants_queen",
-    "name": "ant queen chamber",
-    "sym": 79,
-    "color": "red",
-    "see_cost": 5,
-    "flags": [ "NO_ROTATE" ]
-  },
-  {
-    "type": "overmap_terrain",
-    "id": "tutorial",
-    "name": "tutorial room",
-    "sym": 79,
-    "color": "cyan",
-    "see_cost": 5,
-    "flags": [ "NO_ROTATE" ]
-  },
-  {
-    "type": "overmap_terrain",
-    "id": "mall_a_1",
-    "name": "road",
-    "sym": 4194412,
-    "color": "dark_gray",
-    "see_cost": 5,
-    "mondensity": 2,
-    "flags": [ "SIDEWALK" ]
-  },
-  {
-    "type": "overmap_terrain",
-    "id": "mall_a_2",
-    "name": "road",
-    "sym": 4194417,
-    "color": "dark_gray",
-    "see_cost": 5,
-    "mondensity": 2,
-    "flags": [ "SIDEWALK" ]
-  },
-  {
-    "type": "overmap_terrain",
-    "id": "mall_a_3",
-    "name": "mall - loading bay",
-    "sym": 77,
-    "color": "i_magenta",
-    "see_cost": 5,
-    "mondensity": 2,
-    "flags": [ "SIDEWALK" ]
-  },
-  {
-    "type": "overmap_terrain",
-    "id": "mall_a_4",
-    "name": "mall - utilities",
-    "sym": 109,
-    "color": "i_magenta",
-    "see_cost": 5,
-    "mondensity": 2,
-    "flags": [ "SIDEWALK" ]
-  },
-  {
-    "type": "overmap_terrain",
-    "id": "mall_a_5",
-    "name": "mall - utilities",
-    "sym": 109,
-    "color": "i_magenta",
-    "see_cost": 5,
-    "mondensity": 2,
-    "flags": [ "SIDEWALK" ]
-  },
-  {
-    "type": "overmap_terrain",
-    "id": "mall_a_6",
-    "name": "road",
-    "sym": 4194424,
-    "color": "dark_gray",
-    "see_cost": 5,
-    "mondensity": 2,
-    "flags": [ "SIDEWALK" ]
-  },
-  {
-    "type": "overmap_terrain",
-    "id": "mall_a_7",
-    "name": "parking lot",
-    "sym": 112,
-    "color": "light_blue",
-    "see_cost": 5,
-    "mondensity": 2,
-    "flags": [ "SIDEWALK" ]
-  },
-  {
-    "type": "overmap_terrain",
-    "id": "mall_a_8",
-    "name": "parking lot",
-    "sym": 112,
-    "color": "light_blue",
-    "see_cost": 5,
-    "mondensity": 2,
-    "flags": [ "SIDEWALK" ]
-  },
-  {
-    "type": "overmap_terrain",
-    "id": "mall_a_9",
-    "name": "parking lot",
-    "sym": 112,
-    "color": "light_blue",
-    "see_cost": 5,
-    "mondensity": 2,
-    "flags": [ "SIDEWALK" ]
-  },
-  {
-    "type": "overmap_terrain",
-    "id": "mall_a_10",
-    "name": "road",
-    "sym": 4194424,
-    "color": "dark_gray",
-    "see_cost": 5,
-    "mondensity": 2,
-    "flags": [ "SIDEWALK" ]
-  },
-  {
-    "type": "overmap_terrain",
-    "id": "mall_a_11",
-    "name": "mall",
-    "sym": 109,
-    "color": "i_magenta",
-    "see_cost": 5,
-    "mondensity": 2,
-    "flags": [ "SIDEWALK" ]
-  },
-  {
-    "type": "overmap_terrain",
-    "id": "mall_a_12",
-    "name": "mall",
-    "sym": 109,
-    "color": "i_magenta",
-    "see_cost": 5,
-    "mondensity": 2,
-    "flags": [ "SIDEWALK" ]
-  },
-  {
-    "type": "overmap_terrain",
-    "id": "mall_a_13",
-    "name": "mall",
-    "sym": 109,
-    "color": "i_magenta",
-    "see_cost": 5,
-    "mondensity": 2,
-    "flags": [ "SIDEWALK" ]
-  },
-  {
-    "type": "overmap_terrain",
-    "id": "mall_a_14",
-    "name": "mall - entrance",
-    "sym": 77,
-    "color": "i_magenta",
-    "see_cost": 5,
-    "mondensity": 2,
-    "flags": [ "SIDEWALK" ]
-  },
-  {
-    "type": "overmap_terrain",
-    "id": "mall_a_15",
-    "name": "road",
-    "sym": 4194413,
-    "color": "dark_gray",
-    "see_cost": 5,
-    "mondensity": 2,
-    "flags": [ "SIDEWALK" ]
-  },
-  {
-    "type": "overmap_terrain",
-    "id": "mall_a_16",
-    "name": "road",
-    "sym": 4194417,
-    "color": "dark_gray",
-    "see_cost": 5,
-    "mondensity": 2,
-    "flags": [ "SIDEWALK" ]
-  },
-  {
-    "type": "overmap_terrain",
-    "id": "mall_a_17",
-    "name": "road",
-    "sym": 4194417,
-    "color": "dark_gray",
-    "see_cost": 5,
-    "mondensity": 2,
-    "flags": [ "SIDEWALK" ]
-  },
-  {
-    "type": "overmap_terrain",
-    "id": "mall_a_18",
-    "name": "road",
-    "sym": 4194411,
-    "color": "dark_gray",
-    "see_cost": 5,
-    "mondensity": 2,
-    "flags": [ "SIDEWALK" ]
-  },
-  {
-    "type": "overmap_terrain",
-    "id": "mall_a_19",
-    "name": "road",
-    "sym": 4194424,
-    "color": "dark_gray",
-    "see_cost": 5,
-    "mondensity": 2,
-    "flags": [ "SIDEWALK" ]
-  },
-  {
-    "type": "overmap_terrain",
-    "id": "mall_a_20",
-    "name": "mall - food court",
-    "sym": 109,
-    "color": "i_magenta",
-    "see_cost": 5,
-    "mondensity": 2,
-    "flags": [ "SIDEWALK" ]
-  },
-  {
-    "type": "overmap_terrain",
-    "id": "mall_a_21",
-    "name": "mall",
-    "sym": 109,
-    "color": "i_magenta",
-    "see_cost": 5,
-    "mondensity": 2,
-    "flags": [ "SIDEWALK" ]
-  },
-  {
-    "type": "overmap_terrain",
-    "id": "mall_a_22",
-    "name": "mall",
-    "sym": 109,
-    "color": "i_magenta",
-    "see_cost": 5,
-    "mondensity": 2,
-    "flags": [ "SIDEWALK" ]
-  },
-  {
-    "type": "overmap_terrain",
-    "id": "mall_a_23",
-    "name": "mall",
-    "sym": 109,
-    "color": "i_magenta",
-    "see_cost": 5,
-    "mondensity": 2,
-    "flags": [ "SIDEWALK" ]
-  },
-  {
-    "type": "overmap_terrain",
-    "id": "mall_a_24",
-    "name": "mall",
-    "sym": 109,
-    "color": "i_magenta",
-    "see_cost": 5,
-    "mondensity": 2,
-    "flags": [ "SIDEWALK" ]
-  },
-  {
-    "type": "overmap_terrain",
-    "id": "mall_a_25",
-    "name": "mall",
-    "sym": 109,
-    "color": "i_magenta",
-    "see_cost": 5,
-    "mondensity": 2,
-    "flags": [ "SIDEWALK" ]
-  },
-  {
-    "type": "overmap_terrain",
-    "id": "mall_a_26",
-    "name": "mall",
-    "sym": 109,
-    "color": "i_magenta",
-    "see_cost": 5,
-    "mondensity": 2,
-    "flags": [ "SIDEWALK" ]
-  },
-  {
-    "type": "overmap_terrain",
-    "id": "mall_a_27",
-    "name": "road",
-    "sym": 4194424,
-    "color": "dark_gray",
-    "see_cost": 5,
-    "mondensity": 2,
-    "flags": [ "SIDEWALK" ]
-  },
-  {
-    "type": "overmap_terrain",
-    "id": "mall_a_28",
-    "name": "road",
-    "sym": 4194424,
-    "color": "dark_gray",
-    "see_cost": 5,
-    "mondensity": 2,
-    "flags": [ "SIDEWALK" ]
-  },
-  {
-    "type": "overmap_terrain",
-    "id": "mall_a_29",
-    "name": "mall - food court",
-    "sym": 109,
-    "color": "i_magenta",
-    "see_cost": 5,
-    "mondensity": 2,
-    "flags": [ "SIDEWALK" ]
-  },
-  {
-    "type": "overmap_terrain",
-    "id": "mall_a_30",
-    "name": "mall",
-    "sym": 109,
-    "color": "i_magenta",
-    "see_cost": 5,
-    "mondensity": 2,
-    "flags": [ "SIDEWALK" ]
-  },
-  {
-    "type": "overmap_terrain",
-    "id": "mall_a_31",
-    "name": "mall",
-    "sym": 109,
-    "color": "i_magenta",
-    "see_cost": 5,
-    "mondensity": 2,
-    "flags": [ "SIDEWALK" ]
-  },
-  {
-    "type": "overmap_terrain",
-    "id": "mall_a_32",
-    "name": "mall",
-    "sym": 109,
-    "color": "i_magenta",
-    "see_cost": 5,
-    "mondensity": 2,
-    "flags": [ "SIDEWALK" ]
-  },
-  {
-    "type": "overmap_terrain",
-    "id": "mall_a_33",
-    "name": "mall",
-    "sym": 109,
-    "color": "i_magenta",
-    "see_cost": 5,
-    "mondensity": 2,
-    "flags": [ "SIDEWALK" ]
-  },
-  {
-    "type": "overmap_terrain",
-    "id": "mall_a_34",
-    "name": "mall",
-    "sym": 109,
-    "color": "i_magenta",
-    "see_cost": 5,
-    "mondensity": 2,
-    "flags": [ "SIDEWALK" ]
-  },
-  {
-    "type": "overmap_terrain",
-    "id": "mall_a_35",
-    "name": "mall",
-    "sym": 109,
-    "color": "i_magenta",
-    "see_cost": 5,
-    "mondensity": 2,
-    "flags": [ "SIDEWALK" ]
-  },
-  {
-    "type": "overmap_terrain",
-    "id": "mall_a_36",
-    "name": "road",
-    "sym": 4194424,
-    "color": "dark_gray",
-    "see_cost": 5,
-    "mondensity": 2,
-    "flags": [ "SIDEWALK" ]
-  },
-  {
-    "type": "overmap_terrain",
-    "id": "mall_a_37",
-    "name": "road",
-    "sym": 4194424,
-    "color": "dark_gray",
-    "see_cost": 5,
-    "mondensity": 2,
-    "flags": [ "SIDEWALK" ]
-  },
-  {
-    "type": "overmap_terrain",
-    "id": "mall_a_38",
-    "name": "mall",
-    "sym": 109,
-    "color": "i_magenta",
-    "see_cost": 5,
-    "mondensity": 2,
-    "flags": [ "SIDEWALK" ]
-  },
-  {
-    "type": "overmap_terrain",
-    "id": "mall_a_39",
-    "name": "mall",
-    "sym": 109,
-    "color": "i_magenta",
-    "see_cost": 5,
-    "mondensity": 2,
-    "flags": [ "SIDEWALK" ]
-  },
-  {
-    "type": "overmap_terrain",
-    "id": "mall_a_40",
-    "name": "mall",
-    "sym": 109,
-    "color": "i_magenta",
-    "see_cost": 5,
-    "mondensity": 2,
-    "flags": [ "SIDEWALK" ]
-  },
-  {
-    "type": "overmap_terrain",
-    "id": "mall_a_41",
-    "name": "mall",
-    "sym": 109,
-    "color": "i_magenta",
-    "see_cost": 5,
-    "mondensity": 2,
-    "flags": [ "SIDEWALK" ]
-  },
-  {
-    "type": "overmap_terrain",
-    "id": "mall_a_42",
-    "name": "mall",
-    "sym": 109,
-    "color": "i_magenta",
-    "see_cost": 5,
-    "mondensity": 2,
-    "flags": [ "SIDEWALK" ]
-  },
-  {
-    "type": "overmap_terrain",
-    "id": "mall_a_43",
-    "name": "mall",
-    "sym": 109,
-    "color": "i_magenta",
-    "see_cost": 5,
-    "mondensity": 2,
-    "flags": [ "SIDEWALK" ]
-  },
-  {
-    "type": "overmap_terrain",
-    "id": "mall_a_44",
-    "name": "mall",
-    "sym": 109,
-    "color": "i_magenta",
-    "see_cost": 5,
-    "mondensity": 2,
-    "flags": [ "SIDEWALK" ]
-  },
-  {
-    "type": "overmap_terrain",
-    "id": "mall_a_45",
-    "name": "road",
-    "sym": 4194424,
-    "color": "dark_gray",
-    "see_cost": 5,
-    "mondensity": 2,
-    "flags": [ "SIDEWALK" ]
-  },
-  {
-    "type": "overmap_terrain",
-    "id": "mall_a_46",
-    "name": "road",
-    "sym": 4194424,
-    "color": "dark_gray",
-    "see_cost": 5,
-    "mondensity": 2,
-    "flags": [ "SIDEWALK" ]
-  },
-  {
-    "type": "overmap_terrain",
-    "id": "mall_a_47",
-    "name": "mall - entrance",
-    "sym": 77,
-    "color": "i_magenta",
-    "see_cost": 5,
-    "mondensity": 2,
-    "flags": [ "SIDEWALK" ]
-  },
-  {
-    "type": "overmap_terrain",
-    "id": "mall_a_48",
-    "name": "mall",
-    "sym": 109,
-    "color": "i_magenta",
-    "see_cost": 5,
-    "mondensity": 2,
-    "flags": [ "SIDEWALK" ]
-  },
-  {
-    "type": "overmap_terrain",
-    "id": "mall_a_49",
-    "name": "mall",
-    "sym": 109,
-    "color": "i_magenta",
-    "see_cost": 5,
-    "mondensity": 2,
-    "flags": [ "SIDEWALK" ]
-  },
-  {
-    "type": "overmap_terrain",
-    "id": "mall_a_50",
-    "name": "mall",
-    "sym": 109,
-    "color": "i_magenta",
-    "see_cost": 5,
-    "mondensity": 2,
-    "flags": [ "SIDEWALK" ]
-  },
-  {
-    "type": "overmap_terrain",
-    "id": "mall_a_51",
-    "name": "mall",
-    "sym": 109,
-    "color": "i_magenta",
-    "see_cost": 5,
-    "mondensity": 2,
-    "flags": [ "SIDEWALK" ]
-  },
-  {
-    "type": "overmap_terrain",
-    "id": "mall_a_52",
-    "name": "mall",
-    "sym": 109,
-    "color": "i_magenta",
-    "see_cost": 5,
-    "mondensity": 2,
-    "flags": [ "SIDEWALK" ]
-  },
-  {
-    "type": "overmap_terrain",
-    "id": "mall_a_53",
-    "name": "mall - entrance",
-    "sym": 77,
-    "color": "i_magenta",
-    "see_cost": 5,
-    "mondensity": 2,
-    "flags": [ "SIDEWALK" ]
-  },
-  {
-    "type": "overmap_terrain",
-    "id": "mall_a_54",
-    "name": "road",
-    "sym": 4194424,
-    "color": "dark_gray",
-    "see_cost": 5,
-    "mondensity": 2,
-    "flags": [ "SIDEWALK" ]
-  },
-  {
-    "type": "overmap_terrain",
-    "id": "mall_a_55",
-    "name": "road",
-    "sym": 4194424,
-    "color": "dark_gray",
-    "see_cost": 5,
-    "mondensity": 2,
-    "flags": [ "SIDEWALK" ]
-  },
-  {
-    "type": "overmap_terrain",
-    "id": "mall_a_56",
-    "name": "mall",
-    "sym": 109,
-    "color": "i_magenta",
-    "see_cost": 5,
-    "mondensity": 2,
-    "flags": [ "SIDEWALK" ]
-  },
-  {
-    "type": "overmap_terrain",
-    "id": "mall_a_57",
-    "name": "mall",
-    "sym": 109,
-    "color": "i_magenta",
-    "see_cost": 5,
-    "mondensity": 2,
-    "flags": [ "SIDEWALK" ]
-  },
-  {
-    "type": "overmap_terrain",
-    "id": "mall_a_58",
-    "name": "mall",
-    "sym": 109,
-    "color": "i_magenta",
-    "see_cost": 5,
-    "mondensity": 2,
-    "flags": [ "SIDEWALK" ]
-  },
-  {
-    "type": "overmap_terrain",
-    "id": "mall_a_59",
-    "name": "mall",
-    "sym": 109,
-    "color": "i_magenta",
-    "see_cost": 5,
-    "mondensity": 2,
-    "flags": [ "SIDEWALK" ]
-  },
-  {
-    "type": "overmap_terrain",
-    "id": "mall_a_60",
-    "name": "mall",
-    "sym": 109,
-    "color": "i_magenta",
-    "see_cost": 5,
-    "mondensity": 2,
-    "flags": [ "SIDEWALK" ]
-  },
-  {
-    "type": "overmap_terrain",
-    "id": "mall_a_61",
-    "name": "mall",
-    "sym": 109,
-    "color": "i_magenta",
-    "see_cost": 5,
-    "mondensity": 2,
-    "flags": [ "SIDEWALK" ]
-  },
-  {
-    "type": "overmap_terrain",
-    "id": "mall_a_62",
-    "name": "mall",
-    "sym": 109,
-    "color": "i_magenta",
-    "see_cost": 5,
-    "mondensity": 2,
-    "flags": [ "SIDEWALK" ]
-  },
-  {
-    "type": "overmap_terrain",
-    "id": "mall_a_63",
-    "name": "road",
-    "sym": 4194424,
-    "color": "dark_gray",
-    "see_cost": 5,
-    "mondensity": 2,
-    "flags": [ "SIDEWALK" ]
-  },
-  {
-    "type": "overmap_terrain",
-    "id": "mall_a_64",
-    "name": "road",
-    "sym": 4194424,
-    "color": "dark_gray",
-    "see_cost": 5,
-    "mondensity": 2,
-    "flags": [ "SIDEWALK" ]
-  },
-  {
-    "type": "overmap_terrain",
-    "id": "mall_a_65",
-    "name": "mall",
-    "sym": 109,
-    "color": "i_magenta",
-    "see_cost": 5,
-    "mondensity": 2,
-    "flags": [ "SIDEWALK" ]
-  },
-  {
-    "type": "overmap_terrain",
-    "id": "mall_a_66",
-    "name": "mall",
-    "sym": 109,
-    "color": "i_magenta",
-    "see_cost": 5,
-    "mondensity": 2,
-    "flags": [ "SIDEWALK" ]
-  },
-  {
-    "type": "overmap_terrain",
-    "id": "mall_a_67",
-    "name": "mall",
-    "sym": 109,
-    "color": "i_magenta",
-    "see_cost": 5,
-    "mondensity": 2,
-    "flags": [ "SIDEWALK" ]
-  },
-  {
-    "type": "overmap_terrain",
-    "id": "mall_a_68",
-    "name": "mall - entrance",
-    "sym": 77,
-    "color": "i_magenta",
-    "see_cost": 5,
-    "mondensity": 2,
-    "flags": [ "SIDEWALK" ]
-  },
-  {
-    "type": "overmap_terrain",
-    "id": "mall_a_69",
-    "name": "mall",
-    "sym": 109,
-    "color": "i_magenta",
-    "see_cost": 5,
-    "mondensity": 2,
-    "flags": [ "SIDEWALK" ]
-  },
-  {
-    "type": "overmap_terrain",
-    "id": "mall_a_70",
-    "name": "mall",
-    "sym": 109,
-    "color": "i_magenta",
-    "see_cost": 5,
-    "mondensity": 2,
-    "flags": [ "SIDEWALK" ]
-  },
-  {
-    "type": "overmap_terrain",
-    "id": "mall_a_71",
-    "name": "mall",
-    "sym": 109,
-    "color": "i_magenta",
-    "see_cost": 5,
-    "mondensity": 2,
-    "flags": [ "SIDEWALK" ]
-  },
-  {
-    "type": "overmap_terrain",
-    "id": "mall_a_72",
-    "name": "road",
-    "sym": 4194424,
-    "color": "dark_gray",
-    "see_cost": 5,
-    "mondensity": 2,
-    "flags": [ "SIDEWALK" ]
-  },
-  {
-    "type": "overmap_terrain",
-    "id": "mall_a_73",
-    "name": "road",
-    "sym": 4194413,
-    "color": "dark_gray",
-    "see_cost": 5,
-    "mondensity": 2,
-    "flags": [ "SIDEWALK" ]
-  },
-  {
-    "type": "overmap_terrain",
-    "id": "mall_a_74",
-    "name": "road",
-    "sym": 4194417,
-    "color": "dark_gray",
-    "see_cost": 5,
-    "mondensity": 2,
-    "flags": [ "SIDEWALK" ]
-  },
-  {
-    "type": "overmap_terrain",
-    "id": "mall_a_75",
-    "name": "road",
-    "sym": 4194417,
-    "color": "dark_gray",
-    "see_cost": 5,
-    "mondensity": 2,
-    "flags": [ "SIDEWALK" ]
-  },
-  {
-    "type": "overmap_terrain",
-    "id": "mall_a_76",
-    "name": "road",
-    "sym": 4194417,
-    "color": "dark_gray",
-    "see_cost": 5,
-    "mondensity": 2,
-    "flags": [ "SIDEWALK" ]
-  },
-  {
-    "type": "overmap_terrain",
-    "id": "mall_a_77",
-    "name": "road",
-    "sym": 4194423,
-    "color": "dark_gray",
-    "see_cost": 5,
-    "mondensity": 2,
-    "flags": [ "SIDEWALK" ]
-  },
-  {
-    "type": "overmap_terrain",
-    "id": "mall_a_78",
-    "name": "road",
-    "sym": 4194417,
-    "color": "dark_gray",
-    "see_cost": 5,
-    "mondensity": 2,
-    "flags": [ "SIDEWALK" ]
-  },
-  {
-    "type": "overmap_terrain",
-    "id": "mall_a_79",
-    "name": "road",
-    "sym": 4194417,
-    "color": "dark_gray",
-    "see_cost": 5,
-    "mondensity": 2,
-    "flags": [ "SIDEWALK" ]
-  },
-  {
-    "type": "overmap_terrain",
-    "id": "mall_a_80",
-    "name": "road",
-    "sym": 4194417,
-    "color": "dark_gray",
-    "see_cost": 5,
-    "mondensity": 2,
-    "flags": [ "SIDEWALK" ]
-  },
-  {
-    "type": "overmap_terrain",
-    "id": "mall_a_81",
-    "name": "road",
-    "sym": 4194410,
-    "color": "dark_gray",
-    "see_cost": 5,
-    "mondensity": 2,
-    "flags": [ "SIDEWALK" ]
-  },
-  {
-    "type": "overmap_terrain",
-    "id": "necropolis_a_1",
-    "name": "field",
-    "sym": 46,
-    "color": "brown",
-    "see_cost": 5,
-    "mondensity": 2,
-    "flags": [ "SIDEWALK" ]
-  },
-  {
-    "type": "overmap_terrain",
-    "id": "necropolis_a_2",
-    "name": "house",
-    "sym": 118,
-    "color": "light_green",
-    "see_cost": 5,
-    "mondensity": 2,
-    "flags": [ "SIDEWALK" ]
-  },
-  {
-    "type": "overmap_terrain",
-    "id": "necropolis_a_3",
-    "name": "field",
-    "sym": 46,
-    "color": "brown",
-    "see_cost": 5,
-    "mondensity": 2,
-    "flags": [ "SIDEWALK" ]
-  },
-  {
-    "type": "overmap_terrain",
-    "id": "necropolis_a_4",
-    "name": "field",
-    "sym": 46,
-    "color": "brown",
-    "see_cost": 5,
-    "mondensity": 2,
-    "flags": [ "SIDEWALK" ]
-  },
-  {
-    "type": "overmap_terrain",
-    "id": "necropolis_a_5",
-    "name": "abandoned store",
-    "sym": 97,
-    "color": "blue",
-    "see_cost": 5,
-    "mondensity": 2
-  },
-  {
-    "type": "overmap_terrain",
-    "id": "necropolis_a_6",
-    "name": "road",
-    "color": "dark_gray",
-    "sym": 4194424,
-    "see_cost": 5,
-    "mondensity": 2
-  },
-  {
-    "type": "overmap_terrain",
-    "id": "necropolis_a_7",
-    "name": "pump station",
-    "sym": 112,
-    "color": "i_yellow",
-    "see_cost": 5,
-    "mondensity": 2,
-    "flags": [ "KNOWN_DOWN" ]
-  },
-  {
-    "type": "overmap_terrain",
-    "id": "necropolis_a_8",
-    "name": "pump station",
-    "sym": 112,
-    "color": "i_yellow",
-    "see_cost": 5,
-    "mondensity": 2,
-    "flags": [ "KNOWN_DOWN", "SIDEWALK" ]
-  },
-  {
-    "type": "overmap_terrain",
-    "id": "necropolis_a_9",
-    "name": "field",
-    "sym": 46,
-    "color": "brown",
-    "see_cost": 5,
-    "mondensity": 2,
-    "flags": [ "SIDEWALK" ]
-  },
-  {
-    "type": "overmap_terrain",
-    "id": "necropolis_a_10",
-    "name": "house",
-    "sym": 62,
-    "color": "light_green",
-    "see_cost": 5,
-    "mondensity": 2,
-    "flags": [ "SIDEWALK" ]
-  },
-  {
-    "type": "overmap_terrain",
-    "id": "necropolis_a_11",
-    "name": "road",
-    "color": "dark_gray",
-    "sym": 4194424,
-    "see_cost": 5,
-    "mondensity": 2,
-    "extras": "road",
-    "flags": [ "SIDEWALK" ]
-  },
-  {
-    "type": "overmap_terrain",
-    "id": "necropolis_a_12",
-    "name": "gardening store",
-    "sym": 103,
-    "color": "green",
-    "see_cost": 5,
-    "mondensity": 2,
-    "flags": [ "SIDEWALK" ]
-  },
-  {
-    "type": "overmap_terrain",
-    "id": "necropolis_a_13",
-    "name": "salon",
-    "sym": 115,
-    "color": "blue",
-    "see_cost": 5,
-    "mondensity": 2,
-    "flags": [ "SIDEWALK" ]
-  },
-  {
-    "type": "overmap_terrain",
-    "id": "necropolis_a_14",
-    "name": "crater",
-    "sym": 42,
-    "color": "pink",
-    "see_cost": 5,
-    "mondensity": 2,
-    "flags": [ "SIDEWALK" ]
-  },
-  {
-    "type": "overmap_terrain",
-    "id": "necropolis_a_15",
-    "name": "road",
-    "mondensity": 2,
-    "see_cost": 5,
-    "sym": 4194424,
-    "color": "dark_gray"
-  },
-  {
-    "type": "overmap_terrain",
-    "id": "necropolis_a_16",
-    "name": "police station",
-    "sym": 112,
-    "color": "i_red",
-    "see_cost": 5,
-    "mondensity": 2,
-    "flags": [ "SIDEWALK" ]
-  },
-  {
-    "type": "overmap_terrain",
-    "id": "necropolis_a_17",
-    "name": "police station",
-    "sym": 112,
-    "color": "i_red",
-    "see_cost": 5,
-    "mondensity": 2,
-    "flags": [ "SIDEWALK" ]
-  },
-  {
-    "type": "overmap_terrain",
-    "id": "necropolis_a_18",
-    "name": "field",
-    "sym": 46,
-    "color": "brown",
-    "see_cost": 5,
-    "mondensity": 2,
-    "flags": [ "SIDEWALK" ]
-  },
-  {
-    "type": "overmap_terrain",
-    "id": "necropolis_a_19",
-    "name": "parking lot",
-    "sym": 112,
-    "color": "light_blue",
-    "see_cost": 5,
-    "mondensity": 2,
-    "flags": [ "SIDEWALK" ]
-  },
-  {
-    "type": "overmap_terrain",
-    "id": "necropolis_a_20",
-    "name": "road",
-    "sym": 4194413,
-    "color": "dark_gray",
-    "see_cost": 5,
-    "mondensity": 2,
-    "flags": [ "SIDEWALK" ]
-  },
-  {
-    "type": "overmap_terrain",
-    "id": "necropolis_a_21",
-    "name": "road",
-    "sym": 4194417,
-    "color": "dark_gray",
-    "see_cost": 5,
-    "mondensity": 2,
-    "flags": [ "SIDEWALK" ]
-  },
-  {
-    "type": "overmap_terrain",
-    "id": "necropolis_a_22",
-    "name": "road",
-    "sym": 4194423,
-    "color": "dark_gray",
-    "see_cost": 5,
-    "mondensity": 2,
-    "flags": [ "SIDEWALK" ]
-  },
-  {
-    "type": "overmap_terrain",
-    "id": "necropolis_a_23",
-    "name": "road",
-    "sym": 4194417,
-    "color": "dark_gray",
-    "see_cost": 5,
-    "mondensity": 2,
-    "flags": [ "SIDEWALK" ]
-  },
-  {
-    "type": "overmap_terrain",
-    "id": "necropolis_a_24",
-    "name": "road",
-    "sym": 4194422,
-    "color": "dark_gray",
-    "see_cost": 5,
-    "mondensity": 2,
-    "flags": [ "SIDEWALK" ]
-  },
-  {
-    "type": "overmap_terrain",
-    "id": "necropolis_a_25",
-    "name": "road",
-    "sym": 4194417,
-    "color": "dark_gray",
-    "see_cost": 5,
-    "mondensity": 2,
-    "flags": [ "SIDEWALK" ]
-  },
-  {
-    "type": "overmap_terrain",
-    "id": "necropolis_a_26",
-    "name": "road",
-    "sym": 4194411,
-    "color": "dark_gray",
-    "see_cost": 5,
-    "mondensity": 2,
-    "flags": [ "SIDEWALK" ]
-  },
-  {
-    "type": "overmap_terrain",
-    "id": "necropolis_a_27",
-    "name": "field",
-    "sym": 46,
-    "color": "brown",
-    "see_cost": 5,
-    "mondensity": 2,
-    "flags": [ "SIDEWALK" ]
-  },
-  {
-    "type": "overmap_terrain",
-    "id": "necropolis_a_28",
-    "name": "grocery store",
-    "sym": 103,
-    "color": "green",
-    "see_cost": 5,
-    "mondensity": 2,
-    "flags": [ "SIDEWALK" ]
-  },
-  {
-    "type": "overmap_terrain",
-    "id": "necropolis_a_29",
-    "name": "grocery store",
-    "sym": 103,
-    "color": "green",
-    "see_cost": 5,
-    "mondensity": 2,
-    "flags": [ "SIDEWALK" ]
-  },
-  {
-    "type": "overmap_terrain",
-    "id": "necropolis_a_30",
-    "name": "park",
-    "sym": 112,
-    "color": "blue",
-    "see_cost": 5,
-    "mondensity": 2,
-    "flags": [ "SIDEWALK" ]
-  },
-  {
-    "type": "overmap_terrain",
-    "id": "necropolis_a_31",
-    "name": "road",
-    "sym": 4194424,
-    "color": "dark_gray",
-    "see_cost": 5,
-    "mondensity": 2,
-    "flags": [ "SIDEWALK" ]
-  },
-  {
-    "type": "overmap_terrain",
-    "id": "necropolis_a_32",
-    "name": "church",
-    "sym": 99,
-    "color": "i_white",
-    "see_cost": 5,
-    "mondensity": 2,
-    "flags": [ "SIDEWALK" ]
-  },
-  {
-    "type": "overmap_terrain",
-    "id": "necropolis_a_33",
-    "name": "church",
-    "sym": 99,
-    "color": "i_white",
-    "see_cost": 5,
-    "mondensity": 2,
-    "flags": [ "SIDEWALK" ]
-  },
-  {
-    "type": "overmap_terrain",
-    "id": "necropolis_a_34",
-    "name": "pawn shop",
-    "sym": 112,
-    "color": "magenta",
-    "see_cost": 5,
-    "mondensity": 2,
-    "flags": [ "SIDEWALK" ]
-  },
-  {
-    "type": "overmap_terrain",
-    "id": "necropolis_a_35",
-    "name": "crater",
-    "sym": 42,
-    "color": "pink",
-    "see_cost": 5,
-    "mondensity": 2,
-    "flags": [ "SIDEWALK" ]
-  },
-  {
-    "type": "overmap_terrain",
-    "id": "necropolis_a_36",
-    "name": "field",
-    "sym": 46,
-    "color": "brown",
-    "see_cost": 5,
-    "mondensity": 2,
-    "flags": [ "SIDEWALK" ]
-  },
-  {
-    "type": "overmap_terrain",
-    "id": "necropolis_a_37",
-    "name": "furniture store",
-    "sym": 102,
-    "color": "blue",
-    "see_cost": 5,
-    "mondensity": 2,
-    "flags": [ "SIDEWALK" ]
-  },
-  {
-    "type": "overmap_terrain",
-    "id": "necropolis_a_38",
-    "name": "crater",
-    "sym": 42,
-    "color": "pink",
-    "see_cost": 5,
-    "mondensity": 2,
-    "flags": [ "SIDEWALK" ]
-  },
-  {
-    "type": "overmap_terrain",
-    "id": "necropolis_a_39",
-    "name": "road",
-    "sym": 4194417,
-    "color": "dark_gray",
-    "see_cost": 5,
-    "mondensity": 2,
-    "flags": [ "SIDEWALK" ]
-  },
-  {
-    "type": "overmap_terrain",
-    "id": "necropolis_a_40",
-    "name": "road",
-    "sym": 4194422,
-    "color": "dark_gray",
-    "see_cost": 5,
-    "mondensity": 2,
-    "flags": [ "SIDEWALK" ]
-  },
-  {
-    "type": "overmap_terrain",
-    "id": "necropolis_a_41",
-    "name": "road",
-    "sym": 4194423,
-    "color": "dark_gray",
-    "see_cost": 5,
-    "mondensity": 2,
-    "flags": [ "SIDEWALK" ]
-  },
-  {
-    "type": "overmap_terrain",
-    "id": "necropolis_a_42",
-    "name": "road",
-    "sym": 4194417,
-    "color": "dark_gray",
-    "see_cost": 5,
-    "mondensity": 2,
-    "flags": [ "SIDEWALK" ]
-  },
-  {
-    "type": "overmap_terrain",
-    "id": "necropolis_a_43",
-    "name": "road",
-    "sym": 4194417,
-    "color": "dark_gray",
-    "see_cost": 5,
-    "mondensity": 2,
-    "flags": [ "SIDEWALK" ]
-  },
-  {
-    "type": "overmap_terrain",
-    "id": "necropolis_a_44",
-    "name": "road",
-    "sym": 4194421,
-    "color": "dark_gray",
-    "see_cost": 5,
-    "mondensity": 2,
-    "flags": [ "SIDEWALK" ]
-  },
-  {
-    "type": "overmap_terrain",
-    "id": "necropolis_a_45",
-    "name": "field",
-    "sym": 46,
-    "color": "brown",
-    "see_cost": 5,
-    "mondensity": 2,
-    "flags": [ "SIDEWALK" ]
-  },
-  {
-    "type": "overmap_terrain",
-    "id": "necropolis_a_46",
-    "name": "clothing store",
-    "sym": 99,
-    "color": "magenta",
-    "see_cost": 5,
-    "mondensity": 2,
-    "flags": [ "SIDEWALK" ]
-  },
-  {
-    "type": "overmap_terrain",
-    "id": "necropolis_a_47",
-    "name": "road",
-    "sym": 4194424,
-    "color": "dark_gray",
-    "see_cost": 5,
-    "mondensity": 2,
-    "flags": [ "SIDEWALK" ]
-  },
-  {
-    "type": "overmap_terrain",
-    "id": "necropolis_a_48",
-    "name": "motel",
-    "sym": 109,
-    "color": "light_green",
-    "see_cost": 5,
-    "mondensity": 2,
-    "flags": [ "SIDEWALK" ]
-  },
-  {
-    "type": "overmap_terrain",
-    "id": "necropolis_a_49",
-    "name": "motel",
-    "sym": 109,
-    "color": "light_green",
-    "see_cost": 5,
-    "mondensity": 2,
-    "flags": [ "SIDEWALK" ]
-  },
-  {
-    "type": "overmap_terrain",
-    "id": "necropolis_a_50",
-    "name": "road",
-    "sym": 4194424,
-    "color": "dark_gray",
-    "see_cost": 5,
-    "mondensity": 2,
-    "flags": [ "SIDEWALK" ]
-  },
-  {
-    "type": "overmap_terrain",
-    "id": "necropolis_a_51",
-    "name": "restaurant",
-    "sym": 114,
-    "color": "green",
-    "see_cost": 5,
-    "mondensity": 2,
-    "flags": [ "SIDEWALK" ]
-  },
-  {
-    "type": "overmap_terrain",
-    "id": "necropolis_a_52",
-    "name": "bank",
-    "sym": 98,
-    "color": "yellow",
-    "see_cost": 5,
-    "mondensity": 2,
-    "flags": [ "SIDEWALK" ]
-  },
-  {
-    "type": "overmap_terrain",
-    "id": "necropolis_a_53",
-    "name": "road",
-    "sym": 4194424,
-    "color": "dark_gray",
-    "see_cost": 5,
-    "mondensity": 2,
-    "flags": [ "SIDEWALK" ]
-  },
-  {
-    "type": "overmap_terrain",
-    "id": "necropolis_a_54",
-    "name": "house",
-    "sym": 60,
-    "color": "light_green",
-    "see_cost": 5,
-    "mondensity": 2,
-    "flags": [ "SIDEWALK" ]
-  },
-  {
-    "type": "overmap_terrain",
-    "id": "necropolis_a_55",
-    "name": "motel",
-    "sym": 109,
-    "color": "light_green",
-    "see_cost": 5,
-    "mondensity": 2,
-    "flags": [ "SIDEWALK" ]
-  },
-  {
-    "type": "overmap_terrain",
-    "id": "necropolis_a_56",
-    "name": "parking lot",
-    "sym": 112,
-    "color": "light_blue",
-    "see_cost": 5,
-    "mondensity": 2,
-    "flags": [ "SIDEWALK" ]
-  },
-  {
-    "type": "overmap_terrain",
-    "id": "necropolis_a_57",
-    "name": "motel",
-    "sym": 109,
-    "color": "light_green",
-    "see_cost": 5,
-    "mondensity": 2,
-    "flags": [ "SIDEWALK" ]
-  },
-  {
-    "type": "overmap_terrain",
-    "id": "necropolis_a_58",
-    "name": "parking lot",
-    "sym": 112,
-    "color": "light_blue",
-    "see_cost": 5,
-    "mondensity": 2,
-    "flags": [ "SIDEWALK" ]
-  },
-  {
-    "type": "overmap_terrain",
-    "id": "necropolis_a_59",
-    "name": "road",
-    "sym": 4194424,
-    "color": "dark_gray",
-    "see_cost": 5,
-    "mondensity": 2,
-    "flags": [ "SIDEWALK" ]
-  },
-  {
-    "type": "overmap_terrain",
-    "id": "necropolis_a_60",
-    "name": "parking lot",
-    "sym": 112,
-    "color": "light_blue",
-    "see_cost": 5,
-    "mondensity": 2,
-    "flags": [ "SIDEWALK" ]
-  },
-  {
-    "type": "overmap_terrain",
-    "id": "necropolis_a_61",
-    "name": "parking lot",
-    "sym": 112,
-    "color": "light_blue",
-    "see_cost": 5,
-    "mondensity": 2,
-    "flags": [ "SIDEWALK" ]
-  },
-  {
-    "type": "overmap_terrain",
-    "id": "necropolis_a_62",
-    "name": "road",
-    "sym": 4194424,
-    "color": "dark_gray",
-    "see_cost": 5,
-    "mondensity": 2,
-    "flags": [ "SIDEWALK" ]
-  },
-  {
-    "type": "overmap_terrain",
-    "id": "necropolis_a_63",
-    "name": "house",
-    "sym": 60,
-    "color": "light_green",
-    "see_cost": 5,
-    "mondensity": 2,
-    "flags": [ "SIDEWALK" ]
-  },
-  {
-    "type": "overmap_terrain",
-    "id": "necropolis_a_64",
-    "name": "road",
-    "sym": 4194417,
-    "color": "dark_gray",
-    "see_cost": 5,
-    "mondensity": 2
-  },
-  {
-    "type": "overmap_terrain",
-    "id": "necropolis_a_65",
-    "name": "road",
-    "sym": 4194422,
-    "color": "dark_gray",
-    "see_cost": 5,
-    "mondensity": 2,
-    "flags": [ "SIDEWALK" ]
-  },
-  {
-    "type": "overmap_terrain",
-    "id": "necropolis_a_66",
-    "name": "road",
-    "sym": 4194417,
-    "color": "dark_gray",
-    "see_cost": 5,
-    "mondensity": 2,
-    "flags": [ "SIDEWALK" ]
-  },
-  {
-    "type": "overmap_terrain",
-    "id": "necropolis_a_67",
-    "name": "road",
-    "sym": 4194417,
-    "color": "dark_gray",
-    "see_cost": 5,
-    "mondensity": 2,
-    "flags": [ "SIDEWALK" ]
-  },
-  {
-    "type": "overmap_terrain",
-    "id": "necropolis_a_68",
-    "name": "road",
-    "sym": 4194414,
-    "color": "dark_gray",
-    "see_cost": 5,
-    "mondensity": 2,
-    "flags": [ "SIDEWALK" ]
-  },
-  {
-    "type": "overmap_terrain",
-    "id": "necropolis_a_69",
-    "name": "road",
-    "sym": 4194417,
-    "color": "dark_gray",
-    "see_cost": 5,
-    "mondensity": 2,
-    "flags": [ "SIDEWALK" ]
-  },
-  {
-    "type": "overmap_terrain",
-    "id": "necropolis_a_70",
-    "name": "road",
-    "sym": 4194417,
-    "color": "dark_gray",
-    "see_cost": 5,
-    "mondensity": 2,
-    "flags": [ "SIDEWALK" ]
-  },
-  {
-    "type": "overmap_terrain",
-    "id": "necropolis_a_71",
-    "name": "road",
-    "sym": 4194410,
-    "color": "dark_gray",
-    "see_cost": 5,
-    "mondensity": 2,
-    "flags": [ "SIDEWALK" ]
-  },
-  {
-    "type": "overmap_terrain",
-    "id": "necropolis_a_72",
-    "name": "field",
-    "sym": 46,
-    "color": "brown",
-    "see_cost": 5,
-    "mondensity": 2,
-    "flags": [ "SIDEWALK" ]
-  },
-  {
-    "type": "overmap_terrain",
-    "id": "necropolis_a_73",
-    "name": "field",
-    "sym": 46,
-    "color": "brown",
-    "see_cost": 5,
-    "mondensity": 2,
-    "flags": [ "SIDEWALK" ]
-  },
-  {
-    "type": "overmap_terrain",
-    "id": "necropolis_a_74",
-    "name": "bar",
-    "sym": 98,
-    "color": "green",
-    "see_cost": 5,
-    "mondensity": 2,
-    "flags": [ "SIDEWALK" ]
-  },
-  {
-    "type": "overmap_terrain",
-    "id": "necropolis_a_75",
-    "name": "fast food restaurant",
-    "sym": 102,
-    "color": "green",
-    "see_cost": 5,
-    "mondensity": 2,
-    "flags": [ "SIDEWALK" ]
-  },
-  {
-    "type": "overmap_terrain",
-    "id": "necropolis_a_76",
-    "name": "parking lot",
-    "sym": 112,
-    "color": "light_blue",
-    "see_cost": 5,
-    "mondensity": 2,
-    "flags": [ "SIDEWALK" ]
-  },
-  {
-    "type": "overmap_terrain",
-    "id": "necropolis_a_77",
-    "name": "road",
-    "sym": 4194424,
-    "color": "dark_gray",
-    "see_cost": 5,
-    "mondensity": 2
-  },
-  {
-    "type": "overmap_terrain",
-    "id": "necropolis_a_78",
-    "name": "gas station",
-    "sym": 103,
-    "color": "light_blue",
-    "see_cost": 5,
-    "mondensity": 2,
-    "flags": [ "SIDEWALK" ]
-  },
-  {
-    "type": "overmap_terrain",
-    "id": "necropolis_a_79",
-    "name": "mechanic garage",
-    "sym": 109,
-    "color": "light_blue",
-    "see_cost": 5,
-    "mondensity": 2,
-    "flags": [ "SIDEWALK" ]
-  },
-  {
-    "type": "overmap_terrain",
-    "id": "necropolis_a_80",
-    "name": "field",
-    "sym": 46,
-    "color": "brown",
-    "see_cost": 5,
-    "mondensity": 2,
-    "flags": [ "SIDEWALK" ]
-  },
-  {
-    "type": "overmap_terrain",
-    "id": "necropolis_a_81",
-    "name": "field",
-    "sym": 46,
-    "color": "brown",
-    "see_cost": 5,
-    "mondensity": 2,
-    "flags": [ "SIDEWALK" ]
-  },
-  {
-    "//": "xxx Bookmark for necropolis sewers",
-    "type": "overmap_terrain",
-    "id": "necropolis_b_1",
-    "name": "solid rock",
-    "sym": 37,
-    "color": "dark_gray",
-    "see_cost": 999,
-    "mondensity": 2
-  },
-  {
-    "type": "overmap_terrain",
-    "id": "necropolis_b_2",
-    "name": "solid rock",
-    "sym": 37,
-    "color": "dark_gray",
-    "see_cost": 999,
-    "mondensity": 2
-  },
-  {
-    "type": "overmap_terrain",
-    "id": "necropolis_b_3",
-    "name": "solid rock",
-    "sym": 37,
-    "color": "dark_gray",
-    "see_cost": 999,
-    "mondensity": 2
-  },
-  {
-    "type": "overmap_terrain",
-    "id": "necropolis_b_4",
-    "name": "solid rock",
-    "sym": 37,
-    "color": "dark_gray",
-    "see_cost": 999,
-    "mondensity": 2
-  },
-  {
-    "type": "overmap_terrain",
-    "id": "necropolis_b_5",
-    "name": "sewer",
-    "sym": 4194414,
-    "color": "green",
-    "see_cost": 999,
-    "mondensity": 2
-  },
-  {
-    "type": "overmap_terrain",
-    "id": "necropolis_b_6",
-    "name": "sewer",
-    "sym": 4194414,
-    "color": "green",
-    "see_cost": 999,
-    "mondensity": 2
-  },
-  {
-    "type": "overmap_terrain",
-    "id": "necropolis_b_7",
-    "name": "sewer",
-    "sym": 4194414,
-    "color": "green",
-    "see_cost": 999,
-    "mondensity": 2
-  },
-  {
-    "type": "overmap_terrain",
-    "id": "necropolis_b_8",
-    "name": "sewer",
-    "sym": 4194414,
-    "color": "green",
-    "see_cost": 999,
-    "mondensity": 2
-  },
-  {
-    "type": "overmap_terrain",
-    "id": "necropolis_b_9",
-    "name": "solid rock",
-    "sym": 37,
-    "color": "dark_gray",
-    "see_cost": 999,
-    "mondensity": 2
-  },
-  {
-    "type": "overmap_terrain",
-    "id": "necropolis_b_10",
-    "name": "solid rock",
-    "sym": 37,
-    "color": "dark_gray",
-    "see_cost": 999,
-    "mondensity": 2
-  },
-  {
-    "type": "overmap_terrain",
-    "id": "necropolis_b_11",
-    "name": "sewer",
-    "sym": 4194414,
-    "color": "green",
-    "see_cost": 999,
-    "mondensity": 2
-  },
-  {
-    "type": "overmap_terrain",
-    "id": "necropolis_b_12",
-    "name": "sewer",
-    "sym": 4194414,
-    "color": "green",
-    "see_cost": 999,
-    "mondensity": 2
-  },
-  {
-    "type": "overmap_terrain",
-    "id": "necropolis_b_13",
-    "name": "solid rock",
-    "sym": 37,
-    "color": "dark_gray",
-    "see_cost": 999,
-    "mondensity": 2
-  },
-  {
-    "type": "overmap_terrain",
-    "id": "necropolis_b_14",
-    "name": "solid rock",
-    "sym": 37,
-    "color": "dark_gray",
-    "see_cost": 999,
-    "mondensity": 2
-  },
-  {
-    "type": "overmap_terrain",
-    "id": "necropolis_b_15",
-    "name": "sewer",
-    "sym": 4194414,
-    "color": "green",
-    "see_cost": 999,
-    "mondensity": 2
-  },
-  {
-    "type": "overmap_terrain",
-    "id": "necropolis_b_16",
-    "name": "solid rock",
-    "sym": 37,
-    "color": "dark_gray",
-    "see_cost": 999,
-    "mondensity": 2
-  },
-  {
-    "type": "overmap_terrain",
-    "id": "necropolis_b_17",
-    "name": "sewer",
-    "sym": 4194414,
-    "color": "green",
-    "see_cost": 999,
-    "mondensity": 2
-  },
-  {
-    "type": "overmap_terrain",
-    "id": "necropolis_b_18",
-    "name": "solid rock",
-    "sym": 37,
-    "color": "dark_gray",
-    "see_cost": 999,
-    "mondensity": 2
-  },
-  {
-    "type": "overmap_terrain",
-    "id": "necropolis_b_19",
-    "name": "solid rock",
-    "sym": 37,
-    "color": "dark_gray",
-    "see_cost": 999,
-    "mondensity": 2
-  },
-  {
-    "type": "overmap_terrain",
-    "id": "necropolis_b_20",
-    "name": "sewer",
-    "sym": 4194414,
-    "color": "green",
-    "see_cost": 999,
-    "mondensity": 2
-  },
-  {
-    "type": "overmap_terrain",
-    "id": "necropolis_b_21",
-    "name": "sewer",
-    "sym": 4194414,
-    "color": "green",
-    "see_cost": 999,
-    "mondensity": 2
-  },
-  {
-    "type": "overmap_terrain",
-    "id": "necropolis_b_22",
-    "name": "sewer",
-    "sym": 4194414,
-    "color": "green",
-    "see_cost": 999,
-    "mondensity": 2
-  },
-  {
-    "type": "overmap_terrain",
-    "id": "necropolis_b_23",
-    "name": "sewer",
-    "sym": 4194414,
-    "color": "green",
-    "see_cost": 999,
-    "mondensity": 2
-  },
-  {
-    "type": "overmap_terrain",
-    "id": "necropolis_b_24",
-    "name": "sewer",
-    "sym": 4194414,
-    "color": "green",
-    "see_cost": 999,
-    "mondensity": 2
-  },
-  {
-    "type": "overmap_terrain",
-    "id": "necropolis_b_25",
-    "name": "sewer",
-    "sym": 4194414,
-    "color": "green",
-    "see_cost": 999,
-    "mondensity": 2
-  },
-  {
-    "type": "overmap_terrain",
-    "id": "necropolis_b_26",
-    "name": "sewer",
-    "sym": 4194414,
-    "color": "green",
-    "see_cost": 999,
-    "mondensity": 2
-  },
-  {
-    "type": "overmap_terrain",
-    "id": "necropolis_b_27",
-    "name": "solid rock",
-    "sym": 37,
-    "color": "dark_gray",
-    "see_cost": 999,
-    "mondensity": 2
-  },
-  {
-    "type": "overmap_terrain",
-    "id": "necropolis_b_28",
-    "name": "cavern",
-    "sym": 48,
-    "color": "light_gray",
-    "see_cost": 999,
-    "mondensity": 2
-  },
-  {
-    "type": "overmap_terrain",
-    "id": "necropolis_b_29",
-    "name": "sewer?",
-    "sym": 4194414,
-    "color": "green",
-    "see_cost": 999,
-    "mondensity": 2
-  },
-  {
-    "type": "overmap_terrain",
-    "id": "necropolis_b_30",
-    "name": "solid rock",
-    "sym": 37,
-    "color": "dark_gray",
-    "see_cost": 999,
-    "mondensity": 2
-  },
-  {
-    "type": "overmap_terrain",
-    "id": "necropolis_b_31",
-    "name": "sewer",
-    "sym": 4194414,
-    "color": "green",
-    "see_cost": 999,
-    "mondensity": 2
-  },
-  {
-    "type": "overmap_terrain",
-    "id": "necropolis_b_32",
-    "name": "solid rock",
-    "sym": 37,
-    "color": "dark_gray",
-    "see_cost": 999,
-    "mondensity": 2
-  },
-  {
-    "type": "overmap_terrain",
-    "id": "necropolis_b_33",
-    "name": "solid rock",
-    "sym": 37,
-    "color": "dark_gray",
-    "see_cost": 999,
-    "mondensity": 2
-  },
-  {
-    "type": "overmap_terrain",
-    "id": "necropolis_b_34",
-    "name": "basement",
-    "sym": 79,
-    "color": "dark_gray",
-    "see_cost": 999,
-    "mondensity": 2
-  },
-  {
-    "type": "overmap_terrain",
-    "id": "necropolis_b_35",
-    "name": "sewer",
-    "sym": 4194414,
-    "color": "green",
-    "see_cost": 999,
-    "mondensity": 2
-  },
-  {
-    "type": "overmap_terrain",
-    "id": "necropolis_b_36",
-    "name": "solid rock",
-    "sym": 37,
-    "color": "dark_gray",
-    "see_cost": 999,
-    "mondensity": 2
-  },
-  {
-    "type": "overmap_terrain",
-    "id": "necropolis_b_37",
-    "name": "cavern",
-    "sym": 48,
-    "color": "light_gray",
-    "see_cost": 999,
-    "mondensity": 2
-  },
-  {
-    "type": "overmap_terrain",
-    "id": "necropolis_b_38",
-    "name": "sewer",
-    "sym": 4194414,
-    "color": "green",
-    "see_cost": 999,
-    "mondensity": 2
-  },
-  {
-    "type": "overmap_terrain",
-    "id": "necropolis_b_39",
-    "name": "sewer",
-    "sym": 4194414,
-    "color": "green",
-    "see_cost": 999,
-    "mondensity": 2
-  },
-  {
-    "type": "overmap_terrain",
-    "id": "necropolis_b_40",
-    "name": "sewer",
-    "sym": 4194414,
-    "color": "green",
-    "see_cost": 999,
-    "mondensity": 2
-  },
-  {
-    "type": "overmap_terrain",
-    "id": "necropolis_b_41",
-    "name": "sewer",
-    "sym": 4194414,
-    "color": "green",
-    "see_cost": 999,
-    "mondensity": 2
-  },
-  {
-    "type": "overmap_terrain",
-    "id": "necropolis_b_42",
-    "name": "sewer",
-    "sym": 4194414,
-    "color": "green",
-    "see_cost": 999,
-    "mondensity": 2
-  },
-  {
-    "type": "overmap_terrain",
-    "id": "necropolis_b_43",
-    "name": "sewer",
-    "sym": 4194414,
-    "color": "green",
-    "see_cost": 999,
-    "mondensity": 2
-  },
-  {
-    "type": "overmap_terrain",
-    "id": "necropolis_b_44",
-    "name": "sewer",
-    "sym": 4194414,
-    "color": "green",
-    "see_cost": 999,
-    "mondensity": 2
-  },
-  {
-    "type": "overmap_terrain",
-    "id": "necropolis_b_45",
-    "name": "solid rock",
-    "sym": 37,
-    "color": "dark_gray",
-    "see_cost": 999,
-    "mondensity": 2
-  },
-  {
-    "type": "overmap_terrain",
-    "id": "necropolis_b_46",
-    "name": "sewer",
-    "sym": 4194414,
-    "color": "green",
-    "see_cost": 999,
-    "mondensity": 2
-  },
-  {
-    "type": "overmap_terrain",
-    "id": "necropolis_b_47",
-    "name": "sewer",
-    "sym": 4194414,
-    "color": "green",
-    "see_cost": 999,
-    "mondensity": 2
-  },
-  {
-    "type": "overmap_terrain",
-    "id": "necropolis_b_48",
-    "name": "sewer",
-    "sym": 4194414,
-    "color": "green",
-    "see_cost": 999,
-    "mondensity": 2
-  },
-  {
-    "type": "overmap_terrain",
-    "id": "necropolis_b_49",
-    "name": "sewer",
-    "sym": 4194414,
-    "color": "green",
-    "see_cost": 999,
-    "mondensity": 2
-  },
-  {
-    "type": "overmap_terrain",
-    "id": "necropolis_b_50",
-    "name": "sewer",
-    "sym": 4194414,
-    "color": "green",
-    "see_cost": 999,
-    "mondensity": 2
-  },
-  {
-    "type": "overmap_terrain",
-    "id": "necropolis_b_51",
-    "name": "sewer",
-    "sym": 4194414,
-    "color": "green",
-    "see_cost": 999,
-    "mondensity": 2
-  },
-  {
-    "type": "overmap_terrain",
-    "id": "necropolis_b_52",
-    "name": "solid rock",
-    "sym": 37,
-    "color": "dark_gray",
-    "see_cost": 999,
-    "mondensity": 2
-  },
-  {
-    "type": "overmap_terrain",
-    "id": "necropolis_b_53",
-    "name": "sewer",
-    "sym": 4194414,
-    "color": "green",
-    "see_cost": 999,
-    "mondensity": 2
-  },
-  {
-    "type": "overmap_terrain",
-    "id": "necropolis_b_54",
-    "name": "basement",
-    "sym": 79,
-    "color": "dark_gray",
-    "see_cost": 999,
-    "mondensity": 2
-  },
-  {
-    "type": "overmap_terrain",
-    "id": "necropolis_b_55",
-    "name": "solid rock",
-    "sym": 37,
-    "color": "dark_gray",
-    "see_cost": 999,
-    "mondensity": 2
-  },
-  {
-    "type": "overmap_terrain",
-    "id": "necropolis_b_56",
-    "name": "sewer",
-    "sym": 4194414,
-    "color": "green",
-    "see_cost": 999,
-    "mondensity": 2
-  },
-  {
-    "type": "overmap_terrain",
-    "id": "necropolis_b_57",
-    "name": "sewer",
-    "sym": 4194414,
-    "color": "green",
-    "see_cost": 999,
-    "mondensity": 2
-  },
-  {
-    "type": "overmap_terrain",
-    "id": "necropolis_b_58",
-    "name": "sewer",
-    "sym": 4194414,
-    "color": "green",
-    "see_cost": 999,
-    "mondensity": 2
-  },
-  {
-    "type": "overmap_terrain",
-    "id": "necropolis_b_59",
-    "name": "sewer",
-    "sym": 4194414,
-    "color": "green",
-    "see_cost": 999,
-    "mondensity": 2
-  },
-  {
-    "type": "overmap_terrain",
-    "id": "necropolis_b_60",
-    "name": "solid rock",
-    "sym": 37,
-    "color": "dark_gray",
-    "see_cost": 999,
-    "mondensity": 2
-  },
-  {
-    "type": "overmap_terrain",
-    "id": "necropolis_b_61",
-    "name": "solid rock",
-    "sym": 37,
-    "color": "dark_gray",
-    "see_cost": 999,
-    "mondensity": 2
-  },
-  {
-    "type": "overmap_terrain",
-    "id": "necropolis_b_62",
-    "name": "sewer",
-    "sym": 4194414,
-    "color": "green",
-    "see_cost": 999,
-    "mondensity": 2
-  },
-  {
-    "type": "overmap_terrain",
-    "id": "necropolis_b_63",
-    "name": "solid rock",
-    "sym": 37,
-    "color": "dark_gray",
-    "see_cost": 999,
-    "mondensity": 2
-  },
-  {
-    "type": "overmap_terrain",
-    "id": "necropolis_b_64",
-    "name": "sewer",
-    "sym": 4194414,
-    "color": "green",
-    "see_cost": 999,
-    "mondensity": 2
-  },
-  {
-    "type": "overmap_terrain",
-    "id": "necropolis_b_65",
-    "name": "sewer",
-    "sym": 4194414,
-    "color": "green",
-    "see_cost": 999,
-    "mondensity": 2
-  },
-  {
-    "type": "overmap_terrain",
-    "id": "necropolis_b_66",
-    "name": "sewer",
-    "sym": 4194414,
-    "color": "green",
-    "see_cost": 999,
-    "mondensity": 2
-  },
-  {
-    "type": "overmap_terrain",
-    "id": "necropolis_b_67",
-    "name": "sewer",
-    "sym": 4194414,
-    "color": "green",
-    "see_cost": 999,
-    "mondensity": 2
-  },
-  {
-    "type": "overmap_terrain",
-    "id": "necropolis_b_68",
-    "name": "sewer",
-    "sym": 4194414,
-    "color": "green",
-    "see_cost": 999,
-    "mondensity": 2
-  },
-  {
-    "type": "overmap_terrain",
-    "id": "necropolis_b_69",
-    "name": "sewer",
-    "sym": 4194414,
-    "color": "green",
-    "see_cost": 999,
-    "mondensity": 2
-  },
-  {
-    "type": "overmap_terrain",
-    "id": "necropolis_b_70",
-    "name": "sewer",
-    "sym": 4194414,
-    "color": "green",
-    "see_cost": 999,
-    "mondensity": 2
-  },
-  {
-    "type": "overmap_terrain",
-    "id": "necropolis_b_71",
-    "name": "sewer",
-    "sym": 4194414,
-    "color": "green",
-    "see_cost": 999,
-    "mondensity": 2
-  },
-  {
-    "type": "overmap_terrain",
-    "id": "necropolis_b_72",
-    "name": "solid rock",
-    "sym": 37,
-    "color": "dark_gray",
-    "see_cost": 999,
-    "mondensity": 2
-  },
-  {
-    "type": "overmap_terrain",
-    "id": "necropolis_b_73",
-    "name": "solid rock",
-    "sym": 37,
-    "color": "dark_gray",
-    "see_cost": 999,
-    "mondensity": 2
-  },
-  {
-    "type": "overmap_terrain",
-    "id": "necropolis_b_74",
-    "name": "solid rock",
-    "sym": 37,
-    "color": "dark_gray",
-    "see_cost": 999,
-    "mondensity": 2
-  },
-  {
-    "type": "overmap_terrain",
-    "id": "necropolis_b_75",
-    "name": "solid rock",
-    "sym": 37,
-    "color": "dark_gray",
-    "see_cost": 999,
-    "mondensity": 2
-  },
-  {
-    "type": "overmap_terrain",
-    "id": "necropolis_b_76",
-    "name": "solid rock",
-    "sym": 37,
-    "color": "dark_gray",
-    "see_cost": 999,
-    "mondensity": 2
-  },
-  {
-    "type": "overmap_terrain",
-    "id": "necropolis_b_77",
-    "name": "sewer",
-    "sym": 4194414,
-    "color": "green",
-    "see_cost": 999,
-    "mondensity": 2
-  },
-  {
-    "type": "overmap_terrain",
-    "id": "necropolis_b_78",
-    "name": "sewer",
-    "sym": 4194414,
-    "color": "green",
-    "see_cost": 999,
-    "mondensity": 2
-  },
-  {
-    "type": "overmap_terrain",
-    "id": "necropolis_b_79",
-    "name": "sewer",
-    "sym": 4194414,
-    "color": "green",
-    "see_cost": 999,
-    "mondensity": 2
-  },
-  {
-    "type": "overmap_terrain",
-    "id": "necropolis_b_80",
-    "name": "solid rock",
-    "sym": 37,
-    "color": "dark_gray",
-    "see_cost": 999,
-    "mondensity": 2
-  },
-  {
-    "type": "overmap_terrain",
-    "id": "necropolis_b_81",
-    "name": "solid rock",
-    "sym": 37,
-    "color": "dark_gray",
-    "see_cost": 999,
-    "mondensity": 2
-  },
-  {
-    "type": "overmap_terrain",
-    "id": "necropolis_c_1",
-    "name": "Vault - Barracks",
-    "sym": 66,
-    "color": "yellow",
-    "see_cost": 999,
-    "mondensity": 2
-  },
-  {
-    "type": "overmap_terrain",
-    "id": "necropolis_c_2",
-    "name": "Vault - Armory",
-    "sym": 65,
-    "color": "yellow",
-    "see_cost": 999,
-    "mondensity": 2
-  },
-  {
-    "type": "overmap_terrain",
-    "id": "necropolis_c_3",
-    "name": "Vault - Barracks",
-    "sym": 66,
-    "color": "yellow",
-    "see_cost": 999,
-    "mondensity": 2
-  },
-  {
-    "type": "overmap_terrain",
-    "id": "necropolis_c_4",
-    "name": "Vault - Barracks",
-    "sym": 66,
-    "color": "yellow",
-    "see_cost": 999,
-    "mondensity": 2
-  },
-  {
-    "type": "overmap_terrain",
-    "id": "necropolis_c_5",
-    "name": "Vault - Hospital",
-    "sym": 72,
-    "color": "yellow",
-    "see_cost": 999,
-    "mondensity": 2
-  },
-  {
-    "type": "overmap_terrain",
-    "id": "necropolis_c_6",
-    "name": "Vault - Hospital",
-    "sym": 72,
-    "color": "yellow",
-    "see_cost": 999,
-    "mondensity": 2
-  },
-  {
-    "type": "overmap_terrain",
-    "id": "necropolis_c_7",
-    "name": "Vault - Hospital",
-    "sym": 72,
-    "color": "yellow",
-    "see_cost": 999,
-    "mondensity": 2
-  },
-  {
-    "type": "overmap_terrain",
-    "id": "necropolis_c_8",
-    "name": "Vault - Hospital",
-    "sym": 72,
-    "color": "yellow",
-    "see_cost": 999,
-    "mondensity": 2
-  },
-  {
-    "type": "overmap_terrain",
-    "id": "necropolis_c_9",
-    "name": "Vault - Jail",
-    "sym": 74,
-    "color": "yellow",
-    "see_cost": 999,
-    "mondensity": 2
-  },
-  {
-    "type": "overmap_terrain",
-    "id": "necropolis_c_10",
-    "name": "Vault - Barracks",
-    "sym": 66,
-    "color": "yellow",
-    "see_cost": 999,
-    "mondensity": 2
-  },
-  {
-    "type": "overmap_terrain",
-    "id": "necropolis_c_11",
-    "name": "Vault - Barracks",
-    "sym": 66,
-    "color": "yellow",
-    "see_cost": 999,
-    "mondensity": 2
-  },
-  {
-    "type": "overmap_terrain",
-    "id": "necropolis_c_12",
-    "name": "Vault - Barracks",
-    "sym": 66,
-    "color": "yellow",
-    "see_cost": 999,
-    "mondensity": 2
-  },
-  {
-    "type": "overmap_terrain",
-    "id": "necropolis_c_13",
-    "name": "Vault - Offices",
-    "sym": 79,
-    "color": "yellow",
-    "see_cost": 999,
-    "mondensity": 2
-  },
-  {
-    "type": "overmap_terrain",
-    "id": "necropolis_c_14",
-    "name": "Vault - Offices",
-    "sym": 79,
-    "color": "yellow",
-    "see_cost": 999,
-    "mondensity": 2
-  },
-  {
-    "type": "overmap_terrain",
-    "id": "necropolis_c_15",
-    "name": "Vault - Hospital",
-    "sym": 72,
-    "color": "yellow",
-    "see_cost": 999,
-    "mondensity": 2
-  },
-  {
-    "type": "overmap_terrain",
-    "id": "necropolis_c_16",
-    "name": "Vault - Hospital",
-    "sym": 72,
-    "color": "yellow",
-    "see_cost": 999,
-    "mondensity": 2
-  },
-  {
-    "type": "overmap_terrain",
-    "id": "necropolis_c_17",
-    "name": "Vault - Police Station",
-    "sym": 80,
-    "color": "yellow",
-    "see_cost": 999,
-    "mondensity": 2
-  },
-  {
-    "type": "overmap_terrain",
-    "id": "necropolis_c_18",
-    "name": "Vault - Police Station",
-    "sym": 80,
-    "color": "yellow",
-    "see_cost": 999,
-    "mondensity": 2
-  },
-  {
-    "type": "overmap_terrain",
-    "id": "necropolis_c_19",
-    "name": "solid rock",
-    "sym": 37,
-    "color": "dark_gray",
-    "see_cost": 999,
-    "mondensity": 2
-  },
-  {
-    "type": "overmap_terrain",
-    "id": "necropolis_c_20",
-    "name": "Vault - Entrance",
-    "sym": 69,
-    "color": "yellow",
-    "see_cost": 999,
-    "mondensity": 2
-  },
-  {
-    "type": "overmap_terrain",
-    "id": "necropolis_c_21",
-    "name": "Vault - Utilities",
-    "sym": 85,
-    "color": "yellow",
-    "see_cost": 999,
-    "mondensity": 2
-  },
-  {
-    "type": "overmap_terrain",
-    "id": "necropolis_c_22",
-    "name": "Vault - Passage",
-    "sym": 4194414,
-    "color": "white",
-    "see_cost": 999,
-    "mondensity": 2
-  },
-  {
-    "type": "overmap_terrain",
-    "id": "necropolis_c_23",
-    "name": "Vault - Communications",
-    "sym": 67,
-    "color": "yellow",
-    "see_cost": 999,
-    "mondensity": 2
-  },
-  {
-    "type": "overmap_terrain",
-    "id": "necropolis_c_24",
-    "name": "Vault - Passage",
-    "sym": 4194414,
-    "color": "white",
-    "see_cost": 999,
-    "mondensity": 2
-  },
-  {
-    "type": "overmap_terrain",
-    "id": "necropolis_c_25",
-    "name": "Vault - Courthouse",
-    "sym": 67,
-    "color": "yellow",
-    "see_cost": 999,
-    "mondensity": 2
-  },
-  {
-    "type": "overmap_terrain",
-    "id": "necropolis_c_26",
-    "name": "Vault - Police Station",
-    "sym": 80,
-    "color": "yellow",
-    "see_cost": 999,
-    "mondensity": 2
-  },
-  {
-    "type": "overmap_terrain",
-    "id": "necropolis_c_27",
-    "name": "Vault - Police Station",
-    "sym": 80,
-    "color": "yellow",
-    "see_cost": 999,
-    "mondensity": 2
-  },
-  {
-    "type": "overmap_terrain",
-    "id": "necropolis_c_28",
-    "name": "Vault - Passage",
-    "sym": 4194414,
-    "color": "white",
-    "see_cost": 999,
-    "mondensity": 2
-  },
-  {
-    "type": "overmap_terrain",
-    "id": "necropolis_c_29",
-    "name": "Vault - Entrance",
-    "sym": 69,
-    "color": "yellow",
-    "see_cost": 999,
-    "mondensity": 2
-  },
-  {
-    "type": "overmap_terrain",
-    "id": "necropolis_c_30",
-    "name": "Vault - Passage",
-    "sym": 4194414,
-    "color": "white",
-    "see_cost": 999,
-    "mondensity": 2
-  },
-  {
-    "type": "overmap_terrain",
-    "id": "necropolis_c_31",
-    "name": "Vault - Passage",
-    "sym": 4194414,
-    "color": "white",
-    "see_cost": 999,
-    "mondensity": 2
-  },
-  {
-    "type": "overmap_terrain",
-    "id": "necropolis_c_32",
-    "name": "Vault - Passage",
-    "sym": 4194414,
-    "color": "white",
-    "see_cost": 999,
-    "mondensity": 2
-  },
-  {
-    "type": "overmap_terrain",
-    "id": "necropolis_c_33",
-    "name": "Vault - Passage",
-    "sym": 4194414,
-    "color": "white",
-    "see_cost": 999,
-    "mondensity": 2
-  },
-  {
-    "type": "overmap_terrain",
-    "id": "necropolis_c_34",
-    "name": "Vault - Passage",
-    "sym": 4194414,
-    "color": "white",
-    "see_cost": 999,
-    "mondensity": 2
-  },
-  {
-    "type": "overmap_terrain",
-    "id": "necropolis_c_35",
-    "name": "Vault - Passage",
-    "sym": 4194414,
-    "color": "white",
-    "see_cost": 999,
-    "mondensity": 2
-  },
-  {
-    "type": "overmap_terrain",
-    "id": "necropolis_c_36",
-    "name": "Vault - Passage",
-    "sym": 4194414,
-    "color": "white",
-    "see_cost": 999,
-    "mondensity": 2
-  },
-  {
-    "type": "overmap_terrain",
-    "id": "necropolis_c_37",
-    "name": "Vault - Passage",
-    "sym": 4194414,
-    "color": "white",
-    "see_cost": 999,
-    "mondensity": 2
-  },
-  {
-    "type": "overmap_terrain",
-    "id": "necropolis_c_38",
-    "name": "Vault - Motor Pool",
-    "sym": 77,
-    "color": "yellow",
-    "see_cost": 999,
-    "mondensity": 2
-  },
-  {
-    "type": "overmap_terrain",
-    "id": "necropolis_c_39",
-    "name": "Vault - Motor Pool",
-    "sym": 77,
-    "color": "yellow",
-    "see_cost": 999,
-    "mondensity": 2
-  },
-  {
-    "type": "overmap_terrain",
-    "id": "necropolis_c_40",
-    "name": "Vault - Visitor Center",
-    "sym": 86,
-    "color": "yellow",
-    "see_cost": 999,
-    "mondensity": 2
-  },
-  {
-    "type": "overmap_terrain",
-    "id": "necropolis_c_41",
-    "name": "Vault - Passage",
-    "sym": 4194414,
-    "color": "white",
-    "see_cost": 999,
-    "mondensity": 2
-  },
-  {
-    "type": "overmap_terrain",
-    "id": "necropolis_c_42",
-    "name": "Vault - Control",
-    "sym": 88,
-    "color": "yellow",
-    "see_cost": 999,
-    "mondensity": 2
-  },
-  {
-    "type": "overmap_terrain",
-    "id": "necropolis_c_43",
-    "name": "Vault - Control",
-    "sym": 88,
-    "color": "yellow",
-    "see_cost": 999,
-    "mondensity": 2
-  },
-  {
-    "type": "overmap_terrain",
-    "id": "necropolis_c_44",
-    "name": "Vault - Control",
-    "sym": 88,
-    "color": "yellow",
-    "see_cost": 999,
-    "mondensity": 2
-  },
-  {
-    "type": "overmap_terrain",
-    "id": "necropolis_c_45",
-    "name": "Vault - Passage",
-    "sym": 4194414,
-    "color": "white",
-    "see_cost": 999,
-    "mondensity": 2
-  },
-  {
-    "type": "overmap_terrain",
-    "id": "necropolis_c_46",
-    "name": "solid rock",
-    "sym": 37,
-    "color": "dark_gray",
-    "see_cost": 999,
-    "mondensity": 2
-  },
-  {
-    "type": "overmap_terrain",
-    "id": "necropolis_c_47",
-    "name": "Vault - Motor Pool",
-    "sym": 77,
-    "color": "yellow",
-    "see_cost": 999,
-    "mondensity": 2
-  },
-  {
-    "type": "overmap_terrain",
-    "id": "necropolis_c_48",
-    "name": "Vault - Motor Pool",
-    "sym": 77,
-    "color": "yellow",
-    "see_cost": 999,
-    "mondensity": 2
-  },
-  {
-    "type": "overmap_terrain",
-    "id": "necropolis_c_49",
-    "name": "Vault - Passage",
-    "sym": 4194414,
-    "color": "white",
-    "see_cost": 999,
-    "mondensity": 2
-  },
-  {
-    "type": "overmap_terrain",
-    "id": "necropolis_c_50",
-    "name": "Vault - Passage",
-    "sym": 4194414,
-    "color": "white",
-    "see_cost": 999,
-    "mondensity": 2
-  },
-  {
-    "type": "overmap_terrain",
-    "id": "necropolis_c_51",
-    "name": "Vault - Cafeteria",
-    "sym": 67,
-    "color": "yellow",
-    "see_cost": 999,
-    "mondensity": 2
-  },
-  {
-    "type": "overmap_terrain",
-    "id": "necropolis_c_52",
-    "name": "Vault - Cafeteria",
-    "sym": 67,
-    "color": "yellow",
-    "see_cost": 999,
-    "mondensity": 2
-  },
-  {
-    "type": "overmap_terrain",
-    "id": "necropolis_c_53",
-    "name": "Vault - Cafeteria",
-    "sym": 67,
-    "color": "yellow",
-    "see_cost": 999,
-    "mondensity": 2
-  },
-  {
-    "type": "overmap_terrain",
-    "id": "necropolis_c_54",
-    "name": "Vault - Passage",
-    "sym": 4194414,
-    "color": "white",
-    "see_cost": 999,
-    "mondensity": 2
-  },
-  {
-    "type": "overmap_terrain",
-    "id": "necropolis_c_55",
-    "name": "solid rock",
-    "sym": 37,
-    "color": "dark_gray",
-    "see_cost": 999,
-    "mondensity": 2
-  },
-  {
-    "type": "overmap_terrain",
-    "id": "necropolis_c_56",
-    "name": "Vault - Passage",
-    "sym": 4194414,
-    "color": "white",
-    "see_cost": 999,
-    "mondensity": 2
-  },
-  {
-    "type": "overmap_terrain",
-    "id": "necropolis_c_57",
-    "name": "Vault - Passage",
-    "sym": 4194414,
-    "color": "white",
-    "see_cost": 999,
-    "mondensity": 2
-  },
-  {
-    "type": "overmap_terrain",
-    "id": "necropolis_c_58",
-    "name": "Vault - Passage",
-    "sym": 4194414,
-    "color": "white",
-    "see_cost": 999,
-    "mondensity": 2
-  },
-  {
-    "type": "overmap_terrain",
-    "id": "necropolis_c_59",
-    "name": "Vault - Passage",
-    "sym": 4194414,
-    "color": "white",
-    "see_cost": 999,
-    "mondensity": 2
-  },
-  {
-    "type": "overmap_terrain",
-    "id": "necropolis_c_60",
-    "name": "Vault - Passage",
-    "sym": 4194414,
-    "color": "white",
-    "see_cost": 999,
-    "mondensity": 2
-  },
-  {
-    "type": "overmap_terrain",
-    "id": "necropolis_c_61",
-    "name": "Vault - Passage",
-    "sym": 4194414,
-    "color": "white",
-    "see_cost": 999,
-    "mondensity": 2
-  },
-  {
-    "type": "overmap_terrain",
-    "id": "necropolis_c_62",
-    "name": "Vault - Passage",
-    "sym": 4194414,
-    "color": "white",
-    "see_cost": 999,
-    "mondensity": 2
-  },
-  {
-    "type": "overmap_terrain",
-    "id": "necropolis_c_63",
-    "name": "Vault - Passage",
-    "sym": 4194414,
-    "color": "white",
-    "see_cost": 999,
-    "mondensity": 2
-  },
-  {
-    "type": "overmap_terrain",
-    "id": "necropolis_c_64",
-    "name": "Vault - School",
-    "sym": 83,
-    "color": "yellow",
-    "see_cost": 999,
-    "mondensity": 2
-  },
-  {
-    "type": "overmap_terrain",
-    "id": "necropolis_c_65",
-    "name": "Vault - School",
-    "sym": 83,
-    "color": "yellow",
-    "see_cost": 999,
-    "mondensity": 2
-  },
-  {
-    "type": "overmap_terrain",
-    "id": "necropolis_c_66",
-    "name": "Vault - School",
-    "sym": 83,
-    "color": "yellow",
-    "see_cost": 999,
-    "mondensity": 2
-  },
-  {
-    "type": "overmap_terrain",
-    "id": "necropolis_c_67",
-    "name": "Vault - School",
-    "sym": 83,
-    "color": "yellow",
-    "see_cost": 999,
-    "mondensity": 2
-  },
-  {
-    "type": "overmap_terrain",
-    "id": "necropolis_c_68",
-    "name": "Vault - Labs",
-    "sym": 76,
-    "color": "yellow",
-    "see_cost": 999,
-    "mondensity": 2
-  },
-  {
-    "type": "overmap_terrain",
-    "id": "necropolis_c_69",
-    "name": "Vault - Labs",
-    "sym": 76,
-    "color": "yellow",
-    "see_cost": 999,
-    "mondensity": 2
-  },
-  {
-    "type": "overmap_terrain",
-    "id": "necropolis_c_70",
-    "name": "Vault - Labs",
-    "sym": 76,
-    "color": "yellow",
-    "see_cost": 999,
-    "mondensity": 2
-  },
-  {
-    "type": "overmap_terrain",
-    "id": "necropolis_c_71",
-    "name": "Vault - Labs",
-    "sym": 76,
-    "color": "yellow",
-    "see_cost": 999,
-    "mondensity": 2
-  },
-  {
-    "type": "overmap_terrain",
-    "id": "necropolis_c_72",
-    "name": "Vault - Labs",
-    "sym": 76,
-    "color": "yellow",
-    "see_cost": 999,
-    "mondensity": 2
-  },
-  {
-    "type": "overmap_terrain",
-    "id": "necropolis_c_73",
-    "name": "solid rock",
-    "sym": 37,
-    "color": "dark_gray",
-    "see_cost": 999,
-    "mondensity": 2
-  },
-  {
-    "type": "overmap_terrain",
-    "id": "necropolis_c_74",
-    "name": "Vault - School",
-    "sym": 83,
-    "color": "yellow",
-    "see_cost": 999,
-    "mondensity": 2
-  },
-  {
-    "type": "overmap_terrain",
-    "id": "necropolis_c_75",
-    "name": "Vault - School",
-    "sym": 83,
-    "color": "yellow",
-    "see_cost": 999,
-    "mondensity": 2
-  },
-  {
-    "type": "overmap_terrain",
-    "id": "necropolis_c_76",
-    "name": "Vault - School",
-    "sym": 83,
-    "color": "yellow",
-    "see_cost": 999,
-    "mondensity": 2
-  },
-  {
-    "type": "overmap_terrain",
-    "id": "necropolis_c_77",
-    "name": "Vault - School",
-    "sym": 83,
-    "color": "yellow",
-    "see_cost": 999,
-    "mondensity": 2
-  },
-  {
-    "type": "overmap_terrain",
-    "id": "necropolis_c_78",
-    "name": "Vault - School",
-    "sym": 83,
-    "color": "yellow",
-    "see_cost": 999,
-    "mondensity": 2
-  },
-  {
-    "type": "overmap_terrain",
-    "id": "necropolis_c_79",
-    "name": "Vault - School",
-    "sym": 83,
-    "color": "yellow",
-    "see_cost": 999,
-    "mondensity": 2
-  },
-  {
-    "type": "overmap_terrain",
-    "id": "necropolis_c_80",
-    "name": "Vault - Labs",
-    "sym": 76,
-    "color": "yellow",
-    "see_cost": 999,
-    "mondensity": 2
-  },
-  {
-    "type": "overmap_terrain",
-    "id": "necropolis_c_81",
-    "name": "Vault - Labs",
-    "sym": 76,
-    "color": "yellow",
-    "see_cost": 999,
-    "mondensity": 2
-  },
-  {
-    "type": "overmap_terrain",
-    "id": "necropolis_d_1",
-    "name": "Vault - Robotics Bay",
-    "sym": 82,
-    "color": "yellow",
-    "see_cost": 999,
-    "mondensity": 2
-  },
-  {
-    "type": "overmap_terrain",
-    "id": "necropolis_d_2",
-    "name": "Vault - Robotics Bay",
-    "sym": 82,
-    "color": "yellow",
-    "see_cost": 999,
-    "mondensity": 2
-  },
-  {
-    "type": "overmap_terrain",
-    "id": "necropolis_d_3",
-    "name": "Vault - Slum Housing",
-    "sym": 104,
-    "color": "yellow",
-    "see_cost": 999,
-    "mondensity": 2
-  },
-  {
-    "type": "overmap_terrain",
-    "id": "necropolis_d_4",
-    "name": "Vault - Slum Housing",
-    "sym": 104,
-    "color": "yellow",
-    "see_cost": 999,
-    "mondensity": 2
-  },
-  {
-    "type": "overmap_terrain",
-    "id": "necropolis_d_5",
-    "name": "Vault - Slum Housing",
-    "sym": 104,
-    "color": "yellow",
-    "see_cost": 999,
-    "mondensity": 2
-  },
-  {
-    "type": "overmap_terrain",
-    "id": "necropolis_d_6",
-    "name": "Vault - Hospital",
-    "sym": 72,
-    "color": "yellow",
-    "see_cost": 999,
-    "mondensity": 2
-  },
-  {
-    "type": "overmap_terrain",
-    "id": "necropolis_d_7",
-    "name": "Vault - Hospital",
-    "sym": 72,
-    "color": "yellow",
-    "see_cost": 999,
-    "mondensity": 2
-  },
-  {
-    "type": "overmap_terrain",
-    "id": "necropolis_d_8",
-    "name": "solid rock",
-    "sym": 37,
-    "color": "dark_gray",
-    "see_cost": 999,
-    "mondensity": 2
-  },
-  {
-    "type": "overmap_terrain",
-    "id": "necropolis_d_9",
-    "name": "Vault - Suites",
-    "sym": 104,
-    "color": "yellow",
-    "see_cost": 999,
-    "mondensity": 2
-  },
-  {
-    "type": "overmap_terrain",
-    "id": "necropolis_d_10",
-    "name": "solid rock",
-    "sym": 37,
-    "color": "dark_gray",
-    "see_cost": 999,
-    "mondensity": 2
-  },
-  {
-    "type": "overmap_terrain",
-    "id": "necropolis_d_11",
-    "name": "Vault - Passage",
-    "sym": 4194414,
-    "color": "white",
-    "see_cost": 999,
-    "mondensity": 2
-  },
-  {
-    "type": "overmap_terrain",
-    "id": "necropolis_d_12",
-    "name": "Vault - Passage",
-    "sym": 4194414,
-    "color": "white",
-    "see_cost": 999,
-    "mondensity": 2
-  },
-  {
-    "type": "overmap_terrain",
-    "id": "necropolis_d_13",
-    "name": "Vault - Passage",
-    "sym": 4194414,
-    "color": "white",
-    "see_cost": 999,
-    "mondensity": 2
-  },
-  {
-    "type": "overmap_terrain",
-    "id": "necropolis_d_14",
-    "name": "Vault - Passage",
-    "sym": 4194414,
-    "color": "white",
-    "see_cost": 999,
-    "mondensity": 2
-  },
-  {
-    "type": "overmap_terrain",
-    "id": "necropolis_d_15",
-    "name": "Vault - Passage",
-    "sym": 4194414,
-    "color": "white",
-    "see_cost": 999,
-    "mondensity": 2
-  },
-  {
-    "type": "overmap_terrain",
-    "id": "necropolis_d_16",
-    "name": "Vault - Passage",
-    "sym": 4194414,
-    "color": "white",
-    "see_cost": 999,
-    "mondensity": 2
-  },
-  {
-    "type": "overmap_terrain",
-    "id": "necropolis_d_17",
-    "name": "Vault - Suites",
-    "sym": 104,
-    "color": "yellow",
-    "see_cost": 999,
-    "mondensity": 2
-  },
-  {
-    "type": "overmap_terrain",
-    "id": "necropolis_d_18",
-    "name": "Vault - Passage",
-    "sym": 4194414,
-    "color": "white",
-    "see_cost": 999,
-    "mondensity": 2
-  },
-  {
-    "type": "overmap_terrain",
-    "id": "necropolis_d_19",
-    "name": "Vault - Living Bays",
-    "sym": 104,
-    "color": "yellow",
-    "see_cost": 999,
-    "mondensity": 2
-  },
-  {
-    "type": "overmap_terrain",
-    "id": "necropolis_d_20",
-    "name": "Vault - Living Bays",
-    "sym": 104,
-    "color": "yellow",
-    "see_cost": 999,
-    "mondensity": 2
-  },
-  {
-    "type": "overmap_terrain",
-    "id": "necropolis_d_21",
-    "name": "Vault - Housing",
-    "sym": 104,
-    "color": "yellow",
-    "see_cost": 999,
-    "mondensity": 2
-  },
-  {
-    "type": "overmap_terrain",
-    "id": "necropolis_d_22",
-    "name": "Vault - Housing",
-    "sym": 104,
-    "color": "yellow",
-    "see_cost": 999,
-    "mondensity": 2
-  },
-  {
-    "type": "overmap_terrain",
-    "id": "necropolis_d_23",
-    "name": "Vault - Housing",
-    "sym": 104,
-    "color": "yellow",
-    "see_cost": 999,
-    "mondensity": 2
-  },
-  {
-    "type": "overmap_terrain",
-    "id": "necropolis_d_24",
-    "name": "Vault - Passage",
-    "sym": 4194414,
-    "color": "white",
-    "see_cost": 999,
-    "mondensity": 2
-  },
-  {
-    "type": "overmap_terrain",
-    "id": "necropolis_d_25",
-    "name": "Vault - Living Bays",
-    "sym": 104,
-    "color": "yellow",
-    "see_cost": 999,
-    "mondensity": 2
-  },
-  {
-    "type": "overmap_terrain",
-    "id": "necropolis_d_26",
-    "name": "Vault - Passage",
-    "sym": 4194414,
-    "color": "white",
-    "see_cost": 999,
-    "mondensity": 2
-  },
-  {
-    "type": "overmap_terrain",
-    "id": "necropolis_d_27",
-    "name": "Vault - Transition Bay",
-    "sym": 84,
-    "color": "yellow",
-    "see_cost": 999,
-    "mondensity": 2
-  },
-  {
-    "type": "overmap_terrain",
-    "id": "necropolis_d_28",
-    "name": "Vault - Living Bays",
-    "sym": 104,
-    "color": "yellow",
-    "see_cost": 999,
-    "mondensity": 2
-  },
-  {
-    "type": "overmap_terrain",
-    "id": "necropolis_d_29",
-    "name": "Vault - Living Bays",
-    "sym": 104,
-    "color": "yellow",
-    "see_cost": 999,
-    "mondensity": 2
-  },
-  {
-    "type": "overmap_terrain",
-    "id": "necropolis_d_30",
-    "name": "Vault - Housing",
-    "sym": 104,
-    "color": "yellow",
-    "see_cost": 999,
-    "mondensity": 2
-  },
-  {
-    "type": "overmap_terrain",
-    "id": "necropolis_d_31",
-    "name": "Vault - Housing",
-    "sym": 104,
-    "color": "yellow",
-    "see_cost": 999,
-    "mondensity": 2
-  },
-  {
-    "type": "overmap_terrain",
-    "id": "necropolis_d_32",
-    "name": "Vault - Housing",
-    "sym": 104,
-    "color": "yellow",
-    "see_cost": 999,
-    "mondensity": 2
-  },
-  {
-    "type": "overmap_terrain",
-    "id": "necropolis_d_33",
-    "name": "Vault - Housing",
-    "sym": 104,
-    "color": "yellow",
-    "see_cost": 999,
-    "mondensity": 2
-  },
-  {
-    "type": "overmap_terrain",
-    "id": "necropolis_d_34",
-    "name": "Vault - Housing",
-    "sym": 104,
-    "color": "yellow",
-    "see_cost": 999,
-    "mondensity": 2
-  },
-  {
-    "type": "overmap_terrain",
-    "id": "necropolis_d_35",
-    "name": "Vault - Housing",
-    "sym": 104,
-    "color": "yellow",
-    "see_cost": 999,
-    "mondensity": 2
-  },
-  {
-    "type": "overmap_terrain",
-    "id": "necropolis_d_36",
-    "name": "Vault - Transition Bay",
-    "sym": 84,
-    "color": "yellow",
-    "see_cost": 999,
-    "mondensity": 2
-  },
-  {
-    "type": "overmap_terrain",
-    "id": "necropolis_d_37",
-    "name": "solid rock",
-    "sym": 37,
-    "color": "dark_gray",
-    "see_cost": 999,
-    "mondensity": 2
-  },
-  {
-    "type": "overmap_terrain",
-    "id": "necropolis_d_38",
-    "name": "Vault - Maint. Bay",
-    "sym": 77,
-    "color": "yellow",
-    "see_cost": 999,
-    "mondensity": 2
-  },
-  {
-    "type": "overmap_terrain",
-    "id": "necropolis_d_39",
-    "name": "Vault - Maint. Bay",
-    "sym": 77,
-    "color": "yellow",
-    "see_cost": 999,
-    "mondensity": 2
-  },
-  {
-    "type": "overmap_terrain",
-    "id": "necropolis_d_40",
-    "name": "Vault - Passage",
-    "sym": 4194414,
-    "color": "white",
-    "see_cost": 999,
-    "mondensity": 2
-  },
-  {
-    "type": "overmap_terrain",
-    "id": "necropolis_d_41",
-    "name": "Vault - Quartermasters",
-    "sym": 81,
-    "color": "yellow",
-    "see_cost": 999,
-    "mondensity": 2
-  },
-  {
-    "type": "overmap_terrain",
-    "id": "necropolis_d_42",
-    "name": "Vault - Housing",
-    "sym": 104,
-    "color": "yellow",
-    "see_cost": 999,
-    "mondensity": 2
-  },
-  {
-    "type": "overmap_terrain",
-    "id": "necropolis_d_43",
-    "name": "Vault - Housing",
-    "sym": 104,
-    "color": "yellow",
-    "see_cost": 999,
-    "mondensity": 2
-  },
-  {
-    "type": "overmap_terrain",
-    "id": "necropolis_d_44",
-    "name": "Vault - Housing",
-    "sym": 104,
-    "color": "yellow",
-    "see_cost": 999,
-    "mondensity": 2
-  },
-  {
-    "type": "overmap_terrain",
-    "id": "necropolis_d_45",
-    "name": "Vault - Passage",
-    "sym": 4194414,
-    "color": "white",
-    "see_cost": 999,
-    "mondensity": 2
-  },
-  {
-    "type": "overmap_terrain",
-    "id": "necropolis_d_46",
-    "name": "Vault - Living Bays",
-    "sym": 104,
-    "color": "yellow",
-    "see_cost": 999,
-    "mondensity": 2
-  },
-  {
-    "type": "overmap_terrain",
-    "id": "necropolis_d_47",
-    "name": "Vault - Passage",
-    "sym": 4194414,
-    "color": "white",
-    "see_cost": 999,
-    "mondensity": 2
-  },
-  {
-    "type": "overmap_terrain",
-    "id": "necropolis_d_48",
-    "name": "Vault - Housing",
-    "sym": 104,
-    "color": "yellow",
-    "see_cost": 999,
-    "mondensity": 2
-  },
-  {
-    "type": "overmap_terrain",
-    "id": "necropolis_d_49",
-    "name": "Vault - Housing",
-    "sym": 104,
-    "color": "yellow",
-    "see_cost": 999,
-    "mondensity": 2
-  },
-  {
-    "type": "overmap_terrain",
-    "id": "necropolis_d_50",
-    "name": "Vault - Housing",
-    "sym": 104,
-    "color": "yellow",
-    "see_cost": 999,
-    "mondensity": 2
-  },
-  {
-    "type": "overmap_terrain",
-    "id": "necropolis_d_51",
-    "name": "Vault - Passage",
-    "sym": 4194414,
-    "color": "white",
-    "see_cost": 999,
-    "mondensity": 2
-  },
-  {
-    "type": "overmap_terrain",
-    "id": "necropolis_d_52",
-    "name": "Vault - Kitchen",
-    "sym": 75,
-    "color": "yellow",
-    "see_cost": 999,
-    "mondensity": 2
-  },
-  {
-    "type": "overmap_terrain",
-    "id": "necropolis_d_53",
-    "name": "Vault - Passage",
-    "sym": 4194414,
-    "color": "white",
-    "see_cost": 999,
-    "mondensity": 2
-  },
-  {
-    "type": "overmap_terrain",
-    "id": "necropolis_d_54",
-    "name": "Vault - Slum Housing",
-    "sym": 104,
-    "color": "yellow",
-    "see_cost": 999,
-    "mondensity": 2
-  },
-  {
-    "type": "overmap_terrain",
-    "id": "necropolis_d_55",
-    "name": "Vault - Living Bays",
-    "sym": 104,
-    "color": "yellow",
-    "see_cost": 999,
-    "mondensity": 2
-  },
-  {
-    "type": "overmap_terrain",
-    "id": "necropolis_d_56",
-    "name": "Vault - Living Bays",
-    "sym": 104,
-    "color": "yellow",
-    "see_cost": 999,
-    "mondensity": 2
-  },
-  {
-    "type": "overmap_terrain",
-    "id": "necropolis_d_57",
-    "name": "Vault - Housing",
-    "sym": 104,
-    "color": "yellow",
-    "see_cost": 999,
-    "mondensity": 2
-  },
-  {
-    "type": "overmap_terrain",
-    "id": "necropolis_d_58",
-    "name": "Vault - Housing",
-    "sym": 104,
-    "color": "yellow",
-    "see_cost": 999,
-    "mondensity": 2
-  },
-  {
-    "type": "overmap_terrain",
-    "id": "necropolis_d_59",
-    "name": "Vault - Housing",
-    "sym": 104,
-    "color": "yellow",
-    "see_cost": 999,
-    "mondensity": 2
-  },
-  {
-    "type": "overmap_terrain",
-    "id": "necropolis_d_60",
-    "name": "Vault - Passage",
-    "sym": 4194414,
-    "color": "white",
-    "see_cost": 999,
-    "mondensity": 2
-  },
-  {
-    "type": "overmap_terrain",
-    "id": "necropolis_d_61",
-    "name": "Vault - Conference Room",
-    "sym": 67,
-    "color": "yellow",
-    "see_cost": 999,
-    "mondensity": 2
-  },
-  {
-    "type": "overmap_terrain",
-    "id": "necropolis_d_62",
-    "name": "Vault - Passage",
-    "sym": 4194414,
-    "color": "white",
-    "see_cost": 999,
-    "mondensity": 2
-  },
-  {
-    "type": "overmap_terrain",
-    "id": "necropolis_d_63",
-    "name": "Vault - Slum Housing",
-    "sym": 104,
-    "color": "yellow",
-    "see_cost": 999,
-    "mondensity": 2
-  },
-  {
-    "type": "overmap_terrain",
-    "id": "necropolis_d_64",
-    "name": "Vault - Living Bays",
-    "sym": 104,
-    "color": "yellow",
-    "see_cost": 999,
-    "mondensity": 2
-  },
-  {
-    "type": "overmap_terrain",
-    "id": "necropolis_d_65",
-    "name": "Vault - Living Bays",
-    "sym": 104,
-    "color": "yellow",
-    "see_cost": 999,
-    "mondensity": 2
-  },
-  {
-    "type": "overmap_terrain",
-    "id": "necropolis_d_66",
-    "name": "Vault - Housing",
-    "sym": 104,
-    "color": "yellow",
-    "see_cost": 999,
-    "mondensity": 2
-  },
-  {
-    "type": "overmap_terrain",
-    "id": "necropolis_d_67",
-    "name": "Vault - Housing",
-    "sym": 104,
-    "color": "yellow",
-    "see_cost": 999,
-    "mondensity": 2
-  },
-  {
-    "type": "overmap_terrain",
-    "id": "necropolis_d_68",
-    "name": "Vault - Housing",
-    "sym": 104,
-    "color": "yellow",
-    "see_cost": 999,
-    "mondensity": 2
-  },
-  {
-    "type": "overmap_terrain",
-    "id": "necropolis_d_69",
-    "name": "Vault - Passage",
-    "sym": 4194414,
-    "color": "white",
-    "see_cost": 999,
-    "mondensity": 2
-  },
-  {
-    "type": "overmap_terrain",
-    "id": "necropolis_d_70",
-    "name": "Vault - Passage",
-    "sym": 4194414,
-    "color": "white",
-    "see_cost": 999,
-    "mondensity": 2
-  },
-  {
-    "type": "overmap_terrain",
-    "id": "necropolis_d_71",
-    "name": "Vault - Passage",
-    "sym": 4194414,
-    "color": "white",
-    "see_cost": 999,
-    "mondensity": 2
-  },
-  {
-    "type": "overmap_terrain",
-    "id": "necropolis_d_72",
-    "name": "Vault - Passage",
-    "sym": 4194414,
-    "color": "white",
-    "see_cost": 999,
-    "mondensity": 2
-  },
-  {
-    "type": "overmap_terrain",
-    "id": "necropolis_d_73",
-    "name": "solid rock",
-    "sym": 37,
-    "color": "dark_gray",
-    "see_cost": 999,
-    "mondensity": 2
-  },
-  {
-    "type": "overmap_terrain",
-    "id": "necropolis_d_74",
-    "name": "Vault - Passage",
-    "sym": 4194414,
-    "color": "white",
-    "see_cost": 999,
-    "mondensity": 2
-  },
-  {
-    "type": "overmap_terrain",
-    "id": "necropolis_d_75",
-    "name": "Vault - Library",
-    "sym": 76,
-    "color": "yellow",
-    "see_cost": 999,
-    "mondensity": 2
-  },
-  {
-    "type": "overmap_terrain",
-    "id": "necropolis_d_76",
-    "name": "Vault - Passage",
-    "sym": 4194414,
-    "color": "white",
-    "see_cost": 999,
-    "mondensity": 2
-  },
-  {
-    "type": "overmap_terrain",
-    "id": "necropolis_d_77",
-    "name": "Vault - Light Industry",
-    "sym": 73,
-    "color": "yellow",
-    "see_cost": 999,
-    "mondensity": 2
-  },
-  {
-    "type": "overmap_terrain",
-    "id": "necropolis_d_78",
-    "name": "Vault - Light Industry",
-    "sym": 73,
-    "color": "yellow",
-    "see_cost": 999,
-    "mondensity": 2
-  },
-  {
-    "type": "overmap_terrain",
-    "id": "necropolis_d_79",
-    "name": "Vault - Passage",
-    "sym": 4194414,
-    "color": "white",
-    "see_cost": 999,
-    "mondensity": 2
-  },
-  {
-    "type": "overmap_terrain",
-    "id": "necropolis_d_80",
-    "name": "Vault - Gym",
-    "sym": 71,
-    "color": "yellow",
-    "see_cost": 999,
-    "mondensity": 2
-  },
-  {
-    "type": "overmap_terrain",
-    "id": "necropolis_d_81",
-    "name": "Vault - Passage",
-    "sym": 4194414,
-    "color": "white",
-    "see_cost": 999,
-    "mondensity": 2
-  },
-  {
-    "type": "overmap_terrain",
-    "id": "evac_center_1",
-    "name": "road",
-    "sym": 4194412,
-    "color": "dark_gray",
-    "see_cost": 5,
-    "mondensity": 2
-  },
-  {
-    "type": "overmap_terrain",
-    "id": "evac_center_2",
-    "name": "road",
-    "sym": 4194417,
-    "color": "dark_gray",
-    "see_cost": 5,
-    "mondensity": 2
-  },
-  {
-    "type": "overmap_terrain",
-    "id": "evac_center_3",
-    "name": "road",
-    "sym": 4194417,
-    "color": "dark_gray",
-    "see_cost": 5,
-    "mondensity": 2
-  },
-  {
-    "type": "overmap_terrain",
-    "id": "evac_center_4",
-    "name": "road",
-    "sym": 4194417,
-    "color": "dark_gray",
-    "see_cost": 5,
-    "mondensity": 2
-  },
-  {
-    "type": "overmap_terrain",
-    "id": "evac_center_5",
-    "name": "road",
-    "sym": 4194411,
-    "color": "dark_gray",
-    "see_cost": 5,
-    "mondensity": 2
-  },
-  {
-    "type": "overmap_terrain",
-    "id": "evac_center_6",
-    "name": "road",
-    "sym": 4194424,
-    "color": "dark_gray",
-    "see_cost": 5,
-    "mondensity": 2
-  },
-  {
-    "type": "overmap_terrain",
-    "id": "evac_center_7",
-    "name": "refugee center",
-    "sym": 114,
-    "color": "i_red",
-    "see_cost": 5,
-    "mondensity": 2
-  },
-  {
-    "type": "overmap_terrain",
-    "id": "evac_center_8",
-    "name": "refugee center",
-    "sym": 82,
-    "color": "i_red",
-    "see_cost": 5,
-    "mondensity": 2
-  },
-  {
-    "type": "overmap_terrain",
-    "id": "evac_center_9",
-    "name": "refugee center",
-    "sym": 114,
-    "color": "i_red",
-    "see_cost": 5,
-    "mondensity": 2
-  },
-  {
-    "type": "overmap_terrain",
-    "id": "evac_center_10",
-    "name": "road",
-    "sym": 4194424,
-    "color": "dark_gray",
-    "see_cost": 5,
-    "mondensity": 2
-  },
-  {
-    "type": "overmap_terrain",
-    "id": "evac_center_11",
-    "name": "road",
-    "sym": 4194424,
-    "color": "dark_gray",
-    "see_cost": 5,
-    "mondensity": 2
-  },
-  {
-    "type": "overmap_terrain",
-    "id": "evac_center_12",
-    "name": "refugee center",
-    "sym": 114,
-    "color": "i_red",
-    "see_cost": 5,
-    "mondensity": 2
-  },
-  {
-    "type": "overmap_terrain",
-    "id": "evac_center_13",
-    "name": "refugee center",
-    "sym": 114,
-    "color": "i_red",
-    "see_cost": 5,
-    "mondensity": 2
-  },
-  {
-    "type": "overmap_terrain",
-    "id": "evac_center_14",
-    "name": "refugee center",
-    "sym": 114,
-    "color": "i_red",
-    "see_cost": 5,
-    "mondensity": 2
-  },
-  {
-    "type": "overmap_terrain",
-    "id": "evac_center_15",
-    "name": "road",
-    "sym": 4194424,
-    "color": "dark_gray",
-    "extras": "build",
-    "see_cost": 5,
-    "mondensity": 2
-  },
-  {
-    "type": "overmap_terrain",
-    "id": "evac_center_16",
-    "name": "road",
-    "sym": 4194424,
-    "color": "dark_gray",
-    "see_cost": 5,
-    "mondensity": 2
-  },
-  {
-    "type": "overmap_terrain",
-    "id": "evac_center_17",
-    "name": "refugee center",
-    "sym": 114,
-    "color": "i_red",
-    "see_cost": 5,
-    "mondensity": 2
-  },
-  {
-    "type": "overmap_terrain",
-    "id": "evac_center_18",
-    "name": "refugee center",
-    "sym": 114,
-    "color": "i_red",
-    "see_cost": 5,
-    "mondensity": 2
-  },
-  {
-    "type": "overmap_terrain",
-    "id": "evac_center_19",
-    "name": "refugee center",
-    "sym": 114,
-    "color": "i_red",
-    "see_cost": 5,
-    "mondensity": 2
-  },
-  {
-    "type": "overmap_terrain",
-    "id": "evac_center_20",
-    "name": "road",
-    "sym": 4194424,
-    "color": "dark_gray",
-    "see_cost": 5,
-    "mondensity": 2
-  },
-  {
-    "type": "overmap_terrain",
-    "id": "evac_center_21",
-    "name": "road",
-    "sym": 4194413,
-    "color": "dark_gray",
-    "see_cost": 5,
-    "mondensity": 2
-  },
-  {
-    "type": "overmap_terrain",
-    "id": "evac_center_22",
-    "name": "road",
-    "sym": 4194417,
-    "color": "dark_gray",
-    "see_cost": 5,
-    "mondensity": 2
-  },
-  {
-    "type": "overmap_terrain",
-    "id": "evac_center_23",
-    "name": "road",
-    "sym": 4194423,
-    "color": "dark_gray",
-    "see_cost": 5,
-    "mondensity": 2
-  },
-  {
-    "type": "overmap_terrain",
-    "id": "evac_center_24",
-    "name": "road",
-    "sym": 4194417,
-    "color": "dark_gray",
-    "see_cost": 5,
-    "mondensity": 2
-  },
-  {
-    "type": "overmap_terrain",
-    "id": "evac_center_25",
-    "name": "road",
-    "sym": 4194410,
-    "color": "dark_gray",
-    "see_cost": 5,
-    "mondensity": 2
-  },
-  {
-    "type": "overmap_terrain",
-    "id": "bandit_cabin",
-    "name": "forest",
-    "sym": 35,
-    "color": "green",
-    "see_cost": 5,
-    "extras": "field",
-    "flags": [ "NO_ROTATE" ]
-  },
-  {
-    "type": "overmap_terrain",
-    "id": "bandit_camp_1",
-    "name": "forest",
-    "sym": 35,
-    "color": "green",
-    "see_cost": 5,
-    "extras": "field",
-    "flags": [ "NO_ROTATE" ]
-  },
-  {
-    "type": "overmap_terrain",
-    "id": "bandit_camp_2",
-    "name": "forest",
-    "sym": 35,
-    "color": "green",
-    "see_cost": 5,
-    "extras": "field",
-    "flags": [ "NO_ROTATE" ]
-  },
-  {
-    "type": "overmap_terrain",
-    "id": "bandit_camp_3",
-    "name": "forest",
-    "sym": 35,
-    "color": "green",
-    "see_cost": 5,
-    "extras": "field",
-    "flags": [ "NO_ROTATE" ]
-  },
-  {
-    "type": "overmap_terrain",
-    "id": "bandit_camp_4",
-    "name": "forest",
-    "sym": 35,
-    "color": "green",
-    "see_cost": 5,
-    "extras": "field",
-    "flags": [ "NO_ROTATE" ]
-  },
-  {
-    "type": "overmap_terrain",
-    "id": "sai",
-    "name": "interface",
-    "sym": 105,
-    "color": "yellow",
-    "see_cost": 5,
-    "flags": [ "NO_ROTATE" ]
-  },
-  {
-    "type": "overmap_terrain",
-    "id": "pwr_sub_s",
-    "name": "electric substation",
-    "sym": 101,
-    "color": "yellow",
-    "see_cost": 5,
-    "extras": "field",
-    "flags": [ "NO_ROTATE" ]
-  },
-  {
-    "type": "overmap_terrain",
-    "id": "pwr_large_entrance",
-    "name": "electric substation",
-    "sym": 69,
-    "color": "i_yellow",
-    "see_cost": 5,
-    "extras": "field",
-    "flags": [ "NO_ROTATE" ]
-  },
-  {
-    "type": "overmap_terrain",
-    "id": "pwr_large_2",
-    "name": "electric substation",
-    "sym": 101,
-    "color": "i_yellow",
-    "see_cost": 5,
-    "extras": "field",
-    "flags": [ "NO_ROTATE" ]
-  },
-  {
-    "type": "overmap_terrain",
-    "id": "pwr_large_3",
-    "name": "electric substation",
-    "sym": 101,
-    "color": "i_yellow",
-    "see_cost": 5,
-    "extras": "field",
-    "flags": [ "NO_ROTATE" ]
-  },
-  {
-    "type": "overmap_terrain",
-    "id": "pwr_large_4",
-    "name": "electric substation",
-    "sym": 101,
-    "color": "i_yellow",
-    "see_cost": 5,
-    "extras": "field",
-    "flags": [ "NO_ROTATE" ]
-  },
-  {
-    "type": "overmap_terrain",
-    "id": "warehouse",
-    "name": "small warehouse",
-    "sym": 119,
-    "color": "light_cyan",
-    "see_cost": 5,
-    "mondensity": 2,
-    "flags": [ "SIDEWALK" ]
-  },
-  {
-    "type": "overmap_terrain",
-    "id": "hdwr_large_entrance",
-    "name": "home improvement superstore entrance",
-    "sym": 72,
-    "color": "i_light_cyan",
-    "see_cost": 5,
-    "extras": "field",
-    "flags": [ "NO_ROTATE" ]
-  },
-  {
-    "type": "overmap_terrain",
-    "id": "hdwr_large_SW",
-    "name": "home improvement superstore",
-    "sym": 104,
-    "color": "i_light_cyan",
-    "see_cost": 5,
-    "extras": "field",
-    "flags": [ "NO_ROTATE" ]
-  },
-  {
-    "type": "overmap_terrain",
-    "id": "hdwr_large_NW",
-    "name": "home improvement superstore",
-    "sym": 104,
-    "color": "i_light_cyan",
-    "see_cost": 5,
-    "extras": "field",
-    "flags": [ "NO_ROTATE" ]
-  },
-  {
-    "type": "overmap_terrain",
-    "id": "hdwr_large_NE",
-    "name": "home improvement superstore",
-    "sym": 104,
-    "color": "i_light_cyan",
-    "see_cost": 5,
-    "extras": "field",
-    "flags": [ "NO_ROTATE" ]
-  },
-  {
-    "type": "overmap_terrain",
-    "id": "hdwr_large_backroom",
-    "name": "home improvement superstore",
-    "sym": 104,
-    "color": "i_light_cyan",
-    "see_cost": 5,
-    "extras": "field",
-    "flags": [ "NO_ROTATE" ]
-  },
-  {
-    "type": "overmap_terrain",
-    "id": "hdwr_large_loadingbay",
-    "name": "home improvement superstore",
-    "sym": 104,
-    "color": "i_light_cyan",
-    "see_cost": 5,
-    "extras": "field",
-    "flags": [ "NO_ROTATE" ]
-  },
-  {
-    "type": "overmap_terrain",
-    "id": "ranch_camp_1",
-    "name": "field",
-    "sym": 114,
-    "color": "i_brown",
-    "see_cost": 2,
-    "flags": [ "NO_ROTATE" ]
-  },
-  {
-    "type": "overmap_terrain",
-    "id": "ranch_camp_2",
-    "name": "field",
-    "sym": 114,
-    "color": "i_brown",
-    "see_cost": 2,
-    "flags": [ "NO_ROTATE" ]
-  },
-  {
-    "type": "overmap_terrain",
-    "id": "ranch_camp_3",
-    "name": "field",
-    "sym": 114,
-    "color": "i_brown",
-    "see_cost": 2,
-    "flags": [ "NO_ROTATE" ]
-  },
-  {
-    "type": "overmap_terrain",
-    "id": "ranch_camp_4",
-    "name": "field",
-    "sym": 114,
-    "color": "i_brown",
-    "see_cost": 2,
-    "flags": [ "NO_ROTATE" ]
-  },
-  {
-    "type": "overmap_terrain",
-    "id": "ranch_camp_5",
-    "name": "field",
-    "sym": 114,
-    "color": "i_brown",
-    "see_cost": 2,
-    "flags": [ "NO_ROTATE" ]
-  },
-  {
-    "type": "overmap_terrain",
-    "id": "ranch_camp_6",
-    "name": "field",
-    "sym": 114,
-    "color": "i_brown",
-    "see_cost": 2,
-    "flags": [ "NO_ROTATE" ]
-  },
-  {
-    "type": "overmap_terrain",
-    "id": "ranch_camp_7",
-    "name": "field",
-    "sym": 114,
-    "color": "i_brown",
-    "see_cost": 2,
-    "flags": [ "NO_ROTATE" ]
-  },
-  {
-    "type": "overmap_terrain",
-    "id": "ranch_camp_8",
-    "name": "field",
-    "sym": 114,
-    "color": "i_brown",
-    "see_cost": 2,
-    "flags": [ "NO_ROTATE" ]
-  },
-  {
-    "type": "overmap_terrain",
-    "id": "ranch_camp_9",
-    "name": "field",
-    "sym": 114,
-    "color": "i_brown",
-    "see_cost": 2,
-    "flags": [ "NO_ROTATE" ]
-  },
-  {
-    "type": "overmap_terrain",
-    "id": "ranch_camp_10",
-    "name": "field",
-    "sym": 114,
-    "color": "i_brown",
-    "see_cost": 2,
-    "flags": [ "NO_ROTATE" ]
-  },
-  {
-    "type": "overmap_terrain",
-    "id": "ranch_camp_11",
-    "name": "field",
-    "sym": 114,
-    "color": "i_brown",
-    "see_cost": 2,
-    "flags": [ "NO_ROTATE" ]
-  },
-  {
-    "type": "overmap_terrain",
-    "id": "ranch_camp_12",
-    "name": "field",
-    "sym": 114,
-    "color": "i_brown",
-    "see_cost": 2,
-    "flags": [ "NO_ROTATE" ]
-  },
-  {
-    "type": "overmap_terrain",
-    "id": "ranch_camp_13",
-    "name": "field",
-    "sym": 114,
-    "color": "i_brown",
-    "see_cost": 2,
-    "flags": [ "NO_ROTATE" ]
-  },
-  {
-    "type": "overmap_terrain",
-    "id": "ranch_camp_14",
-    "name": "field",
-    "sym": 114,
-    "color": "i_brown",
-    "see_cost": 2,
-    "flags": [ "NO_ROTATE" ]
-  },
-  {
-    "type": "overmap_terrain",
-    "id": "ranch_camp_15",
-    "name": "field",
-    "sym": 114,
-    "color": "i_brown",
-    "see_cost": 2,
-    "flags": [ "NO_ROTATE" ]
-  },
-  {
-    "type": "overmap_terrain",
-    "id": "ranch_camp_16",
-    "name": "field",
-    "sym": 114,
-    "color": "i_brown",
-    "see_cost": 2,
-    "flags": [ "NO_ROTATE" ]
-  },
-  {
-    "type": "overmap_terrain",
-    "id": "ranch_camp_17",
-    "name": "pond",
-    "sym": 114,
-    "color": "i_brown",
-    "see_cost": 2,
-    "flags": [ "NO_ROTATE" ]
-  },
-  {
-    "type": "overmap_terrain",
-    "id": "ranch_camp_18",
-    "name": "field",
-    "sym": 114,
-    "color": "i_brown",
-    "see_cost": 2,
-    "flags": [ "NO_ROTATE" ]
-  },
-  {
-    "type": "overmap_terrain",
-    "id": "ranch_camp_19",
-    "name": "field",
-    "sym": 114,
-    "color": "i_brown",
-    "see_cost": 2,
-    "flags": [ "NO_ROTATE" ]
-  },
-  {
-    "type": "overmap_terrain",
-    "id": "ranch_camp_20",
-    "name": "field",
-    "sym": 114,
-    "color": "i_brown",
-    "see_cost": 2,
-    "flags": [ "NO_ROTATE" ]
-  },
-  {
-    "type": "overmap_terrain",
-    "id": "ranch_camp_21",
-    "name": "field",
-    "sym": 114,
-    "color": "i_brown",
-    "see_cost": 2,
-    "flags": [ "NO_ROTATE" ]
-  },
-  {
-    "type": "overmap_terrain",
-    "id": "ranch_camp_22",
-    "name": "field",
-    "sym": 114,
-    "color": "i_brown",
-    "see_cost": 2,
-    "flags": [ "NO_ROTATE" ]
-  },
-  {
-    "type": "overmap_terrain",
-    "id": "ranch_camp_23",
-    "name": "field",
-    "sym": 114,
-    "color": "i_brown",
-    "see_cost": 2,
-    "flags": [ "NO_ROTATE" ]
-  },
-  {
-    "type": "overmap_terrain",
-    "id": "ranch_camp_24",
-    "name": "field",
-    "sym": 114,
-    "color": "i_brown",
-    "see_cost": 2,
-    "flags": [ "NO_ROTATE" ]
-  },
-  {
-    "type": "overmap_terrain",
-    "id": "ranch_camp_25",
-    "name": "field",
-    "sym": 114,
-    "color": "i_brown",
-    "see_cost": 2,
-    "flags": [ "NO_ROTATE" ]
-  },
-  {
-    "type": "overmap_terrain",
-    "id": "ranch_camp_26",
-    "name": "field",
-    "sym": 114,
-    "color": "i_brown",
-    "see_cost": 2,
-    "flags": [ "NO_ROTATE" ]
-  },
-  {
-    "type": "overmap_terrain",
-    "id": "ranch_camp_27",
-    "name": "field",
-    "sym": 114,
-    "color": "i_brown",
-    "see_cost": 2,
-    "flags": [ "NO_ROTATE" ]
-  },
-  {
-    "type": "overmap_terrain",
-    "id": "ranch_camp_28",
-    "name": "field",
-    "sym": 114,
-    "color": "i_brown",
-    "see_cost": 2,
-    "flags": [ "NO_ROTATE" ]
-  },
-  {
-    "type": "overmap_terrain",
-    "id": "ranch_camp_29",
-    "name": "field",
-    "sym": 114,
-    "color": "i_brown",
-    "see_cost": 2,
-    "flags": [ "NO_ROTATE" ]
-  },
-  {
-    "type": "overmap_terrain",
-    "id": "ranch_camp_30",
-    "name": "field",
-    "sym": 114,
-    "color": "i_brown",
-    "see_cost": 2,
-    "flags": [ "NO_ROTATE" ]
-  },
-  {
-    "type": "overmap_terrain",
-    "id": "ranch_camp_31",
-    "name": "field",
-    "sym": 114,
-    "color": "i_brown",
-    "see_cost": 2,
-    "flags": [ "NO_ROTATE" ]
-  },
-  {
-    "type": "overmap_terrain",
-    "id": "ranch_camp_32",
-    "name": "field",
-    "sym": 114,
-    "color": "i_brown",
-    "see_cost": 2,
-    "flags": [ "NO_ROTATE" ]
-  },
-  {
-    "type": "overmap_terrain",
-    "id": "ranch_camp_33",
-    "name": "field",
-    "sym": 114,
-    "color": "i_brown",
-    "see_cost": 2,
-    "flags": [ "NO_ROTATE" ]
-  },
-  {
-    "type": "overmap_terrain",
-    "id": "ranch_camp_34",
-    "name": "field",
-    "sym": 114,
-    "color": "i_brown",
-    "see_cost": 2,
-    "flags": [ "NO_ROTATE" ]
-  },
-  {
-    "type": "overmap_terrain",
-    "id": "ranch_camp_35",
-    "name": "field",
-    "sym": 114,
-    "color": "i_brown",
-    "see_cost": 2,
-    "flags": [ "NO_ROTATE" ]
-  },
-  {
-    "type": "overmap_terrain",
-    "id": "ranch_camp_36",
-    "name": "field",
-    "sym": 114,
-    "color": "i_brown",
-    "see_cost": 2,
-    "flags": [ "NO_ROTATE" ]
-  },
-  {
-    "type": "overmap_terrain",
-    "id": "ranch_camp_37",
-    "name": "field",
-    "sym": 114,
-    "color": "i_brown",
-    "see_cost": 2,
-    "flags": [ "NO_ROTATE" ]
-  },
-  {
-    "type": "overmap_terrain",
-    "id": "ranch_camp_38",
-    "name": "field",
-    "sym": 114,
-    "color": "i_brown",
-    "see_cost": 2,
-    "flags": [ "NO_ROTATE" ]
-  },
-  {
-    "type": "overmap_terrain",
-    "id": "ranch_camp_39",
-    "name": "field",
-    "sym": 114,
-    "color": "i_brown",
-    "see_cost": 2,
-    "flags": [ "NO_ROTATE" ]
-  },
-  {
-    "type": "overmap_terrain",
-    "id": "ranch_camp_40",
-    "name": "field",
-    "sym": 114,
-    "color": "i_brown",
-    "see_cost": 2,
-    "flags": [ "NO_ROTATE" ]
-  },
-  {
-    "type": "overmap_terrain",
-    "id": "ranch_camp_41",
-    "name": "field",
-    "sym": 114,
-    "color": "i_brown",
-    "see_cost": 2,
-    "flags": [ "NO_ROTATE" ]
-  },
-  {
-    "type": "overmap_terrain",
-    "id": "ranch_camp_42",
-    "name": "field",
-    "sym": 114,
-    "color": "i_brown",
-    "see_cost": 2,
-    "flags": [ "NO_ROTATE" ]
-  },
-  {
-    "type": "overmap_terrain",
-    "id": "ranch_camp_43",
-    "name": "field",
-    "sym": 114,
-    "color": "i_brown",
-    "see_cost": 2,
-    "flags": [ "NO_ROTATE" ]
-  },
-  {
-    "type": "overmap_terrain",
-    "id": "ranch_camp_44",
-    "name": "field",
-    "sym": 114,
-    "color": "i_brown",
-    "see_cost": 2,
-    "flags": [ "NO_ROTATE" ]
-  },
-  {
-    "type": "overmap_terrain",
-    "id": "ranch_camp_45",
-    "name": "field",
-    "sym": 114,
-    "color": "i_brown",
-    "see_cost": 2,
-    "flags": [ "NO_ROTATE" ]
-  },
-  {
-    "type": "overmap_terrain",
-    "id": "ranch_camp_46",
-    "name": "field",
-    "sym": 114,
-    "color": "i_brown",
-    "see_cost": 2,
-    "flags": [ "NO_ROTATE" ]
-  },
-  {
-    "type": "overmap_terrain",
-    "id": "ranch_camp_47",
-    "name": "field",
-    "sym": 114,
-    "color": "i_brown",
-    "see_cost": 2,
-    "flags": [ "NO_ROTATE" ]
-  },
-  {
-    "type": "overmap_terrain",
-    "id": "ranch_camp_48",
-    "name": "field",
-    "sym": 114,
-    "color": "i_brown",
-    "see_cost": 2,
-    "flags": [ "NO_ROTATE" ]
-  },
-  {
-    "type": "overmap_terrain",
-    "id": "ranch_camp_49",
-    "name": "field",
-    "sym": 114,
-    "color": "i_brown",
-    "see_cost": 2,
-    "flags": [ "NO_ROTATE" ]
-  },
-  {
-    "type": "overmap_terrain",
-    "id": "ranch_camp_50",
-    "name": "field",
-    "sym": 114,
-    "color": "i_brown",
-    "see_cost": 2,
-    "flags": [ "NO_ROTATE" ]
-  },
-  {
-    "type": "overmap_terrain",
-    "id": "ranch_camp_51",
-    "name": "field",
-    "sym": 114,
-    "color": "i_brown",
-    "see_cost": 2,
-    "flags": [ "NO_ROTATE" ]
-  },
-  {
-    "type": "overmap_terrain",
-    "id": "ranch_camp_52",
-    "name": "field",
-    "sym": 114,
-    "color": "i_brown",
-    "see_cost": 2,
-    "flags": [ "NO_ROTATE" ]
-  },
-  {
-    "type": "overmap_terrain",
-    "id": "ranch_camp_53",
-    "name": "field",
-    "sym": 114,
-    "color": "i_brown",
-    "see_cost": 2,
-    "flags": [ "NO_ROTATE" ]
-  },
-  {
-    "type": "overmap_terrain",
-    "id": "ranch_camp_54",
-    "name": "field",
-    "sym": 114,
-    "color": "i_brown",
-    "see_cost": 2,
-    "flags": [ "NO_ROTATE" ]
-  },
-  {
-    "type": "overmap_terrain",
-    "id": "ranch_camp_55",
-    "name": "field",
-    "sym": 114,
-    "color": "i_brown",
-    "see_cost": 2,
-    "flags": [ "NO_ROTATE" ]
-  },
-  {
-    "type": "overmap_terrain",
-    "id": "ranch_camp_56",
-    "name": "field",
-    "sym": 114,
-    "color": "i_brown",
-    "see_cost": 2,
-    "flags": [ "NO_ROTATE" ]
-  },
-  {
-    "type": "overmap_terrain",
-    "id": "ranch_camp_57",
-    "name": "silo",
-    "sym": 114,
-    "color": "i_brown",
-    "see_cost": 2,
-    "flags": [ "NO_ROTATE" ]
-  },
-  {
-    "type": "overmap_terrain",
-    "id": "ranch_camp_58",
-    "name": "field",
-    "sym": 114,
-    "color": "i_brown",
-    "see_cost": 2,
-    "flags": [ "NO_ROTATE" ]
-  },
-  {
-    "type": "overmap_terrain",
-    "id": "ranch_camp_59",
-    "name": "field",
-    "sym": 114,
-    "color": "i_brown",
-    "see_cost": 2,
-    "flags": [ "NO_ROTATE" ]
-  },
-  {
-    "type": "overmap_terrain",
-    "id": "ranch_camp_60",
-    "name": "field",
-    "sym": 114,
-    "color": "i_brown",
-    "see_cost": 2,
-    "flags": [ "NO_ROTATE" ]
-  },
-  {
-    "type": "overmap_terrain",
-    "id": "ranch_camp_61",
-    "name": "field",
-    "sym": 114,
-    "color": "i_brown",
-    "see_cost": 2,
-    "flags": [ "NO_ROTATE" ]
-  },
-  {
-    "type": "overmap_terrain",
-    "id": "ranch_camp_62",
-    "name": "field",
-    "sym": 114,
-    "color": "i_brown",
-    "see_cost": 2,
-    "flags": [ "NO_ROTATE" ]
-  },
-  {
-    "type": "overmap_terrain",
-    "id": "ranch_camp_63",
-    "name": "field",
-    "sym": 114,
-    "color": "i_brown",
-    "see_cost": 2,
-    "flags": [ "NO_ROTATE" ]
-  },
-  {
-    "type": "overmap_terrain",
-    "id": "ranch_camp_64",
-    "name": "field",
-    "sym": 114,
-    "color": "i_brown",
-    "see_cost": 2,
-    "flags": [ "NO_ROTATE" ]
-  },
-  {
-    "type": "overmap_terrain",
-    "id": "ranch_camp_65",
-    "name": "field",
-    "sym": 114,
-    "color": "i_brown",
-    "see_cost": 2,
-    "flags": [ "NO_ROTATE" ]
-  },
-  {
-    "type": "overmap_terrain",
-    "id": "ranch_camp_66",
-    "name": "barn",
-    "sym": 114,
-    "color": "i_brown",
-    "see_cost": 2,
-    "flags": [ "NO_ROTATE" ]
-  },
-  {
-    "type": "overmap_terrain",
-    "id": "ranch_camp_67",
-    "name": "garage",
-    "sym": 114,
-    "color": "i_brown",
-    "see_cost": 2,
-    "flags": [ "NO_ROTATE" ]
-  },
-  {
-    "type": "overmap_terrain",
-    "id": "ranch_camp_68",
-    "name": "ranch",
-    "sym": 82,
-    "color": "i_brown",
-    "see_cost": 2,
-    "flags": [ "NO_ROTATE" ]
-  },
-  {
-    "type": "overmap_terrain",
-    "id": "ranch_camp_69",
-    "name": "field",
-    "sym": 114,
-    "color": "i_brown",
-    "see_cost": 2,
-    "flags": [ "NO_ROTATE" ]
-  },
-  {
-    "type": "overmap_terrain",
-    "id": "ranch_camp_70",
-    "name": "field",
-    "sym": 114,
-    "color": "i_brown",
-    "see_cost": 2,
-    "flags": [ "NO_ROTATE" ]
-  },
-  {
-    "type": "overmap_terrain",
-    "id": "ranch_camp_71",
-    "name": "field",
-    "sym": 114,
-    "color": "i_brown",
-    "see_cost": 2,
-    "flags": [ "NO_ROTATE" ]
-  },
-  {
-    "type": "overmap_terrain",
-    "id": "ranch_camp_72",
-    "name": "field",
-    "sym": 114,
-    "color": "i_brown",
-    "see_cost": 2,
-    "flags": [ "NO_ROTATE" ]
-  },
-  {
-    "type": "overmap_terrain",
-    "id": "ranch_camp_73",
-    "name": "field",
-    "sym": 114,
-    "color": "i_brown",
-    "see_cost": 2,
-    "flags": [ "NO_ROTATE" ]
-  },
-  {
-    "type": "overmap_terrain",
-    "id": "ranch_camp_74",
-    "name": "field",
-    "sym": 114,
-    "color": "i_brown",
-    "see_cost": 2,
-    "flags": [ "NO_ROTATE" ]
-  },
-  {
-    "type": "overmap_terrain",
-    "id": "ranch_camp_75",
-    "name": "field",
-    "sym": 114,
-    "color": "i_brown",
-    "see_cost": 2,
-    "flags": [ "NO_ROTATE" ]
-  },
-  {
-    "type": "overmap_terrain",
-    "id": "ranch_camp_76",
-    "name": "lot",
-    "sym": 114,
-    "color": "i_brown",
-    "see_cost": 2,
-    "flags": [ "NO_ROTATE" ]
-  },
-  {
-    "type": "overmap_terrain",
-    "id": "ranch_camp_77",
-    "name": "road",
-    "sym": 114,
-    "color": "i_brown",
-    "see_cost": 2,
-    "extras": "road",
-    "flags": [ "NO_ROTATE" ]
-  },
-  {
-    "type": "overmap_terrain",
-    "id": "ranch_camp_78",
-    "name": "field",
-    "sym": 114,
-    "color": "i_brown",
-    "see_cost": 2,
-    "flags": [ "NO_ROTATE" ]
-  },
-  {
-    "type": "overmap_terrain",
-    "id": "ranch_camp_79",
-    "name": "field",
-    "sym": 114,
-    "color": "i_brown",
-    "see_cost": 2,
-    "flags": [ "NO_ROTATE" ]
-  },
-  {
-    "type": "overmap_terrain",
-    "id": "ranch_camp_80",
-    "name": "field",
-    "sym": 114,
-    "color": "i_brown",
-    "see_cost": 2,
-    "flags": [ "NO_ROTATE" ]
-  },
-  {
-    "type": "overmap_terrain",
-    "id": "ranch_camp_81",
-    "name": "field",
-    "sym": 114,
-    "color": "i_brown",
-    "see_cost": 2,
-    "flags": [ "NO_ROTATE" ]
-  },
-  {
-    "type": "overmap_terrain",
-    "id": "looted_building",
-    "name": "looted building",
-    "sym": 108,
-    "color": "light_gray",
-    "see_cost": 2
-  },
-  {
-    "type": "overmap_terrain",
-    "id": "debug_ramps",
-    "name": "ramp testing area",
-    "sym": 37,
-    "color": "white",
-    "flags": [ "NO_ROTATE" ]
-  },
-  {
-    "type": "overmap_terrain",
-    "id": "football_field_a1",
-    "name": "football field",
-    "sym": 102,
-    "color": "i_blue",
-    "see_cost": 5,
-    "mondensity": 2,
-    "flags": [ "SIDEWALK" ]
-  },
-  {
-    "type": "overmap_terrain",
-    "id": "football_field_a2",
-    "name": "football field",
-    "sym": 102,
-    "color": "i_blue",
-    "see_cost": 5,
-    "mondensity": 2,
-    "flags": [ "SIDEWALK" ]
-  },
-  {
-    "type": "overmap_terrain",
-    "id": "football_field_a3",
-    "name": "football field",
-    "sym": 102,
-    "color": "i_blue",
-    "see_cost": 5,
-    "mondensity": 2,
-    "flags": [ "SIDEWALK" ]
-  },
-  {
-    "type": "overmap_terrain",
-    "id": "football_field_a4",
-    "name": "football field",
-    "sym": 102,
-    "color": "i_blue",
-    "see_cost": 5,
-    "mondensity": 2,
-    "flags": [ "SIDEWALK" ]
-  },
-  {
-    "type": "overmap_terrain",
-    "id": "football_field_a5",
-    "name": "football field",
-    "sym": 102,
-    "color": "i_blue",
-    "see_cost": 5,
-    "mondensity": 2,
-    "flags": [ "SIDEWALK" ]
-  },
-  {
-    "type": "overmap_terrain",
-    "id": "football_field_b1",
-    "name": "football field",
-    "sym": 102,
-    "color": "i_blue",
-    "see_cost": 5,
-    "mondensity": 2,
-    "flags": [ "SIDEWALK" ]
-  },
-  {
-    "type": "overmap_terrain",
-    "id": "football_field_b2",
-    "name": "football field",
-    "sym": 102,
-    "color": "i_blue",
-    "see_cost": 5,
-    "mondensity": 2,
-    "flags": [ "SIDEWALK" ]
-  },
-  {
-    "type": "overmap_terrain",
-    "id": "football_field_b3",
-    "name": "football field",
-    "sym": 102,
-    "color": "i_blue",
-    "see_cost": 5,
-    "mondensity": 2,
-    "flags": [ "SIDEWALK" ]
-  },
-  {
-    "type": "overmap_terrain",
-    "id": "football_field_b4",
-    "name": "football field",
-    "sym": 102,
-    "color": "i_blue",
-    "see_cost": 5,
-    "mondensity": 2,
-    "flags": [ "SIDEWALK" ]
-  },
-  {
-    "type": "overmap_terrain",
-    "id": "football_field_b5",
-    "name": "football field",
-    "sym": 102,
-    "color": "i_blue",
-    "see_cost": 5,
-    "mondensity": 2,
-    "flags": [ "SIDEWALK" ]
-  },
-  {
-    "type": "overmap_terrain",
-    "id": "football_field_c1",
-    "name": "football field",
-    "sym": 102,
-    "color": "i_blue",
-    "see_cost": 5,
-    "mondensity": 2,
-    "flags": [ "SIDEWALK" ]
-  },
-  {
-    "type": "overmap_terrain",
-    "id": "football_field_c2",
-    "name": "football field",
-    "sym": 102,
-    "color": "i_blue",
-    "see_cost": 5,
-    "mondensity": 2,
-    "flags": [ "SIDEWALK" ]
-  },
-  {
-    "type": "overmap_terrain",
-    "id": "football_field_c3",
-    "name": "football field",
-    "sym": 102,
-    "color": "i_blue",
-    "see_cost": 5,
-    "mondensity": 2,
-    "flags": [ "SIDEWALK" ]
-  },
-  {
-    "type": "overmap_terrain",
-    "id": "football_field_c4",
-    "name": "football field",
-    "sym": 102,
-    "color": "i_blue",
-    "see_cost": 5,
-    "mondensity": 2,
-    "flags": [ "SIDEWALK" ]
-  },
-  {
-    "type": "overmap_terrain",
-    "id": "football_field_c5",
-    "name": "football field",
-    "sym": 102,
-    "color": "i_blue",
-    "see_cost": 5,
-    "mondensity": 2,
-    "flags": [ "SIDEWALK" ]
-  },
-  {
-    "type": "overmap_terrain",
-    "id": "campsite",
-    "name": "campsite",
-    "sym": 99,
-    "color": "brown",
-    "see_cost": 5,
-    "extras": "field",
-    "spawns": { "group": "GROUP_FOREST", "population": [ 0, 1 ], "chance": 80 },
-    "flags": [ "NO_ROTATE" ]
-  },
-  {
-    "type": "overmap_terrain",
-    "id": "campsite_a",
-    "name": "campsites",
-    "sym": 99,
-    "color": "brown",
-    "see_cost": 5,
-    "extras": "field",
-    "spawns": { "group": "GROUP_FOREST", "population": [ 0, 1 ], "chance": 80 },
-    "flags": [ "NO_ROTATE" ]
-  },
-  {
-    "type": "overmap_terrain",
-    "id": "campsite_cabin_incomplete",
-    "name": "incomplete cabin",
-    "sym": 99,
-    "color": "brown",
-    "see_cost": 5,
-    "extras": "field",
-    "spawns": { "group": "GROUP_FOREST", "population": [ 0, 1 ], "chance": 80 },
-    "flags": [ "NO_ROTATE" ]
-  },
-  {
-    "type": "overmap_terrain",
-    "id": "campsite_field_biker",
-    "name": "field campsite",
-    "sym": 99,
-    "color": "brown",
-    "see_cost": 5,
-    "extras": "field",
-    "spawns": { "group": "GROUP_FOREST", "population": [ 0, 1 ], "chance": 80 },
-    "flags": [ "NO_ROTATE" ]
-  },
-  {
-    "type": "overmap_terrain",
-    "id": "campsite_field_biker_destroyed",
-    "name": "field campsite",
-    "sym": 99,
-    "color": "brown",
-    "see_cost": 5,
-    "extras": "field",
-    "spawns": { "group": "GROUP_FOREST", "population": [ 0, 1 ], "chance": 80 },
-    "flags": [ "NO_ROTATE" ]
-  },
-  {
-    "type": "overmap_terrain",
-    "id": "roadstop",
-    "name": "roadstop",
-    "sym": 114,
-    "color": "blue",
-    "mondensity": 2,
-    "flags": [ "SIDEWALK" ]
-  },
-  {
-    "type": "overmap_terrain",
-    "id": "roadstop_a",
-    "name": "public washroom",
-    "sym": 112,
-    "color": "blue",
-    "mondensity": 2,
-    "flags": [ "SIDEWALK" ]
-  },
-  {
-    "type": "overmap_terrain",
-    "id": "roadstop_b",
-    "name": "roadside foodcart",
-    "sym": 102,
-    "color": "green",
-    "mondensity": 2,
-    "flags": [ "SIDEWALK" ]
-  },
-  {
-    "type": "overmap_terrain",
-    "id": "pump_station_1",
-    "name": "pump station",
-    "sym": 112,
-    "color": "yellow",
-    "see_cost": 5,
-    "mondensity": 2,
-    "flags": [ "KNOWN_DOWN", "SIDEWALK" ]
-  },
-  {
-    "type": "overmap_terrain",
-    "id": "pump_station_2",
-    "name": "pump station",
-    "sym": 112,
-    "color": "yellow",
-    "see_cost": 5,
-    "mondensity": 2,
-    "flags": [ "KNOWN_DOWN" ]
-  },
-  {
-    "type": "overmap_terrain",
-    "id": "pump_station_3",
-    "name": "sewer",
-    "sym": 112,
-    "color": "i_yellow",
-    "see_cost": 999,
-    "mondensity": 2
-  },
-  {
-    "type": "overmap_terrain",
-    "id": "pump_station_4",
-    "name": "sewer",
-    "sym": 112,
-    "color": "i_yellow",
-    "see_cost": 999,
-    "mondensity": 2
-  },
-  {
-    "type": "overmap_terrain",
-    "id": "pump_station_5",
-    "name": "sewer",
-    "sym": 112,
-    "color": "i_yellow",
-    "see_cost": 999,
-    "mondensity": 2
-  },
-  {
-    "type": "overmap_terrain",
-    "id": "garage_gas_1",
-    "name": "gas station",
-    "sym": 103,
-    "color": "i_light_blue",
-    "see_cost": 5,
-    "mondensity": 2,
-    "flags": [ "SIDEWALK" ]
-  },
-  {
-    "type": "overmap_terrain",
-    "id": "garage_gas_2",
-    "name": "garage",
-    "sym": 103,
-    "color": "i_light_blue",
-    "see_cost": 5,
-    "mondensity": 2,
-    "flags": [ "SIDEWALK" ]
-  },
-  {
-    "type": "overmap_terrain",
-    "id": "garage_gas_3",
-    "name": "garage",
-    "sym": 103,
-    "color": "i_light_blue",
-    "see_cost": 5,
-    "mondensity": 2,
-    "flags": [ "SIDEWALK" ]
-  },
-  {
-    "type": "overmap_terrain",
-    "id": "cemetery_4square_00",
-    "name": "religious cemetery",
-    "sym": 114,
-    "color": "i_white",
-    "see_cost": 5,
-    "extras": "field",
-    "mondensity": 2,
-    "flags": [ "NO_ROTATE" ]
-  },
-  {
-    "type": "overmap_terrain",
-    "id": "cemetery_4square_10",
-    "name": "religious cemetery",
-    "sym": 114,
-    "color": "i_white",
-    "see_cost": 5,
-    "extras": "field",
-    "mondensity": 2,
-    "flags": [ "NO_ROTATE" ]
-  },
-  {
-    "type": "overmap_terrain",
-    "id": "cemetery_4square_01",
-    "name": "religious cemetery",
-    "sym": 114,
-    "color": "i_white",
-    "see_cost": 5,
-    "extras": "field",
-    "mondensity": 2,
-    "flags": [ "NO_ROTATE" ]
-  },
-  {
-    "type": "overmap_terrain",
-    "id": "cemetery_4square_11",
-    "name": "religious cemetery",
-    "sym": 114,
-    "color": "i_white",
-    "see_cost": 5,
-    "extras": "field",
-    "mondensity": 2,
-    "flags": [ "NO_ROTATE" ]
-  },
-  {
-    "type": "overmap_terrain",
-    "id": "4way_road",
-    "name": "road",
-    "sym": 43,
-    "color": "light_gray",
-    "see_cost": 5,
-    "extras": "forest",
-    "mondensity": 2,
-    "flags": [ "NO_ROTATE" ]
-  },
-  {
-    "type": "overmap_terrain",
-    "id": "pond_field",
-    "name": "pond",
-    "sym": 46,
-    "color": "blue",
-    "see_cost": 5,
-    "mondensity": 2,
-    "flags": [ "NO_ROTATE" ]
-  },
-  {
-    "type": "overmap_terrain",
-    "id": "pond_forest",
-    "name": "basin",
-    "sym": 35,
-    "color": "blue",
-    "see_cost": 5,
-    "mondensity": 2,
-    "flags": [ "NO_ROTATE" ]
-  },
-  {
-    "type": "overmap_terrain",
-    "id": "pond_swamp",
-    "name": "bog",
-    "sym": 35,
-    "color": "blue",
-    "see_cost": 5,
-    "mondensity": 2,
-    "flags": [ "NO_ROTATE" ]
-  },
-  {
-    "type": "overmap_terrain",
-    "id": "hunter_shack",
-    "name": "swamp shack",
-    "sym": 104,
-    "color": "brown",
-    "see_cost": 5,
-    "extras": "field",
-    "flags": [ "NO_ROTATE" ]
-  },
-  {
-    "type": "overmap_terrain",
-    "id": "orchard_tree_apple",
-    "name": "apple orchard",
-    "sym": 97,
-    "color": "i_green",
-    "see_cost": 5,
-    "extras": "field",
-    "mondensity": 3,
-    "flags": [ "NO_ROTATE" ]
-  },
-  {
-    "type": "overmap_terrain",
-    "id": "orchard_processing",
-    "name": "orchard processing",
-    "sym": 65,
-    "color": "i_green",
-    "see_cost": 5,
-    "extras": "field",
-    "mondensity": 3,
-    "flags": [ "NO_ROTATE" ]
-  },
-  {
-    "type": "overmap_terrain",
-    "id": "orchard_stall",
-    "name": "orchard stall",
-    "sym": 65,
-    "color": "i_green",
-    "see_cost": 5,
-    "extras": "field",
-    "mondensity": 3,
-    "flags": [ "NO_ROTATE" ]
-  },
-=======
     {
         "type" : "overmap_terrain",
         "id" : "",
@@ -14567,7 +6918,6 @@
         "mondensity" : 3,
         "flags" : [ "NO_ROTATE" ]
     },
->>>>>>> 938ce1e5
   {
     "id": "dairy_farm_NW",
     "type": "overmap_terrain",
@@ -14797,351 +7147,351 @@
     "flags": [ "SIDEWALK" ]
   },
   {
-    "type": "overmap_terrain",
-    "abstract": "generic_mansion_no_sidewalk",
-    "name": "mansion",
-    "sym": 109,
-    "color": "i_light_green",
-    "see_cost": 5,
-    "mondensity": 2
-  },
-  {
-    "type": "overmap_terrain",
-    "abstract": "generic_mansion",
-    "copy-from": "generic_mansion_no_sidewalk",
-    "flags": [ "SIDEWALK" ]
+    "type" : "overmap_terrain",
+    "abstract" : "generic_mansion_no_sidewalk",
+    "name" : "mansion",
+    "sym" : 109,
+    "color" : "i_light_green",
+    "see_cost" : 5,
+    "mondensity" : 2
+  },
+  {
+    "type" : "overmap_terrain",
+    "abstract" : "generic_mansion",
+    "copy-from" : "generic_mansion_no_sidewalk",
+    "flags" : [ "SIDEWALK" ]
   },
   {
     "id": "mansion_c",
     "type": "overmap_terrain",
+    "copy-from" : "generic_mansion_no_sidewalk"
+  },
+  {
+    "id": "mansion_c1",
+    "type": "overmap_terrain",
+    "copy-from" : "generic_mansion_no_sidewalk"
+  },
+  {
+    "id": "mansion_c2",
+    "type": "overmap_terrain",
+    "copy-from" : "generic_mansion_no_sidewalk"
+  },
+  {
+    "id": "mansion_c3",
+    "type": "overmap_terrain",
+    "copy-from" : "generic_mansion_no_sidewalk"
+  },
+  {
+    "id": "mansion_c4",
+    "type": "overmap_terrain",
+    "copy-from" : "generic_mansion_no_sidewalk"
+  },
+  {
+    "id": "mansion_c5",
+    "type": "overmap_terrain",
+    "copy-from" : "generic_mansion_no_sidewalk"
+  },
+  {
+    "id": "mansion_c_up",
+    "type": "overmap_terrain",
+    "copy-from" : "generic_mansion_no_sidewalk"
+  },
+  {
+    "id": "mansion_c1u",
+    "type": "overmap_terrain",
+    "copy-from" : "generic_mansion_no_sidewalk"
+  },
+  {
+    "id": "mansion_c2u",
+    "type": "overmap_terrain",
+    "copy-from" : "generic_mansion_no_sidewalk"
+  },
+  {
+    "id": "mansion_c3u",
+    "type": "overmap_terrain",
+    "copy-from" : "generic_mansion_no_sidewalk"
+  },
+  {
+    "id": "mansion_c4u",
+    "type": "overmap_terrain",
+    "copy-from" : "generic_mansion_no_sidewalk"
+  },
+  {
+    "id": "mansion_c5u",
+    "type": "overmap_terrain",
+    "copy-from" : "generic_mansion_no_sidewalk"
+  },
+  {
+    "id": "mansion_c_dn",
+    "type": "overmap_terrain",
+    "copy-from" : "generic_mansion_no_sidewalk"
+  },
+  {
+    "id": "mansion_c1d",
+    "type": "overmap_terrain",
+    "copy-from" : "generic_mansion_no_sidewalk"
+  },
+  {
+    "id": "mansion_c2d",
+    "type": "overmap_terrain",
+    "copy-from" : "generic_mansion_no_sidewalk"
+  },
+  {
+    "id": "mansion_c3d",
+    "type": "overmap_terrain",
+    "copy-from" : "generic_mansion_no_sidewalk"
+  },
+  {
+    "id": "mansion_c4d",
+    "type": "overmap_terrain",
+    "copy-from" : "generic_mansion_no_sidewalk"
+  },
+  {
+    "id": "mansion_c5d",
+    "type": "overmap_terrain",
+    "copy-from" : "generic_mansion_no_sidewalk"
+  },
+  {
+    "id": "mansion_+",
+    "type": "overmap_terrain",
+    "copy-from" : "generic_mansion_no_sidewalk"
+  },
+  {
+    "id": "mansion_+1",
+    "type": "overmap_terrain",
+    "copy-from" : "generic_mansion_no_sidewalk"
+  },
+  {
+    "id": "mansion_+2",
+    "type": "overmap_terrain",
+    "copy-from" : "generic_mansion_no_sidewalk"
+  },
+  {
+    "id": "mansion_+3",
+    "type": "overmap_terrain",
+    "copy-from" : "generic_mansion_no_sidewalk"
+  },
+  {
+    "id": "mansion_+4",
+    "type": "overmap_terrain",
+    "copy-from" : "generic_mansion_no_sidewalk"
+  },
+  {
+    "id": "mansion_+_up",
+    "type": "overmap_terrain",
+    "copy-from" : "generic_mansion_no_sidewalk"
+  },
+  {
+    "id": "mansion_+1u",
+    "type": "overmap_terrain",
+    "copy-from" : "generic_mansion_no_sidewalk"
+  },
+  {
+    "id": "mansion_+2u",
+    "type": "overmap_terrain",
+    "copy-from" : "generic_mansion_no_sidewalk"
+  },
+  {
+    "id": "mansion_+3u",
+    "type": "overmap_terrain",
+    "copy-from" : "generic_mansion_no_sidewalk"
+  },
+  {
+    "id": "mansion_+4u",
+    "type": "overmap_terrain",
+    "copy-from" : "generic_mansion_no_sidewalk"
+  },
+  {
+    "id": "mansion_+_dn",
+    "type": "overmap_terrain",
+    "copy-from" : "generic_mansion_no_sidewalk"
+  },
+  {
+    "id": "mansion_+1d",
+    "type": "overmap_terrain",
+    "copy-from" : "generic_mansion_no_sidewalk"
+  },
+  {
+    "id": "mansion_+2d",
+    "type": "overmap_terrain",
+    "copy-from" : "generic_mansion_no_sidewalk"
+  },
+  {
+    "id": "mansion_+4d",
+    "type": "overmap_terrain",
+    "copy-from" : "generic_mansion_no_sidewalk"
+  },
+  {
+    "id": "mansion_t",
+    "type": "overmap_terrain",
+    "copy-from" : "generic_mansion_no_sidewalk"
+  },
+  {
+    "id": "mansion_t1",
+    "type": "overmap_terrain",
+    "copy-from" : "generic_mansion_no_sidewalk"
+  },
+  {
+    "id": "mansion_t2",
+    "type": "overmap_terrain",
+    "copy-from" : "generic_mansion_no_sidewalk"
+  },
+  {
+    "id": "mansion_t4",
+    "type": "overmap_terrain",
+    "copy-from" : "generic_mansion_no_sidewalk"
+  },
+  {
+    "id": "mansion_t5",
+    "type": "overmap_terrain",
+    "copy-from" : "generic_mansion_no_sidewalk"
+  },
+  {
+    "id": "mansion_t6",
+    "type": "overmap_terrain",
+    "copy-from" : "generic_mansion_no_sidewalk"
+  },
+  {
+    "id": "mansion_t7",
+    "type": "overmap_terrain",
+    "copy-from" : "generic_mansion_no_sidewalk"
+  },
+  {
+    "id": "mansion_t_up",
+    "type": "overmap_terrain",
+    "copy-from" : "generic_mansion_no_sidewalk"
+  },
+  {
+    "id": "mansion_t1u",
+    "type": "overmap_terrain",
+    "copy-from" : "generic_mansion_no_sidewalk"
+  },
+  {
+    "id": "mansion_t2u",
+    "type": "overmap_terrain",
+    "copy-from" : "generic_mansion_no_sidewalk"
+  },
+  {
+    "id": "mansion_t4u",
+    "type": "overmap_terrain",
+    "copy-from" : "generic_mansion_no_sidewalk"
+  },
+  {
+    "id": "mansion_t5u",
+    "type": "overmap_terrain",
+    "copy-from" : "generic_mansion_no_sidewalk"
+  },
+  {
+    "id": "mansion_t6u",
+    "type": "overmap_terrain",
+    "copy-from" : "generic_mansion_no_sidewalk"
+  },
+  {
+    "id": "mansion_t7u",
+    "type": "overmap_terrain",
+    "copy-from" : "generic_mansion_no_sidewalk"
+  },
+  {
+    "id": "mansion_t_dn",
+    "type": "overmap_terrain",
+    "copy-from" : "generic_mansion_no_sidewalk"
+  },
+  {
+    "id": "mansion_t1d",
+    "type": "overmap_terrain",
+    "copy-from" : "generic_mansion_no_sidewalk"
+  },
+  {
+    "id": "mansion_t2d",
+    "type": "overmap_terrain",
+    "copy-from" : "generic_mansion_no_sidewalk"
+  },
+  {
+    "id": "mansion_t4d",
+    "type": "overmap_terrain",
+    "copy-from" : "generic_mansion_no_sidewalk"
+  },
+  {
+    "id": "mansion_t5d",
+    "type": "overmap_terrain",
+    "copy-from" : "generic_mansion_no_sidewalk"
+  },
+  {
+    "id": "mansion_t6d",
+    "type": "overmap_terrain",
+    "copy-from" : "generic_mansion_no_sidewalk"
+  },
+  {
+    "id": "mansion_t7d",
+    "type": "overmap_terrain",
+    "copy-from" : "generic_mansion_no_sidewalk"
+  },
+  {
+    "id": "mansion_entry",
+    "type": "overmap_terrain",
+    "copy-from" : "generic_mansion"
+  },
+  {
+    "id": "mansion_e1",
+    "type": "overmap_terrain",
+    "copy-from" : "generic_mansion"
+  },
+  {
+    "id": "mansion_e2",
+    "type": "overmap_terrain",
+    "copy-from" : "generic_mansion"
+  },
+  {
+    "id": "mansion_entry_up",
+    "type": "overmap_terrain",
+    "copy-from" : "generic_mansion_no_sidewalk"
+  },
+  {
+    "id": "mansion_e1u",
+    "type": "overmap_terrain",
+    "copy-from" : "generic_mansion_no_sidewalk"
+  },
+  {
+    "id": "mansion_e2u",
+    "type": "overmap_terrain",
+    "copy-from" : "generic_mansion_no_sidewalk"
+  },
+  {
+    "id": "mansion_entry_dn",
+    "type": "overmap_terrain",
+    "copy-from" : "generic_mansion_no_sidewalk"
+  },
+  {
+    "id": "mansion_e1d",
+    "type": "overmap_terrain",
+    "copy-from" : "generic_mansion_no_sidewalk"
+  },
+  {
+    "id": "mansion_e2d",
+    "type": "overmap_terrain",
+    "copy-from" : "generic_mansion_no_sidewalk"
+  },
+  {
+    "id": "mansion_wild",
+    "type": "overmap_terrain",
+    "copy-from" : "generic_mansion_no_sidewalk"
+  },
+  {
+    "id": "mansion_wild_up",
+    "type": "overmap_terrain",
+    "copy-from" : "generic_mansion_no_sidewalk"
+  },
+  {
+    "id": "mansion_wild_dn",
+    "type": "overmap_terrain",
+    "copy-from" : "generic_mansion_no_sidewalk"
+ },
+   {
+    "id": "mansion_bionic_c_dn",
+    "type": "overmap_terrain",
     "copy-from": "generic_mansion_no_sidewalk"
   },
-  {
-    "id": "mansion_c1",
-    "type": "overmap_terrain",
-    "copy-from": "generic_mansion_no_sidewalk"
-  },
-  {
-    "id": "mansion_c2",
-    "type": "overmap_terrain",
-    "copy-from": "generic_mansion_no_sidewalk"
-  },
-  {
-    "id": "mansion_c3",
-    "type": "overmap_terrain",
-    "copy-from": "generic_mansion_no_sidewalk"
-  },
-  {
-    "id": "mansion_c4",
-    "type": "overmap_terrain",
-    "copy-from": "generic_mansion_no_sidewalk"
-  },
-  {
-    "id": "mansion_c5",
-    "type": "overmap_terrain",
-    "copy-from": "generic_mansion_no_sidewalk"
-  },
-  {
-    "id": "mansion_c_up",
-    "type": "overmap_terrain",
-    "copy-from": "generic_mansion_no_sidewalk"
-  },
-  {
-    "id": "mansion_c1u",
-    "type": "overmap_terrain",
-    "copy-from": "generic_mansion_no_sidewalk"
-  },
-  {
-    "id": "mansion_c2u",
-    "type": "overmap_terrain",
-    "copy-from": "generic_mansion_no_sidewalk"
-  },
-  {
-    "id": "mansion_c3u",
-    "type": "overmap_terrain",
-    "copy-from": "generic_mansion_no_sidewalk"
-  },
-  {
-    "id": "mansion_c4u",
-    "type": "overmap_terrain",
-    "copy-from": "generic_mansion_no_sidewalk"
-  },
-  {
-    "id": "mansion_c5u",
-    "type": "overmap_terrain",
-    "copy-from": "generic_mansion_no_sidewalk"
-  },
-  {
-    "id": "mansion_c_dn",
-    "type": "overmap_terrain",
-    "copy-from": "generic_mansion_no_sidewalk"
-  },
-  {
-    "id": "mansion_bionic_c_dn",
-    "type": "overmap_terrain",
-    "copy-from": "generic_mansion_no_sidewalk"
-  },
-  {
-    "id": "mansion_c1d",
-    "type": "overmap_terrain",
-    "copy-from": "generic_mansion_no_sidewalk"
-  },
-  {
-    "id": "mansion_c2d",
-    "type": "overmap_terrain",
-    "copy-from": "generic_mansion_no_sidewalk"
-  },
-  {
-    "id": "mansion_c3d",
-    "type": "overmap_terrain",
-    "copy-from": "generic_mansion_no_sidewalk"
-  },
-  {
-    "id": "mansion_c4d",
-    "type": "overmap_terrain",
-    "copy-from": "generic_mansion_no_sidewalk"
-  },
-  {
-    "id": "mansion_c5d",
-    "type": "overmap_terrain",
-    "copy-from": "generic_mansion_no_sidewalk"
-  },
-  {
-    "id": "mansion_+",
-    "type": "overmap_terrain",
-    "copy-from": "generic_mansion_no_sidewalk"
-  },
-  {
-    "id": "mansion_+1",
-    "type": "overmap_terrain",
-    "copy-from": "generic_mansion_no_sidewalk"
-  },
-  {
-    "id": "mansion_+2",
-    "type": "overmap_terrain",
-    "copy-from": "generic_mansion_no_sidewalk"
-  },
-  {
-    "id": "mansion_+3",
-    "type": "overmap_terrain",
-    "copy-from": "generic_mansion_no_sidewalk"
-  },
-  {
-    "id": "mansion_+4",
-    "type": "overmap_terrain",
-    "copy-from": "generic_mansion_no_sidewalk"
-  },
-  {
-    "id": "mansion_+_up",
-    "type": "overmap_terrain",
-    "copy-from": "generic_mansion_no_sidewalk"
-  },
-  {
-    "id": "mansion_+1u",
-    "type": "overmap_terrain",
-    "copy-from": "generic_mansion_no_sidewalk"
-  },
-  {
-    "id": "mansion_+2u",
-    "type": "overmap_terrain",
-    "copy-from": "generic_mansion_no_sidewalk"
-  },
-  {
-    "id": "mansion_+3u",
-    "type": "overmap_terrain",
-    "copy-from": "generic_mansion_no_sidewalk"
-  },
-  {
-    "id": "mansion_+4u",
-    "type": "overmap_terrain",
-    "copy-from": "generic_mansion_no_sidewalk"
-  },
-  {
-    "id": "mansion_+_dn",
-    "type": "overmap_terrain",
-    "copy-from": "generic_mansion_no_sidewalk"
-  },
-  {
-    "id": "mansion_+1d",
-    "type": "overmap_terrain",
-    "copy-from": "generic_mansion_no_sidewalk"
-  },
-  {
-    "id": "mansion_+2d",
-    "type": "overmap_terrain",
-    "copy-from": "generic_mansion_no_sidewalk"
-  },
-  {
-    "id": "mansion_+4d",
-    "type": "overmap_terrain",
-    "copy-from": "generic_mansion_no_sidewalk"
-  },
-  {
-    "id": "mansion_t",
-    "type": "overmap_terrain",
-    "copy-from": "generic_mansion_no_sidewalk"
-  },
-  {
-    "id": "mansion_t1",
-    "type": "overmap_terrain",
-    "copy-from": "generic_mansion_no_sidewalk"
-  },
-  {
-    "id": "mansion_t2",
-    "type": "overmap_terrain",
-    "copy-from": "generic_mansion_no_sidewalk"
-  },
-  {
-    "id": "mansion_t4",
-    "type": "overmap_terrain",
-    "copy-from": "generic_mansion_no_sidewalk"
-  },
-  {
-    "id": "mansion_t5",
-    "type": "overmap_terrain",
-    "copy-from": "generic_mansion_no_sidewalk"
-  },
-  {
-    "id": "mansion_t6",
-    "type": "overmap_terrain",
-    "copy-from": "generic_mansion_no_sidewalk"
-  },
-  {
-    "id": "mansion_t7",
-    "type": "overmap_terrain",
-    "copy-from": "generic_mansion_no_sidewalk"
-  },
-  {
-    "id": "mansion_t_up",
-    "type": "overmap_terrain",
-    "copy-from": "generic_mansion_no_sidewalk"
-  },
-  {
-    "id": "mansion_t1u",
-    "type": "overmap_terrain",
-    "copy-from": "generic_mansion_no_sidewalk"
-  },
-  {
-    "id": "mansion_t2u",
-    "type": "overmap_terrain",
-    "copy-from": "generic_mansion_no_sidewalk"
-  },
-  {
-    "id": "mansion_t4u",
-    "type": "overmap_terrain",
-    "copy-from": "generic_mansion_no_sidewalk"
-  },
-  {
-    "id": "mansion_t5u",
-    "type": "overmap_terrain",
-    "copy-from": "generic_mansion_no_sidewalk"
-  },
-  {
-    "id": "mansion_t6u",
-    "type": "overmap_terrain",
-    "copy-from": "generic_mansion_no_sidewalk"
-  },
-  {
-    "id": "mansion_t7u",
-    "type": "overmap_terrain",
-    "copy-from": "generic_mansion_no_sidewalk"
-  },
-  {
-    "id": "mansion_t_dn",
-    "type": "overmap_terrain",
-    "copy-from": "generic_mansion_no_sidewalk"
-  },
-  {
-    "id": "mansion_t1d",
-    "type": "overmap_terrain",
-    "copy-from": "generic_mansion_no_sidewalk"
-  },
-  {
-    "id": "mansion_t2d",
-    "type": "overmap_terrain",
-    "copy-from": "generic_mansion_no_sidewalk"
-  },
-  {
-    "id": "mansion_t4d",
-    "type": "overmap_terrain",
-    "copy-from": "generic_mansion_no_sidewalk"
-  },
-  {
-    "id": "mansion_t5d",
-    "type": "overmap_terrain",
-    "copy-from": "generic_mansion_no_sidewalk"
-  },
-  {
-    "id": "mansion_t6d",
-    "type": "overmap_terrain",
-    "copy-from": "generic_mansion_no_sidewalk"
-  },
-  {
-    "id": "mansion_t7d",
-    "type": "overmap_terrain",
-    "copy-from": "generic_mansion_no_sidewalk"
-  },
-  {
-    "id": "mansion_entry",
-    "type": "overmap_terrain",
-    "copy-from": "generic_mansion"
-  },
-  {
-    "id": "mansion_e1",
-    "type": "overmap_terrain",
-    "copy-from": "generic_mansion"
-  },
-  {
-    "id": "mansion_e2",
-    "type": "overmap_terrain",
-    "copy-from": "generic_mansion"
-  },
-  {
-    "id": "mansion_entry_up",
-    "type": "overmap_terrain",
-    "copy-from": "generic_mansion_no_sidewalk"
-  },
-  {
-    "id": "mansion_e1u",
-    "type": "overmap_terrain",
-    "copy-from": "generic_mansion_no_sidewalk"
-  },
-  {
-    "id": "mansion_e2u",
-    "type": "overmap_terrain",
-    "copy-from": "generic_mansion_no_sidewalk"
-  },
-  {
-    "id": "mansion_entry_dn",
-    "type": "overmap_terrain",
-    "copy-from": "generic_mansion_no_sidewalk"
-  },
-  {
-    "id": "mansion_e1d",
-    "type": "overmap_terrain",
-    "copy-from": "generic_mansion_no_sidewalk"
-  },
-  {
-    "id": "mansion_e2d",
-    "type": "overmap_terrain",
-    "copy-from": "generic_mansion_no_sidewalk"
-  },
-  {
-    "id": "mansion_wild",
-    "type": "overmap_terrain",
-    "copy-from": "generic_mansion_no_sidewalk"
-  },
-  {
-    "id": "mansion_wild_up",
-    "type": "overmap_terrain",
-    "copy-from": "generic_mansion_no_sidewalk"
-  },
-  {
-    "id": "mansion_wild_dn",
-    "type": "overmap_terrain",
-    "copy-from": "generic_mansion_no_sidewalk"
-  },
-  {
+ ,{
     "id": "fire_station",
     "type": "overmap_terrain",
     "name": "fire station",
@@ -15150,8 +7500,7 @@
     "see_cost": 5,
     "mondensity": 2,
     "extras": "build"
-  },
-  {
+  },{
     "id": "s_arcade",
     "type": "overmap_terrain",
     "name": "arcade",
@@ -15159,8 +7508,7 @@
     "color": "blue",
     "see_cost": 5,
     "mondensity": 2
-  },
-  {
+  },{
     "id": "bowling_alley",
     "type": "overmap_terrain",
     "name": "bowling alley",
@@ -15168,9 +7516,8 @@
     "color": "blue",
     "see_cost": 5,
     "mondensity": 2,
-    "extras": "build"
-  },
-  {
+    "extras": "build"    
+  },{
     "id": "gym",
     "type": "overmap_terrain",
     "name": "boxing gym",
@@ -15179,8 +7526,7 @@
     "see_cost": 5,
     "mondensity": 3,
     "extras": "build"
-  },
-  {
+  },{
     "id": "s_gardening",
     "type": "overmap_terrain",
     "name": "gardening supply",
@@ -15188,10 +7534,9 @@
     "color": "brown",
     "see_cost": 5,
     "mondensity": 2,
-    "extras": "build"
-  },
-  {
-    "id": "gym_fitness",
+    "extras": "build"  
+  },{
+   "id": "gym_fitness",
     "type": "overmap_terrain",
     "name": "fitness gym",
     "sym": 102,
@@ -15199,8 +7544,7 @@
     "see_cost": 5,
     "mondensity": 2,
     "extras": "build"
-  },
-  {
+  },{
     "id": "veterinarian",
     "type": "overmap_terrain",
     "name": "veterinarian clinic",
@@ -15209,8 +7553,7 @@
     "see_cost": 5,
     "mondensity": 2,
     "extras": "build"
-  },
-  {
+  },{
     "id": "mortuary",
     "type": "overmap_terrain",
     "name": "mortuary",
@@ -15219,8 +7562,7 @@
     "see_cost": 5,
     "mondensity": 6,
     "extras": "build"
-  },
-  {
+  },{
     "id": "s_jewelry",
     "type": "overmap_terrain",
     "name": "jewelry store",
@@ -15229,8 +7571,7 @@
     "see_cost": 5,
     "mondensity": 2,
     "extras": "build"
-  },
-  {
+  },{
     "id": "home_improvement",
     "type": "overmap_terrain",
     "name": "home improvement store",
@@ -15239,8 +7580,7 @@
     "see_cost": 5,
     "mondensity": 2,
     "extras": "build"
-  },
-  {
+  },{
     "id": "s_antique",
     "type": "overmap_terrain",
     "name": "antique store",
@@ -15249,8 +7589,7 @@
     "see_cost": 5,
     "mondensity": 2,
     "extras": "build"
-  },
-  {
+  },{
     "id": "dojo",
     "type": "overmap_terrain",
     "name": "dojo",
@@ -15259,8 +7598,7 @@
     "see_cost": 5,
     "mondensity": 2,
     "extras": "build"
-  },
-  {
+  },{
     "id": "s_laundromat",
     "type": "overmap_terrain",
     "name": "laundromat",
@@ -15269,8 +7607,7 @@
     "see_cost": 5,
     "mondensity": 2,
     "extras": "build"
-  },
-  {
+  },{
     "id": "museum",
     "type": "overmap_terrain",
     "name": "museum",
