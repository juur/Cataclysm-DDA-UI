--- conflicted
+++ resolved
@@ -1,295 +1,4 @@
 [
-<<<<<<< HEAD
-    {
-      "id": "marlin_9a",
-      "type": "GUN",
-      "copy-from": "marlin_9a",
-      "name": { "str": "small game rifle" },
-      "extend": { "flags": [ "OLD_GUN" ] }
-    },
-    {
-      "id": "moss_brownie",
-      "type": "GUN",
-      "copy-from": "moss_brownie",
-      "name": { "str": "Mossberg Brownie" },
-      "extend": { "flags": [ "OLD_GUN" ] }
-    },
-    {
-      "id": "win70",
-      "type": "GUN",
-      "copy-from": "win70",
-      "name": { "str": "Winchester Model 70" },
-      "extend": { "flags": [ "OLD_GUN" ] }
-    },
-    {
-      "id": "garand",
-      "type": "GUN",
-      "copy-from": "garand",
-      "name": { "str": "M1 Garand" },
-      "extend": { "flags": [ "OLD_GUN" ] }
-    },
-    {
-      "id": "m1903",
-      "type": "GUN",
-      "copy-from": "m1903",
-      "name": { "str": "M1903 Springfield" },
-      "extend": { "flags": [ "OLD_GUN" ] }
-    },
-    {
-      "id": "m1918",
-      "type": "GUN",
-      "copy-from": "m1918",
-      "name": { "str": "Browning Automatic Rifle" },
-      "extend": { "flags": [ "OLD_GUN" ] }
-    },
-    {
-      "id": "smle_mk3",
-      "type": "GUN",
-      "copy-from": "smle_mk3",
-      "name": { "str": "Enfield battle rifle" },
-      "extend": { "flags": [ "OLD_GUN" ] }
-    },
-    {
-      "id": "m1carbine",
-      "type": "GUN",
-      "copy-from": "m1carbine",
-      "name": { "str": "M1 carbine" },
-      "extend": { "flags": [ "OLD_GUN" ] }
-    },
-    {
-      "id": "walther_ppk",
-      "type": "GUN",
-      "copy-from": "walther_ppk",
-      "name": { "str": "Walther PPK" },
-      "extend": { "flags": [ "OLD_GUN" ] }
-    },
-    {
-      "id": "colt_navy",
-      "type": "GUN",
-      "copy-from": "colt_navy",
-      "name": { "str_sp": "Colt M1861 Navy" },
-      "extend": { "flags": [ "OLD_GUN" ] }
-    },
-    {
-      "id": "model_10_revolver",
-      "type": "GUN",
-      "copy-from": "model_10_revolver",
-      "name": { "str": "S&W Model 10" },
-      "extend": { "flags": [ "OLD_GUN" ] }
-    },
-    {
-      "id": "fn1910",
-      "type": "GUN",
-      "copy-from": "fn1910",
-      "name": { "str": "FN 1910 .380" },
-      "extend": { "flags": [ "OLD_GUN" ] }
-    },
-    {
-      "id": "hi_power_40",
-      "type": "GUN",
-      "copy-from": "hi_power_40",
-      "name": { "str": "Browning Hi-Power .40 S&W" },
-      "extend": { "flags": [ "OLD_GUN" ] }
-    },
-    {
-      "id": "m1911",
-      "type": "GUN",
-      "copy-from": "m1911",
-      "name": { "str": "M45A1" },
-      "extend": { "flags": [ "OLD_GUN" ] }
-    },
-    {
-      "id": "tommygun",
-      "type": "GUN",
-      "copy-from": "tommygun",
-      "name": { "str": "Thompson M1928A1" },
-      "extend": { "flags": [ "OLD_GUN" ] }
-    },
-    {
-      "id": "greasegun",
-      "type": "GUN",
-      "copy-from": "greasegun",
-      "name": { "str": "M3 SMG" },
-      "extend": { "flags": [ "OLD_GUN" ] }
-    },
-    {
-      "id": "1895sbl",
-      "type": "GUN",
-      "copy-from": "1895sbl",
-      "name": { "str": "Marlin 1895 SBL" },
-      "extend": { "flags": [ "OLD_GUN" ] }
-    },
-    {
-      "id": "mosin91_30",
-      "type": "GUN",
-      "copy-from": "mosin91_30",
-      "name": { "str": "Mosin battle rifle" },
-      "extend": { "flags": [ "OLD_GUN" ] }
-    },
-    {
-      "id": "tokarev",
-      "type": "GUN",
-      "copy-from": "tokarev",
-      "name": { "str": "Tokarev handgun" },
-      "extend": { "flags": [ "OLD_GUN" ] }
-    },
-    {
-      "id": "p08",
-      "type": "GUN",
-      "copy-from": "p08",
-      "name": { "str": "Luger P08" },
-      "extend": { "flags": [ "OLD_GUN" ] }
-    },
-    {
-      "id": "mauser_c96",
-      "type": "GUN",
-      "copy-from": "mauser_c96",
-      "name": { "str": "Broomhandle pistol" },
-      "extend": { "flags": [ "OLD_GUN" ] }
-    },
-    {
-      "id": "mp40",
-      "type": "GUN",
-      "copy-from": "mp40",
-      "name": { "str": "Schmeisser MP 40" },
-      "extend": { "flags": [ "OLD_GUN" ] }
-    },
-    {
-      "id": "sten",
-      "type": "GUN",
-      "copy-from": "sten",
-      "name": { "str": "STEN Mk II", "str_pl": "STENs Mk II" },
-      "extend": { "flags": [ "OLD_GUN" ] }
-    },
-    {
-      "id": "hi_power_9mm",
-      "type": "GUN",
-      "copy-from": "hi_power_9mm",
-      "name": { "str": "Browning Hi-Power 9x19mm" },
-      "extend": { "flags": [ "OLD_GUN" ] }
-    },
-    {
-      "id": "walther_p38",
-      "type": "GUN",
-      "copy-from": "walther_p38",
-      "name": { "str": "Walther P38" },
-      "extend": { "flags": [ "OLD_GUN" ] }
-    },
-    {
-      "id": "walther_ppq_9mm",
-      "type": "GUN",
-      "copy-from": "walther_ppq_9mm",
-      "name": { "str": "Walther PPQ 9mm" },
-      "extend": { "flags": [ "OLD_GUN" ] }
-    },
-    {
-      "id": "cannon_3in_ordnance",
-      "type": "GUN",
-      "copy-from": "cannon_3in_ordnance",
-      "name": { "str": "3-inch ordnance rifle" },
-      "extend": { "flags": [ "OLD_GUN" ] }
-    },
-    {
-      "id": "carbine_flintlock",
-      "type": "GUN",
-      "copy-from": "carbine_flintlock",
-      "name": { "str": "flintlock carbine" },
-      "extend": { "flags": [ "OLD_GUN" ] }
-    },
-    {
-      "id": "pistol_flintlock",
-      "type": "GUN",
-      "copy-from": "pistol_flintlock",
-      "name": { "str": "flintlock pistol" },
-      "extend": { "flags": [ "OLD_GUN" ] }
-    },
-    {
-      "id": "rifle_flintlock",
-      "type": "GUN",
-      "copy-from": "rifle_flintlock",
-      "name": { "str": "flintlock musket" },
-      "extend": { "flags": [ "OLD_GUN" ] }
-    },
-    {
-      "id": "shotgun_d",
-      "type": "GUN",
-      "copy-from": "shotgun_d",
-      "name": { "str": "double barrel shotgun" },
-      "extend": { "flags": [ "OLD_GUN" ] }
-    },
-    {
-      "id": "shotgun_s",
-      "type": "GUN",
-      "copy-from": "shotgun_s",
-      "name": { "str": "single barrel shotgun" },
-      "extend": { "flags": [ "OLD_GUN" ] }
-    },
-    {
-      "id": "winchester_1887",
-      "type": "GUN",
-      "copy-from": "winchester_1887",
-      "name": { "str": "bootleg lever-action shotgun" },
-      "extend": { "flags": [ "OLD_GUN" ] }
-    },
-    {
-      "id": "winchester_1897",
-      "type": "GUN",
-      "copy-from": "winchester_1897",
-      "name": { "str": "6-round trenchgun" },
-      "extend": { "flags": [ "OLD_GUN" ] }
-    },
-    {
-      "id": "ppsh",
-      "type": "GUN",
-      "copy-from": "ppsh",
-      "name": { "str": "PPSh-41 submachine gun" },
-      "extend": { "flags": [ "OLD_GUN" ] }
-    },
-    {
-      "id": "mp18",
-      "type": "GUN",
-      "copy-from": "mp18",
-      "name": { "str": "MP 18 submachine gun" },
-      "extend": { "flags": [ "OLD_GUN" ] }
-    },
-    {
-      "id": "number4_mki",
-      "type": "GUN",
-      "copy-from": "number4_mki",
-      "name": { "str": "updated Enfield rifle" },
-      "extend": { "flags": [ "OLD_GUN" ] }
-    },
-    {
-      "id": "m2browning",
-      "type": "GUN",
-      "copy-from": "m2browning",
-      "name": { "str": "M2HB Browning HMG" },
-      "extend": { "flags": [ "OLD_GUN" ] }
-    },
-    {
-      "id": "m2browning_sawn",
-      "type": "GUN",
-      "copy-from": "m2browning_sawn",
-      "name": { "str": ".50 caliber rifle" },
-      "extend": { "flags": [ "OLD_GUN" ] }
-    },
-    {
-      "id": "shotgun_410",
-      "type": "GUN",
-      "copy-from": "shotgun_410",
-      "name": { "str": "Winchester M37 .410" },
-      "extend": { "flags": [ "OLD_GUN" ] }
-    },
-    {
-      "id": "mosin44",
-      "type": "GUN",
-      "copy-from": "mosin44",
-      "name": { "str": "Mosin carbine" },
-      "extend": { "flags": [ "OLD_GUN" ] }
-    }
-  ]
-  
-=======
   {
     "id": "marlin_9a",
     "type": "GUN",
@@ -382,10 +91,10 @@
     "extend": { "flags": [ "OLD_GUN" ] }
   },
   {
-    "id": "m1911_MEU",
-    "type": "GUN",
-    "copy-from": "m1911_MEU",
-    "name": { "str": "M45A1" },
+    "id": "m1911",
+    "type": "GUN",
+    "copy-from": "m1911",
+    "name": { "str": "M1911 pistol" },
     "extend": { "flags": [ "OLD_GUN" ] }
   },
   {
@@ -577,5 +286,4 @@
     "name": { "str": "Mosin carbine" },
     "extend": { "flags": [ "OLD_GUN" ] }
   }
-]
->>>>>>> 27c55423
+]