[
  {
    "type": "mutation",
    "id": "DREAMER",
    "name": "Dreamer",
    "points": 0,
    "description": "Dreamers are people able to tap into the power of dreams and nearby dimensions and create fantastical effects as a result.  They can even pull some of this dream material into our world to build other things with it.  Gains a spell to summon dreamdross scraps on demand.",
    "starting_trait": false,
    "purifiable": false,
    "valid": false,
    "mana_modifier": 500,
    "cancels": [ "EATER" ],
<<<<<<< HEAD
    "spells_learned": [ [ "create_dream_dross", 0 ] ]
=======
    "vitamin_rates": [ [ "dreamer_vit", -1080 ] ],
    "//": "1 vit each 18 minutes, 80 per day, 12,5 days to full",
    "spells_learned": [ [ "create_dream_dross", 0 ], [ "dreamer_artifact", 0 ] ]
>>>>>>> cead257f
  },
  {
    "type": "mutation",
    "id": "EATER",
    "name": "Eater of Dreams",
    "points": 0,
    "description": "These people are aware of this cross-dimensional contamination and while they can't pull anything over and make new things, they can eat anything they find in our world that doesn't belong and gain abilities and powers from that consumption.  They have larger than normal mana pools but regen that mana much slower as a result, they can a spell to convert dreamdross scraps directly into mana.",
    "starting_trait": false,
    "purifiable": false,
    "valid": false,
    "mana_modifier": 1500,
    "mana_regen_multiplier": 0.2,
    "cancels": [ "DREAMER" ],
    "spells_learned": [ [ "eat_dreamdross", 0 ] ]
  },
  {
    "type": "mutation",
    "id": "DREAMSMITH",
    "name": "Dreamsmith",
    "points": 0,
    "description": "Dreamsmiths can forge dreamdross into a more durable form and create permanent items that can be repaired.",
    "starting_trait": false,
    "purifiable": false,
    "valid": false,
    "mana_modifier": 500,
    "cancels": [ "INVENTOR" ],
    "spells_learned": [ [ "forge_dreamdross", 0 ], [ "research_dreamdross", 0 ] ]
  },
  {
    "type": "mutation",
    "id": "INVENTOR",
    "name": "Mad Genius",
    "points": 0,
    "description": "The Mad Genius uses their connection to other dimensions in order to manipulate or even replace the physics of this realm with that of another.  They turn toys and nonsense inventions into machines of incredible sophistication and power, temporarily.  Roughly once a week they will accrue enough creative sparks to create a random minor artifact.",
    "starting_trait": false,
    "purifiable": false,
    "valid": false,
    "mana_modifier": 500,
    "cancels": [ "DREAMSMITH" ],
    "vitamin_rates": [ [ "creative_spark", -604800 ] ],
    "spells_learned": [ [ "spark_of_inspiration", 0 ] ]
  }
]<|MERGE_RESOLUTION|>--- conflicted
+++ resolved
@@ -10,13 +10,9 @@
     "valid": false,
     "mana_modifier": 500,
     "cancels": [ "EATER" ],
-<<<<<<< HEAD
-    "spells_learned": [ [ "create_dream_dross", 0 ] ]
-=======
     "vitamin_rates": [ [ "dreamer_vit", -1080 ] ],
     "//": "1 vit each 18 minutes, 80 per day, 12,5 days to full",
     "spells_learned": [ [ "create_dream_dross", 0 ], [ "dreamer_artifact", 0 ] ]
->>>>>>> cead257f
   },
   {
     "type": "mutation",
