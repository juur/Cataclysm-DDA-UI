--- conflicted
+++ resolved
@@ -915,53 +915,6 @@
   },
   {
     "type": "effect_on_condition",
-<<<<<<< HEAD
-    "id": "EOC_VAMPIRE_BAT_FORM_activated",
-    "condition": { "not": { "u_has_trait": "VAMPIRE_BAT_FORM_TRAITS" } },
-    "effect": [
-      {
-        "run_eocs": [
-          {
-            "id": "EOC_VAMPIRE_BAT_FORM_activated_2",
-            "condition": { "math": [ "u_vitamin('human_blood_vitamin')", ">=", "-500" ] },
-            "effect": [
-              { "u_assign_activity": "ACT_GENERIC_EOC", "duration": 1.5 },
-              { "math": [ "u_vitamin('human_blood_vitamin')", "-=", "600" ] },
-              { "u_add_trait": "VAMPIRE_BAT_FORM_TRAITS" },
-              {
-                "u_message": "Your fingers lengthen as flaps of skin grow between them and as your legs shorten, you take to the air.",
-                "type": "good"
-              }
-            ],
-            "false_effect": [
-              { "u_message": "You don't have enough blood to transform into a bat.", "type": "bad" },
-              { "queue_eocs": "EOC_VAMPIRE_BAT_FORM_deactivate_future", "time_in_future": 0 }
-            ]
-          }
-        ]
-      }
-    ],
-    "false_effect": [
-      {
-        "run_eocs": [
-          {
-            "id": "EOC_VAMPIRE_BAT_FORM_deactivated",
-            "condition": { "u_has_trait": "VAMPIRE_BAT_FORM_TRAITS" },
-            "effect": [
-              { "u_message": "You wings receed and you land on now-humanoid legs.", "type": "neutral" },
-              { "u_lose_trait": "VAMPIRE_BAT_FORM_TRAITS" }
-            ]
-          }
-        ]
-      }
-    ]
-  },
-  {
-    "type": "effect_on_condition",
-    "id": "EOC_VAMPIRE_BAT_FORM_deactivate_future",
-    "//": "This is necessary because calling u_deactivate_trait from within the trait EoC does not work",
-    "effect": { "u_deactivate_trait": "VAMPIRE_BAT_FORM" }
-=======
     "id": "EOC_VAMPIRE_TORPOR_activated",
     "effect": [
       { "u_assign_activity": "ACT_VAMPIRE_TORPOR", "duration": "8 hours" },
@@ -1040,6 +993,5 @@
       }
     ],
     "false_effect": [ { "npc_message": "You don't have enough blood to activate your dominating gaze.", "type": "bad" } ]
->>>>>>> c57cd283
   }
 ]