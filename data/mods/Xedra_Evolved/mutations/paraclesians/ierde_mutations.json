[
  {
    "type": "mutation",
    "id": "IERDE_SKIN_1",
    "name": { "str": "Clay of the Earth" },
    "points": 0,
    "visibility": 2,
    "ugliness": 0,
    "description": "Your skin has turned the color of manganese stained soil.  Your skin is now a purplish black.  This has no gameplay effects.",
    "types": [ "skin_tone" ],
    "leads_to": [ "IERDE_SKIN_2" ],
    "category": [ "IERDE" ]
  },
  {
    "type": "mutation",
    "id": "IERDE_SKIN_2",
    "name": { "str": "Pebbled Skin" },
    "points": 2,
    "visibility": 4,
    "ugliness": 3,
    "description": "Your skin has toughened and formed pebble-like growths in some places, acting as natural armor.  Somewhat reduces wet effects.",
    "types": [ "SKIN" ],
    "category": [ "IERDE" ],
    "prereqs": [ "IERDE_SKIN_1" ],
    "changes_to": [ "IERDE_SKIN_3" ],
    "wet_protection": [
      { "part": "head", "ignored": 2 },
      { "part": "leg_l", "ignored": 5 },
      { "part": "leg_r", "ignored": 5 },
      { "part": "foot_l", "ignored": 2 },
      { "part": "foot_r", "ignored": 2 },
      { "part": "arm_l", "ignored": 4 },
      { "part": "arm_r", "ignored": 4 },
      { "part": "hand_l", "ignored": 1 },
      { "part": "hand_r", "ignored": 1 },
      { "part": "torso", "ignored": 6 }
    ],
    "integrated_armor": [ "integrated_pebbled" ],
    "flags": [ "TOUGH_FEET", "BARKY" ]
  },
  {
    "type": "mutation",
    "id": "IERDE_SKIN_3",
    "name": { "str": "Stone Skin" },
    "points": 3,
    "visibility": 10,
    "ugliness": 4,
    "mixed_effect": true,
    "description": "Your skin has developed into strong granite-like covering that retains some flexibility and has grown to cover most of your body, acting as natural armor.  While difficult to penetrate, it also limits your flexibility.  Greatly reduces wet effects.",
    "types": [ "skin_tone" ],
    "prereqs": [ "IERDE_SKIN_2" ],
    "threshreq": [ "THRESH_IERDE" ],
    "category": [ "IERDE" ],
    "wet_protection": [
      { "part": "head", "ignored": 5 },
      { "part": "leg_l", "ignored": 16 },
      { "part": "leg_r", "ignored": 16 },
      { "part": "foot_l", "ignored": 5 },
      { "part": "foot_r", "ignored": 5 },
      { "part": "arm_l", "ignored": 14 },
      { "part": "arm_r", "ignored": 14 },
      { "part": "hand_l", "ignored": 4 },
      { "part": "hand_r", "ignored": 4 },
      { "part": "torso", "ignored": 30 }
    ],
    "integrated_armor": [ "integrated_granite_skin" ],
    "flags": [ "TOUGH_FEET", "BARKY" ]
  },
  {
    "type": "mutation",
    "id": "IERDE_EYES",
    "name": { "str": "Ierde Eyes" },
    "points": 1,
    "visibility": 2,
    "ugliness": 0,
    "description": "Upon gaining this ability the Ierde's eyes begin reflecting their mood: a pale white streaked with rose when happy; pale green or grey when calm, and pure obsidian black when angry.  Glare no longer impacts them and they are not bothered by light levels when sleeping.",
    "category": [ "IERDE" ],
    "integrated_armor": [ "integrated_ierde_eyes" ],
    "flags": [ "SEESLEEP" ]
  },
  {
    "type": "mutation",
    "id": "IERDE_EARS",
    "name": { "str": "Ierde Ears" },
    "points": 1,
    "visibility": 2,
    "ugliness": 0,
    "description": "The Ierde's ears are longer and pointed, like the peak of a high mountain.  They can hear slightly better and are unphased by loud sounds.",
    "category": [ "IERDE" ],
    "enchantments": [ { "values": [ { "value": "HEARING_MULT", "multiply": 0.3 } ] } ],
    "flags": [ "IMMUNE_HEARING_DAMAGE" ]
  },
  {
    "type": "mutation",
    "id": "IERDE_STONE_FISTS",
    "name": { "str": "Fists of Stone" },
    "points": 4,
    "visibility": 0,
    "ugliness": 0,
    "description": "The Ierde's stony skin makes their fists hit like hammers.  Though their attacks are slower, the Ierde does more bashing damage with punches and can use their hands to replace some simple tools.",
    "types": [ "CLAWS" ],
    "prereqs": [ "IERDE_SKIN_2", "IERDE_SKIN_3" ],
    "category": [ "IERDE" ],
    "integrated_armor": [ "integrated_ierde_fists" ]
  },
  {
    "type": "mutation",
    "id": "IERDE_STRONG_EQUIPMENT",
    "name": { "str": "Stone-Hardened Panoply" },
    "points": 6,
    "visibility": 0,
    "ugliness": 0,
    "description": "Just as their body is now one with the stone, the Ierde can infuse the strength of the earth into their equipment, rendering it more resilient.  While on natural earth or stone or underground, the Ierde's equipment is twice as difficult to damage.",
    "prereqs": [ "IERDE_STONE_FISTS" ],
    "category": [ "IERDE" ],
    "enchantments": [
      {
        "condition": { "test_eoc": "EOC_CONDITION_CHECK_IERDE_ON_NATURAL_EARTH_OR_UNDERGROUND" },
        "values": [ { "value": "EQUIPMENT_DAMAGE_CHANCE", "multiply": -0.5 } ]
      }
    ]
  },
  {
    "type": "mutation",
    "id": "IERDE_NO_SLEEP_MEDITATE",
    "name": { "str": "Unsleeping Earth Vigil" },
    "points": 3,
    "visibility": 0,
    "ugliness": 0,
    "description": "Upon gaining this ability the Ierde gains the ability to, while underground, rest and recover energy as though sleeping.  Activate to begin the vigil.",
    "prereqs": [ "IERDE_EYES" ],
    "category": [ "IERDE" ],
    "activated_is_setup": false,
    "active": true,
    "activated_eocs": [ "EOC_IERDE_NO_SLEEP_MEDITATE_activate" ]
  },
  {
    "type": "mutation",
    "id": "IERDE_DETECT_NEARBY_MONSTERS_EARTH",
    "name": { "str": "The Soil Knows Those Who Tread Upon It" },
    "points": 3,
    "visibility": 0,
    "ugliness": 0,
    "description": "Upon gaining this ability the Ierde gains the ability to sense the movements of nearby creatures, as long as they maintains contact with natural earth or stone, or are underground.",
    "prereqs": [ "IERDE_EYES" ],
    "prereqs2": [ "IERDE_EARS" ],
    "category": [ "IERDE" ],
    "activated_is_setup": true,
    "active": true,
    "activated_eocs": [ "EOC_IERDE_DETECT_NEARBY_MONSTERS_EARTH_ON" ],
    "deactivated_eocs": [ "EOC_IERDE_DETECT_NEARBY_MONSTERS_EARTH_OFF" ]
  },
  {
    "type": "mutation",
    "id": "IERDE_CRAFT_IN_DARKNESS",
    "name": { "str": "Sense the Smallest Tremor" },
    "points": 3,
    "description": "The Ierde's ability to sense small movements is heightened to such a degree that with small movements of their fingers, they can sense the exact shape and position of objects nearby.  They can craft in darkness, as long as \"The Soil Knows Those Who Tread Upon It\" is active.",
    "prereqs": [ "IERDE_DETECT_NEARBY_MONSTERS_EARTH" ],
    "category": [ "IERDE" ],
    "enchantments": [
      {
        "condition": { "u_has_effect": "effect_ierde_sense_nearby_monsters" },
        "ench_effects": [ { "effect": "effect_ierde_craft_in_darkness", "intensity": 1 } ]
      }
    ]
  },
  {
    "type": "mutation",
    "id": "IERDE_SMASHING_PUNCH",
    "name": { "str": "Avalanche Blow" },
    "points": 3,
    "description": "With a brief moment to stabilize themselves, the Ierde strikes a wall, door, or other terrain feature with the force of a falling boulder, doing many times their normal damage.",
    "category": [ "IERDE" ],
    "activated_is_setup": false,
    "active": true,
    "activated_eocs": [ "EOC_IERDE_SMASHING_PUNCH_activated" ]
  },
  {
    "type": "mutation",
    "id": "IERDE_STOMP_GROUND_SMASH",
    "name": { "str": "Earthquake Stomp" },
    "points": 3,
    "visibility": 0,
    "ugliness": 0,
    "description": "Upon gaining this ability the Ierde gains the ability to stomp on the ground and cause a minor local earthquake.",
    "category": [ "IERDE" ],
    "prereqs": [ "IERDE_NO_KNOCKBACK" ],
    "prereqs2": [ "IERDE_SMASHING_PUNCH" ],
    "spells_learned": [ [ "ierde_stomp_ground_smash_spell", 1 ] ]
  },
  {
    "type": "mutation",
    "id": "IERDE_KNOCKBACK_PUNCH",
    "name": { "str": "Mountain-Toppling Punch" },
    "points": 3,
    "visibility": 0,
    "ugliness": 0,
    "description": "Upon gaining this ability the Ierde gains the ability to strike an enemy with a blow that does extra damage and knocks them backwards.",
    "category": [ "IERDE" ],
    "prereqs": [ "IERDE_SMASHING_PUNCH" ],
    "spells_learned": [ [ "ierde_knockback_punch_spell", 1 ] ]
  },
  {
    "type": "mutation",
    "id": "IERDE_REVEAL_EARTH_MAP",
    "name": { "str": "Knowing Every Furrow" },
    "points": 6,
    "visibility": 0,
    "ugliness": 0,
    "description": "Upon gaining this ability the Ierde gains the ability to learn the terrain layout in a large area around themselves.",
    "category": [ "IERDE" ],
    "prereqs": [ "IERDE_PER_BONUS" ],
    "spells_learned": [ [ "ierde_reveal_earth_map_spell", 1 ] ]
  },
  {
    "type": "mutation",
    "id": "IERDE_CREATE_PITS",
    "name": { "str": "Earthen Grasp" },
    "points": 3,
    "visibility": 0,
    "ugliness": 0,
    "description": "Upon gaining this ability the Ierde gains the ability to create large pits on diggable ground, dumping their enemies into them.",
    "category": [ "IERDE" ],
    "prereqs": [ "IERDE_RESHAPE_THE_EARTH" ],
    "spells_learned": [ [ "ierde_create_pits_spell", 1 ] ]
  },
  {
    "type": "mutation",
    "id": "IERDE_SLOW_ENEMIES",
    "name": { "str": "Rigidity of Stone" },
    "points": 4,
    "visibility": 0,
    "ugliness": 0,
    "description": "Upon gaining this ability the Ierde may infuse the rigidity of stone into their enemies, slowing their movements.",
    "category": [ "IERDE" ],
    "prereqs": [ "IERDE_RESHAPE_THE_EARTH" ],
    "spells_learned": [ [ "ierde_slow_enemies_spell", 1 ] ]
  },
  {
    "type": "mutation",
    "id": "IERDE_RESHAPE_THE_EARTH",
    "name": { "str": "Reshape the Living Earth" },
    "points": 4,
    "visibility": 0,
    "ugliness": 0,
    "description": "Upon gaining this ability the Ierde may reshape the earth, raising or lowering earth or stone or turning the one into the other.",
    "category": [ "IERDE" ],
    "spells_learned": [ [ "ierde_reshape_the_earth_spell", 1 ] ]
  },
  {
    "type": "mutation",
    "id": "IERDE_SUMMON_EARTH_ELEMENTAL",
    "name": { "str": "Calling the Children of the Stones" },
    "points": 0,
    "visibility": 0,
    "ugliness": 0,
    "description": "Allows the Ierde to summon a minor earth elemental to support them in the world for a short time.",
    "category": [ "IERDE" ],
    "spells_learned": [ [ "ierde_summon_earth_spirit", 1 ] ],
    "//": "Eventually add further spells in this area with more powerful elementals."
  },
  {
    "type": "mutation",
    "id": "IERDE_IRON_ARMOR",
    "name": { "str": "Invulnerable Iron Skin" },
    "points": 4,
    "visibility": 0,
    "ugliness": 0,
    "description": "Stone endures but armor is made of metal.  While standing on natural earth or stone, the Ierde can infuse their skin with metal, slowing their movement and encumbering them but rendering them much harder to damage.",
    "prereqs": [ "IERDE_SKIN_2", "IERDE_SKIN_3" ],
    "category": [ "IERDE" ],
    "spells_learned": [ [ "ierde_iron_armor_spell", 1 ] ]
  },
  {
    "type": "mutation",
    "id": "IERDE_EARTH_SHIELD",
    "name": { "str": "Impenetrable Earthen Shield" },
    "points": 6,
    "visibility": 0,
    "ugliness": 0,
    "description": "While standing on natural earth or stone, the Ierde can summon up an earthen shield to protect themselves.  They will be invulnerable until the shield breaks.",
    "prereqs": [ "IERDE_IRON_ARMOR" ],
    "category": [ "IERDE" ],
    "spells_learned": [ [ "ierde_earthen_shield_spell", 1 ] ]
  },
  {
    "type": "mutation",
    "id": "IERDE_BUFF_ARMOR_ALLIES",
    "name": { "str": "Skin of the Mountains" },
    "points": 6,
    "visibility": 0,
    "ugliness": 0,
    "description": "When gaining this ability, the Ierde gains the ability to infuse the resilience of the earth into one of their allies.",
    "prereqs": [ "IERDE_IRON_ARMOR" ],
    "prereqs2": [ "IERDE_STRONG_EQUIPMENT" ],
    "category": [ "IERDE" ],
    "spells_learned": [ [ "ierde_buff_armor_allies_spell", 1 ] ]
  },
  {
    "type": "mutation",
    "id": "IERDE_NO_SCENT_AND_IRON",
    "name": {
      "//~": "The name is a reference to Chapter 63 of Bleak House by Charles Dickens",
      "str": "An Iron Taste and an Iron Smell"
    },
    "points": 5,
    "visibility": 0,
    "ugliness": 0,
    "description": "The Ierde has taken the essence of iron into themselves.  They no longer smell anything like a human, smelling only like a faint whiff of iron if they have any scent at all, and can produce all their iron their body needs themselves.",
    "prereqs": [ "IERDE_IRON_ARMOR" ],
    "category": [ "IERDE" ],
    "vitamin_rates": [ [ "iron", -1200 ] ],
    "flags": [ "NO_SCENT" ]
  },
  {
    "type": "mutation",
    "id": "IERDE_CARDIO",
    "name": { "str": "Tireless Strength of the Earth" },
    "points": 2,
    "description": "The Ierde can draw on the boundless strength of the earth, increasing their stamina.",
    "changes_to": [ "IERDE_CARDIO2" ],
    "category": [ "IERDE" ],
    "prereqs": [ "IERDE_SKIN_1", "IERDE_SKIN_2", "IERDE_SKIN_3" ],
    "enchantments": [ { "values": [ { "value": "CARDIO_MULTIPLIER", "multiply": 0.6 } ] } ]
  },
  {
    "type": "mutation",
    "id": "IERDE_CARDIO2",
    "name": { "str": "Unceasing Strength of the Earth" },
    "points": 5,
    "description": "The Ierde can draw even deeper on the boundless strength of the earth, greatly increasing their stamina.",
    "changes_to": [ "IERDE_CARDIO3" ],
    "category": [ "IERDE" ],
    "prereqs": [ "IERDE_SKIN_2", "IERDE_SKIN_3" ],
    "enchantments": [ { "values": [ { "value": "CARDIO_MULTIPLIER", "multiply": 1.4 } ] } ]
  },
  {
    "type": "mutation",
    "id": "IERDE_CARDIO3",
    "name": { "str": "Inexhaustible Strength of the Earth" },
    "points": 8,
    "description": "The Ierde can draw from boundless strength of the very depths of the earth, enormously increasing their stamina.",
    "category": [ "IERDE" ],
    "threshreq": [ "THRESH_IERDE" ],
    "prereqs": [ "IERDE_SKIN_3" ],
    "enchantments": [ { "values": [ { "value": "CARDIO_MULTIPLIER", "multiply": 2.5 } ] } ]
  },
  {
    "type": "mutation",
    "id": "IERDE_REGAIN_STAMINA_UNDERGROUND",
    "name": { "str": "Stone Does Not Grow Weary" },
    "points": 5,
    "description": "When underground or on natural earth, the Ierde recovers Stamina 50% faster.",
    "category": [ "IERDE" ],
    "changes_to": [ "IERDE_HEAL_FASTER_UNDERGROUND" ],
    "prereqs": [ "IERDE_CARDIO2", "IERDE_CARDIO3" ],
    "enchantments": [
      {
        "condition": {
          "or": [
            { "math": [ "u_val('pos_z') <= -1" ] },
            {
              "and": [
                { "u_is_on_terrain_with_flag": "DIGGABLE" },
                { "not": { "u_is_on_terrain": "t_vitrified_sand" } },
                { "not": { "u_is_on_terrain": "t_pit_corpsed" } },
                { "not": { "u_is_on_terrain": "t_fungus" } },
                { "not": { "u_is_on_terrain": "t_glassed_sand" } },
                { "not": { "u_is_on_terrain": "t_rubber_mulch" } },
                { "not": { "u_is_on_terrain": "t_swater_surf" } },
                { "not": { "u_is_on_terrain": "t_woodchips" } }
              ]
            }
          ]
        },
        "values": [ { "value": "REGEN_STAMINA", "multiply": 0.5 } ]
      }
    ]
  },
  {
    "type": "mutation",
    "id": "IERDE_HEAL_FASTER_UNDERGROUND",
    "name": { "str": "The Stone Endures" },
    "points": 7,
    "description": "When underground or on natural earth, the Ierde recovers Stamina 50% faster and heals 33% faster.",
    "category": [ "IERDE" ],
    "prereqs": [ "IERDE_CARDIO2", "IERDE_CARDIO3" ],
    "prereqs2": [ "IERDE_REGAIN_STAMINA_UNDERGROUND" ],
    "enchantments": [
      {
        "condition": {
          "or": [
            { "math": [ "u_val('pos_z') <= -1" ] },
            {
              "and": [
                { "u_is_on_terrain_with_flag": "DIGGABLE" },
                { "not": { "u_is_on_terrain": "t_vitrified_sand" } },
                { "not": { "u_is_on_terrain": "t_pit_corpsed" } },
                { "not": { "u_is_on_terrain": "t_fungus" } },
                { "not": { "u_is_on_terrain": "t_glassed_sand" } },
                { "not": { "u_is_on_terrain": "t_rubber_mulch" } },
                { "not": { "u_is_on_terrain": "t_swater_surf" } },
                { "not": { "u_is_on_terrain": "t_woodchips" } }
              ]
            }
          ]
        },
        "values": [ { "value": "REGEN_STAMINA", "multiply": 0.5 }, { "value": "REGEN_HP", "multiply": 0.33 } ]
      }
    ]
  },
  {
    "type": "mutation",
    "id": "IERDE_FEEL_HALF_PAIN",
    "name": { "str": "Stone Does Not Cry Out" },
    "points": 5,
    "description": "Like the stone, the Ierde suffers little from blows.  All pain is halved.",
    "category": [ "IERDE" ],
    "prereqs": [ "IERDE_REGAIN_STAMINA_UNDERGROUND", "IERDE_HEAL_FASTER_UNDERGROUND" ],
    "enchantments": [ { "values": [ { "value": "PAIN", "multiply": -0.5 } ] } ]
  },
  {
    "type": "mutation",
    "id": "IERDE_SINK_INTO_EARTH",
    "name": { "str": "In the Earthmother's Embrace" },
    "points": 3,
    "visibility": 0,
    "ugliness": 0,
    "description": "Upon gaining this ability the Ierde gains the ability to sink into the living earth, where they will heal faster, they will not need to eat or drink, and sleep will be more restful for them.",
    "prereqs": [ "IERDE_REGAIN_STAMINA_UNDERGROUND", "IERDE_HEAL_FASTER_UNDERGROUND" ],
    "category": [ "IERDE" ],
    "activated_is_setup": false,
    "active": true,
    "activated_eocs": [ "EOC_IERDE_SINK_INTO_EARTH_activate" ]
  },
  {
    "type": "mutation",
    "id": "IERDE_STONE_SLEEP",
    "name": { "str": "Sleeping in the Earth" },
    "description": "You are resting in the depths of the earth.  You should never actually see this.",
    "player_display": false,
    "points": 0,
    "enchantments": [
      {
        "values": [
          { "value": "HUNGER", "multiply": -1.0 },
          { "value": "THIRST", "multiply": -1.0 },
          { "value": "METABOLISM", "multiply": -1.0 },
          { "value": "SLEEPINESS_REGEN", "multiply": 0.5 },
          { "value": "MENDING_MODIFIER", "multiply": 15 },
          { "value": "REGEN_HP", "multiply": 1.5 },
          { "value": "REGEN_HP_AWAKE", "multiply": 0.8 }
        ]
      }
    ]
  },
  {
    "type": "mutation",
    "id": "IERDE_SLOW_BLEEDING",
    "name": { "str": "Blood of the Earth" },
    "points": 2,
    "description": "The Ierde's blood has turned black and grown thick and tar-like.  They will bleed much more slowly.",
    "category": [ "IERDE" ],
    "changes_to": [ "IERDE_STOP_BLEEDING" ],
    "prereqs": [ "IERDE_HEAL_FASTER_UNDERGROUND" ],
    "flags": [ "BLEEDSLOW2" ],
    "//": "Ideally there'd be a flag to let them bleed oil, but there doesn't currently seem to be"
  },
  {
    "type": "mutation",
    "id": "IERDE_STOP_BLEEDING",
    "name": { "str": "Black Blood of the Earth" },
    "points": 8,
    "description": "The Ierde's blood has turned into a black sludge that barely flows.  They no longer bleed at all.",
    "category": [ "IERDE" ],
    "threshreq": [ "THRESH_IERDE" ],
    "prereqs": [ "IERDE_SKIN_3" ],
    "prereqs2": [ "IERDE_SLOW_BLEEDING" ],
    "flags": [ "BLEED_IMMUNE" ]
  },
  {
    "type": "mutation",
    "id": "IERDE_NO_KNOCKBACK",
    "name": { "str": "The Mountain Does Not Move" },
    "points": 4,
    "description": "Though the earth shivers and shakes, the mountain stands tall.  The Ierde is immune to knockback.",
    "category": [ "IERDE" ],
    "prereqs": [ "IERDE_SKIN_1", "IERDE_SKIN_2", "IERDE_SKIN_3" ],
    "prereqs2": [ "IERDE_STR_BONUS_1", "IERDE_STR_BONUS_2", "IERDE_STR_BONUS_3", "IERDE_STR_BONUS_4" ],
    "enchantments": [ { "condition": "ALWAYS", "values": [ { "value": "KNOCKBACK_RESIST", "add": 100 } ] } ]
  },
  {
    "type": "mutation",
    "id": "IERDE_TOUGH",
    "name": { "str": "Durability of the Earth" },
    "points": 2,
    "description": "The Ierde has some of the toughness of the earth.  +15% hit points.",
    "changes_to": [ "IERDE_TOUGH2" ],
    "category": [ "IERDE" ],
    "prereqs": [ "IERDE_SKIN_1", "IERDE_SKIN_2", "IERDE_SKIN_3" ],
    "enchantments": [ { "values": [ { "value": "MAX_HP", "multiply": 0.15 } ] } ]
  },
  {
    "type": "mutation",
    "id": "IERDE_TOUGH2",
    "name": { "str": "Durability of the Stone" },
    "points": 5,
    "description": "The Ierde has some of the toughness of the stone.  +30% hit points.",
    "changes_to": [ "IERDE_TOUGH3" ],
    "category": [ "IERDE" ],
    "prereqs": [ "IERDE_SKIN_2", "IERDE_SKIN_3" ],
    "prereqs2": [ "IERDE_TOUGH" ],
    "enchantments": [ { "values": [ { "value": "MAX_HP", "multiply": 0.3 } ] } ]
  },
  {
    "type": "mutation",
    "id": "IERDE_TOUGH3",
    "name": { "str": "Durability of the Mountain" },
    "points": 9,
    "description": "The Ierde has the toughness of the enduring mountains.  +45% hit points.",
    "category": [ "IERDE" ],
    "threshreq": [ "THRESH_IERDE" ],
    "prereqs": [ "IERDE_SKIN_3" ],
    "prereqs2": [ "IERDE_TOUGH2" ],
    "enchantments": [ { "values": [ { "value": "MAX_HP", "multiply": 0.45 } ] } ]
  },
  {
    "type": "mutation",
    "id": "IERDE_CULTIVATE_GOBLIN_FRUIT",
    "name": { "str": "Cultivate Goblin Fruit" },
    "points": 3,
    "visibility": 0,
    "ugliness": 0,
    "description": "Upon gaining this ability the Ierde gains the ability to grow a goblin fruit from a earth or stone.",
    "category": [ "IERDE" ],
    "spells_learned": [ [ "ierde_cultivate_goblin_fruit", 1 ] ]
  },
  {
    "type": "mutation",
    "id": "IERDE_STR_BONUS_1",
    "name": { "str": "Vigor of the Soil" },
    "points": 1,
    "visibility": 0,
    "ugliness": 0,
    "changes_to": [ "IERDE_STR_BONUS_2" ],
    "description": "Like the bountiful soil, the Ierde is filled with power.  +3 Strength.",
    "category": [ "IERDE" ],
    "enchantments": [ { "values": [ { "value": "STRENGTH", "add": 3 } ] } ]
  },
  {
    "type": "mutation",
    "id": "IERDE_STR_BONUS_2",
    "name": { "str": "Vigor of the Stone" },
    "points": 3,
    "visibility": 0,
    "ugliness": 0,
    "prereqs": [ "IERDE_STR_BONUS_1" ],
    "prereqs2": [ "IERDE_SKIN_1", "IERDE_SKIN_2", "IERDE_SKIN_3" ],
    "changes_to": [ "IERDE_STR_BONUS_3" ],
    "description": "Like the stone, the Ierde can withstand any punishment.  +5 Strength.",
    "category": [ "IERDE" ],
    "enchantments": [ { "values": [ { "value": "STRENGTH", "add": 5 } ] } ]
  },
  {
    "type": "mutation",
    "id": "IERDE_STR_BONUS_3",
    "name": { "str": "Vigor of the Mountain" },
    "points": 5,
    "visibility": 0,
    "ugliness": 0,
    "prereqs": [ "IERDE_STR_BONUS_2" ],
    "prereqs2": [ "IERDE_CARDIO2" ],
    "changes_to": [ "IERDE_STR_BONUS_4" ],
    "description": "Like the mountain, the Ierde is unmoved by calamity.  +7 Strength.",
    "category": [ "IERDE" ],
    "threshreq": [ "THRESH_IERDE" ],
    "enchantments": [ { "values": [ { "value": "STRENGTH", "add": 7 } ] } ]
  },
  {
    "type": "mutation",
    "id": "IERDE_STR_BONUS_4",
    "name": { "str": "Vigor of the Bedrock" },
    "points": 5,
    "visibility": 0,
    "ugliness": 0,
    "prereqs": [ "IERDE_STR_BONUS_3" ],
    "prereqs2": [ "IERDE_HEAL_FASTER_UNDERGROUND" ],
    "description": "Like the bedrock, the Ierde's might can support the entire world.  +9 Strength.",
    "category": [ "IERDE" ],
    "threshreq": [ "THRESH_IERDE" ],
    "enchantments": [ { "values": [ { "value": "STRENGTH", "add": 9 } ] } ]
  },
  {
    "type": "mutation",
    "id": "IERDE_PER_BONUS",
    "name": { "str": "The Hills Overlook the Valleys" },
    "points": 5,
    "visibility": 0,
    "ugliness": 0,
    "prereqs": [ "IERDE_EYES" ],
    "description": "Like an observer on a mountaintop, the Ierde sees more than most.  +3 Perception.",
    "category": [ "IERDE" ],
    "enchantments": [ { "values": [ { "value": "PERCEPTION", "add": 3 } ] } ]
  },
  {
    "type": "mutation",
    "id": "IERDE_FEEL_NO_PAIN",
    "name": { "str": "The Mountain Is Unflinching" },
    "points": 12,
    "description": "While on living earth or stone or underground, the Ierde is as impassive as the mountains and feels no pain at all.",
    "category": [ "IERDE" ],
    "threshreq": [ "THRESH_IERDE" ],
    "prereqs": [ "IERDE_FEEL_HALF_PAIN" ],
    "enchantments": [
      {
<<<<<<< HEAD
        "condition": {
          "or": [
            { "math": [ "u_val('pos_z') <= -1" ] },
            {
              "and": [
                { "u_is_on_terrain_with_flag": "DIGGABLE" },
                { "not": { "u_is_on_terrain": "t_vitrified_sand" } },
                { "not": { "u_is_on_terrain": "t_pit_corpsed" } },
                { "not": { "u_is_on_terrain": "t_fungus" } },
                { "not": { "u_is_on_terrain": "t_glassed_sand" } },
                { "not": { "u_is_on_terrain": "t_rubber_mulch" } },
                { "not": { "u_is_on_terrain": "t_swater_surf" } },
                { "not": { "u_is_on_terrain": "t_woodchips" } }
              ]
            }
          ]
        },
=======
        "condition": { "test_eoc": "EOC_CONDITION_CHECK_IERDE_ON_NATURAL_EARTH_OR_UNDERGROUND" },
>>>>>>> fc8e1770
        "values": [ { "value": "PAIN", "multiply": -1.0 } ]
      }
    ]
  },
  {
    "type": "mutation",
    "id": "IERDE_NO_DISEASE_OR_PARA",
    "name": { "str": "The Stone Does Not Rot" },
    "points": 5,
    "visibility": 0,
    "ugliness": 0,
    "prereqs": [ "IERDE_STR_BONUS_3", "IERDE_STR_BONUS_4" ],
    "description": "The stones do not rot as the trees or humans do, and neither is the Ierde affected by the frailties of the flesh.  They are immune to disease and cannot suffer from parasites.",
    "category": [ "IERDE" ],
    "threshreq": [ "THRESH_IERDE" ],
    "flags": [ "PARAIMMUNE", "NO_DISEASE" ]
  },
  {
    "type": "mutation",
    "id": "IERDE_NO_MIND_PROBLEMS",
    "name": { "str": "Mind of Iron" },
    "points": 5,
    "visibility": 0,
    "ugliness": 0,
    "prereqs": [ "IERDE_PER_BONUS" ],
    "prereqs2": [ "IERDE_CARDIO3" ],
    "description": "The Ierde's mind has the resilience of iron, and they cannot be affected by delusions, hallucinations, or other mental problems.",
    "category": [ "IERDE" ],
    "threshreq": [ "THRESH_IERDE" ],
    "enchantments": [ "ench_ierde_no_mind_problems" ]
  },
  {
    "type": "mutation",
    "id": "IERDE_STONE_MEDITATIONS",
    "name": { "str": "Stone Meditations" },
    "points": 1,
    "visibility": 0,
    "ugliness": 0,
    "description": "[ WIP Does nothing ]The Ierde meditates on the nature of stone and removes themselves from the highs and lows of mortal emotions.",
    "category": [ "IERDE" ]
  },
  {
    "type": "mutation",
    "id": "IERDE_TUNNEL_TRANSLOCATION",
    "name": { "str": "Traveling the Veins of the Earth" },
    "points": 10,
    "visibility": 0,
    "ugliness": 0,
    "description": "Upon gaining this ability the Ierde gains the ability to travel through stone to another underground location they have previously been to.",
    "category": [ "IERDE" ],
    "threshreq": [ "THRESH_IERDE" ],
    "prereqs": [ "IERDE_SINK_INTO_EARTH" ],
    "prereqs2": [ "IERDE_STOP_BLEEDING" ],
    "spells_learned": [ [ "ierde_tunnel_translocation_spell", 1 ], [ "ierde_tunnel_translocation_attune", 1 ] ]
  },
  {
    "type": "mutation",
    "id": "IERDE_STONE_FORM",
    "name": { "str": "Form of the Solid Earth" },
    "points": 8,
    "description": "The Ierde may transform into rock and earth.  They become incredibly resilient and nearly immune to some forms of damage, but will be much, much slower.",
    "prereqs": [ "IERDE_NO_KNOCKBACK" ],
    "prereqs2": [ "IERDE_FEEL_NO_PAIN" ],
    "category": [ "IERDE" ],
    "threshreq": [ "THRESH_IERDE" ],
    "active": true,
    "activated_is_setup": true,
    "cost": 1,
    "time": 2,
    "mana": true,
    "activated_eocs": [ "EOC_IERDE_STONE_FORM_ON" ],
    "deactivated_eocs": [ "EOC_IERDE_STONE_FORM_OFF" ]
  },
  {
    "type": "mutation",
    "id": "IERDE_STONE_FORM_TRAITS",
    "name": { "str": "Earthen Form" },
    "description": "You are a mass of stone and earth.  You are incredibly resilient, but you are extremely slow.",
    "points": 10,
    "valid": false,
    "enchantments": [ "ench_ierde_stone_form" ],
    "override_look": { "id": "mon_stonegolem", "tile_category": "monster" },
    "flags": [ "ACID_IMMUNE", "BIO_IMMUNE", "COLD_IMMUNE", "STAB_IMMUNE", "BULLET_IMMUNE" ]
  },
  {
    "type": "mutation",
    "id": "IERDE_NO_BROKEN_BONES",
    "name": { "str": "Body of Adamant" },
    "points": 12,
    "visibility": 0,
    "ugliness": 0,
    "description": "The Ierde is so infused with the power of stone they are approaching invincibility.  There is a small chance that attacks against them simply rebound off their rocky skin, and their limbs are so resilient that they will never break.",
    "prereqs": [ "IERDE_STONE_FORM" ],
    "prereqs2": [ "IERDE_STOP_BLEEDING" ],
    "category": [ "IERDE" ],
    "threshreq": [ "THRESH_IERDE" ],
    "enchantments": [
      { "values": [ { "value": "FORCEFIELD", "add": 0.15 } ] },
      { "ench_effects": [ { "effect": "effect_ierde_limb_breaking_stopper", "intensity": 1 } ] }
    ]
  }
]<|MERGE_RESOLUTION|>--- conflicted
+++ resolved
@@ -614,27 +614,7 @@
     "prereqs": [ "IERDE_FEEL_HALF_PAIN" ],
     "enchantments": [
       {
-<<<<<<< HEAD
-        "condition": {
-          "or": [
-            { "math": [ "u_val('pos_z') <= -1" ] },
-            {
-              "and": [
-                { "u_is_on_terrain_with_flag": "DIGGABLE" },
-                { "not": { "u_is_on_terrain": "t_vitrified_sand" } },
-                { "not": { "u_is_on_terrain": "t_pit_corpsed" } },
-                { "not": { "u_is_on_terrain": "t_fungus" } },
-                { "not": { "u_is_on_terrain": "t_glassed_sand" } },
-                { "not": { "u_is_on_terrain": "t_rubber_mulch" } },
-                { "not": { "u_is_on_terrain": "t_swater_surf" } },
-                { "not": { "u_is_on_terrain": "t_woodchips" } }
-              ]
-            }
-          ]
-        },
-=======
         "condition": { "test_eoc": "EOC_CONDITION_CHECK_IERDE_ON_NATURAL_EARTH_OR_UNDERGROUND" },
->>>>>>> fc8e1770
         "values": [ { "value": "PAIN", "multiply": -1.0 } ]
       }
     ]
