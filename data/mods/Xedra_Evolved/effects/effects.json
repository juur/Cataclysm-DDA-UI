[
  {
    "type": "effect_type",
    "id": "haste",
    "name": [ "Hasted" ],
    "desc": [ "Your speed is boosted enormously." ],
    "apply_message": "Your speed is boosted to superhuman levels!",
    "remove_message": "You return to your normal speed.",
    "rating": "good",
    "base_mods": { "dex_mod": [ 4 ], "speed_mod": [ 250 ] }
  },
  {
    "type": "effect_type",
    "id": "buoyant",
    "name": [ "Buoyant" ],
    "desc": [ "You are more buoyant than before.  This will make swimming much easier." ],
    "apply_message": "You feel more buoyant!",
    "remove_message": "You feel less buoyant.",
    "rating": "good",
    "max_duration": "8 h",
    "limb_score_mods": [ { "limb_score": "swim", "modifier": 2 } ],
    "flags": [ "EFFECT_LIMB_SCORE_MOD" ]
  },
  {
    "type": "effect_type",
    "id": "acidic_mist",
    "name": [ "Acidic mist" ],
    "desc": [ "The mist is burning you!" ],
    "apply_message": "The mist is burning you!",
    "rating": "bad",
    "max_duration": "30 s",
    "max_intensity": 5,
    "int_dur_factor": "5 s",
    "base_mods": {
      "hurt_min": [ 1 ],
      "hurt_chance": [ 1 ],
      "hurt_chance_bot": [ 10 ],
      "pain_min": [ 1 ],
      "pain_chance": [ 1 ],
      "pain_chance_bot": [ 10 ]
    },
    "scaling_mods": { "hurt_chance": [ 1 ], "pain_chance": [ 1 ] },
    "show_in_info": true
  },
  {
    "type": "effect_type",
    "id": "vamp_blood_weave",
    "removes_effects": [ "infected", "bite", "bleed" ],
    "rating": "good",
    "apply_message": "Your wound closes up and covers over instantly."
  },
  {
    "type": "effect_type",
    "id": "xtr_str_aspirin",
    "max_duration": "4 m",
    "base_mods": {
      "pkill_tick": [ 42 ],
      "pkill_min": [ 1 ],
      "pkill_max_val": [ 15 ],
      "hurt_tick": [ 42 ],
      "hurt_min": [ -1 ],
      "hurt_max": [ -5 ]
    },
    "rating": "good",
    "blood_analysis_description": "Strange Painkiller"
  },
  {
    "type": "effect_type",
    "id": "blood_spiders",
    "name": [ "Blood Spiders" ],
    "desc": [
      "You have contracted an interdimensional disease, specifically Blood Spiders.  Symptoms can be alleviated by medication (antiparasitic)."
    ],
    "apply_memorial_log": "Caught blood spiders.",
    "remove_memorial_log": "Eradicated the spiders in their blood.",
    "apply_message": "Your veins itch…",
    "rating": "bad",
    "resist_traits": [ "PARAIMMUNE", "ACIDBLOOD" ],
    "base_mods": {
      "thirst_tick": [ 580 ],
      "thirst_min": [ 1 ],
      "sleepiness_tick": [ 300 ],
      "sleepiness_min": [ 1 ],
      "str_mod": [ -2, -1 ],
      "dex_mod": [ -1, 0 ],
      "per_mod": [ -1, 0 ],
      "pain_max_val": [ 30 ],
      "pain_min": [ 2, 0 ],
      "pain_chance": [ 3, 9 ],
      "health_amount": [ -2, -12 ]
    },
    "blood_analysis_description": "Unknown Hemolytic Parasite"
  },
  {
    "type": "effect_type",
    "id": "curesome",
    "removes_effects": [ "common_cold", "flu" ],
    "base_mods": { "pkill_min": [ 5 ] }
  },
  {
    "type": "effect_type",
    "id": "faewild",
    "//": "Should make the player have better perception with a worse dex but should be offset if taken with consumables that grant altered_physics.",
    "name": [ "glamoured" ],
    "desc": [ "The world is beautiful and breathtaking but maybe also terrifying." ],
    "apply_message": "The colors brighten and your vision sharpens.",
    "remove_message": "The world becomes a duller place.",
    "rating": "mixed",
    "max_duration": "30 m",
    "base_mods": { "per_mod": [ 6 ], "dex_mod": [ -2 ], "speed_mod": [ -5 ] },
    "blood_analysis_description": "Cross-dimensional Narcotic, unexpected physics encountered"
  },
  {
    "type": "effect_type",
    "id": "relative_physics",
    "//": "Should improve your dex but worsen your mood.  Also should resist Hallucinating when on this.",
    "name": [ "Angled", "Canted", "Mirrored" ],
    "desc": [
      "Your vision suddenly feels as if it shifted down and to the left.",
      "You are viewing the world as if from an orchestra pit.",
      "You feel your body moves mirrored to the thoughts in your head."
    ],
    "apply_message": "You feel the universe vibrating.",
    "remove_message": "The hum in your bones subsides.",
    "decay_messages": [ [ "Your body accepts your presence once more.", "good" ], [ "A mirror cracks in the distance.", "good" ] ],
    "max_intensity": 3,
    "rating": "bad",
    "base_mods": { "dex_mod": [ 1 ], "h_mod_min": [ -1 ], "h_mod_min_val": [ 0 ], "h_mod_chance": [ 900 ] },
    "scaling_mods": { "dex_mod": [ 1 ], "h_mod_min": [ -1 ], "h_mod_min_val": [ -50 ], "h_mod_chance": [ -200 ] },
    "blood_analysis_description": "Anomalous Readings"
  },
  {
    "type": "effect_type",
    "id": "foxfire_imbibed",
    "name": [ "Foxfire", "Balefire", "St. Elmo's Fire" ],
    "desc": [
      "Your body is dimly covered in ephemeral flames.",
      "The flames sometimes obstruct your vision, yet you feel no pain from them.",
      "You body shines like a lit beacon."
    ],
    "miss_messages": [ [ "The flames distract you.", 1 ] ],
    "rating": "bad",
    "resist_traits": [ "POISRESIST", "VOMITSTOMACH" ],
    "max_intensity": 3,
    "enchantments": [ { "values": [ { "value": "LUMINATION", "add": { "math": [ "u_effect_intensity('foxfire_imbibed') * 50" ] } } ] } ],
    "base_mods": { "per_mod": [ -1 ], "dex_mod": [ -1 ] },
    "scaling_mods": { "per_mod": [ -1 ], "dex_mod": [ -1 ] }
  },
  {
    "type": "effect_type",
    "id": "visuals",
    "name": [ "Hallucinating" ],
    "desc": [ "You can't trust everything that you see." ],
    "rating": "bad",
    "resist_effects": [ "relative_physics" ],
    "base_mods": { "int_mod": [ -2 ], "dex_mod": [ -1 ], "per_mod": [ -4 ] },
    "blood_analysis_description": "Hallucinations"
  },
  {
    "type": "effect_type",
    "id": "creativity",
    "//": "Tracks inventors creative sparks",
    "name": [ "One Amazing Idea", "Several Inspired Tangents", "Brimming with Creativity" ],
    "desc": [
      "You have an incredibly amazing idea.  You think you should <color_yellow>research</color> it.",
      "You've got a few theories you'd like to explore.  Grab a laptop, a cup of coffee, and <color_yellow>research</color> it like a proper scientist.",
      "Your brain can't hold any more brilliance.  To the <color_yellow>research</color> table!"
    ],
    "max_intensity": 3,
    "apply_message": "A great idea has illuminated your mind, it's probably a good time to pick up your laptop and do some calculations.",
    "rating": "good"
  },
  {
    "type": "effect_type",
    "id": "mental_exhaustion",
    "//": "Prevents you from learning new alchemy recipes.",
    "name": [ "Mental Exhaustion" ],
    "desc": [ "You have recently realized a new alchemical recipe and your thoughts are scattered." ],
    "remove_message": "Your mind feels normal enough that you could focus on new alchemy ideas once again.",
    "max_intensity": 1,
    "rating": "bad"
  },
  {
    "type": "effect_type",
    "id": "dreamer_eff",
    "name": [ "Matter Twist", "Matter Deformation", "Dimensional Shift", "Dimensional Chasm", "Reality Gateway" ],
    "desc": [
      "Sometimes the world nearby twists.  Was it you?",
      "Sometimes you hear an odd noise, like a whisper.",
      "You feel someone's presences.  They are wondering.",
      "Random voices jump into your head from time to time.  Most of them are friendly.",
      "You clearly feel the otherworldly presence.  They are ready to help you."
    ],
    "max_intensity": 5,
    "rating": "good"
  },
  {
    "type": "effect_type",
    "id": "hallu",
    "max_duration": "6 h",
    "resist_effects": [ "relative_physics" ],
    "blood_analysis_description": "Hallucinations"
  },
  {
    "type": "effect_type",
    "id": "night_sight",
    "name": [ "Night Sight" ],
    "desc": [ "You can see in the dark." ],
    "apply_message": "Your sight adjusts to the darkness.",
    "remove_message": "The darkness loses its shape and your eyes return to their usual hue.",
    "rating": "good",
    "flags": [ "EFFECT_LIMB_SCORE_MOD" ],
    "limb_score_mods": [ { "limb_score": "night_vis", "modifier": 10 } ]
  },
  {
    "type": "effect_type",
    "id": "effect_dread_weight",
    "name": [ "Existential Dread" ],
    "desc": [ "Is there any point to forward movement?" ],
    "max_intensity": 4,
    "int_add_val": 1,
    "apply_message": "The air around you chills as existence loses its appeal!",
    "remove_message": "The weight is lifted from your mind and the air warms.",
    "base_mods": { "speed_mod": [ -40 ] },
    "scaling_mods": { "speed_mod": [ -10 ] }
  },
  {
    "type": "effect_type",
    "id": "blood_treatment",
    "//": "Should reduce and reverse the effects of vampire_virus.",
    "rating": "good",
    "blocks_effects": [ "vampire_virus" ],
    "blood_analysis_description": "Heightened levels of organosulfur compounds, mercury, and silver.",
    "max_duration": 8640000,
    "dur_add_perc": 25
  },
  {
    "type": "effect_type",
    "id": "blood_quenched",
    "//": "The PC has consumed more human blood than usual.  Will slow them down some but gives them more blood vitamin to cast with or to go without consuming blood for longer.",
    "name": [ "Flush", "Engorged", "Tick-like" ],
    "rating": "mixed",
    "max_intensity": 100,
    "blocks_effects": [ "vampire_virus_hunger" ],
    "blood_analysis_description": "Patient has had extensive battlefield blood transfusions.  Serious risk of bloodborne infections.",
    "base_mods": { "speed_mod": [ -10 ], "dex_mod": [ -1 ], "dodge_mod": [ -1 ] },
    "scaling_mods": { "speed_mod": [ -20 ], "dex_mod": [ -1 ], "dodge_mod": [ -1 ] }
  },
  {
    "type": "effect_type",
    "id": "cheval_overdose",
    "//": "Intensity 1 is a standard dosage of the drug.  Further intensities reflect taking pills while the first dose hasn't worn off.  It is not wise to do so.",
    "name": [ "Energized", "Enflamed", "Arrhythmic", "Tachycardiac" ],
    "apply_message": [
      [ "These magickal trucker pills have kicked in and you feel great!", "good" ],
      [
        "You shouldn't have taken this many pills.  Your skin flushes and your nerves feel like they are on fire.",
        "bad"
      ],
      [ "Your heartbeat doesn't feel normal.  Why on earth did you take more of these pills?", "bad" ],
      [
        "This might just be it, the big one.  With no hospital available you're just going to have to ride it straight through Hell.",
        "bad"
      ]
    ],
    "decay_messages": [
      [
        "These magickal trucker pills have worn off and you feel rough.  It might be best to go ahead and sleep through the hangover as best you can.",
        "bad"
      ],
      [
        "Aside from any leftover pain and damage that was done to your body by overdosing your feeling pretty good now.",
        "good"
      ],
      [ "Your heartbeat slows into a somewhat normal rhythm but your skin is still on fire.", "good" ],
      [ "The pain in your chest subsides but your heart is still beating in a concerning fashion.", "good" ]
    ],
    "max_intensity": 4,
    "blood_analysis_description": "Patient has dangerous levels of multiple chemicals in their blood.  Sedation and restraint suggested.",
    "base_mods": {
      "speed_mod": [ 10 ],
      "str_mod": [ 1 ],
      "stim_amount": [ 1 ],
      "stim_tick": [ 500 ],
      "stim_max_val": [ 50 ],
      "hurt_chance": [ 1 ],
      "hurt_tick": [ 15000 ],
      "pain_amount": [ 0 ],
      "pain_chance": [ 2 ],
      "pain_tick": [ 400 ],
      "hurt_amount": [ 1 ]
    },
    "scaling_mods": {
      "perspiration_amount": [ 6 ],
      "perspiration_min": [ 1 ],
      "perspiration_chance": [ 2 ],
      "perspiration_tick": [ 150 ],
      "pain_amount": [ 10 ],
      "pain_min": [ 1 ],
      "hurt_amount": [ 1 ],
      "pain_tick": [ -100 ],
      "hurt_tick": [ -4925 ],
      "stim_max_val": [ 400 ]
    }
  },
  {
    "type": "effect_type",
    "id": "cheval_withdrawal",
    "rating": "bad",
    "blood_analysis_description": "Patient has multiple byproducts in blood stream suggesting extended drug binge.",
    "base_mods": { "speed_mod": [ -15 ], "str_mod": [ -1 ], "stim_amount": [ -1 ], "stim_tick": [ 500 ], "stim_max_val": [ -50 ] }
  },
  {
    "type": "effect_type",
    "id": "poisoned_blood",
    "//": "Should happen if you consume blood treatments after gaining Vampire4 trait.  Currently unobtainable.",
    "name": [ "Poisoned blood" ],
    "desc": [ "You have poisoned your own blood!" ],
    "miss_messages": [ [ "You feel bad inside.", 1 ] ],
    "rating": "bad",
    "pain_sizing": true,
    "hurt_sizing": true,
    "main_parts_only": true,
    "base_mods": {
      "per_mod": [ -2, -1 ],
      "dex_mod": [ -1, -1 ],
      "str_mod": [ -2, 0 ],
      "pain_min": [ 1 ],
      "pain_chance": [ 150, 900 ],
      "hurt_min": [ 1 ],
      "hurt_chance": [ 150, 2700 ]
    },
    "show_in_info": true,
    "blood_analysis_description": "Poison"
  },
  {
    "type": "effect_type",
    "id": "poisoned_blood2",
    "//": "Should happen if you consume blood treatments after gaining Vampire5 trait.  Currently unobtainable.",
    "rating": "bad",
    "chance_kill": [ [ 1, 1 ] ],
    "chance_kill_resist": [ [ 1, 1 ] ],
    "death_msg": "Your blood turns to acid and melts through your body.",
    "death_event": "dies_from_bleeding",
    "max_duration": 86400,
    "dur_add_perc": 25
  },
  {
    "type": "effect_type",
    "id": "vampire_virus",
    "name": [ "Wan", "Reddened Eyes", "Bloodthirst" ],
    "desc": [
      "Your complexion is wan and spent.",
      "Your skin is pale and your eyes are thoroughly bloodshot.",
      "Your skin is pale and your eyes have turned dark red.  You feel a constant hunger, like the food you eat is no longer nourishing you."
    ],
    "apply_message": [
      [ "You feel the blood rushing from the wound and then a pressure that reminds you of backwash.", "bad" ],
      [ "Your iris slowly turns red from the outside in.", "bad" ],
      [ "There is an emptiness in your stomach and soul that can no longer be filled with mortal joys.", "bad" ]
    ],
    "death_msg": "You succumb to your deadly necrotic condition.",
    "apply_memorial_log": "Contracted a bloodborne pathogen out of legend.",
    "remove_memorial_log": "Rid themselves of a horrific curse of the blood.",
    "resist_traits": [ "ACIDBLOOD", "BLOOD_OF_SAINTS" ],
    "resist_effects": [ "blood_treatment" ],
    "blocks_effects": [ "cold", "flu" ],
    "max_intensity": 3,
    "//": "Each stage is intended to last 5.3 days.  I'm not sure if I've got the decay ticks correct on this.",
    "blood_analysis_description": "Unknown RNA virus is rewriting sampled blood cells.",
    "base_mods": { "speed_mod": [ -5 ] },
    "scaling_mods": { "speed_mod": [ 15 ], "str_mod": [ 1.5 ], "dodge_mod": [ 1.5 ] }
  },
  {
    "type": "effect_type",
    "id": "vampire_virus_ascendant",
    "//": "Currently unobtainable.  Needs to be player choice and significant quest/difficulty to advance to this stage. VAMPIRE4 will be gated behind this.",
    "name": [ "Terminal Porphyria" ],
    "desc": [ "Your skin is deathly white and will redden and burn when exposed to the sun." ],
    "apply_message": "You've chosen to embrace this illness and enhance your curse.",
    "death_msg": "You succumb to your deadly necrotic condition.",
    "apply_memorial_log": "Willingly left their humanity behind.",
    "resist_traits": [ "ACIDBLOOD" ],
    "resist_effects": [ "blood_treatment", "blood_quenched" ],
    "max_intensity": 1,
    "rating": "bad",
    "blood_analysis_description": "Blood sample contains numerous unidentified mutations and numerous blood sources.  Original host blood unidentifiable in the mix.",
    "base_mods": { "speed_mod": [ 20 ], "str_mod": [ 2 ], "dodge_mod": [ 2 ] }
  },
  {
    "type": "effect_type",
    "id": "vampire_virus_post_mortal",
    "//": "Currently unobtainable.  Needs to be player choice and significant quest/difficulty to advance to this stage. VAMPIRE5 will be gated behind this.",
    "name": [ "Homo sapiens homovorus" ],
    "desc": [
      "Your skin is deathly white, your eyes are solid red except for a huge pupil, the only food you can consume is human blood, and if sunlight hits you that part of your body instantly burns."
    ],
    "apply_message": "Becoming a monster is a matter of degrees until one day it isn't and you can no longer remember why morality seemed important.",
    "death_msg": "You succumb to your deadly necrotic condition.",
    "apply_memorial_log": "Terrorized the remnants of humanity til there were none left.",
    "remove_memorial_log": "Found a miracle in a world full of the dead.",
    "resist_traits": [ "ACIDBLOOD" ],
    "resist_effects": [ "blood_treatment", "blood_quenched" ],
    "max_intensity": 1,
    "rating": "bad",
    "blood_analysis_description": "Blood sample contains numerous unidentified mutations and numerous blood sources.  Original host blood unidentifiable in the mix.",
    "base_mods": { "speed_mod": [ 40 ], "str_mod": [ 4 ], "dodge_mod": [ 4 ] }
  },
  {
    "type": "effect_type",
    "id": "withering",
    "//": "This is the starving effect when the vampire hasn't consumed enough human blood.  Should take several days of not consuming blood even if not using any powers.",
    "name": [ "Sallow", "Hypomia", "Corpse-like", "Eternal Slumber" ],
    "desc": [
      "The absence of raw blood from your diet has left you wan, pale and uncomfortable.",
      "Your body is weakened and your need to feed is a constant pain in your chest.",
      "Severe blood deficiency has left you looking emaciated no matter what your weight is.",
      "One day blood may spill on your lips and wake you from your slumber, but until then you are a corpse."
    ],
    "apply_message": "Most of your thoughts now revolve around blood, how good it tastes and where you might find it.",
    "remove_message": "Your blood lust is slaked.",
    "decay_messages": [
      [ "You've almost consumed enough blood to feel normal again.", "good" ],
      [ "More blood and you'll start to feel even better.", "good" ]
    ],
    "max_intensity": 4,
    "rating": "bad",
    "chance_kill": [ [ -1, 1 ], [ -1, 1 ], [ -1, 1 ], [ 1, 100 ] ],
    "chance_kill_resist": [ [ -1, 1 ], [ -1, 1 ], [ -1, 1 ], [ 1, 2000000 ] ],
    "base_mods": {
      "str_mod": [ -1 ],
      "stamina_min": [ -100 ],
      "stamina_max": [ -200 ],
      "stamina_chance": [ 9000 ],
      "sleepiness_min": [ 10 ],
      "sleepiness_max": [ 20 ],
      "sleepiness_chance": [ 9000 ],
      "h_mod_min": [ -1 ],
      "h_mod_min_val": [ 0 ],
      "h_mod_chance": [ 9000 ]
    },
    "scaling_mods": {
      "str_mod": [ -2 ],
      "stamina_max": [ -500 ],
      "sleepiness_max": [ 20 ],
      "stamina_chance": [ -300 ],
      "sleepiness_chance": [ -300 ],
      "h_mod_min": [ -1 ],
      "h_mod_min_val": [ -50 ],
      "h_mod_chance": [ -200 ]
    },
    "blood_analysis_description": "Severe Progressive Anemic Autophagy"
  },
  {
    "type": "effect_type",
    "id": "eyegleam",
    "name": [ "Eye gleam" ],
    "desc": [ "You can see in the dark." ],
    "apply_message": "Your sight adjusts to the darkness.",
    "remove_message": "The darkness loses its shape.",
    "rating": "good",
<<<<<<< HEAD
    "flags": [ "NIGHT_VISION" ]
=======
    "enchantments": [
      {
        "values": [
          {
            "value": "NIGHT_VIS",
            "add": {
              "math": [
                "5 + (vampire_total_tier_one_traits() * 1) + (vampire_total_tier_two_traits() * 2) + (vampire_total_tier_three_traits() * 3) + (vampire_total_tier_four_traits_plus_potence() * 4)"
              ]
            }
          }
        ]
      }
    ]
  },
  {
    "type": "effect_type",
    "id": "effect_vampiric_strength",
    "name": [ "Vigor Mortis" ],
    "desc": [ "You have the strength of the damned." ],
    "rating": "good",
    "enchantments": [
      {
        "values": [
          {
            "value": "STRENGTH",
            "add": {
              "math": [
                "1 + (vampire_total_tier_one_traits() * 0.25) + (vampire_total_tier_two_traits() * 0.33) + (vampire_total_tier_three_traits() * 0.5) + (vampire_total_tier_four_traits_plus_potence() * 0.75)"
              ]
            }
          }
        ]
      }
    ]
  },
  {
    "type": "effect_type",
    "id": "effect_vampiric_resilience",
    "name": [ "Sanguine Resilience" ],
    "desc": [ "You have the fortitude of the grave." ],
    "rating": "good",
    "enchantments": [
      {
        "values": [
          {
            "value": "ARMOR_BASH",
            "multiply": {
              "math": [
                "max(((vampire_total_tier_one_traits() * -0.01) + (vampire_total_tier_two_traits() * -0.02) + (vampire_total_tier_three_traits() * -0.04) + (vampire_total_tier_four_traits_plus_potence() * -0.06)), -0.66)"
              ]
            }
          },
          {
            "value": "ARMOR_CUT",
            "multiply": {
              "math": [
                "max(((vampire_total_tier_one_traits() * -0.005) + (vampire_total_tier_two_traits() * -0.01) + (vampire_total_tier_three_traits() * -0.02) + (vampire_total_tier_four_traits_plus_potence() * -0.03)), -0.33)"
              ]
            }
          },
          {
            "value": "ARMOR_STAB",
            "multiply": {
              "math": [
                "max(((vampire_total_tier_one_traits() * -0.003) + (vampire_total_tier_two_traits() * -0.007) + (vampire_total_tier_three_traits() * -0.015) + (vampire_total_tier_four_traits_plus_potence() * -0.025)), -0.25)"
              ]
            }
          },
          {
            "value": "ARMOR_BULLET",
            "multiply": {
              "math": [
                "max(((vampire_total_tier_one_traits() * -0.012) + (vampire_total_tier_two_traits() * -0.025) + (vampire_total_tier_three_traits() * -0.05) + (vampire_total_tier_four_traits_plus_potence() * -0.075)), -0.85)"
              ]
            }
          }
        ]
      }
    ]
>>>>>>> ba279567
  },
  {
    "type": "effect_type",
    "id": "blood_weave",
    "name": [ "Blood Weave" ],
    "desc": [ "Immunity to bleeding and bites, increased stamina regeneration, increased hunger and thirst gain." ],
    "remove_message": "The tension running through your flesh fades.",
    "blocks_effects": [ "bleed", "bite" ],
    "rating": "good",
    "max_duration": "5 m",
    "base_mods": {
      "hunger_min": [ 1 ],
      "hunger_chance": [ 12 ],
      "thirst_min": [ 1 ],
      "thirst_chance": [ 12 ],
      "health_min": [ 1 ],
      "health_chance": [ 4 ],
      "stamina_min": [ 40 ],
      "stamina_chance": [ 2 ]
<<<<<<< HEAD
    }
=======
    },
    "flags": [ "BLEED_IMMUNE" ]
  },
  {
    "type": "effect_type",
    "id": "effect_vampiric_dodge",
    "name": [ "Flow Like Blood" ],
    "desc": [ "You can move so quickly you might even be able to dodge bullets." ],
    "rating": "good",
    "blocks_effects": [ "grabbed" ],
    "enchantments": [
      {
        "values": [
          {
            "value": "EVASION",
            "add": {
              "math": [
                "min(0.15 + ((vampire_total_tier_one_traits() * 0.012) + (vampire_total_tier_two_traits() * 0.025) + (vampire_total_tier_three_traits() * 0.05) + (vampire_total_tier_four_traits_plus_potence() * 0.075)), 0.7)"
              ]
            }
          },
          {
            "value": "DODGE_CHANCE",
            "add": {
              "math": [
                "min(1 + ((vampire_total_tier_one_traits() * 0.25) + (vampire_total_tier_two_traits() * 0.45) + (vampire_total_tier_three_traits() * 0.65) + (vampire_total_tier_four_traits_plus_potence() * 0.95)), 15)"
              ]
            }
          },
          { "value": "BONUS_DODGE", "add": 2 }
        ]
      }
    ],
    "flags": [ "HARDTOHIT" ]
  },
  {
    "type": "effect_type",
    "id": "effect_vampire_fear_gazed",
    "//": "Hidden effect, used to prevent spamming fear gaze repeatedly.",
    "name": [ "" ],
    "desc": [ "" ]
>>>>>>> ba279567
  },
  {
    "type": "effect_type",
    "id": "effect_vampire_studying_blood_gifts",
    "//": "Hidden effect, used to make sure only active blood gift research gains powers.",
    "name": [ "" ],
    "desc": [ "" ]
  },
  {
    "type": "effect_type",
    "id": "effect_vampire_recently_learned_blood_gifts",
    "name": [ "Learned blood gift" ],
    "desc": [
      "You recently discovered a gift of the blood.  Until you've experimented with it and tested your new powers, further research will be fruitless."
    ],
    "remove_message": "You're sure you could try to learn a new blood gift now.",
    "rating": "bad"
  },
  {
    "id": "eater_lump_pool",
    "type": "effect_type",
    "name": [ "Dream Gorging" ],
    "desc": [
      "You ate a whole dreamdross ingot.  It is too much for your body, but for a while you are much <color_green>stronger</color>, and <color_green>recover from traumas</color> faster."
    ],
    "apply_message": "A huge warm wave moves from your stomach through your body.",
    "remove_message": "The warm feeling fades away.",
    "rating": "good",
    "show_intensity": false,
    "enchantments": [ { "values": [ { "value": "STRENGTH", "add": 6 }, { "value": "REGEN_HP", "multiply": 1 } ] } ]
  },
  {
    "type": "effect_type",
    "id": "blind_rage",
    "name": [ "Blind Rage" ],
    "desc": [ "Perfect hatred" ],
    "//": "Must limit the player's sight to 2-3 tiles (maybe real blind would be cool, but I don't really think it's a good idea (and also I don't know how it interacts with melee (and also the effect is pretty weak for total blindness))), but it's hardcoded atm",
    "apply_message": "AAAAARGH!!",
    "flags": [ "EFFECT_LIMB_SCORE_MOD" ],
    "limb_score_mods": [ { "limb_score": "vision", "modifier": 0.1 }, { "limb_score": "night_vis", "modifier": 0.1 } ],
    "base_mods": { "str_mod": [ 6 ], "dex_mod": [ 6 ], "per_mod": [ -8 ] }
  },
  {
    "type": "effect_type",
    "id": "spell_stamina_eff",
    "name": [ "Circulatory" ],
    "desc": [ "You can't run out of <color_green>breath</color>." ],
    "apply_message": "You feel a deep energy in your muscles, exuberant and coiled.",
    "remove_message": "The energy in your body fades away.",
    "rating": "good",
    "//": "+0.2x smamina regen for each level",
    "enchantments": [
      { "values": [ { "value": "REGEN_STAMINA", "multiply": { "math": [ "u_spell_level('spell_stamina_wonder') / 5" ] } } ] }
    ]
  },
  {
    "id": "effect_dodge",
    "type": "effect_type",
    "name": [ "Dodge" ],
    "desc": [ "<color_green>Shun</color> their attacks." ],
    "apply_message": "Your reaction speed is increased.",
    "remove_message": "Your reaction speed turns back to normal.",
    "rating": "good",
    "show_intensity": false,
    "//": "+1 dodge initially, +1 each 6 levels",
    "enchantments": [ { "values": [ { "value": "BONUS_DODGE", "add": { "math": [ "(u_spell_level('spell_dodge') / 6 ) + 1" ] } } ] } ]
  },
  {
    "id": "effect_endurance",
    "type": "effect_type",
    "name": [ "Endurance" ],
    "desc": [ "Take the blows.  <color_red>Don't let the world kill you</color>.  Your skin can stop a few attacks." ],
    "apply_message": "Your sense of touch is blunted for a bit, but your skin feels more dense.",
    "remove_message": "The sturdy feeling is gone.",
    "rating": "good",
    "show_intensity": false,
    "//": "+1 armor for each lvl",
    "enchantments": [
      {
        "values": [
          { "value": "ARMOR_BASH", "add": { "math": [ "-1 * u_spell_level('spell_endurance')" ] } },
          { "value": "ARMOR_CUT", "add": { "math": [ "-1 * u_spell_level('spell_endurance')" ] } },
          { "value": "ARMOR_STAB", "add": { "math": [ "-1 * u_spell_level('spell_endurance')" ] } },
          { "value": "ARMOR_BULLET", "add": { "math": [ "-1 * u_spell_level('spell_endurance')" ] } },
          { "value": "ARMOR_ACID", "add": { "math": [ "-1 * u_spell_level('spell_endurance')" ] } },
          { "value": "ARMOR_BIO", "add": { "math": [ "-1 * u_spell_level('spell_endurance')" ] } },
          { "value": "ARMOR_COLD", "add": { "math": [ "-1 * u_spell_level('spell_endurance')" ] } },
          { "value": "ARMOR_ELEC", "add": { "math": [ "-1 * u_spell_level('spell_endurance')" ] } },
          { "value": "ARMOR_HEAT", "add": { "math": [ "-1 * u_spell_level('spell_endurance')" ] } }
        ]
      }
    ]
  },
  {
    "id": "spell_melee_damage",
    "type": "effect_type",
    "name": [ "Physical Instrument" ],
    "desc": [
      "Your body is a tool of destruction.  <color_red>Use it effectively</color>.  Your attacks are faster and deadlier, and your dodging ability is better."
    ],
    "apply_message": "You can feel a bubbling energy in your muscles.",
    "remove_message": "The feelings in your muscles subside.",
    "rating": "good",
    "show_intensity": false,
    "//": "+2 atk speed for each level, +1 dodge each 10 levels, +5% melee damage every level",
    "enchantments": [
      {
        "values": [
          { "value": "ATTACK_SPEED", "add": { "math": [ "u_spell_level('spell_melee_damage') * -2" ] } },
          { "value": "BONUS_DODGE", "add": { "math": [ "u_spell_level('spell_melee_damage') / 10" ] } },
          { "value": "MELEE_DAMAGE", "multiply": { "math": [ "u_spell_level('spell_melee_damage') / 20" ] } }
        ]
      }
    ]
  },
  {
    "type": "effect_type",
    "id": "spell_speed_eff",
    "name": [ "Rush" ],
    "desc": [ "A burst of <color_green>speed</color>." ],
    "apply_message": "You feel your legs are much longer now.",
    "remove_message": "Your body shrinks back into its normal space.",
    "rating": "good",
    "show_intensity": false,
    "//": "+5 speed for each level",
    "enchantments": [ { "values": [ { "value": "SPEED", "add": { "math": [ "u_spell_level('spell_speed_wonder') * 5" ] } } ] } ]
  },
  {
    "id": "effect_weakening",
    "type": "effect_type",
    "name": [ "Weakness" ],
    "desc": [ "Your body is weakened." ],
    "rating": "bad",
    "show_intensity": false,
    "max_intensity": 2,
    "int_add_val": 1,
    "enchantments": [
      {
        "values": [
          { "value": "ARMOR_BASH", "add": { "math": [ "10 * u_spell_level('spell_weak')" ] } },
          { "value": "ARMOR_CUT", "add": { "math": [ "10 * u_spell_level('spell_weak')" ] } },
          { "value": "ARMOR_STAB", "add": { "math": [ "10 * u_spell_level('spell_weak')" ] } },
          { "value": "ARMOR_BULLET", "add": { "math": [ "10 * u_spell_level('spell_weak')" ] } },
          { "value": "ARMOR_ACID", "add": { "math": [ "10 * u_spell_level('spell_weak')" ] } },
          { "value": "ARMOR_BIO", "add": { "math": [ "10 * u_spell_level('spell_weak')" ] } },
          { "value": "ARMOR_COLD", "add": { "math": [ "10 * u_spell_level('spell_weak')" ] } },
          { "value": "ARMOR_ELEC", "add": { "math": [ "10 * u_spell_level('spell_weak')" ] } },
          { "value": "ARMOR_HEAT", "add": { "math": [ "10 * u_spell_level('spell_weak')" ] } }
        ]
      }
    ]
  },
  {
    "type": "effect_type",
    "id": "spell_unbreakable_eff",
    "name": [ "" ],
    "desc": [ "" ],
    "apply_message": "You are the only who can control your body now.",
    "remove_message": "External forces apply to your body again.",
    "blocks_effects": [ "grabbed" ],
    "rating": "good",
    "enchantments": [ { "mutations": [ "eater_unbreakable" ] } ]
  },
  {
    "type": "effect_type",
    "id": "mutagen_earthkin",
    "name": [ "Ierde Mutation", "Ierde Transformation", "Ierde Metamorphosis" ],
    "desc": [
      "You consumed Ierde destiny draught.",
      "You consumed a large amount of Ierde destiny draught.",
      "You consumed a life-changing amount of Ierde destiny draught."
    ],
    "max_intensity": 3,
    "resist_traits": [ "THRESH_IERDE" ],
    "base_mods": {
      "hurt_min": [ 1 ],
      "hurt_max": [ 2 ],
      "hurt_chance": [ -22 ],
      "hurt_tick": [ 75 ],
      "pain_min": [ 1 ],
      "pain_max": [ 2 ],
      "pain_chance": [ 100 ],
      "pain_tick": [ 75 ]
    },
    "scaling_mods": { "hurt_chance": [ 21, 0 ], "pain_chance": [ -30 ] },
    "rating": "bad",
    "blood_analysis_description": "Anomalous silicon content in blood sample"
  },
  {
    "id": "eater_unbreakable",
    "type": "mutation",
    "name": { "str": "Unbreakable" },
    "points": 0,
    "starting_trait": false,
    "purifiable": false,
    "valid": false,
    "description": "<color_green>Nothing can slow you down</color>, and your <color_red>pain</color> sensations are dull.",
    "enchantments": [ { "values": [ { "value": "PAIN", "multiply": -1 } ] } ],
    "flags": [ "STEADY" ]
  },
  {
    "type": "effect_type",
    "id": "wicked_quick_hands",
    "name": [ "Wicked Quick Hands" ],
    "desc": [ "Your hands move wicked quick!" ],
    "apply_message": "Your reflexes are heightened!",
    "remove_message": "Your reflexes return to normal.",
    "rating": "good",
    "removes_effects": [ "terrible_strength" ],
    "base_mods": { "dex_mod": [ 4 ] }
  },
  {
    "type": "effect_type",
    "id": "terrible_strength",
    "name": [ "Terrible Strength" ],
    "desc": [ "You have a terrible strength!" ],
    "apply_message": "You feel strong!",
    "remove_message": "Your strength deflates.",
    "rating": "good",
    "removes_effects": [ "wicked_quick_hands" ],
    "base_mods": { "str_mod": [ 4 ] }
  },
  {
    "id": "bleed_karma",
    "type": "effect_type",
    "name": [ "" ],
    "desc": [ "" ],
    "//": "Just to make karma arms drop a proper liquid when damaged",
    "show_intensity": false,
    "show_in_info": false,
    "enchantments": [ { "emitter": "emit_blood_karma" } ]
  },
  {
    "type": "effect_type",
    "id": "effect_evil_eye",
    "name": [ "Evil Eye" ],
    "desc": [ "Something is definitely wrong." ],
    "rating": "bad",
    "show_in_info": true,
    "max_intensity": 5,
    "show_intensity": false,
    "base_mods": {
      "hit_mod": [ -3 ],
      "dodge_mod": [ -4 ],
      "per_mod": [ -2 ],
      "health_chance": [ 20 ],
      "health_tick": [ 30 ],
      "sleepiness_tick": [ 30 ],
      "sleepiness_chance": [ 20 ],
      "sleepiness_min": [ 1 ]
    },
    "scaling_mods": {
      "hit_mod": [ -0.5 ],
      "dodge_mod": [ -0.5 ],
      "str_mod": [ -1 ],
      "dex_mod": [ -1 ],
      "per_mod": [ -0.6 ],
      "health_chance": [ -3 ],
      "health_tick": [ -5 ],
      "sleepiness_chance": [ -3 ],
      "sleepiness_tick": [ -5 ]
    }
  },
  {
    "type": "effect_type",
    "id": "effect_sylph_underground_timer",
    "name": [ "Underground in Dead Air" ],
    "desc": [ "You were not born to crawl beneath the dirt like a mole.  You need to get out to the open sky." ],
    "rating": "bad"
  },
  {
    "type": "effect_type",
    "id": "effect_broke_fae_ban",
    "name": [ "Broken Ban" ],
    "desc": [ "You've broken one of the ancient laws that bind the fae and are suffering thereby." ],
    "rating": "bad",
    "max_intensity": 10,
    "base_mods": {
      "per_mod": [ -1 ],
      "int_mod": [ -1 ],
      "health_min": [ -1 ],
      "health_chance": [ 50 ],
      "health_tick": [ 600 ],
      "vomit_chance": [ 1000 ]
    },
    "scaling_mods": {
      "str_mod": [ -1 ],
      "dex_mod": [ -1 ],
      "per_mod": [ -0.6 ],
      "health_chance": [ -3 ],
      "health_tick": [ -30 ],
      "vomit_chance": [ -50 ]
    },
    "limb_score_mods": [
      { "limb_score": "balance", "modifier": 0.9, "scaling": -0.08 },
      { "limb_score": "breathing", "modifier": 1.0, "scaling": -0.08 },
      { "limb_score": "lift", "modifier": 0.9, "scaling": -0.08 },
      { "limb_score": "grip", "modifier": 1.0, "scaling": -0.08 },
      { "limb_score": "reaction", "modifier": 0.9, "scaling": -0.07 },
      { "limb_score": "block", "modifier": 1.0, "scaling": -0.1 },
      { "limb_score": "vision", "modifier": 1.0, "scaling": -0.06 }
    ],
    "enchantments": [
      {
        "values": [
          { "value": "REGEN_MANA", "multiply": { "math": [ "u_effect_intensity('effect_max_mana_penalty') * -0.04" ] } },
          { "value": "MAX_MANA", "multiply": { "math": [ "u_effect_intensity('effect_max_mana_penalty') * -0.1" ] } }
        ]
      }
    ],
    "flags": [ "EFFECT_LIMB_SCORE_MOD" ]
  },
  {
    "type": "effect_type",
    "id": "effect_arvore_sylph_undine_wearing_iron",
    "name": [ "Touching Iron" ],
    "desc": [ "You are in contact with iron, the ancient bane of the fae.  It will cause you pain and discomfort until removed." ],
    "rating": "bad",
    "apply_message": "As the iron touches you, your skin begins to burn.",
    "remove_message": "The burning from the iron finally fades.",
    "base_mods": {
      "pain_amount": [ 10 ],
      "pain_min": [ 1 ],
      "pain_max": [ 3 ],
      "pain_chance": [ 2 ],
      "pain_max_val": [ 200 ],
      "pain_tick": [ 90 ]
    },
    "limb_score_mods": [
      { "limb_score": "balance", "modifier": 0.75 },
      { "limb_score": "breathing", "modifier": 0.7 },
      { "limb_score": "lift", "modifier": 0.8 },
      { "limb_score": "grip", "modifier": 0.8 },
      { "limb_score": "reaction", "modifier": 0.8 }
    ],
    "flags": [ "EFFECT_LIMB_SCORE_MOD" ]
  },
  {
    "type": "effect_type",
    "id": "effect_arvore_sylph_undine_wearing_steel",
    "name": [ "Touching Steel" ],
    "desc": [
      "You are in contact with steel, the closest material to iron, the ancient bane of the fae.  It will cause you pain and discomfort until removed."
    ],
    "rating": "bad",
    "apply_message": "As the steel touches you, your skin begins to burn.",
    "remove_message": "The burning from the steel finally fades.",
    "base_mods": {
      "pain_amount": [ 8 ],
      "pain_min": [ 1 ],
      "pain_max": [ 3 ],
      "pain_chance": [ 2 ],
      "pain_max_val": [ 100 ],
      "pain_tick": [ 120 ]
    },
    "limb_score_mods": [
      { "limb_score": "balance", "modifier": 0.8 },
      { "limb_score": "breathing", "modifier": 0.75 },
      { "limb_score": "lift", "modifier": 0.9 },
      { "limb_score": "grip", "modifier": 0.85 },
      { "limb_score": "reaction", "modifier": 0.85 }
    ],
    "flags": [ "EFFECT_LIMB_SCORE_MOD" ]
  },
  {
    "type": "effect_type",
    "id": "effect_ierde_salamander_wearing_iron",
    "name": [ "Touching Iron" ],
    "desc": [ "You are in contact with iron, the ancient bane of the fae.  It will cause you pain and discomfort until removed." ],
    "rating": "bad",
    "apply_message": "As the iron touches you, your skin begins to burn.",
    "remove_message": "The burning from the iron finally fades.",
    "base_mods": {
      "pain_amount": [ 5 ],
      "pain_min": [ 1 ],
      "pain_max": [ 3 ],
      "pain_chance": [ 3 ],
      "pain_max_val": [ 100 ],
      "pain_tick": [ 120 ]
    },
    "limb_score_mods": [
      { "limb_score": "balance", "modifier": 0.9 },
      { "limb_score": "breathing", "modifier": 0.85 },
      { "limb_score": "lift", "modifier": 0.9 },
      { "limb_score": "grip", "modifier": 0.9 },
      { "limb_score": "reaction", "modifier": 0.9 }
    ],
    "flags": [ "EFFECT_LIMB_SCORE_MOD" ]
  },
  {
    "type": "effect_type",
    "id": "effect_ierde_salamander_wearing_steel",
    "name": [ "Touching Steel" ],
    "desc": [
      "You are in contact with steel, the closest material to iron, the ancient bane of the fae.  It will cause you pain and discomfort until removed."
    ],
    "rating": "bad",
    "apply_message": "As the steel touches you, your skin begins to itch.",
    "remove_message": "The itching from the steel finally fades.",
    "base_mods": {
      "pain_amount": [ 2 ],
      "pain_min": [ 1 ],
      "pain_max": [ 3 ],
      "pain_chance": [ 6 ],
      "pain_max_val": [ 100 ],
      "pain_tick": [ 120 ]
    },
    "limb_score_mods": [ { "limb_score": "breathing", "modifier": 0.95 } ],
    "flags": [ "EFFECT_LIMB_SCORE_MOD" ]
  },
  {
    "type": "effect_type",
    "id": "natures_commune",
    "name": [ "Commune with Nature" ],
    "desc": [ "You are in tune with the natural world, drawing strength from it and calming natural animals." ],
    "apply_message": "You can feel the lifeblood of nature all around, welcoming you as kin.",
    "remove_message": "Your communion with nature fades.",
    "rating": "good",
    "max_duration": "360 m",
    "dur_add_perc": 5,
    "base_mods": { "health_min": [ 1 ], "health_chance": [ 50 ], "h_mod_min": [ 1 ], "h_mod_chance": [ 100 ], "health_tick": [ 60 ] }
  },
  {
    "type": "effect_type",
    "id": "effect_hungry_roots",
    "name": [ "Hungry Thirsty Roots" ],
    "desc": [ "Roots and vines clutch at you." ],
    "max_intensity": 4,
    "int_add_val": 1,
    "show_in_info": true,
    "apply_message": "Roots and vines entangle you!",
    "remove_message": "The roots and vines wither up and die.",
    "base_mods": { "speed_mod": [ -30 ] },
    "scaling_mods": { "speed_mod": [ -5 ] },
    "flags": [ "EFFECT_IMPEDING" ]
  },
  {
    "type": "effect_type",
    "id": "arvore_verdant_infusion",
    "name": [ "Verdant Infusion" ],
    "desc": [ "You are filled with the vitality of nature." ],
    "apply_message": "You can feel the power of nature flowing through you.",
    "remove_message": "The power of nature fades from you.",
    "rating": "good",
    "max_duration": "12 h",
    "base_mods": {
      "str_mod": [ 1 ],
      "health_min": [ 1 ],
      "health_chance": [ 30 ],
      "h_mod_min": [ 1 ],
      "h_mod_chance": [ 80 ],
      "health_tick": [ 30 ],
      "healing_rate": [ 2 ]
    }
  },
  {
    "type": "effect_type",
    "id": "effect_arvore_tree_immobility",
    "name": [ "Rooted" ],
    "desc": [ "Your roots sink into the ground and you are nearly immobile." ],
    "apply_message": "",
    "remove_message": "",
    "rating": "mixed",
    "max_intensity": 100000,
    "show_intensity": false,
    "limb_score_mods": [ { "limb_score": "lift", "modifier": 0.51 }, { "limb_score": "grip", "modifier": 0.25 } ],
    "flags": [ "EFFECT_LIMB_SCORE_MOD", "EFFECT_IMPEDING" ]
  },
  {
    "type": "effect_type",
    "id": "arvore_perennial_rebirth_cooldown",
    "name": [ "Reborn" ],
    "desc": [ "Your were reborn and your soul and new body are still finding their balance." ]
  },
  {
    "type": "effect_type",
    "id": "effect_arvore_poison_pollen",
    "name": [ "Night-Blooming Flower" ],
    "desc": [ "You are emitting a pollen that will weaken and disorient your enemies." ],
    "rating": "good",
    "removes_effects": [ "effect_pollen_arvore_weaken" ],
    "enchantments": [ { "emitter": "emit_arvore_poison_pollen" } ]
  },
  {
    "type": "effect_type",
    "id": "effect_arvore_vitamin_bonus",
    "//": "Hidden, but provides vitamins for being out in the sun",
    "name": [ "" ],
    "desc": [ "" ],
    "vitamins": [
      { "vitamin": "calcium", "rate": [ [ 1, 1 ] ], "tick": [ "20 m" ] },
      { "vitamin": "vitC", "rate": [ [ 1, 1 ] ], "tick": [ "20 m" ] },
      { "vitamin": "iron", "rate": [ [ 1, 1 ] ], "tick": [ "20 m" ] }
    ]
  },
  {
    "type": "effect_type",
    "id": "effect_pollen_arvore_weaken",
    "name": [ "Weakening Pollen" ],
    "desc": [ "The pollen makes it hard to breathe!" ],
    "miss_messages": [ [ "You cough out pollen.", 1 ] ],
    "resist_traits": [ "ARVORE_POLLEN_IMMUNE" ],
    "rating": "bad",
    "harmful_cough": true,
    "pain_sizing": true,
    "hurt_sizing": true,
    "main_parts_only": true,
    "base_mods": { "speed_mod": [ -10 ], "hit_mod": [ -2 ], "dodge_mod": [ -2 ] },
    "show_in_info": true,
    "limb_score_mods": [ { "limb_score": "breathing", "modifier": 0.6 } ],
    "flags": [ "EFFECT_LIMB_SCORE_MOD" ]
  },
  {
    "type": "effect_type",
    "id": "effect_ierde_slow_enemies",
    "name": [ "Lithic Rigidity " ],
    "desc": [ "It's very hard for you to move." ],
    "remove_message": "It's easier for you to move again.",
    "show_in_info": true,
    "enchantments": [ { "values": [ { "value": "SPEED", "multiply": -0.3 } ] } ]
  },
  {
    "type": "effect_type",
    "id": "effect_ierde_buff_armor_allies",
    "name": [ "Skin of the Mountains" ],
    "desc": [ "Your skin is much harder than it appears." ],
    "apply_message": "",
    "remove_message": "The magicks reinforcing your skin vanish.",
    "rating": "good",
    "enchantments": [
      {
        "values": [
          { "value": "ARMOR_BASH", "multiply": -0.3 },
          { "value": "ARMOR_BULLET", "multiply": -0.3 },
          { "value": "ARMOR_CUT", "multiply": -0.3 },
          { "value": "ARMOR_STAB", "multiply": -0.3 },
          { "value": "MOVE_COST", "multiply": 0.1 }
        ]
      }
    ],
    "flags": [ "BLEEDSLOW1" ]
  },
  {
    "type": "effect_type",
    "id": "effect_ierde_no_mind_problems",
    "//": "Empty to hide effect--it's linked to a mutation already",
    "name": [ "" ],
    "desc": [ "" ],
    "removes_effects": [ "hallu", "taint", "hallucinogenic_acid_heavy", "hallucinogenic_acid_light", "visuals" ]
  },
  {
    "type": "effect_type",
    "id": "effect_ierde_earthen_shield",
    "//": "Empty to hide effect--it's linked to a mutation already",
    "name": [ "Impenetrable Earthen Shield" ],
    "desc": [ "You are protected by the living earth." ],
    "remove_message": "Your earthen shield finally crumbles.",
    "enchantments": [ { "values": [ { "value": "FORCEFIELD", "add": 1 } ] } ]
  },
  {
    "type": "effect_type",
    "id": "effect_ierde_sense_nearby_monsters",
    "name": [ "Earth-Sensing" ],
    "desc": [ "You are sensing the movements of nearby creatures upon the living earth." ],
    "apply_message": "Nearby creatures' movements are revealed to you.",
    "remove_message": "Your earth-sense fades away.",
    "rating": "good",
    "show_intensity": false,
    "enchantments": [
      { "values": [ { "value": "MOTION_VISION_RANGE", "add": { "math": [ "u_val('strength') + u_val('perception')" ] } } ] }
    ]
  },
  {
    "type": "effect_type",
    "id": "effect_homullus_reduced_visibility_ally",
    "name": [ "Average Joe" ],
    "desc": [ "You're just this guy, you know?" ],
    "apply_message": "",
    "remove_message": "Nearby enemies twitch and start turning towards you.",
    "rating": "good",
    "enchantments": [ { "values": [ { "value": "STEALTH_MODIFIER", "add": 50 } ] } ]
  },
  {
    "type": "effect_type",
    "id": "effect_homullus_add_learning_focus",
    "name": [ "Scholar's Regard" ],
    "desc": [ "It's time for a study session" ],
    "apply_message": "",
    "remove_message": "You were just on the cusp of something as your enhanced focus fades.",
    "rating": "good",
    "enchantments": [
      {
        "values": [
          {
            "value": "LEARNING_FOCUS",
            "add": {
              "math": [ "( ( u_spell_level('homullus_add_learning_focus_spell') * 1.5 ) + 5 ) * scaling_factor(u_val('intelligence') )" ]
            }
          }
        ]
      }
    ]
  },
  {
    "type": "effect_type",
    "id": "telepathic_ignorance",
    "//": "id is hardcoded, used by the Homullus spell A Face in the Crowd",
    "name": [ "" ],
    "desc": [ "" ]
  },
  {
    "type": "effect_type",
    "id": "telepathic_ignorance_self",
    "//": "id is hardcoded, used by the Homullus spell A Face in the Crowd",
    "name": [ "" ],
    "desc": [ "" ]
  },
  {
    "type": "effect_type",
    "id": "effect_salamander_levitation",
    "name": [ "Smoke-Walking" ],
    "desc": [ "You are walking through the air." ],
    "apply_message": "",
    "remove_message": "Your feet touch the ground once again.",
    "rating": "good",
    "flags": [ "LEVITATION" ]
  },
  {
    "type": "effect_type",
    "id": "effect_salamander_featherfall",
    "name": [ "" ],
    "desc": [ "" ],
    "//": "Empty name and description to hide effect",
    "rating": "good",
    "flags": [ "FEATHER_FALL" ]
  },
  {
    "type": "effect_type",
    "id": "effect_salamander_smoke_immunity",
    "name": [ "" ],
    "desc": [ "" ],
    "//": "Empty name and description to hide effect",
    "rating": "good",
    "removes_effects": [ "smoke_eyes", "smoke_lungs", "teargas" ]
  },
  {
    "type": "effect_type",
    "id": "effect_salamander_remove_stun",
    "name": [ "" ],
    "desc": [ "" ],
    "//": "Empty name and description to hide effect",
    "rating": "good",
    "removes_effects": [ "stunned", "dazed", "downed" ]
  },
  {
    "type": "effect_type",
    "id": "effect_flame_immunity",
    "name": [ "Flame Immunity" ],
    "desc": [ "You are immune to heat and fire." ],
    "rating": "good",
    "show_in_info": true,
    "removes_effects": [ "onfire", "blisters" ],
    "enchantments": [ { "values": [ { "value": "CLIMATE_CONTROL_CHILL", "add": 1000 }, { "value": "ARMOR_HEAT", "add": -1000 } ] } ]
  },
  {
    "type": "effect_type",
    "id": "effect_hidden_flame_immunity",
    "//": "name and description hidden because it's explained in the mutation",
    "name": [ "" ],
    "desc": [ "" ],
    "rating": "good",
    "removes_effects": [ "onfire", "blisters" ],
    "enchantments": [ { "values": [ { "value": "CLIMATE_CONTROL_CHILL", "add": 1000 }, { "value": "ARMOR_HEAT", "add": -1000 } ] } ]
  },
  {
    "type": "effect_type",
    "id": "effect_salamander_cure_conditions",
    "name": [ "Burning" ],
    "desc": [ "Your impurities are being seared away!" ],
    "rating": "mixed",
    "removes_effects": [
      "fungus",
      "dermatik",
      "bloodworms",
      "paincysts",
      "brainworms",
      "tapeworm",
      "blind",
      "poison",
      "venom_dmg",
      "venom_weaken",
      "stung",
      "badpoison",
      "foodpoison",
      "paralyzepoison",
      "tetanus",
      "rat_bite_fever",
      "infected",
      "asthma",
      "common_cold",
      "flu"
    ],
    "base_mods": {
      "hurt_min": [ 1 ],
      "hurt_max": [ 1 ],
      "hurt_chance": [ 2 ],
      "hurt_tick": [ 1 ],
      "pain_min": [ 1 ],
      "pain_max": [ 2 ],
      "pain_chance": [ 3 ],
      "pain_tick": [ 1 ]
    }
  },
  {
    "type": "effect_type",
    "id": "effect_salamander_burning_damage",
    "name": [ "" ],
    "desc": [ "" ],
    "rating": "bad",
    "//": "Name and description empty to hide effect",
    "base_mods": {
      "hurt_min": [ 1 ],
      "hurt_max": [ 1 ],
      "hurt_chance": [ 2 ],
      "hurt_tick": [ 1 ],
      "pain_min": [ 1 ],
      "pain_max": [ 2 ],
      "pain_chance": [ 3 ],
      "pain_tick": [ 1 ]
    }
  },
  {
    "type": "effect_type",
    "id": "effect_salamander_berserk_stance",
    "name": [ "Wildfire Soul" ],
    "desc": [ "You are filled with transcendent flame." ],
    "apply_message": "All of your weakness boils away in the heat of the flames!",
    "remove_message": "As the heat leaves you, pain rushes in to take its place.",
    "rating": "good",
    "base_mods": { "str_mod": [ 3 ], "dex_mod": [ 3 ], "speed_mod": [ 20 ] },
    "flags": [ "PAIN_IMMUNE" ]
  },
  {
    "type": "effect_type",
    "id": "effect_salamander_increase_speed",
    "name": [ "Inner Spark" ],
    "desc": [ "Your speed is magically increased." ],
    "apply_message": "You are filled with burning vigor.",
    "remove_message": "Your movements gradually slow.",
    "rating": "good",
    "enchantments": [
      {
        "values": [
          {
            "value": "SPEED",
            "add": {
              "math": [ "( ( 5 + ( u_spell_level('salamander_increase_speed_spell') * 1.5 ) ) ) * (scaling_factor(u_val('strength') ) )" ]
            }
          }
        ]
      }
    ]
  },
  {
    "type": "effect_type",
    "id": "effect_salamander_emit_heat",
    "name": [ "Burning Furnace" ],
    "desc": [ "You are throwing off a large amount of heat." ],
    "apply_message": "The air around you heats up.",
    "remove_message": "The air around you cools down.",
    "rating": "good",
    "enchantments": [ { "emitter": "emit_salamander_heat" } ]
  },
  {
    "type": "effect_type",
    "id": "effect_salamander_prevented_death",
    "name": [ "Arisen" ],
    "desc": [ "Like the phoenix, you have been reborn." ]
  },
  {
    "type": "effect_type",
    "id": "effect_salamander_phoenix_healing",
    "name": [ "Phoenix's Rejuvenation" ],
    "desc": [ "Like the phoenix, the flames are renewing your flesh." ],
    "remove_message": "The aftereffects of the phoenix fire finally fade.",
    "enchantments": [ { "values": [ { "value": "REGEN_HP", "multiply": 2 } ] } ]
  },
  {
    "type": "effect_type",
    "id": "effect_lucid_dream",
    "name": [ "Lucid Dreaming" ],
    "rating": "good",
    "dur_add_perc": 0,
    "desc": [ "While you may just be dreaming, you are still capable of affecting the world." ]
  },
  {
    "type": "effect_type",
    "id": "effect_salamander_smoke_form",
    "name": [ "Smoke Form" ],
    "desc": [ "You have transformed yourself into a cloud of smoke." ],
    "apply_message": "Your body falls apart into billowing smoke!",
    "remove_message": "You reconstruct yourself from the smoke.",
    "rating": "good",
    "removes_effects": [ "smoke_eyes", "smoke_lungs", "teargas" ],
    "enchantments": [
      { "emitter": "emit_smoke_blast" },
      { "values": [ { "value": "MELEE_DAMAGE", "multiply": -1.0 }, { "value": "RANGED_DAMAGE", "multiply": -1.0 } ] }
    ],
    "flags": [
      "INVISIBLE",
      "CLIMB_NO_LADDER",
      "LEVITATION",
      "DEAF",
      "FEATHER_FALL",
      "NO_SCENT",
      "NO_SPELLCASTING",
      "STAB_IMMUNE",
      "CUT_IMMUNE",
      "BULLET_IMMUNE",
      "BASH_IMMUNE",
      "ACID_IMMUNE",
      "BIO_IMMUNE"
    ],
    "//": "Deliberately vulnerable to electricity damage."
  },
  {
    "type": "effect_type",
    "id": "effect_sylph_levitation",
    "name": [ "Wind-Walking" ],
    "desc": [ "You are walking on the winds." ],
    "apply_message": "",
    "remove_message": "Your feet touch the ground once again.",
    "rating": "good",
    "flags": [ "LEVITATION" ]
  },
  {
    "type": "effect_type",
    "id": "effect_sylph_increase_ally_speed",
    "name": [ "Favonian Murmuration" ],
    "desc": [ "You steps are buoyed up by the winds." ],
    "apply_message": "",
    "remove_message": "The winds around you die down.",
    "rating": "good",
    "enchantments": [
      {
        "values": [ { "value": "MOVECOST_FLATGROUND_MOD", "multiply": -0.2 }, { "value": "MOVECOST_OBSTACLE_MOD", "multiply": -0.3 } ]
      }
    ],
    "flags": [ "STEADY" ]
  },
  {
    "type": "effect_type",
    "id": "effect_sylph_cloud_body",
    "name": [ "Body of Clouds" ],
    "desc": [ "You are mist and cloud and wind." ],
    "apply_message": "",
    "remove_message": "Your body regains its solidity.",
    "rating": "good",
    "enchantments": [ { "values": [ { "value": "MOVE_COST", "multiply": -0.8 }, { "value": "EVASION", "add": 1 } ] } ],
    "flags": [ "ETHEREAL", "INVISIBLE" ]
  },
  {
    "type": "effect_type",
    "id": "effect_sylph_cannot_be_slowed",
    "//": "Empty since the mutation explains what the effect is and does",
    "name": [ "" ],
    "desc": [ "" ],
    "rating": "good",
    "removes_effects": [ "grabbed", "slippery_terrain", "sap", "slimed", "webbed" ]
  },
  {
    "type": "effect_type",
    "id": "effect_undine_escape_grabs",
    "name": [ "Flow Like Water" ],
    "desc": [ "Your movements are inhumanly fluid." ],
    "rating": "good",
    "max_duration": "1 minutes",
    "dur_add_perc": 1,
    "removes_effects": [ "grabbed" ],
    "limb_score_mods": [
      { "limb_score": "reaction", "modifier": 2.0 },
      { "limb_score": "block", "modifier": 1.2 },
      { "limb_score": "crawl", "modifier": 1.5 }
    ],
    "enchantments": [ { "values": [ { "value": "FALL_DAMAGE", "multiply": -0.6 }, { "value": "EVASION", "add": 0.33 } ] } ],
    "flags": [ "DOWNED_RECOVERY", "EFFECT_LIMB_SCORE_MOD" ]
  },
  {
    "type": "effect_type",
    "id": "effect_undine_acid_resist_ally",
    "name": [ "Caustic Cloak" ],
    "desc": [ "You are surrounded by a thin shell of acidic mist." ],
    "apply_message": "",
    "remove_message": "The acidic mist around you dissipates.",
    "rating": "good",
    "enchantments": [
      {
        "hit_me_effect": [ { "id": "undine_acid_resist_ally_thorns", "hit_self": false, "once_in": 3 } ],
        "values": [ { "value": "ARMOR_ACID", "multiply": -0.75 } ]
      }
    ]
  },
  {
    "type": "effect_type",
    "id": "effect_undine_spell_slow",
    "name": [ "Slowed by the Current" ],
    "desc": [ "Currents of aetherial water are hindering your movements." ],
    "rating": "bad",
    "apply_message": "You feel like you're wading through a rushing river!",
    "remove_message": "The drag on your movements is gone.",
    "show_in_info": true,
    "base_mods": { "speed_mod": [ -25 ] }
  },
  {
    "type": "effect_type",
    "id": "effect_paraclesian_dodge_bonus_1",
    "name": [ "Enhanced Dodging" ],
    "desc": [ "Like the whistling wind or the supple willow, you can easily move when danger beckons." ],
    "apply_message": "",
    "remove_message": "Your enhanced dodging ability fades away.",
    "rating": "good",
    "base_mods": { "dodge_mod": [ 1 ] },
    "enchantments": [
      {
        "values": [
          {
            "value": "BONUS_DODGE",
            "add": {
              "math": [ "( ( 1 + ( u_spell_level('paraclesian_spell_dodge_bonus') / 10 ) ) ) * (scaling_factor(u_val('perception') ) )" ]
            }
          }
        ]
      }
    ]
  },
  {
    "type": "effect_type",
    "id": "effect_paraclesian_dodge_bonus_2",
    "name": [ "Enhanced Dodging" ],
    "desc": [ "Like the whistling wind or the supple willow, you can easily move when danger beckons." ],
    "apply_message": "",
    "remove_message": "Your enhanced dodging ability fades away.",
    "rating": "good",
    "base_mods": { "dodge_mod": [ 2 ] },
    "enchantments": [
      {
        "values": [
          {
            "value": "BONUS_DODGE",
            "add": {
              "math": [ "( ( 1 + ( u_spell_level('paraclesian_spell_dodge_bonus') / 10 ) ) ) * (scaling_factor(u_val('perception') ) )" ]
            }
          }
        ]
      }
    ],
    "flags": [ "UNCANNY_DODGE" ]
  },
  {
    "type": "effect_type",
    "id": "effect_paraclesian_dodge_bonus_3",
    "name": [ "Enhanced Dodging" ],
    "desc": [ "Like the whistling wind or the supple willow, you can easily move when danger beckons." ],
    "apply_message": "",
    "remove_message": "Your enhanced dodging ability fades away.",
    "rating": "good",
    "base_mods": { "dodge_mod": [ 3 ] },
    "enchantments": [
      {
        "values": [
          {
            "value": "BONUS_DODGE",
            "add": {
              "math": [ "( ( 1 + ( u_spell_level('paraclesian_spell_dodge_bonus') / 10 ) ) ) * (scaling_factor(u_val('perception') ) )" ]
            }
          }
        ]
      }
    ],
    "flags": [ "UNCANNY_DODGE", "HARDTOHIT" ]
  },
  {
    "type": "effect_type",
    "id": "effect_paraclesian_learned_gossamer",
    "name": [ "" ],
    "desc": [ "" ],
    "//": "Empty name and description to hide effect.  This is just a tracker to make learning gossamer recipes take time.",
    "rating": "mixed"
  },
  {
    "type": "effect_type",
    "id": "effect_paraclesian_see_fae",
    "name": [ "Wyrd Sight" ],
    "desc": [ "You can sense nearby creatures that come from under the hill." ],
    "rating": "good",
    "enchantments": [
      {
        "values": [
          {
            "value": "SIGHT_RANGE_FAE",
            "add": { "math": [ "(u_val('perception') * 1.5) * (paraclesian_post_threshold_doubler(1))" ] }
          }
        ]
      }
    ]
  },
  {
    "type": "effect_type",
    "id": "effect_hedge_nether_eye_paste",
    "name": [ "Blood-and-Ash Paste" ],
    "desc": [ "You rubbed the paste of blood and herbs and ashes on your eyes.  It stings.  A lot." ],
    "rating": "mixed",
    "enchantments": [ { "values": [ { "value": "SIGHT_RANGE_NETHER", "add": 40 } ] } ],
    "limb_score_mods": [ { "limb_score": "vision", "modifier": 0.6 } ],
    "base_mods": { "pain_min": [ 1 ], "pain_chance": [ 60 ], "pain_tick": [ 180 ] },
    "flags": [ "EFFECT_LIMB_SCORE_MOD" ]
  },
  {
    "type": "effect_type",
    "id": "effect_hedge_cure_cold_or_flu",
    "//": "Empty to hide effect",
    "name": [ "" ],
    "desc": [ "" ],
    "removes_effects": [ "common_cold", "pre_common_cold", "flu", "pre_flu" ]
  },
  {
    "type": "effect_type",
    "id": "effect_hedge_magic_no_evil_eye",
    "//": "Empty to hide effect",
    "name": [ "" ],
    "desc": [ "" ],
    "removes_effects": [ "effect_evil_eye" ]
  },
  {
    "type": "effect_type",
    "id": "effect_hedge_no_nightmares",
    "//": "Empty to hide effect",
    "name": [ "" ],
    "desc": [ "" ]
  },
  {
    "type": "effect_type",
    "id": "effect_hedge_increase_healing_rate",
    "name": [ "Convalescence" ],
    "desc": [ "Your wounds are healing more quickly, as long as you don't do too much to upset the charm." ],
    "enchantments": [ { "values": [ { "value": "REGEN_HP", "multiply": 0.2 } ] } ]
  },
  {
    "type": "effect_type",
    "id": "effect_hedge_increase_bandaging_rate",
    "name": [ "Halt the Scarlet Flow" ],
    "desc": [ "Blood easily stops flowing under your touch." ],
    "rating": "good",
    "enchantments": [ { "values": [ { "value": "BLEED_STOP_BONUS", "multiply": 0.66 } ] } ]
  },
  {
    "type": "effect_type",
    "id": "mutagen_plantkin",
    "name": [ "Arvore Mutation", "Arvore Transformation", "Arvore Metamorphosis" ],
    "desc": [
      "You consumed Arvore destiny draught.",
      "You consumed a large amount of Arvore destiny draught.",
      "You consumed a life-changing amount of Arvore destiny draught."
    ],
    "max_intensity": 3,
    "resist_traits": [ "THRESH_ARVORE" ],
    "base_mods": {
      "hurt_min": [ 1 ],
      "hurt_max": [ 2 ],
      "hurt_chance": [ -22 ],
      "hurt_tick": [ 75 ],
      "pain_min": [ 1 ],
      "pain_max": [ 2 ],
      "pain_chance": [ 100 ],
      "pain_tick": [ 75 ]
    },
    "scaling_mods": { "hurt_chance": [ 21, 0 ], "pain_chance": [ -30 ] },
    "rating": "bad",
    "blood_analysis_description": "Anomalous chlorophyll content in blood sample"
  },
  {
    "type": "effect_type",
    "id": "mutagen_waterkin",
    "name": [ "Undine Mutation", "Undine Transformation", "Undine Metamorphosis" ],
    "desc": [
      "You consumed Undine destiny draught.",
      "You consumed a large amount of Undine destiny draught.",
      "You consumed a life-changing amount of Undine destiny draught."
    ],
    "max_intensity": 3,
    "resist_traits": [ "THRESH_UNDINE" ],
    "base_mods": {
      "hurt_min": [ 1 ],
      "hurt_max": [ 2 ],
      "hurt_chance": [ -22 ],
      "hurt_tick": [ 75 ],
      "pain_min": [ 1 ],
      "pain_max": [ 2 ],
      "pain_chance": [ 100 ],
      "pain_tick": [ 75 ]
    },
    "scaling_mods": { "hurt_chance": [ 21, 0 ], "pain_chance": [ -30 ] },
    "rating": "bad",
    "blood_analysis_description": "Excessive water content in blood sample"
  },
  {
    "type": "effect_type",
    "id": "mutagen_flamekin",
    "name": [ "Salamander Mutation", "Salamander Transformation", "Salamander Metamorphosis" ],
    "desc": [
      "You consumed Salamander destiny draught.",
      "You consumed a large amount of Salamander destiny draught.",
      "You consumed a life-changing amount of Salamander destiny draught."
    ],
    "max_intensity": 3,
    "resist_traits": [ "THRESH_SALAMANDER" ],
    "base_mods": {
      "hurt_min": [ 1 ],
      "hurt_max": [ 2 ],
      "hurt_chance": [ -22 ],
      "hurt_tick": [ 75 ],
      "pain_min": [ 1 ],
      "pain_max": [ 2 ],
      "pain_chance": [ 100 ],
      "pain_tick": [ 75 ]
    },
    "scaling_mods": { "hurt_chance": [ 21, 0 ], "pain_chance": [ -30 ] },
    "rating": "bad",
    "blood_analysis_description": "Blood sample displays unnatural heat generation"
  },
  {
    "type": "effect_type",
    "id": "mutagen_dollkin",
    "name": [ "Homullus Mutation", "Homullus Transformation", "Homullus Metamorphosis" ],
    "desc": [
      "You consumed Homullus destiny draught.",
      "You consumed a large amount of Homullus destiny draught.",
      "You consumed a life-changing amount of Homullus destiny draught."
    ],
    "max_intensity": 3,
    "resist_traits": [ "THRESH_HOMULLUS" ],
    "base_mods": {
      "hurt_min": [ 1 ],
      "hurt_max": [ 2 ],
      "hurt_chance": [ -22 ],
      "hurt_tick": [ 75 ],
      "pain_min": [ 1 ],
      "pain_max": [ 2 ],
      "pain_chance": [ 100 ],
      "pain_tick": [ 75 ]
    },
    "scaling_mods": { "hurt_chance": [ 21, 0 ], "pain_chance": [ -30 ] },
    "rating": "bad",
    "blood_analysis_description": "Inert elements providing some functions of blood"
  },
  {
    "type": "effect_type",
    "id": "mutagen_airkin",
    "name": [ "Sylph Mutation", "Sylph Transformation", "Sylph Metamorphosis" ],
    "desc": [
      "You consumed Sylph destiny draught.",
      "You consumed a large amount of Sylph destiny draught.",
      "You consumed a life-changing amount of Sylph destiny draught."
    ],
    "max_intensity": 3,
    "resist_traits": [ "THRESH_SYLPH" ],
    "base_mods": {
      "hurt_min": [ 1 ],
      "hurt_max": [ 2 ],
      "hurt_chance": [ -22 ],
      "hurt_tick": [ 75 ],
      "pain_min": [ 1 ],
      "pain_max": [ 2 ],
      "pain_chance": [ 100 ],
      "pain_tick": [ 75 ]
    },
    "scaling_mods": { "hurt_chance": [ 21, 0 ], "pain_chance": [ -30 ] },
    "rating": "bad",
    "blood_analysis_description": "Dangerous levels of oxygen and nitrogen in blood sample"
  }
]<|MERGE_RESOLUTION|>--- conflicted
+++ resolved
@@ -459,9 +459,6 @@
     "apply_message": "Your sight adjusts to the darkness.",
     "remove_message": "The darkness loses its shape.",
     "rating": "good",
-<<<<<<< HEAD
-    "flags": [ "NIGHT_VISION" ]
-=======
     "enchantments": [
       {
         "values": [
@@ -542,7 +539,6 @@
         ]
       }
     ]
->>>>>>> ba279567
   },
   {
     "type": "effect_type",
@@ -562,9 +558,6 @@
       "health_chance": [ 4 ],
       "stamina_min": [ 40 ],
       "stamina_chance": [ 2 ]
-<<<<<<< HEAD
-    }
-=======
     },
     "flags": [ "BLEED_IMMUNE" ]
   },
@@ -582,7 +575,7 @@
             "value": "EVASION",
             "add": {
               "math": [
-                "min(0.15 + ((vampire_total_tier_one_traits() * 0.012) + (vampire_total_tier_two_traits() * 0.025) + (vampire_total_tier_three_traits() * 0.05) + (vampire_total_tier_four_traits_plus_potence() * 0.075)), 0.7)"
+                "min(0.15 + ((vampire_total_tier_one_traits() * 0.012) + (vampire_total_tier_two_traits() * 0.025) + (vampire_total_tier_three_traits() * 0.05) +  + (vampire_total_tier_four_traits() * 0.075)), 0.7)"
               ]
             }
           },
@@ -590,7 +583,7 @@
             "value": "DODGE_CHANCE",
             "add": {
               "math": [
-                "min(1 + ((vampire_total_tier_one_traits() * 0.25) + (vampire_total_tier_two_traits() * 0.45) + (vampire_total_tier_three_traits() * 0.65) + (vampire_total_tier_four_traits_plus_potence() * 0.95)), 15)"
+                "min(1 + ((vampire_total_tier_one_traits() * 0.25) + (vampire_total_tier_two_traits() * 0.45) + (vampire_total_tier_three_traits() * 0.65) +  + (vampire_total_tier_four_traits() * 0.95)), 15)"
               ]
             }
           },
@@ -606,7 +599,6 @@
     "//": "Hidden effect, used to prevent spamming fear gaze repeatedly.",
     "name": [ "" ],
     "desc": [ "" ]
->>>>>>> ba279567
   },
   {
     "type": "effect_type",
