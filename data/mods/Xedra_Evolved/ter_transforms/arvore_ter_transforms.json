--- conflicted
+++ resolved
@@ -207,9 +207,6 @@
   },
   {
     "type": "ter_furn_transform",
-<<<<<<< HEAD
-    "id": "ter_arvore_tree_transform",
-=======
     "id": "ter_arvore_translocate_location_attune",
     "furniture": [
       {
@@ -234,7 +231,6 @@
   {
     "type": "ter_furn_transform",
     "id": "ter_arvore_overgrowth",
->>>>>>> d2b51fdc
     "terrain": [
       {
         "result": [
@@ -246,40 +242,6 @@
           [ "t_tree_pine", 64 ],
           [ "t_tree_maple", 64 ],
           [ "t_tree_willow", 64 ],
-<<<<<<< HEAD
-          [ "t_tree_hickory", 32 ],
-          [ "t_tree_walnut", 16 ],
-          [ "t_tree_butternut", 4 ],
-          [ "t_tree_chestnut", 8 ],
-          [ "t_tree_hazelnut", 2 ],
-          [ "t_tree_beech", 4 ],
-          [ "t_tree_blackjack", 8 ],
-          [ "t_tree_apple", 2 ],
-          [ "t_tree_cherry", 2 ],
-          [ "t_tree_juniper", 2 ],
-          [ "t_tree_pear", 2 ],
-          [ "t_tree_plum", 2 ],
-          [ "t_tree_elderberry", 2 ],
-          [ "t_tree_mulberry", 2 ],
-          [ "t_tree_sassafras", 3 ]
-        ],
-        "valid_flags": [
-          "BURROWABLE",
-          "DIGGABLE",
-          "COLLAPSES",
-          "DOOR",
-          "FLAT_SURF",
-          "FUNGUS",
-          "INDOORS",
-          "PLANTABLE",
-          "ROAD",
-          "ROUGH",
-          "SHALLOW_WATER"
-        ],
-        "message": "The target's limbs begin stretching and spreading toward the sky as its body elongates, and in moments, a tree that could have stood for a hundred years stands in their place."
-      }
-    ]
-=======
           [ "t_tree_hickory_harvested", 32 ],
           [ "t_tree_walnut_harvested", 16 ],
           [ "t_tree_butternut", 4 ],
@@ -371,6 +333,5 @@
       }
     ],
     "furniture": [ { "result": "f_null", "valid_flags": [ "MOUNTABLE", "BLOCK_WIND", "ORGANIC" ] } ]
->>>>>>> d2b51fdc
   }
 ]