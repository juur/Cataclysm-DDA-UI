--- conflicted
+++ resolved
@@ -227,7 +227,34 @@
     "display_field": true
   },
   {
-<<<<<<< HEAD
+    "id": "fd_obscuring_fog",
+    "type": "field_type",
+    "intensity_levels": [
+      {
+        "name": "thick fog",
+        "sym": "~",
+        "dangerous": false,
+        "transparent": false,
+        "translucency": 8,
+        "color": "light_gray",
+        "scent_neutralization": 3
+      },
+      { "name": "very thick fog", "translucency": 12, "color": "light_gray", "scent_neutralization": 6 },
+      { "name": "impenetrable fog", "translucency": 0, "color": "dark_gray", "scent_neutralization": 9 }
+    ],
+    "decay_amount_factor": 15,
+    "gas_absorption_factor": 5,
+    "percent_spread": 35,
+    "dirty_transparency_cache": true,
+    "has_fume": true,
+    "priority": 8,
+    "half_life": "7 minutes",
+    "phase": "gas",
+    "display_items": false,
+    "display_field": true,
+    "looks_like": "fd_smoke"
+  },
+  {
     "id": "fd_sleep_aid",
     "type": "field_type",
     "intensity_levels": [
@@ -252,33 +279,5 @@
     "priority": 8,
     "half_life": "1 minutes",
     "phase": "gas"
-=======
-    "id": "fd_obscuring_fog",
-    "type": "field_type",
-    "intensity_levels": [
-      {
-        "name": "thick fog",
-        "sym": "~",
-        "dangerous": false,
-        "transparent": false,
-        "translucency": 8,
-        "color": "light_gray",
-        "scent_neutralization": 3
-      },
-      { "name": "very thick fog", "translucency": 12, "color": "light_gray", "scent_neutralization": 6 },
-      { "name": "impenetrable fog", "translucency": 0, "color": "dark_gray", "scent_neutralization": 9 }
-    ],
-    "decay_amount_factor": 15,
-    "gas_absorption_factor": 5,
-    "percent_spread": 35,
-    "dirty_transparency_cache": true,
-    "has_fume": true,
-    "priority": 8,
-    "half_life": "7 minutes",
-    "phase": "gas",
-    "display_items": false,
-    "display_field": true,
-    "looks_like": "fd_smoke"
->>>>>>> fb7fcae8
   }
 ]