--- conflicted
+++ resolved
@@ -138,7 +138,6 @@
     "phase": "gas"
   },
   {
-<<<<<<< HEAD
     "type": "field_type",
     "id": "fd_ginseng_scream",
     "immune_mtypes": [ "mon_ginseng_protector" ],
@@ -174,7 +173,8 @@
     "percent_spread": 90, // The field must succeed on a `rng( 1, 100 - local windpower ) > percent_spread` roll to spread. The field must have a non-zero spread percent and the GAS phase to be eligible to spread in the first place
     "phase": "gas", // Phase of the field. Gases can spread after spawning and can be spawned out of emitters through impassable terrain with the PERMEABLE flag
     "display_items": true,
-=======
+  },
+  {
     "id": "fd_pollen_arvore_weaken",
     "type": "field_type",
     "intensity_levels": [
@@ -240,7 +240,6 @@
     "percent_spread": 0,
     "phase": "gas",
     "display_items": false,
->>>>>>> 3bb1d347
     "display_field": true
   }
 ]