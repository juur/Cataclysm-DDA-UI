--- conflicted
+++ resolved
@@ -115,7 +115,6 @@
     "id": "vampire_total_tier_four_traits",
     "//": "This is where all new added tier four traits should be placed",
     "num_args": 0,
-<<<<<<< HEAD
     "return": "u_has_trait('TRUE_VAMPIRE_POWER') + u_has_trait('VAMPIRE_TORPOR') + u_has_trait('VAMPIRE_DOMINATE') + u_has_trait('VAMPIRE_NO_BREATHE') + u_has_trait('VAMPIRE_NO_ILLNESS')"
   },
   {
@@ -124,8 +123,5 @@
     "//": "This is the statement that should be used in power scaling calculations, to make sure that True Vampire's Potence is properly accounted for without blocking the gaining of additional powers",
     "num_args": 0,
     "return": "vampire_total_tier_four_traits() + (u_has_trait('TRUE_VAMPIRE_POWER') * 5)"
-=======
-    "return": "(u_has_trait('TRUE_VAMPIRE_POWER') * 6) + u_has_trait('VAMPIRE_TORPOR') + u_has_trait('VAMPIRE_DOMINATE') + u_has_trait('VAMPIRE_NO_BREATHE') + u_has_trait('VAMPIRE_NO_ILLNESS')"
->>>>>>> bf080d92
   }
 ]