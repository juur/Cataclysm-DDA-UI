[
  {
    "type": "jmath_function",
    "id": "dreamer_level",
    "num_args": 1,
    "return": "(u_val('intelligence') + u_val('perception')) * (_0)"
  },
  {
    "type": "jmath_function",
    "id": "eater_level",
    "num_args": 1,
    "return": "(u_val('strength') + u_val('dexterity')) * (_0)"
  },
  {
    "type": "jmath_function",
    "id": "xedra_chronomancer_level",
    "num_args": 1,
    "return": "(2 * u_val('intelligence') ) * (_0)"
  },
  {
    "type": "jmath_function",
    "id": "xedra_chron_spell_calc",
    "num_args": 3,
    "return": " ((_0 * _1) + _2) * scaling_factor(u_val('intelligence'))"
  },
  {
    "type": "jmath_function",
<<<<<<< HEAD
=======
    "id": "spell_exp_diff",
    "num_args": 1,
    "//": "accept the spell level, return a difference in experience between spell's current level and the next level",
    "return": "spell_exp_for_level(_0 + 1) - spell_exp_for_level(_0)"
  },
  {
    "type": "jmath_function",
    "id": "spell_time",
    "num_args": 1,
    "//": "used to transform the variable time (the smallest measure is 1 second) to the spell time (the smallest measure is 1 move, 1 second = 100 moves)",
    "return": "_0 * 100"
  },
  {
    "type": "jmath_function",
>>>>>>> 109a8a02
    "id": "spell_train_factor",
    "num_args": 1,
    "//": "accept the spell _cost, return how much spellcasts required to level the spell",
    "//2": "formula assumes 1000 (plus 500 for eaters) as half of player's default mana pool, and 40 is flat modifier to prevent cheap spells cost ungodly lot of time and micromanagement to level them",
    "return": "(( u_has_trait('EATER')*500)+1000)/(_0 > 0 ? _0 + 40 : 0)"
  },
  {
    "type": "jmath_function",
    "id": "int_to_level",
    "num_args": 1,
    "return": "(u_val('intelligence') * 1.5) * (_0)"
  },
  {
    "type": "jmath_function",
    "id": "dex_to_level",
    "num_args": 1,
    "return": "(u_val('dexterity') * 1.5) * (_0)"
  },
  {
    "type": "jmath_function",
    "id": "per_to_level",
    "num_args": 1,
    "return": "(u_val('perception') * 1.5) * (_0)"
  },
  {
    "type": "jmath_function",
    "id": "str_to_level",
    "num_args": 1,
    "return": "(u_val('strength') * 1.5) * (_0)"
  },
  {
    "type": "jmath_function",
    "id": "scaling_factor",
    "num_args": 1,
    "return": "( ( _0 + 10) / 20 )"
  },
  {
    "type": "jmath_function",
    "id": "paraclesian_passive_spell_exp",
    "num_args": 1,
    "return": "u_skill('deduction') * 100 + _0"
  },
  {
    "type": "jmath_function",
    "id": "xedra_chron_toggled_spell_count",
    "num_args": 0,
    "return": "( u_effect_intensity('effect_xedra_chronomancer_chronal_accel') > 0 ? 1 : 0 ) + ( u_effect_intensity('effect_xedra_chronomancer_destabilizing_strikes') > 0 ? 1 : 0 ) + ( u_effect_intensity('effect_xedra_chronomancer_stabilize_timeline') > 0 ? 1 : 0 ) + ( u_effect_intensity('effect_xedra_chronomancer_reverse_entropy') > 0 ? 1 : 0 ) + ( u_effect_intensity('effect_xedra_chronomancer_stable_timeloop') > 0 ? 1 : 0 )"
  },
  {
    "type": "jmath_function",
    "id": "paraclesian_post_threshold_doubler",
    "//": "Used to double various factors for a post-threshold bonus.  Should never more than double the initial input.",
    "num_args": 1,
    "return": "_0 + (1 * (u_has_trait('THRESH_ARVORE') + u_has_trait('THRESH_IERDE') + u_has_trait('THRESH_HOMULLUS') + u_has_trait('THRESH_SALAMANDER') + u_has_trait('THRESH_SYLPH') + u_has_trait('THRESH_UNDINE')) )"
  },
  {
    "type": "jmath_function",
    "id": "temperature_speed_mod_salamander",
    "//": "copy of temperature_speed_mod(), but allows both speed increase and speed decrease - positive value would decrease your speed if temperature is low, and increase, if temperature is high.",
    "//_0": "Temperature limit, after which the speed starts to change, in farenheit",
    "//_1": "How big the speed changes per 1 degree",
    "num_args": 2,
    "return": "(fahrenheit(weather('temperature')) - _0 + u_climate_control_str_heat()) * _1"
  },
  {
    "type": "jmath_function",
    "id": "paraclesian_homullus_total_mutations",
    "//": "Yes, this is horrible, but there's apparently no way to check the total number of mutations in a category otherwise.",
    "num_args": 1,
    "return": "_0 + u_has_trait('HOMULLUS_DURABILITY_MULT_1') + u_has_trait('HOMULLUS_DURABILITY_MULT_2') + u_has_trait('HOMULLUS_SKIN_1') + u_has_trait('HOMULLUS_SKIN_2') + u_has_trait('HOMULLUS_SKIN_3') + u_has_trait('HOMULLUS_EYES') + u_has_trait('HOMULLUS_BETTER_AT_LYING') + u_has_trait('HOMULLUS_DREAMWALKER') + u_has_trait('HOMULLUS_CHARM_FERALS') + u_has_trait('HOMULLUS_SUMMON_FERALS') + u_has_trait('HOMULLUS_SELF_DECEPTION') + u_has_trait('HOMULLUS_INVISIBLE_TO_HUMANS') + u_has_trait('HOMULLUS_REDUCED_VISIBILITY_ALLY') + u_has_trait('HOMULLUS_RESTORE_POWER') + u_has_trait('HOMULLUS_ADD_LEARNING_FOCUS') + u_has_trait('HOMULLUS_CULTIVATE_GOBLIN_FRUIT') + u_has_trait('NO_TRACE_YET_I_WISH') + u_has_trait('HOMULLUS_BACKSTAGE') + u_has_trait('HOMULLUS_CBM_INSTALL') + u_has_trait('HOMULLUS_CBM_MANA_1') + u_has_trait('HOMULLUS_CBM_MANA_2') + u_has_trait('HOMULLUS_PASSIVE_BIONIC_POWER') + u_has_trait('HOMULLUS_ARMOR_MULT_1') + u_has_trait('HOMULLUS_ARMOR_MULT_2') + u_has_trait('HOMULLUS_GAIN_BIONIC_POWER') + u_has_trait('HOMULLUS_GAIN_BIONIC_POWER_AND_MANA') + u_has_trait('HOMULLUS_CITY_STRIDER') + u_has_trait('HOMULLUS_THE_HUNTER') + u_has_trait('HOMULLUS_EAT_DEMIHUMANS') + u_has_trait('HOMULLUS_TEMPERATURE_TOLERANCE') + u_has_trait('HOMULLUS_CRAFTING_BONUS_1') + u_has_trait('HOMULLUS_CRAFTING_BONUS_2') + u_has_trait('HOMULLUS_CRAFTING_BONUS_3') + u_has_trait('HOMULLUS_GAIN_INTEGRATED_TOOLS') + u_has_trait('HOMULLUS_GAIN_INTEGRATED_HACKER') + u_has_trait('HOMULLUS_EXPANDED_MUTATIONS') + u_has_trait('HOMULLUS_THE_HUNTER2') + u_has_trait('HOMULLUS_DOLL_FORM') + u_has_trait('SOCIAL1') + u_has_trait('SOCIAL2') + u_has_trait('PRETTY') + u_has_trait('BEAUTIFUL') + u_has_trait('BEAUTIFUL2') + u_has_trait('BEAUTIFUL3') + u_has_trait('STR_UP') + u_has_trait('STR_UP_2') + u_has_trait('STR_ALPHA') + u_has_trait('DEX_UP')+ u_has_trait('DEX_UP_2') + u_has_trait('DEX_ALPHA') + u_has_trait('INT_UP') + u_has_trait('INT_UP_2') + u_has_trait('INT_ALPHA') + u_has_trait('PER_UP') + u_has_trait('PER_UP_2') + u_has_trait('PER_ALPHA')"
  },
  {
    "type": "jmath_function",
    "id": "vampire_total_tier_one_traits",
    "num_args": 0,
    "return": "u_has_trait('EYEGLEAM') + u_has_trait('BLOOD_FUN') + u_has_trait('STAMINAFORBLOOD') + u_has_trait('COMMUNE_NIGHT') + u_has_trait('VAMPIRIC_STRENGTH') + u_has_trait('VAMPIRIC_RESILIENCE') + u_has_trait('VAMPIRE_HEIGHTENED_SENSES') + u_has_trait('VAMPIRE_SILENT_MOVE')"
  },
  {
    "type": "jmath_function",
    "id": "vampire_total_tier_two_traits",
    "num_args": 0,
    "return": "u_has_trait('BLOODHEAL') + u_has_trait('COAGULANTWEAVE') + u_has_trait('VAMPIRIC_DODGE') + u_has_trait('VAMPIRE_FEAR_GAZE') + u_has_trait('VAMPIRE_WALK_ON_WALLS') + u_has_trait('VAMPIRE_BEAST_CLAWS') + u_has_trait('VAMPIRE_SEE_HEAT')"
  },
  {
    "type": "jmath_function",
    "id": "vampire_total_tier_three_traits",
    "num_args": 0,
    "return": "u_has_trait('BLOODHASTE') + u_has_trait('HYPNOTIC_GAZE') + u_has_trait('MAGICFORBLOOD') + u_has_trait('BLOODBANK') + u_has_trait('VAMPIRE_COMMAND_BEAST') + u_has_trait('VAMPIRE_EARTH_SLUMBER')"
  },
  {
    "type": "jmath_function",
    "id": "vampire_total_tier_four_traits",
    "//": "This is where all new added tier four traits should be placed",
    "num_args": 0,
    "return": "u_has_trait('TRUE_VAMPIRE_POWER') + u_has_trait('VAMPIRE_TORPOR') + u_has_trait('VAMPIRE_DOMINATE') + u_has_trait('VAMPIRE_NO_BREATHE') + u_has_trait('VAMPIRE_NO_ILLNESS') + u_has_trait('VAMPIRE_BAT_FORM') + u_has_trait('VAMPIRE_WOLF_FORM') + u_has_trait('VAMPIRE_MIST_FORM')"
  },
  {
    "type": "jmath_function",
    "id": "vampire_total_tier_four_traits_plus_potence",
    "//": "This is the statement that should be used in power scaling calculations, to make sure that True Vampire's Potence is properly accounted for without blocking the gaining of additional powers",
    "num_args": 0,
    "return": "vampire_total_tier_four_traits() + (u_has_trait('TRUE_VAMPIRE_POWER') * 5)"
  },
  {
    "type": "jmath_function",
    "id": "vampire_total_tier_five_traits",
    "//": "This is where all newly-added tier five traits should be placed",
    "num_args": 0,
    "return": "u_has_trait('VAMPIRE_MASTER_MORTAL_MIND') + u_has_trait('VAMPIRE_DISTILLATE_INNER_BLOOD') + u_has_trait('VAMPIRE_SHADOW_FORM') + u_has_trait('VAMPIRE_LAST_BREATH_MIST') + u_has_trait('VAMPIRE_IRON_MIND') + u_has_trait('VAMPIRE_BLIND_THE_SUN')"
  },
  {
    "type": "jmath_function",
    "id": "changeling_common_traits",
    "//": "This is to make sure no individual changeling has a mutation count twice",
    "num_args": 0,
    "return": "(u_has_trait('UNKNOWING_CHANGELING_NOBLE') * u_sum_traits_of_category_char_has('FAIR_FOLK_NOBLE') ) + (u_has_trait('UNKNOWING_CHANGELING_COMMONER_BROWNIE') * u_sum_traits_of_category_char_has('FAIR_FOLK_COMMONER_BROWNIE') ) + (u_has_trait('UNKNOWING_CHANGELING_COMMONER_POOKA') * u_sum_traits_of_category_char_has('FAIR_FOLK_COMMONER_POOKA') ) + (u_has_trait('UNKNOWING_CHANGELING_COMMONER_SELKIE') * u_sum_traits_of_category_char_has('FAIR_FOLK_COMMONER_SELKIE') ) + (u_has_trait('UNKNOWING_CHANGELING_COMMONER_TROW') * u_sum_traits_of_category_char_has('FAIR_FOLK_COMMONER_TROW') )"
  },
  {
    "type": "jmath_function",
    "id": "pooka_shapeshift_traits",
    "num_args": 0,
    "return": "u_has_trait('ANTLERS') + u_has_trait('HORNS_CURLED') + u_has_trait('LUPINE_EARS') + u_has_trait('FELINE_EARS') + u_has_trait('CLAWS') + u_has_trait('CLAWS_ST') + u_has_trait('WINGS_BIRD') + u_has_trait('URSINE_FUR') + u_has_trait('CHITIN2') + u_has_trait('POOKA_QUADRUPED_TRAITS') + u_has_trait('LEAPING_LEGS') + u_has_trait('TAIL_FLUFFY') + u_has_trait('TAIL_LONG')"
  },
  {
    "type": "jmath_function",
    "id": "selkie_has_weather_mastery",
    "num_args": 0,
    "return": "1 + (u_has_trait('SELKIE_CHANGE_WEATHER_MASTER') * 1.5)"
  },
  {
    "type": "jmath_function",
    "id": "lilin_has_ruach_efficiency",
    "num_args": 0,
    "return": "1 - min( ( (u_has_trait('LILIN_RUACH_EFFICIENCY') * 0.15) + (u_has_trait('LILIN_RUACH_EFFICIENCY_UPGRADE') * 0.15) + ( u_has_trait('LILIN_RUACH_EFFICIENCY_UPGRADE') * max( ( (u_vitamin('lilin_ruach_vitamin') - 3500 ) / 12000 ), 0) ) ), 0.33)"
  },
  {
    "type": "jmath_function",
    "id": "lilin_has_ruach_efficiency_beta",
    "//": "For use when the lilit is the beta talker of the spell EoC, such as when it's targeting someone else",
    "num_args": 0,
    "return": "1 - min( ( (n_has_trait('LILIN_RUACH_EFFICIENCY') * 0.15) + (n_has_trait('LILIN_RUACH_EFFICIENCY_UPGRADE') * 0.15) + ( n_has_trait('LILIN_RUACH_EFFICIENCY_UPGRADE') * max( ( (n_vitamin('lilin_ruach_vitamin') - 3500 ) / 12000 ), 0) ) ), 0.33)"
  }
]<|MERGE_RESOLUTION|>--- conflicted
+++ resolved
@@ -25,15 +25,6 @@
   },
   {
     "type": "jmath_function",
-<<<<<<< HEAD
-=======
-    "id": "spell_exp_diff",
-    "num_args": 1,
-    "//": "accept the spell level, return a difference in experience between spell's current level and the next level",
-    "return": "spell_exp_for_level(_0 + 1) - spell_exp_for_level(_0)"
-  },
-  {
-    "type": "jmath_function",
     "id": "spell_time",
     "num_args": 1,
     "//": "used to transform the variable time (the smallest measure is 1 second) to the spell time (the smallest measure is 1 move, 1 second = 100 moves)",
@@ -41,7 +32,6 @@
   },
   {
     "type": "jmath_function",
->>>>>>> 109a8a02
     "id": "spell_train_factor",
     "num_args": 1,
     "//": "accept the spell _cost, return how much spellcasts required to level the spell",
