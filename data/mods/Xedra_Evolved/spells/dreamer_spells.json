[
  {
    "id": "dream_blade",
    "type": "SPELL",
    "name": "Dream Blade",
    "description": "This ephemeral blade allows you to defend yourself with dreams brought out of your mind!",
    "valid_targets": [ "self" ],
    "flags": [ "VERBAL", "NO_LEGS", "CONCENTRATE" ],
    "min_damage": 1,
    "max_damage": 1,
    "effect": "spawn_item",
    "effect_str": "rapier_dreamdross",
    "shape": "blast",
    "base_casting_time": 350,
    "base_energy_cost": 375,
    "min_duration": { "math": [ "spell_time(u_val('time: 4 m'))" ] },
    "max_duration": { "math": [ "spell_time(u_val('time: 6 h'))" ] },
    "duration_increment": { "math": [ "spell_time(u_val('time: 4 m'))" ] },
    "skill": "deduction",
    "difficulty": 5,
    "max_level": { "math": [ "dreamer_level(1)" ] },
    "energy_source": "MANA",
    "spell_class": "DREAMER"
  },
  {
    "id": "dream_dagger",
    "type": "SPELL",
    "name": "Dream Dagger",
    "description": "This ephemeral dagger is powered with your own inner reality connections, and is deadlier the larger your mana pool.",
    "valid_targets": [ "self" ],
    "flags": [ "VERBAL", "NO_LEGS", "CONCENTRATE" ],
    "min_damage": 1,
    "max_damage": 1,
    "effect": "spawn_item",
    "effect_str": "dagger_dreamdross",
    "shape": "blast",
    "base_casting_time": 150,
    "base_energy_cost": 175,
    "min_duration": { "math": [ "spell_time(u_val('time: 4 m'))" ] },
    "max_duration": { "math": [ "spell_time(u_val('time: 6 h'))" ] },
    "duration_increment": { "math": [ "spell_time(u_val('time: 4 m'))" ] },
    "skill": "deduction",
    "difficulty": 3,
    "max_level": { "math": [ "dreamer_level(1)" ] },
    "energy_source": "MANA",
    "spell_class": "DREAMER"
  },
  {
    "id": "dream_armor",
    "type": "SPELL",
    "name": "Dream Armor",
    "description": "Armor that sits lightly on your body with little in the way of encumbrance and rests on top of whatever you are wearing.",
    "valid_targets": [ "self" ],
    "flags": [ "VERBAL", "NO_LEGS", "CONCENTRATE", "SOMATIC" ],
    "min_damage": 1,
    "max_damage": 1,
    "effect": "spawn_item",
    "effect_str": "armor_dreamdross",
    "shape": "blast",
    "spell_class": "DREAMER",
    "energy_source": "MANA",
    "skill": "deduction",
    "difficulty": 7,
    "max_level": { "math": [ "dreamer_level(1)" ] },
    "base_casting_time": 350,
    "base_energy_cost": 175,
    "min_duration": { "math": [ "spell_time(u_val('time: 4 m'))" ] },
    "max_duration": { "math": [ "spell_time(u_val('time: 6 h'))" ] },
    "duration_increment": { "math": [ "spell_time(u_val('time: 4 m'))" ] }
  },
  {
    "id": "create_dream_dross",
    "type": "SPELL",
    "name": "Bring Forth Dreamdross",
    "description": "This ritual pulls a small amount of dreamdross into our world and makes it permanent.  These scraps of dreaming can then be used to make permanent objects.",
    "valid_targets": [ "self" ],
    "min_damage": 1,
    "max_damage": 30,
    "damage_increment": 0.5,
    "effect": "spawn_item",
    "effect_str": "scrap_dreamdross",
    "shape": "blast",
    "base_casting_time": 5000,
    "base_energy_cost": 1000,
    "min_duration": 1,
    "max_duration": 2,
    "duration_increment": 1,
    "skill": "deduction",
    "difficulty": 0,
    "max_level": { "math": [ "dreamer_level(1)" ] },
    "spell_class": "DREAMER",
    "energy_source": "MANA",
    "flags": [ "PERMANENT_ALL_LEVELS", "NO_LEGS", "CONCENTRATE" ]
  },
  {
    "id": "banish_nether_monsters",
    "type": "SPELL",
    "name": { "str": "Banish Interdimensional Horrors" },
    "description": "Attempts to banish things clearly inimical to local physics back to their home dimension.",
    "teachable": false,
    "valid_targets": [ "hostile" ],
    "effect": "attack",
    "shape": "blast",
    "targeted_monster_species": [ "NETHER" ],
    "spell_class": "DREAMER",
    "energy_source": "MANA",
    "damage_type": "pure",
    "skill": "deduction",
    "difficulty": 8,
    "min_damage": 30,
    "max_damage": 407,
    "damage_increment": 13,
    "min_aoe": 1,
    "max_aoe": 10,
    "aoe_increment": 0.34,
    "base_casting_time": 400,
    "casting_time_increment": -10,
    "final_casting_time": 100,
    "base_energy_cost": 1000,
    "energy_increment": -50,
    "final_energy_cost": 100,
    "max_level": { "math": [ "dreamer_level(1)" ] },
    "flags": [ "SILENT" ]
  },
  {
    "id": "banish_dark_monsters",
    "type": "SPELL",
    "name": { "str": "Banish Darkness Made Flesh" },
    "description": "Attempts to banish monsters crafted from the darkest of nights.",
    "teachable": false,
    "valid_targets": [ "hostile", "ally" ],
    "effect": "attack",
    "shape": "blast",
    "targeted_monster_ids": [ "mon_darkman", "mon_shadow", "mon_shadow_snake" ],
    "spell_class": "DREAMER",
    "energy_source": "MANA",
    "damage_type": "pure",
    "skill": "deduction",
    "difficulty": 7,
    "min_damage": 30,
    "max_damage": 407,
    "damage_increment": 13,
    "min_aoe": 1,
    "max_aoe": 10,
    "aoe_increment": 0.34,
    "base_casting_time": 400,
    "casting_time_increment": -10,
    "final_casting_time": 110,
    "base_energy_cost": 1000,
    "energy_increment": -50.0,
    "final_energy_cost": 100,
    "max_level": { "math": [ "dreamer_level(1)" ] },
    "flags": [ "SILENT" ]
  },
  {
    "id": "spell_summon_twin",
    "type": "SPELL",
    "name": "Twin",
    "description": "Make a fake copy of yourself to disrupt your enemies.",
    "valid_targets": [ "ground" ],
    "teachable": false,
    "effect": "summon",
    "effect_str": "mon_twin",
    "shape": "blast",
    "flags": [ "SILENT", "RANDOM_TARGET", "NO_EXPLOSION_SFX" ],
    "skill": "deduction",
    "spell_class": "DREAMER",
    "energy_source": "MANA",
    "min_range": 1,
    "max_range": 1,
    "min_damage": 1,
    "max_damage": 9,
    "damage_increment": 0.4,
    "min_aoe": 1,
    "max_aoe": 9,
    "aoe_increment": 0.4,
    "difficulty": 6,
    "base_casting_time": 800,
    "final_casting_time": 200,
    "casting_time_increment": -20,
    "base_energy_cost": 700,
    "final_energy_cost": 300,
    "energy_increment": -20,
    "max_level": { "math": [ "dreamer_level(1)" ] },
    "min_duration": { "math": [ "spell_time(u_val('time: 15 s'))" ] },
    "max_duration": { "math": [ "spell_time(u_val('time: 1 h'))" ] },
    "duration_increment": { "math": [ "spell_time(u_val('time: 15 s'))" ] },
    "learn_spells": { "spell_summon_twin_flood": 15 }
  },
  {
    "id": "spell_summon_twin_flood",
    "type": "SPELL",
    "name": "Twin Flood",
    "description": "Fill the reality with your own copies.",
    "teachable": false,
    "valid_targets": [ "ground" ],
    "effect": "summon",
    "effect_str": "mon_twin",
    "shape": "blast",
    "flags": [ "SILENT", "RANDOM_TARGET", "NO_EXPLOSION_SFX", "NO_LEGS", "CONCENTRATE" ],
    "skill": "deduction",
    "spell_class": "DREAMER",
    "energy_source": "MANA",
    "min_range": 1,
    "max_range": 1,
    "min_damage": 9,
    "max_damage": 100,
    "damage_increment": 2,
    "min_aoe": 9,
    "max_aoe": 34,
    "aoe_increment": 1,
    "difficulty": 8,
    "base_casting_time": 800,
    "final_casting_time": 0,
    "casting_time_increment": -20,
    "base_energy_cost": 1000,
    "final_energy_cost": 300,
    "energy_increment": -25,
    "max_level": { "math": [ "dreamer_level(1)" ] },
    "min_duration": { "math": [ "spell_time(u_val('time: 15 s'))" ] },
    "max_duration": { "math": [ "spell_time(u_val('time: 1 h'))" ] },
    "duration_increment": { "math": [ "spell_time(u_val('time: 15 s'))" ] }
  },
  {
    "id": "spell_dreamer_clairvoyance",
    "type": "SPELL",
    "name": "Unfold",
    "description": "All walls are obliterated before your eyes.",
    "teachable": false,
    "valid_targets": [ "hostile", "ground" ],
    "flags": [ "IGNORE_WALLS", "NO_LEGS", "SILENT", "NO_EXPLOSION_SFX" ],
    "skill": "deduction",
    "spell_class": "DREAMER",
    "energy_source": "MANA",
    "difficulty": 8,
    "max_level": { "math": [ "dreamer_level(1)" ] },
    "effect": "attack",
    "shape": "cone",
    "min_range": 2,
    "max_range": 45,
    "range_increment": 1.5,
    "min_aoe": 12,
    "max_aoe": 360,
    "aoe_increment": 12,
    "base_casting_time": { "math": [ "spell_time(u_val('time: 30 s'))" ] },
    "final_casting_time": { "math": [ "spell_time(u_val('time: 5 s'))" ] },
    "casting_time_increment": { "math": [ "-1 * spell_time(u_val('time: 1 s'))" ] },
    "base_energy_cost": 600,
    "final_energy_cost": 300,
    "energy_increment": -10,
    "field_id": "fd_clairvoyant",
    "min_field_intensity": 1,
    "max_field_intensity": 1
  },
  {
    "id": "spell_dreamer_clairvoyance_eff",
    "type": "SPELL",
    "name": "Spatial Awareness",
    "description": "Feel them.  See them.  Connect to them.",
    "teachable": false,
    "valid_targets": [ "hostile", "ally" ],
    "flags": [ "IGNORE_WALLS", "NO_LEGS", "NO_HANDS", "SILENT", "NO_EXPLOSION_SFX" ],
    "skill": "deduction",
    "spell_class": "DREAMER",
    "energy_source": "MANA",
    "difficulty": 9,
    "max_level": { "math": [ "dreamer_level(1)" ] },
    "effect": "attack",
    "shape": "blast",
    "min_aoe": 10,
    "max_aoe": 60,
    "aoe_increment": 2.5,
    "base_casting_time": 500,
    "final_casting_time": 0,
    "casting_time_increment": -25,
    "base_energy_cost": 600,
    "final_energy_cost": 300,
    "energy_increment": -10,
    "field_id": "fd_clairvoyant",
    "min_field_intensity": 1,
    "max_field_intensity": 1
  },
  {
    "id": "summon_shifter",
    "type": "SPELL",
    "name": "Summon Shifter",
    "description": "Summon a portal creature to help in a dangerous situation.",
    "teachable": false,
    "valid_targets": [ "ground" ],
    "skill": "deduction",
    "min_damage": 1,
    "max_damage": 5,
    "damage_increment": 0.2,
    "max_level": { "math": [ "dreamer_level(1)" ] },
    "difficulty": 4,
    "spell_class": "DREAMER",
    "effect": "summon",
    "effect_str": "mon_shifter",
    "shape": "blast",
    "energy_source": "MANA",
    "base_energy_cost": 500,
    "base_casting_time": { "math": [ "spell_time(u_val('time: 30 s'))" ] },
    "final_casting_time": 100,
    "casting_time_increment": -100,
    "min_aoe": 2,
    "max_aoe": 2,
    "flags": [ "VERBAL", "CONCENTRATE", "NO_EXPLOSION_SFX" ],
    "min_duration": { "math": [ "spell_time(u_val('time: 5 m'))" ] },
    "max_duration": { "math": [ "spell_time(u_val('time: 5 h'))" ] },
    "duration_increment": { "math": [ "spell_time(u_val('time: 5 m'))" ] }
  },
  {
    "id": "summon_sapient_light",
    "type": "SPELL",
    "name": "Summon Light",
    "description": "Summon a disturbed sapient entity of another reality with a hatred for living creatures.  It won't attack you.  At least for now.",
    "teachable": false,
    "valid_targets": [ "ground" ],
    "skill": "deduction",
    "min_damage": 1,
    "max_damage": 1,
    "max_level": { "math": [ "dreamer_level(1)" ] },
    "difficulty": 6,
    "spell_class": "DREAMER",
    "effect": "summon",
    "effect_str": "mon_sapient_light",
    "shape": "blast",
    "energy_source": "MANA",
    "base_energy_cost": 600,
    "base_casting_time": { "math": [ "spell_time(u_val('time: 30 s'))" ] },
    "min_aoe": 2,
    "max_aoe": 2,
    "flags": [ "VERBAL", "CONCENTRATE", "NO_EXPLOSION_SFX" ],
    "min_duration": { "math": [ "spell_time(u_val('time: 3 m'))" ] },
    "max_duration": { "math": [ "spell_time(u_val('time: 2 h'))" ] },
    "duration_increment": { "math": [ "spell_time(u_val('time: 3 m'))" ] }
  },
  {
    "id": "make_constructed_hammer",
    "type": "SPELL",
    "name": "Hammering",
    "description": "Using your energy you construct an oddly shaped hammer.  You can use it to smash your enemies, or breach different obstacles.",
    "teachable": false,
    "valid_targets": [ "self" ],
    "skill": "deduction",
    "min_damage": 1,
    "max_damage": 1,
    "effect": "spawn_item",
    "effect_str": "constructed_hammer",
    "shape": "blast",
    "min_duration": { "math": [ "spell_time(u_val('time: 2 h'))" ] },
    "max_duration": { "math": [ "spell_time(u_val('time: 3 d'))" ] },
    "duration_increment": { "math": [ "spell_time(u_val('time: 2 h'))" ] },
    "base_casting_time": { "math": [ "spell_time(u_val('time: 30 m'))" ] },
    "final_casting_time": { "math": [ "spell_time(u_val('time: 5 m'))" ] },
    "casting_time_increment": { "math": [ "-1 * spell_time(u_val('time: 1 m'))" ] },
    "base_energy_cost": 450,
    "final_energy_cost": 200,
    "energy_increment": -15,
    "difficulty": 4,
    "max_level": { "math": [ "dreamer_level(1)" ] },
    "flags": [ "SOMATIC", "CONCENTRATE" ],
    "spell_class": "DREAMER",
    "energy_source": "MANA"
  },
  {
    "id": "constructed_hammer_attack",
    "type": "SPELL",
    "name": "Smash A Target",
    "description": "Deal some damage.  You can't see it except in debug mode.",
    "effect": "attack",
    "shape": "blast",
    "valid_targets": [ "hostile", "ground" ],
    "flags": [ "SILENT", "IGNORE_WALLS", "NO_EXPLOSION_SFX", "RANDOM_DAMAGE" ],
    "min_damage": 360,
    "max_damage": 500,
    "min_range": 1,
    "max_range": 1,
    "message": "",
    "damage_type": "bash",
    "sound_description": "a smash",
    "extra_effects": [ { "id": "constructed_hammer_bash" } ]
  },
  {
    "id": "constructed_hammer_bash",
    "type": "SPELL",
    "name": "Constructed Hammer Bash",
    "description": "Bash some terrain.  You can't see it except in debug mode.",
    "effect": "bash",
    "shape": "cone",
    "valid_targets": [ "hostile", "ground" ],
    "flags": [ "SILENT", "IGNORE_WALLS", "NO_EXPLOSION_SFX", "RANDOM_DAMAGE" ],
    "min_damage": 360,
    "max_damage": 500,
    "min_range": 1,
    "max_range": 1
  },
  {
    "id": "summon_duplicator",
    "type": "SPELL",
    "name": "Summon Duplicator",
    "description": "Summon a portal creature to help in a dangerous situation.",
    "teachable": false,
    "skill": "deduction",
    "valid_targets": [ "ground" ],
    "min_damage": 1,
    "max_damage": 1,
    "max_level": { "math": [ "dreamer_level(1)" ] },
    "difficulty": 8,
    "spell_class": "DREAMER",
    "effect": "summon",
    "effect_str": "mon_duplicator",
    "shape": "blast",
    "energy_source": "MANA",
    "base_energy_cost": 800,
    "base_casting_time": 3000,
    "final_casting_time": 100,
    "casting_time_increment": -145,
    "min_aoe": 2,
    "max_aoe": 2,
    "flags": [ "VERBAL", "CONCENTRATE", "NO_EXPLOSION_SFX" ],
    "min_duration": { "math": [ "spell_time(u_val('time: 6 m'))" ] },
    "max_duration": { "math": [ "spell_time(u_val('time: 3 h'))" ] },
    "duration_increment": { "math": [ "spell_time(u_val('time: 6 m'))" ] }
  },
  {
    "id": "teleport_coin",
    "type": "SPELL",
    "name": "Toss a Coin",
    "description": "Toss a coin.  On which side are you?",
    "teachable": false,
    "skill": "deduction",
    "effect": "short_range_teleport",
    "shape": "blast",
    "components": "spell_components_dreamer_coin",
    "valid_targets": [ "ground" ],
    "flags": [ "SILENT", "TARGET_TELEPORT" ],
    "min_range": 2,
    "max_range": 2,
    "max_level": { "math": [ "dreamer_level(1)" ] },
    "difficulty": 10,
    "spell_class": "DREAMER",
    "base_casting_time": 400,
    "final_casting_time": 0,
    "casting_time_increment": -25,
    "energy_source": "MANA",
    "base_energy_cost": 700,
    "final_energy_cost": 200,
    "energy_increment": -15
  },
  {
    "id": "summon_ophanim",
    "type": "SPELL",
    "name": "Summon Angel",
    "description": "Summon a creature that looks pretty similar to how angels are described in the Bible - a giant flying mess of wings, eyes and rings.",
    "teachable": false,
    "valid_targets": [ "ground" ],
    "skill": "deduction",
    "min_damage": 1,
    "max_damage": 1,
    "max_level": { "math": [ "dreamer_level(1)" ] },
    "difficulty": 6,
    "spell_class": "DREAMER",
    "effect": "summon",
    "effect_str": "mon_ophanim",
    "shape": "blast",
    "energy_source": "MANA",
    "base_energy_cost": 1200,
    "final_energy_cost": 200,
    "energy_increment": -25,
    "base_casting_time": { "math": [ "spell_time(u_val('time: 30 s'))" ] },
    "final_casting_time": { "math": [ "spell_time(u_val('time: 1 s'))" ] },
    "casting_time_increment": -150,
    "min_aoe": 2,
    "max_aoe": 2,
    "flags": [ "VERBAL", "CONCENTRATE", "NO_EXPLOSION_SFX" ],
    "min_duration": { "math": [ "spell_time(u_val('time: 3 m'))" ] },
    "max_duration": { "math": [ "spell_time(u_val('time: 3 h'))" ] },
    "duration_increment": { "math": [ "spell_time(u_val('time: 3 m'))" ] }
  },
  {
    "id": "summon_winch",
    "type": "SPELL",
    "name": "Construct a Winch",
    "description": "Create a small token.  When used, it'll pull you back to the place you created it.",
    "teachable": false,
    "skill": "deduction",
    "valid_targets": [ "self" ],
    "effect": "effect_on_condition",
    "effect_str": "EOC_WINCH_INITIAL",
    "shape": "blast",
    "base_casting_time": { "math": [ "spell_time(u_val('time: 3 m'))" ] },
    "final_casting_time": { "math": [ "spell_time(u_val('time: 6 s'))" ] },
    "casting_time_increment": { "math": [ "-1 * spell_time(u_val('time: 3 m'))" ] },
    "base_energy_cost": 1200,
    "final_energy_cost": 200,
    "energy_increment": -25,
    "energy_source": "MANA",
    "flags": [ "SOMATIC", "VERBAL", "CONCENTRATE", "SILENT", "NO_EXPLOSION_SFX" ],
    "spell_class": "DREAMER",
    "difficulty": 7,
    "max_level": { "math": [ "dreamer_level(1)" ] },
    "extra_effects": [ { "id": "summon_winch_item" } ]
  },
  {
    "id": "summon_winch_item",
    "type": "SPELL",
    "name": "Spawn a Winch",
    "description": "Spawns a winch item.  You can see it only in debug mode.",
    "valid_targets": [ "self" ],
    "min_damage": 1,
    "max_damage": 1,
    "effect": "spawn_item",
    "effect_str": "winch_stone",
    "shape": "blast",
    "min_duration": { "math": [ "spell_time(u_val('time: 5 m'))" ] },
    "max_duration": { "math": [ "spell_time(u_val('time: 6 h'))" ] },
    "duration_increment": { "math": [ "spell_time(u_val('time: 5 m'))" ] },
    "max_level": { "math": [ "dreamer_level(1)" ] },
    "flags": [ "SILENT", "NO_EXPLOSION_SFX" ],
    "spell_class": "DREAMER",
    "energy_source": "MANA"
  },
  {
    "id": "dreamer_artifact",
    "type": "SPELL",
    "name": "Pull From Beyond",
    "description": "Using your abilities, you compress the gap between your hands with pure energy, attempting to construct…  something.",
    "teachable": false,
    "valid_targets": [ "self" ],
    "skill": "deduction",
    "flags": [ "NO_LEGS", "CONCENTRATE", "NO_FAIL" ],
    "difficulty": 5,
    "min_damage": 1,
    "max_damage": 1,
    "effect": "effect_on_condition",
    "effect_str": "EOC_DREAMER_ARTIFACT_SPAWN",
    "shape": "blast",
    "energy_source": "MANA",
    "base_energy_cost": 0,
    "base_casting_time": { "math": [ "spell_time(u_val('time: 10 m'))" ] },
    "final_casting_time": { "math": [ "spell_time(u_val('time: 10 m'))" ] },
    "spell_class": "DREAMER"
  },
  {
    "id": "spell_karma_arms",
    "type": "SPELL",
    "name": "Karma Arms",
    "description": "Four transparent arms grow out of your body.  You have full control over them, and who knows what power they contain.",
    "teachable": false,
    "//": "obvious reference for 'Submachine' by Mateusz Skutnik, albeit no portals",
    "valid_targets": [ "self" ],
    "effect": "attack",
    "effect_str": "spell_karma_arms_eff",
    "shape": "blast",
    "flags": [ "NO_LEGS", "NO_HANDS", "SILENT", "NO_EXPLOSION_SFX" ],
    "skill": "deduction",
    "spell_class": "DREAMER",
    "energy_source": "MANA",
    "difficulty": 10,
    "base_casting_time": 2000,
    "base_energy_cost": 1800,
    "final_energy_cost": 600,
    "energy_increment": -50,
    "max_level": { "math": [ "dreamer_level(1)" ] },
    "min_duration": { "math": [ "spell_time(u_val('time: 15 m'))" ] },
    "max_duration": { "math": [ "spell_time(u_val('time: 24 h'))" ] },
    "duration_increment": { "math": [ "spell_time(u_val('time: 15 m'))" ] }
  },
  {
    "id": "spell_stalker_eyes",
    "type": "SPELL",
    "name": "Stalker's Oculars",
<<<<<<< HEAD
    "description": "Your own eyes are replaced with the eyeballs of an unknown creature.  Compound from billions of red crosses inside void dark sclera, they can see much more clearly than any natural creature.",
=======
    "description": "Your own eyes are replaced with eyeballs of unknown creature.  Compound from billions of red crosses inside void dark sclera, they can see much more than any creature is able.",
    "teachable": false,
>>>>>>> d1345726
    "valid_targets": [ "self" ],
    "effect": "attack",
    "effect_str": "stalker_eyes_eff",
    "shape": "blast",
    "flags": [ "NO_LEGS", "NO_HANDS", "SILENT", "NO_EXPLOSION_SFX" ],
    "skill": "deduction",
    "spell_class": "DREAMER",
    "energy_source": "MANA",
    "difficulty": 7,
    "base_casting_time": 1000,
    "base_energy_cost": 700,
    "final_energy_cost": 400,
    "energy_increment": -50,
    "max_level": { "math": [ "dreamer_level(1)" ] },
    "min_duration": { "math": [ "spell_time(u_val('time: 15 m'))" ] },
    "max_duration": { "math": [ "spell_time(u_val('time: 24 h'))" ] },
    "duration_increment": { "math": [ "spell_time(u_val('time: 15 m'))" ] }
  },
  {
    "id": "spell_devil_tail",
    "type": "SPELL",
    "name": "Devil's Tail",
<<<<<<< HEAD
    "description": "A stretchy tail appears from the base of your spine, instinctively aiding you in battle or moving to defend you.",
=======
    "description": "The stretchy tail appears back from your spine, almost instinctively trying to help you in battle or defence you.",
    "teachable": false,
>>>>>>> d1345726
    "valid_targets": [ "self" ],
    "effect": "attack",
    "effect_str": "devil_tail_eff",
    "shape": "blast",
    "flags": [ "NO_LEGS", "NO_HANDS", "SILENT", "NO_EXPLOSION_SFX" ],
    "skill": "deduction",
    "spell_class": "DREAMER",
    "energy_source": "MANA",
    "difficulty": 8,
    "base_casting_time": 1500,
    "base_energy_cost": 1100,
    "final_energy_cost": 500,
    "energy_increment": -50,
    "max_level": { "math": [ "dreamer_level(1)" ] },
    "min_duration": { "math": [ "spell_time(u_val('time: 15 m'))" ] },
    "max_duration": { "math": [ "spell_time(u_val('time: 24 h'))" ] },
    "duration_increment": { "math": [ "spell_time(u_val('time: 15 m'))" ] }
  }
]<|MERGE_RESOLUTION|>--- conflicted
+++ resolved
@@ -571,12 +571,8 @@
     "id": "spell_stalker_eyes",
     "type": "SPELL",
     "name": "Stalker's Oculars",
-<<<<<<< HEAD
     "description": "Your own eyes are replaced with the eyeballs of an unknown creature.  Compound from billions of red crosses inside void dark sclera, they can see much more clearly than any natural creature.",
-=======
-    "description": "Your own eyes are replaced with eyeballs of unknown creature.  Compound from billions of red crosses inside void dark sclera, they can see much more than any creature is able.",
-    "teachable": false,
->>>>>>> d1345726
+    "teachable": false,
     "valid_targets": [ "self" ],
     "effect": "attack",
     "effect_str": "stalker_eyes_eff",
@@ -599,12 +595,8 @@
     "id": "spell_devil_tail",
     "type": "SPELL",
     "name": "Devil's Tail",
-<<<<<<< HEAD
     "description": "A stretchy tail appears from the base of your spine, instinctively aiding you in battle or moving to defend you.",
-=======
-    "description": "The stretchy tail appears back from your spine, almost instinctively trying to help you in battle or defence you.",
-    "teachable": false,
->>>>>>> d1345726
+    "teachable": false,
     "valid_targets": [ "self" ],
     "effect": "attack",
     "effect_str": "devil_tail_eff",
