--- conflicted
+++ resolved
@@ -140,11 +140,7 @@
       ],
       "flags": [ "ALLOW_TERRAIN_UNDER_OTHER_DATA" ],
       "palettes": [ "copse_trees_palette" ],
-<<<<<<< HEAD
-      "place_monster": [ { "group": "GROUP_GENIUS_ARVORE", "x": [ 0, 23 ], "y": [ 0, 23 ], "chance": 25 } ]
-=======
-      "place_monsters": [ { "monster": "GROUP_GENIUS_SALAMANDER", "x": [ 0, 23 ], "y": [ 0, 23 ], "chance": 4, "density": 0.2 } ]
->>>>>>> 5e3997c1
+      "place_monster": [ { "group": "GROUP_GENIUS_SALAMANDER", "x": [ 0, 23 ], "y": [ 0, 23 ], "chance": 25 } ]
     }
   },
   {
@@ -191,14 +187,7 @@
       ],
       "flags": [ "ALLOW_TERRAIN_UNDER_OTHER_DATA" ],
       "palettes": [ "copse_trees_palette" ],
-<<<<<<< HEAD
-      "place_monster": [
-        { "group": "GROUP_GENIUS_ARVORE", "x": [ 0, 23 ], "y": [ 0, 23 ], "chance": 25 },
-        { "group": "GROUP_GENIUS_SALAMANDER", "x": [ 0, 23 ], "y": [ 0, 23 ], "chance": 25 }
-      ]
-=======
-      "place_monsters": [ { "monster": "GROUP_GENIUS_SYLPH", "x": [ 0, 23 ], "y": [ 0, 23 ], "chance": 4, "density": 0.2 } ]
->>>>>>> 5e3997c1
+      "place_monster": [ { "group": "GROUP_GENIUS_SYLPH", "x": [ 0, 23 ], "y": [ 0, 23 ], "chance": 25 } ]
     }
   },
   {
@@ -380,19 +369,11 @@
         "]": [ [ "t_water_sh", 8 ], "t_dirt", "t_grass" ],
         "~": "t_water_dp"
       },
-<<<<<<< HEAD
       "place_monster": [
         { "group": "GROUP_SAFE", "x": [ 0, 23 ], "y": [ 0, 23 ], "chance": 5 },
         { "group": "GROUP_FISH", "x": [ 0, 23 ], "y": [ 0, 23 ], "chance": 1, "repeat": [ 1, 2 ] },
         { "group": "GROUP_FOREST", "x": [ 0, 23 ], "y": [ 0, 23 ], "chance": 5 },
-        { "group": "GROUP_GENIUS_UNDINE", "x": [ 0, 23 ], "y": [ 0, 23 ], "chance": 25 }
-=======
-      "place_monsters": [
-        { "monster": "GROUP_SAFE", "x": [ 0, 23 ], "y": [ 0, 23 ], "chance": 5, "density": 0.5 },
-        { "monster": "GROUP_FISH", "x": [ 0, 23 ], "y": [ 0, 23 ], "chance": 2, "repeat": [ 1, 2 ], "density": 0.5 },
-        { "monster": "GROUP_FOREST", "x": [ 0, 23 ], "y": [ 0, 23 ], "chance": 5, "density": 0.5 },
-        { "monster": "GROUP_GENIUS_ARVORE", "x": [ 0, 23 ], "y": [ 0, 23 ], "chance": 4, "density": 0.2 }
->>>>>>> 5e3997c1
+        { "group": "GROUP_GENIUS_ARVORE", "x": [ 0, 23 ], "y": [ 0, 23 ], "chance": 25 }
       ]
     }
   },
@@ -460,20 +441,12 @@
         "]": [ [ "t_water_sh", 8 ], "t_dirt", "t_grass" ],
         "~": "t_water_dp"
       },
-<<<<<<< HEAD
       "place_monster": [
         { "group": "GROUP_SAFE", "x": [ 0, 23 ], "y": [ 0, 23 ], "chance": 5 },
-        { "group": "GROUP_FISH", "x": [ 0, 23 ], "y": [ 0, 23 ], "chance": 1, "repeat": [ 1, 2 ] },
+        { "group": "GROUP_FISH", "x": [ 0, 23 ], "y": [ 0, 23 ], "chance": 2, "repeat": [ 1, 2 ] },
         { "group": "GROUP_FOREST", "x": [ 0, 23 ], "y": [ 0, 23 ], "chance": 5 },
-        { "group": "GROUP_GENIUS_ARVORE", "x": [ 0, 23 ], "y": [ 0, 23 ], "chance": 25 }
-=======
-      "place_monsters": [
-        { "monster": "GROUP_SAFE", "x": [ 0, 23 ], "y": [ 0, 23 ], "chance": 5, "density": 0.5 },
-        { "monster": "GROUP_FISH", "x": [ 0, 23 ], "y": [ 0, 23 ], "chance": 2, "repeat": [ 1, 2 ], "density": 0.5 },
-        { "monster": "GROUP_FOREST", "x": [ 0, 23 ], "y": [ 0, 23 ], "chance": 5, "density": 0.5 },
-        { "monster": "GROUP_GENIUS_ARVORE", "x": [ 0, 23 ], "y": [ 0, 23 ], "chance": 4, "density": 0.1 },
-        { "monster": "GROUP_GENIUS_SALAMANDER", "x": [ 0, 23 ], "y": [ 0, 23 ], "chance": 4, "density": 0.1 }
->>>>>>> 5e3997c1
+        { "group": "GROUP_GENIUS_ARVORE", "x": [ 0, 23 ], "y": [ 0, 23 ], "chance": 4 },
+        { "group": "GROUP_GENIUS_SALAMANDER", "x": [ 0, 23 ], "y": [ 0, 23 ], "chance": 4 }
       ]
     }
   },
@@ -542,19 +515,11 @@
         "]": [ [ "t_water_sh", 8 ], "t_dirt", "t_grass" ],
         "~": "t_water_dp"
       },
-<<<<<<< HEAD
       "place_monster": [
         { "group": "GROUP_SAFE", "x": [ 0, 23 ], "y": [ 0, 23 ], "chance": 5 },
         { "group": "GROUP_FISH", "x": [ 0, 23 ], "y": [ 0, 23 ], "chance": 1, "repeat": [ 1, 2 ] },
         { "group": "GROUP_FOREST", "x": [ 0, 23 ], "y": [ 0, 23 ], "chance": 5 },
         { "group": "GROUP_GENIUS_UNDINE", "x": [ 0, 23 ], "y": [ 0, 23 ], "chance": 25 }
-=======
-      "place_monsters": [
-        { "monster": "GROUP_SAFE", "x": [ 0, 23 ], "y": [ 0, 23 ], "chance": 5, "density": 0.5 },
-        { "monster": "GROUP_FISH", "x": [ 0, 23 ], "y": [ 0, 23 ], "chance": 2, "repeat": [ 1, 2 ], "density": 0.5 },
-        { "monster": "GROUP_FOREST", "x": [ 0, 23 ], "y": [ 0, 23 ], "chance": 5, "density": 0.5 },
-        { "monster": "GROUP_GENIUS_UNDINE", "x": [ 0, 23 ], "y": [ 0, 23 ], "chance": 4, "density": 0.2 }
->>>>>>> 5e3997c1
       ]
     }
   },
@@ -623,20 +588,12 @@
         "]": [ [ "t_water_sh", 8 ], "t_dirt", "t_grass" ],
         "~": "t_water_dp"
       },
-<<<<<<< HEAD
       "place_monster": [
         { "group": "GROUP_SAFE", "x": [ 0, 23 ], "y": [ 0, 23 ], "chance": 5 },
         { "group": "GROUP_FISH", "x": [ 0, 23 ], "y": [ 0, 23 ], "chance": 1, "repeat": [ 1, 2 ] },
         { "group": "GROUP_FOREST", "x": [ 0, 23 ], "y": [ 0, 23 ], "chance": 5 },
-        { "group": "GROUP_GENIUS_ARVORE", "x": [ 0, 23 ], "y": [ 0, 23 ], "chance": 25 }
-=======
-      "place_monsters": [
-        { "monster": "GROUP_SAFE", "x": [ 0, 23 ], "y": [ 0, 23 ], "chance": 5, "density": 0.5 },
-        { "monster": "GROUP_FISH", "x": [ 0, 23 ], "y": [ 0, 23 ], "chance": 2, "repeat": [ 1, 2 ], "density": 0.5 },
-        { "monster": "GROUP_FOREST", "x": [ 0, 23 ], "y": [ 0, 23 ], "chance": 5, "density": 0.5 },
-        { "monster": "GROUP_GENIUS_UNDINE", "x": [ 0, 23 ], "y": [ 0, 23 ], "chance": 4, "density": 0.1 },
-        { "monster": "GROUP_GENIUS_IERDE", "x": [ 0, 23 ], "y": [ 0, 23 ], "chance": 4, "density": 0.1 }
->>>>>>> 5e3997c1
+        { "group": "GROUP_GENIUS_UNDINE", "x": [ 0, 23 ], "y": [ 0, 23 ], "chance": 25 },
+        { "group": "GROUP_GENIUS_IERDE", "x": [ 0, 23 ], "y": [ 0, 23 ], "chance": 25 }
       ]
     }
   },
