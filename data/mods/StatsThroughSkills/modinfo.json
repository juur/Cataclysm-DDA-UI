[
  {
    "type": "MOD_INFO",
    "ident": "StatsThroughSkills",
    "name": "StatsThroughSkills",
    "authors": [ "Ryan \"DeNarr\" Saige", "Kevin Granade" ],
    "description": "Allows stats to raise naturally via skill progression.",
    "category": "rebalance",
<<<<<<< HEAD
    "dependencies": [ "dda" ],
    "obsolete": true
=======
    "dependencies": [ "dda" ]
  },
  {
    "type": "skill_boost",
    "stat": "str",
    "skills": [ "mechanics", "swimming", "bashing", "cutting", "melee", "throw" ],
    "skill_offset": -3,
    "scaling_power": 0.4
  },
  {
    "type": "skill_boost",
    "stat": "dex",
    "skills": [ "driving", "survival", "tailor", "traps", "dodge", "stabbing", "unarmed" ],
    "skill_offset": -3,
    "scaling_power": 0.4
  },
  {
    "type": "skill_boost",
    "stat": "int",
    "skills": [ "barter", "computer", "cooking", "electronics", "fabrication", "firstaid", "speech" ],
    "skill_offset": -3,
    "scaling_power": 0.4
  },
  {
    "type": "skill_boost",
    "stat": "per",
    "skills": [ "archery", "gun", "launcher", "pistol", "rifle", "shotgun", "smg" ],
    "skill_offset": -3,
    "scaling_power": 0.4
>>>>>>> 7fcdb58f
  }
]<|MERGE_RESOLUTION|>--- conflicted
+++ resolved
@@ -4,12 +4,8 @@
     "ident": "StatsThroughSkills",
     "name": "StatsThroughSkills",
     "authors": [ "Ryan \"DeNarr\" Saige", "Kevin Granade" ],
-    "description": "Allows stats to raise naturally via skill progression.",
+    "description": "Allows stats to raise via skill progression.",
     "category": "rebalance",
-<<<<<<< HEAD
-    "dependencies": [ "dda" ],
-    "obsolete": true
-=======
     "dependencies": [ "dda" ]
   },
   {
@@ -39,6 +35,5 @@
     "skills": [ "archery", "gun", "launcher", "pistol", "rifle", "shotgun", "smg" ],
     "skill_offset": -3,
     "scaling_power": 0.4
->>>>>>> 7fcdb58f
   }
 ]