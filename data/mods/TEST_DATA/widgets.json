--- conflicted
+++ resolved
@@ -89,11 +89,7 @@
         "text": "broken",
         "sym": "%",
         "color": "magenta",
-<<<<<<< HEAD
-        "condition": { "math": [ "u_val('hp')", "==", "0" ] }
-=======
         "condition": { "math": [ "u_hp(_widget) == 0" ] }
->>>>>>> 46f81174
       },
       {
         "id": "splinted",
@@ -1399,22 +1395,14 @@
         "text": "broken",
         "sym": "ℵ",
         "color": "c_red_white",
-<<<<<<< HEAD
-        "condition": { "math": [ "u_hp(_widget)", "==", "0" ] }
-=======
         "condition": { "math": [ "u_hp(_widget) == 0" ] }
->>>>>>> 46f81174
       },
       {
         "id": "intact",
         "text": "intact",
         "sym": "‖",
         "color": "c_dark_gray_white",
-<<<<<<< HEAD
-        "condition": { "math": [ "u_hp(_widget)", ">", "0" ] }
-=======
         "condition": { "math": [ "u_hp(_widget) > 0" ] }
->>>>>>> 46f81174
       }
     ]
   },
