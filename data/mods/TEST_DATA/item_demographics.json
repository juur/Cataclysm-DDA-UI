--- conflicted
+++ resolved
@@ -698,13 +698,10 @@
             "j22": 10,
             "walther_p22": 10,
             "cp33": 10,
-<<<<<<< HEAD
             "ruger_mk4": 10
-=======
             "ruger_charger": 10,
             "ruger_charger_auto": 10,
             "ruger_1022_auto": 10
->>>>>>> 23e26e77
           }
         },
         {
