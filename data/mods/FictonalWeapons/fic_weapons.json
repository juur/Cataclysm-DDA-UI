--- conflicted
+++ resolved
@@ -43,11 +43,7 @@
     "durability": 9,
     "clip_size": 6,
     "reload": 80,
-<<<<<<< HEAD
     "magazines": [ [ "454", [ "454_speedloader6" ] ] ],
-    "built_in_mods": ["boom_flamer"],
-    "valid_mod_locations": [[ "accessories", 4 ],[ "barrel", 1 ],[ "bore", 1 ],[ "grip", 1 ],[ "mechanism", 4 ],[ "muzzle", 1 ],[ "rail", 1 ],[ "sights", 1 ],[ "stock", 1 ]]
-=======
     "built_in_mods": [ "boom_flamer" ],
     "valid_mod_locations": [
       [ "accessories", 4 ],
@@ -60,7 +56,6 @@
       [ "sights", 1 ],
       [ "stock", 1 ]
     ]
->>>>>>> ea190d32
   },
   {
     "id": "gunsword",
