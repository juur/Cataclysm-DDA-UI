[
  {
    "type": "ter_furn_transform",
    "id": "move_earth",
    "terrain": [
      { "result": "t_hole", "valid_terrain": [ "t_pit", "t_slope_down" ], "message": "The pit has deepened further." },
      {
        "result": "t_pit",
        "valid_terrain": [
          "t_pit_corpsed",
          "t_pit_covered",
          "t_pit_glass",
          "t_pit_glass_covered",
          "t_pit_spiked",
          "t_pit_spiked_covered",
          "t_rootcellar",
          "t_pit_shallow"
        ],
        "message": "More debris shifts out of the pit."
      },
      {
        "result": "t_pit_shallow",
        "valid_terrain": [
          "t_grave",
          "t_dirt",
          "t_sand",
          "t_clay",
          "t_dirtmound",
          "t_grass",
          "t_grass_long",
          "t_grass_tall",
          "t_grass_dead",
          "t_grass_white",
          "t_dirtfloor",
          "t_fungus_floor_in",
          "t_fungus_floor_sup",
          "t_fungus_floor_out",
          "t_sandbox"
        ],
        "message": "The earth moves out of the way for you."
      },
      {
        "result": "t_sand",
        "valid_terrain": [
          "t_pavement",
          "t_pavement_y",
          "t_sidewalk",
          "t_concrete",
          "t_thconc_floor",
          "t_thconc_floor_olight",
          "t_strconc_floor",
          "t_floor",
          "t_floor_waxed",
          "t_carpet_red",
          "t_carpet_yellow",
          "t_carpet_purple",
          "t_carpet_green",
          "t_linoleum_white",
          "t_linoleum_gray",
          "t_slope_up",
          "t_rock_red",
          "t_rock_blue",
          "t_floor_red",
          "t_floor_green",
          "t_floor_blue",
          "t_pavement_bg_dp",
          "t_pavement_y_bg_dp",
          "t_sidewalk_bg_dp"
        ],
        "message": "The rocks here are ground into sand."
      },
      { "result": "t_rock_floor", "valid_terrain": [ "t_rock" ], "message": "The rock crumbles to dust." },
      {
        "result": "t_hole",
        "valid_terrain": [ "t_null" ],
        "message": "All the dust in the air here falls to the ground.",
        "message_good": false
      }
    ]
  },
  {
    "type": "ter_furn_transform",
    "id": "fungicide",
    "terrain": [ { "result": "t_dirt_barren", "valid_flags": [ "FUNGUS" ], "message": "The fungus here dies back." } ],
    "furniture": [ { "result": "f_null", "valid_flags": [ "FUNGUS" ], "message": "The fungus here dies back." } ]
  },
  {
    "type": "ter_furn_transform",
    "id": "lava_bomb",
    "terrain": [ { "result": "t_lava", "valid_flags": [ "DIGGABLE" ] } ]
  },
  {
    "type": "ter_furn_transform",
    "id": "earthshaper_pillar",
    "//": "Furniture alteration has to be able to reasonably check for most intervening furniture and remove it.",
    "terrain": [
      {
        "result": "t_rock_smooth",
        "valid_flags": [ "DIGGABLE", "FLAT" ],
        "message": "The ground shakes, a section of unnaturally smooth stone wall rising up."
      }
    ],
    "furniture": [ { "result": "f_null", "valid_flags": [ "TRANSPARENT", "WALL" ] } ]
  },
  {
    "type": "ter_furn_transform",
    "id": "earthshaper_turning_earth",
    "terrain": [
      {
        "result": "t_dirtmound",
        "valid_terrain": [ "t_dirt", "t_dirtfloor", "t_grass", "t_grass_long", "t_grass_tall", "t_grass_dead", "t_grass_white", "t_pit_shallow" ],
        "message": "The ground churns as a long straight furrow suitable for planting appears."
      }
    ]
  },
  {
    "type": "ter_furn_transform",
    "id": "earthshaper_boulder",
    "furniture": [
      {
        "result": "f_boulder_earthshaper",
        "valid_furniture": [ "f_null" ],
        "message": "The ground shakes, and a section of unnaturally smooth stone rises to the surface."
      }
    ]
  },
  {
    "type": "ter_furn_transform",
    "id": "druidic_renewal",
    "//": "TODO: Update the birch and willow transformations if they ever make those trees behave consistent relative to blackjack oak and pine.",
    "terrain": [
      {
        "result": [ [ "t_tree_blackjack_harvested", 10 ], [ "t_tree_harvested", 90 ] ],
        "valid_terrain": [ "t_tree_dead" ],
        "message": "The dead tree regrows."
      },
      {
        "result": "t_tree_pine_harvested",
        "valid_terrain": [ "t_tree_deadpine" ],
        "message": "The dead tree regrows."
      },
      {
        "result": "t_tree_hickory_harvested",
        "valid_terrain": [ "t_tree_hickory_dead" ],
        "message": "The dead tree regrows."
      },
      { "result": "t_tree_birch", "valid_terrain": [ "t_tree_birch_harvested" ], "message": "The dead tree regrows." },
      {
        "result": "t_tree_willow",
        "valid_terrain": [ "t_tree_willow_harvested" ],
        "message": "The dead tree regrows."
      },
      {
        "result": "t_grass",
        "valid_terrain": [ "t_grass_dead" ],
        "message": "Life springs anew from the dead grass."
      }
    ]
  },
  {
    "type": "ter_furn_transform",
    "id": "unlock_doors",
    "terrain": [
      {
        "result": "t_door_o",
        "valid_terrain": [ "t_door_locked", "t_door_locked_interior", "t_door_locked_alarm" ],
        "message": "The door opens forcefully!"
      },
      {
        "result": "t_door_o_peep",
        "valid_terrain": [ "t_door_locked_peep" ],
        "message": "The door opens forcefully!"
      }
    ]
  },
  {
    "type": "ter_furn_transform",
    "id": "unlock_all_doors",
    "terrain": [
      {
        "result": "t_door_o",
        "valid_terrain": [ "t_door_locked", "t_door_locked_interior", "t_door_locked_alarm" ],
        "message": "The door opens forcefully!"
      },
      {
        "result": "t_door_o_peep",
        "valid_terrain": [ "t_door_locked_peep" ],
        "message": "The door opens forcefully!"
      },
      {
        "result": "t_door_metal_o",
        "valid_terrain": [ "t_door_metal_locked", "t_door_metal_pickable", "t_door_bar_locked" ],
        "message": "The door opens forcefully!"
      }
    ]
  },
  {
    "type": "ter_furn_transform",
    "id": "icelemental_crystal",
    "furniture": [
      {
        "result": "f_everfrost_crystal",
        "valid_furniture": [ "f_null" ],
        "message": "There's a rippling in the air and a blast of cold air, then the crystal forms."
      }
    ]
  },
  {
    "type": "ter_furn_transform",
    "id": "earthshaper_granite_aegis_to_stone",
    "terrain": [
      {
        "result": "t_rock_smooth",
        "valid_terrain": [
          "t_rock_floor_no_roof",
          "t_rock_floor",
          "t_dirt",
          "t_dirtfloor",
          "t_dirtfloor_no_roof",
          "t_dirt_underground",
          "t_grass",
          "t_grass_long",
          "t_grass_tall",
          "t_grass_dead",
          "t_grass_white",
          "t_grass_golf",
          "t_pit_shallow",
          "t_sand",
          "t_sand_underground",
          "t_clay",
          "t_claymound",
          "t_claymound_underground",
          "t_dirtmound",
          "t_sandmound",
          "t_mud",
          "t_mud_underground",
          "t_forestfloor",
          "t_moss",
          "t_moss_underground",
          "t_region_soil",
          "t_puddle_underground",
          "t_pit_shallow",
          "t_concrete_y",
          "t_concrete",
          "t_thconc_y_olight",
          "t_thconc_warning",
          "t_thconc_y",
          "t_thconc_r",
          "t_thconc_floor",
          "t_strconc_floor",
          "t_strconc_floor_olight",
          "t_strconc_floor_no_roof",
          "t_railroad_rubble"
        ],
        "message": "A wall of smooth stone rises up around you!"
      }
    ]
  },
  {
    "type": "ter_furn_transform",
    "id": "earthshaper_granite_aegis_to_stone_safe",
    "terrain": [ { "result": "t_dirtmound", "valid_terrain": [ "t_rock_smooth" ], "message": "" } ]
  },
  {
    "type": "ter_furn_transform",
    "id": "earthshaper_granite_aegis_from_stone",
<<<<<<< HEAD
    "terrain": [ { "result": "t_dirtmound", "valid_terrain": [ "t_rock_smooth" ], "message": "The stone wall crumbes to dust." } ]
  },
  {
    "type": "ter_furn_transform",
    "id": "druid_summoned_brambles",
    "furniture": [
      {
        "result": "f_druid_brambles",
        "valid_furniture": [
          "f_null",
          "f_cattails",
          "t_grass_tall",
          "t_grass_long",
          "f_burdock",
          "f_lotus",
          "f_japanese_knotweed",
          "f_golden_reed",
          "f_barnacle_weed",
          "f_lilypad",
          "f_whiskflower",
          "f_bluebell",
          "f_lily",
          "f_salsify",
          "f_wild_sarsaparilla"
        ],
        "message": "The ground churns as thick, tangled brambles burst forth and grow in moments."
      }
    ]
=======
    "terrain": [ { "result": "t_dirtmound", "valid_terrain": [ "t_rock_smooth" ], "message": "The stone wall crumbles to dust." } ]
>>>>>>> 0f524575
  }
]<|MERGE_RESOLUTION|>--- conflicted
+++ resolved
@@ -264,7 +264,6 @@
   {
     "type": "ter_furn_transform",
     "id": "earthshaper_granite_aegis_from_stone",
-<<<<<<< HEAD
     "terrain": [ { "result": "t_dirtmound", "valid_terrain": [ "t_rock_smooth" ], "message": "The stone wall crumbes to dust." } ]
   },
   {
@@ -293,8 +292,5 @@
         "message": "The ground churns as thick, tangled brambles burst forth and grow in moments."
       }
     ]
-=======
-    "terrain": [ { "result": "t_dirtmound", "valid_terrain": [ "t_rock_smooth" ], "message": "The stone wall crumbles to dust." } ]
->>>>>>> 0f524575
   }
 ]