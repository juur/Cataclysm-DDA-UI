--- conflicted
+++ resolved
@@ -303,13 +303,13 @@
   },
   {
     "type": "overmap_terrain",
-<<<<<<< HEAD
     "id": "forest_tomb",
     "name": "forest",
     "sym": "F",
     "color": "brown",
     "see_cost": 5
-=======
+  },
+  {
     "id": "wizardtower1_ground",
     "copy-from": "generic_city_building",
     "sym": "W",
@@ -360,6 +360,5 @@
     "type": "overmap_terrain",
     "id": "wizardtower2_roof",
     "copy-from": "wizardtower1_ground"
->>>>>>> 12beec05
   }
 ]