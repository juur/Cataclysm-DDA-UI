[
  {
    "type": "mapgen",
    "method": "json",
    "om_terrain": "elf_workshop",
    "object": {
      "fill_ter": "t_metal_floor",
      "rows": [
        "111111111111111111111111",
        "1fa.....fa..........jsw1",
        "1ms......m....d....r.ct1",
        "1d...................ct1",
        "1bsw.........c........d1",
        "1dsw........ctc......af1",
        "1............c.........3",
        "1msa...................1",
        "1d.f..................d1",
        "1......................3",
        "1bsw..................b1",
        "1....d............j....1",
        "1...ws............sw...1",
        "1......................1",
        "1......................3",
        "1......................1",
        "1...ws............sw...1",
        "1......................1",
        "1...ws............sw...1",
        "1......................1",
        "1...........m..........1",
        "1f.........sa.........f1",
        "1a.sm......f.......ms.a1",
        "111111111111111111111111"
      ],
      "terrain": { "3": "t_rdoor_c", "1": "t_strconc_wall", ".": "t_metal_floor" },
      "furniture": {
        "a": "f_anvil",
        "t": "f_table",
        "b": "f_tablesaw",
        "c": "f_chair",
        "d": "f_drill_press",
        "j": "f_jointer",
        "r": "f_router",
        "w": "f_workbench",
        "m": "f_workbench",
        "s": "f_stool",
        "f": "f_demon_forge"
      },
      "place_monsters": [ { "monster": "GROUP_WORKSHOP", "x": [ 3, 5 ], "y": [ 4, 23 ], "density": 0.5, "repeat": [ 1, 6 ] } ],
      "place_loot": [
        { "group": "tools_anvil", "x": [ 0, 23 ], "y": [ 0, 20 ], "chance": 75, "repeat": [ 1, 2 ] },
        { "item": "mithril_ingot", "x": [ 0, 23 ], "y": [ 0, 23 ], "chance": 10 },
        { "item": "scrap_copper", "x": [ 0, 22 ], "y": [ 0, 21 ], "chance": 40 },
        { "group": "tools_anvil", "x": [ 0, 13 ], "y": [ 0, 22 ], "chance": 25 },
        { "item": "clamp", "x": [ 0, 23 ], "y": [ 0, 23 ], "chance": 50, "repeat": [ 1, 3 ] },
        { "item": "metal_file", "x": [ 0, 23 ], "y": [ 0, 15 ], "chance": 50 },
        { "item": "pin_reamer", "x": [ 0, 23 ], "y": [ 0, 21 ], "chance": 25 },
        { "item": "mithril_ingot", "x": [ 0, 15 ], "y": [ 0, 21 ], "chance": 10 },
        { "item": "scrap_copper", "x": [ 0, 23 ], "y": [ 0, 12 ], "chance": 80, "repeat": [ 1, 3 ] },
        { "item": "misc_repairkit", "x": [ 0, 23 ], "y": [ 0, 14 ], "chance": 25 },
        { "item": "hammer", "x": [ 0, 23 ], "y": [ 0, 17 ], "chance": 90 },
        { "item": "sandpaper", "x": [ 0, 3 ], "y": [ 0, 3 ], "chance": 90 },
        { "item": "clamp", "x": [ 0, 23 ], "y": [ 0, 23 ], "chance": 90, "repeat": [ 2, 4 ] },
        { "item": "xacto", "x": [ 0, 23 ], "y": [ 0, 13 ], "chance": 10 },
        { "item": "alumentum", "x": [ 0, 23 ], "y": [ 0, 21 ], "chance": 25 }
      ]
    }
  },
  {
    "type": "overmap_special",
    "id": "elf_workshop",
    "overmaps": [
      { "point": [ 0, 0, 0 ], "overmap": "elf_workshop_north" },
      { "point": [ 0, 0, 1 ], "overmap": "elf_workshop_roof_north" }
    ],
    "locations": [ "wilderness" ],
    "city_distance": [ 20, -1 ],
    "city_sizes": [ 0, 13 ],
    "occurrences": [ 0, 0 ],
<<<<<<< HEAD
    "//": "Currently does not spawn because seasonal locations are not supported.  A global EoC could be used to spawn it in a particular location.",
    "flags": [ "GLOBALLY_UNIQUE" ]
=======
    "flags": [ "GLOBALLY_UNIQUE", "SHOULD_NOT_SPAWN" ]
>>>>>>> 04933cee
  },
  {
    "type": "overmap_terrain",
    "id": [ "elf_workshop", "elf_workshop_roof" ],
    "name": "elf workshop",
    "sym": "W",
    "color": "red",
    "see_cost": "high",
    "flags": [ "RISK_HIGH" ]
  }
]<|MERGE_RESOLUTION|>--- conflicted
+++ resolved
@@ -76,12 +76,8 @@
     "city_distance": [ 20, -1 ],
     "city_sizes": [ 0, 13 ],
     "occurrences": [ 0, 0 ],
-<<<<<<< HEAD
     "//": "Currently does not spawn because seasonal locations are not supported.  A global EoC could be used to spawn it in a particular location.",
-    "flags": [ "GLOBALLY_UNIQUE" ]
-=======
     "flags": [ "GLOBALLY_UNIQUE", "SHOULD_NOT_SPAWN" ]
->>>>>>> 04933cee
   },
   {
     "type": "overmap_terrain",
