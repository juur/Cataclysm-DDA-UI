[
  {
    "type": "GENERIC",
    "id": "cudgel_plus_one",
    "copy-from": "cudgel",
    "looks_like": "cudgel",
    "name": "cudgel +1",
    "proportional": { "price": 3.0, "bashing": 1.1, "cutting": 1.1, "weight": 0.9 },
    "relative": { "to_hit": 1 }
  },
  {
    "type": "GENERIC",
    "id": "cudgel_plus_two",
    "copy-from": "cudgel",
    "looks_like": "cudgel",
    "name": "cudgel +2",
    "proportional": { "price": 6.0, "bashing": 1.2, "cutting": 1.2, "weight": 0.8 },
    "relative": { "to_hit": 2 }
  },
  {
    "type": "GENERIC",
    "id": "q_staff_plus_one",
    "copy-from": "q_staff",
    "looks_like": "q_staff",
    "name": "quarterstaff +1",
    "proportional": { "price": 3.0, "bashing": 1.1, "cutting": 1.1, "weight": 0.9 },
    "relative": { "to_hit": 1 }
  },
  {
    "type": "GENERIC",
    "id": "q_staff_plus_two",
    "copy-from": "q_staff",
    "looks_like": "q_staff",
    "name": "quarterstaff +2",
    "proportional": { "price": 6.0, "bashing": 1.2, "cutting": 1.2, "weight": 0.8 },
    "relative": { "to_hit": 2 }
  },
  {
    "type": "GENERIC",
    "id": "i_staff_plus_one",
    "copy-from": "i_staff",
    "looks_like": "i_staff",
    "name": "ironshod quarterstaff +1",
    "proportional": { "price": 3.0, "bashing": 1.1, "cutting": 1.1, "weight": 0.9 },
    "relative": { "to_hit": 1 }
  },
  {
    "type": "GENERIC",
    "id": "i_staff_plus_two",
    "copy-from": "i_staff",
    "looks_like": "i_staff",
    "name": "ironshod quarterstaff +2",
    "proportional": { "price": 6.0, "bashing": 1.2, "cutting": 1.2, "weight": 0.8 },
    "relative": { "to_hit": 2 }
  },
  {
    "type": "GENERIC",
    "id": "longsword_plus_one",
    "copy-from": "longsword",
    "looks_like": "longsword",
    "name": "longsword +1",
    "proportional": { "price": 3.0, "bashing": 1.1, "cutting": 1.1, "weight": 0.9 },
    "relative": { "to_hit": 1 }
  },
  {
    "type": "GENERIC",
    "id": "longsword_plus_two",
    "copy-from": "longsword",
    "looks_like": "longsword",
    "name": "longsword +2",
    "proportional": { "price": 6.0, "bashing": 1.2, "cutting": 1.2, "weight": 0.8 },
    "relative": { "to_hit": 2 }
  },
  {
    "type": "GENERIC",
    "id": "sledge_plus_one",
    "copy-from": "hammer_sledge",
    "looks_like": "hammer_sledge",
    "name": "sledge hammer +1",
    "proportional": { "price": 3.0, "bashing": 1.1, "cutting": 1.1, "weight": 0.9 },
    "relative": { "to_hit": 1 }
  },
  {
    "type": "GENERIC",
    "id": "sledge_plus_two",
    "copy-from": "hammer_sledge",
    "looks_like": "hammer_sledge",
    "name": "sledge hammer +2",
    "proportional": { "price": 6.0, "bashing": 1.2, "cutting": 1.2, "weight": 0.8 },
    "relative": { "to_hit": 2 }
  },
  {
    "type": "GENERIC",
    "id": "warhammer_plus_one",
    "copy-from": "warhammer",
    "looks_like": "warhammer",
    "name": "warhammer +1",
    "proportional": { "price": 3.0, "bashing": 1.1, "cutting": 1.1, "weight": 0.9 },
    "relative": { "to_hit": 1 }
  },
  {
    "type": "GENERIC",
    "id": "warhammer_plus_two",
    "copy-from": "warhammer",
    "looks_like": "warhammer",
    "name": "warhammer +2",
    "proportional": { "price": 6.0, "bashing": 1.2, "cutting": 1.2, "weight": 0.8 },
    "relative": { "to_hit": 2 }
  },
  {
    "type": "GENERIC",
    "id": "bat_plus_one",
    "copy-from": "bat",
    "looks_like": "bat",
    "name": { "str": "bat +1" },
    "proportional": { "price": 3.0, "bashing": 1.1, "cutting": 1.1, "weight": 0.9 },
    "relative": { "to_hit": 1 }
  },
  {
    "type": "GENERIC",
    "id": "bat_plus_two",
    "copy-from": "bat",
    "looks_like": "bat",
    "name": { "str": "bat +2" },
    "proportional": { "price": 6.0, "bashing": 1.2, "cutting": 1.2, "weight": 0.8 },
    "relative": { "to_hit": 2 }
  },
  {
    "type": "GENERIC",
    "id": "bat_metal_plus_one",
    "copy-from": "bat_metal",
    "looks_like": "bat_metal",
    "name": { "str": "aluminum bat +1" },
    "proportional": { "price": 3.0, "bashing": 1.1, "cutting": 1.1, "weight": 0.9 },
    "relative": { "to_hit": 1 }
  },
  {
    "type": "GENERIC",
    "id": "bat_metal_plus_two",
    "copy-from": "bat_metal",
    "looks_like": "bat_metal",
    "name": { "str": "aluminum bat +2" },
    "proportional": { "price": 6.0, "bashing": 1.2, "cutting": 1.2, "weight": 0.8 },
    "relative": { "to_hit": 2 }
  },
  {
    "type": "GENERIC",
    "id": "spear_steel_plus_one",
    "copy-from": "spear_steel",
    "looks_like": "spear_steel",
    "name": "steel spear +1",
    "proportional": { "price": 3.0, "bashing": 1.1, "cutting": 1.1, "weight": 0.9 },
    "relative": { "to_hit": 1 }
  },
  {
    "type": "GENERIC",
    "id": "spear_steel_plus_two",
    "copy-from": "spear_steel",
    "looks_like": "spear_steel",
    "name": "steel spear +2",
    "proportional": { "price": 6.0, "bashing": 1.2, "cutting": 1.2, "weight": 0.8 },
    "relative": { "to_hit": 2 }
  },
  {
    "type": "GENERIC",
    "id": "qiang_plus_one",
    "copy-from": "qiang",
    "looks_like": "qiang",
    "name": "qiang +1",
    "proportional": { "price": 3.0, "bashing": 1.1, "cutting": 1.1, "weight": 0.9 },
    "relative": { "to_hit": 1 }
  },
  {
    "type": "GENERIC",
    "id": "qiang_plus_two",
    "copy-from": "qiang",
    "looks_like": "qiang",
    "name": "qiang +2",
    "proportional": { "price": 6.0, "bashing": 1.2, "cutting": 1.2, "weight": 0.8 },
    "relative": { "to_hit": 2 }
  },
  {
    "type": "GENERIC",
    "id": "halberd_plus_one",
    "copy-from": "halberd",
    "looks_like": "halberd",
    "name": "halberd +1",
    "proportional": { "price": 3.0, "bashing": 1.1, "cutting": 1.1, "weight": 0.9 },
    "relative": { "to_hit": 1 }
  },
  {
    "type": "GENERIC",
    "id": "halberd_plus_two",
    "copy-from": "halberd",
    "looks_like": "halberd",
    "name": "halberd +2",
    "proportional": { "price": 6.0, "bashing": 1.2, "cutting": 1.2, "weight": 0.8 },
    "relative": { "to_hit": 2 }
  },
  {
    "type": "GENERIC",
    "id": "glaive_plus_one",
    "copy-from": "glaive",
    "looks_like": "glaive",
    "name": "glaive +1",
    "proportional": { "price": 3.0, "bashing": 1.1, "cutting": 1.1, "weight": 0.9 },
    "relative": { "to_hit": 1 }
  },
  {
    "type": "GENERIC",
    "id": "glaive_plus_two",
    "copy-from": "glaive",
    "looks_like": "glaive",
    "name": "glaive +2",
    "proportional": { "price": 6.0, "bashing": 1.2, "cutting": 1.2, "weight": 0.8 },
    "relative": { "to_hit": 2 }
  },
  {
    "type": "GENERIC",
    "id": "naginata_plus_one",
    "copy-from": "naginata",
    "looks_like": "naginata",
    "name": "naginata +1",
    "proportional": { "price": 3.0, "bashing": 1.1, "cutting": 1.1, "weight": 0.9 },
    "relative": { "to_hit": 1 }
  },
  {
    "type": "GENERIC",
    "id": "naginata_plus_two",
    "copy-from": "naginata",
    "looks_like": "naginata",
    "name": "naginata +2",
    "proportional": { "price": 6.0, "bashing": 1.2, "cutting": 1.2, "weight": 0.8 },
    "relative": { "to_hit": 2 }
  },
  {
    "type": "GENERIC",
    "id": "mace_plus_one",
    "copy-from": "mace",
    "looks_like": "mace",
    "name": "mace +1",
    "proportional": { "price": 3.0, "bashing": 1.1, "cutting": 1.1, "weight": 0.9 },
    "relative": { "to_hit": 1 }
  },
  {
    "type": "GENERIC",
    "id": "mace_plus_two",
    "copy-from": "mace",
    "looks_like": "mace",
    "name": "mace +2",
    "proportional": { "price": 6.0, "bashing": 1.2, "cutting": 1.2, "weight": 0.8 },
    "relative": { "to_hit": 2 }
  },
  {
    "type": "GENERIC",
    "id": "morningstar_plus_one",
    "copy-from": "morningstar",
    "looks_like": "morningstar",
    "name": "morningstar +1",
    "proportional": { "price": 3.0, "bashing": 1.1, "cutting": 1.1, "weight": 0.9 },
    "relative": { "to_hit": 1 }
  },
  {
    "type": "GENERIC",
    "id": "morningstar_plus_two",
    "copy-from": "morningstar",
    "looks_like": "morningstar",
    "name": "morningstar +2",
    "proportional": { "price": 6.0, "bashing": 1.2, "cutting": 1.2, "weight": 0.8 },
    "relative": { "to_hit": 2 }
  },
  {
    "type": "GENERIC",
    "id": "jian_plus_one",
    "copy-from": "jian",
    "looks_like": "jian",
    "name": "jian +1",
    "proportional": { "price": 3.0, "bashing": 1.1, "cutting": 1.1, "weight": 0.9 },
    "relative": { "to_hit": 1 }
  },
  {
    "type": "GENERIC",
    "id": "jian_plus_two",
    "copy-from": "jian",
    "looks_like": "jian",
    "name": "jian +2",
    "proportional": { "price": 6.0, "bashing": 1.2, "cutting": 1.2, "weight": 0.8 },
    "relative": { "to_hit": 2 }
  },
  {
    "type": "GENERIC",
    "id": "scimitar_plus_one",
    "copy-from": "scimitar",
    "looks_like": "scimitar",
    "name": "scimitar +1",
    "proportional": { "price": 3.0, "bashing": 1.1, "cutting": 1.1, "weight": 0.9 },
    "relative": { "to_hit": 1 }
  },
  {
    "type": "GENERIC",
    "id": "scimitar_plus_two",
    "copy-from": "scimitar",
    "looks_like": "scimitar",
    "name": "scimitar +2",
    "proportional": { "price": 6.0, "bashing": 1.2, "cutting": 1.2, "weight": 0.8 },
    "relative": { "to_hit": 2 }
  },
  {
    "type": "GENERIC",
    "id": "estoc_plus_one",
    "copy-from": "estoc",
    "looks_like": "estoc",
    "name": "estoc +1",
    "proportional": { "price": 3.0, "bashing": 1.1, "cutting": 1.1, "weight": 0.9 },
    "relative": { "to_hit": 1 }
  },
  {
    "type": "GENERIC",
    "id": "estoc_plus_two",
    "copy-from": "estoc",
    "looks_like": "estoc",
    "name": "estoc +2",
    "proportional": { "price": 6.0, "bashing": 1.2, "cutting": 1.2, "weight": 0.8 },
    "relative": { "to_hit": 2 }
  },
  {
    "type": "GENERIC",
    "id": "arming_sword_plus_one",
    "copy-from": "arming_sword",
    "looks_like": "arming_sword",
    "name": { "str": "arming sword +1" },
    "proportional": { "price": 3.0, "bashing": 1.1, "cutting": 1.1, "weight": 0.9 },
    "relative": { "to_hit": 1 }
  },
  {
    "type": "GENERIC",
    "id": "arming_sword_plus_two",
    "copy-from": "arming_sword",
    "looks_like": "arming_sword",
    "name": { "str": "arming sword +2" },
    "proportional": { "price": 6.0, "bashing": 1.2, "cutting": 1.2, "weight": 0.8 },
    "relative": { "to_hit": 2 }
  },
  {
    "type": "GENERIC",
    "id": "broadsword_plus_one",
    "copy-from": "broadsword",
    "looks_like": "broadsword",
    "name": "broadsword +1",
    "proportional": { "price": 3.0, "bashing": 1.1, "cutting": 1.1, "weight": 0.9 },
    "relative": { "to_hit": 1 }
  },
  {
    "type": "GENERIC",
    "id": "broadsword_plus_two",
    "copy-from": "broadsword",
    "looks_like": "broadsword",
    "name": "broadsword +2",
    "proportional": { "price": 6.0, "bashing": 1.2, "cutting": 1.2, "weight": 0.8 },
    "relative": { "to_hit": 2 }
  },
  {
    "type": "GENERIC",
    "id": "battleaxe_plus_one",
    "copy-from": "battleaxe",
    "looks_like": "battleaxe",
    "name": { "str": "battle axe +1" },
    "proportional": { "price": 3.0, "bashing": 1.1, "cutting": 1.1, "weight": 0.9 },
    "relative": { "to_hit": 1 }
  },
  {
    "type": "GENERIC",
    "id": "battleaxe_plus_two",
    "copy-from": "battleaxe",
    "looks_like": "battleaxe",
    "name": { "str": "battle axe +2" },
    "proportional": { "price": 6.0, "bashing": 1.2, "cutting": 1.2, "weight": 0.8 },
    "relative": { "to_hit": 2 }
  },
  {
    "type": "GENERIC",
    "id": "cavalry_sabre_plus_one",
    "copy-from": "cavalry_sabre",
    "looks_like": "cavalry_sabre",
    "name": "cavalry sabre +1",
    "proportional": { "price": 3.0, "bashing": 1.1, "cutting": 1.1, "weight": 0.9 },
    "relative": { "to_hit": 1 }
  },
  {
    "type": "GENERIC",
    "id": "cavalry_sabre_plus_two",
    "copy-from": "cavalry_sabre",
    "looks_like": "cavalry_sabre",
    "name": "cavalry sabre +2",
    "proportional": { "price": 6.0, "bashing": 1.2, "cutting": 1.2, "weight": 0.8 },
    "relative": { "to_hit": 2 }
  },
  {
    "type": "GENERIC",
    "id": "crowbar_plus_one",
    "copy-from": "crowbar",
    "looks_like": "crowbar",
    "name": "crowbar +1",
    "proportional": { "price": 3.0, "bashing": 1.1, "cutting": 1.1, "weight": 0.9 },
    "relative": { "to_hit": 1 }
  },
  {
    "type": "GENERIC",
    "id": "crowbar_plus_two",
    "copy-from": "crowbar",
    "looks_like": "crowbar",
    "name": "crowbar +2",
    "proportional": { "price": 6.0, "bashing": 1.2, "cutting": 1.2, "weight": 0.8 },
    "relative": { "to_hit": 2 }
  },
  {
    "type": "GENERIC",
    "id": "cutlass_plus_one",
    "copy-from": "cutlass",
    "looks_like": "cutlass",
    "name": "cutlass +1",
    "proportional": { "price": 3.0, "bashing": 1.1, "cutting": 1.1, "weight": 0.9 },
    "relative": { "to_hit": 1 }
  },
  {
    "type": "GENERIC",
    "id": "cutlass_plus_two",
    "copy-from": "cutlass",
    "looks_like": "cutlass",
    "name": "cutlass +2",
    "proportional": { "price": 6.0, "bashing": 1.2, "cutting": 1.2, "weight": 0.8 },
    "relative": { "to_hit": 2 }
  },
  {
    "type": "GENERIC",
    "id": "fire_ax_plus_one",
    "copy-from": "fire_ax",
    "looks_like": "fire_ax",
    "name": "fire axe +1",
    "proportional": { "price": 3.0, "bashing": 1.1, "cutting": 1.1, "weight": 0.9 },
    "relative": { "to_hit": 1 }
  },
  {
    "type": "GENERIC",
    "id": "fire_ax_plus_two",
    "copy-from": "fire_ax",
    "looks_like": "fire_ax",
    "name": "fire axe +2",
    "proportional": { "price": 6.0, "bashing": 1.2, "cutting": 1.2, "weight": 0.8 },
    "relative": { "to_hit": 2 }
  },
  {
    "type": "GENERIC",
    "id": "katana_plus_one",
    "copy-from": "katana",
    "looks_like": "katana",
    "name": "katana +1",
    "proportional": { "price": 3.0, "bashing": 1.1, "cutting": 1.1, "weight": 0.9 },
    "relative": { "to_hit": 1 }
  },
  {
    "type": "GENERIC",
    "id": "katana_plus_two",
    "copy-from": "katana",
    "looks_like": "katana",
    "name": "katana +2",
    "proportional": { "price": 6.0, "bashing": 1.2, "cutting": 1.2, "weight": 0.8 },
    "relative": { "to_hit": 2 }
  },
  {
    "type": "GENERIC",
    "id": "knife_combat_plus_one",
    "copy-from": "knife_combat",
    "looks_like": "knife_combat",
    "name": "combat knife +1",
    "proportional": { "price": 3.0, "bashing": 1.1, "cutting": 1.1, "weight": 0.9 },
    "relative": { "to_hit": 1 }
  },
  {
    "type": "GENERIC",
    "id": "knife_combat_plus_two",
    "copy-from": "knife_combat",
    "looks_like": "knife_combat",
    "name": "combat knife +2",
    "proportional": { "price": 6.0, "bashing": 1.2, "cutting": 1.2, "weight": 0.8 },
    "relative": { "to_hit": 2 }
  },
  {
    "type": "GENERIC",
    "id": "knife_hunting_plus_one",
    "copy-from": "knife_hunting",
    "looks_like": "knife_hunting",
    "name": "hunting knife +1",
    "proportional": { "price": 3.0, "bashing": 1.1, "cutting": 1.1, "weight": 0.9 },
    "relative": { "to_hit": 1 }
  },
  {
    "type": "GENERIC",
    "id": "knife_hunting_plus_two",
    "copy-from": "knife_hunting",
    "looks_like": "knife_hunting",
    "name": "hunting knife +2",
    "proportional": { "price": 6.0, "bashing": 1.2, "cutting": 1.2, "weight": 0.8 },
    "relative": { "to_hit": 2 }
  },
  {
    "type": "GENERIC",
    "id": "knife_rambo_plus_one",
    "copy-from": "knife_rambo",
    "looks_like": "knife_rambo",
    "name": "survival knife +1",
    "proportional": { "price": 3.0, "bashing": 1.1, "cutting": 1.1, "weight": 0.9 },
    "relative": { "to_hit": 1 }
  },
  {
    "type": "GENERIC",
    "id": "knife_rambo_plus_two",
    "copy-from": "knife_rambo",
    "looks_like": "knife_rambo",
    "name": "survival knife +2",
    "proportional": { "price": 6.0, "bashing": 1.2, "cutting": 1.2, "weight": 0.8 },
    "relative": { "to_hit": 2 }
  },
  {
    "type": "GENERIC",
    "id": "knife_trench_plus_one",
    "copy-from": "knife_trench",
    "looks_like": "knife_trench",
    "name": "trench knife +1",
    "proportional": { "price": 3.0, "bashing": 1.1, "cutting": 1.1, "weight": 0.9 },
    "relative": { "to_hit": 1 }
  },
  {
    "type": "GENERIC",
    "id": "knife_trench_plus_two",
    "copy-from": "knife_trench",
    "looks_like": "knife_trench",
    "name": "trench knife +2",
    "proportional": { "price": 6.0, "bashing": 1.2, "cutting": 1.2, "weight": 0.8 },
    "relative": { "to_hit": 2 }
  },
  {
    "type": "GENERIC",
    "id": "kris_plus_one",
    "copy-from": "kris",
    "looks_like": "kris",
    "name": "kris +1",
    "proportional": { "price": 3.0, "bashing": 1.1, "cutting": 1.1, "weight": 0.9 },
    "relative": { "to_hit": 1 }
  },
  {
    "type": "GENERIC",
    "id": "kris_plus_two",
    "copy-from": "kris",
    "looks_like": "kris",
    "name": "kris +2",
    "proportional": { "price": 6.0, "bashing": 1.2, "cutting": 1.2, "weight": 0.8 },
    "relative": { "to_hit": 2 }
  },
  {
    "type": "GENERIC",
    "id": "kukri_plus_one",
    "copy-from": "kukri",
    "looks_like": "kukri",
    "name": "kukri +1",
    "proportional": { "price": 3.0, "bashing": 1.1, "cutting": 1.1, "weight": 0.9 },
    "relative": { "to_hit": 1 }
  },
  {
    "type": "GENERIC",
    "id": "kukri_plus_two",
    "copy-from": "kukri",
    "looks_like": "kukri",
    "name": "kukri +2",
    "proportional": { "price": 6.0, "bashing": 1.2, "cutting": 1.2, "weight": 0.8 },
    "relative": { "to_hit": 2 }
  },
  {
    "type": "GENERIC",
    "id": "nodachi_plus_one",
    "copy-from": "nodachi",
    "looks_like": "nodachi",
    "name": "nodachi +1",
    "proportional": { "price": 3.0, "bashing": 1.1, "cutting": 1.1, "weight": 0.9 },
    "relative": { "to_hit": 1 }
  },
  {
    "type": "GENERIC",
    "id": "nodachi_plus_two",
    "copy-from": "nodachi",
    "looks_like": "nodachi",
    "name": "nodachi +2",
    "proportional": { "price": 6.0, "bashing": 1.2, "cutting": 1.2, "weight": 0.8 },
    "relative": { "to_hit": 2 }
  },
  {
    "type": "GENERIC",
    "id": "pickaxe_plus_one",
    "copy-from": "pickaxe",
    "looks_like": "pickaxe",
    "name": "pickaxe +1",
    "proportional": { "price": 3.0, "bashing": 1.1, "cutting": 1.1, "weight": 0.9 },
    "relative": { "to_hit": 1 }
  },
  {
    "type": "GENERIC",
    "id": "pickaxe_plus_two",
    "copy-from": "pickaxe",
    "looks_like": "pickaxe",
    "name": "pickaxe +2",
    "proportional": { "price": 6.0, "bashing": 1.2, "cutting": 1.2, "weight": 0.8 },
    "relative": { "to_hit": 2 }
  },
  {
    "type": "GENERIC",
    "id": "pike_plus_one",
    "copy-from": "pike",
    "looks_like": "pike",
    "name": "pike +1",
    "proportional": { "price": 3.0, "bashing": 1.1, "cutting": 1.1, "weight": 0.9 },
    "relative": { "to_hit": 1 }
  },
  {
    "type": "GENERIC",
    "id": "pike_plus_two",
    "copy-from": "pike",
    "looks_like": "pike",
    "name": "pike +2",
    "proportional": { "price": 6.0, "bashing": 1.2, "cutting": 1.2, "weight": 0.8 },
    "relative": { "to_hit": 2 }
  },
  {
    "type": "GENERIC",
    "id": "rapier_plus_one",
    "copy-from": "rapier",
    "looks_like": "rapier",
    "name": "rapier +1",
    "proportional": { "price": 3.0, "bashing": 1.1, "cutting": 1.1, "weight": 0.9 },
    "relative": { "to_hit": 1 }
  },
  {
    "type": "GENERIC",
    "id": "rapier_plus_two",
    "copy-from": "rapier",
    "looks_like": "rapier",
    "name": "rapier +2",
    "proportional": { "price": 6.0, "bashing": 1.2, "cutting": 1.2, "weight": 0.8 },
    "relative": { "to_hit": 2 }
  },
  {
    "type": "GENERIC",
    "id": "tanto_plus_one",
    "copy-from": "tanto",
    "looks_like": "tanto",
    "name": "tanto +1",
    "proportional": { "price": 3.0, "bashing": 1.1, "cutting": 1.1, "weight": 0.9 },
    "relative": { "to_hit": 1 }
  },
  {
    "type": "GENERIC",
    "id": "tanto_plus_two",
    "copy-from": "tanto",
    "looks_like": "tanto",
    "name": "tanto +2",
    "proportional": { "price": 6.0, "bashing": 1.2, "cutting": 1.2, "weight": 0.8 },
    "relative": { "to_hit": 2 }
  },
  {
    "type": "GENERIC",
    "id": "wakizashi_plus_one",
    "copy-from": "wakizashi",
    "looks_like": "wakizashi",
    "name": "wakizashi +1",
    "proportional": { "price": 3.0, "bashing": 1.1, "cutting": 1.1, "weight": 0.9 },
    "relative": { "to_hit": 1 }
  },
  {
    "type": "GENERIC",
    "id": "wakizashi_plus_two",
    "copy-from": "wakizashi",
    "looks_like": "wakizashi",
    "name": "wakizashi +2",
    "proportional": { "price": 6.0, "bashing": 1.2, "cutting": 1.2, "weight": 0.8 },
    "relative": { "to_hit": 2 }
  },
  {
    "type": "GENERIC",
    "id": "zweihander_plus_one",
    "copy-from": "zweihander",
    "looks_like": "zweihander",
    "name": "zweihänder +1",
    "proportional": { "price": 3.0, "bashing": 1.1, "cutting": 1.1, "weight": 0.9 },
    "relative": { "to_hit": 1 }
  },
  {
    "type": "GENERIC",
    "id": "zweihander_plus_two",
    "copy-from": "zweihander",
    "looks_like": "zweihander",
    "name": "zweihänder +2",
    "proportional": { "price": 6.0, "bashing": 1.2, "cutting": 1.2, "weight": 0.8 },
    "relative": { "to_hit": 2 }
  },
  {
    "type": "GENERIC",
    "id": "khopesh_plus_one",
    "copy-from": "khopesh",
    "looks_like": "khopesh",
    "name": "khopesh +1",
    "proportional": { "price": 3.0, "bashing": 1.1, "cutting": 1.1, "weight": 0.9 },
    "relative": { "to_hit": 1 }
  },
  {
    "type": "GENERIC",
    "id": "khopesh_plus_two",
    "copy-from": "khopesh",
    "looks_like": "khopesh",
    "name": "khopesh +2",
    "proportional": { "price": 6.0, "bashing": 1.2, "cutting": 1.2, "weight": 0.8 },
    "relative": { "to_hit": 2 }
  },
  {
    "type": "GENERIC",
    "id": "sword_xiphos_plus_one",
    "copy-from": "sword_xiphos",
    "looks_like": "sword_xiphos",
    "name": "xiphos +1",
    "proportional": { "price": 3.0, "bashing": 1.1, "cutting": 1.1, "weight": 0.9 },
    "relative": { "to_hit": 1 }
  },
  {
    "type": "GENERIC",
    "id": "sword_xiphos_plus_two",
    "copy-from": "sword_xiphos",
    "looks_like": "sword_xiphos",
    "name": "xiphos +2",
    "proportional": { "price": 6.0, "bashing": 1.2, "cutting": 1.2, "weight": 0.8 },
    "relative": { "to_hit": 2 }
  },
  {
    "type": "GENERIC",
    "id": "dao_plus_one",
    "copy-from": "dao",
    "looks_like": "dao",
    "name": "dao +1",
    "proportional": { "price": 3.0, "bashing": 1.1, "cutting": 1.1, "weight": 0.9 },
    "relative": { "to_hit": 1 }
  },
  {
    "type": "GENERIC",
    "id": "dao_plus_two",
    "copy-from": "dao",
    "looks_like": "dao",
    "name": "dao +2",
    "proportional": { "price": 6.0, "bashing": 1.2, "cutting": 1.2, "weight": 0.8 },
    "relative": { "to_hit": 2 }
  },
  {
    "id": "rune_biomancer_weapon",
    "type": "GENERIC",
    "name": { "str": "Biomancer spear" },
    "//": "Effectively a durable knife spear +1 with IMPALE tech.  based off Wicked Bonespear.  Lorewise, it would make sense for novice Biomancers to be developing their skills in spears so they can adequately use the Bonespear once they're proficient enough to summon one.  Should be weaker than other school weapons DPSwise due to reach.",
    "description": "A grotesque bone spearhead on a stout wooden pole.  There is a Biomancer rune embedded at the base of the head.",
    "weight": "1388 g",
    "volume": "1250 ml",
    "longest_side": "130 cm",
    "price": 3900,
    "to_hit": 2,
    "bashing": 6,
    "cutting": 21,
    "material": [ "wood", "bone" ],
    "symbol": "/",
    "color": "light_gray",
    "techniques": [ "WBLOCK_1", "IMPALE" ],
    "qualities": [ [ "COOK", 1 ] ],
    "flags": [ "SPEAR", "REACH_ATTACK", "DURABLE_MELEE", "SHEATH_SPEAR", "TRADER_AVOID", "MAGIC_FOCUS" ]
  },
  {
    "id": "rune_technomancer_weapon",
    "type": "GENERIC",
    "name": { "str": "Technomancer toolbar" },
    "//": "Combat stats based off crowbar +1, techniques off Halligan bar(closest non-magical substitute), weight based on 75% of hammer & wrench(since their handles aren't included) + 100% crowbar with benefit from +1 enchantment",
    "description": "This staff incorporates a sturdy cresent wrench on top of a prybar and a hammer on the other in a convienent package.  There is a Technomancer rune embedded in the hammerhead.",
    "weight": "995 g",
    "volume": "1750 ml",
    "longest_side": "65 cm",
    "price": 3900,
    "bashing": 22,
    "cutting": 1,
    "material": [ "steel" ],
    "symbol": "/",
    "color": "light_gray",
    "techniques": [ "WBLOCK_1", "BRUTAL", "SWEEP" ],
    "qualities": [ [ "PRY", 3 ], [ "HAMMER", 3 ], [ "HAMMER_FINE", 1 ], [ "WRENCH", 2 ], [ "WRENCH_FINE", 2 ] ],
    "flags": [ "DURABLE_MELEE", "BELT_CLIP", "TRADER_AVOID", "MAGIC_FOCUS" ]
  },
  {
    "id": "rune_magus_weapon",
    "type": "GENERIC",
    "name": { "str": "Magus staff", "str_pl": "Magus staves" },
    "//": "The classical vision of the wizard gets a classic weapon.  DPS Stats are between the regular and ironshod versions.  Stats are slightly worse than the QS+1 due to the glass weight slowing attack speed.",
    "description": "A quarterstaff with runes carved into it and two glass jars, heat-tempered and infused with mana for durability, to act as mana receptacles.  There are two Magi runes embedded at the tips.",
    "weight": "1530 g",
    "volume": "3500 ml",
    "longest_side": "185 cm",
    "price": 3900,
    "to_hit": 4,
    "bashing": 29,
    "material": [ "wood", "diamond" ],
    "symbol": "/",
    "color": "brown",
    "techniques": [ "WBLOCK_2", "RAPID", "SWEEP" ],
    "flags": [ "DURABLE_MELEE", "SHEATH_SPEAR", "TRADER_AVOID", "MAGIC_FOCUS" ]
  },
  {
    "id": "rune_kelvinist_weapon",
    "type": "GENERIC",
    "name": { "str": "Kelvinist flamberge" },
    "//": "Flame-bladed sword covers half of Kelvinist's heat-cold theme.  Combat stats equivalent to cutlass +1 with BRUTAL technique.",
    "description": "A sword with an undulating blade, reminiscent of a flame.  There is a Kelvinist rune embedded in the pommel.",
    "weight": "860 g",
    "volume": "1250 ml",
    "longest_side": "80 cm",
    "price": 3900,
    "to_hit": 2,
    "bashing": 6,
    "cutting": 29,
    "material": [ "wood", "steel" ],
    "symbol": "/",
    "color": "light_gray",
    "techniques": [ "WBLOCK_2", "BRUTAL" ],
    "qualities": [ [ "CUT", 1 ], [ "BUTCHER", 9 ] ],
    "use_action": [ "WEATHER_TOOL" ],
    "flags": [ "DURABLE_MELEE", "SHEATH_SWORD", "TRADER_AVOID", "MAGIC_FOCUS", "THERMOMETER" ]
  },
  {
    "id": "rune_stormshaper_weapon",
    "type": "GENERIC",
    "name": { "str": "Stormshaper axe" },
    "//": "Equivalent to copper ax +1.  Metals chosen for being two most conductive metals + balancing reasons",
    "description": "A forged copper axe with silver trimmings and a wooden handle.  There is a Stormshaper rune embedded in the eye.",
    "weight": "3330 g",
    "volume": "3500 ml",
    "longest_side": "90 cm",
    "price": 3900,
    "to_hit": -1,
    "bashing": 33,
    "cutting": 22,
    "material": [ "wood", "copper", "silver" ],
    "symbol": "/",
    "color": "brown",
    "techniques": [ "WBLOCK_1", "BRUTAL", "SWEEP" ],
    "qualities": [ [ "AXE", 1 ], [ "BUTCHER", -20 ] ],
    "use_action": [ "WEATHER_TOOL" ],
<<<<<<< HEAD
    "flags": [ "DURABLE_MELEE", "BELT_CLIP", "TRADER_AVOID", "MAGIC_FOCUS", "HYGROMETER", "BAROMETER" ]
=======
    "flags": [ "DURABLE_MELEE", "SHEATH_AXE", "TRADER_AVOID", "MAGIC_FOCUS", "HYGROMETER", "BAROMETER" ]
>>>>>>> 7e2d62f0
  },
  {
    "id": "rune_animist_weapon",
    "type": "GENERIC",
    "name": { "str": "Animist athame" },
    "//": "Tool qualities equivalent to steak knife, combat equiv.  to copper knife + 1 w/ RAPID and BLOCK1, size/weight off combat knife +1",
    "description": "A steel ritual knife used by Animists to draw blood for summoning.  Their school rune is embedded in the crossguard.",
    "weight": "504 g",
    "volume": "500 ml",
    "longest_side": "25 cm",
    "price": 3000,
    "bashing": 2,
    "cutting": 13,
    "material": [ "wood", "steel" ],
    "symbol": ";",
    "color": "light_gray",
    "techniques": [ "WBLOCK_1", "RAPID" ],
    "qualities": [ [ "CUT", 1 ], [ "CUT_FINE", 1 ], [ "BUTCHER", 11 ] ],
    "flags": [ "STAB", "SHEATH_KNIFE", "MAGIC_FOCUS", "TRADER_AVOID" ]
  },
  {
    "type": "GENERIC",
    "id": "springstaff-retracted",
    "category": "weapons",
    "name": { "str": "springstaff(baton)", "str_pl": "springstaves(baton)" },
    "description": "This versatile weapon uses Technomancy-enhanced springs to keep the staff tips retracted while in baton configuration.  Activate to extend.",
    "weight": "1800 g",
    "to_hit": 2,
    "color": "dark_gray",
    "symbol": "/",
    "material": [ "steel", "plastic" ],
    "techniques": [ "WBLOCK_1", "RAPID" ],
    "flags": [ "DURABLE_MELEE", "BELT_CLIP" ],
    "use_action": {
      "menu_text": "Extend to staff",
      "type": "transform",
      "target": "springstaff-extended",
      "msg": "You snap open your springstaff into staff mode.",
      "moves": 50,
      "need_wielding": true
    },
    "volume": "750 ml",
    "longest_side": "60 cm",
    "bashing": 24,
    "price": 34000
  },
  {
    "type": "GENERIC",
    "id": "springstaff-extended",
    "category": "weapons",
    "name": { "str": "springstaff(staff)", "str_pl": "springstaves(staff)" },
    "description": "This versatile weapon uses Technomancy-enhanced springs to keep the staff tips from retracting while in staff configuration.  Activate to extend.",
    "weight": "1800 g",
    "to_hit": 4,
    "color": "dark_gray",
    "symbol": "/",
    "material": [ "steel", "plastic" ],
    "techniques": [ "WBLOCK_2", "RAPID", "SWEEP" ],
    "flags": [ "DURABLE_MELEE", "SHEATH_SPEAR" ],
    "use_action": {
      "menu_text": "Retract to baton",
      "type": "transform",
      "target": "springstaff-retracted",
      "msg": "You collapse your springstaff into baton mode.",
      "moves": 200,
      "need_wielding": true
    },
    "volume": "3 L",
    "longest_side": "150 cm",
    "bashing": 29,
    "price": 34000
  }
]<|MERGE_RESOLUTION|>--- conflicted
+++ resolved
@@ -852,11 +852,7 @@
     "techniques": [ "WBLOCK_1", "BRUTAL", "SWEEP" ],
     "qualities": [ [ "AXE", 1 ], [ "BUTCHER", -20 ] ],
     "use_action": [ "WEATHER_TOOL" ],
-<<<<<<< HEAD
-    "flags": [ "DURABLE_MELEE", "BELT_CLIP", "TRADER_AVOID", "MAGIC_FOCUS", "HYGROMETER", "BAROMETER" ]
-=======
     "flags": [ "DURABLE_MELEE", "SHEATH_AXE", "TRADER_AVOID", "MAGIC_FOCUS", "HYGROMETER", "BAROMETER" ]
->>>>>>> 7e2d62f0
   },
   {
     "id": "rune_animist_weapon",
