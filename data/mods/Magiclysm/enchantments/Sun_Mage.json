--- conflicted
+++ resolved
@@ -21,14 +21,6 @@
     "type": "enchantment",
     "id": "SUN_MAGE",
     "condition": "ALWAYS",
-<<<<<<< HEAD
-=======
-    "values": [
-      { "value": "PERCEPTION", "add": 5 },
-      { "value": "CLIMATE_CONTROL_HEAT", "add": 30 },
-      { "value": "CLIMATE_CONTROL_CHILL", "add": 10 }
-    ],
->>>>>>> a338bfd5
     "hit_me_effect": [
       {
         "id": "solar_blinding",
@@ -65,7 +57,9 @@
           { "value": "STRENGTH", "add": 1, "multiply": 0.25 },
           { "value": "DEXTERITY", "add": 1, "multiply": 0.25 },
           { "value": "INTELLIGENCE", "add": 1, "multiply": 0.25 },
-          { "value": "PERCEPTION", "add": 1, "multiply": 0.25 }
+          { "value": "PERCEPTION", "add": 1, "multiply": 0.25 },
+          { "value": "CLIMATE_CONTROL_HEAT", "add": 30 },
+          { "value": "CLIMATE_CONTROL_CHILL", "add": 30 }
         ]
       }
     ]
