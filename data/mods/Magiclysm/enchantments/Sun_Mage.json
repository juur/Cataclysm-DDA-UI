[
  {
    "id": "solar_blinding",
    "type": "SPELL",
    "name": "Soul Pressure",
    "description": "This is a spell that represents the Soulfire putting a burning pressure on nearby opponents.  If you are seeing this spell, you have debugged it in.",
    "valid_targets": [ "hostile" ],
    "flags": [ "SILENT", "NO_PROJECTILE" ],
    "effect": "attack",
    "effect_str": "blind",
    "shape": "blast",
    "min_damage": 2,
    "max_damage": 2,
    "min_range": 1,
    "max_range": 1,
    "min_duration": 200,
    "max_duration": 200,
    "damage_type": "pure"
  },
  {
    "type": "enchantment",
    "id": "SUN_MAGE",
    "condition": "ALWAYS",
<<<<<<< HEAD
    "hit_me_effect": [ { "id": "solar_blinding" } ]
  },
  {
    "type": "effect_on_condition",
    "id": "SUN_MAGE_BUFF",
    "recurrence": [ "5 m", "5 m" ],
    "condition": { "and": [ "is_day", "u_is_outside", { "u_has_trait": "SUN_MAGE" } ] },
    "deactivate_condition": { "not": { "u_has_trait": "SUN_MAGE" } },
    "effect": [ { "u_add_effect": "sun_mage_buff", "intensity": 1, "duration": "60 minutes" } ]
  },
  {
    "id": "sun_mage_buff",
    "type": "effect_type",
    "name": [ "Sol" ],
    "desc": [ "You feel your mana connected to the Sun, and it makes you better than ever." ],
    "remove_message": "You don't feel a sun energy in your body anymore.",
    "rating": "good",
    "max_duration": "60 m",
    "show_intensity": false,
    "enchantments": [
      {
        "condition": { "not": "ALWAYS" },
        "values": [
          { "value": "STRENGTH", "add": 1, "multiply": 0.25 },
          { "value": "DEXTERITY", "add": 1, "multiply": 0.25 },
          { "value": "INTELLIGENCE", "add": 1, "multiply": 0.25 },
          { "value": "PERCEPTION", "add": 1, "multiply": 0.25 }
        ]
=======
    "values": [ { "value": "PERCEPTION", "add": 5 } ],
    "hit_me_effect": [
      {
        "id": "solar_blinding",
        "message": "A brilliant light radiates from where you've been hit.",
        "npc_message": "%1$s's body is enveloped in a bright glare."
>>>>>>> b87b910f
      }
    ]
  }
]<|MERGE_RESOLUTION|>--- conflicted
+++ resolved
@@ -21,8 +21,13 @@
     "type": "enchantment",
     "id": "SUN_MAGE",
     "condition": "ALWAYS",
-<<<<<<< HEAD
-    "hit_me_effect": [ { "id": "solar_blinding" } ]
+    "hit_me_effect": [
+      {
+        "id": "solar_blinding",
+        "message": "A brilliant light radiates from where you've been hit.",
+        "npc_message": "%1$s's body is enveloped in a bright glare."
+      }
+    ]
   },
   {
     "type": "effect_on_condition",
@@ -50,14 +55,6 @@
           { "value": "INTELLIGENCE", "add": 1, "multiply": 0.25 },
           { "value": "PERCEPTION", "add": 1, "multiply": 0.25 }
         ]
-=======
-    "values": [ { "value": "PERCEPTION", "add": 5 } ],
-    "hit_me_effect": [
-      {
-        "id": "solar_blinding",
-        "message": "A brilliant light radiates from where you've been hit.",
-        "npc_message": "%1$s's body is enveloped in a bright glare."
->>>>>>> b87b910f
       }
     ]
   }
