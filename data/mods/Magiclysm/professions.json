--- conflicted
+++ resolved
@@ -984,16 +984,12 @@
     "name": { "male": "Frost Cream Man", "female": "Frost Cream Woman" },
     "description": "You learned Kelvinist spells to keep equipment costs down on your ice cream truck.  While their tastes have changed, the kids still scream for you.",
     "points": 4,
-<<<<<<< HEAD
+    "proficiencies": [ "prof_driver" ],
     "spells": [
       { "id": "chilling_touch", "level": 3 },
       { "id": "frost_spray", "level": 3 },
       { "id": "kelvinist_anti_heat", "level": 4 }
     ],
-=======
-    "proficiencies": [ "prof_driver" ],
-    "spells": [ { "id": "chilling_touch", "level": 3 }, { "id": "frost_spray", "level": 3 } ],
->>>>>>> 8e157478
     "skills": [
       { "level": 2, "name": "speech" },
       { "level": 2, "name": "cooking" },
