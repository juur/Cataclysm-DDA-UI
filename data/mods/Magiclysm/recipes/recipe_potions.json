[
  {
    "type": "recipe",
    "activity_level": "NO_EXERCISE",
    "result": "potion_starter_superior",
    "category": "CC_ENCHANTED",
    "subcategory": "CSC_ENCHANTED_POTIONS",
    "skill_used": "chemistry",
    "skills_required": [ "spellcraft", 4 ],
    "difficulty": 4,
    "charges": 7,
    "time": "60 m",
    "batch_time_factors": [ 75, 2 ],
    "book_learn": [ [ "alchemy_basic", 3 ], [ "necro_basic", 4 ], [ "alchemy_master", 3 ] ],
    "qualities": [ { "id": "CHEM", "level": 1 }, { "id": "CONCENTRATE", "level": 1 }, { "id": "MANA_INFUSE", "level": 1 } ],
    "tools": [ [ [ "surface_heat", 15, "LIST" ] ] ],
    "proficiencies": [ { "proficiency": "prof_alchemy" } ],
    "components": [ [ [ "chem_ethanol", 7 ] ], [ [ "alumentum", 1 ] ], [ [ "water_clean", 7 ] ] ]
  },
  {
    "type": "recipe",
    "copy-from": "potion_starter_superior",
    "result": "potion_starter",
    "book_learn": [ [ "alchemy_basic", 1 ], [ "necro_basic", 2 ], [ "alchemy_master", 1 ] ],
    "skills_required": [ "spellcraft", 2 ],
    "difficulty": 3,
    "tools": [ [ [ "surface_heat", 15, "LIST" ] ] ],
    "proficiencies": [ { "proficiency": "prof_alchemy", "required": false, "time_multiplier": 1.5 } ],
    "using": [ [ "hard_liquor_and_whiskflower", 7 ] ],
    "components": [ [ [ "water", 7 ], [ "water_clean", 7 ], [ "water_mineral", 7 ] ], [ [ "mana_dust", 7 ] ] ]
  },
  {
    "type": "recipe",
    "//": "first level flasks",
    "activity_level": "NO_EXERCISE",
    "qualities": [
      { "id": "CONTAIN", "level": 1 },
      { "id": "MANA_INFUSE", "level": 1 },
      { "id": "DISTILL", "level": 1 },
      { "id": "CONCENTRATE", "level": 1 }
    ],
    "tools": [ [ [ "surface_heat", 10, "LIST" ] ], [ [ "mortar_pestle", -1 ] ] ],
    "skill_used": "chemistry",
    "difficulty": 1,
    "skills_required": [ "spellcraft", 2 ],
    "proficiencies": [ { "proficiency": "prof_alchemy" } ],
    "time": "60 m",
    "batch_time_factors": [ 80, 2 ],
    "category": "CC_ENCHANTED",
    "subcategory": "CSC_ENCHANTED_POTIONS",
    "result": "flask_illumination",
    "book_learn": [ [ "alchemy_basic", 2 ], [ "alchemy_master", 2 ] ],
    "components": [ [ [ "potion_starter", 2 ] ], [ [ "glowing_mushroom", 2 ] ], [ [ "wood_barnacle", 4 ] ], [ [ "dragon_nail", 2 ] ] ]
  },
  {
    "type": "recipe",
    "copy-from": "flask_illumination",
    "result": "flask_rebreather",
    "book_learn": [ [ "alchemy_basic", 2 ], [ "alchemy_master", 2 ] ],
    "tools": [ [ [ "surface_heat", 10, "LIST" ] ], [ [ "mortar_pestle", -1 ] ] ],
    "components": [
      [ [ "potion_starter", 2 ] ],
      [ [ "wood_barnacle", 2 ] ],
      [ [ "olieribos", 2 ] ],
      [ [ "horn_moss_capsule", 2 ] ],
      [ [ "golden_reed_stalk", 2 ] ]
    ]
  },
  {
    "type": "recipe",
    "copy-from": "flask_illumination",
    "result": "mana_potion_lesser",
    "book_learn": [ [ "alchemy_basic", 2 ], [ "alchemy_master", 2 ] ],
    "tools": [ [ [ "surface_heat", 10, "LIST" ] ], [ [ "mortar_pestle", -1 ] ] ],
    "using": [ [ "mana_energy_weak", 2 ] ],
    "components": [ [ [ "potion_starter", 1 ] ] ],
    "autolearn": true
  },
  {
    "type": "recipe",
    "//": "second level flasks",
    "activity_level": "NO_EXERCISE",
    "qualities": [
      { "id": "CONTAIN", "level": 1 },
      { "id": "MANA_INFUSE", "level": 2 },
      { "id": "CONCENTRATE", "level": 1 },
      { "id": "DISTILL", "level": 1 }
    ],
    "tools": [ [ [ "surface_heat", 20, "LIST" ] ], [ [ "mortar_pestle", -2 ] ] ],
    "skill_used": "chemistry",
    "difficulty": 3,
    "skills_required": [ "spellcraft", 4 ],
    "proficiencies": [ { "proficiency": "prof_alchemy" } ],
    "time": "120 m",
    "batch_time_factors": [ 60, 2 ],
    "category": "CC_ENCHANTED",
    "subcategory": "CSC_ENCHANTED_POTIONS",
    "result": "cats_grace_potion",
<<<<<<< HEAD
    "book_learn": [ [ "alchemy_basic", 3 ], [ "alchemy_master", 3 ] ],
=======
    "category": "CC_ENCHANTED",
    "subcategory": "CSC_ENCHANTED_POTIONS",
    "skill_used": "chemistry",
    "skills_required": [ "spellcraft", 5 ],
    "difficulty": 5,
    "time": "60 m",
    "batch_time_factors": [ 50, 4 ],
    "book_learn": [ [ "alchemy_basic", 4 ] ],
    "qualities": [ { "id": "CHEM", "level": 2 }, { "id": "CONCENTRATE", "level": 1 }, { "id": "MANA_FOCUS", "level": 1 } ],
    "tools": [
      [ [ "surface_heat", 10, "LIST" ] ],
      [
        [ "rune_alchemist", -1 ],
        [ "rune_magus", -1 ],
        [ "rune_magus_weapon", -1 ],
        [ "rune_magus_weapon_adept", -1 ]
      ]
    ],
    "proficiencies": [ { "proficiency": "prof_alchemy" } ],
>>>>>>> 5f01fac4
    "components": [
      [ [ "potion_starter_superior", 1 ] ],
      [ [ "fern_flower", 2 ] ],
      [ [ "glowing_mushroom", 4 ] ],
      [ [ "wood_barnacle", 4 ] ]
    ]
  },
  {
    "type": "recipe",
    "copy-from": "cats_grace_potion",
    "result": "ogres_strength_potion",
<<<<<<< HEAD
    "tools": [ [ [ "surface_heat", 20, "LIST" ] ], [ [ "mortar_pestle", -2 ] ] ],
    "components": [ [ [ "potion_starter_superior", 1 ] ], [ [ "fern_flower", 2 ] ], [ [ "olieribos", 4 ] ], [ [ "wood_barnacle", 4 ] ] ]
=======
    "category": "CC_ENCHANTED",
    "subcategory": "CSC_ENCHANTED_POTIONS",
    "skill_used": "chemistry",
    "skills_required": [ "spellcraft", 5 ],
    "proficiencies": [ { "proficiency": "prof_alchemy" } ],
    "difficulty": 5,
    "time": "60 m",
    "batch_time_factors": [ 50, 4 ],
    "book_learn": [ [ "alchemy_basic", 4 ] ],
    "qualities": [ { "id": "CHEM", "level": 2 }, { "id": "CONCENTRATE", "level": 1 }, { "id": "MANA_FOCUS", "level": 1 } ],
    "tools": [
      [ [ "surface_heat", 10, "LIST" ] ],
      [
        [ "rune_alchemist", -1 ],
        [ "rune_magus", -1 ],
        [ "rune_magus_weapon", -1 ],
        [ "rune_magus_weapon_adept", -1 ]
      ]
    ],
    "components": [ [ [ "potion_starter", 5 ] ], [ [ "sinew", 40 ] ], [ [ "adrenal_gland_large", 2 ] ] ]
>>>>>>> 5f01fac4
  },
  {
    "type": "recipe",
    "copy-from": "cats_grace_potion",
    "result": "eagles_sight_potion",
<<<<<<< HEAD
    "tools": [ [ [ "surface_heat", 20, "LIST" ] ], [ [ "mortar_pestle", -2 ] ] ],
    "components": [ [ [ "potion_starter_superior", 1 ] ], [ [ "fern_flower", 2 ] ], [ [ "dragon_nail", 4 ] ], [ [ "wood_barnacle", 4 ] ] ]
=======
    "category": "CC_ENCHANTED",
    "subcategory": "CSC_ENCHANTED_POTIONS",
    "skill_used": "chemistry",
    "skills_required": [ "spellcraft", 5 ],
    "proficiencies": [ { "proficiency": "prof_alchemy" } ],
    "difficulty": 5,
    "time": "60 m",
    "batch_time_factors": [ 50, 4 ],
    "book_learn": [ [ "alchemy_basic", 4 ] ],
    "qualities": [ { "id": "CHEM", "level": 2 }, { "id": "CONCENTRATE", "level": 1 }, { "id": "MANA_FOCUS", "level": 1 } ],
    "tools": [
      [ [ "surface_heat", 10, "LIST" ] ],
      [
        [ "rune_alchemist", -1 ],
        [ "rune_magus", -1 ],
        [ "rune_magus_weapon", -1 ],
        [ "rune_magus_weapon_adept", -1 ]
      ]
    ],
    "components": [
      [ [ "potion_starter", 5 ] ],
      [
        [ "egg_bird", 5 ],
        [ "egg_bird_unfert", 5 ],
        [ "egg_grouse", 5 ],
        [ "egg_duck", 3 ],
        [ "egg_crow", 5 ],
        [ "egg_raven", 5 ],
        [ "egg_bluejay", 5 ],
        [ "egg_cardinal", 5 ],
        [ "egg_robin", 5 ],
        [ "egg_sparrow", 7 ],
        [ "egg_chicken", 5 ],
        [ "egg_pheasant", 5 ],
        [ "egg_cockatrice", 5 ],
        [ "egg_turkey", 3 ],
        [ "egg_goose_canadian", 2 ]
      ],
      [ [ "feather", 20 ], [ "down_feather", 20 ] ],
      [
        [ "liver", 3 ],
        [ "veggy_canned", 3 ],
        [ "veggy_salted", 5 ],
        [ "carrot", 3 ],
        [ "irradiated_carrot", 3 ],
        [ "pumpkin", 4 ],
        [ "irradiated_pumpkin", 4 ],
        [ "raw_dandelion", 6 ],
        [ "zucchini", 4 ],
        [ "irradiated_zucchini", 4 ],
        [ "rose_hips", 6 ]
      ]
    ]
>>>>>>> 5f01fac4
  },
  {
    "type": "recipe",
    "copy-from": "cats_grace_potion",
    "result": "foxs_cunning_potion",
<<<<<<< HEAD
    "tools": [ [ [ "surface_heat", 20, "LIST" ] ], [ [ "mortar_pestle", -2 ] ] ],
=======
    "category": "CC_ENCHANTED",
    "subcategory": "CSC_ENCHANTED_POTIONS",
    "skill_used": "chemistry",
    "skills_required": [ "spellcraft", 5 ],
    "proficiencies": [ { "proficiency": "prof_alchemy" } ],
    "difficulty": 5,
    "time": "60 m",
    "batch_time_factors": [ 50, 4 ],
    "book_learn": [ [ "alchemy_basic", 4 ] ],
    "qualities": [ { "id": "CHEM", "level": 2 }, { "id": "CONCENTRATE", "level": 1 }, { "id": "MANA_FOCUS", "level": 1 } ],
    "tools": [
      [ [ "surface_heat", 10, "LIST" ] ],
      [
        [ "rune_alchemist", -1 ],
        [ "rune_magus", -1 ],
        [ "rune_magus_weapon", -1 ],
        [ "rune_magus_weapon_adept", -1 ]
      ]
    ],
>>>>>>> 5f01fac4
    "components": [
      [ [ "potion_starter_superior", 1 ] ],
      [ [ "fern_flower", 2 ] ],
      [ [ "golden_reed_stalk", 4 ] ],
      [ [ "wood_barnacle", 4 ] ]
    ]
  },
  {
    "type": "recipe",
    "copy-from": "cats_grace_potion",
    "result": "flask_resistance",
    "tools": [ [ [ "surface_heat", 20, "LIST" ] ], [ [ "mortar_pestle", -2 ] ] ],
    "components": [ [ [ "potion_starter", 4 ] ], [ [ "wood_barnacle", 2 ] ], [ [ "olieribos", 2 ] ], [ [ "moly_tuber", 2 ] ] ]
  },
  {
    "type": "recipe",
    "copy-from": "cats_grace_potion",
    "result": "flask_max_mana",
    "tools": [ [ [ "surface_heat", 20, "LIST" ] ], [ [ "mortar_pestle", -2 ] ] ],
    "components": [ [ [ "potion_starter", 2 ] ], [ [ "golden_reed_stalk", 2 ] ], [ [ "funnelcap_chunk", 6 ] ] ]
  },
  {
    "type": "recipe",
    "copy-from": "cats_grace_potion",
    "result": "flask_fireball",
    "tools": [ [ [ "surface_heat", 20, "LIST" ] ], [ [ "mortar_pestle", -2 ] ] ],
    "components": [ [ [ "potion_starter", 2 ] ], [ [ "dragon_nail", 2 ] ], [ [ "glowing_mushroom", 4 ] ], [ [ "funnelcap_chunk", 6 ] ] ]
  },
  {
    "type": "recipe",
    "copy-from": "cats_grace_potion",
    "book_learn": [ [ "alchemy_illegal", 5 ] ],
    "//": "if you read this, ping me to remind me to check does inheritance rewrite book_learn, or does it summarise the values. thank you",
    "result": "flask_confusion",
    "tools": [ [ [ "surface_heat", 20, "LIST" ] ], [ [ "mortar_pestle", -2 ] ] ],
    "components": [ [ [ "potion_starter", 2 ] ], [ [ "funnelcap_chunk", 6 ] ], [ [ "glowing_mushroom", 2 ] ], [ [ "kampuch", 1 ] ] ]
  },
  {
    "type": "recipe",
    "copy-from": "cats_grace_potion",
    "result": "flask_spear",
    "tools": [ [ [ "surface_heat", 20, "LIST" ] ], [ [ "mortar_pestle", -2 ] ] ],
    "components": [ [ [ "potion_starter", 2 ] ], [ [ "dragon_nail", 3 ] ], [ [ "funnelcap_chunk", 5 ] ], [ [ "moly_tuber", 1 ] ] ]
  },
  {
    "type": "recipe",
    "copy-from": "cats_grace_potion",
    "result": "flask_shadow_field",
    "tools": [ [ [ "surface_heat", 20, "LIST" ] ], [ [ "mortar_pestle", -2 ] ] ],
    "components": [ [ [ "potion_starter", 2 ] ], [ [ "glowing_mushroom", 3 ] ], [ [ "moly_tuber", 2 ] ], [ [ "golden_reed_stalk", 2 ] ] ]
  },
  {
    "type": "recipe",
    "copy-from": "cats_grace_potion",
    "result": "flask_sludge_field",
    "tools": [ [ [ "surface_heat", 20, "LIST" ] ], [ [ "mortar_pestle", -2 ] ] ],
    "components": [ [ [ "potion_starter", 2 ] ], [ [ "kampuch", 2 ] ], [ [ "golden_reed_stalk", 1 ] ], [ [ "funnelcap_chunk", 8 ] ] ]
  },
  {
    "type": "recipe",
    "copy-from": "cats_grace_potion",
    "result": "alchemist_bomb",
    "book_learn": [ [ "alchemy_basic", 4 ], [ "alchemy_master", 4 ] ],
    "using": [ [ "mana_energy_weak", 3 ] ],
    "tools": [ [ [ "surface_heat", 20, "LIST" ] ], [ [ "mortar_pestle", -2 ] ] ],
    "components": [ [ [ "potion_starter", 3 ] ] ]
  },
  {
    "type": "recipe",
    "copy-from": "cats_grace_potion",
    "result": "mana_potion",
    "using": [ [ "mana_energy_weak", 3 ] ],
    "tools": [ [ [ "surface_heat", 20, "LIST" ] ], [ [ "mortar_pestle", -2 ] ] ],
    "components": [ [ [ "potion_starter", 1 ] ] ],
    "autolearn": true
  },
  {
    "type": "recipe",
    "copy-from": "cats_grace_potion",
    "result": "twisted_restore_potion",
    "result_mult": 5,
    "book_learn": [ [ "necro_basic", 3 ] ],
    "tools": [
<<<<<<< HEAD
      [ [ "surface_heat", 20, "LIST" ] ],
      [ [ "rune_alchemist", -1 ], [ "rune_animist", -1 ], [ "rune_animist_weapon", -1 ] ]
=======
      [ [ "surface_heat", 10, "LIST" ] ],
      [
        [ "rune_alchemist", -1 ],
        [ "rune_animist", -1 ],
        [ "rune_animist_weapon", -1 ],
        [ "rune_animist_weapon_adept", -1 ]
      ]
>>>>>>> 5f01fac4
    ],
    "components": [ [ [ "potion_starter", 5 ] ], [ [ "edible_blood", 3, "LIST" ] ], [ [ "meat_tainted", 12 ] ] ]
  },
  {
    "type": "recipe",
    "//": "third level flasks",
    "activity_level": "NO_EXERCISE",
    "qualities": [
      { "id": "CONTAIN", "level": 1 },
      { "id": "MANA_INFUSE", "level": 2 },
      { "id": "CONCENTRATE", "level": 1 },
      { "id": "MANA_FOCUS", "level": 1 },
      { "id": "FINE_DISTILL", "level": 1 }
    ],
    "tools": [ [ [ "surface_heat", 30, "LIST" ] ], [ [ "mortar_pestle", -3 ] ] ],
    "skill_used": "chemistry",
    "difficulty": 5,
    "skills_required": [ "spellcraft", 6 ],
    "proficiencies": [ { "proficiency": "prof_alchemy" } ],
    "time": "240 m",
    "batch_time_factors": [ 40, 2 ],
    "category": "CC_ENCHANTED",
    "subcategory": "CSC_ENCHANTED_POTIONS",
    "result": "flask_healing",
    "book_learn": [ [ "alchemy_master", 5 ] ],
    "components": [
      [ [ "potion_starter_superior", 1 ] ],
      [ [ "horn_moss_capsule", 3 ] ],
      [ [ "funnelcap_chunk", 8 ] ],
      [ [ "wood_barnacle", 3 ] ]
    ]
  },
  {
    "type": "recipe",
    "copy-from": "flask_healing",
    "result": "flask_stamina",
    "tools": [ [ [ "surface_heat", 30, "LIST" ] ], [ [ "mortar_pestle", -3 ] ] ],
    "components": [
      [ [ "potion_starter_superior", 2 ] ],
      [ [ "glowing_mushroom", 2 ] ],
      [ [ "kampuch", 1 ] ],
      [ [ "horn_moss_capsule", 3 ] ],
      [ [ "wood_barnacle", 2 ] ]
    ]
  },
  {
    "type": "recipe",
    "copy-from": "flask_healing",
    "result": "flask_excitement",
    "using": [ [ "mana_energy_weak", 2 ] ],
    "tools": [ [ [ "surface_heat", 30, "LIST" ] ], [ [ "mortar_pestle", -3 ] ] ],
    "components": [ [ [ "potion_starter_superior", 2 ] ], [ [ "wood_barnacle", 2 ] ], [ [ "olieribos", 2 ] ], [ [ "moonflowers", 1 ] ] ]
  },
  {
    "type": "recipe",
    "copy-from": "flask_healing",
    "result": "flask_regeneration",
    "tools": [ [ [ "surface_heat", 30, "LIST" ] ], [ [ "mortar_pestle", -3 ] ] ],
    "components": [
      [ [ "potion_starter_superior", 3 ] ],
      [ [ "wood_barnacle", 4 ] ],
      [ [ "horn_moss_capsule", 3 ] ],
      [ [ "moonflowers", 1 ] ]
    ]
  },
  {
    "type": "recipe",
    "copy-from": "flask_healing",
    "result": "flask_mana_regen",
    "tools": [ [ [ "surface_heat", 30, "LIST" ] ], [ [ "mortar_pestle", -3 ] ] ],
    "using": [ [ "mana_energy_weak", 1 ] ],
    "components": [ [ [ "potion_starter_superior", 2 ] ], [ [ "wood_barnacle", 4 ] ], [ [ "golden_reed_stalk", 2 ] ] ]
  },
  {
    "type": "recipe",
    "copy-from": "flask_healing",
    "result": "flask_mood",
    "book_learn": [ [ "alchemy_illegal", 5 ] ],
    "tools": [ [ [ "surface_heat", 30, "LIST" ] ], [ [ "mortar_pestle", -3 ] ] ],
    "components": [ [ [ "potion_starter_superior", 1 ] ], [ [ "whiskflower", 4 ] ], [ [ "wood_barnacle", 3 ] ], [ [ "moonflowers", 1 ] ] ]
  },
  {
    "type": "recipe",
    "copy-from": "flask_healing",
    "result": "flask_charm",
    "book_learn": [ [ "alchemy_illegal", 5 ] ],
    "tools": [ [ [ "surface_heat", 30, "LIST" ] ], [ [ "mortar_pestle", -3 ] ] ],
    "components": [ [ [ "potion_starter_superior", 2 ] ], [ [ "moonflowers", 2 ] ], [ [ "moly_tuber", 4 ] ] ]
  },
  {
    "type": "recipe",
    "copy-from": "flask_healing",
    "result": "flask_night_vision",
    "book_learn": [ [ "alchemy_master", 5 ] ],
    "using": [ [ "mana_energy_weak", 1 ] ],
    "tools": [ [ [ "surface_heat", 30, "LIST" ] ], [ [ "mortar_pestle", -3 ] ] ],
    "components": [
      [ [ "potion_starter_superior", 2 ] ],
      [ [ "moonflowers", 2 ] ],
      [ [ "wood_barnacle", 2 ] ],
      [ [ "fern_flower", 2 ] ],
      [ [ "glowing_mushroom", 5 ] ]
    ]
  },
  {
    "type": "recipe",
    "copy-from": "flask_healing",
    "result": "flask_toxin",
    "book_learn": [ [ "alchemy_illegal", 5 ], [ "necro_basic", 5 ] ],
    "tools": [ [ [ "surface_heat", 30, "LIST" ] ], [ [ "mortar_pestle", -3 ] ] ],
    "components": [
      [ [ "potion_starter_superior", 1 ] ],
      [ [ "kampuch", 3 ] ],
      [ [ "moonflowers", 2 ] ],
      [ [ "golden_reed_stalk", 2 ] ],
      [ [ "dragon_nail", 2 ] ]
    ]
  },
  {
    "type": "recipe",
    "copy-from": "flask_healing",
    "result": "flask_venom",
    "book_learn": [ [ "alchemy_illegal", 5 ], [ "necro_basic", 5 ] ],
    "tools": [ [ [ "surface_heat", 30, "LIST" ] ], [ [ "mortar_pestle", -3 ] ] ],
    "components": [
      [ [ "potion_starter_superior", 1 ] ],
      [ [ "kampuch", 2 ] ],
      [ [ "moonflowers", 2 ] ],
      [ [ "golden_reed_stalk", 2 ] ],
      [ [ "moly_tuber", 2 ] ]
    ]
  },
  {
    "type": "recipe",
    "copy-from": "flask_healing",
    "result": "mana_potion_greater",
    "tools": [ [ [ "surface_heat", 30, "LIST" ] ], [ [ "rune_alchemist", -1 ] ] ],
    "using": [ [ "mana_energy_strong", 1 ], [ "mana_energy_weak", 3 ] ],
    "components": [ [ [ "potion_starter_superior", 1 ] ] ],
    "autolearn": true
  },
  {
    "type": "recipe",
    "copy-from": "flask_healing",
    "result": "twisted_restore_potion_improved",
    "proficiencies": [ { "proficiency": "prof_alchemy" } ],
    "result_mult": 5,
    "book_learn": [ [ "necro_basic", 5 ] ],
<<<<<<< HEAD
    "tools": [ [ [ "surface_heat", 30, "LIST" ] ], [ [ "rune_animist", -1 ], [ "rune_animist_weapon", -1 ] ] ],
=======
    "qualities": [ { "id": "CHEM", "level": 2 }, { "id": "CONCENTRATE", "level": 1 }, { "id": "MANA_FOCUS", "level": 1 } ],
    "tools": [
      [ [ "surface_heat", 10, "LIST" ] ],
      [ [ "rune_animist", -1 ], [ "rune_animist_weapon", -1 ], [ "rune_animist_weapon_adept", -1 ] ]
    ],
>>>>>>> 5f01fac4
    "components": [
      [ [ "potion_starter", 5 ] ],
      [ [ "edible_blood", 5, "LIST" ] ],
      [ [ "meat_tainted", 15 ] ],
      [ [ "horn_moss_capsule", 5 ] ]
    ]
  },
  {
    "type": "recipe",
    "//": "fourth level flasks",
    "activity_level": "NO_EXERCISE",
    "qualities": [
      { "id": "CONTAIN", "level": 1 },
      { "id": "MANA_INFUSE", "level": 2 },
      { "id": "CONCENTRATE", "level": 1 },
      { "id": "MANA_FOCUS", "level": 1 },
      { "id": "FINE_DISTILL", "level": 1 },
      { "id": "MAGIC_CAULDRON", "level": 1 }
    ],
    "tools": [ [ [ "surface_heat", 40, "LIST" ] ], [ [ "mortar_pestle", -4 ] ] ],
    "skill_used": "chemistry",
    "difficulty": 5,
    "skills_required": [ "spellcraft", 7 ],
    "proficiencies": [ { "proficiency": "prof_alchemy" } ],
    "time": "480 m",
    "batch_time_factors": [ 20, 2 ],
    "category": "CC_ENCHANTED",
    "subcategory": "CSC_ENCHANTED_POTIONS",
    "result": "flask_speed",
    "book_learn": [ [ "alchemy_master", 7 ] ],
    "components": [
      [ [ "potion_starter_superior", 3 ] ],
      [ [ "moonflowers", 2 ] ],
      [ [ "glowing_mushroom", 4 ] ],
      [ [ "wood_barnacle", 2 ] ],
      [ [ "golden_reed_stalk", 2 ] ]
    ]
  },
  {
    "type": "recipe",
    "copy-from": "flask_speed",
    "result": "flask_teleport_rand",
    "book_learn": [ [ "alchemy_illegal", 6 ] ],
    "tools": [ [ [ "surface_heat", 40, "LIST" ] ], [ [ "mortar_pestle", -4 ] ] ],
    "using": [ [ "mana_energy_strong", 1 ] ],
    "components": [ [ [ "potion_starter_superior", 3 ] ], [ [ "sojourners_flower", 2 ] ], [ [ "dragon_nail", 4 ] ] ]
  },
  {
    "type": "recipe",
    "copy-from": "flask_speed",
    "result": "flask_teleport",
    "book_learn": [ [ "alchemy_illegal", 6 ] ],
    "tools": [ [ [ "surface_heat", 40, "LIST" ] ], [ [ "mortar_pestle", -4 ] ] ],
    "using": [ [ "mana_energy_strong", 2 ] ],
    "components": [
      [ [ "potion_starter_superior", 2 ] ],
      [ [ "sojourners_flower", 3 ] ],
      [ [ "dragon_nail", 2 ] ],
      [ [ "moonflowers", 2 ] ]
    ]
  },
  {
    "type": "recipe",
    "copy-from": "flask_speed",
    "result": "flask_clairvoyance",
    "tools": [ [ [ "surface_heat", 40, "LIST" ] ], [ [ "mortar_pestle", -4 ] ] ],
    "components": [
      [ [ "potion_starter_superior", 3 ] ],
      [ [ "sojourners_flower", 2 ] ],
      [ [ "dragon_nail", 2 ] ],
      [ [ "glowing_mushroom", 6 ] ],
      [ [ "moonflowers", 1 ] ]
    ]
  },
  {
    "type": "recipe",
    "copy-from": "flask_speed",
    "result": "flask_invisibility",
    "book_learn": [ [ "alchemy_illegal", 6 ] ],
    "tools": [ [ [ "surface_heat", 40, "LIST" ] ], [ [ "mortar_pestle", -4 ] ] ],
    "components": [
      [ [ "potion_starter_superior", 3 ] ],
      [ [ "glowing_mushroom", 2 ] ],
      [ [ "moonflowers", 2 ] ],
      [ [ "funnelcap_chunk", 15 ] ],
      [ [ "wood_barnacle", 4 ] ]
    ]
  },
  {
    "type": "recipe",
    "copy-from": "flask_speed",
    "result": "flask_feather",
    "tools": [ [ [ "surface_heat", 40, "LIST" ] ], [ [ "mortar_pestle", -4 ] ] ],
    "components": [
      [ [ "potion_starter_superior", 2 ] ],
      [ [ "glowing_mushroom", 8 ] ],
      [ [ "moonflowers", 2 ] ],
      [ [ "funnelcap_chunk", 20 ] ],
      [ [ "wood_barnacle", 5 ] ]
    ]
  }
]<|MERGE_RESOLUTION|>--- conflicted
+++ resolved
@@ -96,29 +96,7 @@
     "category": "CC_ENCHANTED",
     "subcategory": "CSC_ENCHANTED_POTIONS",
     "result": "cats_grace_potion",
-<<<<<<< HEAD
     "book_learn": [ [ "alchemy_basic", 3 ], [ "alchemy_master", 3 ] ],
-=======
-    "category": "CC_ENCHANTED",
-    "subcategory": "CSC_ENCHANTED_POTIONS",
-    "skill_used": "chemistry",
-    "skills_required": [ "spellcraft", 5 ],
-    "difficulty": 5,
-    "time": "60 m",
-    "batch_time_factors": [ 50, 4 ],
-    "book_learn": [ [ "alchemy_basic", 4 ] ],
-    "qualities": [ { "id": "CHEM", "level": 2 }, { "id": "CONCENTRATE", "level": 1 }, { "id": "MANA_FOCUS", "level": 1 } ],
-    "tools": [
-      [ [ "surface_heat", 10, "LIST" ] ],
-      [
-        [ "rune_alchemist", -1 ],
-        [ "rune_magus", -1 ],
-        [ "rune_magus_weapon", -1 ],
-        [ "rune_magus_weapon_adept", -1 ]
-      ]
-    ],
-    "proficiencies": [ { "proficiency": "prof_alchemy" } ],
->>>>>>> 5f01fac4
     "components": [
       [ [ "potion_starter_superior", 1 ] ],
       [ [ "fern_flower", 2 ] ],
@@ -130,122 +108,21 @@
     "type": "recipe",
     "copy-from": "cats_grace_potion",
     "result": "ogres_strength_potion",
-<<<<<<< HEAD
     "tools": [ [ [ "surface_heat", 20, "LIST" ] ], [ [ "mortar_pestle", -2 ] ] ],
     "components": [ [ [ "potion_starter_superior", 1 ] ], [ [ "fern_flower", 2 ] ], [ [ "olieribos", 4 ] ], [ [ "wood_barnacle", 4 ] ] ]
-=======
-    "category": "CC_ENCHANTED",
-    "subcategory": "CSC_ENCHANTED_POTIONS",
-    "skill_used": "chemistry",
-    "skills_required": [ "spellcraft", 5 ],
-    "proficiencies": [ { "proficiency": "prof_alchemy" } ],
-    "difficulty": 5,
-    "time": "60 m",
-    "batch_time_factors": [ 50, 4 ],
-    "book_learn": [ [ "alchemy_basic", 4 ] ],
-    "qualities": [ { "id": "CHEM", "level": 2 }, { "id": "CONCENTRATE", "level": 1 }, { "id": "MANA_FOCUS", "level": 1 } ],
-    "tools": [
-      [ [ "surface_heat", 10, "LIST" ] ],
-      [
-        [ "rune_alchemist", -1 ],
-        [ "rune_magus", -1 ],
-        [ "rune_magus_weapon", -1 ],
-        [ "rune_magus_weapon_adept", -1 ]
-      ]
-    ],
-    "components": [ [ [ "potion_starter", 5 ] ], [ [ "sinew", 40 ] ], [ [ "adrenal_gland_large", 2 ] ] ]
->>>>>>> 5f01fac4
   },
   {
     "type": "recipe",
     "copy-from": "cats_grace_potion",
     "result": "eagles_sight_potion",
-<<<<<<< HEAD
     "tools": [ [ [ "surface_heat", 20, "LIST" ] ], [ [ "mortar_pestle", -2 ] ] ],
     "components": [ [ [ "potion_starter_superior", 1 ] ], [ [ "fern_flower", 2 ] ], [ [ "dragon_nail", 4 ] ], [ [ "wood_barnacle", 4 ] ] ]
-=======
-    "category": "CC_ENCHANTED",
-    "subcategory": "CSC_ENCHANTED_POTIONS",
-    "skill_used": "chemistry",
-    "skills_required": [ "spellcraft", 5 ],
-    "proficiencies": [ { "proficiency": "prof_alchemy" } ],
-    "difficulty": 5,
-    "time": "60 m",
-    "batch_time_factors": [ 50, 4 ],
-    "book_learn": [ [ "alchemy_basic", 4 ] ],
-    "qualities": [ { "id": "CHEM", "level": 2 }, { "id": "CONCENTRATE", "level": 1 }, { "id": "MANA_FOCUS", "level": 1 } ],
-    "tools": [
-      [ [ "surface_heat", 10, "LIST" ] ],
-      [
-        [ "rune_alchemist", -1 ],
-        [ "rune_magus", -1 ],
-        [ "rune_magus_weapon", -1 ],
-        [ "rune_magus_weapon_adept", -1 ]
-      ]
-    ],
-    "components": [
-      [ [ "potion_starter", 5 ] ],
-      [
-        [ "egg_bird", 5 ],
-        [ "egg_bird_unfert", 5 ],
-        [ "egg_grouse", 5 ],
-        [ "egg_duck", 3 ],
-        [ "egg_crow", 5 ],
-        [ "egg_raven", 5 ],
-        [ "egg_bluejay", 5 ],
-        [ "egg_cardinal", 5 ],
-        [ "egg_robin", 5 ],
-        [ "egg_sparrow", 7 ],
-        [ "egg_chicken", 5 ],
-        [ "egg_pheasant", 5 ],
-        [ "egg_cockatrice", 5 ],
-        [ "egg_turkey", 3 ],
-        [ "egg_goose_canadian", 2 ]
-      ],
-      [ [ "feather", 20 ], [ "down_feather", 20 ] ],
-      [
-        [ "liver", 3 ],
-        [ "veggy_canned", 3 ],
-        [ "veggy_salted", 5 ],
-        [ "carrot", 3 ],
-        [ "irradiated_carrot", 3 ],
-        [ "pumpkin", 4 ],
-        [ "irradiated_pumpkin", 4 ],
-        [ "raw_dandelion", 6 ],
-        [ "zucchini", 4 ],
-        [ "irradiated_zucchini", 4 ],
-        [ "rose_hips", 6 ]
-      ]
-    ]
->>>>>>> 5f01fac4
   },
   {
     "type": "recipe",
     "copy-from": "cats_grace_potion",
     "result": "foxs_cunning_potion",
-<<<<<<< HEAD
-    "tools": [ [ [ "surface_heat", 20, "LIST" ] ], [ [ "mortar_pestle", -2 ] ] ],
-=======
-    "category": "CC_ENCHANTED",
-    "subcategory": "CSC_ENCHANTED_POTIONS",
-    "skill_used": "chemistry",
-    "skills_required": [ "spellcraft", 5 ],
-    "proficiencies": [ { "proficiency": "prof_alchemy" } ],
-    "difficulty": 5,
-    "time": "60 m",
-    "batch_time_factors": [ 50, 4 ],
-    "book_learn": [ [ "alchemy_basic", 4 ] ],
-    "qualities": [ { "id": "CHEM", "level": 2 }, { "id": "CONCENTRATE", "level": 1 }, { "id": "MANA_FOCUS", "level": 1 } ],
-    "tools": [
-      [ [ "surface_heat", 10, "LIST" ] ],
-      [
-        [ "rune_alchemist", -1 ],
-        [ "rune_magus", -1 ],
-        [ "rune_magus_weapon", -1 ],
-        [ "rune_magus_weapon_adept", -1 ]
-      ]
-    ],
->>>>>>> 5f01fac4
+    "tools": [ [ [ "surface_heat", 20, "LIST" ] ], [ [ "mortar_pestle", -2 ] ] ],
     "components": [
       [ [ "potion_starter_superior", 1 ] ],
       [ [ "fern_flower", 2 ] ],
@@ -329,18 +206,13 @@
     "result_mult": 5,
     "book_learn": [ [ "necro_basic", 3 ] ],
     "tools": [
-<<<<<<< HEAD
       [ [ "surface_heat", 20, "LIST" ] ],
-      [ [ "rune_alchemist", -1 ], [ "rune_animist", -1 ], [ "rune_animist_weapon", -1 ] ]
-=======
-      [ [ "surface_heat", 10, "LIST" ] ],
       [
         [ "rune_alchemist", -1 ],
         [ "rune_animist", -1 ],
         [ "rune_animist_weapon", -1 ],
         [ "rune_animist_weapon_adept", -1 ]
       ]
->>>>>>> 5f01fac4
     ],
     "components": [ [ [ "potion_starter", 5 ] ], [ [ "edible_blood", 3, "LIST" ] ], [ [ "meat_tainted", 12 ] ] ]
   },
@@ -489,15 +361,11 @@
     "proficiencies": [ { "proficiency": "prof_alchemy" } ],
     "result_mult": 5,
     "book_learn": [ [ "necro_basic", 5 ] ],
-<<<<<<< HEAD
-    "tools": [ [ [ "surface_heat", 30, "LIST" ] ], [ [ "rune_animist", -1 ], [ "rune_animist_weapon", -1 ] ] ],
-=======
     "qualities": [ { "id": "CHEM", "level": 2 }, { "id": "CONCENTRATE", "level": 1 }, { "id": "MANA_FOCUS", "level": 1 } ],
     "tools": [
       [ [ "surface_heat", 10, "LIST" ] ],
       [ [ "rune_animist", -1 ], [ "rune_animist_weapon", -1 ], [ "rune_animist_weapon_adept", -1 ] ]
     ],
->>>>>>> 5f01fac4
     "components": [
       [ [ "potion_starter", 5 ] ],
       [ [ "edible_blood", 5, "LIST" ] ],
