--- conflicted
+++ resolved
@@ -542,11 +542,7 @@
     "id": "mon_teravolt",
     "type": "MONSTER",
     "name": "teravolt",
-<<<<<<< HEAD
     "description": "A small energy sphere that slowly floats towards the target.",
-=======
-    "description": "Small energy sphere, that slowly floats into the target.",
->>>>>>> 484c4b30
     "default_faction": "player",
     "species": [ "UNKNOWN" ],
     "volume": "750 ml",
@@ -636,11 +632,7 @@
     "id": "mon_electric_demon",
     "type": "MONSTER",
     "name": "electric demon",
-<<<<<<< HEAD
-    "description": "Small, pure electric elemental.  It jumps from target to target, attacking anything within sight.  Except for its summoner.",
-=======
     "description": "Small, pure electric elemental that jumps from target to target, attacking anything and everything in their sight bar the caster.",
->>>>>>> 484c4b30
     "default_faction": "player",
     "volume": "62500 ml",
     "weight": "81500 g",
@@ -687,11 +679,7 @@
     "id": "mon_electric_turret",
     "type": "MONSTER",
     "name": "thunder pillar",
-<<<<<<< HEAD
-    "description": "It looks like a giant floating stone shard, but it's actually an intelligent creature that uses electric branches as its own body.",
-=======
     "description": "They look like a giant floating stone shard, but are actually an intelligent creature that can use electric branches as their own bodies.",
->>>>>>> 484c4b30
     "default_faction": "player",
     "volume": "218500 ml",
     "weight": "240000 g",
