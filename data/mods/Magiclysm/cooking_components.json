--- conflicted
+++ resolved
@@ -13,11 +13,7 @@
         [ "egg_bluejay", 1 ],
         [ "egg_cardinal", 1 ],
         [ "egg_robin", 1 ],
-<<<<<<< HEAD
-        [ "egg_sparrow", 1 ],
-=======
         [ "egg_sparrow", 2 ],
->>>>>>> 110235da
         [ "egg_duck", 1 ],
         [ "egg_goose_canadian", 1 ],
         [ "egg_turkey", 1 ],
