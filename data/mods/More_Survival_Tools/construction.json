[
<<<<<<< HEAD
  {
    "type": "construction",
    "skill": "survival",
    "description": "Build Pine Lean-To",
    "category": "CONSTRUCT",
    "difficulty": 2,
    "time": 90,
    "qualities": [ { "id": "CUT", "level": 1 }, { "id": "HAMMER", "level": 1 } ],
    "components": [ [ [ "stick", 6 ], [ "2x4", 3 ] ] ],
    "pre_terrain": "t_tree_pine",
    "post_terrain": "t_leanto"
  },
  {
    "type": "construction",
    "skill": "survival",
    "description": "Build Tarp Lean-To",
    "category": "CONSTRUCT",
    "difficulty": 1,
    "time": 50,
    "qualities": [ { "id": "HAMMER", "level": 1 } ],
    "components": [ [ [ "pointy_stick", 4 ] ], [ [ "string_36", 1 ], [ "string_6", 4 ] ], [ [ "tarp", 1 ] ] ],
    "pre_note": "Can be deconstructed without tools.",
    "pre_flags": [ "DIGGABLE", "FLAT" ],
    "post_terrain": "t_tarptent"
  },
  {
    "type": "construction",
    "skill": "survival",
    "description": "Build Thatched Roof",
    "category": "CONSTRUCT",
    "difficulty": 3,
    "time": 120,
    "qualities": [ { "id": "CUT", "level": 1 } ],
    "components": [ [ [ "2x4", 5 ], [ "stick", 10 ] ], [ [ "straw_pile", 12 ], [ "pine_bough", 12 ], [ "birchbark", 12 ] ] ],
    "pre_special": "check_support",
    "post_terrain": "t_dirtfloor"
  },
  {
    "type": "construction",
    "skill": "survival",
    "description": "Build Fire Ring",
    "category": "FURN",
    "difficulty": 1,
    "time": 15,
    "components": [ [ [ "rock", 20 ] ] ],
    "pre_note": "Can be deconstructed without tools.",
    "pre_terrain": "t_pit_shallow",
    "post_terrain": "f_firering"
  },
  {
    "type": "construction",
    "skill": "survival",
    "description": "Build Tarp Rain-Catcher",
    "category": "CONSTRUCT",
    "difficulty": 2,
    "time": 45,
    "qualities": [ { "id": "HAMMER", "level": 1 } ],
    "components": [ [ [ "pointy_stick", 3 ] ], [ [ "string_36", 1 ], [ "string_6", 3 ] ], [ [ "tarp", 1 ] ] ],
    "pre_note": "Can be deconstructed without tools.",
    "pre_flags": [ "DIGGABLE", "FLAT" ],
    "post_terrain": "t_raincatcher"
  },
  {
    "type": "construction",
    "skill": "survival",
    "description": "Build Straw Bed",
    "category": "FURN",
    "difficulty": 1,
    "time": 30,
    "components": [ [ [ "2x4", 4 ], [ "stick", 4 ] ], [ [ "pine_bough", 8 ] ] ],
    "pre_note": "Can be deconstructed without tools.",
    "pre_special": "check_empty",
    "post_terrain": "f_straw_bed"
  }
]
=======
    {
        "type" : "construction",
        "skill" : "survival",
        "description" : "Build Pine Lean-To",
        "category" : "CONSTRUCT",
        "difficulty" : 2,
        "time" : 90,
        "qualities": [
            { "id": "CUT", "level": 1 },
            { "id": "HAMMER", "level": 1 }
        ],
        "components" : [
            [ [ "stick", 6 ], [ "2x4", 3 ] ]
        ],
        "pre_terrain" : "t_tree_pine",
        "post_terrain" : "t_leanto"
    },
    {
        "type" : "construction",
        "skill" : "survival",
        "description" : "Build Tarp Lean-To",
        "category" : "CONSTRUCT",
        "difficulty" : 1,
        "time" : 50,
        "qualities": [
            { "id": "HAMMER", "level": 1 }
        ],
        "components" : [
            [ [ "pointy_stick", 4 ] ],
            [ [ "string_36", 1 ], [ "string_6", 4 ] ],
            [ [ "tarp", 1 ] ]
        ],
        "pre_note" : "Can be deconstructed without tools.",
        "pre_flags" : [ "DIGGABLE", "FLAT" ],
        "post_terrain" : "t_tarptent"
    },{
        "type" : "construction",
        "skill" : "survival",
        "description" : "Build Fire Ring",
        "category" : "FURN",
        "difficulty" : 1,
        "time" : 15,
        "components" : [
            [ [ "rock", 20 ] ]
        ],
        "pre_note" : "Can be deconstructed without tools.",
        "pre_terrain" : "t_pit_shallow",
        "post_terrain" : "f_firering"
    },{
        "type" : "construction",
        "skill" : "survival",
        "description" : "Build Tarp Rain-Catcher",
        "category" : "CONSTRUCT",
        "difficulty" : 2,
        "time" : 45,
        "qualities": [
            { "id": "HAMMER", "level": 1 }
        ],
        "components" : [
            [ [ "pointy_stick", 3 ] ],
            [ [ "string_36", 1 ], [ "string_6", 3 ] ],
            [ [ "tarp", 1 ] ]
        ],
        "pre_note" : "Can be deconstructed without tools.",
        "pre_flags" : [ "DIGGABLE", "FLAT" ],
        "post_terrain" : "t_raincatcher"
    },{
        "type" : "construction",
        "skill" : "survival",
        "description" : "Build Straw Bed",
        "category" : "FURN",
        "difficulty" : 1,
        "time" : 30,
        "components" : [
            [ [ "2x4", 4 ], [ "stick", 4 ] ],
            [ [ "pine_bough", 8 ] ]
        ],
        "pre_note" : "Can be deconstructed without tools.",
        "pre_special" : "check_empty",
        "post_terrain" : "f_straw_bed"
    }
  ]
>>>>>>> 6c3392ac
<|MERGE_RESOLUTION|>--- conflicted
+++ resolved
@@ -1,5 +1,4 @@
 [
-<<<<<<< HEAD
   {
     "type": "construction",
     "skill": "survival",
@@ -24,18 +23,6 @@
     "pre_note": "Can be deconstructed without tools.",
     "pre_flags": [ "DIGGABLE", "FLAT" ],
     "post_terrain": "t_tarptent"
-  },
-  {
-    "type": "construction",
-    "skill": "survival",
-    "description": "Build Thatched Roof",
-    "category": "CONSTRUCT",
-    "difficulty": 3,
-    "time": 120,
-    "qualities": [ { "id": "CUT", "level": 1 } ],
-    "components": [ [ [ "2x4", 5 ], [ "stick", 10 ] ], [ [ "straw_pile", 12 ], [ "pine_bough", 12 ], [ "birchbark", 12 ] ] ],
-    "pre_special": "check_support",
-    "post_terrain": "t_dirtfloor"
   },
   {
     "type": "construction",
@@ -74,88 +61,4 @@
     "pre_special": "check_empty",
     "post_terrain": "f_straw_bed"
   }
-]
-=======
-    {
-        "type" : "construction",
-        "skill" : "survival",
-        "description" : "Build Pine Lean-To",
-        "category" : "CONSTRUCT",
-        "difficulty" : 2,
-        "time" : 90,
-        "qualities": [
-            { "id": "CUT", "level": 1 },
-            { "id": "HAMMER", "level": 1 }
-        ],
-        "components" : [
-            [ [ "stick", 6 ], [ "2x4", 3 ] ]
-        ],
-        "pre_terrain" : "t_tree_pine",
-        "post_terrain" : "t_leanto"
-    },
-    {
-        "type" : "construction",
-        "skill" : "survival",
-        "description" : "Build Tarp Lean-To",
-        "category" : "CONSTRUCT",
-        "difficulty" : 1,
-        "time" : 50,
-        "qualities": [
-            { "id": "HAMMER", "level": 1 }
-        ],
-        "components" : [
-            [ [ "pointy_stick", 4 ] ],
-            [ [ "string_36", 1 ], [ "string_6", 4 ] ],
-            [ [ "tarp", 1 ] ]
-        ],
-        "pre_note" : "Can be deconstructed without tools.",
-        "pre_flags" : [ "DIGGABLE", "FLAT" ],
-        "post_terrain" : "t_tarptent"
-    },{
-        "type" : "construction",
-        "skill" : "survival",
-        "description" : "Build Fire Ring",
-        "category" : "FURN",
-        "difficulty" : 1,
-        "time" : 15,
-        "components" : [
-            [ [ "rock", 20 ] ]
-        ],
-        "pre_note" : "Can be deconstructed without tools.",
-        "pre_terrain" : "t_pit_shallow",
-        "post_terrain" : "f_firering"
-    },{
-        "type" : "construction",
-        "skill" : "survival",
-        "description" : "Build Tarp Rain-Catcher",
-        "category" : "CONSTRUCT",
-        "difficulty" : 2,
-        "time" : 45,
-        "qualities": [
-            { "id": "HAMMER", "level": 1 }
-        ],
-        "components" : [
-            [ [ "pointy_stick", 3 ] ],
-            [ [ "string_36", 1 ], [ "string_6", 3 ] ],
-            [ [ "tarp", 1 ] ]
-        ],
-        "pre_note" : "Can be deconstructed without tools.",
-        "pre_flags" : [ "DIGGABLE", "FLAT" ],
-        "post_terrain" : "t_raincatcher"
-    },{
-        "type" : "construction",
-        "skill" : "survival",
-        "description" : "Build Straw Bed",
-        "category" : "FURN",
-        "difficulty" : 1,
-        "time" : 30,
-        "components" : [
-            [ [ "2x4", 4 ], [ "stick", 4 ] ],
-            [ [ "pine_bough", 8 ] ]
-        ],
-        "pre_note" : "Can be deconstructed without tools.",
-        "pre_special" : "check_empty",
-        "post_terrain" : "f_straw_bed"
-    }
-  ]
->>>>>>> 6c3392ac
+]