[
  {
    "type": "martial_art",
    "id": "style_swordsmanship",
    "name": "Medieval Swordsmanship",
    "description": "The art of the longsword and other weapons, preceding the later development of fencing.  Designed for combat both unarmored and in armor, it includes grappling as well as defensive and offensive sword techniques, plus familiarity with other weapons like polearms.",
    "initiate": [ "You stand tall and become vigilant against attacks.", "%s stands tall and becomes vigilant." ],
    "arm_block": 99,
    "leg_block": 99,
    "onattack_buffs": [
      {
        "id": "swordsmanship_attack_buff",
        "name": "Perfect Defense",
        "description": "Bonus dodges after an attack.",
        "buff_duration": 3,
        "melee_allowed": true,
        "bonus_dodges": 2
      }
    ],
    "ondodge_buffs": [
      {
        "id": "swordsmanship_counter",
        "name": "Displacement",
        "description": "The enemy has presented an opening in their defense.",
        "min_melee": 2,
        "melee_allowed": true,
        "max_stacks": 1,
        "buff_duration": 2
      }
    ],
    "techniques": [
      "tec_swordsmanship_counter",
      "tec_swordsmanship_grab",
      "tec_swordsmanship_break",
      "tec_swordsmanship_zornhau",
      "tec_swordsmanship_unterhau"
    ],
    "weapons": [
      "sword_wood",
      "sword_nail",
      "sword_crude",
      "zweihander",
      "zweihander_inferior",
      "zweifire_off",
      "zweifire_on",
      "arming_sword",
      "arming_sword_inferior",
      "longsword",
      "longsword_inferior",
      "dusksword",
      "estoc",
      "q_staff",
      "i_staff",
      "makeshift_halberd",
      "glaive",
      "pike",
      "spear_steel",
      "halberd",
      "sword_forged"
    ]
<<<<<<< HEAD
=======
  },
  {
    "type": "martial_art",
    "id": "style_pankration",
    "name": "Pankration",
    "description": "An ancient Greek martial art, combining boxing and wrestling techniques to create a brutal sport, though modern revival of the art is less of no-holds-barred in nature.",
    "initiate": [ "You crouch slightly and prepare to rush forward.", "%s crouches slightly, ready to rush forward." ],
    "arm_block": 2,
    "leg_block": 4,
    "ondodge_buffs": [
      {
        "id": "pankration_counter",
        "name": "Counter Chance",
        "description": "The enemy has presented an opening in their defense.",
        "min_unarmed": 4,
        "unarmed_allowed": true,
        "max_stacks": 1,
        "buff_duration": 2,
        "mult_bonuses": [ [ "damage", "bash", 1.1 ] ]
      }
    ],
    "onhit_buffs": [
      {
        "id": "pankration_grappling",
        "name": "Grappling",
        "description": "I have you now!",
        "unarmed_allowed": true,
        "min_unarmed": 5,
        "req_buffs": [ "pankration_counter" ],
        "buff_duration": 2,
        "max_stacks": 1,
        "mult_bonuses": [ [ "damage", "bash", 1.2 ] ]
      }
    ],
    "techniques": [
      "tec_pankration_kick",
      "tec_pankration_break",
      "tec_pankration_counter",
      "tec_pankration_disarm",
      "tec_pankration_throw",
      "tec_pankration_chokehold"
    ]
>>>>>>> 4da91581
  }
]<|MERGE_RESOLUTION|>--- conflicted
+++ resolved
@@ -58,50 +58,5 @@
       "halberd",
       "sword_forged"
     ]
-<<<<<<< HEAD
-=======
-  },
-  {
-    "type": "martial_art",
-    "id": "style_pankration",
-    "name": "Pankration",
-    "description": "An ancient Greek martial art, combining boxing and wrestling techniques to create a brutal sport, though modern revival of the art is less of no-holds-barred in nature.",
-    "initiate": [ "You crouch slightly and prepare to rush forward.", "%s crouches slightly, ready to rush forward." ],
-    "arm_block": 2,
-    "leg_block": 4,
-    "ondodge_buffs": [
-      {
-        "id": "pankration_counter",
-        "name": "Counter Chance",
-        "description": "The enemy has presented an opening in their defense.",
-        "min_unarmed": 4,
-        "unarmed_allowed": true,
-        "max_stacks": 1,
-        "buff_duration": 2,
-        "mult_bonuses": [ [ "damage", "bash", 1.1 ] ]
-      }
-    ],
-    "onhit_buffs": [
-      {
-        "id": "pankration_grappling",
-        "name": "Grappling",
-        "description": "I have you now!",
-        "unarmed_allowed": true,
-        "min_unarmed": 5,
-        "req_buffs": [ "pankration_counter" ],
-        "buff_duration": 2,
-        "max_stacks": 1,
-        "mult_bonuses": [ [ "damage", "bash", 1.2 ] ]
-      }
-    ],
-    "techniques": [
-      "tec_pankration_kick",
-      "tec_pankration_break",
-      "tec_pankration_counter",
-      "tec_pankration_disarm",
-      "tec_pankration_throw",
-      "tec_pankration_chokehold"
-    ]
->>>>>>> 4da91581
   }
 ]