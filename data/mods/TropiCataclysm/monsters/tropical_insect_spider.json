--- conflicted
+++ resolved
@@ -268,11 +268,7 @@
     "families": [ "prof_gross_anatomy", "prof_intro_biology", "prof_physiology", "prof_wp_basic_bug" ],
     "vision_day": 7,
     "vision_night": 25,
-<<<<<<< HEAD
-    "reproduction": { "baby_monster": "mon_onicophore_baby", "baby_count": 4, "baby_timer": 21 },
-=======
     "reproduction": { "baby_type": { "baby_monster": "mon_onicophore_baby" }, "baby_count": 4, "baby_timer": 21 },
->>>>>>> e1f0bff7
     "//": "Brazil has only Peripatidae velvet worms, and the American members of this family are all live bearing, so live young.",
     "baby_flags": [ "SPRING", "SUMMER", "AUTUMN" ],
     "harvest": "mutant_meatslug",
