[
  {
    "id": "crt_mask",
    "type": "ARMOR",
    "category": "armor",
    "name": "CRIT face mask",
    "description": "A standard issue face mask, lined with Kevlar for extra protection.  A few filters provide decent environmental safety, but it was not intended for extended use.  It has a basic integrated HUD.",
    "weight": "5 kg",
    "volume": "1 L",
    "price": 2500000,
    "to_hit": 1,
    "material": [ "neoprene", "kevlar" ],
    "symbol": "[",
    "color": "dark_gray",
    "covers": [ "EYES", "MOUTH" ],
    "coverage": 100,
    "encumbrance": 20,
    "warmth": 30,
    "material_thickness": 2,
    "environmental_protection": 10,
    "qualities": [ [ "GLARE", 1 ] ],
    "flags": [ "WATERPROOF", "STURDY", "SUN_GLASSES", "VARSIZE", "WATCH", "THERMOMETER" ]
  },
  {
    "id": "crt_boots",
    "copy-from": "crt_la_boots",
    "type": "ARMOR",
    "name": { "str": "pair of CRIT boots", "str_pl": "pairs of CRIT boots" },
    "description": "A pair of standard-issue boots.  Next-gen gels keep feet comfortable and hygienic during long-term missions while absorbing shock and heat from outside-sources.  Superalloy mesh and rubber offer quite a bit of chemical protection as well.  Decently heavy though",
    "color": "dark_gray",
    "weight": "1500 g",
    "price": 250000,
    "warmth": 40,
    "encumbrance": 17,
    "material_thickness": 5,
    "environmental_protection": 5
  },
  {
    "id": "crt_la_boots",
    "type": "ARMOR",
    "category": "armor",
    "name": { "str": "pair of CRIT LA boots", "str_pl": "pairs of CRIT LA boots" },
    "description": "A pair of skeletonized boots.  Based off of C.R.I.T boots, the light-armor variant was created for missions in warmer climates.  The LA boots keep most of the old features of the standard issue boots but trade in protection for easier movement.",
    "weight": "1060 g",
    "volume": "1500 ml",
    "price": 100000,
    "to_hit": -1,
    "bashing": 2,
    "material": [ "rubber", "superalloy", "nomex" ],
    "symbol": "[",
    "color": "dark_gray",
    "covers": [ "FEET" ],
    "coverage": 100,
    "encumbrance": 10,
    "warmth": 25,
    "material_thickness": 3,
    "environmental_protection": 2,
    "flags": [ "VARSIZE", "WATERPROOF", "STURDY" ]
  },
  {
    "id": "crt_gloves",
    "copy-from": "gloves_tactical",
    "type": "ARMOR",
    "name": { "str": "pair of CRIT fingertip-less gloves", "str_pl": "pairs of CRIT fingertip-less gloves" },
    "description": "A pair of standard-issue gloves.  Made with superalloy mesh for those with gene-modding and/or mutations while still allowing greater manipulation of items and moderate protection.",
    "encumbrance": 12,
    "coverage": 85,
    "warmth": 20,
    "material": [ "kevlar", "superalloy" ],
    "material_thickness": 2,
    "flags": [ "ALLOWS_NATURAL_ATTACKS", "STURDY", "WATERPROOF" ]
  },
  {
    "id": "crt_gloves_liner",
    "copy-from": "crt_gloves",
    "type": "ARMOR",
    "name": { "str": "pair of CRIT fingertip-less liners", "str_pl": "pairs of CRIT fingertip-less liners" },
    "description": "A pair of standard-issue glove liners.  Made with neoprene and rubber mesh for warmth and fingertip-less for those with gene-modding and/or mutations while still allowing greater manipulation of items and moderate protection.",
    "encumbrance": 3,
    "coverage": 85,
    "warmth": 15,
    "material": [ "neoprene", "rubber" ],
    "material_thickness": 1,
    "flags": [ "ALLOWS_NATURAL_ATTACKS", "SKINTIGHT" ]
  },
  {
    "id": "crt_backpack",
    "copy-from": "molle_pack",
    "type": "ARMOR",
    "name": "CRIT backpack",
    "description": "A standard-issue pack.  Based on the MOLLE backpack's design, this smaller pack strikes a fine balance between storage space and encumbrance and allows a larger weapon to be holstered, drawing and holstering is still rather awkward even with the magnetized clips, but practice helps.",
    "color": "dark_gray",
    "pocket_data": [ { "pocket_type": "CONTAINER", "max_contains_volume": "9 L", "max_contains_weight": "27 kg", "moves": 200 } ],
    "encumbrance": 7,
    "material_thickness": 3,
    "material": [ "leather", "kevlar" ],
    "flags": [ "BELTED", "OVERSIZE", "NO_QUICKDRAW", "STURDY", "WATERPROOF" ]
  },
  {
    "id": "crt_chestrig",
    "copy-from": "chestrig",
    "type": "ARMOR",
    "name": "CRIT chestrig",
    "description": "A slightly modified chestrig, has mesh and MOLLE loops for gear and slots with light-armor padding.",
    "color": "dark_gray",
    "material": [ "kevlar", "plastic" ],
    "flags": [ "STURDY", "WATER_FRIENDLY", "ALLOWS_NATURAL_ATTACKS" ]
  },
  {
    "id": "crt_legguard",
    "copy-from": "legguard_hard",
    "type": "ARMOR",
    "name": { "str": "pair of CRIT leg guards", "str_pl": "pairs of CRIT leg guards" },
    "description": "Leg armor for those who fight.  Simple design and durable material allows for easy movement and the padding keeps the legs safe and warm in colder conditions.",
    "color": "dark_gray",
    "material": [ "superalloy", "rubber", "neoprene" ],
    "weight": "1300 g",
    "volume": "1500 ml",
    "price": 20000,
    "warmth": 17,
    "symbol": ":",
    "flags": [ "STURDY", "BELTED", "BLOCK_WHILE_WORN", "WATER_FRIENDLY" ]
  },
  {
    "id": "crt_armguard",
    "type": "ARMOR",
    "category": "armor",
    "name": { "str": "pair of CRIT arm guards", "str_pl": "pairs of CRIT arm guards" },
    "description": "A pair of arm guards made from superalloy molded upon neoprene, and then insulated with rubber.  They are sturdy and will block attacks, but they are ridiculously heavy.",
    "weight": "1820 g",
    "volume": "3 L",
    "price": 200000,
    "to_hit": 1,
    "material": [ "superalloy", "neoprene", "rubber" ],
    "symbol": "[",
    "color": "white",
    "covers": [ "ARMS" ],
    "coverage": 100,
    "encumbrance": 20,
    "warmth": 17,
    "material_thickness": 4,
    "environmental_protection": 3,
    "flags": [ "STURDY", "BELTED", "BLOCK_WHILE_WORN", "WATER_FRIENDLY" ]
  },
  {
    "id": "crt_belt",
    "copy-from": "survivor_belt_notools",
    "type": "ARMOR",
    "name": "CRIT web belt",
    "description": "CRIT standard-issue belt.  Keeps your trousers up and your weapons on your hip.",
    "color": "dark_gray",
    "material": [ "leather", "brass" ],
    "flags": [ "WATER_FRIENDLY" ]
  },
  {
    "id": "crt_iduster",
    "type": "ARMOR",
    "category": "armor",
    "name": "CRIT infantry duster",
    "description": "A thick full-length duster coat with rubber insulation.  More than mildly encumbering, but rather protective against any anti-infantry electrical discharges from the robots.  Has several pockets for storage.",
    "weight": "2120 g",
    "volume": "5750 ml",
    "price": 25500,
    "to_hit": -1,
    "material": [ "neoprene", "rubber", "kevlar" ],
    "symbol": "[",
    "color": "black_green",
    "covers": [ "TORSO", "ARMS", "LEGS" ],
    "coverage": 100,
    "encumbrance": 20,
    "pocket_data": [
      { "pocket_type": "CONTAINER", "max_contains_volume": "1 L", "max_contains_weight": "3 kg", "moves": 80 },
      { "pocket_type": "CONTAINER", "max_contains_volume": "1 L", "max_contains_weight": "3 kg", "moves": 80 },
      { "pocket_type": "CONTAINER", "max_contains_volume": "1 L", "max_contains_weight": "3 kg", "moves": 80 },
      { "pocket_type": "CONTAINER", "max_contains_volume": "1 L", "max_contains_weight": "3 kg", "moves": 80 }
    ],
    "warmth": 20,
    "material_thickness": 3,
    "environmental_protection": 9,
    "flags": [ "POCKETS", "OUTER", "COLLAR", "STURDY", "WATERPROOF", "RAINPROOF" ]
  },
  {
<<<<<<< HEAD
=======
    "id": "ds_monitor",
    "type": "TOOL_ARMOR",
    "category": "armor",
    "name": "CRIT S-I G.E.A.R",
    "description": "C.R.I.T standard issue General Engineering Assistance Rig.  Plugged into your spinal cord, this device improves your overall physique and provides basic information on your surroundings.",
    "weight": "500 g",
    "volume": 0,
    "price": 25000000,
    "to_hit": -3,
    "material": [ "plastic", "steel" ],
    "symbol": "[",
    "color": "light_green",
    "coverage": 0,
    "encumbrance": 0,
    "warmth": 0,
    "artifact_data": { "charge_type": "ARTC_NULL", "effects_worn": [ "AEP_ALL_UP" ] },
    "material_thickness": 10,
    "environmental_protection": 0,
    "flags": [ "ONLY_ONE", "TRADER_AVOID", "BELTED", "NO_TAKEOFF" ]
  },
  {
    "id": "ds_armor",
    "type": "ARMOR",
    "category": "armor",
    "name": "CRIT Engineering Suit",
    "description": "An airtight, flexible suit of woven composite fibers complete with segmented plates of armor.  A complex system digitizes items in an individual pocket universe for storage while built in joint-torsion ratchets generate the necessary energy required to power the interface.",
    "weight": "13460 g",
    "volume": "14250 ml",
    "price": 900000000,
    "to_hit": -5,
    "bashing": 8,
    "material": [ "superalloy", "nomex", "kevlar" ],
    "symbol": "[",
    "color": "light_gray",
    "covers": [ "HEAD", "EYES", "MOUTH", "TORSO", "LEGS", "ARMS", "HANDS", "FEET" ],
    "coverage": 100,
    "encumbrance": 25,
    "warmth": 15,
    "pocket_data": [
      { "pocket_type": "CONTAINER", "max_contains_volume": "8 L", "max_contains_weight": "30 kg", "moves": 80 },
      { "pocket_type": "CONTAINER", "max_contains_volume": "8 L", "max_contains_weight": "30 kg", "moves": 80 }
    ],
    "material_thickness": 3,
    "environmental_protection": 18,
    "use_action": "WEATHER_TOOL",
    "flags": [ "ELECTRIC_IMMUNE", "GAS_PROOF", "VARSIZE", "OVERSIZE", "STURDY", "ONLY_ONE", "WATERPROOF", "CLIMATE_CONTROL" ]
  },
  {
>>>>>>> 971d80fc
    "id": "crt_aarmor",
    "type": "ARMOR",
    "category": "armor",
    "name": "CRIT Armored Anomaly Suit",
    "description": "A relatively simple suit of armor.  A suit of woven composite fibers combined with a cleansuit core and strategically placed segmented Kevlar plates keep the suit light-weight and the one wearing it alive while offering superb resistance to the elements and ambient radiation.  ",
    "weight": "11460 g",
    "volume": "11250 ml",
    "price": 900000000,
    "to_hit": -5,
    "bashing": 8,
    "material": [ "kevlar", "nomex", "plastic" ],
    "symbol": "[",
    "color": "light_green",
    "covers": [ "TORSO", "LEGS", "ARMS" ],
    "coverage": 100,
    "encumbrance": 25,
    "warmth": 25,
    "pocket_data": [
      { "pocket_type": "CONTAINER", "max_contains_volume": "1 L", "max_contains_weight": "3 kg", "moves": 80 },
      { "pocket_type": "CONTAINER", "max_contains_volume": "1 L", "max_contains_weight": "3 kg", "moves": 80 }
    ],
    "material_thickness": 5,
    "environmental_protection": 25,
    "flags": [ "VARSIZE", "WATERPROOF", "HOOD", "COLLAR", "RAINPROOF", "STURDY", "RAD_RESIST", "OUTER" ]
  },
  {
    "id": "crt_legrig",
    "type": "ARMOR",
    "name": { "str": "CRIT drop leg pouch", "str_pl": "CRIT drop leg pouches" },
    "description": "A set of pouches that can be worn on the thighs using buckled straps.  This variety is more compact and is favored by the C.R.I.T for its ease of use.",
    "weight": "255 g",
    "volume": "500 ml",
    "price": 3000,
    "material": [ "plastic", "cotton", "rubber" ],
    "symbol": "[",
    "color": "dark_gray",
    "covers": [ "LEGS" ],
    "coverage": 30,
    "encumbrance": 3,
    "pocket_data": [
      { "pocket_type": "CONTAINER", "max_contains_volume": "1 L", "max_contains_weight": "3 kg", "moves": 80 },
      { "pocket_type": "CONTAINER", "max_contains_volume": "1 L", "max_contains_weight": "3 kg", "moves": 80 }
    ],
    "material_thickness": 2,
    "flags": [ "VARSIZE", "WATER_FRIENDLY", "BELTED", "RAINPROOF" ]
  },
  {
    "id": "crt_earmor",
    "type": "ARMOR",
    "category": "armor",
    "name": { "str": "CRIT Enforcer armor assembly", "str_pl": "CRIT Enforcer armor assemblies" },
    "description": "A series of plates, guards and buckles which assemble into a suit of sturdy body-armor which usually goes over other armor.  Overlapping steel plates on top of Kevlar plates cover vast expanses as the armor juts off in places so it can deflect attacks.  Built with the idea that comfort is less important than safety, this heavy suit is difficult to move about in but highly protective.  Various adjustable connectors such as straps and clips hold it together.",
    "weight": "21460 g",
    "volume": "11250 ml",
    "price": 900000000,
    "to_hit": -5,
    "bashing": 8,
    "material": [ "steel", "kevlar" ],
    "symbol": "[",
    "color": "cyan",
    "covers": [ "TORSO", "LEGS", "ARMS" ],
    "coverage": 90,
    "encumbrance": 35,
    "warmth": 20,
    "pocket_data": [
      { "pocket_type": "CONTAINER", "max_contains_volume": "1 L", "max_contains_weight": "3 kg", "moves": 80 },
      { "pocket_type": "CONTAINER", "max_contains_volume": "1 L", "max_contains_weight": "3 kg", "moves": 80 }
    ],
    "material_thickness": 4,
    "environmental_protection": 5,
    "flags": [ "VARSIZE", "STURDY", "BELTED" ]
  },
  {
    "id": "crt_earmor_boots",
    "type": "ARMOR",
    "category": "armor",
    "name": { "str": "pair of CRIT Enforcer docks", "str_pl": "pairs of CRIT Enforcer docks" },
    "description": "CRIT Enforcer docks.  Metal plates vaguely molded into the shape of oversized feet which clamp down onto your own footwear keep your feet out of harms way.  It looks terrible and feels clunky unlike most of C.R.I.T's designs, but they do seem to be worth using if you were to be in the middle of a warzone.",
    "weight": "2060 g",
    "volume": "1500 ml",
    "price": 100000,
    "to_hit": -1,
    "bashing": 2,
    "material": [ "kevlar", "superalloy" ],
    "symbol": "[",
    "color": "dark_gray",
    "covers": [ "FEET" ],
    "coverage": 100,
    "encumbrance": 30,
    "warmth": 5,
    "material_thickness": 3,
    "environmental_protection": 4,
    "flags": [ "VARSIZE", "WATERPROOF", "STURDY", "OUTER", "OVERSIZE" ]
  },
  {
    "id": "crt_sarmor",
    "type": "ARMOR",
    "category": "armor",
    "name": "CRIT Soldier Suit",
    "description": "A suit of modern body-armor.  Strategically placed superalloy plates keep the suit's weight minimal while Kevlar plates other areas and a lining of soft neoprene pads areas for extra comfort.  Most importantly, this can be worn comfortably under other armor.",
    "weight": "5439 g",
    "volume": "6250 ml",
    "price": 900000000,
    "material": [ "neoprene", "kevlar", "superalloy" ],
    "symbol": "[",
    "color": "light_blue",
    "covers": [ "TORSO", "LEGS", "ARMS" ],
    "coverage": 100,
    "encumbrance": 7,
    "warmth": 20,
    "pocket_data": [
      { "pocket_type": "CONTAINER", "max_contains_volume": "1 L", "max_contains_weight": "3 kg", "moves": 80 },
      { "pocket_type": "CONTAINER", "max_contains_volume": "1 L", "max_contains_weight": "3 kg", "moves": 80 }
    ],
    "material_thickness": 2,
    "environmental_protection": 3,
    "flags": [ "VARSIZE", "STURDY" ]
  },
  {
    "id": "crt_warmor",
    "type": "ARMOR",
    "category": "armor",
    "name": "CRIT Lone Wolf Series Armor",
    "description": "A matte black suit of outdated and bulky looking plate armor fitted onto a soft Kevlar body-suit.  Retrofitted with new armor improvements, this heavy armor will definitely protect you from practically anything.  Just make sure you can actually walk with it on though.",
    "weight": "42563 g",
    "volume": "12500 ml",
    "price": 100000000,
    "material": [ "hardsteel", "kevlar" ],
    "symbol": "[",
    "color": "light_green",
    "covers": [ "TORSO", "LEGS", "ARMS" ],
    "coverage": 100,
    "encumbrance": 40,
    "warmth": 25,
<<<<<<< HEAD
    "storage": "4 L",
    "material_thickness": 4,
=======
    "pocket_data": [
      { "pocket_type": "CONTAINER", "max_contains_volume": "2 L", "max_contains_weight": "3 kg", "moves": 80 },
      { "pocket_type": "CONTAINER", "max_contains_volume": "2 L", "max_contains_weight": "3 kg", "moves": 80 }
    ],
    "material_thickness": 3,
>>>>>>> 971d80fc
    "environmental_protection": 10,
    "flags": [ "VARSIZE", "WATERPROOF", "OUTER", "OVERSIZE", "COLLAR", "STURDY", "NO_QUICKDRAW" ]
  }
]<|MERGE_RESOLUTION|>--- conflicted
+++ resolved
@@ -180,57 +180,6 @@
     "flags": [ "POCKETS", "OUTER", "COLLAR", "STURDY", "WATERPROOF", "RAINPROOF" ]
   },
   {
-<<<<<<< HEAD
-=======
-    "id": "ds_monitor",
-    "type": "TOOL_ARMOR",
-    "category": "armor",
-    "name": "CRIT S-I G.E.A.R",
-    "description": "C.R.I.T standard issue General Engineering Assistance Rig.  Plugged into your spinal cord, this device improves your overall physique and provides basic information on your surroundings.",
-    "weight": "500 g",
-    "volume": 0,
-    "price": 25000000,
-    "to_hit": -3,
-    "material": [ "plastic", "steel" ],
-    "symbol": "[",
-    "color": "light_green",
-    "coverage": 0,
-    "encumbrance": 0,
-    "warmth": 0,
-    "artifact_data": { "charge_type": "ARTC_NULL", "effects_worn": [ "AEP_ALL_UP" ] },
-    "material_thickness": 10,
-    "environmental_protection": 0,
-    "flags": [ "ONLY_ONE", "TRADER_AVOID", "BELTED", "NO_TAKEOFF" ]
-  },
-  {
-    "id": "ds_armor",
-    "type": "ARMOR",
-    "category": "armor",
-    "name": "CRIT Engineering Suit",
-    "description": "An airtight, flexible suit of woven composite fibers complete with segmented plates of armor.  A complex system digitizes items in an individual pocket universe for storage while built in joint-torsion ratchets generate the necessary energy required to power the interface.",
-    "weight": "13460 g",
-    "volume": "14250 ml",
-    "price": 900000000,
-    "to_hit": -5,
-    "bashing": 8,
-    "material": [ "superalloy", "nomex", "kevlar" ],
-    "symbol": "[",
-    "color": "light_gray",
-    "covers": [ "HEAD", "EYES", "MOUTH", "TORSO", "LEGS", "ARMS", "HANDS", "FEET" ],
-    "coverage": 100,
-    "encumbrance": 25,
-    "warmth": 15,
-    "pocket_data": [
-      { "pocket_type": "CONTAINER", "max_contains_volume": "8 L", "max_contains_weight": "30 kg", "moves": 80 },
-      { "pocket_type": "CONTAINER", "max_contains_volume": "8 L", "max_contains_weight": "30 kg", "moves": 80 }
-    ],
-    "material_thickness": 3,
-    "environmental_protection": 18,
-    "use_action": "WEATHER_TOOL",
-    "flags": [ "ELECTRIC_IMMUNE", "GAS_PROOF", "VARSIZE", "OVERSIZE", "STURDY", "ONLY_ONE", "WATERPROOF", "CLIMATE_CONTROL" ]
-  },
-  {
->>>>>>> 971d80fc
     "id": "crt_aarmor",
     "type": "ARMOR",
     "category": "armor",
@@ -365,16 +314,11 @@
     "coverage": 100,
     "encumbrance": 40,
     "warmth": 25,
-<<<<<<< HEAD
-    "storage": "4 L",
-    "material_thickness": 4,
-=======
     "pocket_data": [
       { "pocket_type": "CONTAINER", "max_contains_volume": "2 L", "max_contains_weight": "3 kg", "moves": 80 },
       { "pocket_type": "CONTAINER", "max_contains_volume": "2 L", "max_contains_weight": "3 kg", "moves": 80 }
     ],
     "material_thickness": 3,
->>>>>>> 971d80fc
     "environmental_protection": 10,
     "flags": [ "VARSIZE", "WATERPROOF", "OUTER", "OVERSIZE", "COLLAR", "STURDY", "NO_QUICKDRAW" ]
   }
