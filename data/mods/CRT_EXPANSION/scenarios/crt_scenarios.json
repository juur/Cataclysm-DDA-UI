[
  {
    "type": "scenario",
    "ident": "lab_chal",
    "copy-from": "lab_chal",
<<<<<<< HEAD
    "add_professions": { "professions": [ "crt", "crt_engineer", "crt_employee", "crt_vamp" ] }
=======
    "extend": { "professions": [ "crt", "crt_engineer", "crt_employee", "crt_vamp" ] }
>>>>>>> 4af96a5b
  }
]<|MERGE_RESOLUTION|>--- conflicted
+++ resolved
@@ -3,10 +3,6 @@
     "type": "scenario",
     "ident": "lab_chal",
     "copy-from": "lab_chal",
-<<<<<<< HEAD
-    "add_professions": { "professions": [ "crt", "crt_engineer", "crt_employee", "crt_vamp" ] }
-=======
     "extend": { "professions": [ "crt", "crt_engineer", "crt_employee", "crt_vamp" ] }
->>>>>>> 4af96a5b
   }
 ]