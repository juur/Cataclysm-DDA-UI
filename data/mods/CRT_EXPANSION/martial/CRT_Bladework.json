[
  {
    "id": "manual_crt_blade",
    "copy-from": "book_martial",
    "type": "GENERIC",
    "name": "CRIT Blade-work manual",
    "name_plural": "CRIT Blade-work manuals",
    "description": "An advanced military manual on CRIT Blade-work.",
    "book_data": { "martial_art": "style_crt_blade" }
  },
  {
    "id": "book_martial",
    "type": "item_group",
    "items": [ [ "manual_crt_blade", 5 ] ]
  },
  {
    "type": "martial_art",
    "id": "style_crt_blade",
    "name": "CRIT Blade-work",
    "description": "An offensive style centered around rapid slashes and prodding.  Each attack landed increases combat ability but leaves you increasingly vunerable",
    "initiate": [ "You prepare to whittle down your enemies.", "%s initiates blade-work." ],
    "arm_block": 99,
    "leg_block": 99,
    "static_buffs": [
      {
        "id": "crt_blade_static",
        "name": "Calculating Eyes",
        "description": "You have been taught how to properly utilize small to medium-sized sharp weaponry. Gain great Cutting and Stabbing Armor Penetration on top of decent Accuracy",
        "unarmed_allowed": false,
        "melee_allowed": true,
        "skill_requirements": [ { "name": "melee", "level": 0 } ],
        "flat_bonuses": [ [ "arpen", "stab", 5 ], [ "arpen", "cut", 5 ], [ "hit", 2 ] ]
      },
      {
        "id": "crt_blade_static_2",
        "name": "Honed Movements",
        "description": "Your skill and handling with sharp weaponry has improved. Gain extra Cutting and Stabbing damage.",
        "unarmed_allowed": false,
        "melee_allowed": true,
<<<<<<< HEAD
        "skill_requirements": [ { "name": "melee", "level": 3 }, { "name": "cutting", "level": 3 }, { "name": "stabbing", "level": 3 } ],
        "flat_bonuses": [ [ "damage", "stab", 3 ], [ "damage", "cut", 3 ] ]
=======
        "skill_requirements": [ { "name": "unarmed", "level": 2 } ],
        "flat_bonuses": [
          { "stat": "damage", "type": "stab", "scale": 1.0 },
          { "stat": "damage", "type": "cut", "scale": 1.0 },
          { "stat": "arpen", "type": "stab", "scale": 1.0 },
          { "stat": "arpen", "type": "cut", "scale": 1.0 }
        ]
>>>>>>> 84c739bb
      }
    ],
    "onhit_buffs": [
      {
        "id": "crt_blade_hit_buff",
        "name": "Unwavering Edge",
        "description": "Gain minor Accuracy, Cutting and Stabbing Arpen per stack. Greatly reduces dodge skill. 2 stacks max",
        "unarmed_allowed": false,
        "melee_allowed": true,
        "skill_requirements": [ { "name": "melee", "level": 0 } ],
        "buff_duration": 2,
        "max_stacks": 2,
        "flat_bonuses": [ [ "hit", 1 ], [ "arpen", "cut", 1 ], [ "arpen", "stab", 1 ], [ "dodge", -2 ] ]
      },
      {
        "id": "crt_blade_hit_buff_2",
        "name": "Ruthlessness",
        "description": "Additional Stabbing and Cutting damage per stack.  Reduces dodge attempts. 4 stacks max.",
        "unarmed_allowed": false,
        "melee_allowed": true,
        "skill_requirements": [ { "name": "melee", "level": 4 } ],
        "buff_duration": 1,
        "bonus_dodges": -1,
        "max_stacks": 4,
<<<<<<< HEAD
        "flat_bonuses": [ [ "damage", "stab", 1 ], [ "damage", "cut", 1 ] ]
      },
      {
        "id": "crt_blade_hit_buff_3",
        "name": "Rending Strikes",
        "description": "Additional Armor penetration per stack.  Further reduces dodge attempts. 2 stacks max.",
        "unarmed_allowed": false,
        "melee_allowed": true,
        "skill_requirements": [ { "name": "melee", "level": 4 }, { "name": "piercing", "level": 4 }, { "name": "cutting", "level": 4 } ],
        "buff_duration": 1,
        "bonus_dodges": -1,
        "max_stacks": 2,
        "flat_bonuses": [ [ "arpen", "stab", 2 ], [ "arpen", "cut", 2 ] ]
=======
        "flat_bonuses": [
          { "stat": "damage", "type": "stab", "scale": 0.25 },
          { "stat": "damage", "type": "cut", "scale": 0.5 },
          { "stat": "arpen", "type": "cut", "scale": 1.0 }
        ]
>>>>>>> 84c739bb
      }
    ],
    "techniques": [ "tec_crt_blade_rapid", "tec_crt_blade_slash", "tec_crt_blade_precise", "tec_crt_blade_execute" ],
    "weapons": [
      "sword_crt",
      "blade_crt",
      "knife_crt",
      "knife_combat",
      "knife_combat_mod",
      "knife_hunting",
      "knife_rambo",
      "knife_rm42",
      "knife_steak",
      "knife_trench",
      "knife_folding",
      "knife_paring",
      "knife_carving",
      "knife_vegetable_cleaver",
      "knife_meat_cleaver",
      "knife_bread",
      "knife_chef",
      "knife_butcher",
      "knife_swissarmy",
      "makeshift_knife",
      "primitive_knife",
      "pockknife",
      "copper_knife",
      "diveknife",
      "kris",
      "kris_fake",
      "switchblade",
      "xacto",
      "g_shovel",
      "machete",
      "kukri",
      "survivor_machete",
      "tanto",
      "tanto_fake",
      "tanto_inferior",
      "kirpan",
      "kirpan_cheap",
      "sword_wood",
      "sword_cane",
      "sickle",
      "honey_scraper",
      "carver_off",
      "carver_on",
      "wasp_sting",
      "fighter_sting",
      "bee_sting",
      "cutlass",
      "cavalry_sabre",
      "cavalry_sabre_fake",
      "cutlass_inferior",
      "glass_shiv",
      "punch_dagger",
      "scalpel",
      "sharp_toothbrush"
    ]
  },
  {
    "type": "technique",
<<<<<<< HEAD
=======
    "id": "tec_crt_blade_normal",
    "name": "Shimmer Flurry",
    "skill_requirements": [ { "name": "unarmed", "level": 1 }, { "name": "melee", "level": 1 } ],
    "unarmed_allowed": true,
    "melee_allowed": true,
    "mult_bonuses": [
      { "stat": "damage", "type": "bash", "scale": 0.8 },
      { "stat": "damage", "type": "cut", "scale": 0.7 },
      { "stat": "damage", "type": "stab", "scale": 0.6 }
    ],
    "messages": [ "You release a blindingly fast slash at %s", "<npcname> slashes at %s" ]
  },
  {
    "type": "technique",
>>>>>>> 84c739bb
    "id": "tec_crt_blade_rapid",
    "name": "Tipped Intent",
    "skill_requirements": [ { "name": "melee", "level": 2 } ],
    "unarmed_allowed": false,
    "melee_allowed": true,
<<<<<<< HEAD
    "mult_bonuses": [ [ "movecost", 0.7 ], [ "damage", "bash", 0.88 ], [ "damage", "cut", 0.88 ], [ "damage", "stab", 0.88 ] ],
    "messages": [ "You quickly jab your weapon at %s", "<npcname> quickly jabs their weapon at %s" ]
=======
    "mult_bonuses": [
      { "stat": "movecost", "scale": 0.77 },
      { "stat": "damage", "type": "bash", "scale": 0.55 },
      { "stat": "damage", "type": "cut", "scale": 0.66 },
      { "stat": "damage", "type": "stab", "scale": 0.88 }
    ],
    "messages": [ "You swiftly jab your weapon at %s", "<npcname> swiftly jabs their weapon at %s" ]
>>>>>>> 84c739bb
  },
  {
    "type": "technique",
    "id": "tec_crt_blade_slash",
    "name": "Shimmer Flurry",
    "skill_requirements": [ { "name": "melee", "level": 3 } ],
    "unarmed_allowed": false,
    "melee_allowed": true,
<<<<<<< HEAD
    "crit_ok": true,
    "down_dur": 2,
    "messages": [
      "You release a blindingly fast low slash at %s and topple them off balance",
      "<npcname> slashes at %s and shoves them down"
    ]
=======
    "mult_bonuses": [
      { "stat": "movecost", "scale": 0.8 },
      { "stat": "damage", "type": "bash", "scale": 0.66 },
      { "stat": "damage", "type": "cut", "scale": 1.05 },
      { "stat": "damage", "type": "stab", "scale": 1.0 }
    ],
    "crit_tec": true,
    "messages": [ "You release a debilitating swipe at %s", "<npcname> releases a debilitating swipe at %s" ],
    "down_dur": 2
>>>>>>> 84c739bb
  },
  {
    "type": "technique",
    "id": "tec_crt_blade_precise",
    "name": "Mirage Slash",
    "skill_requirements": [ { "name": "melee", "level": 6 } ],
    "weighting": 1,
    "unarmed_allowed": false,
    "melee_allowed": true,
<<<<<<< HEAD
    "downed_target": true,
    "mult_bonuses": [ [ "damage", "cut", 1.2 ], [ "damage", "stab", 1.2 ] ],
=======
    "mult_bonuses": [
      { "stat": "damage", "type": "bash", "scale": 0.5 },
      { "stat": "damage", "type": "cut", "scale": 1.1 },
      { "stat": "damage", "type": "stab", "scale": 1.1 },
      { "stat": "arpen", "type": "stab", "scale": 0.25 },
      { "stat": "arpen", "type": "cut", "scale": 0.5 }
    ],
>>>>>>> 84c739bb
    "crit_tec": true,
    "messages": [
      "You hold your blade taut, and then launch a piercing slash on %s's top half",
      "<npcname> lands a piercing blow on %s's face"
    ],
    "stun_dur": 2
  },
  {
    "type": "technique",
    "id": "tec_crt_blade_execute",
    "name": "The Point",
    "skill_requirements": [ { "name": "melee", "level": 6 } ],
    "weighting": 3,
    "unarmed_allowed": false,
    "melee_allowed": true,
    "downed_target": true,
    "stunned_target": true,
    "mult_bonuses": [ [ "movecost", 1.3 ], [ "damage", "cut", 2 ], [ "damage", "stab", 2 ] ],
    "flat_bonuses": [ [ "arpen", "cut", 10 ], [ "arpen", "stab", 10 ] ],
    "crit_ok": true,
    "messages": [
      "You drive your weapon down into %s's vulnerable center mass",
      "<npcname> lands a deadly blow on %s's unguarded center mass"
    ]
  }
]<|MERGE_RESOLUTION|>--- conflicted
+++ resolved
@@ -37,18 +37,8 @@
         "description": "Your skill and handling with sharp weaponry has improved. Gain extra Cutting and Stabbing damage.",
         "unarmed_allowed": false,
         "melee_allowed": true,
-<<<<<<< HEAD
         "skill_requirements": [ { "name": "melee", "level": 3 }, { "name": "cutting", "level": 3 }, { "name": "stabbing", "level": 3 } ],
-        "flat_bonuses": [ [ "damage", "stab", 3 ], [ "damage", "cut", 3 ] ]
-=======
-        "skill_requirements": [ { "name": "unarmed", "level": 2 } ],
-        "flat_bonuses": [
-          { "stat": "damage", "type": "stab", "scale": 1.0 },
-          { "stat": "damage", "type": "cut", "scale": 1.0 },
-          { "stat": "arpen", "type": "stab", "scale": 1.0 },
-          { "stat": "arpen", "type": "cut", "scale": 1.0 }
-        ]
->>>>>>> 84c739bb
+        "flat_bonuses": [ { "stat": "damage", "type": "stab", "scale": 3.0 }, { "stat": "damage", "type": "cut", "scale": 3.0 } ]
       }
     ],
     "onhit_buffs": [
@@ -73,7 +63,6 @@
         "buff_duration": 1,
         "bonus_dodges": -1,
         "max_stacks": 4,
-<<<<<<< HEAD
         "flat_bonuses": [ [ "damage", "stab", 1 ], [ "damage", "cut", 1 ] ]
       },
       {
@@ -86,14 +75,7 @@
         "buff_duration": 1,
         "bonus_dodges": -1,
         "max_stacks": 2,
-        "flat_bonuses": [ [ "arpen", "stab", 2 ], [ "arpen", "cut", 2 ] ]
-=======
-        "flat_bonuses": [
-          { "stat": "damage", "type": "stab", "scale": 0.25 },
-          { "stat": "damage", "type": "cut", "scale": 0.5 },
-          { "stat": "arpen", "type": "cut", "scale": 1.0 }
-        ]
->>>>>>> 84c739bb
+        "flat_bonuses": [ { "stat": "arpen", "type": "stab", "scale": 2.0 }, { "stat": "arpen", "type": "cut", "scale": 2.0 } ]
       }
     ],
     "techniques": [ "tec_crt_blade_rapid", "tec_crt_blade_slash", "tec_crt_blade_precise", "tec_crt_blade_execute" ],
@@ -156,40 +138,18 @@
   },
   {
     "type": "technique",
-<<<<<<< HEAD
-=======
-    "id": "tec_crt_blade_normal",
-    "name": "Shimmer Flurry",
-    "skill_requirements": [ { "name": "unarmed", "level": 1 }, { "name": "melee", "level": 1 } ],
-    "unarmed_allowed": true,
-    "melee_allowed": true,
-    "mult_bonuses": [
-      { "stat": "damage", "type": "bash", "scale": 0.8 },
-      { "stat": "damage", "type": "cut", "scale": 0.7 },
-      { "stat": "damage", "type": "stab", "scale": 0.6 }
-    ],
-    "messages": [ "You release a blindingly fast slash at %s", "<npcname> slashes at %s" ]
-  },
-  {
-    "type": "technique",
->>>>>>> 84c739bb
     "id": "tec_crt_blade_rapid",
     "name": "Tipped Intent",
     "skill_requirements": [ { "name": "melee", "level": 2 } ],
     "unarmed_allowed": false,
     "melee_allowed": true,
-<<<<<<< HEAD
-    "mult_bonuses": [ [ "movecost", 0.7 ], [ "damage", "bash", 0.88 ], [ "damage", "cut", 0.88 ], [ "damage", "stab", 0.88 ] ],
+    "mult_bonuses": [
+      { "stat": "movecost", "scale": 0.70 },
+      { "stat": "damage", "type": "bash", "scale": 0.88 },
+      { "stat": "damage", "type": "cut", "scale": 0.88 },
+      { "stat": "damage", "type": "stab", "scale": 0.88 }
+    ],
     "messages": [ "You quickly jab your weapon at %s", "<npcname> quickly jabs their weapon at %s" ]
-=======
-    "mult_bonuses": [
-      { "stat": "movecost", "scale": 0.77 },
-      { "stat": "damage", "type": "bash", "scale": 0.55 },
-      { "stat": "damage", "type": "cut", "scale": 0.66 },
-      { "stat": "damage", "type": "stab", "scale": 0.88 }
-    ],
-    "messages": [ "You swiftly jab your weapon at %s", "<npcname> swiftly jabs their weapon at %s" ]
->>>>>>> 84c739bb
   },
   {
     "type": "technique",
@@ -198,24 +158,12 @@
     "skill_requirements": [ { "name": "melee", "level": 3 } ],
     "unarmed_allowed": false,
     "melee_allowed": true,
-<<<<<<< HEAD
     "crit_ok": true,
     "down_dur": 2,
     "messages": [
       "You release a blindingly fast low slash at %s and topple them off balance",
       "<npcname> slashes at %s and shoves them down"
     ]
-=======
-    "mult_bonuses": [
-      { "stat": "movecost", "scale": 0.8 },
-      { "stat": "damage", "type": "bash", "scale": 0.66 },
-      { "stat": "damage", "type": "cut", "scale": 1.05 },
-      { "stat": "damage", "type": "stab", "scale": 1.0 }
-    ],
-    "crit_tec": true,
-    "messages": [ "You release a debilitating swipe at %s", "<npcname> releases a debilitating swipe at %s" ],
-    "down_dur": 2
->>>>>>> 84c739bb
   },
   {
     "type": "technique",
@@ -225,18 +173,8 @@
     "weighting": 1,
     "unarmed_allowed": false,
     "melee_allowed": true,
-<<<<<<< HEAD
     "downed_target": true,
-    "mult_bonuses": [ [ "damage", "cut", 1.2 ], [ "damage", "stab", 1.2 ] ],
-=======
-    "mult_bonuses": [
-      { "stat": "damage", "type": "bash", "scale": 0.5 },
-      { "stat": "damage", "type": "cut", "scale": 1.1 },
-      { "stat": "damage", "type": "stab", "scale": 1.1 },
-      { "stat": "arpen", "type": "stab", "scale": 0.25 },
-      { "stat": "arpen", "type": "cut", "scale": 0.5 }
-    ],
->>>>>>> 84c739bb
+    "mult_bonuses": [ { "stat": "damage", "type": "cut", "scale": 1.2 }, { "stat": "damage", "type": "stab", "scale": 1.2 } ],
     "crit_tec": true,
     "messages": [
       "You hold your blade taut, and then launch a piercing slash on %s's top half",
@@ -254,8 +192,9 @@
     "melee_allowed": true,
     "downed_target": true,
     "stunned_target": true,
+    "mult_bonuses": [ { "stat": "movecost", "scale": 1.3 }, { "stat": "damage", "type": "cut", "scale": 2 }, { "stat": "damage", "type": "stab", "scale": 2 } ],
     "mult_bonuses": [ [ "movecost", 1.3 ], [ "damage", "cut", 2 ], [ "damage", "stab", 2 ] ],
-    "flat_bonuses": [ [ "arpen", "cut", 10 ], [ "arpen", "stab", 10 ] ],
+    "flat_bonuses": [ { "stat": "arpen", "type": "cut", "scale": 10 }, { "stat": "arpen", "type": "stab", "scale": 10 } ],
     "crit_ok": true,
     "messages": [
       "You drive your weapon down into %s's vulnerable center mass",
