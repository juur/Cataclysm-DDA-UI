--- conflicted
+++ resolved
@@ -1,17 +1,16 @@
 [
   {
-<<<<<<< HEAD
-    "id": "bone_edible",
-    "type": "requirement",
-    "//": "Any kind of non-poisonous bones, human or not.",
-    "components": [ [ [ "bone", 1 ], [ "bone_human", 1 ], [ "bone_demihuman", 1 ], [ "frost_bone_human", 1 ], [ "alien_bone", 1 ] ] ]
-=======
     "id": "nanosmithing_standard",
     "type": "requirement",
     "//": "Includes forging resources as well as tools needed for most physical material hypertech crafting",
     "qualities": [ { "id": "ANVIL", "level": 3 }, { "id": "DIAMONDPRESS", "level": 1 }, { "id": "NANO_FORGE", "level": 1 } ],
     "tools": [ [ [ "nano_forge", 20 ] ], [ [ "tongs", -1 ] ] ]
->>>>>>> d5636d54
+  },
+  {
+    "id": "bone_edible",
+    "type": "requirement",
+    "//": "Any kind of non-poisonous bones, human or not.",
+    "components": [ [ [ "bone", 1 ], [ "bone_human", 1 ], [ "bone_demihuman", 1 ], [ "frost_bone_human", 1 ], [ "alien_bone", 1 ] ] ]
   },
   {
     "id": "bone_sturdy",
