[
  {
    "type": "overmap_terrain",
    "id": [ "basement_bionic" ],
    "copy-from": "generic_city_house_basement",
    "spawns": { "group": "GROUP_BASEMENT_HOUSE", "population": [ 1, 1 ], "chance": 80 }
  },
  {
    "id": "municipal_reactor",
    "type": "overmap_terrain",
    "name": "municipal reactor",
    "sym": "O",
    "color": "light_green",
    "see_cost": 5,
    "mondensity": 2,
    "flags": [ "SIDEWALK" ]
  },
  {
    "id": "prepnet_orchard",
    "type": "overmap_terrain",
    "copy-from": "generic_city_building",
    "name": "PrepNet orchard",
    "sym": "#",
    "color": "i_green",
    "flags": [ "SOURCE_FOOD" ]
  },
  {
    "id": "afs_crashed_escape_pod",
    "type": "overmap_terrain",
    "name": "crashed escape pod",
    "sym": "+",
    "color": "i_red",
    "see_cost": 2,
    "flags": [ "SOURCE_FOOD", "SOURCE_GUN", "SOURCE_AMMO" ]
  },
  {
    "id": "afs_landed_shuttle",
    "type": "overmap_terrain",
    "name": "drone shuttle landing site",
    "sym": "^",
    "color": "yellow",
    "see_cost": 2,
    "flags": [ "SOURCE_SAFETY", "NO_ROTATE" ]
  },
  {
    "id": "municipal_reactor_ware",
    "type": "overmap_terrain",
    "name": "warehouse",
    "sym": "w",
    "color": "pink",
    "see_cost": 5,
    "mondensity": 2,
    "flags": [ "SIDEWALK" ]
  },
  {
    "id": "municipal_reactor_ware_b",
    "type": "overmap_terrain",
    "name": "waste storage",
    "sym": "O",
    "color": "light_red",
    "see_cost": 5,
    "mondensity": 2
  },
  {
    "id": "municipal_reactor_b",
    "type": "overmap_terrain",
    "name": "waste storage",
    "sym": "O",
    "color": "light_red",
    "see_cost": 5,
    "mondensity": 2
  },
  {
    "id": "municipal_reactor_b2",
    "type": "overmap_terrain",
    "name": "reactor control",
    "sym": "O",
    "color": "light_red",
    "see_cost": 5,
    "mondensity": 2
  },
  {
    "id": "municipal_reactor_b3",
    "type": "overmap_terrain",
    "name": "reactor room",
    "sym": "O",
    "color": "light_red",
    "see_cost": 5,
    "mondensity": 2
  },
  {
    "type": "overmap_terrain",
    "id": "sieged_fungal_tower",
    "name": "fungal tower",
    "sym": "T",
    "color": "pink",
    "see_cost": 3,
    "extras": "marloss",
    "flags": [ "NO_ROTATE", "RISK_EXTREME" ]
  },
  {
    "id": "afs_crashed_cargo_shuttle",
    "type": "overmap_terrain",
    "name": "crashed cargo droneship",
    "sym": "s",
    "color": "i_red",
    "see_cost": 2,
    "flags": [ "RISK_HIGH" ]
  },
  {
    "id": "afs_crashed_cargo_shuttle_wraitheon",
    "type": "overmap_terrain",
    "name": "crashed military droneship",
    "sym": "s",
    "color": "light_green",
    "see_cost": 2,
    "flags": [ "RISK_EXTREME", "SOURCE_GUN", "SOURCE_AMMO" ]
  },
  {
    "type": "overmap_terrain",
    "id": [ "afs_formless_ruins_dynamic" ],
    "name": "formless ruins",
    "spawns": { "group": "GROUP_ZOMBIE", "population": [ 1, 4 ], "chance": 50 },
    "sym": "r",
    "color": "light_gray",
    "flags": [ "SIDEWALK" ],
    "see_cost": 3
  },
  {
    "type": "overmap_terrain",
    "id": [
      "afs_augmentation_clinic_n1",
      "afs_augmentation_clinic_n2",
      "afs_augmentation_clinic_n3",
      "afs_augmentation_clinic_n4"
    ],
    "name": "augmentation clinic",
    "spawns": { "group": "AFS_GROUP_AUG_CLINIC", "population": [ 4, 10 ], "chance": 80 },
    "sym": "P",
    "color": "yellow",
    "flags": [ "SIDEWALK" ],
    "see_cost": 3
  },
  {
    "type": "overmap_terrain",
    "id": [
      "maintenance_outpost_a1",
      "maintenance_outpost_a2",
      "maintenance_outpost_b1",
      "maintenance_outpost_b2",
      "maintenance_outpost_a1_roof",
      "maintenance_outpost_a2_roof",
      "maintenance_outpost_b1_roof",
      "maintenance_outpost_b2_roof"
    ],
    "name": "maintenance outpost",
    "sym": "i",
    "color": "cyan",
    "flags": [ "SOURCE_FABRICATION", "SOURCE_ELECTRONICS", "SOURCE_CONSTRUCTION" ],
    "see_cost": 3
  },
  {
    "type": "overmap_terrain",
    "id": [ "afs_urban_aquaponicsw_n1", "afs_urban_aquaponicsw_n2", "afs_urban_aquaponicsw_n3" ],
    "name": "aquacultural farm",
    "spawns": { "group": "AFS_GROUP_AUG_CLINIC", "population": [ 4, 10 ], "chance": 80 },
    "sym": "Q",
    "color": "cyan",
    "flags": [ "SIDEWALK", "SOURCE_FOOD" ],
    "see_cost": 3
  },
  {
    "type": "overmap_terrain",
    "id": [ "afs_stratoscomm_relay_s1", "afs_stratoscomm_relay_n1", "afs_stratoscomm_relay_n2" ],
    "name": "stratoscomm relay station",
    "sym": "t",
    "color": "yellow",
    "flags": [ "SIDEWALK" ],
    "see_cost": 3
  },
  {
    "type": "overmap_terrain",
    "id": [ "afs_astrobiology_lab_n1", "afs_astrobiology_lab_n2" ],
    "name": "astrobiology lab",
    "spawns": { "group": "GROUP_ZOMBIE", "population": [ 2, 5 ], "chance": 80 },
    "sym": "L",
    "color": "light_green",
    "flags": [ "SIDEWALK", "SOURCE_FOOD" ],
    "see_cost": 3,
    "mondensity": 3
  },
  {
    "type": "overmap_terrain",
    "id": "mortuary_2story",
    "name": "county mortuary",
    "sym": "M",
    "color": "light_green",
    "see_cost": 3,
    "flags": [ "SIDEWALK" ]
  },
  {
    "type": "overmap_terrain",
    "id": "mortuary_basement",
    "name": "county mortuary basement",
    "sym": "M",
    "color": "white",
    "see_cost": 3
  },
  {
    "type": "overmap_terrain",
    "id": "mortuary_2story_second",
    "name": "county mortuary second floor",
    "sym": "M",
    "color": "light_green",
    "see_cost": 3
  },
  {
    "type": "overmap_terrain",
    "id": "mortuary_2story_roof",
    "name": "county mortuary roof",
    "sym": "M",
    "color": "light_green",
    "see_cost": 3
  },
  {
    "type": "overmap_terrain",
    "id": "whately_lmoe",
    "name": "LMOE shelter",
    "sym": "+",
    "color": "red",
    "see_cost": 2,
    "flags": [ "KNOWN_DOWN", "SOURCE_PEOPLE", "SOURCE_SAFETY", "SOURCE_GUN", "SOURCE_AMMO", "SOURCE_FOOD" ]
  },
  {
    "type": "overmap_terrain",
    "id": "whately_lmoe_roof",
    "name": "LMOE shelter",
    "sym": ".",
    "color": "brown",
    "see_cost": 2,
    "flags": [ "KNOWN_DOWN" ]
  },
  {
    "type": "overmap_terrain",
    "id": "whately_lmoe_under_first_floor",
    "name": "LMOE shelter",
    "sym": "+",
    "color": "red",
    "see_cost": 2,
    "flags": [ "KNOWN_UP", "SOURCE_PEOPLE", "SOURCE_SAFETY", "SOURCE_GUN", "SOURCE_AMMO", "SOURCE_FOOD" ]
  },
  {
    "type": "overmap_terrain",
    "id": "whately_lmoe_under_second_floor",
    "name": "LMOE shelter",
    "sym": "+",
    "color": "red",
    "see_cost": 2,
    "flags": [ "KNOWN_UP", "SOURCE_PEOPLE", "SOURCE_SAFETY", "SOURCE_GUN", "SOURCE_AMMO", "SOURCE_FOOD" ]
  },
  {
    "type": "overmap_terrain",
    "id": "robot_dispatch_first",
    "name": "robot dispatch center",
    "sym": "R",
    "color": "i_pink",
    "see_cost": 2,
    "mondensity": 2,
    "flags": [ "SIDEWALK" ]
  },
  {
    "type": "overmap_terrain",
    "id": [ "robot_dispatch_second", "robot_dispatch_roof" ],
    "name": "robot dispatch center",
    "sym": "R",
    "color": "i_pink",
    "see_cost": 2,
    "mondensity": 2
  },
  {
    "type": "overmap_terrain",
    "id": [ "land_pad_outpost_a1", "land_pad_outpost_a2", "land_pad_outpost_a1_roof", "land_pad_outpost_a2_roof" ],
    "name": "landing pad outpost",
    "sym": "+",
    "color": "red",
    "see_cost": 2,
    "flags": [ "SOURCE_PEOPLE", "SOURCE_SAFETY" ]
  },
  {
    "type": "overmap_terrain",
    "id": [
      "land_pad_outpost_basement_a1",
      "land_pad_outpost_basement_a2",
      "land_pad_tunnel_a1",
      "land_pad_tunnel_a2",
      "land_pad_a1_above",
      "land_pad_a2_above",
      "land_pad_a1",
      "land_pad_a2",
      "land_pad_b1",
      "land_pad_b2",
      "land_pad_b1_above",
      "land_pad_b2_above"
    ],
    "name": "landing pad",
    "sym": "#",
    "color": "light_gray",
    "see_cost": 2,
    "flags": [ "SOURCE_PEOPLE", "SOURCE_SAFETY" ]
  },
  {
    "type": "overmap_terrain",
    "id": [ "afs_shelter_1" ],
    "name": "house",
    "sym": "<",
    "color": "green",
    "spawns": { "group": "GROUP_ZOMBIE", "population": [ 1, 4 ], "chance": 50 },
    "flags": [ "SIDEWALK" ],
    "see_cost": 3
  },
  {
    "type": "overmap_terrain",
    "id": [ "afs_shelter_1_roof" ],
    "name": "house roof",
    "sym": "<",
    "color": "green",
    "see_cost": 3
  },
  {
    "type": "overmap_terrain",
    "id": [
      "arcology_interior_center_robots",
      "arcology_interior_w_side_robots",
      "arcology_interior_e_side_robots",
      "arcology_interior_n_side_robots",
      "arcology_interior_s_side_robots",
      "arcology_interior_ne_corner_robots",
      "arcology_interior_nw_corner_robots",
      "arcology_interior_se_corner_robots",
      "arcology_interior_sw_corner_robots",
      "arcology_exterior_e_side_robots",
      "arcology_exterior_n_side_robots",
      "arcology_exterior_s_side_robots",
      "arcology_exterior_w_side_robots",
      "arcology_exterior_ne_corner_robots",
      "arcology_exterior_nw_corner_robots",
      "arcology_exterior_se_corner_robots",
      "arcology_exterior_sw_corner_robots",
      "arcology_exterior_n_entrance_robots",
      "arcology_exterior_s_entrance_robots",
      "arcology_exterior_e_entrance_robots",
      "arcology_exterior_w_entrance_robots"
    ],
    "name": "Desolate Arcology - Ground Level",
    "sym": "A",
    "color": "light_blue",
    "see_cost": 2,
    "mondensity": 2,
    "flags": [ "RISK_HIGH" ]
  },
  {
    "type": "overmap_terrain",
    "id": [
      "arcology_interior_center_uplifts",
      "arcology_interior_w_side_uplifts",
      "arcology_interior_e_side_uplifts",
      "arcology_interior_n_side_uplifts",
      "arcology_interior_s_side_uplifts",
      "arcology_interior_ne_corner_uplifts",
      "arcology_interior_nw_corner_uplifts",
      "arcology_interior_se_corner_uplifts",
      "arcology_interior_sw_corner_uplifts",
      "arcology_exterior_e_side_uplifts",
      "arcology_exterior_n_side_uplifts",
      "arcology_exterior_s_side_uplifts",
      "arcology_exterior_w_side_uplifts",
      "arcology_exterior_ne_corner_uplifts",
      "arcology_exterior_nw_corner_uplifts",
      "arcology_exterior_se_corner_uplifts",
      "arcology_exterior_sw_corner_uplifts",
      "arcology_exterior_n_entrance_uplifts",
      "arcology_exterior_s_entrance_uplifts",
      "arcology_exterior_e_entrance_uplifts",
      "arcology_exterior_w_entrance_uplifts"
    ],
    "name": "Arcology - Ground Level",
    "sym": "A",
    "color": "light_blue",
    "see_cost": 2,
    "mondensity": 2,
    "flags": [ "RISK_HIGH" ]
  },
  {
    "type": "overmap_terrain",
    "name": "Crashing Ship",
    "id": [
      "crashing_ship_3",
      "crashing_ship_2",
      "crashing_ship_1",
      "crashing_ship_6",
      "crashing_ship_5",
      "crashing_ship_4",
      "crashing_ship_9",
      "crashing_ship_8",
      "crashing_ship_7"
    ],
    "sym": "+",
    "color": "i_red",
    "see_cost": 2,
    "flags": [ "SOURCE_FOOD", "SOURCE_GUN", "SOURCE_AMMO" ]
  },
  {
    "type": "overmap_terrain",
    "name": "Shuttle Landing Pad",
    "spawns": { "group": "GROUP_ZOMBIE", "population": [ 2, 5 ], "chance": 80 },
    "id": [ "afs_shuttle_pad_a1", "afs_shuttle_pad_a2", "afs_shuttle_pad_a1_roof", "afs_shuttle_pad_a2_roof" ],
    "sym": "-",
    "color": "light_blue",
    "see_cost": 3,
    "mondensity": 2,
    "flags": [ "SIDEWALK" ]
  },
  {
    "type": "overmap_terrain",
    "name": "Solar Array",
    "id": [ "afs_solar_arrary_a1", "afs_solar_array_a2", "afs_solar_arrary_a1_roof", "afs_solar_array_a2_roof" ],
    "sym": "S",
    "color": "light_blue",
    "see_cost": 3,
    "mondensity": 2,
    "flags": [ "SIDEWALK" ]
  },
  {
    "type": "overmap_terrain",
    "name": "Malamute Transport Wreck",
    "spawns": { "group": "GROUP_ZOMBIE", "population": [ 2, 5 ], "chance": 80 },
    "id": [
      "afs_freight_transport_a1",
      "afs_freight_transport_a2",
      "afs_freight_transport_roof_a1",
      "afs_freight_transport_roof_a2"
    ],
    "sym": "M",
    "color": "light_gray",
    "see_cost": 3,
    "mondensity": 2,
    "flags": [ "SIDEWALK" ]
  },
  {
    "type": "overmap_terrain",
    "name": "Habitat Block",
    "id": [
      "afs_habblock_1_a1",
      "afs_hablock_1_a2",
      "afs_habblock_1_floor2_a1",
      "afs_hablock_1_floor2_a2",
      "afs_habblock_1_roof_a1",
      "afs_hablock_1_roof_a2",
      "afs_habblock_2_a1",
      "afs_hablock_2_a2",
      "afs_habblock_2_a3",
      "afs_habblock_2_a4",
      "afs_habblock_2_floor2_a1",
      "afs_hablock_2_floor2_a2",
      "afs_habblock_2_floor2_a3",
      "afs_habblock_2_floor2_a4",
      "afs_habblock_2_floor3_a1",
      "afs_hablock_2_floor3_a2",
      "afs_habblock_2_floor3_a3",
      "afs_habblock_2_floor3_a4",
      "afs_habblock_2_floor4_a1",
      "afs_hablock_2_floor4_a2",
      "afs_habblock_2_floor4_a3",
      "afs_habblock_2_floor4_a4",
      "afs_habblock_2_floor5_a1",
      "afs_hablock_2_floor5_a2",
      "afs_habblock_2_floor5_a3",
      "afs_habblock_2_floor5_a4",
      "afs_habblock_2_roof_a1",
      "afs_habblock_2_roof_a2"
    ],
    "sym": "H",
    "color": "light_green",
    "see_cost": 4,
    "mondensity": 3,
    "flags": [ "SIDEWALK" ]
  },
  {
    "type": "overmap_terrain",
    "name": "General Store",
    "spawns": { "group": "GROUP_ZOMBIE", "population": [ 2, 5 ], "chance": 80 },
    "id": [ "afs_general_store_n1", "afs_general_store_n2", "afs_general_store_n3" ],
    "sym": "g",
    "color": "light_green",
    "see_cost": 3,
    "mondensity": 2,
    "flags": [ "SIDEWALK" ]
  },
  {
    "type": "overmap_terrain",
<<<<<<< HEAD
    "name": "Enforcer Station",
    "id": [ "afs_enforcer_station_a1", "afs_enforcer_station_a1_floor2", "afs_enforcer_station_a1_roof" ],
    "sym": "E",
    "color": "blue",
    "see_cost": 3,
    "mondensity": 3,
    "flags": [ "SIDEWALK" ]
=======
    "id": [ "afs_pwr_sub_s", "afs_pwr_sub_s_roof" ],
    "name": "small power substation",
    "sym": "H",
    "color": "light_cyan",
    "see_cost": 5
  },
  {
    "type": "overmap_terrain",
    "id": [
      "afs_pwr_large_entrance",
      "afs_pwr_large_2",
      "afs_pwr_large_3",
      "afs_pwr_large_4",
      "afs_pwr_large_entrance_roof",
      "afs_pwr_large_2_roof"
    ],
    "name": "large power substation",
    "sym": "H",
    "color": "cyan",
    "see_cost": 5
>>>>>>> 3a121199
  }
]<|MERGE_RESOLUTION|>--- conflicted
+++ resolved
@@ -498,7 +498,6 @@
   },
   {
     "type": "overmap_terrain",
-<<<<<<< HEAD
     "name": "Enforcer Station",
     "id": [ "afs_enforcer_station_a1", "afs_enforcer_station_a1_floor2", "afs_enforcer_station_a1_roof" ],
     "sym": "E",
@@ -506,7 +505,9 @@
     "see_cost": 3,
     "mondensity": 3,
     "flags": [ "SIDEWALK" ]
-=======
+  },
+  {
+    "type": "overmap_terrain",
     "id": [ "afs_pwr_sub_s", "afs_pwr_sub_s_roof" ],
     "name": "small power substation",
     "sym": "H",
@@ -527,6 +528,5 @@
     "sym": "H",
     "color": "cyan",
     "see_cost": 5
->>>>>>> 3a121199
   }
 ]