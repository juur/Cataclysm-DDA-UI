--- conflicted
+++ resolved
@@ -71,7 +71,6 @@
     "replace": "pistol_magnum_pipe"
   },
   {
-<<<<<<< HEAD
     "id": [
       "sw_619",
       "sw629",
@@ -79,13 +78,11 @@
       "sw_500",
       "raging_bull",
       "chiappa_rhino",
+      "colt_python",
       "colt_anaconda_8",
       "colt_anaconda_6",
       "colt_anaconda_4"
     ],
-=======
-    "id": [ "sw_619", "sw629", "bfr", "sw_500", "raging_bull", "chiappa_rhino", "colt_python" ],
->>>>>>> f9888e2c
     "type": "MIGRATION",
     "replace": "pistol_magnum_revolver"
   },
