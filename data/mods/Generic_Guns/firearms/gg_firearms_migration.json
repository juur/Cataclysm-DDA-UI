--- conflicted
+++ resolved
@@ -262,11 +262,8 @@
       "m1a",
       "sks",
       "mosin44",
-<<<<<<< HEAD
+      "famas",
       "aksemi"
-=======
-      "famas"
->>>>>>> f594632c
     ],
     "type": "MIGRATION",
     "replace": "rifle_sporter"
