[
  {
    "id": [ "pistol_flintlock" ],
    "type": "MIGRATION",
    "replace": "black_powder_pistol"
  },
  {
    "id": [ "colt_navy", "colt_army" ],
    "type": "MIGRATION",
    "replace": "black_powder_revolver"
  },
  {
    "id": [ "rifle_flintlock", "carbine_flintlock", "carbine_flintlock_double", "longrifle_flintlock" ],
    "type": "MIGRATION",
    "replace": "black_powder_rifle"
  },
  {
    "id": [ "brogyaga", "launcher_simple", "m79" ],
    "type": "MIGRATION",
    "replace": "grenade_blooper"
  },
  {
    "id": [ "mark19" ],
    "type": "MIGRATION",
    "replace": "grenade_hmg"
  },
  {
    "id": [ "m320", "brogyeki" ],
    "type": "MIGRATION",
    "replace": "grenade_pistol"
  },
  {
    "id": [ "mgl", "sapra", "robofac_gun_40mm", "triple_launcher_simple", "pseudo_m203" ],
    "type": "MIGRATION",
    "replace": "grenade_revolver"
  },
  {
    "id": [ "colt_lightning" ],
    "type": "MIGRATION",
    "replace": "pistol_levergun"
  },
  {
    "id": [
      "skorpion_61",
      "mac_11",
      "mac_10",
      "hk_mp7",
      "needlepistol",
      "hk_mp5k",
      "briefcase_smg",
      "skorpion_82",
      "tec9",
      "glock_18c"
    ],
    "type": "MIGRATION",
    "replace": "pistol_machine"
  },
  {
    "id": [ "deagle_44", "modular_deagle", "modular_deagle_357", "modular_deagle_44", "modular_deagle_50", "m1911-460", "draco" ],
    "type": "MIGRATION",
    "replace": "pistol_magnum_automag"
  },
  {
    "id": [ "henry_big_boy" ],
    "type": "MIGRATION",
    "replace": "pistol_magnum_levergun"
  },
  {
    "id": [ "rifle_44" ],
    "type": "MIGRATION",
    "replace": "pistol_magnum_pipe"
  },
  {
<<<<<<< HEAD
    "id": [ "sw_619", "sw629", "bfr", "sw_500", "raging_bull", "raging_judge" ],
=======
    "id": [ "sw_619", "mr73", "sw629", "bfr", "sw_500", "raging_bull" ],
>>>>>>> def4459d
    "type": "MIGRATION",
    "replace": "pistol_magnum_revolver"
  },
  {
    "id": [
      "p320_357sig",
      "kp3at",
      "fn1910",
      "rugerlcp",
      "hptcf380",
      "taurus_spectrum",
      "sig_40",
      "hptjcp",
      "m1911",
      "walther_ppq_45",
      "hptjhp",
      "tokarev",
      "rm103a_pistol",
      "glock_19",
      "m9",
      "usp_9mm",
      "p08",
      "mauser_c96",
      "mauser_m714",
      "m17",
      "hi_power_9mm",
      "p226_357sig",
      "glock_31",
      "walther_p38",
      "walther_ccp",
      "makarov",
      "STI_DS_10",
      "af2011a1_38super",
      "m1911a1_38super",
      "glock_22",
      "civilian_cop_glock22",
      "hi_power_40",
      "walther_ppq_40",
      "tommygun",
      "usp_45",
      "fn57",
      "glock_17",
      "ruger_57",
      "kpf9",
      "p50",
      "walther_ppq_9mm",
      "hptc9",
      "cz75",
      "90two",
      "px4",
      "90two40",
      "px4_40",
      "glock_29",
      "glock_20",
      "glock_40",
      "glock_21",
      "m1911_10",
      "witness_10",
      "p220_10",
      "xd_10",
      "m11",
      "m18",
      "p226_9mm",
      "sp2022",
      "ruger_charger"
    ],
    "type": "MIGRATION",
    "replace": "pistol_medium"
  },
  {
    "id": [ "cx4", "hk_mp5_semi_pistol", "ksub2000", "calico", "hk_mp5_10_semi", "TDI_10", "mp40semi", "hpt3895" ],
    "type": "MIGRATION",
    "replace": "pistol_pcc"
  },
  {
    "id": [ "2_shot_special", "rifle_38", "smg_40", "surv_six_shooter", "smg_45", "surv_hand_cannon", "smg_9mm" ],
    "type": "MIGRATION",
    "replace": "pistol_pipe_smg"
  },
  {
    "id": [ "model_10_revolver", "ruger_lcr_38", "sw_610", "bond_410", "colt_saa", "m47a1", "taurus_judge" ],
    "type": "MIGRATION",
    "replace": "pistol_revolver"
  },
  {
    "id": [
      "hk_mp5",
      "hk_mp5sd",
      "uzi",
      "TDI",
      "hk_ump45",
      "modular_ump",
      "modular_ump_9",
      "modular_ump_40",
      "modular_ump_45",
      "fn_p90",
      "fn_ps90",
      "needlegun",
      "sten",
      "bt_apc9k",
      "colt_ro635",
      "mp40",
      "greasegun"
    ],
    "type": "MIGRATION",
    "replace": "pistol_smg"
  },
  {
    "id": [ "ruger_1022", "ruger_1022_auto", "ruger_charger_auto" ],
    "type": "MIGRATION",
    "replace": "pistol_tiny_rifle"
  },
  {
    "id": [
      "marlin_9a",
      "kp32",
      "ruger_lcr_22",
      "sig_mosquito",
      "walther_p22",
      "sig_p230",
      "walther_ppk",
      "pressin",
      "cp33",
      "ruger_mk4"
    ],
    "type": "MIGRATION",
    "replace": "pistol_tiny_target"
  },
  {
    "id": [ "rifle_22" ],
    "type": "MIGRATION",
    "replace": "pistol_tiny_zip"
  },
  {
    "id": [
      "m1918",
      "acr_300blk",
      "hk417_13",
      "modular_m16a4",
      "m16a4",
      "nato_assault_rifle",
      "modular_m4_carbine",
      "m4_carbine",
      "modular_m27_assault_rifle",
      "m27_assault_rifle",
      "modular_m16_auto_rifle",
      "m16_auto_rifle",
      "scar_h",
      "scar_l",
      "sig_mcx_rattler_sbr",
      "rm51_assault_rifle",
      "rm2000_smg",
      "an94",
      "vz58_p",
      "vz58_v",
      "rm88_battle_rifle"
    ],
    "type": "MIGRATION",
    "replace": "rifle_assault"
  },
  {
    "id": [ "m107a1", "as50", "tac50" ],
    "type": "MIGRATION",
    "replace": "rifle_huge_amr"
  },
  {
    "id": [ "win70_458", "bfg50" ],
    "type": "MIGRATION",
    "replace": "rifle_huge_double"
  },
  {
    "id": [ "m2browning" ],
    "type": "MIGRATION",
    "replace": "rifle_huge_hmg"
  },
  {
    "id": [ "m134", "m249", "m240", "m60", "rm614_lmg" ],
    "type": "MIGRATION",
    "replace": "rifle_lmg"
  },
  {
    "id": [
      "survivor_special_700",
      "m110a1",
      "mosin44_ebr",
      "mosin91_30_ebr",
      "boreal_mosin",
      "rm11b_sniper_rifle",
      "remington700_270",
      "ruger_m77",
      "ruger_arr",
      "ruger_pr",
      "cz600",
      "cz600_762",
      "axmc",
      "axmc_300",
      "axmc_308",
      "m2010",
      "savage112",
      "mrad_smr",
      "tac338",
      "weatherby_5",
      "win70",
      "browning_blr",
      "remington_700",
      "savage_111f",
      "steyr_scout",
      "M24",
      "sharps"
    ],
    "type": "MIGRATION",
    "replace": "rifle_sniper"
  },
  {
    "id": [
      "hk_g36",
      "garand",
      "m1903",
      "hk_g3",
      "m14ebr",
      "smle_mk3",
      "number4_mki",
      "type99",
      "type99ld",
      "type99_sniper",
      "ar10",
      "1895sbl",
      "ak74",
      "ak74_semi",
      "vz58ts",
      "ruger_m77",
      "ruger_pr",
      "kord",
      "ak47",
      "mdrx",
      "mdrx_223",
      "mdrx_223short",
      "mdrx_300",
      "mdrx_308",
      "mdrx_308medium",
      "arx160",
      "l_bak_223",
      "mosin91_30",
      "m249_semi",
      "m60_semi",
      "modular_ar15",
      "ar15",
      "ar15_223long",
      "ar15_223medium",
      "ar15_223short",
      "ar15_300",
      "ar15_300medium",
      "ar15_300short",
      "ar15_50",
      "ar15_50medium",
      "ar15_50short",
      "ar15_450",
      "ar15_450medium",
      "ar15_450short",
      "ar15_762",
      "ar_pistol",
      "rifle_223",
      "ruger_mini",
      "sig_assault_rifle",
      "steyr_aug",
      "iwi_tavor_x95_300blk",
      "fn_fal_semi",
      "m1a",
      "sks",
      "mosin44",
      "famas",
      "aksemi",
      "bren2_762",
      "805_bren",
      "bren2_556",
      "fs2000",
      "robofac_gun",
      "psl",
      "xedra_gun",
      "obrez",
      "mk47",
      "hk_usc45",
      "m1carbine",
      "m2carbine",
      "ak556",
      "minidraco556",
      "ak308",
      "zpapm90",
      "zpap85",
      "papm77",
      "rfb_308",
      "rdb_223"
    ],
    "type": "MIGRATION",
    "replace": "rifle_sporter"
  },
  {
    "id": [ "pamd68", "pamd71z", "pamd68rubik", "pamd68mountable" ],
    "type": "MIGRATION",
    "replace": "rifle_assault_foreign"
  },
  {
    "id": [ "combination_gun", "pipe_combination_gun" ],
    "type": "MIGRATION",
    "replace": "rifle_shotgun_combination"
  },
  {
    "id": [ "hk_g80" ],
    "type": "MIGRATION",
    "replace": "rifle_rail"
  },
  {
    "id": [ "AT4", "LAW_Packed", "LAW" ],
    "type": "MIGRATION",
    "replace": "rocket_disposable"
  },
  {
    "id": [ "m202_flash", "m3_carlgustav", "m4_carlgustav", "RPG", "surv_rocket_launcher" ],
    "type": "MIGRATION",
    "replace": "rocket_recoilless"
  },
  {
    "id": [ "lever_shotgun", "shotgun_d", "shotgun_s", "winchester_1887", "pipe_shotgun", "winchester_1897" ],
    "type": "MIGRATION",
    "replace": "shot_double"
  },
  {
    "id": [ "pipe_double_shotgun", "revolver_shotgun", "afs_drotik_shotpistol", "ashot" ],
    "type": "MIGRATION",
    "replace": "shot_pipe_double"
  },
  {
    "id": [
      "saiga_410",
      "rm120c",
      "rm228",
      "rm20",
      "saiga_12",
      "afs_raketa_shotgun",
      "tavor_12",
      "aa_12",
      "benelli_tsa",
      "bigun",
      "USAS_12"
    ],
    "type": "MIGRATION",
    "replace": "shot_tactical"
  },
  {
    "id": [
      "shotgun_410",
      "benelli_sa",
      "ksg",
      "mossberg_500",
      "mossberg_590",
      "mossberg_930",
      "remington_870",
      "remington_870_express",
      "streetsweeper"
    ],
    "type": "MIGRATION",
    "replace": "shot_pump"
  },
  {
    "id": [ "remington_870_breacher" ],
    "type": "MIGRATION",
    "replace": "shot_short_pump"
  },
  {
    "id": [ "varmint_airgun" ],
    "type": "MIGRATION",
    "replace": "pellet_airgun"
  },
  {
    "id": [ "m26_mass_standalone" ],
    "type": "MIGRATION",
    "replace": "small_shotgun"
  },
  {
    "id": [ "feral_militia_gun" ],
    "type": "MIGRATION",
    "replace": "feral_rifle"
  },
  {
    "id": [ "feral_jackboot_gun" ],
    "type": "MIGRATION",
    "replace": "feral_shotgun"
  },
  {
    "id": [ "feral_m9" ],
    "type": "MIGRATION",
    "replace": "feral_pistol"
  }
]<|MERGE_RESOLUTION|>--- conflicted
+++ resolved
@@ -71,11 +71,7 @@
     "replace": "pistol_magnum_pipe"
   },
   {
-<<<<<<< HEAD
-    "id": [ "sw_619", "sw629", "bfr", "sw_500", "raging_bull", "raging_judge" ],
-=======
     "id": [ "sw_619", "mr73", "sw629", "bfr", "sw_500", "raging_bull" ],
->>>>>>> def4459d
     "type": "MIGRATION",
     "replace": "pistol_magnum_revolver"
   },
