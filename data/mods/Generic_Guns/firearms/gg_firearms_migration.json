--- conflicted
+++ resolved
@@ -71,9 +71,6 @@
     "replace": "pistol_magnum_pipe"
   },
   {
-<<<<<<< HEAD
-    "id": [ "sw_619", "rp63", "sw629", "bfr", "sw_500", "raging_bull", "chiappa_rhino" ],
-=======
     "id": [
       "sw_619",
       "sw629",
@@ -81,12 +78,12 @@
       "sw_500",
       "raging_bull",
       "chiappa_rhino",
+      "rp63",
       "colt_python",
       "colt_anaconda_8",
       "colt_anaconda_6",
       "colt_anaconda_4"
     ],
->>>>>>> a7af557d
     "type": "MIGRATION",
     "replace": "pistol_magnum_revolver"
   },
