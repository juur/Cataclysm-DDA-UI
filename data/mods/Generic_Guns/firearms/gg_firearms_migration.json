[
  {
    "id": [ "pistol_flintlock" ],
    "type": "MIGRATION",
    "replace": "black_powder_pistol"
  },
  {
    "id": [ "colt_navy", "colt_army", "lemat_revolver" ],
    "type": "MIGRATION",
    "replace": "black_powder_revolver"
  },
  {
    "id": [ "rifle_flintlock", "carbine_flintlock", "carbine_flintlock_double", "longrifle_flintlock" ],
    "type": "MIGRATION",
    "replace": "black_powder_rifle"
  },
  {
    "id": [ "launcher_simple", "m79" ],
    "type": "MIGRATION",
    "replace": "grenade_blooper"
  },
  {
    "id": [ "mark19" ],
    "type": "MIGRATION",
    "replace": "grenade_hmg"
  },
  {
    "id": [ "m320" ],
    "type": "MIGRATION",
    "replace": "grenade_pistol"
  },
  {
    "id": [ "mgl", "rm802", "triple_launcher_simple", "pseudo_m203" ],
    "type": "MIGRATION",
    "replace": "grenade_revolver"
  },
  {
    "id": [ "colt_lightning" ],
    "type": "MIGRATION",
    "replace": "pistol_levergun"
  },
  {
    "id": [
      "skorpion_61",
      "mac_11",
      "mac_10",
      "hk_mp7",
      "needlepistol",
      "hk_mp5k",
      "briefcase_smg",
      "skorpion_82",
      "tec9",
      "glock_18c"
    ],
    "type": "MIGRATION",
    "replace": "pistol_machine"
  },
  {
    "id": [ "deagle_44", "m1911-460", "draco" ],
    "type": "MIGRATION",
    "replace": "pistol_magnum_automag"
  },
  {
    "id": [ "henry_big_boy", "bh_m89" ],
    "type": "MIGRATION",
    "replace": "pistol_magnum_levergun"
  },
  {
    "id": [ "rifle_44" ],
    "type": "MIGRATION",
    "replace": "pistol_magnum_pipe"
  },
  {
    "id": [ "sw_619", "mr73", "ruger_redhawk", "sw629", "bfr", "sw_500", "raging_bull", "raging_judge" ],
    "type": "MIGRATION",
    "replace": "pistol_magnum_revolver"
  },
  {
    "id": [
      "p320_357sig",
      "kp3at",
      "fn1910",
      "rugerlcp",
      "hptcf380",
      "taurus_spectrum",
      "sig_40",
      "hptjcp",
      "m1911",
      "walther_ppq_45",
      "hptjhp",
      "tokarev",
      "rm103a_pistol",
      "glock_19",
      "m9",
      "usp_9mm",
      "p08",
      "mauser_c96",
      "mauser_m714",
      "m17",
      "hi_power_9mm",
      "p226_357sig",
      "glock_31",
      "walther_p38",
      "walther_ccp",
      "makarov",
      "af2011a1_38super",
      "m1911a1_38super",
      "glock_22",
      "civilian_cop_glock22",
      "hi_power_40",
      "walther_ppq_40",
      "tommygun",
      "usp_45",
      "fn57",
      "glock_17",
      "ruger_57",
      "kpf9",
      "p50",
      "walther_ppq_9mm",
      "hptc9",
      "cz75",
      "90two",
      "px4",
      "90two40",
      "px4_40",
      "glock_29",
      "glock_20",
      "glock_21",
      "m1911_10",
      "witness_10",
      "p220_10",
      "xd_10",
      "m11",
      "m18",
      "p226_9mm",
      "sp2022"
    ],
    "type": "MIGRATION",
    "replace": "pistol_medium"
  },
  {
    "id": [ "cx4", "hk_mp5_semi_pistol", "ksub2000", "calico", "hk_mp5_10_semi", "TDI_10", "mp40semi" ],
    "type": "MIGRATION",
    "replace": "pistol_pcc"
  },
  {
    "id": [
      "2_shot_special",
      "rifle_38",
      "rifle_40",
      "smg_40",
      "surv_six_shooter",
      "rifle_45",
      "smg_45",
      "surv_hand_cannon",
      "rifle_9mm",
      "smg_9mm"
    ],
    "type": "MIGRATION",
    "replace": "pistol_pipe_smg"
  },
  {
    "id": [ "cop_38", "model_10_revolver", "ruger_lcr_38", "sw_610", "bond_410", "colt_saa", "m47a1" ],
    "type": "MIGRATION",
    "replace": "pistol_revolver"
  },
  {
    "id": [
      "ppsh",
      "hk_mp5",
      "hk_mp5sd",
      "uzi",
      "TDI",
      "hk_ump45",
      "fn_p90",
      "fn_ps90",
      "needlegun",
      "sten",
      "bt_apc9k",
      "colt_ro635",
      "mp40",
      "mp18"
    ],
    "type": "MIGRATION",
    "replace": "pistol_smg"
  },
  {
    "id": [ "american_180", "ruger_1022" ],
    "type": "MIGRATION",
    "replace": "pistol_tiny_rifle"
  },
  {
    "id": [ "marlin_9a", "kp32", "ruger_lcr_22", "sig_mosquito", "sw_22", "walther_p22", "sig_p230", "walther_ppk", "pressin" ],
    "type": "MIGRATION",
    "replace": "pistol_tiny_target"
  },
  {
    "id": [ "moss_brownie", "rifle_22", "j22" ],
    "type": "MIGRATION",
    "replace": "pistol_tiny_zip"
  },
  {
    "id": [
      "m1918",
      "acr_300blk",
      "hk417_13",
      "modular_m16a4",
      "m16a4",
      "nato_assault_rifle",
      "modular_m4_carbine",
      "m4_carbine",
      "m4_cqbr",
      "modular_m27_assault_rifle",
      "m27_assault_rifle",
      "modular_m16_auto_rifle",
      "m16_auto_rifle",
      "m231pfw",
      "scar_h",
      "scar_l",
      "sig_mcx_rattler_sbr",
      "rm51_assault_rifle",
      "rm2000_smg",
      "an94",
      "vz58_p",
      "vz58_v",
      "rm88_battle_rifle"
    ],
    "type": "MIGRATION",
    "replace": "rifle_assault"
  },
  {
    "id": [ "m107a1", "as50", "tac50" ],
    "type": "MIGRATION",
    "replace": "rifle_huge_amr"
  },
  {
    "id": [ "m2browning_sawn", "bfg50", "trex_gun" ],
    "type": "MIGRATION",
    "replace": "rifle_huge_double"
  },
  {
    "id": [ "m2browning" ],
    "type": "MIGRATION",
    "replace": "rifle_huge_hmg"
  },
  {
    "id": [ "m134", "m249", "m240", "m60", "rm614_lmg", "rm298" ],
    "type": "MIGRATION",
    "replace": "rifle_lmg"
  },
  {
    "id": [
      "survivor_special_700",
      "m110a1",
      "mosin44_ebr",
      "mosin91_30_ebr",
      "boreal_mosin",
      "rm11b_sniper_rifle",
      "remington700_270",
      "ruger_m77",
      "ruger_arr",
      "ruger_pr",
      "cz600",
      "cz600_762",
      "axmc",
      "axmc_300",
      "axmc_308",
      "m2010",
      "savage112",
      "mrad_smr",
      "tac338",
      "weatherby_5",
      "win70",
      "browning_blr",
      "remington_700",
      "savage_111f",
      "M24",
      "sharps"
    ],
    "type": "MIGRATION",
    "replace": "rifle_sniper"
  },
  {
    "id": [
      "hk_g36",
      "garand",
      "m1903",
      "hk_g3",
      "m14ebr",
      "smle_mk3",
      "number4_mki",
      "ar10",
      "1895sbl",
      "ak74",
      "vz58ts",
      "ruger_m77",
      "ruger_pr",
      "kord",
      "ak47",
      "mdrx",
      "mdrx_223",
      "mdrx_223short",
      "mdrx_300",
      "mdrx_308",
      "mdrx_308medium",
      "arx160",
      "l_bak_223",
      "mosin91_30",
      "m249_semi",
      "m60_semi",
      "modular_ar15",
      "ar15",
      "oa93",
      "ar15_223long",
      "ar15_223medium",
      "ar15_223short",
      "ar15_300",
      "ar15_300medium",
      "ar15_300short",
      "ar15_50",
      "ar15_50medium",
      "ar15_50short",
      "ar15_450",
      "ar15_450medium",
      "ar15_450short",
      "ar15_762",
      "ar_pistol",
      "rifle_223",
      "ruger_mini",
      "sig_assault_rifle",
      "steyr_aug",
      "iwi_tavor_x95_300blk",
      "fn_fal",
      "m1a",
      "sks",
      "mosin44",
      "famas",
      "aksemi",
      "bren2_762",
      "805_bren",
      "bren2_556",
      "fs2000",
      "robofac_gun",
      "psl",
      "xedra_gun",
      "obrez",
      "mk47",
      "hk_usc45",
      "m1carbine",
      "m2carbine",
      "ak556",
      "minidraco556",
      "ak308",
      "zpapm90",
      "zpap85",
      "papm77",
<<<<<<< HEAD
      "rfb_308",
      "rdb_223"
=======
      "plr16"
>>>>>>> 4602415e
    ],
    "type": "MIGRATION",
    "replace": "rifle_sporter"
  },
  {
    "id": [ "pamd68", "pamd71z", "pamd68rubik", "pamd68mountable" ],
    "type": "MIGRATION",
    "replace": "rifle_assault_foreign"
  },
  {
    "id": [ "combination_gun", "pipe_combination_gun" ],
    "type": "MIGRATION",
    "replace": "rifle_shotgun_combination"
  },
  {
    "id": [ "hk_g80" ],
    "type": "MIGRATION",
    "replace": "rifle_rail"
  },
  {
    "id": [ "AT4", "LAW_Packed", "LAW" ],
    "type": "MIGRATION",
    "replace": "rocket_disposable"
  },
  {
    "id": [ "m202_flash", "m3_carlgustav", "m4_carlgustav", "RPG", "surv_rocket_launcher" ],
    "type": "MIGRATION",
    "replace": "rocket_recoilless"
  },
  {
    "id": [ "lever_shotgun", "shotgun_d", "shotgun_s", "winchester_1887", "pipe_shotgun", "winchester_1897" ],
    "type": "MIGRATION",
    "replace": "shot_double"
  },
  {
    "id": [ "pipe_double_shotgun", "revolver_shotgun", "ashot" ],
    "type": "MIGRATION",
    "replace": "shot_pipe_double"
  },
  {
    "id": [ "saiga_410", "rm120c", "rm228", "rm20", "bigun", "saiga_12", "tavor_12", "aa_12", "bigun", "USAS_12" ],
    "type": "MIGRATION",
    "replace": "shot_tactical"
  },
  {
    "id": [
      "shotgun_410",
      "ksg",
      "ksg-25",
      "mossberg_500",
      "mossberg_590",
      "mossberg_930",
      "remington_870",
      "remington_870_express",
      "streetsweeper"
    ],
    "type": "MIGRATION",
    "replace": "shot_pump"
  },
  {
    "id": [ "remington_870_breacher" ],
    "type": "MIGRATION",
    "replace": "shot_short_pump"
  },
  {
    "id": [ "m26_mass_standalone" ],
    "type": "MIGRATION",
    "replace": "small_shotgun"
  },
  {
    "id": [ "feral_militia_gun" ],
    "type": "MIGRATION",
    "replace": "feral_rifle"
  },
  {
    "id": [ "feral_jackboot_gun" ],
    "type": "MIGRATION",
    "replace": "feral_shotgun"
  },
  {
    "id": [ "feral_m9" ],
    "type": "MIGRATION",
    "replace": "feral_pistol"
  }
]<|MERGE_RESOLUTION|>--- conflicted
+++ resolved
@@ -354,12 +354,9 @@
       "zpapm90",
       "zpap85",
       "papm77",
-<<<<<<< HEAD
       "rfb_308",
       "rdb_223"
-=======
       "plr16"
->>>>>>> 4602415e
     ],
     "type": "MIGRATION",
     "replace": "rifle_sporter"
