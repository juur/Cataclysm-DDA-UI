[
  {
    "id": "grenade_belt",
    "type": "MAGAZINE",
    "name": { "str": "grenade machine gun belt" },
    "description": "An ammo belt consisting of metal linkages which separate from the belt upon firing.  This one holds grenade cartridges and is too bulky to be worn like other ammo belts.",
    "volume": 0,
    "price": 0,
<<<<<<< HEAD
    "rigid": false,
    "material": [ "steel" ],
=======
    "material": "steel",
>>>>>>> d2b512e4
    "symbol": "#",
    "color": "light_gray",
    "ammo_type": [ "ammo_grenade" ],
    "capacity": 50,
    "count": 25,
    "linkage": "ammolinkgrenade",
    "flags": [ "MAG_BELT", "MAG_DESTROY" ],
    "pocket_data": [ { "pocket_type": "MAGAZINE", "ammo_restriction": { "ammo_grenade": 50 } } ]
  }
]<|MERGE_RESOLUTION|>--- conflicted
+++ resolved
@@ -6,12 +6,7 @@
     "description": "An ammo belt consisting of metal linkages which separate from the belt upon firing.  This one holds grenade cartridges and is too bulky to be worn like other ammo belts.",
     "volume": 0,
     "price": 0,
-<<<<<<< HEAD
-    "rigid": false,
     "material": [ "steel" ],
-=======
-    "material": "steel",
->>>>>>> d2b512e4
     "symbol": "#",
     "color": "light_gray",
     "ammo_type": [ "ammo_grenade" ],
