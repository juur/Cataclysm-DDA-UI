--- conflicted
+++ resolved
@@ -10,10 +10,7 @@
   [ "RemoteVehicles" ],
   [ "RemoteControls_pack" ],
   [ "survivorweaps" ],
-<<<<<<< HEAD
-  [ "more_buildings" ]
-=======
+  [ "more_buildings" ],
   [ "oa_additional_buildings_mod" ],
   [ "Experimental-Z-Level" ]
->>>>>>> a3d373e8
 ]