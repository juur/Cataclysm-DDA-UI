# 0.H

## Features:
Tilesets: Automatically prevent occlusions via semi-transparent sprites (similar to retraction)
Add parametric mapgen to consolidate similar basecamp definitions
Activities can fire EOCs
Added full mouse support to the keybindings screen
Prevent attacking neutral critter via move in safemode
Fix and enhance camp radio tower
Added sorting, showing&hiding pocket contents, and scrolling via mouse in inventory screens
New game event that triggers on load or new game start
Add option to hide bionics
Allow JSON monster special attacks to use the dialog condition system
Confirmation before attacking neutral mobs
Unhardcode and rework grabs, ranged pulls
EOCs can have context vars that can be passed into nested EOCs
Pockets overflow into their parent pockets if possible
Stored conditionals for EOCs
Make portal storms mobile.
Reusable Random Encounters Code
Allow mutants to walk underwater
Add support for running and smashing animations
Allow zones to interact across multiple Z levels
Creatures can stumble into invisible players to discover them
Add molting for exoskeleton mutations
3D vision of lower levels with distance fog
Rework MA tech requirements
Allow NPCs to read E-books - new activity added
Allow mutation transformation using the normal mutation rules
Implement setting direction for appliances and add a directed floodlight appliance
Asynchronous animations including sprinting and smashing
Added enable and disable mutation EOCs
3D vision for isometric tilesets
Unhardcode dragging, grab fixes
Make vehicle doors lockable and pickable
Implement export&import of the protagonist and follower NPCs
Expand grain farming and adjust seeds
Creatures above cast shadows onto tiles below
Apply different messages at different effect intensity levels
Player character now can get sick with common cold or flu only after contacts with NPCs or ferals
Generate vehicle prototypes from in-game vehicles
In-game Armor sprite change
Cockroaches flee light, hide under furniture, eat corpses, and breed faster when fed
Cataclysm and game start dates are to be set through scenarios
Friendly NPC crafting by crafting menu
Functionality to drop items off ledges/cliffs onto creatures below
NPC fleeing behaviour adjusted and slightly improved
Adds basic vehicle proficiencies for driving and boating, as well as athletic proficiencies which increase muscle engine output.
Add overheat mechanics to energy guns.
Sound-triggered traps
Item transformation can now pick variant items to transform into
You can now collect grappling hooks and ladders from the ledge above.
Adds priority parameter for special placement
Professions can start with multiple martial arts
Microlab Mapgen is now parameter based.
Allow NPC_DEATH EoC to prevent npc die
Allow NPC doctors to install and remove CBMs from player allies
Look up and down with 3d vision off
Add ignored_monster_species spell parameter
Monsters affiliated with factions will watch for theft of faction items
<<<<<<< HEAD
Adds a confirmation prompt if you are the target, or in the AoE of, your own damaging spell.
Ledges provide sight coverage
Add foreach function to EoC
=======
Add Map related EoC functions
>>>>>>> 57a0fad6


## Content:
Add 14 scores, 24 achievements and 5 conducts related to vehicular travel
Add generic finales for generic mine
Add new boss for physics lab
Add 4 New Apartment Complexes
Add several new bungalows
Updates to several existing maps
Add the first Exodii mission
Combat Capable Mounts
Add new Exodii NPC: Luliya
Add new weather types: mist and fog
Allow players to keep bees
Apartment complex: parking garage, lobby variants, roof additions
Crustacean mutation tree
Dead trees can be harvested for wood(once per tree)
Added a new location called survivor forest camp
Addition of non-NPC civilians for lore reasons
Nether spiders as a new bossfight for the game.
New conversion kits, guns, and calibres
Crashing ship start for Aftershock
Add more monsters to the nether monster corpse
Living lore document
Gastropod Foot Limb: Mutant limbs can be added in json
Added a small office building fortified by bandits
New location: speedway
You can now choose a new leader for your faction without dying
Adds new skateboard vehicle
Most scenarios now provide vision of the nearest city on start
Alternative resolution to clean back bay quest
Add a synagogue
Adds a chance for small, personal photographs to spawn within people’s wallets and creates a starting pool of 34 snippets from which to pull.
Adds curved road bends, rotaries and rest stops/laybys
JSONify Defense Mode
Adds a new mission to the Exodii
Add boats to river banks
Vehicles now contain heater, and some contain AC
NPC Elvira Fish, Circulations
Adds a jeweler as a new starting profession
Add a larger “family–sized” water heater
Rework Anvils and add crude anvil
Add some backstory to Eddie McKenzie.
Add some prosthetics.
Added Bulk Storage Mounds and Piles for More Resources
Add undomesticated wild rabbits
Add more prosthetics and recipes to make them.
Blindfolds can now be raised
Adds more of the pride stockings variants that i forgot
Adds a new practice recipe: fabric quilting
Dog names for dog tags
Allow atomic coffeemaker to be plugged in
Replace stone fireplace with brick fireplace
Allows rioter mask recipe to use all the t-shirts
Updates the Portal Dependent mechanics and introduces rewards for exploring the portal dungeons.
Give Eddie McKenzie more missions.
Cyberhorse... CYBERHORSE!
STEED registry key price
Miscellaneous typo, grammar, syntax, readability and punctuation fixes


## Interface:
Show crafting failure chances in the crafting interface
Show addictions from hobbies in newcharacter tab
Added ability to think to yourself in the message log
Added Presets for pocket settings
Prettier loading UI for loading the save
Add min/max feedback to new character stats interface
Mouse thumb button support
Show NPC location when selecting NPC to chat with, guard, or follow
Display why vehicle parts cannot be installed
Open multiple containers in Advanced Inventory Manager
Adds the 'Mark as dangerous' keybinding to the overmap
NPC selects melee style
Add sundial, wind and radiation badge to "spacebar" sidebar
fix widget error if player has no body part
AIM: Add key to step outside containers; AIM: mark container that the other pane is looking inside
Change description of highlighted regions when editing the overmap
Detailed information for stats on character creation menu
Larger and more I18n-friendly safemode UI
Enable/disable showing several non-player-related messages in the log
Walking into ledges examines them.
Accessible item insert menu
Show insertion failure reasons in Insert menu and AIM
Select default bodypart when applying bandage
Show zones on other z-levels in zone manager
Remember inventory show/hide all contents option state
Display what mod the contents belong to, scenario, profession, map
Find items that cover body part
Enable history for AIM and inventory filters
Make zone manager display more of zone name
Show estimated time when washing items
Selecting container mode for unloaded items
<<<<<<< HEAD
Explain why wielding an item from pick-up menu fails
Switch crafter in crafting menu to and from an ally
Add favorite category to spell casting menu
Allow scanning several books into ereader at once
Warn on invalid world name
=======
Add milling info to milleable items
Add spell class selecter to spell casting menu
>>>>>>> 57a0fad6


## Mods:
[Aftershock] Fix the Migo mutation tree
[TropiCata] Adds more tropical flora
[Mythos] Split off Mythos creatures into self-contained mod for 0.G
[Desert Region] world generation changes
[Aftershock] Reduce deadliness and frequency of ruin robots
[Dark Skies] Remove Dark Skies Above from the main repository
[Magiclysm] Adds item enchanting to magicalysm mod
[Backrooms] Adds 10 rare artifact variants to the Backrooms
[Magiclysm Graphical Overmap] Delete Magiclysm Graphical Overmap
[Magiclysm] Another approach to animist summoning
[Xedra Evolved] Add content for dreamsmiths and dreamers
[Bombastic Perks] New mod to earn perks through gameplay
[DinoMod] Integrated mutation armor
[DinoMod] Therizinosaurus
[Xedra Evolved] Museum Location for Xedra Evolved
[Magiclysm] Adds several new professions to the Magiclysm mod
[Bombastic Perks] Added resurrecting meat monstrosities to bombastic perks
[Bombastic Perks] Forcefield and Evasion enchants
[Aftershock] Elemental bionic weapons.
[Bombastic Perks] Adds the recycler perk
[Xedra Evolved] Revamped the inventor class
Alchemy Perks for Xedra Evolved
Bombastic Perks adds Playstyle Perks
[Magiclysm] Ways to boost your caster level
Disable the Bionic Professions mod by default
Add the Mind Over Matter mod to the CDDA repository
[Tamable Wildlife] More tamable creatures
[MoM] Add additional portal storm remnant map extras
[Sky Island] Mainline Sky Island mod
[Magiclysm] Add a spell-using feral human to Magiclysm
[MoM] Add telepathic and telekinetic damage types
[MoM] Mind Over Matter-specific Research facility overhaul
[XE] Paraclesians: Elemental Races
[Railroads] New mod
[MoM] Add Enervation damage type, apply it to Eater and feral vitakinetics
[Magiclysm] Add more than two dozen spells to magiclysm
[Magiclysm] Add fantasy species starting option
[Magiclysm] Add two more playable fantasy species for Magiclysm
JSON-ize faction camp hunting returns
[DinoMod] document lore
[Aftershock] Rebalance energy weapons to use overheat mechanics
[Magiclysm] Add fantasy species ferals
[Magiclysm] Add dispel magic spells
Create the Isolation Protocol Mod: A traditional roguelike experience
[Magiclysm] Add triffid and migo mages
<<<<<<< HEAD
Add Sense Minds Telepathic power
Add scaling to Metaphysics XP gain from powers, add penalty for power failure
Fix and rebalance Defense Mode's final wave.
Wakeful Rest revamp
Makes the lady bug and mole cricket tamable in the Tamable Wildlife mod
Add the HAS_MIND flag to appropriate monsters in in-repo mods
=======
XE: Add gossamer material and clothing
XE:  transformation potions to top level alchemy perk
MoM: Add PSI_NULL species to interact with "ignored_monster_species" JSON parameter
>>>>>>> 57a0fad6


## Balance:
Cap melee skill gain based on monster melee skill
Simple deconstruct is much faster
Add denim as a material and buff jeans
Removed scent tracking from certain zombies
Cody can make chainmail armor and charges more
Rework melee, unarmed, dodge, cutting, stabbing, and bashing practice recipes to limit higher level practice actions to books
Remove flaming eye phantom melee attack that can disrupt aim
Converts most of the armor and clothing still using the old limb system to the new system with sub-limbs
partial skill levels contribute to most game tests
Portal Storm Coherency Pass
Stop zomborgs from exploding on death
Add a more accessible holy symbol mission, replacing the small relic one
Most materials now burn at least a little slower than gunpowder
stationary monsters don't let you train throwing to high levels
player can drag heavier vehicles
difficulty to repair depends on what the thing is made of instead of its crafting difficulty
Hound afterimages also copy their host nicknames
The player is substantially less effective with guns at low skill values
Lycra is less protective
BMI has a less all consuming impact on how healthy you are
Being badly wounded will always allow you to swap characters in camp while you heal
Intelligence provides a multiplier to current focus rather than adding to its value
More monsters fight back if cornered
Higher dodge skill lowers the stamina cost to dodge
Adds a mutable stream to the mapgen
Limit the times assassins can try to kill you.
Increase plastic variety, adjust plastics to be more realistic in terms of protection
Characters start with basic skills from their previous life
Climbing down stepladders is now safe; climbing down ledges tells you how risky it is.
Add NO_SPELLCASTING flag to Stunned effect
Improve pets' ability to use stairs
Make ferals actually feel like human enemies instead of weaker zombies with range attacks
Allow metal wreckage to be used for cutting
Improved path for intelligent monsters
<<<<<<< HEAD
Tweaked Tall Dirt Mound Soil Cost
Hub armor pieces now have comfy padding
Blackjacks removed from prison loot
Update the required Kevlar of the Steel Kevlar jumpsuit in accordance with its thickness
Divides the combat practice subcategory into melee and ranged
Updates some tailoring practice recipes for new components or mechanics
Obsolete .50 caliber rifle
Lower requirements to use underbarrel gun attachments
Reduce profit from butchering commonly spawned Gum Spiders
Drastically lower the reward for Helena's canning pot mission.
Make safe place starts safer
Touch up pawn shops with better loot
Prevent staunching bleeding while driving
=======
Threatening to kill NPCs(recruitment) is more likely to make them hostile

>>>>>>> 57a0fad6


## Bugfixes:
Crafting GUI: show how much recipe makes for non-charge items
Monsters add weight to vehicle when on boardable parts
Make AUTO_PICKUP_SAFEMODE also consider ignored mobs
Reset daily health at the end of each day
Food inside sealed containers is properly labeled as such in the [E]ating menu
Prevent autodrive from dropping vehicles in holes
Allow room for starting NPC when picking player starting position
Determine how much you can squish a soft container by its contents
mutate_towards accounts for bionics which CANCEL but don't CONFLICT with mutations
Fix files after a symlink in a directory all treated as symlink on Windows
Fixes marina spawns
Fix NPCs unable to trade items away if they have no pockets
Display IME candidate list and composition text correctly on Windows
Fix dark gray in the ncurses client for terminal emulators that support 256 colors.
Fixes mobile home park road connections
Flush map buffers after failing to create starting location
Smart controller supports using only one engine
Disassembly doesn't return items with UNRECOVERABLE flag
Feral cops become zombie cops
Fix wall cling phasing through floors
Add ability to remove plants from planters without destroying planter
Prevent broken vp in-place replacement when racked
Spellcasting tools no longer waste charges if you cancel out and don't actually cast the spell
Fix using unload_everything zone to remove gunmod gets copies of gunmod
Ferals can use their guns in GG
Prevent fire damaging unbreakable items
Fix energy guns(AFS) on NPC
Faction camps now distribute calories based on actual calories and not default calories
Fix calculation for inserting into nested containers
Make copy-from copy terrain/furniture examine actions
Prevent mission marker from being cutoff in the overmap
Exodii will now properly be mad at you if you steal all their resources from stone barns
NPC morale modifiers now updates regularly instead of being permanently applied
Fix UI and accessibility issues in the overmap UI and character creation menu
Fix unicode path encoding error in Windows MinGW build
Difficulty 0 recipes are no longer arbitrarily difficult
Make EOC u_sell_item() actually transfers the items' ownership
Improving NPC shooting frequency
Enable death effects on limited lifespan monsters
Make Hub01 globally unique
Charge integrated magazines when plugged in
Don't allow to scan books that are owned by other characters
Fix NPC putting items in open air when fetching items during an activity when 3D FOV is on
Trees and other FLAMMABLE_ASH terrain leaves behind ash when burned down
Do not report monsters breaking free of unknown grabbers if the player cannot see them
Allows certain docks to be placed on non-flowing shallow and deep water.
Fix the epilogue for the New England Church Community
Flat armor penetration is spread across all armor layers instead of applying its full value to each
Fix tow cables being unable to connect different vehicles
Smashing now incorporates any MELEE_DAMAGE and STRENGTH enchantments
'w'ield menu will now correctly trigger a steal warning when wielding an item that does not belong to player
Allow crafting tools to use linked electricity
Don't get randomly sick anymore
Itemgroups can seal containers
Spawned corpses should now spawn with and contain their clothes
Can no longer get stuck for days thinking about working out if you're a WIMP with NEGATIVE WORKOUT TIME
Prevent car from spawning into a house wall
HP widgets gets equivalent bodypart
Fix grainy glyphs in blended font rendering mode
Stop dodging good spells, fix uncanny dodge spell crash
Fix and improve NPC randomizer
Make sure overconfident officers reliably drop their guns
[MoM] Fix zombie telepathic stuns
Fix appliance power drain display right after plugging in/unplugging device
Fix items and furniture being deleted from grappling hook usage
Randomly generated characters are now aged appropriately to their profession
AIM: Display correct truncation of container names
Fix visible tiles revealing invisible tiles below
Fix furniture & vehicle map memory refresh
Monsters can go down ramps
Don't teleport items to the ground if the vehicle storage destination is full
Fix Free Merchants Broker price calculation of non charge based item
Skip auto sorting items that don't belong to you
Use correct actor in bulk trade messages
Your nemesis will still hunt you even if you spawn on a roof at the start
<<<<<<< HEAD
Adjust damage bonuses of guns
NRE Anomaly printout now allowed to be submitted
Fix cached dead state
Re-bring contemplation factor in line with spellbook reading
Empty apiaries now properly refill in autumn
If a gunmod added mod locations, it would remove an irremovable integrated bipod gun mod, due to the way it checks for invalid mod locations
Chitinous armor coverage now includes hips
Fix Jack-o-lantern craft
Fix No Legs allowing for conflicting mutations.
Correct the name of the Concentration Trance practice recipe
Fix AFS Patched Fur mutation conflicts
Add hop rhizomes as itemgroup for seeds
=======
Gas masks only use charges on fields with gas_absorption_factor set
>>>>>>> 57a0fad6


## Performance:
Make `Character::best_item_with_quality` examine items non-recursively
Refactor effect types to use map indirection and enums instead of strings
Removes the ludicrous amount of OMs the refugee and research centres define
Fix Nested List lag in crafting menu
Optimize eoc processing and other fixes to speed up waiting near many npcs
Optimize pocket overflow function
Speed up new character screen, particularly when many recipes are known
Stop clearing weight carried cache unnecessarily
Precalculate visitable zones to optimize inter-monster aggression checks


## Infrastructure:
Epower and power in units::power
Update compiler support.  Now supporting gcc 8.1+, clang 10+, XCode 10.1+
Refactor some crafting infrastructure to support removal of charges
Unify gun battery/ups/bionic energy consumption
Modernize string_formatter
Migrate some JSON APIs to string_view
Add units::temperature_delta
Upgrade clang-tidy used in CI to LLVM 16
Allow C++ standard includes in clang-tidy tests
Refactor timer items to be a bit more time based
Support for material replacement in items
Carrier for items on ground is nullptr
Tick_action as a separate thing from use_action
New documentation on how to test proposed changes
Remove charges from solid comestibles
New item categories for martial arts manuals and traps
Update all active items to new tick action system and remove old system
Add ability to merge appliance into grid
Add JSON-based system for climbing aids.
EVENT EOCs provide beta talker
[EOC]Inventory selector
<<<<<<< HEAD
Organize the vitrification files.
Replaced the use of the arbitrary body temperature scale in game logic with units::temperature/units::temperature_delta
=======
[EoC] Simple if-else statement
>>>>>>> 57a0fad6


## Build:
Support Mac arm64 build
Adds VS Code Dev Containers & Workspace Config
Allow for cross-compiling from Linux to Windows in Devcontainer
Faster local VS builds
Fast Windows iteration with llvm-lib and lld-link
Cross compile object creator from linux to Windows using Devcontainer
add object creator to releases
Add a launch and debug configuration to VS Code Dev Container


## I18N and A11Y:
Add percentage-translated statistic to language selection
Make furniture->lockpick_message translatable


# 0.G (Gaiman)

## Highlights
Effect on condition brings a scripting pseudo language to Cataclysm.  Some of its key uses in 0.G have been the introduction of portal storms, NPC faction development over time and random encounters in already explored maps.
The introduction of hobbies has added a new tab to character creation that allows the player to select one or more hobbies/backgrounds that flesh out what your character was doing prior to the Cataclysm in skills and traits.
JSONized sidebar allows almost total control of what your sidebar looks like and what information it displays is up to you!
The skill system has been greatly expanded with many new proficiencies and many new ways to learn them, as well as the groundwork for practice-based skill improvement, including a skill rust system that doesn't suck because it caps effective skill lost and regenerates faster than regular skill gain.
Passively boil water by putting dirty water into a fireproof container then placing the container on top of a fire.  Walk away and after an amount of time dependent on the amount of water to boil it will all be clean water!
Monster weakpoints! Many monsters now have weakpoints that the player can hit to apply various effects and extra damage to the monster.  As the player dissects more corpses of monsters they can learn weakpoint proficiencies that increase the player's odds of hitting weakpoints.
Characters now have cardio which will respond to your playstyle.  Go for a run every day and perform hard labor and your stamina will slowly go further and further.  Spend three months reading and performing low intensity crafts and your cardio will suffer.
A half dozen new in repo mods: Innawoods for the survival from scratch you crave. Backrooms which takes place in the neverending backrooms dimension, Massachusetts mod for people who desire geographic accuracy, Xedra Evolved a science fantasy mod with weird magic and vampirism, Tropicataclysm for your Cataclysm at a warmer latitude and the Megafauna mod which targets an ancient epoch with creatures that outsize our modern equivalents, similar to Dinomod.
Take over a friendly NPC upon your death, if you've managed to recruit any NPCs to your faction you are given an option to take over one of them in the event of your character's death.
Appliances and building based powergrids, allow you to set up various tools or even usable arcade machines in your home base.
Two new Iso tilesets have been added to the game.
Simple monster aggression differentation. Some monsters now know if another monster made them angry instead of the PC.  If they get angry at other monsters they may not get angry at the PC.
Vehicles now have solid walls even when angled which prevents monsters and fields from entering an angled vehicle.
Dozens of updates and content additions to Dinomod, Aftershock and Magiclysm.
Map memory is now unlimited, you will no longer forget places you have been before.
There has been a distinct push to make many options and possibilities clearer to the player without having to search for them, UI that makes suggestions as to why the player might want to perform an action.
Electrical fields can now produce EMP that will destroy unprotected electronics
Perspiration now exists so that your PC can wear heavy armor during summer without overheating, instead they'll sweat heavily and experience thirst faster.

## Statistics
7889 files changed, 11643312 insertions(+), 5022361 deletions(-)
13,201 commits
~218 new contributors

New game entities (core): 10293
Items: 2396
    502 misc items, 45 books, 941 articles of clothing, 117 guns and gun related items,
    364 comestibles, 308 tools, 119 ammunition types
Mapgen: 810
    458 overmap terrains, 176 palettes, 17 start locations, 37 city buildings, 14 map extras,
    105 overmap specials, 3 overmap locations
Crafting: 1019
    120 construction groups, 109 requirements, 69 proficiencies, 306 constructions,
    42 recipe groups, 2 recipe categories, 57 practice recipes, 2 construction category,
    312 nested categories
Achievements: 12
    5 achievements, 4 event statistics, 3 event transformations
Item Traits: 1409
    1267 item groups, 44 materials, 25 ammunition types, 5 ammo effects, 12 tool qualities,
    29 vitamins, 25 item actions, 2 fault
Player Traits: 474
    122 professions, 91 effect types, 117 mutations, 25 activity types, 2 behaviors,
    1 movement mode, 5 morale types, 2 disease types, 46 mutation types,
    8 trait groups, 55 sub body parts
NPCs and NPC interactions: 1443
    1153 talk topics, 142 missions, 14 scenarios, 78 npcs, 52 npc classes, 4 factions
Map Traits: 321
    202 terrains, 3 weather types, 95 furnitures, 1 gate, 7 field types, 13 terrain transformations
Monsters: 461
    300 monster types, 158 harvest entries, 3 species
Vehicles: 138
    99 vehicle parts, 31 vehicles, 8 vehicle groups
Magic: 117
    99 spells, 4 enchantments, 12 emit definitions, 2 relic definitions
UI and Sidebar: 861
    836 sidebar widgets, 15 body graphs, 8 mood faces, 1 ascii art, 1 speed description
Misc: 377
    124 json flags, 29 weakpoint sets, 14 loot zones, 210 effect on conditions, 3 option sliders

New game entities (mods): 5396
New mods: 18
Items: 885
    220 misc items, 62 books, 222 comestibles, 114 tools, 170 articles of clothing,
    51 guns and gun-related items, 27 ammunition types, 19 compact bionic modules
Player traits: 440
    133 mutations, 33 trait groups, 76 professions, 3 techniques, 63 scenarios, 90 effect types,
    1 martial art, 20 bionics, 11 start locations, 3 mutation categories, 5 proficiencies, 2 skills
Mapgen: 955
    608 item groups, 89 overmap terrains, 64 palettes, 98 overmap specials,
    8 city buildings, 88 map extras
Monsters: 1184
    1067 monster types, 93 harvest entries, 9 species, 15 monster attacks
NPCs and NPC interactions: 310
    250 talk topics, 19 npc classes, 27 mission definitions, 13 npcs, 1 faction
Map traits: 217
    99 terrains, 94 furnitures, 5 terrain transformations, 9 field types, 2 traps, 8 emit definitions
Vehicles: 61
    33 vehicle parts, 7 vehicle groups, 21 vehicles
Magic: 320
    290 spells, 30 enchantments
Crafting: 74
    50 requirements, 2 tool qualities, 21 constructions, 1 recipe category
Item Traits: 35
    20 materials, 12 ammunition types, 3 ammo effects
Achievements: 59
    43 achievements, 8 event statistics, 8 event transformations

## Features:
Safe mode improvements
Enchantments can now alter skills
Eternal Weather options
Electrical fields can produce EMP and fry unprotected electronics
Vitamins system and diseases related to the over or under consumption.  Not just for normal vitamins like Calcium or Vit C.
Integrated armors for armors that are part of you.
Ability to use different tileset for different level of Zoom.
CBM fueling improvements: CBMs have an actual tank accessible through the inventory menu. No more eating fuel.
Monster death effects now use spells
Improved NPC attack logic including the ability to cast spells
Add monster bleed resistance
Recipes can be tracked as new
Deep water can now destroy electronics
A ton of prework for limbification
Autodrive version 2
Hunted scenario adds a nemesis zombie chasing the PC
Practice recipes
Player can nickname monsters
All items can have cosmetic variants now
Tons of work on zones, such as personal zones, dissasembly zones and automop zones
Allow non-debug change of gender, hair, facial hair, eye and skin color
Books can now be copied into a variety of condensing items: ebooks, book binders etc
PC can track their adventure in their diary
Zombies no longer revive naked
Calories tracking for QOL
Allow green night-vision overlay to be turned off
Quality of life improvement: add capacity essential data next to the worn containers within the inventory interface, add universal formatter to easily format common units `unit_to_string`
You can disable specific pockets on items and disable unloading specific pockets
Eternal Night & Eternal Day options
Enable grab movement of vehicles and furniture across ramps to a different z-level
Grabs can cause you to suffocate, Portal Storm Effect to use this
Allow reloading guns with mixed ammo
Allow players to uncover electric wires in the walls to connect appliances
Snippets you've read have a LORE tab you can look them over
Allow Web Diver to rappel, add infrastructure for wall crawling
Give a chance of another try if game is unable to find a valid starting location.
Perspiration
Reworks mutagen to take time and use fully customizable EOCs.
Mutations now cause genetic damage
Limiting rigid armor, testing for it and raw skin
Aiming Down Sight Causes Sight To Focus
Tons of additional mouse and menu scrolling options
Move items along when riding the elevator
You can now peek down a ledge to check if it's safe before climbing down
Metaprogression through achievements
Allow mounting any reasonable gun on turret mount
EMP blast renders all electronic items in the radius of the blast non-functional
Extended byproduct groups functionality
Add bodygraph displaying wetness status

## Content:
Half a dozen new basecamp locations
Dozens of new NPCs including several new NPC factions
Additional modular lab rooms and finales
Add ability to cause some foods to incur nausea
Archery Proficiencies and proficiency bonus infrastructure
Mines JSONified
Add book binder to copy recipes
Add eBook Reader
Aquariums
Terrain feathering works to improve the edges of terrain such as forests to make them appear more realistic and natural
Vandalized Library Variants
Add Vehicles: Full-size, Mini, Cargo, and Camper Vans
Many new monsters, weapons and recipes
New mutation traits
Tutorial jsonify and rework
coins and banknotes overhauled
Expanded bronze recipes
Three new mutation categories: Rabbit, Frog, and Snail
Add wind turbine map special
Exodii trader and more ways to find the Exodii base
Portal storms, portal storm monsters, portal storm dungeon
The refugee center merchant has been remade into a new NPC named Smokes.
Appliances for all kinds of furniture including lamps, washing machines, arcade machines, tool machines.
Propane gas and tanks
Isolated Artisans Faction
Add new Bōjutsu Martial Art
Blacksmithing rework
New easter eggs, no I won't list them
Civilian Bugout Bags Filled With What You Expect
Hub01 expansion
Tacoma Ranch rework and Expansion
New starting missions for many professions both new and old
Aircraft Carrier and Nuclear Power Plant Globally unique locations
JSONized snippets for addictions and dreams
Catalytic Cracking for Kerosene production
And unfathomable amount of location updates
Nursing home and associated scenario, monsters and profession
Improved radio scanning
Sheet metal armor
Pride flags
Skulls
A plethora of mutable locations including farms and river caves
Meat Cocoons and Zombie Amalgations
Even more monsters, items, foods, locations, and recipes
Bird nests can be found on roofs

## Interface:
Hide tiles overmap behind an option
Support separate graphical tiles for sounds heard above/below visible Z level
Jsonize and display CBM trigger costs
Show which mods items, monsters, and furniture are from
Allow changing shape of vehicle parts without reinstalling
Move refueling CBM to its own menu
Show monster count in sidebar compass
Separate zoom level for overmap
Added recipe activity level to crafting screen
Display gun loudness
Display calorie value of ingredients while crafting food
Parkour is now a proficiency
Stay in container during 'E'at from container
Add option to toggle display of trait/mutation on player sprite
Add option to toggle display of piece of armor on player sprite
Color relics in inventory in pink
Add a new, 4th diagonal movement with modifier keys + arrow keys option: Diagonal Lock
Unload container in tile keybind
Modify crafting UI  to show details of byproducts and jar contents
An incredible amount of UI work and improvements of menus and tabs
Independent safe mode rules for walking & driving
New Tileset: First release of HollowMoon by secretstamos
Allow (z)ooming while (V)iewing items/monsters
In inventory screens, colorize an item's remaining charges based on how full it is.
Different layers on different body parts now visible in item UI
Allow wielding and wearing items from the pickup menu
Enhance safe mode messages with color and information about monster count/direction
Bind HOME and END keys by default and implement them for most menus
In butchery menu, make it clear when an item will be disassembled
Containers holding a stack of a single item will display its quantity
Added option to clear pocket settings
The item display now show minimum encumbrance as well as maximum
Add global auto-note settings
Change gender with @ on all char creation tabs
Show background traits on TRAITS window in character creation menu
Remove NEW! recipe flag on current item when moving up or down
Adds Medical Menu
Allowing converting terrain/furniture to appliances through interaction
add trait to hamper player's ability to judge creature's vision and intentions
Interrupt crafting when starving/parched
Allow customization of text input UI hotkeys using either ? or F1
Show properly-fitted clothing in the crafting screen
Progress update while heating food
Hides the old sidebars and replaces them with fancy json sidebars
Jsonified "Unexplored" OMT
Support fuzzy search with accented latin letters
Many new color themes
Possibility to turn distractions on and off
Show compatible guns in magazine descriptions
Show proficiencies trained by dissecting
Mark overmap location if player drops favorited item
Ursine has its own faces now (no horizontal)
[ASCIITileset] Change Unknow terrain to use the unseen sprite
Sidebar vehicle stats are now hidden until relevant
Makes all appearance mutations visible in menus

## Documentation:
monster HP scaling section in GAME_BALANCE
Documentation on loudness
npctrade: merchant tweaks and documentation
document monster difficulty scaling
Artifact resonance documentation
Update documentation for recipes
Ammo effects documentation update
Expanded NPC conditions; spell levels, loaded mods & proficiencies
Document emitters
Document fields
Redoes Ammo stats in Game_Balance

## Mods:
Use size flags for size changing mutations.
Dinomod now has a rideable zombie T-Rex for all you Dresden fans
New Dinomod evolutions
Aftershock has some new robots and a new swarming monster AI behavior that can be used in all mods/mainline
Magiclysm may have completed the attunement system or is significantly closer to completion
Aftershock has new fauna monsters
More atmospheric lore and details for Aftershock
Dinomod has expanded it's dialogue options with mainline NPCs
The DinoLab
The Forge of Wonders now has three shops and stronger defenses on the vault
The No Hope mod is available to greatly reduce the average player lifespan
Dinomod specific achievements as well as Aftershock specific achievements
Aftershock: Translocators for semi-convenient long range teleporting.
Burned Zombie Dinos
New gizmos and gadgets in Aftershock
Aftershock: Stratoscomm Relay Station
[Magiclysm] Adds new zombie animals
Add mythos monsters to Mythos mod
Dinomod Apex predators don't appear randomly day one
Adds TropiCataclysm to the repository
craftable holiday sweaters for dinos
Hylian Adventurer Profession for Mythical Martial Arts
Many south american animals added to Tropicataclysm
Adds an innawood mod for wilderness survival.
Aftershock Exoplanet: Glacial tunnels, a new low-risk area and the fauna that inhabits them
TropiCataclysm Adds Termites and new content for Triffids
Adds cast-bronze tools to Innawoods mod.
[Innawood] Chemistry, electricity, and more!
41 new dinosaurs added to Dinomod
A mod to add subtitles to Rubik's dialogue in English.
Tameable Wildlife MOD
Dark Days of the Dead: Headshot requirements and deadly zombie bites are in!
Dinomod NPC Missions
New Mod Xedra Evolved with new magic classes, monsters, professions and CBMs plus Cyborg professions
Desert region revival
Add Megafauna Mod
[DinoMod] tyrannosaurus bio-operator
[DinoMod] Nanuqsaurus and burned rebuild
Aftershock: Add functional jet packs
Xedra Evolved: New NPCs to meet and rescue
[DinoMod] player mutations change monster faction behavior
[DinoMod] stegoceras
Magiclysm Adding new magic plants
[DinoMod] compsognathus, eoraptor, amargasaurus bio-operators
Magiclysm Quest & Lore patch to item distribution
[DinoMod] mi-go scout tower dino variant
The Backrooms mod
Vampire Virus in Xedra Evolved
Crazy Cataclysm: Adds Powerthirst and Rocket Cans
Xedra Evolved magic classes Eaters, Dreamers, Inventors and Dreamsmiths
[Magiclysm] Make Summoning Great Again!
Implementing more proper alchemy and some another stuff
Aftershock Space items and smartguns
Aftershock New CBM and class
Aftershock: New Monofilament Whip CBM
My Sweet Cataclysm: Butchering candy monsters gives candy flesh
Add standard combat test mod
Nested Crafting Categories
Add cosmetic variants for mutations

## Balance:
Mutation System Overhaul
Made windmills able to grind up dried rice, cooked acorn meal, and roasted cattail rhizome into flour
Shocker zombies cannot be harvested for bionics in vanilla
Reduce crafting proficiency penalties based on partial proficiency level
Updated brewing recipes and fermentation times to be more realistic
Add stamina cost to archery
Change Cut Cotton to Patchwork, add Patchwork to Rags
Stop regenerating creatures from doing so while on fire
Adds weak points to the armour of most zombies
Adjusted lockpick crafting
You can now pry open metal doors with a halligan bar.
Adjusted how the hoarder morale penalty is calculated with a focus on small pockets and holsters
Weapon Categories now exist so martial arts can pull by weapon category instead of weapon id
Massive Martial Arts rebalance
Massive zombie spawn audits
Striking techniques and martial arts buffs affect all types of physical damage
Monster speed and attack speed audits
Many weapons and armor rebalanced
Stop letting players climb up via downspouts or ropes when all their arms are broken
Turret spawns nerfed heavily
Reduces wetness penalties (and bonuses), as wetness was previously one of the strongest factors affecting morale.
Cars now more likely to contain tire changing equipment
Tailoring Audit and rework
Sublimb rework of armor
Daily health vs lifestyle system
Artifacts apply passives in inventory instead of when wielded
Climate Control CBM (and equivalent effects) now works more consistently, doesn't completely shut down in extreme temperatures, and can stack
minimum of two zombies to receive suffocation
Banks deploy cop bots instead of TALON killbots when agitated
gas masks no longer make you immune to getting sick
Replace most ASRGs with conventional fuel-powered generators
Adds assorted costumes to the objective of the Cosplay mission.
Use find_clear_path always for projectile trajectories, not just when it hits.
Makes using a spear on enemies through fences/bars normally at low levels instead of defaulting to bashing on bars/fence instead.
Add additional sources of patchwork cotton sheets from deconstruction
Mole Crickets and Molerats can now give tetanus with bites


## Bugfixes:
1404 Named bugfixes (a multiple of this number unnamed) including over 60+ fixes of crash to desktop bugs (I lost count)
Monsters will now drop their special items (such as saddle, bags, armor etc) on death
Prevent monsters from upgrading into blacklisted forms
Made flying monsters immune to several ground-based field types. Flying monsters no longer get stuck to the ground by bubblegum.
Corpses can't be used as bag of holding anymore
Bloodless monsters do no bleed #62113
Inadvertent levitation powers removed from survivors
Zombie animals don't fear fire
Threshold breaching should start when strength 3 dreams start and not after
NPCs getting stuck trying to path in through a closed window.
Make magiclysm auras compatible with power armor
Fix NPCs spawning without weapons
CVD can be used on new steel types
Character aggro fixes
Only fill items as much as parent containers allow
Fix Uncanny Dodge description, this error was ancient
Filename-independent widget load order (fixes #59202)
Don't auto-note generated map extra if player hasn't already seen the OMT map extra was placed on
Makes cows able to become aggressive
Only the last killed amigara drops an artifact
Improve item filter help of zone manager and surrounding items menu
Make radioactive items radiate
Carry over relative rot during item transformation and fix transformed comestible not rotting over time
Players can no longer be dragged while in a vehicle with a seatbelt; dragged players will not be run over by their own vehicles while still inside of them
Monsters retain original loot when changing type
Firstaid QOL improvements
Player can finally enjoy fire even with eyes closed
Z level transparency flag for better skylights
Componentless practice crafts no longer leave in-progress items
Fix mechs missing their guns
Stop NPCs from throwing their guns
Fixes for blind interaction with NPCs
When tired, cancel current activity if `Maybe later` is chosen; finish current activity if `Finish it` is chosen
Peeking now uses stairfinding
Grudges beyond death have been lifted. Don't make NPC angry if he's already dead
Fixes to UI and combined limb values
Fix auto-mopping in the dark. PC can no longer automop what they can't see
Try spawning mission destinations if you can't find them
If floor has collapsed, trigger a ledge trap on former floor tile to make creature fall down.
Personal zones now work consistently and are simpler in implementation
Make active fire modes from attached gunmods appear in the sidebar.
Fix activities not getting interrupted by dangerously close enemies
Increases radio mod range, makes bombs detonate immediately, and adds more battery options to recipe
Fixed character starting as overweight
Improve pocket selection
Fixed and improved guilt system
Eliminate Self-Aware trait and replace it with sidebar widgets
Takes the real guns away from angry imaginary NPCs
Being blinded blinds you
Stabilize monster emotions
copy-from works with bodyparts
Ensure monster faction relationship reciprocity
Fixes NPCs getting stuck next to dangerous fields
Fix vehicles infinitely falling
Capping shakes duration to prevent month-long shakes after withdrawal is gone
Butchering use best tool in radius
NPCs are more likely to eat items from their inventory, rather than complain about being hungry
Vehicle most-repairable-part interactions will no longer show parts the character is insufficiently skilled to repair
Fix main UI resizing when exiting from overmap with the same zoom level
Fix some of the NPC attack logic
Prevent dodge and block while driving
Remove additional spawns from Wander Hordes
Monster special attack messages more consistent and clear
Fix overmap ui cursor handling
Fix an item duplication bug when trading stackable items, e.g aspirin
Fix friendly hallu NPC were able to trade
Fix recipes with multiple proficiencies granting less proficiency XP if some are already known.
Standardizes time_factor and fail_factor for proficiency books
Ransack vending machines only in public places.
Mapgen road connections improved in the absence of overmap cities
Fixed open wooden split rail gate of being non-transparent and unbreakable
Faction camp crafting creates byproducts as appropriate
Fixed eating containers with items inside
Construction of roofs actually makes tile above the construction a roof
Fix building ramps and stairs
Replaced all ATTACKMON entire with PUSH_MON
Workaround language from being unsettable in options menu
Disallow placing stepladder if a vehicle in tile
Don't trigger any effect when setting and unsetting cosmetic traits
Drill press is now able to drill
Attempted theft has consequences
shorter bio-operator attack effect durations
Napkins and Cardboard are no longer comestible
Prevent huge mutants from thinking spots in cars are comfortable to sleep in when they aren't
Using worn unarmed weapons raises unarmed skill
Remove workbench construction vs crafting exploit
Add `FISH_TRAP` tool quality so that NPCs can use either kind of fish trap
Make open red & green glass doors look like open glass doors
Fix bodystatus window wetness display
fix for speed bonus from Speedydex applying twice
Monsters add weight to vehicle when on boardable parts
Flammable arrows bugfixes
Make vehicle::coeff_air_drag() work as intended, in aspect of vehicle length and low-air-drag vehicle tail parts.
Fix SPEEDLOADER Flag
Include spell name in default msg for relic spells
Make AUTO_PICKUP_SAFEMODE also consider ignored mobs
Remove athletics training for waiting in water
Reset daily health at the end of each day
Fixed some xl/xs armor recipes to make tool requirements consistent across all sizes
Integrated armors no longer cause encumbrance from some mutations

## Performance:
Improve lighting performance
Speed up rendering during autodrive
Avoid calculating weight & volume of containers when not needed
A few microoptimizations
Worked around for translating undisplayed debug messages causing major slowdown
Optimize TranslationManager performance and memory usage
Share tileset instances between map and overmap
Call `game::update_overmap_seen` only when it actually needs updating
Loading of gzipped world/maps/x.y.z/x.y.z.map and data/json files
Optimize shot_features and shot_features_with_choke test
Optimize item spawn list creation
Optimize null stream in DebugLog
Optimize overmap special placement with zero-copy transformation
Increase performance of item processing of contained items
Improve reveal wire handling and performance
Optimize map rendering
Speed up crafting menu tab loading
Improve appliance grid performance with many connections
Performance Improvement for item::can_contain
Binary json input for various performance wins
Misc vehicle/appliance performance improvements
Fix Repair menu shows slow
Code optimizations reported by static code analysis
Make `Character::best_item_with_quality` examine items non-recursively

## Infrastructure:
Provide documentation and support for llama builds
Allow events to modify vitamins, kill entities
Allow using relative and proportional with generic_factory
Automated tileset coverage report
New mapgen feature: maps can now select a terrain from a distribution and use that throughout the map
Jsonize Shearing of Monsters
Jsonize terrain and furniture lockpicking result
Add function to assign mission directly via dialog
Adds definitions for cooking proficiencies in JSON
Creates DDotDDD, the dark days of the dead design document and add some basic region settings to the mod
Add looks_like support for overmap terrain
tileset inclusion criteria and maintenance
Add dialog conditions/effects for morale and focus.
Create talker item, add consumption_eocs
Extend mapgen parameters to overmap special scope and palettes
Jsonize terrain and furniture bolt cutting result
Move safe cracking to an activity_actor
Create talker monster, add ability for spells to use dialog effects/conditions
Add supporting infrastructure for first version of migo bio-tech
Add dialog conditions for terrain type and field type
Add PROFICIENCY_LIST.md
Add weighted list functionality to dialog effects
Support mapgen parameters in nests
Add new dialog effects for portal storms.
Add lifespan to dialog monster spawns
Tool to spawn all items / furniture / terrain / traps
Support mapgen parameters for most mapgen ids
Support recursive palettes
Jsonize terrain and furniture oxytorch result
Allow palettes to be chosen from a weighted list
weapon_category for martial arts cross-mod compatibility
Allow flag limits for magazine well compatibility
Update medium and heavy batteries to use flags for magazine compatibility
I've made it to where all tools with the LOCKPICK quality will automatically have the PICK_LOCK use_action.
NPCs keep track of total sales
Jsonize Pet Food
Support for mutable overmap specials
Jsonize monster speed description
Allow JSON-defined linear terrain and unhardcode anthills
In-house translation library implementation to support loading multiple MO files
Add dialog effects for taking control of npcs and conversations with monsters/items
Use dialog conditions for mutation and enchantment triggers
Dialog effect to affect nearby npcs
Add support for dynamic predecessor mapgen
Basic Appliance implementation
Partial Jsonization of Mood Indicators
So much work building the infrastructure for Effects on Condition thanks to Ramza13 for spearheading this project
Tons of PRs on creating mutable overmap specials, which allows procedural map generation using only json thanks to Jbytheway for leading the way on this
A bunch of terrain/furniture item interactions that were jsonized thanks in large part to Saicchi
Add dialog effects for transforming terrain and furniture. Add portal storm effect to transform grass.
Create talker_furniture, move refugee center computer into dialog system.
Improve pocket performance by removing some unnecessary pockets
Adds documentation for `place_monsters` JSON flag
Adds ability to remove fields, vehicles, items, and traps to update_mapgen
overmap sprites generator
Add infrastructure for swappable weapons in bionics
Automatic spell check on pull requests
Place monster corpses in json mapgen.
Allow limiting map extras by zlevel
Add sound support for clear, cloudy and sunny weather
Enhance martial art techniques, allow limbs to define technique lists and unarmed damage boni
Add mapgen ability to set variables or remove traps in lines/squares.
Combine wheat-free and wheat-full flours into a single recipe requirement
Allow gendered descriptions for professions outside of translations
Report JSON entries with the same id from the same mod
Change itemgroups to default to overwrite, instead of extend.
Vehicle parts can now use looks_like from furniture, items, etc
Dissection tables separate from harvest tables, and relevant monsters dissect to samples
Added external options to override status and fuel for spawned vehicles
Include a Soundpack by default
Trap-specific jsonified trigger messages
Support transparency of pockets and show contents of transparent pockets from a distance
Add the possibility to change color and symbol of an item with a variant
Added external option with setting frequency of displaying music descriptions in sidebar
added basic utilities for mouse drag-and-drop support to input _manager
Support achievements based around overmap specials
Allow setting terminal cursor for screen readers and IME preview using ui_adaptor
Tons of documentation work
Set age for monster corpses in json mapgen
Move the Find Lost Dog mission to JSON
Vehicle energy_consumption in units::power
item power_draw in units::power
Convert the 'Recover Priests Diary' mission to JSON
Move the 'Kill Horde Master' mission to JSON formatting
Fixed situation where 'overflow on combine' test could randomly fail
Consolidate functions for character's best item with given quality
Move the Retrieve Deposit Box mission to JSON format


## Build:
Add Big Sur-style macOS icons
Suppress spurious error from make when astyle isn't installed
remove cata::optional wrapper from item::dropped_from
Fix curses build with MSVC
Fix typo in COMPILING.md LANGUAGE -> LANGUAGES
CMake: Clean up if commands and fix compilation with MSYS ncurses
Add option to build the clang-tidy checks as an executable with CMake
Link to libncursesw in Makefile
Add missing vector header to src/morale_types.h
Link to libncursesw in CMake
Removed small bashism (path expansion) from Makefile.
Make use of gold linker optional for LTO builds
Allow build and run in repo folder in CMake
Add missing header (vector) to fix build error on Linux
Fix compile errors on LLVM/Clang 13
Updated documentation to be in line with moving MXE gcc to version 11 + libbacktrace
More granular and parallelized translations compiling
Upgrade MXE cross-compiler to GCC 11
MXE instructions for gcc version 9.3.0
Enable backtrace in MinGW release
Windows Github CI for Cataclysm and ObjectCreator
Instantiate non const variants of templated creature_tracker methods
Add src/third-party to Android build header search path
Set directories on macOS in CMake build script
Set RELEASE variable in root CMake script based on CMAKE_BUILD_TYPE, to generate install targets
Avoid use of reserved word PREFIX in CMake build script
Install core and help directories in CMake build script
Recursively search and bundle Mac dependencies
Bundle library dependencies in macOS release workflow
COMPILING.md update for FreeBSD
freedesktop metadata files are updated and installed when appropriate
Build linux releases on ubuntu-18.04
Update flatpak manifest
Fix CMake mixed signature error and outdated localization code

## I18N and A11Y:
Make stimulation effect string easier to translate
Fix missing translating elements in 2 parsers
JSONize connect groups
Fix monster_attack.py missed elements
Fix json extractor not extracting "concatenate" in dynamic_line
fix:Parser(profession.py) missed out gendered description
Automatically synchronize MOTD and Credits translations from Transifex
Sidebar for languages with long words
Detect measurement units in user locale settings on Windows
Extract examine_action to translate
Clarify plural check message
Update manual of style with more rules
Over 360 translation PRs that I didn't list

# 0.F (Frank)

## Highlights
Nested Containers rationalize inventory management and enable dropping and retrieving go-bags during fights.
Achievements track your deeds and misdeeds across games.
Proficiencies better represent deeper knowledge required for various endeavors, mostly crafting.
Bleeding added to both the player and monsters as the first step toward a more comprehensive wound and wound treatment system.
Weariness tracking added to represent longer-term physical exhaustion.
Elevated bridges over navigable rivers added, allowing better navigability while using boats.
Large-scale audit of weapon and armor values for better representativeness and consistency.
Improved armor handling by separating ballistic damage into its own damage type.
Pervasive performance enhancements throughout the game.
Tileset vehicle support for more cohesive vehicle rendering.
Aftershock changes direction to a total conversion mod with a new far-future setting on a frozen world.
Dinomod added 238 dinosaurs, pterosaurs, mosasaurs, and dino-related NPCs with missions and dino locations.
Added many dino features, including zombie, fungal, evolved, bionic, baby, and mutant dino variants.
Dinomod added many dino interactions, including farming, riding, butchering, cooking, and special attacks.
Magiclysm added a huge content update including many new traits called Attunements that switch up gameplay at the endgame.

## Statistics
3974 files changed, 5440251 insertions(+), 3904330 deletions(-)
10,463 commits
~454 contributors

New game entities (core): 4510
Items: 987
    228 misc items, 199 books, 196 articles of clothing, 161 guns and gun related items,
    151 comestibles, 99 tools, 53 ammunition types
Mapgen: 778
    424 overmap terrains, 198 palettes, 62 start locations, 41 city buildings, 25 map extras,
    20 overmap specials, 5 overmap locations, 3 region setting
Crafting: 562
    223 construction groups, 201 requirements, 60 proficiencies, 50 constructions,
    17 recipe groups, 10 recipe categories, 1 construction category
Achievements: 363
    115 achievements, 107 event statistics, 100 event transformations, 26 score entries, 15 conducts
Item Traits: 325
    171 item groups, 97 materials, 20 ammunition types, 18 ammo effects, 13 tool qualities,
    2 vitamins, 3 item actions, 1 fault
Player Traits: 263
    144 professions, 41 effect types, 28 skills, 17 mutations, 14 activity types,
    4 skill display types, 3 behaviors, 3 movement modes, 3 scent types, 2 morale types,
    1 butchery requirement, 1 disease type, 1 mutation types, 1 trait group
NPCs and NPC interactions: 237
    255 talk topics, 29 missions, 29 scenarios, 15 npcs, 6 npc classes, 3 factions
Map Traits: 234
    149 terrains, 12 weather types, 64 furnitures, 5 gates, 3 field types, 1 terrain transformation
Monsters: 228
    151 monster types, 72 harvest entries, 4 species, 1 anatomy entry
Vehicles: 140
    80 vehicle parts, 41 vehicles, 12 vehicle part categories, 7 vehicle groups
Magic: 40
    23 spells, 7 enchantments, 6 emit definitions, 4 relic definitions
Misc: 363
    258 json flags, 104 ascii art, 1 loot zone

New game entities (mods): 3231
Items: 773
    179 misc items, 172 books, 161 comestibles, 85 tools, 83 articles of clothing,
    65 guns and gun-related items, 21 ammunition types, 7 compact bionic modules
Player traits: 749
    273 mutations, 214 trait groups, 96 professions, 64 techniques, 47 scenarios, 21 effect types,
    9 martial arts, 8 bionics, 8 start locations, 6 mutation categories, 2 proficiencies, 1 skill
Mapgen: 430
    154 item groups, 202 overmap terrains, 39 palettes, 30 overmap specials,
    5 city buildings, 2 map extras
Monsters: 406
    360 monster types, 32 harvest entries, 11 species, 3 monster attacks
NPCs and NPC interactions: 234
    144 talk topics, 59 npc classes, 15 mission definitions, 13 npcs, 3 factions
Map traits: 190
    103 terrains, 56 furnitures, 10 terrain transformations,
    9 gates, 6 field types, 4 traps, 2 emit definitions
Vehicles: 185
    141 vehicle parts, 27 vehicle groups, 17 vehicles
Magic: 155
    132 spells, 23 enchantments
Crafting: 48
    32 requirements, 7 tool qualities, 5 construction groups, 2 constructions,
    1 recipe category, 1 recipe group
Item Traits: 39
    20 materials, 11 ammunition types, 8 ammo effects
Achievements: 22
    14 achievements, 3 event statistics, 3 event transformations, 2 score entries

## Features:
Adds option to randomize INITIAL_DAY.
Allow vehicles with autopilot to follow you.
Monster factions can unconditionally hate other factions.
Allows mutations to cast spells via enchantments.
Add mining multi-activity for NPCs and players.
Basecamp job rework - wandering/sitting/job priorities.
Auto eat and drink from auto-zones during long activities or while waiting.
Adds flyable helicopters.
Allows towing vehicles.
Allows specifying height and age in character creation.
Adds support for json-defined achievements to provide more goals to strive for.
Overhauls lock picking.
Appropriate items can now rot away when in the reality bubble.
Displays holidays on main menu screen based on system time.
Separates bullet damage type from cut/stab.
Makes consuming items take time.
Enables damage over time for spells.
Enables nested containers.
Adds support for conducts (self-imposed play constraints tracked by the game).
Custom achievement/conduct requirement descriptions.
Enables mouse input for inventory.
Worn gloves count as unarmed weapons when no weapon is held.
Any corpse can rise again as a zombie.
Added to Autodocs the ability to stop bleeding, disinfect wounds, and inject antibiotics in case of infected wounds or tetanus.
Allow randomizing scenario and profession in new character menu.
Adds actions to workout and do exercises.
Vehicles: ground vehicle z-level transitions and z+1 bridges.
Remove static/random NPC options, adjust random NPC rates.
Overhauls blood and blood loss.
Artifact procgen - artifacts that spawn use the new relic data.
Grappling hooks can be deployed for climbing, just like ladders.
Adds proficiencies, representing specific knowledge in particular areas more precisely than by normal skills.
Adds facing to vehicle parts and tiles for better vehicle rendering.
Adds activation abilities and charges to relics.
Tiles: improve furniture rotation and connections.
Shows which achievements have been completed in past games.
Artifacts may now regenerate ammo.
Adds ACTIVE enchantment condition.
Allows recipes to specify individual activity levels.
Adds weariness, a sort of long term stamina that limits characters' ability to be extremely active 24/7.
Reports faction camp build sites and improves faction camp tutorial.
Allows customizing initial date in scenarios.
Allows nanofabricator templates to contain recipes from any item group.
Adds different bleeding types for different species.
Adds bleeding butchery action.
Adds Autodoc installation programs that almost guarantee flawless installation of supported bionics.
Removes the obsolete 'carrion spawn rate scaling factor' world configuration option.
Makes thrown glass items drop glass shards when shattered.
Adds suspension for butchering using cranes (except tiny ones) and forklift arms.

## Content:
Gun volume and weight audit.
Moves most urban development houses from a mod to vanilla.
Adds Survivor RV and car.
Populates appropriate rooftops with monsters.
Adds many chemicals, chemistry tools, and recipes.
Mi-go, masters, and necromancers can open doors.
Adds a bulk shipping crate possibility to the supplydrop map extra.
New zombie: necro-boomer.
Overhaul the mall.
Allow the of use grappling hooks on ledges.
Make bugs much more mutated.
Reformats the 'chat with a friend' feature in NPCs to be more flexible, and to provide some more lore insights.
Adds 'What the hell happened' stories to NPCs, keyed off backgrounds.
Feral Humans with blob psychosis.
Allows plank and branch bundles to be made from cordage, vines, or wire.
Microlabs can contain artifacts in containment.
Adds NPC_class and NPC json templates and instructions.
Adapts almost all vehicle definitions to use directional parts.
Update UltiCa tileset and make it default.
Adds a number of flying zombies.
Adds a new alternate needs panel to the label mode.
Added many proficiencies and uses for them.
Adds frog mother monster.
Adds mega mutant monsters.
Adds a selection of mutated woodland creatures.
New 'phase skulker' zombies teleport and haunt between the hallways of microlabs.
Make mutant organs and lungs contain toxins.
Adds streetlights to sidewalks; also adds traffic lights, stop lines, and pedestrian crossings to intersections.
Adds Rust Zombies.
Diversifies venom sources and effects.
Adds a star fort with working cannon and zombie reenactors.
Adds Hot Springs location.
Adds a terrain flag 'NO_SHOOT' to prevent projectiles from striking or going through that tile type.
Enables using a rope to carry large items.
Adds large dermatik nest and tweaks dermatiks.
Adds a new layout for the island prison challenge scenario.
Adds tazer drones.
Adds a demo of the Cuteclysm tileset, which is loosely inspired by the aesthetics of 16-bit Japanese RPGs.

## Interface:
Introduces, and migrates most windows to, ui_adaptor, which handles redrawing windows when others are closed and the game is resized.
Highlights hidden recipe info in the crafting GUI.
Overhauls target selection and aiming UI.
Displays missing and obsolete mods for current world.
Requires grenades and other explosives to be wielded before activation.
Adds bigger mini-maps to all sidebar layouts.
Adds keycode support to uilist.
Allows attempting to disable robots by 'e'xamining them.
Warns if a friendly creature or non-hostile NPC enters the line of fire.
Adds a satiety column to the eat menu, showing how many calories the food will have for how filling it is.
Shows crafting failure rates due to missing proficiencies.
Displays contained items like 'water (plastic bottle)' instead of as 'plastic bottle of water'.
Keeps track of preferred aiming mode.
Adds the Chibi Ultica tileset, a mix of MSX character and monster sprites with Ultica terrain, vehicles, and items.
Brings back the MSX+ Tileset.
Adds item length and pocket volume entries to menus.
Adds fast scrolling to many menus with long lists.
Adds responsive screen behavior to the new character menu for small terminal sizes.
Shows weariness and activity levels in sidebar panels.
Warns before crafting armor or clothing you won't be able to wear.

## Mods:
[Aftershock] Adds Autodoc tiers and augmentation clinics.
[Aftershock] Megacity-oriented overmap generation adjustments
[Aftershock] Adds new Melee oriented bionics.
[Aftershock] Replaces Vanilla Autodocs with Aftershock Average Autodocs.
[Aftershock] Adds an astrobiology lab.
[Aftershock] Adds a design document.
[Aftershock] Adds new laser and plasma pistols.
[Aftershock] Adds Formless Ruins - a new aboveground, low-risk dungeon type.
[Blazemod] Overhauls Blazemod and splits it into separate mods.
[Dark Skies Above] DSA is reborn as an actively-developed, total-conversion mod.
[DinoMod] Adds location variants with dinosaurs.
[DinoMod] Adds Acrocanthosaurus and overhauls dino baby code.
[DinoMod] Adds monsters 'Scutellosaurus', 'Maiasaura', and 'Coelophysis'.
[DinoMod] Adds monsters 'Pachyrhinosaurus', 'Pentaceratops', and 'Torosaurus'.
[DinoMod] Organizes dinos into three main factions with defined inter-faction behavior.
[DinoMod] Rebalances Jurassic spawns and monsters for realism and fixes predator in-fighting.
[DinoMod] Caps monsters at 1000 kg so butchering kind of works.
[DinoMod] Adds monsters 'Brontosaurus', 'Alamosaurus', and 'Brachiosaurus'.
[DinoMod] Converts 'dinoexhibit' to use templates, adds a roof, and adds a baby dino variant.
[DinoMod] Ankylosaurs Abound: Adds Dyoplosaurus, Nodosaurus, and Edmontonia.
[DinoMod] Adds Amargasaurus and Kosmoceratops as well as variants.
[DinoMod] Adds mod-specific mutation trees Stego and Tyrant.
[Magiclysm] Adds spell level and number of spells known achievements.
[Magiclysm] Manatouched mutation tree.
[Magiclysm] Adds polymorph spells so you can transform your foes.
[Magiclysm] Adds a spell component system and more-powerful spells to use it.
[Magiclysm] Adds a new mutation line: Black Dragon.
[Magiclysm] Adjusts fog frequency in black dragon lair plus other (minor) map adjustments.
[Magiclysm] Attunements - Special abilities gained by mastering two schools of magic.
[Magiclysm] implement summonable motorcycle
[Magiclysm] Adds a new house with technomancer-themed loot.
[Magiclysm] Rings of wizardry and mojocycle tweaks
[Magiclysm] Adds bullet armor to magic rings and bracers of protection.
[Magiclysm] Adds Orcs and Ogres.
[Magiclysm] Adds three new Attunement spells (Frozen Winds, Auroral wave, and Immolate).
[Magiclysm] Adds Workshop Elves, Yule Cats, and Leprechauns.
[MMA] Adds Ki Strike trait, buffing unarmed to make it more competitive with other weapons.
[Vanilla + Many Mods] Fixes problematic faction relationships (one-way aggression).

## Balance:
Large item price audit.
Large scale melee weapon damage audit.
melee: make polearms do less damage against adjacent targets.
Hide irradiated effect from the player, forces use of existing tools to detect radiation levels.
More complex satiety calculations.
NPCs to use ranged weapons against all enemies, and automatic fire against dangerous enemies.
Antifungal drugs work over time.
Don't damage hands when smashing but use your most armored part instead.
Guarantee at least one transversable path in the collapsed tower basement.
Make Solar Sensitivity mutation respect clothing coverage, precious.
Unlock NPC recruiting when you build the faction camp radio console.
Fixed clean_water recipes with purification tablets and charcoal water purifier.
Brings reloading components closer to reality, make brass casings spawn in packs, and makes gunpowder units 100 mg.
Missed scenario starts without a random NPC.
Monsters with larger eyes see farther than smaller variants.
Ankle storage items don't affect feet-related mutations anymore.
Gives the default Survivor profession more weather-appropriate clothes for the default start.
Eating raw meat does not hurt your morale as much if you have traits like Hunter or Predator.
Very-fast-moving zombie animals only attack once per turn.
Spawns anesthesia supplies in Autodocs.
Rebalances spawn rates for overmap specials.
Mycus Fireproofing now also gives heat immunity.
Tweaks Infection impact by lowering fatigue drain and removing pain.
Adjusts ordinary clothing to not meaningfully contribute to protection values.

## Bugfixes:
Prevents possible negative damage from explosions.
Removes scent diffusion over water by implementing NO_SCENT flag.
Gives electric motors equal power in forward and reverse.
Fixes wield action costing double what it should have.
Fixes spells not gaining levels on cast.
Fixes light sources rendering the player invisible at certain ranges.
Fixes a crash when an NPC gives the player equipment.
Fixes "Unable to find and assign mission target" messages when accepting a mission.
No more floor items when trading with follower NPCs.
Fixes crashes from trying to access a nonexistent basecamp.
Helicopters: Allows descending into open air while moving, and disallows roof teleporting.
Fixes cold items rotting in a freezer and adds more rotting tests.
Spawns regular ants under regular anthills.
Melee: Makes sure that melee weapon accuracy improves hit rates.
Adjusts vehicle heater/cooler for 1-second turns.
Wakes up the player if about to go into hypothermia.
Fixes a segfault during initializing crafts.
Fixes a segfault from attempting to siphon from vehicle with multiple tanks.
Fixes creatures blocking descent even if they can be displaced.
Fixes OnGetHit effects not triggering if the player cannot block.
Refactors the monster spawning code to avoid crashes.
Resets the game mode before loading normal saves.
Minimizes UI flickering in curses mode.
Fixes crash upon examining vehicles containing minireactor.
Fixes segfault on harvest.
Fixes loading of legacy characters without bodies.
Fixes explosions not affecting terrain.
Avoids processing held items twice.
Fixes a crash when trying to reload an item inside of advanced inventory
Renames (when appropriate) blobs as slimes.
Fixes massive, unrealistic temperature drops when wet.
Fixes weapon techniques not triggering.
Prevents some obscure crashes by adding nullptr checks to unsafe pointer accesses.
Vehicles: make sure going in reverse isn't more efficient than going forward.
Fixes doubled artifact effects on stats.
Containers can't hold too-large items, even when contained in other containers.
Prevents temperature being 0 after loading a save.
Consumes components in nested containers when crafting.
Fixes stuck joystick on Android.
Adjusts sunlight casting to properly illuminate exterior walls.
Fixes limb blocking not triggering.
Vehicles: shock absorbers actually now absorb shock damage.
Fixes NPC dying immediately on accepting inhaler mission
Fixes crash when attempting to butcher a corpse.
Fixes gear getting damaged by weather when weather has no damaging effects.
Improves invalidation of max_populated_zlev cache, fixing lighting in some teleportation scenarios.
Prevents dodging or blocking while insensible.
Fixes apparent light asymmetry when the sun shines through a single-tile hole in the roof.
Makes installation time mandatory for gunmods.
Makes tents and vehicles block sunlight.
Prevents scent map from being saved with an invalid utf8 sequence.
Monsters no longer bash obstacles based on sound. This prevents groups of monsters from getting stuck in a loop of bashing based on the sound of other monsters bashing.
Picking up an item stack fills up your pockets if it doesn't fit into one pocket.
Wielding combines item stacks if possible.
Robots can no longer be disabled by a single melee hit.
Fixes auto-consume zones in vehicles.
Fixes monster special attack range-limiting code.
Falling vehicles: prevents bouncing after the first collision with the ground.
Fixes issues with sound (walking on boats, sound triggering twice).
Ensures that casings are stackable, fixing pickup performance issues.
Allows quartering organ-less corpses without field dressing.
Triggers explosions only after processing all items.
Fixes scenarios having wildly different start dates and potentially crashing the game.
Allows fire to spread to adjecent tiles with items.
Prevents log spam from a broken bone.
Makes reachability cache fully consistent with map::sees, fixing some problems with mirrors.
Fixes NPC-assisted time-cost calculation.
Killing a monster that fused with a mission kill target now successfully completes the mission.
Bashes that do zero damage now can't stun.
Fixes a crash due to dereferencing a null carrier pointer in item::process_tool.
Prevents a seg fault in auto-consume.
Vehicles: Fixes towed vehicle drag by unsetting their parking brakes.
Fixes sarcophagus elevator reactivation.
Fixes doors that NPCs could not pass without intervention.
Prevents disassemblies on a workbench from vanishing.
Fixes errors from crashes between a towed vehicle and its towing vehicle.
Bases returned materials from salvaging on mass instead of volume.
Fixes unable to run message when mounted - allows a mount to run when your legs are broken.
Fixes errors from abandoning a faction camp.
Makes NPCs able to fight back while guarding or patrolling.
Fixes use-after-free error in sounds::process_sound_markers(player).
Makes the Zombie technician's pull metal weapon attack drop items at the technician's feet.
Fixes errors due to a bad memory access in drop_activity_actor::do_turn().
Resolves a partial item spawn issue.
Prevents xp 'underflow' due to negative focus.
Dragged vehicles and furniture no longer leave a trail of memorized tiles in darkness.
Prevents a crash by disallowing turning vehicles on ramps.
Fixes crashes from towing cables snapping or trying to stretch between z-levels.
Fixes a game freeze from happening when the player cannot carry a mission reward.
Fixes crashes in `map::player_in_field` caused by iterator invalidation.
Fixes a division by zero error when drinking water.
Fixes NPC followers being blind after waking up.
Fixes looks_like for vehicle parts.
Fixes Roots and Metabolic rehydration mutations so they actually relieve/eliminate the need for water.
Fixes localization not working if the LANG environmental variable is not set.
Avoids creating starving characters from older templates.
Fixes furniture being 'destroyed' when grab-moving.
Fixes crashes from canceling reloading a container that is on the ground.
Fixes NPCs still being hungry - and unhappy about it - after eating from faction camp stores.
Reins in the plant mutation category's photosynthesis ability to be more representative of real photosynthesis.
Prevents cross-z-level melee attacks when the target is not actually visible.
Avoids doing character body updates more than once per turn
When harvesting crops, drops the result on the player's square.
Improves road system connectivity across overmaps.
Stops crafting failures from clustering at high completion percentages.
Fixes non-spring eternal seasons.
Stops unreloadable items from being reloadable.
Fixes savegame corruption causing teleporting to very distant submaps
Unfreezes trap-avoiding monsters.
Fixes ramming at low speed.
Placing specials around cities now scales with city size.
Fixes proficiency books' effect on crafting.
Construction of roofs actually makes the tile above the construction a roof.
Partial fix for vehicle damage reduction inconsistencies.
Fixes building ramps and stairs.

## Performance:
Adds an option to enable batching when it is available in SDL.
Skip unnecessary weather calculations for root cellar.
Cache drop_invalid_inventory and weight_carried.
Cache clairvoyance field.
Performance improvements related to map::process_fields.
Overhaul shadowcasting to be iterative instead of recursive.
Use plf linked list impl for shadowcasting.
Improve string_id comparison performance, add unit test and benchmarks.
Improves rendering speed by optimizing find_tile_looks_like method (FPS improved ~15%)
Greatly reduces overhead from processing idle vehicles.
Optimizes Creature::has_effect (performance improved ~9.5%)
Adds a specialization for static/interned string_ids  (performance improved ~30%))
Improve performance of builds with enabled localization by ≈20% by caching translations.
Major optimization of field processing.
Adds reachability cache/filter that can reject bresenham-based LOS checks in O(1) time.
Uses field_cache in map::get_field to speedup fire check in npc::assess_danger.
Speeds up quicksave by limiting ui redraw rate.
Prevents slow processing of NPC overmap travel when `goal` is unreachable.
Fixes the performance bug caused by `verify_vehicle_cache` recalculation.
Adds lightweight crafting inventory cache to improve NPC construction processing time.
Reduces save size by skipping serialization of some item pockets and relic data.
Adds RLE compression for JSON serialization/deserializations of data on items, reducing savefile size.
Improves performance of initializing the achievements tracker.
When NPCs are fleeing from explosions, skips considering routing through tiles without a floor.
Speeds up fungus-related code processing by 30%+.
Optimizes item migrations to decrease load times.
Restores graphics speed for large screens with lots of text.

## Infrastructure:
Adds basic infrastructure for diseases.
Allows for specialization of activity parameters.
Jsonizes Autodoc quality.
Adds tests for character BMI / kcal / weight.
Jsonizes body parts.
Jsonizes mood modifier from body part conditions (e.g., wet).
Allows multiple different overmap terrains for start locations.
Makes test failures from other platforms more easily reproducible.
Adds clang-tidy check to catch incorrect use of RNGs.
Adds a guide to pricing items (see the doc folder).
Adds enchantments to bionics.
Adds test for health effect on healing rate.
Adds tests for BMI effect on speed.
Updates Catch2 (for running tests) to v2.13.0 (from 2.9.1).
Achievements have better up-front checking to detect definition errors.
Tests use a different config directory by default.
Migrates ACT_PICKUP to the activity actor system.
Integrates a behavior tree implementation into monster AI.
Moves ascii art to its own file to avoid bloat.
Enforces that functions should not have separate x, y parameters.
Adds tests for sun-related functions.
Implements installation requirements for CBMs.
Fields can now override local light levels.
Converted itype_id to string_id<itype> for better internal code consistency.
Tests refactored item info display functions.
Milling products can be defined in JSON.
Adds a Clang Build Analyzer build step to CI.
Refactored rectangle and box types.
Mutations can be reflexively triggered without player input.
Enforces the use of points as local variables.
Adds table.py to make tables of JSON data.
Adds a guide for intermediate mapgen help.
Options: removes the option to not use z-levels at all (3d vision is still experimental)
Provides point types with coordinate system type safety.
Moves weather from being hardcoded into json.
Changes some awkward terrains into furnitures for better layering.
Creates a machine-readable memorial file at game over.
Dialogue: create an talker API for speakers in a dialogue.
Make rectangle and cuboid generic with respect to point type.
Configure GitHub build matrix to permit more C++ build testing to happen there.
Check for zero weight items.
All .py scripts ported to Python 3 and checked with PEP8 on moderate settings.
table.py partial object-oriented redesign.
Script to list what IDs are present in a tileset.
Revamps vehicle parts shapes to allow chirality - left/right/front/rear.
Removes old artifact code.
Adds a script that generates a list of possible overlay ids.
Adds error-checking of recipe (sub)categories.
Unblacklists most remaining blacklisted mods, enabling more automated consistency checking.
Reports log messages for failed tests.
Reinstates blueprint autocalc.
Refactored vision_test; introduces a map_test_case framework to make building similar tests easier.
Adds tests for better_pocket and best_pocket.
Renames skills in preparation for some future improvements; merges speech & barter.
Merges trapping and lockpicking skills into a new 'devices' skill, and expands its scope somewhat.
Adds default time and fail multipliers to proficiencies for easier JSON entry.
Introduces a STATIC( ) macro that can make the definition of static constants easier to type and read.
Adds typesafe angle type.
Adds check that Generic Guns migrates all guns, magazines, and ammo.
Enables JSON member visitation checks outside of tests (better consistency checking).
Displays multi-line JSON error messages correctly when building on Github.
Python tool added to easily translate map coordinates.
Enables a JSON check for mods in the Github build matrix.
Uses (and checks for using) the correct season length for tests.
Uses GNU Parallel to run tests concurrently, enabling concurrent tests in MacOS builds.
Improves scooter tile representation by adding scooter vehicle parts, which scooters spawn with.
Reduces file size of composed tilesheets from compose.py.
Implements C++ symbol demangling in crash reports on MacOS, MinGW, and Linux.
Adds tests of automatic triggers for mutations.
Generates a crash report on Android.
Moves Mingw cross-compile CI job from Travis to GitHub.
compose.py: Fixes --use-all when there are no filler sheets.
compose.py: Don't warn about unused fillers matching IDs in tile entries from main sheets.
Adds a tool to check printf style format string in translations.

## Build:
Moves clang-tidy runs from Travis to GitHub.
Adds -fsigned-char to CMakeLists.txt.
Makes json linter feedback more readable.
Fixes clang-tidy header guard checks on Windows.
Gives progress feedback while running the JSON formatting script.
Set 'disable MS telemetry' flag in VCPKG setup guide.
Automatic handling of vcpkg dependencies.
Vehicles: Update doc/JSON_INFO.md for all fields in vehicle_part.
Improve use of precompiled headers.
compose.py: allow default sized tilesheets to specify offsets.
Enable compiling an Android build under Windows.
Tools: adds a Python script to reformat vehicles to use parts arrays.
Suppresses Homebrew update for faster Mac OS builds.
Adds problem matchers for json errors, compiler errors, DebugLog emissions, and Catch2 errors.
Adds check enforcing almost-never-auto convention.
Adds a GitHub workflow running flake8 to check the Python scripts.
Consistently styles code in CMakeLists.txt files.
Adds CMake linting.
Captures ODR violations using GOLD linker, ASAN, or LTO.
Adds a CI action to build and release for Windows.
Adds android builds to Github actions.

## I18N and A11Y:
Fixes translations of martial art initiate and computer terminal messages.
Adds support for specifying identical singular and plural forms using `str_sp`.
Removes name_plural and replaces it with str_pl (matching `str_sp` and basic singular `str`).
Adds a helper for localized sorting.
Records locales in debug.log to assist i18n debugging.
Adds the start of a translator glossary and explains the etymology of Exodii.
Uses class translation in many more places for more flexible translation support.
Infrastructure: Automates translation template push.
Enables using additional languages (Arabic, Czech, Danish, Dutch, Greek, Indonesian, Icelandic, Italian, Norwegian, Serbian, Turkish, and Ukrainian) with the game.
Places cursor at highlighted item name in construction and crafting menus, as expected by screen readers.
Adds translations of the Android installation interface.

# 0.E (Ellison)

## Highlights:
Long distance automove feature for walking, driving and boating.
Extensive bugfixes to inter-level interactivity, on by default.
Riding animals and animal-pulled vehicles.
More flexible Basecamp construction options.
Default starting date changed to mid-spring for better survivability.
Time advancement is rationalized, a turn is now one second.
Extensive river and lake systems, and boat support for navigating them.
Expanded NPC usefulness and interactivity.
Massive increases in location variety and consistency, especially rooftops.
Expansion of mi-go faction with new enemies and locations.
Batteries now store charge instead of being pseudo-items.
Overhaul and rebalance of martial arts.
Zombie grabbing and biting more manageable and predictable.
Overhauled stamina and damage recovery for grittier gameplay.
Crouching movement mode allows hiding.
Magiclysm and Aftershock mods have first class support within the game.

## Statistics:
4429 files changed, 4175739 insertions(+), 2881113 deletions(-)
13,507 commits
~400 contributors

New game entities (core): 12,290
MAPGEN: 7350
3535 overmap terrains, 2300 mapgen entries, 515 item groups, 294 city buildings, 161 terrains,
137 mapgen palettes, 133 furnitures, 58 field types, 56 monster groups, 48 overmap specials,
41 map extras, 29 field emmisions, 16 overmap locations, 13 vehicle groups, 9 traps
CRAFTING: 1896
1368 recipes, 305 uncraft recipes, 103 constructions, 99 requirements, 10 tool qualities
ITEMS: 1402
393 articles of clothing, 178 ammunitions, 130 tools, 92 magazines, 86 guns, 78 comestibles,
38 books, 34 gunmods, 16 pet armors, 15 containers
NPC DATA: 702
438 talk topics, 127 speech entries, 46 missions, 36 NPC definitions, 35 NPC classes, 9 factions
MONSTERS: 96 monsters, 5 monster factions
PLAYER TRAITS: 393
98 mutations, 64 techniques, 45 spells, 44 effects, 28 activities, 19 professions,
19 start locations, 12 morale types, 8 bionics, 4 martial arts, 3 scent types, 3 mutations
ITEM TRAITS: 122
31 ammo effects, 25 ammunition types, 20 materials, 19 item actions, 14 harvest entries, 6 faults
VEHICLES: 59 vehicle parts, 24 vehicles
MISC:
93 migrations, 44 json flags, 31 loot zones

New mod entities
MAPGEN: 5778
5459 overmap terrains, 133 item groups, 71 terrains, 25 monster groups, 19 furnitures,
19 vehicle groups, 16 overmap specials, 13 city buildings, 9 gates, 3 field types,
3 overmap locations, 3 mapgen palettes, 3 traps, 2 field emmisions
CRAFTING: 540
491 recipes, 22 uncraft recipes, 15 constructions, 12 requirements
ITEMS: 703
327 generic, 147 armors, 90 tools, 48 comestibles, 28 ammo,
24 magazines, 19 books, 14 gunmods, 6 guns
NPC DATA: 42 speech, 19 talk topics, 12 npc classes, 11 npcs, 8 missions, 5 factions
MONSTERS: 101 monsters, 13 monster factions, 9 species, 2 monster attacks
PLAYER TRAITS: 395
144 spells, 71 mutations, 47 professions, 34 techniques, 27 martial arts, 24 bionics, 24 effects,
9 start locations, 8 dreams, 3 mutation categories, 3 mutation types, 1 skill
ITEM TRAITS: 34 harvest entries, 10 ammo types, 7 materials, 5 tool qualities
VEHICLES: 45 vehicle parts, 13 vehicles
MISC: 140 migrations, 11 snippets

## Features:
Allow terrain and furniture to be used as a nearby fire for crafting.
Adds ranged attacks mutations (using fake guns).
Added ability to write messages on signs with markers too.
Allow starting at a non-default date without advancing rot and monster scaling.
NPCs will move to investigate sounds.
Faction camp: menial labor uses the zone autosort feature.
Wind will now affect the spread of smoke/gas/fire/hot air and move wind powered vehicles.
Npcmove: improve NPC pathfinding when running from fire or threats.
Add support for NPCs fleeing and following a player who is fleeing.
Monsters: allow pets to wear armor.
Bulletin board to control faction camps, camp overseer resigns.
Guarding NPCs are now available for camp missions and doctoring.
Dig a channel to divert a river.
Follower / Faction camp summary menu and migrate to overmap.
Selfie description includes one of the items nearby.
NPCs can assist with player activities.
Land Use Codes infrastructure.
Differentiate river from puddles, add water wheels.
Ability to view weather around player position.
NPC followers on guard and in vicinity can read with/assist with crafting.
Make skill gain during crafting incremental throughout the activity.
Add NPC retreat, no investigate, and investigate limit zones.
Draw highlights in tiles (e.g. when examining).
Allow specifying starting missions in scenarios.
Make lifting tools (cranes, etc) assist with "wielding" very heavy items.
NPCs: shout commands at NPCs you can't see.
Corpses rot and show their rot status.
Implementation of a new json flag 'CAN_OPEN_DOORS'.
Enable alarm clock functionality access from the 'wait' command.
Add ability to crouch and hide behind furniture, terrain, vehicles.
NPC AI: Move toward the player if he has a completed mission.
Expanded ledge examine action with jump over command.
Adds max radio range and camp radio tower mission.
Add an in-dialogue help tutorial for NPC allies.
Companions provide general advice (hints).
Add the ability to turn prototype cyborg into NPC via Autodoc surgery.
Npcs: improve NPC bandaging.
Any NPC at camp can start missions etc, even by radio contact.
NPC shouts: add danger zone override shout.
Adds an item favoriting system.
Hunger becomes based on stomach volume instead of kCal.
Represent in progress crafts as an item.
Adds ability to exhume graves, adds graves, adds body bag.
Allow monsters to shove vehicles on their way to player.
Added nickname to random name generator.
Radio contact with followers, NPC overmap movement.
Use fuel from firewood source when starting fires.
Eyebots speak to suspects, doing police activity.
NPCs: Allow NPCs to use holsters.
Npctalk: add JSON support for bulk trade/donate.
Add Visibility overlay (debug menu).
Allows NPC to change your hairstyle or beard style.
Basecamps: enable flexible upgrades of the primitive field camp.
Adds a vehicle-mounted area cooler.
Adds Faction ownership and thievery.
Add game report precise system versions.
Crafting inventory now uses flood fill search.
Basecamps: Use normal recipes and fake resources.
Allow professions to have starting pets.
Make crafting failure non-absolute.
Player now burns calories when doing activities.
Model NPC needs as a behavior tree based on Maslow's hierarchy of needs.
Boats push creatures in water out of the way.
CBMs for NPCs 2: Active CBMs with AI control.
Allows trains to move and turn on railroad tiles.
Raytrace sunlight.
Power gen bionic can emit heat, fields and warm part they occupy.
NPCs: support faction tagged zones.
Size mutations affect player size.
Add game information report and SDL screenshot.
New default-unbound menu for consuming specifically food, drink or meds.
Vehicles: allow animals to ride on BOARDABLE parts.
Added toggleable auto travel mode.
Basecamps: Add modular basecamps.
Player overmap auto-travel.
Allow rotation of most overmap specials and terrains.
More features in photos. Allows centered on any tile, captures all creatures.
Blueprint zones for freeform construction planning.
Npctrade: trade multiple items at once.
Implement blackpowder fouling mechanics.
Allow items to use multiple ammotypes.
Tell an NPC to finish your construction tasks.
NPC will say what their current activity is + some infrastructure.
Added ability to splint broken limbs to Autodoc.
Factions: start to implement useful faction relationship API.
Riding animals and animal-pulled vehicles.
Faction ownership of vehicles.
Allow any rope-type item to tie animals up.
Gutter downspouts to act as funnels.
Give dynamic NPCs proper overmap pathing/travel.
Add furniture that can emit fields.
Way to manually put out controlled fire in a fireplace.
Adds vehicle part cargo weight percentage modifier.
Allow quenching fires with any bashing item instead of wielded.
Dogs only bark when they see danger.
Pilotable combat and utility mech-suits.
Custom Filter loot zone.
Make secubots/turrets drop ammo and a salvageable robot carcass.
Allow different tiles for mounted creatures.
Dialogue writers can now directly add missions from JSON.
Add new mapgen piece jmapgen_ter_furn_transform.
Allow player to pick up and handle frozen liquids.
Don't prompt for a direction for an action if there is only one direction possible.
Show needs in the comestible inventory windows.
Add u_buy_monster talk effect.
NPC activity rework - farming and generic multi-activity loop.
Add new mission/talk effect u_learn_recipe.
Use zone for designating a firewood source.
Add peeking through vehicle curtains.
NPC Fishing, Chopping logs and trees, and NPC butchery.
Charge bionics from UPS via Cable Charger System CBM.
Vehicle deconstruct zone for NPCs to work on.
Allow animal-drawn vehicles to follow a walking player.
NPCs: Improve the tactical AI and NPC QoL.
Implements Damage Immunity Flags and Effects.
Add known factions to faction menu.
DROPS_AMMO monsters will drop their remaining ammo in magazines.
Create dynamic micro-factions for dynamic NPCs.
NPCs: friendly NPCs consume from nearby camp stores.
Adds a NON_THRESHOLD flag to mutations so they don't count toward thresholds.
Adds RANDOM_ spell flags for duration, damage, and aoe.
Basecamps: Basecamps anywhere.
Allow NPC to read books and learn on their own, and repair vehicles.
Allow player to use more multi-zone activities - chopping, deconstructing etc.
Adds REGEN_MANA and MAX_MANA to available enchantment values.
Allow martial arts techniques to target humanoids.
Add querry to stop trying to fall of sleep after 30min of trying.
Sleeping in a vehicle has the same features as sleeping on furnitures.
Basecamps: add an emergency recall option.
Allow shooting out lights in the lab.
Add auto start and safe fuel modes to power gen bionics.
Create template from already existing character.
Allow extend to work for mutation_branch::category.
Basecamp storage zone : to populate camp inventory.
Added an ability to geiger-scan NPCs.
Dynamic NPC spawn anywhere on overmap - not just near player.
Spawn some chemicals with random charges.
Added auto-picklock on examine.
Vehicles: allow multiple vehicles on a bike rack.
Vehicle autopilot part for patrolling / auto-farming etc.
Allow auto targeting mode for turrets only with installed turret control unit.
Running/crouching while swimming will result in faster/slower swim speed.
Make vehicles deal damage to items based on their mass and wheel area.
Turrets return fire at unseen ranged attackers.
Creatures can ride along elevators with you.
Changes mechanics of MUSHY flag from from causing insta-rot on next thaw to making rot progress faster.
Abandon camp NPC talk and bulletin board mission.
Scale learning speed based on INT stat.
Added ups_charges_modifier handling for gunmods.
Adds random town name string.

## Content:
Alternative night vision intensity.
Adds the possibility to find an evil moose in the kitten finding game.
Add "classic literature" and "collector's edition" books.
Adds Free Merchant currency.
Joint Servo CBM - movement enhancer CBM.
Added new z levels to apartments.
Adds basement with a hidden methlab.
Massive roof addition project.
Adds new item groups for labs (especially surface labs) and a lot of equipment and chemical reagents for them.
Add sheet metal forging and welding recipes.
Adds facial hair that can be chosen at chargen.
Deprecate fictional martial arts.
Adds a new large facility to be the surface entrance for secret Labs.
Added a bandits' forest roadblock made of tree trunks.
Adds 'headless' zombie + upgrades.
Adds new evolutionary lines for zombie soldiers.
Adds new furnitures, nested mapgen, palettes, and more content to abandoned barns.
Made many multitile-buildings exclusively spawn inside cities.
Adds some less dangerous but still thematic zombies for labs.
Adds food irradiator computer console and location.
Add new negative trait: Nomad.
Killer Drive starting trait, Death Row Convict profession.
Adds new monster - Thorny Shamblers.
Add workbench functionality.
Adds new zombie - Gasoline Zombie.
Add `skeletal brute` zombies.
Add speedloaders for many guns, mainly revolvers.
Sitting on chair near table gives mood bonus for eating, new trait for increased bonuses/penalties.
The Northrop Dispatch robot now replaces zombie grenadiers.
Adds new horse farm.
Mainline Boats mod.
New map extras: dead vegetation, burned grounds, road works.
Adds mud bricks and the ability to make brick walls out of them.
Added support for OnMiss, OnCrit, and OnKill martial arts buff events.
Adds begging and begins adding a storyline to refugee center beggars.
Extended descriptions for terrain and furniture.
Make robots salvageable.
Basic Marloss Evangelist faction.
Adds the Robofac.
Lakes and lots of lake content.
Adds new large gas turbine engines for military vehicles.
Construct a grave and bury your fallen companions or pets.
Updated kitchen unit requirements
Radio station broadcast audio archives.
Dogs are noisy and bark a lot.
Adds new regional dump variation for an NPC faction.
Fix martial arts buff duration and intensity stacking
Add installable gunmods to provide slots for other gunmods.
Allow firing clay items with fire and no kiln.
Add slaughterhouse equipment and industrial item/monster groups.
Added spawn of three types of road violence.
Foodperson: new item, new location, new start, new static npc
Bathtubs can be used like kegs or water heaters to store liquids.
Added a metal motor boat with a single gasoline engine.
Minefields will spawn only at the entry of the bridges.
Adds in many missing descriptions for furniture and terrain.
Adds skeletal shocker zombies.
Prevent martial arts message when not using martial arts.
Add deployable workspaces, and UI support for them.
Added crashed airliner location.
Adds steel mill location to the game.
Add mi-go scout tower and encampment with new mi-go variants and custom alien terrain.
Ensure proper road connections, add subway connector level.
Some Free Merchant missions will lead to minor changes around the Refugee Center.
Adds microlabs, small 4x4 labs that open only to the subway network.
Rework secubot into a TALON UGV.
Added new human corpses types.
Add a new M240 equipped CROWS II to outposts.
Adds a new spell that provides invisibility.
Adds the Hounds of Tindalos, tough Nether monsters that can appear from teleglow.
Adds new faction camp expansion options, livestock area and modular saltworks.
Adds new faction expansion: storage house, includes: stone, log, wood panel, scrap metal and wattle/daub palettes.
Add blackpowder loads for some cartridges.
Expand randomly-generated music descriptions.
Adds parrot speech options for more mi-go monsters.
Adds street light, traffic lights and utility pole.
Replace outpost laser turrets with M2HB turrets.
Changes CRT TVs to LCD TVs.
NPCs: Update the NPC tutorial including faction camps.
Add miniature railway location with small rails.
Looks_like campaign to decrease tileset workload.
Dozens of new epilogues.
Tailoring system overhaul.
Faction currency overhaul, no more dollars.
Adds dimensional anchor item and some related fluff content.
Adds buildable small railroad rail.
Makes gun cleaning more realistic.
Removes long grass from random spawns in fields, adds new field map extras.
Rabbits as livestock.
Dry/Fieldstone walls.
Obsolete fictional combat robots.
Adds new leech plant monster family.
Add fetid goop that can change your scent.
Adds rammed earth and mi-go resin building options for the faction camp.
Obsolete flaming weapons.
Obsolete survivor helmets.
Realistic gun volume campaign.
Migrates+obsoletes firearms incongruent with lore.
Tameable Piglets.
Cat Reproduction.

## Interface:
Corpses (not underwear) will be shown on top at the places of death in map extras.
Auto-use oxygen tanks in asthma attack.
Reload all guns and magazines in inventory if reload command is repeatedly triggered.
Render critters below current z-level in Tiles mode.
Preselect last played world and character in the load menu.
Additional mode to allow diagonal movement with cursor keys using CTRL and SHIFT modifiers.
Multiple Sidebar Panel Layouts.
Allow sorting items by ammo/charge type in Advanced Inventory Management.
Examine fireplaces, braziers, etc to start fires.
Adds display scent map to tiles version.
Monsters now have different footstep sounds, depending on species.
Mutated poppies and some fungal things have descriptions now.
Add a slew of movement mode keybindings. Make move_mode properly private.
Add 'weapon' panel to labels layout, move wield and style to it.
Add scrollbar to the base mission info pane.
Add durability symbols to all vehicle parts. Add leak indicators in vehicle interface.
Allow picking up nearby items with the `g` hotkey.
Randomize scenaro in New Game -> Random Character.
Allow switching firing mode and reload from [f]ire menu.
Automatically craft on best adjacent workbench.
Game window now resizes based on sidebar size.
[E]ating menu now stays open on the last consume item.
Allow repairing items outside of the player's inventory.
Fix vehicle zones not updating when trying to sort loot after moving vehicle
Turns static/scenario NPCs and 'experimental' z-levels on by default.
Added possibility to change font size settings in game options.
Adds estimated nutrition disclaimer to crafting screen.
Add guidelines to vehicle interface for easier cursor location.
Message cool-down - reduce similar message appearances.
Wait option: Wait until you regain stamina.
Auto-notes for map extras.
Show best tool quality when selecting butchering.
Adjust mana panel code to only appear when the player knows spells.
Adjust malnourishment to use bmi values.
Genericize butchery messages for dissectables.
Overmap mission UI improvements.
Selecting vehicle controls has been made smarter, and it won't prompt you if it doesn't need to.
Added an option to position the item pickup panel.
You can now view your missions from the overmap.
Make windowed borderless fullscreen mode default on non-curses non-Android versions.
Debug tool for viewing map radiation.
Add movement mode coloration to panels, standardize mode letter fetching.
Tweaked @-menu (player stats description submenu) UI.
Allow map memory drawing mode selection through options.
Add new wide labels sidebar layout. refactor many panels functions.
Items inspected on the trade screen now show their description in addition to stats.
NPC trades will check for confirmation and inform players if they may not get full value.
Show if monsters and NPCs are aware of the player in their description (visible when x - looking at them).
Reordering and grouping skills list in @ menu.
Wait til Dawn/Dusk is changed to Daylight/Night.
Implement selective auto note preferences and a manager GUI to modify them.
Allow mission descriptions to refer to the effects of the mission.
Map editor overhaul.
Always prompt before climbing or vaulting over terrain.
Fix water wheels and wind turbines not showing charge rate on vehicle overview.
Replace kills window with new scores window showing additional info.
Fixed "add/remove monster from safemode blacklist" text not visible in Look Around mode.
Show correct info about transform target's fitness.
Display craft name and % finished on top of screen.
Remove progress messages in exchange for progress popups. Add progress popup for disassembly.
Added ability to toggle minimap on and off in Look Around window.
Add visual indicators for dead zombies that can still revive.
Add run and crouch colors for the player's symbol in ASCII.
Display status for all long activities.
Enable autosave by default.
Include placeholder text on job categories.
Add 'n:' prefix for item filtering, to search through an items note.
Make AIM window width customizable.
Allow saving starting location as part of character template.
Display power capacity in mJ in item description.
Show acid and fire protection in the relayer armor screen.
Adds pain and fatigue penalties on the morale screen, when applicable
Display current power in bionic menu with appropriate unit.
Bionic UI: power displayed in kJ, J or mJ.
Eat menu: Display volume per serving.
Limits "this task is too simple to train" messages to once per craft or batch craft.
Pump SDL events during player sleep to avoid bad window behavior.
Reading: Progress on top of screen.
Display list of useable fuels in cbm item description.
Make constructions in progress display the progress percentage.
Add sort by barter value to the advanced inventory screen.
Fallback fonts can now be specified for the tiles build.
Crafting menu shows range of possible nutrients for food crafts.
Adds new safemode rule category for ignoring sounds.
Return the default font to Terminus and slightly improve fallback handling.
Improve directional highlight prompts.
Blind firing at unseen targets won't show info about hits and "Really attack?" query.
Fixed translated strings sometimes not fitting in character creation menu.
Updated terminus font to latest version and set it as new default font.
Make ESC key stop trying to sleep.
Skimming through book's contents won't show skill progress indicator.
Adjust display of item value precision.
Add the option to display ascii art in item description.
Added 'destroys' message when items are destroyed (rather than just damaged).
Tainted tallow and poppy buds are now in the chemicals category (was 'other').
Added basic controls help to Android prelaunch menu.
Made can't-fire-gun messages more consistent.
Made aiming UI controls more consistent.
Change message for consuming liquid fuel to "Fuel bionic with it".
Add water clearance to vehicle interaction. adjust sink/float phrasing.
Ignoring far-away monsters re-warns when dangerously close.

## Mods:
Re-adds fictional martial arts as a mod.
Added Aftershock sci-fi mod.
Adds the Magiclysm Mod.
Add graphical mods category, put mods in it.
Add Stats Through Kills Mod.
Adds Bulettes and will-o-wisps to Magiclysm.
Add personal and outer aura layers, as well as the intangible flag.
Magiclysm: Adds a new monster - black pudding.
Add Blood Power Generator CBM to Magiclysm.
My Sweet Cataclysm adds the ability to play as an humanoid made of sugar.
Adds Graphical Overmap mod.
Adding a bionic prepper faction to Aftershock.
Add Fuji's Military Professions Mod.
Adds ARMOR enchantment values for each damage type.
Added hit_you_effect and hit_me_effect fields to enchantments.
Adds the ability to pick letters in the spellcasting menu.
Creates clairvoyance spells in magiclysm.
Mythological Replicas mod works with martial arts.
Completely overhauls generic guns.
Adds the Ultica tileset to mainline.
Add BrownLikeBears to the list of tilesets.

## Balance:
Overhaul of all Martial arts.
Remove reinforcement of non-cloth items.
Allowed moving furniture over spilled liquids.
Anesthetic kit is now a tool, it uses anesthesia as charges.
Overhauls how the game handles batteries.
Zombie pheromones makes zombies ignore player rather then go friendly.
Toaster pastries and other sweets are now less fun than cocaine.
Use sqrt of sum of squares to calculate total morale.
Food isn't as enjoyable when you're sick.
The higher your z-level, the farther you can see on the overmap.
Electrical damage has a chance to temporarily incapacitate bionics.
Randomize amount of ammo in gun spawns.
Downed creatures require a check to stand up early.
Adds evolutions for lab zombies.
NPCs: only train at 100 practice at a time.
Remove magical damage boosts for unarmed combat.
Reduce healing rate to realistic speeds.
Player's weight varies with BMI and size.
Nerf outlandish drug effects.
Surgery consumes anesthetic at a rate of 2mL/mn.
Reduce turn time to 1 second.
Adjust turrets to reflect real world remote weapon systems.
Vehicle wheels require vehicle mounts.
Armored creatures won't take damage from stepping on a sharp or rough terrain types.
Separates gunpowders by type.
Make most bugs avoid fire and some avoid falling.
Cbms harvested from NPC are filthy and faulty.
Changes game default start date to 30 days after Spring.
Being grabbed drastically reduce your dodging ability.
Allow zombies to push each other when blocked.
Raw food provides fewer calories compared to cooked.
Triple damage from falling.
Adds controlled burst modes to machine guns.
Exchanged M202A1_talon to M16A4 robots in military outpost.
More realistic temperature, precipitation, humidity, and pressure.
Giant animals drop mutant meat, has negative effects if relied upon.
Balanced bio repair nanobots.
Standardized chemical powders for 1 unit = 1/100 mol.
Apply item spawn scaling factor to monster drops.
Balance bionic power use for realistic values.
Allow large and huge creatures to move through underbrush.
Mouse view was truncating last row of information.
Draw debug vehicle autopilot AI and restore previous behavior.
Fix accidental IR vision.
Can create camps in buildings that don't face North.
Fixes martial arts initiate message when equipping an item.
Fixes crashes involving bayonet type items.
Terranian sonar allow to see digging monsters behind walls.
Stops large critters from using tight passages.
Prevent counterattacks if tired or dead.
Allow low strength characters to drag furniture within a reasonable range of their strength.
Dramatically slow fungal sporeling maturation rate.
Replaced sleep effects for fatigue effects for infected and recover status effects.
Monster/pet carry weight changed to 1/5th of body weight.
Factor in animal carry weight when determining yoke-and-harness power.
Incorporate human meat and fat into existing recipes, remove dedicated recipes.
Revamp EMP grenade recipe.
Limit the kinds of terrain that are vulnerable to mattack::growplants.
Only apply speed penalty from heat to main body parts, fixes extreme slowdown from overheating.
Increased mass and decreased volume and prying ability of makeshift crowbar.
Eating same food repeatedly gives less fun.
Greatly reduce ranged weapon firing times.
Cable charger CBM don't draw power when you're full.
Increase bicycle, dirt bike, and electric bicycle spawn rates.
Adjust MRE caloric value to reflect real MREs.
Lower max stat cap in character creation to 14.
Overhaul archery balance.
Greatly reduce vines reproduction rate.
Horses now spook and refuse to approach enemies.

## Bugfixes:
Correctly set liquids as solid when they freeze.
Fixed long overmap location name being overwritten by "Distance to target:" string.
Fixed NPC dialog around lying and succeeding at missions.
NPC AI: Increase minimum priority for close monsters.
Adjust view offsets and re-enable sidebars for look, aim, etc.
Correct mouse input location in sdltiles build when scaling is enabled.
NPC AI: patrolling guards are still guards.
Fix corpses multiplying on revive.
Player now can see adjacent opaque tiles while standing on another opaque tile.
NPC AI: stop attacking non-hostiles.
Ambient sound won't be heard by players wearing earplugs or otherwise deafened.
Don't bash items inside sealed terrain or furniture.
Disallow rotten components in non-perishable crafts.
Prevents occasional inappropriate vision across z-levels.
Consume tool charges incrementally during crafting.
Refuel fires while waiting.
Extreme cold and heat won't be damaging bandages or contaminate disinfected wounds no more.
Prevent fire from spreading through non-flammable walls.
Fixed the issue of NPCs shooting through you to get to zombies.
Fix NPCs reverting to the unrecruited state when asked to stop activity after save and load.
Fix crash observed when encountering Mi-go slavers with Magiclysm loaded.
Fixed infinite loop on auto-sorting.
Avoid bug where monsters would sometimes go nuts with unnecessary movement.
vehicles: always apply a minimal slowdown.
Fix pulped Z raising anyway.
Fields are not spreading north-west when they shouldn't anymore.
Fix horses making engine sounds.
Fix items lying in furniture get damaged if one is throwing something at them.
Items piled up beyond a tile's limit can pass through walls.
You are still stuck in rubble even if you clear it with a shovel after getting stuck in it.
Correct magazine inside guns/monsters.
Load migration ID strings from the right JSON object.
Nerf Smoke field so that Filter mask protects from smoke.
Mouth encumbrance doesn't drain stamina while walking.
Stop basement parachuting zombies.
Prevent bicycle archery.
Fix for resuming after stamina recovery was interrupted.
Fix starting season calculation.
Maps: stop tunneling tree-felling.
Fix damaged weapons having zero range.
Fixed targeting UI issue for reach attack.
Make environmental protection really protect from fields.
Attacking shocker with worn non-conductive gloves won't zapback you.
Fixed infinite z-level raging firetower bug.
Fix for infinite counterattacks at low speed.
Stop lasers, plasma, and bolts of electricity from being referred to as 'flying projectiles'.
Fix vanishing pet carriers on release.
Npctrade: fix crash when trading with Free Merchant merchant.
NPCs now properly open furniture doors.
Fixed inactive incendiary grenades not exploding if thrown in fire.
Fixes check for broken limbs when using muscle engines.
Fix unarmed experience gain calculation.
Maps: rework collapsing to prevent weird lab collapses.
Shockwaves don't cross z-levels.
Fix ground disappearing upon terrain destruction with experimental z-levels disabled.
Adjusts the heat and toxic atmosphere of mi-go bases.
NPCs faint when infinite looping, instead of dying.
Weather Tweaks - new light drizzle category and fix wind.
Fix an active item cache bug that occurred upon map shift.
Giant worms can't be detected by IR vision anymore.
Unboard NPC before vertical shift.
Prevent autoattack through floors and ceilings.
Close exploit that allowed peeking through floors and ceilings.
Consistent NPC reach range with trigdist.
Stop autodrive on any collision, not just damaging ones.
Fix NPCs running out of stamina.
Make copy of item to be thrown - fix throwing bugs.
Heat slowdown shouldn't stick around when character is not HOT anymore.
Fixed impossible to sleep on hard ground.
Make 100% spawns always spawn even with low spawn density.
Make safemode work if compass is hidden.
Fixed body window to show broken limb healing progress.
Fixed NPCs being able to be pushed into danger.
Fix monsters spawning on the player's level when intended for other levels.
Stop ant tunnels stomping over other map terrain underground and removing staircases.
Prevent attacking with items that take very many moves to attack with.
Fix time travel due to 1s turns.
Correctly predict craftability of recipes with overlapping item requirements.
Fix monster evolution delay bug.
Fix first intercom mission dialogue tree.
Stop Hulks teleporting after shoving vehicle.
Fix infinite NPC love exploit.
Allow zombies to smash.
Prevent auto attacking allies.
Migrate direct item spawns.
Always prompt for direction if autoselect disabled.
Fix NPC equip due to mutation fail message.
Fix dangerous pickups and auto forage not working together.
Rebalance stamina and pain penalties for dragging wheeled vehicles.
Auto-travel; prompt when overburdened, and allow stamina-resting.
Make vehicle dragging not slow for strong-enough characters.
Prevent monsters from leaping to their death in water.
Clear up item ownership for dead factions.
Recalculate vehicle viability after part destruction.
Monsters randomly select targets instead of preferring to attack the player.
Fix player monster interactions when climbing between levels.
Prevent endless deathcam loop when dying while asleep.
Spawn vehicles and junk in junkyard.
Fix firing accuracy calculation when entering aiming UI with no target in sight.
Fix infinite loops and performance of NPC catching up on moves from time spent outside reality bubble.
Make NPC overmap spawning weakly relative to player omt pos.
Fix crash when detaching vehicle from bike rack in old saves.
Allow drugs to modify morale again.
Fix check for monster blocking stairs.
Prevent monsters from seeing each other across z-levels.
Fix NPC backlog of activity moves freeze.
Fix savegame migration of obsolete house overmap terrains.
Fix throwing movement cost for stacking items like bola/net/throwing stick.
Stamina recovery no longer modified by move mode.
Fix infinite aim loop when aiming with IR vision.

## Performance:
Limit start location search radius.
Vehicles: don't refresh while creating a prototype.
Faster tileset loading due to optimized color manipulation routines.
Remove unnecessary `draw_panels()` calls.
Extract pixel minimap into a separate class, clean the code and improve its performance.
Implement flat_set container to improve performance where appropriate.
Do not translate debug-only message strings.
Make square roots static in simplex noise implementation.
Speed up scent adjustments during field processing.
Speed up calls to get_local_windpower, get_heat_radiation and get_wind_blockers.
Build bitmap cache of field locations.
Increase performance when in-game debug mode is disabled.
Increase performance of effects with empty memorial log messages.
Do not make excessive translations for bash sounds.
Faster enumeration of active items.
Avoid recalculating vision and lightmap unnecessarily.
Only retrieve vehicle list once a turn.
Increase performance by removing check for recipe every crafting turn.
Allow member access to weather_datum to bypass unnecessary translation.
Improve performance when fishing.
Avoid unecessarally enumerating monsters.
Defer testing validity of scent grid modification points until modification commit.
Speed up item::process_temperature_rot.
Makes tests go vrooom. Makes it easier to read and understand the code.
Optimize many NPC AI operations, throttle item search.
Optimize vine growth special attack.
Add adjustable 3D vision Z-level cap.
Speed up monster action planning.
Refactor monster regeneration flags.
Reduce memory usage of itype.
Remove superfluous refresh calls from list views.
Improve recipe loading speed.
Fix out of control vehicle processing overhead.
Fix low UI performance on Windows build when using the English language.

## Infrastructure:
Npctalk: Complete overhaul of NPC conversation infrastructure.
Get rid of Lua modding.
Allow a player_activity to refer to specific monster(s).
Update basecamp infrastructure to not require a camp overseer.
Internally store kcal instead of nutr values.
Achieved universal code styling.
Combines rotting with item temperature.
Trigger test failures when tests cause error logs.
Npctalk: make mapgen_update into a dialogue effect.
abort() on crashes so core dumps will be produced.
Add support for time strings and use them in many places.
Adds magic spell effects.
Make auto-mining use item actions.
Switch language version from C++11 to C++14.
Updated minimum supported compiler versions to gcc 5.3, clang 3.8.
Run clang-tidy on Travis.
Update Catch2 to 2.9.1.
Unify overmap terrain matching.
Prevent use of stale pointers in item_location.
Save map extras with overmap.
Use custom clang-tidy plugin for Cata-specific code checks.
Use colony for map and vehicle item storage.
Use enum_bitset instead of std::set for spell flags.
one_turn_in(time_duration) function added.
Remove most uses of long and unsigned long from the code.
Add colony data structure.
Overhaul implementation of map fields.
basecamps: add support for automatic calculation of blueprint ingredients.
basecamps: add support for blueprint_excludes.
Mandate description of terrain and furniture.
Basecamps: add a namespace and calculate workdays.
Significant progress toward rationizing character/player/NPC classes.
Added weather change effect for carrying artifact with AEP_BAD_WEATHER property.
Add lighting overlay (debug menu).
Add energy units using units::quantity.
Refactor player::calc_focus_equilibrium, disp_morale, update_mental_focus, reset_stats
Template read_from_json_string.
Monsters can cast spells as a special attack.
Use time duration strings for effects.
Introduce a faster linked list implementation.
Add Spell fields as new members of spell_type.
Implement new item type for batteries.
Use time_durations instead of ints for faults.
Time audit. Saner calendar field names.
Unify spell effect functions to deprecate the if else ladder.
Allow aliasing extendable lake shore terrain.
Add custom clang-tidy check to enforce consistent point initialization.
Convert calendar into a namespace.
Add static analysis check for fields that could be replaced by points.
Enforce use of point / tripoint overloads where available via a custom clang-tidy check.
Moved windows and flora (trees, shrubs, grass) into new files from terrain.json
Report a verbose error message in case of backtrace failing to grab the symbols.
Added support of various generator types for map extras.
Items in trades are better checked for errors.
Changed mutagen craft tools to crafting requirements.
clang-tidy now checks for use of point arithmetic and suggest refactoring to make more use thereof.
Introduce character_id type (rather than just using int).
Change all instances of 'volume' in JSONs to be a metric string.
Allow spawning exactly one monster from a monster group and set it mission target.
Add a prototype event bus and Cata-specific variant type.
Overhaul of enum <-> string conversion code.
Track kills through event_bus in new dedicated kill_tracker class.
Allow missions to specify if they provide generic rewards.
Introduce dedicated class to manage memorial log.
Weight and weight_integral can be defined using a string.
Add u/npc_adjust_var and u/npc_compare_var effects and conditions.
Use mass strings for item weight.
Improve built-in support for (de)serialization of containers.
Show charges, damage, active, tags and item variables of items in debug mode.
Add new object to track event statistics for use in calculating scores.
NPCs: annotate talk_tags with the usage.
NPC can used fueled CBMs.
Refactor object cloning to improve memory safety and simplify implementation.
Stricter json parsing; errors will occur in more places.
Support json-defined scores as a function of events.
Use clang-tidy to check gettext calls in static variables.
Introduce functions to assist with drawing tabbed windows.
Allow auto-wielding of items in professions.
Enable Magiclysm on one Travis job.
Preliminary tagging of all overmap locations for NPC AI.
Make possible to define `item_transform` and `cast_spell` item actions which are only allowed when wielding or wearing item.
Rework and unify teleport methods.
Create enchantment cache for use with enchantment values.
Adds JSON capability to range_with_even_chance_of_good_hit.
Uses the units::energy infrastructure for bionic power.
Clarify some documentation relevant to monsters and basecamp recipes.
Add a clang-tidy check to check for text style in the c++ code and json.
Remove all of the legacy vehicleparts JSON.
Refactor fields: allow multiple effects.
Add regional terrain/furniture resolution to mapgen.
Change snippets to use string ids instead of hashes.
Adds support for different mending methods for a single fault.
item: refactor info() to break it into multiple smaller functions.
Add the ability to load tilesets from user_dir/gfx.
Detect unsed json object members when parsing json data.
Add infrastructure to support using vitamin system for toxins.
Simplify generic multiple activity handler.
Tilesets: add tools to automatically create tilesheets.
Easier charges setting for json item spawns/groups.
Scents can have a type.
Can set up clothing mods to be valid only for certain items.
Allow compose.py to function when tile JSON is missing the 'bg' key.
Reduce submap size by changing submap's camp member to unique_ptr.
Automatically create user_gfx directory.
Adds a few more biome-dependent terrain types.
Holiday title screens.
Max_volume for terrain and furniture can be defined with strings.
New JSON recipe property for overriding inheritance of specified flags.
Further expands regional pseudoterrains and works them into some map palettes.
Retire procedurally generated houses and basements.
Allow random tile variants for immobile furniture.
Implement volume_reader and mass_reader for read and write.
Allow spawning npc via iuse action.
Add MAINLINE_MODS.md to document mod inclusion criteria and procedures.
Improve overmapbuffer searching routines.
Added repair_like property to prevent unreasonably difficult to repair items.
Add scenario whitelist/blacklist capability.
Adds a getting started type of guide for mapgen.
Add debug menu item for spawning nested mapgen.
Add script to generate tags for CDDA json data for easier navigation in standard text editors.
Use github's code owner system to alert mod maintainers to changes.
Added support for user font directory.
Improve submap encapsulation.
Add a multitude of tests for item display and effects.
Pass CLI arguments from cataclysm-launcher shell script to cataclysm binary.
Clean some exothermic CBM code.
Added override_option class to help write tests which require a particular option to be set.
Can specify delay in emit_fields for monsters.
CONSOLE_DESPAWN flag to despawn turrets with a console.
Moved entity definitions to JSON: zone types, loot zones, scent neutralization, ammo effects,
flag inheritance in crafting, comestible enjoyability, gunmod weight modifier, allergen handling,
species footsteps sound, bionic slots, swim speed modifiers, construction categories,
martial arts skill and damage requirements, hunger messages, artifact effects and food morale modifiers.
Large numbers of unit tests added to enhance stability.
Expand testing doc with examples and tips.

## Build:
Npctalk: add a python dialogue validator.
Update homebrew install instructions.
Adds Flatpak build recipe.
Clarify the compiling directions for Visual Studio.
Enable github bot that automates closing stale issues.
Add cygwin to COMPILING.md, also add short descriptions of each option.
Allow building with Clang using MinGW-w64 libs.
Check translator comments with clang-tidy.
Document how to build and run the custom clang-tidy checks on Windows.
Provide NOOPT=1 build option for make.
Made JSON formatter conserve escape sequences.
Use libbacktrace to generate readable backtrace on Windows.
Fix -Wrange-loop-analysis warnings with Clang 10.x.
Save build artifacts from github actions CI.
Include additional files to binary distribution.
Updated Android build process.

## I18N and A11Y:
Use translation markers to increase performance.
Make the translation for field name display.
Automatically switch IME mode between text input and raw input on Windows.
Correctly extract npc dialogue lines for translation.
Allow translation of non-character key names.
Add position marker to some format strings.
Support plural strings in the translation class.
Add nickname for zh-cn translation.
Adding ru translation notes.
Fix footsteps translation.
Extract all npc dialogue lines for translation.
Add Portuguese (Brazil) to language selection menu.

# 0.D (Danny)

## Highlights:

Many quality of life enhancements such as auto-pulp, autopickup, batch actions,
interacting with adjacent items and improved long-action handling.
Pixel minimap for tiles mode.
Guns accept magazines when appropriate.
Player stamina stat that is burned by running and other physical exertion.
Player faction base that allows incremental growth and autonomous work by NPCs.
The player remembers terrain and furniture they have seen.
Carrying racks for small vehicles.
Vehicle system (speed, fuel consumption, terrain effects) overhaul.
Overhauled nutrition, food spoilage and food state changes (freezing).
Overhauled bomb fragment handling.
NPC dialogue support, group commands, tactical instructions and backstories.
Dynamic Lighting.
Roughly DOUBLED the amount of in-game content.
Unheard-of levels of bugfixing.
Full translations for Chinese, German, Japanese, Polish and Russian.

## Features:

Power transmission between vehicles.
Books need to be read to know what they contain.
Extend Stamina burn.
Explosions can create craters.
Zombies push each other.
Overhauled shadowcasting to also provide dynamic lighting.
Gun mods can be built-in to the gun and irremovable.
Gun mods extended to draw power from UPS.
Player can set zone instructing friendly NPCs to avoid picking up items.
Unsupported items/fields/monsters/etc fall to lower z-levels.
Mods can override overmap specials.
Display hints about health upon waking.
Experimental 3D vision and interaction between levels.
NPC interactions: Carrying gear, healing with items, re-layering clothes.
Hordes re-absorb monsters, this allows them to return to moving after spawning.
Hordes can wander toward cities to keep them populated.
Added a pixel-detail minimap option to tiles mode.
Added the ability to use cutting tools or markers for labeling items.
Add talk tags support to signage.
Allow many actions targeting adjacent tiles. Reading, storing liquids, unloading containers.
Allows certain claw-based mutations to count as having a butchering quality.
Adds an item flag for certain clothing that allows making mutation natural attacks without said clothing getting in the way.
Start with book recipes of selected skills on char gen.
Allow gathering wool staples from sheep.
Allow vehicles to pivot around arbitrary points.
Added debug Overmap Editor.
Add steerable wheels.
Reload using magazines.
Mix liquids into a container instead of a CONTAIN tool.
Repair items as a long action.
iuse actor heal for jsonized healing items.
Craft in the dark when it makes sense.
Allow using Enhanced Hearing CBM to crack safes.
Giving NPCs mutagens, meds, food etc.
Mass uncraft.
Add coal mining.
Implement minimum stat and skill requirements for items.
Add ability to cut metal bars on windows with hacksaw.
Allow wielding bows with one hand.
Alternative starting point systems.
Vehicles can spawn items with magazines and ammo.
Stumbling and following improvements.
NPCs reloading mags.
Apply persistent morale.
Allow autolearn at different level than crafting difficulty.
Alcohol mixing for storage.
Bring back NPC hunger and thirst.
NPCs pulping corpses.
Allow wearing clothing with OVERSIZE flag with footwear.
Allow attacking ground to prevent overshooting.
Allow bringing NPCs up/down z-levels in 2D mode.
Zombie corpses transforming due to burns.
Really nasty barfing.
Overmap scent traces.
Allow mending of faults for already installed parts.
Vehicle part armor (damage resistance)
Firing modes including NPC support.
Automatically add starting components to the start vehicle construction.
Mop up liquids in vehicles.
Make NPCs better with (player's) meds.
NPC command: close doors you walk through.
Melee autoattack feature.
Allow UPS charger to work with partial charge.
NPC vs NPC combat.
NPC guard/follow update.
Add details to message displayed when loading world.
Fancy hairpin can now be used as lockpick.
NPC trading/exchange update.
NPCs helping with crafting, providing recipes.
Turrets can drop casings to CARGO part.
Regional weather settings.
Train relevant skills when installing/removing vehicle parts.
Track items with no covered body parts (morale).
Store any liquid in vehicle tanks.
Scale repair times with damage.
Ammo can be multiple types.
Spawn bones when creatures made of bone are gibbed.
Added automatic prying when [e]xamining on a locked door/window.
Implement NPCs picking plants.
Assign NPC's as vehicle crew members.
Teleporation to adjacent overmaps.
NPCs swap (or take off) their splints properly.
Allow crafting with sealed container contents.
More "resilient" overmap generation.
Allow nesting crafting lists.
Add in Scratch Attack for (mostly) Zeds.
Adds seasonal variation to daylight levels.
Implements deconstruction without tools.
Contained fires will burn through all its items continuously.
Gunmods contribute "ammo_effects" to the main weapon.
Change crossbow firing skills to match related firearms.
Moddable Milking Monsters.
Option to yell sentences.
Removed ability to pry open closed non-locked doors.
Allow resolutions up to 8K UHD (7680×4320).
Search the overmap around the cursor.
Always save the latest created character as a template "Last Character".
Give players back the ability to hear soft sounds from their own tile.
Allow character generation menu to scale to screen size.
Allow martial arts to force "offhand" unarmed strikes (kicks etc.) when wielding weapons.
Ability to fully enhance an item.
Option to auto pulp or butcher corpses.
Make all long activities abortable.
Draw power directly from UPS with UPS mod.
Add stimulant/painkiller overdose symptoms.
Loot sorting activity.
Add trait groups.
Added possibility to cut rebar cages with hacksaw or oxytorch.
Make smoke decay outside of the reality bubble.
Implement deployable furniture items.
Allow shelter NPC to provide tips.
Morale craft speed penalty.
Fully random Play Now!
Added vitamin tracking and vitamin-related disorders.
Allow resuming light-canceled jobs.
Washboard Batch Washing.
New characters: Start with loaded/holstered guns and sheathed blades.
Removed restriction to blood draw kit so centrifuge can work with any container with blood.
Update washing machine to be able to use clean water.
Add the ability to soak rags and cotton balls on disinfectant.
Autoattack: Wait a turn if there is nothing in range.
Changed CBM install and uninstall to require an Autodoc or a NPC doctor.
Added control over amount of houses with basements, and basements can have individual weights.
Adds option to disable music and sound.
Underground temperatures relatively constant and independent from weather patterns.
Nearby hordes appear on minimap.
Moves social modifiers of mutations to JSON.
Rates of hunger, thirst, fatigue, and learning moved to JSON, healing mutations use relative values instead of absolute.
Added pet and livestock carriers so animals can ride in vehicles.
Adds shelf life to many foods, previously canned or vacuum packed food has shelf life when opened.
Include/Exclude filter for overmap search.
Carrion can now eat adjacent crops or food.
Allow place_monster to optionally place a randomized monster using a weighted list.
Adds firewood source that automatically adds fuel to fire when it is 2/3s consumed.
Make chickens and other small domestic birds tameable (Chickenfeed)
Vehicles: Open all doors.
Implement player faction base.
Artifact dreams.
Horde improvements: Better displays & zombie lurkers.
Schizophrenic Overhaul.
Option to spawn starting npc.
Field dressing corpses aka Butchery overhaul.
Smoking rack interactions expansion.
Freezer & freeze mechanics overhaul.
Add reminder effects for some medicine.
Added infrastructure for setting a farm plot zone and triggering actions across the entire zone.
Hot air and direct heat radiation from fires affect local temperature and can heat nearby area including interiors.
Add support for solid fuels like coal for vehicle engines.
Zone manager hides distant zones, shortcut for showing all zones.
New lua feature: Lua-coded monster attack.
Copy World Settings to a new world.
New MOD feature: Add graphical tiles.
Introduces 'Tip of the day' in main menu.
Save pooltype and remaining skill-, trait- and statpoints in character template.
Item infos for medication. (Quench, Fun, Stimulation, Portions, Addicting)
Added map memory.
Added a button to hide recipes in the crafting menu.
Adds loadable bike racks.
Allow hauling items along the ground.
Added auto foraging of bushes and trees.
Added autopickup rules based on material types.
Artifacts can consume Portals.
Update the fireman belt to allow attachments from fire axes, war hammers, and maces.
Adds stealth modifier as JSON-ized mutation property.
Npctalk: add support for NPC backstories.
Npctalk: NPC group commands to guard and follow.
NPCs can hear monsters and warn the player about them.
NPC: Warn the player about dangerous monsters.
Background traits - framework for dialogue update.
Adds expertise traits for NPCs.
Faction camp clearcutting mission.
Allow aiming anywhere. Mark practice target.
Vehicles: add multiple fuel support.
Add blind throwing.
Overhaul of map revealing items.
Allow peeking z levels.
Allow custom sprites for corpses.
Makes monster corpses the same weight and volume as defined in the json files.
Favorite ammo location for RELOAD_AND_SHOOT and RELOAD_ONE weapons.
Vehicles: increase effective speed in tiles per turn.
Adds a corpse to gibbed creatures.
Selfies can be made and stored on camera.
NPC photos show visible mutations.
Enable Loot Zones to bind to vehicle Cargo parts.
Add support for amphibious vehicles.
Adds Zone Activity to harvest plots.
Specific guns can be targetted in json gunmods.
Add a debug option to spawn map extras.
Adds a context menu when examining seed drill and advanced seed drill: reload them with seeds.
Adds a Morale boosting chitchat with friendly NPCs as an activity.
Update bone mending machine to use mend mechanics instead of magic stemcell treatment.
Add new pet menu option for survivor to play with certain tamed pets to increase morale.
Improve traction handling and add new wheel types.
Shout commands for NPC wake-up and relax.
Food recipe results' calories and vitamins now based on components.
Adds skinning butchery action.
Forests now partially block wind turbines output.
Enabled snowstorms - wet and glare effects for snow.
Made wind effects directional, including adding a lee side to structures.
Added gunmods that wear out over time or quickly.
Adds ranged attack mutations (using fake guns).

## Content:

Lots of improvised tools (stone hand tools, forge, cooking furniture, clay and pottery).
Extensive wilderness foraging.
Super secret underground facility.
Gunmod crafting recipes.
More zombies: Elite grenadiers, Runners, Ferals, Predators, Shady Zombies, Screecher Zombies.
Still more: many child zombie variants, Zombie Brutes, Water Biter, Scorched Children.
Yet more: Fungal Zombie Child, Gigantic Naked Mole Rats, Acid Ants, Zombie Burner.
Monster grab and pull attacks.
Ranch and Ranch-related missions.
Faction Camp and related infrastructure.
Large additions to Lab variety and consistency.
Vehicle based tools, street sweepers, tractors, plows, planters.
Farm vehicles and tool attachments.  Plow, reaper, seed drill.
Seasonal variation in foliage.
Expanded tree variety.
Allow city-less mapgen.
Many preserved food recipes.
Two new variants of the military bunker basement.
Items can have a side (left v right).
Add a larger generator part and portable generator vehicle.
More railroad terrain variants, made diagonal tracks subway railroads 7 tiles wide.
Implement surrounded start.
Professions: Hunters, Bandit, Bionic Survivalist, Parkour Practitioner, Burglar, Camper, Road Warrior, Boxer, Photojournalist, Tourist, Zookeeper.
New mapgen: The Red Dragon Teashop, Football Field.
Double the number of survivor's notes.
Add "calories" field to it_comest.
Terrain connections for groups other than WALL.
Hands free mechanics.
Update Evac Center.
Implements integral_volume for gun mods.
Veterinarian Clinic.
Implement disintegrating ammo linkages.
NPC trade update.
Creation of 5 new overmap special campsites.
3 new roadside rest stops.
Add magazine coloring, improve ammo/gun coloring.
Prison Break Scenario.
Funeral home.
Razorclaws and Shipwreck.
Add alternative triffid groves.
Add 2x2 cemetery.
Adds small Ponds.
Adds Apple Orchard to the game.
New characters: Start with loaded/holstered guns and sheathed blades.
Add ability to steal items from NPC.
Sugar House mapgen.
Add 'Reach Refugee Center' mission.
Add detergent and allow it to be used in washboard.
Dairy farm.
Micro Atomic Plant for Bright Nights mod.
Parks and recreation buildings.
Add butcher shop.
Mansion Upgrade Project.
Initial work on multi-story houses.
Make chainmail craftable from scratch.
Add bike shop.
Add MShockXotto+ tileset
Add descriptions to furniture objects.
Small town buildings.
Subway.
Added Cable Charger Bionic.
Mainlined vehicle rams from Blazemod.
Add ammo pouches for fast access to ammunition.
Hallucination monsters are now described in extended description.
New monster ability 'ABSORBS_SPLITS'.
Pallet lifter for fast battery swapping.
Add Speedloaders.
Remove Solar Panels CBM.
Software Lights on!
Added can sealer and related recipes for better food preservation.
Separated dashboard (electronics controls) from steering.
Acidic Ant Expansion - Acidic Chitin Item & Equipment.
Add engine blocks and engine deconstruction recipes.
Butchering yields for fungal towers and other structures.
New basement variant, with and without hidden Autodoc.
Disposable filters for filter, gas, PBA, and survivor masks, as well as filters for hazmat and ANBC suits.
Adds new narcosis effect that Characters cannot be prematurely woken from.
Replaces heavy sticks with long sticks in many recipes.
50% chance of partial lighting in labs.
Recipes to extract seeds from some fruits and vegetables.
Additional doctor's office variant, a private bionics clinic.
Raw hides can be turned into simple bags to transport remains of creatures.
Adds variability in decay of food created before cataclysm.
Add Trencher (Construction vehicle).
Vehicle mounted pet carriers.
Discordant Mi-go Memes.
Add Cosmic's Additional Locations to the game.
Root Cellar - food preserving option.
Cosmic's Golf Course.
More Dog Breeds - Now With Puppies Edition.
Add Whaley's Locations.
New mutation category: Mouse 🐁
Injectable mutagen finales, targetable purifier smart shots.
Overhauling tank drone.
Add refugee center start (costs 1 point).
Adds vehicle wreckages (of crashed helicopters) to helicopter crash-sites.
Adds ant-infested labs.
Adds the incandescent husk, an evolution of the shocker zombie that moves slowly and emits a lightning cloud
Removed CBM crafting.
Adds new location 'Mass Grave'.
Added extensive new lab-based scenarios, areas and monsters.
Added camping scenario and additional camp related start_locations.
Adds the Intravenous Needletip and Titanium Skeletal Bracing CBMs.
Adding new starting scenario at refugee center.
The Fish mutation tree now has unique, post-threshold mutations.
Labs can have funagloid portals, lab escape allows crowbar.
Many options for using miscellaneous items as improvised tools.
Perception stat now determines overmap visibility, and the Topographagnosia trait is now available.
Added railroad station overmap special.
Re-implements old start location options to the Challenge-Lab scenario.
Implementation to support use of JSON snippets for procedural music descriptions.
Adds LivePeople Tileset.
Add forest trails.
Add new pond map extra.
Added railroad overmap terrains.
Add new offal recipes in the game using the new offal types.
Adds sourdough bread and sourdough starter.
Add trail guide item.
Adds a way to craft anesthetic kits in the game.
Explosion of NPC dialogue.
NPC Dialogue: role-specific survivor stories.
Adds formaldehyde and methanol as precursors for hexamine, and recipes to make them.
Adds shanty-town walls comprised of bolted-together junk.
Adds extra recipe for nitric acid, which requires a pressure cooker and a platinum grille as a catalyst.
Adds lab nanofabricator finale, letting players create high tech items.'
Update RetroDaysTileset to include RetroDaysJar, AdamRetroDays, long grass
Mainline NPC traits mod.
Added outbuildings to default farm.
Regularize city grid and allow large in-city specials.
Adds area_name into info box when looking_around.
Adds gunmods that add slots for more gunmods.
Adds four new NPC backstories available to all NPCs.
Added Electroreceptors as a starting mutation to the Challenge-Lab scenario.
Adds medicine to help nausea.
Added new Martial Art: Sōjutsu.
Upgrades the outer walls of the refugee center and fills the waiting area with beggars.
Allow multiple inputs for rifle portion of rifle turret.
Adds new vehicle part : a wind turbine.
Adds Free Merchant currency.
Adds methanol and ether as a possible Molotov components.
Add "classic literature" and "collector's edition" books, move choice book spawns to library, and adjust library/mansion book spawns overall.
Adds the possibility to find an evil moose in the kitten finding game.
Adds new furniture flag that restricts vision when in the furniture.

## Interface:

Bionics menu tabbed for better visibility.
Streamlined reload menu.
Bundled a square font.
Separate zombies better by color.
Many menus are resizeable.
"Isometric" tileset mode.
Search feature added to many menus.
Lots of dialogs allow use or consumption of items from immediate surroundings as well as inventory.
Enhancements to AIM.
Improved explosion animation.
Ambient sound effects.
Added vehicle direction indicator in tiles mode.
Prevented spam about player being tired.
Removed inability for vehicles to drive over fungal beds.
Fixed a number of issues around monster spawning: Wraith, ants spawning in sight of player, animals spawning underground.
Enhanced medical menu.
Recolored trees and bushes to be more recognizable.
Added travel-to command.
Hide options if they aren't present in the build.
Tile scaling in tiles mode.
Cancel out of crafting menu during component selection.
Move times displayed adjusted to be cumulative instead of "most recent cost".
Added pixel minimap in SDL builds.
Highlight useful information in item info text.
Split mod exclusion category into item and monster exclusion.
Added handling for home and end key.
Added dynamic loading of crafting gui categories.
Sort by name in inventory instead of id.
Add quit action to new character window.
Extend blackspace window to cover minimap instead of using map legend window.
Allow canceling crafting from component/tool selection menus.
Updated MShock Modded Tileset.
Scrollable item info text in crafting menu.
Added Y/N query to attacking friendly NPCs.
Remove pageUp/pageDown key bindings for next and previous tab.
Display item name in crafting component selection menu.
Hint when reloading would be possible if item not full to capacity.
Random alternate sprite graphics.
Option to disable item info highlighting. Color changes for readability.
Enable music shuffling.
Escapable menus.
Translatable velocity units.
New Isometric tileset, new 16x16 tileset.
Combine limbs on info and layering screens.
Define duplicate sprites for multiple tile ids.
Random sprites for player and NPCs.
Adds caching to the pixel minimap, enemy indicators flash red, apply low light filters.
Don't rotate movement action in isometric when automoving.
Isometric controls in advanced inventory.
Isometric scrolling combat text.
Allow sprites to offset later sprites drawn on the same tile.
Larger/smaller and offset tile sprites.
Only draw tiles inside viewrange.
Pixeldoubling for tilesets.
Clear the minimap texture pool before SDL quits to prevent errors on game quit.
Fix display of Vehicle Indicator in tiles.
Targeting window improvements.
Add a draw refresh before asking direction on bionics: EMP, fingerpick, and mini-flamethrower.
Copy z coordinate to the light ray endpoint. (Fixes vehicle headlights underground.)
Fix border between terrain and status window covering part of the status window.
Display more information for magazines.
Use original message color in message history.
Implement viewing tiles on the floor below the current one when an open floor is shown for SDL tiles.
Make player-built walls look like walls in ASCII.
Fix seeing inside crates/rubble/etc.
Display remaining ammo for ammo containers.
Change display of stack sizes.
Escapable menu for examining NPCs.
Highlight magazine and ammo.
Vision and targeting changes, 3D-ification.
Display moves when disposing of items.
Escapable menu for sorting items in advanced inventory.
Prevent window minimize on fullscreen borderless when focus lost.
Rearrange main rendering method to place curses cursor on @ at the end.
Add a cache refresh before drawing pixel minimap.
Add option to select which video display is used.
Add option to limit lifetime of sidebar messages.
Fix disappearing monster info.
In overmap, move cursor to the selected (center) square.
Redraw entire line of printed messages for screen readers.
Tileset feature: Mutation overlay ordering that can be configured in JSON.
Colorize message logs.
Unify tile descriptions in lookview and liveview (mouse view) modes.
Highlight only occupied bodypart.
Create nonexistent input contexts when adding keybindings.
Improve Morale dialog.
Redraw borders of Options menu after showing of Keybinding help.
Add local directional keybindings for pickup menu.
Allow light levels of visible tiles to be known from a distance.
Refresh AIM screen properly after escaping of SORT menu.
Don't initially change the view offset when firing.
Display JACK/LIFT amounts in real-world units.
Implementation of UI for Bionics Slots System.
Show estimated disassembly time.
Improvements of the blood test window.
Clearer message when butchering on sealed terrain.
Rework inventory columns.
Window with bars will be frame with bars after hitting.
Add search function to all commands list.
Accurate, consistent 'slow movement' messages.
Mark some fields as dangerous; prompt for rough/sharp terrain.
Auto-select first removable part, if possible.
Vehicle turret reloading.
NPC pickup whitelist, allow vehicle access.
Improve vehicle interaction display.
Add more info to item displays.
CBM install failure mention which CBMs are lost.
Mark the shortest route to a refugee center on map.
Reworked settings menus. Ingame main menu.
Show available, not only memorized recipes in crafting gui.
In pickup UI, show identical items as stacks.
Context-dependent skills and more descriptive unmet requirements.
Vehicle part installation filter.
Vehicle tanks as refill targets.
Display engines (and faults) in vehicle overview.
Support selecting turret ammo.
Specify volumetric units via JSON.
Include disassembly time in the confirm message.
Option to skip frames when stunned.
User configurable volume units.
Fix recipe search to prevent exclusion of plural items.
Option to sort items by staleness, first ones to rot on top.
Make the crafting UI difficulty match what is used when crafting.
Make the repair time shown in the vehicle UI match the actual time taken.
Add a simple draw benchmark in the debug menu.
Adaptive (windowed or fullscreen) inventory menus.
Adds effect overlays.
Interactive inventory letter assignment.
Display 'item (charges)' for stackable items in crafting menu.
Approximate durations.
Allow scrolling in menus via mouse wheel.
Extends Close Quarters Battle CBM description.
Remove long-obsolete static spawn option, static is now the only option.
"Look at" with long descriptions (of critters, furniture etc.).
Harvestable plant description.
Sheath and holster contained volume description.
Add basic note support to constructions.
Add AUTO_PICKUP_SMALL_ITEMS option.
Enable customizing the 16 ANSI color slots.
Record NPC kills in kill count.
Add option to toggle framebuffer acceleration when using software rendering.
Talk to NPCs from the menu for examining them.
Added ability to save and restore default layout for advanced inventory.
In the crafting GUI, show which books provide this recipe.
Added point pool restriction option in world generation settings.
Added monster info in extended description.
Display actual nutrition acquired, rework rotten food penalties.
Vehicle UI: Highlight parts for removal in overview.
Color NPC/Player background cyan when grabbed.
Update default font values to prevent tiny overmap font usage on new game installations.
Add loading UI.
Extended techniques info.
Highlight searched components in crafting window.
Visual aid for broken limbs.
Added filter option to all inventory_ui menus.
Display component supply when crafting.
Convert braziers from traps to furniture.
Added sorting and categories to list monsters.
Disable scenarios that require a city start when city_size is 0.
Prompt when creating a character with the same name in a world.
Accessibility: Textual Vehicle Direction Indicator.
Rope, wire and barbed wire fences are now built and removed through the construction menu.
Horizontal emoticon style interface option.
Option for zones with no auto pickup to suppress seen items spam.
Add description to mountable locations.
NPCs will complain every 5 minutes if they're bleeding.
Allow diagonal movement via keybinding modifiers in SDL builds.
Show time to complete as if there's bright lighting if it's too dark to craft.
Show crafting bonus in 'New Character Creation' menu.
Make items with a player-assigned inventory letter always come first in inventory.
Support searching for memorized/unmemorized recipes.
Inform player if they are capable of learning a recipe from disassembly.
Support for resizeable windows with adaptive UI.
Provides more information about the relative age and spoil progress of foods.
Adds extended descriptions, sorts and colors descriptions.
Add sub-menu for controlling multiple vehicle electronics.
Display vehicle part descriptions.
CBMs for NPCs: add BIONICs tab to player info window.
Martial arts techniques description.
Show activation and deactivation cost for all bionics that have them.
Ask to ignore repeating distractions when performing an activity.
Added filtering by skill to Read menu.
Add scrolling the overview pane in the vehicle interaction window.
Reduce clutter of [B]utcher UI by stacking identical salvage/disassemble targets.
Adds (mushy) suffix to mushy food and highlights impact on joy in 'Eat' menu.
Added feedback for contained fire's expected time left, before it goes out.
Limb selection menu shows if limb is already bandaged or disinfected.
NPC follower warns on sleeping and sleep when you do.
Players can now save before sleeping and set an alarm at the same time.
"New Note" UI has been upgraded with colors and a live preview.
Migrate menu handling to uilist interface.
Added looks_like for targeted tile fallback.
Adds quality filtering to item search.
Android on-screen keyboard now automatically appears for menu filters, advanced inventory filter, inventory filter, and creating map notes.
Message window overhaul: filtering, page scrolling, and better interface.
Show related craftable items for current recipe by hotkey.
Adds descriptions for zone types.
Worn clothing placed into a sane layer by default.
Scrollable MOTD and Credits.
Allow viewing long mod descriptions.
Amount of mods of an item is now displayed as an integer following its name.
Android quick shortcut dimensions now account for screen density, defaulting to a sensible size on all devices.
Many options for selecting units to display.
Npctalk: create a big dialogue window.
Even when only capital inputs are allowed, using lowercase inputs should still set the dialog cursor.
Enhanced limb menu (body window) and textified healing related effects.
B menu show butcher, disassemble and salvage times.
Adds favorite recipes and recently crafted tabs to crafting menu.
Clarify crafting skills requirements text.
Gray out redundant tool quality requirements.
Show what will result from vehicle part removal.
Clearer crafting search help window.
Adds 'toggle fast scroll' option to overmap UI.
Adaptively stack perishables based on remaining time before rot.
Use more meaningful vehicle part names in messages.
Highlight 'on' toggle-able parts in vehicle use menus.
Highlight selected martial arts style in menu.
Crafting searches for primary skill and result description.
Tag clothes that do not fit, rather than clothes that do.
Prevent seeing light through walls.
Make walls sensibly visible at night.
Have vehicles become dark inside when that makes sense.
Allow toggling display of forest trails on the overmap.
Added 'center' action for look around mode.
Vehicle: display engine power and electrical drain/production.
Bandage/Disinfectant display/compare/apply improvements.
Allow hiding of recipe categories from crafting menu.
Player: don't create the reload prompt if there's only one option.
Better scrolling through requirements list in crafting GUI.
Improve info for worn items which cover nothing.
Show how much water and cleanser will be required on washing UI.
Basecamp: store food supply in calories.
Missions: display name of NPC that gave the mission.
Automatically choose infinite sources for crafting when available.
Play Now! loads a world with 0 character if available.
Crafting-gui - colorize book enumeration.
Veh_interact.cpp - colorize cargo volume.
Sounds: add descriptions to player shouts.
Allow installed bionics to be displayed in tiles mode.
Allow separate tiles for activated mutations/bionics.
Bionic power - equalize names and colorize values.
Don't reveal wall connections the player should not know about.
Automatically calculate monster difficulty.
Player display: add support for hidden traits.
Player character will open closed fence gates when walking, will vault over the fence gate when running.
Allow multiple filters for crafting recipes in crafting menu.
Status includes approximate times for NPC needs.
Crafting GUI Filter saves history; possibility to move trough history with arrow keys.
Changes text color to match map note color.
Bind '?' to open keybindings window by default.
Display scenario description after game start.
Alternative night vision intensity.
Added scaling option to resize screen elements in SDL mode for use on large screens.

## Mods:

Added Tanks Mod.
ChestHole tileset covering all entities.
Added double monster HP mod.
Mods dynamically enabled/disabled if they require lua and lua is present/absent.
Basic lua console.
Allow mods to override specific properties of monster types.
Added More Locations mod.
Removes redundant controls from inflatable boat.
Allow mods to change martial art styles / techniques / buffs.
Updated StatsFromSkills to use set_value & get_value for base stats.
Allow mods to modify professions.
Allow mods to modify scenarios.
Allow mods to modify starting location data.
Added Crazy cataclysm mod for all your immersion-breaking needs.
Add No_Zombie_Animals blacklist mod.
Add No_Diamond_Weapons blacklist.
Move health messages (on wakeup) to json.
Recreates DeoxyMod's Foldable Mod.
Move filthy morale penalty to a mod.
Add no npc food mod.
Add more makeshift items mod.
Add More Classes and Scenarios mod.
Craftable Gun Pack mod revamp.
More snippet/flier entries for mods.
Support total conversion mods.
Remove Arcana and PK_rebalancing mods since they are maintained in separate repositories now.
Add huge vehicles mod.
Expanded Realistic Guns: bandolier update.
Magazines for Icecoon's Arsenal.
Medieval Mod changes to viking and samurai.
Medieval Mod: Starting with sheathed weapons.
Added "BrightNights" - the sci-fi mod.
Standardizes bronze recipes in Medieval mod.
Fixes some unlearnable recipes in More Survival Tools.
Makeshift mod and bayonet update.
Battery compartment mod update.
National Guard Camp, a large and very dangerous military complex.
Brings DinoMod back online.
Atomic vehicles for Bright nights mod.
Added Urban Development Mod.
Extended Buildings mod.
Fix hp loss in StatsThroughSkills.
Add Bionic Systems Mod.
Added alternate map key mod.
Moved light and heavy snare kits to More Survival Tools mod.
Add "Mutant NPCs" mod.
Mundane Zombies Mod Revival.
Manual CBM installation moved to Bright Nights mod.
Allow adding contents to existing monster groups in JSON.
Safe Autodoc mod, a dependency of Bright Nights.
Makes Crazy Cataclysm a little crazier.
Nested mapgen structures.
Added Fuji's Struct mod.
Salvaged Robots mod.
Partially moved Folding Parts Mod to base game.
Convert Bright Nights region_settings to region_overlay.
Added anthill, bee, and large zombie exclusion mods.
MSX Dead People tileset update and make it default.
Adds new mod Growable pots.
Mainlined Tall Buildings mod.
Add urban development buildings to city spawns.
Salvaged Robots: More robot themed professions.
Creates clairvoyance spells in magiclysm
Adds the ability to pick letters in the spellcasting menu
Magicylsm: NPCs can now teach spells
Added hit_you_effect and hit_me_effect fields to enchantments

## Balance:

Unify crafting and construction xp gain.
Removed flaming eye annihilation beam.
Overhauled encumbrance system for finer degrees of encumbrance.
Tuned up wilderness crafting a great deal.
Removed inventory overcapacity penalty, items are dropped instead.
Ensured that skills can be bootstrapped with practice.
Zombie stumbling is more pervasive and random.
Necromancer revive cooldown adjusted based on target toughness.
Adjusted frequency of sickness.
Variable draw costs for dedicated inventory containers (holsters).
Last amigara horror to die always drops an artifact.
Adjust the way monster upgrade times are calculated.
Replace no pickup feature with move penalty.
Added encumbrance to weapons worn with shoulder straps.
Added batch crafting times to various comestibles.
Made DEX prevent cuts from broken glass more often.
Make farming yield multiples of default charge of a plant item on gather.
Reduce XM-P plasma blast size.
City spacing option.
WBLOCK_2 usage changes.
Correct nutrition_for thresholds.
Change handling of recoil penalty.
Remove completely unrealistic energy weapon recipes.
Standardize ammo disassembly.
Rationalize ranged skill training.
Item handling is slower with increasing hand encumbrance.
Add minimum move cost when handling items.
Implements barrel_length variable in ranged.json.
Remove requirement for a vehicle tracking device.
Overburden rebalance.
Basic unit tests for reloading.
Rebalance item handling costs.
Bring bite inline with melee attack logic.
Allow gunmods to consume less (or no) volume when installed.
Nerf "magical" battery storage options.
Only consume_charges() for tools and comestibles.
Acid update - rebalance fields, acid zeds, add backgrounds for acid tiles.
Allow monsters to hit-and-run and poison other monsters.
Metabolism: hunger rate and body temperature.
Ally zombies and robots with arthropods.
Guns in gunstores spawn with magazines.
Buff corpse smashing, nerf butchery.
Overhaul Radiation balance, it's now much more chronic in nature.
Set default for addiction_type in comestibles.
Reduce recoil penalty during burst fire.
Overhauled Adrenaline effect.  Replaced speed and stat boost with temporary pain immunity.
Add inaccuracy penalty whilst driving.
Make rain drenching slower, harder to completely avoid.
Improve garage doors behavior.
Overhaul distillation and use of alcohols by widening the gap between drinkable and refined alcohol.
Expunge vermin.
Make crafting of brewed/fermented items more realistic and involved.
Turn toolbox into a truly versatile tool.
Ignore checks for zombies to pulp if the NPC is boarded.
Fungal Zombies can see.
Rebalance fear_paralaze to prevent infinite moves drain.
Fix hallucination not kicking in if duration is too high.
Redesign bionics lab room to fix computer successful hack.
Limit turret to its actual range.
Make missed ranged attacks miss more realistically.
Adds lifting capacity to Cantilevers description.
Add "makeshift_kevlar" to recipes that include the Kevlar vests.
Bleeding also causes anemia.
Change chisel requirement to CHISEL quality requirement.
Remove memorization of recipes from reading books.
Nerf Sensory Dulling.
More realistic diesel recipe.
Evened out addiction withdrawal but made it longer.
Rework firestarter and extended firestarter.
Fix 145 items spawning in a house
Standardize handloading recipes.
Derive vehicle part hp from base item.
Adjust multi-pool defaults.
Fungus and aberration monsters now also drop filthy clothes.
Adds few missing cancels mutations.
Updated the plant mutations to give some encumbrance that makes sense.
Allow Steel Jerrycans to be used as vehicle tanks.
Forklift gets lifting and jack capabilities. Half of the boom crane.
Medium storage battery 700 -> 7000
Allow camera(_pro) for security camera crafting.
Grant Medium-sized robots avoid_trap 1.
Make clearing rubble an activity.
Telescopic Eyes prevents visual impairment from traits.
Make meditating an activity.
Make NPCs escape onto tiles with weaker fields.
Nerfed rate at which penalties from pain accumulate.
Added "MOUNTABLE", to small and medium boulders.
Smoked/salted meat changes, offal preservation.
Add pathfinding for selected monsters.
Rebalance blackpowder loads, expand recipe options.
Correct the spread of missed ranged attacks.
Added PARTIAL_DEAF to powered armor.
Add night vision from perception, fix flashlight exploit.
Cap JACK requirements increased to 8000kg in constants.h.
Buff regen mutations, nerf regen due to health stat.
Add recoil for being hit, makes melee more dangerous for ranged characters.
Swappable storage battery installed/removed to/from vehicle with no skill, in little time.
Decrease the number of military bunkers.
Melee damage while wearing filthy clothing may result in infection.
Make Vending Machines harder to break into.
Add power armor helmets to match existing spawns of power armor.
Heal broken limbs gradually, not all at once.
Increase to horde interest with sound source.
Time needed to wash an item now depends on its volume.
Make target size affect ranged accuracy.
Forbid evac center mission route from having non-road tiles.
Remove construction skill.
Craft one round at a time for handloaded ammunition.
Give zapback zombies weak electric melee.
Remove requirement for large power reserve just to turn on a part.
Bash shouldn't give better items than deconstruct now.
Stops roadblocks from spawning live zeds.
Remove gasoline and diesel from explosive recipes.
Restore sum of errors based dispersion.
Newly recruited NPC engage close enemies only.
Nerf to tree yield.
Disallow batteries with a weight over 20000 from tool battery mod.
Reduce noise from other z-levels.
Make metabolic mutations more interesting.
"No one is immune to fire"
Fix some tools recipes to match output item volume.
Add some variability to vehicle battery levels & tire destruction.
Chopping trees rework.
Drilling long action.
Replace chop logs construction with long action.
Glazing and waterproofing requirements.
Added rebar cage spawns to basic concrete wall and removed rebar drops.
Changed formula for character strength required to install something in a vehicle.
Don't retarget after killing selected target in a burst.
NPCs capable of getting away from live/armed explosives.
Remove mutation side effect from unsuccessful bionics installation.
Allow giving ranged weapons non-piercing damage, modify corrosive zed.
Add new "CLIMB_SIMPLE" flag.
Kill 100 Zombies quest now require killing 100 monsters from a ZOMBIE species, and not only ordinary mon_zombie.
Ranged weapon rebalance.
Applied new FRAGILE_MELEE flag to a number of improvised weapons.
Zombies cannot bite without grabbing.
Skeleton armor increased by 50%, skeletons slower and harder to shoot. Adds Skeletal Juggernaut.
Replace instant healing with slow healing effects.
More Complete and Rebalanced Vitamins.
Antibiotic overhaul - slow-acting antibiotics, and adds Atreyupan, a weak antibiotic.
Changes some Autodoc messages and makes it usable without anesthesia by Deadened mutants or Sensory Dulling cyborgs.
Balance rusting of iron items (essentially eliminate it unless the item is left soaking in water for a long time).
Overhaul fragmentation explosives to project a deadly field of fragments instead of a few random ones.
Make ice labs ~10% of all labs, not 50%. Ensure 1+ lab per overmap.
Make portals unavoidably teleport you.
Removed ability of losing existing CBMs due installation fails.
Vary horde speed based on monsters in horde.
Obsolete impossible gunmods.
Create LOUDMOVES flag, add to secubots.
Lumber no longer made from / substitute for long stick.
Fix OP throwing.
Perception stat now determines overmap visibility, and the Topographagnosia trait is now available.
Added FILTHY tag, monsters with the tag now drop dirty clothing.
Portable sleeping bags.
Removes the vac_sealer requirement from sealed glass jar recipes, adds canning pot, updates recipes.
Allow crafting a fur rollmat with tanned pelts.
Wearing clothing out of natural layer order now imposes additional encumbrance.
Added deconstruct recipe for vehicle controls, reduced component requirements for crafting controls.
Adjusted weights of mammals from the category defaults to averages of real values.
Let one screwdriver recipes produce screwdriver set.
Flowers won't collide with vehicles no more.
Increase HP of paper-thin palisades.
Many animals such as coyotes and dogs are now less aggressive across the board.
Allow fishing in fishable non-river locations.
Nerf pneumatic gun reload times.
Modifies calorie amounts for flesh/fish and Fat products, including butchery products.
Rework vehicle safe and max velocities based on physics.
Adding more requirements to screwdriver set recipe.
Causes corpse damage level to negatively affect butchery yields.
Adjust PRY ability levels.
MBR vests weight and recipe fixes.
Reset aim of bows between shots.
Refine forest trailhead placement.
Adjust clay distribution in forests and on river banks.
Rebalance comestibles' calories, vitamins, weight, and volume.
Made vitamin deficiencies slower to accumulate.
Rebalances recipes to be closer in calorie count for input and output.
Increases duration of most morale effects
Rapid metabolism made purifiable.
Joint Torsion increases stamina usage when moving.

## Bugfixes:

Fix inability to repair modified clothing.
Fix charge consumption when invoking tools.
Fix grenades not exploding.
Cleanup drivability rules for vehicles.
Prevent application of traps to players in vehicles.
Menu crash fixes.
Fix crash when player moves while remotely controlling a vehicle
Fix gasoline in automated gas station mapgen
Force HOT/COLD/WET items to be active on save load
Make reinforced glass interact with projectiles.
Prevent display of messages the player shouldn't know about.
Prevent windows from thinking the game has hung.
Prevent turrets from damaging source vehicle.
Don't drop skeleton meat.
Don't automatically shoot neutral creatures with autofire.
Fixup behavior of frightened monsters.
Optimized fire spread.
Fixed disarm technique.
Crash fixes for item handling.
Stumbling monsters no longer move at different effective speeds based on direction of movement.
Numerous bugfixes in NPC AI.
Fixed some interactions between various inventories when they are present in the same tile.
Made blacklisting operate more consistently.
Rebalanced vehicle collisions.
Fixed crash when target dies between successive automatic attacks.
Fixed deafening noise from collapsing buildings.
Apply stamina penalty for attacking more consistently.
Headgear now can actually be worn with power armor.
Don't wake up on dry retching.
Fix incorrectly calculated melee movecost.
Fixed zombies stumbling in biased directions.
Fix for flickering in SDL version.
Allow dodging during long actions.
Fix failing legacy save loading unit test.
Fix electricity and acid ripping up clothing.
Fix a funny bug: going to sleep while playing an instrument results in "Something is making noise".
Fix shrapnel crash.
Hack in roofs above buildings.
Fix all projectiles causing explosions.
Add back cache update to fix pixel minimap render issue.
Make backtrace() handling saner; fixes BSD, probably others.
Make exploding ammo explode on hit.
Integrated scope fix for scout rifle.
Restrict usage of computers for blind character.
Fix NPCs talking to deaf player.
Fix line slopes and adjust projectile attacks.
Remove morale penalty after washing if filthy item was worn whilst washing it.
Fix items from previous saves not having any charges even when counted by charges.
Ask only once per dangerous tile to enter.
Fix safe mode trigger distance.
Fix an active item processing crash.
Never give new characters unusable food or clothing (part 1).
Dirty transparency cache when removing opaque parts from vehicles.
Remove grab when target is destroyed.
Stash linkages in the gun like we do casings.
Prevent projectiles generated by Electromagnetic Unit CBM from hitting the player.
Rad-immune player is now protected from zombie scientist's radiation beam.
Vehicles shouldn't collide with hallucinations.
Avoid city only scenarios in random character generation when city size is 0.
Hallucinations don't reset limb healing.
Fix saving character templates.
Fix for schizophrenic NPCs effecting players.
Stop NPCs from leaving the vehicle due to smoke while in vehicle.
Remove CARGO items from destroyed vehicle parts.
Test and fix zapback.
Prevents character from waking up from lack of fatigue or noise while under the effect of narcosis.
Fix placement of overmap specials with city size 0.
Limit consoles and cardreaders to only affect within their overmap tile.
Fix connections in ant tunnels.
Fixed stuck movement after holding numpad keys in SDL version.
Fix crash when NPC tries to take off and drop items where he can't when asked to wear something.
Fix display of isolated linear tiles.
Fix for excessive overheating from fire sources.
Fix creatures being able to see you through cameras and mirrors.
Remove explosion effect from small arms ammo put into fire.
Fix crash/weird behavior when handling items while over-encumbered/
Fixes the autoattack range for HAS_REACH weapons when the gameworld is circular.
Fix drinking from 'aluminum can' segfault.
Fix crash with no audio device.
Fixes creatures not setting off traps or falling z-levels after being flung.
Fix crash when resizing window during character creation.
Fix overmap special exhaustion when placing mandatory specials.
Prevents players from inheriting each other's deafness.
Fix for melee sound related crashes.
Disable recharging vehicle batteries from handheld batteries.
fix for crash to desktop when player tries to remove charcoal or food from smoking rack
Fix throwing stacks of items.
Fix wrong tripoint usage for temperature calculations.
Make trying to sleep into an activity.
Fix items going spoiled while crafting.
Sort out of spilled liquid infinite loop fix.
The internal furnace can only consume itens up to a maximum mass and volume.
Fix vehicle part install CTD.
Recalculate morale after washing filthy worn items.
Avoid invlet clashes on worn items.
Prefer dropping items into vehicle cargo spaces where available in more situations.
Fix traps ignoring monster armor.
Vehicles: make the vehicle split code more robust and stop game crashes.
Use maps on all zlevels so they actually reveal things.
Fix crash when talking to ranch foreman about prospectus; Fix agricultural investment option not functioning.
Consistent fireproof / firey monsters immunity to fire-related fields.
Type cast for prevention of integer overflow with large volume containers like cargo containers.
Bionics: connect cable charger systems to vehicles.
Unloading plutonium from vehicles now gives the correct amount.
NPC missions: clear the mission during the failure talk topic.
Fixed crash related to unbound direction action.
Reduce quarter-corpse butchering times to 1/4th of full corpse.
Set max for item stack charges, container volume and cargo volume.
Prevent heat induced vomiting until dead.
Folding vehicles: improve collision test when unfolding.
Fix item category names not updated when switching the language.
Fixed lightmap-related crashes in MinGW 64-bit executables.
Npc: NPCs on guard duty in a vehicle stay in the vehicle.
Fixes isometric tile rendering.
Npc: friendly NPCs only warn about hostile monsters.
Fix bomb fragment placement with z-levels on.
Fixes safemode custom rules when creating a new character.
Melee: make sure aoe techniques don't access an array out of bounds.
Fix aiming if target moves out of LOS.
Improve terrain bashing with experimental z-levels.
Allow turrets to shoot "over" the vehicle they are mounted on.
Vehicles: show active, fueled engines or battery in sidebar fuel indicator.
Hack around android joystick shifting bug.
Restore NPC ability to target player.
Deep bites now actually progress over time.
Fixes errors in graphical builds without sound enabled.
assure_dir_exist now creates parent directories recursively.
Skip dodge and block techniques when looking for a normal technique.
Fixed zombie necromancer was able to revive zombies pulped by a very hard hit.
Fix aiming anywhere after player has moved.
Applies radiation mitigation to all sources.
Adds minireactor to electrical power calculation.
Fixes gunmods that add non-auxiliary gun modes.
Fix NPC weapon wielding turn cost.
Fix monsters' special attack description not translated.
Fix aiming via mouse click.
Skinning animals smaller than Great Pyrenees now possible.
Vehicles: don't let drag stop vehicles in active cruise control.
No map extras in refugee center (for now).
Greater search range for refugee camp bandit missions.
Allows vehicles with a seed-drill to plant seeds
Fixed time cost for auto-mining.
Fix crash related to null pointer in creature tracker.
Make fire extinguishers work again.
Fix ASCII fallback for corpses.
vehicles: improve split logic.
Game: adjust vehicle driving offset based on the new speeds.
Unloading ammunition belt can be interrupted.
Fix HP not being recalculated during chargen.
Restore ability to use recipes from eink tablet.
Made Mycus Fireproofing and Mycogenesis consistent, and they will no longer prevent your clothes from burning.
Correct several uses of distance metrics.
basecamp: retrieve companions sent to do expansion crafting.
Fix wall connectedness on tiles builds with tiles disabled.
Vehicles: only sink vehicles in deep water.
Prevent NPC duplications when climbing stairs and colliding with a monster.
Prevent zone activities from working across z-levels.
Fix lighting of exterior walls by player-held light sources at night.
Move control laptop time investment to be before hacking attempt.
Respect `looks_like` for memorized tiles.
Disallow pseudo items in crafting component selection.
Fix calculation of chance to persuade NPCs to train.
Npc: fix NPC followers not closing doors.
Serialize recipe charges.
Fixed NPC dialog around lying and succeeding at missions.
More mall background tiles will match floor.
Stop people from randomly mutating new hair styles.
Silence error message when monster AI traverses an off-map vehicle.
Fix handling of NPC passenger removal.
Fix check for available wheels when changing tires.
Disallow washing in the dark.

## Performance:

Optimized mapgen when generating homogeneous tiles (empty air or all rock).
Shadowcasting optimizations for ~10% performance speedup.
Fix memory leaks in cata_tiles.
Switch from rand() to a simple mix/hash function for random tiles, also more speedup.
JSON optimization: removed many default values.
Remove effective no-op in player::fire_gun.
Cache morale level and speed up its computation.
Update reload times.
Cache some of the pathfinding data.
Draw border enhancement.
Hugely speed up crafting GUI.
Fix the inventory UI slowdown.
Allow SDL redraws during sleep or when FORCE_REDRAW triggers.
Spam fewer popups while saving submaps.
Improve performance of damage calculation.
Defer autopickup item lookups until first use.
Cache item types for inventory; huge crafting GUI speedup.
Speed up vehicle::is_broken, use it a bit less.
Speed up some slow sections of monster code.
Optimize saved monstergroups to decrease save size.
Faster drawing of empty spaces in tiles build.
Skip drawing spaces in winconsole builds.
Performance improvement for mega vehicles with many turrets.
Faster inventory menus.
Fix weather data performance impact.
Implement deferred color loading.
Losslessly compress all tiles.
Don't store translated material attributes.
Streamline effect processing on addition.
Speed up cache generation in z-level mode.
Fix decreased performance of software rendering.
Remove defensive redraw, add wrefresh where needed.
Cache values in season_of_year and reuse on same turn.
Remove unneeded SDL_RenderSetLogicalSize.
Use map::points_in_radius instead of manual iterating.
Reduce Submap constant memory requirements of Cosmetic strings.
Reduce memory consumption for soundpacks.
Fix lag due to copying player objects.
Encode mapbuffer terrain data using RLE scheme for smaller save files.
Faster item layer computation.
Improve performance of encumbrance calculations.
Lazily load sound effects as they are encountered instead of at application startup unless explicitly preloaded.
Faster color name lookup.
Remove recursive call from open_or_close().
Performance boost for SDL drawing using color modulated textures.
Improve sorting large numbers of items into zones.
Optimize inbounds check and reactor lookup.
Large optimizations to dynamic lighting via a fast exp approximation.

## Infrastructure:

Allow multifunctions containing both iuse_actor and cpp iuse_method.
Overhauled mapgen to allow more flexible specification of map features.
Better help menu for command line invocation.
Moved mutation definitions to json.
3D map infrastructure.
Move NPC dialog to json.
Use lightmap consistently in both curses and tiles.
More flexible menu filtering system.
Moved special tool items to json.
Moved vehicle spawns to json.
Methods to transform buildings after generation, i.e. to make them looted or barricaded.
Cleanup and extension of sound system.
Unified bullet disassembly handling.
Overmap saves moved to json.
Removed a lot of redundant default json entries.
Allowed arbitrary items to have artifact properties.
Migrated worldoptions, autopickup to json.
Add separate flag for electronic systems control.
Added zombie movement unit tests.
Put the crafting gui code into it's own module.
Add method to check if item can holster another.
Apartment Tower JSONification.
Add soundpack support.
Added example jq scripts for JSON parsing.
Wrap up _("translated weight units") to the dedicated function.
Re-seed RNG after choosing tiles.
8-way rotation of some ascii line drawing characters for vehicles.
Automatically rotate movement in isometric mode.
Fix weighted list RNG on platforms with a different RAND_MAX value.
Add function for temperature conversion (from F to C).
Use wchar_t for all potentially-wide-character handling.
New road mapgen to replace mapgen_road_*()
Jsonized monster attacks.
Factor out drawing primitive algorithms to a separate module.
Remove hardcoded moves cost when unloading from containers.
Weather Reader reworked.
Adds Prying quality, adds helper functions for quality checks.
Better NPC complaints.
Implements magazine wells.
Customizable bite attacks.
Add inheritance, strict and bounds-checking to MONSTER.
Allergy flags instead of allergy materials.
Move turret monattacks to a json actor.
Vehicle weight cached, more realistic.
Implement Lua wrapper to store and use either value or reference objects in Lua.
Create Blank Building Template.txt
Comestibles support inheritance.
Add lifting and jacking requirements to vehicle modification.
Extend 'generic_factory' + aliases + use the factory to manage terrain objects.
Add compiler LTO support.
Use center_print() function in appropriate places.
Use trim_and_print() instead of locally introduced function trim_to().
Display NPC needs in debug menu for AI development.
Implement string id for tool qualities.
Support inheritance for vehicle parts.
Augment and use map::water_from() to handle crafting requirements.
Move the scent map into a dedicated class.
Convert manual memory management to automatic using unique_ptr.
Make NPC class id a string_id.
Convert lab_notes and hints to use the snippet system.
Item burning code rewrite, exploding magazines.
Jsonize NPC class stat bonuses.
Spot checker for FoV scenarios.
JSONize NPC talk tags.
Wrap file reading into utility functions.
Units wrapper class for volume.
Specify vehicle part repair requirements in JSON.
Adding a call to add per-minute LUA callback.
Move mission dialogue to json.
Add inheritance support to generic factory.
Better handling of item templates.
Move crafting rig definitions to JSON.
Split engine load in to electrical and propulsion.
Fuel efficiency tests with targets.
Jsonize mutation hunger, thirst and fatigue rates.
Rewrite trap loading to use generic_factory.
Encapsulate the WINDOW pointer in class game in unique_ptr.
Add char_validity_check unit-test.
Use dedicated type for mass/weight values.
Use get_files_from_path instead of platform dependent code.
Implement and use a copy_file function.
Added ability for mutations to spawn items via JSON.
Added the ability to load mods from user_dir/mods.
Add wrapper function for finding suitable points for mapgen.
Display float options in the correct decimal format.
Ranged balance unit test.
Use a wider type for symbols.
Json formatter.
Jsonize mutation armor.
Mapgen palettes.
Changed recipes to use filament group.
Use variadic template functions instead of plain C-like variadic function arguments.
Move class map_item_stack into separate header and source files.
Load only base_colors file when it is available.
Switch OS X locale detection to CoreFoundation.
Normalize colors for alternate map keys.
Implement time_point and time_duration classes.
Extract events system to separate class.
Added morale editor to debug menu.
Add CodeTriage badge to cleverraven/cataclysm-dda.
Compress Basic menu sound effects to Ogg Vorbis.
Unhardcoded NPC destinations (using overmap locations)
Improving modding support via adding ability to load game options directly from JSON.
Add a class to encapsulate references to a specific vehicle part.
Max player stamina moved to JSON.
Added FRAGILE_MELEE flag to represent fragile melee weapons.
Unicode support for SCT.
Update vehicleDef.py to produce better vehicle templates.
Move fuel and engine parameters to JSON.
Added pull request template.
Adds the Debug Bionic Power trait.
Fix flaky explosion regression test.
Detect unexpected mutation failure in the mutation unit test.
Jsonize large swaths of NPC dialogue.
Enhance generation of forest tiles with terrain-dependent furniture and forest composition attributes.
Conversion of nutrition to calories (kcal).
Allow constructions to spawn byproduct items.
Implement proper vehicle part iterator and range.
Add script to generate Changelog from SUMMARY lines in Pull Requests.
Make input timeout context-specific.
Npctalk to JSON: Move most NPC dialog to JSON.
Properly implement time duration string alignment.
made_of_any(materials) for creature.
Add the option to create Changelogs grouped by Build to generate_changelog.py
Add support for deferral of player movement, use it to fix two bugs.
Load time duration from string (containing units).
Converts monster size to weight and volume.
Replace usage of sentinel tripoint_min with cata::optional.
Add more functions to vpart_position and vpart_reference
Better clarity in item description code.
Clean up handling of vehicle power to always use watts.
Add error reporting to many calls of SDL function.
Do not ask for retarget when opening projects in Visual Studio.
Print the Cataclysm version number in the debug log.
Fix foldstring ignoring multiple linebreaks
Make point and tripoint literal so they can be used in constexpr contexts.
POSIX backtraces now work for installed binaries and position-independent executables.
Improved CI infrastructure error handling.
Allow explicit specification of overmap special connection type.
Find or create overmap special after overmap generation.
Basecamp, faction camp: start merging faction camps into basecamps.
Better statistics in tests.
Upgrade tests to Catch2 2.5.0.
Show debug logs during tests.
Missions: autoset monster_kill_goal for KILL_TYPE and KILL_SPEC.
Missions: Move some start functions into JSON.
Add tracking of overmap special for placed terrain.
Faction camps: consolidate and clean up farm code.
Basecamp: try to regularize mission starts and mission returns.
Unhardcoded comfort, warmth and feet fire bonus values for furniture.
Reorganize NPC backstories into their own folder.
Enable JSONized placement of overmap specials at mission start.
Split sound functionality out of sdltiles.cpp into its own file.
Split comestibles.json into many files.
NPC expertise infrastructure.
Changed butchery to use JSON for drops, for all butchery actions.
Show test times in CI results.
Add tool qualities to the game for later use in scientific tools.
Replace tag_colored_string with colorize.
Run tests for CMake CI build.
Simpler test randomness seeding.
Enable functional boats phase.
Npctalk: add more conditions and dynamic line options.
Npc: remove hardcoded mutation modifiers to opinions and use JSON values
Adds not-quite implemented basic analytical tools for chemistry.
Fix city districts and increase default size.
Npctalk: add u_sell_item effect.
Npctalk: add a simple pseudo-switch for responses.
Fix NPC class loadout selection.
Npctalk: add mutation threshold flags, static and starting NPC traits, and a basecamp count.
Document units for power and energy_consumption.
Replaced hardcoded terrain list with checking of terrain flag.
Change within_visual_range function to reflect usage.
Allow more specific control over tests run in CI.
Improves structure of background stories to prepare for other types of inquiry.
Improvements to player_activity regarding distractions.
Npctalk: add true/false responses and CONDITION trials to JSON.
Allow flag-based blacklisting and whitelisting of overmap locations on a per-region basis.
Npctalk: add a bunch of new options to JSON.
Rationalize Visual Studio compatibility code.
Mutation loading now uses generic_factory.
Make route_adjacent available to all activity handlers.
Moved wind generation variables to regional_map_settings.json.
Npctalk: move NPC needs to JSON.
Npctalk: move NPC follower AI rules to JSON.
Npctalk: move almost all dialogue into JSON.
JSONnizing CBM slot feature.
Land Use Codes infrastructure.
Moves allergen handling vitamin absorption to JSON.
Refactor advanced inventory item movement to use activities.
USABLE_FIRE tag makes terrain or furniture usable as a nearby fire for crafting.

## Build:

Support for finding alternate versions of build tools.
Lots of forward declaration and #include cleanup to speed up compilation.
Addition of many unit tests.
string_id, a typesafe and efficient wrapper for string identifiers.
Makefile supports various standard environment values.
Add dmg distribution target to makefile.
Tiles support on OpenBSD.
Add an easy makefile option to compile every localization file.
Set -mmacosx-version-min to 10.7 using clang.
JSON regression check.
Throw exception on debugmsg in unit tests.
Bump minimum supported compiler versions.
Use ar from cross-compiler's toolchain.
OS X. Support building .dmg packages for curses version.
Makefile: add USE_LIBCXX flag
Fix bundling liblua on OS X
Fix OS X launcher script.
Fix for old clang versions that don't like empty initializers.
Disable C4146 error in MSVC
Add mod support to unit tests.
A workaround to avoid a suspected MSVC code compilation issue.
Fixed clang crash on OS X.
Attempt to recover from no git in CodeBlocks project.
Graceful migration of legacy savegames.
Handle obsolete items in mods.
Fix ARM compilation issue.
Update CATCH to v1.5.8
Support loading worlds from CLI.
Always require RFC 4627 compliant JSON.
Include numeric to fix OSX compile.
Add a switch to retain debug symbols for profiling.
Update MXE ICE workaround to blacklist anything targeting x86_64-w64-mingw32.static
Don't keep _GLIBCXX_DEBUG when DEBUG_SYMBOLS is set.
Allow installation in a path with whitespaces.
Add a compile mode that checks for printf format errors.
Fix Makefile not respecting 'FRAMEWORKSDIR' exported to environment.
Bionics regression test, currently "item consuming" ones only.
Add explicit instantiation of string_id::NULL_ID to make clang happy.
Enable unit tests in Travis builds.
Enable coveralls support.
Add man pages for cataclysm and cataclysm-tiles.
Add files recommended for UNIX desktops.
Streamline the color loading from JSON in SDL and Windows console builds.
Add MXE compilation and Wine testing to .travis.yml
Fixed compile problem in VS.
Add codecov.io to .travis.yml
Allow use of Clang through MinGW.
Fixed makefile to use pkg-config instead of ncurses5-config.
Fix the OSX cross-compile.
Put 'gold' really in use when linking.
Add equality operator to tripoint_range.
Add gcc 7 and 8 to build matrix.
Snapcraft Build recipe added.
Fix compiler errors on clang-7.0.0-svn
Sort object files to link them in reproducible order.
Update .desktop and appdata files in data/xdg.
Add Dockerfile for building and experimenting on Debian.
SDL windows: allow HDPI displays
Makefile updates for MSYS2.
Properly work-around broken SDL 2.0.5 key events on Linux.
Debug stack trace & crash handler for Windows.
Add PR validator to ensure use of a summary line.
Android build standup.
Add unit test for NPC movement fixes.
Fixed Android build regression.
Change MSVC configs to build test executable.
Faster builds with CMake.
Vehicle power test: make it more consistent.
Visual Studio solution with vcpkg support.
Use travis build stages.
Run tests under AddressSanitizer in Travis CI.
Sort generated lua bindings source file to allow reproducible builds.
Adding astyle to deb/ubuntu packages.
Automate changelog generation.
Add macOS to travis-ci builds.
Added VS solution to build statically linked executable using vcpkg.

## I18N and A11Y:

Localizable HP bars.
Implement printing aim accuracy as numbers.
Textual vehicle facing indicator.
Translatable moon phase.
Fix of untranslated (sub)category in crafting gui.
Don't dynamically initialize using gettext.
Make vitamin and fault and mod targets translatable.
Fixed terrain name translation.
UI improvements (for easier translation).
Allow Unicode strings as item symbols.
Add comment for translators about mutation UI.
Add Chinese main menu ASCII art.
Allow json_flags to be translated.
Display localized "Really quit?" string in main menu.
Fully handle language changes.
Install only specified translations for curses version.
Extract text field of morale_type for translation.
Fix refugee center NPCs' unlocalized names and occupations.
I18N-ize action menu entries.
Ensure consistent string order in translation template.
Fix interference effect of radio messages in localized version.
Add Polish language.
Better docs for translators.
Add 'translate_marker' macro for xgettext to extract strings for translation.
Windows language detection and selection.
Load names when the language settings change.
Display l10nized tab names when creating new world.
Link against ncursesw if L10N enabled.
Make user-facing error messages translatable.
Many, Many new strings and menus are translatable.
Provide context for translating strings of monster abilities.
Allowed recoil level to be translated.

## Statistics:
3271 files changed, 4621405 insertions(+), 1700313 deletions(-)
37,604 commits
~700 contributors

New game entities (core)
Items:
11 ammunition types, 84 armors, 13 bionics, 18 books, 258 foods, 18 constructibles, 21 containers,
547 crafting recipes, 208 misc items, 52 guns, 33 gunmods, 75 tools, 22 wearable tools, 6 tool mods,
303 uncraft recipes, 17 vehicle wheels
Mapgen:
52 epilogues, 46 furnitures, 496 item spawn groups, 1139 mapgen entries, 69 monster spawn lists,
64 overmap specials, 730 overmap terrains, 34 mapgen palettes, 137 terrain types,
52 vehicle blueprints, 30 vehicle spawn groups
Misc:
4 dreams, 66 effect types, 9 engine faults, 47 harvest entries, 3 martial arts, 14 materials,
104 monsters, 16 monster factions, 211 mutations, 20 professions, 13 scenarios, 262 snippets,
31 start locations, 455 talk topics, 8 martial art techniques, 153 vehicle parts, 17 vehicle wheels
New game entities (mods)
Items:
102 ammunition types, 28 armors, 3 bionics, 17 books, 60 foods, 11 constructables, 12 containers,
6 engines, 206 misc items, 118 guns, 6 gunmods, 43 magazines, 369 crafting recipes, 136 tools,
158 uncraft recipes
Mapgen
12 furnitures, 348 item spawn groups, 1911 mapgen entries, 41 monster spawn groups,
41 overmap specials, 2372 overmap terrains, 33 mapgen palettes, 11 start locations, 44 terrains,
24 vehicle blueprints, 24 vehicle spawn groups
Misc:
2 harvest entries, 2 martial arts, 119 monsters, 2 mutations, 34 professions, 24 starting scenarios,
93 snippets, 275 monster speech entries, 8 talk topics, 11 martial art techniques, 395 vehicle parts

======

# 0.C

## Features:

Infighting! Monsters now have factions assigned and will attack other monsters from opposing factions.
Meteorology! Featuring all-new thermometer, barometer, and hygrometer, as well as an all-inclusive weather station. Now we can finally talk about the weather, as we've always wanted. (disclaimer, you can't chat about the weather with NPCs)
You can warm yourself up from a nearby fire.
Change car batteries without any tools, truck batteries with just a wrench, or install swappable storage battery cases and add/remove storage batteries to your heart's content. Electric cars come with cases for their storage batteries by default now.
Many vehicle parts are now foldable, enabling you to have a more complete folding bicycle (or wheelchair).
Aiming! You can now spend time when aiming a ranged weapon to improve your accuracy with it.
The patented DeathCam™! You can now watch what happens after your epic death: is anything left of you after that massive fire burns itself out?
Rifle straps! Mount one on your gun and just wear it when you're not using it.
Some cars have alarms now, and you can try to bypass the alarm and unlock the controls.
Better interactions with worn items, such as auto-retrieving stowed items from them.
Toggle modes for each vehicle turret individually.
Manual fire turrets.
Cameras mountable on vehicles to extend view area.
New drive-by-wireless system for cars, remote-control full-sized cars!
Clothing modifications (pockets, padding, and reinforcing).

## Content:

An abandoned farmhouse may spawn in the forest from time to time, with a sad story behind it.
Tanning with trees! Blackjack oaks now spawn, and can provide tanbark.
Electric chainsaws and jackhammers now exist in the world.
Destructible bridges! They can be smashed, they have sidewalks, and are a source of rebar.
Straw! Get it from the hay in farm barns and make yourself a nice straw hat.
Battery mods (extended battery, rechargeable battery, etc.) can now be removed by applying a screwdriver.
Wool and felt are now usable materials.
Lots of clay and pottery recipes/items.
Diesel fuel/engines/pumps.
Lots of comestibles and recipes for them.
Buildable concrete and brick walls and roofs.
Flu shot that actually inoculates against flu.
Metal tank furniture similar to a keg, but easier to make.
Lots of new clothes and recipes for them.
Large amounts of chemical and metallurgy additions, lots of bombs and rockets.
Interior lights for vehicles.
Fire engine, with a water cannon!
Occasional mineral drops when tunneling (limestone so far).
Zombie technician gained a disarm attack.
Student professions.
Generic spiritualist content.
Craftable canned food and recipes.
More farming content and recipes to make use of them.
Even more houses!

## Interface:

Butchering can now be used to cut up items, too. Also, you can now salvage _all_ the things (in a tile) in one keypress.
Item descriptions now tell you what you know you can craft with them. No more wondering what those stupid copper tubes are good for.
You can now choose to ensure that items you pick up never get wielded, keeping your hands free -- useful when you want to be using a martial arts style that's primarily unarmed.
Foraging just... happens. Without prompting you (Y/N?) every (Y/N?) time.
You can now choose to re-roll a random scenario along with your other random character generation things.
New item action menu, trigger items without rooting around in your inventory!
Option to merge all cash card charges into one card at an ATM.
Laser-dot targeting now triggers safe mode.
Streamlined vehicle construction menu by adding a shape select menu to parts that have multiple symbols.
Added tabs to vehicle construction menu to help manage all the parts.
Sound symbols persist until the end of the player turn, and can be examined for a description.
Warning prompt about activated items when sleeping or waiting.
Item names now have HP bars displayed with them.
Add V-menu (nearby items/monsters) to peek command.
Add filters to advanced inventory.

## Balance:

Gun mods aren't just a free-for-all when reaching marksmanship level 1 anymore -- instead, they each have different skill requirements to install.
Canes, cudgels, and umbrellas now work as improvised fencing weapons.
Gunstores are all locked up.
Muscle-powered engines can run alternators now.
Muscle-powered engines cause thirst, hunger and fatigue.
Split out more layering locations and layers, but made layering penalties harsher.
Nerfed shrapnel from bombs in general, they are MUCH less effective against armored enemies.
Monsters with many weapons semi-intelligently choose which ones to use.
Tuned skilling progression for making archery items to allow bootstrapping.
Unfletched arrows no longer count as ammunition so they don't clutter your firing menu.
Some monsters have a small amount of nightvision, Now you will learn why you fear the night.
Enabled trading with starting NPC at game start.
Slowed tankbots down so you have a chance of running away from them.
Zombie master special now picks from every zombie, not just a small list.

## Bugfixes:

Doors and windows no longer hold up the roof! Hopefully preventing collapses from zombies breaking into your shop.
Solar panels now _just work_ (as long as they're above-ground and it's sunny).
Fixed dark temple finale by enhancing the dark wyrms that it spawns.
Fix slow vehicles getting stuck in reverse.
Fixed free blocks when player had no block techniques.
Make effects that damage all player bodyparts use the same armor code as other attacks.
Scale damage to armor based on its coverage so e.g. power armor isn't ridiculously vulnerable to acid.
Fatigue can no longer go so negative that you don't need to sleep for days.
Unify vehicle fuel handling.
Game remembers which mutations you had activated.
Fixed turrets shooting through doors.
Fixed bug that was making gun recoil be too low.
Fixed bashing corpses with blunt objects.

## Performance:

MASSIVE improvement in performance when there are large numbers (thousands) of items nearby.
Added a clustering algorithm for monster hearing that improves performance when there are many (thousands) of monsters on-map and making noises.
Iterate across map structures in cache-friendly way.
Avoid saving/loading sections of map that aren't interesting (like solid rock).

## Infrastructure:

Diseases are configurable from JSON and applied as relatively generic status effects.
Pedal/wheelchairs/paddles united as a "fuel type".
About half of the item types are now composable, for example you can easily make a "wearable gun", or "wearable tool" now.
Overhaul and simplification of map data handling.
Simplification of gun and gunmod handling.
Restored building under MSVC.
Build performance improvements via removing unnecessary includes.
Simplify handling of vehicle coordinates.
Visibility checking API cleanup.
Unified filesystem API.
Extracted activity handlers from game.cpp
Sound processing moved to a dedicated module. (in-game hearing, not the game making sound)
Moved some shared logic from player to character.
Streamlined obsolete mod handling.

======

# 0.B

## Features:

Random characters have professions applied.
Brewing.
Wearable tools.
Martial arts techniques can trigger when wielding appropriate weapons.
Wing mirrors for vehicles.
Prototype hordes.
Adjust zombie speed with mods.
Made butcher menu's first entry match the butcher hotkey, so you can just hold down the button to butcher all.
You can dig down stairs with proper equipment.
Scabbards, holsters and sheathable weapons.
At high skills you can quick draw/attack with weapons.
Fish spawn as distinct creatures, and they're used for fishing checks.
Quivers for arrows.
Furniture can act as a tool.
Corpses rot and eventually disappear.
Armor is assigned to a layer, and armor on different layers doesn't impose layering penalties.
Destroyed vehicle parts get ripped off the vehicle.
Player can start at various locations.
Special support for mapsharing installs:
  - lock down debug menu;
  - lock players to their username;
  - more configurable file placement;
  - locks around map files.
Language switch is dynamic now.
Guns such as revolvers no longer eject casings when fired, they're instead ejected on reload.
Internal furnace and Battery System CBMs are toggleable so you're less likely to eat random objects by accident.
Spending more time near traps has incremental chance of finding them, spotted traps are remembered.
Thrown items above a trap-defined threshold will trigger traps.
You can now peek through curtains and some doors.
Smashing a broken window again clears out the broken glass (relatively quietly).
Autopickup can get at anything you can reach, i.e. adjacent tiles.
Can set exclusion zones for autopickup, so you can avoid accidentally picking up all your stuff in your base.
Contents of books are unknown until first read (which is faster than usual).
Can craft recipes if you have a book in range that provides it.
Can learn recipes by practicing them.
Roof of the vehicle you're currently in is not drawn.
Faction hostility is back.
Kiln operates without player being nearby.
Radio operated items.
Switched to seed-based weather generation.
Options are only displayed when they are applicable to your build.
Can perform unspeakable acts upon zombies to turn them into your packmule slave thing.
Messages give feedback on melee misses.
Foraging is seasonal, fruits will grow each season, but once picked are gone until the next.
Pet menu to interact with friendly monsters.
Starting scenarios stitch together profession, traits, and starting location.
Picking up and dropping multiple items is now an interruptible activity.
Activatable mutations.
Heavily moddable gun platform.
Fire creates invisible hot air fields, which meander around in enclosed spaces and warm them up.
Factored windchill and humidity into body temperature calculations.
Vehicles smash items when they (wheels) run over them.
Refined vehicle/terrain collisions.
Hulks and Brutes now have a very damaging fling attack.
Jumper cables can be used to link together electrical systems of vehicles, including vehicles outside the reality bubble.
Crafting a large batch of items can apply a discount to the crafting time required.
Overhaul of "cut up" system:
  - Cannot cut up an item if it includes a material that can't be cut up (e.g. shotgun);
  - Cutting up returns items from each material that makes up the item;
  - Cutting up most items should respect the total volume of the item.
Most terrain can be smashed now, if you can hit it hard enough.
Can turn individual vehicle engines on and off.
Filling an item with water from e.g. a river is now an interruptible action.

## Infrastructure:

Switched to SDL 2.0.
Made paths configurable for packaging and installation support.
Finished pushing martial art definitions out to json.
JSONized multi-tile building generation, leading to huger buildings.
Tilesets can provide a per-category fallback tile to handle new monsters/items/whatever.
Silenced all the warnings, now it's easier to keep new ones from cropping up.
Lots of string handling infrastructure, making translated string handling easier.
Missing tiles in tilesets can fall back to ASCII.
Saner glyph cache handling.
Components used to craft an item are stored in the item.
Debug overlay for hordes.
Improved window handling.
Generic iuse functors unify many types of iuse functions.
JSONized bullet pulling recipes.
Generic support for foldable vehicles, still need support for *crafting* them.
Encapsulation applied to map accessors.
JSONized monster drops.
Damaged fuel tanks leak fuel on the ground.
Most menus use input context now, and therefore have configurable keybindings.
Switched build to c++11.
Items can have a list of iuse methods instead of just one.
Drug effects can mostly be defined in JSON.
Scripts for querying json in tools_json_tools.
Beefed up utf-8 input handling.
JSONized NPC definitions.
Unified recipe requirements across constructions and crafting.
Better error handling when initializing SDL.
Recipes can have byproducts.
Added a standalone map layout utility.
Monsters are saved to the overmap instead of per-submap, clearing the way for horde support.
Hgamelaunch start script.
Items can spawn with variable amounts of charge.
Monster blacklists are applied consistently to all spawn code.
Different ammunition-bearing monsters (turrets, robots) have customized loadouts of their various ammo types.
Obsolete mods can be marked as such, preventing debug spam if a save containing them is loaded.

## Balance:

Give most starting professions decent starting equipment.
Nether spawns near corpse spawns.
Capped skill gain from many activities, especially crafting.
Melee weapons can take wear and tear damage based on their primary material.
Categorized CBMs you can get from butchering things.
BEES!
Armor values nerfed.
Mutagen spawn rates slashed.
Overhauled mp3 player morale bonus to make micromanagement of it suboptimal.
Amount of damage blocked by a block technique based on strength and skill of blocker.
Removed acid rain until it can be made into a local event.
Nerfed speed of many zombie animals.
Starting professions supplied with cold-weather gear to match the expected climate.
Standing in a fire less likely to ignite clothes.
Lying in fire (when one or more legs is at 0HP) causes MUCH more damage.

## Content:

New monster, Wraith.
Hops, barley, and molasses as brewing ingredients.
Yeast for fermenting brews and baking some bread foods.
Sugar beet as a renewable source of sugar.
Fruit wine and Brandy.
Moonshine and home-brewed beer.
Grappling hook.
Many new house layouts.
Wells and well digging.
CQB CBM that provides martial art style.
Warehouse building.
Decorative terrain and furniture.
Parasites and diseases from unsafe foods.
Curtains for vehicle doors and windshields, privacy please!
Foraging (in bushes, shrubs, trees).
Towel usable for many handy things (still not at HHGttG level).
hehe, honey.
Wearable rx12 auto-injector.
E-cigs
Motel locations.
Slime mutants can slip through tight spaces, spawn friendly slimes.
Some insect-like mutants can sip nectar from flowers (but at a cost...)
Mutagen gives you wings! (butterfly wings)
Bird mutations.
Zoose
Killed bots drop (disassemblable) broken bot items instead of corpses.
Bear mutations.
Bio operator zombie.
Spider nest basements.
Nice looking road ends and roundabouts.
Exploding gasbag zombies.
Pizza parlor building.
Wheelchairs.
Notes left by other survivors scattered all over.
Brain blob directs nearby blobs to move intelligently.
Mall location.
Several toolbox items to streamline carrying around your crafting needfulls.
Cotton and many cotton-based recipes and items.
Plant mutations.
Audit of all item prices to try and get a sensical baseline for them.
Supercharged military turrets.
Make Fedora activatable, m'ilady.
Road barricades.
Necropolis.
Rollerblades and skates.
Evac center and piles of NPCs and missions.
Bandit camps.
RC car and remote-detonated bombs, and a remote controlled lamp.
Automated gas stations.
Boats.
E-ink tablet and laptops can display recipes and act like books.
Can take pictures of monsters and view them on laptops or tablets.
Fish traps.
A "Thrilling" monster easter egg.
Riot control bot.
Extensive mutation chain culminating with player effectively joining the Marloss faction.
Extensive expansion of Marloss monsters/structures.
Various power substations, with new monsters.
Diesel added as a vehicle fuel.
Added craftable pontoon bridges.
Rat mutants can burrow, Cephalopod mutants can grow a large shell, lizards can regrow limbs.
Many new starting locations.
Curing hides and tanning leather.
Full coverage of tiles in Retrodays and MShock's tilesets!

## Interface:

Expanded armor layering window.
Added way to swap panes in AIM.
Animation and duration for smoking activity.
Action menu that displays all actions in a tree menu.
Highlight things you can interact with when 'e'xamining.
Many strings are properly pluralized and have support for doing so when translated as well.
Standardized overmap building colors.
Vehicle examine menu shows used/capacity of fuel tanks and cargo space.
SDL builds can play music.
Log messages colorized.
Books colorized by category.
Different weather types get their own animations.
Save/load log messages.
Fuzzy river borders.
Scrolling text animations when things are damaged and on some effects triggering.
Lots of menus now have sorting, categories, and search.
Animation delay option.
Player can write and read sign items.
Added a menu displaying martial art style characteristics.
Perishable and rotting items colorized.
UPS no longer activatable, now act as passive batteries.
Prompt to continue studying a book until all recipes learned.

## Performance:

Greatly sped up construction menu.
Overmap scrolling speed greatly improved.
Turn number added to calendar since it's called a gajillion times.
Switched a lot of large collections to use std::unordered_map() or std::unordered_set().
SDL framebuffer cache.
Extracted rain animation code from main drawing code.
Tile lookup speedups.

## Bugfixes:

No bleeding effect if your armor absorbs all the damage.
Make game stop treating trees, walls, etc as hallucinatory with respect to vehicle collisions.
Prevent dragging furniture from hoovering up items.
Option to force software rendering to work around hardware support issues.
Players are ejected from vehicles when their seats are destroyed.
Contents of items destroyed by interacting with them are dumped instead of being deleted.
Restored function of area melee attacks.
Made various battery mods play nice together.
Prevent segfault in the unlikely case that you miss so badly that you shoot yourself.
Don't cause blood spatters when the attack does no damage.
Avoid crashing when loading a corrupted submap.
Avoid resetting creature speed to 100 when a creature is saved/loaded.
Option to disable joystick input in case you have a broken joystick.
Always practice at least one of the melee skill types when attacking.
Fixed off-by-one error that made 100% coverage armor 99% coverage.
Move critical multiplier calculation after armor absorbs damage.
Added move cost for interacting with computers.
Use maximum heard sound for effects (such as deafness), not the sum.
Player graveyard works as intended, most recent player save is moved to the graveyard folder.
Factored weight of items in furniture into cost of dragging the furniture.
Gunmods with firing modes finally make correct sounds when fired.
Guns spawn with ammo when mapgen calls for it.
Fixed longstanding bug where displayed warmth would fluctuate wildly if your body temperature was optimal.
Prevent player from taking damage when driving over an acid puddle.
Taught zombies how to pick the right stairs.
Fixed bug where zombies can attack at range after a knockback.
Lots of window refresh cleanup.
Turrets and vehicle turrets now respect friendly status when burst firing.
Fixed a bug where monsters could see further than they should in circular distance mode (they still used square dist).

======

# 0.A

## Highlights:

Module manager.
Fullscreen mode.
Many mutations, more refined mutation progression.
Improved view options for driving.
Improved item handling, including category views, partial stack handling.
Mouse move and mouselook.
Fishing.
Working Refrigerators.

## Features:

View item on mouse hover in SDL.
Mouse move.
Basic LUA support.
Vehicles disintegrate into their constituent parts on impact.
Fuel tanks preserve their contents when removed/installed.
Vehicle construction and repair using duct tape.
More distinct mutation trees, including branch thresholds and post-threshold mutations.
Interact with monsters on stairs.
Guilt from killing monsters tapers off as you kill more of them.
Can track vehicles with a GPS module.
Allow filtering constructions by the ones you can do right now (can toggle).
Idling for vehicles, can effectively run as generators.
Minifridge that keeps food fresh longer.
Clothing pockets and hoods only activate when needed. (for warmth)
Inventory and crafting menus support listing items by category.
Expanded underwater combat.
Item spoilage rate varies based on temperature.
More info in list monsters menu.
Rechargeable battery pack mod for tools.
Gunmods are installed on rails now.
Better gender handling at character creation.
Expanded vehicle electrical system.
Can pick up or drop partial stacks.
Shove items out of the way when closing a door.
Radioactive items.
Mutation friendly clothing.
Remove prompt to resume task, of course you want to.
Vehicle facing indicator (option).
Fullscreen mode.
Show contents of grabbed vehicle (e.g. your shopping cart) in advanced inventory pane.
Fishing, find a pole!
Automatic view shifting when driving (option).
Zoom mode that dynamically resizes tiles (pretty slow when zoomed unfortunately).
Search known recipes by output, tool or component.

## Infrastructure:

Overmap tiles moved to json.
Lots of warning cleanup.
More development of internal json library.
Mod manager.
Can define mapgen for tiles in json or LUA.
Traps moved to json.
Standalone json checker.
Refactored monsters and players to have a common parent class.
Retrieve items from inventory based on location instead of invlet.
Ammo types moved to json.
Blacklist and whitelist for including/excluding content.

## Balance:

Sleep increases rate of fatigue recovery and healing over time.
Remove automatic matches and pocketknife from player spawn.
Add skintight flag for underwear-type clothing to negate layering penalties.
First Aid and bandages take time to apply now.
Increased city size variability.
Turrets have finite ammo.
Reduce rate of damage for "real armor" as opposed to "clothes".
Zombies spawn at last stand locations.
Burning ammo only throws shrapnel, no explosion.
Increased crafting distance to 6 to enable large workshops.
Progressive difficulty searching for lab notes.
Large-scale vehicle rebalances.
Improved code that determines what body part is hit by an attack.
Water purification methods use one charge per unit of water.
Buffed water resistant clothing.
Removed acid puddles from acid rain. (no more melting items).
Buffed most zombie HP.
Large nerf to solar panels.
Effectively remove cap to starting points option (set to 1,000).
More interesting gun misfire/jam mechanics, guns can take damage now.
Varied rate of projectile breakage with a flag, more differentiation between arrow types.
Ammo with special effects (smoke, teargas, explosions) now go off when burned.

## Content:

Atomic coffee, energy drink and hypospray, lawn darts, MOLLE pack, fingertip razors.
Too many mutations to list, including mutagen types and recipes.
Map types, ammo reloads, vehicle curtains, creepy doll, whiskey barrels.
Hibernation mutation, lots of cop and fireman gear, IV mutagen, piles of new traits.
Mutation-themed dreams, cowbell, atomic batteries, dojo and contents,
vending machines and bank cards.
Dinocataclysm added as a mod at long last!
Lots more terrain and furniture is now bashable.
Several new houses and other buildings.
Variations of vehicle condition (damaged, blood-splattered, engine running, etc)
Creatures fling around appropriate fluids and chunks when gibbed.
Several content packs that allow enabling/disabling different categories of content.
Shoggoth.

## Bugfixes:

Prevent artifact swords from sticking all the time.
Royal jelly and blood filter heal dermatik infections.
Make active items (ticking bombs, rotting food) work in vehicle storage.
Prevent teleportation and stairclimbing from erasing monsters.
Lots of UI tweaks.
Fix bug where items couldn't be thrown over water.
Erase scentmap when we move between floors.
Handle adjacent overmaps better, including notes.
Lots of recipes moved fro auto-learn on skill thresholds to being learned from books.
Fixed vehicle rendering when dragging.
Can craft from items in vehicle storage.
Only count loudest vehicle engine for noise generation instead of adding them together.
Fix weird bug where being too strong made you bad at throwing things.
Fixed several related vehicle board/unboard bugs.
Player displayed in correct position when peeking.
Fixed lots of menu drawing glitches.
Height/width options make more sense, total instead of based on view width.
Limit indoor dimly lit areas to the same view distance as outside.
Fix bug where vehicles and windows projected light at dawn and dusk.
Targeting defaults to nearest enemy.
Toggling between enemies includes hostile NPCs.
Vehicle turrets no longer shoot player or their own vehicle.
Fixed issue where exploding items could destroy themselves and cause a segfault.
Check for errors when attempting to write files and take appropriate action.
Fixed some lab finale features.
Fixed vehicle workshops being usable as components in recipes.
Cruise control is now smooth, even the sportscar is drivable.
Sinkholes don't turn into pits after you step in them.
Can no longer block attacks in your sleep.
Translations build and ship with releases.

## Performance:

Many overmap generation performance improvements.
Stop updating scent if player hasn't moved for a while, makes waiting and sleeping go much faster.
Optimized bitflag methods for very frequently used flags.
Heavy refactor of crafting menu for more speed.
Heavy optimization of scent diffusion.
Declare strings as const to avoid reallocating them all the time.
Lots of caching of vehicle parts.
Vision calculation speedups.
Refactored map loading to chunk up map data into tiny (1KB or so) files, so save/load is nearly instantaneous.

======

# 0.9

## Highlights:

World Factory: Multiple worlds managed at once.
New mutation categories.
TsuTiles.
Basic mouse support in SDL builds.
Vehicle construction system rework.
Backward compatibility with 0.8 saves.
Unbelievable amount of new content.

## Features:

New mutation categories.
Blob drops are semi-useful.
World Factory: Multiple worlds managed at once.
Single keypress pulping.
Better Basements.
Dynamically swap between text and tiles, and among tilesets.
Funnels catch water when the player is far away.
TsuTiles.
Curvy roads.
Zombears.
V menu now lists monsters too.
Emergency vehicles.
Shia's back.
Doors tougher, but zombies can pile on when trying to bash through them.
Spawning monsters in packs.
Shopping carts are drivable.
Basic mouse support in SDL builds.
Food dehydrator.
Some clothes have hoods that are used automatically if there's no hat in the way.
Only prompt to confirm butchering if there are hostiles nearby.
Books have chapters.
Better furniture dragging interface with 'G'rab.
More cart types, hot dog, welding, luggage; swivel chairs.
Track more stuff for memorial file.
Basic tool quality support for more streamlined crafting recipes.
Fungaloid rework.
Vehicle workbench like components act like tools.
Huge pile o books.
Furniture and terrain definitions moved to json.
Survivor armor.
Large numbers of wild animals.
Power system for vehicles and battery components.
Reinforced vehicle components.
Vehicle construction system rework.
Multi-square vehicle doors.
Make vehicles more resilient to damage and better able to smash through obstacles.
Vehicle spawns have personality added in various ways.
Removed action interruption from drug cravings.
Ludicrous numbers of new foods.
Vehicle horns.
Backward compatibility with 0.8 saves.
Stylish trait.
Pickup partial stacks.
Flaming weapons.
Too many new professions to list.
Diseases can now be bodypart specific (bleeding, bites).
Reworked martial arts framework. Arts are no longer pseudo-items, and can be mostly defined in json.
RPG-7.
Reworked and streamlined bionics failure chance and install UI.
Streamlined continuous reading.

## Bugfixes:

Monsters that don't take damage no longer leave blood trails.
Broken gas tanks act broken.
Highlighting lines in tiles mode.
Show all sounds made by player.
Disassemble items with charges properly.
Suppress smoke warning when you have a gas mask.
Stims work again.
Menu cleanups all over.
Better in-city detection for roads.
Funnel filling.
Step on visible trap warning.
Vomiting lethality nerfed.
Better ignore monster for now feature.
Massive audit of item values by Rivet.
Prevent input overbuffering when it's raining.
Eating related bugs.
Hallucination fixes.
Vehicle mounted turrets.
Crafting consuming containers with contents.
Prevents many actions from passing through walls.
Weird handling of canceled item use.
Gunmods with firing modes.
Stabilized monster coordinates.
Many fixes in defense mode.
Charge rifle charging.

======

# 0.8

## Highlights:

Releasing with Russian, Chinese, and bla translations.
Draggable vehicles, e.g. shopping carts.
Memorial file listing player history.
Tiles!
Basic farming support.
Support for save backwards compatibility.
Option to adjust city size, make a whole map metropolis!
Option to adjust monster density, walls of zombies!

## Features:

Intelligence dependent skill rust option.
Uncanny Dodge CBM
Weight management rework, weight now in grams.
If the player is overloaded, the strain causes pain.
Display option for metric vs imperial vehicle speed.
Beanbag rounds for shotguns and grenade launchers.
Added headlights that can be aimed at installation time.
Active bionics.
Throw single items from stacks instead of whole stack.
Updated many menus to updated menu system that provides scrolling, filtering and more unified hotkeys.
Crafting overhaul, crafting no longer trains combat skills and vice versa.
Reworked rain protection, items now have waterproof flags.
Crafting recipes you can actually perform bubble to the top of the list.
New laser weapons.
Pneumatic weapons.
Narrow sidebar option.
Support unicode character names.
Aim-related gunmods.
Automatically adjust aim path if the default path is blocked by something.
Play Now game start for one-click game initiation.
Rework encumbrance to remove nonsensical negative encumbrance.
Loosen strictness of encumbrance in general.
Heated melee weapons.
Plastic item crafting.
Option overhaul with new tabbed menu.
Swimming now makes you wet.
Wetness can be a good thing when it's hot and you're properly attired.
Wetness effects adjusted by some mutations.
Portable Game system now usable, has playable games snake, sokoban, and robotfindskitten.
Vehicle components, vehicles, mutations and traits are moddable in json.
fruit bushes spawn in groups.
Significant rebalance of fire, emits less smoke, and small fires should burn longer.
Basic farming support.
Welding rig vehicle component.
When in a square with clothes and bedding, sleeping players will use them for warmth.
Corpse-filled pits cause less or no damage.
Adrenaline shot item.
Nerfed Adrenaline rush effect, no more bullettime.
Small vehicles are draggable and pushable. Added shopping carts.
Funnel now directs rain into container in the same square during rain.
Mutation dreams.
Siphon water out of vehicles with water tanks.
Ice labs.
Vehicle collisions based on SCIENCE!
Streamlined selecting same ammo over and over again.
Blacksmithing.
Pickling and other food preservation techniques.
Re-enabled mouth encumbrance.
Caseless ammunition and guns.
New heavy weapons.
More features spawning in houses.
Significantly reduced map save size.
Lots of professions.
Many many items and crafting recipes.
Energy weapon special effects.
Scrollbars in many list menus.
Vehicles can spawn smashed into each other.

## Bugfixes:

Mouse cursor hiding.
Terminal text display fixes.
Very significant performance improvements.
Removed input delay.
Allow exiting from long-term activities like wait.
All titlebars should use the correct version number.
Remove busywaitin WinGDI build. (caused 100% CPU usage)
No more "nothing" map tiles.
Hand out letters to bionics so more than a few are usable.
Monsters no longer attack themselves.
Fatal hunger/thirst/fatigue detected correctly.
Major monster handling performance improvements to make 50x zombies work.
Nerfed smoke inhalation.
Major performance increase in mapgen to make huge cities generate before the heat death of the universe.
Rain and acid rain doesn't bother you when underwater.
Batched raycasting optimization.
Fixed old inventory letter overlapping bug.
Use shadowcasting algorithm for fast and accurate fov calculation.
Vehicles no longer spawn floating above water.
Loaded ammo, such as nails in a nailgun can be used for crafting.
Light from items more consistent.

======

# 0.7.1 (bugfix point release)

Vehicle bed sleepiness fix.
Made coughing from smoke wake you up.
Update version for MSVC project builds.
Remove coverage property from wristwatch to prevent encumbrance.
Suppress pickup from vehicle when doing autopickup.
Fix typo in spawn list.
Don't draw item glyphs on top of furniture glyphs.
Strip out references to a removed ammunition in spawn lists.
Change in how Vehicle Examination window is displayed so it works in 12x12 View Screens
Fix for weapon mods with no ammo types.

======

# 0.7

## Highlights:

Use ncursesw and gettext for i18n support and expanded character palette.
Configurable Autopickup feature.
Configurable item spawning lists, now with more configurable spawn frequencies.
New advanced bionics.

## Features:

Use ncursesw and gettext for i18n support and expanded character palette.
Configurable Autopickup feature.
Configurable item spawning lists, now with more configurable spawn frequencies.
Probability Travel Bionic (walk through walls!)
Railgun Bionic (throw metal items at the speed of electricity!)
Flashbang bionic.
Shockwave Generator bionic.
Chain Lightning bionic.
Artificial Night bionic.
Streamlined lumberjacking tasks.
Splints are now craftable and (slowly!) heal broken limbs.
Recover CBMs from butchered player corpses
Small game arrow.
Spoiled (rotten) items will now be removed from the map after twice the time it takes to spoil.
Lit torches set enemies on fire.
Toggled Metabolic Interchange bionic, active power sources.
Changed Optimist to be more thematic and balanced.
Morale effects have more flexible durations.
Extensively reworked fire handling, e.g. campfires should last a more reasonable duration.
Preserve martial art style selection across wielding/unwielding weapons.
Simulate alt+number input for SDL version.
Quicksave command.
Added basic sludge crawler monster
More crafting recipes.
Stash knives in your boots.
Folding bicycle you can stash in a trunk.
New improvised guns.
More survival-ish foods.
Added some more heavy pistols and ammunition.
New Improvised lockpick!
Floatation Vest.
Added wine and a new shirt.
Towels.
Fuzzy time display, and precise time with wristwatch item.

## Bugfixes:

Multiple gates near one handle work correctly.
Made wild Jabberwocks much more rare.
Fix turrets shuffling around when off map.
Prevent gibbing from low-damage sources.
House generation fixes.
Allow deconstruction of refrigerators.
More consistent road placement.
Make mongroups die properly, even if the queen dies at a distance
Monsters killed by wide attacks drop corpses/loot
Fix solar panel power production on vehicles.
Cleanup tire changing activity.
Fix stunlock caused by counterattacks.
Keep Jabberwocks from spawning in classic mode.
Fix turret drops.
Extensive text handling fixes.
Menu beautification.
Allow saving while in a vehicle.
Fix div0 on bad option setting.

======

# 0.6

## Highlights:

* Zombies will revive after a time, if not butchered (or otherwise dealt with).
* The Android trait now behaves the way that the description indicates.
* Gasoline can be siphoned from vehicles. Requires a rubber hose for now - these are easier to acquire.
* Sewing requires materials other than thread - rags for cloth, leather patches for leather, Kevlar bricks, plastic chunks.
* Leather/Kevlar/plastic/fur repair/reinforcement actually possible!
* Inventory management UI improvements, and a new screen to organize worn items.
* NPCs continue to be less buggy, but are still prone to crashes.
* Weapon firing code reworked a bit. UI improvements, and you should now be able to fire at anything within range.
* Reworked the armor/protection code.
* Reworked the learning system: replaced XP with Focus. See the relevant help text.
* Added a *bunch* of new multi-stage missions, for those who play with the shelter NPC turned on.
* Many new buildings (See full changelog list)
* Vehicle collision physics are now based on *actual* physics! Reduces collision insanity.
* Option to use trigonometric distance instead of roguelike distance. In other words light, line of sight are circular instead of square.
* Zombie density in towns is based on nearby buildings instead of distance from town center.
* Higher-performance (on windows) SDL-based rendering as an optional build type.
* Movement on and around vehicles greatly streamlined.
* Sound indicator lets you know how much noise you're making.
* Turn cost indicator lets you know how long actions take.
* Overkilled monsters now spray gibs around instead of disappearing.
* Mostly remove limits on how many items fit in a tile of ground.
* As usual, many bugfixes.

## Full list:

Purifier no longer removes traits available at chargen.
Fix some calculations that wanted floating-point math, and were using integer math.
Fix some vehicle collision craziness related to skids.
Added zombie revival. Chance of unbutchered zombie corpses rezzing, once 6 hours have passed.
Advanced inventory UI improvements/fixes.
Dropping count-by-charge items (batteries, meds, etc.) into vehicles will cause restacking.
Android trait always gives a power system bionic.
Fix torso encumbrance display (it's smart about sign use now).
Bitmask-based item flags no longer exist! Instead, we have string-based tags, that have no upper limit.
Tweaked glowstick behavior - can no longer deactivate, and they have a dead state.
Android trait should no longer give the player faulty bionics.
Bolts moved to ammo category, like arrows.
Added bone broth, and recipe.
Adjust how Climate Control bionic works, make vehicles have functioning (magic!) AC.
Added fuel siphoning using rubber hose.
Appearance-improving mutations are now flagged as being good mutations.
Welder charges are actually used during vehicle construction.
Items will no longer become erroneously fitted, and item tags should not spread during map loading.
Weather accounts for starting time properly.
Containers can be unloaded again (they were bugged).
Optimized scentmap updates, hopefully this speeds up certain activities.
Pit-requiring constructions have pit digging as their first two stages, to make it more obvious what the prereqs are.
Some menus (notably, inventory) can be navigated with arrow keys and enter.
Allowing sewing of leather items, make sewing require rags/patches.
Cooking rotten food does not make it magically fresh any more.
Resolves an issue where destroying an item while tailoring would crash the game.
New UI to sort clothing and automatically assign special characters to clothing (accessed via +)
Footwear warmth values tweaked to be more flexible.
Wool warmth is not reduced by rain.
Sofas and armchairs help with sleeping.
Temperature is less of an issue while sleeping.
Warning messages for when the player is cold/hot while sleeping.
Oversized clothing can be worn over anything (blankets, cloaks, etc).
Sound interruptions can be categorically ignored while crafting, reading, etc.
More improvements to the advanced inventory UI.
Shrubs less difficult to smash.
Upgraded versions of Fast Healer still give you bonuses while sleeping.
Soldering iron recipe learnable via disassembly.
Integrated toolset power usage normalized on a few recipes.
Vehicle speed is now taken into account when throwing a character that exits a moving vehicle.
Gasoline lanterns added to the game.
Bifocal glasses added to the game.
Tweak Windows (catacurse) colors.
Correct window border color behavior under Windows.
Add glass jars, make sauces spawn in them instead of in tin cans.
Removed a couple NPC crash bugs.
You can safely exit a vehicle moving less than 1 MPH.
Fix a pair of drawing glitches related to the item pickup window.
Remove the artificial delay when animating vehicle movement.
Out-of-range enemies are still drawn when firing a weapon.
Make it so that anything within range can be targeted with a ranged weapon.
Disassembly recipe for vacuum sealer.
Backspace no longer causes junk to be input during string entry.
The overmap screen now lets you use "<" and ">" to view different z-levels.
Reworked the armor/protection code.
Fridges drop rubber hose instead of pipe when destroyed.
Reworked the learning system: replaced XP with Focus. See the relevant help text.
Autosave should save everything now, rather than a subset.
Fix artifact saving/loading... again.
Added new missions.
Added cathedral to mapgen.
Fixed flamethrowers.
Add 40mm acid bomb shells.
Moving furniture causes noise.
Clothing damage descriptions now depend on the item's material.
Gunmods now show "%" properly in the magazine size line.
Add bicycle seats: low-mass seats that can't take a seatbelt.
Vehicle collision physics are now based on *actual* physics! Reduces collision insanity.
Foraging gives survival experience, even on failure.
Disassembling ammo gives firearms experience.
Ball bearings should hopefully drop now.
Added headlights to a few more default vehicles.
Lab coats can be fitted.
Items in adjacent containers (fridges, lockers, etc.) visible with 'V' screen.
Players can no longer examine sealed crates to see their contents.
Funnels give acid water during acid rain :).
Acid water (after refinement) now an alternate ingredient for acid bombs.
Corrected a few item name typos.
Cleaned up generation of a particular (spiral-y) underground room.
More temperature tweaks.
Being hot makes you MORE thirsty, not less.
Reworked item unloading and reloading a bit to remove bugs.
Flatbed trucks now have rear windows.
Electric cars added as potential vehicle spawns.
Fix some bugs related to known overmap data and leaking the state to other characters.
Effects of current stats are shown on the '@' screen.
Materials obtained from clothing depend on the clothing's damage level.
Fixed some lab mapgen bugs.
Mansions got a little love.
Having too little intelligence for a book is more of a penalty.
Vehicle headlight state is persistent after save-load.
Being hot no longer increases thirst by an unreasonable amount
Minor : temp_conv and dis.intensity are saved, fixing strange on-load inconsistencies
Minor : Diseases that affect speed no longer overwrite each other in the @ menu
Clothing with pockets provides a bonus to hand warmth when not wielding a weapon.
New large building with basement: Prison
Basement level for hazardous waste sarcophagus.
New building with basement: mysterious cabin.
Display recent log messages on player death.
Radiation exposure is now more dangerous
Mutations from radiation can be disabled.
Mutation categories now more dominant.
Added themed mutagens with recipes.
New medical items.
Bundle of plastic bags item for stowing bags.
Rebalance chance of cutting weapons getting stuck, much less likely now.
Smashing corpses prevents them from reviving.
Burning corpses prevents them from reviving.
Stopped players from leaving slime trails or webs while in a vehicle.
Made vitamins have an effect again.
Made multiple gasoline tanks drain properly.
Added tiny pain effect to Acid Drizzle, raincoats now offer a bit of protection to acid rain/drizzle.
Advanced inv: "e" pulls up inventory item menu. Help window displays feedback messages for actions taken. "?" toggles between help and msg viewer.
Eliminate radiation dosage saturation, halving dosage rate to compensate. (radiation is slower, but more implacable)
Fitting screen now shows storage and encumbrance in item columns.
Added leather vest item and crafting recipe.
avoid use of pow() in distance calculation, speeding them up an order of magnitude.
Make blood filter remove all other drug based diseases.
Make blood analysis detect all drugs.
Behold, sharpie markers.
Display actual keymapping instead of default one in most help text.
Stopped bleeding, bites, and poison from applying when stopped by armor.
Safely hop from slow-moving vehicles, get hurt from quick ones.
Multidrop screen now shows a summary of what is about to be dropped.
Sort inventory by item charges, use low-charge items first.
Option to auto-save before sleep.
Lava burns things and can be used for crafting.
Multiple fixes to burst-fire targeting.
Prevent turrets from shooting themselves.
Prevent friendly turrets from trying to shoot through the player.
Brass catcher item to catch your brass for recrafting.
More power armor variants.
Make movement take half the cost of both the beginning and end tiles, instead of just taking the cost of the end tile.
Made shooting interactions more realistic.
Add radiation badge item and associated infrastructure.
Automagically add new keybindings, so long as they don't conflict.
Significantly reduces the number of giant worms.
Adds strawberry bushes.
Advanced inventory: Add [c]ategory sort.
Large number of added archery items: Wide range of bows crossbows, and arrows, and a multitude of crafting recipes.
Stop unnecessarily saving adjacent overmaps every time they are potentially dirtied. (prevents periodic pauses!)
Hard Leg Guards and Metal Leg guards.
Picking berry bushes trains survival (at low levels).
Added skill support into professions.

======

# 0.5

## Highlights:

* Many new details added to mapgen! New buildings, ruined vehicles on roads, and so on.
* Much more modding-friendly: MANY bits of data have been moved into data files, rather than being hardcoded in the source.
* A handful of recipes can be learned from sources other than just leveling your skills.
* Artifacts should save/load properly now!
* Assorted UI tweaks and improvements.
* Weather radio and directional antenna.
* Rain funnels - first step towards proper rain barrels.
* Robust Genetics and dodging have both been significantly rebalanced, and should actually be useful.
* Zombies wear damaged clothing.
* Tailoring is more important, and string is easier to acquire.
* New content all around!
* Numerous bugfixes.

## Full list:

Matches usable anywhere lighters could be used previously.
Draw lit areas outside of LOS and normal sight radius the same as unlit areas
Tell the player when their gear is damaged in combat
Display player feat morale boosts
Pickling/canning
Only rust skill if X turns have passed since practice, not every x turns.
Halve rate of skill rust across the board.
Push crafting recipes out to JSON - now moddable without recompiling!
Acid rain causes pain not injury
Changed default viewmorale key to v
Learn crafting recipes from item disassembly or books.
New Hardcore trait
Other new traits: Skilled Liar, Pretty, Beautiful, Very Beautiful, Glorius (cancels truth-teller, ugly mutations)
Set minimum move to 25
Death by starvation or thirst
New professions: tailor, scoundrel
Adjusted conditions for cutting and stabbing skill practice (should be able to practice piercing now)
Code compiles with no warnings.  No user-visible change, but important stability milestone.
Added a craftable power armor power interface CBM, solar panels.
Continuous reading.
New mixed drinks
A new book; "To Serve Man"
Glowsticks, found in sporting goods stores and bedrooms.
Broken and Empty windows can no longer be taped up, alarmed windows can.
Palisade walls changed to require 2 6foot ropes rather than one thirty foot one.
Domestic Windows drop strings now (Those are the kind that can be opened)
String can be made from sinew and plant fiber.
Added blankets, fur blankets (craft only), emergency blankets, sleeping bags, fur sleeping bags (craft only).
Added house coat, snuggie, cloak, fur cloak (craft only), leather cloak (craft only).
Added fur scarf, fur gloves, fur trenchcoat, fur pants, fur boots (all craft only).
All tailoring items that use fur require survival as secondary skill.
Added crafting recipes for bandana, blanket, house coat, cloak.
Weather radio
Radios are tuneable, so you can receive from more than one station without moving.
New item that doubles battery capacity of tools, recipe learn from certain electronics books.
Bugfix: reduced chance of "Tried to kill monster" debug spam.
Bugfix: reduced chance of "Stopping out-of-map vehicle" spam.
Bugfix: can unload liquids into items wielded in hands (e.g., steel jerrycans).
Bionics screen shows current and maximum power.
Escape key usable to exit out of more menus.
Multidrop screen continually updates to show new potential weight/volume.
Bugfix: longbow should not end up loaded while in inventory, and can be fired if it does.
Backpacks, messenger bags, etc. can be repaired via sewing kits.
Add fire drill as a survivalcraft firestarter (trickier and slower than lighter/matches).
Furry mutation provides warmth, Bark mutation protects from fire.
Removed/reduced a lot of spam messages related to being hot or cold.
Sleeping should be easier in the cold (decreased chances of waking up).
Being too hot can now wake you up.
Increased the amount fo heat generated by the player while awake.
Tweaked hunger and fatigue's contribution to body temperature.
More traits and mutations have body temperature effects.
Fix artifact saving and loading.
Multiple building additions in town and in the countryside.
Support for 2x2 and 3x3 buildings.
Temporary fix to decrease the number of large structures with roads running through them.
Items can only be set on fire if it would affect them (no more burning sheets infinitely).
Looking around at items (with "V") has a few improvements.
Soldering irons give heating elements when disassembled, tweak numbers for hotplates and water purifiers.
Advanced inventory management screen, default keymap "/". Lets you interact with adjacent tiles.
Roadmap is made of paper.
Removed RV kitchen units from some spawn locations.
Backend: made it much easier to define pre-built locations. Responsible for a lot of the new building types.
Increased the quench value of clean water.
Early-game survivalist stabbing weapon is now pointy stick. Wood spear is higher level.
You can now read using torches and other items.
Addictions can be configured explicitly in the professions file.
Tweak crossbow trap drops.
Made several UI screens smarter (resize to fit screen, esc can exit, etc.).
Show nearby map notes on the minimap.
Some item types can be defined from data files now! So far: misc/melee, armor, guns, ammo, tools, gun mods, books
Glasses can be worn with power armor.
Added several new constructions.
Power use of integrated toolset has been rebalanced.
Armor CBMs have had drawbacks removed.
Rain coats can be made from plastic bags.
Fursuits.
Work to make NPCs less buggy.
Nuclear missile fixes.
Tweaked steel recycler behavior.
Autosaves take into account the passage of real-world time.
Placeable funnel that collects some water while raining.
Characters with the Android trait no longer get unimplemented bionics.
Added several new options.
NPC spawning is toggled with the in-game options menu rather than a text file hack.
Added more wildlife (coyotes, cats, etc.).
Robust Genetics trait heavily buffed.
Change how overmap tile data is saved, to allow for more terrain types and buildings.
Add high-capacity power storage CBM.
Add some new magazines and entertainment books.
Blisters no longer lower max HP (at least until the system is more fleshed out).
Cannibal trait has been rebalanced, as well as morale effects of eating human flesh.
Added cookbook for Italian recipes.
Sewing now requires an adequate source of light.
New health display for non-Self Aware characters, accurate to 1/10th max HP rather than 1/4th.
Targeting window (when throwing/firing weapons) has been reorganized.
Directional antennas!
Gas pumps have been rebalanced (less fragile when filling vehicles, more fragile when filling containers).
Added sling, slingshot, and associated ammunition.
Gas stations can spawn next to highways.
Large creatures are more likely to leave a corpse when taking high damage.
Add flavor items with variable descriptions to the game (fliers and such).
Some guns have range modifiers independent of their ammo. Buffed coilgun range.
Add limb torsion ratchet bionic, generates power when moving.
Desks don't spawn outside any more.
The option to delete your world on character death actually works now!
Tweaked projectile/glass interaction, stopped leaping monsters from phasing through windows.
Debug menu changes.
Made it possible to build indoor furniture in more situations.
Updated readme, added contributing guidelines.
Stopped small animals from suiciding, in many cases (e.g., broken windows and landmines).
Add a few hats. No, not TF2-style.
Artifacts will successfully save and load now!
Adjusted monster spawning mechanics to reduce the chance of swarms of difficult zombies.
Stop roads from going through buildings so often.
Pits less awkward to board over (can use nearby items).
Tweak glass bottle weight/volume.
Allow for reading/sewing in the dark through mutations/CBM's with a speed penalty.
Rewrote dodge abilities to have a noticeable impact.
Mansion pools are considered indoors now.
Tires can be changed with a wrench and a jack.
Add game logic to handle recipes that take the same item as a component and a tool, and add UI to alert the player.
Improve rendering in the main Windows port - animations should display better.
Cave-ins cause damaging rubble to fall.
Improve fuel gauge display in the vehicle examination window.
Overmap notes blink again.
Space and tab should be available for keymaps.
Hitting the "pause"/"skip turn" button will let you cancel reading, crafting, and other long-term actions.
Special road spawns should not happen on bridges.
Ruined vehicles spawn on roads.
Zombies wear damaged clothing.
Nighttime lights are visible from reasonable distances now.

======

# 0.4

Make the battery system bionic only consume as many batteries as necessary to fully power yourself
Knives can also cauterize wounds now. Requires a lighter.
Soldering irons (and hotplates, why not) can be used to cauterize wounds, causing pain and removing any bleeding or uninfected bite effects.
Fixed crash bug in Windows when attacks hit something off-screen?
Fixed precipitation animation with shifted viewport.
Can now disassemble items from the examination screen.
Added colored hinting to the item examination sidebar listing possible actions. e.g., "W" (for "wear") is grayed out if the item isn't wearable.
Added ability to craft a recipe continuously (until out of materials, etc.).
Reduce (maybe fully fix) wolf self-attacks.
Power armor.
More fitted gear, and a few more pieces made craftable.
Vehicle-mountable water tanks and kitchen units, implied storage-battery-charging generators.
Map tiles can now contain up to 64 items.
Beer has been made weaker, and now appears in kegs in liquor stores and bars.
Steel jerrycans.
Any gun can now be used one-handed if you are strong enough.
Hardcoded frostbite not to occur above freezing temperatures.
Improved fire's ability to warm the player. Also, standing on fire and being on fire warm up the player.
Fixed body temperature equalization.
Sunny and clear weather no longer warm the player underground.
Standing in water or sewage will increase the rate of heat loss (but not make the player colder)
The head and torso now lose heat faster than other body parts.
Body temperature drops as you lose HP.
Encumbrance menu's listing of warmth has been made more colorful.
Mouth (face) now has appropriate cold and hot diseases.
The ability to cauterize wounds to heal bites and stop bleeding. (a)ctivate a knife, requires a lighter.
The ability to craft an item as many times as is possible. Defaults to the + key. (Linux and Mac users will need to assign a key)
Added M72-LAW. Makes a large explosion and penetrates armor well. One shot only.
Clothing can be made fitted by (a)pplying a sewing kit.
Some foods can be heated, hot food grants a larger morale bonus than cold food.
Ammunition explodes rather than burning.
Lightstrips, function as weak light providers. Craftable.
Bandages and First Aid kits no longer show uninjured bodyparts in the menu.
Some basic professions, more to be added later.

======

# 0.3

Many menus stretch with an enlarged viewport.
An action to repeat the last craft has been added, default keybinding of -
When crafting liquid items, the game asks you for a container first, then asks if you want to dump the item.
A large amount of survival craft has been added, allowing you to make most of the basic tools and necessities. Along with several new weapons, some storage items and a liquid container.
Smoker Zombies, belch clouds of smoke at players, slowing them and blocking LOS.
Robots now pull from separate drop lists when killed.
Alcohol cost for Torches and Bandages has been increased to 7, or one third of a bottle.
Alcohol cost for molotovs has been reduced to 14, gasoline cost increased to 400.
Chitinous boots and gauntlets added.
Picklock kits break when damaged 5 times.
Zombie spawn ratios have been rebalanced for static spawning.
Pocketknives are usable for all logical recipes.
Child zombies have had a small pool of item drops added.
HP Ignorant is now the player default, Self Aware can be purchased to display exact HP.
Lawnmower blades have been replaced with generic blades, most bladed items are made using blades instead of machetes/swords now.
Nail bat, nail board and makeshift halberd now all have weak block.
Wild veggies function as plant marrow for most recipes.
Meat soup added, more cooking to come.
The player now spawns with a pocket knife and lighter.
Sledge hammer is usable to board windows and doors up.
Heartless trait has been removed, replaced with the Cannibal trait, which allows you to eat human meat with no morale penalty.
Braziers are now craftable. They contain fire and can be set up indoors.
Bulletin Boards can be built to set an area as your home base. NPCs can
be told to wait there and will defend the area.
Bear traps have been increased in weight and volume.
Carboys have been renamed to Gallon jugs.
You can now create a character without allocating all skill points.
Winter Boots and Raincoats now correctly display the reinforced tag.
Kills can now be accessed from in-game. Default key is ).
'Phew it's hot warm' message has been fixed.
The game now accepts wielded items when checking for containers.
Sunny and Clear weather now provide warmth.
Internal Climate Control bionic consumes power to cool or warm you.
Crash bug caused by the screen being larger than the loaded overmap has
been fixed.
Crash bug when going down stairs near cities has been fixed.
Hunger now affects body temperature.
Added new crafting recipes: shorts, cargo shorts, balaclava, long underwear,
glove liners, socks.
Added a digging stick. Can be used to dig shallow pits, and level construction enough to enable crafting of stone shovels.

Got angry at other developers for not updating changelog.

======

# 0.2

Reworked spawning option which places zombies at world generation
rather than generating them dynamically in play.
Implementation of a context menu when examining inventory items.
Machine added to hospitals to regrow limbs.

======

# 0.1

Palisade Walls and Gates - Pretty tough to bash down, and can be fired through
Log Walls - Basically the same as wood walls, different construction methods.
The ability to disassemble tshirts and tank tops by hand. - Handy for bleeding.
Revolver Shotgun - NotTe much to say on this.<|MERGE_RESOLUTION|>--- conflicted
+++ resolved
@@ -58,13 +58,10 @@
 Look up and down with 3d vision off
 Add ignored_monster_species spell parameter
 Monsters affiliated with factions will watch for theft of faction items
-<<<<<<< HEAD
 Adds a confirmation prompt if you are the target, or in the AoE of, your own damaging spell.
 Ledges provide sight coverage
 Add foreach function to EoC
-=======
 Add Map related EoC functions
->>>>>>> 57a0fad6
 
 
 ## Content:
@@ -158,16 +155,12 @@
 Make zone manager display more of zone name
 Show estimated time when washing items
 Selecting container mode for unloaded items
-<<<<<<< HEAD
 Explain why wielding an item from pick-up menu fails
 Switch crafter in crafting menu to and from an ally
 Add favorite category to spell casting menu
 Allow scanning several books into ereader at once
-Warn on invalid world name
-=======
 Add milling info to milleable items
 Add spell class selecter to spell casting menu
->>>>>>> 57a0fad6
 
 
 ## Mods:
@@ -216,18 +209,12 @@
 [Magiclysm] Add dispel magic spells
 Create the Isolation Protocol Mod: A traditional roguelike experience
 [Magiclysm] Add triffid and migo mages
-<<<<<<< HEAD
 Add Sense Minds Telepathic power
 Add scaling to Metaphysics XP gain from powers, add penalty for power failure
-Fix and rebalance Defense Mode's final wave.
-Wakeful Rest revamp
-Makes the lady bug and mole cricket tamable in the Tamable Wildlife mod
 Add the HAS_MIND flag to appropriate monsters in in-repo mods
-=======
 XE: Add gossamer material and clothing
 XE:  transformation potions to top level alchemy perk
 MoM: Add PSI_NULL species to interact with "ignored_monster_species" JSON parameter
->>>>>>> 57a0fad6
 
 
 ## Balance:
@@ -265,24 +252,10 @@
 Make ferals actually feel like human enemies instead of weaker zombies with range attacks
 Allow metal wreckage to be used for cutting
 Improved path for intelligent monsters
-<<<<<<< HEAD
-Tweaked Tall Dirt Mound Soil Cost
-Hub armor pieces now have comfy padding
-Blackjacks removed from prison loot
-Update the required Kevlar of the Steel Kevlar jumpsuit in accordance with its thickness
-Divides the combat practice subcategory into melee and ranged
-Updates some tailoring practice recipes for new components or mechanics
-Obsolete .50 caliber rifle
-Lower requirements to use underbarrel gun attachments
-Reduce profit from butchering commonly spawned Gum Spiders
-Drastically lower the reward for Helena's canning pot mission.
 Make safe place starts safer
 Touch up pawn shops with better loot
 Prevent staunching bleeding while driving
-=======
 Threatening to kill NPCs(recruitment) is more likely to make them hostile
-
->>>>>>> 57a0fad6
 
 
 ## Bugfixes:
@@ -361,22 +334,7 @@
 Skip auto sorting items that don't belong to you
 Use correct actor in bulk trade messages
 Your nemesis will still hunt you even if you spawn on a roof at the start
-<<<<<<< HEAD
-Adjust damage bonuses of guns
-NRE Anomaly printout now allowed to be submitted
-Fix cached dead state
-Re-bring contemplation factor in line with spellbook reading
-Empty apiaries now properly refill in autumn
-If a gunmod added mod locations, it would remove an irremovable integrated bipod gun mod, due to the way it checks for invalid mod locations
-Chitinous armor coverage now includes hips
-Fix Jack-o-lantern craft
-Fix No Legs allowing for conflicting mutations.
-Correct the name of the Concentration Trance practice recipe
-Fix AFS Patched Fur mutation conflicts
-Add hop rhizomes as itemgroup for seeds
-=======
 Gas masks only use charges on fields with gas_absorption_factor set
->>>>>>> 57a0fad6
 
 
 ## Performance:
@@ -413,12 +371,8 @@
 Add JSON-based system for climbing aids.
 EVENT EOCs provide beta talker
 [EOC]Inventory selector
-<<<<<<< HEAD
-Organize the vitrification files.
 Replaced the use of the arbitrary body temperature scale in game logic with units::temperature/units::temperature_delta
-=======
 [EoC] Simple if-else statement
->>>>>>> 57a0fad6
 
 
 ## Build:
