# 0.E (2019-03-31)

## Features:
Correctly set liquids as solid when they freeze.
Adds ability to flag gunmods as 'CONSUMABLE'.
Adds new flag: NO_SIGHT.
Adds USABLE_FIRE tag for terrain or furniture to make it usable as a nearby fire for crafting.
Allow partial consumption of large item stacks with Internal Furnace CBM.
Let ursine mutants gain PRED mutations without becoming carnivores.
Adds ranged attacks mutations (using fake guns).
Added ability to write messages on signs with markers too.
Allow starting at a non-default date without advancing rot and monster scaling.
NPCs will move to investigate sounds.
Update digging to leave excavated materials adjacent to dig location.
Faction camp: menial labor uses the zone autosort feature.
Wind will now affect the spread of smoke/gas/fire/hot air.
Auto-use oxygen tanks in asthma attack.
Reload all guns and magazines in inventory if reload command is repeatedly triggered.
Npcmove: improve NPC pathfinding when running from fire or threats.
Add support for NPCs fleeing and following a player who is fleeing.
Allow to set NPC's attitude via debug menu.
Monsters: allow pets to wear armor.
Bulletin board to control faction camps, camp overseer resigns.
Guarding NPCs are now available for camp missions and doctoring.
Dig a channel to divert a river.
Follower / Faction camp summary menu and migrate to overmap.
Selfie description includes one of the items nearby.
NPCs can assist with player activities.
Land Use Codes infrastructure.
Added Debug wind menu, refactored wind functions.
Differentiate river from puddles, add water wheels.
Ability to view weather around player position.
NPC followers on guard and in vicinity can read with/assist with crafting.
<<<<<<< HEAD
Make skill gain during crafting incremental throughout the activity.
Wind mills and water mills to process grain into flour.
Add NPC retreat, no investigate, and investigate limit zones.
Draw highlights in tiles (e.g. when examining).
Allow specifying starting missions in scenarios.
Make lifting tools (cranes, etc) assist with "wielding" very heavy items.
NPCs: shout commands at NPCs you can't see.
Corpses rot and show their rot status.
Implementation of a new json flag 'CAN_OPEN_DOORS'.
Enable alarm clock functionality access from the 'wait' command.
Add ability to crouch and hide behind furniture, terrain, vehicles.
NPC AI: Move toward the player if he has a completed mission.
Expanded ledge examine action with jump over command.
Adds max radio range and camp radio tower mission.
Add an in-dialogue help tutorial for NPC allies.
Companions provide general advice (hints).
Add the ability to turn prototype cyborg into NPC via Autodoc surgery.
Npcs: improve NPC bandaging.
Any NPC at camp can start missions etc, even by radio contact.
NPC shouts: add danger zone override shout.
Adds a fully functional item favoriting system.
Hunger becomes based on stomach volume instead of kCal.
Represent in progress crafts as an item.
Scuba tanks for diving underwater.
Adds ability to exhume graves, adds graves, adds body bag.
Adds wind-powered sailboats.
Allow monsters to shove vehicles on their way to player.
Added nickname to random name generator.
Radio contact with followers, NPC overmap movement.
Use fuel from firewood source when starting fires.
The Integrated Toolset now includes an auxiliary Extended Toolset bionic.
Eyebots speak to suspects, doing police activity.
NPCs: Allow NPCs to use holsters.
Npctalk: add JSON support for bulk trade/donate.
=======
>>>>>>> 22a41e58

## Content:
Adds refluffed and modified plasma gun.
Moves allergen handling vitamin absorption to JSON.
Alternative night vision intensity.
Adds the possiblitiy to find an evil moose in the kitten finding game.
Add "classic literature" and "collector's edition" books.
Adds Free Merchant currency.
Joint Servo CBM - movement enhancer CBM.
Added new z levels to apartments.
Adds basement with a hidden methlab.
Add missing items to some professions.
Massive roof addition project.
Makes 4" Casters craftable.
Adds new item groups for labs (especially surface labs) and a lot of equipment and chemical reagents for them.
Adds a children's tricycle with appropriate wheels and spawn locations.
Add sheet metal forging and welding recipes
Replace copper cable recipe with a more sensible one
Mainline many items from More Survival Tools mod.
Mainline many items from Medieval Stuff mod.
Adds facial hair that can be chosen at chargen.
Make the craftable wooden table placeable.
Deprecate fictional martial arts.
Split "accessory" gunmod slot into separate slots
Adds a new large facility to be the surface entrance for secret Labs.
Adds a new two-tile motel.
Add almond milk, soy milk, and a method to produce almond milk using shelled almonds and water.
Added a bandits' forest roadblock made of tree trunks.
Adds 'headless' zombie + upgrades.
Adds new evolutionary lines for zombie soldiers.
Adds new furnitures, nested mapgen, palettes, and more content to abandoned barns.
Made many multitile-buildings exclusively spawn inside cities.
Allows the spawning of certain multitile buildings inside cities as well as outside.
Jsonified outpost and added two new variants of outpost.
Add 3 new buildings for cities.  Metalworkshop, Pottery/Sewing Shop and Glassworkshop.
Adds some less dangerous but still thematic zombies for labs.
<<<<<<< HEAD
Adds food irradiator computer console and location.
Improved punctuation in NPC dialogue.
Add new negative trait: Nomad.
Killer Drive starting trait, Death Row Convict profession.
Adds new monster - Thorny Shamblers.
Add Plant trait that lets you commune with trees.
Add workbench functionality.
Adds new zombie - Gasoline Zombie.
Add `skeletal brute` zombies.
Add speedloaders for many guns, mainly revolvers.
Sitting on chair near table gives mood bonus for eating, new trait for increased bonuses/penalties.
The Northrop Dispatch robot now replaces zombie grenadiers.
=======
>>>>>>> 22a41e58

## Interface:
Corpses (not underwear) will be shown on top at the places of death in map extras.
Update ASCIITiles - remove most non-ascii tiles, fix unknowns
Update RetroDays - Hulks
Render critters below current z-level in Tiles mode.
Adds ability to mark favorite items in inventory.
Preselect last played world and character in the load menu.
Additional mode to allow diagonal movement with cursor keys using CTRL and SHIFT modifiers.
Multiple Sidebar Panel Layouts.
Allow sorting items by ammo/charge type in Advanced Inventory Management.
Examine fireplaces, braziers, etc to start fires.
Adds display scent map to tiles version.
Add option for emulating the numpad using Ctrl and arrow keys.
There's now an option in Graphics to enable or disable projectile animations.
Help file: update the vehicle help.
Monsters now have different footstep sounds, depending on species.
Mutated poppies and some fungal things have descriptions now.
<<<<<<< HEAD
Add a slew of movement mode keybindings. Make move_mode properly private.
Add 'weapon' panel to labels layout, move wield and style to it.
Add scrollbar to the base mission info pane.
Add durability symbols to all vehicle parts. Add leak indicators in vehicle interface.
Allow picking up nearby items with the `g` hotkey.
Randomize scenaro in New Game -> Random Character.
Allow switching firing mode and reload from [f]ire menu.
Automatically craft on best adjacent workbench.
Game window now resizes based on sidebar size.
Y/N on furnace burning favorited item.
Coverage value for tiles description.
[E]ating menu now stays open on the last consume item.
Allow repairing items outside of the player's inventory.
Adds new command in drop menu to mark all non-favorite and non-worn items.
Fix vehicle zones not updating when trying to sort loot after moving vehicle
Turns static/scenario NPCs and 'experimental' z-levels on by default.
Added possibility to change font size settings in game options.
Adds estimated nutrition disclaimer to crafting screen.
Add guidelines to vehicle interface for easier cursor location.
=======
>>>>>>> 22a41e58

## Mods:
Re-adds fictional martial arts as a mod.
Added Aftershock sci-fi mod.
<<<<<<< HEAD
Adds Mod: Buildable Hydroponics bays as furniture and adds Hydroponics in Labs.

## Balance:
Remove reinforcement of non-cloth items.
Allowed moving furniture over spilled liquids.
Anesthetic kit is now a tool, it uses anesthesia as charges.
Overhauls how the game handles batteries.
Zombie pheromones makes zombies ignore player rather then go friendly.
Toaster pastries and other sweets are now less fun than cocaine.
Use sqrt of sum of squares to calculate total morale.
Food isn't as enjoyable when you're sick.
The higher your z-level, the farther you can see on the overmap
=======

## Balance:
Remove reinforcement of non-cloth items.
>>>>>>> 22a41e58

## Bugfixes:
Fixed long overmap location name being overwritten by "Distance to target:" string.
Silence error message when monster AI traverses an off-map vehicle.
Fixed NPC dialog around lying and succeeding at missions.
<<<<<<< HEAD
NPC AI: Increase minimum priority for close monsters.
Adjust view offsets and re-enable sidebars for look, aim, etc.
Correct mouse input location in sdltiles build when scaling is enabled.
NPC AI: patrolling guards are still guards.
Fix corpses multiplying on revive.
Player now can see adjacent opaque tiles while standing on another opaque tile.
NPC AI: stop attacking non-hostiles.
Ambient sound won't be heard by players wearing earplugs or otherwise deafened.
Don't bash items inside sealed terrain or furniture.
Disallow rotten components in non-perishable crafts.
=======
NPC AI: Increase minimum priority for close monsters
>>>>>>> 22a41e58

## Performance:
Limit start location search radius.
Vehicles: don't refresh while creating a prototype.
<<<<<<< HEAD
Faster tileset loading due to optimized color manipulation routines
=======
>>>>>>> 22a41e58

## Infrastructure:
Npctalk: Complete overhaul of NPC conversation infrastructure.
Get rid of Lua modding.
Allow a player_activity to refer to specific monster(s).
Update basecamp infrastructure to not require a camp overseer.
Internally store kcal instead of nutr values.
Achieved universal code styling.
<<<<<<< HEAD
Combines rotting with item temperature.
Trigger test failures when tests cause error logs.
Npctalk: make mapgen_update into a dialogue effect.
abort() on crashes so core dumps will be produced.

## Build:
Npctalk: add a python dialogue validator.
=======

## Build:
>>>>>>> 22a41e58

## I18N and A11Y:

# 0.D (Danny)

## Highlights:

Many quality of life enhancements such as auto-pulp, autopickup, batch actions,
interacting with adjacent items and improved long-action handling.
Pixel minimap for tiles mode.
Guns accept magazines when appropriate.
Player stamina stat that is burned by running and other physical exertion.
Player faction base that allows incremental growth and autonomous work by NPCs.
The player remembers terrain and furniture they have seen.
Carrying racks for small vehicles.
Vehicle system (speed, fuel consumption, terrain effects) overhaul.
Overhauled nutrition, food spoilage and food state changes (freezing).
Overhauled bomb fragment handling.
NPC dialogue support, group commands, tactical instructions and backstories.
Dynamic Lighting.
Roughly DOUBLED the amount of in-game content.
Unheard-of levels of bugfixing.
Full translations for Chinese, German, Japanese, Polish and Russian.

## Features:

Power transmission between vehicles.
Books need to be read to know what they contain.
Extend Stamina burn.
Explosions can create craters.
Zombies push each other.
Overhauled shadowcasting to also provide dynamic lighting.
Gun mods can be built-in to the gun and irremovable.
Gun mods extended to draw power from UPS.
Player can set zone instructing friendly NPCs to avoid picking up items.
Unsupported items/fields/monsters/etc fall to lower z-levels.
Mods can override overmap specials.
Display hints about health upon waking.
Experimental 3D vision and interaction between levels.
NPC interactions: Carrying gear, healing with items, re-layering clothes.
Hordes re-absorb monsters, this allows them to return to moving after spawning.
Hordes can wander toward cities to keep them populated.
Added a pixel-detail minimap option to tiles mode.
Added the ability to use cutting tools or markers for labeling items.
Add talk tags support to signage.
Allow many actions targeting adjacent tiles. Reading, storing liquids, unloading containers.
Allows certain claw-based mutations to count as having a butchering quality.
Adds an item flag for certain clothing that allows making mutation natural attacks without said clothing getting in the way.
Start with book recipes of selected skills on char gen.
Allow gathering wool staples from sheep.
Allow vehicles to pivot around arbitrary points.
Added debug Overmap Editor.
Add steerable wheels.
Reload using magazines.
Mix liquids into a container instead of a CONTAIN tool.
Repair items as a long action.
iuse actor heal for jsonized healing items.
Craft in the dark when it makes sense.
Allow using Enhanced Hearing CBM to crack safes.
Giving NPCs mutagens, meds, food etc.
Mass uncraft.
Add coal mining.
Implement minimum stat and skill requirements for items.
Add ability to cut metal bars on windows with hacksaw.
Allow wielding bows with one hand.
Alternative starting point systems.
Vehicles can spawn items with magazines and ammo.
Stumbling and following improvements.
NPCs reloading mags.
Apply persistent morale.
Allow autolearn at different level than crafting difficulty.
Alcohol mixing for storage.
Bring back NPC hunger and thirst.
NPCs pulping corpses.
Allow wearing clothing with OVERSIZE flag with footwear.
Allow attacking ground to prevent overshooting.
Allow bringing NPCs up/down z-levels in 2D mode.
Zombie corpses transforming due to burns.
Really nasty barfing.
Overmap scent traces.
Allow mending of faults for already installed parts.
Vehicle part armor (damage resistance)
Firing modes including NPC support.
Automatically add starting components to the start vehicle construction.
Mop up liquids in vehicles.
Make NPCs better with (player's) meds.
NPC command: close doors you walk through.
Melee autoattack feature.
Allow UPS charger to work with partial charge.
NPC vs NPC combat.
NPC guard/follow update.
Add details to message displayed when loading world.
Fancy hairpin can now be used as lockpick.
NPC trading/exchange update.
NPCs helping with crafting, providing recipes.
Turrets can drop casings to CARGO part.
Regional weather settings.
Train relevant skills when installing/removing vehicle parts.
Track items with no covered body parts (morale).
Store any liquid in vehicle tanks.
Scale repair times with damage.
Ammo can be multiple types.
Spawn bones when creatures made of bone are gibbed.
Added automatic prying when [e]xamining on a locked door/window.
Implement NPCs picking plants.
Assign NPC's as vehicle crew members.
Teleporation to adjacent overmaps.
NPCs swap (or take off) their splints properly.
Allow crafting with sealed container contents.
More "resilient" overmap generation.
Allow nesting crafting lists.
Add in Scratch Attack for (mostly) Zeds.
Adds seasonal variation to daylight levels.
Implements deconstruction without tools.
Contained fires will burn through all its items continuously.
Gunmods contribute "ammo_effects" to the main weapon.
Change crossbow firing skills to match related firearms.
Moddable Milking Monsters.
Option to yell sentences.
Removed ability to pry open closed non-locked doors.
Allow resolutions up to 8K UHD (7680×4320).
Search the overmap around the cursor.
Always save the latest created character as a template "Last Character".
Give players back the ability to hear soft sounds from their own tile.
Allow character generation menu to scale to screen size.
Allow martial arts to force "offhand" unarmed strikes (kicks etc.) when wielding weapons.
Ability to fully enhance an item.
Option to auto pulp or butcher corpses.
Make all long activities abortable.
Draw power directly from UPS with UPS mod.
Add stimulant/painkiller overdose symptoms.
Loot sorting activity.
Add trait groups.
Added possibility to cut rebar cages with hacksaw or oxytorch.
Make smoke decay outside of the reality bubble.
Implement deployable furniture items.
Allow shelter NPC to provide tips.
Morale craft speed penalty.
Fully random Play Now!
Added vitamin tracking and vitamin-related disorders.
Allow resuming light-canceled jobs.
Washboard Batch Washing.
New characters: Start with loaded/holstered guns and sheathed blades.
Removed restriction to blood draw kit so centrifuge can work with any container with blood.
Update washing machine to be able to use clean water.
Add the ability to soak rags and cotton balls on disinfectant.
Autoattack: Wait a turn if there is nothing in range.
Changed CBM install and uninstall to require an Autodoc or a NPC doctor.
Added control over amount of houses with basements, and basements can have individual weights.
Adds option to disable music and sound.
Underground temperatures relatively constant and independent from weather patterns.
Nearby hordes appear on minimap.
Moves social modifiers of mutations to JSON.
Rates of hunger, thirst, fatigue, and learning moved to JSON, healing mutations use relative values instead of absolute.
Added pet and livestock carriers so animals can ride in vehicles.
Adds shelf life to many foods, previously canned or vacuum packed food has shelf life when opened.
Include/Exclude filter for overmap search.
Carrion can now eat adjacent crops or food.
Allow place_monster to optionally place a randomized monster using a weighted list.
Adds firewood source that automatically adds fuel to fire when it is 2/3s consumed.
Make chickens and other small domestic birds tamable (Chickenfeed)
Vehicles: Open all doors.
Implement player faction base.
Artifact dreams.
Horde improvements: Better displays & zombie lurkers.
Schizophrenic Overhaul.
Option to spawn starting npc.
Field dressing corpses aka Butchery overhaul.
Smoking rack interactions expansion.
Freezer & freeze mechanics overhaul.
Add reminder effects for some medicine.
Added infrastructure for setting a farm plot zone and triggering actions across the entire zone.
Hot air and direct heat radiation from fires affect local temperature and can heat nearby area including interiors.
Add support for solid fuels like coal for vehicle engines.
Zone manager hides distant zones, shortcut for showing all zones.
New lua feature: Lua-coded monster attack.
Copy World Settings to a new world.
New MOD feature: Add graphical tiles.
Introduces 'Tip of the day' in main menu.
Save pooltype and remaining skill-, trait- and statpoints in character template.
Item infos for medication. (Quench, Fun, Stimulation, Portions, Addicting)
Added map memory.
Added a button to hide recipes in the crafting menu.
Adds loadable bike racks.
Allow hauling items along the ground.
Added auto foraging of bushes and trees.
Added autopickup rules based on material types.
Artifacts can consume Portals.
Update the fireman belt to allow attachments from fire axes, war hammers, and maces.
Adds stealth modifier as JSON-ized mutation property.
Npctalk: add support for NPC backstories.
Npctalk: NPC group commands to guard and follow.
NPCs can hear monsters and warn the player about them.
NPC: Warn the player about dangerous monsters.
Background traits - framework for dialogue update.
Adds expertise traits for NPCs.
Faction camp clearcutting mission.
Allow aiming anywhere. Mark practice target.
Vehicles: add multiple fuel support.
Add blind throwing.
Overhaul of map revealing items.
Allow peeking z levels.
Allow custom sprites for corpses.
Makes monster corpses the same weight and volume as defined in the json files.
Favorite ammo location for RELOAD_AND_SHOOT and RELOAD_ONE weapons.
Vehicles: increase effective speed in tiles per turn.
Adds a corpse to gibbed creatures.
Selfies can be made and stored on camera.
NPC photos show visible mutations.
Enable Loot Zones to bind to vehicle Cargo parts.
Add support for amphibious vehicles.
Adds Zone Activity to harvest plots.
Specific guns can be targetted in json gunmods.
Add a debug option to spawn map extras.
Adds a context menu when examining seed drill and advanced seed drill: reload them with seeds.
Adds a Morale boosting chitchat with friendly NPCs as an activity.
Update bone mending machine to use mend mechanics instead of magic stemcell treatment.
Add new pet menu option for survivor to play with certain tamed pets to increase morale.
Improve traction handling and add new wheel types.
Shout commands for NPC wake-up and relax.
Food recipe results' calories and vitamins now based on components.
Adds skinning butchery action.
Forests now partially block wind turbines output.
Enabled snowstorms - wet and glare effects for snow.
Made wind effects directional, including adding a lee side to structures.
Added gunmods that wear out over time or quickly.
Adds ranged attack mutations (using fake guns).

## Content:

Lots of improvised tools (stone hand tools, forge, cooking furniture, clay and pottery).
Extensive wilderness foraging.
Super secret underground facility.
Gunmod crafting recipes.
More zombies: Elite grenadiers, Runners, Ferals, Predators, Shady Zombies, Screecher Zombies.
Still more: many child zombie variants, Zombie Brutes, Water Biter, Scorched Children.
Yet more: Fungal Zombie Child, Gigantic Naked Mole Rats, Acid Ants, Zombie Burner.
Monster grab and pull attacks.
Ranch and Ranch-related missions.
Faction Camp and related infrastructure.
Large additions to Lab variety and consistency.
Vehicle based tools, street sweepers, tractors, plows, planters.
Farm vehicles and tool attachments.  Plow, reaper, seed drill.
Seasonal variation in foliage.
Expanded tree variety.
Allow city-less mapgen.
Many preserved food recipes.
Two new variants of the military bunker basement.
Items can have a side (left v right).
Add a larger generator part and portable generator vehicle.
More railroad terrain variants, made diagonal tracks subway railroads 7 tiles wide.
Implement surrounded start.
Professions: Hunters, Bandit, Bionic Survivalist, Parkour Practitioner, Burglar, Camper, Road Warrior, Boxer, Photojournalist, Tourist, Zookeeper.
New mapgen: The Red Dragon Teashop, Football Field.
Double the number of survivor's notes.
Add "calories" field to it_comest.
Terrain connections for groups other than WALL.
Hands free mechanics.
Update Evac Center.
Implements integral_volume for gun mods.
Veterinarian Clinic.
Implement disintegrating ammo linkages.
NPC trade update.
Creation of 5 new overmap special campsites.
3 new roadside rest stops.
Add magazine coloring, improve ammo/gun coloring.
Prison Break Scenario.
Funeral home.
Razorclaws and Shipwreck.
Add alternative triffid groves.
Add 2x2 cemetery.
Adds small Ponds.
Adds Apple Orchard to the game.
New characters: Start with loaded/holstered guns and sheathed blades.
Add ability to steal items from NPC.
Sugar House mapgen.
Add 'Reach Refugee Center' mission.
Add detergent and allow it to be used in washboard.
Dairy farm.
Micro Atomic Plant for Bright Nights mod.
Parks and recreation buildings.
Add butcher shop.
Mansion Upgrade Project.
Initial work on multi-story houses.
Make chainmail craftable from scratch.
Add bike shop.
Add MShockXotto+ tileset
Add descriptions to furniture objects.
Small town buildings.
Subway.
Added Cable Charger Bionic.
Mainlined vehicle rams from Blazemod.
Add ammo pouches for fast access to ammunition.
Hallucination monsters are now described in extended description.
New monster ability 'ABSORBS_SPLITS'.
Pallet lifter for fast battery swapping.
Add Speedloaders.
Remove Solar Panels CBM.
Software Lights on!
Added can sealer and related recipes for better food preservation.
Separated dashboard (electronics controls) from steering.
Acidic Ant Expansion - Acidic Chitin Item & Equipment.
Add engine blocks and engine deconstruction recipes.
Butchering yields for fungal towers and other structures.
New basement variant, with and without hidden autodoc.
Disposable filters for filter, gas, PBA, and survivor masks, as well as filters for hazmat and ANBC suits.
Adds new narcosis effect that Characters cannot be prematurely woken from.
Replaces heavy sticks with long sticks in many recipes.
50% chance of partial lighting in labs.
Recipes to extract seeds from some fruits and vegetables.
Additional doctor's office variant, a private bionics clinic.
Raw hides can be turned into simple bags to transport remains of creatures.
Adds variability in decay of food created before cataclysm.
Add Trencher (Construction vehicle).
Vehicle mounted pet carriers.
Discordant Mi-go Memes.
Add Cosmic's Additional Locations to the game.
Root Cellar - food preserving option.
Cosmic's Golf Course.
More Dog Breeds - Now With Puppies Edition.
Add Whaley's Locations.
New mutation category: Mouse 🐁
Injectable mutagen finales, targetable purifier smart shots.
Overhauling tank drone.
Add refugee center start (costs 1 point).
Adds vehicle wreckages (of crashed helicopters) to helicopter crash-sites.
Adds ant-infested labs.
Adds the incandescent husk, an evolution of the shocker zombie that moves slowly and emits a lightning cloud
Removed CBM crafting.
Adds new location 'Mass Grave'.
Added extensive new lab-based scenarios, areas and monsters.
Added camping scenario and additional camp related start_locations.
Adds the Intravenous Needletip and Titanium Skeletal Bracing CBMs.
Adding new starting scenario at refugee center.
The Fish mutation tree now has unique, post-threshold mutations.
Labs can have funagloid portals, lab escape allows crowbar.
Many options for using miscelaneous items as improvised tools.
Perception stat now determines overmap visibility, and the Topographagnosia trait is now available.
Added railroad station overmap special.
Re-implements old start location options to the Challenge-Lab scenario.
Implementation to support use of JSON snippets for procedural music descriptions.
Adds LivePeople Tileset.
Add forest trails.
Add new pond map extra.
Added railroad overmap terrains.
Add new offal recipes in the game using the new offal types.
Adds sourdough bread and sourdough starter.
Add trail guide item.
Adds a way to craft anesthetic kits in the game.
Explosion of NPC dialogue.
NPC Dialogue: role-specific survivor stories.
Adds formaldehyde and methanol as precursors for hexamine, and recipes to make them.
Adds shanty-town walls comprised of bolted-together junk.
Adds extra recipe for nitric acid, which requires a pressure cooker and a platinum grille as a catalyst.
Adds lab nanofabricator finale, letting players create high tech items.'
Update RetroDaysTileset to include RetroDaysJar, AdamRetroDays, long grass
Mainline NPC traits mod.
Added outbuildings to default farm.
Regularize city grid and allow large in-city specials.
Adds area_name into info box when looking_around.
Adds gunmods that add slots for more gunmods.
Adds four new NPC backstories available to all NPCs.
Added Electroreceptors as a starting mutation to the Challenge-Lab scenario.
Adds medicine to help nausea.
Added new Martial Art: Sōjutsu.
Upgrades the outer walls of the refugee center and fills the waiting area with beggars.
Allow multiple inputs for rifle portion of rifle turret.
Adds new vehicle part : a wind turbine.
Adds Free Merchant currency.
Adds methanol and ether as a possible Molotov components.
Add "classic literature" and "collector's edition" books, move choice book spawns to library, and adjust library/mansion book spawns overall.
Adds the possiblitiy to find an evil moose in the kitten finding game.
Adds new furniture flag that restricts vision when in the furniture.

## Interface:

Bionics menu tabbed for better visibility.
Streamlined reload menu.
Bundled a square font.
Separate zombies better by color.
Many menus are resizeable.
"Isometric" tileset mode.
Search feature added to many menus.
Lots of dialogs allow use or consumption of items from immediate surroundings as well as inventory.
Enhancements to AIM.
Improved explosion animation.
Ambient sound effects.
Added vehicle direction indicator in tiles mode.
Prevented spam about player being tired.
Removed inability for vehicles to drive over fungal beds.
Fixed a number of issues around monster spawning: Wraith, ants spawning in sight of player, animals spawning underground.
Enhanced medical menu.
Recolored trees and bushes to be more recognizable.
Added travel-to command.
Hide options if they aren't present in the build.
Tile scaling in tiles mode.
Cancel out of crafting menu during component selection.
Move times displayed adjusted to be cumulative instead of "most recent cost".
Added pixel minimap in SDL builds.
Highlight useful information in item info text.
Split mod exclusion category into item and monster exclusion.
Added handling for home and end key.
Added dynamic loading of crafting gui categories.
Sort by name in inventory instead of id.
Add quit action to new character window.
Extend blackspace window to cover minimap instead of using map legend window.
Allow canceling crafting from component/tool selection menus.
Updated MShock Modded Tileset.
Scrollable item info text in crafting menu.
Added Y/N query to attacking friendly NPCs.
Remove pageUp/pageDown key bindings for next and previous tab.
Display item name in crafting component selection menu.
Hint when reloading would be possible if item not full to capacity.
Random alternate sprite graphics.
Option to disable item info highlighting. Color changes for readability.
Enable music shuffling.
Escapable menus.
Translatable velocity units.
New Isometric tileset, new 16x16 tileset.
Combine limbs on info and layering screens.
Define duplicate sprites for multiple tile ids.
Random sprites for player and NPCs.
Adds caching to the pixel minimap, enemy indicators flash red, apply low light filters.
Don't rotate movement action in isometric when automoving.
Isometric controls in advanced inventory.
Isometric scrolling combat text.
Allow sprites to offset later sprites drawn on the same tile.
Larger/smaller and offset tile sprites.
Only draw tiles inside viewrange.
Pixeldoubling for tilesets.
Clear the minimap texture pool before SDL quits to prevent errors on game quit.
Fix display of Vehicle Indicator in tiles.
Targeting window improvements.
Add a draw refresh before asking direction on bionics: EMP, fingerpick, and mini-flamethrower.
Copy z coordinate to the light ray endpoint. (Fixes vehicle headlights underground.)
Fix border between terrain and status window covering part of the status window.
Display more information for magazines.
Use original message color in message history.
Implement viewing tiles on the floor below the current one when an open floor is shown for SDL tiles.
Make player-built walls look like walls in ASCII.
Fix seeing inside crates/rubble/etc.
Display remaining ammo for ammo containers.
Change display of stack sizes.
Escapable menu for examining NPCs.
Highlight magazine and ammo.
Vision and targeting changes, 3D-ification.
Display moves when disposing of items.
Escapable menu for sorting items in advanced inventory.
Prevent window minimize on fullscreen borderless when focus lost.
Rearange main rendering method to place curses cursor on @ at the end.
Add a cache refresh before drawing pixel minimap.
Add option to select which video display is used.
Add option to limit lifetime of sidebar messages.
Fix disappearing monster info.
In overmap, move cursor to the selected (center) square.
Redraw entire line of printed messages for screen readers.
Tileset feature: Mutation overlay ordering that can be configured in JSON.
Colorize message logs.
Unify tile descriptions in lookview and liveview (mouse view) modes.
Highlight only occupied bodypart.
Create nonexistent input contexts when adding keybindings.
Improve Morale dialog.
Redraw borders of Options menu after showing of Keybinding help.
Add local directional keybindings for pickup menu.
Allow light levels of visible tiles to be known from a distance.
Refresh AIM screen properly after escaping of SORT menu.
Don't initially change the view offset when firing.
Display JACK/LIFT amounts in real-world units.
Implementation of UI for Bionics Slots System.
Show estimated disassembly time.
Improvements of the blood test window.
Clearer message when butchering on sealed terrain.
Rework inventory columns.
Window with bars will be frame with bars after hitting.
Add search function to all commands list.
Accurate, consistent 'slow movement' messages.
Mark some fields as dangerous; prompt for rough/sharp terrain.
Auto-select first removable part, if possible.
Vehicle turret reloading.
NPC pickup whitelist, allow vehicle access.
Improve vehicle interaction display.
Add more info to item displays.
CBM install failure mention which CBMs are lost.
Mark the shortest route to a refugee center on map.
Reworked settings menus. Ingame main menu.
Show available, not only memorized recipes in crafting gui.
In pickup UI, show identical items as stacks.
Context-dependent skills and more descriptive unmet requirements.
Vehicle part installation filter.
Vehicle tanks as refill targets.
Display engines (and faults) in vehicle overview.
Support selecting turret ammo.
Specify volumetric units via JSON.
Include disassembly time in the confirm message.
Option to skip frames when stunned.
User configurable volume units.
Fix recipe search to prevent exclusion of plural items.
Option to sort items by staleness, first ones to rot on top.
Make the crafting UI difficulty match what is used when crafting.
Make the repair time shown in the vehicle UI match the actual time taken.
Add a simple draw benchmark in the debug menu.
Adaptive (windowed or fullscreen) inventory menus.
Adds effect overlays.
Interactive inventory letter assignment.
Display 'item (charges)' for stackable items in crafting menu.
Approximate durations.
Allow scrolling in menus via mouse wheel.
Extends Close Quarters Battle CBM description.
Remove long-obsolete static spawn option, static is now the only option.
"Look at" with long descriptions (of critters, furniture etc.).
Harvestable plant description.
Sheath and holster contained volume description.
Add basic note support to constructions.
Add AUTO_PICKUP_SMALL_ITEMS option.
Enable customizing the 16 ANSI color slots.
Record NPC kills in kill count.
Add option to toggle framebuffer acceleration when using software rendering.
Talk to NPCs from the menu for examining them.
Added ability to save and restore default layout for advanced inventory.
In the crafting GUI, show which books provide this recipe.
Added point pool restriction option in world generation settings.
Added monster info in extended description.
Display actual nutrition acquired, rework rotten food penalties.
Vehicle UI: Highlight parts for removal in overview.
Color NPC/Player background cyan when grabbed.
Update default font values to prevent tiny overmap font usage on new game installations.
Add loading UI.
Extended techniques info.
Highlight searched components in crafting window.
Visual aid for broken limbs.
Added filter option to all inventory_ui menus.
Display component supply when crafting.
Convert braziers from traps to furniture.
Added sorting and categories to list monsters.
Disable scenarios that require a city start when city_size is 0.
Prompt when creating a character with the same name in a world.
Accessibility: Textual Vehicle Direction Indicator.
Rope, wire and barbed wire fences are now built and removed through the construction menu.
Horizontal emoticon style interface option.
Option for zones with no auto pickup to suppress seen items spam.
Add description to mountable locations.
NPCs will complain every 5 minutes if they're bleeding.
Allow diagonal movement via keybinding modifiers in SDL builds.
Show time to complete as if there's bright lighting if it's too dark to craft.
Show crafting bonus in 'New Character Creation' menu.
Make items with a player-assigned inventory letter always come first in inventory.
Support searching for memorized/unmemorized recipes.
Inform player if they are capable of learning a recipe from disassembly.
Support for resizeable windows with adaptive UI.
Provides more information about the relative age and spoil progress of foods.
Adds extended descriptions, sorts and colors descriptions.
Add sub-menu for controlling multiple vehicle electronics.
Display vehicle part descriptions.
CBMs for NPCs: add BIONICs tab to player info window.
Martial arts techniques description.
Show activation and deactivation cost for all bionics that have them.
Ask to ignore repeating distractions when performing an activity.
Added filtering by skill to Read menu.
Add scrolling the overview pane in the vehicle interaction window.
Reduce clutter of [B]utcher UI by stacking identical salvage/disassemble targets.
Adds (mushy) suffix to mushy food and highlights impact on joy in 'Eat' menu.
Added feedback for contained fire's expected time left, before it goes out.
Limb selection menu shows if limb is already bandaged or disinfected.
NPC follower warns on sleeping and sleep when you do.
Players can now save before sleeping and set an alarm at the same time.
"New Note" UI has been upgraded with colors and a live preview.
Migrate menu handling to uilist interface.
Added looks_like for targeted tile fallback.
Adds quality filtering to item search.
Android on-screen keyboard now automatically appears for menu filters, advanced inventory filter, inventory filter, and creating map notes.
Message window overhaul: filtering, page scrolling, and better interface.
Show related craftable items for current recipe by hotkey.
Adds descriptions for zone types.
Worn clothing placed into a sane layer by default.
Scrollable MOTD and Credits.
Allow viewing long mod descriptions.
Amount of mods of an item is now displayed as an integer following its name.
Android quick shortcut dimensions now account for screen density, defaulting to a sensible size on all devices.
Many options for selecting units to display.
Npctalk: create a big dialogue window.
Even when only capital inputs are allowed, using lowercase inputs should still set the dialog cursor.
Enhanced limb menu (body window) and textified healing related effects.
B menu show butcher, disassemble and salvage times.
Adds favorite recipes and recently crafted tabs to crafting menu.
Clarify crafting skills requirements text.
Gray out redundant tool quality requirements.
Show what will result from vehicle part removal.
Clearer crafting search help window.
Adds 'toggle fast scroll' option to overmap UI.
Adaptively stack perishables based on remaining time before rot.
Use more meaningful vehicle part names in messages.
Highlight 'on' toggle-able parts in vehicle use menus.
Highlight selected martial arts style in menu.
Crafting searches for primary skill and result description.
Tag clothes that do not fit, rather than clothes that do.
Prevent seeing light through walls.
Make walls sensibly visible at night.
Have vehicles become dark inside when that makes sense.
Allow toggling display of forest trails on the overmap.
Added 'center' action for look around mode.
Vehicle: display engine power and electrical drain/production.
Bandage/Disinfactant display/compare/apply improvements.
Allow hiding of recipe categories from crafting menu.
Player: don't create the reload prompt if there's only one option.
Better scrolling through requirements list in crafting GUI.
Improve info for worn items which cover nothing.
Show how much water and cleanser will be required on washing UI.
Basecamp: store food supply in calories.
Missions: display name of NPC that gave the mission.
Automatically choose infinite sources for crafting when available.
Play Now! loads a world with 0 character if available.
Crafting-gui - colorize book enumeration.
Veh_interact.cpp - colorize cargo volume.
Sounds: add descriptions to player shouts.
Allow installed bionics to be displayed in tiles mode.
Allow separate tiles for activated mutations/bionics.
Bionic power - equalize names and colorize values.
Don't reveal wall connections the player should not know about.
Automatically calculate monster difficulty.
Player display: add support for hidden traits.
Player character will open closed fence gates when walking, will vault over the fence gate when running.
Allow multiple filters for crafting recipes in crafting menu.
Status includes approximate times for NPC needs.
Crafting GUI Filter saves history; possibility to move trough history with arrow keys.
Changes text color to match map note color.
Bind '?' to open keybindings window by default.
Display scenario description after game start.
Alternative night vision intensity.
Added scaling option to resize screen elements in SDL mode for use on large screens.

## Mods:

Added Tanks Mod.
ChestHole tileset covering all entities.
Added double monster HP mod.
Mods dynamically enabled/disabled if they require lua and lua is present/absent.
Basic lua console.
Allow mods to override specific properties of monster types.
Added More Locations mod.
Removes redundant controls from inflatable boat.
Allow mods to change martial art styles / techniques / buffs.
Updated StatsFromSkills to use set_value & get_value for base stats.
Allow mods to modify professions.
Allow mods to modify scenarios.
Allow mods to modify starting location data.
Added Crazy cataclysm mod for all your immersion-breaking needs.
Add No_Zombie_Animals blacklist mod.
Add No_Diamond_Weapons blacklist.
Move health messages (on wakeup) to json.
Recreates DeoxyMod's Foldable Mod.
Move filthy morale penalty to a mod.
Add no npc food mod.
Add more makeshift items mod.
Add More Classes and Scenarios mod.
Craftable Gun Pack mod revamp.
More snippet/flier entries for mods.
Support total conversion mods.
Remove Arcana and PK_rebalancing mods since they are maintained in separate repositories now.
Add huge vehicles mod.
Expanded Realistic Guns: bandolier update.
Magazines for Icecoon's Arsenal.
Medieval Mod changes to viking and samurai.
Medieval Mod: Starting with sheathed weapons.
Added "BrightNights" - the sci-fi mod.
Standardizes bronze recipes in Medieval mod.
Fixes some unlearnable recipes in More Survival Tools.
Makeshift mod and bayonet update.
Battery compartment mod update.
National Guard Camp, a large and very dangerous military complex.
Brings DinoMod back online.
Atomic vehicles for Bright nights mod.
Added Urban Development Mod.
Extended Buildings mod.
Fix hp loss in StatsThroughSkills.
Add Bionic Systems Mod.
Added alternate map key mod.
Moved light and heavy snare kits to More Survival Tools mod.
Add "Mutant NPCs" mod.
Mundane Zombies Mod Revival.
Manual CBM installation moved to Bright Nights mod.
Allow adding contents to existing monster groups in JSON.
Safe autodoc mod, a dependency of Bright Nights.
Makes Crazy Cataclysm a little crazier.
Nested mapgen structures.
Added Fuji's Struct mod.
Salvaged Robots mod.
Partially moved Folding Parts Mod to base game.
Convert Bright Nights region_settings to region_overlay.
Added anthill, bee, and large zombie exclusion mods.
MSX Dead People tileset update and make it default.
Adds new mod Growable pots.
Mainlined Tall Buildings mod.
Add urban development buildings to city spawns.
Salvaged Robots: More robot themed professions.
USABLE_FIRE tag makes terrain or furniture usable as a nearby fire for crafting.

## Balance:

Unify crafting and construction xp gain.
Removed flaming eye annihilation beam.
Overhauled encumbrance system for finer degrees of encumbrance.
Tuned up wilderness crafting a great deal.
Removed inventory overcapacity penalty, items are dropped instead.
Ensured that skills can be bootstrapped with practice.
Zombie stumbling is more pervasive and random.
Necromancer revive cooldown adjusted based on target toughness.
Adjusted frequency of sickness.
Variable draw costs for dedicated inventory containers (holsters).
Last amigara horror to die always drops an artifact.
Adjust the way monster upgrade times are calculated.
Replace no pickup feature with move penalty.
Added encumbrance to weapons worn with shoulder straps.
Added batch crafting times to various comestibles.
Made DEX prevent cuts from broken glass more often.
Make farming yield multiples of default charge of a plant item on gather.
Reduce XM-P plasma blast size.
City spacing option.
WBLOCK_2 usage changes.
Correct nutrition_for thresholds.
Change handling of recoil penalty.
Remove completely unrealistic energy weapon recipes.
Standardize ammo disassembly.
Rationalize ranged skill training.
Item handling is slower with increasing hand encumbrance.
Add minimum move cost when handling items.
Implements barrel_length variable in ranged.json.
Remove requirement for a vehicle tracking device.
Overburden rebalance.
Basic unit tests for reloading.
Rebalance item handling costs.
Bring bite inline with melee attack logic.
Allow gunmods to consume less (or no) volume when installed.
Nerf "magical" battery storage options.
Only consume_charges() for tools and comestibles.
Acid update - rebalance fields, acid zeds, add backgrounds for acid tiles.
Allow monsters to hit-and-run and poison other monsters.
Metabolism: hunger rate and body temperature.
Ally zombies and robots with arthropods.
Guns in gunstores spawn with magazines.
Buff corpse smashing, nerf butchery.
Overhaul Radiation balance, it's now much more chronic in nature.
Set default for addiction_type in comestibles.
Reduce recoil penalty during burst fire.
Overhauled Adrenaline effect.  Replaced speed and stat boost with temporary pain immunity.
Add inaccuracy penalty whilst driving.
Make rain drenching slower, harder to completely avoid.
Improve garage doors behavior.
Overhaul distillation and use of alcohols by widening the gap between drinkable and refined alcohol.
Expunge vermin.
Make crafting of brewed/fermented items more realistic and involved.
Turn toolbox into a truly versatile tool.
Ignore checks for zombies to pulp if the NPC is boarded.
Fungal Zombies can see.
Rebalance fear_paralaze to prevent infinite moves drain.
Fix hallucination not kicking in if duration is too high.
Redesign bionics lab room to fix computer successful hack.
Limit turret to its actual range.
Make missed ranged attacks miss more realistically.
Adds lifting capacity to Cantilevers description.
Add "makeshift_kevlar" to recipes that include the kevlar vests.
Bleeding also causes anaemia.
Change chisel requirement to CHISEL quality requirement.
Remove memorization of recipes from reading books.
Nerf Sensory Dulling.
More realistic diesel recipe.
Evened out addiction withdrawal but made it longer.
Rework firestarter and extended firestarter.
Fix 145 items spawning in a house
Standardize handloading recipes.
Derive vehicle part hp from base item.
Adjust multi-pool defaults.
Fungus and aberration monsters now also drop filthy clothes.
Adds few missing cancels mutations.
Updated the plant mutations to give some encumbrance that makes sense.
Allow Steel Jerrycans to be used as vehicle tanks.
Forklift gets lifting and jack capabilities. Half of the boom crane.
Medium storage battery 700 -> 7000
Allow camera(_pro) for security camera crafting.
Grant Medium-sized robots avoid_trap 1.
Make clearing rubble an activity.
Telescopic Eyes prevents visual impairment from traits.
Make meditating an activity.
Make NPCs escape onto tiles with weaker fields.
Nerfed rate at which penalties from pain accumulate.
Added "MOUNTABLE", to small and medium boulders.
Smoked/salted meat changes, offal preservation.
Add pathfinding for selected monsters.
Rebalance blackpowder loads, expand recipe options.
Correct the spread of missed ranged attacks.
Added PARTIAL_DEAF to powered armor.
Add night vision from perception, fix flashlight exploit.
Cap JACK requirements increased to 8000kg in constants.h.
Buff regen mutations, nerf regen due to health stat.
Add recoil for being hit, makes melee more dangerous for ranged characters.
Swappable storage battery installed/removed to/from vehicle with no skill, in little time.
Decrease the number of military bunkers.
Melee damage while wearing filthy clothing may result in infection.
Make Vending Machines harder to break into.
Add power armor helmets to match existing spawns of power armor.
Heal broken limbs gradually, not all at once.
Increase to horde interest with sound source.
Time needed to wash an item now depends on its volume.
Make target size affect ranged accuracy.
Forbid evac center mission route from having non-road tiles.
Remove construction skill.
Craft one round at a time for handloaded ammunition.
Give zapback zombies weak electric melee.
Remove requirement for large power reserve just to turn on a part.
Bash shouldn't give better items than deconstruct now.
Stops roadblocks from spawning live zeds.
Remove gasoline and diesel from explosive recipes.
Restore sum of errors based dispersion.
Newly recruited NPC engage close enemies only.
Nerf to tree yield.
Disallow batteries with a weight over 20000 from tool battery mod.
Reduce noise from other z-levels.
Make metabolic mutations more interesting.
"No one is immune to fire"
Fix some tools recipes to match output item volume.
Add some variability to vehicle battery levels & tire destruction.
Chopping trees rework.
Drilling long action.
Replace chop logs construction with long action.
Glazing and waterproofing requirements.
Added rebar cage spawns to basic concrete wall and removed rebar drops.
Changed formula for character strength required to install something in a vehicle.
Don't retarget after killing selected target in a burst.
NPCs capable of getting away from live/armed explosives.
Remove mutation side effect from unsuccessful bionics installation.
Allow giving ranged weapons non-piercing damage, modify corrosive zed.
Add new "CLIMB_SIMPLE" flag.
Kill 100 Zombies quest now require killing 100 monsters from a ZOMBIE species, and not only ordinary mon_zombie.
Ranged weapon rebalance.
Applied new FRAGILE_MELEE flag to a number of improvised weapons.
Zombies cannot bite without grabbing.
Skeleton armor increased by 50%, skeletons slower and harder to shoot. Adds Skeletal Juggernaut.
Replace instant healing with slow healing effects.
More Complete and Rebalanced Vitamins.
Antibiotic overhaul - slow-acting antibiotics, and adds Atreyupan, a weak antibiotic.
Changes some Autodoc messages and makes it usable without anesthesia by Deadened mutants or Sensory Dulling cyborgs.
Balance rusting of iron items (essentially eliminate it unless the item is left soaking in water for a long time).
Overhaul fragmentation explosives to project a deadly field of fragments instead of a few random ones.
Make ice labs ~10% of all labs, not 50%. Ensure 1+ lab per overmap.
Make portals unavoidably teleport you.
Removed ability of losing existing CBMs due installation fails.
Vary horde speed based on monsters in horde.
Obsolete impossible gunmods.
Create LOUDMOVES flag, add to secubots.
Lumber no longer made from / substitute for long stick.
Fix OP throwing.
Perception stat now determines overmap visibility, and the Topographagnosia trait is now available.
Added FILTHY tag, monsters with the tag now drop dirty clothing.
Portable sleeping bags.
Removes the vac_sealer requirement from sealed glass jar recipes, adds canning pot, updates recipes.
Allow crafting a fur rollmat with tanned pelts.
Wearing clothing out of natural layer order now imposes additional encumbrance.
Added deconstruct recipe for vehicle controls, reduced component requirements for crafting controls.
Adjusted weights of mammals from the category defaults to averages of real values.
Let one screwdriver recipes produce screwdriver set.
Flowers won't collide with vehicles no more.
Increase HP of paper-thin palisades.
Many animals such as coyotes and dogs are now less aggressive across the board.
Allow fishing in fishable non-river locations.
Nerf pneumatic gun reload times.
Modifies calorie amounts for flesh/fish and Fat products, including butchery products.
Rework vehicle safe and max velocities based on physics.
Adding more requirements to screwdriver set recipe.
Causes corpse damage level to negatively affect butchery yields.
Adjust PRY ability levels.
MBR vests weight and recipe fixes.
Reset aim of bows between shots.
Refine forest trailhead placement.
Adjust clay distribution in forests and on river banks.
Rebalance comestibles' calories, vitamins, weight, and volume.
Made vitamin deficiencies slower to accumulate.
Rebalances recipes to be closer in calorie count for input and output.
Increases duration of most morale effects
Rapid metabolism made purifiable.
Joint Torsion increases stamina usage when moving.

## Bugfixes:

Fix inability to repair modified clothing.
Fix charge consumption when invoking tools.
Fix grenades not exploding.
Cleanup drivability rules for vehicles.
Prevent application of traps to players in vehicles.
Menu crash fixes.
Fix crash when player moves while remotely controlling a vehicle
Fix gasoline in automated gas station mapgen
Force HOT/COLD/WET items to be active on save load
Make reinforced glass interact with projectiles.
Prevent display of messages the player shouldn't know about.
Prevent windows from thinking the game has hung.
Prevent turrets from damaging source vehicle.
Don't drop skeleton meat.
Don't automatically shoot neutral creatures with autofire.
Fixup behavior of frightened monsters.
Optimized fire spread.
Fixed disarm technique.
Crash fixes for item handling.
Stumbling monsters no longer move at different effective speeds based on direction of movement.
Numerous bugfixes in NPC AI.
Fixed some interactions between various inventories when they are present in the same tile.
Made blacklisting operate more consistently.
Rebalanced vehicle collisions.
Fixed crash when target dies between successive automatic attacks.
Fixed deafening noise from collapsing buildings.
Apply stamina penalty for attacking more consistently.
Headgear now can actually be worn with power armor.
Don't wake up on dry retching.
Fix incorrectly calculated melee movecost.
Fixed zombies stumbling in biased directions.
Fix for flickering in SDL version.
Allow dodging during long actions.
Fix failing legacy save loading unit test.
Fix electricity and acid ripping up clothing.
Fix a funny bug: going to sleep while playing an instrument results in "Something is making noise".
Fix shrapnel crash.
Hack in roofs above buildings.
Fix all projectiles causing explosions.
Add back cache update to fix pixel minimap render issue.
Make backtrace() handling saner; fixes BSD, probably others.
Make exploding ammo explode on hit.
Integrated scope fix for scout rifle.
Restrict usage of computers for blind character.
Fix NPCs talking to deaf player.
Fix line slopes and adjust projectile attacks.
Remove morale penalty after washing if filthy item was worn whilst washing it.
Fix items from previous saves not having any charges even when counted by charges.
Ask only once per dangerous tile to enter.
Fix safe mode trigger distance.
Fix an active item processing crash.
Never give new characters unusable food or clothing (part 1).
Dirty transparency cache when removing opaque parts from vehicles.
Remove grab when target is destroyed.
Stash linkages in the gun like we do casings.
Prevent projectiles generated by Electromagnetic Unit CBM from hitting the player.
Rad-immune player is now protected from zombie scientist's radiation beam.
Vehicles shouldn't collide with hallucinations.
Avoid city only scenarios in random character generation when city size is 0.
Hallucinations don't reset limb healing.
Fix saving character templates.
Fix for schizophrenic NPCs effecting players.
Stop NPCs from leaving the vehicle due to smoke while in vehicle.
Remove CARGO items from destroyed vehicle parts.
Test and fix zapback.
Prevents character from waking up from lack of fatigue or noise while under the effect of narcosis.
Fix placement of overmap specials with city size 0.
Limit consoles and cardreaders to only affect within their overmap tile.
Fix connections in ant tunnels.
Fixed stuck movement after holding numpad keys in SDL version.
Fix crash when NPC tries to take off and drop items where he can't when asked to wear something.
Fix display of isolated linear tiles.
Fix for excessive overheating from fire sources.
Fix creatures being able to see you through cameras and mirrors.
Remove explosion effect from small arms ammo put into fire.
Fix crash/weird behavior when handling items while over-encumbered/
Fixes the autoattack range for HAS_REACH weapons when the gameworld is circular.
Fix drinking from 'aluminum can' segfault.
Fix crash with no audio device.
Fixes creatures not setting off traps or falling z-levels after being flung.
Fix crash when resizing window during character creation.
Fix overmap special exhaustion when placing mandatory specials.
Prevents players from inheriting each other's deafness.
Fix for melee sound related crashes.
Disable recharging vehicle batteries from handheld batteries.
fix for crash to desktop when player tries to remove charcoal or food from smoking rack
Fix throwing stacks of items.
Fix wrong tripoint usage for temperature calculations.
Make trying to sleep into an activity.
Fix items going spoiled while crafting.
Sort out of spilled liquid infinite loop fix.
The internal furnace can only consume itens up to a maximum mass and volume.
Fix vehicle part install CTD.
Recalculate morale after washing filthy worn items.
Avoid invlet clashes on worn items.
Prefer dropping items into vehicle cargo spaces where available in more situations.
Fix traps ignoring monster armor.
Vehicles: make the vehicle split code more robust and stop game crashes.
Use maps on all zlevels so they actually reveal things.
Fix crash when talking to ranch foreman about prospectus; Fix agricultural investment option not functioning.
Consistent fireproof / firey monsters immunity to fire-related fields.
Type cast for prevention of integer overflow with large volume containers like cargo containers.
Bionics: connect cable charger systems to vehicles.
Unloading plutonium from vehicles now gives the correct amount.
NPC missions: clear the mission during the failure talk topic.
Fixed crash related to unbound direction action.
Reduce quarter-corpse butchering times to 1/4th of full corpse.
Set max for item stack charges, container volume and cargo volume.
Prevent heat induced vomiting until dead.
Folding vehicles: improve collision test when unfolding.
Fix item category names not updated when switching the language.
Fixed lightmap-related crashes in MinGW 64-bit executables.
Npc: NPCs on guard duty in a vehicle stay in the vehicle.
Fixes isometric tile rendering.
Npc: friendly NPCs only warn about hostile monsters.
Fix bomb fragment placement with z-levels on.
Fixes safemode custom rules when creating a new character.
Melee: make sure aoe techniques don't access an array out of bounds.
Fix aiming if target moves out of LOS.
Improve terrain bashing with experimental z-levels.
Allow turrets to shoot "over" the vehicle they are mounted on.
Vehicles: show active, fueled engines or battery in sidebar fuel indicator.
Hack around android joystick shifting bug.
Restore NPC ability to target player.
Deep bites now actually progress over time.
Fixes errors in graphical builds without sound enabled.
assure_dir_exist now creates parent directories recursively.
Skip dodge and block techniques when looking for a normal technique.
Fixed zombie necromancer was able to revive zombies pulped by a very hard hit.
Fix aiming anywhere after player has moved.
Applies radiation mitigation to all sources.
Adds minireactor to electrical power calculation.
Fixes gunmods that add non-auxiliary gun modes.
Fix NPC weapon wielding turn cost.
Fix monsters' special attack description not translated.
Fix aiming via mouse click.
Skinning animals smaller than Great Pyrenees now possible.
Vehicles: don't let drag stop vehicles in active cruise control.
No map extras in refugee center (for now).
Greater search range for refugee camp bandit missions.
Allows vehicles with a seed-drill to plant seeds
Fixed time cost for auto-mining.
Fix crash related to null pointer in creature tracker.
Make fire extinguishers work again.
Fix ASCII fallback for corpses.
vehicles: improve split logic.
Game: adjust vehicle driving offset based on the new speeds.
Unloading ammunition belt can be interrupted.
Fix HP not being recalculated during chargen.
Restore ability to use recipes from eink tablet.
Made Mycus Fireproofing and Mycogenesis consistent, and they will no longer prevent your clothes from burning.
Correct several uses of distance metrics.
basecamp: retrieve companions sent to do expansion crafting.
Fix wall connectedness on tiles builds with tiles disabled.
Vehicles: only sink vehicles in deep water.
Prevent NPC duplications when climbing stairs and colliding with a monster.
Prevent zone activities from working across z-levels.
Fix lighting of exterior walls by player-held light sources at night.
Move control laptop time investment to be before hacking attempt.
Respect `looks_like` for memorized tiles.
Disallow pseudo items in crafting component selection.
Fix calculation of chance to persuade NPCs to train.
Npc: fix NPC followers not closing doors.
Serialize recipe charges.
Fixed NPC dialog around lying and succeeding at missions.
More mall background tiles will match floor.
Stop people from randomly mutating new hair styles.
Silence error message when monster AI traverses an off-map vehicle.
Fix handling of NPC passenger removal.
Fix check for available wheels when changing tires.
Disallow washing in the dark.

## Performance:

Optimized mapgen when generating homogeneous tiles (empty air or all rock).
Shadowcasting optimizations for ~10% performance speedup.
Fix memory leaks in cata_tiles.
Switch from rand() to a simple mix/hash function for random tiles, also more speedup.
JSON optimization: removed many default values.
Remove effective no-op in player::fire_gun.
Cache morale level and speed up its computation.
Update reload times.
Cache some of the pathfinding data.
Draw border enhancement.
Hugely speed up crafting GUI.
Fix the inventory UI slowdown.
Allow SDL redraws during sleep or when FORCE_REDRAW triggers.
Spam fewer popups while saving submaps.
Improve performance of damage calculation.
Defer autopickup item lookups until first use.
Cache item types for inventory; huge crafting GUI speedup.
Speed up vehicle::is_broken, use it a bit less.
Speed up some slow sections of monster code.
Optimize saved monstergroups to decrease save size.
Faster drawing of empty spaces in tiles build.
Skip drawing spaces in winconsole builds.
Performance improvement for mega vehicles with many turrets.
Faster inventory menus.
Fix weather data performance impact.
Implement deferred color loading.
Losslessly compress all tiles.
Don't store translated material attributes.
Streamline effect processing on addition.
Speed up cache generation in z-level mode.
Fix decreased performance of software rendering.
Remove defensive redraw, add wrefresh where needed.
Cache values in season_of_year and reuse on same turn.
Remove unneeded SDL_RenderSetLogicalSize.
Use map::points_in_radius instead of manual iterating.
Reduce Submap constant memory requirements of Cosmetic strings.
Reduce memory consumption for soundpacks.
Fix lag due to copying player objects.
Encode mapbuffer terrain data using RLE scheme for smaller save files.
Faster item layer computation.
Improve performance of encumbrance calculations.
Lazily load sound effects as they are encountered instead of at application startup unless explicitly preloaded.
Faster color name lookup.
Remove recursive call from open_or_close().
Performance boost for SDL drawing using color modulated textures.
Improve sorting large numbers of items into zones.
Optimize inbounds check and reactor lookup.
Large optimizations to dynamic lighting via a fast exp approximation.

## Infrastructure:

Allow multifunctions containing both iuse_actor and cpp iuse_method.
Overhauled mapgen to allow more flexible specification of map features.
Better help menu for command line invocation.
Moved mutation definitions to json.
3D map infrastructure.
Move NPC dialog to json.
Use lightmap consistently in both curses and tiles.
More flexible menu filtering system.
Moved special tool items to json.
Moved vehicle spawns to json.
Methods to transform buildings after generation, i.e. to make them looted or barricaded.
Cleanup and extension of sound system.
Unified bullet disassembly handling.
Overmap saves moved to json.
Removed a lot of redundant default json entries.
Allowed arbitrary items to have artifact properties.
Migrated worldoptions, autopickup to json.
Add separate flag for electronic systems control.
Added zombie movement unit tests.
Put the crafting gui code into it's own module.
Add method to check if item can holster another.
Apartment Tower JSONification.
Add soundpack support.
Added example jq scripts for JSON parsing.
Wrap up _("translated weight units") to the dedicated function.
Re-seed RNG after choosing tiles.
8-way rotation of some ascii line drawing characters for vehicles.
Automatically rotate movement in isometric mode.
Fix weighted list RNG on platforms with a different RAND_MAX value.
Add function for temperature conversion (from F to C).
Use wchar_t for all potentially-wide-character handling.
New road mapgen to replace mapgen_road_*()
Jsonized monster attacks.
Factor out drawing primitive algorithms to a separate module.
Remove hardcoded moves cost when unloading from containers.
Weather Reader reworked.
Adds Prying quality, adds helper functions for quality checks.
Better NPC complaints.
Implements magazine wells.
Customizable bite attacks.
Add inheritance, strict and bounds-checking to MONSTER.
Allergy flags instead of allergy materials.
Move turret monattacks to a json actor.
Vehicle weight cached, more realistic.
Implement Lua wrapper to store and use either value or reference objects in Lua.
Create Blank Building Template.txt
Comestibles support inheritance.
Add lifting and jacking requirements to vehicle modification.
Extend 'generic_factory' + aliases + use the factory to manage terrain objects.
Add compiler LTO support.
Use center_print() function in appropriate places.
Use trim_and_print() instead of locally introduced function trim_to().
Display NPC needs in debug menu for AI development.
Implement string id for tool qualities.
Support inheritance for vehicle parts.
Augment and use map::water_from() to handle crafting requirements.
Move the scent map into a dedicated class.
Convert manual memory management to automatic using unique_ptr.
Make NPC class id a string_id.
Convert lab_notes and hints to use the snippet system.
Item burning code rewrite, exploding magazines.
Jsonize NPC class stat bonuses.
Spot checker for FoV scenarios.
JSONize NPC talk tags.
Wrap file reading into utility functions.
Units wrapper class for volume.
Specify vehicle part repair requirements in JSON.
Adding a call to add per-minute LUA callback.
Move mission dialogue to json.
Add inheritance support to generic factory.
Better handling of item templates.
Move crafting rig definitions to JSON.
Split engine load in to electrical and propulsion.
Fuel efficiency tests with targets.
Jsonize mutation hunger, thirst and fatigue rates.
Rewrite trap loading to use generic_factory.
Encapsulate the WINDOW pointer in class game in unique_ptr.
Add char_validity_check unit-test.
Use dedicated type for mass/weight values.
Use get_files_from_path instead of platform dependent code.
Implement and use a copy_file function.
Added ability for mutations to spawn items via JSON.
Added the ability to load mods from user_dir/mods.
Add wrapper function for finding suitable points for mapgen.
Display float options in the correct decimal format.
Ranged balance unit test.
Use a wider type for symbols.
Json formatter.
Jsonize mutation armor.
Mapgen palettes.
Changed recipes to use filament group.
Use variadic template functions instead of plain C-like variadic function arguments.
Move class map_item_stack into separate header and source files.
Load only base_colors file when it is available.
Switch OS X locale detection to CoreFoundation.
Normalize colors for alternate map keys.
Implement time_point and time_duration classes.
Extract events system to separate class.
Added morale editor to debug menu.
Add CodeTriage badge to cleverraven/cataclysm-dda.
Compress Basic menu sound effects to Ogg Vorbis.
Unhardcoded NPC destinations (using overmap locations)
Improving modding support via adding ability to load game options directly from JSON.
Add a class to encapsulate references to a specific vehicle part.
Max player stamina moved to JSON.
Added FRAGILE_MELEE flag to represent fragile melee weapons.
Unicode support for SCT.
Update vehicleDef.py to produce better vehicle templates.
Move fuel and engine parameters to JSON.
Added pull request template.
Adds the Debug Bionic Power trait.
Fix flaky explosion regression test.
Detect unexpected mutation failure in the mutation unit test.
Jsonize large swaths of NPC dialogue.
Enhance generation of forest tiles with terrain-dependent furniture and forest composition attributes.
Conversion of nutrition to calories (kcal).
Allow constructions to spawn byproduct items.
Implement proper vehicle part iterator and range.
Add script to generate Changelog from SUMMARY lines in Pull Requests.
Make input timeout context-specific.
Npctalk to JSON: Move most NPC dialog to JSON.
Properly implement time duration string alignment.
made_of_any(materials) for creature.
Add the option to create Changelogs grouped by Build to generate_changelog.py
Add support for deferral of player movement, use it to fix two bugs.
Load time duration from string (containing units).
Converts monster size to weight and volume.
Replace usage of sentinel tripoint_min with cata::optional.
Add more functions to vpart_position and vpart_reference
Better clarity in item description code.
Clean up handling of vehicle power to always use watts.
Add error reporting to many calls of SDL function.
Do not ask for retarget when opening projects in Visual Studio.
Print the Cataclysm version number in the debug log.
Fix foldstring ignoring multiple linebreaks
Make point and tripoint literal so they can be used in constexpr contexts.
POSIX backtraces now work for installed binaries and position-independent executables.
Improved CI infrastructure error handling.
Allow explicit specification of overmap special connection type.
Find or create overmap special after overmap generation.
Basecamp, faction camp: start merging faction camps into basecamps.
Better statistics in tests.
Upgrade tests to Catch2 2.5.0.
Show debug logs during tests.
Missions: autoset monster_kill_goal for KILL_TYPE and KILL_SPEC.
Missions: Move some start functions into JSON.
Add tracking of overmap special for placed terrain.
Faction camps: consolidate and clean up farm code.
Basecamp: try to regularize mission starts and mission returns.
Unhardcoded comfort, warmth and feet fire bonus values for furniture.
Reorganize NPC backstories into their own folder.
Enable JSONized placement of overmap specials at mission start.
Split sound functionality out of sdltiles.cpp into its own file.
Split comestibles.json into many files.
NPC expertise infrastructure.
Changed butchery to use JSON for drops, for all butchery actions.
Show test times in CI results.
Add tool qualities to the game for later use in scientific tools.
Replace tag_colored_string with colorize.
Run tests for CMake CI build.
Simpler test randomness seeding.
Enable functional boats phase.
Npctalk: add more conditions and dynamic line options.
Npc: remove hardcoded mutation modifiers to opinions and use JSON values
Adds not-quite implemented basic analytical tools for chemistry.
Fix city districts and increase default size.
Npctalk: add u_sell_item effect.
Npctalk: add a simple pseudo-switch for responses.
Fix NPC class loadout selection.
Npctalk: add mutation threshold flags, static and starting NPC traits, and a basecamp count.
Document units for power and energy_consumption.
Replaced hardcoded terrain list with checking of terrain flag.
Change within_visual_range function to reflect usage.
Allow more specific control over tests run in CI.
Improves structure of background stories to prepare for other types of inquiry.
Improvements to player_activity regarding distractions.
Npctalk: add true/false responses and CONDITION trials to JSON.
Allow flag-based blacklisting and whitelisting of overmap locations on a per-region basis.
Npctalk: add a bunch of new options to JSON.
Rationalize Visual Studio compatibility code.
Mutation loading now uses generic_factory.
Make route_adjacent available to all activity handlers.
Moved wind generation variables to regional_map_settings.json.
Npctalk: move NPC needs to JSON.
Npctalk: move NPC follower AI rules to JSON.
Npctalk: move almost all dialogue into JSON.
JSONnizing CBM slot feature.
Land Use Codes infrastructure.
Moves allergen handling vitamin absorption to JSON.
Refactor advanced inventory item movement to use activities.

## Build:

Support for finding alternate versions of build tools.
Lots of forward declaration and #include cleanup to speed up compilation.
Addition of many unit tests.
string_id, a typesafe and efficient wrapper for string identifiers.
Makefile supports various standard environment values.
Add dmg distribution target to makefile.
Tiles support on OpenBSD.
Add an easy makefile option to compile every localization file.
Set -mmacosx-version-min to 10.7 using clang.
JSON regression check.
Throw exception on debugmsg in unit tests.
Bump minimum supported compiler versions.
Use ar from cross-compiler's toolchain.
OS X. Support building .dmg packages for curses version.
Makefile: add USE_LIBCXX flag
Fix bundling liblua on OS X
Fix OS X launcher script.
Fix for old clang versions that don't like empty initializers.
Disable C4146 error in MSVC
Add mod support to unit tests.
A workaround to avoid a suspected MSVC code compilation issue.
Fixed clang crash on OS X.
Attempt to recover from no git in CodeBlocks project.
Graceful migration of legacy savegames.
Handle obsolete items in mods.
Fix ARM compilation issue.
Update CATCH to v1.5.8
Support loading worlds from CLI.
Always require RFC 4627 compliant JSON.
Include numeric to fix OSX compile.
Add a switch to retain debug symbols for profiling.
Update MXE ICE workaround to blacklist anything targetting x86_64-w64-mingw32.static
Don't keep _GLIBCXX_DEBUG when DEBUG_SYMBOLS is set.
Allow installation in a path with whitespaces.
Add a compile mode that checks for printf format errors.
Fix Makefile not respecting 'FRAMEWORKSDIR' exported to environment.
Bionics regression test, currently "item consuming" ones only.
Add explicit instantiation of string_id::NULL_ID to make clang happy.
Enable unit tests in Travis builds.
Enable coveralls support.
Add man pages for cataclysm and cataclysm-tiles.
Add files recommended for UNIX desktops.
Streamline the color loading from JSON in SDL and Windows console builds.
Add MXE compilation and Wine testing to .travis.yml
Fixed compile problem in VS.
Add codecov.io to .travis.yml
Allow use of Clang through MinGW.
Fixed makefile to use pkg-config instead of ncurses5-config.
Fix the OSX cross-compile.
Put 'gold' really in use when linking.
Add equality operator to tripoint_range.
Add gcc 7 and 8 to build matrix.
Snapcraft Build recipe added.
Fix compiler errors on clang-7.0.0-svn
Sort object files to link them in reproducible order.
Update .desktop and appdata files in data/xdg.
Add Dockerfile for building and experimenting on Debian.
SDL windows: allow HDPI displays
Makefile updates for MSYS2.
Properly work-around broken SDL 2.0.5 key events on Linux.
Debug stack trace & crash handler for Windows.
Add PR validator to ensure use of a summary line.
Android build standup.
Add unit test for NPC movement fixes.
Fixed Android build regression.
Change MSVC configs to build test executable.
Faster builds with CMake.
Vehicle power test: make it more consistent.
Visual Studio solution with vcpkg support.
Use travis build stages.
Run tests under AddressSanitizer in Travis CI.
Sort generated lua bindings source file to allow reproducible builds.
Adding astyle to deb/ubuntu packages.
Automate changelog generation.
Add macOS to travis-ci builds.
Added VS solution to build statically linked executable using vcpkg.

## I18N and A11Y:

Localizable HP bars.
Implement printing aim accuracy as numbers.
Textual vehicle facing indicator.
Translatable moon phase.
Fix of untranslated (sub)category in crafting gui.
Dont' dynamically initialize using gettext.
Make vitamin and fault and mod targets translatable.
Fixed terrain name translation.
UI improvements (for easier translation).
Allow Unicode strings as item symbols.
Add comment for translators about mutation UI.
Add Chinese main menu ASCII art.
Allow json_flags to be translated.
Display localized "Really quit?" string in main menu.
Fully handle language changes.
Install only specified translations for curses version.
Extract text field of morale_type for translation.
Fix refugee center NPCs' unlocalized names and occupations.
I18N-ize action menu entries.
Ensure consistent string order in translation template.
Fix interference effect of radio messages in localized version.
Add Polish language.
Better docs for translators.
Add 'translate_marker' macro for xgettext to extract strings for translation.
Windows language detection and selection.
Load names when the language settings change.
Display l10nized tab names when creating new world.
Link against ncursesw if L10N enabled.
Make user-facing error messages translatable.
Many, Many new strings and menus are translatable.
Provide context for translating strings of monster abilities.
Allowed recoil level to be translated.

## Statistics:
3271 files changed, 4621405 insertions(+), 1700313 deletions(-)
37,604 commits
~700 contributors

New game entities (core)
Items:
11 ammunition types, 84 armors, 13 bionics, 18 books, 258 foods, 18 constructibles, 21 containers,
547 crafting recipes, 208 misc items, 52 guns, 33 gunmods, 75 tools, 22 wearable tools, 6 tool mods,
303 uncraft recipes, 17 vehicle wheels
Mapgen:
52 epilogues, 46 furnitures, 496 item spawn groups, 1139 mapgen entries, 69 monster spawn lists,
64 overmap specials, 730 overmap terrains, 34 mapgen palettes, 137 terrain types,
52 vehicle blueprints, 30 vehicle spawn groups
Misc:
4 dreams, 66 effect types, 9 engine faults, 47 harvest entries, 3 martial arts, 14 materials,
104 monsters, 16 monster factions, 211 mutations, 20 professions, 13 scenarios, 262 snippets,
31 start locations, 455 talk topics, 8 martial art techniques, 153 vehicle parts, 17 vehicle wheels
New game entities (mods)
Items:
102 ammunition types, 28 armors, 3 bionics, 17 books, 60 foods, 11 constructables, 12 containers,
6 engines, 206 misc items, 118 guns, 6 gunmods, 43 magazines, 369 crafting recipes, 136 tools,
158 uncraft recipes
Mapgen
12 furnitures, 348 item spawn groups, 1911 mapgen entries, 41 monster spawn groups,
41 overmap specials, 2372 overmap terrains, 33 mapgen palettes, 11 start locations, 44 terrains,
24 vehicle blueprints, 24 vehicle spawn groups
Misc:
2 harvest entries, 2 martial arts, 119 monsters, 2 mutations, 34 professions, 24 starting scenarios,
93 snippets, 275 monster speech entries, 8 talk topics, 11 martial art techniques, 395 vehicle parts

======

# 0.C

## Features:

Infighting! Monsters now have factions assigned and will attack other monsters from opposing factions.
Meteorology! Featuring all-new thermometer, barometer, and hygrometer, as well as an all-inclusive weather station. Now we can finally talk about the weather, as we've always wanted. (disclaimer, you can't chat about the weather with NPCs)
You can warm yourself up from a nearby fire.
Change car batteries without any tools, truck batteries with just a wrench, or install swappable storage battery cases and add/remove storage batteries to your heart's content. Electric cars come with cases for their storage batteries by default now.
Many vehicle parts are now foldable, enabling you to have a more complete folding bicycle (or wheelchair).
Aiming! You can now spend time when aiming a ranged weapon to improve your accuracy with it.
The patented DeathCam™! You can now watch what happens after your epic death: is anything left of you after that massive fire burns itself out?
Rifle straps! Mount one on your gun and just wear it when you're not using it.
Some cars have alarms now, and you can try to bypass the alarm and unlock the controls.
Better interactions with worn items, such as auto-retrieving stowed items from them.
Toggle modes for each vehicle turret individually.
Manual fire turrets.
Cameras mountable on vehicles to extend view area.
New drive-by-wireless system for cars, remote-control full-sized cars!
Clothing modifications (pockets, padding, and reinforcing).

## Content:

An abandoned farmhouse may spawn in the forest from time to time, with a sad story behind it.
Tanning with trees! Blackjack oaks now spawn, and can provide tanbark.
Electric chainsaws and jackhammers now exist in the world.
Destructible bridges! They can be smashed, they have sidewalks, and are a source of rebar.
Straw! Get it from the hay in farm barns and make yourself a nice straw hat.
Battery mods (extended battery, rechargeable battery, etc.) can now be removed by applying a screwdriver.
Wool and felt are now usable materials.
Lots of clay and pottery recipes/items.
Diesel fuel/engines/pumps.
Lots of comestibles and recipes for them.
Buildable concrete and brick walls and roofs.
Flu shot that actually inoculates against flu.
Metal tank furniture similar to a keg, but easier to make.
Lots of new clothes and recipes for them.
Large amounts of chemical and metallurgy additions, lots of bombs and rockets.
Interior lights for vehicles.
Fire engine, with a water cannon!
Occasional mineral drops when tunneling (limestone so far).
Zombie technician gained a disarm attack.
Student professions.
Generic spiritualist content.
Craftable canned food and recipes.
More farming content and recipes to make use of them.
Even more houses!

## Interface:

Butchering can now be used to cut up items, too. Also, you can now salvage _all_ the things (in a tile) in one keypress.
Item descriptions now tell you what you know you can craft with them. No more wondering what those stupid copper tubes are good for.
You can now choose to ensure that items you pick up never get wielded, keeping your hands free -- useful when you want to be using a martial arts style that's primarily unarmed.
Foraging just... happens. Without prompting you (Y/N?) every (Y/N?) time.
You can now choose to re-roll a random scenario along with your other random character generation things.
New item action menu, trigger items without rooting around in your inventory!
Option to merge all cash card charges into one card at an ATM.
Laser-dot targeting now triggers safe mode.
Streamlined vehicle construction menu by adding a shape select menu to parts that have multiple symbols.
Added tabs to vehicle construction menu to help manage all the parts.
Sound symbols persist until the end of the player turn, and can be examined for a description.
Warning prompt about activated items when sleeping or waiting.
Item names now have HP bars displayed with them.
Add V-menu (nearby items/monsters) to peek command.
Add filters to advanced inventory.

## Balance:

Gun mods aren't just a free-for-all when reaching marksmanship level 1 anymore -- instead, they each have different skill requirements to install.
Canes, cudgels, and umbrellas now work as improvised fencing weapons.
Gunstores are all locked up.
Muscle-powered engines can run alternators now.
Muscle-powered engines cause thirst, hunger and fatigue.
Split out more layering locations and layers, but made layering penalties harsher.
Nerfed shrapnel from bombs in general, they are MUCH less effective against armored enemies.
Monsters with many weapons semi-intelligently choose which ones to use.
Tuned skilling progression for making archery items to allow bootstrapping.
Unfletched arrows no longer count as ammunition so they don't clutter your firing menu.
Some monsters have a small amount of nightvision, Now you will learn why you fear the night.
Enabled trading with starting NPC at game start.
Slowed tankbots down so you have a chance of running away from them.
Zombie master special now picks from every zombie, not just a small list.

## Bugfixes:

Doors and windows no longer hold up the roof! Hopefully preventing collapses from zombies breaking into your shop.
Solar panels now _just work_ (as long as they're above-ground and it's sunny).
Fixed dark temple finale by enhancing the dark wyrms that it spawns.
Fix slow vehicles getting stuck in reverse.
Fixed free blocks when player had no block techniques.
Make effects that damage all player bodyparts use the same armor code as other attacks.
Scale damage to armor based on its coverage so e.g. power armor isn't ridiculously vulnerable to acid.
Fatigue can no longer go so negative that you don't need to sleep for days.
Unify vehicle fuel handling.
Game remembers which mutations you had activated.
Fixed turrets shooting through doors.
Fixed bug that was making gun recoil be too low.
Fixed bashing corpses with blunt objects.

## Performance:

MASSIVE improvement in performance when there are large numbers (thousands) of items nearby.
Added a clustering algorithm for monster hearing that improves performance when there are many (thousands) of monsters on-map and making noises.
Iterate across map structures in cache-friendly way.
Avoid saving/loading sections of map that aren't interesting (like solid rock).

## Infrastructure:

Diseases are configurable from JSON and applied as relatively generic status effects.
Pedal/wheelchairs/paddles united as a "fuel type".
About half of the item types are now composable, for example you can easily make a "wearable gun", or "wearable tool" now.
Overhaul and simplification of map data handling.
Simplification of gun and gunmod handling.
Restored building under MSVC.
Build performance improvements via removing unnecessary includes.
Simplify handling of vehicle coordinates.
Visibility checking API cleanup.
Unified filesystem API.
Extracted activity handlers from game.cpp
Sound processing moved to a dedicated module. (in-game hearing, not the game making sound)
Moved some shared logic from player to character.
Streamlined obsolete mod handling.

======

# 0.B

## Features:

Random characters have professions applied.
Brewing.
Wearable tools.
Martial arts techniques can trigger when wielding appropriate weapons.
Wing mirrors for vehicles.
Prototype hordes.
Adjust zombie speed with mods.
Made butcher menu's first entry match the butcher hotkey, so you can just hold down the button to butcher all.
You can dig down stairs with proper equipment.
Scabbards, holsters and sheathable weapons.
At high skills you can quick draw/attack with weapons.
Fish spawn as distinct creatures, and they're used for fishing checks.
Quivers for arrows.
Furniture can act as a tool.
Corpses rot and eventually disappear.
Armor is assigned to a layer, and armor on different layers doesn't impose layering penalties.
Destroyed vehicle parts get ripped off the vehicle.
Player can start at various locations.
Special support for mapsharing installs:
  - lock down debug menu;
  - lock players to their username;
  - more configurable file placement;
  - locks around map files.
Language switch is dynamic now.
Guns such as revolvers no longer eject casings when fired, they're instead ejected on reload.
Internal furnace and Battery System CBMs are toggleable so you're less likely to eat random objects by accident.
Spending more time near traps has incremental chance of finding them, spotted traps are remembered.
Thrown items above a trap-defined threshold will trigger traps.
You can now peek through curtains and some doors.
Smashing a broken window again clears out the broken glass (relatively quietly).
Autopickup can get at anything you can reach, i.e. adjacent tiles.
Can set exclusion zones for autopickup, so you can avoid accidentally picking up all your stuff in your base.
Contents of books are unknown until first read (which is faster than usual).
Can craft recipes if you have a book in range that provides it.
Can learn recipes by practicing them.
Roof of the vehicle you're currently in is not drawn.
Faction hostility is back.
Kiln operates without player being nearby.
Radio operated items.
Switched to seed-based weather generation.
Options are only displayed when they are applicable to your build.
Can perform unspeakable acts upon zombies to turn them into your packmule slave thing.
Messages give feedback on melee misses.
Foraging is seasonal, fruits will grow each season, but once picked are gone until the next.
Pet menu to interact with friendly monsters.
Starting scenarios stitch together profession, traits, and starting location.
Picking up and dropping multiple items is now an interruptible activity.
Activatable mutations.
Heavily moddable gun platform.
Fire creates invisible hot air fields, which meander around in enclosed spaces and warm them up.
Factored windchill and humidity into body temperature calculations.
Vehicles smash items when they (wheels) run over them.
Refined vehicle/terrain collisions.
Hulks and Brutes now have a very damaging fling attack.
Jumper cables can be used to link together electrical systems of vehicles, including vehicles outside the reality bubble.
Crafting a large batch of items can apply a discount to the crafting time required.
Overhaul of "cut up" system:
  - Cannot cut up an item if it includes a material that can't be cut up (e.g. shotgun);
  - Cutting up returns items from each material that makes up the item;
  - Cutting up most items should respect the total volume of the item.
Most terrain can be smashed now, if you can hit it hard enough.
Can turn individual vehicle engines on and off.
Filling an item with water from e.g. a river is now an interruptible action.

## Infrastructure:

Switched to SDL 2.0.
Made paths configurable for packaging and installation support.
Finished pushing martial art definitions out to json.
JSONized multi-tile building generation, leading to huger buildings.
Tilesets can provide a per-category fallback tile to handle new monsters/items/whatever.
Silenced all the warnings, now it's easier to keep new ones from cropping up.
Lots of string handling infrastructure, making translated string handling easier.
Missing tiles in tilesets can fall back to ASCII.
Saner glyph cache handling.
Components used to craft an item are stored in the item.
Debug overlay for hordes.
Improved window handling.
Generic iuse functors unify many types of iuse functions.
JSONized bullet pulling recipes.
Generic support for foldable vehicles, still need support for *crafting* them.
Encapsulation applied to map accessors.
JSONized monster drops.
Damaged fuel tanks leak fuel on the ground.
Most menus use input context now, and therefore have configurable keybindings.
Switched build to c++11.
Items can have a list of iuse methods instead of just one.
Drug effects can mostly be defined in JSON.
Scripts for querying json in tools_json_tools.
Beefed up utf-8 input handling.
JSONized NPC definitions.
Unified recipe requirements across constructions and crafting.
Better error handling when initializing SDL.
Recipes can have byproducts.
Added a standalone map layout utility.
Monsters are saved to the overmap instead of per-submap, clearing the way for horde support.
Hgamelaunch start script.
Items can spawn with variable amounts of charge.
Monster blacklists are applied consistently to all spawn code.
Different ammunition-bearing monsters (turrets, robots) have customized loadouts of their various ammo types.
Obsolete mods can be marked as such, preventing debug spam if a save containing them is loaded.

## Balance:

Give most starting professions decent starting equipment.
Nether spawns near corpse spawns.
Capped skill gain from many activities, especially crafting.
Melee weapons can take wear and tear damage based on their primary material.
Categorized CBMs you can get from butchering things.
BEES!
Armor values nerfed.
Mutagen spawn rates slashed.
Overhauled mp3 player morale bonus to make micromanagement of it suboptimal.
Amount of damage blocked by a block technique based on strength and skill of blocker.
Removed acid rain until it can be made into a local event.
Nerfed speed of many zombie animals.
Starting professions supplied with cold-weather gear to match the expected climate.
Standing in a fire less likely to ignite clothes.
Lying in fire (when one or more legs is at 0HP) causes MUCH more damage.

## Content:

New monster, Wraith.
Hops, barley, and molasses as brewing ingredients.
Yeast for fermenting brews and baking some bread foods.
Sugar beet as a renewable source of sugar.
Fruit wine and Brandy.
Moonshine and home-brewed beer.
Grappling hook.
Many new house layouts.
Wells and well digging.
CQB CBM that provides martial art style.
Warehouse building.
Decorative terrain and furniture.
Parasites and diseases from unsafe foods.
Curtains for vehicle doors and windshields, privacy please!
Foraging (in bushes, shrubs, trees).
Towel usable for many handy things (still not at HHGttG level).
hehe, honey.
Wearable rx12 auto-injector.
E-cigs
Motel locations.
Slime mutants can slip through tight spaces, spawn friendly slimes.
Some insect-like mutants can sip nectar from flowers (but at a cost...)
Mutagen gives you wings! (butterfly wings)
Bird mutations.
Zoose
Killed bots drop (disassemblable) broken bot items instead of corpses.
Bear mutations.
Bio operator zombie.
Spider nest basements.
Nice looking road ends and roundabouts.
Exploding gasbag zombies.
Pizza parlor building.
Wheelchairs.
Notes left by other survivors scattered all over.
Brain blob directs nearby blobs to move intelligently.
Mall location.
Several toolbox items to streamline carrying around your crafting needfulls.
Cotton and many cotton-based recipes and items.
Plant mutations.
Audit of all item prices to try and get a sensical baseline for them.
Supercharged military turrets.
Make Fedora activatable, m'ilady.
Road barricades.
Necropolis.
Rollerblades and skates.
Evac center and piles of NPCs and missions.
Bandit camps.
RC car and remote-detonated bombs, and a remote controlled lamp.
Automated gas stations.
Boats.
E-ink tablet and laptops can display recipes and act like books.
Can take pictures of monsters and view them on laptops or tablets.
Fish traps.
A "Thrilling" monster easter egg.
Riot control bot.
Extensive mutation chain culminating with player effectively joining the Marloss faction.
Extensive expansion of Marloss monsters/structures.
Various power substations, with new monsters.
Diesel added as a vehicle fuel.
Added craftable pontoon bridges.
Rat mutants can burrow, Cephalopod mutants can grow a large shell, lizards can regrow limbs.
Many new starting locations.
Curing hides and tanning leather.
Full coverage of tiles in Retrodays and MShock's tilesets!

## Interface:

Expanded armor layering window.
Added way to swap panes in AIM.
Animation and duration for smoking activity.
Action menu that displays all actions in a tree menu.
Highlight things you can interact with when 'e'xamining.
Many strings are properly pluralized and have support for doing so when translated as well.
Standardized overmap building colors.
Vehicle examine menu shows used/capacity of fuel tanks and cargo space.
SDL builds can play music.
Log messages colorized.
Books colorized by category.
Different weather types get their own animations.
Save/load log messages.
Fuzzy river borders.
Scrolling text animations when things are damaged and on some effects triggering.
Lots of menus now have sorting, categories, and search.
Animation delay option.
Player can write and read sign items.
Added a menu displaying martial art style characteristics.
Perishable and rotting items colorized.
UPS no longer activatable, now act as passive batteries.
Prompt to continue studying a book until all recipes learned.

## Performance:

Greatly sped up construction menu.
Overmap scrolling speed greatly improved.
Turn number added to calendar since it's called a gajillion times.
Switched a lot of large collections to use std::unordered_map() or std::unordered_set().
SDL framebuffer cache.
Extracted rain animation code from main drawing code.
Tile lookup speedups.

## Bugfixes:

No bleeding effect if your armor absorbs all the damage.
Make game stop treating trees, walls, etc as hallucinatory with respect to vehicle collisions.
Prevent dragging furniture from hoovering up items.
Option to force software rendering to work around hardware support issues.
Players are ejected from vehicles when their seats are destroyed.
Contents of items destroyed by interacting with them are dumped instead of being deleted.
Restored function of area melee attacks.
Made various battery mods play nice together.
Prevent segfault in the unlikely case that you miss so badly that you shoot yourself.
Don't cause blood spatters when the attack does no damage.
Avoid crashing when loading a corrupted submap.
Avoid resetting creature speed to 100 when a creature is saved/loaded.
Option to disable joystick input in case you have a broken joystick.
Always practice at least one of the melee skill types when attacking.
Fixed off-by-one error that made 100% coverage armor 99% coverage.
Move critical multiplier calculation after armor absorbs damage.
Added move cost for interacting with computers.
Use maximum heard sound for effects (such as deafness), not the sum.
Player graveyard works as intended, most recent player save is moved to the graveyard folder.
Factored weight of items in furniture into cost of dragging the furniture.
Gunmods with firing modes finally make correct sounds when fired.
Guns spawn with ammo when mapgen calls for it.
Fixed longstanding bug where displayed warmth would fluctuate wildly if your body temperature was optimal.
Prevent player from taking damage when driving over an acid puddle.
Taught zombies how to pick the right stairs.
Fixed bug where zombies can attack at range after a knockback.
Lots of window refresh cleanup.
Turrets and vehicle turrets now respect friendly status when burst firing.
Fixed a bug where monsters could see further than they should in circular distance mode (they still used square dist).

======

# 0.A

## Highlights:

Module manager.
Fullscreen mode.
Many mutations, more refined mutation progression.
Improved view options for driving.
Improved item handling, including category views, partial stack handling.
Mouse move and mouselook.
Fishing.
Working Refrigerators.

## Features:

View item on mouse hover in SDL.
Mouse move.
Basic LUA support.
Vehicles disintegrate into their constituent parts on impact.
Fuel tanks preserve their contents when removed/installed.
Vehicle construction and repair using duct tape.
More distinct mutation trees, including branch thresholds and post-threshold mutations.
Interact with monsters on stairs.
Guilt from killing monsters tapers off as you kill more of them.
Can track vehicles with a GPS module.
Allow filtering constructions by the ones you can do right now (can toggle).
Idling for vehicles, can effectively run as generators.
Minifridge that keeps food fresh longer.
Clothing pockets and hoods only activate when needed. (for warmth)
Inventory and crafting menus support listing items by category.
Expanded underwater combat.
Item spoilage rate varies based on temperature.
More info in list monsters menu.
Rechargeable battery pack mod for tools.
Gunmods are installed on rails now.
Better gender handling at character creation.
Expanded vehicle electrical system.
Can pick up or drop partial stacks.
Shove items out of the way when closing a door.
Radioactive items.
Mutation friendly clothing.
Remove prompt to resume task, of course you want to.
Vehicle facing indicator (option).
Fullscreen mode.
Show contents of grabbed vehicle (e.g. your shopping cart) in advanced inventory pane.
Fishing, find a pole!
Automatic view shifting when driving (option).
Zoom mode that dynamically resizes tiles (pretty slow when zoomed unfortunately).
Search known recipes by output, tool or component.

## Infrastructure:

Overmap tiles moved to json.
Lots of warning cleanup.
More development of internal json library.
Mod manager.
Can define mapgen for tiles in json or LUA.
Traps moved to json.
Standalone json checker.
Refactored monsters and players to have a common parent class.
Retrieve items from inventory based on location instead of invlet.
Ammo types moved to json.
Blacklist and whitelist for including/excluding content.

## Balance:

Sleep increases rate of fatigue recovery and healing over time.
Remove automatic matches and pocketknife from player spawn.
Add skintight flag for underwear-type clothing to negate layering penalties.
First Aid and bandages take time to apply now.
Increased city size variability.
Turrets have finite ammo.
Reduce rate of damage for "real armor" as opposed to "clothes".
Zombies spawn at last stand locations.
Burning ammo only throws shrapnel, no explosion.
Increased crafting distance to 6 to enable large workshops.
Progressive difficulty searching for lab notes.
Large-scale vehicle rebalances.
Improved code that determines what body part is hit by an attack.
Water purification methods use one charge per unit of water.
Buffed water resistant clothing.
Removed acid puddles from acid rain. (no more melting items).
Buffed most zombie HP.
Large nerf to solar panels.
Effectively remove cap to starting points option (set to 1,000).
More interesting gun misfire/jam mechanics, guns can take damage now.
Varied rate of projectile breakage with a flag, more differentiation between arrow types.
Ammo with special effects (smoke, teargas, explosions) now go off when burned.

## Content:

Atomic coffee, energy drink and hypospray, lawn darts, MOLLE pack, fingertip razors.
Too many mutations to list, including mutagen types and recipes.
Map types, ammo reloads, vehicle curtains, creepy doll, whiskey barrels.
Hibernation mutation, lots of cop and fireman gear, IV mutagen, piles of new traits.
Mutation-themed dreams, cowbell, atomic batteries, dojo and contents,
vending machines and bank cards.
Dinocataclysm added as a mod at long last!
Lots more terrain and furniture is now bashable.
Several new houses and other buildings.
Variations of vehicle condition (damaged, blood-splattered, engine running, etc)
Creatures fling around appropriate fluids and chunks when gibbed.
Several content packs that allow enabling/disabling different categories of content.
Shoggoth.

## Bugfixes:

Prevent artifact swords from sticking all the time.
Royal jelly and blood filter heal dermatik infections.
Make active items (ticking bombs, rotting food) work in vehicle storage.
Prevent teleportation and stairclimbing from erasing monsters.
Lots of UI tweaks.
Fix bug where items couldn't be thrown over water.
Erase scentmap when we move between floors.
Handle adjacent overmaps better, including notes.
Lots of recipes moved fro auto-learn on skill thresholds to being learned from books.
Fixed vehicle rendering when dragging.
Can craft from items in vehicle storage.
Only count loudest vehicle engine for noise generation instead of adding them together.
Fix weird bug where being too strong made you bad at throwing things.
Fixed several related vehicle board/unboard bugs.
Player displayed in correct position when peeking.
Fixed lots of menu drawing glitches.
Height/width options make more sense, total instead of based on view width.
Limit indoor dimly lit areas to the same view distance as outside.
Fix bug where vehicles and windows projected light at dawn and dusk.
Targeting defaults to nearest enemy.
Toggling between enemies includes hostile NPCs.
Vehicle turrets no longer shoot player or their own vehicle.
Fixed issue where exploding items could destroy themselves and cause a segfault.
Check for errors when attempting to write files and take appropriate action.
Fixed some lab finale features.
Fixed vehicle workshops being usable as components in recipes.
Cruise control is now smooth, even the sportscar is drivable.
Sinkholes don't turn into pits after you step in them.
Can no longer block attacks in your sleep.
Translations build and ship with releases.

## Performance:

Many overmap generation performance improvements.
Stop updating scent if player hasn't moved for a while, makes waiting and sleeping go much faster.
Optimized bitflag methods for very frequently used flags.
Heavy refactor of crafting menu for more speed.
Heavy optimization of scent diffusion.
Declare strings as const to avoid reallocating them all the time.
Lots of caching of vehicle parts.
Vision calculation speedups.
Refactored map loading to chunk up map data into tiny (1KB or so) files, so save/load is nearly instantaneous.

======

# 0.9

## Highlights:

World Factory: Multiple worlds managed at once.
New mutation categories.
TsuTiles.
Basic mouse support in SDL builds.
Vehicle construction system rework.
Backward compatibility with 0.8 saves.
Unbelievable amount of new content.

## Features:

New mutation categories.
Blob drops are semi-useful.
World Factory: Multiple worlds managed at once.
Single keypress pulping.
Better Basements.
Dynamically swap between text and tiles, and among tilesets.
Funnels catch water when the player is far away.
TsuTiles.
Curvy roads.
Zombears.
V menu now lists monsters too.
Emergency vehicles.
Shia's back.
Doors tougher, but zombies can pile on when trying to bash through them.
Spawning monsters in packs.
Shopping carts are drivable.
Basic mouse support in SDL builds.
Food dehydrator.
Some clothes have hoods that are used automatically if there's no hat in the way.
Only prompt to confirm butchering if there are hostiles nearby.
Books have chapters.
Better furniture dragging interface with 'G'rab.
More cart types, hot dog, welding, luggage; swivel chairs.
Track more stuff for memorial file.
Basic tool quality support for more streamlined crafting recipes.
Fungaloid rework.
Vehicle workbench like components act like tools.
Huge pile o books.
Furniture and terrain definitions moved to json.
Survivor armor.
Large numbers of wild animals.
Power system for vehicles and battery components.
Reinforced vehicle components.
Vehicle construction system rework.
Multi-square vehicle doors.
Make vehicles more resilient to damage and better able to smash through obstacles.
Vehicle spawns have personality added in various ways.
Removed action interruption from drug cravings.
Ludicrous numbers of new foods.
Vehicle horns.
Backward compatibility with 0.8 saves.
Stylish trait.
Pickup partial stacks.
Flaming weapons.
Too many new professions to list.
Diseases can now be bodypart specific (bleeding, bites).
Reworked martial arts framework. Arts are no longer pseudo-items, and can be mostly defined in json.
RPG-7.
Reworked and streamlined bionics failure chance and install UI.
Streamlined continuous reading.

## Bugfixes:

Monsters that don't take damage no longer leave blood trails.
Broken gas tanks act broken.
Highlighting lines in tiles mode.
Show all sounds made by player.
Disassemble items with charges properly.
Suppress smoke warning when you have a gas mask.
Stims work again.
Menu cleanups all over.
Better in-city detection for roads.
Funnel filling.
Step on visible trap warning.
Vomiting lethality nerfed.
Better ignore monster for now feature.
Massive audit of item values by Rivet.
Prevent input overbuffering when it's raining.
Eating related bugs.
Hallucination fixes.
Vehicle mounted turrets.
Crafting consuming containers with contents.
Prevents many actions from passing through walls.
Weird handling of canceled item use.
Gunmods with firing modes.
Stabilized monster coordinates.
Many fixes in defense mode.
Charge rifle charging.

======

# 0.8

## Highlights:

Releasing with Russian, Chinese, and bla translations.
Draggable vehicles, e.g. shopping carts.
Memorial file listing player history.
Tiles!
Basic farming support.
Support for save backwards compatibility.
Option to adjust city size, make a whole map metropolis!
Option to adjust monster density, walls of zombies!

## Features:

Intelligence dependent skill rust option.
Uncanny Dodge CBM
Weight management rework, weight now in grams.
If the player is overloaded, the strain causes pain.
Display option for metric vs imperial vehicle speed.
Beanbag rounds for shotguns and grenade launchers.
Added headlights that can be aimed at installation time.
Active bionics.
Throw single items from stacks instead of whole stack.
Updated many menus to updated menu system that provides scrolling, filtering and more unified hotkeys.
Crafting overhaul, crafting no longer trains combat skills and vice versa.
Reworked rain protection, items now have waterproof flags.
Crafting recipes you can actually perform bubble to the top of the list.
New laser weapons.
Pneumatic weapons.
Narrow sidebar option.
Support unicode character names.
Aim-related gunmods.
Automatically adjust aim path if the default path is blocked by something.
Play Now game start for one-click game initiation.
Rework encumbrance to remove nonsensical negative encumbrance.
Loosen strictness of encumbrance in general.
Heated melee weapons.
Plastic item crafting.
Option overhaul with new tabbed menu.
Swimming now makes you wet.
Wetness can be a good thing when it's hot and you're properly attired.
Wetness effects adjusted by some mutations.
Portable Game system now usable, has playable games snake, sokoban, and robotfindskitten.
Vehicle components, vehicles, mutations and traits are moddable in json.
fruit bushes spawn in groups.
Significant rebalance of fire, emits less smoke, and small fires should burn longer.
Basic farming support.
Welding rig vehicle component.
When in a square with clothes and bedding, sleeping players will use them for warmth.
Corpse-filled pits cause less or no damage.
Adrenaline shot item.
Nerfed Adrenaline rush effect, no more bullettime.
Small vehicles are draggable and pushable. Added shopping carts.
Funnel now directs rain into container in the same square during rain.
Mutation dreams.
Siphon water out of vehicles with water tanks.
Ice labs.
Vehicle collisions based on SCIENCE!
Streamlined selecting same ammo over and over again.
Blacksmithing.
Pickling and other food preservation techniques.
Re-enabled mouth encumbrance.
Caseless ammunition and guns.
New heavy weapons.
More features spawning in houses.
Significantly reduced map save size.
Lots of professions.
Many many items and crafting recipes.
Energy weapon special effects.
Scrollbars in many list menus.
Vehicles can spawn smashed into each other.

## Bugfixes:

Mouse cursor hiding.
Terminal text display fixes.
Very significant performance improvements.
Removed input delay.
Allow exiting from long-term activities like wait.
All titlebars should use the correct version number.
Remove busywaitin WinGDI build. (caused 100% CPU usage)
No more "nothing" map tiles.
Hand out letters to bionics so more than a few are usable.
Monsters no longer attack themselves.
Fatal hunger/thirst/fatigue detected correctly.
Major monster handling performance improvements to make 50x zombies work.
Nerfed smoke inhalation.
Major performance increase in mapgen to make huge cities generate before the heat death of the universe.
Rain and acid rain doesn't bother you when underwater.
Batched raycasting optimization.
Fixed old inventory letter overlapping bug.
Use shadowcasting algorithm for fast and accurate fov calculation.
Vehicles no longer spawn floating above water.
Loaded ammo, such as nails in a nailgun can be used for crafting.
Light from items more consistent.

======

# 0.7.1 (bugfix point release)

Vehicle bed sleepiness fix.
Made coughing from smoke wake you up.
Update version for MSVC project builds.
Remove coverage property from wristwatch to prevent encumbrance.
Suppress pickup from vehicle when doing autopickup.
Fix typo in spawn list.
Don't draw item glyphs on top of furniture glyphs.
Strip out references to a removed ammunition in spawn lists.
Change in how Vehicle Examination window is displayed so it works in 12x12 View Screens
Fix for weapon mods with no ammo types.

======

# 0.7

## Highlights:

Use ncursesw and gettext for i18n support and expanded character palette.
Configurable Autopickup feature.
Configurable item spawning lists, now with more configurable spawn frequencies.
New advanced bionics.

## Features:

Use ncursesw and gettext for i18n support and expanded character palette.
Configurable Autopickup feature.
Configurable item spawning lists, now with more configurable spawn frequencies.
Probability Travel Bionic (walk through walls!)
Railgun Bionic (throw metal items at the speed of electricity!)
Flashbang bionic.
Shockwave Generator bionic.
Chain Lightning bionic.
Artificial Night bionic.
Streamlined lumberjacking tasks.
Splints are now craftable and (slowly!) heal broken limbs.
Recover CBMs from butchered player corpses
Small game arrow.
Spoiled (rotten) items will now be removed from the map after twice the time it takes to spoil.
Lit torches set enemies on fire.
Toggled Metabolic Interchange bionic, active power sources.
Changed Optimist to be more thematic and balanced.
Morale effects have more flexible durations.
Extensively reworked fire handling, e.g. campfires should last a more reasonable duration.
Preserve martial art style selection across wielding/unwielding weapons.
Simulate alt+number input for SDL version.
Quicksave command.
Added basic sludge crawler monster
More crafting recipes.
Stash knives in your boots.
Folding bicycle you can stash in a trunk.
New improvised guns.
More survival-ish foods.
Added some more heavy pistols and ammunition.
New Improvised lockpick!
Floatation Vest.
Added wine and a new shirt.
Towels.
Fuzzy time display, and precise time with wristwatch item.

## Bugfixes:

Multiple gates near one handle work correctly.
Made wild Jabberwocks much more rare.
Fix turrets shuffling around when off map.
Prevent gibbing from low-damage sources.
House generation fixes.
Allow deconstruction of refrigerators.
More consistent road placement.
Make mongroups die properly, even if the queen dies at a distance
Monsters killed by wide attacks drop corpses/loot
Fix solar panel power production on vehicles.
Cleanup tire changing activity.
Fix stunlock caused by counterattacks.
Keep Jabberwocks from spawning in classic mode.
Fix turret drops.
Extensive text handling fixes.
Menu beautification.
Allow saving while in a vehicle.
Fix div0 on bad option setting.

======

# 0.6

## Highlights:

* Zombies will revive after a time, if not butchered (or otherwise dealt with).
* The Android trait now behaves the way that the description indicates.
* Gasoline can be siphoned from vehicles. Requires a rubber hose for now - these are easier to acquire.
* Sewing requires materials other than thread - rags for cloth, leather patches for leather, kevlar bricks, plastic chunks.
* Leather/Kevlar/plastic/fur repair/reinforcement actually possible!
* Inventory management UI improvements, and a new screen to organize worn items.
* NPCs continue to be less buggy, but are still prone to crashes.
* Weapon firing code reworked a bit. UI improvements, and you should now be able to fire at anything within range.
* Reworked the armor/protection code.
* Reworked the learning system: replaced XP with Focus. See the relevant help text.
* Added a *bunch* of new multi-stage missions, for those who play with the shelter NPC turned on.
* Many new buildings (See full changelog list)
* Vehicle collision physics are now based on *actual* physics! Reduces collision insanity.
* Option to use trigonometric distance instead of roguelike distance. In other words light, line of sight are circular instead of square.
* Zombie density in towns is based on nearby buildings instead of distance from town center.
* Higher-performance (on windows) SDL-based rendering as an optional build type.
* Movement on and around vehicles greatly streamlined.
* Sound indicator lets you know how much noise you're making.
* Turn cost indicator lets you know how long actions take.
* Overkilled monsters now spray gibs around instead of disappearing.
* Mostly remove limits on how many items fit in a tile of ground.
* As usual, many bugfixes.

## Full list:

Purifier no longer removes traits available at chargen.
Fix some calculations that wanted floating-point math, and were using integer math.
Fix some vehicle collision craziness related to skids.
Added zombie revival. Chance of unbutchered zombie corpses rezzing, once 6 hours have passed.
Advanced inventory UI improvements/fixes.
Dropping count-by-charge items (batteries, meds, etc.) into vehicles will cause restacking.
Android trait always gives a power system bionic.
Fix torso encumbrance display (it's smart about sign use now).
Bitmask-based item flags no longer exist! Instead, we have string-based tags, that have no upper limit.
Tweaked glowstick behavior - can no longer deactivate, and they have a dead state.
Android trait should no longer give the player faulty bionics.
Bolts moved to ammo category, like arrows.
Added bone broth, and recipe.
Adjust how Climate Control bionic works, make vehicles have functioning (magic!) AC.
Added fuel siphoning using rubber hose.
Appearance-improving mutations are now flagged as being good mutations.
Welder charges are actually used during vehicle construction.
Items will no longer become erroneously fitted, and item tags should not spread during map loading.
Weather accounts for starting time properly.
Containers can be unloaded again (they were bugged).
Optimized scentmap updates, hopefully this speeds up certain activities.
Pit-requiring constructions have pit digging as their first two stages, to make it more obvious what the prereqs are.
Some menus (notably, inventory) can be navigated with arrow keys and enter.
Allowing sewing of leather items, make sewing require rags/patches.
Cooking rotten food does not make it magically fresh any more.
Resolves an issue where destroying an item while tailoring would crash the game.
New UI to sort clothing and automatically assign special characters to clothing (accessed via +)
Footwear warmth values tweaked to be more flexible.
Wool warmth is not reduced by rain.
Sofas and armchairs help with sleeping.
Temperature is less of an issue while sleeping.
Warning messages for when the player is cold/hot while sleeping.
Oversized clothing can be worn over anything (blankets, cloaks, etc).
Sound interruptions can be categorically ignored while crafting, reading, etc.
More improvements to the advanced inventory UI.
Shrubs less difficult to smash.
Upgraded versions of Fast Healer still give you bonuses while sleeping.
Soldering iron recipe learnable via disassembly.
Integrated toolset power usage normalized on a few recipes.
Vehicle speed is now taken into account when throwing a character that exits a moving vehicle.
Gasoline lanterns added to the game.
Bifocal glasses added to the game.
Tweak Windows (catacurse) colors.
Correct window border color behavior under Windows.
Add glass jars, make sauces spawn in them instead of in tin cans.
Removed a couple NPC crash bugs.
You can safely exit a vehicle moving less than 1 MPH.
Fix a pair of drawing glitches related to the item pickup window.
Remove the artificial delay when animating vehicle movement.
Out-of-range enemies are still drawn when firing a weapon.
Make it so that anything within range can be targeted with a ranged weapon.
Disassembly recipe for vacuum sealer.
Backspace no longer causes junk to be input during string entry.
The overmap screen now lets you use "<" and ">" to view different z-levels.
Reworked the armor/protection code.
Fridges drop rubber hose instead of pipe when destroyed.
Reworked the learning system: replaced XP with Focus. See the relevant help text.
Autosave should save everything now, rather than a subset.
Fix artifact saving/loading... again.
Added new missions.
Added cathedral to mapgen.
Fixed flamethrowers.
Add 40mm acid bomb shells.
Moving furniture causes noise.
Clothing damage descriptions now depend on the item's material.
Gunmods now show "%" properly in the magazine size line.
Add bicycle seats: low-mass seats that can't take a seatbelt.
Vehicle collision physics are now based on *actual* physics! Reduces collision insanity.
Foraging gives survival experience, even on failure.
Disassembling ammo gives firearms experience.
Ball bearings should hopefully drop now.
Added headlights to a few more default vehicles.
Lab coats can be fitted.
Items in adjacent containers (fridges, lockers, etc.) visible with 'V' screen.
Players can no longer examine sealed crates to see their contents.
Funnels give acid water during acid rain :).
Acid water (after refinement) now an alternate ingredient for acid bombs.
Corrected a few item name typos.
Cleaned up generation of a particular (spiral-y) underground room.
More temperature tweaks.
Being hot makes you MORE thirsty, not less.
Reworked item unloading and reloading a bit to remove bugs.
Flatbed trucks now have rear windows.
Electric cars added as potential vehicle spawns.
Fix some bugs related to known overmap data and leaking the state to other characters.
Effects of current stats are shown on the '@' screen.
Materials obtained from clothing depend on the clothing's damage level.
Fixed some lab mapgen bugs.
Mansions got a little love.
Having too little intelligence for a book is more of a penalty.
Vehicle headlight state is persistent after save-load.
Being hot no longer increases thirst by an unreasonable amount
Minor : temp_conv and dis.intensity are saved, fixing strange on-load inconsistencies
Minor : Diseases that affect speed no longer overwrite each other in the @ menu
Clothing with pockets provides a bonus to hand warmth when not wielding a weapon.
New large building with basement: Prison
Basement level for hazardous waste sarcophagus.
New building with basement: mysterious cabin.
Display recent log messages on player death.
Radiation exposure is now more dangerous
Mutations from radiation can be disabled.
Mutation categories now more dominant.
Added themed mutagens with recipes.
New medical items.
Bundle of plastic bags item for stowing bags.
Rebalance chance of cutting weapons getting stuck, much less likely now.
Smashing corpses prevents them from reviving.
Burning corpses prevents them from reviving.
Stopped players from leaving slime trails or webs while in a vehicle.
Made vitamins have an effect again.
Made multiple gasoline tanks drain properly.
Added tiny pain effect to Acid Drizzle, raincoats now offer a bit of protection to acid rain/drizzle.
Advanced inv: "e" pulls up inventory item menu. Help window displays feedback messages for actions taken. "?" toggles between help and msg viewer.
Eliminate radiation dosage saturation, halving dosage rate to compensate. (radiation is slower, but more implacable)
Fitting screen now shows storage and encumbrance in item columns.
Added leather vest item and crafting recipe.
avoid use of pow() in distance calculation, speeding them up an order of magnitude.
Make blood filter remove all other drug based diseases.
Make blood analysis detect all drugs.
Behold, sharpie markers.
Display actual keymapping instead of default one in most help text.
Stopped bleeding, bites, and poison from applying when stopped by armor.
Safely hop from slow-moving vehicles, get hurt from quick ones.
Multidrop screen now shows a summary of what is about to be dropped.
Sort inventory by item charges, use low-charge items first.
Option to auto-save before sleep.
Lava burns things and can be used for crafting.
Multiple fixes to burst-fire targeting.
Prevent turrets from shooting themselves.
Prevent friendly turrets from trying to shoot through the player.
Brass catcher item to catch your brass for recrafting.
More power armor variants.
Make movement take half the cost of both the beginning and end tiles, instead of just taking the cost of the end tile.
Made shooting interactions more realistic.
Add radiation badge item and associated infrastructure.
Automagically add new keybindings, so long as they don't conflict.
Significantly reduces the number of giant worms.
Adds strawberry bushes.
Advanced inventory: Add [c]ategory sort.
Large number of added archery items: Wide range of bows crossbows, and arrows, and a multitude of crafting recipes.
Stop unnecessarily saving adjacent overmaps every time they are potentially dirtied. (prevents periodic pauses!)
Hard Leg Guards and Metal Leg guards.
Picking berry bushes trains survival (at low levels).
Added skill support into professions.

======

# 0.5

## Highlights:

* Many new details added to mapgen! New buildings, ruined vehicles on roads, and so on.
* Much more modding-friendly: MANY bits of data have been moved into data files, rather than being hardcoded in the source.
* A handful of recipes can be learned from sources other than just leveling your skills.
* Artifacts should save/load properly now!
* Assorted UI tweaks and improvements.
* Weather radio and directional antenna.
* Rain funnels - first step towards proper rain barrels.
* Robust Genetics and dodging have both been significantly rebalanced, and should actually be useful.
* Zombies wear damaged clothing.
* Tailoring is more important, and string is easier to acquire.
* New content all around!
* Numerous bugfixes.

## Full list:
 
Matches usable anywhere lighters could be used previously.
Draw lit areas outside of LOS and normal sight radius the same as unlit areas
Tell the player when their gear is damaged in combat
Display player feat morale boosts
Pickling/canning
Only rust skill if X turns have passed since practice, not every x turns.
Halve rate of skill rust across the board.
Push crafting recipes out to JSON - now moddable without recompiling!
Acid rain causes pain not injury
Changed default viewmorale key to v
Learn crafting recipes from item disassembly or books.
New Hardcore trait
Other new traits: Skilled Liar, Pretty, Beautiful, Very Beautiful, Glorius (cancels truth-teller, ugly mutations)
Set minimum move to 25
Death by starvation or thirst
New professions: tailor, scoundrel
Adjusted conditions for cutting and stabbing skill practice (should be able to practice piercing now)
Code compiles with no warnings.  No user-visible change, but important stability milestone.
Added a craftable power armor power interface CBM, solar panels.
Continuous reading.
New mixed drinks
A new book; "To Serve Man"
Glowsticks, found in sporting goods stores and bedrooms.
Broken and Empty windows can no longer be taped up, alarmed windows can.
Palisade walls changed to require 2 6foot ropes rather than one thirty foot one.
Domestic Windows drop strings now (Those are the kind that can be opened)
String can be made from sinew and plant fiber.
Added blankets, fur blankets (craft only), emergency blankets, sleeping bags, fur sleeping bags (craft only).
Added house coat, snuggie, cloak, fur cloak (craft only), leather cloak (craft only).
Added fur scarf, fur gloves, fur trenchcoat, fur pants, fur boots (all craft only).
All tailoring items that use fur require survival as secondary skill.
Added crafting recipes for bandana, blanket, house coat, cloak.
Weather radio
Radios are tuneable, so you can receive from more than one station without moving.
New item that doubles battery capacity of tools, recipe learn from certain electronics books.
Bugfix: reduced chance of "Tried to kill monster" debug spam.
Bugfix: reduced chance of "Stopping out-of-map vehicle" spam.
Bugfix: can unload liquids into items wielded in hands (e.g., steel jerrycans).
Bionics screen shows current and maximum power.
Escape key usable to exit out of more menus.
Multidrop screen continually updates to show new potential weight/volume.
Bugfix: longbow should not end up loaded while in inventory, and can be fired if it does.
Backpacks, messenger bags, etc. can be repaired via sewing kits.
Add fire drill as a survivalcraft firestarter (trickier and slower than lighter/matches).
Furry mutation provides warmth, Bark mutation protects from fire.
Removed/reduced a lot of spam messages related to being hot or cold.
Sleeping should be easier in the cold (decreased chances of waking up).
Being too hot can now wake you up.
Increased the amount fo heat generated by the player while awake.
Tweaked hunger and fatigue's contribution to body temperature.
More traits and mutations have body temperature effects.
Fix artifact saving and loading.
Multiple building additions in town and in the countryside.
Support for 2x2 and 3x3 buildings.
Temporary fix to decrease the number of large structures with roads running through them.
Items can only be set on fire if it would affect them (no more burning sheets infinitely).
Looking around at items (with "V") has a few improvements.
Soldering irons give heating elements when disassembled, tweak numbers for hotplates and water purifiers.
Advanced inventory management screen, default keymap "/". Lets you interact with adjacent tiles.
Roadmap is made of paper.
Removed RV kitchen units from some spawn locations.
Backend: made it much easier to define pre-built locations. Responsible for a lot of the new building types.
Increased the quench value of clean water.
Early-game survivalist stabbing weapon is now pointy stick. Wood spear is higher level.
You can now read using torches and other items.
Addictions can be configured explicitly in the professions file.
Tweak crossbow trap drops.
Made several UI screens smarter (resize to fit screen, esc can exit, etc.).
Show nearby map notes on the minimap.
Some item types can be defined from data files now! So far: misc/melee, armor, guns, ammo, tools, gun mods, books
Glasses can be worn with power armor.
Added several new constructions.
Power use of integrated toolset has been rebalanced.
Armor CBMs have had drawbacks removed.
Rain coats can be made from plastic bags.
Fursuits.
Work to make NPCs less buggy.
Nuclear missile fixes.
Tweaked steel recycler behavior.
Autosaves take into account the passage of real-world time.
Placeable funnel that collects some water while raining.
Characters with the Android trait no longer get unimplemented bionics.
Added several new options.
NPC spawning is toggled with the in-game options menu rather than a text file hack.
Added more wildlife (coyotes, cats, etc.).
Robust Genetics trait heavily buffed.
Change how overmap tile data is saved, to allow for more terrain types and buildings.
Add high-capacity power storage CBM.
Add some new magazines and entertainment books.
Blisters no longer lower max HP (at least until the system is more fleshed out).
Cannibal trait has been rebalanced, as well as morale effects of eating human flesh.
Added cookbook for Italian recipes.
Sewing now requires an adequate source of light.
New health display for non-Self Aware characters, accurate to 1/10th max HP rather than 1/4th.
Targeting window (when throwing/firing weapons) has been reorganized.
Directional antennas!
Gas pumps have been rebalanced (less fragile when filling vehicles, more fragile when filling containers).
Added sling, slingshot, and associated ammunition.
Gas stations can spawn next to highways.
Large creatures are more likely to leave a corpse when taking high damage.
Add flavor items with variable descriptions to the game (fliers and such).
Some guns have range modifiers independent of their ammo. Buffed coilgun range.
Add limb torsion ratchet bionic, generates power when moving.
Desks don't spawn outside any more.
The option to delete your world on character death actually works now!
Tweaked projectile/glass interaction, stopped leaping monsters from phasing through windows.
Debug menu changes.
Made it possible to build indoor furniture in more situations.
Updated readme, added contributing guidelines.
Stopped small animals from suiciding, in many cases (e.g., broken windows and landmines).
Add a few hats. No, not TF2-style.
Artifacts will successfully save and load now!
Adjusted monster spawning mechanics to reduce the chance of swarms of difficult zombies.
Stop roads from going through buildings so often.
Pits less awkward to board over (can use nearby items).
Tweak glass bottle weight/volume.
Allow for reading/sewing in the dark through mutations/CBM's with a speed penalty.
Rewrote dodge abilities to have a noticeable impact.
Mansion pools are considered indoors now.
Tires can be changed with a wrench and a jack.
Add game logic to handle recipes that take the same item as a component and a tool, and add UI to alert the player.
Improve rendering in the main Windows port - animations should display better.
Cave-ins cause damaging rubble to fall.
Improve fuel gauge display in the vehicle examination window.
Overmap notes blink again.
Space and tab should be available for keymaps.
Hitting the "pause"/"skip turn" button will let you cancel reading, crafting, and other long-term actions.
Special road spawns should not happen on bridges.
Ruined vehicles spawn on roads.
Zombies wear damaged clothing.
Nighttime lights are visible from reasonable distances now.

======

# 0.4

Make the battery system bionic only consume as many batteries as necessary to fully power yourself
Knives can also cauterize wounds now. Requires a lighter.
Soldering irons (and hotplates, why not) can be used to cauterize wounds, causing pain and removing any bleeding or uninfected bite effects.
Fixed crash bug in Windows when attacks hit something off-screen?
Fixed precipitation animation with shifted viewport.
Can now disassemble items from the examination screen.
Added colored hinting to the item examination sidebar listing possible actions. e.g., "W" (for "wear") is grayed out if the item isn't wearable.
Added ability to craft a recipe continuously (until out of materials, etc.).
Reduce (maybe fully fix) wolf self-attacks.
Power armor.
More fitted gear, and a few more pieces made craftable.
Vehicle-mountable water tanks and kitchen units, implied storage-battery-charging generators.
Map tiles can now contain up to 64 items.
Beer has been made weaker, and now appears in kegs in liquor stores and bars.
Steel jerrycans.
Any gun can now be used one-handed if you are strong enough.
Hardcoded frostbite not to occur above freezing temperatures.
Improved fire's ability to warm the player. Also, standing on fire and being on fire warm up the player.
Fixed body temperature equalization.
Sunny and clear weather no longer warm the player underground.
Standing in water or sewage will increase the rate of heat loss (but not make the player colder)
The head and torso now lose heat faster than other body parts.
Body temperature drops as you lose HP.
Encumbrance menu's listing of warmth has been made more colorful.
Mouth (face) now has appropriate cold and hot diseases.
The ability to cauterize wounds to heal bites and stop bleeding. (a)ctivate a knife, requires a lighter.
The ability to craft an item as many times as is possible. Defaults to the + key. (Linux and Mac users will need to assign a key)
Added M72-LAW. Makes a large explosion and penetrates armor well. One shot only.
Clothing can be made fitted by (a)pplying a sewing kit.
Some foods can be heated, hot food grants a larger morale bonus than cold food.
Ammunition explodes rather than burning.
Lightstrips, function as weak light providers. Craftable.
Bandages and First Aid kits no longer show uninjured bodyparts in the menu.
Some basic professions, more to be added later.

======

# 0.3

Many menus stretch with an enlarged viewport.
An action to repeat the last craft has been added, default keybinding of -
When crafting liquid items, the game asks you for a container first, then asks if you want to dump the item.
A large amount of survival craft has been added, allowing you to make most of the basic tools and necessities. Along with several new weapons, some storage items and a liquid container.
Smoker Zombies, belch clouds of smoke at players, slowing them and blocking LOS.
Robots now pull from separate drop lists when killed.
Alcohol cost for Torches and Bandages has been increased to 7, or one third of a bottle.
Alcohol cost for molotovs has been reduced to 14, gasoline cost increased to 400.
Chitinous boots and gauntlets added.
Picklock kits break when damaged 5 times.
Zombie spawn ratios have been rebalanced for static spawning.
Pocketknives are usable for all logical recipes.
Child zombies have had a small pool of item drops added.
HP Ignorant is now the player default, Self Aware can be purchased to display exact HP.
Lawnmower blades have been replaced with generic blades, most bladed items are made using blades instead of machetes/swords now.
Nail bat, nail board and makeshift halberd now all have weak block.
Wild veggies function as plant marrow for most recipes.
Meat soup added, more cooking to come.
The player now spawns with a pocket knife and lighter.
Sledge hammer is usable to board windows and doors up.
Heartless trait has been removed, replaced with the Cannibal trait, which allows you to eat human meat with no morale penalty.
Braziers are now craftable. They contain fire and can be set up indoors.
Bulletin Boards can be built to set an area as your home base. NPCs can
be told to wait there and will defend the area.
Bear traps have been increased in weight and volume.
Carboys have been renamed to Gallon jugs.
You can now create a character without allocating all skill points.
Winter Boots and Raincoats now correctly display the reinforced tag.
Kills can now be accessed from in-game. Default key is ).
'Phew it's hot warm' message has been fixed.
The game now accepts wielded items when checking for containers.
Sunny and Clear weather now provide warmth.
Internal Climate Control bionic consumes power to cool or warm you.
Crash bug caused by the screen being larger than the loaded overmap has
been fixed.
Crash bug when going down stairs near cities has been fixed.
Hunger now affects body temperature.
Added new crafting recipes: shorts, cargo shorts, balaclava, long underwear,
glove liners, socks.
Added a digging stick. Can be used to dig shallow pits, and level construction enough to enable crafting of stone shovels.

Got angry at other developers for not updating changelog.

======

# 0.2

Reworked spawning option which places zombies at world generation
rather than generating them dynamically in play.
Implementation of a context menu when examining inventory items.
Machine added to hospitals to regrow limbs.

======

# 0.1

Palisade Walls and Gates - Pretty tough to bash down, and can be fired through
Log Walls - Basically the same as wood walls, different construction methods.
The ability to disassemble tshirts and tank tops by hand. - Handy for bleeding.
Revolver Shotgun - NotTe much to say on this.<|MERGE_RESOLUTION|>--- conflicted
+++ resolved
@@ -31,7 +31,6 @@
 Differentiate river from puddles, add water wheels.
 Ability to view weather around player position.
 NPC followers on guard and in vicinity can read with/assist with crafting.
-<<<<<<< HEAD
 Make skill gain during crafting incremental throughout the activity.
 Wind mills and water mills to process grain into flour.
 Add NPC retreat, no investigate, and investigate limit zones.
@@ -66,8 +65,6 @@
 Eyebots speak to suspects, doing police activity.
 NPCs: Allow NPCs to use holsters.
 Npctalk: add JSON support for bulk trade/donate.
-=======
->>>>>>> 22a41e58
 
 ## Content:
 Adds refluffed and modified plasma gun.
@@ -104,7 +101,6 @@
 Jsonified outpost and added two new variants of outpost.
 Add 3 new buildings for cities.  Metalworkshop, Pottery/Sewing Shop and Glassworkshop.
 Adds some less dangerous but still thematic zombies for labs.
-<<<<<<< HEAD
 Adds food irradiator computer console and location.
 Improved punctuation in NPC dialogue.
 Add new negative trait: Nomad.
@@ -117,8 +113,7 @@
 Add speedloaders for many guns, mainly revolvers.
 Sitting on chair near table gives mood bonus for eating, new trait for increased bonuses/penalties.
 The Northrop Dispatch robot now replaces zombie grenadiers.
-=======
->>>>>>> 22a41e58
+
 
 ## Interface:
 Corpses (not underwear) will be shown on top at the places of death in map extras.
@@ -137,7 +132,6 @@
 Help file: update the vehicle help.
 Monsters now have different footstep sounds, depending on species.
 Mutated poppies and some fungal things have descriptions now.
-<<<<<<< HEAD
 Add a slew of movement mode keybindings. Make move_mode properly private.
 Add 'weapon' panel to labels layout, move wield and style to it.
 Add scrollbar to the base mission info pane.
@@ -157,13 +151,10 @@
 Added possibility to change font size settings in game options.
 Adds estimated nutrition disclaimer to crafting screen.
 Add guidelines to vehicle interface for easier cursor location.
-=======
->>>>>>> 22a41e58
 
 ## Mods:
 Re-adds fictional martial arts as a mod.
 Added Aftershock sci-fi mod.
-<<<<<<< HEAD
 Adds Mod: Buildable Hydroponics bays as furniture and adds Hydroponics in Labs.
 
 ## Balance:
@@ -176,17 +167,11 @@
 Use sqrt of sum of squares to calculate total morale.
 Food isn't as enjoyable when you're sick.
 The higher your z-level, the farther you can see on the overmap
-=======
-
-## Balance:
-Remove reinforcement of non-cloth items.
->>>>>>> 22a41e58
 
 ## Bugfixes:
 Fixed long overmap location name being overwritten by "Distance to target:" string.
 Silence error message when monster AI traverses an off-map vehicle.
 Fixed NPC dialog around lying and succeeding at missions.
-<<<<<<< HEAD
 NPC AI: Increase minimum priority for close monsters.
 Adjust view offsets and re-enable sidebars for look, aim, etc.
 Correct mouse input location in sdltiles build when scaling is enabled.
@@ -197,17 +182,11 @@
 Ambient sound won't be heard by players wearing earplugs or otherwise deafened.
 Don't bash items inside sealed terrain or furniture.
 Disallow rotten components in non-perishable crafts.
-=======
-NPC AI: Increase minimum priority for close monsters
->>>>>>> 22a41e58
 
 ## Performance:
 Limit start location search radius.
 Vehicles: don't refresh while creating a prototype.
-<<<<<<< HEAD
-Faster tileset loading due to optimized color manipulation routines
-=======
->>>>>>> 22a41e58
+Faster tileset loading due to optimized color manipulation routines.
 
 ## Infrastructure:
 Npctalk: Complete overhaul of NPC conversation infrastructure.
@@ -216,7 +195,6 @@
 Update basecamp infrastructure to not require a camp overseer.
 Internally store kcal instead of nutr values.
 Achieved universal code styling.
-<<<<<<< HEAD
 Combines rotting with item temperature.
 Trigger test failures when tests cause error logs.
 Npctalk: make mapgen_update into a dialogue effect.
@@ -224,10 +202,6 @@
 
 ## Build:
 Npctalk: add a python dialogue validator.
-=======
-
-## Build:
->>>>>>> 22a41e58
 
 ## I18N and A11Y:
 
