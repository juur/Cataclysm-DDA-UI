--- conflicted
+++ resolved
@@ -58,18 +58,15 @@
 Look up and down with 3d vision off
 Add ignored_monster_species spell parameter
 Monsters affiliated with factions will watch for theft of faction items
-<<<<<<< HEAD
 Allow gunmods to make changes related to gun overheat.
 Items that can heat up food (microwaves, coffeemakers, chemistry sets, etc) can be used or reloaded from an adjacent space without picking them up.
 [EoC] Condition for asking the player to select a tile
 Making tea is quicker than before, especially in batches.
 Allow martial arts techniques to trigger on reach attacks.
-=======
 Adds a confirmation prompt if you are the target, or in the AoE of, your own damaging spell.
 Ledges provide sight coverage
 Add foreach function to EoC
 Add Map related EoC functions
->>>>>>> 3b337e60
 
 
 ## Content:
@@ -116,21 +113,11 @@
 Add some prosthetics.
 Added Bulk Storage Mounds and Piles for More Resources
 Add undomesticated wild rabbits
-<<<<<<< HEAD
-More zombie mask variants
-Add Spinach Seeds
-More snippets when butchering/dissecting zombies
 Adds some MA techniques, improves disarming and transform certain techniques from stuns to downing techs
-Add missing arms and their support.
 adds dried garlic/chili
-Colored skirts
 Adds more ways to learn bronze crafting
-More ammo cans
-Fixes Exosuit Pocket Regression, Adds New Itemgroups
-=======
 Updates the Portal Dependent mechanics and introduces rewards for exploring the portal dungeons.
 Cyberhorse... CYBERHORSE!
->>>>>>> 3b337e60
 
 
 ## Interface:
@@ -165,19 +152,15 @@
 Make zone manager display more of zone name
 Show estimated time when washing items
 Selecting container mode for unloaded items
-<<<<<<< HEAD
-Reword actions in repair gui
 Open proficiency UI with relevant first selection
 Adjust hungry and overweight coloring in sidebar
 Categorize more containers by their contents
-=======
 Explain why wielding an item from pick-up menu fails
 Switch crafter in crafting menu to and from an ally
 Add favorite category to spell casting menu
 Allow scanning several books into ereader at once
 Add milling info to milleable items
 Add spell class selecter to spell casting menu
->>>>>>> 3b337e60
 
 
 ## Mods:
@@ -226,23 +209,17 @@
 [Magiclysm] Add dispel magic spells
 Create the Isolation Protocol Mod: A traditional roguelike experience
 [Magiclysm] Add triffid and migo mages
-<<<<<<< HEAD
-Add a new vitakinetic power to restore lost limbs.
 Clairsentients can have premonitions about Defense Mode events.
 Aftershock: New Sci-fi military Gear
 Make some non-combat MoM utility powers toggleable
 Aftershock: Add a shotgun mod that turns shotguns into coilguns 
-Telepathic Obscurity power turns off in combat
 Aftershock: Add a new outpost location that can spawn modded tools
-Fix issues with toggleable powers
-=======
 Add Sense Minds Telepathic power
 Add scaling to Metaphysics XP gain from powers, add penalty for power failure
 Add the HAS_MIND flag to appropriate monsters in in-repo mods
 XE: Add gossamer material and clothing
 XE:  transformation potions to top level alchemy perk
 MoM: Add PSI_NULL species to interact with "ignored_monster_species" JSON parameter
->>>>>>> 3b337e60
 
 
 ## Balance:
@@ -279,20 +256,13 @@
 Improve pets' ability to use stairs
 Make ferals actually feel like human enemies instead of weaker zombies with range attacks
 Allow metal wreckage to be used for cutting
-<<<<<<< HEAD
-More possible options to use as shivs
 Slimy mutation helps you escape grabs
-Adds some extra spawns of superglue and duct tape
 Caffeinated gum is now only slightly stronger than a cup of tea.
-Buffing the intravenous needle tip bionic to take less time to consume items.
-Updated the cheap bandolier encumbrance, armor, and pocket accessibility.  Also renamed and improved description.
-=======
 Improved path for intelligent monsters
 Make safe place starts safer
 Touch up pawn shops with better loot
 Prevent staunching bleeding while driving
 Threatening to kill NPCs(recruitment) is more likely to make them hostile
->>>>>>> 3b337e60
 
 
 ## Bugfixes:
@@ -371,29 +341,9 @@
 Skip auto sorting items that don't belong to you
 Use correct actor in bulk trade messages
 Your nemesis will still hunt you even if you spawn on a roof at the start
-<<<<<<< HEAD
-Plate armor recipe removal
-Remove 'Acclimatization' mutation type from normal Cold and Heat Tolerance (not the mutations themselves)
-Add in Looks_Like string to Nun Habit
-Lighthouse quest targets an unexplored lighthouse
-Fix ethanol amounts in recipe byproducts
-Add small duration to awakening process
-Fixing up a few more itemgroups
-Ensure all selected books are scanned to ereader
-fix med loot
-Boat hull coverage is no longer reduced by protrusions like wing mirrors and rams.
-Fix a minor bug with mutations healing lost limbs.
-Fix Feral Inferno upgrade
-correct Ki Strike description
-Fix mouse clicking stop working at unloading screen
-add volume encumber modifier to MOLLE webbing belt and pocket volume encumber modifier accordingly
-Aftershock: Remove passive climate control from several armor suits
-Urgent fix for #69098
 Picky eaters won't drink unsavory drinks
 Corrects duplicates /the/ in martial arts techs messages
-=======
 Gas masks only use charges on fields with gas_absorption_factor set
->>>>>>> 3b337e60
 
 
 ## Performance:
