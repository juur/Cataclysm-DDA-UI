--- conflicted
+++ resolved
@@ -388,7 +388,6 @@
 [Magiclysm] Last Mage on Earth start
 Tamable Wildlife: add Cougars to list of tameables
 [Magiclysm] Add spellcasting proficiencies.
-<<<<<<< HEAD
 [MoM] More nether attunement effects
 [MoM] Channeling powers costs focus
 Edit spell UI word choice when using psionics
@@ -396,13 +395,12 @@
 [MoM] High levels of weariness turn off your powers
 More specific messages for being unable to use supernatural powers
 [Xedra Evolved] New Arvore spell--Verdant Imprisonment
-=======
 [MoM] High levels of weariness turn off your powers
 More specific messages for being unable to use supernatural powers
 Tune channeling spells with scale modifier.
 [MoM] Edit portal storm conditions to support moddability, use that for Telepathic Shield in MoM
 XE: Trait to avoid learning dream magick
->>>>>>> 7531b851
+
 
 
 ## Balance:
@@ -461,14 +459,11 @@
 Audit remaining magazines (.223, 9mm, .308)
 Update books.json to rebalance religious book spawning
 Retuned frag grenades to be less effective against ballistic armor and lose power over distance faster
-<<<<<<< HEAD
 Damage from dropped items scales with kinetic energy
 Remove rapid strike from knives
 Hub MDS fix and material update
-=======
 Instability no longer accumulates or decreases; it depends on how many mutations you have, and how many are outside of your current tree
 Pain is painful
->>>>>>> 7531b851
 
 
 ## Bugfixes:
@@ -597,25 +592,15 @@
 Allows Infrared vision to see through smoke
 [Magiclysm] Fix Peaceful Rest hobby
 NPCs can overeat, starve, and dehydrate to death
-<<<<<<< HEAD
 Fixed issue where user could only change the selected option in the ImGui popup using the arrow keys or tab key
-fixed incorrect disassembly recipe for the backup generator item
-[MoM] Add PSIONIC flag to Levitation
-Aftershock: Organ/Meat Related Recipes Are No Longer Overridden
-Correct Density for Some Brewing Fluids
 Allow trap-avoiding monsters to step on traps if there's no other path
-Remove Survivor Revolvers
 Implemented drawing of non-English characters in ImGui screens
 Fixed monsters which regenerate in the dark regenerating in daylight
 Crafting will unseal containers when contents are removed
-[MoM] Awakening  > u_awakening
 Fix migrating from item variants when the variant has been deleted
 NPCs can develop vitamin diseases
-Fixing issue where popup doesn't size to fit its contents properly, and doesnt wrap the button selection navigation properly
-=======
 Rotten food doesn't become fresh when crafted with
 fixes issue where NPCs could take an item like canned corn as a donation and would remove the corn from the can and give you the can back.
->>>>>>> 7531b851
 
 
 ## Performance:
@@ -689,13 +674,8 @@
 Make JSON formatter replace nbsp with escape sequence
 Update houses to utilize palettes
 Added SMALL_HIDER flag to various monsters.
-<<<<<<< HEAD
-Added MOVEMENT_EXERTION_MODIFIER as an enchantment
 Test case: NPCs prefer to use guns
-Pop out incompatible tools from workstations
-=======
 Rename 'fatigue' to 'sleepiness', mostly on the back end, to avoid confusing different ways of being knackered
->>>>>>> 7531b851
 
 
 ## Build:
