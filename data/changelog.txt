# 0.H

## Features:
Tilesets: Automatically prevent occlusions via semi-transparent sprites (similar to retraction)
Add parametric mapgen to consolidate similar basecamp definitions
Activities can fire EOCs
Added full mouse support to the keybindings screen
Prevent attacking neutral critter via move in safemode
Fix and enhance camp radio tower
Added sorting, showing&hiding pocket contents, and scrolling via mouse in inventory screens
New game event that triggers on load or new game start
Add option to hide bionics
Allow JSON monster special attacks to use the dialog condition system
Confirmation before attacking neutral mobs
Unhardcode and rework grabs, ranged pulls
EOCs can have context vars that can be passed into nested EOCs
Pockets overflow into their parent pockets if possible
Stored conditionals for EOCs
Make portal storms mobile.
Reusable Random Encounters Code
Allow mutants to walk underwater
Add support for running and smashing animations
Allow zones to interact across multiple Z levels
Creatures can stumble into invisible players to discover them
Add molting for exoskeleton mutations
3D vision of lower levels with distance fog
Rework MA tech requirements
Allow NPCs to read E-books - new activity added
Allow mutation transformation using the normal mutation rules
Implement setting direction for appliances and add a directed floodlight appliance
Asynchronous animations including sprinting and smashing
Added enable and disable mutation EOCs
3D vision for isometric tilesets
Unhardcode dragging, grab fixes
Make vehicle doors lockable and pickable
Implement export&import of the protagonist and follower NPCs
Expand grain farming and adjust seeds
Creatures above cast shadows onto tiles below
Apply different messages at different effect intensity levels
Player character now can get sick with common cold or flu only after contacts with NPCs or ferals
Generate vehicle prototypes from in-game vehicles
In-game Armor sprite change
Cockroaches flee light, hide under furniture, eat corpses, and breed faster when fed
Cataclysm and game start dates are to be set through scenarios
Friendly NPC crafting by crafting menu
Functionality to drop items off ledges/cliffs onto creatures below
NPC fleeing behaviour adjusted and slightly improved
Adds basic vehicle proficiencies for driving and boating, as well as athletic proficiencies which increase muscle engine output.
Add overheat mechanics to energy guns.
Sound-triggered traps
Item transformation can now pick variant items to transform into
You can now collect grappling hooks and ladders from the ledge above.
Adds priority parameter for special placement
Professions can start with multiple martial arts
Microlab Mapgen is now parameter based.
Allow NPC_DEATH EoC to prevent npc die
Allow NPC doctors to install and remove CBMs from player allies
Look up and down with 3d vision off
Add ignored_monster_species spell parameter
Monsters affiliated with factions will watch for theft of faction items
Allow gunmods to make changes related to gun overheat.
Items that can heat up food (microwaves, coffeemakers, chemistry sets, etc) can be used or reloaded from an adjacent space without picking them up.
[EoC] Condition for asking the player to select a tile
Allow martial arts techniques to trigger on reach attacks.
Adds a confirmation prompt if you are the target, or in the AoE of, your own damaging spell.
Ledges provide sight coverage
Add foreach function to EoC
Add Map related EoC functions
Allow messages to parse nested tags
Allow using snippets in item descriptions
Infectious diseases (cold/flu) have an invisible incubation period, and start with milder symptoms
Weapon Proficiency
Fixes NPCs being too afraid, makes swarm danger assessment more robust
Add option to switch between outfit (when available) at chargen
Animals have stomachs, digest food, and benefit from eating
Enable NPCs to reload magazines in their inventory
Liquids crafted at camps will try to be placed inside zoned terrain/furniture that can hold them(LIQUIDCONT)
Hauling overhaul: you can choose which specific items to haul, whether to automatically haul new items, or haul items by filter
The player can gauge an NPC's personality during dialogue with them
The Han Solo Special: NPCs identify when fleeing is failing. Also adds flee modes and panic.
Boomer bile is slippery, causes pinkeye, and is blocked by waterproof eyewear
The map changes as you travel east-west and north-south, revealing either rural areas or oceans and megacities
Furniture/terrain have semi-persistent damage from being bashed
Rework Character::overmap_sight_range to allow night overmap sight through mutation
re-add pre-seeded hordes, make them unconditional, and show up even with wandering hordes disabled
Allow for a "variant" field when using the add_trait effect
There's an ocean in the East (or wherever you set the json) now. NBD.  Feel free to add content for it.
Make run_eocs/queue_eocs support variable objects
Protein bars now give character a psychological trauma
Adds sand to ocean beaches
Toggle to highlight OMTs revealed by maps
Adds extreme height chargen traits, adds tools for disabled drivers
Allows dormant zombie types to be defined easily, with a simple new monster flag.
Provide a way to create a EOC with given alpha and beta talker.
[Mods] Non NE region mods have different day/night times dependant on their setting
add a profession condition for EOCs
Introduces dormant zombies and associated mechanics. They spawn in mass graves in limited numbers for now.
Hub now offers armor set printing after HWP is unlocked
Implement basic saline infusion to help with blood loss
Adds treetops and makes trees climbable
Allow bird wings to glide
Allow whitelisting and blacklisting hobbies in scenarios, professions, and globally
EoCs support mutate_towards directly
make `u_spawn_item` to support the item group whose subtype is `collection`
Add u_wants_to_talk/npc_wants_to_talk EOC effects
Player can eat from camp larder(always). Workers receive spent food from it when being assigned to work (requires NPC needs enabled).
<<<<<<< HEAD
Implement IME pre-edit text for CJK text
=======
Allow effects disabling (conditional) limb flags
>>>>>>> 355baf7f


## Content:
Add 14 scores, 24 achievements and 5 conducts related to vehicular travel
Add generic finales for generic mine
Add new boss for physics lab
Add 4 New Apartment Complexes
Add several new bungalows
Updates to several existing maps
Add the first Exodii mission
Combat Capable Mounts
Add new Exodii NPC: Luliya
Add new weather types: mist and fog
Allow players to keep bees
Apartment complex: parking garage, lobby variants, roof additions
Crustacean mutation tree
Dead trees can be harvested for wood(once per tree)
Added a new location called survivor forest camp
Addition of non-NPC civilians for lore reasons
Nether spiders as a new bossfight for the game.
New conversion kits, guns, and calibres
Crashing ship start for Aftershock
Add more monsters to the nether monster corpse
Living lore document
Gastropod Foot Limb: Mutant limbs can be added in json
Added a small office building fortified by bandits
New location: speedway
You can now choose a new leader for your faction without dying
Adds new skateboard vehicle
Most scenarios now provide vision of the nearest city on start
Alternative resolution to clean back bay quest
Add a synagogue
Adds a chance for small, personal photographs to spawn within people’s wallets and creates a starting pool of 34 snippets from which to pull.
Adds curved road bends, rotaries and rest stops/laybys
JSONify Defense Mode
Adds a new mission to the Exodii
Add boats to river banks
Vehicles now contain heater, and some contain AC
NPC Elvira Fish, Circulations
Adds a jeweler as a new starting profession
Add a larger “family–sized” water heater
Rework Anvils and add crude anvil
Add some backstory to Eddie McKenzie.
Add some prosthetics.
Added Bulk Storage Mounds and Piles for More Resources
Add undomesticated wild rabbits
Adds some MA techniques, improves disarming and transform certain techniques from stuns to downing techs
adds dried garlic/chili
Adds more ways to learn bronze crafting
Updates the Portal Dependent mechanics and introduces rewards for exploring the portal dungeons.
Cyberhorse... CYBERHORSE!
Make nuts and bolts craftable using thread cutting tool
New map extra: civilians making a futile last stand against the horde
Adds primitive cup(s)
Add residential rolling trash cans.
Adds Long awaited Exodii Sidearms
Allow diving into water to remove Mycus spores.
New Scenario: Last Stand
Boston-Chan costume set
Omelets and other egg based foods
New Epilogues for NPCs
Adds more fungalized humanoid/animal zombie variants.
Winnowing, new method of obtaining raw grain
Adds compensators, adds conflict for suppressors/barrel porting
Changes some items' material to fiberglass
New portal storm monster based off a dream I had
Add liquid recipes for faction camps
Add the star vampire, an invisible blood-drinking monster
Metamagic perks from Bombastic Perks
More trail variety
Receivers now respond for magazines you can put into the gun.
Adds 410 loads, ballistics data
Add's more fungal insect monsters, fixes bugs I forgot in last PR.
Adds most kinds of Arisaka rifles to the game, cartridges, and item spawns.
update filter guide to indicate that flags were added as filter option following PR #70212
Adds .45 LC cowboy loads and ballistics data
Add a 1 cylinder diesel engine to the game.
Vehicles spawn on bridges
Added creatures to populate the new edge ocean.
Major board game expansion
Allow the Nunez family to move to Tacoma Commune if you help them set it up.
Lockets can store photographs
Add diet soda, because screw your free calories!
Addition of many new books, from religious texts to magazines, mainly for fluff purposes.
Modularize Desert Eagle, add .50 AE
Addition of three new, big-sized treefrog mutants. Minor tweaks to existing frog mutants.
Further pharmacological expansion infrastructure + adds a few new drugs that make use of the system
JSONize Electrohack Tool
Previously Innawoods-only stream mutables are now in the main game
Added ASCII art for most containers
Making Shadow Spawn Messages editable
Adds new jewelry for black history month, such as cowrie necklaces and various types of hair beads.
Mainlined the innawoods meadow mapgen
Light vest disassembly now drops kevlar
Add QUIETMOVES and SILENTMOVE flags, apply them to [Magiclysm] bugbears
Add 7 new frog zombie varities and audit existing frog zombies
Cinnamon for Deluxe Oatmeal
Soldiers' rifles have more/various weapon mods
readd heavy ballistic vest
Adds Chiropteran (bat) mutation line, and the subaquatic navigation system CBM
Allow monster corpse teeth to be used to make traps and weapons
Adds social/asocial mutations
Simulate hair growth over time.
Add earthworms to the game, as a food source
Add cougar kittens and fix cougar taming in mods
Boomers now leave fleshy gibs on detonation```
Removed Magazine & Bore gunmod location from guns that don't use it
Pictures for House fluff
Added Hub 01 mission signposting LIXA
Crafting Musical Instruments
Additional Achievements
Adds ASCII Art to 619


## Interface:
Show crafting failure chances in the crafting interface
Show addictions from hobbies in newcharacter tab
Added ability to think to yourself in the message log
Added Presets for pocket settings
Prettier loading UI for loading the save
Add min/max feedback to new character stats interface
Mouse thumb button support
Show NPC location when selecting NPC to chat with, guard, or follow
Display why vehicle parts cannot be installed
Open multiple containers in Advanced Inventory Manager
Adds the 'Mark as dangerous' keybinding to the overmap
NPC selects melee style
Add sundial, wind and radiation badge to "spacebar" sidebar
fix widget error if player has no body part
AIM: Add key to step outside containers; AIM: mark container that the other pane is looking inside
Change description of highlighted regions when editing the overmap
Detailed information for stats on character creation menu
Larger and more I18n-friendly safemode UI
Enable/disable showing several non-player-related messages in the log
Walking into ledges examines them.
Accessible item insert menu
Show insertion failure reasons in Insert menu and AIM
Select default bodypart when applying bandage
Show zones on other z-levels in zone manager
Remember inventory show/hide all contents option state
Display what mod the contents belong to, scenario, profession, map
Find items that cover body part
Enable history for AIM and inventory filters
Make zone manager display more of zone name
Show estimated time when washing items
Selecting container mode for unloaded items
Open proficiency UI with relevant first selection
Adjust hungry and overweight coloring in sidebar
Categorize more containers by their contents
Explain why wielding an item from pick-up menu fails
Switch crafter in crafting menu to and from an ally
Add favorite category to spell casting menu
Allow scanning several books into ereader at once
Add milling info to milleable items
Add spell class selecter to spell casting menu
'Learning is disabled' message on disabled skills
Update gun mod removal UI to use inventory menu instead of a prompt; prevent removal of gun mods with other mods installed on it
Show the mass of vitamins in food items
Melee weapons tell you your skill is too low to see melee values instead of just hiding them
Shows the starting location for a scenario when there is only one possible option.
Show language selection window in options menu
Hide AIM during directional prompts
Keep displaying selected outfit throughout chargen
High characters now see fancy smiley faces and exclamations in their message log.
Can't accidentally select full deconstruction if simple deconstruction is available
Set priority for containers that have auto whitelisting.
When opening spellcasting menu, go to favorite spells tab if player has favorited spells


## Mods:
[Aftershock] Fix the Migo mutation tree
[TropiCata] Adds more tropical flora
[Mythos] Split off Mythos creatures into self-contained mod for 0.G
[Desert Region] world generation changes
[Aftershock] Reduce deadliness and frequency of ruin robots
[Dark Skies] Remove Dark Skies Above from the main repository
[Magiclysm] Adds item enchanting to magicalysm mod
[Backrooms] Adds 10 rare artifact variants to the Backrooms
[Magiclysm Graphical Overmap] Delete Magiclysm Graphical Overmap
[Magiclysm] Another approach to animist summoning
[Xedra Evolved] Add content for dreamsmiths and dreamers
[Bombastic Perks] New mod to earn perks through gameplay
[DinoMod] Integrated mutation armor
[DinoMod] Therizinosaurus
[Xedra Evolved] Museum Location for Xedra Evolved
[Magiclysm] Adds several new professions to the Magiclysm mod
[Bombastic Perks] Added resurrecting meat monstrosities to bombastic perks
[Bombastic Perks] Forcefield and Evasion enchants
[Aftershock] Elemental bionic weapons.
[Bombastic Perks] Adds the recycler perk
[Xedra Evolved] Revamped the inventor class
Alchemy Perks for Xedra Evolved
Bombastic Perks adds Playstyle Perks
[Magiclysm] Ways to boost your caster level
Disable the Bionic Professions mod by default
Add the Mind Over Matter mod to the CDDA repository
[Tamable Wildlife] More tamable creatures
[MoM] Add additional portal storm remnant map extras
[Sky Island] Mainline Sky Island mod
[Magiclysm] Add a spell-using feral human to Magiclysm
[MoM] Add telepathic and telekinetic damage types
[MoM] Mind Over Matter-specific Research facility overhaul
[XE] Paraclesians: Elemental Races
[Railroads] New mod
[MoM] Add Enervation damage type, apply it to Eater and feral vitakinetics
[Magiclysm] Add more than two dozen spells to magiclysm
[Magiclysm] Add fantasy species starting option
[Magiclysm] Add two more playable fantasy species for Magiclysm
JSON-ize faction camp hunting returns
[DinoMod] document lore
[Aftershock] Rebalance energy weapons to use overheat mechanics
[Magiclysm] Add fantasy species ferals
[Magiclysm] Add dispel magic spells
Create the Isolation Protocol Mod: A traditional roguelike experience
[Magiclysm] Add triffid and migo mages
Clairsentients can have premonitions about Defense Mode events.
Aftershock: New Sci-fi military Gear
Make some non-combat MoM utility powers toggleable
Aftershock: Add a shotgun mod that turns shotguns into coilguns 
Aftershock: Add a new outpost location that can spawn modded tools
Add Sense Minds Telepathic power
Add scaling to Metaphysics XP gain from powers, add penalty for power failure
Add the HAS_MIND flag to appropriate monsters in in-repo mods
XE: Add gossamer material and clothing
XE:  transformation potions to top level alchemy perk
MoM: Add PSI_NULL species to interact with "ignored_monster_species" JSON parameter
[MoM] Add a new power class Photokinesis
[MoM] Add calorie cost for psionics
[MoM] Prevent psionic creatures from using powers if nullified
Make Aftershock and Aftershock: Exoplanet compatible with Defense Mode.
Allow escape pods to carry loot planetside.
[MoM] Add mi-go psions
[Innawoods] Added meadow mutable
[MoM] Drain overhaul  + Power Maintenance overhaul
Aftershock: Add Landing Pads
[DinoMod] Animal Food Matters
[MoM] Separate NO_SPELLCASTING from new NO_PSIONICS
[MoM] Tinfoil hats protect against telepathy (sometimes) 
[MoM] Add Electrokinesis path
Add more customizable options to Defense Mode.
[MoM] Separate psi_stunned from stunned
[MoM] Gain more Nether attunement in Nether areas
Add Bombastic Perk compatibility to Defense Mode.
[Backrooms] Autodoc special and long-term progression tweaks
[MoM] Add Project PHAVIAN skyscraper lab
[MoM] Add telepathic dampener```
[Xedra Evolved] Revamp spell learning system
[MoM] Add ability to take longer to channel powers in exchange for ignoring focus
[MoM] Add Transporter beacon and remote, using matrix technology for long-distance travel
[MoM] Psion NPCs
[Sky Island] teleporting items back home
[MoM] Change electrokinetic overload
[Sky Island] Allow selection of room teleport behavior
[MOM] Allow high nether attunement to induce hallucinations.
[ Sky Island ] Warp Pulse UI
Paraclesian Map extras
[MoM] Power learning revamp: Biokinesis
[Sky Island] Lots of updates
[MoM] Change success formula for psionic powers
[DinoMod] plesiosaurus
[MoM] Power learning revamp: Teleportation, Electrokinesis, Clairsentience and Telekineseis
[Xedra Evolved] Add Great Tree elemental eruption map special
Aftershock: Add the Port Augustmoon Station
Add WIP Limb Stuff Mod
Replace global_val with context_val in Bombastic Perks documentation.
[Magiclysm] Rebalance enchanted combat loot
[Magiclysm] Reduce mana cost of some of the spells I've written
[Magiclysm] Ogre revamp
[Magiclysm] Greatly increase the number of (weak) spellbooks in people's homes
Update Galvanic Aura to Concentration power and fix other errors
[Magiclysm] Add wizard version of LMOE
[Magiclysm] Add fantasy skin colors
[Magiclysm] Even more spells
[XEDRA] Adjust Magnetic Holster Values
[Magiclysm] Add "of elvenkind" items
[Magiclysm] Goblin encampment / orc village revamp + additions
Fix Brackenwight special attack message
[Sky Island] Take NPCs on/back from raids
[MoM] Final 0.H Fixes 
[Magiclysm] Add spells that allow you to gain the various +mana traits
[Magiclysm] Last Mage on Earth start
Tamable Wildlife: add Cougars to list of tameables
[Magiclysm] Add spellcasting proficiencies.
[MoM] More nether attunement effects
[MoM] Channeling powers costs focus
Edit spell UI word choice when using psionics
Fixes spellcasting proficiencies adding when they should be subtracting
[MoM] High levels of weariness turn off your powers
More specific messages for being unable to use supernatural powers
[Xedra Evolved] New Arvore spell--Verdant Imprisonment
[MoM] High levels of weariness turn off your powers
More specific messages for being unable to use supernatural powers
Tune channeling spells with scale modifier.
[MoM] Edit portal storm conditions to support moddability, use that for Telepathic Shield in MoM
XE: Trait to avoid learning dream magick
[MoM] Oubliette works on NPCs now
[MoM] Utilise test_eoc functionality to reduce duplicate conditions
[MoM] Power maintenance message change
[DinoMod] Iguanodon
[Bombastic Perks] Add more perks



## Balance:
Cap melee skill gain based on monster melee skill
Simple deconstruct is much faster
Add denim as a material and buff jeans
Removed scent tracking from certain zombies
Cody can make chainmail armor and charges more
Rework melee, unarmed, dodge, cutting, stabbing, and bashing practice recipes to limit higher level practice actions to books
Remove flaming eye phantom melee attack that can disrupt aim
Converts most of the armor and clothing still using the old limb system to the new system with sub-limbs
partial skill levels contribute to most game tests
Portal Storm Coherency Pass
Stop zomborgs from exploding on death
Add a more accessible holy symbol mission, replacing the small relic one
Most materials now burn at least a little slower than gunpowder
stationary monsters don't let you train throwing to high levels
player can drag heavier vehicles
difficulty to repair depends on what the thing is made of instead of its crafting difficulty
Hound afterimages also copy their host nicknames
The player is substantially less effective with guns at low skill values
Lycra is less protective
BMI has a less all consuming impact on how healthy you are
Being badly wounded will always allow you to swap characters in camp while you heal
Intelligence provides a multiplier to current focus rather than adding to its value
More monsters fight back if cornered
Higher dodge skill lowers the stamina cost to dodge
Adds a mutable stream to the mapgen
Limit the times assassins can try to kill you.
Increase plastic variety, adjust plastics to be more realistic in terms of protection
Characters start with basic skills from their previous life
Climbing down stepladders is now safe; climbing down ledges tells you how risky it is.
Add NO_SPELLCASTING flag to Stunned effect
Improve pets' ability to use stairs
Make ferals actually feel like human enemies instead of weaker zombies with range attacks
Allow metal wreckage to be used for cutting
Slimy mutation helps you escape grabs
Caffeinated gum is now only slightly stronger than a cup of tea.
Improved path for intelligent monsters
Make safe place starts safer
Touch up pawn shops with better loot
Prevent staunching bleeding while driving
Threatening to kill NPCs(recruitment) is more likely to make them hostile
Backup generator is much more powerful
Bulk unloading and dropping items saves time cost
Fragile Clothing will degrade if its dealt damage larger than 15% its armor value.
Professions can start with specific recipes
Food irradiation slows food decay to a quarter, instead of making it last forever
Activity suit is actually waterproof, soft surfaces are less slippery, boomer ondeath effect can be resisted
Visitors Passes and Freight Badges no longer reveal roads
Hub14 no longer gives infinite pricey schematics
Removed FANCY and SUPER_FANCY from a bunch of items
Pianos can be fast-deconstructed and thus be moved as an item
Obsolete trickle charger CBMs
Bring ice axe in line with reality
Audit remaining magazines (.223, 9mm, .308)
Update books.json to rebalance religious book spawning
Retuned frag grenades to be less effective against ballistic armor and lose power over distance faster
Damage from dropped items scales with kinetic energy
Remove rapid strike from knives
Hub MDS fix and material update
Instability no longer accumulates or decreases; it depends on how many mutations you have, and how many are outside of your current tree
Pain is painful
Pain was a bit too painful
shoggoths cannot eat artifacts


## Bugfixes:
Crafting GUI: show how much recipe makes for non-charge items
Monsters add weight to vehicle when on boardable parts
Make AUTO_PICKUP_SAFEMODE also consider ignored mobs
Reset daily health at the end of each day
Food inside sealed containers is properly labeled as such in the [E]ating menu
Prevent autodrive from dropping vehicles in holes
Allow room for starting NPC when picking player starting position
Determine how much you can squish a soft container by its contents
mutate_towards accounts for bionics which CANCEL but don't CONFLICT with mutations
Fix files after a symlink in a directory all treated as symlink on Windows
Fixes marina spawns
Fix NPCs unable to trade items away if they have no pockets
Display IME candidate list and composition text correctly on Windows
Fix dark gray in the ncurses client for terminal emulators that support 256 colors.
Fixes mobile home park road connections
Flush map buffers after failing to create starting location
Smart controller supports using only one engine
Disassembly doesn't return items with UNRECOVERABLE flag
Feral cops become zombie cops
Fix wall cling phasing through floors
Add ability to remove plants from planters without destroying planter
Prevent broken vp in-place replacement when racked
Spellcasting tools no longer waste charges if you cancel out and don't actually cast the spell
Fix using unload_everything zone to remove gunmod gets copies of gunmod
Ferals can use their guns in GG
Prevent fire damaging unbreakable items
Fix energy guns(AFS) on NPC
Faction camps now distribute calories based on actual calories and not default calories
Fix calculation for inserting into nested containers
Make copy-from copy terrain/furniture examine actions
Prevent mission marker from being cutoff in the overmap
Exodii will now properly be mad at you if you steal all their resources from stone barns
NPC morale modifiers now updates regularly instead of being permanently applied
Fix UI and accessibility issues in the overmap UI and character creation menu
Fix unicode path encoding error in Windows MinGW build
Difficulty 0 recipes are no longer arbitrarily difficult
Make EOC u_sell_item() actually transfers the items' ownership
Improving NPC shooting frequency
Enable death effects on limited lifespan monsters
Make Hub01 globally unique
Charge integrated magazines when plugged in
Don't allow to scan books that are owned by other characters
Fix NPC putting items in open air when fetching items during an activity when 3D FOV is on
Trees and other FLAMMABLE_ASH terrain leaves behind ash when burned down
Do not report monsters breaking free of unknown grabbers if the player cannot see them
Allows certain docks to be placed on non-flowing shallow and deep water.
Fix the epilogue for the New England Church Community
Flat armor penetration is spread across all armor layers instead of applying its full value to each
Fix tow cables being unable to connect different vehicles
Smashing now incorporates any MELEE_DAMAGE and STRENGTH enchantments
'w'ield menu will now correctly trigger a steal warning when wielding an item that does not belong to player
Allow crafting tools to use linked electricity
Don't get randomly sick anymore
Itemgroups can seal containers
Spawned corpses should now spawn with and contain their clothes
Can no longer get stuck for days thinking about working out if you're a WIMP with NEGATIVE WORKOUT TIME
Prevent car from spawning into a house wall
HP widgets gets equivalent bodypart
Fix grainy glyphs in blended font rendering mode
Stop dodging good spells, fix uncanny dodge spell crash
Fix and improve NPC randomizer
Make sure overconfident officers reliably drop their guns
[MoM] Fix zombie telepathic stuns
Fix appliance power drain display right after plugging in/unplugging device
Fix items and furniture being deleted from grappling hook usage
Randomly generated characters are now aged appropriately to their profession
AIM: Display correct truncation of container names
Fix visible tiles revealing invisible tiles below
Fix furniture & vehicle map memory refresh
Monsters can go down ramps
Don't teleport items to the ground if the vehicle storage destination is full
Fix Free Merchants Broker price calculation of non charge based item
Skip auto sorting items that don't belong to you
Use correct actor in bulk trade messages
Your nemesis will still hunt you even if you spawn on a roof at the start
Picky eaters won't drink unsavory drinks
Corrects duplicates /the/ in martial arts techs messages
Gas masks only use charges on fields with gas_absorption_factor set
More background stories: actually access them
All weapon proficiencies can be learned by hitting
Fix items applying effects multiple times when transformed
The effect "corroding" should only be added when causing damage
Climate control was 3.7x stronger than it should be.
Allow sandwiches to be made using toast
Reduce NPC faction camp task slowdown & fix save data bloat bug
Fixed some items to cause multiple addictions
Allow NPCs to teleport without the player
Prevent infinite loop when spawning monsters
Fixed laser weapons mounted on vehicles not cooling down
Maps will once again show city names if they show roads.
No more infinite aphids
Stop milking dead cows
Allow pocket_mods to add magazine or magazine well pockets to items without them
Check BMR value to prevent dividing by 0
prevent_death EOC can sometimes fail and lead to permadeath
Adds annotations to construction menu entries done indoors, in trees, and that require supporting walls.
Fix AIM allowing distant container interactions
Show correct bodypart in grabs
[MoM] Quell Walls
Vehicle parts check creature size, increases storage of dumpster and vehicle parts
Prevent softlock when sleeping in cramped spaces
Invalidate draw point cache if viewport size or position changes
clarify repeater mod installation and add a vanilla quest for them
Randomizing character description will produce a matching outfit
Autodrive over bridges
Stable vehicle speeds with autotravel
Count charges in all nearby smoking racks to crafting inventory
Fix crash from reachability zones checking dead NPCs.
Fixes issue where some CBMs could be taken off via forcing a pet to wear them
You can use all kinds of ropes in all constructions now.
Did you know we didn't have any hallucinations for a while? now they're back, baby!
fix #71673, gives Chris’s body clothes.
Sheet metal is Low Carbon Steel
[Magiclysm] Fix Restoration duration
Hint that you need to return to the Representative for the Exodii Recon Mission
'A shadow?' is no longer a pinball.
Fixes excessive shadow lieutenant warnings
[Magiclysm] Add "spell_class": "KELVINIST" to Extinguish
Fix 32 bit integer overflow in bionic power level calculations
[Xedra Evolved] Fix Homullus fae ban
Say which specials could not be placed.
Fix assignment ID's with NECC mapgen EOCs.
Allows Infrared vision to see through smoke
[Magiclysm] Fix Peaceful Rest hobby
NPCs can overeat, starve, and dehydrate to death
Fixed issue where user could only change the selected option in the ImGui popup using the arrow keys or tab key
Allow trap-avoiding monsters to step on traps if there's no other path
Implemented drawing of non-English characters in ImGui screens
Fixed monsters which regenerate in the dark regenerating in daylight
Crafting will unseal containers when contents are removed
Fix migrating from item variants when the variant has been deleted
NPCs can develop vitamin diseases
Rotten food doesn't become fresh when crafted with
fixes issue where NPCs could take an item like canned corn as a donation and would remove the corn from the can and give you the can back.
Rest quality is not always positive, negative rest quality will slow your bandaged healing 
Fixes ImGui keybindings UI not allowing the user to scroll
fixing issues where ImGui popup changes size sporadically. Fix issue where keybindings filter box deactivates unexpectedly
fixes issue where all ImGui windows display wrong when the window scaling is not 1
Fixed issue where new ImGui popup does not obey the default option requested by user
Fixed issue where the keybindings UI doesn't let you press the plus key to add a local keybinding


## Performance:
Make `Character::best_item_with_quality` examine items non-recursively
Refactor effect types to use map indirection and enums instead of strings
Removes the ludicrous amount of OMs the refugee and research centres define
Fix Nested List lag in crafting menu
Optimize eoc processing and other fixes to speed up waiting near many npcs
Optimize pocket overflow function
Speed up new character screen, particularly when many recipes are known
Stop clearing weight carried cache unnecessarily
Precalculate visitable zones to optimize inter-monster aggression checks
Reduced wait times in high traffic areas by ~15-20%
Reduce time of selecting large amount of items in inventory menu
Fix armor resistances hotspot exposed by NPC AI improvements
Slightly fewer allocations in npc::process_turn
Optimized creature iteration during monster planning and parrot_at_danger.
Optimize monster flag checking.
Increase pathfinder performance
Optimize stationary vehicle performance when they contain a lot of items.
Optimizing mostly item to reduce load-time allocation by over 20%
Optimize creature vision checks.
Optimize hot item function to save ~6.7% of game load time
Skip MGOAL_Find_Item if the player is busy.
Avoid wasteful loop in map special road connections


## Infrastructure:
Epower and power in units::power
Update compiler support.  Now supporting gcc 8.1+, clang 10+, XCode 10.1+
Refactor some crafting infrastructure to support removal of charges
Unify gun battery/ups/bionic energy consumption
Modernize string_formatter
Migrate some JSON APIs to string_view
Add units::temperature_delta
Upgrade clang-tidy used in CI to LLVM 16
Allow C++ standard includes in clang-tidy tests
Refactor timer items to be a bit more time based
Support for material replacement in items
Carrier for items on ground is nullptr
Tick_action as a separate thing from use_action
New documentation on how to test proposed changes
Remove charges from solid comestibles
New item categories for martial arts manuals and traps
Update all active items to new tick action system and remove old system
Add ability to merge appliance into grid
Add JSON-based system for climbing aids.
EVENT EOCs provide beta talker
[EOC]Inventory selector
Replaced the use of the arbitrary body temperature scale in game logic with units::temperature/units::temperature_delta
[EoC] Simple if-else statement
Allow specifying vitamins by weight (mass) in items
Add more comment-commands which apply labels to issues and PRs
Migrate arithmetics function with arguments to math
Provide more options to name monsters placed via mapgen
recipes now require activity_level, fake(previously substituted for MODERATE) is depreciated
JSON-ize slot machines
Faction editing on Debug menu
Change NPC faction from debug menu
Remove action portion out of assess_danger into a dedicated method
Add u_has_proficiency to EoC conditions
JSON-ify hallucinations
Parameterize new geography changes to overmaps
Allow items to provide martial art techniques when not wielded
Remove hardcoded mapgen for fields
Simplify/jsonify NPC generation from npc classes
Consolidate `suspendable` and `no_resume` activity parameters
Items warn on exceeding max volume, unify max volume as a game constant
Migrate names to snippets & add weighted snippets
Effect enchantments can now apply to monsters
Make JSON formatter replace nbsp with escape sequence
Update houses to utilize palettes
Added SMALL_HIDER flag to various monsters.
Test case: NPCs prefer to use guns
Rename 'fatigue' to 'sleepiness', mostly on the back end, to avoid confusing different ways of being knackered
EOC proficiency adjustments use normal training route by default
Improve spell checker tokenization and reporting
Deleted the ImGui enable/disable toggle, turns on ImGui globally in CDDA


## Build:
Support Mac arm64 build
Adds VS Code Dev Containers & Workspace Config
Allow for cross-compiling from Linux to Windows in Devcontainer
Faster local VS builds
Fast Windows iteration with llvm-lib and lld-link
Cross compile object creator from linux to Windows using Devcontainer
add object creator to releases
Add a launch and debug configuration to VS Code Dev Container
Enable tests for merge queue
Report game's RNG seed during testing
Added WebAssembly build via Emscripten
CMake: Add LLVM build for Windows and other linker fixes
Use one precompiled header
Fix zlib old-style-cast build breakage
Fix crash with imgui and CMake


## I18N and A11Y:
Add percentage-translated statistic to language selection
Make furniture->lockpick_message translatable
Add check to ensure translator comments are correctly located and extracted


# 0.G (Gaiman)

## Highlights
Effect on condition brings a scripting pseudo language to Cataclysm.  Some of its key uses in 0.G have been the introduction of portal storms, NPC faction development over time and random encounters in already explored maps.
The introduction of hobbies has added a new tab to character creation that allows the player to select one or more hobbies/backgrounds that flesh out what your character was doing prior to the Cataclysm in skills and traits.
JSONized sidebar allows almost total control of what your sidebar looks like and what information it displays is up to you!
The skill system has been greatly expanded with many new proficiencies and many new ways to learn them, as well as the groundwork for practice-based skill improvement, including a skill rust system that doesn't suck because it caps effective skill lost and regenerates faster than regular skill gain.
Passively boil water by putting dirty water into a fireproof container then placing the container on top of a fire.  Walk away and after an amount of time dependent on the amount of water to boil it will all be clean water!
Monster weakpoints! Many monsters now have weakpoints that the player can hit to apply various effects and extra damage to the monster.  As the player dissects more corpses of monsters they can learn weakpoint proficiencies that increase the player's odds of hitting weakpoints.
Characters now have cardio which will respond to your playstyle.  Go for a run every day and perform hard labor and your stamina will slowly go further and further.  Spend three months reading and performing low intensity crafts and your cardio will suffer.
A half dozen new in repo mods: Innawoods for the survival from scratch you crave. Backrooms which takes place in the neverending backrooms dimension, Massachusetts mod for people who desire geographic accuracy, Xedra Evolved a science fantasy mod with weird magic and vampirism, Tropicataclysm for your Cataclysm at a warmer latitude and the Megafauna mod which targets an ancient epoch with creatures that outsize our modern equivalents, similar to Dinomod.
Take over a friendly NPC upon your death, if you've managed to recruit any NPCs to your faction you are given an option to take over one of them in the event of your character's death.
Appliances and building based powergrids, allow you to set up various tools or even usable arcade machines in your home base.
Two new Iso tilesets have been added to the game.
Simple monster aggression differentation. Some monsters now know if another monster made them angry instead of the PC.  If they get angry at other monsters they may not get angry at the PC.
Vehicles now have solid walls even when angled which prevents monsters and fields from entering an angled vehicle.
Dozens of updates and content additions to Dinomod, Aftershock and Magiclysm.
Map memory is now unlimited, you will no longer forget places you have been before.
There has been a distinct push to make many options and possibilities clearer to the player without having to search for them, UI that makes suggestions as to why the player might want to perform an action.
Electrical fields can now produce EMP that will destroy unprotected electronics
Perspiration now exists so that your PC can wear heavy armor during summer without overheating, instead they'll sweat heavily and experience thirst faster.

## Statistics
7889 files changed, 11643312 insertions(+), 5022361 deletions(-)
13,201 commits
~218 new contributors

New game entities (core): 10293
Items: 2396
    502 misc items, 45 books, 941 articles of clothing, 117 guns and gun related items,
    364 comestibles, 308 tools, 119 ammunition types
Mapgen: 810
    458 overmap terrains, 176 palettes, 17 start locations, 37 city buildings, 14 map extras,
    105 overmap specials, 3 overmap locations
Crafting: 1019
    120 construction groups, 109 requirements, 69 proficiencies, 306 constructions,
    42 recipe groups, 2 recipe categories, 57 practice recipes, 2 construction category,
    312 nested categories
Achievements: 12
    5 achievements, 4 event statistics, 3 event transformations
Item Traits: 1409
    1267 item groups, 44 materials, 25 ammunition types, 5 ammo effects, 12 tool qualities,
    29 vitamins, 25 item actions, 2 fault
Player Traits: 474
    122 professions, 91 effect types, 117 mutations, 25 activity types, 2 behaviors,
    1 movement mode, 5 morale types, 2 disease types, 46 mutation types,
    8 trait groups, 55 sub body parts
NPCs and NPC interactions: 1443
    1153 talk topics, 142 missions, 14 scenarios, 78 npcs, 52 npc classes, 4 factions
Map Traits: 321
    202 terrains, 3 weather types, 95 furnitures, 1 gate, 7 field types, 13 terrain transformations
Monsters: 461
    300 monster types, 158 harvest entries, 3 species
Vehicles: 138
    99 vehicle parts, 31 vehicles, 8 vehicle groups
Magic: 117
    99 spells, 4 enchantments, 12 emit definitions, 2 relic definitions
UI and Sidebar: 861
    836 sidebar widgets, 15 body graphs, 8 mood faces, 1 ascii art, 1 speed description
Misc: 377
    124 json flags, 29 weakpoint sets, 14 loot zones, 210 effect on conditions, 3 option sliders

New game entities (mods): 5396
New mods: 18
Items: 885
    220 misc items, 62 books, 222 comestibles, 114 tools, 170 articles of clothing,
    51 guns and gun-related items, 27 ammunition types, 19 compact bionic modules
Player traits: 440
    133 mutations, 33 trait groups, 76 professions, 3 techniques, 63 scenarios, 90 effect types,
    1 martial art, 20 bionics, 11 start locations, 3 mutation categories, 5 proficiencies, 2 skills
Mapgen: 955
    608 item groups, 89 overmap terrains, 64 palettes, 98 overmap specials,
    8 city buildings, 88 map extras
Monsters: 1184
    1067 monster types, 93 harvest entries, 9 species, 15 monster attacks
NPCs and NPC interactions: 310
    250 talk topics, 19 npc classes, 27 mission definitions, 13 npcs, 1 faction
Map traits: 217
    99 terrains, 94 furnitures, 5 terrain transformations, 9 field types, 2 traps, 8 emit definitions
Vehicles: 61
    33 vehicle parts, 7 vehicle groups, 21 vehicles
Magic: 320
    290 spells, 30 enchantments
Crafting: 74
    50 requirements, 2 tool qualities, 21 constructions, 1 recipe category
Item Traits: 35
    20 materials, 12 ammunition types, 3 ammo effects
Achievements: 59
    43 achievements, 8 event statistics, 8 event transformations

## Features:
Safe mode improvements
Enchantments can now alter skills
Eternal Weather options
Electrical fields can produce EMP and fry unprotected electronics
Vitamins system and diseases related to the over or under consumption.  Not just for normal vitamins like Calcium or Vit C.
Integrated armors for armors that are part of you.
Ability to use different tileset for different level of Zoom.
CBM fueling improvements: CBMs have an actual tank accessible through the inventory menu. No more eating fuel.
Monster death effects now use spells
Improved NPC attack logic including the ability to cast spells
Add monster bleed resistance
Recipes can be tracked as new
Deep water can now destroy electronics
A ton of prework for limbification
Autodrive version 2
Hunted scenario adds a nemesis zombie chasing the PC
Practice recipes
Player can nickname monsters
All items can have cosmetic variants now
Tons of work on zones, such as personal zones, dissasembly zones and automop zones
Allow non-debug change of gender, hair, facial hair, eye and skin color
Books can now be copied into a variety of condensing items: ebooks, book binders etc
PC can track their adventure in their diary
Zombies no longer revive naked
Calories tracking for QOL
Allow green night-vision overlay to be turned off
Quality of life improvement: add capacity essential data next to the worn containers within the inventory interface, add universal formatter to easily format common units `unit_to_string`
You can disable specific pockets on items and disable unloading specific pockets
Eternal Night & Eternal Day options
Enable grab movement of vehicles and furniture across ramps to a different z-level
Grabs can cause you to suffocate, Portal Storm Effect to use this
Allow reloading guns with mixed ammo
Allow players to uncover electric wires in the walls to connect appliances
Snippets you've read have a LORE tab you can look them over
Allow Web Diver to rappel, add infrastructure for wall crawling
Give a chance of another try if game is unable to find a valid starting location.
Perspiration
Reworks mutagen to take time and use fully customizable EOCs.
Mutations now cause genetic damage
Limiting rigid armor, testing for it and raw skin
Aiming Down Sight Causes Sight To Focus
Tons of additional mouse and menu scrolling options
Move items along when riding the elevator
You can now peek down a ledge to check if it's safe before climbing down
Metaprogression through achievements
Allow mounting any reasonable gun on turret mount
EMP blast renders all electronic items in the radius of the blast non-functional
Extended byproduct groups functionality
Add bodygraph displaying wetness status

## Content:
Half a dozen new basecamp locations
Dozens of new NPCs including several new NPC factions
Additional modular lab rooms and finales
Add ability to cause some foods to incur nausea
Archery Proficiencies and proficiency bonus infrastructure
Mines JSONified
Add book binder to copy recipes
Add eBook Reader
Aquariums
Terrain feathering works to improve the edges of terrain such as forests to make them appear more realistic and natural
Vandalized Library Variants
Add Vehicles: Full-size, Mini, Cargo, and Camper Vans
Many new monsters, weapons and recipes
New mutation traits
Tutorial jsonify and rework
coins and banknotes overhauled
Expanded bronze recipes
Three new mutation categories: Rabbit, Frog, and Snail
Add wind turbine map special
Exodii trader and more ways to find the Exodii base
Portal storms, portal storm monsters, portal storm dungeon
The refugee center merchant has been remade into a new NPC named Smokes.
Appliances for all kinds of furniture including lamps, washing machines, arcade machines, tool machines.
Propane gas and tanks
Isolated Artisans Faction
Add new Bōjutsu Martial Art
Blacksmithing rework
New easter eggs, no I won't list them
Civilian Bugout Bags Filled With What You Expect
Hub01 expansion
Tacoma Ranch rework and Expansion
New starting missions for many professions both new and old
Aircraft Carrier and Nuclear Power Plant Globally unique locations
JSONized snippets for addictions and dreams
Catalytic Cracking for Kerosene production
And unfathomable amount of location updates
Nursing home and associated scenario, monsters and profession
Improved radio scanning
Sheet metal armor
Pride flags
Skulls
A plethora of mutable locations including farms and river caves
Meat Cocoons and Zombie Amalgations
Even more monsters, items, foods, locations, and recipes
Bird nests can be found on roofs

## Interface:
Hide tiles overmap behind an option
Support separate graphical tiles for sounds heard above/below visible Z level
Jsonize and display CBM trigger costs
Show which mods items, monsters, and furniture are from
Allow changing shape of vehicle parts without reinstalling
Move refueling CBM to its own menu
Show monster count in sidebar compass
Separate zoom level for overmap
Added recipe activity level to crafting screen
Display gun loudness
Display calorie value of ingredients while crafting food
Parkour is now a proficiency
Stay in container during 'E'at from container
Add option to toggle display of trait/mutation on player sprite
Add option to toggle display of piece of armor on player sprite
Color relics in inventory in pink
Add a new, 4th diagonal movement with modifier keys + arrow keys option: Diagonal Lock
Unload container in tile keybind
Modify crafting UI  to show details of byproducts and jar contents
An incredible amount of UI work and improvements of menus and tabs
Independent safe mode rules for walking & driving
New Tileset: First release of HollowMoon by secretstamos
Allow (z)ooming while (V)iewing items/monsters
In inventory screens, colorize an item's remaining charges based on how full it is.
Different layers on different body parts now visible in item UI
Allow wielding and wearing items from the pickup menu
Enhance safe mode messages with color and information about monster count/direction
Bind HOME and END keys by default and implement them for most menus
In butchery menu, make it clear when an item will be disassembled
Containers holding a stack of a single item will display its quantity
Added option to clear pocket settings
The item display now show minimum encumbrance as well as maximum
Add global auto-note settings
Change gender with @ on all char creation tabs
Show background traits on TRAITS window in character creation menu
Remove NEW! recipe flag on current item when moving up or down
Adds Medical Menu
Allowing converting terrain/furniture to appliances through interaction
add trait to hamper player's ability to judge creature's vision and intentions
Interrupt crafting when starving/parched
Allow customization of text input UI hotkeys using either ? or F1
Show properly-fitted clothing in the crafting screen
Progress update while heating food
Hides the old sidebars and replaces them with fancy json sidebars
Jsonified "Unexplored" OMT
Support fuzzy search with accented latin letters
Many new color themes
Possibility to turn distractions on and off
Show compatible guns in magazine descriptions
Show proficiencies trained by dissecting
Mark overmap location if player drops favorited item
Ursine has its own faces now (no horizontal)
[ASCIITileset] Change Unknow terrain to use the unseen sprite
Sidebar vehicle stats are now hidden until relevant
Makes all appearance mutations visible in menus

## Documentation:
monster HP scaling section in GAME_BALANCE
Documentation on loudness
npctrade: merchant tweaks and documentation
document monster difficulty scaling
Artifact resonance documentation
Update documentation for recipes
Ammo effects documentation update
Expanded NPC conditions; spell levels, loaded mods & proficiencies
Document emitters
Document fields
Redoes Ammo stats in Game_Balance

## Mods:
Use size flags for size changing mutations.
Dinomod now has a rideable zombie T-Rex for all you Dresden fans
New Dinomod evolutions
Aftershock has some new robots and a new swarming monster AI behavior that can be used in all mods/mainline
Magiclysm may have completed the attunement system or is significantly closer to completion
Aftershock has new fauna monsters
More atmospheric lore and details for Aftershock
Dinomod has expanded it's dialogue options with mainline NPCs
The DinoLab
The Forge of Wonders now has three shops and stronger defenses on the vault
The No Hope mod is available to greatly reduce the average player lifespan
Dinomod specific achievements as well as Aftershock specific achievements
Aftershock: Translocators for semi-convenient long range teleporting.
Burned Zombie Dinos
New gizmos and gadgets in Aftershock
Aftershock: Stratoscomm Relay Station
[Magiclysm] Adds new zombie animals
Add mythos monsters to Mythos mod
Dinomod Apex predators don't appear randomly day one
Adds TropiCataclysm to the repository
craftable holiday sweaters for dinos
Hylian Adventurer Profession for Mythical Martial Arts
Many south american animals added to Tropicataclysm
Adds an innawood mod for wilderness survival.
Aftershock Exoplanet: Glacial tunnels, a new low-risk area and the fauna that inhabits them
TropiCataclysm Adds Termites and new content for Triffids
Adds cast-bronze tools to Innawoods mod.
[Innawood] Chemistry, electricity, and more!
41 new dinosaurs added to Dinomod
A mod to add subtitles to Rubik's dialogue in English.
Tameable Wildlife MOD
Dark Days of the Dead: Headshot requirements and deadly zombie bites are in!
Dinomod NPC Missions
New Mod Xedra Evolved with new magic classes, monsters, professions and CBMs plus Cyborg professions
Desert region revival
Add Megafauna Mod
[DinoMod] tyrannosaurus bio-operator
[DinoMod] Nanuqsaurus and burned rebuild
Aftershock: Add functional jet packs
Xedra Evolved: New NPCs to meet and rescue
[DinoMod] player mutations change monster faction behavior
[DinoMod] stegoceras
Magiclysm Adding new magic plants
[DinoMod] compsognathus, eoraptor, amargasaurus bio-operators
Magiclysm Quest & Lore patch to item distribution
[DinoMod] mi-go scout tower dino variant
The Backrooms mod
Vampire Virus in Xedra Evolved
Crazy Cataclysm: Adds Powerthirst and Rocket Cans
Xedra Evolved magic classes Eaters, Dreamers, Inventors and Dreamsmiths
[Magiclysm] Make Summoning Great Again!
Implementing more proper alchemy and some another stuff
Aftershock Space items and smartguns
Aftershock New CBM and class
Aftershock: New Monofilament Whip CBM
My Sweet Cataclysm: Butchering candy monsters gives candy flesh
Add standard combat test mod
Nested Crafting Categories
Add cosmetic variants for mutations

## Balance:
Mutation System Overhaul
Made windmills able to grind up dried rice, cooked acorn meal, and roasted cattail rhizome into flour
Shocker zombies cannot be harvested for bionics in vanilla
Reduce crafting proficiency penalties based on partial proficiency level
Updated brewing recipes and fermentation times to be more realistic
Add stamina cost to archery
Change Cut Cotton to Patchwork, add Patchwork to Rags
Stop regenerating creatures from doing so while on fire
Adds weak points to the armour of most zombies
Adjusted lockpick crafting
You can now pry open metal doors with a halligan bar.
Adjusted how the hoarder morale penalty is calculated with a focus on small pockets and holsters
Weapon Categories now exist so martial arts can pull by weapon category instead of weapon id
Massive Martial Arts rebalance
Massive zombie spawn audits
Striking techniques and martial arts buffs affect all types of physical damage
Monster speed and attack speed audits
Many weapons and armor rebalanced
Stop letting players climb up via downspouts or ropes when all their arms are broken
Turret spawns nerfed heavily
Reduces wetness penalties (and bonuses), as wetness was previously one of the strongest factors affecting morale.
Cars now more likely to contain tire changing equipment
Tailoring Audit and rework
Sublimb rework of armor
Daily health vs lifestyle system
Artifacts apply passives in inventory instead of when wielded
Climate Control CBM (and equivalent effects) now works more consistently, doesn't completely shut down in extreme temperatures, and can stack
minimum of two zombies to receive suffocation
Banks deploy cop bots instead of TALON killbots when agitated
gas masks no longer make you immune to getting sick
Replace most ASRGs with conventional fuel-powered generators
Adds assorted costumes to the objective of the Cosplay mission.
Use find_clear_path always for projectile trajectories, not just when it hits.
Makes using a spear on enemies through fences/bars normally at low levels instead of defaulting to bashing on bars/fence instead.
Add additional sources of patchwork cotton sheets from deconstruction
Mole Crickets and Molerats can now give tetanus with bites


## Bugfixes:
1404 Named bugfixes (a multiple of this number unnamed) including over 60+ fixes of crash to desktop bugs (I lost count)
Monsters will now drop their special items (such as saddle, bags, armor etc) on death
Prevent monsters from upgrading into blacklisted forms
Made flying monsters immune to several ground-based field types. Flying monsters no longer get stuck to the ground by bubblegum.
Corpses can't be used as bag of holding anymore
Bloodless monsters do no bleed #62113
Inadvertent levitation powers removed from survivors
Zombie animals don't fear fire
Threshold breaching should start when strength 3 dreams start and not after
NPCs getting stuck trying to path in through a closed window.
Make magiclysm auras compatible with power armor
Fix NPCs spawning without weapons
CVD can be used on new steel types
Character aggro fixes
Only fill items as much as parent containers allow
Fix Uncanny Dodge description, this error was ancient
Filename-independent widget load order (fixes #59202)
Don't auto-note generated map extra if player hasn't already seen the OMT map extra was placed on
Makes cows able to become aggressive
Only the last killed amigara drops an artifact
Improve item filter help of zone manager and surrounding items menu
Make radioactive items radiate
Carry over relative rot during item transformation and fix transformed comestible not rotting over time
Players can no longer be dragged while in a vehicle with a seatbelt; dragged players will not be run over by their own vehicles while still inside of them
Monsters retain original loot when changing type
Firstaid QOL improvements
Player can finally enjoy fire even with eyes closed
Z level transparency flag for better skylights
Componentless practice crafts no longer leave in-progress items
Fix mechs missing their guns
Stop NPCs from throwing their guns
Fixes for blind interaction with NPCs
When tired, cancel current activity if `Maybe later` is chosen; finish current activity if `Finish it` is chosen
Peeking now uses stairfinding
Grudges beyond death have been lifted. Don't make NPC angry if he's already dead
Fixes to UI and combined limb values
Fix auto-mopping in the dark. PC can no longer automop what they can't see
Try spawning mission destinations if you can't find them
If floor has collapsed, trigger a ledge trap on former floor tile to make creature fall down.
Personal zones now work consistently and are simpler in implementation
Make active fire modes from attached gunmods appear in the sidebar.
Fix activities not getting interrupted by dangerously close enemies
Increases radio mod range, makes bombs detonate immediately, and adds more battery options to recipe
Fixed character starting as overweight
Improve pocket selection
Fixed and improved guilt system
Eliminate Self-Aware trait and replace it with sidebar widgets
Takes the real guns away from angry imaginary NPCs
Being blinded blinds you
Stabilize monster emotions
copy-from works with bodyparts
Ensure monster faction relationship reciprocity
Fixes NPCs getting stuck next to dangerous fields
Fix vehicles infinitely falling
Capping shakes duration to prevent month-long shakes after withdrawal is gone
Butchering use best tool in radius
NPCs are more likely to eat items from their inventory, rather than complain about being hungry
Vehicle most-repairable-part interactions will no longer show parts the character is insufficiently skilled to repair
Fix main UI resizing when exiting from overmap with the same zoom level
Fix some of the NPC attack logic
Prevent dodge and block while driving
Remove additional spawns from Wander Hordes
Monster special attack messages more consistent and clear
Fix overmap ui cursor handling
Fix an item duplication bug when trading stackable items, e.g aspirin
Fix friendly hallu NPC were able to trade
Fix recipes with multiple proficiencies granting less proficiency XP if some are already known.
Standardizes time_factor and fail_factor for proficiency books
Ransack vending machines only in public places.
Mapgen road connections improved in the absence of overmap cities
Fixed open wooden split rail gate of being non-transparent and unbreakable
Faction camp crafting creates byproducts as appropriate
Fixed eating containers with items inside
Construction of roofs actually makes tile above the construction a roof
Fix building ramps and stairs
Replaced all ATTACKMON entire with PUSH_MON
Workaround language from being unsettable in options menu
Disallow placing stepladder if a vehicle in tile
Don't trigger any effect when setting and unsetting cosmetic traits
Drill press is now able to drill
Attempted theft has consequences
shorter bio-operator attack effect durations
Napkins and Cardboard are no longer comestible
Prevent huge mutants from thinking spots in cars are comfortable to sleep in when they aren't
Using worn unarmed weapons raises unarmed skill
Remove workbench construction vs crafting exploit
Add `FISH_TRAP` tool quality so that NPCs can use either kind of fish trap
Make open red & green glass doors look like open glass doors
Fix bodystatus window wetness display
fix for speed bonus from Speedydex applying twice
Monsters add weight to vehicle when on boardable parts
Flammable arrows bugfixes
Make vehicle::coeff_air_drag() work as intended, in aspect of vehicle length and low-air-drag vehicle tail parts.
Fix SPEEDLOADER Flag
Include spell name in default msg for relic spells
Make AUTO_PICKUP_SAFEMODE also consider ignored mobs
Remove athletics training for waiting in water
Reset daily health at the end of each day
Fixed some xl/xs armor recipes to make tool requirements consistent across all sizes
Integrated armors no longer cause encumbrance from some mutations

## Performance:
Improve lighting performance
Speed up rendering during autodrive
Avoid calculating weight & volume of containers when not needed
A few microoptimizations
Worked around for translating undisplayed debug messages causing major slowdown
Optimize TranslationManager performance and memory usage
Share tileset instances between map and overmap
Call `game::update_overmap_seen` only when it actually needs updating
Loading of gzipped world/maps/x.y.z/x.y.z.map and data/json files
Optimize shot_features and shot_features_with_choke test
Optimize item spawn list creation
Optimize null stream in DebugLog
Optimize overmap special placement with zero-copy transformation
Increase performance of item processing of contained items
Improve reveal wire handling and performance
Optimize map rendering
Speed up crafting menu tab loading
Improve appliance grid performance with many connections
Performance Improvement for item::can_contain
Binary json input for various performance wins
Misc vehicle/appliance performance improvements
Fix Repair menu shows slow
Code optimizations reported by static code analysis
Make `Character::best_item_with_quality` examine items non-recursively

## Infrastructure:
Provide documentation and support for llama builds
Allow events to modify vitamins, kill entities
Allow using relative and proportional with generic_factory
Automated tileset coverage report
New mapgen feature: maps can now select a terrain from a distribution and use that throughout the map
Jsonize Shearing of Monsters
Jsonize terrain and furniture lockpicking result
Add function to assign mission directly via dialog
Adds definitions for cooking proficiencies in JSON
Creates DDotDDD, the dark days of the dead design document and add some basic region settings to the mod
Add looks_like support for overmap terrain
tileset inclusion criteria and maintenance
Add dialog conditions/effects for morale and focus.
Create talker item, add consumption_eocs
Extend mapgen parameters to overmap special scope and palettes
Jsonize terrain and furniture bolt cutting result
Move safe cracking to an activity_actor
Create talker monster, add ability for spells to use dialog effects/conditions
Add supporting infrastructure for first version of migo bio-tech
Add dialog conditions for terrain type and field type
Add PROFICIENCY_LIST.md
Add weighted list functionality to dialog effects
Support mapgen parameters in nests
Add new dialog effects for portal storms.
Add lifespan to dialog monster spawns
Tool to spawn all items / furniture / terrain / traps
Support mapgen parameters for most mapgen ids
Support recursive palettes
Jsonize terrain and furniture oxytorch result
Allow palettes to be chosen from a weighted list
weapon_category for martial arts cross-mod compatibility
Allow flag limits for magazine well compatibility
Update medium and heavy batteries to use flags for magazine compatibility
I've made it to where all tools with the LOCKPICK quality will automatically have the PICK_LOCK use_action.
NPCs keep track of total sales
Jsonize Pet Food
Support for mutable overmap specials
Jsonize monster speed description
Allow JSON-defined linear terrain and unhardcode anthills
In-house translation library implementation to support loading multiple MO files
Add dialog effects for taking control of npcs and conversations with monsters/items
Use dialog conditions for mutation and enchantment triggers
Dialog effect to affect nearby npcs
Add support for dynamic predecessor mapgen
Basic Appliance implementation
Partial Jsonization of Mood Indicators
So much work building the infrastructure for Effects on Condition thanks to Ramza13 for spearheading this project
Tons of PRs on creating mutable overmap specials, which allows procedural map generation using only json thanks to Jbytheway for leading the way on this
A bunch of terrain/furniture item interactions that were jsonized thanks in large part to Saicchi
Add dialog effects for transforming terrain and furniture. Add portal storm effect to transform grass.
Create talker_furniture, move refugee center computer into dialog system.
Improve pocket performance by removing some unnecessary pockets
Adds documentation for `place_monsters` JSON flag
Adds ability to remove fields, vehicles, items, and traps to update_mapgen
overmap sprites generator
Add infrastructure for swappable weapons in bionics
Automatic spell check on pull requests
Place monster corpses in json mapgen.
Allow limiting map extras by zlevel
Add sound support for clear, cloudy and sunny weather
Enhance martial art techniques, allow limbs to define technique lists and unarmed damage boni
Add mapgen ability to set variables or remove traps in lines/squares.
Combine wheat-free and wheat-full flours into a single recipe requirement
Allow gendered descriptions for professions outside of translations
Report JSON entries with the same id from the same mod
Change itemgroups to default to overwrite, instead of extend.
Vehicle parts can now use looks_like from furniture, items, etc
Dissection tables separate from harvest tables, and relevant monsters dissect to samples
Added external options to override status and fuel for spawned vehicles
Include a Soundpack by default
Trap-specific jsonified trigger messages
Support transparency of pockets and show contents of transparent pockets from a distance
Add the possibility to change color and symbol of an item with a variant
Added external option with setting frequency of displaying music descriptions in sidebar
added basic utilities for mouse drag-and-drop support to input _manager
Support achievements based around overmap specials
Allow setting terminal cursor for screen readers and IME preview using ui_adaptor
Tons of documentation work
Set age for monster corpses in json mapgen
Move the Find Lost Dog mission to JSON
Vehicle energy_consumption in units::power
item power_draw in units::power
Convert the 'Recover Priests Diary' mission to JSON
Move the 'Kill Horde Master' mission to JSON formatting
Fixed situation where 'overflow on combine' test could randomly fail
Consolidate functions for character's best item with given quality
Move the Retrieve Deposit Box mission to JSON format


## Build:
Add Big Sur-style macOS icons
Suppress spurious error from make when astyle isn't installed
remove cata::optional wrapper from item::dropped_from
Fix curses build with MSVC
Fix typo in COMPILING.md LANGUAGE -> LANGUAGES
CMake: Clean up if commands and fix compilation with MSYS ncurses
Add option to build the clang-tidy checks as an executable with CMake
Link to libncursesw in Makefile
Add missing vector header to src/morale_types.h
Link to libncursesw in CMake
Removed small bashism (path expansion) from Makefile.
Make use of gold linker optional for LTO builds
Allow build and run in repo folder in CMake
Add missing header (vector) to fix build error on Linux
Fix compile errors on LLVM/Clang 13
Updated documentation to be in line with moving MXE gcc to version 11 + libbacktrace
More granular and parallelized translations compiling
Upgrade MXE cross-compiler to GCC 11
MXE instructions for gcc version 9.3.0
Enable backtrace in MinGW release
Windows Github CI for Cataclysm and ObjectCreator
Instantiate non const variants of templated creature_tracker methods
Add src/third-party to Android build header search path
Set directories on macOS in CMake build script
Set RELEASE variable in root CMake script based on CMAKE_BUILD_TYPE, to generate install targets
Avoid use of reserved word PREFIX in CMake build script
Install core and help directories in CMake build script
Recursively search and bundle Mac dependencies
Bundle library dependencies in macOS release workflow
COMPILING.md update for FreeBSD
freedesktop metadata files are updated and installed when appropriate
Build linux releases on ubuntu-18.04
Update flatpak manifest
Fix CMake mixed signature error and outdated localization code

## I18N and A11Y:
Make stimulation effect string easier to translate
Fix missing translating elements in 2 parsers
JSONize connect groups
Fix monster_attack.py missed elements
Fix json extractor not extracting "concatenate" in dynamic_line
fix:Parser(profession.py) missed out gendered description
Automatically synchronize MOTD and Credits translations from Transifex
Sidebar for languages with long words
Detect measurement units in user locale settings on Windows
Extract examine_action to translate
Clarify plural check message
Update manual of style with more rules
Over 360 translation PRs that I didn't list

# 0.F (Frank)

## Highlights
Nested Containers rationalize inventory management and enable dropping and retrieving go-bags during fights.
Achievements track your deeds and misdeeds across games.
Proficiencies better represent deeper knowledge required for various endeavors, mostly crafting.
Bleeding added to both the player and monsters as the first step toward a more comprehensive wound and wound treatment system.
Weariness tracking added to represent longer-term physical exhaustion.
Elevated bridges over navigable rivers added, allowing better navigability while using boats.
Large-scale audit of weapon and armor values for better representativeness and consistency.
Improved armor handling by separating ballistic damage into its own damage type.
Pervasive performance enhancements throughout the game.
Tileset vehicle support for more cohesive vehicle rendering.
Aftershock changes direction to a total conversion mod with a new far-future setting on a frozen world.
Dinomod added 238 dinosaurs, pterosaurs, mosasaurs, and dino-related NPCs with missions and dino locations.
Added many dino features, including zombie, fungal, evolved, bionic, baby, and mutant dino variants.
Dinomod added many dino interactions, including farming, riding, butchering, cooking, and special attacks.
Magiclysm added a huge content update including many new traits called Attunements that switch up gameplay at the endgame.

## Statistics
3974 files changed, 5440251 insertions(+), 3904330 deletions(-)
10,463 commits
~454 contributors

New game entities (core): 4510
Items: 987
    228 misc items, 199 books, 196 articles of clothing, 161 guns and gun related items,
    151 comestibles, 99 tools, 53 ammunition types
Mapgen: 778
    424 overmap terrains, 198 palettes, 62 start locations, 41 city buildings, 25 map extras,
    20 overmap specials, 5 overmap locations, 3 region setting
Crafting: 562
    223 construction groups, 201 requirements, 60 proficiencies, 50 constructions,
    17 recipe groups, 10 recipe categories, 1 construction category
Achievements: 363
    115 achievements, 107 event statistics, 100 event transformations, 26 score entries, 15 conducts
Item Traits: 325
    171 item groups, 97 materials, 20 ammunition types, 18 ammo effects, 13 tool qualities,
    2 vitamins, 3 item actions, 1 fault
Player Traits: 263
    144 professions, 41 effect types, 28 skills, 17 mutations, 14 activity types,
    4 skill display types, 3 behaviors, 3 movement modes, 3 scent types, 2 morale types,
    1 butchery requirement, 1 disease type, 1 mutation types, 1 trait group
NPCs and NPC interactions: 237
    255 talk topics, 29 missions, 29 scenarios, 15 npcs, 6 npc classes, 3 factions
Map Traits: 234
    149 terrains, 12 weather types, 64 furnitures, 5 gates, 3 field types, 1 terrain transformation
Monsters: 228
    151 monster types, 72 harvest entries, 4 species, 1 anatomy entry
Vehicles: 140
    80 vehicle parts, 41 vehicles, 12 vehicle part categories, 7 vehicle groups
Magic: 40
    23 spells, 7 enchantments, 6 emit definitions, 4 relic definitions
Misc: 363
    258 json flags, 104 ascii art, 1 loot zone

New game entities (mods): 3231
Items: 773
    179 misc items, 172 books, 161 comestibles, 85 tools, 83 articles of clothing,
    65 guns and gun-related items, 21 ammunition types, 7 compact bionic modules
Player traits: 749
    273 mutations, 214 trait groups, 96 professions, 64 techniques, 47 scenarios, 21 effect types,
    9 martial arts, 8 bionics, 8 start locations, 6 mutation categories, 2 proficiencies, 1 skill
Mapgen: 430
    154 item groups, 202 overmap terrains, 39 palettes, 30 overmap specials,
    5 city buildings, 2 map extras
Monsters: 406
    360 monster types, 32 harvest entries, 11 species, 3 monster attacks
NPCs and NPC interactions: 234
    144 talk topics, 59 npc classes, 15 mission definitions, 13 npcs, 3 factions
Map traits: 190
    103 terrains, 56 furnitures, 10 terrain transformations,
    9 gates, 6 field types, 4 traps, 2 emit definitions
Vehicles: 185
    141 vehicle parts, 27 vehicle groups, 17 vehicles
Magic: 155
    132 spells, 23 enchantments
Crafting: 48
    32 requirements, 7 tool qualities, 5 construction groups, 2 constructions,
    1 recipe category, 1 recipe group
Item Traits: 39
    20 materials, 11 ammunition types, 8 ammo effects
Achievements: 22
    14 achievements, 3 event statistics, 3 event transformations, 2 score entries

## Features:
Adds option to randomize INITIAL_DAY.
Allow vehicles with autopilot to follow you.
Monster factions can unconditionally hate other factions.
Allows mutations to cast spells via enchantments.
Add mining multi-activity for NPCs and players.
Basecamp job rework - wandering/sitting/job priorities.
Auto eat and drink from auto-zones during long activities or while waiting.
Adds flyable helicopters.
Allows towing vehicles.
Allows specifying height and age in character creation.
Adds support for json-defined achievements to provide more goals to strive for.
Overhauls lock picking.
Appropriate items can now rot away when in the reality bubble.
Displays holidays on main menu screen based on system time.
Separates bullet damage type from cut/stab.
Makes consuming items take time.
Enables damage over time for spells.
Enables nested containers.
Adds support for conducts (self-imposed play constraints tracked by the game).
Custom achievement/conduct requirement descriptions.
Enables mouse input for inventory.
Worn gloves count as unarmed weapons when no weapon is held.
Any corpse can rise again as a zombie.
Added to Autodocs the ability to stop bleeding, disinfect wounds, and inject antibiotics in case of infected wounds or tetanus.
Allow randomizing scenario and profession in new character menu.
Adds actions to workout and do exercises.
Vehicles: ground vehicle z-level transitions and z+1 bridges.
Remove static/random NPC options, adjust random NPC rates.
Overhauls blood and blood loss.
Artifact procgen - artifacts that spawn use the new relic data.
Grappling hooks can be deployed for climbing, just like ladders.
Adds proficiencies, representing specific knowledge in particular areas more precisely than by normal skills.
Adds facing to vehicle parts and tiles for better vehicle rendering.
Adds activation abilities and charges to relics.
Tiles: improve furniture rotation and connections.
Shows which achievements have been completed in past games.
Artifacts may now regenerate ammo.
Adds ACTIVE enchantment condition.
Allows recipes to specify individual activity levels.
Adds weariness, a sort of long term stamina that limits characters' ability to be extremely active 24/7.
Reports faction camp build sites and improves faction camp tutorial.
Allows customizing initial date in scenarios.
Allows nanofabricator templates to contain recipes from any item group.
Adds different bleeding types for different species.
Adds bleeding butchery action.
Adds Autodoc installation programs that almost guarantee flawless installation of supported bionics.
Removes the obsolete 'carrion spawn rate scaling factor' world configuration option.
Makes thrown glass items drop glass shards when shattered.
Adds suspension for butchering using cranes (except tiny ones) and forklift arms.

## Content:
Gun volume and weight audit.
Moves most urban development houses from a mod to vanilla.
Adds Survivor RV and car.
Populates appropriate rooftops with monsters.
Adds many chemicals, chemistry tools, and recipes.
Mi-go, masters, and necromancers can open doors.
Adds a bulk shipping crate possibility to the supplydrop map extra.
New zombie: necro-boomer.
Overhaul the mall.
Allow the of use grappling hooks on ledges.
Make bugs much more mutated.
Reformats the 'chat with a friend' feature in NPCs to be more flexible, and to provide some more lore insights.
Adds 'What the hell happened' stories to NPCs, keyed off backgrounds.
Feral Humans with blob psychosis.
Allows plank and branch bundles to be made from cordage, vines, or wire.
Microlabs can contain artifacts in containment.
Adds NPC_class and NPC json templates and instructions.
Adapts almost all vehicle definitions to use directional parts.
Update UltiCa tileset and make it default.
Adds a number of flying zombies.
Adds a new alternate needs panel to the label mode.
Added many proficiencies and uses for them.
Adds frog mother monster.
Adds mega mutant monsters.
Adds a selection of mutated woodland creatures.
New 'phase skulker' zombies teleport and haunt between the hallways of microlabs.
Make mutant organs and lungs contain toxins.
Adds streetlights to sidewalks; also adds traffic lights, stop lines, and pedestrian crossings to intersections.
Adds Rust Zombies.
Diversifies venom sources and effects.
Adds a star fort with working cannon and zombie reenactors.
Adds Hot Springs location.
Adds a terrain flag 'NO_SHOOT' to prevent projectiles from striking or going through that tile type.
Enables using a rope to carry large items.
Adds large dermatik nest and tweaks dermatiks.
Adds a new layout for the island prison challenge scenario.
Adds tazer drones.
Adds a demo of the Cuteclysm tileset, which is loosely inspired by the aesthetics of 16-bit Japanese RPGs.

## Interface:
Introduces, and migrates most windows to, ui_adaptor, which handles redrawing windows when others are closed and the game is resized.
Highlights hidden recipe info in the crafting GUI.
Overhauls target selection and aiming UI.
Displays missing and obsolete mods for current world.
Requires grenades and other explosives to be wielded before activation.
Adds bigger mini-maps to all sidebar layouts.
Adds keycode support to uilist.
Allows attempting to disable robots by 'e'xamining them.
Warns if a friendly creature or non-hostile NPC enters the line of fire.
Adds a satiety column to the eat menu, showing how many calories the food will have for how filling it is.
Shows crafting failure rates due to missing proficiencies.
Displays contained items like 'water (plastic bottle)' instead of as 'plastic bottle of water'.
Keeps track of preferred aiming mode.
Adds the Chibi Ultica tileset, a mix of MSX character and monster sprites with Ultica terrain, vehicles, and items.
Brings back the MSX+ Tileset.
Adds item length and pocket volume entries to menus.
Adds fast scrolling to many menus with long lists.
Adds responsive screen behavior to the new character menu for small terminal sizes.
Shows weariness and activity levels in sidebar panels.
Warns before crafting armor or clothing you won't be able to wear.

## Mods:
[Aftershock] Adds Autodoc tiers and augmentation clinics.
[Aftershock] Megacity-oriented overmap generation adjustments
[Aftershock] Adds new Melee oriented bionics.
[Aftershock] Replaces Vanilla Autodocs with Aftershock Average Autodocs.
[Aftershock] Adds an astrobiology lab.
[Aftershock] Adds a design document.
[Aftershock] Adds new laser and plasma pistols.
[Aftershock] Adds Formless Ruins - a new aboveground, low-risk dungeon type.
[Blazemod] Overhauls Blazemod and splits it into separate mods.
[Dark Skies Above] DSA is reborn as an actively-developed, total-conversion mod.
[DinoMod] Adds location variants with dinosaurs.
[DinoMod] Adds Acrocanthosaurus and overhauls dino baby code.
[DinoMod] Adds monsters 'Scutellosaurus', 'Maiasaura', and 'Coelophysis'.
[DinoMod] Adds monsters 'Pachyrhinosaurus', 'Pentaceratops', and 'Torosaurus'.
[DinoMod] Organizes dinos into three main factions with defined inter-faction behavior.
[DinoMod] Rebalances Jurassic spawns and monsters for realism and fixes predator in-fighting.
[DinoMod] Caps monsters at 1000 kg so butchering kind of works.
[DinoMod] Adds monsters 'Brontosaurus', 'Alamosaurus', and 'Brachiosaurus'.
[DinoMod] Converts 'dinoexhibit' to use templates, adds a roof, and adds a baby dino variant.
[DinoMod] Ankylosaurs Abound: Adds Dyoplosaurus, Nodosaurus, and Edmontonia.
[DinoMod] Adds Amargasaurus and Kosmoceratops as well as variants.
[DinoMod] Adds mod-specific mutation trees Stego and Tyrant.
[Magiclysm] Adds spell level and number of spells known achievements.
[Magiclysm] Manatouched mutation tree.
[Magiclysm] Adds polymorph spells so you can transform your foes.
[Magiclysm] Adds a spell component system and more-powerful spells to use it.
[Magiclysm] Adds a new mutation line: Black Dragon.
[Magiclysm] Adjusts fog frequency in black dragon lair plus other (minor) map adjustments.
[Magiclysm] Attunements - Special abilities gained by mastering two schools of magic.
[Magiclysm] implement summonable motorcycle
[Magiclysm] Adds a new house with technomancer-themed loot.
[Magiclysm] Rings of wizardry and mojocycle tweaks
[Magiclysm] Adds bullet armor to magic rings and bracers of protection.
[Magiclysm] Adds Orcs and Ogres.
[Magiclysm] Adds three new Attunement spells (Frozen Winds, Auroral wave, and Immolate).
[Magiclysm] Adds Workshop Elves, Yule Cats, and Leprechauns.
[MMA] Adds Ki Strike trait, buffing unarmed to make it more competitive with other weapons.
[Vanilla + Many Mods] Fixes problematic faction relationships (one-way aggression).

## Balance:
Large item price audit.
Large scale melee weapon damage audit.
melee: make polearms do less damage against adjacent targets.
Hide irradiated effect from the player, forces use of existing tools to detect radiation levels.
More complex satiety calculations.
NPCs to use ranged weapons against all enemies, and automatic fire against dangerous enemies.
Antifungal drugs work over time.
Don't damage hands when smashing but use your most armored part instead.
Guarantee at least one transversable path in the collapsed tower basement.
Make Solar Sensitivity mutation respect clothing coverage, precious.
Unlock NPC recruiting when you build the faction camp radio console.
Fixed clean_water recipes with purification tablets and charcoal water purifier.
Brings reloading components closer to reality, make brass casings spawn in packs, and makes gunpowder units 100 mg.
Missed scenario starts without a random NPC.
Monsters with larger eyes see farther than smaller variants.
Ankle storage items don't affect feet-related mutations anymore.
Gives the default Survivor profession more weather-appropriate clothes for the default start.
Eating raw meat does not hurt your morale as much if you have traits like Hunter or Predator.
Very-fast-moving zombie animals only attack once per turn.
Spawns anesthesia supplies in Autodocs.
Rebalances spawn rates for overmap specials.
Mycus Fireproofing now also gives heat immunity.
Tweaks Infection impact by lowering fatigue drain and removing pain.
Adjusts ordinary clothing to not meaningfully contribute to protection values.

## Bugfixes:
Prevents possible negative damage from explosions.
Removes scent diffusion over water by implementing NO_SCENT flag.
Gives electric motors equal power in forward and reverse.
Fixes wield action costing double what it should have.
Fixes spells not gaining levels on cast.
Fixes light sources rendering the player invisible at certain ranges.
Fixes a crash when an NPC gives the player equipment.
Fixes "Unable to find and assign mission target" messages when accepting a mission.
No more floor items when trading with follower NPCs.
Fixes crashes from trying to access a nonexistent basecamp.
Helicopters: Allows descending into open air while moving, and disallows roof teleporting.
Fixes cold items rotting in a freezer and adds more rotting tests.
Spawns regular ants under regular anthills.
Melee: Makes sure that melee weapon accuracy improves hit rates.
Adjusts vehicle heater/cooler for 1-second turns.
Wakes up the player if about to go into hypothermia.
Fixes a segfault during initializing crafts.
Fixes a segfault from attempting to siphon from vehicle with multiple tanks.
Fixes creatures blocking descent even if they can be displaced.
Fixes OnGetHit effects not triggering if the player cannot block.
Refactors the monster spawning code to avoid crashes.
Resets the game mode before loading normal saves.
Minimizes UI flickering in curses mode.
Fixes crash upon examining vehicles containing minireactor.
Fixes segfault on harvest.
Fixes loading of legacy characters without bodies.
Fixes explosions not affecting terrain.
Avoids processing held items twice.
Fixes a crash when trying to reload an item inside of advanced inventory
Renames (when appropriate) blobs as slimes.
Fixes massive, unrealistic temperature drops when wet.
Fixes weapon techniques not triggering.
Prevents some obscure crashes by adding nullptr checks to unsafe pointer accesses.
Vehicles: make sure going in reverse isn't more efficient than going forward.
Fixes doubled artifact effects on stats.
Containers can't hold too-large items, even when contained in other containers.
Prevents temperature being 0 after loading a save.
Consumes components in nested containers when crafting.
Fixes stuck joystick on Android.
Adjusts sunlight casting to properly illuminate exterior walls.
Fixes limb blocking not triggering.
Vehicles: shock absorbers actually now absorb shock damage.
Fixes NPC dying immediately on accepting inhaler mission
Fixes crash when attempting to butcher a corpse.
Fixes gear getting damaged by weather when weather has no damaging effects.
Improves invalidation of max_populated_zlev cache, fixing lighting in some teleportation scenarios.
Prevents dodging or blocking while insensible.
Fixes apparent light asymmetry when the sun shines through a single-tile hole in the roof.
Makes installation time mandatory for gunmods.
Makes tents and vehicles block sunlight.
Prevents scent map from being saved with an invalid utf8 sequence.
Monsters no longer bash obstacles based on sound. This prevents groups of monsters from getting stuck in a loop of bashing based on the sound of other monsters bashing.
Picking up an item stack fills up your pockets if it doesn't fit into one pocket.
Wielding combines item stacks if possible.
Robots can no longer be disabled by a single melee hit.
Fixes auto-consume zones in vehicles.
Fixes monster special attack range-limiting code.
Falling vehicles: prevents bouncing after the first collision with the ground.
Fixes issues with sound (walking on boats, sound triggering twice).
Ensures that casings are stackable, fixing pickup performance issues.
Allows quartering organ-less corpses without field dressing.
Triggers explosions only after processing all items.
Fixes scenarios having wildly different start dates and potentially crashing the game.
Allows fire to spread to adjecent tiles with items.
Prevents log spam from a broken bone.
Makes reachability cache fully consistent with map::sees, fixing some problems with mirrors.
Fixes NPC-assisted time-cost calculation.
Killing a monster that fused with a mission kill target now successfully completes the mission.
Bashes that do zero damage now can't stun.
Fixes a crash due to dereferencing a null carrier pointer in item::process_tool.
Prevents a seg fault in auto-consume.
Vehicles: Fixes towed vehicle drag by unsetting their parking brakes.
Fixes sarcophagus elevator reactivation.
Fixes doors that NPCs could not pass without intervention.
Prevents disassemblies on a workbench from vanishing.
Fixes errors from crashes between a towed vehicle and its towing vehicle.
Bases returned materials from salvaging on mass instead of volume.
Fixes unable to run message when mounted - allows a mount to run when your legs are broken.
Fixes errors from abandoning a faction camp.
Makes NPCs able to fight back while guarding or patrolling.
Fixes use-after-free error in sounds::process_sound_markers(player).
Makes the Zombie technician's pull metal weapon attack drop items at the technician's feet.
Fixes errors due to a bad memory access in drop_activity_actor::do_turn().
Resolves a partial item spawn issue.
Prevents xp 'underflow' due to negative focus.
Dragged vehicles and furniture no longer leave a trail of memorized tiles in darkness.
Prevents a crash by disallowing turning vehicles on ramps.
Fixes crashes from towing cables snapping or trying to stretch between z-levels.
Fixes a game freeze from happening when the player cannot carry a mission reward.
Fixes crashes in `map::player_in_field` caused by iterator invalidation.
Fixes a division by zero error when drinking water.
Fixes NPC followers being blind after waking up.
Fixes looks_like for vehicle parts.
Fixes Roots and Metabolic rehydration mutations so they actually relieve/eliminate the need for water.
Fixes localization not working if the LANG environmental variable is not set.
Avoids creating starving characters from older templates.
Fixes furniture being 'destroyed' when grab-moving.
Fixes crashes from canceling reloading a container that is on the ground.
Fixes NPCs still being hungry - and unhappy about it - after eating from faction camp stores.
Reins in the plant mutation category's photosynthesis ability to be more representative of real photosynthesis.
Prevents cross-z-level melee attacks when the target is not actually visible.
Avoids doing character body updates more than once per turn
When harvesting crops, drops the result on the player's square.
Improves road system connectivity across overmaps.
Stops crafting failures from clustering at high completion percentages.
Fixes non-spring eternal seasons.
Stops unreloadable items from being reloadable.
Fixes savegame corruption causing teleporting to very distant submaps
Unfreezes trap-avoiding monsters.
Fixes ramming at low speed.
Placing specials around cities now scales with city size.
Fixes proficiency books' effect on crafting.
Construction of roofs actually makes the tile above the construction a roof.
Partial fix for vehicle damage reduction inconsistencies.
Fixes building ramps and stairs.

## Performance:
Adds an option to enable batching when it is available in SDL.
Skip unnecessary weather calculations for root cellar.
Cache drop_invalid_inventory and weight_carried.
Cache clairvoyance field.
Performance improvements related to map::process_fields.
Overhaul shadowcasting to be iterative instead of recursive.
Use plf linked list impl for shadowcasting.
Improve string_id comparison performance, add unit test and benchmarks.
Improves rendering speed by optimizing find_tile_looks_like method (FPS improved ~15%)
Greatly reduces overhead from processing idle vehicles.
Optimizes Creature::has_effect (performance improved ~9.5%)
Adds a specialization for static/interned string_ids  (performance improved ~30%))
Improve performance of builds with enabled localization by ≈20% by caching translations.
Major optimization of field processing.
Adds reachability cache/filter that can reject bresenham-based LOS checks in O(1) time.
Uses field_cache in map::get_field to speedup fire check in npc::assess_danger.
Speeds up quicksave by limiting ui redraw rate.
Prevents slow processing of NPC overmap travel when `goal` is unreachable.
Fixes the performance bug caused by `verify_vehicle_cache` recalculation.
Adds lightweight crafting inventory cache to improve NPC construction processing time.
Reduces save size by skipping serialization of some item pockets and relic data.
Adds RLE compression for JSON serialization/deserializations of data on items, reducing savefile size.
Improves performance of initializing the achievements tracker.
When NPCs are fleeing from explosions, skips considering routing through tiles without a floor.
Speeds up fungus-related code processing by 30%+.
Optimizes item migrations to decrease load times.
Restores graphics speed for large screens with lots of text.

## Infrastructure:
Adds basic infrastructure for diseases.
Allows for specialization of activity parameters.
Jsonizes Autodoc quality.
Adds tests for character BMI / kcal / weight.
Jsonizes body parts.
Jsonizes mood modifier from body part conditions (e.g., wet).
Allows multiple different overmap terrains for start locations.
Makes test failures from other platforms more easily reproducible.
Adds clang-tidy check to catch incorrect use of RNGs.
Adds a guide to pricing items (see the doc folder).
Adds enchantments to bionics.
Adds test for health effect on healing rate.
Adds tests for BMI effect on speed.
Updates Catch2 (for running tests) to v2.13.0 (from 2.9.1).
Achievements have better up-front checking to detect definition errors.
Tests use a different config directory by default.
Migrates ACT_PICKUP to the activity actor system.
Integrates a behavior tree implementation into monster AI.
Moves ascii art to its own file to avoid bloat.
Enforces that functions should not have separate x, y parameters.
Adds tests for sun-related functions.
Implements installation requirements for CBMs.
Fields can now override local light levels.
Converted itype_id to string_id<itype> for better internal code consistency.
Tests refactored item info display functions.
Milling products can be defined in JSON.
Adds a Clang Build Analyzer build step to CI.
Refactored rectangle and box types.
Mutations can be reflexively triggered without player input.
Enforces the use of points as local variables.
Adds table.py to make tables of JSON data.
Adds a guide for intermediate mapgen help.
Options: removes the option to not use z-levels at all (3d vision is still experimental)
Provides point types with coordinate system type safety.
Moves weather from being hardcoded into json.
Changes some awkward terrains into furnitures for better layering.
Creates a machine-readable memorial file at game over.
Dialogue: create an talker API for speakers in a dialogue.
Make rectangle and cuboid generic with respect to point type.
Configure GitHub build matrix to permit more C++ build testing to happen there.
Check for zero weight items.
All .py scripts ported to Python 3 and checked with PEP8 on moderate settings.
table.py partial object-oriented redesign.
Script to list what IDs are present in a tileset.
Revamps vehicle parts shapes to allow chirality - left/right/front/rear.
Removes old artifact code.
Adds a script that generates a list of possible overlay ids.
Adds error-checking of recipe (sub)categories.
Unblacklists most remaining blacklisted mods, enabling more automated consistency checking.
Reports log messages for failed tests.
Reinstates blueprint autocalc.
Refactored vision_test; introduces a map_test_case framework to make building similar tests easier.
Adds tests for better_pocket and best_pocket.
Renames skills in preparation for some future improvements; merges speech & barter.
Merges trapping and lockpicking skills into a new 'devices' skill, and expands its scope somewhat.
Adds default time and fail multipliers to proficiencies for easier JSON entry.
Introduces a STATIC( ) macro that can make the definition of static constants easier to type and read.
Adds typesafe angle type.
Adds check that Generic Guns migrates all guns, magazines, and ammo.
Enables JSON member visitation checks outside of tests (better consistency checking).
Displays multi-line JSON error messages correctly when building on Github.
Python tool added to easily translate map coordinates.
Enables a JSON check for mods in the Github build matrix.
Uses (and checks for using) the correct season length for tests.
Uses GNU Parallel to run tests concurrently, enabling concurrent tests in MacOS builds.
Improves scooter tile representation by adding scooter vehicle parts, which scooters spawn with.
Reduces file size of composed tilesheets from compose.py.
Implements C++ symbol demangling in crash reports on MacOS, MinGW, and Linux.
Adds tests of automatic triggers for mutations.
Generates a crash report on Android.
Moves Mingw cross-compile CI job from Travis to GitHub.
compose.py: Fixes --use-all when there are no filler sheets.
compose.py: Don't warn about unused fillers matching IDs in tile entries from main sheets.
Adds a tool to check printf style format string in translations.

## Build:
Moves clang-tidy runs from Travis to GitHub.
Adds -fsigned-char to CMakeLists.txt.
Makes json linter feedback more readable.
Fixes clang-tidy header guard checks on Windows.
Gives progress feedback while running the JSON formatting script.
Set 'disable MS telemetry' flag in VCPKG setup guide.
Automatic handling of vcpkg dependencies.
Vehicles: Update doc/JSON_INFO.md for all fields in vehicle_part.
Improve use of precompiled headers.
compose.py: allow default sized tilesheets to specify offsets.
Enable compiling an Android build under Windows.
Tools: adds a Python script to reformat vehicles to use parts arrays.
Suppresses Homebrew update for faster Mac OS builds.
Adds problem matchers for json errors, compiler errors, DebugLog emissions, and Catch2 errors.
Adds check enforcing almost-never-auto convention.
Adds a GitHub workflow running flake8 to check the Python scripts.
Consistently styles code in CMakeLists.txt files.
Adds CMake linting.
Captures ODR violations using GOLD linker, ASAN, or LTO.
Adds a CI action to build and release for Windows.
Adds android builds to Github actions.

## I18N and A11Y:
Fixes translations of martial art initiate and computer terminal messages.
Adds support for specifying identical singular and plural forms using `str_sp`.
Removes name_plural and replaces it with str_pl (matching `str_sp` and basic singular `str`).
Adds a helper for localized sorting.
Records locales in debug.log to assist i18n debugging.
Adds the start of a translator glossary and explains the etymology of Exodii.
Uses class translation in many more places for more flexible translation support.
Infrastructure: Automates translation template push.
Enables using additional languages (Arabic, Czech, Danish, Dutch, Greek, Indonesian, Icelandic, Italian, Norwegian, Serbian, Turkish, and Ukrainian) with the game.
Places cursor at highlighted item name in construction and crafting menus, as expected by screen readers.
Adds translations of the Android installation interface.

# 0.E (Ellison)

## Highlights:
Long distance automove feature for walking, driving and boating.
Extensive bugfixes to inter-level interactivity, on by default.
Riding animals and animal-pulled vehicles.
More flexible Basecamp construction options.
Default starting date changed to mid-spring for better survivability.
Time advancement is rationalized, a turn is now one second.
Extensive river and lake systems, and boat support for navigating them.
Expanded NPC usefulness and interactivity.
Massive increases in location variety and consistency, especially rooftops.
Expansion of mi-go faction with new enemies and locations.
Batteries now store charge instead of being pseudo-items.
Overhaul and rebalance of martial arts.
Zombie grabbing and biting more manageable and predictable.
Overhauled stamina and damage recovery for grittier gameplay.
Crouching movement mode allows hiding.
Magiclysm and Aftershock mods have first class support within the game.

## Statistics:
4429 files changed, 4175739 insertions(+), 2881113 deletions(-)
13,507 commits
~400 contributors

New game entities (core): 12,290
MAPGEN: 7350
3535 overmap terrains, 2300 mapgen entries, 515 item groups, 294 city buildings, 161 terrains,
137 mapgen palettes, 133 furnitures, 58 field types, 56 monster groups, 48 overmap specials,
41 map extras, 29 field emmisions, 16 overmap locations, 13 vehicle groups, 9 traps
CRAFTING: 1896
1368 recipes, 305 uncraft recipes, 103 constructions, 99 requirements, 10 tool qualities
ITEMS: 1402
393 articles of clothing, 178 ammunitions, 130 tools, 92 magazines, 86 guns, 78 comestibles,
38 books, 34 gunmods, 16 pet armors, 15 containers
NPC DATA: 702
438 talk topics, 127 speech entries, 46 missions, 36 NPC definitions, 35 NPC classes, 9 factions
MONSTERS: 96 monsters, 5 monster factions
PLAYER TRAITS: 393
98 mutations, 64 techniques, 45 spells, 44 effects, 28 activities, 19 professions,
19 start locations, 12 morale types, 8 bionics, 4 martial arts, 3 scent types, 3 mutations
ITEM TRAITS: 122
31 ammo effects, 25 ammunition types, 20 materials, 19 item actions, 14 harvest entries, 6 faults
VEHICLES: 59 vehicle parts, 24 vehicles
MISC:
93 migrations, 44 json flags, 31 loot zones

New mod entities
MAPGEN: 5778
5459 overmap terrains, 133 item groups, 71 terrains, 25 monster groups, 19 furnitures,
19 vehicle groups, 16 overmap specials, 13 city buildings, 9 gates, 3 field types,
3 overmap locations, 3 mapgen palettes, 3 traps, 2 field emmisions
CRAFTING: 540
491 recipes, 22 uncraft recipes, 15 constructions, 12 requirements
ITEMS: 703
327 generic, 147 armors, 90 tools, 48 comestibles, 28 ammo,
24 magazines, 19 books, 14 gunmods, 6 guns
NPC DATA: 42 speech, 19 talk topics, 12 npc classes, 11 npcs, 8 missions, 5 factions
MONSTERS: 101 monsters, 13 monster factions, 9 species, 2 monster attacks
PLAYER TRAITS: 395
144 spells, 71 mutations, 47 professions, 34 techniques, 27 martial arts, 24 bionics, 24 effects,
9 start locations, 8 dreams, 3 mutation categories, 3 mutation types, 1 skill
ITEM TRAITS: 34 harvest entries, 10 ammo types, 7 materials, 5 tool qualities
VEHICLES: 45 vehicle parts, 13 vehicles
MISC: 140 migrations, 11 snippets

## Features:
Allow terrain and furniture to be used as a nearby fire for crafting.
Adds ranged attacks mutations (using fake guns).
Added ability to write messages on signs with markers too.
Allow starting at a non-default date without advancing rot and monster scaling.
NPCs will move to investigate sounds.
Faction camp: menial labor uses the zone autosort feature.
Wind will now affect the spread of smoke/gas/fire/hot air and move wind powered vehicles.
Npcmove: improve NPC pathfinding when running from fire or threats.
Add support for NPCs fleeing and following a player who is fleeing.
Monsters: allow pets to wear armor.
Bulletin board to control faction camps, camp overseer resigns.
Guarding NPCs are now available for camp missions and doctoring.
Dig a channel to divert a river.
Follower / Faction camp summary menu and migrate to overmap.
Selfie description includes one of the items nearby.
NPCs can assist with player activities.
Land Use Codes infrastructure.
Differentiate river from puddles, add water wheels.
Ability to view weather around player position.
NPC followers on guard and in vicinity can read with/assist with crafting.
Make skill gain during crafting incremental throughout the activity.
Add NPC retreat, no investigate, and investigate limit zones.
Draw highlights in tiles (e.g. when examining).
Allow specifying starting missions in scenarios.
Make lifting tools (cranes, etc) assist with "wielding" very heavy items.
NPCs: shout commands at NPCs you can't see.
Corpses rot and show their rot status.
Implementation of a new json flag 'CAN_OPEN_DOORS'.
Enable alarm clock functionality access from the 'wait' command.
Add ability to crouch and hide behind furniture, terrain, vehicles.
NPC AI: Move toward the player if he has a completed mission.
Expanded ledge examine action with jump over command.
Adds max radio range and camp radio tower mission.
Add an in-dialogue help tutorial for NPC allies.
Companions provide general advice (hints).
Add the ability to turn prototype cyborg into NPC via Autodoc surgery.
Npcs: improve NPC bandaging.
Any NPC at camp can start missions etc, even by radio contact.
NPC shouts: add danger zone override shout.
Adds an item favoriting system.
Hunger becomes based on stomach volume instead of kCal.
Represent in progress crafts as an item.
Adds ability to exhume graves, adds graves, adds body bag.
Allow monsters to shove vehicles on their way to player.
Added nickname to random name generator.
Radio contact with followers, NPC overmap movement.
Use fuel from firewood source when starting fires.
Eyebots speak to suspects, doing police activity.
NPCs: Allow NPCs to use holsters.
Npctalk: add JSON support for bulk trade/donate.
Add Visibility overlay (debug menu).
Allows NPC to change your hairstyle or beard style.
Basecamps: enable flexible upgrades of the primitive field camp.
Adds a vehicle-mounted area cooler.
Adds Faction ownership and thievery.
Add game report precise system versions.
Crafting inventory now uses flood fill search.
Basecamps: Use normal recipes and fake resources.
Allow professions to have starting pets.
Make crafting failure non-absolute.
Player now burns calories when doing activities.
Model NPC needs as a behavior tree based on Maslow's hierarchy of needs.
Boats push creatures in water out of the way.
CBMs for NPCs 2: Active CBMs with AI control.
Allows trains to move and turn on railroad tiles.
Raytrace sunlight.
Power gen bionic can emit heat, fields and warm part they occupy.
NPCs: support faction tagged zones.
Size mutations affect player size.
Add game information report and SDL screenshot.
New default-unbound menu for consuming specifically food, drink or meds.
Vehicles: allow animals to ride on BOARDABLE parts.
Added toggleable auto travel mode.
Basecamps: Add modular basecamps.
Player overmap auto-travel.
Allow rotation of most overmap specials and terrains.
More features in photos. Allows centered on any tile, captures all creatures.
Blueprint zones for freeform construction planning.
Npctrade: trade multiple items at once.
Implement blackpowder fouling mechanics.
Allow items to use multiple ammotypes.
Tell an NPC to finish your construction tasks.
NPC will say what their current activity is + some infrastructure.
Added ability to splint broken limbs to Autodoc.
Factions: start to implement useful faction relationship API.
Riding animals and animal-pulled vehicles.
Faction ownership of vehicles.
Allow any rope-type item to tie animals up.
Gutter downspouts to act as funnels.
Give dynamic NPCs proper overmap pathing/travel.
Add furniture that can emit fields.
Way to manually put out controlled fire in a fireplace.
Adds vehicle part cargo weight percentage modifier.
Allow quenching fires with any bashing item instead of wielded.
Dogs only bark when they see danger.
Pilotable combat and utility mech-suits.
Custom Filter loot zone.
Make secubots/turrets drop ammo and a salvageable robot carcass.
Allow different tiles for mounted creatures.
Dialogue writers can now directly add missions from JSON.
Add new mapgen piece jmapgen_ter_furn_transform.
Allow player to pick up and handle frozen liquids.
Don't prompt for a direction for an action if there is only one direction possible.
Show needs in the comestible inventory windows.
Add u_buy_monster talk effect.
NPC activity rework - farming and generic multi-activity loop.
Add new mission/talk effect u_learn_recipe.
Use zone for designating a firewood source.
Add peeking through vehicle curtains.
NPC Fishing, Chopping logs and trees, and NPC butchery.
Charge bionics from UPS via Cable Charger System CBM.
Vehicle deconstruct zone for NPCs to work on.
Allow animal-drawn vehicles to follow a walking player.
NPCs: Improve the tactical AI and NPC QoL.
Implements Damage Immunity Flags and Effects.
Add known factions to faction menu.
DROPS_AMMO monsters will drop their remaining ammo in magazines.
Create dynamic micro-factions for dynamic NPCs.
NPCs: friendly NPCs consume from nearby camp stores.
Adds a NON_THRESHOLD flag to mutations so they don't count toward thresholds.
Adds RANDOM_ spell flags for duration, damage, and aoe.
Basecamps: Basecamps anywhere.
Allow NPC to read books and learn on their own, and repair vehicles.
Allow player to use more multi-zone activities - chopping, deconstructing etc.
Adds REGEN_MANA and MAX_MANA to available enchantment values.
Allow martial arts techniques to target humanoids.
Add querry to stop trying to fall of sleep after 30min of trying.
Sleeping in a vehicle has the same features as sleeping on furnitures.
Basecamps: add an emergency recall option.
Allow shooting out lights in the lab.
Add auto start and safe fuel modes to power gen bionics.
Create template from already existing character.
Allow extend to work for mutation_branch::category.
Basecamp storage zone : to populate camp inventory.
Added an ability to geiger-scan NPCs.
Dynamic NPC spawn anywhere on overmap - not just near player.
Spawn some chemicals with random charges.
Added auto-picklock on examine.
Vehicles: allow multiple vehicles on a bike rack.
Vehicle autopilot part for patrolling / auto-farming etc.
Allow auto targeting mode for turrets only with installed turret control unit.
Running/crouching while swimming will result in faster/slower swim speed.
Make vehicles deal damage to items based on their mass and wheel area.
Turrets return fire at unseen ranged attackers.
Creatures can ride along elevators with you.
Changes mechanics of MUSHY flag from from causing insta-rot on next thaw to making rot progress faster.
Abandon camp NPC talk and bulletin board mission.
Scale learning speed based on INT stat.
Added ups_charges_modifier handling for gunmods.
Adds random town name string.

## Content:
Alternative night vision intensity.
Adds the possibility to find an evil moose in the kitten finding game.
Add "classic literature" and "collector's edition" books.
Adds Free Merchant currency.
Joint Servo CBM - movement enhancer CBM.
Added new z levels to apartments.
Adds basement with a hidden methlab.
Massive roof addition project.
Adds new item groups for labs (especially surface labs) and a lot of equipment and chemical reagents for them.
Add sheet metal forging and welding recipes.
Adds facial hair that can be chosen at chargen.
Deprecate fictional martial arts.
Adds a new large facility to be the surface entrance for secret Labs.
Added a bandits' forest roadblock made of tree trunks.
Adds 'headless' zombie + upgrades.
Adds new evolutionary lines for zombie soldiers.
Adds new furnitures, nested mapgen, palettes, and more content to abandoned barns.
Made many multitile-buildings exclusively spawn inside cities.
Adds some less dangerous but still thematic zombies for labs.
Adds food irradiator computer console and location.
Add new negative trait: Nomad.
Killer Drive starting trait, Death Row Convict profession.
Adds new monster - Thorny Shamblers.
Add workbench functionality.
Adds new zombie - Gasoline Zombie.
Add `skeletal brute` zombies.
Add speedloaders for many guns, mainly revolvers.
Sitting on chair near table gives mood bonus for eating, new trait for increased bonuses/penalties.
The Northrop Dispatch robot now replaces zombie grenadiers.
Adds new horse farm.
Mainline Boats mod.
New map extras: dead vegetation, burned grounds, road works.
Adds mud bricks and the ability to make brick walls out of them.
Added support for OnMiss, OnCrit, and OnKill martial arts buff events.
Adds begging and begins adding a storyline to refugee center beggars.
Extended descriptions for terrain and furniture.
Make robots salvageable.
Basic Marloss Evangelist faction.
Adds the Robofac.
Lakes and lots of lake content.
Adds new large gas turbine engines for military vehicles.
Construct a grave and bury your fallen companions or pets.
Updated kitchen unit requirements
Radio station broadcast audio archives.
Dogs are noisy and bark a lot.
Adds new regional dump variation for an NPC faction.
Fix martial arts buff duration and intensity stacking
Add installable gunmods to provide slots for other gunmods.
Allow firing clay items with fire and no kiln.
Add slaughterhouse equipment and industrial item/monster groups.
Added spawn of three types of road violence.
Foodperson: new item, new location, new start, new static npc
Bathtubs can be used like kegs or water heaters to store liquids.
Added a metal motor boat with a single gasoline engine.
Minefields will spawn only at the entry of the bridges.
Adds in many missing descriptions for furniture and terrain.
Adds skeletal shocker zombies.
Prevent martial arts message when not using martial arts.
Add deployable workspaces, and UI support for them.
Added crashed airliner location.
Adds steel mill location to the game.
Add mi-go scout tower and encampment with new mi-go variants and custom alien terrain.
Ensure proper road connections, add subway connector level.
Some Free Merchant missions will lead to minor changes around the Refugee Center.
Adds microlabs, small 4x4 labs that open only to the subway network.
Rework secubot into a TALON UGV.
Added new human corpses types.
Add a new M240 equipped CROWS II to outposts.
Adds a new spell that provides invisibility.
Adds the Hounds of Tindalos, tough Nether monsters that can appear from teleglow.
Adds new faction camp expansion options, livestock area and modular saltworks.
Adds new faction expansion: storage house, includes: stone, log, wood panel, scrap metal and wattle/daub palettes.
Add blackpowder loads for some cartridges.
Expand randomly-generated music descriptions.
Adds parrot speech options for more mi-go monsters.
Adds street light, traffic lights and utility pole.
Replace outpost laser turrets with M2HB turrets.
Changes CRT TVs to LCD TVs.
NPCs: Update the NPC tutorial including faction camps.
Add miniature railway location with small rails.
Looks_like campaign to decrease tileset workload.
Dozens of new epilogues.
Tailoring system overhaul.
Faction currency overhaul, no more dollars.
Adds dimensional anchor item and some related fluff content.
Adds buildable small railroad rail.
Makes gun cleaning more realistic.
Removes long grass from random spawns in fields, adds new field map extras.
Rabbits as livestock.
Dry/Fieldstone walls.
Obsolete fictional combat robots.
Adds new leech plant monster family.
Add fetid goop that can change your scent.
Adds rammed earth and mi-go resin building options for the faction camp.
Obsolete flaming weapons.
Obsolete survivor helmets.
Realistic gun volume campaign.
Migrates+obsoletes firearms incongruent with lore.
Tameable Piglets.
Cat Reproduction.

## Interface:
Corpses (not underwear) will be shown on top at the places of death in map extras.
Auto-use oxygen tanks in asthma attack.
Reload all guns and magazines in inventory if reload command is repeatedly triggered.
Render critters below current z-level in Tiles mode.
Preselect last played world and character in the load menu.
Additional mode to allow diagonal movement with cursor keys using CTRL and SHIFT modifiers.
Multiple Sidebar Panel Layouts.
Allow sorting items by ammo/charge type in Advanced Inventory Management.
Examine fireplaces, braziers, etc to start fires.
Adds display scent map to tiles version.
Monsters now have different footstep sounds, depending on species.
Mutated poppies and some fungal things have descriptions now.
Add a slew of movement mode keybindings. Make move_mode properly private.
Add 'weapon' panel to labels layout, move wield and style to it.
Add scrollbar to the base mission info pane.
Add durability symbols to all vehicle parts. Add leak indicators in vehicle interface.
Allow picking up nearby items with the `g` hotkey.
Randomize scenaro in New Game -> Random Character.
Allow switching firing mode and reload from [f]ire menu.
Automatically craft on best adjacent workbench.
Game window now resizes based on sidebar size.
[E]ating menu now stays open on the last consume item.
Allow repairing items outside of the player's inventory.
Fix vehicle zones not updating when trying to sort loot after moving vehicle
Turns static/scenario NPCs and 'experimental' z-levels on by default.
Added possibility to change font size settings in game options.
Adds estimated nutrition disclaimer to crafting screen.
Add guidelines to vehicle interface for easier cursor location.
Message cool-down - reduce similar message appearances.
Wait option: Wait until you regain stamina.
Auto-notes for map extras.
Show best tool quality when selecting butchering.
Adjust mana panel code to only appear when the player knows spells.
Adjust malnourishment to use bmi values.
Genericize butchery messages for dissectables.
Overmap mission UI improvements.
Selecting vehicle controls has been made smarter, and it won't prompt you if it doesn't need to.
Added an option to position the item pickup panel.
You can now view your missions from the overmap.
Make windowed borderless fullscreen mode default on non-curses non-Android versions.
Debug tool for viewing map radiation.
Add movement mode coloration to panels, standardize mode letter fetching.
Tweaked @-menu (player stats description submenu) UI.
Allow map memory drawing mode selection through options.
Add new wide labels sidebar layout. refactor many panels functions.
Items inspected on the trade screen now show their description in addition to stats.
NPC trades will check for confirmation and inform players if they may not get full value.
Show if monsters and NPCs are aware of the player in their description (visible when x - looking at them).
Reordering and grouping skills list in @ menu.
Wait til Dawn/Dusk is changed to Daylight/Night.
Implement selective auto note preferences and a manager GUI to modify them.
Allow mission descriptions to refer to the effects of the mission.
Map editor overhaul.
Always prompt before climbing or vaulting over terrain.
Fix water wheels and wind turbines not showing charge rate on vehicle overview.
Replace kills window with new scores window showing additional info.
Fixed "add/remove monster from safemode blacklist" text not visible in Look Around mode.
Show correct info about transform target's fitness.
Display craft name and % finished on top of screen.
Remove progress messages in exchange for progress popups. Add progress popup for disassembly.
Added ability to toggle minimap on and off in Look Around window.
Add visual indicators for dead zombies that can still revive.
Add run and crouch colors for the player's symbol in ASCII.
Display status for all long activities.
Enable autosave by default.
Include placeholder text on job categories.
Add 'n:' prefix for item filtering, to search through an items note.
Make AIM window width customizable.
Allow saving starting location as part of character template.
Display power capacity in mJ in item description.
Show acid and fire protection in the relayer armor screen.
Adds pain and fatigue penalties on the morale screen, when applicable
Display current power in bionic menu with appropriate unit.
Bionic UI: power displayed in kJ, J or mJ.
Eat menu: Display volume per serving.
Limits "this task is too simple to train" messages to once per craft or batch craft.
Pump SDL events during player sleep to avoid bad window behavior.
Reading: Progress on top of screen.
Display list of useable fuels in cbm item description.
Make constructions in progress display the progress percentage.
Add sort by barter value to the advanced inventory screen.
Fallback fonts can now be specified for the tiles build.
Crafting menu shows range of possible nutrients for food crafts.
Adds new safemode rule category for ignoring sounds.
Return the default font to Terminus and slightly improve fallback handling.
Improve directional highlight prompts.
Blind firing at unseen targets won't show info about hits and "Really attack?" query.
Fixed translated strings sometimes not fitting in character creation menu.
Updated terminus font to latest version and set it as new default font.
Make ESC key stop trying to sleep.
Skimming through book's contents won't show skill progress indicator.
Adjust display of item value precision.
Add the option to display ascii art in item description.
Added 'destroys' message when items are destroyed (rather than just damaged).
Tainted tallow and poppy buds are now in the chemicals category (was 'other').
Added basic controls help to Android prelaunch menu.
Made can't-fire-gun messages more consistent.
Made aiming UI controls more consistent.
Change message for consuming liquid fuel to "Fuel bionic with it".
Add water clearance to vehicle interaction. adjust sink/float phrasing.
Ignoring far-away monsters re-warns when dangerously close.

## Mods:
Re-adds fictional martial arts as a mod.
Added Aftershock sci-fi mod.
Adds the Magiclysm Mod.
Add graphical mods category, put mods in it.
Add Stats Through Kills Mod.
Adds Bulettes and will-o-wisps to Magiclysm.
Add personal and outer aura layers, as well as the intangible flag.
Magiclysm: Adds a new monster - black pudding.
Add Blood Power Generator CBM to Magiclysm.
My Sweet Cataclysm adds the ability to play as an humanoid made of sugar.
Adds Graphical Overmap mod.
Adding a bionic prepper faction to Aftershock.
Add Fuji's Military Professions Mod.
Adds ARMOR enchantment values for each damage type.
Added hit_you_effect and hit_me_effect fields to enchantments.
Adds the ability to pick letters in the spellcasting menu.
Creates clairvoyance spells in magiclysm.
Mythological Replicas mod works with martial arts.
Completely overhauls generic guns.
Adds the Ultica tileset to mainline.
Add BrownLikeBears to the list of tilesets.

## Balance:
Overhaul of all Martial arts.
Remove reinforcement of non-cloth items.
Allowed moving furniture over spilled liquids.
Anesthetic kit is now a tool, it uses anesthesia as charges.
Overhauls how the game handles batteries.
Zombie pheromones makes zombies ignore player rather then go friendly.
Toaster pastries and other sweets are now less fun than cocaine.
Use sqrt of sum of squares to calculate total morale.
Food isn't as enjoyable when you're sick.
The higher your z-level, the farther you can see on the overmap.
Electrical damage has a chance to temporarily incapacitate bionics.
Randomize amount of ammo in gun spawns.
Downed creatures require a check to stand up early.
Adds evolutions for lab zombies.
NPCs: only train at 100 practice at a time.
Remove magical damage boosts for unarmed combat.
Reduce healing rate to realistic speeds.
Player's weight varies with BMI and size.
Nerf outlandish drug effects.
Surgery consumes anesthetic at a rate of 2mL/mn.
Reduce turn time to 1 second.
Adjust turrets to reflect real world remote weapon systems.
Vehicle wheels require vehicle mounts.
Armored creatures won't take damage from stepping on a sharp or rough terrain types.
Separates gunpowders by type.
Make most bugs avoid fire and some avoid falling.
Cbms harvested from NPC are filthy and faulty.
Changes game default start date to 30 days after Spring.
Being grabbed drastically reduce your dodging ability.
Allow zombies to push each other when blocked.
Raw food provides fewer calories compared to cooked.
Triple damage from falling.
Adds controlled burst modes to machine guns.
Exchanged M202A1_talon to M16A4 robots in military outpost.
More realistic temperature, precipitation, humidity, and pressure.
Giant animals drop mutant meat, has negative effects if relied upon.
Balanced bio repair nanobots.
Standardized chemical powders for 1 unit = 1/100 mol.
Apply item spawn scaling factor to monster drops.
Balance bionic power use for realistic values.
Allow large and huge creatures to move through underbrush.
Mouse view was truncating last row of information.
Draw debug vehicle autopilot AI and restore previous behavior.
Fix accidental IR vision.
Can create camps in buildings that don't face North.
Fixes martial arts initiate message when equipping an item.
Fixes crashes involving bayonet type items.
Terranian sonar allow to see digging monsters behind walls.
Stops large critters from using tight passages.
Prevent counterattacks if tired or dead.
Allow low strength characters to drag furniture within a reasonable range of their strength.
Dramatically slow fungal sporeling maturation rate.
Replaced sleep effects for fatigue effects for infected and recover status effects.
Monster/pet carry weight changed to 1/5th of body weight.
Factor in animal carry weight when determining yoke-and-harness power.
Incorporate human meat and fat into existing recipes, remove dedicated recipes.
Revamp EMP grenade recipe.
Limit the kinds of terrain that are vulnerable to mattack::growplants.
Only apply speed penalty from heat to main body parts, fixes extreme slowdown from overheating.
Increased mass and decreased volume and prying ability of makeshift crowbar.
Eating same food repeatedly gives less fun.
Greatly reduce ranged weapon firing times.
Cable charger CBM don't draw power when you're full.
Increase bicycle, dirt bike, and electric bicycle spawn rates.
Adjust MRE caloric value to reflect real MREs.
Lower max stat cap in character creation to 14.
Overhaul archery balance.
Greatly reduce vines reproduction rate.
Horses now spook and refuse to approach enemies.

## Bugfixes:
Correctly set liquids as solid when they freeze.
Fixed long overmap location name being overwritten by "Distance to target:" string.
Fixed NPC dialog around lying and succeeding at missions.
NPC AI: Increase minimum priority for close monsters.
Adjust view offsets and re-enable sidebars for look, aim, etc.
Correct mouse input location in sdltiles build when scaling is enabled.
NPC AI: patrolling guards are still guards.
Fix corpses multiplying on revive.
Player now can see adjacent opaque tiles while standing on another opaque tile.
NPC AI: stop attacking non-hostiles.
Ambient sound won't be heard by players wearing earplugs or otherwise deafened.
Don't bash items inside sealed terrain or furniture.
Disallow rotten components in non-perishable crafts.
Prevents occasional inappropriate vision across z-levels.
Consume tool charges incrementally during crafting.
Refuel fires while waiting.
Extreme cold and heat won't be damaging bandages or contaminate disinfected wounds no more.
Prevent fire from spreading through non-flammable walls.
Fixed the issue of NPCs shooting through you to get to zombies.
Fix NPCs reverting to the unrecruited state when asked to stop activity after save and load.
Fix crash observed when encountering Mi-go slavers with Magiclysm loaded.
Fixed infinite loop on auto-sorting.
Avoid bug where monsters would sometimes go nuts with unnecessary movement.
vehicles: always apply a minimal slowdown.
Fix pulped Z raising anyway.
Fields are not spreading north-west when they shouldn't anymore.
Fix horses making engine sounds.
Fix items lying in furniture get damaged if one is throwing something at them.
Items piled up beyond a tile's limit can pass through walls.
You are still stuck in rubble even if you clear it with a shovel after getting stuck in it.
Correct magazine inside guns/monsters.
Load migration ID strings from the right JSON object.
Nerf Smoke field so that Filter mask protects from smoke.
Mouth encumbrance doesn't drain stamina while walking.
Stop basement parachuting zombies.
Prevent bicycle archery.
Fix for resuming after stamina recovery was interrupted.
Fix starting season calculation.
Maps: stop tunneling tree-felling.
Fix damaged weapons having zero range.
Fixed targeting UI issue for reach attack.
Make environmental protection really protect from fields.
Attacking shocker with worn non-conductive gloves won't zapback you.
Fixed infinite z-level raging firetower bug.
Fix for infinite counterattacks at low speed.
Stop lasers, plasma, and bolts of electricity from being referred to as 'flying projectiles'.
Fix vanishing pet carriers on release.
Npctrade: fix crash when trading with Free Merchant merchant.
NPCs now properly open furniture doors.
Fixed inactive incendiary grenades not exploding if thrown in fire.
Fixes check for broken limbs when using muscle engines.
Fix unarmed experience gain calculation.
Maps: rework collapsing to prevent weird lab collapses.
Shockwaves don't cross z-levels.
Fix ground disappearing upon terrain destruction with experimental z-levels disabled.
Adjusts the heat and toxic atmosphere of mi-go bases.
NPCs faint when infinite looping, instead of dying.
Weather Tweaks - new light drizzle category and fix wind.
Fix an active item cache bug that occurred upon map shift.
Giant worms can't be detected by IR vision anymore.
Unboard NPC before vertical shift.
Prevent autoattack through floors and ceilings.
Close exploit that allowed peeking through floors and ceilings.
Consistent NPC reach range with trigdist.
Stop autodrive on any collision, not just damaging ones.
Fix NPCs running out of stamina.
Make copy of item to be thrown - fix throwing bugs.
Heat slowdown shouldn't stick around when character is not HOT anymore.
Fixed impossible to sleep on hard ground.
Make 100% spawns always spawn even with low spawn density.
Make safemode work if compass is hidden.
Fixed body window to show broken limb healing progress.
Fixed NPCs being able to be pushed into danger.
Fix monsters spawning on the player's level when intended for other levels.
Stop ant tunnels stomping over other map terrain underground and removing staircases.
Prevent attacking with items that take very many moves to attack with.
Fix time travel due to 1s turns.
Correctly predict craftability of recipes with overlapping item requirements.
Fix monster evolution delay bug.
Fix first intercom mission dialogue tree.
Stop Hulks teleporting after shoving vehicle.
Fix infinite NPC love exploit.
Allow zombies to smash.
Prevent auto attacking allies.
Migrate direct item spawns.
Always prompt for direction if autoselect disabled.
Fix NPC equip due to mutation fail message.
Fix dangerous pickups and auto forage not working together.
Rebalance stamina and pain penalties for dragging wheeled vehicles.
Auto-travel; prompt when overburdened, and allow stamina-resting.
Make vehicle dragging not slow for strong-enough characters.
Prevent monsters from leaping to their death in water.
Clear up item ownership for dead factions.
Recalculate vehicle viability after part destruction.
Monsters randomly select targets instead of preferring to attack the player.
Fix player monster interactions when climbing between levels.
Prevent endless deathcam loop when dying while asleep.
Spawn vehicles and junk in junkyard.
Fix firing accuracy calculation when entering aiming UI with no target in sight.
Fix infinite loops and performance of NPC catching up on moves from time spent outside reality bubble.
Make NPC overmap spawning weakly relative to player omt pos.
Fix crash when detaching vehicle from bike rack in old saves.
Allow drugs to modify morale again.
Fix check for monster blocking stairs.
Prevent monsters from seeing each other across z-levels.
Fix NPC backlog of activity moves freeze.
Fix savegame migration of obsolete house overmap terrains.
Fix throwing movement cost for stacking items like bola/net/throwing stick.
Stamina recovery no longer modified by move mode.
Fix infinite aim loop when aiming with IR vision.

## Performance:
Limit start location search radius.
Vehicles: don't refresh while creating a prototype.
Faster tileset loading due to optimized color manipulation routines.
Remove unnecessary `draw_panels()` calls.
Extract pixel minimap into a separate class, clean the code and improve its performance.
Implement flat_set container to improve performance where appropriate.
Do not translate debug-only message strings.
Make square roots static in simplex noise implementation.
Speed up scent adjustments during field processing.
Speed up calls to get_local_windpower, get_heat_radiation and get_wind_blockers.
Build bitmap cache of field locations.
Increase performance when in-game debug mode is disabled.
Increase performance of effects with empty memorial log messages.
Do not make excessive translations for bash sounds.
Faster enumeration of active items.
Avoid recalculating vision and lightmap unnecessarily.
Only retrieve vehicle list once a turn.
Increase performance by removing check for recipe every crafting turn.
Allow member access to weather_datum to bypass unnecessary translation.
Improve performance when fishing.
Avoid unecessarally enumerating monsters.
Defer testing validity of scent grid modification points until modification commit.
Speed up item::process_temperature_rot.
Makes tests go vrooom. Makes it easier to read and understand the code.
Optimize many NPC AI operations, throttle item search.
Optimize vine growth special attack.
Add adjustable 3D vision Z-level cap.
Speed up monster action planning.
Refactor monster regeneration flags.
Reduce memory usage of itype.
Remove superfluous refresh calls from list views.
Improve recipe loading speed.
Fix out of control vehicle processing overhead.
Fix low UI performance on Windows build when using the English language.

## Infrastructure:
Npctalk: Complete overhaul of NPC conversation infrastructure.
Get rid of Lua modding.
Allow a player_activity to refer to specific monster(s).
Update basecamp infrastructure to not require a camp overseer.
Internally store kcal instead of nutr values.
Achieved universal code styling.
Combines rotting with item temperature.
Trigger test failures when tests cause error logs.
Npctalk: make mapgen_update into a dialogue effect.
abort() on crashes so core dumps will be produced.
Add support for time strings and use them in many places.
Adds magic spell effects.
Make auto-mining use item actions.
Switch language version from C++11 to C++14.
Updated minimum supported compiler versions to gcc 5.3, clang 3.8.
Run clang-tidy on Travis.
Update Catch2 to 2.9.1.
Unify overmap terrain matching.
Prevent use of stale pointers in item_location.
Save map extras with overmap.
Use custom clang-tidy plugin for Cata-specific code checks.
Use colony for map and vehicle item storage.
Use enum_bitset instead of std::set for spell flags.
one_turn_in(time_duration) function added.
Remove most uses of long and unsigned long from the code.
Add colony data structure.
Overhaul implementation of map fields.
basecamps: add support for automatic calculation of blueprint ingredients.
basecamps: add support for blueprint_excludes.
Mandate description of terrain and furniture.
Basecamps: add a namespace and calculate workdays.
Significant progress toward rationizing character/player/NPC classes.
Added weather change effect for carrying artifact with AEP_BAD_WEATHER property.
Add lighting overlay (debug menu).
Add energy units using units::quantity.
Refactor player::calc_focus_equilibrium, disp_morale, update_mental_focus, reset_stats
Template read_from_json_string.
Monsters can cast spells as a special attack.
Use time duration strings for effects.
Introduce a faster linked list implementation.
Add Spell fields as new members of spell_type.
Implement new item type for batteries.
Use time_durations instead of ints for faults.
Time audit. Saner calendar field names.
Unify spell effect functions to deprecate the if else ladder.
Allow aliasing extendable lake shore terrain.
Add custom clang-tidy check to enforce consistent point initialization.
Convert calendar into a namespace.
Add static analysis check for fields that could be replaced by points.
Enforce use of point / tripoint overloads where available via a custom clang-tidy check.
Moved windows and flora (trees, shrubs, grass) into new files from terrain.json
Report a verbose error message in case of backtrace failing to grab the symbols.
Added support of various generator types for map extras.
Items in trades are better checked for errors.
Changed mutagen craft tools to crafting requirements.
clang-tidy now checks for use of point arithmetic and suggest refactoring to make more use thereof.
Introduce character_id type (rather than just using int).
Change all instances of 'volume' in JSONs to be a metric string.
Allow spawning exactly one monster from a monster group and set it mission target.
Add a prototype event bus and Cata-specific variant type.
Overhaul of enum <-> string conversion code.
Track kills through event_bus in new dedicated kill_tracker class.
Allow missions to specify if they provide generic rewards.
Introduce dedicated class to manage memorial log.
Weight and weight_integral can be defined using a string.
Add u/npc_adjust_var and u/npc_compare_var effects and conditions.
Use mass strings for item weight.
Improve built-in support for (de)serialization of containers.
Show charges, damage, active, tags and item variables of items in debug mode.
Add new object to track event statistics for use in calculating scores.
NPCs: annotate talk_tags with the usage.
NPC can used fueled CBMs.
Refactor object cloning to improve memory safety and simplify implementation.
Stricter json parsing; errors will occur in more places.
Support json-defined scores as a function of events.
Use clang-tidy to check gettext calls in static variables.
Introduce functions to assist with drawing tabbed windows.
Allow auto-wielding of items in professions.
Enable Magiclysm on one Travis job.
Preliminary tagging of all overmap locations for NPC AI.
Make possible to define `item_transform` and `cast_spell` item actions which are only allowed when wielding or wearing item.
Rework and unify teleport methods.
Create enchantment cache for use with enchantment values.
Adds JSON capability to range_with_even_chance_of_good_hit.
Uses the units::energy infrastructure for bionic power.
Clarify some documentation relevant to monsters and basecamp recipes.
Add a clang-tidy check to check for text style in the c++ code and json.
Remove all of the legacy vehicleparts JSON.
Refactor fields: allow multiple effects.
Add regional terrain/furniture resolution to mapgen.
Change snippets to use string ids instead of hashes.
Adds support for different mending methods for a single fault.
item: refactor info() to break it into multiple smaller functions.
Add the ability to load tilesets from user_dir/gfx.
Detect unsed json object members when parsing json data.
Add infrastructure to support using vitamin system for toxins.
Simplify generic multiple activity handler.
Tilesets: add tools to automatically create tilesheets.
Easier charges setting for json item spawns/groups.
Scents can have a type.
Can set up clothing mods to be valid only for certain items.
Allow compose.py to function when tile JSON is missing the 'bg' key.
Reduce submap size by changing submap's camp member to unique_ptr.
Automatically create user_gfx directory.
Adds a few more biome-dependent terrain types.
Holiday title screens.
Max_volume for terrain and furniture can be defined with strings.
New JSON recipe property for overriding inheritance of specified flags.
Further expands regional pseudoterrains and works them into some map palettes.
Retire procedurally generated houses and basements.
Allow random tile variants for immobile furniture.
Implement volume_reader and mass_reader for read and write.
Allow spawning npc via iuse action.
Add MAINLINE_MODS.md to document mod inclusion criteria and procedures.
Improve overmapbuffer searching routines.
Added repair_like property to prevent unreasonably difficult to repair items.
Add scenario whitelist/blacklist capability.
Adds a getting started type of guide for mapgen.
Add debug menu item for spawning nested mapgen.
Add script to generate tags for CDDA json data for easier navigation in standard text editors.
Use github's code owner system to alert mod maintainers to changes.
Added support for user font directory.
Improve submap encapsulation.
Add a multitude of tests for item display and effects.
Pass CLI arguments from cataclysm-launcher shell script to cataclysm binary.
Clean some exothermic CBM code.
Added override_option class to help write tests which require a particular option to be set.
Can specify delay in emit_fields for monsters.
CONSOLE_DESPAWN flag to despawn turrets with a console.
Moved entity definitions to JSON: zone types, loot zones, scent neutralization, ammo effects,
flag inheritance in crafting, comestible enjoyability, gunmod weight modifier, allergen handling,
species footsteps sound, bionic slots, swim speed modifiers, construction categories,
martial arts skill and damage requirements, hunger messages, artifact effects and food morale modifiers.
Large numbers of unit tests added to enhance stability.
Expand testing doc with examples and tips.

## Build:
Npctalk: add a python dialogue validator.
Update homebrew install instructions.
Adds Flatpak build recipe.
Clarify the compiling directions for Visual Studio.
Enable github bot that automates closing stale issues.
Add cygwin to COMPILING.md, also add short descriptions of each option.
Allow building with Clang using MinGW-w64 libs.
Check translator comments with clang-tidy.
Document how to build and run the custom clang-tidy checks on Windows.
Provide NOOPT=1 build option for make.
Made JSON formatter conserve escape sequences.
Use libbacktrace to generate readable backtrace on Windows.
Fix -Wrange-loop-analysis warnings with Clang 10.x.
Save build artifacts from github actions CI.
Include additional files to binary distribution.
Updated Android build process.

## I18N and A11Y:
Use translation markers to increase performance.
Make the translation for field name display.
Automatically switch IME mode between text input and raw input on Windows.
Correctly extract npc dialogue lines for translation.
Allow translation of non-character key names.
Add position marker to some format strings.
Support plural strings in the translation class.
Add nickname for zh-cn translation.
Adding ru translation notes.
Fix footsteps translation.
Extract all npc dialogue lines for translation.
Add Portuguese (Brazil) to language selection menu.

# 0.D (Danny)

## Highlights:

Many quality of life enhancements such as auto-pulp, autopickup, batch actions,
interacting with adjacent items and improved long-action handling.
Pixel minimap for tiles mode.
Guns accept magazines when appropriate.
Player stamina stat that is burned by running and other physical exertion.
Player faction base that allows incremental growth and autonomous work by NPCs.
The player remembers terrain and furniture they have seen.
Carrying racks for small vehicles.
Vehicle system (speed, fuel consumption, terrain effects) overhaul.
Overhauled nutrition, food spoilage and food state changes (freezing).
Overhauled bomb fragment handling.
NPC dialogue support, group commands, tactical instructions and backstories.
Dynamic Lighting.
Roughly DOUBLED the amount of in-game content.
Unheard-of levels of bugfixing.
Full translations for Chinese, German, Japanese, Polish and Russian.

## Features:

Power transmission between vehicles.
Books need to be read to know what they contain.
Extend Stamina burn.
Explosions can create craters.
Zombies push each other.
Overhauled shadowcasting to also provide dynamic lighting.
Gun mods can be built-in to the gun and irremovable.
Gun mods extended to draw power from UPS.
Player can set zone instructing friendly NPCs to avoid picking up items.
Unsupported items/fields/monsters/etc fall to lower z-levels.
Mods can override overmap specials.
Display hints about health upon waking.
Experimental 3D vision and interaction between levels.
NPC interactions: Carrying gear, healing with items, re-layering clothes.
Hordes re-absorb monsters, this allows them to return to moving after spawning.
Hordes can wander toward cities to keep them populated.
Added a pixel-detail minimap option to tiles mode.
Added the ability to use cutting tools or markers for labeling items.
Add talk tags support to signage.
Allow many actions targeting adjacent tiles. Reading, storing liquids, unloading containers.
Allows certain claw-based mutations to count as having a butchering quality.
Adds an item flag for certain clothing that allows making mutation natural attacks without said clothing getting in the way.
Start with book recipes of selected skills on char gen.
Allow gathering wool staples from sheep.
Allow vehicles to pivot around arbitrary points.
Added debug Overmap Editor.
Add steerable wheels.
Reload using magazines.
Mix liquids into a container instead of a CONTAIN tool.
Repair items as a long action.
iuse actor heal for jsonized healing items.
Craft in the dark when it makes sense.
Allow using Enhanced Hearing CBM to crack safes.
Giving NPCs mutagens, meds, food etc.
Mass uncraft.
Add coal mining.
Implement minimum stat and skill requirements for items.
Add ability to cut metal bars on windows with hacksaw.
Allow wielding bows with one hand.
Alternative starting point systems.
Vehicles can spawn items with magazines and ammo.
Stumbling and following improvements.
NPCs reloading mags.
Apply persistent morale.
Allow autolearn at different level than crafting difficulty.
Alcohol mixing for storage.
Bring back NPC hunger and thirst.
NPCs pulping corpses.
Allow wearing clothing with OVERSIZE flag with footwear.
Allow attacking ground to prevent overshooting.
Allow bringing NPCs up/down z-levels in 2D mode.
Zombie corpses transforming due to burns.
Really nasty barfing.
Overmap scent traces.
Allow mending of faults for already installed parts.
Vehicle part armor (damage resistance)
Firing modes including NPC support.
Automatically add starting components to the start vehicle construction.
Mop up liquids in vehicles.
Make NPCs better with (player's) meds.
NPC command: close doors you walk through.
Melee autoattack feature.
Allow UPS charger to work with partial charge.
NPC vs NPC combat.
NPC guard/follow update.
Add details to message displayed when loading world.
Fancy hairpin can now be used as lockpick.
NPC trading/exchange update.
NPCs helping with crafting, providing recipes.
Turrets can drop casings to CARGO part.
Regional weather settings.
Train relevant skills when installing/removing vehicle parts.
Track items with no covered body parts (morale).
Store any liquid in vehicle tanks.
Scale repair times with damage.
Ammo can be multiple types.
Spawn bones when creatures made of bone are gibbed.
Added automatic prying when [e]xamining on a locked door/window.
Implement NPCs picking plants.
Assign NPC's as vehicle crew members.
Teleporation to adjacent overmaps.
NPCs swap (or take off) their splints properly.
Allow crafting with sealed container contents.
More "resilient" overmap generation.
Allow nesting crafting lists.
Add in Scratch Attack for (mostly) Zeds.
Adds seasonal variation to daylight levels.
Implements deconstruction without tools.
Contained fires will burn through all its items continuously.
Gunmods contribute "ammo_effects" to the main weapon.
Change crossbow firing skills to match related firearms.
Moddable Milking Monsters.
Option to yell sentences.
Removed ability to pry open closed non-locked doors.
Allow resolutions up to 8K UHD (7680×4320).
Search the overmap around the cursor.
Always save the latest created character as a template "Last Character".
Give players back the ability to hear soft sounds from their own tile.
Allow character generation menu to scale to screen size.
Allow martial arts to force "offhand" unarmed strikes (kicks etc.) when wielding weapons.
Ability to fully enhance an item.
Option to auto pulp or butcher corpses.
Make all long activities abortable.
Draw power directly from UPS with UPS mod.
Add stimulant/painkiller overdose symptoms.
Loot sorting activity.
Add trait groups.
Added possibility to cut rebar cages with hacksaw or oxytorch.
Make smoke decay outside of the reality bubble.
Implement deployable furniture items.
Allow shelter NPC to provide tips.
Morale craft speed penalty.
Fully random Play Now!
Added vitamin tracking and vitamin-related disorders.
Allow resuming light-canceled jobs.
Washboard Batch Washing.
New characters: Start with loaded/holstered guns and sheathed blades.
Removed restriction to blood draw kit so centrifuge can work with any container with blood.
Update washing machine to be able to use clean water.
Add the ability to soak rags and cotton balls on disinfectant.
Autoattack: Wait a turn if there is nothing in range.
Changed CBM install and uninstall to require an Autodoc or a NPC doctor.
Added control over amount of houses with basements, and basements can have individual weights.
Adds option to disable music and sound.
Underground temperatures relatively constant and independent from weather patterns.
Nearby hordes appear on minimap.
Moves social modifiers of mutations to JSON.
Rates of hunger, thirst, fatigue, and learning moved to JSON, healing mutations use relative values instead of absolute.
Added pet and livestock carriers so animals can ride in vehicles.
Adds shelf life to many foods, previously canned or vacuum packed food has shelf life when opened.
Include/Exclude filter for overmap search.
Carrion can now eat adjacent crops or food.
Allow place_monster to optionally place a randomized monster using a weighted list.
Adds firewood source that automatically adds fuel to fire when it is 2/3s consumed.
Make chickens and other small domestic birds tameable (Chickenfeed)
Vehicles: Open all doors.
Implement player faction base.
Artifact dreams.
Horde improvements: Better displays & zombie lurkers.
Schizophrenic Overhaul.
Option to spawn starting npc.
Field dressing corpses aka Butchery overhaul.
Smoking rack interactions expansion.
Freezer & freeze mechanics overhaul.
Add reminder effects for some medicine.
Added infrastructure for setting a farm plot zone and triggering actions across the entire zone.
Hot air and direct heat radiation from fires affect local temperature and can heat nearby area including interiors.
Add support for solid fuels like coal for vehicle engines.
Zone manager hides distant zones, shortcut for showing all zones.
New lua feature: Lua-coded monster attack.
Copy World Settings to a new world.
New MOD feature: Add graphical tiles.
Introduces 'Tip of the day' in main menu.
Save pooltype and remaining skill-, trait- and statpoints in character template.
Item infos for medication. (Quench, Fun, Stimulation, Portions, Addicting)
Added map memory.
Added a button to hide recipes in the crafting menu.
Adds loadable bike racks.
Allow hauling items along the ground.
Added auto foraging of bushes and trees.
Added autopickup rules based on material types.
Artifacts can consume Portals.
Update the fireman belt to allow attachments from fire axes, war hammers, and maces.
Adds stealth modifier as JSON-ized mutation property.
Npctalk: add support for NPC backstories.
Npctalk: NPC group commands to guard and follow.
NPCs can hear monsters and warn the player about them.
NPC: Warn the player about dangerous monsters.
Background traits - framework for dialogue update.
Adds expertise traits for NPCs.
Faction camp clearcutting mission.
Allow aiming anywhere. Mark practice target.
Vehicles: add multiple fuel support.
Add blind throwing.
Overhaul of map revealing items.
Allow peeking z levels.
Allow custom sprites for corpses.
Makes monster corpses the same weight and volume as defined in the json files.
Favorite ammo location for RELOAD_AND_SHOOT and RELOAD_ONE weapons.
Vehicles: increase effective speed in tiles per turn.
Adds a corpse to gibbed creatures.
Selfies can be made and stored on camera.
NPC photos show visible mutations.
Enable Loot Zones to bind to vehicle Cargo parts.
Add support for amphibious vehicles.
Adds Zone Activity to harvest plots.
Specific guns can be targetted in json gunmods.
Add a debug option to spawn map extras.
Adds a context menu when examining seed drill and advanced seed drill: reload them with seeds.
Adds a Morale boosting chitchat with friendly NPCs as an activity.
Update bone mending machine to use mend mechanics instead of magic stemcell treatment.
Add new pet menu option for survivor to play with certain tamed pets to increase morale.
Improve traction handling and add new wheel types.
Shout commands for NPC wake-up and relax.
Food recipe results' calories and vitamins now based on components.
Adds skinning butchery action.
Forests now partially block wind turbines output.
Enabled snowstorms - wet and glare effects for snow.
Made wind effects directional, including adding a lee side to structures.
Added gunmods that wear out over time or quickly.
Adds ranged attack mutations (using fake guns).

## Content:

Lots of improvised tools (stone hand tools, forge, cooking furniture, clay and pottery).
Extensive wilderness foraging.
Super secret underground facility.
Gunmod crafting recipes.
More zombies: Elite grenadiers, Runners, Ferals, Predators, Shady Zombies, Screecher Zombies.
Still more: many child zombie variants, Zombie Brutes, Water Biter, Scorched Children.
Yet more: Fungal Zombie Child, Gigantic Naked Mole Rats, Acid Ants, Zombie Burner.
Monster grab and pull attacks.
Ranch and Ranch-related missions.
Faction Camp and related infrastructure.
Large additions to Lab variety and consistency.
Vehicle based tools, street sweepers, tractors, plows, planters.
Farm vehicles and tool attachments.  Plow, reaper, seed drill.
Seasonal variation in foliage.
Expanded tree variety.
Allow city-less mapgen.
Many preserved food recipes.
Two new variants of the military bunker basement.
Items can have a side (left v right).
Add a larger generator part and portable generator vehicle.
More railroad terrain variants, made diagonal tracks subway railroads 7 tiles wide.
Implement surrounded start.
Professions: Hunters, Bandit, Bionic Survivalist, Parkour Practitioner, Burglar, Camper, Road Warrior, Boxer, Photojournalist, Tourist, Zookeeper.
New mapgen: The Red Dragon Teashop, Football Field.
Double the number of survivor's notes.
Add "calories" field to it_comest.
Terrain connections for groups other than WALL.
Hands free mechanics.
Update Evac Center.
Implements integral_volume for gun mods.
Veterinarian Clinic.
Implement disintegrating ammo linkages.
NPC trade update.
Creation of 5 new overmap special campsites.
3 new roadside rest stops.
Add magazine coloring, improve ammo/gun coloring.
Prison Break Scenario.
Funeral home.
Razorclaws and Shipwreck.
Add alternative triffid groves.
Add 2x2 cemetery.
Adds small Ponds.
Adds Apple Orchard to the game.
New characters: Start with loaded/holstered guns and sheathed blades.
Add ability to steal items from NPC.
Sugar House mapgen.
Add 'Reach Refugee Center' mission.
Add detergent and allow it to be used in washboard.
Dairy farm.
Micro Atomic Plant for Bright Nights mod.
Parks and recreation buildings.
Add butcher shop.
Mansion Upgrade Project.
Initial work on multi-story houses.
Make chainmail craftable from scratch.
Add bike shop.
Add MShockXotto+ tileset
Add descriptions to furniture objects.
Small town buildings.
Subway.
Added Cable Charger Bionic.
Mainlined vehicle rams from Blazemod.
Add ammo pouches for fast access to ammunition.
Hallucination monsters are now described in extended description.
New monster ability 'ABSORBS_SPLITS'.
Pallet lifter for fast battery swapping.
Add Speedloaders.
Remove Solar Panels CBM.
Software Lights on!
Added can sealer and related recipes for better food preservation.
Separated dashboard (electronics controls) from steering.
Acidic Ant Expansion - Acidic Chitin Item & Equipment.
Add engine blocks and engine deconstruction recipes.
Butchering yields for fungal towers and other structures.
New basement variant, with and without hidden Autodoc.
Disposable filters for filter, gas, PBA, and survivor masks, as well as filters for hazmat and ANBC suits.
Adds new narcosis effect that Characters cannot be prematurely woken from.
Replaces heavy sticks with long sticks in many recipes.
50% chance of partial lighting in labs.
Recipes to extract seeds from some fruits and vegetables.
Additional doctor's office variant, a private bionics clinic.
Raw hides can be turned into simple bags to transport remains of creatures.
Adds variability in decay of food created before cataclysm.
Add Trencher (Construction vehicle).
Vehicle mounted pet carriers.
Discordant Mi-go Memes.
Add Cosmic's Additional Locations to the game.
Root Cellar - food preserving option.
Cosmic's Golf Course.
More Dog Breeds - Now With Puppies Edition.
Add Whaley's Locations.
New mutation category: Mouse 🐁
Injectable mutagen finales, targetable purifier smart shots.
Overhauling tank drone.
Add refugee center start (costs 1 point).
Adds vehicle wreckages (of crashed helicopters) to helicopter crash-sites.
Adds ant-infested labs.
Adds the incandescent husk, an evolution of the shocker zombie that moves slowly and emits a lightning cloud
Removed CBM crafting.
Adds new location 'Mass Grave'.
Added extensive new lab-based scenarios, areas and monsters.
Added camping scenario and additional camp related start_locations.
Adds the Intravenous Needletip and Titanium Skeletal Bracing CBMs.
Adding new starting scenario at refugee center.
The Fish mutation tree now has unique, post-threshold mutations.
Labs can have funagloid portals, lab escape allows crowbar.
Many options for using miscellaneous items as improvised tools.
Perception stat now determines overmap visibility, and the Topographagnosia trait is now available.
Added railroad station overmap special.
Re-implements old start location options to the Challenge-Lab scenario.
Implementation to support use of JSON snippets for procedural music descriptions.
Adds LivePeople Tileset.
Add forest trails.
Add new pond map extra.
Added railroad overmap terrains.
Add new offal recipes in the game using the new offal types.
Adds sourdough bread and sourdough starter.
Add trail guide item.
Adds a way to craft anesthetic kits in the game.
Explosion of NPC dialogue.
NPC Dialogue: role-specific survivor stories.
Adds formaldehyde and methanol as precursors for hexamine, and recipes to make them.
Adds shanty-town walls comprised of bolted-together junk.
Adds extra recipe for nitric acid, which requires a pressure cooker and a platinum grille as a catalyst.
Adds lab nanofabricator finale, letting players create high tech items.'
Update RetroDaysTileset to include RetroDaysJar, AdamRetroDays, long grass
Mainline NPC traits mod.
Added outbuildings to default farm.
Regularize city grid and allow large in-city specials.
Adds area_name into info box when looking_around.
Adds gunmods that add slots for more gunmods.
Adds four new NPC backstories available to all NPCs.
Added Electroreceptors as a starting mutation to the Challenge-Lab scenario.
Adds medicine to help nausea.
Added new Martial Art: Sōjutsu.
Upgrades the outer walls of the refugee center and fills the waiting area with beggars.
Allow multiple inputs for rifle portion of rifle turret.
Adds new vehicle part : a wind turbine.
Adds Free Merchant currency.
Adds methanol and ether as a possible Molotov components.
Add "classic literature" and "collector's edition" books, move choice book spawns to library, and adjust library/mansion book spawns overall.
Adds the possibility to find an evil moose in the kitten finding game.
Adds new furniture flag that restricts vision when in the furniture.

## Interface:

Bionics menu tabbed for better visibility.
Streamlined reload menu.
Bundled a square font.
Separate zombies better by color.
Many menus are resizeable.
"Isometric" tileset mode.
Search feature added to many menus.
Lots of dialogs allow use or consumption of items from immediate surroundings as well as inventory.
Enhancements to AIM.
Improved explosion animation.
Ambient sound effects.
Added vehicle direction indicator in tiles mode.
Prevented spam about player being tired.
Removed inability for vehicles to drive over fungal beds.
Fixed a number of issues around monster spawning: Wraith, ants spawning in sight of player, animals spawning underground.
Enhanced medical menu.
Recolored trees and bushes to be more recognizable.
Added travel-to command.
Hide options if they aren't present in the build.
Tile scaling in tiles mode.
Cancel out of crafting menu during component selection.
Move times displayed adjusted to be cumulative instead of "most recent cost".
Added pixel minimap in SDL builds.
Highlight useful information in item info text.
Split mod exclusion category into item and monster exclusion.
Added handling for home and end key.
Added dynamic loading of crafting gui categories.
Sort by name in inventory instead of id.
Add quit action to new character window.
Extend blackspace window to cover minimap instead of using map legend window.
Allow canceling crafting from component/tool selection menus.
Updated MShock Modded Tileset.
Scrollable item info text in crafting menu.
Added Y/N query to attacking friendly NPCs.
Remove pageUp/pageDown key bindings for next and previous tab.
Display item name in crafting component selection menu.
Hint when reloading would be possible if item not full to capacity.
Random alternate sprite graphics.
Option to disable item info highlighting. Color changes for readability.
Enable music shuffling.
Escapable menus.
Translatable velocity units.
New Isometric tileset, new 16x16 tileset.
Combine limbs on info and layering screens.
Define duplicate sprites for multiple tile ids.
Random sprites for player and NPCs.
Adds caching to the pixel minimap, enemy indicators flash red, apply low light filters.
Don't rotate movement action in isometric when automoving.
Isometric controls in advanced inventory.
Isometric scrolling combat text.
Allow sprites to offset later sprites drawn on the same tile.
Larger/smaller and offset tile sprites.
Only draw tiles inside viewrange.
Pixeldoubling for tilesets.
Clear the minimap texture pool before SDL quits to prevent errors on game quit.
Fix display of Vehicle Indicator in tiles.
Targeting window improvements.
Add a draw refresh before asking direction on bionics: EMP, fingerpick, and mini-flamethrower.
Copy z coordinate to the light ray endpoint. (Fixes vehicle headlights underground.)
Fix border between terrain and status window covering part of the status window.
Display more information for magazines.
Use original message color in message history.
Implement viewing tiles on the floor below the current one when an open floor is shown for SDL tiles.
Make player-built walls look like walls in ASCII.
Fix seeing inside crates/rubble/etc.
Display remaining ammo for ammo containers.
Change display of stack sizes.
Escapable menu for examining NPCs.
Highlight magazine and ammo.
Vision and targeting changes, 3D-ification.
Display moves when disposing of items.
Escapable menu for sorting items in advanced inventory.
Prevent window minimize on fullscreen borderless when focus lost.
Rearrange main rendering method to place curses cursor on @ at the end.
Add a cache refresh before drawing pixel minimap.
Add option to select which video display is used.
Add option to limit lifetime of sidebar messages.
Fix disappearing monster info.
In overmap, move cursor to the selected (center) square.
Redraw entire line of printed messages for screen readers.
Tileset feature: Mutation overlay ordering that can be configured in JSON.
Colorize message logs.
Unify tile descriptions in lookview and liveview (mouse view) modes.
Highlight only occupied bodypart.
Create nonexistent input contexts when adding keybindings.
Improve Morale dialog.
Redraw borders of Options menu after showing of Keybinding help.
Add local directional keybindings for pickup menu.
Allow light levels of visible tiles to be known from a distance.
Refresh AIM screen properly after escaping of SORT menu.
Don't initially change the view offset when firing.
Display JACK/LIFT amounts in real-world units.
Implementation of UI for Bionics Slots System.
Show estimated disassembly time.
Improvements of the blood test window.
Clearer message when butchering on sealed terrain.
Rework inventory columns.
Window with bars will be frame with bars after hitting.
Add search function to all commands list.
Accurate, consistent 'slow movement' messages.
Mark some fields as dangerous; prompt for rough/sharp terrain.
Auto-select first removable part, if possible.
Vehicle turret reloading.
NPC pickup whitelist, allow vehicle access.
Improve vehicle interaction display.
Add more info to item displays.
CBM install failure mention which CBMs are lost.
Mark the shortest route to a refugee center on map.
Reworked settings menus. Ingame main menu.
Show available, not only memorized recipes in crafting gui.
In pickup UI, show identical items as stacks.
Context-dependent skills and more descriptive unmet requirements.
Vehicle part installation filter.
Vehicle tanks as refill targets.
Display engines (and faults) in vehicle overview.
Support selecting turret ammo.
Specify volumetric units via JSON.
Include disassembly time in the confirm message.
Option to skip frames when stunned.
User configurable volume units.
Fix recipe search to prevent exclusion of plural items.
Option to sort items by staleness, first ones to rot on top.
Make the crafting UI difficulty match what is used when crafting.
Make the repair time shown in the vehicle UI match the actual time taken.
Add a simple draw benchmark in the debug menu.
Adaptive (windowed or fullscreen) inventory menus.
Adds effect overlays.
Interactive inventory letter assignment.
Display 'item (charges)' for stackable items in crafting menu.
Approximate durations.
Allow scrolling in menus via mouse wheel.
Extends Close Quarters Battle CBM description.
Remove long-obsolete static spawn option, static is now the only option.
"Look at" with long descriptions (of critters, furniture etc.).
Harvestable plant description.
Sheath and holster contained volume description.
Add basic note support to constructions.
Add AUTO_PICKUP_SMALL_ITEMS option.
Enable customizing the 16 ANSI color slots.
Record NPC kills in kill count.
Add option to toggle framebuffer acceleration when using software rendering.
Talk to NPCs from the menu for examining them.
Added ability to save and restore default layout for advanced inventory.
In the crafting GUI, show which books provide this recipe.
Added point pool restriction option in world generation settings.
Added monster info in extended description.
Display actual nutrition acquired, rework rotten food penalties.
Vehicle UI: Highlight parts for removal in overview.
Color NPC/Player background cyan when grabbed.
Update default font values to prevent tiny overmap font usage on new game installations.
Add loading UI.
Extended techniques info.
Highlight searched components in crafting window.
Visual aid for broken limbs.
Added filter option to all inventory_ui menus.
Display component supply when crafting.
Convert braziers from traps to furniture.
Added sorting and categories to list monsters.
Disable scenarios that require a city start when city_size is 0.
Prompt when creating a character with the same name in a world.
Accessibility: Textual Vehicle Direction Indicator.
Rope, wire and barbed wire fences are now built and removed through the construction menu.
Horizontal emoticon style interface option.
Option for zones with no auto pickup to suppress seen items spam.
Add description to mountable locations.
NPCs will complain every 5 minutes if they're bleeding.
Allow diagonal movement via keybinding modifiers in SDL builds.
Show time to complete as if there's bright lighting if it's too dark to craft.
Show crafting bonus in 'New Character Creation' menu.
Make items with a player-assigned inventory letter always come first in inventory.
Support searching for memorized/unmemorized recipes.
Inform player if they are capable of learning a recipe from disassembly.
Support for resizeable windows with adaptive UI.
Provides more information about the relative age and spoil progress of foods.
Adds extended descriptions, sorts and colors descriptions.
Add sub-menu for controlling multiple vehicle electronics.
Display vehicle part descriptions.
CBMs for NPCs: add BIONICs tab to player info window.
Martial arts techniques description.
Show activation and deactivation cost for all bionics that have them.
Ask to ignore repeating distractions when performing an activity.
Added filtering by skill to Read menu.
Add scrolling the overview pane in the vehicle interaction window.
Reduce clutter of [B]utcher UI by stacking identical salvage/disassemble targets.
Adds (mushy) suffix to mushy food and highlights impact on joy in 'Eat' menu.
Added feedback for contained fire's expected time left, before it goes out.
Limb selection menu shows if limb is already bandaged or disinfected.
NPC follower warns on sleeping and sleep when you do.
Players can now save before sleeping and set an alarm at the same time.
"New Note" UI has been upgraded with colors and a live preview.
Migrate menu handling to uilist interface.
Added looks_like for targeted tile fallback.
Adds quality filtering to item search.
Android on-screen keyboard now automatically appears for menu filters, advanced inventory filter, inventory filter, and creating map notes.
Message window overhaul: filtering, page scrolling, and better interface.
Show related craftable items for current recipe by hotkey.
Adds descriptions for zone types.
Worn clothing placed into a sane layer by default.
Scrollable MOTD and Credits.
Allow viewing long mod descriptions.
Amount of mods of an item is now displayed as an integer following its name.
Android quick shortcut dimensions now account for screen density, defaulting to a sensible size on all devices.
Many options for selecting units to display.
Npctalk: create a big dialogue window.
Even when only capital inputs are allowed, using lowercase inputs should still set the dialog cursor.
Enhanced limb menu (body window) and textified healing related effects.
B menu show butcher, disassemble and salvage times.
Adds favorite recipes and recently crafted tabs to crafting menu.
Clarify crafting skills requirements text.
Gray out redundant tool quality requirements.
Show what will result from vehicle part removal.
Clearer crafting search help window.
Adds 'toggle fast scroll' option to overmap UI.
Adaptively stack perishables based on remaining time before rot.
Use more meaningful vehicle part names in messages.
Highlight 'on' toggle-able parts in vehicle use menus.
Highlight selected martial arts style in menu.
Crafting searches for primary skill and result description.
Tag clothes that do not fit, rather than clothes that do.
Prevent seeing light through walls.
Make walls sensibly visible at night.
Have vehicles become dark inside when that makes sense.
Allow toggling display of forest trails on the overmap.
Added 'center' action for look around mode.
Vehicle: display engine power and electrical drain/production.
Bandage/Disinfectant display/compare/apply improvements.
Allow hiding of recipe categories from crafting menu.
Player: don't create the reload prompt if there's only one option.
Better scrolling through requirements list in crafting GUI.
Improve info for worn items which cover nothing.
Show how much water and cleanser will be required on washing UI.
Basecamp: store food supply in calories.
Missions: display name of NPC that gave the mission.
Automatically choose infinite sources for crafting when available.
Play Now! loads a world with 0 character if available.
Crafting-gui - colorize book enumeration.
Veh_interact.cpp - colorize cargo volume.
Sounds: add descriptions to player shouts.
Allow installed bionics to be displayed in tiles mode.
Allow separate tiles for activated mutations/bionics.
Bionic power - equalize names and colorize values.
Don't reveal wall connections the player should not know about.
Automatically calculate monster difficulty.
Player display: add support for hidden traits.
Player character will open closed fence gates when walking, will vault over the fence gate when running.
Allow multiple filters for crafting recipes in crafting menu.
Status includes approximate times for NPC needs.
Crafting GUI Filter saves history; possibility to move trough history with arrow keys.
Changes text color to match map note color.
Bind '?' to open keybindings window by default.
Display scenario description after game start.
Alternative night vision intensity.
Added scaling option to resize screen elements in SDL mode for use on large screens.

## Mods:

Added Tanks Mod.
ChestHole tileset covering all entities.
Added double monster HP mod.
Mods dynamically enabled/disabled if they require lua and lua is present/absent.
Basic lua console.
Allow mods to override specific properties of monster types.
Added More Locations mod.
Removes redundant controls from inflatable boat.
Allow mods to change martial art styles / techniques / buffs.
Updated StatsFromSkills to use set_value & get_value for base stats.
Allow mods to modify professions.
Allow mods to modify scenarios.
Allow mods to modify starting location data.
Added Crazy cataclysm mod for all your immersion-breaking needs.
Add No_Zombie_Animals blacklist mod.
Add No_Diamond_Weapons blacklist.
Move health messages (on wakeup) to json.
Recreates DeoxyMod's Foldable Mod.
Move filthy morale penalty to a mod.
Add no npc food mod.
Add more makeshift items mod.
Add More Classes and Scenarios mod.
Craftable Gun Pack mod revamp.
More snippet/flier entries for mods.
Support total conversion mods.
Remove Arcana and PK_rebalancing mods since they are maintained in separate repositories now.
Add huge vehicles mod.
Expanded Realistic Guns: bandolier update.
Magazines for Icecoon's Arsenal.
Medieval Mod changes to viking and samurai.
Medieval Mod: Starting with sheathed weapons.
Added "BrightNights" - the sci-fi mod.
Standardizes bronze recipes in Medieval mod.
Fixes some unlearnable recipes in More Survival Tools.
Makeshift mod and bayonet update.
Battery compartment mod update.
National Guard Camp, a large and very dangerous military complex.
Brings DinoMod back online.
Atomic vehicles for Bright nights mod.
Added Urban Development Mod.
Extended Buildings mod.
Fix hp loss in StatsThroughSkills.
Add Bionic Systems Mod.
Added alternate map key mod.
Moved light and heavy snare kits to More Survival Tools mod.
Add "Mutant NPCs" mod.
Mundane Zombies Mod Revival.
Manual CBM installation moved to Bright Nights mod.
Allow adding contents to existing monster groups in JSON.
Safe Autodoc mod, a dependency of Bright Nights.
Makes Crazy Cataclysm a little crazier.
Nested mapgen structures.
Added Fuji's Struct mod.
Salvaged Robots mod.
Partially moved Folding Parts Mod to base game.
Convert Bright Nights region_settings to region_overlay.
Added anthill, bee, and large zombie exclusion mods.
MSX Dead People tileset update and make it default.
Adds new mod Growable pots.
Mainlined Tall Buildings mod.
Add urban development buildings to city spawns.
Salvaged Robots: More robot themed professions.
Creates clairvoyance spells in magiclysm
Adds the ability to pick letters in the spellcasting menu
Magicylsm: NPCs can now teach spells
Added hit_you_effect and hit_me_effect fields to enchantments

## Balance:

Unify crafting and construction xp gain.
Removed flaming eye annihilation beam.
Overhauled encumbrance system for finer degrees of encumbrance.
Tuned up wilderness crafting a great deal.
Removed inventory overcapacity penalty, items are dropped instead.
Ensured that skills can be bootstrapped with practice.
Zombie stumbling is more pervasive and random.
Necromancer revive cooldown adjusted based on target toughness.
Adjusted frequency of sickness.
Variable draw costs for dedicated inventory containers (holsters).
Last amigara horror to die always drops an artifact.
Adjust the way monster upgrade times are calculated.
Replace no pickup feature with move penalty.
Added encumbrance to weapons worn with shoulder straps.
Added batch crafting times to various comestibles.
Made DEX prevent cuts from broken glass more often.
Make farming yield multiples of default charge of a plant item on gather.
Reduce XM-P plasma blast size.
City spacing option.
WBLOCK_2 usage changes.
Correct nutrition_for thresholds.
Change handling of recoil penalty.
Remove completely unrealistic energy weapon recipes.
Standardize ammo disassembly.
Rationalize ranged skill training.
Item handling is slower with increasing hand encumbrance.
Add minimum move cost when handling items.
Implements barrel_length variable in ranged.json.
Remove requirement for a vehicle tracking device.
Overburden rebalance.
Basic unit tests for reloading.
Rebalance item handling costs.
Bring bite inline with melee attack logic.
Allow gunmods to consume less (or no) volume when installed.
Nerf "magical" battery storage options.
Only consume_charges() for tools and comestibles.
Acid update - rebalance fields, acid zeds, add backgrounds for acid tiles.
Allow monsters to hit-and-run and poison other monsters.
Metabolism: hunger rate and body temperature.
Ally zombies and robots with arthropods.
Guns in gunstores spawn with magazines.
Buff corpse smashing, nerf butchery.
Overhaul Radiation balance, it's now much more chronic in nature.
Set default for addiction_type in comestibles.
Reduce recoil penalty during burst fire.
Overhauled Adrenaline effect.  Replaced speed and stat boost with temporary pain immunity.
Add inaccuracy penalty whilst driving.
Make rain drenching slower, harder to completely avoid.
Improve garage doors behavior.
Overhaul distillation and use of alcohols by widening the gap between drinkable and refined alcohol.
Expunge vermin.
Make crafting of brewed/fermented items more realistic and involved.
Turn toolbox into a truly versatile tool.
Ignore checks for zombies to pulp if the NPC is boarded.
Fungal Zombies can see.
Rebalance fear_paralaze to prevent infinite moves drain.
Fix hallucination not kicking in if duration is too high.
Redesign bionics lab room to fix computer successful hack.
Limit turret to its actual range.
Make missed ranged attacks miss more realistically.
Adds lifting capacity to Cantilevers description.
Add "makeshift_kevlar" to recipes that include the Kevlar vests.
Bleeding also causes anemia.
Change chisel requirement to CHISEL quality requirement.
Remove memorization of recipes from reading books.
Nerf Sensory Dulling.
More realistic diesel recipe.
Evened out addiction withdrawal but made it longer.
Rework firestarter and extended firestarter.
Fix 145 items spawning in a house
Standardize handloading recipes.
Derive vehicle part hp from base item.
Adjust multi-pool defaults.
Fungus and aberration monsters now also drop filthy clothes.
Adds few missing cancels mutations.
Updated the plant mutations to give some encumbrance that makes sense.
Allow Steel Jerrycans to be used as vehicle tanks.
Forklift gets lifting and jack capabilities. Half of the boom crane.
Medium storage battery 700 -> 7000
Allow camera(_pro) for security camera crafting.
Grant Medium-sized robots avoid_trap 1.
Make clearing rubble an activity.
Telescopic Eyes prevents visual impairment from traits.
Make meditating an activity.
Make NPCs escape onto tiles with weaker fields.
Nerfed rate at which penalties from pain accumulate.
Added "MOUNTABLE", to small and medium boulders.
Smoked/salted meat changes, offal preservation.
Add pathfinding for selected monsters.
Rebalance blackpowder loads, expand recipe options.
Correct the spread of missed ranged attacks.
Added PARTIAL_DEAF to powered armor.
Add night vision from perception, fix flashlight exploit.
Cap JACK requirements increased to 8000kg in constants.h.
Buff regen mutations, nerf regen due to health stat.
Add recoil for being hit, makes melee more dangerous for ranged characters.
Swappable storage battery installed/removed to/from vehicle with no skill, in little time.
Decrease the number of military bunkers.
Melee damage while wearing filthy clothing may result in infection.
Make Vending Machines harder to break into.
Add power armor helmets to match existing spawns of power armor.
Heal broken limbs gradually, not all at once.
Increase to horde interest with sound source.
Time needed to wash an item now depends on its volume.
Make target size affect ranged accuracy.
Forbid evac center mission route from having non-road tiles.
Remove construction skill.
Craft one round at a time for handloaded ammunition.
Give zapback zombies weak electric melee.
Remove requirement for large power reserve just to turn on a part.
Bash shouldn't give better items than deconstruct now.
Stops roadblocks from spawning live zeds.
Remove gasoline and diesel from explosive recipes.
Restore sum of errors based dispersion.
Newly recruited NPC engage close enemies only.
Nerf to tree yield.
Disallow batteries with a weight over 20000 from tool battery mod.
Reduce noise from other z-levels.
Make metabolic mutations more interesting.
"No one is immune to fire"
Fix some tools recipes to match output item volume.
Add some variability to vehicle battery levels & tire destruction.
Chopping trees rework.
Drilling long action.
Replace chop logs construction with long action.
Glazing and waterproofing requirements.
Added rebar cage spawns to basic concrete wall and removed rebar drops.
Changed formula for character strength required to install something in a vehicle.
Don't retarget after killing selected target in a burst.
NPCs capable of getting away from live/armed explosives.
Remove mutation side effect from unsuccessful bionics installation.
Allow giving ranged weapons non-piercing damage, modify corrosive zed.
Add new "CLIMB_SIMPLE" flag.
Kill 100 Zombies quest now require killing 100 monsters from a ZOMBIE species, and not only ordinary mon_zombie.
Ranged weapon rebalance.
Applied new FRAGILE_MELEE flag to a number of improvised weapons.
Zombies cannot bite without grabbing.
Skeleton armor increased by 50%, skeletons slower and harder to shoot. Adds Skeletal Juggernaut.
Replace instant healing with slow healing effects.
More Complete and Rebalanced Vitamins.
Antibiotic overhaul - slow-acting antibiotics, and adds Atreyupan, a weak antibiotic.
Changes some Autodoc messages and makes it usable without anesthesia by Deadened mutants or Sensory Dulling cyborgs.
Balance rusting of iron items (essentially eliminate it unless the item is left soaking in water for a long time).
Overhaul fragmentation explosives to project a deadly field of fragments instead of a few random ones.
Make ice labs ~10% of all labs, not 50%. Ensure 1+ lab per overmap.
Make portals unavoidably teleport you.
Removed ability of losing existing CBMs due installation fails.
Vary horde speed based on monsters in horde.
Obsolete impossible gunmods.
Create LOUDMOVES flag, add to secubots.
Lumber no longer made from / substitute for long stick.
Fix OP throwing.
Perception stat now determines overmap visibility, and the Topographagnosia trait is now available.
Added FILTHY tag, monsters with the tag now drop dirty clothing.
Portable sleeping bags.
Removes the vac_sealer requirement from sealed glass jar recipes, adds canning pot, updates recipes.
Allow crafting a fur rollmat with tanned pelts.
Wearing clothing out of natural layer order now imposes additional encumbrance.
Added deconstruct recipe for vehicle controls, reduced component requirements for crafting controls.
Adjusted weights of mammals from the category defaults to averages of real values.
Let one screwdriver recipes produce screwdriver set.
Flowers won't collide with vehicles no more.
Increase HP of paper-thin palisades.
Many animals such as coyotes and dogs are now less aggressive across the board.
Allow fishing in fishable non-river locations.
Nerf pneumatic gun reload times.
Modifies calorie amounts for flesh/fish and Fat products, including butchery products.
Rework vehicle safe and max velocities based on physics.
Adding more requirements to screwdriver set recipe.
Causes corpse damage level to negatively affect butchery yields.
Adjust PRY ability levels.
MBR vests weight and recipe fixes.
Reset aim of bows between shots.
Refine forest trailhead placement.
Adjust clay distribution in forests and on river banks.
Rebalance comestibles' calories, vitamins, weight, and volume.
Made vitamin deficiencies slower to accumulate.
Rebalances recipes to be closer in calorie count for input and output.
Increases duration of most morale effects
Rapid metabolism made purifiable.
Joint Torsion increases stamina usage when moving.

## Bugfixes:

Fix inability to repair modified clothing.
Fix charge consumption when invoking tools.
Fix grenades not exploding.
Cleanup drivability rules for vehicles.
Prevent application of traps to players in vehicles.
Menu crash fixes.
Fix crash when player moves while remotely controlling a vehicle
Fix gasoline in automated gas station mapgen
Force HOT/COLD/WET items to be active on save load
Make reinforced glass interact with projectiles.
Prevent display of messages the player shouldn't know about.
Prevent windows from thinking the game has hung.
Prevent turrets from damaging source vehicle.
Don't drop skeleton meat.
Don't automatically shoot neutral creatures with autofire.
Fixup behavior of frightened monsters.
Optimized fire spread.
Fixed disarm technique.
Crash fixes for item handling.
Stumbling monsters no longer move at different effective speeds based on direction of movement.
Numerous bugfixes in NPC AI.
Fixed some interactions between various inventories when they are present in the same tile.
Made blacklisting operate more consistently.
Rebalanced vehicle collisions.
Fixed crash when target dies between successive automatic attacks.
Fixed deafening noise from collapsing buildings.
Apply stamina penalty for attacking more consistently.
Headgear now can actually be worn with power armor.
Don't wake up on dry retching.
Fix incorrectly calculated melee movecost.
Fixed zombies stumbling in biased directions.
Fix for flickering in SDL version.
Allow dodging during long actions.
Fix failing legacy save loading unit test.
Fix electricity and acid ripping up clothing.
Fix a funny bug: going to sleep while playing an instrument results in "Something is making noise".
Fix shrapnel crash.
Hack in roofs above buildings.
Fix all projectiles causing explosions.
Add back cache update to fix pixel minimap render issue.
Make backtrace() handling saner; fixes BSD, probably others.
Make exploding ammo explode on hit.
Integrated scope fix for scout rifle.
Restrict usage of computers for blind character.
Fix NPCs talking to deaf player.
Fix line slopes and adjust projectile attacks.
Remove morale penalty after washing if filthy item was worn whilst washing it.
Fix items from previous saves not having any charges even when counted by charges.
Ask only once per dangerous tile to enter.
Fix safe mode trigger distance.
Fix an active item processing crash.
Never give new characters unusable food or clothing (part 1).
Dirty transparency cache when removing opaque parts from vehicles.
Remove grab when target is destroyed.
Stash linkages in the gun like we do casings.
Prevent projectiles generated by Electromagnetic Unit CBM from hitting the player.
Rad-immune player is now protected from zombie scientist's radiation beam.
Vehicles shouldn't collide with hallucinations.
Avoid city only scenarios in random character generation when city size is 0.
Hallucinations don't reset limb healing.
Fix saving character templates.
Fix for schizophrenic NPCs effecting players.
Stop NPCs from leaving the vehicle due to smoke while in vehicle.
Remove CARGO items from destroyed vehicle parts.
Test and fix zapback.
Prevents character from waking up from lack of fatigue or noise while under the effect of narcosis.
Fix placement of overmap specials with city size 0.
Limit consoles and cardreaders to only affect within their overmap tile.
Fix connections in ant tunnels.
Fixed stuck movement after holding numpad keys in SDL version.
Fix crash when NPC tries to take off and drop items where he can't when asked to wear something.
Fix display of isolated linear tiles.
Fix for excessive overheating from fire sources.
Fix creatures being able to see you through cameras and mirrors.
Remove explosion effect from small arms ammo put into fire.
Fix crash/weird behavior when handling items while over-encumbered/
Fixes the autoattack range for HAS_REACH weapons when the gameworld is circular.
Fix drinking from 'aluminum can' segfault.
Fix crash with no audio device.
Fixes creatures not setting off traps or falling z-levels after being flung.
Fix crash when resizing window during character creation.
Fix overmap special exhaustion when placing mandatory specials.
Prevents players from inheriting each other's deafness.
Fix for melee sound related crashes.
Disable recharging vehicle batteries from handheld batteries.
fix for crash to desktop when player tries to remove charcoal or food from smoking rack
Fix throwing stacks of items.
Fix wrong tripoint usage for temperature calculations.
Make trying to sleep into an activity.
Fix items going spoiled while crafting.
Sort out of spilled liquid infinite loop fix.
The internal furnace can only consume itens up to a maximum mass and volume.
Fix vehicle part install CTD.
Recalculate morale after washing filthy worn items.
Avoid invlet clashes on worn items.
Prefer dropping items into vehicle cargo spaces where available in more situations.
Fix traps ignoring monster armor.
Vehicles: make the vehicle split code more robust and stop game crashes.
Use maps on all zlevels so they actually reveal things.
Fix crash when talking to ranch foreman about prospectus; Fix agricultural investment option not functioning.
Consistent fireproof / firey monsters immunity to fire-related fields.
Type cast for prevention of integer overflow with large volume containers like cargo containers.
Bionics: connect cable charger systems to vehicles.
Unloading plutonium from vehicles now gives the correct amount.
NPC missions: clear the mission during the failure talk topic.
Fixed crash related to unbound direction action.
Reduce quarter-corpse butchering times to 1/4th of full corpse.
Set max for item stack charges, container volume and cargo volume.
Prevent heat induced vomiting until dead.
Folding vehicles: improve collision test when unfolding.
Fix item category names not updated when switching the language.
Fixed lightmap-related crashes in MinGW 64-bit executables.
Npc: NPCs on guard duty in a vehicle stay in the vehicle.
Fixes isometric tile rendering.
Npc: friendly NPCs only warn about hostile monsters.
Fix bomb fragment placement with z-levels on.
Fixes safemode custom rules when creating a new character.
Melee: make sure aoe techniques don't access an array out of bounds.
Fix aiming if target moves out of LOS.
Improve terrain bashing with experimental z-levels.
Allow turrets to shoot "over" the vehicle they are mounted on.
Vehicles: show active, fueled engines or battery in sidebar fuel indicator.
Hack around android joystick shifting bug.
Restore NPC ability to target player.
Deep bites now actually progress over time.
Fixes errors in graphical builds without sound enabled.
assure_dir_exist now creates parent directories recursively.
Skip dodge and block techniques when looking for a normal technique.
Fixed zombie necromancer was able to revive zombies pulped by a very hard hit.
Fix aiming anywhere after player has moved.
Applies radiation mitigation to all sources.
Adds minireactor to electrical power calculation.
Fixes gunmods that add non-auxiliary gun modes.
Fix NPC weapon wielding turn cost.
Fix monsters' special attack description not translated.
Fix aiming via mouse click.
Skinning animals smaller than Great Pyrenees now possible.
Vehicles: don't let drag stop vehicles in active cruise control.
No map extras in refugee center (for now).
Greater search range for refugee camp bandit missions.
Allows vehicles with a seed-drill to plant seeds
Fixed time cost for auto-mining.
Fix crash related to null pointer in creature tracker.
Make fire extinguishers work again.
Fix ASCII fallback for corpses.
vehicles: improve split logic.
Game: adjust vehicle driving offset based on the new speeds.
Unloading ammunition belt can be interrupted.
Fix HP not being recalculated during chargen.
Restore ability to use recipes from eink tablet.
Made Mycus Fireproofing and Mycogenesis consistent, and they will no longer prevent your clothes from burning.
Correct several uses of distance metrics.
basecamp: retrieve companions sent to do expansion crafting.
Fix wall connectedness on tiles builds with tiles disabled.
Vehicles: only sink vehicles in deep water.
Prevent NPC duplications when climbing stairs and colliding with a monster.
Prevent zone activities from working across z-levels.
Fix lighting of exterior walls by player-held light sources at night.
Move control laptop time investment to be before hacking attempt.
Respect `looks_like` for memorized tiles.
Disallow pseudo items in crafting component selection.
Fix calculation of chance to persuade NPCs to train.
Npc: fix NPC followers not closing doors.
Serialize recipe charges.
Fixed NPC dialog around lying and succeeding at missions.
More mall background tiles will match floor.
Stop people from randomly mutating new hair styles.
Silence error message when monster AI traverses an off-map vehicle.
Fix handling of NPC passenger removal.
Fix check for available wheels when changing tires.
Disallow washing in the dark.

## Performance:

Optimized mapgen when generating homogeneous tiles (empty air or all rock).
Shadowcasting optimizations for ~10% performance speedup.
Fix memory leaks in cata_tiles.
Switch from rand() to a simple mix/hash function for random tiles, also more speedup.
JSON optimization: removed many default values.
Remove effective no-op in player::fire_gun.
Cache morale level and speed up its computation.
Update reload times.
Cache some of the pathfinding data.
Draw border enhancement.
Hugely speed up crafting GUI.
Fix the inventory UI slowdown.
Allow SDL redraws during sleep or when FORCE_REDRAW triggers.
Spam fewer popups while saving submaps.
Improve performance of damage calculation.
Defer autopickup item lookups until first use.
Cache item types for inventory; huge crafting GUI speedup.
Speed up vehicle::is_broken, use it a bit less.
Speed up some slow sections of monster code.
Optimize saved monstergroups to decrease save size.
Faster drawing of empty spaces in tiles build.
Skip drawing spaces in winconsole builds.
Performance improvement for mega vehicles with many turrets.
Faster inventory menus.
Fix weather data performance impact.
Implement deferred color loading.
Losslessly compress all tiles.
Don't store translated material attributes.
Streamline effect processing on addition.
Speed up cache generation in z-level mode.
Fix decreased performance of software rendering.
Remove defensive redraw, add wrefresh where needed.
Cache values in season_of_year and reuse on same turn.
Remove unneeded SDL_RenderSetLogicalSize.
Use map::points_in_radius instead of manual iterating.
Reduce Submap constant memory requirements of Cosmetic strings.
Reduce memory consumption for soundpacks.
Fix lag due to copying player objects.
Encode mapbuffer terrain data using RLE scheme for smaller save files.
Faster item layer computation.
Improve performance of encumbrance calculations.
Lazily load sound effects as they are encountered instead of at application startup unless explicitly preloaded.
Faster color name lookup.
Remove recursive call from open_or_close().
Performance boost for SDL drawing using color modulated textures.
Improve sorting large numbers of items into zones.
Optimize inbounds check and reactor lookup.
Large optimizations to dynamic lighting via a fast exp approximation.

## Infrastructure:

Allow multifunctions containing both iuse_actor and cpp iuse_method.
Overhauled mapgen to allow more flexible specification of map features.
Better help menu for command line invocation.
Moved mutation definitions to json.
3D map infrastructure.
Move NPC dialog to json.
Use lightmap consistently in both curses and tiles.
More flexible menu filtering system.
Moved special tool items to json.
Moved vehicle spawns to json.
Methods to transform buildings after generation, i.e. to make them looted or barricaded.
Cleanup and extension of sound system.
Unified bullet disassembly handling.
Overmap saves moved to json.
Removed a lot of redundant default json entries.
Allowed arbitrary items to have artifact properties.
Migrated worldoptions, autopickup to json.
Add separate flag for electronic systems control.
Added zombie movement unit tests.
Put the crafting gui code into it's own module.
Add method to check if item can holster another.
Apartment Tower JSONification.
Add soundpack support.
Added example jq scripts for JSON parsing.
Wrap up _("translated weight units") to the dedicated function.
Re-seed RNG after choosing tiles.
8-way rotation of some ascii line drawing characters for vehicles.
Automatically rotate movement in isometric mode.
Fix weighted list RNG on platforms with a different RAND_MAX value.
Add function for temperature conversion (from F to C).
Use wchar_t for all potentially-wide-character handling.
New road mapgen to replace mapgen_road_*()
Jsonized monster attacks.
Factor out drawing primitive algorithms to a separate module.
Remove hardcoded moves cost when unloading from containers.
Weather Reader reworked.
Adds Prying quality, adds helper functions for quality checks.
Better NPC complaints.
Implements magazine wells.
Customizable bite attacks.
Add inheritance, strict and bounds-checking to MONSTER.
Allergy flags instead of allergy materials.
Move turret monattacks to a json actor.
Vehicle weight cached, more realistic.
Implement Lua wrapper to store and use either value or reference objects in Lua.
Create Blank Building Template.txt
Comestibles support inheritance.
Add lifting and jacking requirements to vehicle modification.
Extend 'generic_factory' + aliases + use the factory to manage terrain objects.
Add compiler LTO support.
Use center_print() function in appropriate places.
Use trim_and_print() instead of locally introduced function trim_to().
Display NPC needs in debug menu for AI development.
Implement string id for tool qualities.
Support inheritance for vehicle parts.
Augment and use map::water_from() to handle crafting requirements.
Move the scent map into a dedicated class.
Convert manual memory management to automatic using unique_ptr.
Make NPC class id a string_id.
Convert lab_notes and hints to use the snippet system.
Item burning code rewrite, exploding magazines.
Jsonize NPC class stat bonuses.
Spot checker for FoV scenarios.
JSONize NPC talk tags.
Wrap file reading into utility functions.
Units wrapper class for volume.
Specify vehicle part repair requirements in JSON.
Adding a call to add per-minute LUA callback.
Move mission dialogue to json.
Add inheritance support to generic factory.
Better handling of item templates.
Move crafting rig definitions to JSON.
Split engine load in to electrical and propulsion.
Fuel efficiency tests with targets.
Jsonize mutation hunger, thirst and fatigue rates.
Rewrite trap loading to use generic_factory.
Encapsulate the WINDOW pointer in class game in unique_ptr.
Add char_validity_check unit-test.
Use dedicated type for mass/weight values.
Use get_files_from_path instead of platform dependent code.
Implement and use a copy_file function.
Added ability for mutations to spawn items via JSON.
Added the ability to load mods from user_dir/mods.
Add wrapper function for finding suitable points for mapgen.
Display float options in the correct decimal format.
Ranged balance unit test.
Use a wider type for symbols.
Json formatter.
Jsonize mutation armor.
Mapgen palettes.
Changed recipes to use filament group.
Use variadic template functions instead of plain C-like variadic function arguments.
Move class map_item_stack into separate header and source files.
Load only base_colors file when it is available.
Switch OS X locale detection to CoreFoundation.
Normalize colors for alternate map keys.
Implement time_point and time_duration classes.
Extract events system to separate class.
Added morale editor to debug menu.
Add CodeTriage badge to cleverraven/cataclysm-dda.
Compress Basic menu sound effects to Ogg Vorbis.
Unhardcoded NPC destinations (using overmap locations)
Improving modding support via adding ability to load game options directly from JSON.
Add a class to encapsulate references to a specific vehicle part.
Max player stamina moved to JSON.
Added FRAGILE_MELEE flag to represent fragile melee weapons.
Unicode support for SCT.
Update vehicleDef.py to produce better vehicle templates.
Move fuel and engine parameters to JSON.
Added pull request template.
Adds the Debug Bionic Power trait.
Fix flaky explosion regression test.
Detect unexpected mutation failure in the mutation unit test.
Jsonize large swaths of NPC dialogue.
Enhance generation of forest tiles with terrain-dependent furniture and forest composition attributes.
Conversion of nutrition to calories (kcal).
Allow constructions to spawn byproduct items.
Implement proper vehicle part iterator and range.
Add script to generate Changelog from SUMMARY lines in Pull Requests.
Make input timeout context-specific.
Npctalk to JSON: Move most NPC dialog to JSON.
Properly implement time duration string alignment.
made_of_any(materials) for creature.
Add the option to create Changelogs grouped by Build to generate_changelog.py
Add support for deferral of player movement, use it to fix two bugs.
Load time duration from string (containing units).
Converts monster size to weight and volume.
Replace usage of sentinel tripoint_min with cata::optional.
Add more functions to vpart_position and vpart_reference
Better clarity in item description code.
Clean up handling of vehicle power to always use watts.
Add error reporting to many calls of SDL function.
Do not ask for retarget when opening projects in Visual Studio.
Print the Cataclysm version number in the debug log.
Fix foldstring ignoring multiple linebreaks
Make point and tripoint literal so they can be used in constexpr contexts.
POSIX backtraces now work for installed binaries and position-independent executables.
Improved CI infrastructure error handling.
Allow explicit specification of overmap special connection type.
Find or create overmap special after overmap generation.
Basecamp, faction camp: start merging faction camps into basecamps.
Better statistics in tests.
Upgrade tests to Catch2 2.5.0.
Show debug logs during tests.
Missions: autoset monster_kill_goal for KILL_TYPE and KILL_SPEC.
Missions: Move some start functions into JSON.
Add tracking of overmap special for placed terrain.
Faction camps: consolidate and clean up farm code.
Basecamp: try to regularize mission starts and mission returns.
Unhardcoded comfort, warmth and feet fire bonus values for furniture.
Reorganize NPC backstories into their own folder.
Enable JSONized placement of overmap specials at mission start.
Split sound functionality out of sdltiles.cpp into its own file.
Split comestibles.json into many files.
NPC expertise infrastructure.
Changed butchery to use JSON for drops, for all butchery actions.
Show test times in CI results.
Add tool qualities to the game for later use in scientific tools.
Replace tag_colored_string with colorize.
Run tests for CMake CI build.
Simpler test randomness seeding.
Enable functional boats phase.
Npctalk: add more conditions and dynamic line options.
Npc: remove hardcoded mutation modifiers to opinions and use JSON values
Adds not-quite implemented basic analytical tools for chemistry.
Fix city districts and increase default size.
Npctalk: add u_sell_item effect.
Npctalk: add a simple pseudo-switch for responses.
Fix NPC class loadout selection.
Npctalk: add mutation threshold flags, static and starting NPC traits, and a basecamp count.
Document units for power and energy_consumption.
Replaced hardcoded terrain list with checking of terrain flag.
Change within_visual_range function to reflect usage.
Allow more specific control over tests run in CI.
Improves structure of background stories to prepare for other types of inquiry.
Improvements to player_activity regarding distractions.
Npctalk: add true/false responses and CONDITION trials to JSON.
Allow flag-based blacklisting and whitelisting of overmap locations on a per-region basis.
Npctalk: add a bunch of new options to JSON.
Rationalize Visual Studio compatibility code.
Mutation loading now uses generic_factory.
Make route_adjacent available to all activity handlers.
Moved wind generation variables to regional_map_settings.json.
Npctalk: move NPC needs to JSON.
Npctalk: move NPC follower AI rules to JSON.
Npctalk: move almost all dialogue into JSON.
JSONnizing CBM slot feature.
Land Use Codes infrastructure.
Moves allergen handling vitamin absorption to JSON.
Refactor advanced inventory item movement to use activities.
USABLE_FIRE tag makes terrain or furniture usable as a nearby fire for crafting.

## Build:

Support for finding alternate versions of build tools.
Lots of forward declaration and #include cleanup to speed up compilation.
Addition of many unit tests.
string_id, a typesafe and efficient wrapper for string identifiers.
Makefile supports various standard environment values.
Add dmg distribution target to makefile.
Tiles support on OpenBSD.
Add an easy makefile option to compile every localization file.
Set -mmacosx-version-min to 10.7 using clang.
JSON regression check.
Throw exception on debugmsg in unit tests.
Bump minimum supported compiler versions.
Use ar from cross-compiler's toolchain.
OS X. Support building .dmg packages for curses version.
Makefile: add USE_LIBCXX flag
Fix bundling liblua on OS X
Fix OS X launcher script.
Fix for old clang versions that don't like empty initializers.
Disable C4146 error in MSVC
Add mod support to unit tests.
A workaround to avoid a suspected MSVC code compilation issue.
Fixed clang crash on OS X.
Attempt to recover from no git in CodeBlocks project.
Graceful migration of legacy savegames.
Handle obsolete items in mods.
Fix ARM compilation issue.
Update CATCH to v1.5.8
Support loading worlds from CLI.
Always require RFC 4627 compliant JSON.
Include numeric to fix OSX compile.
Add a switch to retain debug symbols for profiling.
Update MXE ICE workaround to blacklist anything targeting x86_64-w64-mingw32.static
Don't keep _GLIBCXX_DEBUG when DEBUG_SYMBOLS is set.
Allow installation in a path with whitespaces.
Add a compile mode that checks for printf format errors.
Fix Makefile not respecting 'FRAMEWORKSDIR' exported to environment.
Bionics regression test, currently "item consuming" ones only.
Add explicit instantiation of string_id::NULL_ID to make clang happy.
Enable unit tests in Travis builds.
Enable coveralls support.
Add man pages for cataclysm and cataclysm-tiles.
Add files recommended for UNIX desktops.
Streamline the color loading from JSON in SDL and Windows console builds.
Add MXE compilation and Wine testing to .travis.yml
Fixed compile problem in VS.
Add codecov.io to .travis.yml
Allow use of Clang through MinGW.
Fixed makefile to use pkg-config instead of ncurses5-config.
Fix the OSX cross-compile.
Put 'gold' really in use when linking.
Add equality operator to tripoint_range.
Add gcc 7 and 8 to build matrix.
Snapcraft Build recipe added.
Fix compiler errors on clang-7.0.0-svn
Sort object files to link them in reproducible order.
Update .desktop and appdata files in data/xdg.
Add Dockerfile for building and experimenting on Debian.
SDL windows: allow HDPI displays
Makefile updates for MSYS2.
Properly work-around broken SDL 2.0.5 key events on Linux.
Debug stack trace & crash handler for Windows.
Add PR validator to ensure use of a summary line.
Android build standup.
Add unit test for NPC movement fixes.
Fixed Android build regression.
Change MSVC configs to build test executable.
Faster builds with CMake.
Vehicle power test: make it more consistent.
Visual Studio solution with vcpkg support.
Use travis build stages.
Run tests under AddressSanitizer in Travis CI.
Sort generated lua bindings source file to allow reproducible builds.
Adding astyle to deb/ubuntu packages.
Automate changelog generation.
Add macOS to travis-ci builds.
Added VS solution to build statically linked executable using vcpkg.

## I18N and A11Y:

Localizable HP bars.
Implement printing aim accuracy as numbers.
Textual vehicle facing indicator.
Translatable moon phase.
Fix of untranslated (sub)category in crafting gui.
Don't dynamically initialize using gettext.
Make vitamin and fault and mod targets translatable.
Fixed terrain name translation.
UI improvements (for easier translation).
Allow Unicode strings as item symbols.
Add comment for translators about mutation UI.
Add Chinese main menu ASCII art.
Allow json_flags to be translated.
Display localized "Really quit?" string in main menu.
Fully handle language changes.
Install only specified translations for curses version.
Extract text field of morale_type for translation.
Fix refugee center NPCs' unlocalized names and occupations.
I18N-ize action menu entries.
Ensure consistent string order in translation template.
Fix interference effect of radio messages in localized version.
Add Polish language.
Better docs for translators.
Add 'translate_marker' macro for xgettext to extract strings for translation.
Windows language detection and selection.
Load names when the language settings change.
Display l10nized tab names when creating new world.
Link against ncursesw if L10N enabled.
Make user-facing error messages translatable.
Many, Many new strings and menus are translatable.
Provide context for translating strings of monster abilities.
Allowed recoil level to be translated.

## Statistics:
3271 files changed, 4621405 insertions(+), 1700313 deletions(-)
37,604 commits
~700 contributors

New game entities (core)
Items:
11 ammunition types, 84 armors, 13 bionics, 18 books, 258 foods, 18 constructibles, 21 containers,
547 crafting recipes, 208 misc items, 52 guns, 33 gunmods, 75 tools, 22 wearable tools, 6 tool mods,
303 uncraft recipes, 17 vehicle wheels
Mapgen:
52 epilogues, 46 furnitures, 496 item spawn groups, 1139 mapgen entries, 69 monster spawn lists,
64 overmap specials, 730 overmap terrains, 34 mapgen palettes, 137 terrain types,
52 vehicle blueprints, 30 vehicle spawn groups
Misc:
4 dreams, 66 effect types, 9 engine faults, 47 harvest entries, 3 martial arts, 14 materials,
104 monsters, 16 monster factions, 211 mutations, 20 professions, 13 scenarios, 262 snippets,
31 start locations, 455 talk topics, 8 martial art techniques, 153 vehicle parts, 17 vehicle wheels
New game entities (mods)
Items:
102 ammunition types, 28 armors, 3 bionics, 17 books, 60 foods, 11 constructables, 12 containers,
6 engines, 206 misc items, 118 guns, 6 gunmods, 43 magazines, 369 crafting recipes, 136 tools,
158 uncraft recipes
Mapgen
12 furnitures, 348 item spawn groups, 1911 mapgen entries, 41 monster spawn groups,
41 overmap specials, 2372 overmap terrains, 33 mapgen palettes, 11 start locations, 44 terrains,
24 vehicle blueprints, 24 vehicle spawn groups
Misc:
2 harvest entries, 2 martial arts, 119 monsters, 2 mutations, 34 professions, 24 starting scenarios,
93 snippets, 275 monster speech entries, 8 talk topics, 11 martial art techniques, 395 vehicle parts

======

# 0.C

## Features:

Infighting! Monsters now have factions assigned and will attack other monsters from opposing factions.
Meteorology! Featuring all-new thermometer, barometer, and hygrometer, as well as an all-inclusive weather station. Now we can finally talk about the weather, as we've always wanted. (disclaimer, you can't chat about the weather with NPCs)
You can warm yourself up from a nearby fire.
Change car batteries without any tools, truck batteries with just a wrench, or install swappable storage battery cases and add/remove storage batteries to your heart's content. Electric cars come with cases for their storage batteries by default now.
Many vehicle parts are now foldable, enabling you to have a more complete folding bicycle (or wheelchair).
Aiming! You can now spend time when aiming a ranged weapon to improve your accuracy with it.
The patented DeathCam™! You can now watch what happens after your epic death: is anything left of you after that massive fire burns itself out?
Rifle straps! Mount one on your gun and just wear it when you're not using it.
Some cars have alarms now, and you can try to bypass the alarm and unlock the controls.
Better interactions with worn items, such as auto-retrieving stowed items from them.
Toggle modes for each vehicle turret individually.
Manual fire turrets.
Cameras mountable on vehicles to extend view area.
New drive-by-wireless system for cars, remote-control full-sized cars!
Clothing modifications (pockets, padding, and reinforcing).

## Content:

An abandoned farmhouse may spawn in the forest from time to time, with a sad story behind it.
Tanning with trees! Blackjack oaks now spawn, and can provide tanbark.
Electric chainsaws and jackhammers now exist in the world.
Destructible bridges! They can be smashed, they have sidewalks, and are a source of rebar.
Straw! Get it from the hay in farm barns and make yourself a nice straw hat.
Battery mods (extended battery, rechargeable battery, etc.) can now be removed by applying a screwdriver.
Wool and felt are now usable materials.
Lots of clay and pottery recipes/items.
Diesel fuel/engines/pumps.
Lots of comestibles and recipes for them.
Buildable concrete and brick walls and roofs.
Flu shot that actually inoculates against flu.
Metal tank furniture similar to a keg, but easier to make.
Lots of new clothes and recipes for them.
Large amounts of chemical and metallurgy additions, lots of bombs and rockets.
Interior lights for vehicles.
Fire engine, with a water cannon!
Occasional mineral drops when tunneling (limestone so far).
Zombie technician gained a disarm attack.
Student professions.
Generic spiritualist content.
Craftable canned food and recipes.
More farming content and recipes to make use of them.
Even more houses!

## Interface:

Butchering can now be used to cut up items, too. Also, you can now salvage _all_ the things (in a tile) in one keypress.
Item descriptions now tell you what you know you can craft with them. No more wondering what those stupid copper tubes are good for.
You can now choose to ensure that items you pick up never get wielded, keeping your hands free -- useful when you want to be using a martial arts style that's primarily unarmed.
Foraging just... happens. Without prompting you (Y/N?) every (Y/N?) time.
You can now choose to re-roll a random scenario along with your other random character generation things.
New item action menu, trigger items without rooting around in your inventory!
Option to merge all cash card charges into one card at an ATM.
Laser-dot targeting now triggers safe mode.
Streamlined vehicle construction menu by adding a shape select menu to parts that have multiple symbols.
Added tabs to vehicle construction menu to help manage all the parts.
Sound symbols persist until the end of the player turn, and can be examined for a description.
Warning prompt about activated items when sleeping or waiting.
Item names now have HP bars displayed with them.
Add V-menu (nearby items/monsters) to peek command.
Add filters to advanced inventory.

## Balance:

Gun mods aren't just a free-for-all when reaching marksmanship level 1 anymore -- instead, they each have different skill requirements to install.
Canes, cudgels, and umbrellas now work as improvised fencing weapons.
Gunstores are all locked up.
Muscle-powered engines can run alternators now.
Muscle-powered engines cause thirst, hunger and fatigue.
Split out more layering locations and layers, but made layering penalties harsher.
Nerfed shrapnel from bombs in general, they are MUCH less effective against armored enemies.
Monsters with many weapons semi-intelligently choose which ones to use.
Tuned skilling progression for making archery items to allow bootstrapping.
Unfletched arrows no longer count as ammunition so they don't clutter your firing menu.
Some monsters have a small amount of nightvision, Now you will learn why you fear the night.
Enabled trading with starting NPC at game start.
Slowed tankbots down so you have a chance of running away from them.
Zombie master special now picks from every zombie, not just a small list.

## Bugfixes:

Doors and windows no longer hold up the roof! Hopefully preventing collapses from zombies breaking into your shop.
Solar panels now _just work_ (as long as they're above-ground and it's sunny).
Fixed dark temple finale by enhancing the dark wyrms that it spawns.
Fix slow vehicles getting stuck in reverse.
Fixed free blocks when player had no block techniques.
Make effects that damage all player bodyparts use the same armor code as other attacks.
Scale damage to armor based on its coverage so e.g. power armor isn't ridiculously vulnerable to acid.
Fatigue can no longer go so negative that you don't need to sleep for days.
Unify vehicle fuel handling.
Game remembers which mutations you had activated.
Fixed turrets shooting through doors.
Fixed bug that was making gun recoil be too low.
Fixed bashing corpses with blunt objects.

## Performance:

MASSIVE improvement in performance when there are large numbers (thousands) of items nearby.
Added a clustering algorithm for monster hearing that improves performance when there are many (thousands) of monsters on-map and making noises.
Iterate across map structures in cache-friendly way.
Avoid saving/loading sections of map that aren't interesting (like solid rock).

## Infrastructure:

Diseases are configurable from JSON and applied as relatively generic status effects.
Pedal/wheelchairs/paddles united as a "fuel type".
About half of the item types are now composable, for example you can easily make a "wearable gun", or "wearable tool" now.
Overhaul and simplification of map data handling.
Simplification of gun and gunmod handling.
Restored building under MSVC.
Build performance improvements via removing unnecessary includes.
Simplify handling of vehicle coordinates.
Visibility checking API cleanup.
Unified filesystem API.
Extracted activity handlers from game.cpp
Sound processing moved to a dedicated module. (in-game hearing, not the game making sound)
Moved some shared logic from player to character.
Streamlined obsolete mod handling.

======

# 0.B

## Features:

Random characters have professions applied.
Brewing.
Wearable tools.
Martial arts techniques can trigger when wielding appropriate weapons.
Wing mirrors for vehicles.
Prototype hordes.
Adjust zombie speed with mods.
Made butcher menu's first entry match the butcher hotkey, so you can just hold down the button to butcher all.
You can dig down stairs with proper equipment.
Scabbards, holsters and sheathable weapons.
At high skills you can quick draw/attack with weapons.
Fish spawn as distinct creatures, and they're used for fishing checks.
Quivers for arrows.
Furniture can act as a tool.
Corpses rot and eventually disappear.
Armor is assigned to a layer, and armor on different layers doesn't impose layering penalties.
Destroyed vehicle parts get ripped off the vehicle.
Player can start at various locations.
Special support for mapsharing installs:
  - lock down debug menu;
  - lock players to their username;
  - more configurable file placement;
  - locks around map files.
Language switch is dynamic now.
Guns such as revolvers no longer eject casings when fired, they're instead ejected on reload.
Internal furnace and Battery System CBMs are toggleable so you're less likely to eat random objects by accident.
Spending more time near traps has incremental chance of finding them, spotted traps are remembered.
Thrown items above a trap-defined threshold will trigger traps.
You can now peek through curtains and some doors.
Smashing a broken window again clears out the broken glass (relatively quietly).
Autopickup can get at anything you can reach, i.e. adjacent tiles.
Can set exclusion zones for autopickup, so you can avoid accidentally picking up all your stuff in your base.
Contents of books are unknown until first read (which is faster than usual).
Can craft recipes if you have a book in range that provides it.
Can learn recipes by practicing them.
Roof of the vehicle you're currently in is not drawn.
Faction hostility is back.
Kiln operates without player being nearby.
Radio operated items.
Switched to seed-based weather generation.
Options are only displayed when they are applicable to your build.
Can perform unspeakable acts upon zombies to turn them into your packmule slave thing.
Messages give feedback on melee misses.
Foraging is seasonal, fruits will grow each season, but once picked are gone until the next.
Pet menu to interact with friendly monsters.
Starting scenarios stitch together profession, traits, and starting location.
Picking up and dropping multiple items is now an interruptible activity.
Activatable mutations.
Heavily moddable gun platform.
Fire creates invisible hot air fields, which meander around in enclosed spaces and warm them up.
Factored windchill and humidity into body temperature calculations.
Vehicles smash items when they (wheels) run over them.
Refined vehicle/terrain collisions.
Hulks and Brutes now have a very damaging fling attack.
Jumper cables can be used to link together electrical systems of vehicles, including vehicles outside the reality bubble.
Crafting a large batch of items can apply a discount to the crafting time required.
Overhaul of "cut up" system:
  - Cannot cut up an item if it includes a material that can't be cut up (e.g. shotgun);
  - Cutting up returns items from each material that makes up the item;
  - Cutting up most items should respect the total volume of the item.
Most terrain can be smashed now, if you can hit it hard enough.
Can turn individual vehicle engines on and off.
Filling an item with water from e.g. a river is now an interruptible action.

## Infrastructure:

Switched to SDL 2.0.
Made paths configurable for packaging and installation support.
Finished pushing martial art definitions out to json.
JSONized multi-tile building generation, leading to huger buildings.
Tilesets can provide a per-category fallback tile to handle new monsters/items/whatever.
Silenced all the warnings, now it's easier to keep new ones from cropping up.
Lots of string handling infrastructure, making translated string handling easier.
Missing tiles in tilesets can fall back to ASCII.
Saner glyph cache handling.
Components used to craft an item are stored in the item.
Debug overlay for hordes.
Improved window handling.
Generic iuse functors unify many types of iuse functions.
JSONized bullet pulling recipes.
Generic support for foldable vehicles, still need support for *crafting* them.
Encapsulation applied to map accessors.
JSONized monster drops.
Damaged fuel tanks leak fuel on the ground.
Most menus use input context now, and therefore have configurable keybindings.
Switched build to c++11.
Items can have a list of iuse methods instead of just one.
Drug effects can mostly be defined in JSON.
Scripts for querying json in tools_json_tools.
Beefed up utf-8 input handling.
JSONized NPC definitions.
Unified recipe requirements across constructions and crafting.
Better error handling when initializing SDL.
Recipes can have byproducts.
Added a standalone map layout utility.
Monsters are saved to the overmap instead of per-submap, clearing the way for horde support.
Hgamelaunch start script.
Items can spawn with variable amounts of charge.
Monster blacklists are applied consistently to all spawn code.
Different ammunition-bearing monsters (turrets, robots) have customized loadouts of their various ammo types.
Obsolete mods can be marked as such, preventing debug spam if a save containing them is loaded.

## Balance:

Give most starting professions decent starting equipment.
Nether spawns near corpse spawns.
Capped skill gain from many activities, especially crafting.
Melee weapons can take wear and tear damage based on their primary material.
Categorized CBMs you can get from butchering things.
BEES!
Armor values nerfed.
Mutagen spawn rates slashed.
Overhauled mp3 player morale bonus to make micromanagement of it suboptimal.
Amount of damage blocked by a block technique based on strength and skill of blocker.
Removed acid rain until it can be made into a local event.
Nerfed speed of many zombie animals.
Starting professions supplied with cold-weather gear to match the expected climate.
Standing in a fire less likely to ignite clothes.
Lying in fire (when one or more legs is at 0HP) causes MUCH more damage.

## Content:

New monster, Wraith.
Hops, barley, and molasses as brewing ingredients.
Yeast for fermenting brews and baking some bread foods.
Sugar beet as a renewable source of sugar.
Fruit wine and Brandy.
Moonshine and home-brewed beer.
Grappling hook.
Many new house layouts.
Wells and well digging.
CQB CBM that provides martial art style.
Warehouse building.
Decorative terrain and furniture.
Parasites and diseases from unsafe foods.
Curtains for vehicle doors and windshields, privacy please!
Foraging (in bushes, shrubs, trees).
Towel usable for many handy things (still not at HHGttG level).
hehe, honey.
Wearable rx12 auto-injector.
E-cigs
Motel locations.
Slime mutants can slip through tight spaces, spawn friendly slimes.
Some insect-like mutants can sip nectar from flowers (but at a cost...)
Mutagen gives you wings! (butterfly wings)
Bird mutations.
Zoose
Killed bots drop (disassemblable) broken bot items instead of corpses.
Bear mutations.
Bio operator zombie.
Spider nest basements.
Nice looking road ends and roundabouts.
Exploding gasbag zombies.
Pizza parlor building.
Wheelchairs.
Notes left by other survivors scattered all over.
Brain blob directs nearby blobs to move intelligently.
Mall location.
Several toolbox items to streamline carrying around your crafting needfulls.
Cotton and many cotton-based recipes and items.
Plant mutations.
Audit of all item prices to try and get a sensical baseline for them.
Supercharged military turrets.
Make Fedora activatable, m'ilady.
Road barricades.
Necropolis.
Rollerblades and skates.
Evac center and piles of NPCs and missions.
Bandit camps.
RC car and remote-detonated bombs, and a remote controlled lamp.
Automated gas stations.
Boats.
E-ink tablet and laptops can display recipes and act like books.
Can take pictures of monsters and view them on laptops or tablets.
Fish traps.
A "Thrilling" monster easter egg.
Riot control bot.
Extensive mutation chain culminating with player effectively joining the Marloss faction.
Extensive expansion of Marloss monsters/structures.
Various power substations, with new monsters.
Diesel added as a vehicle fuel.
Added craftable pontoon bridges.
Rat mutants can burrow, Cephalopod mutants can grow a large shell, lizards can regrow limbs.
Many new starting locations.
Curing hides and tanning leather.
Full coverage of tiles in Retrodays and MShock's tilesets!

## Interface:

Expanded armor layering window.
Added way to swap panes in AIM.
Animation and duration for smoking activity.
Action menu that displays all actions in a tree menu.
Highlight things you can interact with when 'e'xamining.
Many strings are properly pluralized and have support for doing so when translated as well.
Standardized overmap building colors.
Vehicle examine menu shows used/capacity of fuel tanks and cargo space.
SDL builds can play music.
Log messages colorized.
Books colorized by category.
Different weather types get their own animations.
Save/load log messages.
Fuzzy river borders.
Scrolling text animations when things are damaged and on some effects triggering.
Lots of menus now have sorting, categories, and search.
Animation delay option.
Player can write and read sign items.
Added a menu displaying martial art style characteristics.
Perishable and rotting items colorized.
UPS no longer activatable, now act as passive batteries.
Prompt to continue studying a book until all recipes learned.

## Performance:

Greatly sped up construction menu.
Overmap scrolling speed greatly improved.
Turn number added to calendar since it's called a gajillion times.
Switched a lot of large collections to use std::unordered_map() or std::unordered_set().
SDL framebuffer cache.
Extracted rain animation code from main drawing code.
Tile lookup speedups.

## Bugfixes:

No bleeding effect if your armor absorbs all the damage.
Make game stop treating trees, walls, etc as hallucinatory with respect to vehicle collisions.
Prevent dragging furniture from hoovering up items.
Option to force software rendering to work around hardware support issues.
Players are ejected from vehicles when their seats are destroyed.
Contents of items destroyed by interacting with them are dumped instead of being deleted.
Restored function of area melee attacks.
Made various battery mods play nice together.
Prevent segfault in the unlikely case that you miss so badly that you shoot yourself.
Don't cause blood spatters when the attack does no damage.
Avoid crashing when loading a corrupted submap.
Avoid resetting creature speed to 100 when a creature is saved/loaded.
Option to disable joystick input in case you have a broken joystick.
Always practice at least one of the melee skill types when attacking.
Fixed off-by-one error that made 100% coverage armor 99% coverage.
Move critical multiplier calculation after armor absorbs damage.
Added move cost for interacting with computers.
Use maximum heard sound for effects (such as deafness), not the sum.
Player graveyard works as intended, most recent player save is moved to the graveyard folder.
Factored weight of items in furniture into cost of dragging the furniture.
Gunmods with firing modes finally make correct sounds when fired.
Guns spawn with ammo when mapgen calls for it.
Fixed longstanding bug where displayed warmth would fluctuate wildly if your body temperature was optimal.
Prevent player from taking damage when driving over an acid puddle.
Taught zombies how to pick the right stairs.
Fixed bug where zombies can attack at range after a knockback.
Lots of window refresh cleanup.
Turrets and vehicle turrets now respect friendly status when burst firing.
Fixed a bug where monsters could see further than they should in circular distance mode (they still used square dist).

======

# 0.A

## Highlights:

Module manager.
Fullscreen mode.
Many mutations, more refined mutation progression.
Improved view options for driving.
Improved item handling, including category views, partial stack handling.
Mouse move and mouselook.
Fishing.
Working Refrigerators.

## Features:

View item on mouse hover in SDL.
Mouse move.
Basic LUA support.
Vehicles disintegrate into their constituent parts on impact.
Fuel tanks preserve their contents when removed/installed.
Vehicle construction and repair using duct tape.
More distinct mutation trees, including branch thresholds and post-threshold mutations.
Interact with monsters on stairs.
Guilt from killing monsters tapers off as you kill more of them.
Can track vehicles with a GPS module.
Allow filtering constructions by the ones you can do right now (can toggle).
Idling for vehicles, can effectively run as generators.
Minifridge that keeps food fresh longer.
Clothing pockets and hoods only activate when needed. (for warmth)
Inventory and crafting menus support listing items by category.
Expanded underwater combat.
Item spoilage rate varies based on temperature.
More info in list monsters menu.
Rechargeable battery pack mod for tools.
Gunmods are installed on rails now.
Better gender handling at character creation.
Expanded vehicle electrical system.
Can pick up or drop partial stacks.
Shove items out of the way when closing a door.
Radioactive items.
Mutation friendly clothing.
Remove prompt to resume task, of course you want to.
Vehicle facing indicator (option).
Fullscreen mode.
Show contents of grabbed vehicle (e.g. your shopping cart) in advanced inventory pane.
Fishing, find a pole!
Automatic view shifting when driving (option).
Zoom mode that dynamically resizes tiles (pretty slow when zoomed unfortunately).
Search known recipes by output, tool or component.

## Infrastructure:

Overmap tiles moved to json.
Lots of warning cleanup.
More development of internal json library.
Mod manager.
Can define mapgen for tiles in json or LUA.
Traps moved to json.
Standalone json checker.
Refactored monsters and players to have a common parent class.
Retrieve items from inventory based on location instead of invlet.
Ammo types moved to json.
Blacklist and whitelist for including/excluding content.

## Balance:

Sleep increases rate of fatigue recovery and healing over time.
Remove automatic matches and pocketknife from player spawn.
Add skintight flag for underwear-type clothing to negate layering penalties.
First Aid and bandages take time to apply now.
Increased city size variability.
Turrets have finite ammo.
Reduce rate of damage for "real armor" as opposed to "clothes".
Zombies spawn at last stand locations.
Burning ammo only throws shrapnel, no explosion.
Increased crafting distance to 6 to enable large workshops.
Progressive difficulty searching for lab notes.
Large-scale vehicle rebalances.
Improved code that determines what body part is hit by an attack.
Water purification methods use one charge per unit of water.
Buffed water resistant clothing.
Removed acid puddles from acid rain. (no more melting items).
Buffed most zombie HP.
Large nerf to solar panels.
Effectively remove cap to starting points option (set to 1,000).
More interesting gun misfire/jam mechanics, guns can take damage now.
Varied rate of projectile breakage with a flag, more differentiation between arrow types.
Ammo with special effects (smoke, teargas, explosions) now go off when burned.

## Content:

Atomic coffee, energy drink and hypospray, lawn darts, MOLLE pack, fingertip razors.
Too many mutations to list, including mutagen types and recipes.
Map types, ammo reloads, vehicle curtains, creepy doll, whiskey barrels.
Hibernation mutation, lots of cop and fireman gear, IV mutagen, piles of new traits.
Mutation-themed dreams, cowbell, atomic batteries, dojo and contents,
vending machines and bank cards.
Dinocataclysm added as a mod at long last!
Lots more terrain and furniture is now bashable.
Several new houses and other buildings.
Variations of vehicle condition (damaged, blood-splattered, engine running, etc)
Creatures fling around appropriate fluids and chunks when gibbed.
Several content packs that allow enabling/disabling different categories of content.
Shoggoth.

## Bugfixes:

Prevent artifact swords from sticking all the time.
Royal jelly and blood filter heal dermatik infections.
Make active items (ticking bombs, rotting food) work in vehicle storage.
Prevent teleportation and stairclimbing from erasing monsters.
Lots of UI tweaks.
Fix bug where items couldn't be thrown over water.
Erase scentmap when we move between floors.
Handle adjacent overmaps better, including notes.
Lots of recipes moved fro auto-learn on skill thresholds to being learned from books.
Fixed vehicle rendering when dragging.
Can craft from items in vehicle storage.
Only count loudest vehicle engine for noise generation instead of adding them together.
Fix weird bug where being too strong made you bad at throwing things.
Fixed several related vehicle board/unboard bugs.
Player displayed in correct position when peeking.
Fixed lots of menu drawing glitches.
Height/width options make more sense, total instead of based on view width.
Limit indoor dimly lit areas to the same view distance as outside.
Fix bug where vehicles and windows projected light at dawn and dusk.
Targeting defaults to nearest enemy.
Toggling between enemies includes hostile NPCs.
Vehicle turrets no longer shoot player or their own vehicle.
Fixed issue where exploding items could destroy themselves and cause a segfault.
Check for errors when attempting to write files and take appropriate action.
Fixed some lab finale features.
Fixed vehicle workshops being usable as components in recipes.
Cruise control is now smooth, even the sportscar is drivable.
Sinkholes don't turn into pits after you step in them.
Can no longer block attacks in your sleep.
Translations build and ship with releases.

## Performance:

Many overmap generation performance improvements.
Stop updating scent if player hasn't moved for a while, makes waiting and sleeping go much faster.
Optimized bitflag methods for very frequently used flags.
Heavy refactor of crafting menu for more speed.
Heavy optimization of scent diffusion.
Declare strings as const to avoid reallocating them all the time.
Lots of caching of vehicle parts.
Vision calculation speedups.
Refactored map loading to chunk up map data into tiny (1KB or so) files, so save/load is nearly instantaneous.

======

# 0.9

## Highlights:

World Factory: Multiple worlds managed at once.
New mutation categories.
TsuTiles.
Basic mouse support in SDL builds.
Vehicle construction system rework.
Backward compatibility with 0.8 saves.
Unbelievable amount of new content.

## Features:

New mutation categories.
Blob drops are semi-useful.
World Factory: Multiple worlds managed at once.
Single keypress pulping.
Better Basements.
Dynamically swap between text and tiles, and among tilesets.
Funnels catch water when the player is far away.
TsuTiles.
Curvy roads.
Zombears.
V menu now lists monsters too.
Emergency vehicles.
Shia's back.
Doors tougher, but zombies can pile on when trying to bash through them.
Spawning monsters in packs.
Shopping carts are drivable.
Basic mouse support in SDL builds.
Food dehydrator.
Some clothes have hoods that are used automatically if there's no hat in the way.
Only prompt to confirm butchering if there are hostiles nearby.
Books have chapters.
Better furniture dragging interface with 'G'rab.
More cart types, hot dog, welding, luggage; swivel chairs.
Track more stuff for memorial file.
Basic tool quality support for more streamlined crafting recipes.
Fungaloid rework.
Vehicle workbench like components act like tools.
Huge pile o books.
Furniture and terrain definitions moved to json.
Survivor armor.
Large numbers of wild animals.
Power system for vehicles and battery components.
Reinforced vehicle components.
Vehicle construction system rework.
Multi-square vehicle doors.
Make vehicles more resilient to damage and better able to smash through obstacles.
Vehicle spawns have personality added in various ways.
Removed action interruption from drug cravings.
Ludicrous numbers of new foods.
Vehicle horns.
Backward compatibility with 0.8 saves.
Stylish trait.
Pickup partial stacks.
Flaming weapons.
Too many new professions to list.
Diseases can now be bodypart specific (bleeding, bites).
Reworked martial arts framework. Arts are no longer pseudo-items, and can be mostly defined in json.
RPG-7.
Reworked and streamlined bionics failure chance and install UI.
Streamlined continuous reading.

## Bugfixes:

Monsters that don't take damage no longer leave blood trails.
Broken gas tanks act broken.
Highlighting lines in tiles mode.
Show all sounds made by player.
Disassemble items with charges properly.
Suppress smoke warning when you have a gas mask.
Stims work again.
Menu cleanups all over.
Better in-city detection for roads.
Funnel filling.
Step on visible trap warning.
Vomiting lethality nerfed.
Better ignore monster for now feature.
Massive audit of item values by Rivet.
Prevent input overbuffering when it's raining.
Eating related bugs.
Hallucination fixes.
Vehicle mounted turrets.
Crafting consuming containers with contents.
Prevents many actions from passing through walls.
Weird handling of canceled item use.
Gunmods with firing modes.
Stabilized monster coordinates.
Many fixes in defense mode.
Charge rifle charging.

======

# 0.8

## Highlights:

Releasing with Russian, Chinese, and bla translations.
Draggable vehicles, e.g. shopping carts.
Memorial file listing player history.
Tiles!
Basic farming support.
Support for save backwards compatibility.
Option to adjust city size, make a whole map metropolis!
Option to adjust monster density, walls of zombies!

## Features:

Intelligence dependent skill rust option.
Uncanny Dodge CBM
Weight management rework, weight now in grams.
If the player is overloaded, the strain causes pain.
Display option for metric vs imperial vehicle speed.
Beanbag rounds for shotguns and grenade launchers.
Added headlights that can be aimed at installation time.
Active bionics.
Throw single items from stacks instead of whole stack.
Updated many menus to updated menu system that provides scrolling, filtering and more unified hotkeys.
Crafting overhaul, crafting no longer trains combat skills and vice versa.
Reworked rain protection, items now have waterproof flags.
Crafting recipes you can actually perform bubble to the top of the list.
New laser weapons.
Pneumatic weapons.
Narrow sidebar option.
Support unicode character names.
Aim-related gunmods.
Automatically adjust aim path if the default path is blocked by something.
Play Now game start for one-click game initiation.
Rework encumbrance to remove nonsensical negative encumbrance.
Loosen strictness of encumbrance in general.
Heated melee weapons.
Plastic item crafting.
Option overhaul with new tabbed menu.
Swimming now makes you wet.
Wetness can be a good thing when it's hot and you're properly attired.
Wetness effects adjusted by some mutations.
Portable Game system now usable, has playable games snake, sokoban, and robotfindskitten.
Vehicle components, vehicles, mutations and traits are moddable in json.
fruit bushes spawn in groups.
Significant rebalance of fire, emits less smoke, and small fires should burn longer.
Basic farming support.
Welding rig vehicle component.
When in a square with clothes and bedding, sleeping players will use them for warmth.
Corpse-filled pits cause less or no damage.
Adrenaline shot item.
Nerfed Adrenaline rush effect, no more bullettime.
Small vehicles are draggable and pushable. Added shopping carts.
Funnel now directs rain into container in the same square during rain.
Mutation dreams.
Siphon water out of vehicles with water tanks.
Ice labs.
Vehicle collisions based on SCIENCE!
Streamlined selecting same ammo over and over again.
Blacksmithing.
Pickling and other food preservation techniques.
Re-enabled mouth encumbrance.
Caseless ammunition and guns.
New heavy weapons.
More features spawning in houses.
Significantly reduced map save size.
Lots of professions.
Many many items and crafting recipes.
Energy weapon special effects.
Scrollbars in many list menus.
Vehicles can spawn smashed into each other.

## Bugfixes:

Mouse cursor hiding.
Terminal text display fixes.
Very significant performance improvements.
Removed input delay.
Allow exiting from long-term activities like wait.
All titlebars should use the correct version number.
Remove busywaitin WinGDI build. (caused 100% CPU usage)
No more "nothing" map tiles.
Hand out letters to bionics so more than a few are usable.
Monsters no longer attack themselves.
Fatal hunger/thirst/fatigue detected correctly.
Major monster handling performance improvements to make 50x zombies work.
Nerfed smoke inhalation.
Major performance increase in mapgen to make huge cities generate before the heat death of the universe.
Rain and acid rain doesn't bother you when underwater.
Batched raycasting optimization.
Fixed old inventory letter overlapping bug.
Use shadowcasting algorithm for fast and accurate fov calculation.
Vehicles no longer spawn floating above water.
Loaded ammo, such as nails in a nailgun can be used for crafting.
Light from items more consistent.

======

# 0.7.1 (bugfix point release)

Vehicle bed sleepiness fix.
Made coughing from smoke wake you up.
Update version for MSVC project builds.
Remove coverage property from wristwatch to prevent encumbrance.
Suppress pickup from vehicle when doing autopickup.
Fix typo in spawn list.
Don't draw item glyphs on top of furniture glyphs.
Strip out references to a removed ammunition in spawn lists.
Change in how Vehicle Examination window is displayed so it works in 12x12 View Screens
Fix for weapon mods with no ammo types.

======

# 0.7

## Highlights:

Use ncursesw and gettext for i18n support and expanded character palette.
Configurable Autopickup feature.
Configurable item spawning lists, now with more configurable spawn frequencies.
New advanced bionics.

## Features:

Use ncursesw and gettext for i18n support and expanded character palette.
Configurable Autopickup feature.
Configurable item spawning lists, now with more configurable spawn frequencies.
Probability Travel Bionic (walk through walls!)
Railgun Bionic (throw metal items at the speed of electricity!)
Flashbang bionic.
Shockwave Generator bionic.
Chain Lightning bionic.
Artificial Night bionic.
Streamlined lumberjacking tasks.
Splints are now craftable and (slowly!) heal broken limbs.
Recover CBMs from butchered player corpses
Small game arrow.
Spoiled (rotten) items will now be removed from the map after twice the time it takes to spoil.
Lit torches set enemies on fire.
Toggled Metabolic Interchange bionic, active power sources.
Changed Optimist to be more thematic and balanced.
Morale effects have more flexible durations.
Extensively reworked fire handling, e.g. campfires should last a more reasonable duration.
Preserve martial art style selection across wielding/unwielding weapons.
Simulate alt+number input for SDL version.
Quicksave command.
Added basic sludge crawler monster
More crafting recipes.
Stash knives in your boots.
Folding bicycle you can stash in a trunk.
New improvised guns.
More survival-ish foods.
Added some more heavy pistols and ammunition.
New Improvised lockpick!
Floatation Vest.
Added wine and a new shirt.
Towels.
Fuzzy time display, and precise time with wristwatch item.

## Bugfixes:

Multiple gates near one handle work correctly.
Made wild Jabberwocks much more rare.
Fix turrets shuffling around when off map.
Prevent gibbing from low-damage sources.
House generation fixes.
Allow deconstruction of refrigerators.
More consistent road placement.
Make mongroups die properly, even if the queen dies at a distance
Monsters killed by wide attacks drop corpses/loot
Fix solar panel power production on vehicles.
Cleanup tire changing activity.
Fix stunlock caused by counterattacks.
Keep Jabberwocks from spawning in classic mode.
Fix turret drops.
Extensive text handling fixes.
Menu beautification.
Allow saving while in a vehicle.
Fix div0 on bad option setting.

======

# 0.6

## Highlights:

* Zombies will revive after a time, if not butchered (or otherwise dealt with).
* The Android trait now behaves the way that the description indicates.
* Gasoline can be siphoned from vehicles. Requires a rubber hose for now - these are easier to acquire.
* Sewing requires materials other than thread - rags for cloth, leather patches for leather, Kevlar bricks, plastic chunks.
* Leather/Kevlar/plastic/fur repair/reinforcement actually possible!
* Inventory management UI improvements, and a new screen to organize worn items.
* NPCs continue to be less buggy, but are still prone to crashes.
* Weapon firing code reworked a bit. UI improvements, and you should now be able to fire at anything within range.
* Reworked the armor/protection code.
* Reworked the learning system: replaced XP with Focus. See the relevant help text.
* Added a *bunch* of new multi-stage missions, for those who play with the shelter NPC turned on.
* Many new buildings (See full changelog list)
* Vehicle collision physics are now based on *actual* physics! Reduces collision insanity.
* Option to use trigonometric distance instead of roguelike distance. In other words light, line of sight are circular instead of square.
* Zombie density in towns is based on nearby buildings instead of distance from town center.
* Higher-performance (on windows) SDL-based rendering as an optional build type.
* Movement on and around vehicles greatly streamlined.
* Sound indicator lets you know how much noise you're making.
* Turn cost indicator lets you know how long actions take.
* Overkilled monsters now spray gibs around instead of disappearing.
* Mostly remove limits on how many items fit in a tile of ground.
* As usual, many bugfixes.

## Full list:

Purifier no longer removes traits available at chargen.
Fix some calculations that wanted floating-point math, and were using integer math.
Fix some vehicle collision craziness related to skids.
Added zombie revival. Chance of unbutchered zombie corpses rezzing, once 6 hours have passed.
Advanced inventory UI improvements/fixes.
Dropping count-by-charge items (batteries, meds, etc.) into vehicles will cause restacking.
Android trait always gives a power system bionic.
Fix torso encumbrance display (it's smart about sign use now).
Bitmask-based item flags no longer exist! Instead, we have string-based tags, that have no upper limit.
Tweaked glowstick behavior - can no longer deactivate, and they have a dead state.
Android trait should no longer give the player faulty bionics.
Bolts moved to ammo category, like arrows.
Added bone broth, and recipe.
Adjust how Climate Control bionic works, make vehicles have functioning (magic!) AC.
Added fuel siphoning using rubber hose.
Appearance-improving mutations are now flagged as being good mutations.
Welder charges are actually used during vehicle construction.
Items will no longer become erroneously fitted, and item tags should not spread during map loading.
Weather accounts for starting time properly.
Containers can be unloaded again (they were bugged).
Optimized scentmap updates, hopefully this speeds up certain activities.
Pit-requiring constructions have pit digging as their first two stages, to make it more obvious what the prereqs are.
Some menus (notably, inventory) can be navigated with arrow keys and enter.
Allowing sewing of leather items, make sewing require rags/patches.
Cooking rotten food does not make it magically fresh any more.
Resolves an issue where destroying an item while tailoring would crash the game.
New UI to sort clothing and automatically assign special characters to clothing (accessed via +)
Footwear warmth values tweaked to be more flexible.
Wool warmth is not reduced by rain.
Sofas and armchairs help with sleeping.
Temperature is less of an issue while sleeping.
Warning messages for when the player is cold/hot while sleeping.
Oversized clothing can be worn over anything (blankets, cloaks, etc).
Sound interruptions can be categorically ignored while crafting, reading, etc.
More improvements to the advanced inventory UI.
Shrubs less difficult to smash.
Upgraded versions of Fast Healer still give you bonuses while sleeping.
Soldering iron recipe learnable via disassembly.
Integrated toolset power usage normalized on a few recipes.
Vehicle speed is now taken into account when throwing a character that exits a moving vehicle.
Gasoline lanterns added to the game.
Bifocal glasses added to the game.
Tweak Windows (catacurse) colors.
Correct window border color behavior under Windows.
Add glass jars, make sauces spawn in them instead of in tin cans.
Removed a couple NPC crash bugs.
You can safely exit a vehicle moving less than 1 MPH.
Fix a pair of drawing glitches related to the item pickup window.
Remove the artificial delay when animating vehicle movement.
Out-of-range enemies are still drawn when firing a weapon.
Make it so that anything within range can be targeted with a ranged weapon.
Disassembly recipe for vacuum sealer.
Backspace no longer causes junk to be input during string entry.
The overmap screen now lets you use "<" and ">" to view different z-levels.
Reworked the armor/protection code.
Fridges drop rubber hose instead of pipe when destroyed.
Reworked the learning system: replaced XP with Focus. See the relevant help text.
Autosave should save everything now, rather than a subset.
Fix artifact saving/loading... again.
Added new missions.
Added cathedral to mapgen.
Fixed flamethrowers.
Add 40mm acid bomb shells.
Moving furniture causes noise.
Clothing damage descriptions now depend on the item's material.
Gunmods now show "%" properly in the magazine size line.
Add bicycle seats: low-mass seats that can't take a seatbelt.
Vehicle collision physics are now based on *actual* physics! Reduces collision insanity.
Foraging gives survival experience, even on failure.
Disassembling ammo gives firearms experience.
Ball bearings should hopefully drop now.
Added headlights to a few more default vehicles.
Lab coats can be fitted.
Items in adjacent containers (fridges, lockers, etc.) visible with 'V' screen.
Players can no longer examine sealed crates to see their contents.
Funnels give acid water during acid rain :).
Acid water (after refinement) now an alternate ingredient for acid bombs.
Corrected a few item name typos.
Cleaned up generation of a particular (spiral-y) underground room.
More temperature tweaks.
Being hot makes you MORE thirsty, not less.
Reworked item unloading and reloading a bit to remove bugs.
Flatbed trucks now have rear windows.
Electric cars added as potential vehicle spawns.
Fix some bugs related to known overmap data and leaking the state to other characters.
Effects of current stats are shown on the '@' screen.
Materials obtained from clothing depend on the clothing's damage level.
Fixed some lab mapgen bugs.
Mansions got a little love.
Having too little intelligence for a book is more of a penalty.
Vehicle headlight state is persistent after save-load.
Being hot no longer increases thirst by an unreasonable amount
Minor : temp_conv and dis.intensity are saved, fixing strange on-load inconsistencies
Minor : Diseases that affect speed no longer overwrite each other in the @ menu
Clothing with pockets provides a bonus to hand warmth when not wielding a weapon.
New large building with basement: Prison
Basement level for hazardous waste sarcophagus.
New building with basement: mysterious cabin.
Display recent log messages on player death.
Radiation exposure is now more dangerous
Mutations from radiation can be disabled.
Mutation categories now more dominant.
Added themed mutagens with recipes.
New medical items.
Bundle of plastic bags item for stowing bags.
Rebalance chance of cutting weapons getting stuck, much less likely now.
Smashing corpses prevents them from reviving.
Burning corpses prevents them from reviving.
Stopped players from leaving slime trails or webs while in a vehicle.
Made vitamins have an effect again.
Made multiple gasoline tanks drain properly.
Added tiny pain effect to Acid Drizzle, raincoats now offer a bit of protection to acid rain/drizzle.
Advanced inv: "e" pulls up inventory item menu. Help window displays feedback messages for actions taken. "?" toggles between help and msg viewer.
Eliminate radiation dosage saturation, halving dosage rate to compensate. (radiation is slower, but more implacable)
Fitting screen now shows storage and encumbrance in item columns.
Added leather vest item and crafting recipe.
avoid use of pow() in distance calculation, speeding them up an order of magnitude.
Make blood filter remove all other drug based diseases.
Make blood analysis detect all drugs.
Behold, sharpie markers.
Display actual keymapping instead of default one in most help text.
Stopped bleeding, bites, and poison from applying when stopped by armor.
Safely hop from slow-moving vehicles, get hurt from quick ones.
Multidrop screen now shows a summary of what is about to be dropped.
Sort inventory by item charges, use low-charge items first.
Option to auto-save before sleep.
Lava burns things and can be used for crafting.
Multiple fixes to burst-fire targeting.
Prevent turrets from shooting themselves.
Prevent friendly turrets from trying to shoot through the player.
Brass catcher item to catch your brass for recrafting.
More power armor variants.
Make movement take half the cost of both the beginning and end tiles, instead of just taking the cost of the end tile.
Made shooting interactions more realistic.
Add radiation badge item and associated infrastructure.
Automagically add new keybindings, so long as they don't conflict.
Significantly reduces the number of giant worms.
Adds strawberry bushes.
Advanced inventory: Add [c]ategory sort.
Large number of added archery items: Wide range of bows crossbows, and arrows, and a multitude of crafting recipes.
Stop unnecessarily saving adjacent overmaps every time they are potentially dirtied. (prevents periodic pauses!)
Hard Leg Guards and Metal Leg guards.
Picking berry bushes trains survival (at low levels).
Added skill support into professions.

======

# 0.5

## Highlights:

* Many new details added to mapgen! New buildings, ruined vehicles on roads, and so on.
* Much more modding-friendly: MANY bits of data have been moved into data files, rather than being hardcoded in the source.
* A handful of recipes can be learned from sources other than just leveling your skills.
* Artifacts should save/load properly now!
* Assorted UI tweaks and improvements.
* Weather radio and directional antenna.
* Rain funnels - first step towards proper rain barrels.
* Robust Genetics and dodging have both been significantly rebalanced, and should actually be useful.
* Zombies wear damaged clothing.
* Tailoring is more important, and string is easier to acquire.
* New content all around!
* Numerous bugfixes.

## Full list:

Matches usable anywhere lighters could be used previously.
Draw lit areas outside of LOS and normal sight radius the same as unlit areas
Tell the player when their gear is damaged in combat
Display player feat morale boosts
Pickling/canning
Only rust skill if X turns have passed since practice, not every x turns.
Halve rate of skill rust across the board.
Push crafting recipes out to JSON - now moddable without recompiling!
Acid rain causes pain not injury
Changed default viewmorale key to v
Learn crafting recipes from item disassembly or books.
New Hardcore trait
Other new traits: Skilled Liar, Pretty, Beautiful, Very Beautiful, Glorius (cancels truth-teller, ugly mutations)
Set minimum move to 25
Death by starvation or thirst
New professions: tailor, scoundrel
Adjusted conditions for cutting and stabbing skill practice (should be able to practice piercing now)
Code compiles with no warnings.  No user-visible change, but important stability milestone.
Added a craftable power armor power interface CBM, solar panels.
Continuous reading.
New mixed drinks
A new book; "To Serve Man"
Glowsticks, found in sporting goods stores and bedrooms.
Broken and Empty windows can no longer be taped up, alarmed windows can.
Palisade walls changed to require 2 6foot ropes rather than one thirty foot one.
Domestic Windows drop strings now (Those are the kind that can be opened)
String can be made from sinew and plant fiber.
Added blankets, fur blankets (craft only), emergency blankets, sleeping bags, fur sleeping bags (craft only).
Added house coat, snuggie, cloak, fur cloak (craft only), leather cloak (craft only).
Added fur scarf, fur gloves, fur trenchcoat, fur pants, fur boots (all craft only).
All tailoring items that use fur require survival as secondary skill.
Added crafting recipes for bandana, blanket, house coat, cloak.
Weather radio
Radios are tuneable, so you can receive from more than one station without moving.
New item that doubles battery capacity of tools, recipe learn from certain electronics books.
Bugfix: reduced chance of "Tried to kill monster" debug spam.
Bugfix: reduced chance of "Stopping out-of-map vehicle" spam.
Bugfix: can unload liquids into items wielded in hands (e.g., steel jerrycans).
Bionics screen shows current and maximum power.
Escape key usable to exit out of more menus.
Multidrop screen continually updates to show new potential weight/volume.
Bugfix: longbow should not end up loaded while in inventory, and can be fired if it does.
Backpacks, messenger bags, etc. can be repaired via sewing kits.
Add fire drill as a survivalcraft firestarter (trickier and slower than lighter/matches).
Furry mutation provides warmth, Bark mutation protects from fire.
Removed/reduced a lot of spam messages related to being hot or cold.
Sleeping should be easier in the cold (decreased chances of waking up).
Being too hot can now wake you up.
Increased the amount fo heat generated by the player while awake.
Tweaked hunger and fatigue's contribution to body temperature.
More traits and mutations have body temperature effects.
Fix artifact saving and loading.
Multiple building additions in town and in the countryside.
Support for 2x2 and 3x3 buildings.
Temporary fix to decrease the number of large structures with roads running through them.
Items can only be set on fire if it would affect them (no more burning sheets infinitely).
Looking around at items (with "V") has a few improvements.
Soldering irons give heating elements when disassembled, tweak numbers for hotplates and water purifiers.
Advanced inventory management screen, default keymap "/". Lets you interact with adjacent tiles.
Roadmap is made of paper.
Removed RV kitchen units from some spawn locations.
Backend: made it much easier to define pre-built locations. Responsible for a lot of the new building types.
Increased the quench value of clean water.
Early-game survivalist stabbing weapon is now pointy stick. Wood spear is higher level.
You can now read using torches and other items.
Addictions can be configured explicitly in the professions file.
Tweak crossbow trap drops.
Made several UI screens smarter (resize to fit screen, esc can exit, etc.).
Show nearby map notes on the minimap.
Some item types can be defined from data files now! So far: misc/melee, armor, guns, ammo, tools, gun mods, books
Glasses can be worn with power armor.
Added several new constructions.
Power use of integrated toolset has been rebalanced.
Armor CBMs have had drawbacks removed.
Rain coats can be made from plastic bags.
Fursuits.
Work to make NPCs less buggy.
Nuclear missile fixes.
Tweaked steel recycler behavior.
Autosaves take into account the passage of real-world time.
Placeable funnel that collects some water while raining.
Characters with the Android trait no longer get unimplemented bionics.
Added several new options.
NPC spawning is toggled with the in-game options menu rather than a text file hack.
Added more wildlife (coyotes, cats, etc.).
Robust Genetics trait heavily buffed.
Change how overmap tile data is saved, to allow for more terrain types and buildings.
Add high-capacity power storage CBM.
Add some new magazines and entertainment books.
Blisters no longer lower max HP (at least until the system is more fleshed out).
Cannibal trait has been rebalanced, as well as morale effects of eating human flesh.
Added cookbook for Italian recipes.
Sewing now requires an adequate source of light.
New health display for non-Self Aware characters, accurate to 1/10th max HP rather than 1/4th.
Targeting window (when throwing/firing weapons) has been reorganized.
Directional antennas!
Gas pumps have been rebalanced (less fragile when filling vehicles, more fragile when filling containers).
Added sling, slingshot, and associated ammunition.
Gas stations can spawn next to highways.
Large creatures are more likely to leave a corpse when taking high damage.
Add flavor items with variable descriptions to the game (fliers and such).
Some guns have range modifiers independent of their ammo. Buffed coilgun range.
Add limb torsion ratchet bionic, generates power when moving.
Desks don't spawn outside any more.
The option to delete your world on character death actually works now!
Tweaked projectile/glass interaction, stopped leaping monsters from phasing through windows.
Debug menu changes.
Made it possible to build indoor furniture in more situations.
Updated readme, added contributing guidelines.
Stopped small animals from suiciding, in many cases (e.g., broken windows and landmines).
Add a few hats. No, not TF2-style.
Artifacts will successfully save and load now!
Adjusted monster spawning mechanics to reduce the chance of swarms of difficult zombies.
Stop roads from going through buildings so often.
Pits less awkward to board over (can use nearby items).
Tweak glass bottle weight/volume.
Allow for reading/sewing in the dark through mutations/CBM's with a speed penalty.
Rewrote dodge abilities to have a noticeable impact.
Mansion pools are considered indoors now.
Tires can be changed with a wrench and a jack.
Add game logic to handle recipes that take the same item as a component and a tool, and add UI to alert the player.
Improve rendering in the main Windows port - animations should display better.
Cave-ins cause damaging rubble to fall.
Improve fuel gauge display in the vehicle examination window.
Overmap notes blink again.
Space and tab should be available for keymaps.
Hitting the "pause"/"skip turn" button will let you cancel reading, crafting, and other long-term actions.
Special road spawns should not happen on bridges.
Ruined vehicles spawn on roads.
Zombies wear damaged clothing.
Nighttime lights are visible from reasonable distances now.

======

# 0.4

Make the battery system bionic only consume as many batteries as necessary to fully power yourself
Knives can also cauterize wounds now. Requires a lighter.
Soldering irons (and hotplates, why not) can be used to cauterize wounds, causing pain and removing any bleeding or uninfected bite effects.
Fixed crash bug in Windows when attacks hit something off-screen?
Fixed precipitation animation with shifted viewport.
Can now disassemble items from the examination screen.
Added colored hinting to the item examination sidebar listing possible actions. e.g., "W" (for "wear") is grayed out if the item isn't wearable.
Added ability to craft a recipe continuously (until out of materials, etc.).
Reduce (maybe fully fix) wolf self-attacks.
Power armor.
More fitted gear, and a few more pieces made craftable.
Vehicle-mountable water tanks and kitchen units, implied storage-battery-charging generators.
Map tiles can now contain up to 64 items.
Beer has been made weaker, and now appears in kegs in liquor stores and bars.
Steel jerrycans.
Any gun can now be used one-handed if you are strong enough.
Hardcoded frostbite not to occur above freezing temperatures.
Improved fire's ability to warm the player. Also, standing on fire and being on fire warm up the player.
Fixed body temperature equalization.
Sunny and clear weather no longer warm the player underground.
Standing in water or sewage will increase the rate of heat loss (but not make the player colder)
The head and torso now lose heat faster than other body parts.
Body temperature drops as you lose HP.
Encumbrance menu's listing of warmth has been made more colorful.
Mouth (face) now has appropriate cold and hot diseases.
The ability to cauterize wounds to heal bites and stop bleeding. (a)ctivate a knife, requires a lighter.
The ability to craft an item as many times as is possible. Defaults to the + key. (Linux and Mac users will need to assign a key)
Added M72-LAW. Makes a large explosion and penetrates armor well. One shot only.
Clothing can be made fitted by (a)pplying a sewing kit.
Some foods can be heated, hot food grants a larger morale bonus than cold food.
Ammunition explodes rather than burning.
Lightstrips, function as weak light providers. Craftable.
Bandages and First Aid kits no longer show uninjured bodyparts in the menu.
Some basic professions, more to be added later.

======

# 0.3

Many menus stretch with an enlarged viewport.
An action to repeat the last craft has been added, default keybinding of -
When crafting liquid items, the game asks you for a container first, then asks if you want to dump the item.
A large amount of survival craft has been added, allowing you to make most of the basic tools and necessities. Along with several new weapons, some storage items and a liquid container.
Smoker Zombies, belch clouds of smoke at players, slowing them and blocking LOS.
Robots now pull from separate drop lists when killed.
Alcohol cost for Torches and Bandages has been increased to 7, or one third of a bottle.
Alcohol cost for molotovs has been reduced to 14, gasoline cost increased to 400.
Chitinous boots and gauntlets added.
Picklock kits break when damaged 5 times.
Zombie spawn ratios have been rebalanced for static spawning.
Pocketknives are usable for all logical recipes.
Child zombies have had a small pool of item drops added.
HP Ignorant is now the player default, Self Aware can be purchased to display exact HP.
Lawnmower blades have been replaced with generic blades, most bladed items are made using blades instead of machetes/swords now.
Nail bat, nail board and makeshift halberd now all have weak block.
Wild veggies function as plant marrow for most recipes.
Meat soup added, more cooking to come.
The player now spawns with a pocket knife and lighter.
Sledge hammer is usable to board windows and doors up.
Heartless trait has been removed, replaced with the Cannibal trait, which allows you to eat human meat with no morale penalty.
Braziers are now craftable. They contain fire and can be set up indoors.
Bulletin Boards can be built to set an area as your home base. NPCs can
be told to wait there and will defend the area.
Bear traps have been increased in weight and volume.
Carboys have been renamed to Gallon jugs.
You can now create a character without allocating all skill points.
Winter Boots and Raincoats now correctly display the reinforced tag.
Kills can now be accessed from in-game. Default key is ).
'Phew it's hot warm' message has been fixed.
The game now accepts wielded items when checking for containers.
Sunny and Clear weather now provide warmth.
Internal Climate Control bionic consumes power to cool or warm you.
Crash bug caused by the screen being larger than the loaded overmap has
been fixed.
Crash bug when going down stairs near cities has been fixed.
Hunger now affects body temperature.
Added new crafting recipes: shorts, cargo shorts, balaclava, long underwear,
glove liners, socks.
Added a digging stick. Can be used to dig shallow pits, and level construction enough to enable crafting of stone shovels.

Got angry at other developers for not updating changelog.

======

# 0.2

Reworked spawning option which places zombies at world generation
rather than generating them dynamically in play.
Implementation of a context menu when examining inventory items.
Machine added to hospitals to regrow limbs.

======

# 0.1

Palisade Walls and Gates - Pretty tough to bash down, and can be fired through
Log Walls - Basically the same as wood walls, different construction methods.
The ability to disassemble tshirts and tank tops by hand. - Handy for bleeding.
Revolver Shotgun - NotTe much to say on this.<|MERGE_RESOLUTION|>--- conflicted
+++ resolved
@@ -104,11 +104,8 @@
 make `u_spawn_item` to support the item group whose subtype is `collection`
 Add u_wants_to_talk/npc_wants_to_talk EOC effects
 Player can eat from camp larder(always). Workers receive spent food from it when being assigned to work (requires NPC needs enabled).
-<<<<<<< HEAD
 Implement IME pre-edit text for CJK text
-=======
 Allow effects disabling (conditional) limb flags
->>>>>>> 355baf7f
 
 
 ## Content:
