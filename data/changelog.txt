# 0.H

## Features:
Tilesets: Automatically prevent occlusions via semi-transparent sprites (similar to retraction)
Add parametric mapgen to consolidate similar basecamp definitions
Activities can fire EOCs
Added full mouse support to the keybindings screen
Prevent attacking neutral critter via move in safemode
Fix and enhance camp radio tower
Added sorting, showing&hiding pocket contents, and scrolling via mouse in inventory screens
New game event that triggers on load or new game start
Add option to hide bionics
Allow JSON monster special attacks to use the dialog condition system
Confirmation before attacking neutral mobs
Unhardcode and rework grabs, ranged pulls
EOCs can have context vars that can be passed into nested EOCs
Pockets overflow into their parent pockets if possible
Stored conditionals for EOCs
Make portal storms mobile.
Reusable Random Encounters Code
Allow mutants to walk underwater
Add support for running and smashing animations
Allow zones to interact across multiple Z levels
Creatures can stumble into invisible players to discover them
Add molting for exoskeleton mutations
3D vision of lower levels with distance fog
Rework MA tech requirements
Allow NPCs to read E-books - new activity added
Allow mutation transformation using the normal mutation rules
Implement setting direction for appliances and add a directed floodlight appliance
Asynchronous animations including sprinting and smashing
Added enable and disable mutation EOCs
3D vision for isometric tilesets
Unhardcode dragging, grab fixes
Make vehicle doors lockable and pickable
Implement export&import of the protagonist and follower NPCs
Expand grain farming and adjust seeds
Creatures above cast shadows onto tiles below
Apply different messages at different effect intensity levels
Player character now can get sick with common cold or flu only after contacts with NPCs or ferals
Generate vehicle prototypes from in-game vehicles
In-game Armor sprite change
Cockroaches flee light, hide under furniture, eat corpses, and breed faster when fed
Cataclysm and game start dates are to be set through scenarios
Friendly NPC crafting by crafting menu
Functionality to drop items off ledges/cliffs onto creatures below
NPC fleeing behaviour adjusted and slightly improved
Adds basic vehicle proficiencies for driving and boating, as well as athletic proficiencies which increase muscle engine output.
Add overheat mechanics to energy guns.
Sound-triggered traps
Item transformation can now pick variant items to transform into
You can now collect grappling hooks and ladders from the ledge above.
Adds priority parameter for special placement
<<<<<<< HEAD
=======
Professions can start with multiple martial arts
Microlab Mapgen is now parameter based.
Allow NPC_DEATH EoC to prevent npc die
Allow NPC doctors to install and remove CBMs from player allies
Look up and down with 3d vision off
>>>>>>> c496e930
Add ignored_monster_species spell parameter
Monsters affiliated with factions will watch for theft of faction items


## Content:
Add 14 scores, 24 achievements and 5 conducts related to vehicular travel
Add generic finales for generic mine
Add new boss for physics lab
Add 4 New Apartment Complexes
Add several new bungalows
Updates to several existing maps
Add the first Exodii mission
Combat Capable Mounts
Add new Exodii NPC: Luliya
Add new weather types: mist and fog
Allow players to keep bees
Apartment complex: parking garage, lobby variants, roof additions
Crustacean mutation tree
Dead trees can be harvested for wood(once per tree)
Added a new location called survivor forest camp
Addition of non-NPC civilians for lore reasons
Nether spiders as a new bossfight for the game.
New conversion kits, guns, and calibres
Crashing ship start for Aftershock
Add more monsters to the nether monster corpse
Living lore document
Gastropod Foot Limb: Mutant limbs can be added in json
Added a small office building fortified by bandits
New location: speedway
You can now choose a new leader for your faction without dying
Adds new skateboard vehicle
Most scenarios now provide vision of the nearest city on start
Alternative resolution to clean back bay quest
Add a synagogue
Adds a chance for small, personal photographs to spawn within people’s wallets and creates a starting pool of 34 snippets from which to pull.
Adds curved road bends, rotaries and rest stops/laybys
JSONify Defense Mode
Adds a new mission to the Exodii
Add boats to river banks
Vehicles now contain heater, and some contain AC
<<<<<<< HEAD
=======
NPC Elvira Fish, Circulations
>>>>>>> c496e930
Adds a jeweler as a new starting profession
Add a larger “family–sized” water heater
Rework Anvils and add crude anvil
Add some backstory to Eddie McKenzie.
Add some prosthetics.
Added Bulk Storage Mounds and Piles for More Resources
Add undomesticated wild rabbits


## Interface:
Show crafting failure chances in the crafting interface
Show addictions from hobbies in newcharacter tab
Added ability to think to yourself in the message log
Added Presets for pocket settings
Prettier loading UI for loading the save
Add min/max feedback to new character stats interface
Mouse thumb button support
Show NPC location when selecting NPC to chat with, guard, or follow
Display why vehicle parts cannot be installed
Open multiple containers in Advanced Inventory Manager
Adds the 'Mark as dangerous' keybinding to the overmap
NPC selects melee style
Add sundial, wind and radiation badge to "spacebar" sidebar
fix widget error if player has no body part
AIM: Add key to step outside containers; AIM: mark container that the other pane is looking inside
Change description of highlighted regions when editing the overmap
Detailed information for stats on character creation menu
Larger and more I18n-friendly safemode UI
Enable/disable showing several non-player-related messages in the log
Walking into ledges examines them.
Accessible item insert menu
Show insertion failure reasons in Insert menu and AIM
Select default bodypart when applying bandage
<<<<<<< HEAD
=======
Show zones on other z-levels in zone manager
Remember inventory show/hide all contents option state
Display what mod the contents belong to, scenario, profession, map
Find items that cover body part
Enable history for AIM and inventory filters
>>>>>>> c496e930
Make zone manager display more of zone name
Show estimated time when washing items
Selecting container mode for unloaded items


## Mods:
[Aftershock] Fix the Migo mutation tree
[TropiCata] Adds more tropical flora
[Mythos] Split off Mythos creatures into self-contained mod for 0.G
[Desert Region] world generation changes
[Aftershock] Reduce deadliness and frequency of ruin robots
[Dark Skies] Remove Dark Skies Above from the main repository
[Magiclysm] Adds item enchanting to magicalysm mod
[Backrooms] Adds 10 rare artifact variants to the Backrooms
[Magiclysm Graphical Overmap] Delete Magiclysm Graphical Overmap
[Magiclysm] Another approach to animist summoning
[Xedra Evolved] Add content for dreamsmiths and dreamers
[Bombastic Perks] New mod to earn perks through gameplay
[DinoMod] Integrated mutation armor
[DinoMod] Therizinosaurus
[Xedra Evolved] Museum Location for Xedra Evolved
[Magiclysm] Adds several new professions to the Magiclysm mod
[Bombastic Perks] Added resurrecting meat monstrosities to bombastic perks
[Bombastic Perks] Forcefield and Evasion enchants
[Aftershock] Elemental bionic weapons.
[Bombastic Perks] Adds the recycler perk
[Xedra Evolved] Revamped the inventor class
Alchemy Perks for Xedra Evolved
Bombastic Perks adds Playstyle Perks
[Magiclysm] Ways to boost your caster level
Disable the Bionic Professions mod by default
Add the Mind Over Matter mod to the CDDA repository
[Tamable Wildlife] More tamable creatures
[MoM] Add additional portal storm remnant map extras
[Sky Island] Mainline Sky Island mod
[Magiclysm] Add a spell-using feral human to Magiclysm
[MoM] Add telepathic and telekinetic damage types
[MoM] Mind Over Matter-specific Research facility overhaul
[XE] Paraclesians: Elemental Races
[Railroads] New mod
[MoM] Add Enervation damage type, apply it to Eater and feral vitakinetics
[Magiclysm] Add more than two dozen spells to magiclysm
[Magiclysm] Add fantasy species starting option
[Magiclysm] Add two more playable fantasy species for Magiclysm
JSON-ize faction camp hunting returns
[DinoMod] document lore
[Aftershock] Rebalance energy weapons to use overheat mechanics
[Magiclysm] Add fantasy species ferals
[Magiclysm] Add dispel magic spells
Create the Isolation Protocol Mod: A traditional roguelike experience
[Magiclysm] Add triffid and migo mages


## Balance:
Cap melee skill gain based on monster melee skill
Simple deconstruct is much faster
Add denim as a material and buff jeans
Removed scent tracking from certain zombies
Cody can make chainmail armor and charges more
Rework melee, unarmed, dodge, cutting, stabbing, and bashing practice recipes to limit higher level practice actions to books
Remove flaming eye phantom melee attack that can disrupt aim
Converts most of the armor and clothing still using the old limb system to the new system with sub-limbs
partial skill levels contribute to most game tests
Portal Storm Coherency Pass
Stop zomborgs from exploding on death
Add a more accessible holy symbol mission, replacing the small relic one
Most materials now burn at least a little slower than gunpowder
stationary monsters don't let you train throwing to high levels
player can drag heavier vehicles
difficulty to repair depends on what the thing is made of instead of its crafting difficulty
Hound afterimages also copy their host nicknames
The player is substantially less effective with guns at low skill values
Lycra is less protective
BMI has a less all consuming impact on how healthy you are
Being badly wounded will always allow you to swap characters in camp while you heal
Intelligence provides a multiplier to current focus rather than adding to its value
More monsters fight back if cornered
Higher dodge skill lowers the stamina cost to dodge
Adds a mutable stream to the mapgen
Limit the times assassins can try to kill you.
Increase plastic variety, adjust plastics to be more realistic in terms of protection
Characters start with basic skills from their previous life
Climbing down stepladders is now safe; climbing down ledges tells you how risky it is.
Add NO_SPELLCASTING flag to Stunned effect
Improve pets' ability to use stairs
Make ferals actually feel like human enemies instead of weaker zombies with range attacks
Allow metal wreckage to be used for cutting
<<<<<<< HEAD
Improved path for intelligent monsters
=======
>>>>>>> c496e930


## Bugfixes:
Crafting GUI: show how much recipe makes for non-charge items
Monsters add weight to vehicle when on boardable parts
Make AUTO_PICKUP_SAFEMODE also consider ignored mobs
Reset daily health at the end of each day
Food inside sealed containers is properly labeled as such in the [E]ating menu
Prevent autodrive from dropping vehicles in holes
Allow room for starting NPC when picking player starting position
Determine how much you can squish a soft container by its contents
mutate_towards accounts for bionics which CANCEL but don't CONFLICT with mutations
Fix files after a symlink in a directory all treated as symlink on Windows
Fixes marina spawns
Fix NPCs unable to trade items away if they have no pockets
Display IME candidate list and composition text correctly on Windows
Fix dark gray in the ncurses client for terminal emulators that support 256 colors.
Fixes mobile home park road connections
Flush map buffers after failing to create starting location
Smart controller supports using only one engine
Disassembly doesn't return items with UNRECOVERABLE flag
Feral cops become zombie cops
Fix wall cling phasing through floors
Add ability to remove plants from planters without destroying planter
Prevent broken vp in-place replacement when racked
Spellcasting tools no longer waste charges if you cancel out and don't actually cast the spell
Fix using unload_everything zone to remove gunmod gets copies of gunmod
Ferals can use their guns in GG
Prevent fire damaging unbreakable items
Fix energy guns(AFS) on NPC
Faction camps now distribute calories based on actual calories and not default calories
Fix calculation for inserting into nested containers
Make copy-from copy terrain/furniture examine actions
Prevent mission marker from being cutoff in the overmap
Exodii will now properly be mad at you if you steal all their resources from stone barns
NPC morale modifiers now updates regularly instead of being permanently applied
Fix UI and accessibility issues in the overmap UI and character creation menu
Fix unicode path encoding error in Windows MinGW build
Difficulty 0 recipes are no longer arbitrarily difficult
Make EOC u_sell_item() actually transfers the items' ownership
Improving NPC shooting frequency
Enable death effects on limited lifespan monsters
Make Hub01 globally unique
Charge integrated magazines when plugged in
Don't allow to scan books that are owned by other characters
Fix NPC putting items in open air when fetching items during an activity when 3D FOV is on
Trees and other FLAMMABLE_ASH terrain leaves behind ash when burned down
Do not report monsters breaking free of unknown grabbers if the player cannot see them
Allows certain docks to be placed on non-flowing shallow and deep water.
Fix the epilogue for the New England Church Community
Flat armor penetration is spread across all armor layers instead of applying its full value to each
Fix tow cables being unable to connect different vehicles
Smashing now incorporates any MELEE_DAMAGE and STRENGTH enchantments
'w'ield menu will now correctly trigger a steal warning when wielding an item that does not belong to player
Allow crafting tools to use linked electricity
Don't get randomly sick anymore
Itemgroups can seal containers
Spawned corpses should now spawn with and contain their clothes
Can no longer get stuck for days thinking about working out if you're a WIMP with NEGATIVE WORKOUT TIME
Prevent car from spawning into a house wall
HP widgets gets equivalent bodypart
Fix grainy glyphs in blended font rendering mode
Stop dodging good spells, fix uncanny dodge spell crash
Fix and improve NPC randomizer
Make sure overconfident officers reliably drop their guns
[MoM] Fix zombie telepathic stuns
Fix appliance power drain display right after plugging in/unplugging device
Fix items and furniture being deleted from grappling hook usage
Randomly generated characters are now aged appropriately to their profession
AIM: Display correct truncation of container names
Fix visible tiles revealing invisible tiles below
Fix furniture & vehicle map memory refresh
Monsters can go down ramps
Don't teleport items to the ground if the vehicle storage destination is full
Fix Free Merchants Broker price calculation of non charge based item
Skip auto sorting items that don't belong to you
Use correct actor in bulk trade messages
Your nemesis will still hunt you even if you spawn on a roof at the start


## Performance:
Make `Character::best_item_with_quality` examine items non-recursively
Refactor effect types to use map indirection and enums instead of strings
Removes the ludicrous amount of OMs the refugee and research centres define
Fix Nested List lag in crafting menu
Optimize eoc processing and other fixes to speed up waiting near many npcs
Optimize pocket overflow function
Speed up new character screen, particularly when many recipes are known
Stop clearing weight carried cache unnecessarily


## Infrastructure:
Epower and power in units::power
Update compiler support.  Now supporting gcc 8.1+, clang 10+, XCode 10.1+
Refactor some crafting infrastructure to support removal of charges
Unify gun battery/ups/bionic energy consumption
Modernize string_formatter
Migrate some JSON APIs to string_view
Add units::temperature_delta
Upgrade clang-tidy used in CI to LLVM 16
Allow C++ standard includes in clang-tidy tests
Refactor timer items to be a bit more time based
Support for material replacement in items
Carrier for items on ground is nullptr
Tick_action as a separate thing from use_action
New documentation on how to test proposed changes
Remove charges from solid comestibles
New item categories for martial arts manuals and traps
Update all active items to new tick action system and remove old system
Add ability to merge appliance into grid
Add JSON-based system for climbing aids.
EVENT EOCs provide beta talker
[EOC]Inventory selector
<<<<<<< HEAD
=======
[EoC] Simple if-else statement
>>>>>>> c496e930


## Build:
Support Mac arm64 build
Adds VS Code Dev Containers & Workspace Config
Allow for cross-compiling from Linux to Windows in Devcontainer
Faster local VS builds
Fast Windows iteration with llvm-lib and lld-link
Cross compile object creator from linux to Windows using Devcontainer
add object creator to releases
Add a launch and debug configuration to VS Code Dev Container


## I18N and A11Y:
Add percentage-translated statistic to language selection
Make furniture->lockpick_message translatable


# 0.G (Gaiman)

## Highlights
Effect on condition brings a scripting pseudo language to Cataclysm.  Some of its key uses in 0.G have been the introduction of portal storms, NPC faction development over time and random encounters in already explored maps.
The introduction of hobbies has added a new tab to character creation that allows the player to select one or more hobbies/backgrounds that flesh out what your character was doing prior to the Cataclysm in skills and traits.
JSONized sidebar allows almost total control of what your sidebar looks like and what information it displays is up to you!
The skill system has been greatly expanded with many new proficiencies and many new ways to learn them, as well as the groundwork for practice-based skill improvement, including a skill rust system that doesn't suck because it caps effective skill lost and regenerates faster than regular skill gain.
Passively boil water by putting dirty water into a fireproof container then placing the container on top of a fire.  Walk away and after an amount of time dependent on the amount of water to boil it will all be clean water!
Monster weakpoints! Many monsters now have weakpoints that the player can hit to apply various effects and extra damage to the monster.  As the player dissects more corpses of monsters they can learn weakpoint proficiencies that increase the player's odds of hitting weakpoints.
Characters now have cardio which will respond to your playstyle.  Go for a run every day and perform hard labor and your stamina will slowly go further and further.  Spend three months reading and performing low intensity crafts and your cardio will suffer.
A half dozen new in repo mods: Innawoods for the survival from scratch you crave. Backrooms which takes place in the neverending backrooms dimension, Massachusetts mod for people who desire geographic accuracy, Xedra Evolved a science fantasy mod with weird magic and vampirism, Tropicataclysm for your Cataclysm at a warmer latitude and the Megafauna mod which targets an ancient epoch with creatures that outsize our modern equivalents, similar to Dinomod.
Take over a friendly NPC upon your death, if you've managed to recruit any NPCs to your faction you are given an option to take over one of them in the event of your character's death.
Appliances and building based powergrids, allow you to set up various tools or even usable arcade machines in your home base.
Two new Iso tilesets have been added to the game.
Simple monster aggression differentation. Some monsters now know if another monster made them angry instead of the PC.  If they get angry at other monsters they may not get angry at the PC.
Vehicles now have solid walls even when angled which prevents monsters and fields from entering an angled vehicle.
Dozens of updates and content additions to Dinomod, Aftershock and Magiclysm.
Map memory is now unlimited, you will no longer forget places you have been before.
There has been a distinct push to make many options and possibilities clearer to the player without having to search for them, UI that makes suggestions as to why the player might want to perform an action.
Electrical fields can now produce EMP that will destroy unprotected electronics
Perspiration now exists so that your PC can wear heavy armor during summer without overheating, instead they'll sweat heavily and experience thirst faster.

## Statistics
7889 files changed, 11643312 insertions(+), 5022361 deletions(-)
13,201 commits
~218 new contributors

New game entities (core): 10293
Items: 2396
    502 misc items, 45 books, 941 articles of clothing, 117 guns and gun related items,
    364 comestibles, 308 tools, 119 ammunition types
Mapgen: 810
    458 overmap terrains, 176 palettes, 17 start locations, 37 city buildings, 14 map extras,
    105 overmap specials, 3 overmap locations
Crafting: 1019
    120 construction groups, 109 requirements, 69 proficiencies, 306 constructions,
    42 recipe groups, 2 recipe categories, 57 practice recipes, 2 construction category,
    312 nested categories
Achievements: 12
    5 achievements, 4 event statistics, 3 event transformations
Item Traits: 1409
    1267 item groups, 44 materials, 25 ammunition types, 5 ammo effects, 12 tool qualities,
    29 vitamins, 25 item actions, 2 fault
Player Traits: 474
    122 professions, 91 effect types, 117 mutations, 25 activity types, 2 behaviors,
    1 movement mode, 5 morale types, 2 disease types, 46 mutation types,
    8 trait groups, 55 sub body parts
NPCs and NPC interactions: 1443
    1153 talk topics, 142 missions, 14 scenarios, 78 npcs, 52 npc classes, 4 factions
Map Traits: 321
    202 terrains, 3 weather types, 95 furnitures, 1 gate, 7 field types, 13 terrain transformations
Monsters: 461
    300 monster types, 158 harvest entries, 3 species
Vehicles: 138
    99 vehicle parts, 31 vehicles, 8 vehicle groups
Magic: 117
    99 spells, 4 enchantments, 12 emit definitions, 2 relic definitions
UI and Sidebar: 861
    836 sidebar widgets, 15 body graphs, 8 mood faces, 1 ascii art, 1 speed description
Misc: 377
    124 json flags, 29 weakpoint sets, 14 loot zones, 210 effect on conditions, 3 option sliders

New game entities (mods): 5396
New mods: 18
Items: 885
    220 misc items, 62 books, 222 comestibles, 114 tools, 170 articles of clothing,
    51 guns and gun-related items, 27 ammunition types, 19 compact bionic modules
Player traits: 440
    133 mutations, 33 trait groups, 76 professions, 3 techniques, 63 scenarios, 90 effect types,
    1 martial art, 20 bionics, 11 start locations, 3 mutation categories, 5 proficiencies, 2 skills
Mapgen: 955
    608 item groups, 89 overmap terrains, 64 palettes, 98 overmap specials,
    8 city buildings, 88 map extras
Monsters: 1184
    1067 monster types, 93 harvest entries, 9 species, 15 monster attacks
NPCs and NPC interactions: 310
    250 talk topics, 19 npc classes, 27 mission definitions, 13 npcs, 1 faction
Map traits: 217
    99 terrains, 94 furnitures, 5 terrain transformations, 9 field types, 2 traps, 8 emit definitions
Vehicles: 61
    33 vehicle parts, 7 vehicle groups, 21 vehicles
Magic: 320
    290 spells, 30 enchantments
Crafting: 74
    50 requirements, 2 tool qualities, 21 constructions, 1 recipe category
Item Traits: 35
    20 materials, 12 ammunition types, 3 ammo effects
Achievements: 59
    43 achievements, 8 event statistics, 8 event transformations

## Features:
Safe mode improvements
Enchantments can now alter skills
Eternal Weather options
Electrical fields can produce EMP and fry unprotected electronics
Vitamins system and diseases related to the over or under consumption.  Not just for normal vitamins like Calcium or Vit C.
Integrated armors for armors that are part of you.
Ability to use different tileset for different level of Zoom.
CBM fueling improvements: CBMs have an actual tank accessible through the inventory menu. No more eating fuel.
Monster death effects now use spells
Improved NPC attack logic including the ability to cast spells
Add monster bleed resistance
Recipes can be tracked as new
Deep water can now destroy electronics
A ton of prework for limbification
Autodrive version 2
Hunted scenario adds a nemesis zombie chasing the PC
Practice recipes
Player can nickname monsters
All items can have cosmetic variants now
Tons of work on zones, such as personal zones, dissasembly zones and automop zones
Allow non-debug change of gender, hair, facial hair, eye and skin color
Books can now be copied into a variety of condensing items: ebooks, book binders etc
PC can track their adventure in their diary
Zombies no longer revive naked
Calories tracking for QOL
Allow green night-vision overlay to be turned off
Quality of life improvement: add capacity essential data next to the worn containers within the inventory interface, add universal formatter to easily format common units `unit_to_string`
You can disable specific pockets on items and disable unloading specific pockets
Eternal Night & Eternal Day options
Enable grab movement of vehicles and furniture across ramps to a different z-level
Grabs can cause you to suffocate, Portal Storm Effect to use this
Allow reloading guns with mixed ammo
Allow players to uncover electric wires in the walls to connect appliances
Snippets you've read have a LORE tab you can look them over
Allow Web Diver to rappel, add infrastructure for wall crawling
Give a chance of another try if game is unable to find a valid starting location.
Perspiration
Reworks mutagen to take time and use fully customizable EOCs.
Mutations now cause genetic damage
Limiting rigid armor, testing for it and raw skin
Aiming Down Sight Causes Sight To Focus
Tons of additional mouse and menu scrolling options
Move items along when riding the elevator
You can now peek down a ledge to check if it's safe before climbing down
Metaprogression through achievements
Allow mounting any reasonable gun on turret mount
EMP blast renders all electronic items in the radius of the blast non-functional
Extended byproduct groups functionality
Add bodygraph displaying wetness status

## Content:
Half a dozen new basecamp locations
Dozens of new NPCs including several new NPC factions
Additional modular lab rooms and finales
Add ability to cause some foods to incur nausea
Archery Proficiencies and proficiency bonus infrastructure
Mines JSONified
Add book binder to copy recipes
Add eBook Reader
Aquariums
Terrain feathering works to improve the edges of terrain such as forests to make them appear more realistic and natural
Vandalized Library Variants
Add Vehicles: Full-size, Mini, Cargo, and Camper Vans
Many new monsters, weapons and recipes
New mutation traits
Tutorial jsonify and rework
coins and banknotes overhauled
Expanded bronze recipes
Three new mutation categories: Rabbit, Frog, and Snail
Add wind turbine map special
Exodii trader and more ways to find the Exodii base
Portal storms, portal storm monsters, portal storm dungeon
The refugee center merchant has been remade into a new NPC named Smokes.
Appliances for all kinds of furniture including lamps, washing machines, arcade machines, tool machines.
Propane gas and tanks
Isolated Artisans Faction
Add new Bōjutsu Martial Art
Blacksmithing rework
New easter eggs, no I won't list them
Civilian Bugout Bags Filled With What You Expect
Hub01 expansion
Tacoma Ranch rework and Expansion
New starting missions for many professions both new and old
Aircraft Carrier and Nuclear Power Plant Globally unique locations
JSONized snippets for addictions and dreams
Catalytic Cracking for Kerosene production
And unfathomable amount of location updates
Nursing home and associated scenario, monsters and profession
Improved radio scanning
Sheet metal armor
Pride flags
Skulls
A plethora of mutable locations including farms and river caves
Meat Cocoons and Zombie Amalgations
Even more monsters, items, foods, locations, and recipes
Bird nests can be found on roofs

## Interface:
Hide tiles overmap behind an option
Support separate graphical tiles for sounds heard above/below visible Z level
Jsonize and display CBM trigger costs
Show which mods items, monsters, and furniture are from
Allow changing shape of vehicle parts without reinstalling
Move refueling CBM to its own menu
Show monster count in sidebar compass
Separate zoom level for overmap
Added recipe activity level to crafting screen
Display gun loudness
Display calorie value of ingredients while crafting food
Parkour is now a proficiency
Stay in container during 'E'at from container
Add option to toggle display of trait/mutation on player sprite
Add option to toggle display of piece of armor on player sprite
Color relics in inventory in pink
Add a new, 4th diagonal movement with modifier keys + arrow keys option: Diagonal Lock
Unload container in tile keybind
Modify crafting UI  to show details of byproducts and jar contents
An incredible amount of UI work and improvements of menus and tabs
Independent safe mode rules for walking & driving
New Tileset: First release of HollowMoon by secretstamos
Allow (z)ooming while (V)iewing items/monsters
In inventory screens, colorize an item's remaining charges based on how full it is.
Different layers on different body parts now visible in item UI
Allow wielding and wearing items from the pickup menu
Enhance safe mode messages with color and information about monster count/direction
Bind HOME and END keys by default and implement them for most menus
In butchery menu, make it clear when an item will be disassembled
Containers holding a stack of a single item will display its quantity
Added option to clear pocket settings
The item display now show minimum encumbrance as well as maximum
Add global auto-note settings
Change gender with @ on all char creation tabs
Show background traits on TRAITS window in character creation menu
Remove NEW! recipe flag on current item when moving up or down
Adds Medical Menu
Allowing converting terrain/furniture to appliances through interaction
add trait to hamper player's ability to judge creature's vision and intentions
Interrupt crafting when starving/parched
Allow customization of text input UI hotkeys using either ? or F1
Show properly-fitted clothing in the crafting screen
Progress update while heating food
Hides the old sidebars and replaces them with fancy json sidebars
Jsonified "Unexplored" OMT
Support fuzzy search with accented latin letters
Many new color themes
Possibility to turn distractions on and off
Show compatible guns in magazine descriptions
Show proficiencies trained by dissecting
Mark overmap location if player drops favorited item
Ursine has its own faces now (no horizontal)
[ASCIITileset] Change Unknow terrain to use the unseen sprite
Sidebar vehicle stats are now hidden until relevant
Makes all appearance mutations visible in menus

## Documentation:
monster HP scaling section in GAME_BALANCE
Documentation on loudness
npctrade: merchant tweaks and documentation
document monster difficulty scaling
Artifact resonance documentation
Update documentation for recipes
Ammo effects documentation update
Expanded NPC conditions; spell levels, loaded mods & proficiencies
Document emitters
Document fields
Redoes Ammo stats in Game_Balance

## Mods:
Use size flags for size changing mutations.
Dinomod now has a rideable zombie T-Rex for all you Dresden fans
New Dinomod evolutions
Aftershock has some new robots and a new swarming monster AI behavior that can be used in all mods/mainline
Magiclysm may have completed the attunement system or is significantly closer to completion
Aftershock has new fauna monsters
More atmospheric lore and details for Aftershock
Dinomod has expanded it's dialogue options with mainline NPCs
The DinoLab
The Forge of Wonders now has three shops and stronger defenses on the vault
The No Hope mod is available to greatly reduce the average player lifespan
Dinomod specific achievements as well as Aftershock specific achievements
Aftershock: Translocators for semi-convenient long range teleporting.
Burned Zombie Dinos
New gizmos and gadgets in Aftershock
Aftershock: Stratoscomm Relay Station
[Magiclysm] Adds new zombie animals
Add mythos monsters to Mythos mod
Dinomod Apex predators don't appear randomly day one
Adds TropiCataclysm to the repository
craftable holiday sweaters for dinos
Hylian Adventurer Profession for Mythical Martial Arts
Many south american animals added to Tropicataclysm
Adds an innawood mod for wilderness survival.
Aftershock Exoplanet: Glacial tunnels, a new low-risk area and the fauna that inhabits them
TropiCataclysm Adds Termites and new content for Triffids
Adds cast-bronze tools to Innawoods mod.
[Innawood] Chemistry, electricity, and more!
41 new dinosaurs added to Dinomod
A mod to add subtitles to Rubik's dialogue in English.
Tameable Wildlife MOD
Dark Days of the Dead: Headshot requirements and deadly zombie bites are in!
Dinomod NPC Missions
New Mod Xedra Evolved with new magic classes, monsters, professions and CBMs plus Cyborg professions
Desert region revival
Add Megafauna Mod
[DinoMod] tyrannosaurus bio-operator
[DinoMod] Nanuqsaurus and burned rebuild
Aftershock: Add functional jet packs
Xedra Evolved: New NPCs to meet and rescue
[DinoMod] player mutations change monster faction behavior
[DinoMod] stegoceras
Magiclysm Adding new magic plants
[DinoMod] compsognathus, eoraptor, amargasaurus bio-operators
Magiclysm Quest & Lore patch to item distribution
[DinoMod] mi-go scout tower dino variant
The Backrooms mod
Vampire Virus in Xedra Evolved
Crazy Cataclysm: Adds Powerthirst and Rocket Cans
Xedra Evolved magic classes Eaters, Dreamers, Inventors and Dreamsmiths
[Magiclysm] Make Summoning Great Again!
Implementing more proper alchemy and some another stuff
Aftershock Space items and smartguns
Aftershock New CBM and class
Aftershock: New Monofilament Whip CBM
My Sweet Cataclysm: Butchering candy monsters gives candy flesh
Add standard combat test mod
Nested Crafting Categories
Add cosmetic variants for mutations

## Balance:
Mutation System Overhaul
Made windmills able to grind up dried rice, cooked acorn meal, and roasted cattail rhizome into flour
Shocker zombies cannot be harvested for bionics in vanilla
Reduce crafting proficiency penalties based on partial proficiency level
Updated brewing recipes and fermentation times to be more realistic
Add stamina cost to archery
Change Cut Cotton to Patchwork, add Patchwork to Rags
Stop regenerating creatures from doing so while on fire
Adds weak points to the armour of most zombies
Adjusted lockpick crafting
You can now pry open metal doors with a halligan bar.
Adjusted how the hoarder morale penalty is calculated with a focus on small pockets and holsters
Weapon Categories now exist so martial arts can pull by weapon category instead of weapon id
Massive Martial Arts rebalance
Massive zombie spawn audits
Striking techniques and martial arts buffs affect all types of physical damage
Monster speed and attack speed audits
Many weapons and armor rebalanced
Stop letting players climb up via downspouts or ropes when all their arms are broken
Turret spawns nerfed heavily
Reduces wetness penalties (and bonuses), as wetness was previously one of the strongest factors affecting morale.
Cars now more likely to contain tire changing equipment
Tailoring Audit and rework
Sublimb rework of armor
Daily health vs lifestyle system
Artifacts apply passives in inventory instead of when wielded
Climate Control CBM (and equivalent effects) now works more consistently, doesn't completely shut down in extreme temperatures, and can stack
minimum of two zombies to receive suffocation
Banks deploy cop bots instead of TALON killbots when agitated
gas masks no longer make you immune to getting sick
Replace most ASRGs with conventional fuel-powered generators
Adds assorted costumes to the objective of the Cosplay mission.
Use find_clear_path always for projectile trajectories, not just when it hits.
Makes using a spear on enemies through fences/bars normally at low levels instead of defaulting to bashing on bars/fence instead.
Add additional sources of patchwork cotton sheets from deconstruction
Mole Crickets and Molerats can now give tetanus with bites


## Bugfixes:
1404 Named bugfixes (a multiple of this number unnamed) including over 60+ fixes of crash to desktop bugs (I lost count)
Monsters will now drop their special items (such as saddle, bags, armor etc) on death
Prevent monsters from upgrading into blacklisted forms
Made flying monsters immune to several ground-based field types. Flying monsters no longer get stuck to the ground by bubblegum.
Corpses can't be used as bag of holding anymore
Bloodless monsters do no bleed #62113
Inadvertent levitation powers removed from survivors
Zombie animals don't fear fire
Threshold breaching should start when strength 3 dreams start and not after
NPCs getting stuck trying to path in through a closed window.
Make magiclysm auras compatible with power armor
Fix NPCs spawning without weapons
CVD can be used on new steel types
Character aggro fixes
Only fill items as much as parent containers allow
Fix Uncanny Dodge description, this error was ancient
Filename-independent widget load order (fixes #59202)
Don't auto-note generated map extra if player hasn't already seen the OMT map extra was placed on
Makes cows able to become aggressive
Only the last killed amigara drops an artifact
Improve item filter help of zone manager and surrounding items menu
Make radioactive items radiate
Carry over relative rot during item transformation and fix transformed comestible not rotting over time
Players can no longer be dragged while in a vehicle with a seatbelt; dragged players will not be run over by their own vehicles while still inside of them
Monsters retain original loot when changing type
Firstaid QOL improvements
Player can finally enjoy fire even with eyes closed
Z level transparency flag for better skylights
Componentless practice crafts no longer leave in-progress items
Fix mechs missing their guns
Stop NPCs from throwing their guns
Fixes for blind interaction with NPCs
When tired, cancel current activity if `Maybe later` is chosen; finish current activity if `Finish it` is chosen
Peeking now uses stairfinding
Grudges beyond death have been lifted. Don't make NPC angry if he's already dead
Fixes to UI and combined limb values
Fix auto-mopping in the dark. PC can no longer automop what they can't see
Try spawning mission destinations if you can't find them
If floor has collapsed, trigger a ledge trap on former floor tile to make creature fall down.
Personal zones now work consistently and are simpler in implementation
Make active fire modes from attached gunmods appear in the sidebar.
Fix activities not getting interrupted by dangerously close enemies
Increases radio mod range, makes bombs detonate immediately, and adds more battery options to recipe
Fixed character starting as overweight
Improve pocket selection
Fixed and improved guilt system
Eliminate Self-Aware trait and replace it with sidebar widgets
Takes the real guns away from angry imaginary NPCs
Being blinded blinds you
Stabilize monster emotions
copy-from works with bodyparts
Ensure monster faction relationship reciprocity
Fixes NPCs getting stuck next to dangerous fields
Fix vehicles infinitely falling
Capping shakes duration to prevent month-long shakes after withdrawal is gone
Butchering use best tool in radius
NPCs are more likely to eat items from their inventory, rather than complain about being hungry
Vehicle most-repairable-part interactions will no longer show parts the character is insufficiently skilled to repair
Fix main UI resizing when exiting from overmap with the same zoom level
Fix some of the NPC attack logic
Prevent dodge and block while driving
Remove additional spawns from Wander Hordes
Monster special attack messages more consistent and clear
Fix overmap ui cursor handling
Fix an item duplication bug when trading stackable items, e.g aspirin
Fix friendly hallu NPC were able to trade
Fix recipes with multiple proficiencies granting less proficiency XP if some are already known.
Standardizes time_factor and fail_factor for proficiency books
Ransack vending machines only in public places.
Mapgen road connections improved in the absence of overmap cities
Fixed open wooden split rail gate of being non-transparent and unbreakable
Faction camp crafting creates byproducts as appropriate
Fixed eating containers with items inside
Construction of roofs actually makes tile above the construction a roof
Fix building ramps and stairs
Replaced all ATTACKMON entire with PUSH_MON
Workaround language from being unsettable in options menu
Disallow placing stepladder if a vehicle in tile
Don't trigger any effect when setting and unsetting cosmetic traits
Drill press is now able to drill
Attempted theft has consequences
shorter bio-operator attack effect durations
Napkins and Cardboard are no longer comestible
Prevent huge mutants from thinking spots in cars are comfortable to sleep in when they aren't
Using worn unarmed weapons raises unarmed skill
Remove workbench construction vs crafting exploit
Add `FISH_TRAP` tool quality so that NPCs can use either kind of fish trap
Make open red & green glass doors look like open glass doors
Fix bodystatus window wetness display
fix for speed bonus from Speedydex applying twice
Monsters add weight to vehicle when on boardable parts
Flammable arrows bugfixes
Make vehicle::coeff_air_drag() work as intended, in aspect of vehicle length and low-air-drag vehicle tail parts.
Fix SPEEDLOADER Flag
Include spell name in default msg for relic spells
Make AUTO_PICKUP_SAFEMODE also consider ignored mobs
Remove athletics training for waiting in water
Reset daily health at the end of each day
Fixed some xl/xs armor recipes to make tool requirements consistent across all sizes
Integrated armors no longer cause encumbrance from some mutations

## Performance:
Improve lighting performance
Speed up rendering during autodrive
Avoid calculating weight & volume of containers when not needed
A few microoptimizations
Worked around for translating undisplayed debug messages causing major slowdown
Optimize TranslationManager performance and memory usage
Share tileset instances between map and overmap
Call `game::update_overmap_seen` only when it actually needs updating
Loading of gzipped world/maps/x.y.z/x.y.z.map and data/json files
Optimize shot_features and shot_features_with_choke test
Optimize item spawn list creation
Optimize null stream in DebugLog
Optimize overmap special placement with zero-copy transformation
Increase performance of item processing of contained items
Improve reveal wire handling and performance
Optimize map rendering
Speed up crafting menu tab loading
Improve appliance grid performance with many connections
Performance Improvement for item::can_contain
Binary json input for various performance wins
Misc vehicle/appliance performance improvements
Fix Repair menu shows slow
Code optimizations reported by static code analysis
Make `Character::best_item_with_quality` examine items non-recursively

## Infrastructure:
Provide documentation and support for llama builds
Allow events to modify vitamins, kill entities
Allow using relative and proportional with generic_factory
Automated tileset coverage report
New mapgen feature: maps can now select a terrain from a distribution and use that throughout the map
Jsonize Shearing of Monsters
Jsonize terrain and furniture lockpicking result
Add function to assign mission directly via dialog
Adds definitions for cooking proficiencies in JSON
Creates DDotDDD, the dark days of the dead design document and add some basic region settings to the mod
Add looks_like support for overmap terrain
tileset inclusion criteria and maintenance
Add dialog conditions/effects for morale and focus.
Create talker item, add consumption_eocs
Extend mapgen parameters to overmap special scope and palettes
Jsonize terrain and furniture bolt cutting result
Move safe cracking to an activity_actor
Create talker monster, add ability for spells to use dialog effects/conditions
Add supporting infrastructure for first version of migo bio-tech
Add dialog conditions for terrain type and field type
Add PROFICIENCY_LIST.md
Add weighted list functionality to dialog effects
Support mapgen parameters in nests
Add new dialog effects for portal storms.
Add lifespan to dialog monster spawns
Tool to spawn all items / furniture / terrain / traps
Support mapgen parameters for most mapgen ids
Support recursive palettes
Jsonize terrain and furniture oxytorch result
Allow palettes to be chosen from a weighted list
weapon_category for martial arts cross-mod compatibility
Allow flag limits for magazine well compatibility
Update medium and heavy batteries to use flags for magazine compatibility
I've made it to where all tools with the LOCKPICK quality will automatically have the PICK_LOCK use_action.
NPCs keep track of total sales
Jsonize Pet Food
Support for mutable overmap specials
Jsonize monster speed description
Allow JSON-defined linear terrain and unhardcode anthills
In-house translation library implementation to support loading multiple MO files
Add dialog effects for taking control of npcs and conversations with monsters/items
Use dialog conditions for mutation and enchantment triggers
Dialog effect to affect nearby npcs
Add support for dynamic predecessor mapgen
Basic Appliance implementation
Partial Jsonization of Mood Indicators
So much work building the infrastructure for Effects on Condition thanks to Ramza13 for spearheading this project
Tons of PRs on creating mutable overmap specials, which allows procedural map generation using only json thanks to Jbytheway for leading the way on this
A bunch of terrain/furniture item interactions that were jsonized thanks in large part to Saicchi
Add dialog effects for transforming terrain and furniture. Add portal storm effect to transform grass.
Create talker_furniture, move refugee center computer into dialog system.
Improve pocket performance by removing some unnecessary pockets
Adds documentation for `place_monsters` JSON flag
Adds ability to remove fields, vehicles, items, and traps to update_mapgen
overmap sprites generator
Add infrastructure for swappable weapons in bionics
Automatic spell check on pull requests
Place monster corpses in json mapgen.
Allow limiting map extras by zlevel
Add sound support for clear, cloudy and sunny weather
Enhance martial art techniques, allow limbs to define technique lists and unarmed damage boni
Add mapgen ability to set variables or remove traps in lines/squares.
Combine wheat-free and wheat-full flours into a single recipe requirement
Allow gendered descriptions for professions outside of translations
Report JSON entries with the same id from the same mod
Change itemgroups to default to overwrite, instead of extend.
Vehicle parts can now use looks_like from furniture, items, etc
Dissection tables separate from harvest tables, and relevant monsters dissect to samples
Added external options to override status and fuel for spawned vehicles
Include a Soundpack by default
Trap-specific jsonified trigger messages
Support transparency of pockets and show contents of transparent pockets from a distance
Add the possibility to change color and symbol of an item with a variant
Added external option with setting frequency of displaying music descriptions in sidebar
added basic utilities for mouse drag-and-drop support to input _manager
Support achievements based around overmap specials
Allow setting terminal cursor for screen readers and IME preview using ui_adaptor
Tons of documentation work
Set age for monster corpses in json mapgen
Move the Find Lost Dog mission to JSON
Vehicle energy_consumption in units::power
item power_draw in units::power
Convert the 'Recover Priests Diary' mission to JSON
Move the 'Kill Horde Master' mission to JSON formatting
Fixed situation where 'overflow on combine' test could randomly fail
Consolidate functions for character's best item with given quality
Move the Retrieve Deposit Box mission to JSON format


## Build:
Add Big Sur-style macOS icons
Suppress spurious error from make when astyle isn't installed
remove cata::optional wrapper from item::dropped_from
Fix curses build with MSVC
Fix typo in COMPILING.md LANGUAGE -> LANGUAGES
CMake: Clean up if commands and fix compilation with MSYS ncurses
Add option to build the clang-tidy checks as an executable with CMake
Link to libncursesw in Makefile
Add missing vector header to src/morale_types.h
Link to libncursesw in CMake
Removed small bashism (path expansion) from Makefile.
Make use of gold linker optional for LTO builds
Allow build and run in repo folder in CMake
Add missing header (vector) to fix build error on Linux
Fix compile errors on LLVM/Clang 13
Updated documentation to be in line with moving MXE gcc to version 11 + libbacktrace
More granular and parallelized translations compiling
Upgrade MXE cross-compiler to GCC 11
MXE instructions for gcc version 9.3.0
Enable backtrace in MinGW release
Windows Github CI for Cataclysm and ObjectCreator
Instantiate non const variants of templated creature_tracker methods
Add src/third-party to Android build header search path
Set directories on macOS in CMake build script
Set RELEASE variable in root CMake script based on CMAKE_BUILD_TYPE, to generate install targets
Avoid use of reserved word PREFIX in CMake build script
Install core and help directories in CMake build script
Recursively search and bundle Mac dependencies
Bundle library dependencies in macOS release workflow
COMPILING.md update for FreeBSD
freedesktop metadata files are updated and installed when appropriate
Build linux releases on ubuntu-18.04
Update flatpak manifest
Fix CMake mixed signature error and outdated localization code

## I18N and A11Y:
Make stimulation effect string easier to translate
Fix missing translating elements in 2 parsers
JSONize connect groups
Fix monster_attack.py missed elements
Fix json extractor not extracting "concatenate" in dynamic_line
fix:Parser(profession.py) missed out gendered description
Automatically synchronize MOTD and Credits translations from Transifex
Sidebar for languages with long words
Detect measurement units in user locale settings on Windows
Extract examine_action to translate
Clarify plural check message
Update manual of style with more rules
Over 360 translation PRs that I didn't list

# 0.F (Frank)

## Highlights
Nested Containers rationalize inventory management and enable dropping and retrieving go-bags during fights.
Achievements track your deeds and misdeeds across games.
Proficiencies better represent deeper knowledge required for various endeavors, mostly crafting.
Bleeding added to both the player and monsters as the first step toward a more comprehensive wound and wound treatment system.
Weariness tracking added to represent longer-term physical exhaustion.
Elevated bridges over navigable rivers added, allowing better navigability while using boats.
Large-scale audit of weapon and armor values for better representativeness and consistency.
Improved armor handling by separating ballistic damage into its own damage type.
Pervasive performance enhancements throughout the game.
Tileset vehicle support for more cohesive vehicle rendering.
Aftershock changes direction to a total conversion mod with a new far-future setting on a frozen world.
Dinomod added 238 dinosaurs, pterosaurs, mosasaurs, and dino-related NPCs with missions and dino locations.
Added many dino features, including zombie, fungal, evolved, bionic, baby, and mutant dino variants.
Dinomod added many dino interactions, including farming, riding, butchering, cooking, and special attacks.
Magiclysm added a huge content update including many new traits called Attunements that switch up gameplay at the endgame.

## Statistics
3974 files changed, 5440251 insertions(+), 3904330 deletions(-)
10,463 commits
~454 contributors

New game entities (core): 4510
Items: 987
    228 misc items, 199 books, 196 articles of clothing, 161 guns and gun related items,
    151 comestibles, 99 tools, 53 ammunition types
Mapgen: 778
    424 overmap terrains, 198 palettes, 62 start locations, 41 city buildings, 25 map extras,
    20 overmap specials, 5 overmap locations, 3 region setting
Crafting: 562
    223 construction groups, 201 requirements, 60 proficiencies, 50 constructions,
    17 recipe groups, 10 recipe categories, 1 construction category
Achievements: 363
    115 achievements, 107 event statistics, 100 event transformations, 26 score entries, 15 conducts
Item Traits: 325
    171 item groups, 97 materials, 20 ammunition types, 18 ammo effects, 13 tool qualities,
    2 vitamins, 3 item actions, 1 fault
Player Traits: 263
    144 professions, 41 effect types, 28 skills, 17 mutations, 14 activity types,
    4 skill display types, 3 behaviors, 3 movement modes, 3 scent types, 2 morale types,
    1 butchery requirement, 1 disease type, 1 mutation types, 1 trait group
NPCs and NPC interactions: 237
    255 talk topics, 29 missions, 29 scenarios, 15 npcs, 6 npc classes, 3 factions
Map Traits: 234
    149 terrains, 12 weather types, 64 furnitures, 5 gates, 3 field types, 1 terrain transformation
Monsters: 228
    151 monster types, 72 harvest entries, 4 species, 1 anatomy entry
Vehicles: 140
    80 vehicle parts, 41 vehicles, 12 vehicle part categories, 7 vehicle groups
Magic: 40
    23 spells, 7 enchantments, 6 emit definitions, 4 relic definitions
Misc: 363
    258 json flags, 104 ascii art, 1 loot zone

New game entities (mods): 3231
Items: 773
    179 misc items, 172 books, 161 comestibles, 85 tools, 83 articles of clothing,
    65 guns and gun-related items, 21 ammunition types, 7 compact bionic modules
Player traits: 749
    273 mutations, 214 trait groups, 96 professions, 64 techniques, 47 scenarios, 21 effect types,
    9 martial arts, 8 bionics, 8 start locations, 6 mutation categories, 2 proficiencies, 1 skill
Mapgen: 430
    154 item groups, 202 overmap terrains, 39 palettes, 30 overmap specials,
    5 city buildings, 2 map extras
Monsters: 406
    360 monster types, 32 harvest entries, 11 species, 3 monster attacks
NPCs and NPC interactions: 234
    144 talk topics, 59 npc classes, 15 mission definitions, 13 npcs, 3 factions
Map traits: 190
    103 terrains, 56 furnitures, 10 terrain transformations,
    9 gates, 6 field types, 4 traps, 2 emit definitions
Vehicles: 185
    141 vehicle parts, 27 vehicle groups, 17 vehicles
Magic: 155
    132 spells, 23 enchantments
Crafting: 48
    32 requirements, 7 tool qualities, 5 construction groups, 2 constructions,
    1 recipe category, 1 recipe group
Item Traits: 39
    20 materials, 11 ammunition types, 8 ammo effects
Achievements: 22
    14 achievements, 3 event statistics, 3 event transformations, 2 score entries

## Features:
Adds option to randomize INITIAL_DAY.
Allow vehicles with autopilot to follow you.
Monster factions can unconditionally hate other factions.
Allows mutations to cast spells via enchantments.
Add mining multi-activity for NPCs and players.
Basecamp job rework - wandering/sitting/job priorities.
Auto eat and drink from auto-zones during long activities or while waiting.
Adds flyable helicopters.
Allows towing vehicles.
Allows specifying height and age in character creation.
Adds support for json-defined achievements to provide more goals to strive for.
Overhauls lock picking.
Appropriate items can now rot away when in the reality bubble.
Displays holidays on main menu screen based on system time.
Separates bullet damage type from cut/stab.
Makes consuming items take time.
Enables damage over time for spells.
Enables nested containers.
Adds support for conducts (self-imposed play constraints tracked by the game).
Custom achievement/conduct requirement descriptions.
Enables mouse input for inventory.
Worn gloves count as unarmed weapons when no weapon is held.
Any corpse can rise again as a zombie.
Added to Autodocs the ability to stop bleeding, disinfect wounds, and inject antibiotics in case of infected wounds or tetanus.
Allow randomizing scenario and profession in new character menu.
Adds actions to workout and do exercises.
Vehicles: ground vehicle z-level transitions and z+1 bridges.
Remove static/random NPC options, adjust random NPC rates.
Overhauls blood and blood loss.
Artifact procgen - artifacts that spawn use the new relic data.
Grappling hooks can be deployed for climbing, just like ladders.
Adds proficiencies, representing specific knowledge in particular areas more precisely than by normal skills.
Adds facing to vehicle parts and tiles for better vehicle rendering.
Adds activation abilities and charges to relics.
Tiles: improve furniture rotation and connections.
Shows which achievements have been completed in past games.
Artifacts may now regenerate ammo.
Adds ACTIVE enchantment condition.
Allows recipes to specify individual activity levels.
Adds weariness, a sort of long term stamina that limits characters' ability to be extremely active 24/7.
Reports faction camp build sites and improves faction camp tutorial.
Allows customizing initial date in scenarios.
Allows nanofabricator templates to contain recipes from any item group.
Adds different bleeding types for different species.
Adds bleeding butchery action.
Adds Autodoc installation programs that almost guarantee flawless installation of supported bionics.
Removes the obsolete 'carrion spawn rate scaling factor' world configuration option.
Makes thrown glass items drop glass shards when shattered.
Adds suspension for butchering using cranes (except tiny ones) and forklift arms.

## Content:
Gun volume and weight audit.
Moves most urban development houses from a mod to vanilla.
Adds Survivor RV and car.
Populates appropriate rooftops with monsters.
Adds many chemicals, chemistry tools, and recipes.
Mi-go, masters, and necromancers can open doors.
Adds a bulk shipping crate possibility to the supplydrop map extra.
New zombie: necro-boomer.
Overhaul the mall.
Allow the of use grappling hooks on ledges.
Make bugs much more mutated.
Reformats the 'chat with a friend' feature in NPCs to be more flexible, and to provide some more lore insights.
Adds 'What the hell happened' stories to NPCs, keyed off backgrounds.
Feral Humans with blob psychosis.
Allows plank and branch bundles to be made from cordage, vines, or wire.
Microlabs can contain artifacts in containment.
Adds NPC_class and NPC json templates and instructions.
Adapts almost all vehicle definitions to use directional parts.
Update UltiCa tileset and make it default.
Adds a number of flying zombies.
Adds a new alternate needs panel to the label mode.
Added many proficiencies and uses for them.
Adds frog mother monster.
Adds mega mutant monsters.
Adds a selection of mutated woodland creatures.
New 'phase skulker' zombies teleport and haunt between the hallways of microlabs.
Make mutant organs and lungs contain toxins.
Adds streetlights to sidewalks; also adds traffic lights, stop lines, and pedestrian crossings to intersections.
Adds Rust Zombies.
Diversifies venom sources and effects.
Adds a star fort with working cannon and zombie reenactors.
Adds Hot Springs location.
Adds a terrain flag 'NO_SHOOT' to prevent projectiles from striking or going through that tile type.
Enables using a rope to carry large items.
Adds large dermatik nest and tweaks dermatiks.
Adds a new layout for the island prison challenge scenario.
Adds tazer drones.
Adds a demo of the Cuteclysm tileset, which is loosely inspired by the aesthetics of 16-bit Japanese RPGs.

## Interface:
Introduces, and migrates most windows to, ui_adaptor, which handles redrawing windows when others are closed and the game is resized.
Highlights hidden recipe info in the crafting GUI.
Overhauls target selection and aiming UI.
Displays missing and obsolete mods for current world.
Requires grenades and other explosives to be wielded before activation.
Adds bigger mini-maps to all sidebar layouts.
Adds keycode support to uilist.
Allows attempting to disable robots by 'e'xamining them.
Warns if a friendly creature or non-hostile NPC enters the line of fire.
Adds a satiety column to the eat menu, showing how many calories the food will have for how filling it is.
Shows crafting failure rates due to missing proficiencies.
Displays contained items like 'water (plastic bottle)' instead of as 'plastic bottle of water'.
Keeps track of preferred aiming mode.
Adds the Chibi Ultica tileset, a mix of MSX character and monster sprites with Ultica terrain, vehicles, and items.
Brings back the MSX+ Tileset.
Adds item length and pocket volume entries to menus.
Adds fast scrolling to many menus with long lists.
Adds responsive screen behavior to the new character menu for small terminal sizes.
Shows weariness and activity levels in sidebar panels.
Warns before crafting armor or clothing you won't be able to wear.

## Mods:
[Aftershock] Adds Autodoc tiers and augmentation clinics.
[Aftershock] Megacity-oriented overmap generation adjustments
[Aftershock] Adds new Melee oriented bionics.
[Aftershock] Replaces Vanilla Autodocs with Aftershock Average Autodocs.
[Aftershock] Adds an astrobiology lab.
[Aftershock] Adds a design document.
[Aftershock] Adds new laser and plasma pistols.
[Aftershock] Adds Formless Ruins - a new aboveground, low-risk dungeon type.
[Blazemod] Overhauls Blazemod and splits it into separate mods.
[Dark Skies Above] DSA is reborn as an actively-developed, total-conversion mod.
[DinoMod] Adds location variants with dinosaurs.
[DinoMod] Adds Acrocanthosaurus and overhauls dino baby code.
[DinoMod] Adds monsters 'Scutellosaurus', 'Maiasaura', and 'Coelophysis'.
[DinoMod] Adds monsters 'Pachyrhinosaurus', 'Pentaceratops', and 'Torosaurus'.
[DinoMod] Organizes dinos into three main factions with defined inter-faction behavior.
[DinoMod] Rebalances Jurassic spawns and monsters for realism and fixes predator in-fighting.
[DinoMod] Caps monsters at 1000 kg so butchering kind of works.
[DinoMod] Adds monsters 'Brontosaurus', 'Alamosaurus', and 'Brachiosaurus'.
[DinoMod] Converts 'dinoexhibit' to use templates, adds a roof, and adds a baby dino variant.
[DinoMod] Ankylosaurs Abound: Adds Dyoplosaurus, Nodosaurus, and Edmontonia.
[DinoMod] Adds Amargasaurus and Kosmoceratops as well as variants.
[DinoMod] Adds mod-specific mutation trees Stego and Tyrant.
[Magiclysm] Adds spell level and number of spells known achievements.
[Magiclysm] Manatouched mutation tree.
[Magiclysm] Adds polymorph spells so you can transform your foes.
[Magiclysm] Adds a spell component system and more-powerful spells to use it.
[Magiclysm] Adds a new mutation line: Black Dragon.
[Magiclysm] Adjusts fog frequency in black dragon lair plus other (minor) map adjustments.
[Magiclysm] Attunements - Special abilities gained by mastering two schools of magic.
[Magiclysm] implement summonable motorcycle
[Magiclysm] Adds a new house with technomancer-themed loot.
[Magiclysm] Rings of wizardry and mojocycle tweaks
[Magiclysm] Adds bullet armor to magic rings and bracers of protection.
[Magiclysm] Adds Orcs and Ogres.
[Magiclysm] Adds three new Attunement spells (Frozen Winds, Auroral wave, and Immolate).
[Magiclysm] Adds Workshop Elves, Yule Cats, and Leprechauns.
[MMA] Adds Ki Strike trait, buffing unarmed to make it more competitive with other weapons.
[Vanilla + Many Mods] Fixes problematic faction relationships (one-way aggression).

## Balance:
Large item price audit.
Large scale melee weapon damage audit.
melee: make polearms do less damage against adjacent targets.
Hide irradiated effect from the player, forces use of existing tools to detect radiation levels.
More complex satiety calculations.
NPCs to use ranged weapons against all enemies, and automatic fire against dangerous enemies.
Antifungal drugs work over time.
Don't damage hands when smashing but use your most armored part instead.
Guarantee at least one transversable path in the collapsed tower basement.
Make Solar Sensitivity mutation respect clothing coverage, precious.
Unlock NPC recruiting when you build the faction camp radio console.
Fixed clean_water recipes with purification tablets and charcoal water purifier.
Brings reloading components closer to reality, make brass casings spawn in packs, and makes gunpowder units 100 mg.
Missed scenario starts without a random NPC.
Monsters with larger eyes see farther than smaller variants.
Ankle storage items don't affect feet-related mutations anymore.
Gives the default Survivor profession more weather-appropriate clothes for the default start.
Eating raw meat does not hurt your morale as much if you have traits like Hunter or Predator.
Very-fast-moving zombie animals only attack once per turn.
Spawns anesthesia supplies in Autodocs.
Rebalances spawn rates for overmap specials.
Mycus Fireproofing now also gives heat immunity.
Tweaks Infection impact by lowering fatigue drain and removing pain.
Adjusts ordinary clothing to not meaningfully contribute to protection values.

## Bugfixes:
Prevents possible negative damage from explosions.
Removes scent diffusion over water by implementing NO_SCENT flag.
Gives electric motors equal power in forward and reverse.
Fixes wield action costing double what it should have.
Fixes spells not gaining levels on cast.
Fixes light sources rendering the player invisible at certain ranges.
Fixes a crash when an NPC gives the player equipment.
Fixes "Unable to find and assign mission target" messages when accepting a mission.
No more floor items when trading with follower NPCs.
Fixes crashes from trying to access a nonexistent basecamp.
Helicopters: Allows descending into open air while moving, and disallows roof teleporting.
Fixes cold items rotting in a freezer and adds more rotting tests.
Spawns regular ants under regular anthills.
Melee: Makes sure that melee weapon accuracy improves hit rates.
Adjusts vehicle heater/cooler for 1-second turns.
Wakes up the player if about to go into hypothermia.
Fixes a segfault during initializing crafts.
Fixes a segfault from attempting to siphon from vehicle with multiple tanks.
Fixes creatures blocking descent even if they can be displaced.
Fixes OnGetHit effects not triggering if the player cannot block.
Refactors the monster spawning code to avoid crashes.
Resets the game mode before loading normal saves.
Minimizes UI flickering in curses mode.
Fixes crash upon examining vehicles containing minireactor.
Fixes segfault on harvest.
Fixes loading of legacy characters without bodies.
Fixes explosions not affecting terrain.
Avoids processing held items twice.
Fixes a crash when trying to reload an item inside of advanced inventory
Renames (when appropriate) blobs as slimes.
Fixes massive, unrealistic temperature drops when wet.
Fixes weapon techniques not triggering.
Prevents some obscure crashes by adding nullptr checks to unsafe pointer accesses.
Vehicles: make sure going in reverse isn't more efficient than going forward.
Fixes doubled artifact effects on stats.
Containers can't hold too-large items, even when contained in other containers.
Prevents temperature being 0 after loading a save.
Consumes components in nested containers when crafting.
Fixes stuck joystick on Android.
Adjusts sunlight casting to properly illuminate exterior walls.
Fixes limb blocking not triggering.
Vehicles: shock absorbers actually now absorb shock damage.
Fixes NPC dying immediately on accepting inhaler mission
Fixes crash when attempting to butcher a corpse.
Fixes gear getting damaged by weather when weather has no damaging effects.
Improves invalidation of max_populated_zlev cache, fixing lighting in some teleportation scenarios.
Prevents dodging or blocking while insensible.
Fixes apparent light asymmetry when the sun shines through a single-tile hole in the roof.
Makes installation time mandatory for gunmods.
Makes tents and vehicles block sunlight.
Prevents scent map from being saved with an invalid utf8 sequence.
Monsters no longer bash obstacles based on sound. This prevents groups of monsters from getting stuck in a loop of bashing based on the sound of other monsters bashing.
Picking up an item stack fills up your pockets if it doesn't fit into one pocket.
Wielding combines item stacks if possible.
Robots can no longer be disabled by a single melee hit.
Fixes auto-consume zones in vehicles.
Fixes monster special attack range-limiting code.
Falling vehicles: prevents bouncing after the first collision with the ground.
Fixes issues with sound (walking on boats, sound triggering twice).
Ensures that casings are stackable, fixing pickup performance issues.
Allows quartering organ-less corpses without field dressing.
Triggers explosions only after processing all items.
Fixes scenarios having wildly different start dates and potentially crashing the game.
Allows fire to spread to adjecent tiles with items.
Prevents log spam from a broken bone.
Makes reachability cache fully consistent with map::sees, fixing some problems with mirrors.
Fixes NPC-assisted time-cost calculation.
Killing a monster that fused with a mission kill target now successfully completes the mission.
Bashes that do zero damage now can't stun.
Fixes a crash due to dereferencing a null carrier pointer in item::process_tool.
Prevents a seg fault in auto-consume.
Vehicles: Fixes towed vehicle drag by unsetting their parking brakes.
Fixes sarcophagus elevator reactivation.
Fixes doors that NPCs could not pass without intervention.
Prevents disassemblies on a workbench from vanishing.
Fixes errors from crashes between a towed vehicle and its towing vehicle.
Bases returned materials from salvaging on mass instead of volume.
Fixes unable to run message when mounted - allows a mount to run when your legs are broken.
Fixes errors from abandoning a faction camp.
Makes NPCs able to fight back while guarding or patrolling.
Fixes use-after-free error in sounds::process_sound_markers(player).
Makes the Zombie technician's pull metal weapon attack drop items at the technician's feet.
Fixes errors due to a bad memory access in drop_activity_actor::do_turn().
Resolves a partial item spawn issue.
Prevents xp 'underflow' due to negative focus.
Dragged vehicles and furniture no longer leave a trail of memorized tiles in darkness.
Prevents a crash by disallowing turning vehicles on ramps.
Fixes crashes from towing cables snapping or trying to stretch between z-levels.
Fixes a game freeze from happening when the player cannot carry a mission reward.
Fixes crashes in `map::player_in_field` caused by iterator invalidation.
Fixes a division by zero error when drinking water.
Fixes NPC followers being blind after waking up.
Fixes looks_like for vehicle parts.
Fixes Roots and Metabolic rehydration mutations so they actually relieve/eliminate the need for water.
Fixes localization not working if the LANG environmental variable is not set.
Avoids creating starving characters from older templates.
Fixes furniture being 'destroyed' when grab-moving.
Fixes crashes from canceling reloading a container that is on the ground.
Fixes NPCs still being hungry - and unhappy about it - after eating from faction camp stores.
Reins in the plant mutation category's photosynthesis ability to be more representative of real photosynthesis.
Prevents cross-z-level melee attacks when the target is not actually visible.
Avoids doing character body updates more than once per turn
When harvesting crops, drops the result on the player's square.
Improves road system connectivity across overmaps.
Stops crafting failures from clustering at high completion percentages.
Fixes non-spring eternal seasons.
Stops unreloadable items from being reloadable.
Fixes savegame corruption causing teleporting to very distant submaps
Unfreezes trap-avoiding monsters.
Fixes ramming at low speed.
Placing specials around cities now scales with city size.
Fixes proficiency books' effect on crafting.
Construction of roofs actually makes the tile above the construction a roof.
Partial fix for vehicle damage reduction inconsistencies.
Fixes building ramps and stairs.

## Performance:
Adds an option to enable batching when it is available in SDL.
Skip unnecessary weather calculations for root cellar.
Cache drop_invalid_inventory and weight_carried.
Cache clairvoyance field.
Performance improvements related to map::process_fields.
Overhaul shadowcasting to be iterative instead of recursive.
Use plf linked list impl for shadowcasting.
Improve string_id comparison performance, add unit test and benchmarks.
Improves rendering speed by optimizing find_tile_looks_like method (FPS improved ~15%)
Greatly reduces overhead from processing idle vehicles.
Optimizes Creature::has_effect (performance improved ~9.5%)
Adds a specialization for static/interned string_ids  (performance improved ~30%))
Improve performance of builds with enabled localization by ≈20% by caching translations.
Major optimization of field processing.
Adds reachability cache/filter that can reject bresenham-based LOS checks in O(1) time.
Uses field_cache in map::get_field to speedup fire check in npc::assess_danger.
Speeds up quicksave by limiting ui redraw rate.
Prevents slow processing of NPC overmap travel when `goal` is unreachable.
Fixes the performance bug caused by `verify_vehicle_cache` recalculation.
Adds lightweight crafting inventory cache to improve NPC construction processing time.
Reduces save size by skipping serialization of some item pockets and relic data.
Adds RLE compression for JSON serialization/deserializations of data on items, reducing savefile size.
Improves performance of initializing the achievements tracker.
When NPCs are fleeing from explosions, skips considering routing through tiles without a floor.
Speeds up fungus-related code processing by 30%+.
Optimizes item migrations to decrease load times.
Restores graphics speed for large screens with lots of text.

## Infrastructure:
Adds basic infrastructure for diseases.
Allows for specialization of activity parameters.
Jsonizes Autodoc quality.
Adds tests for character BMI / kcal / weight.
Jsonizes body parts.
Jsonizes mood modifier from body part conditions (e.g., wet).
Allows multiple different overmap terrains for start locations.
Makes test failures from other platforms more easily reproducible.
Adds clang-tidy check to catch incorrect use of RNGs.
Adds a guide to pricing items (see the doc folder).
Adds enchantments to bionics.
Adds test for health effect on healing rate.
Adds tests for BMI effect on speed.
Updates Catch2 (for running tests) to v2.13.0 (from 2.9.1).
Achievements have better up-front checking to detect definition errors.
Tests use a different config directory by default.
Migrates ACT_PICKUP to the activity actor system.
Integrates a behavior tree implementation into monster AI.
Moves ascii art to its own file to avoid bloat.
Enforces that functions should not have separate x, y parameters.
Adds tests for sun-related functions.
Implements installation requirements for CBMs.
Fields can now override local light levels.
Converted itype_id to string_id<itype> for better internal code consistency.
Tests refactored item info display functions.
Milling products can be defined in JSON.
Adds a Clang Build Analyzer build step to CI.
Refactored rectangle and box types.
Mutations can be reflexively triggered without player input.
Enforces the use of points as local variables.
Adds table.py to make tables of JSON data.
Adds a guide for intermediate mapgen help.
Options: removes the option to not use z-levels at all (3d vision is still experimental)
Provides point types with coordinate system type safety.
Moves weather from being hardcoded into json.
Changes some awkward terrains into furnitures for better layering.
Creates a machine-readable memorial file at game over.
Dialogue: create an talker API for speakers in a dialogue.
Make rectangle and cuboid generic with respect to point type.
Configure GitHub build matrix to permit more C++ build testing to happen there.
Check for zero weight items.
All .py scripts ported to Python 3 and checked with PEP8 on moderate settings.
table.py partial object-oriented redesign.
Script to list what IDs are present in a tileset.
Revamps vehicle parts shapes to allow chirality - left/right/front/rear.
Removes old artifact code.
Adds a script that generates a list of possible overlay ids.
Adds error-checking of recipe (sub)categories.
Unblacklists most remaining blacklisted mods, enabling more automated consistency checking.
Reports log messages for failed tests.
Reinstates blueprint autocalc.
Refactored vision_test; introduces a map_test_case framework to make building similar tests easier.
Adds tests for better_pocket and best_pocket.
Renames skills in preparation for some future improvements; merges speech & barter.
Merges trapping and lockpicking skills into a new 'devices' skill, and expands its scope somewhat.
Adds default time and fail multipliers to proficiencies for easier JSON entry.
Introduces a STATIC( ) macro that can make the definition of static constants easier to type and read.
Adds typesafe angle type.
Adds check that Generic Guns migrates all guns, magazines, and ammo.
Enables JSON member visitation checks outside of tests (better consistency checking).
Displays multi-line JSON error messages correctly when building on Github.
Python tool added to easily translate map coordinates.
Enables a JSON check for mods in the Github build matrix.
Uses (and checks for using) the correct season length for tests.
Uses GNU Parallel to run tests concurrently, enabling concurrent tests in MacOS builds.
Improves scooter tile representation by adding scooter vehicle parts, which scooters spawn with.
Reduces file size of composed tilesheets from compose.py.
Implements C++ symbol demangling in crash reports on MacOS, MinGW, and Linux.
Adds tests of automatic triggers for mutations.
Generates a crash report on Android.
Moves Mingw cross-compile CI job from Travis to GitHub.
compose.py: Fixes --use-all when there are no filler sheets.
compose.py: Don't warn about unused fillers matching IDs in tile entries from main sheets.
Adds a tool to check printf style format string in translations.

## Build:
Moves clang-tidy runs from Travis to GitHub.
Adds -fsigned-char to CMakeLists.txt.
Makes json linter feedback more readable.
Fixes clang-tidy header guard checks on Windows.
Gives progress feedback while running the JSON formatting script.
Set 'disable MS telemetry' flag in VCPKG setup guide.
Automatic handling of vcpkg dependencies.
Vehicles: Update doc/JSON_INFO.md for all fields in vehicle_part.
Improve use of precompiled headers.
compose.py: allow default sized tilesheets to specify offsets.
Enable compiling an Android build under Windows.
Tools: adds a Python script to reformat vehicles to use parts arrays.
Suppresses Homebrew update for faster Mac OS builds.
Adds problem matchers for json errors, compiler errors, DebugLog emissions, and Catch2 errors.
Adds check enforcing almost-never-auto convention.
Adds a GitHub workflow running flake8 to check the Python scripts.
Consistently styles code in CMakeLists.txt files.
Adds CMake linting.
Captures ODR violations using GOLD linker, ASAN, or LTO.
Adds a CI action to build and release for Windows.
Adds android builds to Github actions.

## I18N and A11Y:
Fixes translations of martial art initiate and computer terminal messages.
Adds support for specifying identical singular and plural forms using `str_sp`.
Removes name_plural and replaces it with str_pl (matching `str_sp` and basic singular `str`).
Adds a helper for localized sorting.
Records locales in debug.log to assist i18n debugging.
Adds the start of a translator glossary and explains the etymology of Exodii.
Uses class translation in many more places for more flexible translation support.
Infrastructure: Automates translation template push.
Enables using additional languages (Arabic, Czech, Danish, Dutch, Greek, Indonesian, Icelandic, Italian, Norwegian, Serbian, Turkish, and Ukrainian) with the game.
Places cursor at highlighted item name in construction and crafting menus, as expected by screen readers.
Adds translations of the Android installation interface.

# 0.E (Ellison)

## Highlights:
Long distance automove feature for walking, driving and boating.
Extensive bugfixes to inter-level interactivity, on by default.
Riding animals and animal-pulled vehicles.
More flexible Basecamp construction options.
Default starting date changed to mid-spring for better survivability.
Time advancement is rationalized, a turn is now one second.
Extensive river and lake systems, and boat support for navigating them.
Expanded NPC usefulness and interactivity.
Massive increases in location variety and consistency, especially rooftops.
Expansion of mi-go faction with new enemies and locations.
Batteries now store charge instead of being pseudo-items.
Overhaul and rebalance of martial arts.
Zombie grabbing and biting more manageable and predictable.
Overhauled stamina and damage recovery for grittier gameplay.
Crouching movement mode allows hiding.
Magiclysm and Aftershock mods have first class support within the game.

## Statistics:
4429 files changed, 4175739 insertions(+), 2881113 deletions(-)
13,507 commits
~400 contributors

New game entities (core): 12,290
MAPGEN: 7350
3535 overmap terrains, 2300 mapgen entries, 515 item groups, 294 city buildings, 161 terrains,
137 mapgen palettes, 133 furnitures, 58 field types, 56 monster groups, 48 overmap specials,
41 map extras, 29 field emmisions, 16 overmap locations, 13 vehicle groups, 9 traps
CRAFTING: 1896
1368 recipes, 305 uncraft recipes, 103 constructions, 99 requirements, 10 tool qualities
ITEMS: 1402
393 articles of clothing, 178 ammunitions, 130 tools, 92 magazines, 86 guns, 78 comestibles,
38 books, 34 gunmods, 16 pet armors, 15 containers
NPC DATA: 702
438 talk topics, 127 speech entries, 46 missions, 36 NPC definitions, 35 NPC classes, 9 factions
MONSTERS: 96 monsters, 5 monster factions
PLAYER TRAITS: 393
98 mutations, 64 techniques, 45 spells, 44 effects, 28 activities, 19 professions,
19 start locations, 12 morale types, 8 bionics, 4 martial arts, 3 scent types, 3 mutations
ITEM TRAITS: 122
31 ammo effects, 25 ammunition types, 20 materials, 19 item actions, 14 harvest entries, 6 faults
VEHICLES: 59 vehicle parts, 24 vehicles
MISC:
93 migrations, 44 json flags, 31 loot zones

New mod entities
MAPGEN: 5778
5459 overmap terrains, 133 item groups, 71 terrains, 25 monster groups, 19 furnitures,
19 vehicle groups, 16 overmap specials, 13 city buildings, 9 gates, 3 field types,
3 overmap locations, 3 mapgen palettes, 3 traps, 2 field emmisions
CRAFTING: 540
491 recipes, 22 uncraft recipes, 15 constructions, 12 requirements
ITEMS: 703
327 generic, 147 armors, 90 tools, 48 comestibles, 28 ammo,
24 magazines, 19 books, 14 gunmods, 6 guns
NPC DATA: 42 speech, 19 talk topics, 12 npc classes, 11 npcs, 8 missions, 5 factions
MONSTERS: 101 monsters, 13 monster factions, 9 species, 2 monster attacks
PLAYER TRAITS: 395
144 spells, 71 mutations, 47 professions, 34 techniques, 27 martial arts, 24 bionics, 24 effects,
9 start locations, 8 dreams, 3 mutation categories, 3 mutation types, 1 skill
ITEM TRAITS: 34 harvest entries, 10 ammo types, 7 materials, 5 tool qualities
VEHICLES: 45 vehicle parts, 13 vehicles
MISC: 140 migrations, 11 snippets

## Features:
Allow terrain and furniture to be used as a nearby fire for crafting.
Adds ranged attacks mutations (using fake guns).
Added ability to write messages on signs with markers too.
Allow starting at a non-default date without advancing rot and monster scaling.
NPCs will move to investigate sounds.
Faction camp: menial labor uses the zone autosort feature.
Wind will now affect the spread of smoke/gas/fire/hot air and move wind powered vehicles.
Npcmove: improve NPC pathfinding when running from fire or threats.
Add support for NPCs fleeing and following a player who is fleeing.
Monsters: allow pets to wear armor.
Bulletin board to control faction camps, camp overseer resigns.
Guarding NPCs are now available for camp missions and doctoring.
Dig a channel to divert a river.
Follower / Faction camp summary menu and migrate to overmap.
Selfie description includes one of the items nearby.
NPCs can assist with player activities.
Land Use Codes infrastructure.
Differentiate river from puddles, add water wheels.
Ability to view weather around player position.
NPC followers on guard and in vicinity can read with/assist with crafting.
Make skill gain during crafting incremental throughout the activity.
Add NPC retreat, no investigate, and investigate limit zones.
Draw highlights in tiles (e.g. when examining).
Allow specifying starting missions in scenarios.
Make lifting tools (cranes, etc) assist with "wielding" very heavy items.
NPCs: shout commands at NPCs you can't see.
Corpses rot and show their rot status.
Implementation of a new json flag 'CAN_OPEN_DOORS'.
Enable alarm clock functionality access from the 'wait' command.
Add ability to crouch and hide behind furniture, terrain, vehicles.
NPC AI: Move toward the player if he has a completed mission.
Expanded ledge examine action with jump over command.
Adds max radio range and camp radio tower mission.
Add an in-dialogue help tutorial for NPC allies.
Companions provide general advice (hints).
Add the ability to turn prototype cyborg into NPC via Autodoc surgery.
Npcs: improve NPC bandaging.
Any NPC at camp can start missions etc, even by radio contact.
NPC shouts: add danger zone override shout.
Adds an item favoriting system.
Hunger becomes based on stomach volume instead of kCal.
Represent in progress crafts as an item.
Adds ability to exhume graves, adds graves, adds body bag.
Allow monsters to shove vehicles on their way to player.
Added nickname to random name generator.
Radio contact with followers, NPC overmap movement.
Use fuel from firewood source when starting fires.
Eyebots speak to suspects, doing police activity.
NPCs: Allow NPCs to use holsters.
Npctalk: add JSON support for bulk trade/donate.
Add Visibility overlay (debug menu).
Allows NPC to change your hairstyle or beard style.
Basecamps: enable flexible upgrades of the primitive field camp.
Adds a vehicle-mounted area cooler.
Adds Faction ownership and thievery.
Add game report precise system versions.
Crafting inventory now uses flood fill search.
Basecamps: Use normal recipes and fake resources.
Allow professions to have starting pets.
Make crafting failure non-absolute.
Player now burns calories when doing activities.
Model NPC needs as a behavior tree based on Maslow's hierarchy of needs.
Boats push creatures in water out of the way.
CBMs for NPCs 2: Active CBMs with AI control.
Allows trains to move and turn on railroad tiles.
Raytrace sunlight.
Power gen bionic can emit heat, fields and warm part they occupy.
NPCs: support faction tagged zones.
Size mutations affect player size.
Add game information report and SDL screenshot.
New default-unbound menu for consuming specifically food, drink or meds.
Vehicles: allow animals to ride on BOARDABLE parts.
Added toggleable auto travel mode.
Basecamps: Add modular basecamps.
Player overmap auto-travel.
Allow rotation of most overmap specials and terrains.
More features in photos. Allows centered on any tile, captures all creatures.
Blueprint zones for freeform construction planning.
Npctrade: trade multiple items at once.
Implement blackpowder fouling mechanics.
Allow items to use multiple ammotypes.
Tell an NPC to finish your construction tasks.
NPC will say what their current activity is + some infrastructure.
Added ability to splint broken limbs to Autodoc.
Factions: start to implement useful faction relationship API.
Riding animals and animal-pulled vehicles.
Faction ownership of vehicles.
Allow any rope-type item to tie animals up.
Gutter downspouts to act as funnels.
Give dynamic NPCs proper overmap pathing/travel.
Add furniture that can emit fields.
Way to manually put out controlled fire in a fireplace.
Adds vehicle part cargo weight percentage modifier.
Allow quenching fires with any bashing item instead of wielded.
Dogs only bark when they see danger.
Pilotable combat and utility mech-suits.
Custom Filter loot zone.
Make secubots/turrets drop ammo and a salvageable robot carcass.
Allow different tiles for mounted creatures.
Dialogue writers can now directly add missions from JSON.
Add new mapgen piece jmapgen_ter_furn_transform.
Allow player to pick up and handle frozen liquids.
Don't prompt for a direction for an action if there is only one direction possible.
Show needs in the comestible inventory windows.
Add u_buy_monster talk effect.
NPC activity rework - farming and generic multi-activity loop.
Add new mission/talk effect u_learn_recipe.
Use zone for designating a firewood source.
Add peeking through vehicle curtains.
NPC Fishing, Chopping logs and trees, and NPC butchery.
Charge bionics from UPS via Cable Charger System CBM.
Vehicle deconstruct zone for NPCs to work on.
Allow animal-drawn vehicles to follow a walking player.
NPCs: Improve the tactical AI and NPC QoL.
Implements Damage Immunity Flags and Effects.
Add known factions to faction menu.
DROPS_AMMO monsters will drop their remaining ammo in magazines.
Create dynamic micro-factions for dynamic NPCs.
NPCs: friendly NPCs consume from nearby camp stores.
Adds a NON_THRESHOLD flag to mutations so they don't count toward thresholds.
Adds RANDOM_ spell flags for duration, damage, and aoe.
Basecamps: Basecamps anywhere.
Allow NPC to read books and learn on their own, and repair vehicles.
Allow player to use more multi-zone activities - chopping, deconstructing etc.
Adds REGEN_MANA and MAX_MANA to available enchantment values.
Allow martial arts techniques to target humanoids.
Add querry to stop trying to fall of sleep after 30min of trying.
Sleeping in a vehicle has the same features as sleeping on furnitures.
Basecamps: add an emergency recall option.
Allow shooting out lights in the lab.
Add auto start and safe fuel modes to power gen bionics.
Create template from already existing character.
Allow extend to work for mutation_branch::category.
Basecamp storage zone : to populate camp inventory.
Added an ability to geiger-scan NPCs.
Dynamic NPC spawn anywhere on overmap - not just near player.
Spawn some chemicals with random charges.
Added auto-picklock on examine.
Vehicles: allow multiple vehicles on a bike rack.
Vehicle autopilot part for patrolling / auto-farming etc.
Allow auto targeting mode for turrets only with installed turret control unit.
Running/crouching while swimming will result in faster/slower swim speed.
Make vehicles deal damage to items based on their mass and wheel area.
Turrets return fire at unseen ranged attackers.
Creatures can ride along elevators with you.
Changes mechanics of MUSHY flag from from causing insta-rot on next thaw to making rot progress faster.
Abandon camp NPC talk and bulletin board mission.
Scale learning speed based on INT stat.
Added ups_charges_modifier handling for gunmods.
Adds random town name string.

## Content:
Alternative night vision intensity.
Adds the possibility to find an evil moose in the kitten finding game.
Add "classic literature" and "collector's edition" books.
Adds Free Merchant currency.
Joint Servo CBM - movement enhancer CBM.
Added new z levels to apartments.
Adds basement with a hidden methlab.
Massive roof addition project.
Adds new item groups for labs (especially surface labs) and a lot of equipment and chemical reagents for them.
Add sheet metal forging and welding recipes.
Adds facial hair that can be chosen at chargen.
Deprecate fictional martial arts.
Adds a new large facility to be the surface entrance for secret Labs.
Added a bandits' forest roadblock made of tree trunks.
Adds 'headless' zombie + upgrades.
Adds new evolutionary lines for zombie soldiers.
Adds new furnitures, nested mapgen, palettes, and more content to abandoned barns.
Made many multitile-buildings exclusively spawn inside cities.
Adds some less dangerous but still thematic zombies for labs.
Adds food irradiator computer console and location.
Add new negative trait: Nomad.
Killer Drive starting trait, Death Row Convict profession.
Adds new monster - Thorny Shamblers.
Add workbench functionality.
Adds new zombie - Gasoline Zombie.
Add `skeletal brute` zombies.
Add speedloaders for many guns, mainly revolvers.
Sitting on chair near table gives mood bonus for eating, new trait for increased bonuses/penalties.
The Northrop Dispatch robot now replaces zombie grenadiers.
Adds new horse farm.
Mainline Boats mod.
New map extras: dead vegetation, burned grounds, road works.
Adds mud bricks and the ability to make brick walls out of them.
Added support for OnMiss, OnCrit, and OnKill martial arts buff events.
Adds begging and begins adding a storyline to refugee center beggars.
Extended descriptions for terrain and furniture.
Make robots salvageable.
Basic Marloss Evangelist faction.
Adds the Robofac.
Lakes and lots of lake content.
Adds new large gas turbine engines for military vehicles.
Construct a grave and bury your fallen companions or pets.
Updated kitchen unit requirements
Radio station broadcast audio archives.
Dogs are noisy and bark a lot.
Adds new regional dump variation for an NPC faction.
Fix martial arts buff duration and intensity stacking
Add installable gunmods to provide slots for other gunmods.
Allow firing clay items with fire and no kiln.
Add slaughterhouse equipment and industrial item/monster groups.
Added spawn of three types of road violence.
Foodperson: new item, new location, new start, new static npc
Bathtubs can be used like kegs or water heaters to store liquids.
Added a metal motor boat with a single gasoline engine.
Minefields will spawn only at the entry of the bridges.
Adds in many missing descriptions for furniture and terrain.
Adds skeletal shocker zombies.
Prevent martial arts message when not using martial arts.
Add deployable workspaces, and UI support for them.
Added crashed airliner location.
Adds steel mill location to the game.
Add mi-go scout tower and encampment with new mi-go variants and custom alien terrain.
Ensure proper road connections, add subway connector level.
Some Free Merchant missions will lead to minor changes around the Refugee Center.
Adds microlabs, small 4x4 labs that open only to the subway network.
Rework secubot into a TALON UGV.
Added new human corpses types.
Add a new M240 equipped CROWS II to outposts.
Adds a new spell that provides invisibility.
Adds the Hounds of Tindalos, tough Nether monsters that can appear from teleglow.
Adds new faction camp expansion options, livestock area and modular saltworks.
Adds new faction expansion: storage house, includes: stone, log, wood panel, scrap metal and wattle/daub palettes.
Add blackpowder loads for some cartridges.
Expand randomly-generated music descriptions.
Adds parrot speech options for more mi-go monsters.
Adds street light, traffic lights and utility pole.
Replace outpost laser turrets with M2HB turrets.
Changes CRT TVs to LCD TVs.
NPCs: Update the NPC tutorial including faction camps.
Add miniature railway location with small rails.
Looks_like campaign to decrease tileset workload.
Dozens of new epilogues.
Tailoring system overhaul.
Faction currency overhaul, no more dollars.
Adds dimensional anchor item and some related fluff content.
Adds buildable small railroad rail.
Makes gun cleaning more realistic.
Removes long grass from random spawns in fields, adds new field map extras.
Rabbits as livestock.
Dry/Fieldstone walls.
Obsolete fictional combat robots.
Adds new leech plant monster family.
Add fetid goop that can change your scent.
Adds rammed earth and mi-go resin building options for the faction camp.
Obsolete flaming weapons.
Obsolete survivor helmets.
Realistic gun volume campaign.
Migrates+obsoletes firearms incongruent with lore.
Tameable Piglets.
Cat Reproduction.

## Interface:
Corpses (not underwear) will be shown on top at the places of death in map extras.
Auto-use oxygen tanks in asthma attack.
Reload all guns and magazines in inventory if reload command is repeatedly triggered.
Render critters below current z-level in Tiles mode.
Preselect last played world and character in the load menu.
Additional mode to allow diagonal movement with cursor keys using CTRL and SHIFT modifiers.
Multiple Sidebar Panel Layouts.
Allow sorting items by ammo/charge type in Advanced Inventory Management.
Examine fireplaces, braziers, etc to start fires.
Adds display scent map to tiles version.
Monsters now have different footstep sounds, depending on species.
Mutated poppies and some fungal things have descriptions now.
Add a slew of movement mode keybindings. Make move_mode properly private.
Add 'weapon' panel to labels layout, move wield and style to it.
Add scrollbar to the base mission info pane.
Add durability symbols to all vehicle parts. Add leak indicators in vehicle interface.
Allow picking up nearby items with the `g` hotkey.
Randomize scenaro in New Game -> Random Character.
Allow switching firing mode and reload from [f]ire menu.
Automatically craft on best adjacent workbench.
Game window now resizes based on sidebar size.
[E]ating menu now stays open on the last consume item.
Allow repairing items outside of the player's inventory.
Fix vehicle zones not updating when trying to sort loot after moving vehicle
Turns static/scenario NPCs and 'experimental' z-levels on by default.
Added possibility to change font size settings in game options.
Adds estimated nutrition disclaimer to crafting screen.
Add guidelines to vehicle interface for easier cursor location.
Message cool-down - reduce similar message appearances.
Wait option: Wait until you regain stamina.
Auto-notes for map extras.
Show best tool quality when selecting butchering.
Adjust mana panel code to only appear when the player knows spells.
Adjust malnourishment to use bmi values.
Genericize butchery messages for dissectables.
Overmap mission UI improvements.
Selecting vehicle controls has been made smarter, and it won't prompt you if it doesn't need to.
Added an option to position the item pickup panel.
You can now view your missions from the overmap.
Make windowed borderless fullscreen mode default on non-curses non-Android versions.
Debug tool for viewing map radiation.
Add movement mode coloration to panels, standardize mode letter fetching.
Tweaked @-menu (player stats description submenu) UI.
Allow map memory drawing mode selection through options.
Add new wide labels sidebar layout. refactor many panels functions.
Items inspected on the trade screen now show their description in addition to stats.
NPC trades will check for confirmation and inform players if they may not get full value.
Show if monsters and NPCs are aware of the player in their description (visible when x - looking at them).
Reordering and grouping skills list in @ menu.
Wait til Dawn/Dusk is changed to Daylight/Night.
Implement selective auto note preferences and a manager GUI to modify them.
Allow mission descriptions to refer to the effects of the mission.
Map editor overhaul.
Always prompt before climbing or vaulting over terrain.
Fix water wheels and wind turbines not showing charge rate on vehicle overview.
Replace kills window with new scores window showing additional info.
Fixed "add/remove monster from safemode blacklist" text not visible in Look Around mode.
Show correct info about transform target's fitness.
Display craft name and % finished on top of screen.
Remove progress messages in exchange for progress popups. Add progress popup for disassembly.
Added ability to toggle minimap on and off in Look Around window.
Add visual indicators for dead zombies that can still revive.
Add run and crouch colors for the player's symbol in ASCII.
Display status for all long activities.
Enable autosave by default.
Include placeholder text on job categories.
Add 'n:' prefix for item filtering, to search through an items note.
Make AIM window width customizable.
Allow saving starting location as part of character template.
Display power capacity in mJ in item description.
Show acid and fire protection in the relayer armor screen.
Adds pain and fatigue penalties on the morale screen, when applicable
Display current power in bionic menu with appropriate unit.
Bionic UI: power displayed in kJ, J or mJ.
Eat menu: Display volume per serving.
Limits "this task is too simple to train" messages to once per craft or batch craft.
Pump SDL events during player sleep to avoid bad window behavior.
Reading: Progress on top of screen.
Display list of useable fuels in cbm item description.
Make constructions in progress display the progress percentage.
Add sort by barter value to the advanced inventory screen.
Fallback fonts can now be specified for the tiles build.
Crafting menu shows range of possible nutrients for food crafts.
Adds new safemode rule category for ignoring sounds.
Return the default font to Terminus and slightly improve fallback handling.
Improve directional highlight prompts.
Blind firing at unseen targets won't show info about hits and "Really attack?" query.
Fixed translated strings sometimes not fitting in character creation menu.
Updated terminus font to latest version and set it as new default font.
Make ESC key stop trying to sleep.
Skimming through book's contents won't show skill progress indicator.
Adjust display of item value precision.
Add the option to display ascii art in item description.
Added 'destroys' message when items are destroyed (rather than just damaged).
Tainted tallow and poppy buds are now in the chemicals category (was 'other').
Added basic controls help to Android prelaunch menu.
Made can't-fire-gun messages more consistent.
Made aiming UI controls more consistent.
Change message for consuming liquid fuel to "Fuel bionic with it".
Add water clearance to vehicle interaction. adjust sink/float phrasing.
Ignoring far-away monsters re-warns when dangerously close.

## Mods:
Re-adds fictional martial arts as a mod.
Added Aftershock sci-fi mod.
Adds the Magiclysm Mod.
Add graphical mods category, put mods in it.
Add Stats Through Kills Mod.
Adds Bulettes and will-o-wisps to Magiclysm.
Add personal and outer aura layers, as well as the intangible flag.
Magiclysm: Adds a new monster - black pudding.
Add Blood Power Generator CBM to Magiclysm.
My Sweet Cataclysm adds the ability to play as an humanoid made of sugar.
Adds Graphical Overmap mod.
Adding a bionic prepper faction to Aftershock.
Add Fuji's Military Professions Mod.
Adds ARMOR enchantment values for each damage type.
Added hit_you_effect and hit_me_effect fields to enchantments.
Adds the ability to pick letters in the spellcasting menu.
Creates clairvoyance spells in magiclysm.
Mythological Replicas mod works with martial arts.
Completely overhauls generic guns.
Adds the Ultica tileset to mainline.
Add BrownLikeBears to the list of tilesets.

## Balance:
Overhaul of all Martial arts.
Remove reinforcement of non-cloth items.
Allowed moving furniture over spilled liquids.
Anesthetic kit is now a tool, it uses anesthesia as charges.
Overhauls how the game handles batteries.
Zombie pheromones makes zombies ignore player rather then go friendly.
Toaster pastries and other sweets are now less fun than cocaine.
Use sqrt of sum of squares to calculate total morale.
Food isn't as enjoyable when you're sick.
The higher your z-level, the farther you can see on the overmap.
Electrical damage has a chance to temporarily incapacitate bionics.
Randomize amount of ammo in gun spawns.
Downed creatures require a check to stand up early.
Adds evolutions for lab zombies.
NPCs: only train at 100 practice at a time.
Remove magical damage boosts for unarmed combat.
Reduce healing rate to realistic speeds.
Player's weight varies with BMI and size.
Nerf outlandish drug effects.
Surgery consumes anesthetic at a rate of 2mL/mn.
Reduce turn time to 1 second.
Adjust turrets to reflect real world remote weapon systems.
Vehicle wheels require vehicle mounts.
Armored creatures won't take damage from stepping on a sharp or rough terrain types.
Separates gunpowders by type.
Make most bugs avoid fire and some avoid falling.
Cbms harvested from NPC are filthy and faulty.
Changes game default start date to 30 days after Spring.
Being grabbed drastically reduce your dodging ability.
Allow zombies to push each other when blocked.
Raw food provides fewer calories compared to cooked.
Triple damage from falling.
Adds controlled burst modes to machine guns.
Exchanged M202A1_talon to M16A4 robots in military outpost.
More realistic temperature, precipitation, humidity, and pressure.
Giant animals drop mutant meat, has negative effects if relied upon.
Balanced bio repair nanobots.
Standardized chemical powders for 1 unit = 1/100 mol.
Apply item spawn scaling factor to monster drops.
Balance bionic power use for realistic values.
Allow large and huge creatures to move through underbrush.
Mouse view was truncating last row of information.
Draw debug vehicle autopilot AI and restore previous behavior.
Fix accidental IR vision.
Can create camps in buildings that don't face North.
Fixes martial arts initiate message when equipping an item.
Fixes crashes involving bayonet type items.
Terranian sonar allow to see digging monsters behind walls.
Stops large critters from using tight passages.
Prevent counterattacks if tired or dead.
Allow low strength characters to drag furniture within a reasonable range of their strength.
Dramatically slow fungal sporeling maturation rate.
Replaced sleep effects for fatigue effects for infected and recover status effects.
Monster/pet carry weight changed to 1/5th of body weight.
Factor in animal carry weight when determining yoke-and-harness power.
Incorporate human meat and fat into existing recipes, remove dedicated recipes.
Revamp EMP grenade recipe.
Limit the kinds of terrain that are vulnerable to mattack::growplants.
Only apply speed penalty from heat to main body parts, fixes extreme slowdown from overheating.
Increased mass and decreased volume and prying ability of makeshift crowbar.
Eating same food repeatedly gives less fun.
Greatly reduce ranged weapon firing times.
Cable charger CBM don't draw power when you're full.
Increase bicycle, dirt bike, and electric bicycle spawn rates.
Adjust MRE caloric value to reflect real MREs.
Lower max stat cap in character creation to 14.
Overhaul archery balance.
Greatly reduce vines reproduction rate.
Horses now spook and refuse to approach enemies.

## Bugfixes:
Correctly set liquids as solid when they freeze.
Fixed long overmap location name being overwritten by "Distance to target:" string.
Fixed NPC dialog around lying and succeeding at missions.
NPC AI: Increase minimum priority for close monsters.
Adjust view offsets and re-enable sidebars for look, aim, etc.
Correct mouse input location in sdltiles build when scaling is enabled.
NPC AI: patrolling guards are still guards.
Fix corpses multiplying on revive.
Player now can see adjacent opaque tiles while standing on another opaque tile.
NPC AI: stop attacking non-hostiles.
Ambient sound won't be heard by players wearing earplugs or otherwise deafened.
Don't bash items inside sealed terrain or furniture.
Disallow rotten components in non-perishable crafts.
Prevents occasional inappropriate vision across z-levels.
Consume tool charges incrementally during crafting.
Refuel fires while waiting.
Extreme cold and heat won't be damaging bandages or contaminate disinfected wounds no more.
Prevent fire from spreading through non-flammable walls.
Fixed the issue of NPCs shooting through you to get to zombies.
Fix NPCs reverting to the unrecruited state when asked to stop activity after save and load.
Fix crash observed when encountering Mi-go slavers with Magiclysm loaded.
Fixed infinite loop on auto-sorting.
Avoid bug where monsters would sometimes go nuts with unnecessary movement.
vehicles: always apply a minimal slowdown.
Fix pulped Z raising anyway.
Fields are not spreading north-west when they shouldn't anymore.
Fix horses making engine sounds.
Fix items lying in furniture get damaged if one is throwing something at them.
Items piled up beyond a tile's limit can pass through walls.
You are still stuck in rubble even if you clear it with a shovel after getting stuck in it.
Correct magazine inside guns/monsters.
Load migration ID strings from the right JSON object.
Nerf Smoke field so that Filter mask protects from smoke.
Mouth encumbrance doesn't drain stamina while walking.
Stop basement parachuting zombies.
Prevent bicycle archery.
Fix for resuming after stamina recovery was interrupted.
Fix starting season calculation.
Maps: stop tunneling tree-felling.
Fix damaged weapons having zero range.
Fixed targeting UI issue for reach attack.
Make environmental protection really protect from fields.
Attacking shocker with worn non-conductive gloves won't zapback you.
Fixed infinite z-level raging firetower bug.
Fix for infinite counterattacks at low speed.
Stop lasers, plasma, and bolts of electricity from being referred to as 'flying projectiles'.
Fix vanishing pet carriers on release.
Npctrade: fix crash when trading with Free Merchant merchant.
NPCs now properly open furniture doors.
Fixed inactive incendiary grenades not exploding if thrown in fire.
Fixes check for broken limbs when using muscle engines.
Fix unarmed experience gain calculation.
Maps: rework collapsing to prevent weird lab collapses.
Shockwaves don't cross z-levels.
Fix ground disappearing upon terrain destruction with experimental z-levels disabled.
Adjusts the heat and toxic atmosphere of mi-go bases.
NPCs faint when infinite looping, instead of dying.
Weather Tweaks - new light drizzle category and fix wind.
Fix an active item cache bug that occurred upon map shift.
Giant worms can't be detected by IR vision anymore.
Unboard NPC before vertical shift.
Prevent autoattack through floors and ceilings.
Close exploit that allowed peeking through floors and ceilings.
Consistent NPC reach range with trigdist.
Stop autodrive on any collision, not just damaging ones.
Fix NPCs running out of stamina.
Make copy of item to be thrown - fix throwing bugs.
Heat slowdown shouldn't stick around when character is not HOT anymore.
Fixed impossible to sleep on hard ground.
Make 100% spawns always spawn even with low spawn density.
Make safemode work if compass is hidden.
Fixed body window to show broken limb healing progress.
Fixed NPCs being able to be pushed into danger.
Fix monsters spawning on the player's level when intended for other levels.
Stop ant tunnels stomping over other map terrain underground and removing staircases.
Prevent attacking with items that take very many moves to attack with.
Fix time travel due to 1s turns.
Correctly predict craftability of recipes with overlapping item requirements.
Fix monster evolution delay bug.
Fix first intercom mission dialogue tree.
Stop Hulks teleporting after shoving vehicle.
Fix infinite NPC love exploit.
Allow zombies to smash.
Prevent auto attacking allies.
Migrate direct item spawns.
Always prompt for direction if autoselect disabled.
Fix NPC equip due to mutation fail message.
Fix dangerous pickups and auto forage not working together.
Rebalance stamina and pain penalties for dragging wheeled vehicles.
Auto-travel; prompt when overburdened, and allow stamina-resting.
Make vehicle dragging not slow for strong-enough characters.
Prevent monsters from leaping to their death in water.
Clear up item ownership for dead factions.
Recalculate vehicle viability after part destruction.
Monsters randomly select targets instead of preferring to attack the player.
Fix player monster interactions when climbing between levels.
Prevent endless deathcam loop when dying while asleep.
Spawn vehicles and junk in junkyard.
Fix firing accuracy calculation when entering aiming UI with no target in sight.
Fix infinite loops and performance of NPC catching up on moves from time spent outside reality bubble.
Make NPC overmap spawning weakly relative to player omt pos.
Fix crash when detaching vehicle from bike rack in old saves.
Allow drugs to modify morale again.
Fix check for monster blocking stairs.
Prevent monsters from seeing each other across z-levels.
Fix NPC backlog of activity moves freeze.
Fix savegame migration of obsolete house overmap terrains.
Fix throwing movement cost for stacking items like bola/net/throwing stick.
Stamina recovery no longer modified by move mode.
Fix infinite aim loop when aiming with IR vision.

## Performance:
Limit start location search radius.
Vehicles: don't refresh while creating a prototype.
Faster tileset loading due to optimized color manipulation routines.
Remove unnecessary `draw_panels()` calls.
Extract pixel minimap into a separate class, clean the code and improve its performance.
Implement flat_set container to improve performance where appropriate.
Do not translate debug-only message strings.
Make square roots static in simplex noise implementation.
Speed up scent adjustments during field processing.
Speed up calls to get_local_windpower, get_heat_radiation and get_wind_blockers.
Build bitmap cache of field locations.
Increase performance when in-game debug mode is disabled.
Increase performance of effects with empty memorial log messages.
Do not make excessive translations for bash sounds.
Faster enumeration of active items.
Avoid recalculating vision and lightmap unnecessarily.
Only retrieve vehicle list once a turn.
Increase performance by removing check for recipe every crafting turn.
Allow member access to weather_datum to bypass unnecessary translation.
Improve performance when fishing.
Avoid unecessarally enumerating monsters.
Defer testing validity of scent grid modification points until modification commit.
Speed up item::process_temperature_rot.
Makes tests go vrooom. Makes it easier to read and understand the code.
Optimize many NPC AI operations, throttle item search.
Optimize vine growth special attack.
Add adjustable 3D vision Z-level cap.
Speed up monster action planning.
Refactor monster regeneration flags.
Reduce memory usage of itype.
Remove superfluous refresh calls from list views.
Improve recipe loading speed.
Fix out of control vehicle processing overhead.
Fix low UI performance on Windows build when using the English language.

## Infrastructure:
Npctalk: Complete overhaul of NPC conversation infrastructure.
Get rid of Lua modding.
Allow a player_activity to refer to specific monster(s).
Update basecamp infrastructure to not require a camp overseer.
Internally store kcal instead of nutr values.
Achieved universal code styling.
Combines rotting with item temperature.
Trigger test failures when tests cause error logs.
Npctalk: make mapgen_update into a dialogue effect.
abort() on crashes so core dumps will be produced.
Add support for time strings and use them in many places.
Adds magic spell effects.
Make auto-mining use item actions.
Switch language version from C++11 to C++14.
Updated minimum supported compiler versions to gcc 5.3, clang 3.8.
Run clang-tidy on Travis.
Update Catch2 to 2.9.1.
Unify overmap terrain matching.
Prevent use of stale pointers in item_location.
Save map extras with overmap.
Use custom clang-tidy plugin for Cata-specific code checks.
Use colony for map and vehicle item storage.
Use enum_bitset instead of std::set for spell flags.
one_turn_in(time_duration) function added.
Remove most uses of long and unsigned long from the code.
Add colony data structure.
Overhaul implementation of map fields.
basecamps: add support for automatic calculation of blueprint ingredients.
basecamps: add support for blueprint_excludes.
Mandate description of terrain and furniture.
Basecamps: add a namespace and calculate workdays.
Significant progress toward rationizing character/player/NPC classes.
Added weather change effect for carrying artifact with AEP_BAD_WEATHER property.
Add lighting overlay (debug menu).
Add energy units using units::quantity.
Refactor player::calc_focus_equilibrium, disp_morale, update_mental_focus, reset_stats
Template read_from_json_string.
Monsters can cast spells as a special attack.
Use time duration strings for effects.
Introduce a faster linked list implementation.
Add Spell fields as new members of spell_type.
Implement new item type for batteries.
Use time_durations instead of ints for faults.
Time audit. Saner calendar field names.
Unify spell effect functions to deprecate the if else ladder.
Allow aliasing extendable lake shore terrain.
Add custom clang-tidy check to enforce consistent point initialization.
Convert calendar into a namespace.
Add static analysis check for fields that could be replaced by points.
Enforce use of point / tripoint overloads where available via a custom clang-tidy check.
Moved windows and flora (trees, shrubs, grass) into new files from terrain.json
Report a verbose error message in case of backtrace failing to grab the symbols.
Added support of various generator types for map extras.
Items in trades are better checked for errors.
Changed mutagen craft tools to crafting requirements.
clang-tidy now checks for use of point arithmetic and suggest refactoring to make more use thereof.
Introduce character_id type (rather than just using int).
Change all instances of 'volume' in JSONs to be a metric string.
Allow spawning exactly one monster from a monster group and set it mission target.
Add a prototype event bus and Cata-specific variant type.
Overhaul of enum <-> string conversion code.
Track kills through event_bus in new dedicated kill_tracker class.
Allow missions to specify if they provide generic rewards.
Introduce dedicated class to manage memorial log.
Weight and weight_integral can be defined using a string.
Add u/npc_adjust_var and u/npc_compare_var effects and conditions.
Use mass strings for item weight.
Improve built-in support for (de)serialization of containers.
Show charges, damage, active, tags and item variables of items in debug mode.
Add new object to track event statistics for use in calculating scores.
NPCs: annotate talk_tags with the usage.
NPC can used fueled CBMs.
Refactor object cloning to improve memory safety and simplify implementation.
Stricter json parsing; errors will occur in more places.
Support json-defined scores as a function of events.
Use clang-tidy to check gettext calls in static variables.
Introduce functions to assist with drawing tabbed windows.
Allow auto-wielding of items in professions.
Enable Magiclysm on one Travis job.
Preliminary tagging of all overmap locations for NPC AI.
Make possible to define `item_transform` and `cast_spell` item actions which are only allowed when wielding or wearing item.
Rework and unify teleport methods.
Create enchantment cache for use with enchantment values.
Adds JSON capability to range_with_even_chance_of_good_hit.
Uses the units::energy infrastructure for bionic power.
Clarify some documentation relevant to monsters and basecamp recipes.
Add a clang-tidy check to check for text style in the c++ code and json.
Remove all of the legacy vehicleparts JSON.
Refactor fields: allow multiple effects.
Add regional terrain/furniture resolution to mapgen.
Change snippets to use string ids instead of hashes.
Adds support for different mending methods for a single fault.
item: refactor info() to break it into multiple smaller functions.
Add the ability to load tilesets from user_dir/gfx.
Detect unsed json object members when parsing json data.
Add infrastructure to support using vitamin system for toxins.
Simplify generic multiple activity handler.
Tilesets: add tools to automatically create tilesheets.
Easier charges setting for json item spawns/groups.
Scents can have a type.
Can set up clothing mods to be valid only for certain items.
Allow compose.py to function when tile JSON is missing the 'bg' key.
Reduce submap size by changing submap's camp member to unique_ptr.
Automatically create user_gfx directory.
Adds a few more biome-dependent terrain types.
Holiday title screens.
Max_volume for terrain and furniture can be defined with strings.
New JSON recipe property for overriding inheritance of specified flags.
Further expands regional pseudoterrains and works them into some map palettes.
Retire procedurally generated houses and basements.
Allow random tile variants for immobile furniture.
Implement volume_reader and mass_reader for read and write.
Allow spawning npc via iuse action.
Add MAINLINE_MODS.md to document mod inclusion criteria and procedures.
Improve overmapbuffer searching routines.
Added repair_like property to prevent unreasonably difficult to repair items.
Add scenario whitelist/blacklist capability.
Adds a getting started type of guide for mapgen.
Add debug menu item for spawning nested mapgen.
Add script to generate tags for CDDA json data for easier navigation in standard text editors.
Use github's code owner system to alert mod maintainers to changes.
Added support for user font directory.
Improve submap encapsulation.
Add a multitude of tests for item display and effects.
Pass CLI arguments from cataclysm-launcher shell script to cataclysm binary.
Clean some exothermic CBM code.
Added override_option class to help write tests which require a particular option to be set.
Can specify delay in emit_fields for monsters.
CONSOLE_DESPAWN flag to despawn turrets with a console.
Moved entity definitions to JSON: zone types, loot zones, scent neutralization, ammo effects,
flag inheritance in crafting, comestible enjoyability, gunmod weight modifier, allergen handling,
species footsteps sound, bionic slots, swim speed modifiers, construction categories,
martial arts skill and damage requirements, hunger messages, artifact effects and food morale modifiers.
Large numbers of unit tests added to enhance stability.
Expand testing doc with examples and tips.

## Build:
Npctalk: add a python dialogue validator.
Update homebrew install instructions.
Adds Flatpak build recipe.
Clarify the compiling directions for Visual Studio.
Enable github bot that automates closing stale issues.
Add cygwin to COMPILING.md, also add short descriptions of each option.
Allow building with Clang using MinGW-w64 libs.
Check translator comments with clang-tidy.
Document how to build and run the custom clang-tidy checks on Windows.
Provide NOOPT=1 build option for make.
Made JSON formatter conserve escape sequences.
Use libbacktrace to generate readable backtrace on Windows.
Fix -Wrange-loop-analysis warnings with Clang 10.x.
Save build artifacts from github actions CI.
Include additional files to binary distribution.
Updated Android build process.

## I18N and A11Y:
Use translation markers to increase performance.
Make the translation for field name display.
Automatically switch IME mode between text input and raw input on Windows.
Correctly extract npc dialogue lines for translation.
Allow translation of non-character key names.
Add position marker to some format strings.
Support plural strings in the translation class.
Add nickname for zh-cn translation.
Adding ru translation notes.
Fix footsteps translation.
Extract all npc dialogue lines for translation.
Add Portuguese (Brazil) to language selection menu.

# 0.D (Danny)

## Highlights:

Many quality of life enhancements such as auto-pulp, autopickup, batch actions,
interacting with adjacent items and improved long-action handling.
Pixel minimap for tiles mode.
Guns accept magazines when appropriate.
Player stamina stat that is burned by running and other physical exertion.
Player faction base that allows incremental growth and autonomous work by NPCs.
The player remembers terrain and furniture they have seen.
Carrying racks for small vehicles.
Vehicle system (speed, fuel consumption, terrain effects) overhaul.
Overhauled nutrition, food spoilage and food state changes (freezing).
Overhauled bomb fragment handling.
NPC dialogue support, group commands, tactical instructions and backstories.
Dynamic Lighting.
Roughly DOUBLED the amount of in-game content.
Unheard-of levels of bugfixing.
Full translations for Chinese, German, Japanese, Polish and Russian.

## Features:

Power transmission between vehicles.
Books need to be read to know what they contain.
Extend Stamina burn.
Explosions can create craters.
Zombies push each other.
Overhauled shadowcasting to also provide dynamic lighting.
Gun mods can be built-in to the gun and irremovable.
Gun mods extended to draw power from UPS.
Player can set zone instructing friendly NPCs to avoid picking up items.
Unsupported items/fields/monsters/etc fall to lower z-levels.
Mods can override overmap specials.
Display hints about health upon waking.
Experimental 3D vision and interaction between levels.
NPC interactions: Carrying gear, healing with items, re-layering clothes.
Hordes re-absorb monsters, this allows them to return to moving after spawning.
Hordes can wander toward cities to keep them populated.
Added a pixel-detail minimap option to tiles mode.
Added the ability to use cutting tools or markers for labeling items.
Add talk tags support to signage.
Allow many actions targeting adjacent tiles. Reading, storing liquids, unloading containers.
Allows certain claw-based mutations to count as having a butchering quality.
Adds an item flag for certain clothing that allows making mutation natural attacks without said clothing getting in the way.
Start with book recipes of selected skills on char gen.
Allow gathering wool staples from sheep.
Allow vehicles to pivot around arbitrary points.
Added debug Overmap Editor.
Add steerable wheels.
Reload using magazines.
Mix liquids into a container instead of a CONTAIN tool.
Repair items as a long action.
iuse actor heal for jsonized healing items.
Craft in the dark when it makes sense.
Allow using Enhanced Hearing CBM to crack safes.
Giving NPCs mutagens, meds, food etc.
Mass uncraft.
Add coal mining.
Implement minimum stat and skill requirements for items.
Add ability to cut metal bars on windows with hacksaw.
Allow wielding bows with one hand.
Alternative starting point systems.
Vehicles can spawn items with magazines and ammo.
Stumbling and following improvements.
NPCs reloading mags.
Apply persistent morale.
Allow autolearn at different level than crafting difficulty.
Alcohol mixing for storage.
Bring back NPC hunger and thirst.
NPCs pulping corpses.
Allow wearing clothing with OVERSIZE flag with footwear.
Allow attacking ground to prevent overshooting.
Allow bringing NPCs up/down z-levels in 2D mode.
Zombie corpses transforming due to burns.
Really nasty barfing.
Overmap scent traces.
Allow mending of faults for already installed parts.
Vehicle part armor (damage resistance)
Firing modes including NPC support.
Automatically add starting components to the start vehicle construction.
Mop up liquids in vehicles.
Make NPCs better with (player's) meds.
NPC command: close doors you walk through.
Melee autoattack feature.
Allow UPS charger to work with partial charge.
NPC vs NPC combat.
NPC guard/follow update.
Add details to message displayed when loading world.
Fancy hairpin can now be used as lockpick.
NPC trading/exchange update.
NPCs helping with crafting, providing recipes.
Turrets can drop casings to CARGO part.
Regional weather settings.
Train relevant skills when installing/removing vehicle parts.
Track items with no covered body parts (morale).
Store any liquid in vehicle tanks.
Scale repair times with damage.
Ammo can be multiple types.
Spawn bones when creatures made of bone are gibbed.
Added automatic prying when [e]xamining on a locked door/window.
Implement NPCs picking plants.
Assign NPC's as vehicle crew members.
Teleporation to adjacent overmaps.
NPCs swap (or take off) their splints properly.
Allow crafting with sealed container contents.
More "resilient" overmap generation.
Allow nesting crafting lists.
Add in Scratch Attack for (mostly) Zeds.
Adds seasonal variation to daylight levels.
Implements deconstruction without tools.
Contained fires will burn through all its items continuously.
Gunmods contribute "ammo_effects" to the main weapon.
Change crossbow firing skills to match related firearms.
Moddable Milking Monsters.
Option to yell sentences.
Removed ability to pry open closed non-locked doors.
Allow resolutions up to 8K UHD (7680×4320).
Search the overmap around the cursor.
Always save the latest created character as a template "Last Character".
Give players back the ability to hear soft sounds from their own tile.
Allow character generation menu to scale to screen size.
Allow martial arts to force "offhand" unarmed strikes (kicks etc.) when wielding weapons.
Ability to fully enhance an item.
Option to auto pulp or butcher corpses.
Make all long activities abortable.
Draw power directly from UPS with UPS mod.
Add stimulant/painkiller overdose symptoms.
Loot sorting activity.
Add trait groups.
Added possibility to cut rebar cages with hacksaw or oxytorch.
Make smoke decay outside of the reality bubble.
Implement deployable furniture items.
Allow shelter NPC to provide tips.
Morale craft speed penalty.
Fully random Play Now!
Added vitamin tracking and vitamin-related disorders.
Allow resuming light-canceled jobs.
Washboard Batch Washing.
New characters: Start with loaded/holstered guns and sheathed blades.
Removed restriction to blood draw kit so centrifuge can work with any container with blood.
Update washing machine to be able to use clean water.
Add the ability to soak rags and cotton balls on disinfectant.
Autoattack: Wait a turn if there is nothing in range.
Changed CBM install and uninstall to require an Autodoc or a NPC doctor.
Added control over amount of houses with basements, and basements can have individual weights.
Adds option to disable music and sound.
Underground temperatures relatively constant and independent from weather patterns.
Nearby hordes appear on minimap.
Moves social modifiers of mutations to JSON.
Rates of hunger, thirst, fatigue, and learning moved to JSON, healing mutations use relative values instead of absolute.
Added pet and livestock carriers so animals can ride in vehicles.
Adds shelf life to many foods, previously canned or vacuum packed food has shelf life when opened.
Include/Exclude filter for overmap search.
Carrion can now eat adjacent crops or food.
Allow place_monster to optionally place a randomized monster using a weighted list.
Adds firewood source that automatically adds fuel to fire when it is 2/3s consumed.
Make chickens and other small domestic birds tameable (Chickenfeed)
Vehicles: Open all doors.
Implement player faction base.
Artifact dreams.
Horde improvements: Better displays & zombie lurkers.
Schizophrenic Overhaul.
Option to spawn starting npc.
Field dressing corpses aka Butchery overhaul.
Smoking rack interactions expansion.
Freezer & freeze mechanics overhaul.
Add reminder effects for some medicine.
Added infrastructure for setting a farm plot zone and triggering actions across the entire zone.
Hot air and direct heat radiation from fires affect local temperature and can heat nearby area including interiors.
Add support for solid fuels like coal for vehicle engines.
Zone manager hides distant zones, shortcut for showing all zones.
New lua feature: Lua-coded monster attack.
Copy World Settings to a new world.
New MOD feature: Add graphical tiles.
Introduces 'Tip of the day' in main menu.
Save pooltype and remaining skill-, trait- and statpoints in character template.
Item infos for medication. (Quench, Fun, Stimulation, Portions, Addicting)
Added map memory.
Added a button to hide recipes in the crafting menu.
Adds loadable bike racks.
Allow hauling items along the ground.
Added auto foraging of bushes and trees.
Added autopickup rules based on material types.
Artifacts can consume Portals.
Update the fireman belt to allow attachments from fire axes, war hammers, and maces.
Adds stealth modifier as JSON-ized mutation property.
Npctalk: add support for NPC backstories.
Npctalk: NPC group commands to guard and follow.
NPCs can hear monsters and warn the player about them.
NPC: Warn the player about dangerous monsters.
Background traits - framework for dialogue update.
Adds expertise traits for NPCs.
Faction camp clearcutting mission.
Allow aiming anywhere. Mark practice target.
Vehicles: add multiple fuel support.
Add blind throwing.
Overhaul of map revealing items.
Allow peeking z levels.
Allow custom sprites for corpses.
Makes monster corpses the same weight and volume as defined in the json files.
Favorite ammo location for RELOAD_AND_SHOOT and RELOAD_ONE weapons.
Vehicles: increase effective speed in tiles per turn.
Adds a corpse to gibbed creatures.
Selfies can be made and stored on camera.
NPC photos show visible mutations.
Enable Loot Zones to bind to vehicle Cargo parts.
Add support for amphibious vehicles.
Adds Zone Activity to harvest plots.
Specific guns can be targetted in json gunmods.
Add a debug option to spawn map extras.
Adds a context menu when examining seed drill and advanced seed drill: reload them with seeds.
Adds a Morale boosting chitchat with friendly NPCs as an activity.
Update bone mending machine to use mend mechanics instead of magic stemcell treatment.
Add new pet menu option for survivor to play with certain tamed pets to increase morale.
Improve traction handling and add new wheel types.
Shout commands for NPC wake-up and relax.
Food recipe results' calories and vitamins now based on components.
Adds skinning butchery action.
Forests now partially block wind turbines output.
Enabled snowstorms - wet and glare effects for snow.
Made wind effects directional, including adding a lee side to structures.
Added gunmods that wear out over time or quickly.
Adds ranged attack mutations (using fake guns).

## Content:

Lots of improvised tools (stone hand tools, forge, cooking furniture, clay and pottery).
Extensive wilderness foraging.
Super secret underground facility.
Gunmod crafting recipes.
More zombies: Elite grenadiers, Runners, Ferals, Predators, Shady Zombies, Screecher Zombies.
Still more: many child zombie variants, Zombie Brutes, Water Biter, Scorched Children.
Yet more: Fungal Zombie Child, Gigantic Naked Mole Rats, Acid Ants, Zombie Burner.
Monster grab and pull attacks.
Ranch and Ranch-related missions.
Faction Camp and related infrastructure.
Large additions to Lab variety and consistency.
Vehicle based tools, street sweepers, tractors, plows, planters.
Farm vehicles and tool attachments.  Plow, reaper, seed drill.
Seasonal variation in foliage.
Expanded tree variety.
Allow city-less mapgen.
Many preserved food recipes.
Two new variants of the military bunker basement.
Items can have a side (left v right).
Add a larger generator part and portable generator vehicle.
More railroad terrain variants, made diagonal tracks subway railroads 7 tiles wide.
Implement surrounded start.
Professions: Hunters, Bandit, Bionic Survivalist, Parkour Practitioner, Burglar, Camper, Road Warrior, Boxer, Photojournalist, Tourist, Zookeeper.
New mapgen: The Red Dragon Teashop, Football Field.
Double the number of survivor's notes.
Add "calories" field to it_comest.
Terrain connections for groups other than WALL.
Hands free mechanics.
Update Evac Center.
Implements integral_volume for gun mods.
Veterinarian Clinic.
Implement disintegrating ammo linkages.
NPC trade update.
Creation of 5 new overmap special campsites.
3 new roadside rest stops.
Add magazine coloring, improve ammo/gun coloring.
Prison Break Scenario.
Funeral home.
Razorclaws and Shipwreck.
Add alternative triffid groves.
Add 2x2 cemetery.
Adds small Ponds.
Adds Apple Orchard to the game.
New characters: Start with loaded/holstered guns and sheathed blades.
Add ability to steal items from NPC.
Sugar House mapgen.
Add 'Reach Refugee Center' mission.
Add detergent and allow it to be used in washboard.
Dairy farm.
Micro Atomic Plant for Bright Nights mod.
Parks and recreation buildings.
Add butcher shop.
Mansion Upgrade Project.
Initial work on multi-story houses.
Make chainmail craftable from scratch.
Add bike shop.
Add MShockXotto+ tileset
Add descriptions to furniture objects.
Small town buildings.
Subway.
Added Cable Charger Bionic.
Mainlined vehicle rams from Blazemod.
Add ammo pouches for fast access to ammunition.
Hallucination monsters are now described in extended description.
New monster ability 'ABSORBS_SPLITS'.
Pallet lifter for fast battery swapping.
Add Speedloaders.
Remove Solar Panels CBM.
Software Lights on!
Added can sealer and related recipes for better food preservation.
Separated dashboard (electronics controls) from steering.
Acidic Ant Expansion - Acidic Chitin Item & Equipment.
Add engine blocks and engine deconstruction recipes.
Butchering yields for fungal towers and other structures.
New basement variant, with and without hidden Autodoc.
Disposable filters for filter, gas, PBA, and survivor masks, as well as filters for hazmat and ANBC suits.
Adds new narcosis effect that Characters cannot be prematurely woken from.
Replaces heavy sticks with long sticks in many recipes.
50% chance of partial lighting in labs.
Recipes to extract seeds from some fruits and vegetables.
Additional doctor's office variant, a private bionics clinic.
Raw hides can be turned into simple bags to transport remains of creatures.
Adds variability in decay of food created before cataclysm.
Add Trencher (Construction vehicle).
Vehicle mounted pet carriers.
Discordant Mi-go Memes.
Add Cosmic's Additional Locations to the game.
Root Cellar - food preserving option.
Cosmic's Golf Course.
More Dog Breeds - Now With Puppies Edition.
Add Whaley's Locations.
New mutation category: Mouse 🐁
Injectable mutagen finales, targetable purifier smart shots.
Overhauling tank drone.
Add refugee center start (costs 1 point).
Adds vehicle wreckages (of crashed helicopters) to helicopter crash-sites.
Adds ant-infested labs.
Adds the incandescent husk, an evolution of the shocker zombie that moves slowly and emits a lightning cloud
Removed CBM crafting.
Adds new location 'Mass Grave'.
Added extensive new lab-based scenarios, areas and monsters.
Added camping scenario and additional camp related start_locations.
Adds the Intravenous Needletip and Titanium Skeletal Bracing CBMs.
Adding new starting scenario at refugee center.
The Fish mutation tree now has unique, post-threshold mutations.
Labs can have funagloid portals, lab escape allows crowbar.
Many options for using miscellaneous items as improvised tools.
Perception stat now determines overmap visibility, and the Topographagnosia trait is now available.
Added railroad station overmap special.
Re-implements old start location options to the Challenge-Lab scenario.
Implementation to support use of JSON snippets for procedural music descriptions.
Adds LivePeople Tileset.
Add forest trails.
Add new pond map extra.
Added railroad overmap terrains.
Add new offal recipes in the game using the new offal types.
Adds sourdough bread and sourdough starter.
Add trail guide item.
Adds a way to craft anesthetic kits in the game.
Explosion of NPC dialogue.
NPC Dialogue: role-specific survivor stories.
Adds formaldehyde and methanol as precursors for hexamine, and recipes to make them.
Adds shanty-town walls comprised of bolted-together junk.
Adds extra recipe for nitric acid, which requires a pressure cooker and a platinum grille as a catalyst.
Adds lab nanofabricator finale, letting players create high tech items.'
Update RetroDaysTileset to include RetroDaysJar, AdamRetroDays, long grass
Mainline NPC traits mod.
Added outbuildings to default farm.
Regularize city grid and allow large in-city specials.
Adds area_name into info box when looking_around.
Adds gunmods that add slots for more gunmods.
Adds four new NPC backstories available to all NPCs.
Added Electroreceptors as a starting mutation to the Challenge-Lab scenario.
Adds medicine to help nausea.
Added new Martial Art: Sōjutsu.
Upgrades the outer walls of the refugee center and fills the waiting area with beggars.
Allow multiple inputs for rifle portion of rifle turret.
Adds new vehicle part : a wind turbine.
Adds Free Merchant currency.
Adds methanol and ether as a possible Molotov components.
Add "classic literature" and "collector's edition" books, move choice book spawns to library, and adjust library/mansion book spawns overall.
Adds the possibility to find an evil moose in the kitten finding game.
Adds new furniture flag that restricts vision when in the furniture.

## Interface:

Bionics menu tabbed for better visibility.
Streamlined reload menu.
Bundled a square font.
Separate zombies better by color.
Many menus are resizeable.
"Isometric" tileset mode.
Search feature added to many menus.
Lots of dialogs allow use or consumption of items from immediate surroundings as well as inventory.
Enhancements to AIM.
Improved explosion animation.
Ambient sound effects.
Added vehicle direction indicator in tiles mode.
Prevented spam about player being tired.
Removed inability for vehicles to drive over fungal beds.
Fixed a number of issues around monster spawning: Wraith, ants spawning in sight of player, animals spawning underground.
Enhanced medical menu.
Recolored trees and bushes to be more recognizable.
Added travel-to command.
Hide options if they aren't present in the build.
Tile scaling in tiles mode.
Cancel out of crafting menu during component selection.
Move times displayed adjusted to be cumulative instead of "most recent cost".
Added pixel minimap in SDL builds.
Highlight useful information in item info text.
Split mod exclusion category into item and monster exclusion.
Added handling for home and end key.
Added dynamic loading of crafting gui categories.
Sort by name in inventory instead of id.
Add quit action to new character window.
Extend blackspace window to cover minimap instead of using map legend window.
Allow canceling crafting from component/tool selection menus.
Updated MShock Modded Tileset.
Scrollable item info text in crafting menu.
Added Y/N query to attacking friendly NPCs.
Remove pageUp/pageDown key bindings for next and previous tab.
Display item name in crafting component selection menu.
Hint when reloading would be possible if item not full to capacity.
Random alternate sprite graphics.
Option to disable item info highlighting. Color changes for readability.
Enable music shuffling.
Escapable menus.
Translatable velocity units.
New Isometric tileset, new 16x16 tileset.
Combine limbs on info and layering screens.
Define duplicate sprites for multiple tile ids.
Random sprites for player and NPCs.
Adds caching to the pixel minimap, enemy indicators flash red, apply low light filters.
Don't rotate movement action in isometric when automoving.
Isometric controls in advanced inventory.
Isometric scrolling combat text.
Allow sprites to offset later sprites drawn on the same tile.
Larger/smaller and offset tile sprites.
Only draw tiles inside viewrange.
Pixeldoubling for tilesets.
Clear the minimap texture pool before SDL quits to prevent errors on game quit.
Fix display of Vehicle Indicator in tiles.
Targeting window improvements.
Add a draw refresh before asking direction on bionics: EMP, fingerpick, and mini-flamethrower.
Copy z coordinate to the light ray endpoint. (Fixes vehicle headlights underground.)
Fix border between terrain and status window covering part of the status window.
Display more information for magazines.
Use original message color in message history.
Implement viewing tiles on the floor below the current one when an open floor is shown for SDL tiles.
Make player-built walls look like walls in ASCII.
Fix seeing inside crates/rubble/etc.
Display remaining ammo for ammo containers.
Change display of stack sizes.
Escapable menu for examining NPCs.
Highlight magazine and ammo.
Vision and targeting changes, 3D-ification.
Display moves when disposing of items.
Escapable menu for sorting items in advanced inventory.
Prevent window minimize on fullscreen borderless when focus lost.
Rearrange main rendering method to place curses cursor on @ at the end.
Add a cache refresh before drawing pixel minimap.
Add option to select which video display is used.
Add option to limit lifetime of sidebar messages.
Fix disappearing monster info.
In overmap, move cursor to the selected (center) square.
Redraw entire line of printed messages for screen readers.
Tileset feature: Mutation overlay ordering that can be configured in JSON.
Colorize message logs.
Unify tile descriptions in lookview and liveview (mouse view) modes.
Highlight only occupied bodypart.
Create nonexistent input contexts when adding keybindings.
Improve Morale dialog.
Redraw borders of Options menu after showing of Keybinding help.
Add local directional keybindings for pickup menu.
Allow light levels of visible tiles to be known from a distance.
Refresh AIM screen properly after escaping of SORT menu.
Don't initially change the view offset when firing.
Display JACK/LIFT amounts in real-world units.
Implementation of UI for Bionics Slots System.
Show estimated disassembly time.
Improvements of the blood test window.
Clearer message when butchering on sealed terrain.
Rework inventory columns.
Window with bars will be frame with bars after hitting.
Add search function to all commands list.
Accurate, consistent 'slow movement' messages.
Mark some fields as dangerous; prompt for rough/sharp terrain.
Auto-select first removable part, if possible.
Vehicle turret reloading.
NPC pickup whitelist, allow vehicle access.
Improve vehicle interaction display.
Add more info to item displays.
CBM install failure mention which CBMs are lost.
Mark the shortest route to a refugee center on map.
Reworked settings menus. Ingame main menu.
Show available, not only memorized recipes in crafting gui.
In pickup UI, show identical items as stacks.
Context-dependent skills and more descriptive unmet requirements.
Vehicle part installation filter.
Vehicle tanks as refill targets.
Display engines (and faults) in vehicle overview.
Support selecting turret ammo.
Specify volumetric units via JSON.
Include disassembly time in the confirm message.
Option to skip frames when stunned.
User configurable volume units.
Fix recipe search to prevent exclusion of plural items.
Option to sort items by staleness, first ones to rot on top.
Make the crafting UI difficulty match what is used when crafting.
Make the repair time shown in the vehicle UI match the actual time taken.
Add a simple draw benchmark in the debug menu.
Adaptive (windowed or fullscreen) inventory menus.
Adds effect overlays.
Interactive inventory letter assignment.
Display 'item (charges)' for stackable items in crafting menu.
Approximate durations.
Allow scrolling in menus via mouse wheel.
Extends Close Quarters Battle CBM description.
Remove long-obsolete static spawn option, static is now the only option.
"Look at" with long descriptions (of critters, furniture etc.).
Harvestable plant description.
Sheath and holster contained volume description.
Add basic note support to constructions.
Add AUTO_PICKUP_SMALL_ITEMS option.
Enable customizing the 16 ANSI color slots.
Record NPC kills in kill count.
Add option to toggle framebuffer acceleration when using software rendering.
Talk to NPCs from the menu for examining them.
Added ability to save and restore default layout for advanced inventory.
In the crafting GUI, show which books provide this recipe.
Added point pool restriction option in world generation settings.
Added monster info in extended description.
Display actual nutrition acquired, rework rotten food penalties.
Vehicle UI: Highlight parts for removal in overview.
Color NPC/Player background cyan when grabbed.
Update default font values to prevent tiny overmap font usage on new game installations.
Add loading UI.
Extended techniques info.
Highlight searched components in crafting window.
Visual aid for broken limbs.
Added filter option to all inventory_ui menus.
Display component supply when crafting.
Convert braziers from traps to furniture.
Added sorting and categories to list monsters.
Disable scenarios that require a city start when city_size is 0.
Prompt when creating a character with the same name in a world.
Accessibility: Textual Vehicle Direction Indicator.
Rope, wire and barbed wire fences are now built and removed through the construction menu.
Horizontal emoticon style interface option.
Option for zones with no auto pickup to suppress seen items spam.
Add description to mountable locations.
NPCs will complain every 5 minutes if they're bleeding.
Allow diagonal movement via keybinding modifiers in SDL builds.
Show time to complete as if there's bright lighting if it's too dark to craft.
Show crafting bonus in 'New Character Creation' menu.
Make items with a player-assigned inventory letter always come first in inventory.
Support searching for memorized/unmemorized recipes.
Inform player if they are capable of learning a recipe from disassembly.
Support for resizeable windows with adaptive UI.
Provides more information about the relative age and spoil progress of foods.
Adds extended descriptions, sorts and colors descriptions.
Add sub-menu for controlling multiple vehicle electronics.
Display vehicle part descriptions.
CBMs for NPCs: add BIONICs tab to player info window.
Martial arts techniques description.
Show activation and deactivation cost for all bionics that have them.
Ask to ignore repeating distractions when performing an activity.
Added filtering by skill to Read menu.
Add scrolling the overview pane in the vehicle interaction window.
Reduce clutter of [B]utcher UI by stacking identical salvage/disassemble targets.
Adds (mushy) suffix to mushy food and highlights impact on joy in 'Eat' menu.
Added feedback for contained fire's expected time left, before it goes out.
Limb selection menu shows if limb is already bandaged or disinfected.
NPC follower warns on sleeping and sleep when you do.
Players can now save before sleeping and set an alarm at the same time.
"New Note" UI has been upgraded with colors and a live preview.
Migrate menu handling to uilist interface.
Added looks_like for targeted tile fallback.
Adds quality filtering to item search.
Android on-screen keyboard now automatically appears for menu filters, advanced inventory filter, inventory filter, and creating map notes.
Message window overhaul: filtering, page scrolling, and better interface.
Show related craftable items for current recipe by hotkey.
Adds descriptions for zone types.
Worn clothing placed into a sane layer by default.
Scrollable MOTD and Credits.
Allow viewing long mod descriptions.
Amount of mods of an item is now displayed as an integer following its name.
Android quick shortcut dimensions now account for screen density, defaulting to a sensible size on all devices.
Many options for selecting units to display.
Npctalk: create a big dialogue window.
Even when only capital inputs are allowed, using lowercase inputs should still set the dialog cursor.
Enhanced limb menu (body window) and textified healing related effects.
B menu show butcher, disassemble and salvage times.
Adds favorite recipes and recently crafted tabs to crafting menu.
Clarify crafting skills requirements text.
Gray out redundant tool quality requirements.
Show what will result from vehicle part removal.
Clearer crafting search help window.
Adds 'toggle fast scroll' option to overmap UI.
Adaptively stack perishables based on remaining time before rot.
Use more meaningful vehicle part names in messages.
Highlight 'on' toggle-able parts in vehicle use menus.
Highlight selected martial arts style in menu.
Crafting searches for primary skill and result description.
Tag clothes that do not fit, rather than clothes that do.
Prevent seeing light through walls.
Make walls sensibly visible at night.
Have vehicles become dark inside when that makes sense.
Allow toggling display of forest trails on the overmap.
Added 'center' action for look around mode.
Vehicle: display engine power and electrical drain/production.
Bandage/Disinfectant display/compare/apply improvements.
Allow hiding of recipe categories from crafting menu.
Player: don't create the reload prompt if there's only one option.
Better scrolling through requirements list in crafting GUI.
Improve info for worn items which cover nothing.
Show how much water and cleanser will be required on washing UI.
Basecamp: store food supply in calories.
Missions: display name of NPC that gave the mission.
Automatically choose infinite sources for crafting when available.
Play Now! loads a world with 0 character if available.
Crafting-gui - colorize book enumeration.
Veh_interact.cpp - colorize cargo volume.
Sounds: add descriptions to player shouts.
Allow installed bionics to be displayed in tiles mode.
Allow separate tiles for activated mutations/bionics.
Bionic power - equalize names and colorize values.
Don't reveal wall connections the player should not know about.
Automatically calculate monster difficulty.
Player display: add support for hidden traits.
Player character will open closed fence gates when walking, will vault over the fence gate when running.
Allow multiple filters for crafting recipes in crafting menu.
Status includes approximate times for NPC needs.
Crafting GUI Filter saves history; possibility to move trough history with arrow keys.
Changes text color to match map note color.
Bind '?' to open keybindings window by default.
Display scenario description after game start.
Alternative night vision intensity.
Added scaling option to resize screen elements in SDL mode for use on large screens.

## Mods:

Added Tanks Mod.
ChestHole tileset covering all entities.
Added double monster HP mod.
Mods dynamically enabled/disabled if they require lua and lua is present/absent.
Basic lua console.
Allow mods to override specific properties of monster types.
Added More Locations mod.
Removes redundant controls from inflatable boat.
Allow mods to change martial art styles / techniques / buffs.
Updated StatsFromSkills to use set_value & get_value for base stats.
Allow mods to modify professions.
Allow mods to modify scenarios.
Allow mods to modify starting location data.
Added Crazy cataclysm mod for all your immersion-breaking needs.
Add No_Zombie_Animals blacklist mod.
Add No_Diamond_Weapons blacklist.
Move health messages (on wakeup) to json.
Recreates DeoxyMod's Foldable Mod.
Move filthy morale penalty to a mod.
Add no npc food mod.
Add more makeshift items mod.
Add More Classes and Scenarios mod.
Craftable Gun Pack mod revamp.
More snippet/flier entries for mods.
Support total conversion mods.
Remove Arcana and PK_rebalancing mods since they are maintained in separate repositories now.
Add huge vehicles mod.
Expanded Realistic Guns: bandolier update.
Magazines for Icecoon's Arsenal.
Medieval Mod changes to viking and samurai.
Medieval Mod: Starting with sheathed weapons.
Added "BrightNights" - the sci-fi mod.
Standardizes bronze recipes in Medieval mod.
Fixes some unlearnable recipes in More Survival Tools.
Makeshift mod and bayonet update.
Battery compartment mod update.
National Guard Camp, a large and very dangerous military complex.
Brings DinoMod back online.
Atomic vehicles for Bright nights mod.
Added Urban Development Mod.
Extended Buildings mod.
Fix hp loss in StatsThroughSkills.
Add Bionic Systems Mod.
Added alternate map key mod.
Moved light and heavy snare kits to More Survival Tools mod.
Add "Mutant NPCs" mod.
Mundane Zombies Mod Revival.
Manual CBM installation moved to Bright Nights mod.
Allow adding contents to existing monster groups in JSON.
Safe Autodoc mod, a dependency of Bright Nights.
Makes Crazy Cataclysm a little crazier.
Nested mapgen structures.
Added Fuji's Struct mod.
Salvaged Robots mod.
Partially moved Folding Parts Mod to base game.
Convert Bright Nights region_settings to region_overlay.
Added anthill, bee, and large zombie exclusion mods.
MSX Dead People tileset update and make it default.
Adds new mod Growable pots.
Mainlined Tall Buildings mod.
Add urban development buildings to city spawns.
Salvaged Robots: More robot themed professions.
Creates clairvoyance spells in magiclysm
Adds the ability to pick letters in the spellcasting menu
Magicylsm: NPCs can now teach spells
Added hit_you_effect and hit_me_effect fields to enchantments

## Balance:

Unify crafting and construction xp gain.
Removed flaming eye annihilation beam.
Overhauled encumbrance system for finer degrees of encumbrance.
Tuned up wilderness crafting a great deal.
Removed inventory overcapacity penalty, items are dropped instead.
Ensured that skills can be bootstrapped with practice.
Zombie stumbling is more pervasive and random.
Necromancer revive cooldown adjusted based on target toughness.
Adjusted frequency of sickness.
Variable draw costs for dedicated inventory containers (holsters).
Last amigara horror to die always drops an artifact.
Adjust the way monster upgrade times are calculated.
Replace no pickup feature with move penalty.
Added encumbrance to weapons worn with shoulder straps.
Added batch crafting times to various comestibles.
Made DEX prevent cuts from broken glass more often.
Make farming yield multiples of default charge of a plant item on gather.
Reduce XM-P plasma blast size.
City spacing option.
WBLOCK_2 usage changes.
Correct nutrition_for thresholds.
Change handling of recoil penalty.
Remove completely unrealistic energy weapon recipes.
Standardize ammo disassembly.
Rationalize ranged skill training.
Item handling is slower with increasing hand encumbrance.
Add minimum move cost when handling items.
Implements barrel_length variable in ranged.json.
Remove requirement for a vehicle tracking device.
Overburden rebalance.
Basic unit tests for reloading.
Rebalance item handling costs.
Bring bite inline with melee attack logic.
Allow gunmods to consume less (or no) volume when installed.
Nerf "magical" battery storage options.
Only consume_charges() for tools and comestibles.
Acid update - rebalance fields, acid zeds, add backgrounds for acid tiles.
Allow monsters to hit-and-run and poison other monsters.
Metabolism: hunger rate and body temperature.
Ally zombies and robots with arthropods.
Guns in gunstores spawn with magazines.
Buff corpse smashing, nerf butchery.
Overhaul Radiation balance, it's now much more chronic in nature.
Set default for addiction_type in comestibles.
Reduce recoil penalty during burst fire.
Overhauled Adrenaline effect.  Replaced speed and stat boost with temporary pain immunity.
Add inaccuracy penalty whilst driving.
Make rain drenching slower, harder to completely avoid.
Improve garage doors behavior.
Overhaul distillation and use of alcohols by widening the gap between drinkable and refined alcohol.
Expunge vermin.
Make crafting of brewed/fermented items more realistic and involved.
Turn toolbox into a truly versatile tool.
Ignore checks for zombies to pulp if the NPC is boarded.
Fungal Zombies can see.
Rebalance fear_paralaze to prevent infinite moves drain.
Fix hallucination not kicking in if duration is too high.
Redesign bionics lab room to fix computer successful hack.
Limit turret to its actual range.
Make missed ranged attacks miss more realistically.
Adds lifting capacity to Cantilevers description.
Add "makeshift_kevlar" to recipes that include the Kevlar vests.
Bleeding also causes anemia.
Change chisel requirement to CHISEL quality requirement.
Remove memorization of recipes from reading books.
Nerf Sensory Dulling.
More realistic diesel recipe.
Evened out addiction withdrawal but made it longer.
Rework firestarter and extended firestarter.
Fix 145 items spawning in a house
Standardize handloading recipes.
Derive vehicle part hp from base item.
Adjust multi-pool defaults.
Fungus and aberration monsters now also drop filthy clothes.
Adds few missing cancels mutations.
Updated the plant mutations to give some encumbrance that makes sense.
Allow Steel Jerrycans to be used as vehicle tanks.
Forklift gets lifting and jack capabilities. Half of the boom crane.
Medium storage battery 700 -> 7000
Allow camera(_pro) for security camera crafting.
Grant Medium-sized robots avoid_trap 1.
Make clearing rubble an activity.
Telescopic Eyes prevents visual impairment from traits.
Make meditating an activity.
Make NPCs escape onto tiles with weaker fields.
Nerfed rate at which penalties from pain accumulate.
Added "MOUNTABLE", to small and medium boulders.
Smoked/salted meat changes, offal preservation.
Add pathfinding for selected monsters.
Rebalance blackpowder loads, expand recipe options.
Correct the spread of missed ranged attacks.
Added PARTIAL_DEAF to powered armor.
Add night vision from perception, fix flashlight exploit.
Cap JACK requirements increased to 8000kg in constants.h.
Buff regen mutations, nerf regen due to health stat.
Add recoil for being hit, makes melee more dangerous for ranged characters.
Swappable storage battery installed/removed to/from vehicle with no skill, in little time.
Decrease the number of military bunkers.
Melee damage while wearing filthy clothing may result in infection.
Make Vending Machines harder to break into.
Add power armor helmets to match existing spawns of power armor.
Heal broken limbs gradually, not all at once.
Increase to horde interest with sound source.
Time needed to wash an item now depends on its volume.
Make target size affect ranged accuracy.
Forbid evac center mission route from having non-road tiles.
Remove construction skill.
Craft one round at a time for handloaded ammunition.
Give zapback zombies weak electric melee.
Remove requirement for large power reserve just to turn on a part.
Bash shouldn't give better items than deconstruct now.
Stops roadblocks from spawning live zeds.
Remove gasoline and diesel from explosive recipes.
Restore sum of errors based dispersion.
Newly recruited NPC engage close enemies only.
Nerf to tree yield.
Disallow batteries with a weight over 20000 from tool battery mod.
Reduce noise from other z-levels.
Make metabolic mutations more interesting.
"No one is immune to fire"
Fix some tools recipes to match output item volume.
Add some variability to vehicle battery levels & tire destruction.
Chopping trees rework.
Drilling long action.
Replace chop logs construction with long action.
Glazing and waterproofing requirements.
Added rebar cage spawns to basic concrete wall and removed rebar drops.
Changed formula for character strength required to install something in a vehicle.
Don't retarget after killing selected target in a burst.
NPCs capable of getting away from live/armed explosives.
Remove mutation side effect from unsuccessful bionics installation.
Allow giving ranged weapons non-piercing damage, modify corrosive zed.
Add new "CLIMB_SIMPLE" flag.
Kill 100 Zombies quest now require killing 100 monsters from a ZOMBIE species, and not only ordinary mon_zombie.
Ranged weapon rebalance.
Applied new FRAGILE_MELEE flag to a number of improvised weapons.
Zombies cannot bite without grabbing.
Skeleton armor increased by 50%, skeletons slower and harder to shoot. Adds Skeletal Juggernaut.
Replace instant healing with slow healing effects.
More Complete and Rebalanced Vitamins.
Antibiotic overhaul - slow-acting antibiotics, and adds Atreyupan, a weak antibiotic.
Changes some Autodoc messages and makes it usable without anesthesia by Deadened mutants or Sensory Dulling cyborgs.
Balance rusting of iron items (essentially eliminate it unless the item is left soaking in water for a long time).
Overhaul fragmentation explosives to project a deadly field of fragments instead of a few random ones.
Make ice labs ~10% of all labs, not 50%. Ensure 1+ lab per overmap.
Make portals unavoidably teleport you.
Removed ability of losing existing CBMs due installation fails.
Vary horde speed based on monsters in horde.
Obsolete impossible gunmods.
Create LOUDMOVES flag, add to secubots.
Lumber no longer made from / substitute for long stick.
Fix OP throwing.
Perception stat now determines overmap visibility, and the Topographagnosia trait is now available.
Added FILTHY tag, monsters with the tag now drop dirty clothing.
Portable sleeping bags.
Removes the vac_sealer requirement from sealed glass jar recipes, adds canning pot, updates recipes.
Allow crafting a fur rollmat with tanned pelts.
Wearing clothing out of natural layer order now imposes additional encumbrance.
Added deconstruct recipe for vehicle controls, reduced component requirements for crafting controls.
Adjusted weights of mammals from the category defaults to averages of real values.
Let one screwdriver recipes produce screwdriver set.
Flowers won't collide with vehicles no more.
Increase HP of paper-thin palisades.
Many animals such as coyotes and dogs are now less aggressive across the board.
Allow fishing in fishable non-river locations.
Nerf pneumatic gun reload times.
Modifies calorie amounts for flesh/fish and Fat products, including butchery products.
Rework vehicle safe and max velocities based on physics.
Adding more requirements to screwdriver set recipe.
Causes corpse damage level to negatively affect butchery yields.
Adjust PRY ability levels.
MBR vests weight and recipe fixes.
Reset aim of bows between shots.
Refine forest trailhead placement.
Adjust clay distribution in forests and on river banks.
Rebalance comestibles' calories, vitamins, weight, and volume.
Made vitamin deficiencies slower to accumulate.
Rebalances recipes to be closer in calorie count for input and output.
Increases duration of most morale effects
Rapid metabolism made purifiable.
Joint Torsion increases stamina usage when moving.

## Bugfixes:

Fix inability to repair modified clothing.
Fix charge consumption when invoking tools.
Fix grenades not exploding.
Cleanup drivability rules for vehicles.
Prevent application of traps to players in vehicles.
Menu crash fixes.
Fix crash when player moves while remotely controlling a vehicle
Fix gasoline in automated gas station mapgen
Force HOT/COLD/WET items to be active on save load
Make reinforced glass interact with projectiles.
Prevent display of messages the player shouldn't know about.
Prevent windows from thinking the game has hung.
Prevent turrets from damaging source vehicle.
Don't drop skeleton meat.
Don't automatically shoot neutral creatures with autofire.
Fixup behavior of frightened monsters.
Optimized fire spread.
Fixed disarm technique.
Crash fixes for item handling.
Stumbling monsters no longer move at different effective speeds based on direction of movement.
Numerous bugfixes in NPC AI.
Fixed some interactions between various inventories when they are present in the same tile.
Made blacklisting operate more consistently.
Rebalanced vehicle collisions.
Fixed crash when target dies between successive automatic attacks.
Fixed deafening noise from collapsing buildings.
Apply stamina penalty for attacking more consistently.
Headgear now can actually be worn with power armor.
Don't wake up on dry retching.
Fix incorrectly calculated melee movecost.
Fixed zombies stumbling in biased directions.
Fix for flickering in SDL version.
Allow dodging during long actions.
Fix failing legacy save loading unit test.
Fix electricity and acid ripping up clothing.
Fix a funny bug: going to sleep while playing an instrument results in "Something is making noise".
Fix shrapnel crash.
Hack in roofs above buildings.
Fix all projectiles causing explosions.
Add back cache update to fix pixel minimap render issue.
Make backtrace() handling saner; fixes BSD, probably others.
Make exploding ammo explode on hit.
Integrated scope fix for scout rifle.
Restrict usage of computers for blind character.
Fix NPCs talking to deaf player.
Fix line slopes and adjust projectile attacks.
Remove morale penalty after washing if filthy item was worn whilst washing it.
Fix items from previous saves not having any charges even when counted by charges.
Ask only once per dangerous tile to enter.
Fix safe mode trigger distance.
Fix an active item processing crash.
Never give new characters unusable food or clothing (part 1).
Dirty transparency cache when removing opaque parts from vehicles.
Remove grab when target is destroyed.
Stash linkages in the gun like we do casings.
Prevent projectiles generated by Electromagnetic Unit CBM from hitting the player.
Rad-immune player is now protected from zombie scientist's radiation beam.
Vehicles shouldn't collide with hallucinations.
Avoid city only scenarios in random character generation when city size is 0.
Hallucinations don't reset limb healing.
Fix saving character templates.
Fix for schizophrenic NPCs effecting players.
Stop NPCs from leaving the vehicle due to smoke while in vehicle.
Remove CARGO items from destroyed vehicle parts.
Test and fix zapback.
Prevents character from waking up from lack of fatigue or noise while under the effect of narcosis.
Fix placement of overmap specials with city size 0.
Limit consoles and cardreaders to only affect within their overmap tile.
Fix connections in ant tunnels.
Fixed stuck movement after holding numpad keys in SDL version.
Fix crash when NPC tries to take off and drop items where he can't when asked to wear something.
Fix display of isolated linear tiles.
Fix for excessive overheating from fire sources.
Fix creatures being able to see you through cameras and mirrors.
Remove explosion effect from small arms ammo put into fire.
Fix crash/weird behavior when handling items while over-encumbered/
Fixes the autoattack range for HAS_REACH weapons when the gameworld is circular.
Fix drinking from 'aluminum can' segfault.
Fix crash with no audio device.
Fixes creatures not setting off traps or falling z-levels after being flung.
Fix crash when resizing window during character creation.
Fix overmap special exhaustion when placing mandatory specials.
Prevents players from inheriting each other's deafness.
Fix for melee sound related crashes.
Disable recharging vehicle batteries from handheld batteries.
fix for crash to desktop when player tries to remove charcoal or food from smoking rack
Fix throwing stacks of items.
Fix wrong tripoint usage for temperature calculations.
Make trying to sleep into an activity.
Fix items going spoiled while crafting.
Sort out of spilled liquid infinite loop fix.
The internal furnace can only consume itens up to a maximum mass and volume.
Fix vehicle part install CTD.
Recalculate morale after washing filthy worn items.
Avoid invlet clashes on worn items.
Prefer dropping items into vehicle cargo spaces where available in more situations.
Fix traps ignoring monster armor.
Vehicles: make the vehicle split code more robust and stop game crashes.
Use maps on all zlevels so they actually reveal things.
Fix crash when talking to ranch foreman about prospectus; Fix agricultural investment option not functioning.
Consistent fireproof / firey monsters immunity to fire-related fields.
Type cast for prevention of integer overflow with large volume containers like cargo containers.
Bionics: connect cable charger systems to vehicles.
Unloading plutonium from vehicles now gives the correct amount.
NPC missions: clear the mission during the failure talk topic.
Fixed crash related to unbound direction action.
Reduce quarter-corpse butchering times to 1/4th of full corpse.
Set max for item stack charges, container volume and cargo volume.
Prevent heat induced vomiting until dead.
Folding vehicles: improve collision test when unfolding.
Fix item category names not updated when switching the language.
Fixed lightmap-related crashes in MinGW 64-bit executables.
Npc: NPCs on guard duty in a vehicle stay in the vehicle.
Fixes isometric tile rendering.
Npc: friendly NPCs only warn about hostile monsters.
Fix bomb fragment placement with z-levels on.
Fixes safemode custom rules when creating a new character.
Melee: make sure aoe techniques don't access an array out of bounds.
Fix aiming if target moves out of LOS.
Improve terrain bashing with experimental z-levels.
Allow turrets to shoot "over" the vehicle they are mounted on.
Vehicles: show active, fueled engines or battery in sidebar fuel indicator.
Hack around android joystick shifting bug.
Restore NPC ability to target player.
Deep bites now actually progress over time.
Fixes errors in graphical builds without sound enabled.
assure_dir_exist now creates parent directories recursively.
Skip dodge and block techniques when looking for a normal technique.
Fixed zombie necromancer was able to revive zombies pulped by a very hard hit.
Fix aiming anywhere after player has moved.
Applies radiation mitigation to all sources.
Adds minireactor to electrical power calculation.
Fixes gunmods that add non-auxiliary gun modes.
Fix NPC weapon wielding turn cost.
Fix monsters' special attack description not translated.
Fix aiming via mouse click.
Skinning animals smaller than Great Pyrenees now possible.
Vehicles: don't let drag stop vehicles in active cruise control.
No map extras in refugee center (for now).
Greater search range for refugee camp bandit missions.
Allows vehicles with a seed-drill to plant seeds
Fixed time cost for auto-mining.
Fix crash related to null pointer in creature tracker.
Make fire extinguishers work again.
Fix ASCII fallback for corpses.
vehicles: improve split logic.
Game: adjust vehicle driving offset based on the new speeds.
Unloading ammunition belt can be interrupted.
Fix HP not being recalculated during chargen.
Restore ability to use recipes from eink tablet.
Made Mycus Fireproofing and Mycogenesis consistent, and they will no longer prevent your clothes from burning.
Correct several uses of distance metrics.
basecamp: retrieve companions sent to do expansion crafting.
Fix wall connectedness on tiles builds with tiles disabled.
Vehicles: only sink vehicles in deep water.
Prevent NPC duplications when climbing stairs and colliding with a monster.
Prevent zone activities from working across z-levels.
Fix lighting of exterior walls by player-held light sources at night.
Move control laptop time investment to be before hacking attempt.
Respect `looks_like` for memorized tiles.
Disallow pseudo items in crafting component selection.
Fix calculation of chance to persuade NPCs to train.
Npc: fix NPC followers not closing doors.
Serialize recipe charges.
Fixed NPC dialog around lying and succeeding at missions.
More mall background tiles will match floor.
Stop people from randomly mutating new hair styles.
Silence error message when monster AI traverses an off-map vehicle.
Fix handling of NPC passenger removal.
Fix check for available wheels when changing tires.
Disallow washing in the dark.

## Performance:

Optimized mapgen when generating homogeneous tiles (empty air or all rock).
Shadowcasting optimizations for ~10% performance speedup.
Fix memory leaks in cata_tiles.
Switch from rand() to a simple mix/hash function for random tiles, also more speedup.
JSON optimization: removed many default values.
Remove effective no-op in player::fire_gun.
Cache morale level and speed up its computation.
Update reload times.
Cache some of the pathfinding data.
Draw border enhancement.
Hugely speed up crafting GUI.
Fix the inventory UI slowdown.
Allow SDL redraws during sleep or when FORCE_REDRAW triggers.
Spam fewer popups while saving submaps.
Improve performance of damage calculation.
Defer autopickup item lookups until first use.
Cache item types for inventory; huge crafting GUI speedup.
Speed up vehicle::is_broken, use it a bit less.
Speed up some slow sections of monster code.
Optimize saved monstergroups to decrease save size.
Faster drawing of empty spaces in tiles build.
Skip drawing spaces in winconsole builds.
Performance improvement for mega vehicles with many turrets.
Faster inventory menus.
Fix weather data performance impact.
Implement deferred color loading.
Losslessly compress all tiles.
Don't store translated material attributes.
Streamline effect processing on addition.
Speed up cache generation in z-level mode.
Fix decreased performance of software rendering.
Remove defensive redraw, add wrefresh where needed.
Cache values in season_of_year and reuse on same turn.
Remove unneeded SDL_RenderSetLogicalSize.
Use map::points_in_radius instead of manual iterating.
Reduce Submap constant memory requirements of Cosmetic strings.
Reduce memory consumption for soundpacks.
Fix lag due to copying player objects.
Encode mapbuffer terrain data using RLE scheme for smaller save files.
Faster item layer computation.
Improve performance of encumbrance calculations.
Lazily load sound effects as they are encountered instead of at application startup unless explicitly preloaded.
Faster color name lookup.
Remove recursive call from open_or_close().
Performance boost for SDL drawing using color modulated textures.
Improve sorting large numbers of items into zones.
Optimize inbounds check and reactor lookup.
Large optimizations to dynamic lighting via a fast exp approximation.

## Infrastructure:

Allow multifunctions containing both iuse_actor and cpp iuse_method.
Overhauled mapgen to allow more flexible specification of map features.
Better help menu for command line invocation.
Moved mutation definitions to json.
3D map infrastructure.
Move NPC dialog to json.
Use lightmap consistently in both curses and tiles.
More flexible menu filtering system.
Moved special tool items to json.
Moved vehicle spawns to json.
Methods to transform buildings after generation, i.e. to make them looted or barricaded.
Cleanup and extension of sound system.
Unified bullet disassembly handling.
Overmap saves moved to json.
Removed a lot of redundant default json entries.
Allowed arbitrary items to have artifact properties.
Migrated worldoptions, autopickup to json.
Add separate flag for electronic systems control.
Added zombie movement unit tests.
Put the crafting gui code into it's own module.
Add method to check if item can holster another.
Apartment Tower JSONification.
Add soundpack support.
Added example jq scripts for JSON parsing.
Wrap up _("translated weight units") to the dedicated function.
Re-seed RNG after choosing tiles.
8-way rotation of some ascii line drawing characters for vehicles.
Automatically rotate movement in isometric mode.
Fix weighted list RNG on platforms with a different RAND_MAX value.
Add function for temperature conversion (from F to C).
Use wchar_t for all potentially-wide-character handling.
New road mapgen to replace mapgen_road_*()
Jsonized monster attacks.
Factor out drawing primitive algorithms to a separate module.
Remove hardcoded moves cost when unloading from containers.
Weather Reader reworked.
Adds Prying quality, adds helper functions for quality checks.
Better NPC complaints.
Implements magazine wells.
Customizable bite attacks.
Add inheritance, strict and bounds-checking to MONSTER.
Allergy flags instead of allergy materials.
Move turret monattacks to a json actor.
Vehicle weight cached, more realistic.
Implement Lua wrapper to store and use either value or reference objects in Lua.
Create Blank Building Template.txt
Comestibles support inheritance.
Add lifting and jacking requirements to vehicle modification.
Extend 'generic_factory' + aliases + use the factory to manage terrain objects.
Add compiler LTO support.
Use center_print() function in appropriate places.
Use trim_and_print() instead of locally introduced function trim_to().
Display NPC needs in debug menu for AI development.
Implement string id for tool qualities.
Support inheritance for vehicle parts.
Augment and use map::water_from() to handle crafting requirements.
Move the scent map into a dedicated class.
Convert manual memory management to automatic using unique_ptr.
Make NPC class id a string_id.
Convert lab_notes and hints to use the snippet system.
Item burning code rewrite, exploding magazines.
Jsonize NPC class stat bonuses.
Spot checker for FoV scenarios.
JSONize NPC talk tags.
Wrap file reading into utility functions.
Units wrapper class for volume.
Specify vehicle part repair requirements in JSON.
Adding a call to add per-minute LUA callback.
Move mission dialogue to json.
Add inheritance support to generic factory.
Better handling of item templates.
Move crafting rig definitions to JSON.
Split engine load in to electrical and propulsion.
Fuel efficiency tests with targets.
Jsonize mutation hunger, thirst and fatigue rates.
Rewrite trap loading to use generic_factory.
Encapsulate the WINDOW pointer in class game in unique_ptr.
Add char_validity_check unit-test.
Use dedicated type for mass/weight values.
Use get_files_from_path instead of platform dependent code.
Implement and use a copy_file function.
Added ability for mutations to spawn items via JSON.
Added the ability to load mods from user_dir/mods.
Add wrapper function for finding suitable points for mapgen.
Display float options in the correct decimal format.
Ranged balance unit test.
Use a wider type for symbols.
Json formatter.
Jsonize mutation armor.
Mapgen palettes.
Changed recipes to use filament group.
Use variadic template functions instead of plain C-like variadic function arguments.
Move class map_item_stack into separate header and source files.
Load only base_colors file when it is available.
Switch OS X locale detection to CoreFoundation.
Normalize colors for alternate map keys.
Implement time_point and time_duration classes.
Extract events system to separate class.
Added morale editor to debug menu.
Add CodeTriage badge to cleverraven/cataclysm-dda.
Compress Basic menu sound effects to Ogg Vorbis.
Unhardcoded NPC destinations (using overmap locations)
Improving modding support via adding ability to load game options directly from JSON.
Add a class to encapsulate references to a specific vehicle part.
Max player stamina moved to JSON.
Added FRAGILE_MELEE flag to represent fragile melee weapons.
Unicode support for SCT.
Update vehicleDef.py to produce better vehicle templates.
Move fuel and engine parameters to JSON.
Added pull request template.
Adds the Debug Bionic Power trait.
Fix flaky explosion regression test.
Detect unexpected mutation failure in the mutation unit test.
Jsonize large swaths of NPC dialogue.
Enhance generation of forest tiles with terrain-dependent furniture and forest composition attributes.
Conversion of nutrition to calories (kcal).
Allow constructions to spawn byproduct items.
Implement proper vehicle part iterator and range.
Add script to generate Changelog from SUMMARY lines in Pull Requests.
Make input timeout context-specific.
Npctalk to JSON: Move most NPC dialog to JSON.
Properly implement time duration string alignment.
made_of_any(materials) for creature.
Add the option to create Changelogs grouped by Build to generate_changelog.py
Add support for deferral of player movement, use it to fix two bugs.
Load time duration from string (containing units).
Converts monster size to weight and volume.
Replace usage of sentinel tripoint_min with cata::optional.
Add more functions to vpart_position and vpart_reference
Better clarity in item description code.
Clean up handling of vehicle power to always use watts.
Add error reporting to many calls of SDL function.
Do not ask for retarget when opening projects in Visual Studio.
Print the Cataclysm version number in the debug log.
Fix foldstring ignoring multiple linebreaks
Make point and tripoint literal so they can be used in constexpr contexts.
POSIX backtraces now work for installed binaries and position-independent executables.
Improved CI infrastructure error handling.
Allow explicit specification of overmap special connection type.
Find or create overmap special after overmap generation.
Basecamp, faction camp: start merging faction camps into basecamps.
Better statistics in tests.
Upgrade tests to Catch2 2.5.0.
Show debug logs during tests.
Missions: autoset monster_kill_goal for KILL_TYPE and KILL_SPEC.
Missions: Move some start functions into JSON.
Add tracking of overmap special for placed terrain.
Faction camps: consolidate and clean up farm code.
Basecamp: try to regularize mission starts and mission returns.
Unhardcoded comfort, warmth and feet fire bonus values for furniture.
Reorganize NPC backstories into their own folder.
Enable JSONized placement of overmap specials at mission start.
Split sound functionality out of sdltiles.cpp into its own file.
Split comestibles.json into many files.
NPC expertise infrastructure.
Changed butchery to use JSON for drops, for all butchery actions.
Show test times in CI results.
Add tool qualities to the game for later use in scientific tools.
Replace tag_colored_string with colorize.
Run tests for CMake CI build.
Simpler test randomness seeding.
Enable functional boats phase.
Npctalk: add more conditions and dynamic line options.
Npc: remove hardcoded mutation modifiers to opinions and use JSON values
Adds not-quite implemented basic analytical tools for chemistry.
Fix city districts and increase default size.
Npctalk: add u_sell_item effect.
Npctalk: add a simple pseudo-switch for responses.
Fix NPC class loadout selection.
Npctalk: add mutation threshold flags, static and starting NPC traits, and a basecamp count.
Document units for power and energy_consumption.
Replaced hardcoded terrain list with checking of terrain flag.
Change within_visual_range function to reflect usage.
Allow more specific control over tests run in CI.
Improves structure of background stories to prepare for other types of inquiry.
Improvements to player_activity regarding distractions.
Npctalk: add true/false responses and CONDITION trials to JSON.
Allow flag-based blacklisting and whitelisting of overmap locations on a per-region basis.
Npctalk: add a bunch of new options to JSON.
Rationalize Visual Studio compatibility code.
Mutation loading now uses generic_factory.
Make route_adjacent available to all activity handlers.
Moved wind generation variables to regional_map_settings.json.
Npctalk: move NPC needs to JSON.
Npctalk: move NPC follower AI rules to JSON.
Npctalk: move almost all dialogue into JSON.
JSONnizing CBM slot feature.
Land Use Codes infrastructure.
Moves allergen handling vitamin absorption to JSON.
Refactor advanced inventory item movement to use activities.
USABLE_FIRE tag makes terrain or furniture usable as a nearby fire for crafting.

## Build:

Support for finding alternate versions of build tools.
Lots of forward declaration and #include cleanup to speed up compilation.
Addition of many unit tests.
string_id, a typesafe and efficient wrapper for string identifiers.
Makefile supports various standard environment values.
Add dmg distribution target to makefile.
Tiles support on OpenBSD.
Add an easy makefile option to compile every localization file.
Set -mmacosx-version-min to 10.7 using clang.
JSON regression check.
Throw exception on debugmsg in unit tests.
Bump minimum supported compiler versions.
Use ar from cross-compiler's toolchain.
OS X. Support building .dmg packages for curses version.
Makefile: add USE_LIBCXX flag
Fix bundling liblua on OS X
Fix OS X launcher script.
Fix for old clang versions that don't like empty initializers.
Disable C4146 error in MSVC
Add mod support to unit tests.
A workaround to avoid a suspected MSVC code compilation issue.
Fixed clang crash on OS X.
Attempt to recover from no git in CodeBlocks project.
Graceful migration of legacy savegames.
Handle obsolete items in mods.
Fix ARM compilation issue.
Update CATCH to v1.5.8
Support loading worlds from CLI.
Always require RFC 4627 compliant JSON.
Include numeric to fix OSX compile.
Add a switch to retain debug symbols for profiling.
Update MXE ICE workaround to blacklist anything targeting x86_64-w64-mingw32.static
Don't keep _GLIBCXX_DEBUG when DEBUG_SYMBOLS is set.
Allow installation in a path with whitespaces.
Add a compile mode that checks for printf format errors.
Fix Makefile not respecting 'FRAMEWORKSDIR' exported to environment.
Bionics regression test, currently "item consuming" ones only.
Add explicit instantiation of string_id::NULL_ID to make clang happy.
Enable unit tests in Travis builds.
Enable coveralls support.
Add man pages for cataclysm and cataclysm-tiles.
Add files recommended for UNIX desktops.
Streamline the color loading from JSON in SDL and Windows console builds.
Add MXE compilation and Wine testing to .travis.yml
Fixed compile problem in VS.
Add codecov.io to .travis.yml
Allow use of Clang through MinGW.
Fixed makefile to use pkg-config instead of ncurses5-config.
Fix the OSX cross-compile.
Put 'gold' really in use when linking.
Add equality operator to tripoint_range.
Add gcc 7 and 8 to build matrix.
Snapcraft Build recipe added.
Fix compiler errors on clang-7.0.0-svn
Sort object files to link them in reproducible order.
Update .desktop and appdata files in data/xdg.
Add Dockerfile for building and experimenting on Debian.
SDL windows: allow HDPI displays
Makefile updates for MSYS2.
Properly work-around broken SDL 2.0.5 key events on Linux.
Debug stack trace & crash handler for Windows.
Add PR validator to ensure use of a summary line.
Android build standup.
Add unit test for NPC movement fixes.
Fixed Android build regression.
Change MSVC configs to build test executable.
Faster builds with CMake.
Vehicle power test: make it more consistent.
Visual Studio solution with vcpkg support.
Use travis build stages.
Run tests under AddressSanitizer in Travis CI.
Sort generated lua bindings source file to allow reproducible builds.
Adding astyle to deb/ubuntu packages.
Automate changelog generation.
Add macOS to travis-ci builds.
Added VS solution to build statically linked executable using vcpkg.

## I18N and A11Y:

Localizable HP bars.
Implement printing aim accuracy as numbers.
Textual vehicle facing indicator.
Translatable moon phase.
Fix of untranslated (sub)category in crafting gui.
Don't dynamically initialize using gettext.
Make vitamin and fault and mod targets translatable.
Fixed terrain name translation.
UI improvements (for easier translation).
Allow Unicode strings as item symbols.
Add comment for translators about mutation UI.
Add Chinese main menu ASCII art.
Allow json_flags to be translated.
Display localized "Really quit?" string in main menu.
Fully handle language changes.
Install only specified translations for curses version.
Extract text field of morale_type for translation.
Fix refugee center NPCs' unlocalized names and occupations.
I18N-ize action menu entries.
Ensure consistent string order in translation template.
Fix interference effect of radio messages in localized version.
Add Polish language.
Better docs for translators.
Add 'translate_marker' macro for xgettext to extract strings for translation.
Windows language detection and selection.
Load names when the language settings change.
Display l10nized tab names when creating new world.
Link against ncursesw if L10N enabled.
Make user-facing error messages translatable.
Many, Many new strings and menus are translatable.
Provide context for translating strings of monster abilities.
Allowed recoil level to be translated.

## Statistics:
3271 files changed, 4621405 insertions(+), 1700313 deletions(-)
37,604 commits
~700 contributors

New game entities (core)
Items:
11 ammunition types, 84 armors, 13 bionics, 18 books, 258 foods, 18 constructibles, 21 containers,
547 crafting recipes, 208 misc items, 52 guns, 33 gunmods, 75 tools, 22 wearable tools, 6 tool mods,
303 uncraft recipes, 17 vehicle wheels
Mapgen:
52 epilogues, 46 furnitures, 496 item spawn groups, 1139 mapgen entries, 69 monster spawn lists,
64 overmap specials, 730 overmap terrains, 34 mapgen palettes, 137 terrain types,
52 vehicle blueprints, 30 vehicle spawn groups
Misc:
4 dreams, 66 effect types, 9 engine faults, 47 harvest entries, 3 martial arts, 14 materials,
104 monsters, 16 monster factions, 211 mutations, 20 professions, 13 scenarios, 262 snippets,
31 start locations, 455 talk topics, 8 martial art techniques, 153 vehicle parts, 17 vehicle wheels
New game entities (mods)
Items:
102 ammunition types, 28 armors, 3 bionics, 17 books, 60 foods, 11 constructables, 12 containers,
6 engines, 206 misc items, 118 guns, 6 gunmods, 43 magazines, 369 crafting recipes, 136 tools,
158 uncraft recipes
Mapgen
12 furnitures, 348 item spawn groups, 1911 mapgen entries, 41 monster spawn groups,
41 overmap specials, 2372 overmap terrains, 33 mapgen palettes, 11 start locations, 44 terrains,
24 vehicle blueprints, 24 vehicle spawn groups
Misc:
2 harvest entries, 2 martial arts, 119 monsters, 2 mutations, 34 professions, 24 starting scenarios,
93 snippets, 275 monster speech entries, 8 talk topics, 11 martial art techniques, 395 vehicle parts

======

# 0.C

## Features:

Infighting! Monsters now have factions assigned and will attack other monsters from opposing factions.
Meteorology! Featuring all-new thermometer, barometer, and hygrometer, as well as an all-inclusive weather station. Now we can finally talk about the weather, as we've always wanted. (disclaimer, you can't chat about the weather with NPCs)
You can warm yourself up from a nearby fire.
Change car batteries without any tools, truck batteries with just a wrench, or install swappable storage battery cases and add/remove storage batteries to your heart's content. Electric cars come with cases for their storage batteries by default now.
Many vehicle parts are now foldable, enabling you to have a more complete folding bicycle (or wheelchair).
Aiming! You can now spend time when aiming a ranged weapon to improve your accuracy with it.
The patented DeathCam™! You can now watch what happens after your epic death: is anything left of you after that massive fire burns itself out?
Rifle straps! Mount one on your gun and just wear it when you're not using it.
Some cars have alarms now, and you can try to bypass the alarm and unlock the controls.
Better interactions with worn items, such as auto-retrieving stowed items from them.
Toggle modes for each vehicle turret individually.
Manual fire turrets.
Cameras mountable on vehicles to extend view area.
New drive-by-wireless system for cars, remote-control full-sized cars!
Clothing modifications (pockets, padding, and reinforcing).

## Content:

An abandoned farmhouse may spawn in the forest from time to time, with a sad story behind it.
Tanning with trees! Blackjack oaks now spawn, and can provide tanbark.
Electric chainsaws and jackhammers now exist in the world.
Destructible bridges! They can be smashed, they have sidewalks, and are a source of rebar.
Straw! Get it from the hay in farm barns and make yourself a nice straw hat.
Battery mods (extended battery, rechargeable battery, etc.) can now be removed by applying a screwdriver.
Wool and felt are now usable materials.
Lots of clay and pottery recipes/items.
Diesel fuel/engines/pumps.
Lots of comestibles and recipes for them.
Buildable concrete and brick walls and roofs.
Flu shot that actually inoculates against flu.
Metal tank furniture similar to a keg, but easier to make.
Lots of new clothes and recipes for them.
Large amounts of chemical and metallurgy additions, lots of bombs and rockets.
Interior lights for vehicles.
Fire engine, with a water cannon!
Occasional mineral drops when tunneling (limestone so far).
Zombie technician gained a disarm attack.
Student professions.
Generic spiritualist content.
Craftable canned food and recipes.
More farming content and recipes to make use of them.
Even more houses!

## Interface:

Butchering can now be used to cut up items, too. Also, you can now salvage _all_ the things (in a tile) in one keypress.
Item descriptions now tell you what you know you can craft with them. No more wondering what those stupid copper tubes are good for.
You can now choose to ensure that items you pick up never get wielded, keeping your hands free -- useful when you want to be using a martial arts style that's primarily unarmed.
Foraging just... happens. Without prompting you (Y/N?) every (Y/N?) time.
You can now choose to re-roll a random scenario along with your other random character generation things.
New item action menu, trigger items without rooting around in your inventory!
Option to merge all cash card charges into one card at an ATM.
Laser-dot targeting now triggers safe mode.
Streamlined vehicle construction menu by adding a shape select menu to parts that have multiple symbols.
Added tabs to vehicle construction menu to help manage all the parts.
Sound symbols persist until the end of the player turn, and can be examined for a description.
Warning prompt about activated items when sleeping or waiting.
Item names now have HP bars displayed with them.
Add V-menu (nearby items/monsters) to peek command.
Add filters to advanced inventory.

## Balance:

Gun mods aren't just a free-for-all when reaching marksmanship level 1 anymore -- instead, they each have different skill requirements to install.
Canes, cudgels, and umbrellas now work as improvised fencing weapons.
Gunstores are all locked up.
Muscle-powered engines can run alternators now.
Muscle-powered engines cause thirst, hunger and fatigue.
Split out more layering locations and layers, but made layering penalties harsher.
Nerfed shrapnel from bombs in general, they are MUCH less effective against armored enemies.
Monsters with many weapons semi-intelligently choose which ones to use.
Tuned skilling progression for making archery items to allow bootstrapping.
Unfletched arrows no longer count as ammunition so they don't clutter your firing menu.
Some monsters have a small amount of nightvision, Now you will learn why you fear the night.
Enabled trading with starting NPC at game start.
Slowed tankbots down so you have a chance of running away from them.
Zombie master special now picks from every zombie, not just a small list.

## Bugfixes:

Doors and windows no longer hold up the roof! Hopefully preventing collapses from zombies breaking into your shop.
Solar panels now _just work_ (as long as they're above-ground and it's sunny).
Fixed dark temple finale by enhancing the dark wyrms that it spawns.
Fix slow vehicles getting stuck in reverse.
Fixed free blocks when player had no block techniques.
Make effects that damage all player bodyparts use the same armor code as other attacks.
Scale damage to armor based on its coverage so e.g. power armor isn't ridiculously vulnerable to acid.
Fatigue can no longer go so negative that you don't need to sleep for days.
Unify vehicle fuel handling.
Game remembers which mutations you had activated.
Fixed turrets shooting through doors.
Fixed bug that was making gun recoil be too low.
Fixed bashing corpses with blunt objects.

## Performance:

MASSIVE improvement in performance when there are large numbers (thousands) of items nearby.
Added a clustering algorithm for monster hearing that improves performance when there are many (thousands) of monsters on-map and making noises.
Iterate across map structures in cache-friendly way.
Avoid saving/loading sections of map that aren't interesting (like solid rock).

## Infrastructure:

Diseases are configurable from JSON and applied as relatively generic status effects.
Pedal/wheelchairs/paddles united as a "fuel type".
About half of the item types are now composable, for example you can easily make a "wearable gun", or "wearable tool" now.
Overhaul and simplification of map data handling.
Simplification of gun and gunmod handling.
Restored building under MSVC.
Build performance improvements via removing unnecessary includes.
Simplify handling of vehicle coordinates.
Visibility checking API cleanup.
Unified filesystem API.
Extracted activity handlers from game.cpp
Sound processing moved to a dedicated module. (in-game hearing, not the game making sound)
Moved some shared logic from player to character.
Streamlined obsolete mod handling.

======

# 0.B

## Features:

Random characters have professions applied.
Brewing.
Wearable tools.
Martial arts techniques can trigger when wielding appropriate weapons.
Wing mirrors for vehicles.
Prototype hordes.
Adjust zombie speed with mods.
Made butcher menu's first entry match the butcher hotkey, so you can just hold down the button to butcher all.
You can dig down stairs with proper equipment.
Scabbards, holsters and sheathable weapons.
At high skills you can quick draw/attack with weapons.
Fish spawn as distinct creatures, and they're used for fishing checks.
Quivers for arrows.
Furniture can act as a tool.
Corpses rot and eventually disappear.
Armor is assigned to a layer, and armor on different layers doesn't impose layering penalties.
Destroyed vehicle parts get ripped off the vehicle.
Player can start at various locations.
Special support for mapsharing installs:
  - lock down debug menu;
  - lock players to their username;
  - more configurable file placement;
  - locks around map files.
Language switch is dynamic now.
Guns such as revolvers no longer eject casings when fired, they're instead ejected on reload.
Internal furnace and Battery System CBMs are toggleable so you're less likely to eat random objects by accident.
Spending more time near traps has incremental chance of finding them, spotted traps are remembered.
Thrown items above a trap-defined threshold will trigger traps.
You can now peek through curtains and some doors.
Smashing a broken window again clears out the broken glass (relatively quietly).
Autopickup can get at anything you can reach, i.e. adjacent tiles.
Can set exclusion zones for autopickup, so you can avoid accidentally picking up all your stuff in your base.
Contents of books are unknown until first read (which is faster than usual).
Can craft recipes if you have a book in range that provides it.
Can learn recipes by practicing them.
Roof of the vehicle you're currently in is not drawn.
Faction hostility is back.
Kiln operates without player being nearby.
Radio operated items.
Switched to seed-based weather generation.
Options are only displayed when they are applicable to your build.
Can perform unspeakable acts upon zombies to turn them into your packmule slave thing.
Messages give feedback on melee misses.
Foraging is seasonal, fruits will grow each season, but once picked are gone until the next.
Pet menu to interact with friendly monsters.
Starting scenarios stitch together profession, traits, and starting location.
Picking up and dropping multiple items is now an interruptible activity.
Activatable mutations.
Heavily moddable gun platform.
Fire creates invisible hot air fields, which meander around in enclosed spaces and warm them up.
Factored windchill and humidity into body temperature calculations.
Vehicles smash items when they (wheels) run over them.
Refined vehicle/terrain collisions.
Hulks and Brutes now have a very damaging fling attack.
Jumper cables can be used to link together electrical systems of vehicles, including vehicles outside the reality bubble.
Crafting a large batch of items can apply a discount to the crafting time required.
Overhaul of "cut up" system:
  - Cannot cut up an item if it includes a material that can't be cut up (e.g. shotgun);
  - Cutting up returns items from each material that makes up the item;
  - Cutting up most items should respect the total volume of the item.
Most terrain can be smashed now, if you can hit it hard enough.
Can turn individual vehicle engines on and off.
Filling an item with water from e.g. a river is now an interruptible action.

## Infrastructure:

Switched to SDL 2.0.
Made paths configurable for packaging and installation support.
Finished pushing martial art definitions out to json.
JSONized multi-tile building generation, leading to huger buildings.
Tilesets can provide a per-category fallback tile to handle new monsters/items/whatever.
Silenced all the warnings, now it's easier to keep new ones from cropping up.
Lots of string handling infrastructure, making translated string handling easier.
Missing tiles in tilesets can fall back to ASCII.
Saner glyph cache handling.
Components used to craft an item are stored in the item.
Debug overlay for hordes.
Improved window handling.
Generic iuse functors unify many types of iuse functions.
JSONized bullet pulling recipes.
Generic support for foldable vehicles, still need support for *crafting* them.
Encapsulation applied to map accessors.
JSONized monster drops.
Damaged fuel tanks leak fuel on the ground.
Most menus use input context now, and therefore have configurable keybindings.
Switched build to c++11.
Items can have a list of iuse methods instead of just one.
Drug effects can mostly be defined in JSON.
Scripts for querying json in tools_json_tools.
Beefed up utf-8 input handling.
JSONized NPC definitions.
Unified recipe requirements across constructions and crafting.
Better error handling when initializing SDL.
Recipes can have byproducts.
Added a standalone map layout utility.
Monsters are saved to the overmap instead of per-submap, clearing the way for horde support.
Hgamelaunch start script.
Items can spawn with variable amounts of charge.
Monster blacklists are applied consistently to all spawn code.
Different ammunition-bearing monsters (turrets, robots) have customized loadouts of their various ammo types.
Obsolete mods can be marked as such, preventing debug spam if a save containing them is loaded.

## Balance:

Give most starting professions decent starting equipment.
Nether spawns near corpse spawns.
Capped skill gain from many activities, especially crafting.
Melee weapons can take wear and tear damage based on their primary material.
Categorized CBMs you can get from butchering things.
BEES!
Armor values nerfed.
Mutagen spawn rates slashed.
Overhauled mp3 player morale bonus to make micromanagement of it suboptimal.
Amount of damage blocked by a block technique based on strength and skill of blocker.
Removed acid rain until it can be made into a local event.
Nerfed speed of many zombie animals.
Starting professions supplied with cold-weather gear to match the expected climate.
Standing in a fire less likely to ignite clothes.
Lying in fire (when one or more legs is at 0HP) causes MUCH more damage.

## Content:

New monster, Wraith.
Hops, barley, and molasses as brewing ingredients.
Yeast for fermenting brews and baking some bread foods.
Sugar beet as a renewable source of sugar.
Fruit wine and Brandy.
Moonshine and home-brewed beer.
Grappling hook.
Many new house layouts.
Wells and well digging.
CQB CBM that provides martial art style.
Warehouse building.
Decorative terrain and furniture.
Parasites and diseases from unsafe foods.
Curtains for vehicle doors and windshields, privacy please!
Foraging (in bushes, shrubs, trees).
Towel usable for many handy things (still not at HHGttG level).
hehe, honey.
Wearable rx12 auto-injector.
E-cigs
Motel locations.
Slime mutants can slip through tight spaces, spawn friendly slimes.
Some insect-like mutants can sip nectar from flowers (but at a cost...)
Mutagen gives you wings! (butterfly wings)
Bird mutations.
Zoose
Killed bots drop (disassemblable) broken bot items instead of corpses.
Bear mutations.
Bio operator zombie.
Spider nest basements.
Nice looking road ends and roundabouts.
Exploding gasbag zombies.
Pizza parlor building.
Wheelchairs.
Notes left by other survivors scattered all over.
Brain blob directs nearby blobs to move intelligently.
Mall location.
Several toolbox items to streamline carrying around your crafting needfulls.
Cotton and many cotton-based recipes and items.
Plant mutations.
Audit of all item prices to try and get a sensical baseline for them.
Supercharged military turrets.
Make Fedora activatable, m'ilady.
Road barricades.
Necropolis.
Rollerblades and skates.
Evac center and piles of NPCs and missions.
Bandit camps.
RC car and remote-detonated bombs, and a remote controlled lamp.
Automated gas stations.
Boats.
E-ink tablet and laptops can display recipes and act like books.
Can take pictures of monsters and view them on laptops or tablets.
Fish traps.
A "Thrilling" monster easter egg.
Riot control bot.
Extensive mutation chain culminating with player effectively joining the Marloss faction.
Extensive expansion of Marloss monsters/structures.
Various power substations, with new monsters.
Diesel added as a vehicle fuel.
Added craftable pontoon bridges.
Rat mutants can burrow, Cephalopod mutants can grow a large shell, lizards can regrow limbs.
Many new starting locations.
Curing hides and tanning leather.
Full coverage of tiles in Retrodays and MShock's tilesets!

## Interface:

Expanded armor layering window.
Added way to swap panes in AIM.
Animation and duration for smoking activity.
Action menu that displays all actions in a tree menu.
Highlight things you can interact with when 'e'xamining.
Many strings are properly pluralized and have support for doing so when translated as well.
Standardized overmap building colors.
Vehicle examine menu shows used/capacity of fuel tanks and cargo space.
SDL builds can play music.
Log messages colorized.
Books colorized by category.
Different weather types get their own animations.
Save/load log messages.
Fuzzy river borders.
Scrolling text animations when things are damaged and on some effects triggering.
Lots of menus now have sorting, categories, and search.
Animation delay option.
Player can write and read sign items.
Added a menu displaying martial art style characteristics.
Perishable and rotting items colorized.
UPS no longer activatable, now act as passive batteries.
Prompt to continue studying a book until all recipes learned.

## Performance:

Greatly sped up construction menu.
Overmap scrolling speed greatly improved.
Turn number added to calendar since it's called a gajillion times.
Switched a lot of large collections to use std::unordered_map() or std::unordered_set().
SDL framebuffer cache.
Extracted rain animation code from main drawing code.
Tile lookup speedups.

## Bugfixes:

No bleeding effect if your armor absorbs all the damage.
Make game stop treating trees, walls, etc as hallucinatory with respect to vehicle collisions.
Prevent dragging furniture from hoovering up items.
Option to force software rendering to work around hardware support issues.
Players are ejected from vehicles when their seats are destroyed.
Contents of items destroyed by interacting with them are dumped instead of being deleted.
Restored function of area melee attacks.
Made various battery mods play nice together.
Prevent segfault in the unlikely case that you miss so badly that you shoot yourself.
Don't cause blood spatters when the attack does no damage.
Avoid crashing when loading a corrupted submap.
Avoid resetting creature speed to 100 when a creature is saved/loaded.
Option to disable joystick input in case you have a broken joystick.
Always practice at least one of the melee skill types when attacking.
Fixed off-by-one error that made 100% coverage armor 99% coverage.
Move critical multiplier calculation after armor absorbs damage.
Added move cost for interacting with computers.
Use maximum heard sound for effects (such as deafness), not the sum.
Player graveyard works as intended, most recent player save is moved to the graveyard folder.
Factored weight of items in furniture into cost of dragging the furniture.
Gunmods with firing modes finally make correct sounds when fired.
Guns spawn with ammo when mapgen calls for it.
Fixed longstanding bug where displayed warmth would fluctuate wildly if your body temperature was optimal.
Prevent player from taking damage when driving over an acid puddle.
Taught zombies how to pick the right stairs.
Fixed bug where zombies can attack at range after a knockback.
Lots of window refresh cleanup.
Turrets and vehicle turrets now respect friendly status when burst firing.
Fixed a bug where monsters could see further than they should in circular distance mode (they still used square dist).

======

# 0.A

## Highlights:

Module manager.
Fullscreen mode.
Many mutations, more refined mutation progression.
Improved view options for driving.
Improved item handling, including category views, partial stack handling.
Mouse move and mouselook.
Fishing.
Working Refrigerators.

## Features:

View item on mouse hover in SDL.
Mouse move.
Basic LUA support.
Vehicles disintegrate into their constituent parts on impact.
Fuel tanks preserve their contents when removed/installed.
Vehicle construction and repair using duct tape.
More distinct mutation trees, including branch thresholds and post-threshold mutations.
Interact with monsters on stairs.
Guilt from killing monsters tapers off as you kill more of them.
Can track vehicles with a GPS module.
Allow filtering constructions by the ones you can do right now (can toggle).
Idling for vehicles, can effectively run as generators.
Minifridge that keeps food fresh longer.
Clothing pockets and hoods only activate when needed. (for warmth)
Inventory and crafting menus support listing items by category.
Expanded underwater combat.
Item spoilage rate varies based on temperature.
More info in list monsters menu.
Rechargeable battery pack mod for tools.
Gunmods are installed on rails now.
Better gender handling at character creation.
Expanded vehicle electrical system.
Can pick up or drop partial stacks.
Shove items out of the way when closing a door.
Radioactive items.
Mutation friendly clothing.
Remove prompt to resume task, of course you want to.
Vehicle facing indicator (option).
Fullscreen mode.
Show contents of grabbed vehicle (e.g. your shopping cart) in advanced inventory pane.
Fishing, find a pole!
Automatic view shifting when driving (option).
Zoom mode that dynamically resizes tiles (pretty slow when zoomed unfortunately).
Search known recipes by output, tool or component.

## Infrastructure:

Overmap tiles moved to json.
Lots of warning cleanup.
More development of internal json library.
Mod manager.
Can define mapgen for tiles in json or LUA.
Traps moved to json.
Standalone json checker.
Refactored monsters and players to have a common parent class.
Retrieve items from inventory based on location instead of invlet.
Ammo types moved to json.
Blacklist and whitelist for including/excluding content.

## Balance:

Sleep increases rate of fatigue recovery and healing over time.
Remove automatic matches and pocketknife from player spawn.
Add skintight flag for underwear-type clothing to negate layering penalties.
First Aid and bandages take time to apply now.
Increased city size variability.
Turrets have finite ammo.
Reduce rate of damage for "real armor" as opposed to "clothes".
Zombies spawn at last stand locations.
Burning ammo only throws shrapnel, no explosion.
Increased crafting distance to 6 to enable large workshops.
Progressive difficulty searching for lab notes.
Large-scale vehicle rebalances.
Improved code that determines what body part is hit by an attack.
Water purification methods use one charge per unit of water.
Buffed water resistant clothing.
Removed acid puddles from acid rain. (no more melting items).
Buffed most zombie HP.
Large nerf to solar panels.
Effectively remove cap to starting points option (set to 1,000).
More interesting gun misfire/jam mechanics, guns can take damage now.
Varied rate of projectile breakage with a flag, more differentiation between arrow types.
Ammo with special effects (smoke, teargas, explosions) now go off when burned.

## Content:

Atomic coffee, energy drink and hypospray, lawn darts, MOLLE pack, fingertip razors.
Too many mutations to list, including mutagen types and recipes.
Map types, ammo reloads, vehicle curtains, creepy doll, whiskey barrels.
Hibernation mutation, lots of cop and fireman gear, IV mutagen, piles of new traits.
Mutation-themed dreams, cowbell, atomic batteries, dojo and contents,
vending machines and bank cards.
Dinocataclysm added as a mod at long last!
Lots more terrain and furniture is now bashable.
Several new houses and other buildings.
Variations of vehicle condition (damaged, blood-splattered, engine running, etc)
Creatures fling around appropriate fluids and chunks when gibbed.
Several content packs that allow enabling/disabling different categories of content.
Shoggoth.

## Bugfixes:

Prevent artifact swords from sticking all the time.
Royal jelly and blood filter heal dermatik infections.
Make active items (ticking bombs, rotting food) work in vehicle storage.
Prevent teleportation and stairclimbing from erasing monsters.
Lots of UI tweaks.
Fix bug where items couldn't be thrown over water.
Erase scentmap when we move between floors.
Handle adjacent overmaps better, including notes.
Lots of recipes moved fro auto-learn on skill thresholds to being learned from books.
Fixed vehicle rendering when dragging.
Can craft from items in vehicle storage.
Only count loudest vehicle engine for noise generation instead of adding them together.
Fix weird bug where being too strong made you bad at throwing things.
Fixed several related vehicle board/unboard bugs.
Player displayed in correct position when peeking.
Fixed lots of menu drawing glitches.
Height/width options make more sense, total instead of based on view width.
Limit indoor dimly lit areas to the same view distance as outside.
Fix bug where vehicles and windows projected light at dawn and dusk.
Targeting defaults to nearest enemy.
Toggling between enemies includes hostile NPCs.
Vehicle turrets no longer shoot player or their own vehicle.
Fixed issue where exploding items could destroy themselves and cause a segfault.
Check for errors when attempting to write files and take appropriate action.
Fixed some lab finale features.
Fixed vehicle workshops being usable as components in recipes.
Cruise control is now smooth, even the sportscar is drivable.
Sinkholes don't turn into pits after you step in them.
Can no longer block attacks in your sleep.
Translations build and ship with releases.

## Performance:

Many overmap generation performance improvements.
Stop updating scent if player hasn't moved for a while, makes waiting and sleeping go much faster.
Optimized bitflag methods for very frequently used flags.
Heavy refactor of crafting menu for more speed.
Heavy optimization of scent diffusion.
Declare strings as const to avoid reallocating them all the time.
Lots of caching of vehicle parts.
Vision calculation speedups.
Refactored map loading to chunk up map data into tiny (1KB or so) files, so save/load is nearly instantaneous.

======

# 0.9

## Highlights:

World Factory: Multiple worlds managed at once.
New mutation categories.
TsuTiles.
Basic mouse support in SDL builds.
Vehicle construction system rework.
Backward compatibility with 0.8 saves.
Unbelievable amount of new content.

## Features:

New mutation categories.
Blob drops are semi-useful.
World Factory: Multiple worlds managed at once.
Single keypress pulping.
Better Basements.
Dynamically swap between text and tiles, and among tilesets.
Funnels catch water when the player is far away.
TsuTiles.
Curvy roads.
Zombears.
V menu now lists monsters too.
Emergency vehicles.
Shia's back.
Doors tougher, but zombies can pile on when trying to bash through them.
Spawning monsters in packs.
Shopping carts are drivable.
Basic mouse support in SDL builds.
Food dehydrator.
Some clothes have hoods that are used automatically if there's no hat in the way.
Only prompt to confirm butchering if there are hostiles nearby.
Books have chapters.
Better furniture dragging interface with 'G'rab.
More cart types, hot dog, welding, luggage; swivel chairs.
Track more stuff for memorial file.
Basic tool quality support for more streamlined crafting recipes.
Fungaloid rework.
Vehicle workbench like components act like tools.
Huge pile o books.
Furniture and terrain definitions moved to json.
Survivor armor.
Large numbers of wild animals.
Power system for vehicles and battery components.
Reinforced vehicle components.
Vehicle construction system rework.
Multi-square vehicle doors.
Make vehicles more resilient to damage and better able to smash through obstacles.
Vehicle spawns have personality added in various ways.
Removed action interruption from drug cravings.
Ludicrous numbers of new foods.
Vehicle horns.
Backward compatibility with 0.8 saves.
Stylish trait.
Pickup partial stacks.
Flaming weapons.
Too many new professions to list.
Diseases can now be bodypart specific (bleeding, bites).
Reworked martial arts framework. Arts are no longer pseudo-items, and can be mostly defined in json.
RPG-7.
Reworked and streamlined bionics failure chance and install UI.
Streamlined continuous reading.

## Bugfixes:

Monsters that don't take damage no longer leave blood trails.
Broken gas tanks act broken.
Highlighting lines in tiles mode.
Show all sounds made by player.
Disassemble items with charges properly.
Suppress smoke warning when you have a gas mask.
Stims work again.
Menu cleanups all over.
Better in-city detection for roads.
Funnel filling.
Step on visible trap warning.
Vomiting lethality nerfed.
Better ignore monster for now feature.
Massive audit of item values by Rivet.
Prevent input overbuffering when it's raining.
Eating related bugs.
Hallucination fixes.
Vehicle mounted turrets.
Crafting consuming containers with contents.
Prevents many actions from passing through walls.
Weird handling of canceled item use.
Gunmods with firing modes.
Stabilized monster coordinates.
Many fixes in defense mode.
Charge rifle charging.

======

# 0.8

## Highlights:

Releasing with Russian, Chinese, and bla translations.
Draggable vehicles, e.g. shopping carts.
Memorial file listing player history.
Tiles!
Basic farming support.
Support for save backwards compatibility.
Option to adjust city size, make a whole map metropolis!
Option to adjust monster density, walls of zombies!

## Features:

Intelligence dependent skill rust option.
Uncanny Dodge CBM
Weight management rework, weight now in grams.
If the player is overloaded, the strain causes pain.
Display option for metric vs imperial vehicle speed.
Beanbag rounds for shotguns and grenade launchers.
Added headlights that can be aimed at installation time.
Active bionics.
Throw single items from stacks instead of whole stack.
Updated many menus to updated menu system that provides scrolling, filtering and more unified hotkeys.
Crafting overhaul, crafting no longer trains combat skills and vice versa.
Reworked rain protection, items now have waterproof flags.
Crafting recipes you can actually perform bubble to the top of the list.
New laser weapons.
Pneumatic weapons.
Narrow sidebar option.
Support unicode character names.
Aim-related gunmods.
Automatically adjust aim path if the default path is blocked by something.
Play Now game start for one-click game initiation.
Rework encumbrance to remove nonsensical negative encumbrance.
Loosen strictness of encumbrance in general.
Heated melee weapons.
Plastic item crafting.
Option overhaul with new tabbed menu.
Swimming now makes you wet.
Wetness can be a good thing when it's hot and you're properly attired.
Wetness effects adjusted by some mutations.
Portable Game system now usable, has playable games snake, sokoban, and robotfindskitten.
Vehicle components, vehicles, mutations and traits are moddable in json.
fruit bushes spawn in groups.
Significant rebalance of fire, emits less smoke, and small fires should burn longer.
Basic farming support.
Welding rig vehicle component.
When in a square with clothes and bedding, sleeping players will use them for warmth.
Corpse-filled pits cause less or no damage.
Adrenaline shot item.
Nerfed Adrenaline rush effect, no more bullettime.
Small vehicles are draggable and pushable. Added shopping carts.
Funnel now directs rain into container in the same square during rain.
Mutation dreams.
Siphon water out of vehicles with water tanks.
Ice labs.
Vehicle collisions based on SCIENCE!
Streamlined selecting same ammo over and over again.
Blacksmithing.
Pickling and other food preservation techniques.
Re-enabled mouth encumbrance.
Caseless ammunition and guns.
New heavy weapons.
More features spawning in houses.
Significantly reduced map save size.
Lots of professions.
Many many items and crafting recipes.
Energy weapon special effects.
Scrollbars in many list menus.
Vehicles can spawn smashed into each other.

## Bugfixes:

Mouse cursor hiding.
Terminal text display fixes.
Very significant performance improvements.
Removed input delay.
Allow exiting from long-term activities like wait.
All titlebars should use the correct version number.
Remove busywaitin WinGDI build. (caused 100% CPU usage)
No more "nothing" map tiles.
Hand out letters to bionics so more than a few are usable.
Monsters no longer attack themselves.
Fatal hunger/thirst/fatigue detected correctly.
Major monster handling performance improvements to make 50x zombies work.
Nerfed smoke inhalation.
Major performance increase in mapgen to make huge cities generate before the heat death of the universe.
Rain and acid rain doesn't bother you when underwater.
Batched raycasting optimization.
Fixed old inventory letter overlapping bug.
Use shadowcasting algorithm for fast and accurate fov calculation.
Vehicles no longer spawn floating above water.
Loaded ammo, such as nails in a nailgun can be used for crafting.
Light from items more consistent.

======

# 0.7.1 (bugfix point release)

Vehicle bed sleepiness fix.
Made coughing from smoke wake you up.
Update version for MSVC project builds.
Remove coverage property from wristwatch to prevent encumbrance.
Suppress pickup from vehicle when doing autopickup.
Fix typo in spawn list.
Don't draw item glyphs on top of furniture glyphs.
Strip out references to a removed ammunition in spawn lists.
Change in how Vehicle Examination window is displayed so it works in 12x12 View Screens
Fix for weapon mods with no ammo types.

======

# 0.7

## Highlights:

Use ncursesw and gettext for i18n support and expanded character palette.
Configurable Autopickup feature.
Configurable item spawning lists, now with more configurable spawn frequencies.
New advanced bionics.

## Features:

Use ncursesw and gettext for i18n support and expanded character palette.
Configurable Autopickup feature.
Configurable item spawning lists, now with more configurable spawn frequencies.
Probability Travel Bionic (walk through walls!)
Railgun Bionic (throw metal items at the speed of electricity!)
Flashbang bionic.
Shockwave Generator bionic.
Chain Lightning bionic.
Artificial Night bionic.
Streamlined lumberjacking tasks.
Splints are now craftable and (slowly!) heal broken limbs.
Recover CBMs from butchered player corpses
Small game arrow.
Spoiled (rotten) items will now be removed from the map after twice the time it takes to spoil.
Lit torches set enemies on fire.
Toggled Metabolic Interchange bionic, active power sources.
Changed Optimist to be more thematic and balanced.
Morale effects have more flexible durations.
Extensively reworked fire handling, e.g. campfires should last a more reasonable duration.
Preserve martial art style selection across wielding/unwielding weapons.
Simulate alt+number input for SDL version.
Quicksave command.
Added basic sludge crawler monster
More crafting recipes.
Stash knives in your boots.
Folding bicycle you can stash in a trunk.
New improvised guns.
More survival-ish foods.
Added some more heavy pistols and ammunition.
New Improvised lockpick!
Floatation Vest.
Added wine and a new shirt.
Towels.
Fuzzy time display, and precise time with wristwatch item.

## Bugfixes:

Multiple gates near one handle work correctly.
Made wild Jabberwocks much more rare.
Fix turrets shuffling around when off map.
Prevent gibbing from low-damage sources.
House generation fixes.
Allow deconstruction of refrigerators.
More consistent road placement.
Make mongroups die properly, even if the queen dies at a distance
Monsters killed by wide attacks drop corpses/loot
Fix solar panel power production on vehicles.
Cleanup tire changing activity.
Fix stunlock caused by counterattacks.
Keep Jabberwocks from spawning in classic mode.
Fix turret drops.
Extensive text handling fixes.
Menu beautification.
Allow saving while in a vehicle.
Fix div0 on bad option setting.

======

# 0.6

## Highlights:

* Zombies will revive after a time, if not butchered (or otherwise dealt with).
* The Android trait now behaves the way that the description indicates.
* Gasoline can be siphoned from vehicles. Requires a rubber hose for now - these are easier to acquire.
* Sewing requires materials other than thread - rags for cloth, leather patches for leather, Kevlar bricks, plastic chunks.
* Leather/Kevlar/plastic/fur repair/reinforcement actually possible!
* Inventory management UI improvements, and a new screen to organize worn items.
* NPCs continue to be less buggy, but are still prone to crashes.
* Weapon firing code reworked a bit. UI improvements, and you should now be able to fire at anything within range.
* Reworked the armor/protection code.
* Reworked the learning system: replaced XP with Focus. See the relevant help text.
* Added a *bunch* of new multi-stage missions, for those who play with the shelter NPC turned on.
* Many new buildings (See full changelog list)
* Vehicle collision physics are now based on *actual* physics! Reduces collision insanity.
* Option to use trigonometric distance instead of roguelike distance. In other words light, line of sight are circular instead of square.
* Zombie density in towns is based on nearby buildings instead of distance from town center.
* Higher-performance (on windows) SDL-based rendering as an optional build type.
* Movement on and around vehicles greatly streamlined.
* Sound indicator lets you know how much noise you're making.
* Turn cost indicator lets you know how long actions take.
* Overkilled monsters now spray gibs around instead of disappearing.
* Mostly remove limits on how many items fit in a tile of ground.
* As usual, many bugfixes.

## Full list:

Purifier no longer removes traits available at chargen.
Fix some calculations that wanted floating-point math, and were using integer math.
Fix some vehicle collision craziness related to skids.
Added zombie revival. Chance of unbutchered zombie corpses rezzing, once 6 hours have passed.
Advanced inventory UI improvements/fixes.
Dropping count-by-charge items (batteries, meds, etc.) into vehicles will cause restacking.
Android trait always gives a power system bionic.
Fix torso encumbrance display (it's smart about sign use now).
Bitmask-based item flags no longer exist! Instead, we have string-based tags, that have no upper limit.
Tweaked glowstick behavior - can no longer deactivate, and they have a dead state.
Android trait should no longer give the player faulty bionics.
Bolts moved to ammo category, like arrows.
Added bone broth, and recipe.
Adjust how Climate Control bionic works, make vehicles have functioning (magic!) AC.
Added fuel siphoning using rubber hose.
Appearance-improving mutations are now flagged as being good mutations.
Welder charges are actually used during vehicle construction.
Items will no longer become erroneously fitted, and item tags should not spread during map loading.
Weather accounts for starting time properly.
Containers can be unloaded again (they were bugged).
Optimized scentmap updates, hopefully this speeds up certain activities.
Pit-requiring constructions have pit digging as their first two stages, to make it more obvious what the prereqs are.
Some menus (notably, inventory) can be navigated with arrow keys and enter.
Allowing sewing of leather items, make sewing require rags/patches.
Cooking rotten food does not make it magically fresh any more.
Resolves an issue where destroying an item while tailoring would crash the game.
New UI to sort clothing and automatically assign special characters to clothing (accessed via +)
Footwear warmth values tweaked to be more flexible.
Wool warmth is not reduced by rain.
Sofas and armchairs help with sleeping.
Temperature is less of an issue while sleeping.
Warning messages for when the player is cold/hot while sleeping.
Oversized clothing can be worn over anything (blankets, cloaks, etc).
Sound interruptions can be categorically ignored while crafting, reading, etc.
More improvements to the advanced inventory UI.
Shrubs less difficult to smash.
Upgraded versions of Fast Healer still give you bonuses while sleeping.
Soldering iron recipe learnable via disassembly.
Integrated toolset power usage normalized on a few recipes.
Vehicle speed is now taken into account when throwing a character that exits a moving vehicle.
Gasoline lanterns added to the game.
Bifocal glasses added to the game.
Tweak Windows (catacurse) colors.
Correct window border color behavior under Windows.
Add glass jars, make sauces spawn in them instead of in tin cans.
Removed a couple NPC crash bugs.
You can safely exit a vehicle moving less than 1 MPH.
Fix a pair of drawing glitches related to the item pickup window.
Remove the artificial delay when animating vehicle movement.
Out-of-range enemies are still drawn when firing a weapon.
Make it so that anything within range can be targeted with a ranged weapon.
Disassembly recipe for vacuum sealer.
Backspace no longer causes junk to be input during string entry.
The overmap screen now lets you use "<" and ">" to view different z-levels.
Reworked the armor/protection code.
Fridges drop rubber hose instead of pipe when destroyed.
Reworked the learning system: replaced XP with Focus. See the relevant help text.
Autosave should save everything now, rather than a subset.
Fix artifact saving/loading... again.
Added new missions.
Added cathedral to mapgen.
Fixed flamethrowers.
Add 40mm acid bomb shells.
Moving furniture causes noise.
Clothing damage descriptions now depend on the item's material.
Gunmods now show "%" properly in the magazine size line.
Add bicycle seats: low-mass seats that can't take a seatbelt.
Vehicle collision physics are now based on *actual* physics! Reduces collision insanity.
Foraging gives survival experience, even on failure.
Disassembling ammo gives firearms experience.
Ball bearings should hopefully drop now.
Added headlights to a few more default vehicles.
Lab coats can be fitted.
Items in adjacent containers (fridges, lockers, etc.) visible with 'V' screen.
Players can no longer examine sealed crates to see their contents.
Funnels give acid water during acid rain :).
Acid water (after refinement) now an alternate ingredient for acid bombs.
Corrected a few item name typos.
Cleaned up generation of a particular (spiral-y) underground room.
More temperature tweaks.
Being hot makes you MORE thirsty, not less.
Reworked item unloading and reloading a bit to remove bugs.
Flatbed trucks now have rear windows.
Electric cars added as potential vehicle spawns.
Fix some bugs related to known overmap data and leaking the state to other characters.
Effects of current stats are shown on the '@' screen.
Materials obtained from clothing depend on the clothing's damage level.
Fixed some lab mapgen bugs.
Mansions got a little love.
Having too little intelligence for a book is more of a penalty.
Vehicle headlight state is persistent after save-load.
Being hot no longer increases thirst by an unreasonable amount
Minor : temp_conv and dis.intensity are saved, fixing strange on-load inconsistencies
Minor : Diseases that affect speed no longer overwrite each other in the @ menu
Clothing with pockets provides a bonus to hand warmth when not wielding a weapon.
New large building with basement: Prison
Basement level for hazardous waste sarcophagus.
New building with basement: mysterious cabin.
Display recent log messages on player death.
Radiation exposure is now more dangerous
Mutations from radiation can be disabled.
Mutation categories now more dominant.
Added themed mutagens with recipes.
New medical items.
Bundle of plastic bags item for stowing bags.
Rebalance chance of cutting weapons getting stuck, much less likely now.
Smashing corpses prevents them from reviving.
Burning corpses prevents them from reviving.
Stopped players from leaving slime trails or webs while in a vehicle.
Made vitamins have an effect again.
Made multiple gasoline tanks drain properly.
Added tiny pain effect to Acid Drizzle, raincoats now offer a bit of protection to acid rain/drizzle.
Advanced inv: "e" pulls up inventory item menu. Help window displays feedback messages for actions taken. "?" toggles between help and msg viewer.
Eliminate radiation dosage saturation, halving dosage rate to compensate. (radiation is slower, but more implacable)
Fitting screen now shows storage and encumbrance in item columns.
Added leather vest item and crafting recipe.
avoid use of pow() in distance calculation, speeding them up an order of magnitude.
Make blood filter remove all other drug based diseases.
Make blood analysis detect all drugs.
Behold, sharpie markers.
Display actual keymapping instead of default one in most help text.
Stopped bleeding, bites, and poison from applying when stopped by armor.
Safely hop from slow-moving vehicles, get hurt from quick ones.
Multidrop screen now shows a summary of what is about to be dropped.
Sort inventory by item charges, use low-charge items first.
Option to auto-save before sleep.
Lava burns things and can be used for crafting.
Multiple fixes to burst-fire targeting.
Prevent turrets from shooting themselves.
Prevent friendly turrets from trying to shoot through the player.
Brass catcher item to catch your brass for recrafting.
More power armor variants.
Make movement take half the cost of both the beginning and end tiles, instead of just taking the cost of the end tile.
Made shooting interactions more realistic.
Add radiation badge item and associated infrastructure.
Automagically add new keybindings, so long as they don't conflict.
Significantly reduces the number of giant worms.
Adds strawberry bushes.
Advanced inventory: Add [c]ategory sort.
Large number of added archery items: Wide range of bows crossbows, and arrows, and a multitude of crafting recipes.
Stop unnecessarily saving adjacent overmaps every time they are potentially dirtied. (prevents periodic pauses!)
Hard Leg Guards and Metal Leg guards.
Picking berry bushes trains survival (at low levels).
Added skill support into professions.

======

# 0.5

## Highlights:

* Many new details added to mapgen! New buildings, ruined vehicles on roads, and so on.
* Much more modding-friendly: MANY bits of data have been moved into data files, rather than being hardcoded in the source.
* A handful of recipes can be learned from sources other than just leveling your skills.
* Artifacts should save/load properly now!
* Assorted UI tweaks and improvements.
* Weather radio and directional antenna.
* Rain funnels - first step towards proper rain barrels.
* Robust Genetics and dodging have both been significantly rebalanced, and should actually be useful.
* Zombies wear damaged clothing.
* Tailoring is more important, and string is easier to acquire.
* New content all around!
* Numerous bugfixes.

## Full list:

Matches usable anywhere lighters could be used previously.
Draw lit areas outside of LOS and normal sight radius the same as unlit areas
Tell the player when their gear is damaged in combat
Display player feat morale boosts
Pickling/canning
Only rust skill if X turns have passed since practice, not every x turns.
Halve rate of skill rust across the board.
Push crafting recipes out to JSON - now moddable without recompiling!
Acid rain causes pain not injury
Changed default viewmorale key to v
Learn crafting recipes from item disassembly or books.
New Hardcore trait
Other new traits: Skilled Liar, Pretty, Beautiful, Very Beautiful, Glorius (cancels truth-teller, ugly mutations)
Set minimum move to 25
Death by starvation or thirst
New professions: tailor, scoundrel
Adjusted conditions for cutting and stabbing skill practice (should be able to practice piercing now)
Code compiles with no warnings.  No user-visible change, but important stability milestone.
Added a craftable power armor power interface CBM, solar panels.
Continuous reading.
New mixed drinks
A new book; "To Serve Man"
Glowsticks, found in sporting goods stores and bedrooms.
Broken and Empty windows can no longer be taped up, alarmed windows can.
Palisade walls changed to require 2 6foot ropes rather than one thirty foot one.
Domestic Windows drop strings now (Those are the kind that can be opened)
String can be made from sinew and plant fiber.
Added blankets, fur blankets (craft only), emergency blankets, sleeping bags, fur sleeping bags (craft only).
Added house coat, snuggie, cloak, fur cloak (craft only), leather cloak (craft only).
Added fur scarf, fur gloves, fur trenchcoat, fur pants, fur boots (all craft only).
All tailoring items that use fur require survival as secondary skill.
Added crafting recipes for bandana, blanket, house coat, cloak.
Weather radio
Radios are tuneable, so you can receive from more than one station without moving.
New item that doubles battery capacity of tools, recipe learn from certain electronics books.
Bugfix: reduced chance of "Tried to kill monster" debug spam.
Bugfix: reduced chance of "Stopping out-of-map vehicle" spam.
Bugfix: can unload liquids into items wielded in hands (e.g., steel jerrycans).
Bionics screen shows current and maximum power.
Escape key usable to exit out of more menus.
Multidrop screen continually updates to show new potential weight/volume.
Bugfix: longbow should not end up loaded while in inventory, and can be fired if it does.
Backpacks, messenger bags, etc. can be repaired via sewing kits.
Add fire drill as a survivalcraft firestarter (trickier and slower than lighter/matches).
Furry mutation provides warmth, Bark mutation protects from fire.
Removed/reduced a lot of spam messages related to being hot or cold.
Sleeping should be easier in the cold (decreased chances of waking up).
Being too hot can now wake you up.
Increased the amount fo heat generated by the player while awake.
Tweaked hunger and fatigue's contribution to body temperature.
More traits and mutations have body temperature effects.
Fix artifact saving and loading.
Multiple building additions in town and in the countryside.
Support for 2x2 and 3x3 buildings.
Temporary fix to decrease the number of large structures with roads running through them.
Items can only be set on fire if it would affect them (no more burning sheets infinitely).
Looking around at items (with "V") has a few improvements.
Soldering irons give heating elements when disassembled, tweak numbers for hotplates and water purifiers.
Advanced inventory management screen, default keymap "/". Lets you interact with adjacent tiles.
Roadmap is made of paper.
Removed RV kitchen units from some spawn locations.
Backend: made it much easier to define pre-built locations. Responsible for a lot of the new building types.
Increased the quench value of clean water.
Early-game survivalist stabbing weapon is now pointy stick. Wood spear is higher level.
You can now read using torches and other items.
Addictions can be configured explicitly in the professions file.
Tweak crossbow trap drops.
Made several UI screens smarter (resize to fit screen, esc can exit, etc.).
Show nearby map notes on the minimap.
Some item types can be defined from data files now! So far: misc/melee, armor, guns, ammo, tools, gun mods, books
Glasses can be worn with power armor.
Added several new constructions.
Power use of integrated toolset has been rebalanced.
Armor CBMs have had drawbacks removed.
Rain coats can be made from plastic bags.
Fursuits.
Work to make NPCs less buggy.
Nuclear missile fixes.
Tweaked steel recycler behavior.
Autosaves take into account the passage of real-world time.
Placeable funnel that collects some water while raining.
Characters with the Android trait no longer get unimplemented bionics.
Added several new options.
NPC spawning is toggled with the in-game options menu rather than a text file hack.
Added more wildlife (coyotes, cats, etc.).
Robust Genetics trait heavily buffed.
Change how overmap tile data is saved, to allow for more terrain types and buildings.
Add high-capacity power storage CBM.
Add some new magazines and entertainment books.
Blisters no longer lower max HP (at least until the system is more fleshed out).
Cannibal trait has been rebalanced, as well as morale effects of eating human flesh.
Added cookbook for Italian recipes.
Sewing now requires an adequate source of light.
New health display for non-Self Aware characters, accurate to 1/10th max HP rather than 1/4th.
Targeting window (when throwing/firing weapons) has been reorganized.
Directional antennas!
Gas pumps have been rebalanced (less fragile when filling vehicles, more fragile when filling containers).
Added sling, slingshot, and associated ammunition.
Gas stations can spawn next to highways.
Large creatures are more likely to leave a corpse when taking high damage.
Add flavor items with variable descriptions to the game (fliers and such).
Some guns have range modifiers independent of their ammo. Buffed coilgun range.
Add limb torsion ratchet bionic, generates power when moving.
Desks don't spawn outside any more.
The option to delete your world on character death actually works now!
Tweaked projectile/glass interaction, stopped leaping monsters from phasing through windows.
Debug menu changes.
Made it possible to build indoor furniture in more situations.
Updated readme, added contributing guidelines.
Stopped small animals from suiciding, in many cases (e.g., broken windows and landmines).
Add a few hats. No, not TF2-style.
Artifacts will successfully save and load now!
Adjusted monster spawning mechanics to reduce the chance of swarms of difficult zombies.
Stop roads from going through buildings so often.
Pits less awkward to board over (can use nearby items).
Tweak glass bottle weight/volume.
Allow for reading/sewing in the dark through mutations/CBM's with a speed penalty.
Rewrote dodge abilities to have a noticeable impact.
Mansion pools are considered indoors now.
Tires can be changed with a wrench and a jack.
Add game logic to handle recipes that take the same item as a component and a tool, and add UI to alert the player.
Improve rendering in the main Windows port - animations should display better.
Cave-ins cause damaging rubble to fall.
Improve fuel gauge display in the vehicle examination window.
Overmap notes blink again.
Space and tab should be available for keymaps.
Hitting the "pause"/"skip turn" button will let you cancel reading, crafting, and other long-term actions.
Special road spawns should not happen on bridges.
Ruined vehicles spawn on roads.
Zombies wear damaged clothing.
Nighttime lights are visible from reasonable distances now.

======

# 0.4

Make the battery system bionic only consume as many batteries as necessary to fully power yourself
Knives can also cauterize wounds now. Requires a lighter.
Soldering irons (and hotplates, why not) can be used to cauterize wounds, causing pain and removing any bleeding or uninfected bite effects.
Fixed crash bug in Windows when attacks hit something off-screen?
Fixed precipitation animation with shifted viewport.
Can now disassemble items from the examination screen.
Added colored hinting to the item examination sidebar listing possible actions. e.g., "W" (for "wear") is grayed out if the item isn't wearable.
Added ability to craft a recipe continuously (until out of materials, etc.).
Reduce (maybe fully fix) wolf self-attacks.
Power armor.
More fitted gear, and a few more pieces made craftable.
Vehicle-mountable water tanks and kitchen units, implied storage-battery-charging generators.
Map tiles can now contain up to 64 items.
Beer has been made weaker, and now appears in kegs in liquor stores and bars.
Steel jerrycans.
Any gun can now be used one-handed if you are strong enough.
Hardcoded frostbite not to occur above freezing temperatures.
Improved fire's ability to warm the player. Also, standing on fire and being on fire warm up the player.
Fixed body temperature equalization.
Sunny and clear weather no longer warm the player underground.
Standing in water or sewage will increase the rate of heat loss (but not make the player colder)
The head and torso now lose heat faster than other body parts.
Body temperature drops as you lose HP.
Encumbrance menu's listing of warmth has been made more colorful.
Mouth (face) now has appropriate cold and hot diseases.
The ability to cauterize wounds to heal bites and stop bleeding. (a)ctivate a knife, requires a lighter.
The ability to craft an item as many times as is possible. Defaults to the + key. (Linux and Mac users will need to assign a key)
Added M72-LAW. Makes a large explosion and penetrates armor well. One shot only.
Clothing can be made fitted by (a)pplying a sewing kit.
Some foods can be heated, hot food grants a larger morale bonus than cold food.
Ammunition explodes rather than burning.
Lightstrips, function as weak light providers. Craftable.
Bandages and First Aid kits no longer show uninjured bodyparts in the menu.
Some basic professions, more to be added later.

======

# 0.3

Many menus stretch with an enlarged viewport.
An action to repeat the last craft has been added, default keybinding of -
When crafting liquid items, the game asks you for a container first, then asks if you want to dump the item.
A large amount of survival craft has been added, allowing you to make most of the basic tools and necessities. Along with several new weapons, some storage items and a liquid container.
Smoker Zombies, belch clouds of smoke at players, slowing them and blocking LOS.
Robots now pull from separate drop lists when killed.
Alcohol cost for Torches and Bandages has been increased to 7, or one third of a bottle.
Alcohol cost for molotovs has been reduced to 14, gasoline cost increased to 400.
Chitinous boots and gauntlets added.
Picklock kits break when damaged 5 times.
Zombie spawn ratios have been rebalanced for static spawning.
Pocketknives are usable for all logical recipes.
Child zombies have had a small pool of item drops added.
HP Ignorant is now the player default, Self Aware can be purchased to display exact HP.
Lawnmower blades have been replaced with generic blades, most bladed items are made using blades instead of machetes/swords now.
Nail bat, nail board and makeshift halberd now all have weak block.
Wild veggies function as plant marrow for most recipes.
Meat soup added, more cooking to come.
The player now spawns with a pocket knife and lighter.
Sledge hammer is usable to board windows and doors up.
Heartless trait has been removed, replaced with the Cannibal trait, which allows you to eat human meat with no morale penalty.
Braziers are now craftable. They contain fire and can be set up indoors.
Bulletin Boards can be built to set an area as your home base. NPCs can
be told to wait there and will defend the area.
Bear traps have been increased in weight and volume.
Carboys have been renamed to Gallon jugs.
You can now create a character without allocating all skill points.
Winter Boots and Raincoats now correctly display the reinforced tag.
Kills can now be accessed from in-game. Default key is ).
'Phew it's hot warm' message has been fixed.
The game now accepts wielded items when checking for containers.
Sunny and Clear weather now provide warmth.
Internal Climate Control bionic consumes power to cool or warm you.
Crash bug caused by the screen being larger than the loaded overmap has
been fixed.
Crash bug when going down stairs near cities has been fixed.
Hunger now affects body temperature.
Added new crafting recipes: shorts, cargo shorts, balaclava, long underwear,
glove liners, socks.
Added a digging stick. Can be used to dig shallow pits, and level construction enough to enable crafting of stone shovels.

Got angry at other developers for not updating changelog.

======

# 0.2

Reworked spawning option which places zombies at world generation
rather than generating them dynamically in play.
Implementation of a context menu when examining inventory items.
Machine added to hospitals to regrow limbs.

======

# 0.1

Palisade Walls and Gates - Pretty tough to bash down, and can be fired through
Log Walls - Basically the same as wood walls, different construction methods.
The ability to disassemble tshirts and tank tops by hand. - Handy for bleeding.
Revolver Shotgun - NotTe much to say on this.<|MERGE_RESOLUTION|>--- conflicted
+++ resolved
@@ -51,14 +51,11 @@
 Item transformation can now pick variant items to transform into
 You can now collect grappling hooks and ladders from the ledge above.
 Adds priority parameter for special placement
-<<<<<<< HEAD
-=======
 Professions can start with multiple martial arts
 Microlab Mapgen is now parameter based.
 Allow NPC_DEATH EoC to prevent npc die
 Allow NPC doctors to install and remove CBMs from player allies
 Look up and down with 3d vision off
->>>>>>> c496e930
 Add ignored_monster_species spell parameter
 Monsters affiliated with factions will watch for theft of faction items
 
@@ -99,10 +96,7 @@
 Adds a new mission to the Exodii
 Add boats to river banks
 Vehicles now contain heater, and some contain AC
-<<<<<<< HEAD
-=======
 NPC Elvira Fish, Circulations
->>>>>>> c496e930
 Adds a jeweler as a new starting profession
 Add a larger “family–sized” water heater
 Rework Anvils and add crude anvil
@@ -136,14 +130,11 @@
 Accessible item insert menu
 Show insertion failure reasons in Insert menu and AIM
 Select default bodypart when applying bandage
-<<<<<<< HEAD
-=======
 Show zones on other z-levels in zone manager
 Remember inventory show/hide all contents option state
 Display what mod the contents belong to, scenario, profession, map
 Find items that cover body part
 Enable history for AIM and inventory filters
->>>>>>> c496e930
 Make zone manager display more of zone name
 Show estimated time when washing items
 Selecting container mode for unloaded items
@@ -231,10 +222,6 @@
 Improve pets' ability to use stairs
 Make ferals actually feel like human enemies instead of weaker zombies with range attacks
 Allow metal wreckage to be used for cutting
-<<<<<<< HEAD
-Improved path for intelligent monsters
-=======
->>>>>>> c496e930
 
 
 ## Bugfixes:
@@ -348,10 +335,7 @@
 Add JSON-based system for climbing aids.
 EVENT EOCs provide beta talker
 [EOC]Inventory selector
-<<<<<<< HEAD
-=======
 [EoC] Simple if-else statement
->>>>>>> c496e930
 
 
 ## Build:
