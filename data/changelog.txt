--- conflicted
+++ resolved
@@ -152,7 +152,6 @@
 New characters get random natural hair color during character generation
 Binoculars now also increase 'detailed' vision range, not only max vision range
 Morphic Sizing flag for summoned/magickal items
-<<<<<<< HEAD
 Pet feeding tweaks
 Adds a baseball bat recipe
 Flagify animal empathy/discord traits
@@ -162,7 +161,6 @@
 Added check for stealing prior to inserting items into container
 Make garlic smokable
 Grazing animals actually eat grass, and it regrows every season
-=======
 Added check for stealing prior to wearing
 Plastic tub audit
 Adds throwing practice tools
@@ -171,7 +169,6 @@
 NPC factions get mad if you mess with their property by smashing or deconstructing it etc
 obsolete generic NPC common classes; use the avatar character generator instead
 Allow PCs/NPCs to move diagonally during overmap pathfinding
->>>>>>> 4ea23e60
 
 
 ## Content:
@@ -353,16 +350,13 @@
 Slightly Expands Hub-01 and Yrax factions
 Adds a new stationary fungal variant.
 adds a new fungus infested mapgen
-<<<<<<< HEAD
 Adds new end screen for thresh types, and a unique one.
 Overhaul gun spawning
 Fungal brute and hulk
 Massive expansion of dialogues and messages for various categories
 Make more zombies wear wedding rings
-=======
 Add a random NPC class that knows how to fly. Yes you CAN recruit them, switch to them, and then fly a helicopter with their skills.
 fungalize stages for zombies
->>>>>>> 4ea23e60
 
 
 ## Interface:
@@ -718,7 +712,6 @@
 [DinoMod] Astrodon 
 [MoM] Add Alien Meadow mutable map special
 [Magiclysm] Fantasy species zombies
-<<<<<<< HEAD
 [DinoMod] longer tail attacks
 [DinoMod] sauropods out of the water
 [Magiclysm] Condense Attunement UI and simplify json code
@@ -727,7 +720,6 @@
 [Magiclysm] Add feral stormshapers
 [MoM] Allow Intuitive Artisan to craft in complete darkness (because you close your eyes and let the visions take over)
 [DinoMod] DinoZoo update
-=======
 [Magiclysm] Add `UNRESTRICTED` flag to several Magiclysm summoned items
 [Magiclysm] Rapid Regeneration's effect only triggers if you need healing
 [Xedra Evolved] Werewolves only regenerate when they need to
@@ -751,7 +743,6 @@
 [Xedra Evolved/Innawood] Remove modern items from XE spawns Innawood, allow starting with XE-specific scenarios
 [Xedra Evolved] Only humans can learn dream magick
 [Xedra Evolved] Add (very small) chance of being attacked by a lilit in your sleep
->>>>>>> 4ea23e60
 
 
 ## Balance:
@@ -850,17 +841,14 @@
 Small changes to Quenching and tempering proficiency
 Battery tools sanification
 Obsolete and migrate legacy wire in favor of mild steel wire
-<<<<<<< HEAD
 Remove itch from conjunctivitis and make it even shorter when irrigated
 Electronic devices spawn rate rework
 Crashed planes have no ferals
 Replace land mines with bear traps in the bandit cabin
 Human lard less dense
 Ballista is no longer pure magic
-=======
 Make lab access shafts normally visible once spotted
 NPCs can funk out to music, too.
->>>>>>> 4ea23e60
 
 
 ## Bugfixes:
@@ -1109,7 +1097,6 @@
 fix the crash in select_language by building the font atlas first
 Monsters won't be sending immobile targets into flight anymore.
 [XE/Magiclysm] No wizard cats
-<<<<<<< HEAD
 Fixed hair growth and balding issue in appearance_eocs.json
 HUB01 templates' spawn is more predictable
 [MoM] Fix Missing mind shield (0.H Backport)
@@ -1128,7 +1115,6 @@
 [Xedra Evolved] No werealfs
 Fixed crash on trying to unwield heavy items when trying to drive
 Fixes species of feral wizards and feral butchering
-=======
 Cabin in Safe Place scenario is now actually safe
 [MoM] NPCs can awaken in portal storms
 Start of cataclysm day and start of game day now respect season length
@@ -1138,7 +1124,6 @@
 Don't apply additional move cost for moving barefoot in deep water
 Fixed a crash when using the 'set of clothes' item
 Fix non-battery charge consumption of active items
->>>>>>> 4ea23e60
 
 
 ## Performance:
@@ -1172,13 +1157,10 @@
 NPCs take less time to check for enemies.
 Improve point hash functions to eliminate map overhead in nps los checks and elsewhere
 Fix lag examining large stacks of crafted items
-<<<<<<< HEAD
 Backport Don't unnecessarily copy items in a tight loop in get_uncraft_components
-=======
 Reduce unnecessary/duplicate checks for dangerous tiles
 Cache the absolute map square position of the first submap
 Cache mutation trait flags
->>>>>>> 4ea23e60
 
 
 ## Infrastructure:
@@ -1299,9 +1281,7 @@
 Add check to ensure translator comments are correctly located and extracted
 Add more English names and their translations to Simplified Chinese and Japanese
 Expand the Russian name list with translated English names
-<<<<<<< HEAD
 Audit/NO_I18N effects.json
-=======
 Allow new KEYBDINGS window title to be translated
 Omit unnecessary lines from translations
 Dont extract monster guns and spells for translation
@@ -1310,7 +1290,6 @@
 Dont extract abstract monsters and spells from data/json/monsters/
 Add Portuguese translation
 Obsolete strings now have a comment with an explanation
->>>>>>> 4ea23e60
 
 
 # 0.G (Gaiman)
