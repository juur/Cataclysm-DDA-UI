# 0.H

## Features:
Tilesets: Automatically prevent occlusions via semi-transparent sprites (similar to retraction)
Add parametric mapgen to consolidate similar basecamp definitions
Activities can fire EOCs
Added full mouse support to the keybindings screen
Prevent attacking neutral critter via move in safemode
Fix and enhance camp radio tower
Added sorting, showing&hiding pocket contents, and scrolling via mouse in inventory screens
New game event that triggers on load or new game start
Add option to hide bionics
Allow JSON monster special attacks to use the dialog condition system
Confirmation before attacking neutral mobs
Unhardcode and rework grabs, ranged pulls
EOCs can have context vars that can be passed into nested EOCs
Pockets overflow into their parent pockets if possible
Stored conditionals for EOCs
Make portal storms mobile.
Reusable Random Encounters Code
Allow mutants to walk underwater
Add support for running and smashing animations
Allow zones to interact across multiple Z levels
Creatures can stumble into invisible players to discover them
Add molting for exoskeleton mutations
3D vision of lower levels with distance fog
Rework MA tech requirements
Allow NPCs to read E-books - new activity added
Allow mutation transformation using the normal mutation rules
Implement setting direction for appliances and add a directed floodlight appliance
Asynchronous animations including sprinting and smashing
Added enable and disable mutation EOCs
3D vision for isometric tilesets
Unhardcode dragging, grab fixes
Make vehicle doors lockable and pickable
Implement export&import of the protagonist and follower NPCs
Expand grain farming and adjust seeds
Creatures above cast shadows onto tiles below
Apply different messages at different effect intensity levels
Player character now can get sick with common cold or flu only after contacts with NPCs or ferals
Generate vehicle prototypes from in-game vehicles
In-game Armor sprite change
Cockroaches flee light, hide under furniture, eat corpses, and breed faster when fed
Cataclysm and game start dates are to be set through scenarios
Friendly NPC crafting by crafting menu
Functionality to drop items off ledges/cliffs onto creatures below
NPC fleeing behaviour adjusted and slightly improved
Adds basic vehicle proficiencies for driving and boating, as well as athletic proficiencies which increase muscle engine output.
Add overheat mechanics to energy guns.
Sound-triggered traps
Item transformation can now pick variant items to transform into
You can now collect grappling hooks and ladders from the ledge above.
Adds priority parameter for special placement
Professions can start with multiple martial arts
Microlab Mapgen is now parameter based.
Allow NPC_DEATH EoC to prevent npc die
Allow NPC doctors to install and remove CBMs from player allies
Look up and down with 3d vision off
Add ignored_monster_species spell parameter
Monsters affiliated with factions will watch for theft of faction items
Allow gunmods to make changes related to gun overheat.
Items that can heat up food (microwaves, coffeemakers, chemistry sets, etc) can be used or reloaded from an adjacent space without picking them up.
[EoC] Condition for asking the player to select a tile
Allow martial arts techniques to trigger on reach attacks.
Adds a confirmation prompt if you are the target, or in the AoE of, your own damaging spell.
Ledges provide sight coverage
Add foreach function to EoC
Add Map related EoC functions
Allow messages to parse nested tags
Allow using snippets in item descriptions
Infectious diseases (cold/flu) have an invisible incubation period, and start with milder symptoms
Weapon Proficiency
Fixes NPCs being too afraid, makes swarm danger assessment more robust
Add option to switch between outfit (when available) at chargen
Animals have stomachs, digest food, and benefit from eating
Enable NPCs to reload magazines in their inventory
Liquids crafted at camps will try to be placed inside zoned terrain/furniture that can hold them(LIQUIDCONT)
Hauling overhaul: you can choose which specific items to haul, whether to automatically haul new items, or haul items by filter
The player can gauge an NPC's personality during dialogue with them
The Han Solo Special: NPCs identify when fleeing is failing. Also adds flee modes and panic.
Boomer bile is slippery, causes pinkeye, and is blocked by waterproof eyewear
The map changes as you travel east-west and north-south, revealing either rural areas or oceans and megacities
Furniture/terrain have semi-persistent damage from being bashed
Rework Character::overmap_sight_range to allow night overmap sight through mutation
re-add pre-seeded hordes, make them unconditional, and show up even with wandering hordes disabled
Allow for a "variant" field when using the add_trait effect
There's an ocean in the East (or wherever you set the json) now. NBD.  Feel free to add content for it.
Make run_eocs/queue_eocs support variable objects
Protein bars now give character a psychological trauma
Adds sand to ocean beaches
Toggle to highlight OMTs revealed by maps
Adds extreme height chargen traits, adds tools for disabled drivers
Allows dormant zombie types to be defined easily, with a simple new monster flag.
Provide a way to create a EOC with given alpha and beta talker.
[Mods] Non NE region mods have different day/night times dependant on their setting
add a profession condition for EOCs
Introduces dormant zombies and associated mechanics. They spawn in mass graves in limited numbers for now.
Hub now offers armor set printing after HWP is unlocked
Implement basic saline infusion to help with blood loss
Adds treetops and makes trees climbable
Allow bird wings to glide
Allow whitelisting and blacklisting hobbies in scenarios, professions, and globally
EoCs support mutate_towards directly
make `u_spawn_item` to support the item group whose subtype is `collection`
Add u_wants_to_talk/npc_wants_to_talk EOC effects
Player can eat from camp larder(always). Workers receive spent food from it when being assigned to work (requires NPC needs enabled).
Implement IME pre-edit text for CJK text
Allow effects disabling (conditional) limb flags


## Content:
Add 14 scores, 24 achievements and 5 conducts related to vehicular travel
Add generic finales for generic mine
Add new boss for physics lab
Add 4 New Apartment Complexes
Add several new bungalows
Updates to several existing maps
Add the first Exodii mission
Combat Capable Mounts
Add new Exodii NPC: Luliya
Add new weather types: mist and fog
Allow players to keep bees
Apartment complex: parking garage, lobby variants, roof additions
Crustacean mutation tree
Dead trees can be harvested for wood(once per tree)
Added a new location called survivor forest camp
Addition of non-NPC civilians for lore reasons
Nether spiders as a new bossfight for the game.
New conversion kits, guns, and calibres
Crashing ship start for Aftershock
Add more monsters to the nether monster corpse
Living lore document
Gastropod Foot Limb: Mutant limbs can be added in json
Added a small office building fortified by bandits
New location: speedway
You can now choose a new leader for your faction without dying
Adds new skateboard vehicle
Most scenarios now provide vision of the nearest city on start
Alternative resolution to clean back bay quest
Add a synagogue
Adds a chance for small, personal photographs to spawn within people’s wallets and creates a starting pool of 34 snippets from which to pull.
Adds curved road bends, rotaries and rest stops/laybys
JSONify Defense Mode
Adds a new mission to the Exodii
Add boats to river banks
Vehicles now contain heater, and some contain AC
NPC Elvira Fish, Circulations
Adds a jeweler as a new starting profession
Add a larger “family–sized” water heater
Rework Anvils and add crude anvil
Add some backstory to Eddie McKenzie.
Add some prosthetics.
Added Bulk Storage Mounds and Piles for More Resources
Add undomesticated wild rabbits
Adds some MA techniques, improves disarming and transform certain techniques from stuns to downing techs
adds dried garlic/chili
Adds more ways to learn bronze crafting
Updates the Portal Dependent mechanics and introduces rewards for exploring the portal dungeons.
Cyberhorse... CYBERHORSE!
Make nuts and bolts craftable using thread cutting tool
New map extra: civilians making a futile last stand against the horde
Adds primitive cup(s)
Add residential rolling trash cans.
Adds Long awaited Exodii Sidearms
Allow diving into water to remove Mycus spores.
New Scenario: Last Stand
Boston-Chan costume set
Omelets and other egg based foods
New Epilogues for NPCs
Adds more fungalized humanoid/animal zombie variants.
Winnowing, new method of obtaining raw grain
Adds compensators, adds conflict for suppressors/barrel porting
Changes some items' material to fiberglass
New portal storm monster based off a dream I had
Add liquid recipes for faction camps
Add the star vampire, an invisible blood-drinking monster
Metamagic perks from Bombastic Perks
More trail variety
Receivers now respond for magazines you can put into the gun.
Adds 410 loads, ballistics data
Add's more fungal insect monsters, fixes bugs I forgot in last PR.
Adds most kinds of Arisaka rifles to the game, cartridges, and item spawns.
update filter guide to indicate that flags were added as filter option following PR #70212
Adds .45 LC cowboy loads and ballistics data
Add a 1 cylinder diesel engine to the game.
Vehicles spawn on bridges
Added creatures to populate the new edge ocean.
Major board game expansion
Allow the Nunez family to move to Tacoma Commune if you help them set it up.
Lockets can store photographs
Add diet soda, because screw your free calories!
Addition of many new books, from religious texts to magazines, mainly for fluff purposes.
Modularize Desert Eagle, add .50 AE
Addition of three new, big-sized treefrog mutants. Minor tweaks to existing frog mutants.
Further pharmacological expansion infrastructure + adds a few new drugs that make use of the system
JSONize Electrohack Tool
Previously Innawoods-only stream mutables are now in the main game
Added ASCII art for most containers
Making Shadow Spawn Messages editable
Adds new jewelry for black history month, such as cowrie necklaces and various types of hair beads.
Mainlined the innawoods meadow mapgen
Light vest disassembly now drops kevlar
Add QUIETMOVES and SILENTMOVE flags, apply them to [Magiclysm] bugbears
Add 7 new frog zombie varities and audit existing frog zombies
Cinnamon for Deluxe Oatmeal
Soldiers' rifles have more/various weapon mods
readd heavy ballistic vest
Adds Chiropteran (bat) mutation line, and the subaquatic navigation system CBM
Allow monster corpse teeth to be used to make traps and weapons
Adds social/asocial mutations
Simulate hair growth over time.
Add earthworms to the game, as a food source
Add cougar kittens and fix cougar taming in mods
Boomers now leave fleshy gibs on detonation```
Pictures for House fluff
Added Hub 01 mission signposting LIXA
Crafting Musical Instruments
Additional Achievements



## Interface:
Show crafting failure chances in the crafting interface
Show addictions from hobbies in newcharacter tab
Added ability to think to yourself in the message log
Added Presets for pocket settings
Prettier loading UI for loading the save
Add min/max feedback to new character stats interface
Mouse thumb button support
Show NPC location when selecting NPC to chat with, guard, or follow
Display why vehicle parts cannot be installed
Open multiple containers in Advanced Inventory Manager
Adds the 'Mark as dangerous' keybinding to the overmap
NPC selects melee style
Add sundial, wind and radiation badge to "spacebar" sidebar
fix widget error if player has no body part
AIM: Add key to step outside containers; AIM: mark container that the other pane is looking inside
Change description of highlighted regions when editing the overmap
Detailed information for stats on character creation menu
Larger and more I18n-friendly safemode UI
Enable/disable showing several non-player-related messages in the log
Walking into ledges examines them.
Accessible item insert menu
Show insertion failure reasons in Insert menu and AIM
Select default bodypart when applying bandage
Show zones on other z-levels in zone manager
Remember inventory show/hide all contents option state
Display what mod the contents belong to, scenario, profession, map
Find items that cover body part
Enable history for AIM and inventory filters
Make zone manager display more of zone name
Show estimated time when washing items
Selecting container mode for unloaded items
Open proficiency UI with relevant first selection
Adjust hungry and overweight coloring in sidebar
Categorize more containers by their contents
Explain why wielding an item from pick-up menu fails
Switch crafter in crafting menu to and from an ally
Add favorite category to spell casting menu
Allow scanning several books into ereader at once
Add milling info to milleable items
Add spell class selecter to spell casting menu
'Learning is disabled' message on disabled skills
Update gun mod removal UI to use inventory menu instead of a prompt; prevent removal of gun mods with other mods installed on it
Show the mass of vitamins in food items
Melee weapons tell you your skill is too low to see melee values instead of just hiding them
Shows the starting location for a scenario when there is only one possible option.
Show language selection window in options menu
Hide AIM during directional prompts
Keep displaying selected outfit throughout chargen
High characters now see fancy smiley faces and exclamations in their message log.
Can't accidentally select full deconstruction if simple deconstruction is available
Set priority for containers that have auto whitelisting.
Tile cover is now named concealment, because that's all it actually does.
When opening spellcasting menu, go to favorite spells tab if player has favorited spells


## Mods:
[Aftershock] Fix the Migo mutation tree
[TropiCata] Adds more tropical flora
[Mythos] Split off Mythos creatures into self-contained mod for 0.G
[Desert Region] world generation changes
[Aftershock] Reduce deadliness and frequency of ruin robots
[Dark Skies] Remove Dark Skies Above from the main repository
[Magiclysm] Adds item enchanting to magicalysm mod
[Backrooms] Adds 10 rare artifact variants to the Backrooms
[Magiclysm Graphical Overmap] Delete Magiclysm Graphical Overmap
[Magiclysm] Another approach to animist summoning
[Xedra Evolved] Add content for dreamsmiths and dreamers
[Bombastic Perks] New mod to earn perks through gameplay
[DinoMod] Integrated mutation armor
[DinoMod] Therizinosaurus
[Xedra Evolved] Museum Location for Xedra Evolved
[Magiclysm] Adds several new professions to the Magiclysm mod
[Bombastic Perks] Added resurrecting meat monstrosities to bombastic perks
[Bombastic Perks] Forcefield and Evasion enchants
[Aftershock] Elemental bionic weapons.
[Bombastic Perks] Adds the recycler perk
[Xedra Evolved] Revamped the inventor class
Alchemy Perks for Xedra Evolved
Bombastic Perks adds Playstyle Perks
[Magiclysm] Ways to boost your caster level
Disable the Bionic Professions mod by default
Add the Mind Over Matter mod to the CDDA repository
[Tamable Wildlife] More tamable creatures
[MoM] Add additional portal storm remnant map extras
[Sky Island] Mainline Sky Island mod
[Magiclysm] Add a spell-using feral human to Magiclysm
[MoM] Add telepathic and telekinetic damage types
[MoM] Mind Over Matter-specific Research facility overhaul
[XE] Paraclesians: Elemental Races
[Railroads] New mod
[MoM] Add Enervation damage type, apply it to Eater and feral vitakinetics
[Magiclysm] Add more than two dozen spells to magiclysm
[Magiclysm] Add fantasy species starting option
[Magiclysm] Add two more playable fantasy species for Magiclysm
JSON-ize faction camp hunting returns
[DinoMod] document lore
[Aftershock] Rebalance energy weapons to use overheat mechanics
[Magiclysm] Add fantasy species ferals
[Magiclysm] Add dispel magic spells
Create the Isolation Protocol Mod: A traditional roguelike experience
[Magiclysm] Add triffid and migo mages
Clairsentients can have premonitions about Defense Mode events.
Aftershock: New Sci-fi military Gear
Make some non-combat MoM utility powers toggleable
Aftershock: Add a shotgun mod that turns shotguns into coilguns 
Aftershock: Add a new outpost location that can spawn modded tools
Add Sense Minds Telepathic power
Add scaling to Metaphysics XP gain from powers, add penalty for power failure
Add the HAS_MIND flag to appropriate monsters in in-repo mods
XE: Add gossamer material and clothing
XE:  transformation potions to top level alchemy perk
MoM: Add PSI_NULL species to interact with "ignored_monster_species" JSON parameter
[MoM] Add a new power class Photokinesis
[MoM] Add calorie cost for psionics
[MoM] Prevent psionic creatures from using powers if nullified
Make Aftershock and Aftershock: Exoplanet compatible with Defense Mode.
Allow escape pods to carry loot planetside.
[MoM] Add mi-go psions
[Innawoods] Added meadow mutable
[MoM] Drain overhaul  + Power Maintenance overhaul
Aftershock: Add Landing Pads
[DinoMod] Animal Food Matters
[MoM] Separate NO_SPELLCASTING from new NO_PSIONICS
[MoM] Tinfoil hats protect against telepathy (sometimes) 
[MoM] Add Electrokinesis path
Add more customizable options to Defense Mode.
[MoM] Separate psi_stunned from stunned
[MoM] Gain more Nether attunement in Nether areas
Add Bombastic Perk compatibility to Defense Mode.
[Backrooms] Autodoc special and long-term progression tweaks
[MoM] Add Project PHAVIAN skyscraper lab
[MoM] Add telepathic dampener```
[Xedra Evolved] Revamp spell learning system
[MoM] Add ability to take longer to channel powers in exchange for ignoring focus
[MoM] Add Transporter beacon and remote, using matrix technology for long-distance travel
[MoM] Psion NPCs
[Sky Island] teleporting items back home
[MoM] Change electrokinetic overload
[Sky Island] Allow selection of room teleport behavior
[MOM] Allow high nether attunement to induce hallucinations.
[ Sky Island ] Warp Pulse UI
Paraclesian Map extras
[MoM] Power learning revamp: Biokinesis
[Sky Island] Lots of updates
[MoM] Change success formula for psionic powers
[DinoMod] plesiosaurus
[MoM] Power learning revamp: Teleportation, Electrokinesis, Clairsentience and Telekineseis
[Xedra Evolved] Add Great Tree elemental eruption map special
Aftershock: Add the Port Augustmoon Station
Add WIP Limb Stuff Mod
Replace global_val with context_val in Bombastic Perks documentation.
[Magiclysm] Rebalance enchanted combat loot
[Magiclysm] Reduce mana cost of some of the spells I've written
[Magiclysm] Ogre revamp
[Magiclysm] Greatly increase the number of (weak) spellbooks in people's homes
Update Galvanic Aura to Concentration power and fix other errors
[Magiclysm] Add wizard version of LMOE
[Magiclysm] Add fantasy skin colors
[Magiclysm] Even more spells
[XEDRA] Adjust Magnetic Holster Values
[Magiclysm] Add "of elvenkind" items
[Magiclysm] Goblin encampment / orc village revamp + additions
Fix Brackenwight special attack message
[Sky Island] Take NPCs on/back from raids
[MoM] Final 0.H Fixes 
[Magiclysm] Add spells that allow you to gain the various +mana traits
[Magiclysm] Last Mage on Earth start
Tamable Wildlife: add Cougars to list of tameables
[Magiclysm] Add spellcasting proficiencies.
XE: Trait to avoid learning dream magick
Too much pain shuts down your powers
Edit spell UI word choice when using psionics
[MoM] High levels of weariness turn off your powers
More specific messages for being unable to use supernatural powers
[MoM] Edit portal storm conditions to support moddability, use that for Telepathic Shield in MoM
<<<<<<< HEAD
=======
XE: Trait to avoid learning dream magick
[MoM] Oubliette works on NPCs now
[MoM] Utilise test_eoc functionality to reduce duplicate conditions
[MoM] Power maintenance message change
[DinoMod] Iguanodon
[Bombastic Perks] Add more perks

>>>>>>> 88362875


## Balance:
Cap melee skill gain based on monster melee skill
Simple deconstruct is much faster
Add denim as a material and buff jeans
Removed scent tracking from certain zombies
Cody can make chainmail armor and charges more
Rework melee, unarmed, dodge, cutting, stabbing, and bashing practice recipes to limit higher level practice actions to books
Remove flaming eye phantom melee attack that can disrupt aim
Converts most of the armor and clothing still using the old limb system to the new system with sub-limbs
partial skill levels contribute to most game tests
Portal Storm Coherency Pass
Stop zomborgs from exploding on death
Add a more accessible holy symbol mission, replacing the small relic one
Most materials now burn at least a little slower than gunpowder
stationary monsters don't let you train throwing to high levels
player can drag heavier vehicles
difficulty to repair depends on what the thing is made of instead of its crafting difficulty
Hound afterimages also copy their host nicknames
The player is substantially less effective with guns at low skill values
Lycra is less protective
BMI has a less all consuming impact on how healthy you are
Being badly wounded will always allow you to swap characters in camp while you heal
Intelligence provides a multiplier to current focus rather than adding to its value
More monsters fight back if cornered
Higher dodge skill lowers the stamina cost to dodge
Adds a mutable stream to the mapgen
Limit the times assassins can try to kill you.
Increase plastic variety, adjust plastics to be more realistic in terms of protection
Characters start with basic skills from their previous life
Climbing down stepladders is now safe; climbing down ledges tells you how risky it is.
Add NO_SPELLCASTING flag to Stunned effect
Improve pets' ability to use stairs
Make ferals actually feel like human enemies instead of weaker zombies with range attacks
Allow metal wreckage to be used for cutting
Slimy mutation helps you escape grabs
Caffeinated gum is now only slightly stronger than a cup of tea.
Improved path for intelligent monsters
Make safe place starts safer
Touch up pawn shops with better loot
Prevent staunching bleeding while driving
Threatening to kill NPCs(recruitment) is more likely to make them hostile
Backup generator is much more powerful
Bulk unloading and dropping items saves time cost
Fragile Clothing will degrade if its dealt damage larger than 15% its armor value.
Professions can start with specific recipes
Food irradiation slows food decay to a quarter, instead of making it last forever
Activity suit is actually waterproof, soft surfaces are less slippery, boomer ondeath effect can be resisted
Visitors Passes and Freight Badges no longer reveal roads
Hub14 no longer gives infinite pricey schematics
Removed FANCY and SUPER_FANCY from a bunch of items
Pianos can be fast-deconstructed and thus be moved as an item
Obsolete trickle charger CBMs
Bring ice axe in line with reality
Audit remaining magazines (.223, 9mm, .308)
Update books.json to rebalance religious book spawning
Retuned frag grenades to be less effective against ballistic armor and lose power over distance faster
Remove rapid strike from knives
Instability no longer accumulates or decreases; it depends on how many mutations you have, and how many are outside of your current tree
Pain is painful
Pain was a bit too painful
shoggoths cannot eat artifacts


## Bugfixes:
Crafting GUI: show how much recipe makes for non-charge items
Monsters add weight to vehicle when on boardable parts
Make AUTO_PICKUP_SAFEMODE also consider ignored mobs
Reset daily health at the end of each day
Food inside sealed containers is properly labeled as such in the [E]ating menu
Prevent autodrive from dropping vehicles in holes
Allow room for starting NPC when picking player starting position
Determine how much you can squish a soft container by its contents
mutate_towards accounts for bionics which CANCEL but don't CONFLICT with mutations
Fix files after a symlink in a directory all treated as symlink on Windows
Fixes marina spawns
Fix NPCs unable to trade items away if they have no pockets
Display IME candidate list and composition text correctly on Windows
Fix dark gray in the ncurses client for terminal emulators that support 256 colors.
Fixes mobile home park road connections
Flush map buffers after failing to create starting location
Smart controller supports using only one engine
Disassembly doesn't return items with UNRECOVERABLE flag
Feral cops become zombie cops
Fix wall cling phasing through floors
Add ability to remove plants from planters without destroying planter
Prevent broken vp in-place replacement when racked
Spellcasting tools no longer waste charges if you cancel out and don't actually cast the spell
Fix using unload_everything zone to remove gunmod gets copies of gunmod
Ferals can use their guns in GG
Prevent fire damaging unbreakable items
Fix energy guns(AFS) on NPC
Faction camps now distribute calories based on actual calories and not default calories
Fix calculation for inserting into nested containers
Make copy-from copy terrain/furniture examine actions
Prevent mission marker from being cutoff in the overmap
Exodii will now properly be mad at you if you steal all their resources from stone barns
NPC morale modifiers now updates regularly instead of being permanently applied
Fix UI and accessibility issues in the overmap UI and character creation menu
Fix unicode path encoding error in Windows MinGW build
Difficulty 0 recipes are no longer arbitrarily difficult
Make EOC u_sell_item() actually transfers the items' ownership
Improving NPC shooting frequency
Enable death effects on limited lifespan monsters
Make Hub01 globally unique
Charge integrated magazines when plugged in
Don't allow to scan books that are owned by other characters
Fix NPC putting items in open air when fetching items during an activity when 3D FOV is on
Trees and other FLAMMABLE_ASH terrain leaves behind ash when burned down
Do not report monsters breaking free of unknown grabbers if the player cannot see them
Allows certain docks to be placed on non-flowing shallow and deep water.
Fix the epilogue for the New England Church Community
Flat armor penetration is spread across all armor layers instead of applying its full value to each
Fix tow cables being unable to connect different vehicles
Smashing now incorporates any MELEE_DAMAGE and STRENGTH enchantments
'w'ield menu will now correctly trigger a steal warning when wielding an item that does not belong to player
Allow crafting tools to use linked electricity
Don't get randomly sick anymore
Itemgroups can seal containers
Spawned corpses should now spawn with and contain their clothes
Can no longer get stuck for days thinking about working out if you're a WIMP with NEGATIVE WORKOUT TIME
Prevent car from spawning into a house wall
HP widgets gets equivalent bodypart
Fix grainy glyphs in blended font rendering mode
Stop dodging good spells, fix uncanny dodge spell crash
Fix and improve NPC randomizer
Make sure overconfident officers reliably drop their guns
[MoM] Fix zombie telepathic stuns
Fix appliance power drain display right after plugging in/unplugging device
Fix items and furniture being deleted from grappling hook usage
Randomly generated characters are now aged appropriately to their profession
AIM: Display correct truncation of container names
Fix visible tiles revealing invisible tiles below
Fix furniture & vehicle map memory refresh
Monsters can go down ramps
Don't teleport items to the ground if the vehicle storage destination is full
Fix Free Merchants Broker price calculation of non charge based item
Skip auto sorting items that don't belong to you
Use correct actor in bulk trade messages
Your nemesis will still hunt you even if you spawn on a roof at the start
Picky eaters won't drink unsavory drinks
Corrects duplicates /the/ in martial arts techs messages
Gas masks only use charges on fields with gas_absorption_factor set
More background stories: actually access them
All weapon proficiencies can be learned by hitting
Fix items applying effects multiple times when transformed
The effect "corroding" should only be added when causing damage
Climate control was 3.7x stronger than it should be.
Allow sandwiches to be made using toast
Reduce NPC faction camp task slowdown & fix save data bloat bug
Fixed some items to cause multiple addictions
Allow NPCs to teleport without the player
Prevent infinite loop when spawning monsters
Fixed laser weapons mounted on vehicles not cooling down
Maps will once again show city names if they show roads.
No more infinite aphids
Stop milking dead cows
Allow pocket_mods to add magazine or magazine well pockets to items without them
Check BMR value to prevent dividing by 0
prevent_death EOC can sometimes fail and lead to permadeath
Adds annotations to construction menu entries done indoors, in trees, and that require supporting walls.
Fix AIM allowing distant container interactions
Show correct bodypart in grabs
[MoM] Quell Walls
Vehicle parts check creature size, increases storage of dumpster and vehicle parts
Prevent softlock when sleeping in cramped spaces
Invalidate draw point cache if viewport size or position changes
clarify repeater mod installation and add a vanilla quest for them
Randomizing character description will produce a matching outfit
Autodrive over bridges
Stable vehicle speeds with autotravel
Count charges in all nearby smoking racks to crafting inventory
Fix crash from reachability zones checking dead NPCs.
Fixes issue where some CBMs could be taken off via forcing a pet to wear them
You can use all kinds of ropes in all constructions now.
Did you know we didn't have any hallucinations for a while? now they're back, baby!
fix #71673, gives Chris’s body clothes.
Sheet metal is Low Carbon Steel
[Magiclysm] Fix Restoration duration
Hint that you need to return to the Representative for the Exodii Recon Mission
'A shadow?' is no longer a pinball.
Fixes excessive shadow lieutenant warnings
[Magiclysm] Add "spell_class": "KELVINIST" to Extinguish
Fix 32 bit integer overflow in bionic power level calculations
[Xedra Evolved] Fix Homullus fae ban
Say which specials could not be placed.
Fix assignment ID's with NECC mapgen EOCs.
Allows Infrared vision to see through smoke
[Magiclysm] Fix Peaceful Rest hobby
NPCs can overeat, starve, and dehydrate to death
Implemented drawing of non-English characters in ImGui screens
Fixed monsters which regenerate in the dark regenerating in daylight
Fix migrating from item variants when the variant has been deleted
NPCs can develop vitamin diseases
fixes issue where NPCs could take an item like canned corn as a donation and would remove the corn from the can and give you the can back.
<<<<<<< HEAD
Fixes issue where loading a forge with coal does not work
fixed issue where ImGui processes input that happens with no ImGui screens visible
=======
Rest quality is not always positive, negative rest quality will slow your bandaged healing 
Fixes ImGui keybindings UI not allowing the user to scroll
fixing issues where ImGui popup changes size sporadically. Fix issue where keybindings filter box deactivates unexpectedly
fixes issue where all ImGui windows display wrong when the window scaling is not 1
Fixed issue where new ImGui popup does not obey the default option requested by user
Fixed issue where the keybindings UI doesn't let you press the plus key to add a local keybinding
>>>>>>> 88362875


## Performance:
Make `Character::best_item_with_quality` examine items non-recursively
Refactor effect types to use map indirection and enums instead of strings
Removes the ludicrous amount of OMs the refugee and research centres define
Fix Nested List lag in crafting menu
Optimize eoc processing and other fixes to speed up waiting near many npcs
Optimize pocket overflow function
Speed up new character screen, particularly when many recipes are known
Stop clearing weight carried cache unnecessarily
Precalculate visitable zones to optimize inter-monster aggression checks
Reduced wait times in high traffic areas by ~15-20%
Reduce time of selecting large amount of items in inventory menu
Fix armor resistances hotspot exposed by NPC AI improvements
Slightly fewer allocations in npc::process_turn
Optimized creature iteration during monster planning and parrot_at_danger.
Optimize monster flag checking.
Increase pathfinder performance
Optimize stationary vehicle performance when they contain a lot of items.
Optimizing mostly item to reduce load-time allocation by over 20%
Optimize creature vision checks.
Optimize hot item function to save ~6.7% of game load time
Skip MGOAL_Find_Item if the player is busy.
Avoid wasteful loop in map special road connections


## Infrastructure:
Epower and power in units::power
Update compiler support.  Now supporting gcc 8.1+, clang 10+, XCode 10.1+
Refactor some crafting infrastructure to support removal of charges
Unify gun battery/ups/bionic energy consumption
Modernize string_formatter
Migrate some JSON APIs to string_view
Add units::temperature_delta
Upgrade clang-tidy used in CI to LLVM 16
Allow C++ standard includes in clang-tidy tests
Refactor timer items to be a bit more time based
Support for material replacement in items
Carrier for items on ground is nullptr
Tick_action as a separate thing from use_action
New documentation on how to test proposed changes
Remove charges from solid comestibles
New item categories for martial arts manuals and traps
Update all active items to new tick action system and remove old system
Add ability to merge appliance into grid
Add JSON-based system for climbing aids.
EVENT EOCs provide beta talker
[EOC]Inventory selector
Replaced the use of the arbitrary body temperature scale in game logic with units::temperature/units::temperature_delta
[EoC] Simple if-else statement
Allow specifying vitamins by weight (mass) in items
Add more comment-commands which apply labels to issues and PRs
Migrate arithmetics function with arguments to math
Provide more options to name monsters placed via mapgen
recipes now require activity_level, fake(previously substituted for MODERATE) is depreciated
JSON-ize slot machines
Faction editing on Debug menu
Change NPC faction from debug menu
Remove action portion out of assess_danger into a dedicated method
Add u_has_proficiency to EoC conditions
JSON-ify hallucinations
Parameterize new geography changes to overmaps
Allow items to provide martial art techniques when not wielded
Remove hardcoded mapgen for fields
Simplify/jsonify NPC generation from npc classes
Consolidate `suspendable` and `no_resume` activity parameters
Items warn on exceeding max volume, unify max volume as a game constant
Migrate names to snippets & add weighted snippets
Effect enchantments can now apply to monsters
Make JSON formatter replace nbsp with escape sequence
Update houses to utilize palettes
Added SMALL_HIDER flag to various monsters.
Test case: NPCs prefer to use guns
Rename 'fatigue' to 'sleepiness', mostly on the back end, to avoid confusing different ways of being knackered
EOC proficiency adjustments use normal training route by default
Improve spell checker tokenization and reporting
Deleted the ImGui enable/disable toggle, turns on ImGui globally in CDDA


## Build:
Support Mac arm64 build
Adds VS Code Dev Containers & Workspace Config
Allow for cross-compiling from Linux to Windows in Devcontainer
Faster local VS builds
Fast Windows iteration with llvm-lib and lld-link
Cross compile object creator from linux to Windows using Devcontainer
add object creator to releases
Add a launch and debug configuration to VS Code Dev Container
Enable tests for merge queue
Report game's RNG seed during testing
Added WebAssembly build via Emscripten
CMake: Add LLVM build for Windows and other linker fixes
Use one precompiled header
Fix zlib old-style-cast build breakage
Fix crash with imgui and CMake


## I18N and A11Y:
Add percentage-translated statistic to language selection
Make furniture->lockpick_message translatable
Add check to ensure translator comments are correctly located and extracted


# 0.G (Gaiman)

## Highlights
Effect on condition brings a scripting pseudo language to Cataclysm.  Some of its key uses in 0.G have been the introduction of portal storms, NPC faction development over time and random encounters in already explored maps.
The introduction of hobbies has added a new tab to character creation that allows the player to select one or more hobbies/backgrounds that flesh out what your character was doing prior to the Cataclysm in skills and traits.
JSONized sidebar allows almost total control of what your sidebar looks like and what information it displays is up to you!
The skill system has been greatly expanded with many new proficiencies and many new ways to learn them, as well as the groundwork for practice-based skill improvement, including a skill rust system that doesn't suck because it caps effective skill lost and regenerates faster than regular skill gain.
Passively boil water by putting dirty water into a fireproof container then placing the container on top of a fire.  Walk away and after an amount of time dependent on the amount of water to boil it will all be clean water!
Monster weakpoints! Many monsters now have weakpoints that the player can hit to apply various effects and extra damage to the monster.  As the player dissects more corpses of monsters they can learn weakpoint proficiencies that increase the player's odds of hitting weakpoints.
Characters now have cardio which will respond to your playstyle.  Go for a run every day and perform hard labor and your stamina will slowly go further and further.  Spend three months reading and performing low intensity crafts and your cardio will suffer.
A half dozen new in repo mods: Innawoods for the survival from scratch you crave. Backrooms which takes place in the neverending backrooms dimension, Massachusetts mod for people who desire geographic accuracy, Xedra Evolved a science fantasy mod with weird magic and vampirism, Tropicataclysm for your Cataclysm at a warmer latitude and the Megafauna mod which targets an ancient epoch with creatures that outsize our modern equivalents, similar to Dinomod.
Take over a friendly NPC upon your death, if you've managed to recruit any NPCs to your faction you are given an option to take over one of them in the event of your character's death.
Appliances and building based powergrids, allow you to set up various tools or even usable arcade machines in your home base.
Two new Iso tilesets have been added to the game.
Simple monster aggression differentation. Some monsters now know if another monster made them angry instead of the PC.  If they get angry at other monsters they may not get angry at the PC.
Vehicles now have solid walls even when angled which prevents monsters and fields from entering an angled vehicle.
Dozens of updates and content additions to Dinomod, Aftershock and Magiclysm.
Map memory is now unlimited, you will no longer forget places you have been before.
There has been a distinct push to make many options and possibilities clearer to the player without having to search for them, UI that makes suggestions as to why the player might want to perform an action.
Electrical fields can now produce EMP that will destroy unprotected electronics
Perspiration now exists so that your PC can wear heavy armor during summer without overheating, instead they'll sweat heavily and experience thirst faster.

## Statistics
7889 files changed, 11643312 insertions(+), 5022361 deletions(-)
13,201 commits
~218 new contributors

New game entities (core): 10293
Items: 2396
    502 misc items, 45 books, 941 articles of clothing, 117 guns and gun related items,
    364 comestibles, 308 tools, 119 ammunition types
Mapgen: 810
    458 overmap terrains, 176 palettes, 17 start locations, 37 city buildings, 14 map extras,
    105 overmap specials, 3 overmap locations
Crafting: 1019
    120 construction groups, 109 requirements, 69 proficiencies, 306 constructions,
    42 recipe groups, 2 recipe categories, 57 practice recipes, 2 construction category,
    312 nested categories
Achievements: 12
    5 achievements, 4 event statistics, 3 event transformations
Item Traits: 1409
    1267 item groups, 44 materials, 25 ammunition types, 5 ammo effects, 12 tool qualities,
    29 vitamins, 25 item actions, 2 fault
Player Traits: 474
    122 professions, 91 effect types, 117 mutations, 25 activity types, 2 behaviors,
    1 movement mode, 5 morale types, 2 disease types, 46 mutation types,
    8 trait groups, 55 sub body parts
NPCs and NPC interactions: 1443
    1153 talk topics, 142 missions, 14 scenarios, 78 npcs, 52 npc classes, 4 factions
Map Traits: 321
    202 terrains, 3 weather types, 95 furnitures, 1 gate, 7 field types, 13 terrain transformations
Monsters: 461
    300 monster types, 158 harvest entries, 3 species
Vehicles: 138
    99 vehicle parts, 31 vehicles, 8 vehicle groups
Magic: 117
    99 spells, 4 enchantments, 12 emit definitions, 2 relic definitions
UI and Sidebar: 861
    836 sidebar widgets, 15 body graphs, 8 mood faces, 1 ascii art, 1 speed description
Misc: 377
    124 json flags, 29 weakpoint sets, 14 loot zones, 210 effect on conditions, 3 option sliders

New game entities (mods): 5396
New mods: 18
Items: 885
    220 misc items, 62 books, 222 comestibles, 114 tools, 170 articles of clothing,
    51 guns and gun-related items, 27 ammunition types, 19 compact bionic modules
Player traits: 440
    133 mutations, 33 trait groups, 76 professions, 3 techniques, 63 scenarios, 90 effect types,
    1 martial art, 20 bionics, 11 start locations, 3 mutation categories, 5 proficiencies, 2 skills
Mapgen: 955
    608 item groups, 89 overmap terrains, 64 palettes, 98 overmap specials,
    8 city buildings, 88 map extras
Monsters: 1184
    1067 monster types, 93 harvest entries, 9 species, 15 monster attacks
NPCs and NPC interactions: 310
    250 talk topics, 19 npc classes, 27 mission definitions, 13 npcs, 1 faction
Map traits: 217
    99 terrains, 94 furnitures, 5 terrain transformations, 9 field types, 2 traps, 8 emit definitions
Vehicles: 61
    33 vehicle parts, 7 vehicle groups, 21 vehicles
Magic: 320
    290 spells, 30 enchantments
Crafting: 74
    50 requirements, 2 tool qualities, 21 constructions, 1 recipe category
Item Traits: 35
    20 materials, 12 ammunition types, 3 ammo effects
Achievements: 59
    43 achievements, 8 event statistics, 8 event transformations

## Features:
Safe mode improvements
Enchantments can now alter skills
Eternal Weather options
Electrical fields can produce EMP and fry unprotected electronics
Vitamins system and diseases related to the over or under consumption.  Not just for normal vitamins like Calcium or Vit C.
Integrated armors for armors that are part of you.
Ability to use different tileset for different level of Zoom.
CBM fueling improvements: CBMs have an actual tank accessible through the inventory menu. No more eating fuel.
Monster death effects now use spells
Improved NPC attack logic including the ability to cast spells
Add monster bleed resistance
Recipes can be tracked as new
Deep water can now destroy electronics
A ton of prework for limbification
Autodrive version 2
Hunted scenario adds a nemesis zombie chasing the PC
Practice recipes
Player can nickname monsters
All items can have cosmetic variants now
Tons of work on zones, such as personal zones, dissasembly zones and automop zones
Allow non-debug change of gender, hair, facial hair, eye and skin color
Books can now be copied into a variety of condensing items: ebooks, book binders etc
PC can track their adventure in their diary
Zombies no longer revive naked
Calories tracking for QOL
Allow green night-vision overlay to be turned off
Quality of life improvement: add capacity essential data next to the worn containers within the inventory interface, add universal formatter to easily format common units `unit_to_string`
You can disable specific pockets on items and disable unloading specific pockets
Eternal Night & Eternal Day options
Enable grab movement of vehicles and furniture across ramps to a different z-level
Grabs can cause you to suffocate, Portal Storm Effect to use this
Allow reloading guns with mixed ammo
Allow players to uncover electric wires in the walls to connect appliances
Snippets you've read have a LORE tab you can look them over
Allow Web Diver to rappel, add infrastructure for wall crawling
Give a chance of another try if game is unable to find a valid starting location.
Perspiration
Reworks mutagen to take time and use fully customizable EOCs.
Mutations now cause genetic damage
Limiting rigid armor, testing for it and raw skin
Aiming Down Sight Causes Sight To Focus
Tons of additional mouse and menu scrolling options
Move items along when riding the elevator
You can now peek down a ledge to check if it's safe before climbing down
Metaprogression through achievements
Allow mounting any reasonable gun on turret mount
EMP blast renders all electronic items in the radius of the blast non-functional
Extended byproduct groups functionality
Add bodygraph displaying wetness status

## Content:
Half a dozen new basecamp locations
Dozens of new NPCs including several new NPC factions
Additional modular lab rooms and finales
Add ability to cause some foods to incur nausea
Archery Proficiencies and proficiency bonus infrastructure
Mines JSONified
Add book binder to copy recipes
Add eBook Reader
Aquariums
Terrain feathering works to improve the edges of terrain such as forests to make them appear more realistic and natural
Vandalized Library Variants
Add Vehicles: Full-size, Mini, Cargo, and Camper Vans
Many new monsters, weapons and recipes
New mutation traits
Tutorial jsonify and rework
coins and banknotes overhauled
Expanded bronze recipes
Three new mutation categories: Rabbit, Frog, and Snail
Add wind turbine map special
Exodii trader and more ways to find the Exodii base
Portal storms, portal storm monsters, portal storm dungeon
The refugee center merchant has been remade into a new NPC named Smokes.
Appliances for all kinds of furniture including lamps, washing machines, arcade machines, tool machines.
Propane gas and tanks
Isolated Artisans Faction
Add new Bōjutsu Martial Art
Blacksmithing rework
New easter eggs, no I won't list them
Civilian Bugout Bags Filled With What You Expect
Hub01 expansion
Tacoma Ranch rework and Expansion
New starting missions for many professions both new and old
Aircraft Carrier and Nuclear Power Plant Globally unique locations
JSONized snippets for addictions and dreams
Catalytic Cracking for Kerosene production
And unfathomable amount of location updates
Nursing home and associated scenario, monsters and profession
Improved radio scanning
Sheet metal armor
Pride flags
Skulls
A plethora of mutable locations including farms and river caves
Meat Cocoons and Zombie Amalgations
Even more monsters, items, foods, locations, and recipes
Bird nests can be found on roofs

## Interface:
Hide tiles overmap behind an option
Support separate graphical tiles for sounds heard above/below visible Z level
Jsonize and display CBM trigger costs
Show which mods items, monsters, and furniture are from
Allow changing shape of vehicle parts without reinstalling
Move refueling CBM to its own menu
Show monster count in sidebar compass
Separate zoom level for overmap
Added recipe activity level to crafting screen
Display gun loudness
Display calorie value of ingredients while crafting food
Parkour is now a proficiency
Stay in container during 'E'at from container
Add option to toggle display of trait/mutation on player sprite
Add option to toggle display of piece of armor on player sprite
Color relics in inventory in pink
Add a new, 4th diagonal movement with modifier keys + arrow keys option: Diagonal Lock
Unload container in tile keybind
Modify crafting UI  to show details of byproducts and jar contents
An incredible amount of UI work and improvements of menus and tabs
Independent safe mode rules for walking & driving
New Tileset: First release of HollowMoon by secretstamos
Allow (z)ooming while (V)iewing items/monsters
In inventory screens, colorize an item's remaining charges based on how full it is.
Different layers on different body parts now visible in item UI
Allow wielding and wearing items from the pickup menu
Enhance safe mode messages with color and information about monster count/direction
Bind HOME and END keys by default and implement them for most menus
In butchery menu, make it clear when an item will be disassembled
Containers holding a stack of a single item will display its quantity
Added option to clear pocket settings
The item display now show minimum encumbrance as well as maximum
Add global auto-note settings
Change gender with @ on all char creation tabs
Show background traits on TRAITS window in character creation menu
Remove NEW! recipe flag on current item when moving up or down
Adds Medical Menu
Allowing converting terrain/furniture to appliances through interaction
add trait to hamper player's ability to judge creature's vision and intentions
Interrupt crafting when starving/parched
Allow customization of text input UI hotkeys using either ? or F1
Show properly-fitted clothing in the crafting screen
Progress update while heating food
Hides the old sidebars and replaces them with fancy json sidebars
Jsonified "Unexplored" OMT
Support fuzzy search with accented latin letters
Many new color themes
Possibility to turn distractions on and off
Show compatible guns in magazine descriptions
Show proficiencies trained by dissecting
Mark overmap location if player drops favorited item
Ursine has its own faces now (no horizontal)
[ASCIITileset] Change Unknow terrain to use the unseen sprite
Sidebar vehicle stats are now hidden until relevant
Makes all appearance mutations visible in menus

## Documentation:
monster HP scaling section in GAME_BALANCE
Documentation on loudness
npctrade: merchant tweaks and documentation
document monster difficulty scaling
Artifact resonance documentation
Update documentation for recipes
Ammo effects documentation update
Expanded NPC conditions; spell levels, loaded mods & proficiencies
Document emitters
Document fields
Redoes Ammo stats in Game_Balance

## Mods:
Use size flags for size changing mutations.
Dinomod now has a rideable zombie T-Rex for all you Dresden fans
New Dinomod evolutions
Aftershock has some new robots and a new swarming monster AI behavior that can be used in all mods/mainline
Magiclysm may have completed the attunement system or is significantly closer to completion
Aftershock has new fauna monsters
More atmospheric lore and details for Aftershock
Dinomod has expanded it's dialogue options with mainline NPCs
The DinoLab
The Forge of Wonders now has three shops and stronger defenses on the vault
The No Hope mod is available to greatly reduce the average player lifespan
Dinomod specific achievements as well as Aftershock specific achievements
Aftershock: Translocators for semi-convenient long range teleporting.
Burned Zombie Dinos
New gizmos and gadgets in Aftershock
Aftershock: Stratoscomm Relay Station
[Magiclysm] Adds new zombie animals
Add mythos monsters to Mythos mod
Dinomod Apex predators don't appear randomly day one
Adds TropiCataclysm to the repository
craftable holiday sweaters for dinos
Hylian Adventurer Profession for Mythical Martial Arts
Many south american animals added to Tropicataclysm
Adds an innawood mod for wilderness survival.
Aftershock Exoplanet: Glacial tunnels, a new low-risk area and the fauna that inhabits them
TropiCataclysm Adds Termites and new content for Triffids
Adds cast-bronze tools to Innawoods mod.
[Innawood] Chemistry, electricity, and more!
41 new dinosaurs added to Dinomod
A mod to add subtitles to Rubik's dialogue in English.
Tameable Wildlife MOD
Dark Days of the Dead: Headshot requirements and deadly zombie bites are in!
Dinomod NPC Missions
New Mod Xedra Evolved with new magic classes, monsters, professions and CBMs plus Cyborg professions
Desert region revival
Add Megafauna Mod
[DinoMod] tyrannosaurus bio-operator
[DinoMod] Nanuqsaurus and burned rebuild
Aftershock: Add functional jet packs
Xedra Evolved: New NPCs to meet and rescue
[DinoMod] player mutations change monster faction behavior
[DinoMod] stegoceras
Magiclysm Adding new magic plants
[DinoMod] compsognathus, eoraptor, amargasaurus bio-operators
Magiclysm Quest & Lore patch to item distribution
[DinoMod] mi-go scout tower dino variant
The Backrooms mod
Vampire Virus in Xedra Evolved
Crazy Cataclysm: Adds Powerthirst and Rocket Cans
Xedra Evolved magic classes Eaters, Dreamers, Inventors and Dreamsmiths
[Magiclysm] Make Summoning Great Again!
Implementing more proper alchemy and some another stuff
Aftershock Space items and smartguns
Aftershock New CBM and class
Aftershock: New Monofilament Whip CBM
My Sweet Cataclysm: Butchering candy monsters gives candy flesh
Add standard combat test mod
Nested Crafting Categories
Add cosmetic variants for mutations

## Balance:
Mutation System Overhaul
Made windmills able to grind up dried rice, cooked acorn meal, and roasted cattail rhizome into flour
Shocker zombies cannot be harvested for bionics in vanilla
Reduce crafting proficiency penalties based on partial proficiency level
Updated brewing recipes and fermentation times to be more realistic
Add stamina cost to archery
Change Cut Cotton to Patchwork, add Patchwork to Rags
Stop regenerating creatures from doing so while on fire
Adds weak points to the armour of most zombies
Adjusted lockpick crafting
You can now pry open metal doors with a halligan bar.
Adjusted how the hoarder morale penalty is calculated with a focus on small pockets and holsters
Weapon Categories now exist so martial arts can pull by weapon category instead of weapon id
Massive Martial Arts rebalance
Massive zombie spawn audits
Striking techniques and martial arts buffs affect all types of physical damage
Monster speed and attack speed audits
Many weapons and armor rebalanced
Stop letting players climb up via downspouts or ropes when all their arms are broken
Turret spawns nerfed heavily
Reduces wetness penalties (and bonuses), as wetness was previously one of the strongest factors affecting morale.
Cars now more likely to contain tire changing equipment
Tailoring Audit and rework
Sublimb rework of armor
Daily health vs lifestyle system
Artifacts apply passives in inventory instead of when wielded
Climate Control CBM (and equivalent effects) now works more consistently, doesn't completely shut down in extreme temperatures, and can stack
minimum of two zombies to receive suffocation
Banks deploy cop bots instead of TALON killbots when agitated
gas masks no longer make you immune to getting sick
Replace most ASRGs with conventional fuel-powered generators
Adds assorted costumes to the objective of the Cosplay mission.
Use find_clear_path always for projectile trajectories, not just when it hits.
Makes using a spear on enemies through fences/bars normally at low levels instead of defaulting to bashing on bars/fence instead.
Add additional sources of patchwork cotton sheets from deconstruction
Mole Crickets and Molerats can now give tetanus with bites


## Bugfixes:
1404 Named bugfixes (a multiple of this number unnamed) including over 60+ fixes of crash to desktop bugs (I lost count)
Monsters will now drop their special items (such as saddle, bags, armor etc) on death
Prevent monsters from upgrading into blacklisted forms
Made flying monsters immune to several ground-based field types. Flying monsters no longer get stuck to the ground by bubblegum.
Corpses can't be used as bag of holding anymore
Bloodless monsters do no bleed #62113
Inadvertent levitation powers removed from survivors
Zombie animals don't fear fire
Threshold breaching should start when strength 3 dreams start and not after
NPCs getting stuck trying to path in through a closed window.
Make magiclysm auras compatible with power armor
Fix NPCs spawning without weapons
CVD can be used on new steel types
Character aggro fixes
Only fill items as much as parent containers allow
Fix Uncanny Dodge description, this error was ancient
Filename-independent widget load order (fixes #59202)
Don't auto-note generated map extra if player hasn't already seen the OMT map extra was placed on
Makes cows able to become aggressive
Only the last killed amigara drops an artifact
Improve item filter help of zone manager and surrounding items menu
Make radioactive items radiate
Carry over relative rot during item transformation and fix transformed comestible not rotting over time
Players can no longer be dragged while in a vehicle with a seatbelt; dragged players will not be run over by their own vehicles while still inside of them
Monsters retain original loot when changing type
Firstaid QOL improvements
Player can finally enjoy fire even with eyes closed
Z level transparency flag for better skylights
Componentless practice crafts no longer leave in-progress items
Fix mechs missing their guns
Stop NPCs from throwing their guns
Fixes for blind interaction with NPCs
When tired, cancel current activity if `Maybe later` is chosen; finish current activity if `Finish it` is chosen
Peeking now uses stairfinding
Grudges beyond death have been lifted. Don't make NPC angry if he's already dead
Fixes to UI and combined limb values
Fix auto-mopping in the dark. PC can no longer automop what they can't see
Try spawning mission destinations if you can't find them
If floor has collapsed, trigger a ledge trap on former floor tile to make creature fall down.
Personal zones now work consistently and are simpler in implementation
Make active fire modes from attached gunmods appear in the sidebar.
Fix activities not getting interrupted by dangerously close enemies
Increases radio mod range, makes bombs detonate immediately, and adds more battery options to recipe
Fixed character starting as overweight
Improve pocket selection
Fixed and improved guilt system
Eliminate Self-Aware trait and replace it with sidebar widgets
Takes the real guns away from angry imaginary NPCs
Being blinded blinds you
Stabilize monster emotions
copy-from works with bodyparts
Ensure monster faction relationship reciprocity
Fixes NPCs getting stuck next to dangerous fields
Fix vehicles infinitely falling
Capping shakes duration to prevent month-long shakes after withdrawal is gone
Butchering use best tool in radius
NPCs are more likely to eat items from their inventory, rather than complain about being hungry
Vehicle most-repairable-part interactions will no longer show parts the character is insufficiently skilled to repair
Fix main UI resizing when exiting from overmap with the same zoom level
Fix some of the NPC attack logic
Prevent dodge and block while driving
Remove additional spawns from Wander Hordes
Monster special attack messages more consistent and clear
Fix overmap ui cursor handling
Fix an item duplication bug when trading stackable items, e.g aspirin
Fix friendly hallu NPC were able to trade
Fix recipes with multiple proficiencies granting less proficiency XP if some are already known.
Standardizes time_factor and fail_factor for proficiency books
Ransack vending machines only in public places.
Mapgen road connections improved in the absence of overmap cities
Fixed open wooden split rail gate of being non-transparent and unbreakable
Faction camp crafting creates byproducts as appropriate
Fixed eating containers with items inside
Construction of roofs actually makes tile above the construction a roof
Fix building ramps and stairs
Replaced all ATTACKMON entire with PUSH_MON
Workaround language from being unsettable in options menu
Disallow placing stepladder if a vehicle in tile
Don't trigger any effect when setting and unsetting cosmetic traits
Drill press is now able to drill
Attempted theft has consequences
shorter bio-operator attack effect durations
Napkins and Cardboard are no longer comestible
Prevent huge mutants from thinking spots in cars are comfortable to sleep in when they aren't
Using worn unarmed weapons raises unarmed skill
Remove workbench construction vs crafting exploit
Add `FISH_TRAP` tool quality so that NPCs can use either kind of fish trap
Make open red & green glass doors look like open glass doors
Fix bodystatus window wetness display
fix for speed bonus from Speedydex applying twice
Monsters add weight to vehicle when on boardable parts
Flammable arrows bugfixes
Make vehicle::coeff_air_drag() work as intended, in aspect of vehicle length and low-air-drag vehicle tail parts.
Fix SPEEDLOADER Flag
Include spell name in default msg for relic spells
Make AUTO_PICKUP_SAFEMODE also consider ignored mobs
Remove athletics training for waiting in water
Reset daily health at the end of each day
Fixed some xl/xs armor recipes to make tool requirements consistent across all sizes
Integrated armors no longer cause encumbrance from some mutations

## Performance:
Improve lighting performance
Speed up rendering during autodrive
Avoid calculating weight & volume of containers when not needed
A few microoptimizations
Worked around for translating undisplayed debug messages causing major slowdown
Optimize TranslationManager performance and memory usage
Share tileset instances between map and overmap
Call `game::update_overmap_seen` only when it actually needs updating
Loading of gzipped world/maps/x.y.z/x.y.z.map and data/json files
Optimize shot_features and shot_features_with_choke test
Optimize item spawn list creation
Optimize null stream in DebugLog
Optimize overmap special placement with zero-copy transformation
Increase performance of item processing of contained items
Improve reveal wire handling and performance
Optimize map rendering
Speed up crafting menu tab loading
Improve appliance grid performance with many connections
Performance Improvement for item::can_contain
Binary json input for various performance wins
Misc vehicle/appliance performance improvements
Fix Repair menu shows slow
Code optimizations reported by static code analysis
Make `Character::best_item_with_quality` examine items non-recursively

## Infrastructure:
Provide documentation and support for llama builds
Allow events to modify vitamins, kill entities
Allow using relative and proportional with generic_factory
Automated tileset coverage report
New mapgen feature: maps can now select a terrain from a distribution and use that throughout the map
Jsonize Shearing of Monsters
Jsonize terrain and furniture lockpicking result
Add function to assign mission directly via dialog
Adds definitions for cooking proficiencies in JSON
Creates DDotDDD, the dark days of the dead design document and add some basic region settings to the mod
Add looks_like support for overmap terrain
tileset inclusion criteria and maintenance
Add dialog conditions/effects for morale and focus.
Create talker item, add consumption_eocs
Extend mapgen parameters to overmap special scope and palettes
Jsonize terrain and furniture bolt cutting result
Move safe cracking to an activity_actor
Create talker monster, add ability for spells to use dialog effects/conditions
Add supporting infrastructure for first version of migo bio-tech
Add dialog conditions for terrain type and field type
Add PROFICIENCY_LIST.md
Add weighted list functionality to dialog effects
Support mapgen parameters in nests
Add new dialog effects for portal storms.
Add lifespan to dialog monster spawns
Tool to spawn all items / furniture / terrain / traps
Support mapgen parameters for most mapgen ids
Support recursive palettes
Jsonize terrain and furniture oxytorch result
Allow palettes to be chosen from a weighted list
weapon_category for martial arts cross-mod compatibility
Allow flag limits for magazine well compatibility
Update medium and heavy batteries to use flags for magazine compatibility
I've made it to where all tools with the LOCKPICK quality will automatically have the PICK_LOCK use_action.
NPCs keep track of total sales
Jsonize Pet Food
Support for mutable overmap specials
Jsonize monster speed description
Allow JSON-defined linear terrain and unhardcode anthills
In-house translation library implementation to support loading multiple MO files
Add dialog effects for taking control of npcs and conversations with monsters/items
Use dialog conditions for mutation and enchantment triggers
Dialog effect to affect nearby npcs
Add support for dynamic predecessor mapgen
Basic Appliance implementation
Partial Jsonization of Mood Indicators
So much work building the infrastructure for Effects on Condition thanks to Ramza13 for spearheading this project
Tons of PRs on creating mutable overmap specials, which allows procedural map generation using only json thanks to Jbytheway for leading the way on this
A bunch of terrain/furniture item interactions that were jsonized thanks in large part to Saicchi
Add dialog effects for transforming terrain and furniture. Add portal storm effect to transform grass.
Create talker_furniture, move refugee center computer into dialog system.
Improve pocket performance by removing some unnecessary pockets
Adds documentation for `place_monsters` JSON flag
Adds ability to remove fields, vehicles, items, and traps to update_mapgen
overmap sprites generator
Add infrastructure for swappable weapons in bionics
Automatic spell check on pull requests
Place monster corpses in json mapgen.
Allow limiting map extras by zlevel
Add sound support for clear, cloudy and sunny weather
Enhance martial art techniques, allow limbs to define technique lists and unarmed damage boni
Add mapgen ability to set variables or remove traps in lines/squares.
Combine wheat-free and wheat-full flours into a single recipe requirement
Allow gendered descriptions for professions outside of translations
Report JSON entries with the same id from the same mod
Change itemgroups to default to overwrite, instead of extend.
Vehicle parts can now use looks_like from furniture, items, etc
Dissection tables separate from harvest tables, and relevant monsters dissect to samples
Added external options to override status and fuel for spawned vehicles
Include a Soundpack by default
Trap-specific jsonified trigger messages
Support transparency of pockets and show contents of transparent pockets from a distance
Add the possibility to change color and symbol of an item with a variant
Added external option with setting frequency of displaying music descriptions in sidebar
added basic utilities for mouse drag-and-drop support to input _manager
Support achievements based around overmap specials
Allow setting terminal cursor for screen readers and IME preview using ui_adaptor
Tons of documentation work
Set age for monster corpses in json mapgen
Move the Find Lost Dog mission to JSON
Vehicle energy_consumption in units::power
item power_draw in units::power
Convert the 'Recover Priests Diary' mission to JSON
Move the 'Kill Horde Master' mission to JSON formatting
Fixed situation where 'overflow on combine' test could randomly fail
Consolidate functions for character's best item with given quality
Move the Retrieve Deposit Box mission to JSON format


## Build:
Add Big Sur-style macOS icons
Suppress spurious error from make when astyle isn't installed
remove cata::optional wrapper from item::dropped_from
Fix curses build with MSVC
Fix typo in COMPILING.md LANGUAGE -> LANGUAGES
CMake: Clean up if commands and fix compilation with MSYS ncurses
Add option to build the clang-tidy checks as an executable with CMake
Link to libncursesw in Makefile
Add missing vector header to src/morale_types.h
Link to libncursesw in CMake
Removed small bashism (path expansion) from Makefile.
Make use of gold linker optional for LTO builds
Allow build and run in repo folder in CMake
Add missing header (vector) to fix build error on Linux
Fix compile errors on LLVM/Clang 13
Updated documentation to be in line with moving MXE gcc to version 11 + libbacktrace
More granular and parallelized translations compiling
Upgrade MXE cross-compiler to GCC 11
MXE instructions for gcc version 9.3.0
Enable backtrace in MinGW release
Windows Github CI for Cataclysm and ObjectCreator
Instantiate non const variants of templated creature_tracker methods
Add src/third-party to Android build header search path
Set directories on macOS in CMake build script
Set RELEASE variable in root CMake script based on CMAKE_BUILD_TYPE, to generate install targets
Avoid use of reserved word PREFIX in CMake build script
Install core and help directories in CMake build script
Recursively search and bundle Mac dependencies
Bundle library dependencies in macOS release workflow
COMPILING.md update for FreeBSD
freedesktop metadata files are updated and installed when appropriate
Build linux releases on ubuntu-18.04
Update flatpak manifest
Fix CMake mixed signature error and outdated localization code

## I18N and A11Y:
Make stimulation effect string easier to translate
Fix missing translating elements in 2 parsers
JSONize connect groups
Fix monster_attack.py missed elements
Fix json extractor not extracting "concatenate" in dynamic_line
fix:Parser(profession.py) missed out gendered description
Automatically synchronize MOTD and Credits translations from Transifex
Sidebar for languages with long words
Detect measurement units in user locale settings on Windows
Extract examine_action to translate
Clarify plural check message
Update manual of style with more rules
Over 360 translation PRs that I didn't list

# 0.F (Frank)

## Highlights
Nested Containers rationalize inventory management and enable dropping and retrieving go-bags during fights.
Achievements track your deeds and misdeeds across games.
Proficiencies better represent deeper knowledge required for various endeavors, mostly crafting.
Bleeding added to both the player and monsters as the first step toward a more comprehensive wound and wound treatment system.
Weariness tracking added to represent longer-term physical exhaustion.
Elevated bridges over navigable rivers added, allowing better navigability while using boats.
Large-scale audit of weapon and armor values for better representativeness and consistency.
Improved armor handling by separating ballistic damage into its own damage type.
Pervasive performance enhancements throughout the game.
Tileset vehicle support for more cohesive vehicle rendering.
Aftershock changes direction to a total conversion mod with a new far-future setting on a frozen world.
Dinomod added 238 dinosaurs, pterosaurs, mosasaurs, and dino-related NPCs with missions and dino locations.
Added many dino features, including zombie, fungal, evolved, bionic, baby, and mutant dino variants.
Dinomod added many dino interactions, including farming, riding, butchering, cooking, and special attacks.
Magiclysm added a huge content update including many new traits called Attunements that switch up gameplay at the endgame.

## Statistics
3974 files changed, 5440251 insertions(+), 3904330 deletions(-)
10,463 commits
~454 contributors

New game entities (core): 4510
Items: 987
    228 misc items, 199 books, 196 articles of clothing, 161 guns and gun related items,
    151 comestibles, 99 tools, 53 ammunition types
Mapgen: 778
    424 overmap terrains, 198 palettes, 62 start locations, 41 city buildings, 25 map extras,
    20 overmap specials, 5 overmap locations, 3 region setting
Crafting: 562
    223 construction groups, 201 requirements, 60 proficiencies, 50 constructions,
    17 recipe groups, 10 recipe categories, 1 construction category
Achievements: 363
    115 achievements, 107 event statistics, 100 event transformations, 26 score entries, 15 conducts
Item Traits: 325
    171 item groups, 97 materials, 20 ammunition types, 18 ammo effects, 13 tool qualities,
    2 vitamins, 3 item actions, 1 fault
Player Traits: 263
    144 professions, 41 effect types, 28 skills, 17 mutations, 14 activity types,
    4 skill display types, 3 behaviors, 3 movement modes, 3 scent types, 2 morale types,
    1 butchery requirement, 1 disease type, 1 mutation types, 1 trait group
NPCs and NPC interactions: 237
    255 talk topics, 29 missions, 29 scenarios, 15 npcs, 6 npc classes, 3 factions
Map Traits: 234
    149 terrains, 12 weather types, 64 furnitures, 5 gates, 3 field types, 1 terrain transformation
Monsters: 228
    151 monster types, 72 harvest entries, 4 species, 1 anatomy entry
Vehicles: 140
    80 vehicle parts, 41 vehicles, 12 vehicle part categories, 7 vehicle groups
Magic: 40
    23 spells, 7 enchantments, 6 emit definitions, 4 relic definitions
Misc: 363
    258 json flags, 104 ascii art, 1 loot zone

New game entities (mods): 3231
Items: 773
    179 misc items, 172 books, 161 comestibles, 85 tools, 83 articles of clothing,
    65 guns and gun-related items, 21 ammunition types, 7 compact bionic modules
Player traits: 749
    273 mutations, 214 trait groups, 96 professions, 64 techniques, 47 scenarios, 21 effect types,
    9 martial arts, 8 bionics, 8 start locations, 6 mutation categories, 2 proficiencies, 1 skill
Mapgen: 430
    154 item groups, 202 overmap terrains, 39 palettes, 30 overmap specials,
    5 city buildings, 2 map extras
Monsters: 406
    360 monster types, 32 harvest entries, 11 species, 3 monster attacks
NPCs and NPC interactions: 234
    144 talk topics, 59 npc classes, 15 mission definitions, 13 npcs, 3 factions
Map traits: 190
    103 terrains, 56 furnitures, 10 terrain transformations,
    9 gates, 6 field types, 4 traps, 2 emit definitions
Vehicles: 185
    141 vehicle parts, 27 vehicle groups, 17 vehicles
Magic: 155
    132 spells, 23 enchantments
Crafting: 48
    32 requirements, 7 tool qualities, 5 construction groups, 2 constructions,
    1 recipe category, 1 recipe group
Item Traits: 39
    20 materials, 11 ammunition types, 8 ammo effects
Achievements: 22
    14 achievements, 3 event statistics, 3 event transformations, 2 score entries

## Features:
Adds option to randomize INITIAL_DAY.
Allow vehicles with autopilot to follow you.
Monster factions can unconditionally hate other factions.
Allows mutations to cast spells via enchantments.
Add mining multi-activity for NPCs and players.
Basecamp job rework - wandering/sitting/job priorities.
Auto eat and drink from auto-zones during long activities or while waiting.
Adds flyable helicopters.
Allows towing vehicles.
Allows specifying height and age in character creation.
Adds support for json-defined achievements to provide more goals to strive for.
Overhauls lock picking.
Appropriate items can now rot away when in the reality bubble.
Displays holidays on main menu screen based on system time.
Separates bullet damage type from cut/stab.
Makes consuming items take time.
Enables damage over time for spells.
Enables nested containers.
Adds support for conducts (self-imposed play constraints tracked by the game).
Custom achievement/conduct requirement descriptions.
Enables mouse input for inventory.
Worn gloves count as unarmed weapons when no weapon is held.
Any corpse can rise again as a zombie.
Added to Autodocs the ability to stop bleeding, disinfect wounds, and inject antibiotics in case of infected wounds or tetanus.
Allow randomizing scenario and profession in new character menu.
Adds actions to workout and do exercises.
Vehicles: ground vehicle z-level transitions and z+1 bridges.
Remove static/random NPC options, adjust random NPC rates.
Overhauls blood and blood loss.
Artifact procgen - artifacts that spawn use the new relic data.
Grappling hooks can be deployed for climbing, just like ladders.
Adds proficiencies, representing specific knowledge in particular areas more precisely than by normal skills.
Adds facing to vehicle parts and tiles for better vehicle rendering.
Adds activation abilities and charges to relics.
Tiles: improve furniture rotation and connections.
Shows which achievements have been completed in past games.
Artifacts may now regenerate ammo.
Adds ACTIVE enchantment condition.
Allows recipes to specify individual activity levels.
Adds weariness, a sort of long term stamina that limits characters' ability to be extremely active 24/7.
Reports faction camp build sites and improves faction camp tutorial.
Allows customizing initial date in scenarios.
Allows nanofabricator templates to contain recipes from any item group.
Adds different bleeding types for different species.
Adds bleeding butchery action.
Adds Autodoc installation programs that almost guarantee flawless installation of supported bionics.
Removes the obsolete 'carrion spawn rate scaling factor' world configuration option.
Makes thrown glass items drop glass shards when shattered.
Adds suspension for butchering using cranes (except tiny ones) and forklift arms.

## Content:
Gun volume and weight audit.
Moves most urban development houses from a mod to vanilla.
Adds Survivor RV and car.
Populates appropriate rooftops with monsters.
Adds many chemicals, chemistry tools, and recipes.
Mi-go, masters, and necromancers can open doors.
Adds a bulk shipping crate possibility to the supplydrop map extra.
New zombie: necro-boomer.
Overhaul the mall.
Allow the of use grappling hooks on ledges.
Make bugs much more mutated.
Reformats the 'chat with a friend' feature in NPCs to be more flexible, and to provide some more lore insights.
Adds 'What the hell happened' stories to NPCs, keyed off backgrounds.
Feral Humans with blob psychosis.
Allows plank and branch bundles to be made from cordage, vines, or wire.
Microlabs can contain artifacts in containment.
Adds NPC_class and NPC json templates and instructions.
Adapts almost all vehicle definitions to use directional parts.
Update UltiCa tileset and make it default.
Adds a number of flying zombies.
Adds a new alternate needs panel to the label mode.
Added many proficiencies and uses for them.
Adds frog mother monster.
Adds mega mutant monsters.
Adds a selection of mutated woodland creatures.
New 'phase skulker' zombies teleport and haunt between the hallways of microlabs.
Make mutant organs and lungs contain toxins.
Adds streetlights to sidewalks; also adds traffic lights, stop lines, and pedestrian crossings to intersections.
Adds Rust Zombies.
Diversifies venom sources and effects.
Adds a star fort with working cannon and zombie reenactors.
Adds Hot Springs location.
Adds a terrain flag 'NO_SHOOT' to prevent projectiles from striking or going through that tile type.
Enables using a rope to carry large items.
Adds large dermatik nest and tweaks dermatiks.
Adds a new layout for the island prison challenge scenario.
Adds tazer drones.
Adds a demo of the Cuteclysm tileset, which is loosely inspired by the aesthetics of 16-bit Japanese RPGs.

## Interface:
Introduces, and migrates most windows to, ui_adaptor, which handles redrawing windows when others are closed and the game is resized.
Highlights hidden recipe info in the crafting GUI.
Overhauls target selection and aiming UI.
Displays missing and obsolete mods for current world.
Requires grenades and other explosives to be wielded before activation.
Adds bigger mini-maps to all sidebar layouts.
Adds keycode support to uilist.
Allows attempting to disable robots by 'e'xamining them.
Warns if a friendly creature or non-hostile NPC enters the line of fire.
Adds a satiety column to the eat menu, showing how many calories the food will have for how filling it is.
Shows crafting failure rates due to missing proficiencies.
Displays contained items like 'water (plastic bottle)' instead of as 'plastic bottle of water'.
Keeps track of preferred aiming mode.
Adds the Chibi Ultica tileset, a mix of MSX character and monster sprites with Ultica terrain, vehicles, and items.
Brings back the MSX+ Tileset.
Adds item length and pocket volume entries to menus.
Adds fast scrolling to many menus with long lists.
Adds responsive screen behavior to the new character menu for small terminal sizes.
Shows weariness and activity levels in sidebar panels.
Warns before crafting armor or clothing you won't be able to wear.

## Mods:
[Aftershock] Adds Autodoc tiers and augmentation clinics.
[Aftershock] Megacity-oriented overmap generation adjustments
[Aftershock] Adds new Melee oriented bionics.
[Aftershock] Replaces Vanilla Autodocs with Aftershock Average Autodocs.
[Aftershock] Adds an astrobiology lab.
[Aftershock] Adds a design document.
[Aftershock] Adds new laser and plasma pistols.
[Aftershock] Adds Formless Ruins - a new aboveground, low-risk dungeon type.
[Blazemod] Overhauls Blazemod and splits it into separate mods.
[Dark Skies Above] DSA is reborn as an actively-developed, total-conversion mod.
[DinoMod] Adds location variants with dinosaurs.
[DinoMod] Adds Acrocanthosaurus and overhauls dino baby code.
[DinoMod] Adds monsters 'Scutellosaurus', 'Maiasaura', and 'Coelophysis'.
[DinoMod] Adds monsters 'Pachyrhinosaurus', 'Pentaceratops', and 'Torosaurus'.
[DinoMod] Organizes dinos into three main factions with defined inter-faction behavior.
[DinoMod] Rebalances Jurassic spawns and monsters for realism and fixes predator in-fighting.
[DinoMod] Caps monsters at 1000 kg so butchering kind of works.
[DinoMod] Adds monsters 'Brontosaurus', 'Alamosaurus', and 'Brachiosaurus'.
[DinoMod] Converts 'dinoexhibit' to use templates, adds a roof, and adds a baby dino variant.
[DinoMod] Ankylosaurs Abound: Adds Dyoplosaurus, Nodosaurus, and Edmontonia.
[DinoMod] Adds Amargasaurus and Kosmoceratops as well as variants.
[DinoMod] Adds mod-specific mutation trees Stego and Tyrant.
[Magiclysm] Adds spell level and number of spells known achievements.
[Magiclysm] Manatouched mutation tree.
[Magiclysm] Adds polymorph spells so you can transform your foes.
[Magiclysm] Adds a spell component system and more-powerful spells to use it.
[Magiclysm] Adds a new mutation line: Black Dragon.
[Magiclysm] Adjusts fog frequency in black dragon lair plus other (minor) map adjustments.
[Magiclysm] Attunements - Special abilities gained by mastering two schools of magic.
[Magiclysm] implement summonable motorcycle
[Magiclysm] Adds a new house with technomancer-themed loot.
[Magiclysm] Rings of wizardry and mojocycle tweaks
[Magiclysm] Adds bullet armor to magic rings and bracers of protection.
[Magiclysm] Adds Orcs and Ogres.
[Magiclysm] Adds three new Attunement spells (Frozen Winds, Auroral wave, and Immolate).
[Magiclysm] Adds Workshop Elves, Yule Cats, and Leprechauns.
[MMA] Adds Ki Strike trait, buffing unarmed to make it more competitive with other weapons.
[Vanilla + Many Mods] Fixes problematic faction relationships (one-way aggression).

## Balance:
Large item price audit.
Large scale melee weapon damage audit.
melee: make polearms do less damage against adjacent targets.
Hide irradiated effect from the player, forces use of existing tools to detect radiation levels.
More complex satiety calculations.
NPCs to use ranged weapons against all enemies, and automatic fire against dangerous enemies.
Antifungal drugs work over time.
Don't damage hands when smashing but use your most armored part instead.
Guarantee at least one transversable path in the collapsed tower basement.
Make Solar Sensitivity mutation respect clothing coverage, precious.
Unlock NPC recruiting when you build the faction camp radio console.
Fixed clean_water recipes with purification tablets and charcoal water purifier.
Brings reloading components closer to reality, make brass casings spawn in packs, and makes gunpowder units 100 mg.
Missed scenario starts without a random NPC.
Monsters with larger eyes see farther than smaller variants.
Ankle storage items don't affect feet-related mutations anymore.
Gives the default Survivor profession more weather-appropriate clothes for the default start.
Eating raw meat does not hurt your morale as much if you have traits like Hunter or Predator.
Very-fast-moving zombie animals only attack once per turn.
Spawns anesthesia supplies in Autodocs.
Rebalances spawn rates for overmap specials.
Mycus Fireproofing now also gives heat immunity.
Tweaks Infection impact by lowering fatigue drain and removing pain.
Adjusts ordinary clothing to not meaningfully contribute to protection values.

## Bugfixes:
Prevents possible negative damage from explosions.
Removes scent diffusion over water by implementing NO_SCENT flag.
Gives electric motors equal power in forward and reverse.
Fixes wield action costing double what it should have.
Fixes spells not gaining levels on cast.
Fixes light sources rendering the player invisible at certain ranges.
Fixes a crash when an NPC gives the player equipment.
Fixes "Unable to find and assign mission target" messages when accepting a mission.
No more floor items when trading with follower NPCs.
Fixes crashes from trying to access a nonexistent basecamp.
Helicopters: Allows descending into open air while moving, and disallows roof teleporting.
Fixes cold items rotting in a freezer and adds more rotting tests.
Spawns regular ants under regular anthills.
Melee: Makes sure that melee weapon accuracy improves hit rates.
Adjusts vehicle heater/cooler for 1-second turns.
Wakes up the player if about to go into hypothermia.
Fixes a segfault during initializing crafts.
Fixes a segfault from attempting to siphon from vehicle with multiple tanks.
Fixes creatures blocking descent even if they can be displaced.
Fixes OnGetHit effects not triggering if the player cannot block.
Refactors the monster spawning code to avoid crashes.
Resets the game mode before loading normal saves.
Minimizes UI flickering in curses mode.
Fixes crash upon examining vehicles containing minireactor.
Fixes segfault on harvest.
Fixes loading of legacy characters without bodies.
Fixes explosions not affecting terrain.
Avoids processing held items twice.
Fixes a crash when trying to reload an item inside of advanced inventory
Renames (when appropriate) blobs as slimes.
Fixes massive, unrealistic temperature drops when wet.
Fixes weapon techniques not triggering.
Prevents some obscure crashes by adding nullptr checks to unsafe pointer accesses.
Vehicles: make sure going in reverse isn't more efficient than going forward.
Fixes doubled artifact effects on stats.
Containers can't hold too-large items, even when contained in other containers.
Prevents temperature being 0 after loading a save.
Consumes components in nested containers when crafting.
Fixes stuck joystick on Android.
Adjusts sunlight casting to properly illuminate exterior walls.
Fixes limb blocking not triggering.
Vehicles: shock absorbers actually now absorb shock damage.
Fixes NPC dying immediately on accepting inhaler mission
Fixes crash when attempting to butcher a corpse.
Fixes gear getting damaged by weather when weather has no damaging effects.
Improves invalidation of max_populated_zlev cache, fixing lighting in some teleportation scenarios.
Prevents dodging or blocking while insensible.
Fixes apparent light asymmetry when the sun shines through a single-tile hole in the roof.
Makes installation time mandatory for gunmods.
Makes tents and vehicles block sunlight.
Prevents scent map from being saved with an invalid utf8 sequence.
Monsters no longer bash obstacles based on sound. This prevents groups of monsters from getting stuck in a loop of bashing based on the sound of other monsters bashing.
Picking up an item stack fills up your pockets if it doesn't fit into one pocket.
Wielding combines item stacks if possible.
Robots can no longer be disabled by a single melee hit.
Fixes auto-consume zones in vehicles.
Fixes monster special attack range-limiting code.
Falling vehicles: prevents bouncing after the first collision with the ground.
Fixes issues with sound (walking on boats, sound triggering twice).
Ensures that casings are stackable, fixing pickup performance issues.
Allows quartering organ-less corpses without field dressing.
Triggers explosions only after processing all items.
Fixes scenarios having wildly different start dates and potentially crashing the game.
Allows fire to spread to adjecent tiles with items.
Prevents log spam from a broken bone.
Makes reachability cache fully consistent with map::sees, fixing some problems with mirrors.
Fixes NPC-assisted time-cost calculation.
Killing a monster that fused with a mission kill target now successfully completes the mission.
Bashes that do zero damage now can't stun.
Fixes a crash due to dereferencing a null carrier pointer in item::process_tool.
Prevents a seg fault in auto-consume.
Vehicles: Fixes towed vehicle drag by unsetting their parking brakes.
Fixes sarcophagus elevator reactivation.
Fixes doors that NPCs could not pass without intervention.
Prevents disassemblies on a workbench from vanishing.
Fixes errors from crashes between a towed vehicle and its towing vehicle.
Bases returned materials from salvaging on mass instead of volume.
Fixes unable to run message when mounted - allows a mount to run when your legs are broken.
Fixes errors from abandoning a faction camp.
Makes NPCs able to fight back while guarding or patrolling.
Fixes use-after-free error in sounds::process_sound_markers(player).
Makes the Zombie technician's pull metal weapon attack drop items at the technician's feet.
Fixes errors due to a bad memory access in drop_activity_actor::do_turn().
Resolves a partial item spawn issue.
Prevents xp 'underflow' due to negative focus.
Dragged vehicles and furniture no longer leave a trail of memorized tiles in darkness.
Prevents a crash by disallowing turning vehicles on ramps.
Fixes crashes from towing cables snapping or trying to stretch between z-levels.
Fixes a game freeze from happening when the player cannot carry a mission reward.
Fixes crashes in `map::player_in_field` caused by iterator invalidation.
Fixes a division by zero error when drinking water.
Fixes NPC followers being blind after waking up.
Fixes looks_like for vehicle parts.
Fixes Roots and Metabolic rehydration mutations so they actually relieve/eliminate the need for water.
Fixes localization not working if the LANG environmental variable is not set.
Avoids creating starving characters from older templates.
Fixes furniture being 'destroyed' when grab-moving.
Fixes crashes from canceling reloading a container that is on the ground.
Fixes NPCs still being hungry - and unhappy about it - after eating from faction camp stores.
Reins in the plant mutation category's photosynthesis ability to be more representative of real photosynthesis.
Prevents cross-z-level melee attacks when the target is not actually visible.
Avoids doing character body updates more than once per turn
When harvesting crops, drops the result on the player's square.
Improves road system connectivity across overmaps.
Stops crafting failures from clustering at high completion percentages.
Fixes non-spring eternal seasons.
Stops unreloadable items from being reloadable.
Fixes savegame corruption causing teleporting to very distant submaps
Unfreezes trap-avoiding monsters.
Fixes ramming at low speed.
Placing specials around cities now scales with city size.
Fixes proficiency books' effect on crafting.
Construction of roofs actually makes the tile above the construction a roof.
Partial fix for vehicle damage reduction inconsistencies.
Fixes building ramps and stairs.

## Performance:
Adds an option to enable batching when it is available in SDL.
Skip unnecessary weather calculations for root cellar.
Cache drop_invalid_inventory and weight_carried.
Cache clairvoyance field.
Performance improvements related to map::process_fields.
Overhaul shadowcasting to be iterative instead of recursive.
Use plf linked list impl for shadowcasting.
Improve string_id comparison performance, add unit test and benchmarks.
Improves rendering speed by optimizing find_tile_looks_like method (FPS improved ~15%)
Greatly reduces overhead from processing idle vehicles.
Optimizes Creature::has_effect (performance improved ~9.5%)
Adds a specialization for static/interned string_ids  (performance improved ~30%))
Improve performance of builds with enabled localization by ≈20% by caching translations.
Major optimization of field processing.
Adds reachability cache/filter that can reject bresenham-based LOS checks in O(1) time.
Uses field_cache in map::get_field to speedup fire check in npc::assess_danger.
Speeds up quicksave by limiting ui redraw rate.
Prevents slow processing of NPC overmap travel when `goal` is unreachable.
Fixes the performance bug caused by `verify_vehicle_cache` recalculation.
Adds lightweight crafting inventory cache to improve NPC construction processing time.
Reduces save size by skipping serialization of some item pockets and relic data.
Adds RLE compression for JSON serialization/deserializations of data on items, reducing savefile size.
Improves performance of initializing the achievements tracker.
When NPCs are fleeing from explosions, skips considering routing through tiles without a floor.
Speeds up fungus-related code processing by 30%+.
Optimizes item migrations to decrease load times.
Restores graphics speed for large screens with lots of text.

## Infrastructure:
Adds basic infrastructure for diseases.
Allows for specialization of activity parameters.
Jsonizes Autodoc quality.
Adds tests for character BMI / kcal / weight.
Jsonizes body parts.
Jsonizes mood modifier from body part conditions (e.g., wet).
Allows multiple different overmap terrains for start locations.
Makes test failures from other platforms more easily reproducible.
Adds clang-tidy check to catch incorrect use of RNGs.
Adds a guide to pricing items (see the doc folder).
Adds enchantments to bionics.
Adds test for health effect on healing rate.
Adds tests for BMI effect on speed.
Updates Catch2 (for running tests) to v2.13.0 (from 2.9.1).
Achievements have better up-front checking to detect definition errors.
Tests use a different config directory by default.
Migrates ACT_PICKUP to the activity actor system.
Integrates a behavior tree implementation into monster AI.
Moves ascii art to its own file to avoid bloat.
Enforces that functions should not have separate x, y parameters.
Adds tests for sun-related functions.
Implements installation requirements for CBMs.
Fields can now override local light levels.
Converted itype_id to string_id<itype> for better internal code consistency.
Tests refactored item info display functions.
Milling products can be defined in JSON.
Adds a Clang Build Analyzer build step to CI.
Refactored rectangle and box types.
Mutations can be reflexively triggered without player input.
Enforces the use of points as local variables.
Adds table.py to make tables of JSON data.
Adds a guide for intermediate mapgen help.
Options: removes the option to not use z-levels at all (3d vision is still experimental)
Provides point types with coordinate system type safety.
Moves weather from being hardcoded into json.
Changes some awkward terrains into furnitures for better layering.
Creates a machine-readable memorial file at game over.
Dialogue: create an talker API for speakers in a dialogue.
Make rectangle and cuboid generic with respect to point type.
Configure GitHub build matrix to permit more C++ build testing to happen there.
Check for zero weight items.
All .py scripts ported to Python 3 and checked with PEP8 on moderate settings.
table.py partial object-oriented redesign.
Script to list what IDs are present in a tileset.
Revamps vehicle parts shapes to allow chirality - left/right/front/rear.
Removes old artifact code.
Adds a script that generates a list of possible overlay ids.
Adds error-checking of recipe (sub)categories.
Unblacklists most remaining blacklisted mods, enabling more automated consistency checking.
Reports log messages for failed tests.
Reinstates blueprint autocalc.
Refactored vision_test; introduces a map_test_case framework to make building similar tests easier.
Adds tests for better_pocket and best_pocket.
Renames skills in preparation for some future improvements; merges speech & barter.
Merges trapping and lockpicking skills into a new 'devices' skill, and expands its scope somewhat.
Adds default time and fail multipliers to proficiencies for easier JSON entry.
Introduces a STATIC( ) macro that can make the definition of static constants easier to type and read.
Adds typesafe angle type.
Adds check that Generic Guns migrates all guns, magazines, and ammo.
Enables JSON member visitation checks outside of tests (better consistency checking).
Displays multi-line JSON error messages correctly when building on Github.
Python tool added to easily translate map coordinates.
Enables a JSON check for mods in the Github build matrix.
Uses (and checks for using) the correct season length for tests.
Uses GNU Parallel to run tests concurrently, enabling concurrent tests in MacOS builds.
Improves scooter tile representation by adding scooter vehicle parts, which scooters spawn with.
Reduces file size of composed tilesheets from compose.py.
Implements C++ symbol demangling in crash reports on MacOS, MinGW, and Linux.
Adds tests of automatic triggers for mutations.
Generates a crash report on Android.
Moves Mingw cross-compile CI job from Travis to GitHub.
compose.py: Fixes --use-all when there are no filler sheets.
compose.py: Don't warn about unused fillers matching IDs in tile entries from main sheets.
Adds a tool to check printf style format string in translations.

## Build:
Moves clang-tidy runs from Travis to GitHub.
Adds -fsigned-char to CMakeLists.txt.
Makes json linter feedback more readable.
Fixes clang-tidy header guard checks on Windows.
Gives progress feedback while running the JSON formatting script.
Set 'disable MS telemetry' flag in VCPKG setup guide.
Automatic handling of vcpkg dependencies.
Vehicles: Update doc/JSON_INFO.md for all fields in vehicle_part.
Improve use of precompiled headers.
compose.py: allow default sized tilesheets to specify offsets.
Enable compiling an Android build under Windows.
Tools: adds a Python script to reformat vehicles to use parts arrays.
Suppresses Homebrew update for faster Mac OS builds.
Adds problem matchers for json errors, compiler errors, DebugLog emissions, and Catch2 errors.
Adds check enforcing almost-never-auto convention.
Adds a GitHub workflow running flake8 to check the Python scripts.
Consistently styles code in CMakeLists.txt files.
Adds CMake linting.
Captures ODR violations using GOLD linker, ASAN, or LTO.
Adds a CI action to build and release for Windows.
Adds android builds to Github actions.

## I18N and A11Y:
Fixes translations of martial art initiate and computer terminal messages.
Adds support for specifying identical singular and plural forms using `str_sp`.
Removes name_plural and replaces it with str_pl (matching `str_sp` and basic singular `str`).
Adds a helper for localized sorting.
Records locales in debug.log to assist i18n debugging.
Adds the start of a translator glossary and explains the etymology of Exodii.
Uses class translation in many more places for more flexible translation support.
Infrastructure: Automates translation template push.
Enables using additional languages (Arabic, Czech, Danish, Dutch, Greek, Indonesian, Icelandic, Italian, Norwegian, Serbian, Turkish, and Ukrainian) with the game.
Places cursor at highlighted item name in construction and crafting menus, as expected by screen readers.
Adds translations of the Android installation interface.

# 0.E (Ellison)

## Highlights:
Long distance automove feature for walking, driving and boating.
Extensive bugfixes to inter-level interactivity, on by default.
Riding animals and animal-pulled vehicles.
More flexible Basecamp construction options.
Default starting date changed to mid-spring for better survivability.
Time advancement is rationalized, a turn is now one second.
Extensive river and lake systems, and boat support for navigating them.
Expanded NPC usefulness and interactivity.
Massive increases in location variety and consistency, especially rooftops.
Expansion of mi-go faction with new enemies and locations.
Batteries now store charge instead of being pseudo-items.
Overhaul and rebalance of martial arts.
Zombie grabbing and biting more manageable and predictable.
Overhauled stamina and damage recovery for grittier gameplay.
Crouching movement mode allows hiding.
Magiclysm and Aftershock mods have first class support within the game.

## Statistics:
4429 files changed, 4175739 insertions(+), 2881113 deletions(-)
13,507 commits
~400 contributors

New game entities (core): 12,290
MAPGEN: 7350
3535 overmap terrains, 2300 mapgen entries, 515 item groups, 294 city buildings, 161 terrains,
137 mapgen palettes, 133 furnitures, 58 field types, 56 monster groups, 48 overmap specials,
41 map extras, 29 field emmisions, 16 overmap locations, 13 vehicle groups, 9 traps
CRAFTING: 1896
1368 recipes, 305 uncraft recipes, 103 constructions, 99 requirements, 10 tool qualities
ITEMS: 1402
393 articles of clothing, 178 ammunitions, 130 tools, 92 magazines, 86 guns, 78 comestibles,
38 books, 34 gunmods, 16 pet armors, 15 containers
NPC DATA: 702
438 talk topics, 127 speech entries, 46 missions, 36 NPC definitions, 35 NPC classes, 9 factions
MONSTERS: 96 monsters, 5 monster factions
PLAYER TRAITS: 393
98 mutations, 64 techniques, 45 spells, 44 effects, 28 activities, 19 professions,
19 start locations, 12 morale types, 8 bionics, 4 martial arts, 3 scent types, 3 mutations
ITEM TRAITS: 122
31 ammo effects, 25 ammunition types, 20 materials, 19 item actions, 14 harvest entries, 6 faults
VEHICLES: 59 vehicle parts, 24 vehicles
MISC:
93 migrations, 44 json flags, 31 loot zones

New mod entities
MAPGEN: 5778
5459 overmap terrains, 133 item groups, 71 terrains, 25 monster groups, 19 furnitures,
19 vehicle groups, 16 overmap specials, 13 city buildings, 9 gates, 3 field types,
3 overmap locations, 3 mapgen palettes, 3 traps, 2 field emmisions
CRAFTING: 540
491 recipes, 22 uncraft recipes, 15 constructions, 12 requirements
ITEMS: 703
327 generic, 147 armors, 90 tools, 48 comestibles, 28 ammo,
24 magazines, 19 books, 14 gunmods, 6 guns
NPC DATA: 42 speech, 19 talk topics, 12 npc classes, 11 npcs, 8 missions, 5 factions
MONSTERS: 101 monsters, 13 monster factions, 9 species, 2 monster attacks
PLAYER TRAITS: 395
144 spells, 71 mutations, 47 professions, 34 techniques, 27 martial arts, 24 bionics, 24 effects,
9 start locations, 8 dreams, 3 mutation categories, 3 mutation types, 1 skill
ITEM TRAITS: 34 harvest entries, 10 ammo types, 7 materials, 5 tool qualities
VEHICLES: 45 vehicle parts, 13 vehicles
MISC: 140 migrations, 11 snippets

## Features:
Allow terrain and furniture to be used as a nearby fire for crafting.
Adds ranged attacks mutations (using fake guns).
Added ability to write messages on signs with markers too.
Allow starting at a non-default date without advancing rot and monster scaling.
NPCs will move to investigate sounds.
Faction camp: menial labor uses the zone autosort feature.
Wind will now affect the spread of smoke/gas/fire/hot air and move wind powered vehicles.
Npcmove: improve NPC pathfinding when running from fire or threats.
Add support for NPCs fleeing and following a player who is fleeing.
Monsters: allow pets to wear armor.
Bulletin board to control faction camps, camp overseer resigns.
Guarding NPCs are now available for camp missions and doctoring.
Dig a channel to divert a river.
Follower / Faction camp summary menu and migrate to overmap.
Selfie description includes one of the items nearby.
NPCs can assist with player activities.
Land Use Codes infrastructure.
Differentiate river from puddles, add water wheels.
Ability to view weather around player position.
NPC followers on guard and in vicinity can read with/assist with crafting.
Make skill gain during crafting incremental throughout the activity.
Add NPC retreat, no investigate, and investigate limit zones.
Draw highlights in tiles (e.g. when examining).
Allow specifying starting missions in scenarios.
Make lifting tools (cranes, etc) assist with "wielding" very heavy items.
NPCs: shout commands at NPCs you can't see.
Corpses rot and show their rot status.
Implementation of a new json flag 'CAN_OPEN_DOORS'.
Enable alarm clock functionality access from the 'wait' command.
Add ability to crouch and hide behind furniture, terrain, vehicles.
NPC AI: Move toward the player if he has a completed mission.
Expanded ledge examine action with jump over command.
Adds max radio range and camp radio tower mission.
Add an in-dialogue help tutorial for NPC allies.
Companions provide general advice (hints).
Add the ability to turn prototype cyborg into NPC via Autodoc surgery.
Npcs: improve NPC bandaging.
Any NPC at camp can start missions etc, even by radio contact.
NPC shouts: add danger zone override shout.
Adds an item favoriting system.
Hunger becomes based on stomach volume instead of kCal.
Represent in progress crafts as an item.
Adds ability to exhume graves, adds graves, adds body bag.
Allow monsters to shove vehicles on their way to player.
Added nickname to random name generator.
Radio contact with followers, NPC overmap movement.
Use fuel from firewood source when starting fires.
Eyebots speak to suspects, doing police activity.
NPCs: Allow NPCs to use holsters.
Npctalk: add JSON support for bulk trade/donate.
Add Visibility overlay (debug menu).
Allows NPC to change your hairstyle or beard style.
Basecamps: enable flexible upgrades of the primitive field camp.
Adds a vehicle-mounted area cooler.
Adds Faction ownership and thievery.
Add game report precise system versions.
Crafting inventory now uses flood fill search.
Basecamps: Use normal recipes and fake resources.
Allow professions to have starting pets.
Make crafting failure non-absolute.
Player now burns calories when doing activities.
Model NPC needs as a behavior tree based on Maslow's hierarchy of needs.
Boats push creatures in water out of the way.
CBMs for NPCs 2: Active CBMs with AI control.
Allows trains to move and turn on railroad tiles.
Raytrace sunlight.
Power gen bionic can emit heat, fields and warm part they occupy.
NPCs: support faction tagged zones.
Size mutations affect player size.
Add game information report and SDL screenshot.
New default-unbound menu for consuming specifically food, drink or meds.
Vehicles: allow animals to ride on BOARDABLE parts.
Added toggleable auto travel mode.
Basecamps: Add modular basecamps.
Player overmap auto-travel.
Allow rotation of most overmap specials and terrains.
More features in photos. Allows centered on any tile, captures all creatures.
Blueprint zones for freeform construction planning.
Npctrade: trade multiple items at once.
Implement blackpowder fouling mechanics.
Allow items to use multiple ammotypes.
Tell an NPC to finish your construction tasks.
NPC will say what their current activity is + some infrastructure.
Added ability to splint broken limbs to Autodoc.
Factions: start to implement useful faction relationship API.
Riding animals and animal-pulled vehicles.
Faction ownership of vehicles.
Allow any rope-type item to tie animals up.
Gutter downspouts to act as funnels.
Give dynamic NPCs proper overmap pathing/travel.
Add furniture that can emit fields.
Way to manually put out controlled fire in a fireplace.
Adds vehicle part cargo weight percentage modifier.
Allow quenching fires with any bashing item instead of wielded.
Dogs only bark when they see danger.
Pilotable combat and utility mech-suits.
Custom Filter loot zone.
Make secubots/turrets drop ammo and a salvageable robot carcass.
Allow different tiles for mounted creatures.
Dialogue writers can now directly add missions from JSON.
Add new mapgen piece jmapgen_ter_furn_transform.
Allow player to pick up and handle frozen liquids.
Don't prompt for a direction for an action if there is only one direction possible.
Show needs in the comestible inventory windows.
Add u_buy_monster talk effect.
NPC activity rework - farming and generic multi-activity loop.
Add new mission/talk effect u_learn_recipe.
Use zone for designating a firewood source.
Add peeking through vehicle curtains.
NPC Fishing, Chopping logs and trees, and NPC butchery.
Charge bionics from UPS via Cable Charger System CBM.
Vehicle deconstruct zone for NPCs to work on.
Allow animal-drawn vehicles to follow a walking player.
NPCs: Improve the tactical AI and NPC QoL.
Implements Damage Immunity Flags and Effects.
Add known factions to faction menu.
DROPS_AMMO monsters will drop their remaining ammo in magazines.
Create dynamic micro-factions for dynamic NPCs.
NPCs: friendly NPCs consume from nearby camp stores.
Adds a NON_THRESHOLD flag to mutations so they don't count toward thresholds.
Adds RANDOM_ spell flags for duration, damage, and aoe.
Basecamps: Basecamps anywhere.
Allow NPC to read books and learn on their own, and repair vehicles.
Allow player to use more multi-zone activities - chopping, deconstructing etc.
Adds REGEN_MANA and MAX_MANA to available enchantment values.
Allow martial arts techniques to target humanoids.
Add querry to stop trying to fall of sleep after 30min of trying.
Sleeping in a vehicle has the same features as sleeping on furnitures.
Basecamps: add an emergency recall option.
Allow shooting out lights in the lab.
Add auto start and safe fuel modes to power gen bionics.
Create template from already existing character.
Allow extend to work for mutation_branch::category.
Basecamp storage zone : to populate camp inventory.
Added an ability to geiger-scan NPCs.
Dynamic NPC spawn anywhere on overmap - not just near player.
Spawn some chemicals with random charges.
Added auto-picklock on examine.
Vehicles: allow multiple vehicles on a bike rack.
Vehicle autopilot part for patrolling / auto-farming etc.
Allow auto targeting mode for turrets only with installed turret control unit.
Running/crouching while swimming will result in faster/slower swim speed.
Make vehicles deal damage to items based on their mass and wheel area.
Turrets return fire at unseen ranged attackers.
Creatures can ride along elevators with you.
Changes mechanics of MUSHY flag from from causing insta-rot on next thaw to making rot progress faster.
Abandon camp NPC talk and bulletin board mission.
Scale learning speed based on INT stat.
Added ups_charges_modifier handling for gunmods.
Adds random town name string.

## Content:
Alternative night vision intensity.
Adds the possibility to find an evil moose in the kitten finding game.
Add "classic literature" and "collector's edition" books.
Adds Free Merchant currency.
Joint Servo CBM - movement enhancer CBM.
Added new z levels to apartments.
Adds basement with a hidden methlab.
Massive roof addition project.
Adds new item groups for labs (especially surface labs) and a lot of equipment and chemical reagents for them.
Add sheet metal forging and welding recipes.
Adds facial hair that can be chosen at chargen.
Deprecate fictional martial arts.
Adds a new large facility to be the surface entrance for secret Labs.
Added a bandits' forest roadblock made of tree trunks.
Adds 'headless' zombie + upgrades.
Adds new evolutionary lines for zombie soldiers.
Adds new furnitures, nested mapgen, palettes, and more content to abandoned barns.
Made many multitile-buildings exclusively spawn inside cities.
Adds some less dangerous but still thematic zombies for labs.
Adds food irradiator computer console and location.
Add new negative trait: Nomad.
Killer Drive starting trait, Death Row Convict profession.
Adds new monster - Thorny Shamblers.
Add workbench functionality.
Adds new zombie - Gasoline Zombie.
Add `skeletal brute` zombies.
Add speedloaders for many guns, mainly revolvers.
Sitting on chair near table gives mood bonus for eating, new trait for increased bonuses/penalties.
The Northrop Dispatch robot now replaces zombie grenadiers.
Adds new horse farm.
Mainline Boats mod.
New map extras: dead vegetation, burned grounds, road works.
Adds mud bricks and the ability to make brick walls out of them.
Added support for OnMiss, OnCrit, and OnKill martial arts buff events.
Adds begging and begins adding a storyline to refugee center beggars.
Extended descriptions for terrain and furniture.
Make robots salvageable.
Basic Marloss Evangelist faction.
Adds the Robofac.
Lakes and lots of lake content.
Adds new large gas turbine engines for military vehicles.
Construct a grave and bury your fallen companions or pets.
Updated kitchen unit requirements
Radio station broadcast audio archives.
Dogs are noisy and bark a lot.
Adds new regional dump variation for an NPC faction.
Fix martial arts buff duration and intensity stacking
Add installable gunmods to provide slots for other gunmods.
Allow firing clay items with fire and no kiln.
Add slaughterhouse equipment and industrial item/monster groups.
Added spawn of three types of road violence.
Foodperson: new item, new location, new start, new static npc
Bathtubs can be used like kegs or water heaters to store liquids.
Added a metal motor boat with a single gasoline engine.
Minefields will spawn only at the entry of the bridges.
Adds in many missing descriptions for furniture and terrain.
Adds skeletal shocker zombies.
Prevent martial arts message when not using martial arts.
Add deployable workspaces, and UI support for them.
Added crashed airliner location.
Adds steel mill location to the game.
Add mi-go scout tower and encampment with new mi-go variants and custom alien terrain.
Ensure proper road connections, add subway connector level.
Some Free Merchant missions will lead to minor changes around the Refugee Center.
Adds microlabs, small 4x4 labs that open only to the subway network.
Rework secubot into a TALON UGV.
Added new human corpses types.
Add a new M240 equipped CROWS II to outposts.
Adds a new spell that provides invisibility.
Adds the Hounds of Tindalos, tough Nether monsters that can appear from teleglow.
Adds new faction camp expansion options, livestock area and modular saltworks.
Adds new faction expansion: storage house, includes: stone, log, wood panel, scrap metal and wattle/daub palettes.
Add blackpowder loads for some cartridges.
Expand randomly-generated music descriptions.
Adds parrot speech options for more mi-go monsters.
Adds street light, traffic lights and utility pole.
Replace outpost laser turrets with M2HB turrets.
Changes CRT TVs to LCD TVs.
NPCs: Update the NPC tutorial including faction camps.
Add miniature railway location with small rails.
Looks_like campaign to decrease tileset workload.
Dozens of new epilogues.
Tailoring system overhaul.
Faction currency overhaul, no more dollars.
Adds dimensional anchor item and some related fluff content.
Adds buildable small railroad rail.
Makes gun cleaning more realistic.
Removes long grass from random spawns in fields, adds new field map extras.
Rabbits as livestock.
Dry/Fieldstone walls.
Obsolete fictional combat robots.
Adds new leech plant monster family.
Add fetid goop that can change your scent.
Adds rammed earth and mi-go resin building options for the faction camp.
Obsolete flaming weapons.
Obsolete survivor helmets.
Realistic gun volume campaign.
Migrates+obsoletes firearms incongruent with lore.
Tameable Piglets.
Cat Reproduction.

## Interface:
Corpses (not underwear) will be shown on top at the places of death in map extras.
Auto-use oxygen tanks in asthma attack.
Reload all guns and magazines in inventory if reload command is repeatedly triggered.
Render critters below current z-level in Tiles mode.
Preselect last played world and character in the load menu.
Additional mode to allow diagonal movement with cursor keys using CTRL and SHIFT modifiers.
Multiple Sidebar Panel Layouts.
Allow sorting items by ammo/charge type in Advanced Inventory Management.
Examine fireplaces, braziers, etc to start fires.
Adds display scent map to tiles version.
Monsters now have different footstep sounds, depending on species.
Mutated poppies and some fungal things have descriptions now.
Add a slew of movement mode keybindings. Make move_mode properly private.
Add 'weapon' panel to labels layout, move wield and style to it.
Add scrollbar to the base mission info pane.
Add durability symbols to all vehicle parts. Add leak indicators in vehicle interface.
Allow picking up nearby items with the `g` hotkey.
Randomize scenaro in New Game -> Random Character.
Allow switching firing mode and reload from [f]ire menu.
Automatically craft on best adjacent workbench.
Game window now resizes based on sidebar size.
[E]ating menu now stays open on the last consume item.
Allow repairing items outside of the player's inventory.
Fix vehicle zones not updating when trying to sort loot after moving vehicle
Turns static/scenario NPCs and 'experimental' z-levels on by default.
Added possibility to change font size settings in game options.
Adds estimated nutrition disclaimer to crafting screen.
Add guidelines to vehicle interface for easier cursor location.
Message cool-down - reduce similar message appearances.
Wait option: Wait until you regain stamina.
Auto-notes for map extras.
Show best tool quality when selecting butchering.
Adjust mana panel code to only appear when the player knows spells.
Adjust malnourishment to use bmi values.
Genericize butchery messages for dissectables.
Overmap mission UI improvements.
Selecting vehicle controls has been made smarter, and it won't prompt you if it doesn't need to.
Added an option to position the item pickup panel.
You can now view your missions from the overmap.
Make windowed borderless fullscreen mode default on non-curses non-Android versions.
Debug tool for viewing map radiation.
Add movement mode coloration to panels, standardize mode letter fetching.
Tweaked @-menu (player stats description submenu) UI.
Allow map memory drawing mode selection through options.
Add new wide labels sidebar layout. refactor many panels functions.
Items inspected on the trade screen now show their description in addition to stats.
NPC trades will check for confirmation and inform players if they may not get full value.
Show if monsters and NPCs are aware of the player in their description (visible when x - looking at them).
Reordering and grouping skills list in @ menu.
Wait til Dawn/Dusk is changed to Daylight/Night.
Implement selective auto note preferences and a manager GUI to modify them.
Allow mission descriptions to refer to the effects of the mission.
Map editor overhaul.
Always prompt before climbing or vaulting over terrain.
Fix water wheels and wind turbines not showing charge rate on vehicle overview.
Replace kills window with new scores window showing additional info.
Fixed "add/remove monster from safemode blacklist" text not visible in Look Around mode.
Show correct info about transform target's fitness.
Display craft name and % finished on top of screen.
Remove progress messages in exchange for progress popups. Add progress popup for disassembly.
Added ability to toggle minimap on and off in Look Around window.
Add visual indicators for dead zombies that can still revive.
Add run and crouch colors for the player's symbol in ASCII.
Display status for all long activities.
Enable autosave by default.
Include placeholder text on job categories.
Add 'n:' prefix for item filtering, to search through an items note.
Make AIM window width customizable.
Allow saving starting location as part of character template.
Display power capacity in mJ in item description.
Show acid and fire protection in the relayer armor screen.
Adds pain and fatigue penalties on the morale screen, when applicable
Display current power in bionic menu with appropriate unit.
Bionic UI: power displayed in kJ, J or mJ.
Eat menu: Display volume per serving.
Limits "this task is too simple to train" messages to once per craft or batch craft.
Pump SDL events during player sleep to avoid bad window behavior.
Reading: Progress on top of screen.
Display list of useable fuels in cbm item description.
Make constructions in progress display the progress percentage.
Add sort by barter value to the advanced inventory screen.
Fallback fonts can now be specified for the tiles build.
Crafting menu shows range of possible nutrients for food crafts.
Adds new safemode rule category for ignoring sounds.
Return the default font to Terminus and slightly improve fallback handling.
Improve directional highlight prompts.
Blind firing at unseen targets won't show info about hits and "Really attack?" query.
Fixed translated strings sometimes not fitting in character creation menu.
Updated terminus font to latest version and set it as new default font.
Make ESC key stop trying to sleep.
Skimming through book's contents won't show skill progress indicator.
Adjust display of item value precision.
Add the option to display ascii art in item description.
Added 'destroys' message when items are destroyed (rather than just damaged).
Tainted tallow and poppy buds are now in the chemicals category (was 'other').
Added basic controls help to Android prelaunch menu.
Made can't-fire-gun messages more consistent.
Made aiming UI controls more consistent.
Change message for consuming liquid fuel to "Fuel bionic with it".
Add water clearance to vehicle interaction. adjust sink/float phrasing.
Ignoring far-away monsters re-warns when dangerously close.

## Mods:
Re-adds fictional martial arts as a mod.
Added Aftershock sci-fi mod.
Adds the Magiclysm Mod.
Add graphical mods category, put mods in it.
Add Stats Through Kills Mod.
Adds Bulettes and will-o-wisps to Magiclysm.
Add personal and outer aura layers, as well as the intangible flag.
Magiclysm: Adds a new monster - black pudding.
Add Blood Power Generator CBM to Magiclysm.
My Sweet Cataclysm adds the ability to play as an humanoid made of sugar.
Adds Graphical Overmap mod.
Adding a bionic prepper faction to Aftershock.
Add Fuji's Military Professions Mod.
Adds ARMOR enchantment values for each damage type.
Added hit_you_effect and hit_me_effect fields to enchantments.
Adds the ability to pick letters in the spellcasting menu.
Creates clairvoyance spells in magiclysm.
Mythological Replicas mod works with martial arts.
Completely overhauls generic guns.
Adds the Ultica tileset to mainline.
Add BrownLikeBears to the list of tilesets.

## Balance:
Overhaul of all Martial arts.
Remove reinforcement of non-cloth items.
Allowed moving furniture over spilled liquids.
Anesthetic kit is now a tool, it uses anesthesia as charges.
Overhauls how the game handles batteries.
Zombie pheromones makes zombies ignore player rather then go friendly.
Toaster pastries and other sweets are now less fun than cocaine.
Use sqrt of sum of squares to calculate total morale.
Food isn't as enjoyable when you're sick.
The higher your z-level, the farther you can see on the overmap.
Electrical damage has a chance to temporarily incapacitate bionics.
Randomize amount of ammo in gun spawns.
Downed creatures require a check to stand up early.
Adds evolutions for lab zombies.
NPCs: only train at 100 practice at a time.
Remove magical damage boosts for unarmed combat.
Reduce healing rate to realistic speeds.
Player's weight varies with BMI and size.
Nerf outlandish drug effects.
Surgery consumes anesthetic at a rate of 2mL/mn.
Reduce turn time to 1 second.
Adjust turrets to reflect real world remote weapon systems.
Vehicle wheels require vehicle mounts.
Armored creatures won't take damage from stepping on a sharp or rough terrain types.
Separates gunpowders by type.
Make most bugs avoid fire and some avoid falling.
Cbms harvested from NPC are filthy and faulty.
Changes game default start date to 30 days after Spring.
Being grabbed drastically reduce your dodging ability.
Allow zombies to push each other when blocked.
Raw food provides fewer calories compared to cooked.
Triple damage from falling.
Adds controlled burst modes to machine guns.
Exchanged M202A1_talon to M16A4 robots in military outpost.
More realistic temperature, precipitation, humidity, and pressure.
Giant animals drop mutant meat, has negative effects if relied upon.
Balanced bio repair nanobots.
Standardized chemical powders for 1 unit = 1/100 mol.
Apply item spawn scaling factor to monster drops.
Balance bionic power use for realistic values.
Allow large and huge creatures to move through underbrush.
Mouse view was truncating last row of information.
Draw debug vehicle autopilot AI and restore previous behavior.
Fix accidental IR vision.
Can create camps in buildings that don't face North.
Fixes martial arts initiate message when equipping an item.
Fixes crashes involving bayonet type items.
Terranian sonar allow to see digging monsters behind walls.
Stops large critters from using tight passages.
Prevent counterattacks if tired or dead.
Allow low strength characters to drag furniture within a reasonable range of their strength.
Dramatically slow fungal sporeling maturation rate.
Replaced sleep effects for fatigue effects for infected and recover status effects.
Monster/pet carry weight changed to 1/5th of body weight.
Factor in animal carry weight when determining yoke-and-harness power.
Incorporate human meat and fat into existing recipes, remove dedicated recipes.
Revamp EMP grenade recipe.
Limit the kinds of terrain that are vulnerable to mattack::growplants.
Only apply speed penalty from heat to main body parts, fixes extreme slowdown from overheating.
Increased mass and decreased volume and prying ability of makeshift crowbar.
Eating same food repeatedly gives less fun.
Greatly reduce ranged weapon firing times.
Cable charger CBM don't draw power when you're full.
Increase bicycle, dirt bike, and electric bicycle spawn rates.
Adjust MRE caloric value to reflect real MREs.
Lower max stat cap in character creation to 14.
Overhaul archery balance.
Greatly reduce vines reproduction rate.
Horses now spook and refuse to approach enemies.

## Bugfixes:
Correctly set liquids as solid when they freeze.
Fixed long overmap location name being overwritten by "Distance to target:" string.
Fixed NPC dialog around lying and succeeding at missions.
NPC AI: Increase minimum priority for close monsters.
Adjust view offsets and re-enable sidebars for look, aim, etc.
Correct mouse input location in sdltiles build when scaling is enabled.
NPC AI: patrolling guards are still guards.
Fix corpses multiplying on revive.
Player now can see adjacent opaque tiles while standing on another opaque tile.
NPC AI: stop attacking non-hostiles.
Ambient sound won't be heard by players wearing earplugs or otherwise deafened.
Don't bash items inside sealed terrain or furniture.
Disallow rotten components in non-perishable crafts.
Prevents occasional inappropriate vision across z-levels.
Consume tool charges incrementally during crafting.
Refuel fires while waiting.
Extreme cold and heat won't be damaging bandages or contaminate disinfected wounds no more.
Prevent fire from spreading through non-flammable walls.
Fixed the issue of NPCs shooting through you to get to zombies.
Fix NPCs reverting to the unrecruited state when asked to stop activity after save and load.
Fix crash observed when encountering Mi-go slavers with Magiclysm loaded.
Fixed infinite loop on auto-sorting.
Avoid bug where monsters would sometimes go nuts with unnecessary movement.
vehicles: always apply a minimal slowdown.
Fix pulped Z raising anyway.
Fields are not spreading north-west when they shouldn't anymore.
Fix horses making engine sounds.
Fix items lying in furniture get damaged if one is throwing something at them.
Items piled up beyond a tile's limit can pass through walls.
You are still stuck in rubble even if you clear it with a shovel after getting stuck in it.
Correct magazine inside guns/monsters.
Load migration ID strings from the right JSON object.
Nerf Smoke field so that Filter mask protects from smoke.
Mouth encumbrance doesn't drain stamina while walking.
Stop basement parachuting zombies.
Prevent bicycle archery.
Fix for resuming after stamina recovery was interrupted.
Fix starting season calculation.
Maps: stop tunneling tree-felling.
Fix damaged weapons having zero range.
Fixed targeting UI issue for reach attack.
Make environmental protection really protect from fields.
Attacking shocker with worn non-conductive gloves won't zapback you.
Fixed infinite z-level raging firetower bug.
Fix for infinite counterattacks at low speed.
Stop lasers, plasma, and bolts of electricity from being referred to as 'flying projectiles'.
Fix vanishing pet carriers on release.
Npctrade: fix crash when trading with Free Merchant merchant.
NPCs now properly open furniture doors.
Fixed inactive incendiary grenades not exploding if thrown in fire.
Fixes check for broken limbs when using muscle engines.
Fix unarmed experience gain calculation.
Maps: rework collapsing to prevent weird lab collapses.
Shockwaves don't cross z-levels.
Fix ground disappearing upon terrain destruction with experimental z-levels disabled.
Adjusts the heat and toxic atmosphere of mi-go bases.
NPCs faint when infinite looping, instead of dying.
Weather Tweaks - new light drizzle category and fix wind.
Fix an active item cache bug that occurred upon map shift.
Giant worms can't be detected by IR vision anymore.
Unboard NPC before vertical shift.
Prevent autoattack through floors and ceilings.
Close exploit that allowed peeking through floors and ceilings.
Consistent NPC reach range with trigdist.
Stop autodrive on any collision, not just damaging ones.
Fix NPCs running out of stamina.
Make copy of item to be thrown - fix throwing bugs.
Heat slowdown shouldn't stick around when character is not HOT anymore.
Fixed impossible to sleep on hard ground.
Make 100% spawns always spawn even with low spawn density.
Make safemode work if compass is hidden.
Fixed body window to show broken limb healing progress.
Fixed NPCs being able to be pushed into danger.
Fix monsters spawning on the player's level when intended for other levels.
Stop ant tunnels stomping over other map terrain underground and removing staircases.
Prevent attacking with items that take very many moves to attack with.
Fix time travel due to 1s turns.
Correctly predict craftability of recipes with overlapping item requirements.
Fix monster evolution delay bug.
Fix first intercom mission dialogue tree.
Stop Hulks teleporting after shoving vehicle.
Fix infinite NPC love exploit.
Allow zombies to smash.
Prevent auto attacking allies.
Migrate direct item spawns.
Always prompt for direction if autoselect disabled.
Fix NPC equip due to mutation fail message.
Fix dangerous pickups and auto forage not working together.
Rebalance stamina and pain penalties for dragging wheeled vehicles.
Auto-travel; prompt when overburdened, and allow stamina-resting.
Make vehicle dragging not slow for strong-enough characters.
Prevent monsters from leaping to their death in water.
Clear up item ownership for dead factions.
Recalculate vehicle viability after part destruction.
Monsters randomly select targets instead of preferring to attack the player.
Fix player monster interactions when climbing between levels.
Prevent endless deathcam loop when dying while asleep.
Spawn vehicles and junk in junkyard.
Fix firing accuracy calculation when entering aiming UI with no target in sight.
Fix infinite loops and performance of NPC catching up on moves from time spent outside reality bubble.
Make NPC overmap spawning weakly relative to player omt pos.
Fix crash when detaching vehicle from bike rack in old saves.
Allow drugs to modify morale again.
Fix check for monster blocking stairs.
Prevent monsters from seeing each other across z-levels.
Fix NPC backlog of activity moves freeze.
Fix savegame migration of obsolete house overmap terrains.
Fix throwing movement cost for stacking items like bola/net/throwing stick.
Stamina recovery no longer modified by move mode.
Fix infinite aim loop when aiming with IR vision.

## Performance:
Limit start location search radius.
Vehicles: don't refresh while creating a prototype.
Faster tileset loading due to optimized color manipulation routines.
Remove unnecessary `draw_panels()` calls.
Extract pixel minimap into a separate class, clean the code and improve its performance.
Implement flat_set container to improve performance where appropriate.
Do not translate debug-only message strings.
Make square roots static in simplex noise implementation.
Speed up scent adjustments during field processing.
Speed up calls to get_local_windpower, get_heat_radiation and get_wind_blockers.
Build bitmap cache of field locations.
Increase performance when in-game debug mode is disabled.
Increase performance of effects with empty memorial log messages.
Do not make excessive translations for bash sounds.
Faster enumeration of active items.
Avoid recalculating vision and lightmap unnecessarily.
Only retrieve vehicle list once a turn.
Increase performance by removing check for recipe every crafting turn.
Allow member access to weather_datum to bypass unnecessary translation.
Improve performance when fishing.
Avoid unecessarally enumerating monsters.
Defer testing validity of scent grid modification points until modification commit.
Speed up item::process_temperature_rot.
Makes tests go vrooom. Makes it easier to read and understand the code.
Optimize many NPC AI operations, throttle item search.
Optimize vine growth special attack.
Add adjustable 3D vision Z-level cap.
Speed up monster action planning.
Refactor monster regeneration flags.
Reduce memory usage of itype.
Remove superfluous refresh calls from list views.
Improve recipe loading speed.
Fix out of control vehicle processing overhead.
Fix low UI performance on Windows build when using the English language.

## Infrastructure:
Npctalk: Complete overhaul of NPC conversation infrastructure.
Get rid of Lua modding.
Allow a player_activity to refer to specific monster(s).
Update basecamp infrastructure to not require a camp overseer.
Internally store kcal instead of nutr values.
Achieved universal code styling.
Combines rotting with item temperature.
Trigger test failures when tests cause error logs.
Npctalk: make mapgen_update into a dialogue effect.
abort() on crashes so core dumps will be produced.
Add support for time strings and use them in many places.
Adds magic spell effects.
Make auto-mining use item actions.
Switch language version from C++11 to C++14.
Updated minimum supported compiler versions to gcc 5.3, clang 3.8.
Run clang-tidy on Travis.
Update Catch2 to 2.9.1.
Unify overmap terrain matching.
Prevent use of stale pointers in item_location.
Save map extras with overmap.
Use custom clang-tidy plugin for Cata-specific code checks.
Use colony for map and vehicle item storage.
Use enum_bitset instead of std::set for spell flags.
one_turn_in(time_duration) function added.
Remove most uses of long and unsigned long from the code.
Add colony data structure.
Overhaul implementation of map fields.
basecamps: add support for automatic calculation of blueprint ingredients.
basecamps: add support for blueprint_excludes.
Mandate description of terrain and furniture.
Basecamps: add a namespace and calculate workdays.
Significant progress toward rationizing character/player/NPC classes.
Added weather change effect for carrying artifact with AEP_BAD_WEATHER property.
Add lighting overlay (debug menu).
Add energy units using units::quantity.
Refactor player::calc_focus_equilibrium, disp_morale, update_mental_focus, reset_stats
Template read_from_json_string.
Monsters can cast spells as a special attack.
Use time duration strings for effects.
Introduce a faster linked list implementation.
Add Spell fields as new members of spell_type.
Implement new item type for batteries.
Use time_durations instead of ints for faults.
Time audit. Saner calendar field names.
Unify spell effect functions to deprecate the if else ladder.
Allow aliasing extendable lake shore terrain.
Add custom clang-tidy check to enforce consistent point initialization.
Convert calendar into a namespace.
Add static analysis check for fields that could be replaced by points.
Enforce use of point / tripoint overloads where available via a custom clang-tidy check.
Moved windows and flora (trees, shrubs, grass) into new files from terrain.json
Report a verbose error message in case of backtrace failing to grab the symbols.
Added support of various generator types for map extras.
Items in trades are better checked for errors.
Changed mutagen craft tools to crafting requirements.
clang-tidy now checks for use of point arithmetic and suggest refactoring to make more use thereof.
Introduce character_id type (rather than just using int).
Change all instances of 'volume' in JSONs to be a metric string.
Allow spawning exactly one monster from a monster group and set it mission target.
Add a prototype event bus and Cata-specific variant type.
Overhaul of enum <-> string conversion code.
Track kills through event_bus in new dedicated kill_tracker class.
Allow missions to specify if they provide generic rewards.
Introduce dedicated class to manage memorial log.
Weight and weight_integral can be defined using a string.
Add u/npc_adjust_var and u/npc_compare_var effects and conditions.
Use mass strings for item weight.
Improve built-in support for (de)serialization of containers.
Show charges, damage, active, tags and item variables of items in debug mode.
Add new object to track event statistics for use in calculating scores.
NPCs: annotate talk_tags with the usage.
NPC can used fueled CBMs.
Refactor object cloning to improve memory safety and simplify implementation.
Stricter json parsing; errors will occur in more places.
Support json-defined scores as a function of events.
Use clang-tidy to check gettext calls in static variables.
Introduce functions to assist with drawing tabbed windows.
Allow auto-wielding of items in professions.
Enable Magiclysm on one Travis job.
Preliminary tagging of all overmap locations for NPC AI.
Make possible to define `item_transform` and `cast_spell` item actions which are only allowed when wielding or wearing item.
Rework and unify teleport methods.
Create enchantment cache for use with enchantment values.
Adds JSON capability to range_with_even_chance_of_good_hit.
Uses the units::energy infrastructure for bionic power.
Clarify some documentation relevant to monsters and basecamp recipes.
Add a clang-tidy check to check for text style in the c++ code and json.
Remove all of the legacy vehicleparts JSON.
Refactor fields: allow multiple effects.
Add regional terrain/furniture resolution to mapgen.
Change snippets to use string ids instead of hashes.
Adds support for different mending methods for a single fault.
item: refactor info() to break it into multiple smaller functions.
Add the ability to load tilesets from user_dir/gfx.
Detect unsed json object members when parsing json data.
Add infrastructure to support using vitamin system for toxins.
Simplify generic multiple activity handler.
Tilesets: add tools to automatically create tilesheets.
Easier charges setting for json item spawns/groups.
Scents can have a type.
Can set up clothing mods to be valid only for certain items.
Allow compose.py to function when tile JSON is missing the 'bg' key.
Reduce submap size by changing submap's camp member to unique_ptr.
Automatically create user_gfx directory.
Adds a few more biome-dependent terrain types.
Holiday title screens.
Max_volume for terrain and furniture can be defined with strings.
New JSON recipe property for overriding inheritance of specified flags.
Further expands regional pseudoterrains and works them into some map palettes.
Retire procedurally generated houses and basements.
Allow random tile variants for immobile furniture.
Implement volume_reader and mass_reader for read and write.
Allow spawning npc via iuse action.
Add MAINLINE_MODS.md to document mod inclusion criteria and procedures.
Improve overmapbuffer searching routines.
Added repair_like property to prevent unreasonably difficult to repair items.
Add scenario whitelist/blacklist capability.
Adds a getting started type of guide for mapgen.
Add debug menu item for spawning nested mapgen.
Add script to generate tags for CDDA json data for easier navigation in standard text editors.
Use github's code owner system to alert mod maintainers to changes.
Added support for user font directory.
Improve submap encapsulation.
Add a multitude of tests for item display and effects.
Pass CLI arguments from cataclysm-launcher shell script to cataclysm binary.
Clean some exothermic CBM code.
Added override_option class to help write tests which require a particular option to be set.
Can specify delay in emit_fields for monsters.
CONSOLE_DESPAWN flag to despawn turrets with a console.
Moved entity definitions to JSON: zone types, loot zones, scent neutralization, ammo effects,
flag inheritance in crafting, comestible enjoyability, gunmod weight modifier, allergen handling,
species footsteps sound, bionic slots, swim speed modifiers, construction categories,
martial arts skill and damage requirements, hunger messages, artifact effects and food morale modifiers.
Large numbers of unit tests added to enhance stability.
Expand testing doc with examples and tips.

## Build:
Npctalk: add a python dialogue validator.
Update homebrew install instructions.
Adds Flatpak build recipe.
Clarify the compiling directions for Visual Studio.
Enable github bot that automates closing stale issues.
Add cygwin to COMPILING.md, also add short descriptions of each option.
Allow building with Clang using MinGW-w64 libs.
Check translator comments with clang-tidy.
Document how to build and run the custom clang-tidy checks on Windows.
Provide NOOPT=1 build option for make.
Made JSON formatter conserve escape sequences.
Use libbacktrace to generate readable backtrace on Windows.
Fix -Wrange-loop-analysis warnings with Clang 10.x.
Save build artifacts from github actions CI.
Include additional files to binary distribution.
Updated Android build process.

## I18N and A11Y:
Use translation markers to increase performance.
Make the translation for field name display.
Automatically switch IME mode between text input and raw input on Windows.
Correctly extract npc dialogue lines for translation.
Allow translation of non-character key names.
Add position marker to some format strings.
Support plural strings in the translation class.
Add nickname for zh-cn translation.
Adding ru translation notes.
Fix footsteps translation.
Extract all npc dialogue lines for translation.
Add Portuguese (Brazil) to language selection menu.

# 0.D (Danny)

## Highlights:

Many quality of life enhancements such as auto-pulp, autopickup, batch actions,
interacting with adjacent items and improved long-action handling.
Pixel minimap for tiles mode.
Guns accept magazines when appropriate.
Player stamina stat that is burned by running and other physical exertion.
Player faction base that allows incremental growth and autonomous work by NPCs.
The player remembers terrain and furniture they have seen.
Carrying racks for small vehicles.
Vehicle system (speed, fuel consumption, terrain effects) overhaul.
Overhauled nutrition, food spoilage and food state changes (freezing).
Overhauled bomb fragment handling.
NPC dialogue support, group commands, tactical instructions and backstories.
Dynamic Lighting.
Roughly DOUBLED the amount of in-game content.
Unheard-of levels of bugfixing.
Full translations for Chinese, German, Japanese, Polish and Russian.

## Features:

Power transmission between vehicles.
Books need to be read to know what they contain.
Extend Stamina burn.
Explosions can create craters.
Zombies push each other.
Overhauled shadowcasting to also provide dynamic lighting.
Gun mods can be built-in to the gun and irremovable.
Gun mods extended to draw power from UPS.
Player can set zone instructing friendly NPCs to avoid picking up items.
Unsupported items/fields/monsters/etc fall to lower z-levels.
Mods can override overmap specials.
Display hints about health upon waking.
Experimental 3D vision and interaction between levels.
NPC interactions: Carrying gear, healing with items, re-layering clothes.
Hordes re-absorb monsters, this allows them to return to moving after spawning.
Hordes can wander toward cities to keep them populated.
Added a pixel-detail minimap option to tiles mode.
Added the ability to use cutting tools or markers for labeling items.
Add talk tags support to signage.
Allow many actions targeting adjacent tiles. Reading, storing liquids, unloading containers.
Allows certain claw-based mutations to count as having a butchering quality.
Adds an item flag for certain clothing that allows making mutation natural attacks without said clothing getting in the way.
Start with book recipes of selected skills on char gen.
Allow gathering wool staples from sheep.
Allow vehicles to pivot around arbitrary points.
Added debug Overmap Editor.
Add steerable wheels.
Reload using magazines.
Mix liquids into a container instead of a CONTAIN tool.
Repair items as a long action.
iuse actor heal for jsonized healing items.
Craft in the dark when it makes sense.
Allow using Enhanced Hearing CBM to crack safes.
Giving NPCs mutagens, meds, food etc.
Mass uncraft.
Add coal mining.
Implement minimum stat and skill requirements for items.
Add ability to cut metal bars on windows with hacksaw.
Allow wielding bows with one hand.
Alternative starting point systems.
Vehicles can spawn items with magazines and ammo.
Stumbling and following improvements.
NPCs reloading mags.
Apply persistent morale.
Allow autolearn at different level than crafting difficulty.
Alcohol mixing for storage.
Bring back NPC hunger and thirst.
NPCs pulping corpses.
Allow wearing clothing with OVERSIZE flag with footwear.
Allow attacking ground to prevent overshooting.
Allow bringing NPCs up/down z-levels in 2D mode.
Zombie corpses transforming due to burns.
Really nasty barfing.
Overmap scent traces.
Allow mending of faults for already installed parts.
Vehicle part armor (damage resistance)
Firing modes including NPC support.
Automatically add starting components to the start vehicle construction.
Mop up liquids in vehicles.
Make NPCs better with (player's) meds.
NPC command: close doors you walk through.
Melee autoattack feature.
Allow UPS charger to work with partial charge.
NPC vs NPC combat.
NPC guard/follow update.
Add details to message displayed when loading world.
Fancy hairpin can now be used as lockpick.
NPC trading/exchange update.
NPCs helping with crafting, providing recipes.
Turrets can drop casings to CARGO part.
Regional weather settings.
Train relevant skills when installing/removing vehicle parts.
Track items with no covered body parts (morale).
Store any liquid in vehicle tanks.
Scale repair times with damage.
Ammo can be multiple types.
Spawn bones when creatures made of bone are gibbed.
Added automatic prying when [e]xamining on a locked door/window.
Implement NPCs picking plants.
Assign NPC's as vehicle crew members.
Teleporation to adjacent overmaps.
NPCs swap (or take off) their splints properly.
Allow crafting with sealed container contents.
More "resilient" overmap generation.
Allow nesting crafting lists.
Add in Scratch Attack for (mostly) Zeds.
Adds seasonal variation to daylight levels.
Implements deconstruction without tools.
Contained fires will burn through all its items continuously.
Gunmods contribute "ammo_effects" to the main weapon.
Change crossbow firing skills to match related firearms.
Moddable Milking Monsters.
Option to yell sentences.
Removed ability to pry open closed non-locked doors.
Allow resolutions up to 8K UHD (7680×4320).
Search the overmap around the cursor.
Always save the latest created character as a template "Last Character".
Give players back the ability to hear soft sounds from their own tile.
Allow character generation menu to scale to screen size.
Allow martial arts to force "offhand" unarmed strikes (kicks etc.) when wielding weapons.
Ability to fully enhance an item.
Option to auto pulp or butcher corpses.
Make all long activities abortable.
Draw power directly from UPS with UPS mod.
Add stimulant/painkiller overdose symptoms.
Loot sorting activity.
Add trait groups.
Added possibility to cut rebar cages with hacksaw or oxytorch.
Make smoke decay outside of the reality bubble.
Implement deployable furniture items.
Allow shelter NPC to provide tips.
Morale craft speed penalty.
Fully random Play Now!
Added vitamin tracking and vitamin-related disorders.
Allow resuming light-canceled jobs.
Washboard Batch Washing.
New characters: Start with loaded/holstered guns and sheathed blades.
Removed restriction to blood draw kit so centrifuge can work with any container with blood.
Update washing machine to be able to use clean water.
Add the ability to soak rags and cotton balls on disinfectant.
Autoattack: Wait a turn if there is nothing in range.
Changed CBM install and uninstall to require an Autodoc or a NPC doctor.
Added control over amount of houses with basements, and basements can have individual weights.
Adds option to disable music and sound.
Underground temperatures relatively constant and independent from weather patterns.
Nearby hordes appear on minimap.
Moves social modifiers of mutations to JSON.
Rates of hunger, thirst, fatigue, and learning moved to JSON, healing mutations use relative values instead of absolute.
Added pet and livestock carriers so animals can ride in vehicles.
Adds shelf life to many foods, previously canned or vacuum packed food has shelf life when opened.
Include/Exclude filter for overmap search.
Carrion can now eat adjacent crops or food.
Allow place_monster to optionally place a randomized monster using a weighted list.
Adds firewood source that automatically adds fuel to fire when it is 2/3s consumed.
Make chickens and other small domestic birds tameable (Chickenfeed)
Vehicles: Open all doors.
Implement player faction base.
Artifact dreams.
Horde improvements: Better displays & zombie lurkers.
Schizophrenic Overhaul.
Option to spawn starting npc.
Field dressing corpses aka Butchery overhaul.
Smoking rack interactions expansion.
Freezer & freeze mechanics overhaul.
Add reminder effects for some medicine.
Added infrastructure for setting a farm plot zone and triggering actions across the entire zone.
Hot air and direct heat radiation from fires affect local temperature and can heat nearby area including interiors.
Add support for solid fuels like coal for vehicle engines.
Zone manager hides distant zones, shortcut for showing all zones.
New lua feature: Lua-coded monster attack.
Copy World Settings to a new world.
New MOD feature: Add graphical tiles.
Introduces 'Tip of the day' in main menu.
Save pooltype and remaining skill-, trait- and statpoints in character template.
Item infos for medication. (Quench, Fun, Stimulation, Portions, Addicting)
Added map memory.
Added a button to hide recipes in the crafting menu.
Adds loadable bike racks.
Allow hauling items along the ground.
Added auto foraging of bushes and trees.
Added autopickup rules based on material types.
Artifacts can consume Portals.
Update the fireman belt to allow attachments from fire axes, war hammers, and maces.
Adds stealth modifier as JSON-ized mutation property.
Npctalk: add support for NPC backstories.
Npctalk: NPC group commands to guard and follow.
NPCs can hear monsters and warn the player about them.
NPC: Warn the player about dangerous monsters.
Background traits - framework for dialogue update.
Adds expertise traits for NPCs.
Faction camp clearcutting mission.
Allow aiming anywhere. Mark practice target.
Vehicles: add multiple fuel support.
Add blind throwing.
Overhaul of map revealing items.
Allow peeking z levels.
Allow custom sprites for corpses.
Makes monster corpses the same weight and volume as defined in the json files.
Favorite ammo location for RELOAD_AND_SHOOT and RELOAD_ONE weapons.
Vehicles: increase effective speed in tiles per turn.
Adds a corpse to gibbed creatures.
Selfies can be made and stored on camera.
NPC photos show visible mutations.
Enable Loot Zones to bind to vehicle Cargo parts.
Add support for amphibious vehicles.
Adds Zone Activity to harvest plots.
Specific guns can be targetted in json gunmods.
Add a debug option to spawn map extras.
Adds a context menu when examining seed drill and advanced seed drill: reload them with seeds.
Adds a Morale boosting chitchat with friendly NPCs as an activity.
Update bone mending machine to use mend mechanics instead of magic stemcell treatment.
Add new pet menu option for survivor to play with certain tamed pets to increase morale.
Improve traction handling and add new wheel types.
Shout commands for NPC wake-up and relax.
Food recipe results' calories and vitamins now based on components.
Adds skinning butchery action.
Forests now partially block wind turbines output.
Enabled snowstorms - wet and glare effects for snow.
Made wind effects directional, including adding a lee side to structures.
Added gunmods that wear out over time or quickly.
Adds ranged attack mutations (using fake guns).

## Content:

Lots of improvised tools (stone hand tools, forge, cooking furniture, clay and pottery).
Extensive wilderness foraging.
Super secret underground facility.
Gunmod crafting recipes.
More zombies: Elite grenadiers, Runners, Ferals, Predators, Shady Zombies, Screecher Zombies.
Still more: many child zombie variants, Zombie Brutes, Water Biter, Scorched Children.
Yet more: Fungal Zombie Child, Gigantic Naked Mole Rats, Acid Ants, Zombie Burner.
Monster grab and pull attacks.
Ranch and Ranch-related missions.
Faction Camp and related infrastructure.
Large additions to Lab variety and consistency.
Vehicle based tools, street sweepers, tractors, plows, planters.
Farm vehicles and tool attachments.  Plow, reaper, seed drill.
Seasonal variation in foliage.
Expanded tree variety.
Allow city-less mapgen.
Many preserved food recipes.
Two new variants of the military bunker basement.
Items can have a side (left v right).
Add a larger generator part and portable generator vehicle.
More railroad terrain variants, made diagonal tracks subway railroads 7 tiles wide.
Implement surrounded start.
Professions: Hunters, Bandit, Bionic Survivalist, Parkour Practitioner, Burglar, Camper, Road Warrior, Boxer, Photojournalist, Tourist, Zookeeper.
New mapgen: The Red Dragon Teashop, Football Field.
Double the number of survivor's notes.
Add "calories" field to it_comest.
Terrain connections for groups other than WALL.
Hands free mechanics.
Update Evac Center.
Implements integral_volume for gun mods.
Veterinarian Clinic.
Implement disintegrating ammo linkages.
NPC trade update.
Creation of 5 new overmap special campsites.
3 new roadside rest stops.
Add magazine coloring, improve ammo/gun coloring.
Prison Break Scenario.
Funeral home.
Razorclaws and Shipwreck.
Add alternative triffid groves.
Add 2x2 cemetery.
Adds small Ponds.
Adds Apple Orchard to the game.
New characters: Start with loaded/holstered guns and sheathed blades.
Add ability to steal items from NPC.
Sugar House mapgen.
Add 'Reach Refugee Center' mission.
Add detergent and allow it to be used in washboard.
Dairy farm.
Micro Atomic Plant for Bright Nights mod.
Parks and recreation buildings.
Add butcher shop.
Mansion Upgrade Project.
Initial work on multi-story houses.
Make chainmail craftable from scratch.
Add bike shop.
Add MShockXotto+ tileset
Add descriptions to furniture objects.
Small town buildings.
Subway.
Added Cable Charger Bionic.
Mainlined vehicle rams from Blazemod.
Add ammo pouches for fast access to ammunition.
Hallucination monsters are now described in extended description.
New monster ability 'ABSORBS_SPLITS'.
Pallet lifter for fast battery swapping.
Add Speedloaders.
Remove Solar Panels CBM.
Software Lights on!
Added can sealer and related recipes for better food preservation.
Separated dashboard (electronics controls) from steering.
Acidic Ant Expansion - Acidic Chitin Item & Equipment.
Add engine blocks and engine deconstruction recipes.
Butchering yields for fungal towers and other structures.
New basement variant, with and without hidden Autodoc.
Disposable filters for filter, gas, PBA, and survivor masks, as well as filters for hazmat and ANBC suits.
Adds new narcosis effect that Characters cannot be prematurely woken from.
Replaces heavy sticks with long sticks in many recipes.
50% chance of partial lighting in labs.
Recipes to extract seeds from some fruits and vegetables.
Additional doctor's office variant, a private bionics clinic.
Raw hides can be turned into simple bags to transport remains of creatures.
Adds variability in decay of food created before cataclysm.
Add Trencher (Construction vehicle).
Vehicle mounted pet carriers.
Discordant Mi-go Memes.
Add Cosmic's Additional Locations to the game.
Root Cellar - food preserving option.
Cosmic's Golf Course.
More Dog Breeds - Now With Puppies Edition.
Add Whaley's Locations.
New mutation category: Mouse 🐁
Injectable mutagen finales, targetable purifier smart shots.
Overhauling tank drone.
Add refugee center start (costs 1 point).
Adds vehicle wreckages (of crashed helicopters) to helicopter crash-sites.
Adds ant-infested labs.
Adds the incandescent husk, an evolution of the shocker zombie that moves slowly and emits a lightning cloud
Removed CBM crafting.
Adds new location 'Mass Grave'.
Added extensive new lab-based scenarios, areas and monsters.
Added camping scenario and additional camp related start_locations.
Adds the Intravenous Needletip and Titanium Skeletal Bracing CBMs.
Adding new starting scenario at refugee center.
The Fish mutation tree now has unique, post-threshold mutations.
Labs can have funagloid portals, lab escape allows crowbar.
Many options for using miscellaneous items as improvised tools.
Perception stat now determines overmap visibility, and the Topographagnosia trait is now available.
Added railroad station overmap special.
Re-implements old start location options to the Challenge-Lab scenario.
Implementation to support use of JSON snippets for procedural music descriptions.
Adds LivePeople Tileset.
Add forest trails.
Add new pond map extra.
Added railroad overmap terrains.
Add new offal recipes in the game using the new offal types.
Adds sourdough bread and sourdough starter.
Add trail guide item.
Adds a way to craft anesthetic kits in the game.
Explosion of NPC dialogue.
NPC Dialogue: role-specific survivor stories.
Adds formaldehyde and methanol as precursors for hexamine, and recipes to make them.
Adds shanty-town walls comprised of bolted-together junk.
Adds extra recipe for nitric acid, which requires a pressure cooker and a platinum grille as a catalyst.
Adds lab nanofabricator finale, letting players create high tech items.'
Update RetroDaysTileset to include RetroDaysJar, AdamRetroDays, long grass
Mainline NPC traits mod.
Added outbuildings to default farm.
Regularize city grid and allow large in-city specials.
Adds area_name into info box when looking_around.
Adds gunmods that add slots for more gunmods.
Adds four new NPC backstories available to all NPCs.
Added Electroreceptors as a starting mutation to the Challenge-Lab scenario.
Adds medicine to help nausea.
Added new Martial Art: Sōjutsu.
Upgrades the outer walls of the refugee center and fills the waiting area with beggars.
Allow multiple inputs for rifle portion of rifle turret.
Adds new vehicle part : a wind turbine.
Adds Free Merchant currency.
Adds methanol and ether as a possible Molotov components.
Add "classic literature" and "collector's edition" books, move choice book spawns to library, and adjust library/mansion book spawns overall.
Adds the possibility to find an evil moose in the kitten finding game.
Adds new furniture flag that restricts vision when in the furniture.

## Interface:

Bionics menu tabbed for better visibility.
Streamlined reload menu.
Bundled a square font.
Separate zombies better by color.
Many menus are resizeable.
"Isometric" tileset mode.
Search feature added to many menus.
Lots of dialogs allow use or consumption of items from immediate surroundings as well as inventory.
Enhancements to AIM.
Improved explosion animation.
Ambient sound effects.
Added vehicle direction indicator in tiles mode.
Prevented spam about player being tired.
Removed inability for vehicles to drive over fungal beds.
Fixed a number of issues around monster spawning: Wraith, ants spawning in sight of player, animals spawning underground.
Enhanced medical menu.
Recolored trees and bushes to be more recognizable.
Added travel-to command.
Hide options if they aren't present in the build.
Tile scaling in tiles mode.
Cancel out of crafting menu during component selection.
Move times displayed adjusted to be cumulative instead of "most recent cost".
Added pixel minimap in SDL builds.
Highlight useful information in item info text.
Split mod exclusion category into item and monster exclusion.
Added handling for home and end key.
Added dynamic loading of crafting gui categories.
Sort by name in inventory instead of id.
Add quit action to new character window.
Extend blackspace window to cover minimap instead of using map legend window.
Allow canceling crafting from component/tool selection menus.
Updated MShock Modded Tileset.
Scrollable item info text in crafting menu.
Added Y/N query to attacking friendly NPCs.
Remove pageUp/pageDown key bindings for next and previous tab.
Display item name in crafting component selection menu.
Hint when reloading would be possible if item not full to capacity.
Random alternate sprite graphics.
Option to disable item info highlighting. Color changes for readability.
Enable music shuffling.
Escapable menus.
Translatable velocity units.
New Isometric tileset, new 16x16 tileset.
Combine limbs on info and layering screens.
Define duplicate sprites for multiple tile ids.
Random sprites for player and NPCs.
Adds caching to the pixel minimap, enemy indicators flash red, apply low light filters.
Don't rotate movement action in isometric when automoving.
Isometric controls in advanced inventory.
Isometric scrolling combat text.
Allow sprites to offset later sprites drawn on the same tile.
Larger/smaller and offset tile sprites.
Only draw tiles inside viewrange.
Pixeldoubling for tilesets.
Clear the minimap texture pool before SDL quits to prevent errors on game quit.
Fix display of Vehicle Indicator in tiles.
Targeting window improvements.
Add a draw refresh before asking direction on bionics: EMP, fingerpick, and mini-flamethrower.
Copy z coordinate to the light ray endpoint. (Fixes vehicle headlights underground.)
Fix border between terrain and status window covering part of the status window.
Display more information for magazines.
Use original message color in message history.
Implement viewing tiles on the floor below the current one when an open floor is shown for SDL tiles.
Make player-built walls look like walls in ASCII.
Fix seeing inside crates/rubble/etc.
Display remaining ammo for ammo containers.
Change display of stack sizes.
Escapable menu for examining NPCs.
Highlight magazine and ammo.
Vision and targeting changes, 3D-ification.
Display moves when disposing of items.
Escapable menu for sorting items in advanced inventory.
Prevent window minimize on fullscreen borderless when focus lost.
Rearrange main rendering method to place curses cursor on @ at the end.
Add a cache refresh before drawing pixel minimap.
Add option to select which video display is used.
Add option to limit lifetime of sidebar messages.
Fix disappearing monster info.
In overmap, move cursor to the selected (center) square.
Redraw entire line of printed messages for screen readers.
Tileset feature: Mutation overlay ordering that can be configured in JSON.
Colorize message logs.
Unify tile descriptions in lookview and liveview (mouse view) modes.
Highlight only occupied bodypart.
Create nonexistent input contexts when adding keybindings.
Improve Morale dialog.
Redraw borders of Options menu after showing of Keybinding help.
Add local directional keybindings for pickup menu.
Allow light levels of visible tiles to be known from a distance.
Refresh AIM screen properly after escaping of SORT menu.
Don't initially change the view offset when firing.
Display JACK/LIFT amounts in real-world units.
Implementation of UI for Bionics Slots System.
Show estimated disassembly time.
Improvements of the blood test window.
Clearer message when butchering on sealed terrain.
Rework inventory columns.
Window with bars will be frame with bars after hitting.
Add search function to all commands list.
Accurate, consistent 'slow movement' messages.
Mark some fields as dangerous; prompt for rough/sharp terrain.
Auto-select first removable part, if possible.
Vehicle turret reloading.
NPC pickup whitelist, allow vehicle access.
Improve vehicle interaction display.
Add more info to item displays.
CBM install failure mention which CBMs are lost.
Mark the shortest route to a refugee center on map.
Reworked settings menus. Ingame main menu.
Show available, not only memorized recipes in crafting gui.
In pickup UI, show identical items as stacks.
Context-dependent skills and more descriptive unmet requirements.
Vehicle part installation filter.
Vehicle tanks as refill targets.
Display engines (and faults) in vehicle overview.
Support selecting turret ammo.
Specify volumetric units via JSON.
Include disassembly time in the confirm message.
Option to skip frames when stunned.
User configurable volume units.
Fix recipe search to prevent exclusion of plural items.
Option to sort items by staleness, first ones to rot on top.
Make the crafting UI difficulty match what is used when crafting.
Make the repair time shown in the vehicle UI match the actual time taken.
Add a simple draw benchmark in the debug menu.
Adaptive (windowed or fullscreen) inventory menus.
Adds effect overlays.
Interactive inventory letter assignment.
Display 'item (charges)' for stackable items in crafting menu.
Approximate durations.
Allow scrolling in menus via mouse wheel.
Extends Close Quarters Battle CBM description.
Remove long-obsolete static spawn option, static is now the only option.
"Look at" with long descriptions (of critters, furniture etc.).
Harvestable plant description.
Sheath and holster contained volume description.
Add basic note support to constructions.
Add AUTO_PICKUP_SMALL_ITEMS option.
Enable customizing the 16 ANSI color slots.
Record NPC kills in kill count.
Add option to toggle framebuffer acceleration when using software rendering.
Talk to NPCs from the menu for examining them.
Added ability to save and restore default layout for advanced inventory.
In the crafting GUI, show which books provide this recipe.
Added point pool restriction option in world generation settings.
Added monster info in extended description.
Display actual nutrition acquired, rework rotten food penalties.
Vehicle UI: Highlight parts for removal in overview.
Color NPC/Player background cyan when grabbed.
Update default font values to prevent tiny overmap font usage on new game installations.
Add loading UI.
Extended techniques info.
Highlight searched components in crafting window.
Visual aid for broken limbs.
Added filter option to all inventory_ui menus.
Display component supply when crafting.
Convert braziers from traps to furniture.
Added sorting and categories to list monsters.
Disable scenarios that require a city start when city_size is 0.
Prompt when creating a character with the same name in a world.
Accessibility: Textual Vehicle Direction Indicator.
Rope, wire and barbed wire fences are now built and removed through the construction menu.
Horizontal emoticon style interface option.
Option for zones with no auto pickup to suppress seen items spam.
Add description to mountable locations.
NPCs will complain every 5 minutes if they're bleeding.
Allow diagonal movement via keybinding modifiers in SDL builds.
Show time to complete as if there's bright lighting if it's too dark to craft.
Show crafting bonus in 'New Character Creation' menu.
Make items with a player-assigned inventory letter always come first in inventory.
Support searching for memorized/unmemorized recipes.
Inform player if they are capable of learning a recipe from disassembly.
Support for resizeable windows with adaptive UI.
Provides more information about the relative age and spoil progress of foods.
Adds extended descriptions, sorts and colors descriptions.
Add sub-menu for controlling multiple vehicle electronics.
Display vehicle part descriptions.
CBMs for NPCs: add BIONICs tab to player info window.
Martial arts techniques description.
Show activation and deactivation cost for all bionics that have them.
Ask to ignore repeating distractions when performing an activity.
Added filtering by skill to Read menu.
Add scrolling the overview pane in the vehicle interaction window.
Reduce clutter of [B]utcher UI by stacking identical salvage/disassemble targets.
Adds (mushy) suffix to mushy food and highlights impact on joy in 'Eat' menu.
Added feedback for contained fire's expected time left, before it goes out.
Limb selection menu shows if limb is already bandaged or disinfected.
NPC follower warns on sleeping and sleep when you do.
Players can now save before sleeping and set an alarm at the same time.
"New Note" UI has been upgraded with colors and a live preview.
Migrate menu handling to uilist interface.
Added looks_like for targeted tile fallback.
Adds quality filtering to item search.
Android on-screen keyboard now automatically appears for menu filters, advanced inventory filter, inventory filter, and creating map notes.
Message window overhaul: filtering, page scrolling, and better interface.
Show related craftable items for current recipe by hotkey.
Adds descriptions for zone types.
Worn clothing placed into a sane layer by default.
Scrollable MOTD and Credits.
Allow viewing long mod descriptions.
Amount of mods of an item is now displayed as an integer following its name.
Android quick shortcut dimensions now account for screen density, defaulting to a sensible size on all devices.
Many options for selecting units to display.
Npctalk: create a big dialogue window.
Even when only capital inputs are allowed, using lowercase inputs should still set the dialog cursor.
Enhanced limb menu (body window) and textified healing related effects.
B menu show butcher, disassemble and salvage times.
Adds favorite recipes and recently crafted tabs to crafting menu.
Clarify crafting skills requirements text.
Gray out redundant tool quality requirements.
Show what will result from vehicle part removal.
Clearer crafting search help window.
Adds 'toggle fast scroll' option to overmap UI.
Adaptively stack perishables based on remaining time before rot.
Use more meaningful vehicle part names in messages.
Highlight 'on' toggle-able parts in vehicle use menus.
Highlight selected martial arts style in menu.
Crafting searches for primary skill and result description.
Tag clothes that do not fit, rather than clothes that do.
Prevent seeing light through walls.
Make walls sensibly visible at night.
Have vehicles become dark inside when that makes sense.
Allow toggling display of forest trails on the overmap.
Added 'center' action for look around mode.
Vehicle: display engine power and electrical drain/production.
Bandage/Disinfectant display/compare/apply improvements.
Allow hiding of recipe categories from crafting menu.
Player: don't create the reload prompt if there's only one option.
Better scrolling through requirements list in crafting GUI.
Improve info for worn items which cover nothing.
Show how much water and cleanser will be required on washing UI.
Basecamp: store food supply in calories.
Missions: display name of NPC that gave the mission.
Automatically choose infinite sources for crafting when available.
Play Now! loads a world with 0 character if available.
Crafting-gui - colorize book enumeration.
Veh_interact.cpp - colorize cargo volume.
Sounds: add descriptions to player shouts.
Allow installed bionics to be displayed in tiles mode.
Allow separate tiles for activated mutations/bionics.
Bionic power - equalize names and colorize values.
Don't reveal wall connections the player should not know about.
Automatically calculate monster difficulty.
Player display: add support for hidden traits.
Player character will open closed fence gates when walking, will vault over the fence gate when running.
Allow multiple filters for crafting recipes in crafting menu.
Status includes approximate times for NPC needs.
Crafting GUI Filter saves history; possibility to move trough history with arrow keys.
Changes text color to match map note color.
Bind '?' to open keybindings window by default.
Display scenario description after game start.
Alternative night vision intensity.
Added scaling option to resize screen elements in SDL mode for use on large screens.

## Mods:

Added Tanks Mod.
ChestHole tileset covering all entities.
Added double monster HP mod.
Mods dynamically enabled/disabled if they require lua and lua is present/absent.
Basic lua console.
Allow mods to override specific properties of monster types.
Added More Locations mod.
Removes redundant controls from inflatable boat.
Allow mods to change martial art styles / techniques / buffs.
Updated StatsFromSkills to use set_value & get_value for base stats.
Allow mods to modify professions.
Allow mods to modify scenarios.
Allow mods to modify starting location data.
Added Crazy cataclysm mod for all your immersion-breaking needs.
Add No_Zombie_Animals blacklist mod.
Add No_Diamond_Weapons blacklist.
Move health messages (on wakeup) to json.
Recreates DeoxyMod's Foldable Mod.
Move filthy morale penalty to a mod.
Add no npc food mod.
Add more makeshift items mod.
Add More Classes and Scenarios mod.
Craftable Gun Pack mod revamp.
More snippet/flier entries for mods.
Support total conversion mods.
Remove Arcana and PK_rebalancing mods since they are maintained in separate repositories now.
Add huge vehicles mod.
Expanded Realistic Guns: bandolier update.
Magazines for Icecoon's Arsenal.
Medieval Mod changes to viking and samurai.
Medieval Mod: Starting with sheathed weapons.
Added "BrightNights" - the sci-fi mod.
Standardizes bronze recipes in Medieval mod.
Fixes some unlearnable recipes in More Survival Tools.
Makeshift mod and bayonet update.
Battery compartment mod update.
National Guard Camp, a large and very dangerous military complex.
Brings DinoMod back online.
Atomic vehicles for Bright nights mod.
Added Urban Development Mod.
Extended Buildings mod.
Fix hp loss in StatsThroughSkills.
Add Bionic Systems Mod.
Added alternate map key mod.
Moved light and heavy snare kits to More Survival Tools mod.
Add "Mutant NPCs" mod.
Mundane Zombies Mod Revival.
Manual CBM installation moved to Bright Nights mod.
Allow adding contents to existing monster groups in JSON.
Safe Autodoc mod, a dependency of Bright Nights.
Makes Crazy Cataclysm a little crazier.
Nested mapgen structures.
Added Fuji's Struct mod.
Salvaged Robots mod.
Partially moved Folding Parts Mod to base game.
Convert Bright Nights region_settings to region_overlay.
Added anthill, bee, and large zombie exclusion mods.
MSX Dead People tileset update and make it default.
Adds new mod Growable pots.
Mainlined Tall Buildings mod.
Add urban development buildings to city spawns.
Salvaged Robots: More robot themed professions.
Creates clairvoyance spells in magiclysm
Adds the ability to pick letters in the spellcasting menu
Magicylsm: NPCs can now teach spells
Added hit_you_effect and hit_me_effect fields to enchantments

## Balance:

Unify crafting and construction xp gain.
Removed flaming eye annihilation beam.
Overhauled encumbrance system for finer degrees of encumbrance.
Tuned up wilderness crafting a great deal.
Removed inventory overcapacity penalty, items are dropped instead.
Ensured that skills can be bootstrapped with practice.
Zombie stumbling is more pervasive and random.
Necromancer revive cooldown adjusted based on target toughness.
Adjusted frequency of sickness.
Variable draw costs for dedicated inventory containers (holsters).
Last amigara horror to die always drops an artifact.
Adjust the way monster upgrade times are calculated.
Replace no pickup feature with move penalty.
Added encumbrance to weapons worn with shoulder straps.
Added batch crafting times to various comestibles.
Made DEX prevent cuts from broken glass more often.
Make farming yield multiples of default charge of a plant item on gather.
Reduce XM-P plasma blast size.
City spacing option.
WBLOCK_2 usage changes.
Correct nutrition_for thresholds.
Change handling of recoil penalty.
Remove completely unrealistic energy weapon recipes.
Standardize ammo disassembly.
Rationalize ranged skill training.
Item handling is slower with increasing hand encumbrance.
Add minimum move cost when handling items.
Implements barrel_length variable in ranged.json.
Remove requirement for a vehicle tracking device.
Overburden rebalance.
Basic unit tests for reloading.
Rebalance item handling costs.
Bring bite inline with melee attack logic.
Allow gunmods to consume less (or no) volume when installed.
Nerf "magical" battery storage options.
Only consume_charges() for tools and comestibles.
Acid update - rebalance fields, acid zeds, add backgrounds for acid tiles.
Allow monsters to hit-and-run and poison other monsters.
Metabolism: hunger rate and body temperature.
Ally zombies and robots with arthropods.
Guns in gunstores spawn with magazines.
Buff corpse smashing, nerf butchery.
Overhaul Radiation balance, it's now much more chronic in nature.
Set default for addiction_type in comestibles.
Reduce recoil penalty during burst fire.
Overhauled Adrenaline effect.  Replaced speed and stat boost with temporary pain immunity.
Add inaccuracy penalty whilst driving.
Make rain drenching slower, harder to completely avoid.
Improve garage doors behavior.
Overhaul distillation and use of alcohols by widening the gap between drinkable and refined alcohol.
Expunge vermin.
Make crafting of brewed/fermented items more realistic and involved.
Turn toolbox into a truly versatile tool.
Ignore checks for zombies to pulp if the NPC is boarded.
Fungal Zombies can see.
Rebalance fear_paralaze to prevent infinite moves drain.
Fix hallucination not kicking in if duration is too high.
Redesign bionics lab room to fix computer successful hack.
Limit turret to its actual range.
Make missed ranged attacks miss more realistically.
Adds lifting capacity to Cantilevers description.
Add "makeshift_kevlar" to recipes that include the Kevlar vests.
Bleeding also causes anemia.
Change chisel requirement to CHISEL quality requirement.
Remove memorization of recipes from reading books.
Nerf Sensory Dulling.
More realistic diesel recipe.
Evened out addiction withdrawal but made it longer.
Rework firestarter and extended firestarter.
Fix 145 items spawning in a house
Standardize handloading recipes.
Derive vehicle part hp from base item.
Adjust multi-pool defaults.
Fungus and aberration monsters now also drop filthy clothes.
Adds few missing cancels mutations.
Updated the plant mutations to give some encumbrance that makes sense.
Allow Steel Jerrycans to be used as vehicle tanks.
Forklift gets lifting and jack capabilities. Half of the boom crane.
Medium storage battery 700 -> 7000
Allow camera(_pro) for security camera crafting.
Grant Medium-sized robots avoid_trap 1.
Make clearing rubble an activity.
Telescopic Eyes prevents visual impairment from traits.
Make meditating an activity.
Make NPCs escape onto tiles with weaker fields.
Nerfed rate at which penalties from pain accumulate.
Added "MOUNTABLE", to small and medium boulders.
Smoked/salted meat changes, offal preservation.
Add pathfinding for selected monsters.
Rebalance blackpowder loads, expand recipe options.
Correct the spread of missed ranged attacks.
Added PARTIAL_DEAF to powered armor.
Add night vision from perception, fix flashlight exploit.
Cap JACK requirements increased to 8000kg in constants.h.
Buff regen mutations, nerf regen due to health stat.
Add recoil for being hit, makes melee more dangerous for ranged characters.
Swappable storage battery installed/removed to/from vehicle with no skill, in little time.
Decrease the number of military bunkers.
Melee damage while wearing filthy clothing may result in infection.
Make Vending Machines harder to break into.
Add power armor helmets to match existing spawns of power armor.
Heal broken limbs gradually, not all at once.
Increase to horde interest with sound source.
Time needed to wash an item now depends on its volume.
Make target size affect ranged accuracy.
Forbid evac center mission route from having non-road tiles.
Remove construction skill.
Craft one round at a time for handloaded ammunition.
Give zapback zombies weak electric melee.
Remove requirement for large power reserve just to turn on a part.
Bash shouldn't give better items than deconstruct now.
Stops roadblocks from spawning live zeds.
Remove gasoline and diesel from explosive recipes.
Restore sum of errors based dispersion.
Newly recruited NPC engage close enemies only.
Nerf to tree yield.
Disallow batteries with a weight over 20000 from tool battery mod.
Reduce noise from other z-levels.
Make metabolic mutations more interesting.
"No one is immune to fire"
Fix some tools recipes to match output item volume.
Add some variability to vehicle battery levels & tire destruction.
Chopping trees rework.
Drilling long action.
Replace chop logs construction with long action.
Glazing and waterproofing requirements.
Added rebar cage spawns to basic concrete wall and removed rebar drops.
Changed formula for character strength required to install something in a vehicle.
Don't retarget after killing selected target in a burst.
NPCs capable of getting away from live/armed explosives.
Remove mutation side effect from unsuccessful bionics installation.
Allow giving ranged weapons non-piercing damage, modify corrosive zed.
Add new "CLIMB_SIMPLE" flag.
Kill 100 Zombies quest now require killing 100 monsters from a ZOMBIE species, and not only ordinary mon_zombie.
Ranged weapon rebalance.
Applied new FRAGILE_MELEE flag to a number of improvised weapons.
Zombies cannot bite without grabbing.
Skeleton armor increased by 50%, skeletons slower and harder to shoot. Adds Skeletal Juggernaut.
Replace instant healing with slow healing effects.
More Complete and Rebalanced Vitamins.
Antibiotic overhaul - slow-acting antibiotics, and adds Atreyupan, a weak antibiotic.
Changes some Autodoc messages and makes it usable without anesthesia by Deadened mutants or Sensory Dulling cyborgs.
Balance rusting of iron items (essentially eliminate it unless the item is left soaking in water for a long time).
Overhaul fragmentation explosives to project a deadly field of fragments instead of a few random ones.
Make ice labs ~10% of all labs, not 50%. Ensure 1+ lab per overmap.
Make portals unavoidably teleport you.
Removed ability of losing existing CBMs due installation fails.
Vary horde speed based on monsters in horde.
Obsolete impossible gunmods.
Create LOUDMOVES flag, add to secubots.
Lumber no longer made from / substitute for long stick.
Fix OP throwing.
Perception stat now determines overmap visibility, and the Topographagnosia trait is now available.
Added FILTHY tag, monsters with the tag now drop dirty clothing.
Portable sleeping bags.
Removes the vac_sealer requirement from sealed glass jar recipes, adds canning pot, updates recipes.
Allow crafting a fur rollmat with tanned pelts.
Wearing clothing out of natural layer order now imposes additional encumbrance.
Added deconstruct recipe for vehicle controls, reduced component requirements for crafting controls.
Adjusted weights of mammals from the category defaults to averages of real values.
Let one screwdriver recipes produce screwdriver set.
Flowers won't collide with vehicles no more.
Increase HP of paper-thin palisades.
Many animals such as coyotes and dogs are now less aggressive across the board.
Allow fishing in fishable non-river locations.
Nerf pneumatic gun reload times.
Modifies calorie amounts for flesh/fish and Fat products, including butchery products.
Rework vehicle safe and max velocities based on physics.
Adding more requirements to screwdriver set recipe.
Causes corpse damage level to negatively affect butchery yields.
Adjust PRY ability levels.
MBR vests weight and recipe fixes.
Reset aim of bows between shots.
Refine forest trailhead placement.
Adjust clay distribution in forests and on river banks.
Rebalance comestibles' calories, vitamins, weight, and volume.
Made vitamin deficiencies slower to accumulate.
Rebalances recipes to be closer in calorie count for input and output.
Increases duration of most morale effects
Rapid metabolism made purifiable.
Joint Torsion increases stamina usage when moving.

## Bugfixes:

Fix inability to repair modified clothing.
Fix charge consumption when invoking tools.
Fix grenades not exploding.
Cleanup drivability rules for vehicles.
Prevent application of traps to players in vehicles.
Menu crash fixes.
Fix crash when player moves while remotely controlling a vehicle
Fix gasoline in automated gas station mapgen
Force HOT/COLD/WET items to be active on save load
Make reinforced glass interact with projectiles.
Prevent display of messages the player shouldn't know about.
Prevent windows from thinking the game has hung.
Prevent turrets from damaging source vehicle.
Don't drop skeleton meat.
Don't automatically shoot neutral creatures with autofire.
Fixup behavior of frightened monsters.
Optimized fire spread.
Fixed disarm technique.
Crash fixes for item handling.
Stumbling monsters no longer move at different effective speeds based on direction of movement.
Numerous bugfixes in NPC AI.
Fixed some interactions between various inventories when they are present in the same tile.
Made blacklisting operate more consistently.
Rebalanced vehicle collisions.
Fixed crash when target dies between successive automatic attacks.
Fixed deafening noise from collapsing buildings.
Apply stamina penalty for attacking more consistently.
Headgear now can actually be worn with power armor.
Don't wake up on dry retching.
Fix incorrectly calculated melee movecost.
Fixed zombies stumbling in biased directions.
Fix for flickering in SDL version.
Allow dodging during long actions.
Fix failing legacy save loading unit test.
Fix electricity and acid ripping up clothing.
Fix a funny bug: going to sleep while playing an instrument results in "Something is making noise".
Fix shrapnel crash.
Hack in roofs above buildings.
Fix all projectiles causing explosions.
Add back cache update to fix pixel minimap render issue.
Make backtrace() handling saner; fixes BSD, probably others.
Make exploding ammo explode on hit.
Integrated scope fix for scout rifle.
Restrict usage of computers for blind character.
Fix NPCs talking to deaf player.
Fix line slopes and adjust projectile attacks.
Remove morale penalty after washing if filthy item was worn whilst washing it.
Fix items from previous saves not having any charges even when counted by charges.
Ask only once per dangerous tile to enter.
Fix safe mode trigger distance.
Fix an active item processing crash.
Never give new characters unusable food or clothing (part 1).
Dirty transparency cache when removing opaque parts from vehicles.
Remove grab when target is destroyed.
Stash linkages in the gun like we do casings.
Prevent projectiles generated by Electromagnetic Unit CBM from hitting the player.
Rad-immune player is now protected from zombie scientist's radiation beam.
Vehicles shouldn't collide with hallucinations.
Avoid city only scenarios in random character generation when city size is 0.
Hallucinations don't reset limb healing.
Fix saving character templates.
Fix for schizophrenic NPCs effecting players.
Stop NPCs from leaving the vehicle due to smoke while in vehicle.
Remove CARGO items from destroyed vehicle parts.
Test and fix zapback.
Prevents character from waking up from lack of fatigue or noise while under the effect of narcosis.
Fix placement of overmap specials with city size 0.
Limit consoles and cardreaders to only affect within their overmap tile.
Fix connections in ant tunnels.
Fixed stuck movement after holding numpad keys in SDL version.
Fix crash when NPC tries to take off and drop items where he can't when asked to wear something.
Fix display of isolated linear tiles.
Fix for excessive overheating from fire sources.
Fix creatures being able to see you through cameras and mirrors.
Remove explosion effect from small arms ammo put into fire.
Fix crash/weird behavior when handling items while over-encumbered/
Fixes the autoattack range for HAS_REACH weapons when the gameworld is circular.
Fix drinking from 'aluminum can' segfault.
Fix crash with no audio device.
Fixes creatures not setting off traps or falling z-levels after being flung.
Fix crash when resizing window during character creation.
Fix overmap special exhaustion when placing mandatory specials.
Prevents players from inheriting each other's deafness.
Fix for melee sound related crashes.
Disable recharging vehicle batteries from handheld batteries.
fix for crash to desktop when player tries to remove charcoal or food from smoking rack
Fix throwing stacks of items.
Fix wrong tripoint usage for temperature calculations.
Make trying to sleep into an activity.
Fix items going spoiled while crafting.
Sort out of spilled liquid infinite loop fix.
The internal furnace can only consume itens up to a maximum mass and volume.
Fix vehicle part install CTD.
Recalculate morale after washing filthy worn items.
Avoid invlet clashes on worn items.
Prefer dropping items into vehicle cargo spaces where available in more situations.
Fix traps ignoring monster armor.
Vehicles: make the vehicle split code more robust and stop game crashes.
Use maps on all zlevels so they actually reveal things.
Fix crash when talking to ranch foreman about prospectus; Fix agricultural investment option not functioning.
Consistent fireproof / firey monsters immunity to fire-related fields.
Type cast for prevention of integer overflow with large volume containers like cargo containers.
Bionics: connect cable charger systems to vehicles.
Unloading plutonium from vehicles now gives the correct amount.
NPC missions: clear the mission during the failure talk topic.
Fixed crash related to unbound direction action.
Reduce quarter-corpse butchering times to 1/4th of full corpse.
Set max for item stack charges, container volume and cargo volume.
Prevent heat induced vomiting until dead.
Folding vehicles: improve collision test when unfolding.
Fix item category names not updated when switching the language.
Fixed lightmap-related crashes in MinGW 64-bit executables.
Npc: NPCs on guard duty in a vehicle stay in the vehicle.
Fixes isometric tile rendering.
Npc: friendly NPCs only warn about hostile monsters.
Fix bomb fragment placement with z-levels on.
Fixes safemode custom rules when creating a new character.
Melee: make sure aoe techniques don't access an array out of bounds.
Fix aiming if target moves out of LOS.
Improve terrain bashing with experimental z-levels.
Allow turrets to shoot "over" the vehicle they are mounted on.
Vehicles: show active, fueled engines or battery in sidebar fuel indicator.
Hack around android joystick shifting bug.
Restore NPC ability to target player.
Deep bites now actually progress over time.
Fixes errors in graphical builds without sound enabled.
assure_dir_exist now creates parent directories recursively.
Skip dodge and block techniques when looking for a normal technique.
Fixed zombie necromancer was able to revive zombies pulped by a very hard hit.
Fix aiming anywhere after player has moved.
Applies radiation mitigation to all sources.
Adds minireactor to electrical power calculation.
Fixes gunmods that add non-auxiliary gun modes.
Fix NPC weapon wielding turn cost.
Fix monsters' special attack description not translated.
Fix aiming via mouse click.
Skinning animals smaller than Great Pyrenees now possible.
Vehicles: don't let drag stop vehicles in active cruise control.
No map extras in refugee center (for now).
Greater search range for refugee camp bandit missions.
Allows vehicles with a seed-drill to plant seeds
Fixed time cost for auto-mining.
Fix crash related to null pointer in creature tracker.
Make fire extinguishers work again.
Fix ASCII fallback for corpses.
vehicles: improve split logic.
Game: adjust vehicle driving offset based on the new speeds.
Unloading ammunition belt can be interrupted.
Fix HP not being recalculated during chargen.
Restore ability to use recipes from eink tablet.
Made Mycus Fireproofing and Mycogenesis consistent, and they will no longer prevent your clothes from burning.
Correct several uses of distance metrics.
basecamp: retrieve companions sent to do expansion crafting.
Fix wall connectedness on tiles builds with tiles disabled.
Vehicles: only sink vehicles in deep water.
Prevent NPC duplications when climbing stairs and colliding with a monster.
Prevent zone activities from working across z-levels.
Fix lighting of exterior walls by player-held light sources at night.
Move control laptop time investment to be before hacking attempt.
Respect `looks_like` for memorized tiles.
Disallow pseudo items in crafting component selection.
Fix calculation of chance to persuade NPCs to train.
Npc: fix NPC followers not closing doors.
Serialize recipe charges.
Fixed NPC dialog around lying and succeeding at missions.
More mall background tiles will match floor.
Stop people from randomly mutating new hair styles.
Silence error message when monster AI traverses an off-map vehicle.
Fix handling of NPC passenger removal.
Fix check for available wheels when changing tires.
Disallow washing in the dark.

## Performance:

Optimized mapgen when generating homogeneous tiles (empty air or all rock).
Shadowcasting optimizations for ~10% performance speedup.
Fix memory leaks in cata_tiles.
Switch from rand() to a simple mix/hash function for random tiles, also more speedup.
JSON optimization: removed many default values.
Remove effective no-op in player::fire_gun.
Cache morale level and speed up its computation.
Update reload times.
Cache some of the pathfinding data.
Draw border enhancement.
Hugely speed up crafting GUI.
Fix the inventory UI slowdown.
Allow SDL redraws during sleep or when FORCE_REDRAW triggers.
Spam fewer popups while saving submaps.
Improve performance of damage calculation.
Defer autopickup item lookups until first use.
Cache item types for inventory; huge crafting GUI speedup.
Speed up vehicle::is_broken, use it a bit less.
Speed up some slow sections of monster code.
Optimize saved monstergroups to decrease save size.
Faster drawing of empty spaces in tiles build.
Skip drawing spaces in winconsole builds.
Performance improvement for mega vehicles with many turrets.
Faster inventory menus.
Fix weather data performance impact.
Implement deferred color loading.
Losslessly compress all tiles.
Don't store translated material attributes.
Streamline effect processing on addition.
Speed up cache generation in z-level mode.
Fix decreased performance of software rendering.
Remove defensive redraw, add wrefresh where needed.
Cache values in season_of_year and reuse on same turn.
Remove unneeded SDL_RenderSetLogicalSize.
Use map::points_in_radius instead of manual iterating.
Reduce Submap constant memory requirements of Cosmetic strings.
Reduce memory consumption for soundpacks.
Fix lag due to copying player objects.
Encode mapbuffer terrain data using RLE scheme for smaller save files.
Faster item layer computation.
Improve performance of encumbrance calculations.
Lazily load sound effects as they are encountered instead of at application startup unless explicitly preloaded.
Faster color name lookup.
Remove recursive call from open_or_close().
Performance boost for SDL drawing using color modulated textures.
Improve sorting large numbers of items into zones.
Optimize inbounds check and reactor lookup.
Large optimizations to dynamic lighting via a fast exp approximation.

## Infrastructure:

Allow multifunctions containing both iuse_actor and cpp iuse_method.
Overhauled mapgen to allow more flexible specification of map features.
Better help menu for command line invocation.
Moved mutation definitions to json.
3D map infrastructure.
Move NPC dialog to json.
Use lightmap consistently in both curses and tiles.
More flexible menu filtering system.
Moved special tool items to json.
Moved vehicle spawns to json.
Methods to transform buildings after generation, i.e. to make them looted or barricaded.
Cleanup and extension of sound system.
Unified bullet disassembly handling.
Overmap saves moved to json.
Removed a lot of redundant default json entries.
Allowed arbitrary items to have artifact properties.
Migrated worldoptions, autopickup to json.
Add separate flag for electronic systems control.
Added zombie movement unit tests.
Put the crafting gui code into it's own module.
Add method to check if item can holster another.
Apartment Tower JSONification.
Add soundpack support.
Added example jq scripts for JSON parsing.
Wrap up _("translated weight units") to the dedicated function.
Re-seed RNG after choosing tiles.
8-way rotation of some ascii line drawing characters for vehicles.
Automatically rotate movement in isometric mode.
Fix weighted list RNG on platforms with a different RAND_MAX value.
Add function for temperature conversion (from F to C).
Use wchar_t for all potentially-wide-character handling.
New road mapgen to replace mapgen_road_*()
Jsonized monster attacks.
Factor out drawing primitive algorithms to a separate module.
Remove hardcoded moves cost when unloading from containers.
Weather Reader reworked.
Adds Prying quality, adds helper functions for quality checks.
Better NPC complaints.
Implements magazine wells.
Customizable bite attacks.
Add inheritance, strict and bounds-checking to MONSTER.
Allergy flags instead of allergy materials.
Move turret monattacks to a json actor.
Vehicle weight cached, more realistic.
Implement Lua wrapper to store and use either value or reference objects in Lua.
Create Blank Building Template.txt
Comestibles support inheritance.
Add lifting and jacking requirements to vehicle modification.
Extend 'generic_factory' + aliases + use the factory to manage terrain objects.
Add compiler LTO support.
Use center_print() function in appropriate places.
Use trim_and_print() instead of locally introduced function trim_to().
Display NPC needs in debug menu for AI development.
Implement string id for tool qualities.
Support inheritance for vehicle parts.
Augment and use map::water_from() to handle crafting requirements.
Move the scent map into a dedicated class.
Convert manual memory management to automatic using unique_ptr.
Make NPC class id a string_id.
Convert lab_notes and hints to use the snippet system.
Item burning code rewrite, exploding magazines.
Jsonize NPC class stat bonuses.
Spot checker for FoV scenarios.
JSONize NPC talk tags.
Wrap file reading into utility functions.
Units wrapper class for volume.
Specify vehicle part repair requirements in JSON.
Adding a call to add per-minute LUA callback.
Move mission dialogue to json.
Add inheritance support to generic factory.
Better handling of item templates.
Move crafting rig definitions to JSON.
Split engine load in to electrical and propulsion.
Fuel efficiency tests with targets.
Jsonize mutation hunger, thirst and fatigue rates.
Rewrite trap loading to use generic_factory.
Encapsulate the WINDOW pointer in class game in unique_ptr.
Add char_validity_check unit-test.
Use dedicated type for mass/weight values.
Use get_files_from_path instead of platform dependent code.
Implement and use a copy_file function.
Added ability for mutations to spawn items via JSON.
Added the ability to load mods from user_dir/mods.
Add wrapper function for finding suitable points for mapgen.
Display float options in the correct decimal format.
Ranged balance unit test.
Use a wider type for symbols.
Json formatter.
Jsonize mutation armor.
Mapgen palettes.
Changed recipes to use filament group.
Use variadic template functions instead of plain C-like variadic function arguments.
Move class map_item_stack into separate header and source files.
Load only base_colors file when it is available.
Switch OS X locale detection to CoreFoundation.
Normalize colors for alternate map keys.
Implement time_point and time_duration classes.
Extract events system to separate class.
Added morale editor to debug menu.
Add CodeTriage badge to cleverraven/cataclysm-dda.
Compress Basic menu sound effects to Ogg Vorbis.
Unhardcoded NPC destinations (using overmap locations)
Improving modding support via adding ability to load game options directly from JSON.
Add a class to encapsulate references to a specific vehicle part.
Max player stamina moved to JSON.
Added FRAGILE_MELEE flag to represent fragile melee weapons.
Unicode support for SCT.
Update vehicleDef.py to produce better vehicle templates.
Move fuel and engine parameters to JSON.
Added pull request template.
Adds the Debug Bionic Power trait.
Fix flaky explosion regression test.
Detect unexpected mutation failure in the mutation unit test.
Jsonize large swaths of NPC dialogue.
Enhance generation of forest tiles with terrain-dependent furniture and forest composition attributes.
Conversion of nutrition to calories (kcal).
Allow constructions to spawn byproduct items.
Implement proper vehicle part iterator and range.
Add script to generate Changelog from SUMMARY lines in Pull Requests.
Make input timeout context-specific.
Npctalk to JSON: Move most NPC dialog to JSON.
Properly implement time duration string alignment.
made_of_any(materials) for creature.
Add the option to create Changelogs grouped by Build to generate_changelog.py
Add support for deferral of player movement, use it to fix two bugs.
Load time duration from string (containing units).
Converts monster size to weight and volume.
Replace usage of sentinel tripoint_min with cata::optional.
Add more functions to vpart_position and vpart_reference
Better clarity in item description code.
Clean up handling of vehicle power to always use watts.
Add error reporting to many calls of SDL function.
Do not ask for retarget when opening projects in Visual Studio.
Print the Cataclysm version number in the debug log.
Fix foldstring ignoring multiple linebreaks
Make point and tripoint literal so they can be used in constexpr contexts.
POSIX backtraces now work for installed binaries and position-independent executables.
Improved CI infrastructure error handling.
Allow explicit specification of overmap special connection type.
Find or create overmap special after overmap generation.
Basecamp, faction camp: start merging faction camps into basecamps.
Better statistics in tests.
Upgrade tests to Catch2 2.5.0.
Show debug logs during tests.
Missions: autoset monster_kill_goal for KILL_TYPE and KILL_SPEC.
Missions: Move some start functions into JSON.
Add tracking of overmap special for placed terrain.
Faction camps: consolidate and clean up farm code.
Basecamp: try to regularize mission starts and mission returns.
Unhardcoded comfort, warmth and feet fire bonus values for furniture.
Reorganize NPC backstories into their own folder.
Enable JSONized placement of overmap specials at mission start.
Split sound functionality out of sdltiles.cpp into its own file.
Split comestibles.json into many files.
NPC expertise infrastructure.
Changed butchery to use JSON for drops, for all butchery actions.
Show test times in CI results.
Add tool qualities to the game for later use in scientific tools.
Replace tag_colored_string with colorize.
Run tests for CMake CI build.
Simpler test randomness seeding.
Enable functional boats phase.
Npctalk: add more conditions and dynamic line options.
Npc: remove hardcoded mutation modifiers to opinions and use JSON values
Adds not-quite implemented basic analytical tools for chemistry.
Fix city districts and increase default size.
Npctalk: add u_sell_item effect.
Npctalk: add a simple pseudo-switch for responses.
Fix NPC class loadout selection.
Npctalk: add mutation threshold flags, static and starting NPC traits, and a basecamp count.
Document units for power and energy_consumption.
Replaced hardcoded terrain list with checking of terrain flag.
Change within_visual_range function to reflect usage.
Allow more specific control over tests run in CI.
Improves structure of background stories to prepare for other types of inquiry.
Improvements to player_activity regarding distractions.
Npctalk: add true/false responses and CONDITION trials to JSON.
Allow flag-based blacklisting and whitelisting of overmap locations on a per-region basis.
Npctalk: add a bunch of new options to JSON.
Rationalize Visual Studio compatibility code.
Mutation loading now uses generic_factory.
Make route_adjacent available to all activity handlers.
Moved wind generation variables to regional_map_settings.json.
Npctalk: move NPC needs to JSON.
Npctalk: move NPC follower AI rules to JSON.
Npctalk: move almost all dialogue into JSON.
JSONnizing CBM slot feature.
Land Use Codes infrastructure.
Moves allergen handling vitamin absorption to JSON.
Refactor advanced inventory item movement to use activities.
USABLE_FIRE tag makes terrain or furniture usable as a nearby fire for crafting.

## Build:

Support for finding alternate versions of build tools.
Lots of forward declaration and #include cleanup to speed up compilation.
Addition of many unit tests.
string_id, a typesafe and efficient wrapper for string identifiers.
Makefile supports various standard environment values.
Add dmg distribution target to makefile.
Tiles support on OpenBSD.
Add an easy makefile option to compile every localization file.
Set -mmacosx-version-min to 10.7 using clang.
JSON regression check.
Throw exception on debugmsg in unit tests.
Bump minimum supported compiler versions.
Use ar from cross-compiler's toolchain.
OS X. Support building .dmg packages for curses version.
Makefile: add USE_LIBCXX flag
Fix bundling liblua on OS X
Fix OS X launcher script.
Fix for old clang versions that don't like empty initializers.
Disable C4146 error in MSVC
Add mod support to unit tests.
A workaround to avoid a suspected MSVC code compilation issue.
Fixed clang crash on OS X.
Attempt to recover from no git in CodeBlocks project.
Graceful migration of legacy savegames.
Handle obsolete items in mods.
Fix ARM compilation issue.
Update CATCH to v1.5.8
Support loading worlds from CLI.
Always require RFC 4627 compliant JSON.
Include numeric to fix OSX compile.
Add a switch to retain debug symbols for profiling.
Update MXE ICE workaround to blacklist anything targeting x86_64-w64-mingw32.static
Don't keep _GLIBCXX_DEBUG when DEBUG_SYMBOLS is set.
Allow installation in a path with whitespaces.
Add a compile mode that checks for printf format errors.
Fix Makefile not respecting 'FRAMEWORKSDIR' exported to environment.
Bionics regression test, currently "item consuming" ones only.
Add explicit instantiation of string_id::NULL_ID to make clang happy.
Enable unit tests in Travis builds.
Enable coveralls support.
Add man pages for cataclysm and cataclysm-tiles.
Add files recommended for UNIX desktops.
Streamline the color loading from JSON in SDL and Windows console builds.
Add MXE compilation and Wine testing to .travis.yml
Fixed compile problem in VS.
Add codecov.io to .travis.yml
Allow use of Clang through MinGW.
Fixed makefile to use pkg-config instead of ncurses5-config.
Fix the OSX cross-compile.
Put 'gold' really in use when linking.
Add equality operator to tripoint_range.
Add gcc 7 and 8 to build matrix.
Snapcraft Build recipe added.
Fix compiler errors on clang-7.0.0-svn
Sort object files to link them in reproducible order.
Update .desktop and appdata files in data/xdg.
Add Dockerfile for building and experimenting on Debian.
SDL windows: allow HDPI displays
Makefile updates for MSYS2.
Properly work-around broken SDL 2.0.5 key events on Linux.
Debug stack trace & crash handler for Windows.
Add PR validator to ensure use of a summary line.
Android build standup.
Add unit test for NPC movement fixes.
Fixed Android build regression.
Change MSVC configs to build test executable.
Faster builds with CMake.
Vehicle power test: make it more consistent.
Visual Studio solution with vcpkg support.
Use travis build stages.
Run tests under AddressSanitizer in Travis CI.
Sort generated lua bindings source file to allow reproducible builds.
Adding astyle to deb/ubuntu packages.
Automate changelog generation.
Add macOS to travis-ci builds.
Added VS solution to build statically linked executable using vcpkg.

## I18N and A11Y:

Localizable HP bars.
Implement printing aim accuracy as numbers.
Textual vehicle facing indicator.
Translatable moon phase.
Fix of untranslated (sub)category in crafting gui.
Don't dynamically initialize using gettext.
Make vitamin and fault and mod targets translatable.
Fixed terrain name translation.
UI improvements (for easier translation).
Allow Unicode strings as item symbols.
Add comment for translators about mutation UI.
Add Chinese main menu ASCII art.
Allow json_flags to be translated.
Display localized "Really quit?" string in main menu.
Fully handle language changes.
Install only specified translations for curses version.
Extract text field of morale_type for translation.
Fix refugee center NPCs' unlocalized names and occupations.
I18N-ize action menu entries.
Ensure consistent string order in translation template.
Fix interference effect of radio messages in localized version.
Add Polish language.
Better docs for translators.
Add 'translate_marker' macro for xgettext to extract strings for translation.
Windows language detection and selection.
Load names when the language settings change.
Display l10nized tab names when creating new world.
Link against ncursesw if L10N enabled.
Make user-facing error messages translatable.
Many, Many new strings and menus are translatable.
Provide context for translating strings of monster abilities.
Allowed recoil level to be translated.

## Statistics:
3271 files changed, 4621405 insertions(+), 1700313 deletions(-)
37,604 commits
~700 contributors

New game entities (core)
Items:
11 ammunition types, 84 armors, 13 bionics, 18 books, 258 foods, 18 constructibles, 21 containers,
547 crafting recipes, 208 misc items, 52 guns, 33 gunmods, 75 tools, 22 wearable tools, 6 tool mods,
303 uncraft recipes, 17 vehicle wheels
Mapgen:
52 epilogues, 46 furnitures, 496 item spawn groups, 1139 mapgen entries, 69 monster spawn lists,
64 overmap specials, 730 overmap terrains, 34 mapgen palettes, 137 terrain types,
52 vehicle blueprints, 30 vehicle spawn groups
Misc:
4 dreams, 66 effect types, 9 engine faults, 47 harvest entries, 3 martial arts, 14 materials,
104 monsters, 16 monster factions, 211 mutations, 20 professions, 13 scenarios, 262 snippets,
31 start locations, 455 talk topics, 8 martial art techniques, 153 vehicle parts, 17 vehicle wheels
New game entities (mods)
Items:
102 ammunition types, 28 armors, 3 bionics, 17 books, 60 foods, 11 constructables, 12 containers,
6 engines, 206 misc items, 118 guns, 6 gunmods, 43 magazines, 369 crafting recipes, 136 tools,
158 uncraft recipes
Mapgen
12 furnitures, 348 item spawn groups, 1911 mapgen entries, 41 monster spawn groups,
41 overmap specials, 2372 overmap terrains, 33 mapgen palettes, 11 start locations, 44 terrains,
24 vehicle blueprints, 24 vehicle spawn groups
Misc:
2 harvest entries, 2 martial arts, 119 monsters, 2 mutations, 34 professions, 24 starting scenarios,
93 snippets, 275 monster speech entries, 8 talk topics, 11 martial art techniques, 395 vehicle parts

======

# 0.C

## Features:

Infighting! Monsters now have factions assigned and will attack other monsters from opposing factions.
Meteorology! Featuring all-new thermometer, barometer, and hygrometer, as well as an all-inclusive weather station. Now we can finally talk about the weather, as we've always wanted. (disclaimer, you can't chat about the weather with NPCs)
You can warm yourself up from a nearby fire.
Change car batteries without any tools, truck batteries with just a wrench, or install swappable storage battery cases and add/remove storage batteries to your heart's content. Electric cars come with cases for their storage batteries by default now.
Many vehicle parts are now foldable, enabling you to have a more complete folding bicycle (or wheelchair).
Aiming! You can now spend time when aiming a ranged weapon to improve your accuracy with it.
The patented DeathCam™! You can now watch what happens after your epic death: is anything left of you after that massive fire burns itself out?
Rifle straps! Mount one on your gun and just wear it when you're not using it.
Some cars have alarms now, and you can try to bypass the alarm and unlock the controls.
Better interactions with worn items, such as auto-retrieving stowed items from them.
Toggle modes for each vehicle turret individually.
Manual fire turrets.
Cameras mountable on vehicles to extend view area.
New drive-by-wireless system for cars, remote-control full-sized cars!
Clothing modifications (pockets, padding, and reinforcing).

## Content:

An abandoned farmhouse may spawn in the forest from time to time, with a sad story behind it.
Tanning with trees! Blackjack oaks now spawn, and can provide tanbark.
Electric chainsaws and jackhammers now exist in the world.
Destructible bridges! They can be smashed, they have sidewalks, and are a source of rebar.
Straw! Get it from the hay in farm barns and make yourself a nice straw hat.
Battery mods (extended battery, rechargeable battery, etc.) can now be removed by applying a screwdriver.
Wool and felt are now usable materials.
Lots of clay and pottery recipes/items.
Diesel fuel/engines/pumps.
Lots of comestibles and recipes for them.
Buildable concrete and brick walls and roofs.
Flu shot that actually inoculates against flu.
Metal tank furniture similar to a keg, but easier to make.
Lots of new clothes and recipes for them.
Large amounts of chemical and metallurgy additions, lots of bombs and rockets.
Interior lights for vehicles.
Fire engine, with a water cannon!
Occasional mineral drops when tunneling (limestone so far).
Zombie technician gained a disarm attack.
Student professions.
Generic spiritualist content.
Craftable canned food and recipes.
More farming content and recipes to make use of them.
Even more houses!

## Interface:

Butchering can now be used to cut up items, too. Also, you can now salvage _all_ the things (in a tile) in one keypress.
Item descriptions now tell you what you know you can craft with them. No more wondering what those stupid copper tubes are good for.
You can now choose to ensure that items you pick up never get wielded, keeping your hands free -- useful when you want to be using a martial arts style that's primarily unarmed.
Foraging just... happens. Without prompting you (Y/N?) every (Y/N?) time.
You can now choose to re-roll a random scenario along with your other random character generation things.
New item action menu, trigger items without rooting around in your inventory!
Option to merge all cash card charges into one card at an ATM.
Laser-dot targeting now triggers safe mode.
Streamlined vehicle construction menu by adding a shape select menu to parts that have multiple symbols.
Added tabs to vehicle construction menu to help manage all the parts.
Sound symbols persist until the end of the player turn, and can be examined for a description.
Warning prompt about activated items when sleeping or waiting.
Item names now have HP bars displayed with them.
Add V-menu (nearby items/monsters) to peek command.
Add filters to advanced inventory.

## Balance:

Gun mods aren't just a free-for-all when reaching marksmanship level 1 anymore -- instead, they each have different skill requirements to install.
Canes, cudgels, and umbrellas now work as improvised fencing weapons.
Gunstores are all locked up.
Muscle-powered engines can run alternators now.
Muscle-powered engines cause thirst, hunger and fatigue.
Split out more layering locations and layers, but made layering penalties harsher.
Nerfed shrapnel from bombs in general, they are MUCH less effective against armored enemies.
Monsters with many weapons semi-intelligently choose which ones to use.
Tuned skilling progression for making archery items to allow bootstrapping.
Unfletched arrows no longer count as ammunition so they don't clutter your firing menu.
Some monsters have a small amount of nightvision, Now you will learn why you fear the night.
Enabled trading with starting NPC at game start.
Slowed tankbots down so you have a chance of running away from them.
Zombie master special now picks from every zombie, not just a small list.

## Bugfixes:

Doors and windows no longer hold up the roof! Hopefully preventing collapses from zombies breaking into your shop.
Solar panels now _just work_ (as long as they're above-ground and it's sunny).
Fixed dark temple finale by enhancing the dark wyrms that it spawns.
Fix slow vehicles getting stuck in reverse.
Fixed free blocks when player had no block techniques.
Make effects that damage all player bodyparts use the same armor code as other attacks.
Scale damage to armor based on its coverage so e.g. power armor isn't ridiculously vulnerable to acid.
Fatigue can no longer go so negative that you don't need to sleep for days.
Unify vehicle fuel handling.
Game remembers which mutations you had activated.
Fixed turrets shooting through doors.
Fixed bug that was making gun recoil be too low.
Fixed bashing corpses with blunt objects.

## Performance:

MASSIVE improvement in performance when there are large numbers (thousands) of items nearby.
Added a clustering algorithm for monster hearing that improves performance when there are many (thousands) of monsters on-map and making noises.
Iterate across map structures in cache-friendly way.
Avoid saving/loading sections of map that aren't interesting (like solid rock).

## Infrastructure:

Diseases are configurable from JSON and applied as relatively generic status effects.
Pedal/wheelchairs/paddles united as a "fuel type".
About half of the item types are now composable, for example you can easily make a "wearable gun", or "wearable tool" now.
Overhaul and simplification of map data handling.
Simplification of gun and gunmod handling.
Restored building under MSVC.
Build performance improvements via removing unnecessary includes.
Simplify handling of vehicle coordinates.
Visibility checking API cleanup.
Unified filesystem API.
Extracted activity handlers from game.cpp
Sound processing moved to a dedicated module. (in-game hearing, not the game making sound)
Moved some shared logic from player to character.
Streamlined obsolete mod handling.

======

# 0.B

## Features:

Random characters have professions applied.
Brewing.
Wearable tools.
Martial arts techniques can trigger when wielding appropriate weapons.
Wing mirrors for vehicles.
Prototype hordes.
Adjust zombie speed with mods.
Made butcher menu's first entry match the butcher hotkey, so you can just hold down the button to butcher all.
You can dig down stairs with proper equipment.
Scabbards, holsters and sheathable weapons.
At high skills you can quick draw/attack with weapons.
Fish spawn as distinct creatures, and they're used for fishing checks.
Quivers for arrows.
Furniture can act as a tool.
Corpses rot and eventually disappear.
Armor is assigned to a layer, and armor on different layers doesn't impose layering penalties.
Destroyed vehicle parts get ripped off the vehicle.
Player can start at various locations.
Special support for mapsharing installs:
  - lock down debug menu;
  - lock players to their username;
  - more configurable file placement;
  - locks around map files.
Language switch is dynamic now.
Guns such as revolvers no longer eject casings when fired, they're instead ejected on reload.
Internal furnace and Battery System CBMs are toggleable so you're less likely to eat random objects by accident.
Spending more time near traps has incremental chance of finding them, spotted traps are remembered.
Thrown items above a trap-defined threshold will trigger traps.
You can now peek through curtains and some doors.
Smashing a broken window again clears out the broken glass (relatively quietly).
Autopickup can get at anything you can reach, i.e. adjacent tiles.
Can set exclusion zones for autopickup, so you can avoid accidentally picking up all your stuff in your base.
Contents of books are unknown until first read (which is faster than usual).
Can craft recipes if you have a book in range that provides it.
Can learn recipes by practicing them.
Roof of the vehicle you're currently in is not drawn.
Faction hostility is back.
Kiln operates without player being nearby.
Radio operated items.
Switched to seed-based weather generation.
Options are only displayed when they are applicable to your build.
Can perform unspeakable acts upon zombies to turn them into your packmule slave thing.
Messages give feedback on melee misses.
Foraging is seasonal, fruits will grow each season, but once picked are gone until the next.
Pet menu to interact with friendly monsters.
Starting scenarios stitch together profession, traits, and starting location.
Picking up and dropping multiple items is now an interruptible activity.
Activatable mutations.
Heavily moddable gun platform.
Fire creates invisible hot air fields, which meander around in enclosed spaces and warm them up.
Factored windchill and humidity into body temperature calculations.
Vehicles smash items when they (wheels) run over them.
Refined vehicle/terrain collisions.
Hulks and Brutes now have a very damaging fling attack.
Jumper cables can be used to link together electrical systems of vehicles, including vehicles outside the reality bubble.
Crafting a large batch of items can apply a discount to the crafting time required.
Overhaul of "cut up" system:
  - Cannot cut up an item if it includes a material that can't be cut up (e.g. shotgun);
  - Cutting up returns items from each material that makes up the item;
  - Cutting up most items should respect the total volume of the item.
Most terrain can be smashed now, if you can hit it hard enough.
Can turn individual vehicle engines on and off.
Filling an item with water from e.g. a river is now an interruptible action.

## Infrastructure:

Switched to SDL 2.0.
Made paths configurable for packaging and installation support.
Finished pushing martial art definitions out to json.
JSONized multi-tile building generation, leading to huger buildings.
Tilesets can provide a per-category fallback tile to handle new monsters/items/whatever.
Silenced all the warnings, now it's easier to keep new ones from cropping up.
Lots of string handling infrastructure, making translated string handling easier.
Missing tiles in tilesets can fall back to ASCII.
Saner glyph cache handling.
Components used to craft an item are stored in the item.
Debug overlay for hordes.
Improved window handling.
Generic iuse functors unify many types of iuse functions.
JSONized bullet pulling recipes.
Generic support for foldable vehicles, still need support for *crafting* them.
Encapsulation applied to map accessors.
JSONized monster drops.
Damaged fuel tanks leak fuel on the ground.
Most menus use input context now, and therefore have configurable keybindings.
Switched build to c++11.
Items can have a list of iuse methods instead of just one.
Drug effects can mostly be defined in JSON.
Scripts for querying json in tools_json_tools.
Beefed up utf-8 input handling.
JSONized NPC definitions.
Unified recipe requirements across constructions and crafting.
Better error handling when initializing SDL.
Recipes can have byproducts.
Added a standalone map layout utility.
Monsters are saved to the overmap instead of per-submap, clearing the way for horde support.
Hgamelaunch start script.
Items can spawn with variable amounts of charge.
Monster blacklists are applied consistently to all spawn code.
Different ammunition-bearing monsters (turrets, robots) have customized loadouts of their various ammo types.
Obsolete mods can be marked as such, preventing debug spam if a save containing them is loaded.

## Balance:

Give most starting professions decent starting equipment.
Nether spawns near corpse spawns.
Capped skill gain from many activities, especially crafting.
Melee weapons can take wear and tear damage based on their primary material.
Categorized CBMs you can get from butchering things.
BEES!
Armor values nerfed.
Mutagen spawn rates slashed.
Overhauled mp3 player morale bonus to make micromanagement of it suboptimal.
Amount of damage blocked by a block technique based on strength and skill of blocker.
Removed acid rain until it can be made into a local event.
Nerfed speed of many zombie animals.
Starting professions supplied with cold-weather gear to match the expected climate.
Standing in a fire less likely to ignite clothes.
Lying in fire (when one or more legs is at 0HP) causes MUCH more damage.

## Content:

New monster, Wraith.
Hops, barley, and molasses as brewing ingredients.
Yeast for fermenting brews and baking some bread foods.
Sugar beet as a renewable source of sugar.
Fruit wine and Brandy.
Moonshine and home-brewed beer.
Grappling hook.
Many new house layouts.
Wells and well digging.
CQB CBM that provides martial art style.
Warehouse building.
Decorative terrain and furniture.
Parasites and diseases from unsafe foods.
Curtains for vehicle doors and windshields, privacy please!
Foraging (in bushes, shrubs, trees).
Towel usable for many handy things (still not at HHGttG level).
hehe, honey.
Wearable rx12 auto-injector.
E-cigs
Motel locations.
Slime mutants can slip through tight spaces, spawn friendly slimes.
Some insect-like mutants can sip nectar from flowers (but at a cost...)
Mutagen gives you wings! (butterfly wings)
Bird mutations.
Zoose
Killed bots drop (disassemblable) broken bot items instead of corpses.
Bear mutations.
Bio operator zombie.
Spider nest basements.
Nice looking road ends and roundabouts.
Exploding gasbag zombies.
Pizza parlor building.
Wheelchairs.
Notes left by other survivors scattered all over.
Brain blob directs nearby blobs to move intelligently.
Mall location.
Several toolbox items to streamline carrying around your crafting needfulls.
Cotton and many cotton-based recipes and items.
Plant mutations.
Audit of all item prices to try and get a sensical baseline for them.
Supercharged military turrets.
Make Fedora activatable, m'ilady.
Road barricades.
Necropolis.
Rollerblades and skates.
Evac center and piles of NPCs and missions.
Bandit camps.
RC car and remote-detonated bombs, and a remote controlled lamp.
Automated gas stations.
Boats.
E-ink tablet and laptops can display recipes and act like books.
Can take pictures of monsters and view them on laptops or tablets.
Fish traps.
A "Thrilling" monster easter egg.
Riot control bot.
Extensive mutation chain culminating with player effectively joining the Marloss faction.
Extensive expansion of Marloss monsters/structures.
Various power substations, with new monsters.
Diesel added as a vehicle fuel.
Added craftable pontoon bridges.
Rat mutants can burrow, Cephalopod mutants can grow a large shell, lizards can regrow limbs.
Many new starting locations.
Curing hides and tanning leather.
Full coverage of tiles in Retrodays and MShock's tilesets!

## Interface:

Expanded armor layering window.
Added way to swap panes in AIM.
Animation and duration for smoking activity.
Action menu that displays all actions in a tree menu.
Highlight things you can interact with when 'e'xamining.
Many strings are properly pluralized and have support for doing so when translated as well.
Standardized overmap building colors.
Vehicle examine menu shows used/capacity of fuel tanks and cargo space.
SDL builds can play music.
Log messages colorized.
Books colorized by category.
Different weather types get their own animations.
Save/load log messages.
Fuzzy river borders.
Scrolling text animations when things are damaged and on some effects triggering.
Lots of menus now have sorting, categories, and search.
Animation delay option.
Player can write and read sign items.
Added a menu displaying martial art style characteristics.
Perishable and rotting items colorized.
UPS no longer activatable, now act as passive batteries.
Prompt to continue studying a book until all recipes learned.

## Performance:

Greatly sped up construction menu.
Overmap scrolling speed greatly improved.
Turn number added to calendar since it's called a gajillion times.
Switched a lot of large collections to use std::unordered_map() or std::unordered_set().
SDL framebuffer cache.
Extracted rain animation code from main drawing code.
Tile lookup speedups.

## Bugfixes:

No bleeding effect if your armor absorbs all the damage.
Make game stop treating trees, walls, etc as hallucinatory with respect to vehicle collisions.
Prevent dragging furniture from hoovering up items.
Option to force software rendering to work around hardware support issues.
Players are ejected from vehicles when their seats are destroyed.
Contents of items destroyed by interacting with them are dumped instead of being deleted.
Restored function of area melee attacks.
Made various battery mods play nice together.
Prevent segfault in the unlikely case that you miss so badly that you shoot yourself.
Don't cause blood spatters when the attack does no damage.
Avoid crashing when loading a corrupted submap.
Avoid resetting creature speed to 100 when a creature is saved/loaded.
Option to disable joystick input in case you have a broken joystick.
Always practice at least one of the melee skill types when attacking.
Fixed off-by-one error that made 100% coverage armor 99% coverage.
Move critical multiplier calculation after armor absorbs damage.
Added move cost for interacting with computers.
Use maximum heard sound for effects (such as deafness), not the sum.
Player graveyard works as intended, most recent player save is moved to the graveyard folder.
Factored weight of items in furniture into cost of dragging the furniture.
Gunmods with firing modes finally make correct sounds when fired.
Guns spawn with ammo when mapgen calls for it.
Fixed longstanding bug where displayed warmth would fluctuate wildly if your body temperature was optimal.
Prevent player from taking damage when driving over an acid puddle.
Taught zombies how to pick the right stairs.
Fixed bug where zombies can attack at range after a knockback.
Lots of window refresh cleanup.
Turrets and vehicle turrets now respect friendly status when burst firing.
Fixed a bug where monsters could see further than they should in circular distance mode (they still used square dist).

======

# 0.A

## Highlights:

Module manager.
Fullscreen mode.
Many mutations, more refined mutation progression.
Improved view options for driving.
Improved item handling, including category views, partial stack handling.
Mouse move and mouselook.
Fishing.
Working Refrigerators.

## Features:

View item on mouse hover in SDL.
Mouse move.
Basic LUA support.
Vehicles disintegrate into their constituent parts on impact.
Fuel tanks preserve their contents when removed/installed.
Vehicle construction and repair using duct tape.
More distinct mutation trees, including branch thresholds and post-threshold mutations.
Interact with monsters on stairs.
Guilt from killing monsters tapers off as you kill more of them.
Can track vehicles with a GPS module.
Allow filtering constructions by the ones you can do right now (can toggle).
Idling for vehicles, can effectively run as generators.
Minifridge that keeps food fresh longer.
Clothing pockets and hoods only activate when needed. (for warmth)
Inventory and crafting menus support listing items by category.
Expanded underwater combat.
Item spoilage rate varies based on temperature.
More info in list monsters menu.
Rechargeable battery pack mod for tools.
Gunmods are installed on rails now.
Better gender handling at character creation.
Expanded vehicle electrical system.
Can pick up or drop partial stacks.
Shove items out of the way when closing a door.
Radioactive items.
Mutation friendly clothing.
Remove prompt to resume task, of course you want to.
Vehicle facing indicator (option).
Fullscreen mode.
Show contents of grabbed vehicle (e.g. your shopping cart) in advanced inventory pane.
Fishing, find a pole!
Automatic view shifting when driving (option).
Zoom mode that dynamically resizes tiles (pretty slow when zoomed unfortunately).
Search known recipes by output, tool or component.

## Infrastructure:

Overmap tiles moved to json.
Lots of warning cleanup.
More development of internal json library.
Mod manager.
Can define mapgen for tiles in json or LUA.
Traps moved to json.
Standalone json checker.
Refactored monsters and players to have a common parent class.
Retrieve items from inventory based on location instead of invlet.
Ammo types moved to json.
Blacklist and whitelist for including/excluding content.

## Balance:

Sleep increases rate of fatigue recovery and healing over time.
Remove automatic matches and pocketknife from player spawn.
Add skintight flag for underwear-type clothing to negate layering penalties.
First Aid and bandages take time to apply now.
Increased city size variability.
Turrets have finite ammo.
Reduce rate of damage for "real armor" as opposed to "clothes".
Zombies spawn at last stand locations.
Burning ammo only throws shrapnel, no explosion.
Increased crafting distance to 6 to enable large workshops.
Progressive difficulty searching for lab notes.
Large-scale vehicle rebalances.
Improved code that determines what body part is hit by an attack.
Water purification methods use one charge per unit of water.
Buffed water resistant clothing.
Removed acid puddles from acid rain. (no more melting items).
Buffed most zombie HP.
Large nerf to solar panels.
Effectively remove cap to starting points option (set to 1,000).
More interesting gun misfire/jam mechanics, guns can take damage now.
Varied rate of projectile breakage with a flag, more differentiation between arrow types.
Ammo with special effects (smoke, teargas, explosions) now go off when burned.

## Content:

Atomic coffee, energy drink and hypospray, lawn darts, MOLLE pack, fingertip razors.
Too many mutations to list, including mutagen types and recipes.
Map types, ammo reloads, vehicle curtains, creepy doll, whiskey barrels.
Hibernation mutation, lots of cop and fireman gear, IV mutagen, piles of new traits.
Mutation-themed dreams, cowbell, atomic batteries, dojo and contents,
vending machines and bank cards.
Dinocataclysm added as a mod at long last!
Lots more terrain and furniture is now bashable.
Several new houses and other buildings.
Variations of vehicle condition (damaged, blood-splattered, engine running, etc)
Creatures fling around appropriate fluids and chunks when gibbed.
Several content packs that allow enabling/disabling different categories of content.
Shoggoth.

## Bugfixes:

Prevent artifact swords from sticking all the time.
Royal jelly and blood filter heal dermatik infections.
Make active items (ticking bombs, rotting food) work in vehicle storage.
Prevent teleportation and stairclimbing from erasing monsters.
Lots of UI tweaks.
Fix bug where items couldn't be thrown over water.
Erase scentmap when we move between floors.
Handle adjacent overmaps better, including notes.
Lots of recipes moved fro auto-learn on skill thresholds to being learned from books.
Fixed vehicle rendering when dragging.
Can craft from items in vehicle storage.
Only count loudest vehicle engine for noise generation instead of adding them together.
Fix weird bug where being too strong made you bad at throwing things.
Fixed several related vehicle board/unboard bugs.
Player displayed in correct position when peeking.
Fixed lots of menu drawing glitches.
Height/width options make more sense, total instead of based on view width.
Limit indoor dimly lit areas to the same view distance as outside.
Fix bug where vehicles and windows projected light at dawn and dusk.
Targeting defaults to nearest enemy.
Toggling between enemies includes hostile NPCs.
Vehicle turrets no longer shoot player or their own vehicle.
Fixed issue where exploding items could destroy themselves and cause a segfault.
Check for errors when attempting to write files and take appropriate action.
Fixed some lab finale features.
Fixed vehicle workshops being usable as components in recipes.
Cruise control is now smooth, even the sportscar is drivable.
Sinkholes don't turn into pits after you step in them.
Can no longer block attacks in your sleep.
Translations build and ship with releases.

## Performance:

Many overmap generation performance improvements.
Stop updating scent if player hasn't moved for a while, makes waiting and sleeping go much faster.
Optimized bitflag methods for very frequently used flags.
Heavy refactor of crafting menu for more speed.
Heavy optimization of scent diffusion.
Declare strings as const to avoid reallocating them all the time.
Lots of caching of vehicle parts.
Vision calculation speedups.
Refactored map loading to chunk up map data into tiny (1KB or so) files, so save/load is nearly instantaneous.

======

# 0.9

## Highlights:

World Factory: Multiple worlds managed at once.
New mutation categories.
TsuTiles.
Basic mouse support in SDL builds.
Vehicle construction system rework.
Backward compatibility with 0.8 saves.
Unbelievable amount of new content.

## Features:

New mutation categories.
Blob drops are semi-useful.
World Factory: Multiple worlds managed at once.
Single keypress pulping.
Better Basements.
Dynamically swap between text and tiles, and among tilesets.
Funnels catch water when the player is far away.
TsuTiles.
Curvy roads.
Zombears.
V menu now lists monsters too.
Emergency vehicles.
Shia's back.
Doors tougher, but zombies can pile on when trying to bash through them.
Spawning monsters in packs.
Shopping carts are drivable.
Basic mouse support in SDL builds.
Food dehydrator.
Some clothes have hoods that are used automatically if there's no hat in the way.
Only prompt to confirm butchering if there are hostiles nearby.
Books have chapters.
Better furniture dragging interface with 'G'rab.
More cart types, hot dog, welding, luggage; swivel chairs.
Track more stuff for memorial file.
Basic tool quality support for more streamlined crafting recipes.
Fungaloid rework.
Vehicle workbench like components act like tools.
Huge pile o books.
Furniture and terrain definitions moved to json.
Survivor armor.
Large numbers of wild animals.
Power system for vehicles and battery components.
Reinforced vehicle components.
Vehicle construction system rework.
Multi-square vehicle doors.
Make vehicles more resilient to damage and better able to smash through obstacles.
Vehicle spawns have personality added in various ways.
Removed action interruption from drug cravings.
Ludicrous numbers of new foods.
Vehicle horns.
Backward compatibility with 0.8 saves.
Stylish trait.
Pickup partial stacks.
Flaming weapons.
Too many new professions to list.
Diseases can now be bodypart specific (bleeding, bites).
Reworked martial arts framework. Arts are no longer pseudo-items, and can be mostly defined in json.
RPG-7.
Reworked and streamlined bionics failure chance and install UI.
Streamlined continuous reading.

## Bugfixes:

Monsters that don't take damage no longer leave blood trails.
Broken gas tanks act broken.
Highlighting lines in tiles mode.
Show all sounds made by player.
Disassemble items with charges properly.
Suppress smoke warning when you have a gas mask.
Stims work again.
Menu cleanups all over.
Better in-city detection for roads.
Funnel filling.
Step on visible trap warning.
Vomiting lethality nerfed.
Better ignore monster for now feature.
Massive audit of item values by Rivet.
Prevent input overbuffering when it's raining.
Eating related bugs.
Hallucination fixes.
Vehicle mounted turrets.
Crafting consuming containers with contents.
Prevents many actions from passing through walls.
Weird handling of canceled item use.
Gunmods with firing modes.
Stabilized monster coordinates.
Many fixes in defense mode.
Charge rifle charging.

======

# 0.8

## Highlights:

Releasing with Russian, Chinese, and bla translations.
Draggable vehicles, e.g. shopping carts.
Memorial file listing player history.
Tiles!
Basic farming support.
Support for save backwards compatibility.
Option to adjust city size, make a whole map metropolis!
Option to adjust monster density, walls of zombies!

## Features:

Intelligence dependent skill rust option.
Uncanny Dodge CBM
Weight management rework, weight now in grams.
If the player is overloaded, the strain causes pain.
Display option for metric vs imperial vehicle speed.
Beanbag rounds for shotguns and grenade launchers.
Added headlights that can be aimed at installation time.
Active bionics.
Throw single items from stacks instead of whole stack.
Updated many menus to updated menu system that provides scrolling, filtering and more unified hotkeys.
Crafting overhaul, crafting no longer trains combat skills and vice versa.
Reworked rain protection, items now have waterproof flags.
Crafting recipes you can actually perform bubble to the top of the list.
New laser weapons.
Pneumatic weapons.
Narrow sidebar option.
Support unicode character names.
Aim-related gunmods.
Automatically adjust aim path if the default path is blocked by something.
Play Now game start for one-click game initiation.
Rework encumbrance to remove nonsensical negative encumbrance.
Loosen strictness of encumbrance in general.
Heated melee weapons.
Plastic item crafting.
Option overhaul with new tabbed menu.
Swimming now makes you wet.
Wetness can be a good thing when it's hot and you're properly attired.
Wetness effects adjusted by some mutations.
Portable Game system now usable, has playable games snake, sokoban, and robotfindskitten.
Vehicle components, vehicles, mutations and traits are moddable in json.
fruit bushes spawn in groups.
Significant rebalance of fire, emits less smoke, and small fires should burn longer.
Basic farming support.
Welding rig vehicle component.
When in a square with clothes and bedding, sleeping players will use them for warmth.
Corpse-filled pits cause less or no damage.
Adrenaline shot item.
Nerfed Adrenaline rush effect, no more bullettime.
Small vehicles are draggable and pushable. Added shopping carts.
Funnel now directs rain into container in the same square during rain.
Mutation dreams.
Siphon water out of vehicles with water tanks.
Ice labs.
Vehicle collisions based on SCIENCE!
Streamlined selecting same ammo over and over again.
Blacksmithing.
Pickling and other food preservation techniques.
Re-enabled mouth encumbrance.
Caseless ammunition and guns.
New heavy weapons.
More features spawning in houses.
Significantly reduced map save size.
Lots of professions.
Many many items and crafting recipes.
Energy weapon special effects.
Scrollbars in many list menus.
Vehicles can spawn smashed into each other.

## Bugfixes:

Mouse cursor hiding.
Terminal text display fixes.
Very significant performance improvements.
Removed input delay.
Allow exiting from long-term activities like wait.
All titlebars should use the correct version number.
Remove busywaitin WinGDI build. (caused 100% CPU usage)
No more "nothing" map tiles.
Hand out letters to bionics so more than a few are usable.
Monsters no longer attack themselves.
Fatal hunger/thirst/fatigue detected correctly.
Major monster handling performance improvements to make 50x zombies work.
Nerfed smoke inhalation.
Major performance increase in mapgen to make huge cities generate before the heat death of the universe.
Rain and acid rain doesn't bother you when underwater.
Batched raycasting optimization.
Fixed old inventory letter overlapping bug.
Use shadowcasting algorithm for fast and accurate fov calculation.
Vehicles no longer spawn floating above water.
Loaded ammo, such as nails in a nailgun can be used for crafting.
Light from items more consistent.

======

# 0.7.1 (bugfix point release)

Vehicle bed sleepiness fix.
Made coughing from smoke wake you up.
Update version for MSVC project builds.
Remove coverage property from wristwatch to prevent encumbrance.
Suppress pickup from vehicle when doing autopickup.
Fix typo in spawn list.
Don't draw item glyphs on top of furniture glyphs.
Strip out references to a removed ammunition in spawn lists.
Change in how Vehicle Examination window is displayed so it works in 12x12 View Screens
Fix for weapon mods with no ammo types.

======

# 0.7

## Highlights:

Use ncursesw and gettext for i18n support and expanded character palette.
Configurable Autopickup feature.
Configurable item spawning lists, now with more configurable spawn frequencies.
New advanced bionics.

## Features:

Use ncursesw and gettext for i18n support and expanded character palette.
Configurable Autopickup feature.
Configurable item spawning lists, now with more configurable spawn frequencies.
Probability Travel Bionic (walk through walls!)
Railgun Bionic (throw metal items at the speed of electricity!)
Flashbang bionic.
Shockwave Generator bionic.
Chain Lightning bionic.
Artificial Night bionic.
Streamlined lumberjacking tasks.
Splints are now craftable and (slowly!) heal broken limbs.
Recover CBMs from butchered player corpses
Small game arrow.
Spoiled (rotten) items will now be removed from the map after twice the time it takes to spoil.
Lit torches set enemies on fire.
Toggled Metabolic Interchange bionic, active power sources.
Changed Optimist to be more thematic and balanced.
Morale effects have more flexible durations.
Extensively reworked fire handling, e.g. campfires should last a more reasonable duration.
Preserve martial art style selection across wielding/unwielding weapons.
Simulate alt+number input for SDL version.
Quicksave command.
Added basic sludge crawler monster
More crafting recipes.
Stash knives in your boots.
Folding bicycle you can stash in a trunk.
New improvised guns.
More survival-ish foods.
Added some more heavy pistols and ammunition.
New Improvised lockpick!
Floatation Vest.
Added wine and a new shirt.
Towels.
Fuzzy time display, and precise time with wristwatch item.

## Bugfixes:

Multiple gates near one handle work correctly.
Made wild Jabberwocks much more rare.
Fix turrets shuffling around when off map.
Prevent gibbing from low-damage sources.
House generation fixes.
Allow deconstruction of refrigerators.
More consistent road placement.
Make mongroups die properly, even if the queen dies at a distance
Monsters killed by wide attacks drop corpses/loot
Fix solar panel power production on vehicles.
Cleanup tire changing activity.
Fix stunlock caused by counterattacks.
Keep Jabberwocks from spawning in classic mode.
Fix turret drops.
Extensive text handling fixes.
Menu beautification.
Allow saving while in a vehicle.
Fix div0 on bad option setting.

======

# 0.6

## Highlights:

* Zombies will revive after a time, if not butchered (or otherwise dealt with).
* The Android trait now behaves the way that the description indicates.
* Gasoline can be siphoned from vehicles. Requires a rubber hose for now - these are easier to acquire.
* Sewing requires materials other than thread - rags for cloth, leather patches for leather, Kevlar bricks, plastic chunks.
* Leather/Kevlar/plastic/fur repair/reinforcement actually possible!
* Inventory management UI improvements, and a new screen to organize worn items.
* NPCs continue to be less buggy, but are still prone to crashes.
* Weapon firing code reworked a bit. UI improvements, and you should now be able to fire at anything within range.
* Reworked the armor/protection code.
* Reworked the learning system: replaced XP with Focus. See the relevant help text.
* Added a *bunch* of new multi-stage missions, for those who play with the shelter NPC turned on.
* Many new buildings (See full changelog list)
* Vehicle collision physics are now based on *actual* physics! Reduces collision insanity.
* Option to use trigonometric distance instead of roguelike distance. In other words light, line of sight are circular instead of square.
* Zombie density in towns is based on nearby buildings instead of distance from town center.
* Higher-performance (on windows) SDL-based rendering as an optional build type.
* Movement on and around vehicles greatly streamlined.
* Sound indicator lets you know how much noise you're making.
* Turn cost indicator lets you know how long actions take.
* Overkilled monsters now spray gibs around instead of disappearing.
* Mostly remove limits on how many items fit in a tile of ground.
* As usual, many bugfixes.

## Full list:

Purifier no longer removes traits available at chargen.
Fix some calculations that wanted floating-point math, and were using integer math.
Fix some vehicle collision craziness related to skids.
Added zombie revival. Chance of unbutchered zombie corpses rezzing, once 6 hours have passed.
Advanced inventory UI improvements/fixes.
Dropping count-by-charge items (batteries, meds, etc.) into vehicles will cause restacking.
Android trait always gives a power system bionic.
Fix torso encumbrance display (it's smart about sign use now).
Bitmask-based item flags no longer exist! Instead, we have string-based tags, that have no upper limit.
Tweaked glowstick behavior - can no longer deactivate, and they have a dead state.
Android trait should no longer give the player faulty bionics.
Bolts moved to ammo category, like arrows.
Added bone broth, and recipe.
Adjust how Climate Control bionic works, make vehicles have functioning (magic!) AC.
Added fuel siphoning using rubber hose.
Appearance-improving mutations are now flagged as being good mutations.
Welder charges are actually used during vehicle construction.
Items will no longer become erroneously fitted, and item tags should not spread during map loading.
Weather accounts for starting time properly.
Containers can be unloaded again (they were bugged).
Optimized scentmap updates, hopefully this speeds up certain activities.
Pit-requiring constructions have pit digging as their first two stages, to make it more obvious what the prereqs are.
Some menus (notably, inventory) can be navigated with arrow keys and enter.
Allowing sewing of leather items, make sewing require rags/patches.
Cooking rotten food does not make it magically fresh any more.
Resolves an issue where destroying an item while tailoring would crash the game.
New UI to sort clothing and automatically assign special characters to clothing (accessed via +)
Footwear warmth values tweaked to be more flexible.
Wool warmth is not reduced by rain.
Sofas and armchairs help with sleeping.
Temperature is less of an issue while sleeping.
Warning messages for when the player is cold/hot while sleeping.
Oversized clothing can be worn over anything (blankets, cloaks, etc).
Sound interruptions can be categorically ignored while crafting, reading, etc.
More improvements to the advanced inventory UI.
Shrubs less difficult to smash.
Upgraded versions of Fast Healer still give you bonuses while sleeping.
Soldering iron recipe learnable via disassembly.
Integrated toolset power usage normalized on a few recipes.
Vehicle speed is now taken into account when throwing a character that exits a moving vehicle.
Gasoline lanterns added to the game.
Bifocal glasses added to the game.
Tweak Windows (catacurse) colors.
Correct window border color behavior under Windows.
Add glass jars, make sauces spawn in them instead of in tin cans.
Removed a couple NPC crash bugs.
You can safely exit a vehicle moving less than 1 MPH.
Fix a pair of drawing glitches related to the item pickup window.
Remove the artificial delay when animating vehicle movement.
Out-of-range enemies are still drawn when firing a weapon.
Make it so that anything within range can be targeted with a ranged weapon.
Disassembly recipe for vacuum sealer.
Backspace no longer causes junk to be input during string entry.
The overmap screen now lets you use "<" and ">" to view different z-levels.
Reworked the armor/protection code.
Fridges drop rubber hose instead of pipe when destroyed.
Reworked the learning system: replaced XP with Focus. See the relevant help text.
Autosave should save everything now, rather than a subset.
Fix artifact saving/loading... again.
Added new missions.
Added cathedral to mapgen.
Fixed flamethrowers.
Add 40mm acid bomb shells.
Moving furniture causes noise.
Clothing damage descriptions now depend on the item's material.
Gunmods now show "%" properly in the magazine size line.
Add bicycle seats: low-mass seats that can't take a seatbelt.
Vehicle collision physics are now based on *actual* physics! Reduces collision insanity.
Foraging gives survival experience, even on failure.
Disassembling ammo gives firearms experience.
Ball bearings should hopefully drop now.
Added headlights to a few more default vehicles.
Lab coats can be fitted.
Items in adjacent containers (fridges, lockers, etc.) visible with 'V' screen.
Players can no longer examine sealed crates to see their contents.
Funnels give acid water during acid rain :).
Acid water (after refinement) now an alternate ingredient for acid bombs.
Corrected a few item name typos.
Cleaned up generation of a particular (spiral-y) underground room.
More temperature tweaks.
Being hot makes you MORE thirsty, not less.
Reworked item unloading and reloading a bit to remove bugs.
Flatbed trucks now have rear windows.
Electric cars added as potential vehicle spawns.
Fix some bugs related to known overmap data and leaking the state to other characters.
Effects of current stats are shown on the '@' screen.
Materials obtained from clothing depend on the clothing's damage level.
Fixed some lab mapgen bugs.
Mansions got a little love.
Having too little intelligence for a book is more of a penalty.
Vehicle headlight state is persistent after save-load.
Being hot no longer increases thirst by an unreasonable amount
Minor : temp_conv and dis.intensity are saved, fixing strange on-load inconsistencies
Minor : Diseases that affect speed no longer overwrite each other in the @ menu
Clothing with pockets provides a bonus to hand warmth when not wielding a weapon.
New large building with basement: Prison
Basement level for hazardous waste sarcophagus.
New building with basement: mysterious cabin.
Display recent log messages on player death.
Radiation exposure is now more dangerous
Mutations from radiation can be disabled.
Mutation categories now more dominant.
Added themed mutagens with recipes.
New medical items.
Bundle of plastic bags item for stowing bags.
Rebalance chance of cutting weapons getting stuck, much less likely now.
Smashing corpses prevents them from reviving.
Burning corpses prevents them from reviving.
Stopped players from leaving slime trails or webs while in a vehicle.
Made vitamins have an effect again.
Made multiple gasoline tanks drain properly.
Added tiny pain effect to Acid Drizzle, raincoats now offer a bit of protection to acid rain/drizzle.
Advanced inv: "e" pulls up inventory item menu. Help window displays feedback messages for actions taken. "?" toggles between help and msg viewer.
Eliminate radiation dosage saturation, halving dosage rate to compensate. (radiation is slower, but more implacable)
Fitting screen now shows storage and encumbrance in item columns.
Added leather vest item and crafting recipe.
avoid use of pow() in distance calculation, speeding them up an order of magnitude.
Make blood filter remove all other drug based diseases.
Make blood analysis detect all drugs.
Behold, sharpie markers.
Display actual keymapping instead of default one in most help text.
Stopped bleeding, bites, and poison from applying when stopped by armor.
Safely hop from slow-moving vehicles, get hurt from quick ones.
Multidrop screen now shows a summary of what is about to be dropped.
Sort inventory by item charges, use low-charge items first.
Option to auto-save before sleep.
Lava burns things and can be used for crafting.
Multiple fixes to burst-fire targeting.
Prevent turrets from shooting themselves.
Prevent friendly turrets from trying to shoot through the player.
Brass catcher item to catch your brass for recrafting.
More power armor variants.
Make movement take half the cost of both the beginning and end tiles, instead of just taking the cost of the end tile.
Made shooting interactions more realistic.
Add radiation badge item and associated infrastructure.
Automagically add new keybindings, so long as they don't conflict.
Significantly reduces the number of giant worms.
Adds strawberry bushes.
Advanced inventory: Add [c]ategory sort.
Large number of added archery items: Wide range of bows crossbows, and arrows, and a multitude of crafting recipes.
Stop unnecessarily saving adjacent overmaps every time they are potentially dirtied. (prevents periodic pauses!)
Hard Leg Guards and Metal Leg guards.
Picking berry bushes trains survival (at low levels).
Added skill support into professions.

======

# 0.5

## Highlights:

* Many new details added to mapgen! New buildings, ruined vehicles on roads, and so on.
* Much more modding-friendly: MANY bits of data have been moved into data files, rather than being hardcoded in the source.
* A handful of recipes can be learned from sources other than just leveling your skills.
* Artifacts should save/load properly now!
* Assorted UI tweaks and improvements.
* Weather radio and directional antenna.
* Rain funnels - first step towards proper rain barrels.
* Robust Genetics and dodging have both been significantly rebalanced, and should actually be useful.
* Zombies wear damaged clothing.
* Tailoring is more important, and string is easier to acquire.
* New content all around!
* Numerous bugfixes.

## Full list:

Matches usable anywhere lighters could be used previously.
Draw lit areas outside of LOS and normal sight radius the same as unlit areas
Tell the player when their gear is damaged in combat
Display player feat morale boosts
Pickling/canning
Only rust skill if X turns have passed since practice, not every x turns.
Halve rate of skill rust across the board.
Push crafting recipes out to JSON - now moddable without recompiling!
Acid rain causes pain not injury
Changed default viewmorale key to v
Learn crafting recipes from item disassembly or books.
New Hardcore trait
Other new traits: Skilled Liar, Pretty, Beautiful, Very Beautiful, Glorius (cancels truth-teller, ugly mutations)
Set minimum move to 25
Death by starvation or thirst
New professions: tailor, scoundrel
Adjusted conditions for cutting and stabbing skill practice (should be able to practice piercing now)
Code compiles with no warnings.  No user-visible change, but important stability milestone.
Added a craftable power armor power interface CBM, solar panels.
Continuous reading.
New mixed drinks
A new book; "To Serve Man"
Glowsticks, found in sporting goods stores and bedrooms.
Broken and Empty windows can no longer be taped up, alarmed windows can.
Palisade walls changed to require 2 6foot ropes rather than one thirty foot one.
Domestic Windows drop strings now (Those are the kind that can be opened)
String can be made from sinew and plant fiber.
Added blankets, fur blankets (craft only), emergency blankets, sleeping bags, fur sleeping bags (craft only).
Added house coat, snuggie, cloak, fur cloak (craft only), leather cloak (craft only).
Added fur scarf, fur gloves, fur trenchcoat, fur pants, fur boots (all craft only).
All tailoring items that use fur require survival as secondary skill.
Added crafting recipes for bandana, blanket, house coat, cloak.
Weather radio
Radios are tuneable, so you can receive from more than one station without moving.
New item that doubles battery capacity of tools, recipe learn from certain electronics books.
Bugfix: reduced chance of "Tried to kill monster" debug spam.
Bugfix: reduced chance of "Stopping out-of-map vehicle" spam.
Bugfix: can unload liquids into items wielded in hands (e.g., steel jerrycans).
Bionics screen shows current and maximum power.
Escape key usable to exit out of more menus.
Multidrop screen continually updates to show new potential weight/volume.
Bugfix: longbow should not end up loaded while in inventory, and can be fired if it does.
Backpacks, messenger bags, etc. can be repaired via sewing kits.
Add fire drill as a survivalcraft firestarter (trickier and slower than lighter/matches).
Furry mutation provides warmth, Bark mutation protects from fire.
Removed/reduced a lot of spam messages related to being hot or cold.
Sleeping should be easier in the cold (decreased chances of waking up).
Being too hot can now wake you up.
Increased the amount fo heat generated by the player while awake.
Tweaked hunger and fatigue's contribution to body temperature.
More traits and mutations have body temperature effects.
Fix artifact saving and loading.
Multiple building additions in town and in the countryside.
Support for 2x2 and 3x3 buildings.
Temporary fix to decrease the number of large structures with roads running through them.
Items can only be set on fire if it would affect them (no more burning sheets infinitely).
Looking around at items (with "V") has a few improvements.
Soldering irons give heating elements when disassembled, tweak numbers for hotplates and water purifiers.
Advanced inventory management screen, default keymap "/". Lets you interact with adjacent tiles.
Roadmap is made of paper.
Removed RV kitchen units from some spawn locations.
Backend: made it much easier to define pre-built locations. Responsible for a lot of the new building types.
Increased the quench value of clean water.
Early-game survivalist stabbing weapon is now pointy stick. Wood spear is higher level.
You can now read using torches and other items.
Addictions can be configured explicitly in the professions file.
Tweak crossbow trap drops.
Made several UI screens smarter (resize to fit screen, esc can exit, etc.).
Show nearby map notes on the minimap.
Some item types can be defined from data files now! So far: misc/melee, armor, guns, ammo, tools, gun mods, books
Glasses can be worn with power armor.
Added several new constructions.
Power use of integrated toolset has been rebalanced.
Armor CBMs have had drawbacks removed.
Rain coats can be made from plastic bags.
Fursuits.
Work to make NPCs less buggy.
Nuclear missile fixes.
Tweaked steel recycler behavior.
Autosaves take into account the passage of real-world time.
Placeable funnel that collects some water while raining.
Characters with the Android trait no longer get unimplemented bionics.
Added several new options.
NPC spawning is toggled with the in-game options menu rather than a text file hack.
Added more wildlife (coyotes, cats, etc.).
Robust Genetics trait heavily buffed.
Change how overmap tile data is saved, to allow for more terrain types and buildings.
Add high-capacity power storage CBM.
Add some new magazines and entertainment books.
Blisters no longer lower max HP (at least until the system is more fleshed out).
Cannibal trait has been rebalanced, as well as morale effects of eating human flesh.
Added cookbook for Italian recipes.
Sewing now requires an adequate source of light.
New health display for non-Self Aware characters, accurate to 1/10th max HP rather than 1/4th.
Targeting window (when throwing/firing weapons) has been reorganized.
Directional antennas!
Gas pumps have been rebalanced (less fragile when filling vehicles, more fragile when filling containers).
Added sling, slingshot, and associated ammunition.
Gas stations can spawn next to highways.
Large creatures are more likely to leave a corpse when taking high damage.
Add flavor items with variable descriptions to the game (fliers and such).
Some guns have range modifiers independent of their ammo. Buffed coilgun range.
Add limb torsion ratchet bionic, generates power when moving.
Desks don't spawn outside any more.
The option to delete your world on character death actually works now!
Tweaked projectile/glass interaction, stopped leaping monsters from phasing through windows.
Debug menu changes.
Made it possible to build indoor furniture in more situations.
Updated readme, added contributing guidelines.
Stopped small animals from suiciding, in many cases (e.g., broken windows and landmines).
Add a few hats. No, not TF2-style.
Artifacts will successfully save and load now!
Adjusted monster spawning mechanics to reduce the chance of swarms of difficult zombies.
Stop roads from going through buildings so often.
Pits less awkward to board over (can use nearby items).
Tweak glass bottle weight/volume.
Allow for reading/sewing in the dark through mutations/CBM's with a speed penalty.
Rewrote dodge abilities to have a noticeable impact.
Mansion pools are considered indoors now.
Tires can be changed with a wrench and a jack.
Add game logic to handle recipes that take the same item as a component and a tool, and add UI to alert the player.
Improve rendering in the main Windows port - animations should display better.
Cave-ins cause damaging rubble to fall.
Improve fuel gauge display in the vehicle examination window.
Overmap notes blink again.
Space and tab should be available for keymaps.
Hitting the "pause"/"skip turn" button will let you cancel reading, crafting, and other long-term actions.
Special road spawns should not happen on bridges.
Ruined vehicles spawn on roads.
Zombies wear damaged clothing.
Nighttime lights are visible from reasonable distances now.

======

# 0.4

Make the battery system bionic only consume as many batteries as necessary to fully power yourself
Knives can also cauterize wounds now. Requires a lighter.
Soldering irons (and hotplates, why not) can be used to cauterize wounds, causing pain and removing any bleeding or uninfected bite effects.
Fixed crash bug in Windows when attacks hit something off-screen?
Fixed precipitation animation with shifted viewport.
Can now disassemble items from the examination screen.
Added colored hinting to the item examination sidebar listing possible actions. e.g., "W" (for "wear") is grayed out if the item isn't wearable.
Added ability to craft a recipe continuously (until out of materials, etc.).
Reduce (maybe fully fix) wolf self-attacks.
Power armor.
More fitted gear, and a few more pieces made craftable.
Vehicle-mountable water tanks and kitchen units, implied storage-battery-charging generators.
Map tiles can now contain up to 64 items.
Beer has been made weaker, and now appears in kegs in liquor stores and bars.
Steel jerrycans.
Any gun can now be used one-handed if you are strong enough.
Hardcoded frostbite not to occur above freezing temperatures.
Improved fire's ability to warm the player. Also, standing on fire and being on fire warm up the player.
Fixed body temperature equalization.
Sunny and clear weather no longer warm the player underground.
Standing in water or sewage will increase the rate of heat loss (but not make the player colder)
The head and torso now lose heat faster than other body parts.
Body temperature drops as you lose HP.
Encumbrance menu's listing of warmth has been made more colorful.
Mouth (face) now has appropriate cold and hot diseases.
The ability to cauterize wounds to heal bites and stop bleeding. (a)ctivate a knife, requires a lighter.
The ability to craft an item as many times as is possible. Defaults to the + key. (Linux and Mac users will need to assign a key)
Added M72-LAW. Makes a large explosion and penetrates armor well. One shot only.
Clothing can be made fitted by (a)pplying a sewing kit.
Some foods can be heated, hot food grants a larger morale bonus than cold food.
Ammunition explodes rather than burning.
Lightstrips, function as weak light providers. Craftable.
Bandages and First Aid kits no longer show uninjured bodyparts in the menu.
Some basic professions, more to be added later.

======

# 0.3

Many menus stretch with an enlarged viewport.
An action to repeat the last craft has been added, default keybinding of -
When crafting liquid items, the game asks you for a container first, then asks if you want to dump the item.
A large amount of survival craft has been added, allowing you to make most of the basic tools and necessities. Along with several new weapons, some storage items and a liquid container.
Smoker Zombies, belch clouds of smoke at players, slowing them and blocking LOS.
Robots now pull from separate drop lists when killed.
Alcohol cost for Torches and Bandages has been increased to 7, or one third of a bottle.
Alcohol cost for molotovs has been reduced to 14, gasoline cost increased to 400.
Chitinous boots and gauntlets added.
Picklock kits break when damaged 5 times.
Zombie spawn ratios have been rebalanced for static spawning.
Pocketknives are usable for all logical recipes.
Child zombies have had a small pool of item drops added.
HP Ignorant is now the player default, Self Aware can be purchased to display exact HP.
Lawnmower blades have been replaced with generic blades, most bladed items are made using blades instead of machetes/swords now.
Nail bat, nail board and makeshift halberd now all have weak block.
Wild veggies function as plant marrow for most recipes.
Meat soup added, more cooking to come.
The player now spawns with a pocket knife and lighter.
Sledge hammer is usable to board windows and doors up.
Heartless trait has been removed, replaced with the Cannibal trait, which allows you to eat human meat with no morale penalty.
Braziers are now craftable. They contain fire and can be set up indoors.
Bulletin Boards can be built to set an area as your home base. NPCs can
be told to wait there and will defend the area.
Bear traps have been increased in weight and volume.
Carboys have been renamed to Gallon jugs.
You can now create a character without allocating all skill points.
Winter Boots and Raincoats now correctly display the reinforced tag.
Kills can now be accessed from in-game. Default key is ).
'Phew it's hot warm' message has been fixed.
The game now accepts wielded items when checking for containers.
Sunny and Clear weather now provide warmth.
Internal Climate Control bionic consumes power to cool or warm you.
Crash bug caused by the screen being larger than the loaded overmap has
been fixed.
Crash bug when going down stairs near cities has been fixed.
Hunger now affects body temperature.
Added new crafting recipes: shorts, cargo shorts, balaclava, long underwear,
glove liners, socks.
Added a digging stick. Can be used to dig shallow pits, and level construction enough to enable crafting of stone shovels.

Got angry at other developers for not updating changelog.

======

# 0.2

Reworked spawning option which places zombies at world generation
rather than generating them dynamically in play.
Implementation of a context menu when examining inventory items.
Machine added to hospitals to regrow limbs.

======

# 0.1

Palisade Walls and Gates - Pretty tough to bash down, and can be fired through
Log Walls - Basically the same as wood walls, different construction methods.
The ability to disassemble tshirts and tank tops by hand. - Handy for bleeding.
Revolver Shotgun - NotTe much to say on this.<|MERGE_RESOLUTION|>--- conflicted
+++ resolved
@@ -395,16 +395,12 @@
 [MoM] High levels of weariness turn off your powers
 More specific messages for being unable to use supernatural powers
 [MoM] Edit portal storm conditions to support moddability, use that for Telepathic Shield in MoM
-<<<<<<< HEAD
-=======
 XE: Trait to avoid learning dream magick
 [MoM] Oubliette works on NPCs now
 [MoM] Utilise test_eoc functionality to reduce duplicate conditions
 [MoM] Power maintenance message change
 [DinoMod] Iguanodon
 [Bombastic Perks] Add more perks
-
->>>>>>> 88362875
 
 
 ## Balance:
@@ -601,17 +597,14 @@
 Fix migrating from item variants when the variant has been deleted
 NPCs can develop vitamin diseases
 fixes issue where NPCs could take an item like canned corn as a donation and would remove the corn from the can and give you the can back.
-<<<<<<< HEAD
 Fixes issue where loading a forge with coal does not work
 fixed issue where ImGui processes input that happens with no ImGui screens visible
-=======
 Rest quality is not always positive, negative rest quality will slow your bandaged healing 
 Fixes ImGui keybindings UI not allowing the user to scroll
 fixing issues where ImGui popup changes size sporadically. Fix issue where keybindings filter box deactivates unexpectedly
 fixes issue where all ImGui windows display wrong when the window scaling is not 1
 Fixed issue where new ImGui popup does not obey the default option requested by user
 Fixed issue where the keybindings UI doesn't let you press the plus key to add a local keybinding
->>>>>>> 88362875
 
 
 ## Performance:
