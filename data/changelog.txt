--- conflicted
+++ resolved
@@ -1226,13 +1226,9 @@
 Migrate ACT_WAIT_STAMINA to an activity_actor
 Migrate extended description (`x`->`e`) to imgui
 [DEBUG] Modify hordes through overmap editor
-<<<<<<< HEAD
+Added palettes to use parameters more generally
+debug dialogue + talk_topic menus
 Mod Compatibility: Only load files within "mod_interactions" if requisite mod is loaded
-Added palettes to use parameters more generally
-=======
-debug dialogue + talk_topic menus
->>>>>>> 60cf27e0
-
 
 ## Build:
 Support Mac arm64 build
