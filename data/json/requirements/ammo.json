[
  {
    "id": "ammo_40mm",
    "type": "requirement",
    "//": "Components required for 40mm ammo",
    "components": [ [ [ "40mm_casing", 1 ] ], [ [ "shotgun_primer", 1 ] ] ]
  },
  {
    "id": "ammo_762_25",
    "type": "requirement",
    "components": [ [ [ "762_25_casing", 1 ] ], [ [ "smpistol_primer", 1 ] ] ]
  },
  {
    "id": "ammo_9mm",
    "type": "requirement",
    "//": "Components required for 9mm ammo",
    "components": [ [ [ "9mm_casing", 1 ] ], [ [ "smpistol_primer", 1 ] ] ]
  },
  {
    "id": "ammo_380",
    "type": "requirement",
    "//": "Components required for 380 ammo",
    "components": [ [ [ "380_casing", 1 ] ], [ [ "smpistol_primer", 1 ] ] ]
  },
  {
    "id": "ammo_shot",
    "type": "requirement",
    "//": "Components required for shotgun and signal flare ammo",
    "components": [ [ [ "shot_hull", 1 ] ], [ [ "shotgun_primer", 1 ] ] ]
  },
  {
    "id": "ammo_357mag",
    "type": "requirement",
    "//": "Components required for .357 Magnum ammo",
    "components": [ [ [ "357mag_casing", 1 ] ], [ [ "lgpistol_primer", 1 ] ] ]
  },
  {
    "id": "ammo_10mm",
    "type": "requirement",
    "//": "Components required for 10mm Auto ammo",
    "components": [ [ [ "10mm_casing", 1 ] ], [ [ "smpistol_primer", 1 ] ] ]
  },
  {
    "id": "ammo_45colt",
    "type": "requirement",
    "//": "Components required for .45 Colt ammo",
    "components": [ [ [ "45colt_casing", 1 ] ], [ [ "lgpistol_primer", 1 ] ] ]
  },
  {
    "id": "ammo_38super",
    "type": "requirement",
    "//": "Components required for .38 Super ammo",
    "components": [ [ [ "38super_casing", 1 ] ], [ [ "smpistol_primer", 1 ] ] ]
  },
  {
    "id": "ammo_410shot",
    "type": "requirement",
    "//": "Components required for .410 ammo",
    "components": [ [ [ "410shot_hull", 1 ] ], [ [ "shotgun_primer", 1 ] ] ]
  },
  {
    "id": "ammo_270win",
    "type": "requirement",
    "//": "Components required for .270 Winchester ammo",
    "components": [ [ [ "270win_casing", 1 ] ], [ [ "lgrifle_primer", 1 ] ] ]
  },
  {
<<<<<<< HEAD
    "id": "22_casehead",
    "type": "requirement",
    "//": "References needed for boltfaces and magazines using .22 lr or derivatives",
    "tools": [
      [
        [ "22_casing", -1 ],
        [ "22_casing_new", -1 ],
        [ "22_fmj", -1 ],
        [ "22_lr", -1 ],
        [ "22_cb", -1 ],
        [ "22_ratshot", -1 ],
        [ "reloaded_22_lr", -1 ],
        [ "reloaded_22_fmj", -1 ]
      ]
    ]
  },
  {
    "id": "223_casehead",
    "type": "requirement",
    "//": "References needed for boltfaces and magazines using .223 or derivatives",
    "tools": [
      [
        [ "300blk_casing", -1 ],
        [ "223_casing", -1 ],
        [ "223", -1 ],
        [ "556", -1 ],
        [ "556_incendiary", -1 ],
        [ "reloaded_223", -1 ],
        [ "reloaded_556", -1 ],
        [ "reloaded_556_incendiary", -1 ],
        [ "300blk", -1 ],
        [ "300blk_ss", -1 ],
        [ "reloaded_300blk", -1 ]
      ]
    ]
  },
  {
    "id": "9mm_casehead",
    "type": "requirement",
    "//": "References needed for boltfaces and magazines using 9mm or derivatives",
    "tools": [
      [
        [ "9mm_casing", -1 ],
        [ "9mm", -1 ],
        [ "9mmfmj", -1 ],
        [ "9mmP", -1 ],
        [ "9mmP2", -1 ],
        [ "bp_9mm", -1 ],
        [ "bp_9mmfmj", -1 ],
        [ "reloaded_9mm", -1 ],
        [ "reloaded_9mmfmj", -1 ],
        [ "reloaded_9mmP", -1 ],
        [ "reloaded_9mmP2", -1 ]
      ]
    ]
  },
  {
    "id": "40_casehead",
    "type": "requirement",
    "//": "References needed for boltfaces and magazines using .40sw or derivatives",
    "tools": [
      [
        [ "357sig_casing", -1 ],
        [ "40_casing", -1 ],
        [ "40fmj", -1 ],
        [ "40sw", -1 ],
        [ "reloaded_40fmj", -1 ],
        [ "reloaded_40sw", -1 ],
        [ "357sig_fmj", -1 ],
        [ "357sig_jhp", -1 ],
        [ "reloaded_357sig_fmj", -1 ],
        [ "reloaded_357sig_jhp", -1 ]
      ]
    ]
  },
  {
    "id": "45_casehead",
    "type": "requirement",
    "//": "References needed for boltfaces and magazines using .45acp or derivatives",
    "tools": [
      [
        [ "45_casing", -1 ],
        [ "460_casing", -1 ],
        [ "460_fmj", -1 ],
        [ "460_rowland", -1 ],
        [ "reloaded_460_fmj", -1 ],
        [ "reloaded_460_rowland", -1 ],
        [ "45_acp", -1 ],
        [ "45_jhp", -1 ],
        [ "45_super", -1 ],
        [ "reloaded_45_acp", -1 ],
        [ "reloaded_45_jhp", -1 ],
        [ "reloaded_45_super", -1 ]
      ]
    ]
  },
  {
    "id": "3006_casehead",
    "type": "requirement",
    "//": "References needed for boltfaces and magazines using .30-06 or derivatives",
    "tools": [
      [
        [ "3006_casing", -1 ],
        [ "3006", -1 ],
        [ "3006fmj", -1 ],
        [ "3006_incendiary", -1 ],
        [ "reloaded_3006", -1 ],
        [ "reloaded_3006fmj", -1 ],
        [ "reloaded_3006_incendiary", -1 ],
        [ "270win_casing", -1 ],
        [ "270win_jsp", -1 ],
        [ "reloaded_270win_jsp", -1 ]
      ]
    ]
  },
  {
    "id": "762_casehead",
    "type": "requirement",
    "//": "References needed for boltfaces and magazines using 7.62x39 or derivatives",
    "tools": [
      [ [ "762_casing", -1 ], [ "762_m43", -1 ], [ "762_m87", -1 ], [ "reloaded_762_m43", -1 ], [ "reloaded_762_m87", -1 ] ]
    ]
  },
  {
    "id": "762R_casehead",
    "type": "requirement",
    "//": "References needed for boltfaces and magazines using 7.62x54R or derivatives",
    "tools": [ [ [ "762R_casing", -1 ], [ "762_54R", -1 ], [ "reloaded_762_54R", -1 ] ] ]
=======
    "id": "ammo_300blk",
    "type": "requirement",
    "//": "Components required for .300 AAC Blackout ammo",
    "components": [ [ [ "300blk_casing", 1 ] ], [ [ "smrifle_primer", 1 ] ] ]
>>>>>>> 9119b820
  }
]<|MERGE_RESOLUTION|>--- conflicted
+++ resolved
@@ -65,7 +65,12 @@
     "components": [ [ [ "270win_casing", 1 ] ], [ [ "lgrifle_primer", 1 ] ] ]
   },
   {
-<<<<<<< HEAD
+    "id": "ammo_300blk",
+    "type": "requirement",
+    "//": "Components required for .300 AAC Blackout ammo",
+    "components": [ [ [ "300blk_casing", 1 ] ], [ [ "smrifle_primer", 1 ] ] ]
+  },
+{
     "id": "22_casehead",
     "type": "requirement",
     "//": "References needed for boltfaces and magazines using .22 lr or derivatives",
@@ -194,11 +199,5 @@
     "type": "requirement",
     "//": "References needed for boltfaces and magazines using 7.62x54R or derivatives",
     "tools": [ [ [ "762R_casing", -1 ], [ "762_54R", -1 ], [ "reloaded_762_54R", -1 ] ] ]
-=======
-    "id": "ammo_300blk",
-    "type": "requirement",
-    "//": "Components required for .300 AAC Blackout ammo",
-    "components": [ [ [ "300blk_casing", 1 ] ], [ [ "smrifle_primer", 1 ] ] ]
->>>>>>> 9119b820
   }
 ]