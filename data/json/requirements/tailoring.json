[
  {
    "id": "armor_acidchitin",
    "type": "requirement",
    "//": "Shaping and attaching a biosillicified chitin plate to something, per 112 g of biosillicified chitin.  Time needed is 10 minutes per unit.  In the future when we have some bases, we should also add the requirement for a weak base to neutralize the chitin before crafting with it.",
    "qualities": [ { "id": "CUT", "level": 2 }, { "id": "SEW", "level": 1 }, { "id": "LEATHER_AWL", "level": 1 } ],
    "components": [ [ [ "acidchitin_piece", 1 ] ], [ [ "filament", 1, "LIST" ] ] ]
  },
  {
    "id": "armor_chainmail_assembling",
    "type": "requirement",
    "//": "Assembling chainmail rings into finished products, and riveting rings closed, per 1025 g of steel.  It is assumed that each ring used comes with a prepared rivet.  Time needed is 1 hour per unit (most of the time goes into making rings and then chainmail sheets first)",
    "qualities": [ { "id": "WRENCH", "level": 1 } ],
    "tools": [ [ [ "boltcutters", -1 ], [ "toolset", -1 ] ] ],
    "components": [ [ [ "link_sheet", 1 ] ], [ [ "chain_link", 25 ] ] ]
  },
  {
    "id": "armor_lc_chainmail_assembling",
    "type": "requirement",
    "//": "Assembling chainmail rings into finished products, and riveting rings closed, per 1025 g of steel.  It is assumed that each ring used comes with a prepared rivet.  Time needed is 1 hour per unit (most of the time goes into making rings and then chainmail sheets first)",
    "qualities": [ { "id": "WRENCH", "level": 1 } ],
    "tools": [ [ [ "boltcutters", -1 ], [ "toolset", -1 ] ] ],
    "components": [ [ [ "lc_link_sheet", 1 ] ], [ [ "lc_chain_link", 25 ] ] ]
  },
  {
    "id": "armor_mc_chainmail_assembling",
    "type": "requirement",
    "//": "Assembling chainmail rings into finished products, and riveting rings closed, per 1025 g of steel.  It is assumed that each ring used comes with a prepared rivet.  Time needed is 1 hour per unit (most of the time goes into making rings and then chainmail sheets first)",
    "qualities": [ { "id": "WRENCH", "level": 1 } ],
    "tools": [ [ [ "boltcutters", -1 ], [ "toolset", -1 ] ] ],
    "components": [ [ [ "mc_link_sheet", 1 ] ], [ [ "mc_chain_link", 25 ] ] ]
  },
  {
    "id": "armor_hc_chainmail_assembling",
    "type": "requirement",
    "//": "Assembling chainmail rings into finished products, and riveting rings closed, per 1025 g of steel.  It is assumed that each ring used comes with a prepared rivet.  Time needed is 1 hour per unit (most of the time goes into making rings and then chainmail sheets first)",
    "qualities": [ { "id": "WRENCH", "level": 1 } ],
    "tools": [ [ [ "boltcutters", -1 ], [ "toolset", -1 ] ] ],
    "components": [ [ [ "hc_link_sheet", 1 ] ], [ [ "hc_chain_link", 25 ] ] ]
  },
  {
    "id": "armor_ch_chainmail_assembling",
    "type": "requirement",
    "//": "Assembling chainmail rings into finished products, and riveting rings closed, per 1025 g of steel.  It is assumed that each ring used comes with a prepared rivet.  Time needed is 1 hour per unit (most of the time goes into making rings and then chainmail sheets first)",
    "qualities": [ { "id": "WRENCH", "level": 1 } ],
    "tools": [ [ [ "boltcutters", -1 ], [ "toolset", -1 ] ] ],
    "components": [ [ [ "ch_link_sheet", 1 ] ], [ [ "ch_chain_link", 25 ] ] ]
  },
  {
    "id": "armor_qt_chainmail_assembling",
    "type": "requirement",
    "//": "Assembling chainmail rings into finished products, and riveting rings closed, per 1025 g of steel.  It is assumed that each ring used comes with a prepared rivet.  Time needed is 1 hour per unit (most of the time goes into making rings and then chainmail sheets first)",
    "qualities": [ { "id": "WRENCH", "level": 1 } ],
    "tools": [ [ [ "boltcutters", -1 ], [ "toolset", -1 ] ] ],
    "components": [ [ [ "qt_link_sheet", 1 ] ], [ [ "qt_chain_link", 25 ] ] ]
  },
  {
    "id": "armor_chitin",
    "type": "requirement",
    "//": "Shaping and attaching a chitin plate to something, per 90 g of chitin.  Time needed is 10 minutes per unit.",
    "qualities": [ { "id": "CUT", "level": 2 }, { "id": "SEW", "level": 1 }, { "id": "LEATHER_AWL", "level": 1 } ],
    "components": [ [ [ "chitin_piece", 1 ] ], [ [ "filament", 1, "LIST" ] ] ]
  },
  {
    "id": "armor_kevlar_rigid",
    "type": "requirement",
    "//": "Shaping and attaching a rigid Kevlar plate to something, per 430 g of rigid Kevlar.  Time needed is 45 minutes per unit.",
    "qualities": [ { "id": "CUT", "level": 2 } ],
    "components": [ [ [ "rigid_kevlar_plate", 1 ] ], [ [ "superglue", 1 ] ] ]
  },
  {
    "id": "armor_kevlar_layered",
    "type": "requirement",
<<<<<<< HEAD
    "//": "Joining kevlar panels together into something like a kevlar vest or other armor per 428 g of Kevlar.  Time needed is 45 minutes per unit.",
=======
    "//": "Joining Kevlar panels together into something like a Kevlar vest or other armor per 80 g of Kevlar.  Time needed is 90 minutes per unit.",
>>>>>>> fdf38c42
    "qualities": [ { "id": "FABRIC_CUT", "level": 2 } ],
    "components": [ [ [ "sheet_kevlar_layered", 1 ] ], [ [ "filament", 5, "LIST" ] ] ]
  },
  {
    "id": "armor_steel_plate",
    "type": "requirement",
    "//": "Attaching a steel plate to some flexible material like cloth or leather, as well as working it into shape needed, per 251 g of steel.  Time needed is 20 minutes per unit.",
    "qualities": [ { "id": "SAW_M", "level": 1 }, { "id": "HAMMER", "level": 1 }, { "id": "DRILL", "level": 1 } ],
    "components": [ [ [ "sheet_metal_small", 1 ] ], [ [ "filament", 1, "LIST" ] ] ]
  },
  {
    "id": "armor_paper",
    "type": "requirement",
    "//": "Joining multiple sheets of paper together using duct tape, per 19 g of paper.  Time needed is 2 minutes per unit.",
    "components": [ [ [ "paper", 5 ] ], [ [ "duct_tape", 1 ] ] ]
  },
  {
    "id": "armor_paper_lamellar",
    "type": "requirement",
    "//": "Layering paper sheets, cutting holes in them, laminating them with glue, and connecting multiple of resulting plates with cordage, per 162 g of paper.  Time needed is 50 minutes per unit.",
    "qualities": [ { "id": "CUT", "level": 2 } ],
    "components": [ [ [ "paper", 50 ] ], [ [ "superglue", 1 ], [ "bone_glue", 1 ] ], [ [ "cordage_short", 2, "LIST" ] ] ]
  },
  {
    "id": "armor_wood",
    "type": "requirement",
    "//": "Shaping and tying together multiple wood pieces of same size with lots of cordage, per 1463 g of wood.  Time needed is 30 minutes per unit.  Works for lamellar wooden armor as well as for planks tied to limbs.",
    "qualities": [ { "id": "SAW_W", "level": 2 }, { "id": "CUT", "level": 2 } ],
    "components": [ [ [ "2x4", 1 ] ], [ [ "cordage", 2, "LIST" ] ] ]
  },
  {
    "id": "button",
    "type": "requirement",
    "//": "All kinds of clothing buttons.",
    "components": [ [ [ "button_plastic", 1 ], [ "button_wood", 1 ], [ "button_steel", 1 ] ] ]
  },
  {
    "id": "strap_small",
    "type": "requirement",
    "//": "A small piece of fabric or leather to strap something firmly to the body.  Stronger than a bit of string.",
    "qualities": [ { "id": "SEW", "level": 1 }, { "id": "CUT", "level": 2 } ],
    "components": [ [ [ "rag", 1 ], [ "leather", 3 ], [ "fur", 3 ] ] ]
  },
  {
    "id": "strap_large",
    "type": "requirement",
    "//": "A long piece of fabric or leather to strap something firmly to the body.  Stronger than a bit of string.",
    "qualities": [ { "id": "SEW", "level": 1 }, { "id": "CUT", "level": 2 } ],
    "components": [ [ [ "cordage_short", 1, "LIST" ], [ "leather", 4 ], [ "fur", 4 ] ] ]
  },
  {
    "id": "dye_cloth",
    "type": "requirement",
    "//": "Dyeing cloth items, per 500 ml of dyed cloth.  Use only for fancy clothing, otherwise it's unnecessary.  Takes 720 minutes, this doesn't depend on amount.",
    "qualities": [ { "id": "COOK", "level": 3 } ],
    "tools": [ [ [ "surface_heat", 5, "LIST" ] ] ],
    "components": [
      [
        [ "dye_powder", 5 ],
        [ "tanbark", 1 ],
        [ "coffee_raw", 1 ],
        [ "coffee_raw_kentucky", 1 ],
        [ "tea_raw", 1 ],
        [ "mustard", 48 ],
        [ "acorns", 1 ],
        [ "wild_herbs", 100 ],
        [ "raw_dandelion", 4 ],
        [ "sugar_beet", 1 ],
        [ "carrot", 12 ],
        [ "irradiated_carrot", 12 ],
        [ "carrot_wild", 6 ],
        [ "onion", 1 ],
        [ "irradiated_onion", 1 ],
        [ "blueberries", 1 ],
        [ "irradiated_blueberries", 1 ],
        [ "strawberries", 1 ],
        [ "irradiated_strawberries", 1 ],
        [ "cranberries", 3 ],
        [ "irradiated_cranberries", 3 ],
        [ "raspberries", 1 ],
        [ "irradiated_raspberries", 1 ],
        [ "huckleberries", 1 ],
        [ "irradiated_huckleberries", 1 ],
        [ "mulberries", 1 ],
        [ "irradiated_mulberries", 1 ],
        [ "elderberries", 1 ],
        [ "irradiated_elderberries", 1 ],
        [ "blackberries", 1 ],
        [ "irradiated_blackberries", 1 ],
        [ "cherries", 1 ],
        [ "irradiated_cherries", 1 ],
        [ "grapes", 1 ],
        [ "irradiated_grapes", 1 ],
        [ "pomegranate", 1 ],
        [ "irradiated_pomegranate", 1 ],
        [ "rose_hips", 1 ],
        [ "irradiated_rose_hips", 1 ],
        [ "cabbage", 1 ],
        [ "irradiated_cabbage", 1 ],
        [ "celery", 1 ],
        [ "irradiated_celery", 1 ],
        [ "mushroom", 1 ]
      ],
      [
        [ "ammonia", 2 ],
        [ "vinegar", 16 ],
        [ "ash", 100 ],
        [ "tanbark", 1 ],
        [ "salt", 100 ],
        [ "chem_potassium_alum", 100 ]
      ],
      [ [ "water", 3 ], [ "water_clean", 3 ] ]
    ]
  },
  {
    "id": "fastener_large",
    "type": "requirement",
    "//": "All kinds of fasteners for jacket-sized soft objects.",
    "components": [
      [
        [ "zipper_long_plastic", 1 ],
        [ "button", 9, "LIST" ],
        [ "touch_fastener", 6 ],
        [ "snapfastener_steel", 9 ],
        [ "string_6", 6 ],
        [ "cordage_6_leather", 6 ]
      ]
    ]
  },
  {
    "id": "fastener_small",
    "type": "requirement",
    "//": "All kinds of fasteners for footwear-sized soft objects, including pockets.",
    "components": [
      [
        [ "button", 3, "LIST" ],
        [ "zipper_short_plastic", 1 ],
        [ "snapfastener_steel", 3 ],
        [ "touch_fastener", 2 ],
        [ "string_6", 2 ],
        [ "cordage_6_leather", 2 ]
      ]
    ]
  },
  {
    "id": "fastener_shoes",
    "type": "requirement",
    "//": "Identical in every way to fastener_small but given string_6 first so that world objects spawn with shoelaces as those are much more common than button or zipper shoes.",
    "components": [
      [
        [ "string_6", 2 ],
        [ "cordage_6_leather", 2 ],
        [ "zipper_short_plastic", 1 ],
        [ "snapfastener_steel", 3 ],
        [ "touch_fastener", 2 ],
        [ "button", 3, "LIST" ]
      ]
    ]
  },
  {
    "id": "clasps",
    "type": "requirement",
    "//": "All kinds of fasteners for strapped-on objects like belts, per single strap.",
    "components": [
      [
        [ "button", 1, "LIST" ],
        [ "snapfastener_steel", 2 ],
        [ "buckle_steel", 1 ],
        [ "touch_fastener", 2 ],
        [ "string_6", 2 ],
        [ "cordage_6_leather", 2 ]
      ]
    ]
  },
  {
    "id": "plastic_molding",
    "type": "requirement",
    "//": "Melting and reshaping plastic items through the use of vacuum forming molds, per 70 g of plastic. Usually takes 30 minutes per unit.",
    "qualities": [ { "id": "CUT", "level": 2 } ],
    "tools": [ [ [ "makeshift_vacuum_mold", 4 ], [ "vac_mold", 2 ] ], [ [ "surface_heat", 5, "LIST" ] ] ],
    "components": [ [ [ "polycarbonate_sheet", 1 ] ] ]
  },
  {
    "id": "tailoring_cotton",
    "type": "requirement",
    "//": "35g per unit. Crafting cotton items, adjusted for tailoring rework. 3g+excessive weight of material is wasted, producing patches or scraps. Time needed is usually 30 minutes per unit if hand-stitching. This uses roughly 50 inches of thread to account for waste.",
    "qualities": [ { "id": "SEW", "level": 1 }, { "id": "FABRIC_CUT", "level": 1 } ],
    "components": [ [ [ "sheet_cotton", 1 ] ], [ [ "filament", 5, "LIST" ] ] ]
  },
  {
    "id": "tailoring_cotton_knitting",
    "type": "requirement",
    "//": "Crafting cotton items via knitting, per 1 g of cotton; no material wasted.  Time needed is usually 2 minutes per unit if doing it by hand.",
    "qualities": [ { "id": "KNIT", "level": 1 } ],
    "components": [ [ [ "thread", 1 ] ] ]
  },
  {
    "id": "tailoring_cotton_patchwork",
    "type": "requirement",
    "//": "35g per unit. Crafting possibly-patchwork cotton items, adjusted for tailoring rework. Time needed is usually 30 minutes per unit if hand-stitching (most of the time actually needed goes into making a patchwork sheet)",
    "qualities": [ { "id": "SEW", "level": 1 }, { "id": "FABRIC_CUT", "level": 1 } ],
    "components": [ [ [ "sheet_cotton", 1 ], [ "sheet_cotton_patchwork", 1 ] ], [ [ "filament", 5, "LIST" ] ] ]
  },
  {
    "id": "tailoring_cotton_small",
    "type": "requirement",
    "//": "5g per unit. Crafting possibly-patchwork cotton items, adjusted for tailoring rework. Time needed is usually 15 minutes per unit if hand-stitching.  excessive weight of material is wasted, possibly producing cotton scraps.",
    "qualities": [ { "id": "SEW", "level": 1 }, { "id": "FABRIC_CUT", "level": 1 } ],
    "components": [ [ [ "cotton_patchwork", 1 ] ], [ [ "filament", 3, "LIST" ] ] ]
  },
  {
    "id": "tailoring_faux_fur",
    "type": "requirement",
    "//": "350g per unit. Crafting faux fur items, per 371 g of faux fur with rework; 21 g + excessive weight of material is wasted, producing faux fur patches and scraps.  Time needed is usually 40 minutes per unit if hand-stitching.",
    "qualities": [ { "id": "SEW", "level": 1 }, { "id": "FABRIC_CUT", "level": 2 }, { "id": "CUT_FINE", "level": 1 } ],
    "components": [ [ [ "sheet_faux_fur", 1 ] ], [ [ "filament", 7, "LIST" ] ] ]
  },
  {
    "id": "tailoring_faux_fur_patchwork",
    "type": "requirement",
    "//": "350g per unit. Crafting possibly-patchwork faux fur items, per 371 g of faux fur; 21 g + excessive weight of material is wasted, producing faux fur patches and scraps.  Time needed is usually 40 minutes per unit if hand-stitching (most of the time actually needed goes into making a patchwork sheet).",
    "qualities": [ { "id": "SEW", "level": 1 }, { "id": "FABRIC_CUT", "level": 2 }, { "id": "CUT_FINE", "level": 1 } ],
    "components": [ [ [ "sheet_faux_fur", 1 ], [ "sheet_faux_fur_patchwork", 1 ] ], [ [ "filament", 7, "LIST" ] ] ]
  },
  {
    "id": "tailoring_faux_fur_small",
    "type": "requirement",
    "//": "40g per unit. Crafting possibly-patchwork faux fur items, per 46 g of faux fur; 6 g + excessive weight of material is wasted, producing faux fur scraps.  Time needed is usually 25 minutes per unit if hand-stitching (most of the time actually needed goes into making a patchwork sheet).",
    "qualities": [ { "id": "SEW", "level": 1 }, { "id": "FABRIC_CUT", "level": 2 }, { "id": "CUT_FINE", "level": 1 } ],
    "components": [ [ [ "faux_fur", 1 ] ], [ [ "filament", 4, "LIST" ] ] ]
  },
  {
    "id": "tailoring_felt",
    "type": "requirement",
    "//": "25g per unit. Crafting felt items (not via knitting), per 28 g of felt; 3 g + excessive weight of material is wasted, producing felt patches as byproducts.  Time needed is usually 35 minutes per unit if hand-stitching.",
    "qualities": [ { "id": "SEW", "level": 1 }, { "id": "CUT", "level": 2 } ],
    "components": [ [ [ "sheet_felt", 1 ] ], [ [ "filament", 5, "LIST" ] ] ]
  },
  {
    "id": "tailoring_felt_patchwork",
    "type": "requirement",
    "//": "25g per unit. Crafting possibly-patchwork felt items (not via knitting), per 28 g of felt; 3 g + excessive weight of material is wasted, producing felt patches as byproducts.  Time needed is usually 35 minutes per unit if hand-stitching. (most of the time actually needed goes into making a patchwork sheet)",
    "qualities": [ { "id": "SEW", "level": 1 }, { "id": "FABRIC_CUT", "level": 1 } ],
    "components": [ [ [ "sheet_felt", 1 ], [ "sheet_felt_patchwork", 1 ] ], [ [ "filament", 5, "LIST" ] ] ]
  },
  {
    "id": "tailoring_felt_small",
    "type": "requirement",
    "//": "3g per unit. Crafting possibly-patchwork felt items (not via knitting), per 3.4 g of felt; .4 g + excessive weight of material is wasted, producing felt scraps as byproducts.  Time needed is usually 15 minutes per unit if hand-stitching.",
    "qualities": [ { "id": "SEW", "level": 1 }, { "id": "FABRIC_CUT", "level": 1 } ],
    "components": [ [ [ "felt_patch", 1 ] ], [ [ "filament", 3, "LIST" ] ] ]
  },
  {
    "id": "tailoring_fur",
    "type": "requirement",
    "//": "250g per unit. Crafting fur items, per 372 g of fur; 122 g + excessive weight of material is wasted, producing fur patches as byproducts.  Time needed is usually 60 minutes per unit if hand-stitching for extra material processing time.",
    "qualities": [
      { "id": "SEW", "level": 1 },
      { "id": "FABRIC_CUT", "level": 2 },
      { "id": "LEATHER_AWL", "level": 1 },
      { "id": "CUT_FINE", "level": 1 }
    ],
    "components": [ [ [ "tanned_pelt", 1 ] ], [ [ "filament", 7, "LIST" ] ] ]
  },
  {
    "id": "tailoring_fur_patchwork",
    "type": "requirement",
    "//": "250g per unit. Crafting fur items, per 372 g of fur; 122 g + excessive weight of material is wasted, producing fur patches as byproducts.  Time needed is usually 60 minutes per unit if hand-stitching for extra material processing time.",
    "qualities": [
      { "id": "SEW", "level": 1 },
      { "id": "FABRIC_CUT", "level": 2 },
      { "id": "LEATHER_AWL", "level": 1 },
      { "id": "CUT_FINE", "level": 1 }
    ],
    "components": [ [ [ "tanned_pelt", 1 ], [ "sheet_fur_patchwork", 1 ] ], [ [ "filament", 7, "LIST" ] ] ]
  },
  {
    "id": "tailoring_fur_small",
    "type": "requirement",
    "//": "35g per unit. Crafting either small or patchwork fur items, per 46 g of fur; 11 g + excessive weight of material is wasted, producing fur patches as byproducts.  Time needed is usually 15 minutes per unit if hand-stitching.",
    "qualities": [
      { "id": "SEW", "level": 1 },
      { "id": "FABRIC_CUT", "level": 2 },
      { "id": "LEATHER_AWL", "level": 1 },
      { "id": "CUT_FINE", "level": 1 }
    ],
    "components": [ [ [ "fur", 1 ] ], [ [ "filament", 3, "LIST" ] ] ]
  },
  {
    "id": "tailoring_kevlar_fabric",
    "type": "requirement",
    "//": "Crafting Kevlar items, per 26 g of Kevlar; 6 g + excessive weight of material is wasted, producing Kevlar scraps as byproducts.  Time needed is usually 40 minutes per unit if hand-stitching.",
    "qualities": [ { "id": "SEW", "level": 2 }, { "id": "FABRIC_CUT", "level": 2 } ],
    "components": [ [ [ "sheet_kevlar", 1 ] ], [ [ "filament", 6, "LIST" ] ] ]
  },
  {
    "id": "tailoring_leather",
    "type": "requirement",
    "//": "275g per unit. Crafting leather items, per 296 g of leather; 21 g + excessive weight of material is wasted, producing leather patches as byproducts.  Time needed is usually 60 minutes per unit if hand-stitching.",
    "qualities": [ { "id": "SEW", "level": 1 }, { "id": "FABRIC_CUT", "level": 1 }, { "id": "LEATHER_AWL", "level": 1 } ],
    "components": [ [ [ "tanned_hide", 1 ] ], [ [ "filament", 7, "LIST" ] ] ]
  },
  {
    "id": "tailoring_leather_patchwork",
    "type": "requirement",
    "//": "275g per unit. Crafting leather items, per 296 g of leather; 21 g + excessive weight of material is wasted, producing leather patches as byproducts.  Time needed is usually 60 minutes per unit if hand-stitching.",
    "qualities": [ { "id": "SEW", "level": 1 }, { "id": "FABRIC_CUT", "level": 1 }, { "id": "LEATHER_AWL", "level": 1 } ],
    "components": [ [ [ "tanned_hide", 1 ], [ "sheet_leather_patchwork", 1 ] ], [ [ "filament", 7, "LIST" ] ] ]
  },
  {
    "id": "tailoring_leather_small",
    "type": "requirement",
    "//": "35g per unit. Crafting either small or patchwork leather items, per 37 g of leather; 2 g + excessive weight of material is wasted, producing leather patches as byproducts.  Time needed is usually 15 minutes per unit if hand-stitching.",
    "qualities": [ { "id": "SEW", "level": 1 }, { "id": "FABRIC_CUT", "level": 1 }, { "id": "LEATHER_AWL", "level": 1 } ],
    "components": [ [ [ "leather", 1 ] ], [ [ "filament", 3, "LIST" ] ] ]
  },
  {
    "id": "tailoring_lycra",
    "type": "requirement",
    "//": "30g per unit. Crafting Lycra items, per 33 g of Lycra; 3 g + excessive weight of material is wasted, producing Lycra scraps as byproducts.  Time needed is usually 60 minutes per unit if hand-stitching.",
    "qualities": [ { "id": "SEW", "level": 1 }, { "id": "FABRIC_CUT", "level": 1 } ],
    "components": [ [ [ "sheet_lycra", 1 ] ], [ [ "thread_nomex", 5 ] ] ]
  },
  {
    "id": "tailoring_lycra_patchwork",
    "type": "requirement",
    "//": "30g per unit. Crafting possibly-patchwork Lycra items, per 33 g of Lycra; 3 g + excessive weight of material is wasted, producing Lycra scraps as byproducts.  Time needed is usually 90 minutes per unit if hand-stitching (most of the time actually needed goes into making a patchwork sheet).",
    "qualities": [ { "id": "SEW", "level": 1 }, { "id": "FABRIC_CUT", "level": 1 } ],
    "components": [ [ [ "sheet_lycra", 1 ], [ "sheet_lycra_patchwork", 1 ] ], [ [ "thread_nomex", 5 ] ] ]
  },
  {
    "id": "tailoring_lycra_small",
    "type": "requirement",
    "//": "4g per unit. Crafting possibly-patchwork Lycra items, per 4.18 g of Lycra; .18 g + excessive weight of material is wasted, producing Lycra scraps as byproducts.  Time needed is usually 30 minutes per unit if hand-stitching.",
    "qualities": [ { "id": "SEW", "level": 1 }, { "id": "FABRIC_CUT", "level": 1 } ],
    "components": [ [ [ "lycra_patch", 1 ] ], [ [ "thread_nomex", 3 ] ] ]
  },
  {
    "id": "tailoring_neoprene",
    "type": "requirement",
    "//": "25g per unit. Crafting neoprene items, per 26 g of neoprene; 1 g + excessive weight of material is wasted, producing neoprene scraps as byproducts.  Superglue and duct tape will usually be needed for extra waterproofing.  Time needed is usually 60 minutes per unit if hand-stitching.",
    "qualities": [ { "id": "SEW_CURVED", "level": 1 }, { "id": "FABRIC_CUT", "level": 1 } ],
    "components": [ [ [ "sheet_neoprene", 1 ] ], [ [ "filament", 5, "LIST" ] ] ]
  },
  {
    "id": "tailoring_neoprene_patchwork",
    "type": "requirement",
    "//": "25g per unit. Crafting possibly-patchwork neoprene items, per 26 g of neoprene; 1 g + excessive weight of material is wasted, producing neoprene scraps as byproducts.  Superglue and duct tape will usually be needed for extra waterproofing.  Time needed is usually 60 minutes per unit if hand-stitching (most of the time actually needed goes into making a patchwork sheet).",
    "qualities": [ { "id": "SEW_CURVED", "level": 1 }, { "id": "FABRIC_CUT", "level": 1 } ],
    "components": [ [ [ "sheet_neoprene", 1 ], [ "sheet_neoprene_patchwork", 1 ] ], [ [ "filament", 5, "LIST" ] ] ]
  },
  {
    "id": "tailoring_neoprene_small",
    "type": "requirement",
    "//": "3g per unit. Crafting possibly-patchwork neoprene items, per 3 g of neoprene; .5 g + excessive weight of material is wasted, producing neoprene scraps as byproducts.  Superglue and duct tape will usually be needed for extra waterproofing.  Time needed is usually 30 minutes per unit if hand-stitching.",
    "qualities": [ { "id": "SEW_CURVED", "level": 1 }, { "id": "FABRIC_CUT", "level": 1 } ],
    "components": [ [ [ "neoprene", 1 ] ], [ [ "filament", 3, "LIST" ] ] ]
  },
  {
    "id": "tailoring_nomex",
    "type": "requirement",
    "//": "30g per unit. Crafting Nomex items, per 32 g of Nomex; 2 g + excessive weight of material is wasted, producing Nomex scraps as byproducts.  Time needed is usually 45 minutes per unit if hand-stitching.",
    "qualities": [ { "id": "SEW", "level": 1 }, { "id": "FABRIC_CUT", "level": 2 } ],
    "components": [ [ [ "sheet_nomex", 1 ] ], [ [ "thread_nomex", 5 ], [ "thread_kevlar", 5 ] ] ]
  },
  {
    "id": "tailoring_nomex_patchwork",
    "type": "requirement",
    "//": "30g per unit. Crafting possibly-patchwork Nomex items, per 32 g of Nomex; 2 g + excessive weight of material is wasted, producing Nomex scraps as byproducts.  Time needed is usually 45 minutes per unit if hand-stitching.",
    "qualities": [ { "id": "SEW", "level": 1 }, { "id": "FABRIC_CUT", "level": 2 } ],
    "components": [ [ [ "sheet_nomex", 1 ], [ "sheet_nomex_patchwork", 1 ] ], [ [ "thread_nomex", 5 ], [ "thread_kevlar", 5 ] ] ]
  },
  {
    "id": "tailoring_nomex_small",
    "type": "requirement",
    "//": "3g per unit. Crafting small Nomex items, per 32 g of Nomex; 1 g + excessive weight of material is wasted, producing Nomex scraps as byproducts.",
    "qualities": [ { "id": "SEW", "level": 1 }, { "id": "FABRIC_CUT", "level": 2 } ],
    "components": [ [ [ "nomex", 1 ] ], [ [ "thread_nomex", 3 ], [ "thread_kevlar", 3 ] ] ]
  },
  {
    "id": "tailoring_nylon",
    "type": "requirement",
    "//": "40g per unit. Crafting synthetic fabric items, per 46 g of nylon; 6 g + excessive weight of material is wasted, producing synthetic fabric scraps as byproducts.  Time needed is usually 30 minutes per unit if hand-stitching.",
    "qualities": [ { "id": "SEW", "level": 1 }, { "id": "FABRIC_CUT", "level": 1 } ],
    "components": [ [ [ "sheet_nylon", 1 ] ], [ [ "filament", 5, "LIST" ] ] ]
  },
  {
    "id": "tailoring_nylon_patchwork",
    "type": "requirement",
    "//": "40g per unit. Crafting possibly-patchwork synthetic fabric items, per 46 g of nylon; 6 g + excessive weight of material is wasted, producing synthetic fabric scraps as byproducts.  Time needed is usually 30 minutes per unit if hand-stitching (most of the time actually needed goes into making a patchwork sheet).",
    "qualities": [ { "id": "SEW", "level": 1 }, { "id": "FABRIC_CUT", "level": 1 } ],
    "components": [ [ [ "sheet_nylon", 1 ], [ "sheet_nylon_patchwork", 1 ] ], [ [ "filament", 5, "LIST" ] ] ]
  },
  {
    "id": "tailoring_nylon_patchwork",
    "type": "requirement",
    "//": "5g per unit. Crafting possibly-patchwork synthetic fabric items, per 6 g of nylon; 1 g + excessive weight of material is wasted, producing synthetic fabric scraps as byproducts.  Time needed is usually 25 minutes per unit if hand-stitching.",
    "qualities": [ { "id": "SEW", "level": 1 }, { "id": "FABRIC_CUT", "level": 1 } ],
    "components": [ [ [ "nylon", 1 ] ], [ [ "filament", 3, "LIST" ] ] ]
  },
  {
    "id": "tailoring_wool_knitting",
    "type": "requirement",
    "//": "Crafting wool items via knitting, per 1 g of wool; no material wasted.  Time needed is usually 2 minutes per unit if doing it by hand.",
    "qualities": [ { "id": "KNIT", "level": 1 } ],
    "components": [ [ [ "yarn", 1 ] ] ]
  },
  {
    "id": "waterproofing_cloth",
    "type": "requirement",
    "//": "Waterproofing cloth items, per 500 ml of waterproofed cloth.  Takes 360 minutes, doesn't depend on amount.  Duct tape is needed to waterproof seams.",
    "qualities": [ { "id": "COOK", "level": 3 }, { "id": "CUT", "level": 2 } ],
    "tools": [ [ [ "water_boiling_heat", 2, "LIST" ] ] ],
    "components": [
      [ [ "chem_potassium_alum", 50 ] ],
      [ [ "detergent", 10 ] ],
      [ [ "water", 3 ], [ "water_clean", 3 ] ],
      [ [ "duct_tape", 5 ] ]
    ]
  },
  {
    "id": "waterproofing_plastic_sheets",
    "type": "requirement",
    "//": "Making a waterproof layer from plastic sheets duct taped together, per 0.2 m2.",
    "qualities": [ { "id": "CUT", "level": 1 } ],
    "components": [ [ [ "plastic_sheet_small", 1 ] ], [ [ "duct_tape", 5 ] ] ]
  },
  {
    "id": "tanning_agent",
    "type": "requirement",
    "//": "Enough to make one tanned hide/pelt",
    "components": [ [ [ "tanbark", 1 ], [ "acorns", 2 ], [ "hops", 2 ], [ "pine_bough", 6 ], [ "meat_brain", 3, "LIST" ] ] ]
  }
]<|MERGE_RESOLUTION|>--- conflicted
+++ resolved
@@ -71,11 +71,7 @@
   {
     "id": "armor_kevlar_layered",
     "type": "requirement",
-<<<<<<< HEAD
-    "//": "Joining kevlar panels together into something like a kevlar vest or other armor per 428 g of Kevlar.  Time needed is 45 minutes per unit.",
-=======
-    "//": "Joining Kevlar panels together into something like a Kevlar vest or other armor per 80 g of Kevlar.  Time needed is 90 minutes per unit.",
->>>>>>> fdf38c42
+    "//": "Joining Kevlar panels together into something like a Kevlar vest or other armor per 428 g of Kevlar.  Time needed is 45 minutes per unit.",
     "qualities": [ { "id": "FABRIC_CUT", "level": 2 } ],
     "components": [ [ [ "sheet_kevlar_layered", 1 ] ], [ [ "filament", 5, "LIST" ] ] ]
   },
