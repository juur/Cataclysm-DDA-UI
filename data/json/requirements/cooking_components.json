[
  {
    "id": "batter",
    "type": "requirement",
    "//": "Bread type food usable as batter for frying.",
    "components": [
      [
        [ "flour", 1 ],
        [ "cornmeal", 1 ],
        [ "flatbread", 1 ],
        [ "tortilla_corn", 1 ],
        [ "bread", 1 ],
        [ "wastebread", 1 ],
        [ "cornbread", 1 ],
        [ "biscuit", 1 ],
        [ "hardtack", 1 ],
        [ "crackers", 1 ]
      ]
    ]
  },
  {
    "id": "bread_sandwich",
    "type": "requirement",
    "//": "Bread appropriate for sandwiches.",
    "components": [
      [
        [ "flatbread", 1 ],
        [ "bread", 1 ],
        [ "cornbread", 1 ],
        [ "wastebread", 1 ],
        [ "sourdough_bread", 1 ],
        [ "biscuit", 1 ],
        [ "brioche", 1 ],
        [ "crackers", 1 ]
      ]
    ]
  },
  {
    "id": "any_peanutbutter",
    "type": "requirement",
    "//": "Peanut butter of all types and other peanut butter substitutes",
    "components": [ [ [ "peanutbutter", 1 ], [ "spread_peanutbutter", 1 ], [ "peanutbutter_imitation", 1 ] ] ]
  },
  {
    "id": "eggs_bird",
    "type": "requirement",
    "//": "All of the different bird eggs",
    "components": [
      [
        [ "egg_bird", 1 ],
        [ "egg_bird_unfert", 1 ],
        [ "egg_chicken", 1 ],
        [ "egg_grouse", 1 ],
        [ "egg_crow", 1 ],
        [ "egg_duck", 1 ],
        [ "egg_goose_canadian", 1 ],
        [ "egg_turkey", 1 ],
        [ "egg_pheasant", 1 ],
        [ "egg_cockatrice", 1 ]
      ]
    ]
  },
  {
    "id": "eggs_insect",
    "type": "requirement",
    "//": "All of the different insect eggs",
    "components": [
      [
        [ "ant_egg", 1 ],
        [ "spider_egg", 4 ],
        [ "egg_roach", 4 ],
        [ "egg_locust", 4 ],
        [ "egg_dragonfly", 4 ],
        [ "egg_firefly", 4 ],
        [ "egg_centipede", 2 ],
        [ "egg_wasp", 4 ]
      ]
    ]
  },
  {
    "id": "milk_standard",
    "type": "requirement",
    "//": "Pasteurized milk, including reconstituted",
    "components": [ [ [ "milk", 1 ], [ "milk_reconstituted", 1 ], [ "milk_UHT", 1 ] ] ]
  },
  {
    "id": "any_butter",
    "type": "requirement",
    "//": "Butter of all types and other future butter substitutes",
    "components": [ [ [ "raw_butter", 1 ], [ "butter", 1 ], [ "ghee", 1 ] ] ]
  },
  {
    "id": "milk_standard_raw",
    "type": "requirement",
    "//": "Equivalent to milk_standard, with addition of raw milk for recipes using a heat source to kill microbes",
    "components": [ [ [ "milk_standard", 1, "LIST" ], [ "milk_raw", 1 ] ] ]
  },
  {
    "id": "milk_standard_raw_fresh",
    "type": "requirement",
    "//": "Equivalent to milk_standard_raw, but without milk_reconstituted",
    "components": [ [ [ "milk", 1 ], [ "milk_UHT", 1 ], [ "milk_raw", 1 ] ] ]
  },
  {
    "id": "sugar_standard",
    "type": "requirement",
    "//": "One unit provides ~260kcal; chosen to match one unit of molasses",
    "components": [
      [
        [ "sugar", 14 ],
        [ "syrup", 5 ],
        [ "beet_syrup", 6 ],
        [ "molasses", 1 ],
        [ "honey_bottled", 4 ],
        [ "honey_glassed", 1 ]
      ]
    ]
  },
  {
    "id": "hard_liquor",
    "type": "requirement",
    "//": "Hard liquor - necessarily comestible and high proof, not necessarily high quality.",
    "components": [
      [
        [ "moonshine", 1 ],
        [ "vodka", 1 ],
        [ "whiskey", 1 ],
        [ "single_malt_whiskey", 1 ],
        [ "cheap_whiskey", 1 ],
        [ "canadian_whiskey", 1 ],
        [ "single_pot_whiskey", 1 ],
        [ "brandy", 1 ],
        [ "rum", 1 ],
        [ "gin", 1 ],
        [ "tequila", 1 ],
        [ "mixed_alcohol_strong", 1 ]
      ]
    ]
  },
  {
    "id": "cheap_wine",
    "type": "requirement",
    "//": "Cheap and improvised wines.",
    "components": [
      [
        [ "fruit_wine", 1 ],
        [ "bum_wine", 1 ],
        [ "dandelion_wine", 1 ],
        [ "burdock_wine", 1 ],
        [ "pine_wine", 1 ],
        [ "bum_wine", 1 ]
      ]
    ]
  },
  {
    "id": "worthy_wine",
    "type": "requirement",
    "//": "More expensive wines.",
    "components": [
      [
        [ "wine_riesling", 1 ],
        [ "wine_chardonnay", 1 ],
        [ "wine_cabernet", 1 ],
        [ "wine_noir", 1 ],
        [ "wine_vermouth", 1 ],
        [ "sherry", 1 ],
        [ "bristol_sherry", 1 ],
        [ "madeira", 1 ]
      ]
    ]
  },
  {
    "id": "hard_liquor_chem",
    "type": "requirement",
    "//": "Hard liquor and ethanol - Must be diluted. Added for ease of use",
    "components": [ [ [ "hard_liquor", 7, "LIST" ], [ "chem_ethanol", 125 ] ] ]
  },
  {
    "id": "hard_liquor_toxic",
    "type": "requirement",
    "//": "Hard liquor, ethanol, and denaturalized alcohol - Do not use in comestibles",
    "components": [ [ [ "hard_liquor_chem", 1, "LIST" ], [ "denat_alcohol", 125 ] ] ]
  },
  {
    "id": "meat_offal",
    "type": "requirement",
    "//": "Anything you might consider offal or intestines.",
    "components": [
      [
        [ "meat_lung", 4, "LIST" ],
        [ "liver", 4 ],
        [ "kidney", 4 ],
        [ "sweetbread", 4 ],
        [ "offal", 1 ],
        [ "mutant_bug_organs", 1 ]
      ]
    ]
  },
  {
    "id": "meat_raw_steak",
    "type": "requirement",
    "//": "An unbroken slab of raw meat.  For when scraps just aren't good enough.",
    "components": [ [ [ "meat", 1 ], [ "mutant_meat", 1 ], [ "human_flesh", 1 ], [ "mutant_human_flesh", 1 ], [ "demihuman_flesh", 1 ] ] ]
  },
  {
    "id": "meat_red_raw",
    "type": "requirement",
    "//": "Anything you might consider raw, unpreserved 'red' meat.  About 250mL of meat.",
    "components": [ [ [ "meat_raw_steak", 1, "LIST" ], [ "meat_scrap", 10 ], [ "mutant_meat_scrap", 10 ], [ "porkbelly", 1 ] ] ]
  },
  {
    "id": "meat_red",
    "type": "requirement",
    "//": "Anything you might consider raw 'red' meat.  About 250mL of meat.",
    "components": [ [ [ "meat_red_raw", 1, "LIST" ], [ "rehydrated_meat", 1 ], [ "meat_canned", 1 ] ] ]
  },
  {
    "id": "meat_lung",
    "type": "requirement",
    "//": "Anything you might consider raw lung.  About 250mL of lungs.",
    "components": [ [ [ "lung", 1 ], [ "mutant_bug_lungs", 1 ] ] ]
  },
  {
    "id": "meat_stomach",
    "type": "requirement",
    "//": "Anything you might consider a raw stomach.  About 500mL of stomachs.",
    "components": [ [ [ "meat_stomach_small", 2, "LIST" ], [ "meat_stomach_large", 1, "LIST" ] ] ]
  },
  {
    "id": "meat_stomach_cooked",
    "type": "requirement",
    "//": "Anything you might consider a cooked stomach.  About 500mL of stomachs.",
    "components": [ [ [ "meat_stomach_small", 2, "LIST" ], [ "meat_stomach_large", 1, "LIST" ] ] ]
  },
  {
    "id": "meat_stomach_boiled",
    "type": "requirement",
    "//": "Anything you might consider a boiled stomach.  About 500mL of stomachs.",
    "components": [
      [
        [ "small_stomach_boiled", 2 ],
        [ "stomach_boiled", 1 ],
        [ "small_hstomach_boiled", 2 ],
        [ "hstomach_boiled", 1 ],
        [ "small_demihuman_stomach_boiled", 2 ],
        [ "demihuman_stomach_boiled", 1 ]
      ]
    ]
  },
  {
    "id": "meat_stomach_large",
    "type": "requirement",
    "//": "Anything you might consider a small raw stomach.",
    "components": [ [ [ "stomach_large", 1 ], [ "hstomach_large", 1 ], [ "demihuman_stomach_large", 1 ] ] ]
  },
  {
    "id": "meat_stomach_small",
    "type": "requirement",
    "//": "Anything you might consider a small raw stomach.",
    "components": [ [ [ "stomach", 1 ], [ "hstomach", 1 ], [ "demihuman_stomach", 1 ] ] ]
  },
  {
    "id": "meat_nofish",
    "type": "requirement",
    "//": "Any type of raw meat except for fish.  About 300-400kcal of meat.",
    "components": [
      [
        [ "meat_red", 1, "LIST" ],
        [ "liver", 5 ],
        [ "kidney", 5 ],
        [ "meat_lung", 5, "LIST" ],
        [ "sweetbread", 5 ],
        [ "bacon", 4 ],
        [ "lunchmeat", 5 ],
        [ "bologna", 5 ],
        [ "can_spam", 2 ],
        [ "can_chicken", 1 ],
        [ "meat_pickled", 1 ],
        [ "dry_meat", 1 ],
        [ "jerky", 1 ],
        [ "meat_smoked", 1 ],
        [ "meat_salted", 1 ]
      ]
    ]
  },
  {
    "id": "meat_cooked",
    "type": "requirement",
    "//": "meat you'd put on a sandwich",
    "components": [
      [
        [ "meat_cooked", 1 ],
        [ "meat_fatty_cooked", 1 ],
        [ "meat_scrap_cooked", 10 ],
        [ "mutant_meat_cooked", 1 ],
        [ "mutant_meat_scrap_cooked", 10 ],
        [ "human_cooked", 1 ],
        [ "mutant_human_cooked", 1 ],
        [ "demihuman_cooked", 1 ],
        [ "meat_pickled", 1 ],
        [ "meat_smoked", 1 ],
        [ "meat_salted", 1 ],
        [ "dry_meat", 1 ],
        [ "rehydrated_meat", 1 ],
        [ "jerky", 1 ],
        [ "bacon", 1 ],
        [ "lunchmeat", 2 ],
        [ "bologna", 5 ],
        [ "can_spam", 2 ],
        [ "fried_spam", 2 ],
        [ "can_chicken", 1 ],
        [ "fish_cooked", 1 ],
        [ "fish_smoked", 1 ],
        [ "can_herring", 1 ],
        [ "can_salmon", 1 ],
        [ "can_tuna", 1 ],
        [ "can_sardine", 1 ],
        [ "can_clams", 1 ],
        [ "fish_pickled", 1 ],
        [ "cracklins", 1 ],
        [ "meat_aspic", 1 ],
        [ "sausage", 1 ],
        [ "sausage_cooked", 1 ],
        [ "bratwurst_sausage", 1 ]
      ]
    ]
  },
  {
    "id": "human_meat",
    "type": "requirement",
    "//": "Raw meat that non-cannibals would be unhappy eating.",
    "components": [ [ [ "human_flesh", 1 ], [ "mutant_human_flesh", 1 ] ] ]
  },
  {
    "id": "human_meat_cooked",
    "type": "requirement",
    "//": "Cooked meat that non-cannibals would be unhappy eating.",
    "components": [ [ [ "human_cooked", 1 ], [ "mutant_human_cooked", 1 ] ] ]
  },
  {
    "id": "meat_soup_ingredients",
    "type": "requirement",
    "components": [
      [ [ "broth", 2 ], [ "broth_bone", 2 ] ],
      [
        [ "irradiated_potato", 1 ],
        [ "potato", 1 ],
        [ "celery", 1 ],
        [ "irradiated_celery", 1 ],
        [ "cabbage", 1 ],
        [ "irradiated_cabbage", 1 ],
        [ "sauerkraut", 1 ],
        [ "powder_eggs", 1 ],
        [ "eggs_bird", 1, "LIST" ],
        [ "egg_reptile", 1 ],
        [ "can_beans", 1 ],
        [ "beans_cooked", 1 ],
        [ "spaghetti_raw", 1 ],
        [ "macaroni_raw", 1 ],
        [ "noodles_fast", 1 ],
        [ "dry_beans", 1 ],
        [ "raw_beans", 1 ],
        [ "dry_rice", 1 ],
        [ "dandelion_cooked", 1 ],
        [ "burdock_cooked", 1 ],
        [ "acorns_cooked", 1 ],
        [ "dry_lentils", 1 ],
        [ "raw_lentils", 1 ]
      ],
      [ [ "meat_red", 1, "LIST" ], [ "dry_meat", 1 ], [ "can_chicken", 1 ] ]
    ]
  },
  {
    "id": "fish_soup_ingredients",
    "type": "requirement",
    "components": [
      [ [ "broth", 2 ], [ "broth_bone", 2 ] ],
      [
        [ "spaghetti_raw", 1 ],
        [ "macaroni_raw", 1 ],
        [ "noodles_fast", 1 ],
        [ "veggy_any", 1, "LIST" ],
        [ "sauerkraut", 1 ],
        [ "can_corn", 1 ],
        [ "hominy", 1 ],
        [ "dry_veggy", 1 ],
        [ "dry_corn", 1 ],
        [ "corn_kernels", 1 ],
        [ "con_milk", 1 ],
        [ "flatbread", 1 ],
        [ "tortilla_corn", 1 ],
        [ "bread", 1 ],
        [ "cornbread", 1 ],
        [ "biscuit", 1 ],
        [ "hardtack", 1 ],
        [ "wastebread", 1 ],
        [ "sourdough_bread", 1 ],
        [ "flour", 2 ],
        [ "cornmeal", 2 ],
        [ "milk_powder", 1 ],
        [ "crackers", 1 ],
        [ "powder_eggs", 1 ],
        [ "eggs_bird", 1, "LIST" ],
        [ "egg_reptile", 1 ],
        [ "dry_beans", 1 ],
        [ "raw_beans", 1 ],
        [ "dry_lentils", 1 ],
        [ "raw_lentils", 1 ],
        [ "dry_rice", 1 ],
        [ "can_beans", 1 ],
        [ "beans_cooked", 1 ],
        [ "mushroom", 1 ],
        [ "dry_mushroom", 1 ],
        [ "mushroom_cooked", 1 ],
        [ "morel_cooked", 1 ],
        [ "acorns_cooked", 1 ]
      ],
      [
        [ "fish", 2 ],
        [ "dry_fish", 2 ],
        [ "fish_smoked", 2 ],
        [ "fish_pickled", 2 ],
        [ "salted_fish", 2 ],
        [ "fish_canned", 2 ],
        [ "can_salmon", 2 ],
        [ "can_tuna", 2 ]
      ]
    ]
  },
  {
    "id": "woods_soup_ingredients",
    "type": "requirement",
    "components": [
      [ [ "broth", 2 ], [ "broth_bone", 2 ], [ "pine_tea", 2 ] ],
      [
        [ "meat_nofish", 1, "LIST" ],
        [ "fish", 1 ],
        [ "fish_smoked", 1 ],
        [ "dry_fish", 1 ],
        [ "rehydrated_fish", 1 ],
        [ "fish_canned", 1 ],
        [ "can_salmon", 1 ],
        [ "can_tuna", 1 ],
        [ "sausage", 1 ],
        [ "sausage_cooked", 1 ],
        [ "bratwurst_sausage", 1 ]
      ],
      [
        [ "veggy_wild", 2 ],
        [ "veggy", 2 ],
        [ "corn_kernels", 2 ],
<<<<<<< HEAD
=======
        [ "rehydrated_veggy", 2 ],
        [ "rehydrated_corn_kernels", 2 ],
        [ "dry_veggy", 2 ],
        [ "dry_corn", 2 ],
        [ "dry_beans", 2 ],
        [ "can_beans", 2 ],
        [ "raw_beans", 2 ],
        [ "beans_cooked", 2 ],
        [ "dry_lentils", 2 ],
        [ "raw_lentils", 2 ],
        [ "dry_rice", 2 ],
        [ "dandelion_cooked", 2 ],
        [ "burdock_cooked", 2 ],
        [ "mushroom", 2 ],
        [ "dry_mushroom", 2 ],
        [ "mushroom_cooked", 2 ],
        [ "morel_cooked", 2 ],
        [ "acorns_cooked", 2 ]
      ]
    ]
  },
  {
    "id": "woods_soup_ingredients_veggy",
    "type": "requirement",
    "components": [
      [ [ "broth", 2 ], [ "broth_bone", 2 ], [ "pine_tea", 2 ] ],
      [ [ "powder_eggs", 2 ], [ "eggs_bird", 2, "LIST" ], [ "egg_reptile", 2 ] ],
      [
        [ "veggy_wild", 2 ],
        [ "veggy", 2 ],
>>>>>>> b52911e8
        [ "rehydrated_veggy", 2 ],
        [ "rehydrated_corn_kernels", 2 ],
        [ "dry_veggy", 2 ],
        [ "dry_corn", 2 ],
        [ "dry_beans", 2 ],
        [ "can_beans", 2 ],
        [ "raw_beans", 2 ],
        [ "beans_cooked", 2 ],
        [ "dry_lentils", 2 ],
        [ "raw_lentils", 2 ],
        [ "dry_rice", 2 ],
        [ "dandelion_cooked", 2 ],
        [ "burdock_cooked", 2 ],
        [ "mushroom", 2 ],
        [ "dry_mushroom", 2 ],
        [ "mushroom_cooked", 2 ],
        [ "morel_cooked", 2 ],
        [ "acorns_cooked", 2 ]
      ]
    ]
  },
  {
    "id": "any_fat",
    "type": "requirement",
    "//": "Any type of raw fat.",
    "components": [ [ [ "edible_fat", 1, "LIST" ], [ "fat_tainted", 1 ] ] ]
  },
  {
    "id": "edible_fat",
    "type": "requirement",
    "//": "Any type of edible raw fat.",
    "components": [ [ [ "fat", 1 ], [ "mutant_fat", 1 ], [ "human_fat", 1 ], [ "mutant_human_fat", 1 ], [ "demihuman_fat", 1 ] ] ]
  },
  {
    "id": "edible_tallow",
    "type": "requirement",
    "//": "Any type of edible tallow.",
    "components": [
      [
        [ "tallow", 1 ],
        [ "mutant_tallow", 1 ],
        [ "human_tallow", 1 ],
        [ "mutant_human_tallow", 1 ],
        [ "demihuman_tallow", 1 ]
      ]
    ]
  },
  {
    "id": "any_tallow",
    "type": "requirement",
    "//": "Any type of tallow.",
    "components": [ [ [ "edible_tallow", 1, "LIST" ], [ "tallow_tainted", 1 ] ] ]
  },
  {
    "id": "edible_lard",
    "type": "requirement",
    "//": "Lard that is safe for consumption.",
    "components": [ [ [ "lard", 1 ], [ "mutant_lard", 1 ], [ "human_lard", 1 ], [ "mutant_human_lard", 1 ], [ "demihuman_lard", 1 ] ] ]
  },
  {
    "id": "edible_tallow_lard",
    "type": "requirement",
    "//": "Any type of edible rendered fat.",
    "components": [ [ [ "edible_tallow", 1, "LIST" ], [ "edible_lard", 1, "LIST" ] ] ]
  },
  {
    "id": "any_butter_or_oil",
    "type": "requirement",
    "//": "For when a recipe calls for either cooking oil or butter, like many baking recipes do.",
    "components": [ [ [ "cooking_oil", 1 ], [ "cooking_oil2", 1 ], [ "raw_butter", 1 ], [ "butter", 1 ], [ "ghee", 1 ] ] ]
  },
  {
    "id": "fry_oil",
    "type": "requirement",
    "//": "For when a recipe calls for deep frying, and the food absorbs some oil. Clarafied butter or ghee can be used to deep fry, but butter's smoke point is too low without clarification",
    "components": [ [ [ "cooking_oil", 1 ], [ "cooking_oil2", 1 ], [ "ghee", 1 ] ] ]
  },
  {
    "id": "seasoning_mild",
    "type": "requirement",
    "//": "Non-salt seasonings you might add to a dish to flavor it. Should be about a teaspoon, or smallest serving",
    "components": [
      [
        [ "hot_sauce", 1 ],
        [ "pepper", 1 ],
        [ "seasoning_salt", 1 ],
        [ "seasoning_italian", 1 ],
        [ "wild_herbs", 1 ],
        [ "soysauce", 1 ],
        [ "garlic_clove", 1 ]
      ]
    ]
  },
  {
    "id": "condiment",
    "type": "requirement",
    "//": " Should be about a teaspoon, or smallest serving",
    "components": [
      [
        [ "mayonnaise", 1 ],
        [ "mustard", 1 ],
        [ "soysauce", 1 ],
        [ "hot_sauce", 1 ],
        [ "ketchup", 1 ],
        [ "horseradish", 1 ],
        [ "sauerkraut", 1 ],
        [ "butter", 1 ]
      ]
    ]
  },
  {
    "id": "salt_preservation",
    "type": "requirement",
    "//": "Salt-like ingredients that can be used to preserve foods",
    "components": [
      [
        [ "salt_water", 1 ],
        [ "saline", 1 ],
        [ "salt", 1 ],
        [ "soysauce", 1 ],
        [ "seasoning_salt", 1 ],
        [ "pepper", 2 ],
        [ "chem_saltpetre", 1 ],
        [ "chem_black_powder", 47 ]
      ]
    ]
  },
  {
    "id": "sweet_fruit_fresh",
    "type": "requirement",
    "//": "Sweet, unprocessed fruit, roughly by mass.",
    "components": [
      [
        [ "apple", 1 ],
        [ "apricot", 1 ],
        [ "banana", 1 ],
        [ "blackberries", 1 ],
        [ "blueberries", 1 ],
        [ "cherries", 1 ],
        [ "grapefruit", 1 ],
        [ "grapes", 1 ],
        [ "kiwi", 2 ],
        [ "mango", 1 ],
        [ "melon", 1 ],
        [ "orange", 1 ],
        [ "papaya", 1 ],
        [ "peach", 1 ],
        [ "pear", 1 ],
        [ "pineapple", 1 ],
        [ "plums", 1 ],
        [ "pomegranate", 1 ],
        [ "pumpkin", 1 ],
        [ "raspberries", 1 ],
        [ "rose_hips", 1 ],
        [ "strawberries", 1 ],
        [ "huckleberries", 1 ],
        [ "mulberries", 1 ],
        [ "elderberries", 1 ],
        [ "watermelon", 1 ]
      ]
    ]
  },
  {
    "id": "sweet_fruit_irradiated",
    "type": "requirement",
    "//": "Sweet, irradiated fruit, roughly by mass.",
    "components": [
      [
        [ "irradiated_apple", 1 ],
        [ "irradiated_apricot", 1 ],
        [ "irradiated_banana", 1 ],
        [ "irradiated_blackberries", 1 ],
        [ "irradiated_blueberries", 1 ],
        [ "irradiated_cherries", 1 ],
        [ "irradiated_grapefruit", 1 ],
        [ "irradiated_grapes", 1 ],
        [ "irradiated_kiwi", 2 ],
        [ "irradiated_mango", 1 ],
        [ "irradiated_melon", 1 ],
        [ "irradiated_orange", 1 ],
        [ "irradiated_papaya", 1 ],
        [ "irradiated_peach", 1 ],
        [ "irradiated_pumpkin", 1 ],
        [ "irradiated_pear", 1 ],
        [ "irradiated_pineapple", 1 ],
        [ "irradiated_plums", 1 ],
        [ "irradiated_pomegranate", 1 ],
        [ "irradiated_raspberries", 1 ],
        [ "irradiated_rose_hips", 1 ],
        [ "irradiated_strawberries", 1 ],
        [ "irradiated_huckleberries", 1 ],
        [ "irradiated_mulberries", 1 ],
        [ "irradiated_elderberries", 1 ],
        [ "irradiated_watermelon", 1 ]
      ]
    ]
  },
  {
    "id": "sweet_fruit",
    "type": "requirement",
    "//": "Sweet, unprocessed or irradiated, roughly by mass.",
    "components": [ [ [ "sweet_fruit_fresh", 1, "LIST" ], [ "sweet_fruit_irradiated", 1, "LIST" ] ] ]
  },
  {
    "id": "sweet_fruit_like",
    "type": "requirement",
    "//": "Similar to sweet_fruit, but allows processed fruit and vegetables that can pretend to be fruit.",
    "components": [
      [
        [ "sweet_fruit", 1, "LIST" ],
        [ "lemon", 1 ],
        [ "irradiated_lemon", 1 ],
        [ "apple_canned", 1 ],
        [ "apple_sugar", 1 ],
        [ "dry_fruit", 1 ],
        [ "can_peach", 1 ],
        [ "juice_pulp", 2 ],
        [ "rehydrated_fruit", 1 ],
        [ "rhubarb", 2 ]
      ]
    ]
  },
  {
    "id": "veggy_green",
    "type": "requirement",
    "//": "anything you would consider a leafy green vegetable",
    "components": [
      [
        [ "cabbage", 1 ],
        [ "irradiated_cabbage", 1 ],
        [ "cattail_stalk", 1 ],
        [ "lettuce", 1 ],
        [ "irradiated_lettuce", 1 ],
        [ "horseradish_greens", 1 ],
        [ "raw_dandelion", 1 ],
        [ "raw_burdock", 1 ],
        [ "rehydrated_veggy", 1 ],
        [ "rehydrated_corn_kernels", 1 ],
        [ "corn_kernels", 1 ],
        [ "veggy", 1 ],
        [ "veggy_wild", 1 ],
        [ "veggy_salted", 1 ],
        [ "spinach", 1 ]
      ]
    ]
  },
  {
    "id": "veggy_any_uncooked",
    "type": "requirement",
    "components": [ [ [ "rehydrated_veggy", 1 ], [ "rehydrated_corn_kernels", 1 ], [ "veggy_any_fresh_uncooked", 1, "LIST" ] ] ]
  },
  {
    "id": "veggy_any_fresh_uncooked",
    "type": "requirement",
    "components": [
      [
        [ "broccoli", 1 ],
        [ "irradiated_broccoli", 1 ],
        [ "cabbage", 1 ],
        [ "irradiated_cabbage", 1 ],
        [ "carrot", 2 ],
        [ "irradiated_carrot", 2 ],
        [ "cattail_stalk", 1 ],
        [ "celery", 1 ],
        [ "irradiated_celery", 1 ],
        [ "corn_kernels", 1 ],
        [ "cucumber", 1 ],
        [ "irradiated_cucumber", 1 ],
        [ "lettuce", 1 ],
        [ "irradiated_lettuce", 1 ],
        [ "onion", 1 ],
        [ "irradiated_onion", 1 ],
        [ "plant_sac", 1 ],
        [ "potato", 1 ],
        [ "irradiated_potato", 1 ],
        [ "pumpkin", 1 ],
        [ "irradiated_pumpkin", 1 ],
        [ "raw_dandelion", 1 ],
        [ "raw_burdock", 1 ],
        [ "rhubarb", 1 ],
        [ "irradiated_rhubarb", 1 ],
        [ "sugar_beet", 1 ],
        [ "tomato", 1 ],
        [ "irradiated_tomato", 1 ],
        [ "veggy", 1 ],
        [ "veggy_wild", 1 ],
        [ "zucchini", 1 ],
        [ "irradiated_zucchini", 1 ],
        [ "carrot_wild", 1 ],
        [ "spinach", 1 ]
      ]
    ]
  },
  {
    "id": "veggy_any",
    "type": "requirement",
    "components": [
      [
        [ "fiddlehead_boiled", 1 ],
        [ "dandelion_cooked", 1 ],
        [ "burdock_cooked", 1 ],
        [ "salsify_baked", 1 ],
        [ "veggy_any_uncooked", 1, "LIST" ],
        [ "veggy_canned", 1 ],
        [ "veggy_salted", 1 ]
      ]
    ]
  },
  {
    "id": "mushroom_soup_ingredients",
    "type": "requirement",
    "components": [
      [ [ "broth", 1 ] ],
      [ [ "mushroom", 1 ], [ "mushroom_cooked", 1 ], [ "dry_mushroom", 1 ], [ "morel_cooked", 1 ] ],
      [ [ "flour", 1 ] ]
    ]
  },
  {
    "id": "broth_ingredients",
    "type": "requirement",
    "components": [
      [
        [ "veggy_any", 1, "LIST" ],
        [ "empty_corn_cob", 1 ],
        [ "corn", 1 ],
        [ "powder_eggs", 1 ],
        [ "eggs_bird", 1, "LIST" ],
        [ "egg_reptile", 1 ],
        [ "mushroom_cooked", 1 ],
        [ "morel_cooked", 1 ],
        [ "mushroom", 1 ],
        [ "dry_mushroom", 1 ]
      ],
      [
        [ "hot_sauce", 2 ],
        [ "seasoning_italian", 4 ],
        [ "wild_herbs", 4 ],
        [ "seasoning_salt", 4 ],
        [ "soysauce", 2 ],
        [ "pepper", 4 ],
        [ "garlic_clove", 2 ],
        [ "salt_water", 1 ],
        [ "salt", 4 ]
      ]
    ]
  },
  {
    "id": "veggy_soup_ingredients",
    "type": "requirement",
    "components": [
      [ [ "broth", 1 ] ],
      [
        [ "spaghetti_raw", 1 ],
        [ "macaroni_raw", 1 ],
        [ "noodles_fast", 1 ],
        [ "irradiated_potato", 1 ],
        [ "potato", 1 ],
        [ "celery", 1 ],
        [ "irradiated_celery", 1 ],
        [ "veggy_green", 1, "LIST" ],
        [ "sauerkraut", 1 ],
        [ "powder_eggs", 1 ],
        [ "eggs_bird", 1, "LIST" ],
        [ "egg_reptile", 1 ],
        [ "dry_beans", 1 ],
        [ "raw_beans", 1 ],
        [ "dry_rice", 1 ],
        [ "can_beans", 1 ],
        [ "beans_cooked", 1 ],
        [ "dandelion_cooked", 1 ],
        [ "burdock_cooked", 1 ],
        [ "acorns_cooked", 1 ],
        [ "tofu", 1 ],
        [ "dry_tofu", 1 ],
        [ "raw_edamame", 1 ],
        [ "dry_lentils", 1 ],
        [ "raw_lentils", 1 ]
      ],
      [ [ "veggy_any", 1, "LIST" ] ]
    ]
  },
  {
    "id": "wash_liquor",
    "type": "requirement",
    "//": "Wash liquor - needs to be concentrated",
    "components": [ [ [ "wash_vodka", 1 ], [ "wash_whiskey", 1 ], [ "wash_rum", 1 ], [ "wash_moonshine", 1 ] ] ]
  },
  {
    "id": "weak_liquor",
    "type": "requirement",
    "//": "Weak liquor - necessarily comestible and low proof, not necessarily high quality",
    "components": [
      [
        [ "beer", 1 ],
        [ "belgian_ale", 1 ],
        [ "drink_beeknees", 1 ],
        [ "european_pilsner", 1 ],
        [ "hb_beer", 1 ],
        [ "india_pale_ale", 1 ],
        [ "wine_barley", 1 ],
        [ "pale_ale", 1 ],
        [ "stout", 1 ],
        [ "imperial_stout", 1 ],
        [ "mixed_alcohol_weak", 1 ]
      ]
    ]
  },
  {
    "id": "soda_pop",
    "type": "requirement",
    "//": "Soda's and such. Anything carbonated that isn't alcholic or an energy drink.",
    "components": [
      [
        [ "cola", 1 ],
        [ "creamsoda", 1 ],
        [ "crispycran", 1 ],
        [ "lemonlime", 1 ],
        [ "orangesoda", 1 ],
        [ "purple_drink", 1 ],
        [ "rootbeer", 1 ],
        [ "spezi", 1 ]
      ]
    ]
  },
  {
    "id": "sweet_juice",
    "type": "requirement",
    "//": "Non-carbonated, sweet fruit based drinks.",
    "components": [
      [
        [ "oj", 1 ],
        [ "lemonade", 1 ],
        [ "apple_cider", 1 ],
        [ "cranberry_juice", 1 ],
        [ "juice", 1 ],
        [ "juice_pasteurized", 1 ],
        [ "kompot", 1 ]
      ]
    ]
  }
]<|MERGE_RESOLUTION|>--- conflicted
+++ resolved
@@ -449,8 +449,6 @@
         [ "veggy_wild", 2 ],
         [ "veggy", 2 ],
         [ "corn_kernels", 2 ],
-<<<<<<< HEAD
-=======
         [ "rehydrated_veggy", 2 ],
         [ "rehydrated_corn_kernels", 2 ],
         [ "dry_veggy", 2 ],
@@ -481,7 +479,6 @@
       [
         [ "veggy_wild", 2 ],
         [ "veggy", 2 ],
->>>>>>> b52911e8
         [ "rehydrated_veggy", 2 ],
         [ "rehydrated_corn_kernels", 2 ],
         [ "dry_veggy", 2 ],
