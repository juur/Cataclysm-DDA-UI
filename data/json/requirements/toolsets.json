[
  {
    "id": "bullet_forming",
    "type": "requirement",
    "//": "Forming of bullets from raw materials",
    "tools": [ [ [ "press", -1 ] ], [ [ "fire", -1 ], [ "hotplate", 2 ], [ "toolset", 2 ] ] ]
  },
  {
    "id": "shot_forming",
    "type": "requirement",
    "//": "Forming of shot from raw materials",
    "tools": [
      [ [ "crucible", -1 ], [ "crucible_clay", -1 ], [ "iron_pot", -1 ], [ "pan", -1 ], [ "pot_makeshift", -1 ] ],
      [ [ "water", 1 ], [ "water_clean", -1 ], [ "salt_water", -1 ], [ "water_sewage", -1 ] ],
      [
        [ "ladle", -1 ],
        [ "ceramic_mug", -1 ],
        [ "ceramic_cup", -1 ],
        [ "teapot", -1 ],
        [ "clay_teapot", -1 ],
        [ "can_food", -1 ]
      ],
      [ [ "fire", -1 ], [ "hotplate", 2 ], [ "toolset", 2 ] ]
    ]
  },
  {
    "id": "earthenware_firing",
    "type": "requirement",
    "//": "Firing various clay shapes to make earthenware",
    "tools": [ [ [ "fire", -1 ], [ "brick_kiln", 1 ], [ "kiln", 1 ] ] ]
  },
  {
    "id": "forging_standard",
    "type": "requirement",
    "//": "Forging of steel items (per steel chunk), charcoal forge is already a substitute for forge",
    "tools": [ [ [ "forge", 20 ], [ "oxy_torch", 20 ], [ "fake_arc_furnace", 10 ] ] ]
  },
  {
    "id": "blacksmithing_standard",
    "type": "requirement",
    "//": "Includes forging resources as well as tools needed for most blacksmithing",
    "qualities": [ { "id": "ANVIL", "level": 3 }, { "id": "HAMMER", "level": 3 } ],
    "tools": [
      [ [ "forge", 20 ], [ "oxy_torch", 20 ], [ "fake_arc_furnace", 10 ] ],
      [ [ "metal_file", -1 ] ],
      [ [ "metalworking_tongs", -1 ] ]
    ]
  },
  {
    "id": "mutagen_production_standard",
    "type": "requirement",
    "//": "Production of mutagens.",
    "qualities": [ { "id": "CHEM", "level": 3 }, { "id": "SEPARATE", "level": 1 }, { "id": "ANALYSIS", "level": 1 } ],
    "tools": [ [ [ "surface_heat", 1, "LIST" ] ] ]
  },
  {
    "id": "serum_production_standard",
    "type": "requirement",
    "//": "Production of mutagenic serums.",
    "qualities": [ { "id": "CHEM", "level": 3 }, { "id": "FINE_DISTILL", "level": 1 }, { "id": "CONCENTRATE", "level": 1 } ],
    "tools": [ [ [ "surface_heat", 1, "LIST" ] ] ]
  },
  {
    "id": "sewing_standard",
    "type": "requirement",
    "//": "Crafting or repair of fabric items, includes roughly 10 inches of thread.",
    "qualities": [ { "id": "SEW", "level": 1 }, { "id": "CUT", "level": 2 }, { "id": "FABRIC_CUT", "level": 1 } ],
    "components": [ [ [ "filament", 1, "LIST" ] ] ]
  },
  {
    "id": "sewing_aramids",
    "type": "requirement",
    "//": "crafting or repair of aramid based fabrics (nomex, kevlar). Aramid threads are abrasive and require a stronger needle. they also have special cutting considerations.",
    "qualities": [ { "id": "SEW", "level": 3 }, { "id": "CUT", "level": 2 }, { "id": "FABRIC_CUT", "level": 2 } ],
    "components": [ [ [ "advanced_filament", 1, "LIST" ] ] ]
  },
  {
    "id": "sewing_kevlar",
    "type": "requirement",
<<<<<<< HEAD
    "//": "Crafting or repair of kevlar/aramid items. This was added in the middle of the tailoring overhaul, i'll be migrating to sewing_aramids",
=======
    "//": "Crafting or repair of Kevlar/aramid items",
>>>>>>> fdf38c42
    "qualities": [ { "id": "SEW", "level": 2 }, { "id": "CUT", "level": 2 }, { "id": "FABRIC_CUT", "level": 2 } ],
    "components": [ [ [ "filament_durable", 1, "LIST" ] ] ]
  },
  {
    "id": "welding_standard",
    "type": "requirement",
    "//": "Crafting of steel/iron items or installation of vehicle parts",
    "qualities": [ { "id": "GLARE", "level": 1 } ],
    "tools": [ [ [ "welder", 10 ], [ "welder_crude", 15 ], [ "toolset", 15 ], [ "oxy_torch", 2 ] ] ],
    "components": [ [ [ "welding_rod_steel", 3 ], [ "welding_wire_steel", 3 ], [ "brazing_rod_bronze", 3 ] ] ]
  },
  {
    "id": "welding_alloys",
    "type": "requirement",
    "//": "Crafting items made of aluminium alloy or installation of vehicle parts",
    "qualities": [ { "id": "GLARE", "level": 1 } ],
    "tools": [ [ [ "welder", 10 ], [ "welder_crude", 15 ], [ "toolset", 15 ], [ "oxy_torch", 2 ] ] ],
    "components": [ [ [ "welding_rod_alloy", 3 ], [ "welding_wire_alloy", 3 ], [ "brazing_rod_alloy", 3 ] ] ]
  },
  {
    "id": "repair_welding_standard",
    "type": "requirement",
    "//": "Repair of steel/iron items",
    "qualities": [ { "id": "GLARE", "level": 1 }, { "id": "HAMMER", "level": 2 } ],
    "tools": [ [ [ "welder", 20 ], [ "welder_crude", 30 ], [ "toolset", 30 ], [ "oxy_torch", 4 ] ] ],
    "components": [
      [ [ "welding_rod_steel", 6 ], [ "welding_wire_steel", 6 ], [ "brazing_rod_bronze", 6 ] ],
      [ [ "steel_tiny", 1, "LIST" ] ]
    ]
  },
  {
    "id": "repair_welding_alloys",
    "type": "requirement",
    "//": "Repair items made of aluminium alloy",
    "qualities": [ { "id": "GLARE", "level": 1 }, { "id": "HAMMER", "level": 2 } ],
    "tools": [ [ [ "welder", 20 ], [ "welder_crude", 30 ], [ "toolset", 30 ], [ "oxy_torch", 4 ] ] ],
    "components": [
      [ [ "welding_rod_alloy", 6 ], [ "welding_wire_alloy", 6 ], [ "brazing_rod_alloy", 6 ] ],
      [ [ "material_aluminium_ingot", 1 ] ]
    ]
  },
  {
    "id": "chainmail_standard",
    "type": "requirement",
    "//": "Construction of chainmail items",
    "qualities": [ { "id": "HAMMER", "level": 3 }, { "id": "ANVIL", "level": 3 }, { "id": "WRENCH", "level": 1 } ],
    "tools": [ [ [ "boltcutters", -1 ] ], [ [ "cordless_drill", 10 ], [ "drill_press_tool", 5 ] ] ]
  },
  {
    "id": "soldering_standard",
    "type": "requirement",
    "//": "Soldering metal items",
    "tools": [ [ [ "soldering_iron", 1 ], [ "toolset", 1 ] ] ],
    "components": [ [ [ "solder_wire", 1 ] ] ]
  },
  {
    "id": "drilling_standard",
    "type": "requirement",
    "//": "Drilling holes in various materials, including metal",
    "tools": [ [ [ "cordless_drill", 2 ], [ "drill_press_tool", 1 ] ] ]
  },
  {
    "id": "anesthetic",
    "type": "requirement",
    "//": "Rate of anesthetic used for a surgery in 1E-2 mL/kg/min.  Autodoc's interface only supports charges of anesthetic_kit, any other requirement will have unexpected results.",
    "tools": [ [ [ "anesthetic_kit", 6 ] ] ]
  },
  {
    "id": "cutting_wire_standard",
    "type": "requirement",
    "//": "Cutting wires",
    "tools": [
      [ [ "hacksaw", -1 ], [ "multitool", -1 ], [ "boltcutters", -1 ], [ "small_repairkit", -1 ], [ "large_repairkit", -1 ] ]
    ]
  },
  {
    "id": "mining_standard",
    "type": "requirement",
    "//": "mining",
    "tools": [ [ [ "pickaxe", -1 ], [ "jackhammer", 300 ], [ "elec_jackhammer", 3500 ] ] ]
  },
  {
    "id": "bronzesmithing_tools",
    "type": "requirement",
    "//": "Tools for casting and work hardening items made from bronze",
    "qualities": [ { "id": "HAMMER", "level": 2 }, { "id": "ANVIL", "level": 2 } ],
    "tools": [ [ [ "crucible", -1 ], [ "crucible_clay", -1 ] ] ]
  },
  {
    "id": "ink_standard",
    "type": "requirement",
    "//": "should contain all the ink pens",
    "tools": [ [ [ "pen", 1 ], [ "black_pen", 1 ], [ "blue_pen", 1 ], [ "green_pen", 1 ], [ "red_pen", 1 ] ] ]
  },
  {
    "id": "drawing_tool",
    "type": "requirement",
    "//": "Things suitable for drawing or writing something on paper, cardboard, cloth or similar materials.",
    "tools": [ [ [ "ink_standard", 1, "LIST" ], [ "pencil", 1 ], [ "permanent_marker", 1 ], [ "survival_marker", 1 ] ] ]
  },
  {
    "id": "power_saw_long",
    "type": "requirement",
    "//": "Power tools able to make long, straight cuts",
    "tools": [ [ [ "tablesaw_tool", 50 ], [ "circsaw_off", 100 ], [ "bandsaw_tool", 50 ] ] ]
  },
  {
    "id": "power_saw_short",
    "type": "requirement",
    "//": "Power tools able to make short, precise cuts",
    "tools": [ [ [ "mitresaw_tool", 10 ], [ "circsaw_off", 20 ], [ "bandsaw_tool", 10 ] ] ]
  },
  {
    "id": "concrete_removal_standard",
    "type": "requirement",
    "//": "Tools for removing concrete -- drill required to create holes in a complete wall",
    "qualities": [
      { "id": "HAMMER", "level": 2 },
      { "id": "CHISEL", "level": 2 },
      { "id": "PRY", "level": 3 },
      { "id": "DIG", "level": 3 }
    ],
    "tools": [
      [ [ "pickaxe", -1 ], [ "jackhammer", 140 ], [ "elec_jackhammer", 7000 ], [ "hammer_sledge", -1 ] ],
      [ [ "masonrysaw_off", 100 ] ],
      [ [ "cordless_drill", 200 ] ],
      [ [ "angle_grinder", 200 ] ]
    ]
  },
  {
    "id": "wall_floor_glass_removal_standard",
    "type": "requirement",
    "//": "Tools for removing a normal wall / floor / glass",
    "qualities": [
      { "id": "HAMMER", "level": 2 },
      { "id": "CHISEL", "level": 2 },
      { "id": "PRY", "level": 3 },
      { "id": "DIG", "level": 3 }
    ],
    "tools": [ [ [ "angle_grinder", 200 ] ] ]
  },
  {
    "id": "linoleum_removal_standard",
    "type": "requirement",
    "//": "Tools for removing a linoleum tile",
    "qualities": [ { "id": "HAMMER", "level": 2 }, { "id": "CHISEL", "level": 2 } ]
  },
  {
    "id": "road_removal_standard",
    "type": "requirement",
    "//": "Tools for removing road / sidewalk",
    "qualities": [ { "id": "PRY", "level": 3 } ],
    "tools": [ [ [ "pickaxe", -1 ], [ "jackhammer", 140 ], [ "elec_jackhammer", 7000 ] ], [ [ "masonrysaw_off", 100 ] ] ]
  },
  {
    "id": "metal_removal_standard",
    "type": "requirement",
    "//": "Tools for removing metal / rebar",
    "qualities": [ { "id": "SAW_M", "level": 2 }, { "id": "GLARE", "level": 1 }, { "id": "PRY", "level": 3 } ],
    "tools": [ [ [ "angle_grinder", 200 ], [ "oxy_torch", 20 ] ] ]
  },
  {
    "id": "object_deconstruction_advanced",
    "type": "requirement",
    "//": "Tools for doing advanced deconstruction",
    "qualities": [
      { "id": "HAMMER", "level": 2 },
      { "id": "CHISEL", "level": 2 },
      { "id": "PRY", "level": 3 },
      { "id": "SCREW", "level": 1 }
    ]
  },
  {
    "id": "marking_hard",
    "type": "requirement",
    "//": "Tools to mark a hard surface. Uses individual paint colors as using the paint requirement didn't work",
    "tools": [
      [
        [ "ink_standard", 2, "LIST" ],
        [ "medical_tape", 1 ],
        [ "duct_tape", 1 ],
        [ "permanent_marker", 1 ],
        [ "survival_marker", -1 ],
        [ "r_paint", 1 ],
        [ "b_paint", 1 ],
        [ "w_paint", 1 ],
        [ "g_paint", 1 ],
        [ "p_paint", 1 ],
        [ "y_paint", 1 ]
      ]
    ]
  },
  {
    "id": "marking_soft",
    "type": "requirement",
    "//": "Tools to mark a soft, rough surface. Uses individual paint colors as using the paint requirement didn't work",
    "tools": [
      [
        [ "duct_tape", 1 ],
        [ "survival_marker", -1 ],
        [ "r_paint", 1 ],
        [ "b_paint", 1 ],
        [ "w_paint", 1 ],
        [ "g_paint", 1 ],
        [ "p_paint", 1 ],
        [ "y_paint", 1 ]
      ]
    ]
  }
]<|MERGE_RESOLUTION|>--- conflicted
+++ resolved
@@ -77,11 +77,7 @@
   {
     "id": "sewing_kevlar",
     "type": "requirement",
-<<<<<<< HEAD
-    "//": "Crafting or repair of kevlar/aramid items. This was added in the middle of the tailoring overhaul, i'll be migrating to sewing_aramids",
-=======
-    "//": "Crafting or repair of Kevlar/aramid items",
->>>>>>> fdf38c42
+    "//": "Crafting or repair of Kevlar/aramid items. This was added in the middle of the tailoring overhaul, i'll be migrating to sewing_aramids",
     "qualities": [ { "id": "SEW", "level": 2 }, { "id": "CUT", "level": 2 }, { "id": "FABRIC_CUT", "level": 2 } ],
     "components": [ [ [ "filament_durable", 1, "LIST" ] ] ]
   },
