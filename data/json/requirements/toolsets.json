--- conflicted
+++ resolved
@@ -68,19 +68,18 @@
     "components": [ [ [ "filament", 1, "LIST" ] ] ]
   },
   {
-<<<<<<< HEAD
     "id": "sewing_aramids",
     "type": "requirement",
     "//": "crafting or repair of aramid based fabrics (nomex, kevlar). Aramid threads are abrasive and require a stronger needle. they also have special cutting considerations.",
     "qualities": [ { "id": "SEW", "level": 3 }, { "id": "CUT", "level": 2 }, { "id": "FABRIC_CUT", "level": 2 } ],
     "components": [ [ [ "advanced_filament", 1, "LIST" ] ] ]
-=======
+  },
+  {
     "id": "sewing_kevlar",
     "type": "requirement",
-    "//": "Crafting or repair of kevlar/aramid items",
+    "//": "Crafting or repair of kevlar/aramid items. This was added in the middle of the tailoring overhaul, i'll be migrating to sewing_aramids",
     "qualities": [ { "id": "SEW", "level": 2 }, { "id": "CUT", "level": 2 }, { "id": "FABRIC_CUT", "level": 2 } ],
     "components": [ [ [ "filament_durable", 1, "LIST" ] ] ]
->>>>>>> 184e0bbb
   },
   {
     "id": "welding_standard",
