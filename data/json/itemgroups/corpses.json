[
  {
    "id": "remains_human_generic",
    "type": "item_group",
    "subtype": "collection",
    "entries": [
      { "item": "bone_human", "count": [ 5, 8 ], "prob": 100 },
      { "item": "human_flesh", "count": [ 5, 8 ], "prob": 100 },
      { "item": "hstomach", "prob": 50 }
    ]
  },
  {
    "id": "remains_pilot",
    "type": "item_group",
    "subtype": "collection",
    "magazine": 100,
    "ammo": 60,
    "//": "Adjusted mon_zombie_military_pilot_death_drops with bloody remains instead of a corpse.",
    "entries": [
      { "group": "clothing_military_pilot", "prob": 65, "damage-min": 1, "damage-max": 4 },
      { "group": "gear_soldier_sidearm", "prob": 30, "damage-min": 1, "damage-max": 4 },
      { "item": "two_way_radio", "prob": 50, "charges": [ 0, 100 ], "damage-min": 1, "damage-max": 4 },
      { "prob": 40, "group": "adderall_bottle_plastic_pill_prescription_10" },
      { "group": "wallets_military", "prob": 5 },
      { "item": "militarymap", "prob": 5 },
      { "group": "mil_food", "prob": 15 },
      { "item": "bone_human", "count": [ 5, 8 ], "prob": 100 },
      { "item": "human_flesh", "count": [ 5, 8 ], "prob": 100 },
      { "item": "hstomach", "prob": 100 },
      { "group": "pocket_cigar", "prob": 15 },
      { "group": "misc_smoking_legal", "prob": 30 }
    ]
  },
  {
    "id": "remains_soldier",
    "type": "item_group",
    "subtype": "collection",
    "magazine": 100,
    "ammo": 60,
    "//": "Adjusted mon_zombie_soldier_death_drops with bloody remains instead of a corpse and less heavy gear.",
    "entries": [
      {
        "distribution": [
          { "group": "clothing_soldier_set", "prob": 65, "damage-min": 1, "damage-max": 4 },
          { "group": "clothing_soldier_winter_set", "prob": 35, "damage-min": 1, "damage-max": 4 }
        ]
      },
      { "group": "gear_soldier_sidearm", "prob": 30, "damage-min": 1, "damage-max": 4 },
      {
        "collection": [
          {
            "distribution": [
              { "group": "guns_rifle_milspec", "prob": 75, "damage-min": 1, "damage-max": 4 },
              { "group": "guns_shotgun_milspec", "prob": 25, "damage-min": 1, "damage-max": 4 }
            ]
          },
          {
            "distribution": [
              { "item": "red_dot_sight", "prob": 100 },
              { "item": "suppressor", "prob": 100 },
              { "item": "laser_sight", "prob": 50 },
              { "collection": [ { "item": "m320" }, { "group": "ammo_launcher_grenade" } ], "prob": 100 }
            ],
            "prob": 30
          }
        ],
        "prob": 20
      },
      {
        "distribution": [
          { "item": "mask_gas", "prob": 10, "charges": [ 0, 100 ], "damage-min": 1, "damage-max": 4 },
          { "item": "two_way_radio", "prob": 50, "charges": [ 0, 100 ] },
          { "item": "grenade", "prob": 5 },
          { "group": "wallets_military", "prob": 5 },
          { "group": "pocket_cigar", "prob": 15 },
          { "group": "misc_smoking_legal", "prob": 30 }
        ]
      },
      { "item": "bone_human", "count": [ 5, 8 ], "prob": 100 },
      { "item": "human_flesh", "count": [ 5, 8 ], "prob": 100 },
      { "item": "hstomach", "prob": 100 }
    ]
  },
  {
    "id": "corpses",
    "type": "item_group",
    "//": "Damage based off descriptions",
    "subtype": "distribution",
    "entries": [
      { "group": "corpse_generic_male", "prob": 80, "damage": [ 0, 1 ] },
      { "group": "corpse_generic_female", "prob": 80, "damage": [ 0, 1 ] },
      { "group": "corpse_generic_boy", "prob": 15, "damage": [ 0, 1 ] },
      { "group": "corpse_generic_girl", "prob": 15, "damage": [ 0, 1 ] },
      { "group": "corpse_generic_human", "prob": 10, "damage": [ 0, 1 ] },
      { "group": "corpse_generic_gunned", "prob": 40, "damage": [ 1, 3 ] },
      { "group": "corpse_generic_infected", "prob": 40 },
      { "group": "corpse_bloody", "prob": 10, "damage": [ 1, 3 ] },
      { "group": "corpse_painful", "prob": 10, "damage": [ 0, 2 ] },
      { "group": "corpse_scorched", "prob": 10, "damage": [ 3, 4 ] },
      { "group": "corpse_stabbed", "prob": 10, "damage": [ 1, 3 ] },
      { "group": "corpse_gunned", "prob": 10, "damage": [ 1, 3 ] },
      { "group": "corpse_halved_upper", "prob": 10, "damage": 4 },
      { "group": "corpse_half_beheaded", "prob": 10, "damage": 4 },
      { "group": "corpse_child_calm", "prob": 10 },
      { "group": "corpse_child_gunned", "prob": 10, "damage": [ 2, 4 ] },
      { "group": "corpse_oldwoman_jewelry", "prob": 10, "damage": [ 1, 3 ] }
    ]
  },
  {
    "id": "corpses_no_items",
    "type": "item_group",
    "subtype": "distribution",
    "entries": [
      { "item": "corpse_generic_male", "prob": 80, "damage": [ 0, 1 ] },
      { "item": "corpse_generic_female", "prob": 80, "damage": [ 0, 1 ] },
      { "item": "corpse_generic_boy", "prob": 15, "damage": [ 0, 1 ] },
      { "item": "corpse_generic_girl", "prob": 15, "damage": [ 0, 1 ] },
      { "item": "corpse_generic_human", "prob": 10, "damage": [ 0, 1 ] },
      { "item": "corpse_generic_gunned", "prob": 40, "damage": [ 1, 3 ] },
      { "item": "corpse_generic_infected", "prob": 40 },
      { "item": "corpse_bloody", "prob": 10, "damage": [ 1, 3 ] },
      { "item": "corpse_painful", "prob": 10, "damage": [ 0, 2 ] },
      { "item": "corpse_scorched", "prob": 10, "damage": [ 3, 4 ] },
      { "item": "corpse_stabbed", "prob": 10, "damage": [ 1, 3 ] },
      { "item": "corpse_gunned", "prob": 10, "damage": [ 1, 3 ] },
      { "item": "corpse_halved_upper", "prob": 10, "damage": 4 },
      { "item": "corpse_half_beheaded", "prob": 10, "damage": 4 },
      { "item": "corpse_child_calm", "prob": 10 },
      { "item": "corpse_child_gunned", "prob": 10, "damage": [ 2, 4 ] },
      { "item": "corpse_oldwoman_jewelry", "prob": 10, "damage": [ 1, 3 ] }
    ]
  },
  {
    "id": "corpse_in_body_bag",
    "type": "item_group",
    "subtype": "distribution",
    "container-item": "bag_body_bag",
    "entries": [ { "group": "corpses_no_items", "damage": [ 0, 1 ] } ]
  },
  {
    "id": "corpse_male",
    "type": "item_group",
    "subtype": "distribution",
    "entries": [
      { "group": "corpse_generic_male", "damage": [ 0, 1 ] },
      { "group": "corpse_bloody", "damage": [ 1, 3 ] },
      { "group": "corpse_painful", "damage": [ 0, 2 ] },
      { "group": "corpse_stabbed", "prob": 10, "damage": [ 1, 3 ] },
      { "group": "corpse_half_beheaded", "damage": 4 },
      { "group": "corpse_generic_boy", "damage": [ 0, 1 ] }
    ]
  },
  {
    "id": "corpse_female",
    "type": "item_group",
    "subtype": "distribution",
    "entries": [
      { "group": "corpse_generic_female", "damage": [ 0, 1 ] },
      { "group": "corpse_bloody", "damage": [ 1, 3 ] },
      { "group": "corpse_painful", "damage": [ 0, 2 ] },
      { "group": "corpse_gunned", "damage": [ 1, 3 ] },
      { "group": "corpse_half_beheaded", "damage": 4 },
      { "group": "corpse_oldwoman_jewelry", "damage": [ 1, 3 ] },
      { "group": "corpse_generic_girl", "damage": [ 0, 1 ] }
    ]
  },
  {
    "id": "corpse_child",
    "type": "item_group",
    "subtype": "distribution",
    "entries": [ { "group": "corpse_child_calm" }, { "group": "corpse_child_gunned" } ]
  },
  {
    "id": "corpse_generic_human",
    "//": "Bc of corpses being partially hardcoded container-item in entries doesn't work so these get to be one group per corpse for now",
    "type": "item_group",
    "subtype": "distribution",
    "container-item": "corpse_generic_human",
    "entries": [ { "group": "default_zombie_death_drops" } ]
  },
  {
    "id": "corpse_generic_male",
    "type": "item_group",
    "subtype": "distribution",
    "container-item": "corpse_generic_male",
    "entries": [ { "group": "default_zombie_death_drops" } ]
  },
  {
    "id": "corpse_generic_female",
    "type": "item_group",
    "subtype": "distribution",
    "container-item": "corpse_generic_female",
    "entries": [ { "group": "default_zombie_death_drops" } ]
  },
  {
    "id": "corpse_generic_boy",
    "type": "item_group",
    "subtype": "distribution",
    "container-item": "corpse_generic_boy",
    "entries": [ { "group": "default_zombie_death_drops" } ]
  },
  {
    "id": "corpse_generic_girl",
    "type": "item_group",
    "subtype": "distribution",
    "container-item": "corpse_generic_girl",
    "entries": [ { "group": "default_zombie_death_drops" } ]
  },
  {
    "id": "corpse_generic_gunned",
    "type": "item_group",
    "subtype": "distribution",
    "container-item": "corpse_generic_gunned",
    "entries": [ { "group": "default_zombie_death_drops" } ]
  },
  {
    "id": "corpse_generic_infected",
    "type": "item_group",
    "subtype": "distribution",
    "container-item": "corpse_generic_infected",
    "entries": [ { "group": "default_zombie_death_drops" } ]
  },
  {
    "id": "corpse_bloody",
    "type": "item_group",
    "subtype": "distribution",
    "container-item": "corpse_bloody",
    "entries": [ { "group": "default_zombie_death_drops" } ]
  },
  {
    "id": "corpse_painful",
    "type": "item_group",
    "subtype": "distribution",
    "container-item": "corpse_painful",
    "entries": [ { "group": "default_zombie_death_drops" } ]
  },
  {
    "id": "corpse_scorched",
    "type": "item_group",
    "subtype": "distribution",
    "container-item": "corpse_scorched",
    "entries": [ { "group": "default_zombie_death_drops" } ]
  },
  {
    "id": "corpse_stabbed",
    "type": "item_group",
    "subtype": "distribution",
    "container-item": "corpse_stabbed",
    "entries": [ { "group": "default_zombie_death_drops" } ]
  },
  {
    "id": "corpse_gunned",
    "type": "item_group",
    "subtype": "distribution",
    "container-item": "corpse_gunned",
    "entries": [ { "group": "default_zombie_death_drops" } ]
  },
  {
    "id": "corpse_halved_upper",
    "type": "item_group",
    "subtype": "distribution",
    "container-item": "corpse_halved_upper",
    "entries": [ { "group": "default_zombie_death_drops" } ]
  },
  {
    "id": "corpse_half_beheaded",
    "type": "item_group",
    "subtype": "distribution",
    "container-item": "corpse_half_beheaded",
    "entries": [ { "group": "default_zombie_death_drops" } ]
  },
  {
    "id": "corpse_child_calm",
    "type": "item_group",
    "subtype": "distribution",
    "container-item": "corpse_child_calm",
    "entries": [ { "group": "default_zombie_death_drops" } ]
  },
  {
    "id": "corpse_child_gunned",
    "type": "item_group",
    "subtype": "distribution",
    "container-item": "corpse_child_gunned",
    "entries": [ { "group": "default_zombie_death_drops" } ]
  },
  {
    "id": "corpse_oldwoman_jewelry",
    "type": "item_group",
    "subtype": "distribution",
    "container-item": "corpse_oldwoman_jewelry",
    "entries": [ { "group": "default_zombie_death_drops" } ]
  },
  {
<<<<<<< HEAD
    "id": "everyday_corpse",
    "type": "item_group",
    "subtype": "distribution",
    "entries": [
      { "group": "everyday_corpse_male", "prob": 80, "damage": 4 },
      { "group": "everyday_corpse_female", "prob": 80, "damage": 4 },
      { "group": "everyday_corpse_child", "prob": 15, "damage": 4 }
    ]
  },
  {
    "id": "everyday_corpse_male",
    "type": "item_group",
    "subtype": "collection",
    "container-item": "corpse_generic_male",
    "entries": [
      { "group": "everyday_corpse_generic" },
      { "group": "everyday_gear", "prob": 40 },
      { "group": "coats_unisex", "damage": [ 1, 4 ], "prob": 20 },
      { "group": "common_gloves", "damage": [ 1, 4 ], "prob": 20 },
      { "group": "hatstore_hats", "damage": [ 1, 4 ], "prob": 20 },
      { "group": "scarfs_unisex", "damage": [ 1, 4 ], "prob": 20 },
      { "group": "accesories_personal_unisex", "prob": 15 },
      {
        "distribution": [
          {
            "collection": [
              {
                "distribution": [
                  { "group": "male_underwear", "prob": 90, "damage": [ 1, 4 ] },
                  { "item": "union_suit", "prob": 10, "damage": [ 1, 4 ] }
                ]
              },
              {
                "distribution": [
                  {
                    "collection": [
                      { "group": "pants_male", "prob": 60, "damage": [ 1, 4 ] },
                      { "group": "shirts_unisex", "prob": 60, "damage": [ 1, 4 ] },
                      { "item": "leather_belt", "prob": 30, "damage": [ 1, 4 ] }
                    ]
                  },
                  { "item": "suit", "prob": 5, "damage": [ 1, 4 ] },
                  { "item": "tux", "prob": 5, "damage": [ 1, 4 ] },
                  { "item": "thawb", "prob": 10, "damage": [ 1, 4 ] },
                  { "item": "cassock", "prob": 10, "damage": [ 1, 4 ] },
                  { "item": "haori", "prob": 10, "damage": [ 1, 4 ] }
                ]
              },
              { "group": "neckties", "prob": 15, "damage": [ 1, 4 ] },
              { "group": "shoes_unisex", "prob": 30, "damage": [ 1, 4 ] },
              { "group": "socks_unisex", "damage": [ 1, 4 ], "prob": 50 },
              { "group": "accesories_personal_mens", "prob": 15, "damage": [ 1, 4 ] }
            ]
          }
        ]
      }
    ]
  },
  {
    "id": "everyday_corpse_female",
    "type": "item_group",
    "subtype": "collection",
    "container-item": "corpse_generic_female",
    "entries": [
      { "group": "everyday_corpse_generic" },
      { "group": "female_underwear", "prob": 90, "damage": [ 1, 4 ] },
      { "group": "accesories_personal_womens", "prob": 15, "damage": [ 1, 4 ] },
      {
        "distribution": [
          {
            "collection": [
              { "group": "pants_female", "prob": 60, "damage": [ 1, 4 ] },
              { "group": "shoes_unisex", "prob": 30, "damage": [ 1, 4 ] },
              { "group": "shirts_unisex", "prob": 60, "damage": [ 1, 4 ] },
              {
                "distribution": [
                  {
                    "collection": [
                      {
                        "distribution": [ { "item": "stockings", "prob": 50, "damage": [ 1, 4 ] }, { "item": "tights", "prob": 50, "damage": [ 1, 4 ] } ]
                      },
                      { "item": "garter_belt", "prob": 50, "damage": [ 1, 4 ] }
                    ]
                  },
                  { "group": "socks_unisex", "prob": 50, "damage": [ 1, 4 ] }
                ]
              }
            ],
            "prob": 70
          },
          {
            "collection": [
              {
                "distribution": [
                  { "item": "gown", "prob": 10, "damage": [ 1, 4 ] },
                  { "item": "dress", "prob": 70, "damage": [ 1, 4 ] },
                  { "item": "sundress", "prob": 50, "damage": [ 1, 4 ] }
                ]
              },
              { "group": "dress_shoes", "prob": 30, "damage": [ 1, 4 ] },
              {
                "collection": [
                  {
                    "distribution": [ { "item": "stockings", "prob": 50, "damage": [ 1, 4 ] }, { "item": "tights", "prob": 50, "damage": [ 1, 4 ] } ]
                  },
                  { "item": "garter_belt", "prob": 50, "damage": [ 1, 4 ] }
                ]
              },
              { "item": "long_glove_white", "prob": 20, "damage": [ 1, 4 ] }
            ],
            "prob": 20
          },
          {
            "collection": [
              { "item": "dress_wedding", "damage": [ 1, 4 ] },
              { "item": "veil_wedding", "damage": [ 1, 4 ] },
              { "group": "dress_shoes", "prob": 30, "damage": [ 1, 4 ] },
              {
                "collection": [
                  {
                    "distribution": [ { "item": "stockings", "prob": 50, "damage": [ 1, 4 ] }, { "item": "tights", "prob": 50, "damage": [ 1, 4 ] } ]
                  },
                  { "item": "garter_belt", "prob": 50, "damage": [ 1, 4 ] }
                ]
              },
              { "item": "long_glove_white", "prob": 20, "damage": [ 1, 4 ] }
            ],
            "prob": 10
          }
        ]
      }
    ]
  },
  {
    "id": "everyday_corpse_child",
    "type": "item_group",
    "subtype": "collection",
    "container-item": "corpse_child_calm",
    "entries": [
      { "group": "everyday_corpse_generic" },
      { "group": "underwear", "prob": 90, "damage": [ 0, 4 ] },
      { "group": "pants", "prob": 60, "damage": [ 0, 4 ] },
      { "group": "shoes_unisex", "prob": 30, "damage": [ 1, 4 ] },
      { "group": "shirts_unisex", "prob": 60, "damage": [ 1, 4 ] },
      { "group": "socks_unisex", "prob": 50, "damage": [ 1, 4 ] }
    ]
  },
  {
    "id": "everyday_corpse_generic",
    "type": "item_group",
    "subtype": "collection",
    "entries": [
      { "group": "everyday_gear", "prob": 40 },
      { "group": "coats_unisex", "damage": [ 1, 4 ], "prob": 20 },
      { "group": "common_gloves", "damage": [ 1, 4 ], "prob": 20 },
      { "group": "hatstore_hats", "damage": [ 1, 4 ], "prob": 20 },
      { "group": "scarfs_unisex", "damage": [ 1, 4 ], "prob": 20 },
      { "group": "accesories_personal_unisex", "prob": 15 }
    ]
=======
    "type": "item_group",
    "id": "adderall_bottle_plastic_pill_prescription_10",
    "subtype": "collection",
    "//": "This group was created automatically and may contain errors.",
    "container-item": "bottle_plastic_pill_prescription",
    "entries": [ { "item": "adderall", "container-item": "null", "count": 10 } ]
>>>>>>> 8c554597
  }
]<|MERGE_RESOLUTION|>--- conflicted
+++ resolved
@@ -291,7 +291,6 @@
     "entries": [ { "group": "default_zombie_death_drops" } ]
   },
   {
-<<<<<<< HEAD
     "id": "everyday_corpse",
     "type": "item_group",
     "subtype": "distribution",
@@ -451,13 +450,13 @@
       { "group": "scarfs_unisex", "damage": [ 1, 4 ], "prob": 20 },
       { "group": "accesories_personal_unisex", "prob": 15 }
     ]
-=======
+  },
+  {
     "type": "item_group",
     "id": "adderall_bottle_plastic_pill_prescription_10",
     "subtype": "collection",
     "//": "This group was created automatically and may contain errors.",
     "container-item": "bottle_plastic_pill_prescription",
     "entries": [ { "item": "adderall", "container-item": "null", "count": 10 } ]
->>>>>>> 8c554597
   }
 ]