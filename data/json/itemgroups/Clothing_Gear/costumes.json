[
  {
    "type": "item_group",
    "id": "costume_all",
    "//": "mainly used for places of storage for costumes (like boxes in basements)",
    "subtype": "distribution",
    "entries": [ { "group": "costume_all_clothing", "prob": 95 }, { "group": "costume_misc_items", "prob": 5 } ]
  },
  {
    "type": "item_group",
    "id": "costume_misc_items",
    "//": "These are not really clothing, but spawn with all of the clothing in certain locations",
    "subtype": "distribution",
    "entries": [
      { "item": "pom_poms", "prob": 40 },
      { "item": "sinister_cane", "prob": 40 },
      { "item": "wizard_cane_cheap", "prob": 40, "charges": [ 0, 100 ] },
      { "item": "wizard_cane", "prob": 5, "charges": [ 0, 100 ] },
      { "item": "scythe_fake", "prob": 5 },
      { "item": "scythe_toy", "prob": 5 },
      { "item": "bokken_fake", "prob": 1 },
      { "item": "katana_fake", "prob": 1 },
      { "item": "longsword_fake", "prob": 1 },
      { "item": "clownshoes", "prob": 15 },
      { "group": "costume_weapons", "prob": 5 }
    ]
  },
  {
    "type": "item_group",
    "id": "costume_all_clothing",
    "//": "mainly used for places for general clothing (like a dresser or a clothing store warehouse)",
    "subtype": "distribution",
    "entries": [
      { "group": "costume_accessories", "prob": 20 },
      { "group": "costume_cloacks", "prob": 10 },
      { "group": "costume_coats", "prob": 10 },
      { "group": "costume_dresses", "prob": 10 },
      { "group": "costume_gloves", "prob": 5 },
      { "group": "costume_hats_hoods", "prob": 20 },
      { "group": "costume_jackets", "prob": 10 },
      { "group": "costume_jewelry", "prob": 15 },
      { "group": "costume_masks", "prob": 20 },
      { "group": "costume_pants_skirts", "prob": 10 },
      { "group": "costume_shirts", "prob": 10 },
      { "group": "costume_suits", "prob": 10 },
      { "group": "costume_undergarments_women", "prob": 5 }
    ]
  },
  {
    "type": "item_group",
    "id": "costume_accessories",
    "//": "miscellaneous accessories for costumes, cosplay and costume parties",
    "subtype": "distribution",
    "entries": [
      { "item": "vampire_fangs", "prob": 40 },
      { "item": "santa_belt", "prob": 30 },
      { "item": "apron_leather", "prob": 25 },
      { "item": "apron_cotton", "prob": 5 },
      { "item": "waist_apron_long", "prob": 5 },
      { "item": "waist_apron_short", "prob": 5 },
      { "item": "apron_cotton", "variant": "camo_apron_cotton", "prob": 10 },
      { "item": "apron_cotton", "variant": "maid_apron", "prob": 15 },
      { "item": "apron_cotton", "variant": "gothic_apron", "prob": 15 },
      { "item": "waist_apron_short", "variant": "camo_apron_cotton", "prob": 5 },
      { "item": "waist_apron_short", "variant": "maid_apron", "prob": 10 },
      { "item": "waist_apron_short", "variant": "gothic_apron", "prob": 7 },
      { "item": "leg_bag", "prob": 10 },
      { "item": "leg_bag", "variant": "steampunk_leg_bag", "prob": 15 },
      { "item": "leg_bag", "variant": "skull_leg_bag", "prob": 15 },
      { "item": "clown_nose", "prob": 20 },
      { "item": "plastic_mandible_guard", "prob": 5 },
      { "item": "leg_sheath6", "prob": 20 },
      { "item": "throwing_knife", "count": [ 1, 6 ], "entry-wrapper": "leg_sheath6", "prob": 1 },
      { "item": "punch_dagger", "container-item": "gartersheath1", "prob": 1 },
      { "item": "gartersheath1", "prob": 25 },
      { "item": "gartersheath2", "prob": 10 },
      { "item": "eyepatch_leather", "prob": 20 },
      { "item": "hakama", "prob": 1 },
      { "item": "devil_tail", "prob": 15 },
      { "item": "angel_wings", "prob": 15 },
      { "item": "cuffs", "prob": 25 },
      { "item": "collar_playboy", "prob": 25 },
      { "item": "tail_bunny_playboy", "prob": 25 }
    ]
  },
  {
    "type": "item_group",
    "id": "costume_cloacks",
    "//": "cloaks for costumes, cosplay and costume parties",
    "subtype": "distribution",
    "entries": [
      { "item": "cloak_vampire", "prob": 25 },
      { "item": "cloak_vampire_red", "prob": 5 },
      { "item": "cloak_black", "prob": 40 },
      { "item": "jedi_cloak", "prob": 30 },
      { "item": "cloak", "prob": 15 },
      { "item": "cloak_leather", "prob": 20 },
      { "item": "cloak_wool", "prob": 10 },
      { "item": "pride_flag", "prob": 2 },
      { "item": "national_flag", "prob": 1 },
      { "item": "state_flag", "prob": 1 }
    ]
  },
  {
    "type": "item_group",
    "id": "costume_coats",
    "//": "coats and robes for costumes, cosplay and costume parties",
    "subtype": "distribution",
    "entries": [
      { "item": "robe_wizard", "prob": 30 },
      { "item": "ghost_robe", "prob": 20 },
      { "item": "ghost_robe_sheet", "prob": 10 },
      { "item": "grim_reaper_robe", "prob": 25 },
      { "item": "coat_lab", "prob": 8 },
      { "item": "coat_straw", "prob": 5 },
      { "item": "robe", "prob": 10 },
      { "item": "samghati", "prob": 1 },
      { "item": "haori", "prob": 1 },
      { "item": "trenchcoat_steampunk", "prob": 15 },
      { "item": "plaguedoctor_robe", "prob": 15 },
      { "item": "nun_habit", "prob": 10 },
      { "item": "suit_bostonchan", "prob": 20 }
    ]
  },
  {
    "type": "item_group",
    "id": "costume_jackets",
    "//": "jackets for costumes, cosplay and costume parties",
    "subtype": "distribution",
    "entries": [
      { "item": "santa_jacket", "prob": 50 },
      { "item": "santa_jacket_short", "prob": 25 },
      { "item": "jacket_chef", "prob": 25 },
      { "item": "jacket_leather", "prob": 40 },
      { "item": "jacket_army", "prob": 25 },
      { "item": "jacket_ninja", "prob": 25 }
    ]
  },
  {
    "type": "item_group",
    "id": "costume_dresses",
    "//": "dresses for costumes, cosplay and costume parties",
    "subtype": "distribution",
    "entries": [
      { "item": "santa_dress", "prob": 50 },
      { "item": "santa_dress_short", "prob": 25 },
      { "item": "santa_dress_long", "prob": 5 },
      { "item": "bee_dress", "prob": 25 },
      { "item": "cheerleader_dress", "prob": 30 },
      { "item": "mummy_dress", "prob": 25 },
      { "item": "ninja_dress", "prob": 15 },
      { "item": "ninja_dress_sleeveless", "prob": 15 },
      { "item": "sinister_dress", "prob": 35 },
      { "item": "sinister_dress_short", "prob": 25 },
      { "item": "sinister_gown", "prob": 15 },
      { "item": "witch_dress", "prob": 35 },
      { "item": "witch_dress_long", "prob": 25 },
      { "item": "witch_dress_short", "prob": 20 },
      { "item": "maid_dress", "prob": 25 },
      { "item": "maid_dress_short", "prob": 35 },
      { "item": "kimono", "prob": 5 },
      { "item": "yukata", "prob": 5 },
      { "item": "gown", "prob": 5 },
      { "item": "dress_wedding", "prob": 5 }
    ]
  },
  {
    "type": "item_group",
    "id": "costume_gloves",
    "//": "gloves for costumes, cosplay and costume parties",
    "subtype": "distribution",
    "entries": [
      { "item": "gloves_white", "prob": 25 },
      { "item": "santa_gloves", "prob": 15 },
      { "item": "gloves_leather", "prob": 15 },
      { "item": "gloves_black", "prob": 25 },
      { "item": "gloves_skeleton", "prob": 15 },
      { "item": "gloves_claws", "prob": 5 },
      { "item": "long_glove_white", "prob": 15 },
      { "item": "gloves_fingerless", "prob": 15 },
      { "item": "beekeeping_gloves", "prob": 5 }
    ]
  },
  {
    "type": "item_group",
    "id": "costume_hats_hoods",
    "//": "hats and hoods for costumes, cosplay and costume parties",
    "subtype": "distribution",
    "entries": [
      { "item": "santa_hat", "prob": 25 },
      { "item": "hat_sombrero", "prob": 20 },
      { "item": "cowboy_hat", "prob": 20 },
      { "item": "hat_hard", "prob": 10 },
      { "item": "plastic_mandible_guard", "container-item": "hat_hard", "prob": 1 },
      { "item": "hat_hard_hooded", "prob": 1 },
      { "item": "hat_hard", "variant": "skull_hat_hard", "prob": 10 },
      { "item": "hat_hard_hooded", "variant": "skull_hat_hard", "prob": 1 },
      { "item": "hat_hard", "variant": "steampunk_hat_hard", "prob": 10 },
      { "item": "hat_hard_hooded", "variant": "steampunk_hat_hard", "prob": 1 },
      { "item": "clown_wig", "prob": 15 },
      { "item": "bostonchan_wig", "prob": 20 },
      { "item": "tricorne", "prob": 5 },
      { "item": "wizard_hat_costume", "prob": 25 },
      { "item": "pointed_hat", "prob": 20 },
      { "item": "maid_hat", "prob": 15 },
      { "item": "hood_ninja", "prob": 15 },
      { "item": "postman_hat", "prob": 10 },
      { "item": "hat_chef", "prob": 5 },
      { "item": "tophat", "prob": 5 },
      { "item": "straw_hat", "prob": 5 },
      { "item": "bandana_head", "prob": 5 },
      { "item": "fedora", "prob": 10 },
      { "item": "porkpie", "prob": 10 },
      { "item": "nun_wimple", "prob": 12 },
      { "item": "devil_horn_headband", "prob": 15 },
      { "item": "angel_halo_headband", "prob": 15 },
      { "item": "bunny_ears_black", "prob": 25 }
    ]
  },
  {
    "type": "item_group",
    "id": "costume_jewelry",
    "//": "jewelry for costumes, cosplay and costume parties",
    "subtype": "distribution",
    "entries": [ { "group": "costume_jewelry_dark", "prob": 50 }, { "group": "costume_jewelry_vampire", "prob": 50 } ]
  },
  {
    "type": "item_group",
    "id": "costume_jewelry_dark",
    "//": "jewelry for costumes, cosplay and costume parties",
    "subtype": "distribution",
    "entries": [
      { "item": "onyx_silver_cufflinks", "variant": "dark_cufflinks", "prob": 10 },
      { "item": "onyx_silver_earring", "variant": "dark_earring", "prob": 25 },
      { "item": "onyx_silver_ring", "variant": "dark_ring", "prob": 25 },
      { "item": "onyx_silver_bracelet", "variant": "dark_bracelet", "prob": 10 },
      { "item": "onyx_silver_pendant_necklace", "variant": "dark_necklace", "prob": 15 },
      { "item": "onyx_silver_tiara", "variant": "dark_tiara", "prob": 15 }
    ]
  },
  {
    "type": "item_group",
    "id": "costume_jewelry_vampire",
    "//": "jewelry for costumes, cosplay and costume parties",
    "subtype": "distribution",
    "entries": [
      { "item": "ruby_silver_cufflinks", "variant": "vampire_cufflinks", "prob": 10 },
      { "item": "ruby_silver_earring", "variant": "vampire_earring", "prob": 25 },
      { "item": "ruby_silver_ring", "variant": "vampire_ring", "prob": 25 },
      { "item": "ruby_silver_bracelet", "variant": "vampire_bracelet", "prob": 10 },
      { "item": "ruby_silver_pendant_necklace", "variant": "vampire_necklace", "prob": 15 },
      { "item": "ruby_silver_tiara", "variant": "vampire_tiara", "prob": 15 }
    ]
  },
  {
    "type": "item_group",
    "id": "costume_masks",
    "//": "masks for costumes, cosplay and costume parties",
    "subtype": "distribution",
    "entries": [
      { "item": "santa_beard", "prob": 20 },
      { "item": "mask_guy_fawkes", "prob": 10 },
      { "item": "mask_hockey", "prob": 20 },
      { "item": "bondage_mask", "prob": 5 },
      { "item": "blindfold", "prob": 5 },
      { "item": "balaclava_skull", "prob": 25 },
      { "item": "mask_skull", "prob": 20 },
      { "item": "scarf_long", "prob": 10 },
      { "item": "mask_dust", "variant": "skull_mask_dust", "prob": 20 },
      { "item": "mask_dust", "variant": "steampunk_mask_dust", "prob": 15 },
      { "item": "mask_dust", "variant": "flag_mask_dust", "prob": 15 },
      { "item": "face_veil", "prob": 10 },
      { "item": "mask_plague", "prob": 15 },
      { "item": "pumpkin_mask", "prob": 10 },
      { "item": "zombie_mask", "prob": 10 }
    ]
  },
  {
    "type": "item_group",
    "id": "costume_pants_skirts",
    "//": "pants and skirts for costumes, cosplay and costume parties",
    "subtype": "distribution",
    "entries": [ { "group": "costume_pants", "prob": 70 }, { "group": "costume_skirts", "prob": 30 } ]
  },
  {
    "type": "item_group",
    "id": "costume_pants",
    "//": "pants for costumes, cosplay and costume parties",
    "subtype": "distribution",
    "entries": [
      { "item": "santa_pants", "prob": 20 },
      { "item": "santa_shorts", "prob": 10 },
      { "item": "pants", "variant": "pants_flag", "prob": 15 },
      { "item": "trousers_ninja", "prob": 10 },
      { "item": "pants_army", "prob": 10 },
      { "item": "striped_pants", "prob": 15 },
      { "item": "pants_leather", "prob": 15 },
      { "item": "hot_pants_leather", "prob": 15 },
      { "item": "postman_shorts", "prob": 10 }
    ]
  },
  {
    "type": "item_group",
    "id": "costume_skirts",
    "//": "skirts for costumes, cosplay and costume parties",
    "subtype": "distribution",
    "entries": [
      { "item": "cheerleader_skirt", "prob": 15 },
      { "item": "cheerleader_skirt_short", "prob": 15 },
      { "item": "nanoskirt", "prob": 10 },
      { "item": "skirt_leather", "prob": 15 },
      { "item": "skirt_bostonchan", "prob": 20 }
    ]
  },
  {
    "type": "item_group",
    "id": "costume_shirts",
    "//": "shirts for costumes, cosplay and costume parties",
    "subtype": "distribution",
    "entries": [
      { "item": "tank_top", "variant": "tank_top_cheerleader", "prob": 25 },
      { "item": "cheerleader_top_short", "prob": 35 },
      { "item": "rashguard", "variant": "lifeguard_rashguard_shirt", "prob": 10 },
      { "item": "rashguard", "variant": "skull_rashguard_shirt", "prob": 10 },
      { "item": "rashguard", "variant": "gothic_rashguard_shirt", "prob": 10 },
      { "item": "postman_shirt", "prob": 10 },
      { "item": "tshirt", "variant": "flag_shirt" },
      { "item": "dress_shirt", "prob": 10 },
      { "item": "longshirt", "prob": 10 },
      { "item": "striped_shirt", "prob": 15 }
    ]
  },
  {
    "type": "item_group",
    "id": "costume_suits",
    "//": "body suits for costumes, cosplay and costume parties",
    "subtype": "distribution",
    "entries": [
      { "item": "flag_jumpsuit", "prob": 25 },
      { "item": "jumpsuit_skeleton", "prob": 25 },
      { "item": "mummy_jumpsuit", "prob": 25 },
      { "item": "bodysuit_lycra", "prob": 25 },
      { "item": "suit", "prob": 10 },
      { "item": "tux", "prob": 10 },
      { "item": "fursuit", "prob": 15 },
      { "item": "clown_suit", "prob": 10 },
<<<<<<< HEAD
=======
      { "item": "dragonsuit", "prob": 10 },
      { "item": "felinesuit", "prob": 10 },
      { "item": "bondage_suit", "prob": 15 },
      { "item": "wool_suit_devil", "prob": 15 },
      { "item": "bunny_suit_playboy", "prob": 25 },
      { "item": "dinosuit", "prob": 10 },
      { "item": "sharksuit", "prob": 10 },
>>>>>>> daebd7d7
      { "item": "beekeeping_suit", "prob": 5 },
      { "item": "zentai", "prob": 5 }
    ]
  },
  {
    "type": "item_group",
    "id": "costume_undergarments_women",
    "//": "undergarments for costumes, cosplay and costume parties",
    "subtype": "distribution",
    "entries": [
      { "item": "flag_swimsuit", "prob": 15 },
      { "item": "wetsuit_spring", "prob": 5 },
      { "item": "wetsuit_spring_sleeveless", "prob": 5 },
      { "item": "corset", "prob": 20 },
      { "item": "corset_waist", "prob": 20 },
      { "item": "leotard", "prob": 10 },
      { "item": "unitard", "prob": 5 },
      { "item": "tights", "prob": 25 },
      { "item": "stockings", "prob": 25 },
      { "item": "garter_belt", "prob": 25 },
      { "group": "bikini", "prob": 35 },
      {
        "collection": [ { "item": "bikini_top", "variant": "maid_bikini_top" }, { "item": "bikini_bottom", "variant": "maid_bikini_bottom" } ],
        "prob": 5
      },
      {
        "collection": [
          { "item": "bikini_top", "variant": "skull_bikini_top" },
          { "item": "bikini_bottom", "variant": "skull_bikini_bottom" }
        ],
        "prob": 5
      },
      { "item": "flag_swimsuit", "variant": "lifeguard_swimsuit", "prob": 10 }
    ]
  },
  {
    "type": "item_group",
    "id": "independence_all_clothing",
    "//": "mainly used for places for general clothing (like a dresser or a clothing store warehouse)",
    "subtype": "distribution",
    "entries": [
      { "item": "flag_jumpsuit", "prob": 25 },
      { "item": "tshirt", "variant": "flag_shirt" },
      { "item": "pants", "variant": "pants_flag", "prob": 25 },
      { "item": "american_flag", "prob": 25 },
      { "group": "costume_independence_undergarments_women", "prob": 25 },
      { "item": "rashguard", "variant": "flag_rashguard_shirt", "prob": 15 },
      { "item": "mask_dust", "variant": "flag_mask_dust", "prob": 15 },
      { "item": "hat_hard", "variant": "flag_hat_hard", "prob": 10 },
      { "item": "hat_hard_hooded", "variant": "flag_hat_hard", "prob": 1 }
    ]
  },
  {
    "type": "item_group",
    "id": "bikini",
    "subtype": "distribution",
    "entries": [
      {
        "collection": [ { "item": "bikini_top", "variant": "flag_bikini_top" }, { "item": "bikini_bottom", "variant": "flag_bikini_bottom" } ],
        "prob": 30,
        "event": "independence_day"
      },
      { "group": "bikini_matching", "prob": 10 },
      { "group": "bikini_unmatching", "prob": 1 },
      { "group": "bikini_fur", "prob": 1 },
      { "group": "bikini_leather", "prob": 1 },
      { "group": "bikini_short", "prob": 1 }
    ]
  },
  {
    "type": "item_group",
    "id": "bikini_matching",
    "//": "Uses same weights as the variant weights",
    "subtype": "distribution",
    "entries": [
      {
        "collection": [
          { "item": "bikini_top", "variant": "generic_bikini_top" },
          { "item": "bikini_bottom", "variant": "generic_bikini_bottom" }
        ],
        "prob": 30
      },
      {
        "collection": [
          { "item": "bikini_top", "variant": "black_bikini_top" },
          { "item": "bikini_bottom", "variant": "black_bikini_bottom" }
        ],
        "prob": 10
      },
      {
        "collection": [
          { "item": "bikini_top", "variant": "white_bikini_top" },
          { "item": "bikini_bottom", "variant": "white_bikini_bottom" }
        ],
        "prob": 10
      },
      {
        "collection": [ { "item": "bikini_top", "variant": "red_bikini_top" }, { "item": "bikini_bottom", "variant": "red_bikini_bottom" } ],
        "prob": 10
      },
      {
        "collection": [ { "item": "bikini_top", "variant": "blue_bikini_top" }, { "item": "bikini_bottom", "variant": "blue_bikini_bottom" } ],
        "prob": 10
      },
      {
        "collection": [ { "item": "bikini_top", "variant": "flag_bikini_top" }, { "item": "bikini_bottom", "variant": "flag_bikini_bottom" } ],
        "prob": 7
      },
      {
        "collection": [ { "item": "bikini_top", "variant": "pink_bikini_top" }, { "item": "bikini_bottom", "variant": "pink_bikini_bottom" } ],
        "prob": 6
      },
      {
        "collection": [
          { "item": "bikini_top", "variant": "tropical_bikini_top" },
          { "item": "bikini_bottom", "variant": "tropical_bikini_bottom" }
        ],
        "prob": 5
      },
      {
        "collection": [
          { "item": "bikini_top", "variant": "floral_bikini_top" },
          { "item": "bikini_bottom", "variant": "floral_bikini_bottom" }
        ],
        "prob": 5
      },
      {
        "collection": [ { "item": "bikini_top", "variant": "camo_bikini_top" }, { "item": "bikini_bottom", "variant": "camo_bikini_bottom" } ],
        "prob": 4
      },
      {
        "collection": [
          { "item": "bikini_top", "variant": "skull_bikini_top" },
          { "item": "bikini_bottom", "variant": "skull_bikini_bottom" }
        ],
        "prob": 2
      },
      {
        "collection": [ { "item": "bikini_top", "variant": "maid_bikini_top" }, { "item": "bikini_bottom", "variant": "maid_bikini_bottom" } ],
        "prob": 1
      }
    ]
  },
  {
    "type": "item_group",
    "id": "bikini_unmatching",
    "subtype": "collection",
    "entries": [ { "item": "bikini_top" }, { "item": "bikini_bottom" } ]
  },
  {
    "type": "item_group",
    "id": "bikini_fur",
    "subtype": "collection",
    "entries": [ { "item": "bikini_top_fur" }, { "item": "bikini_bottom" } ]
  },
  {
    "type": "item_group",
    "id": "bikini_leather",
    "subtype": "collection",
    "entries": [ { "item": "bikini_top_leather" }, { "item": "bikini_bottom" } ]
  },
  {
    "type": "item_group",
    "id": "bikini_short",
    "subtype": "collection",
    "entries": [ { "item": "bikini_top_short" }, { "item": "bikini_bottom_short" } ]
  },
  {
    "type": "item_group",
    "id": "costume_independence_undergarments_women",
    "//": "women undergarments for independence day",
    "subtype": "distribution",
    "entries": [
      { "item": "bikini_top", "variant": "flag_bikini_top", "prob": 40 },
      { "item": "bikini_bottom", "variant": "flag_bikini_bottom", "prob": 40 },
      { "item": "bodysuit_lycra", "variant": "flag_suit", "prob": 10 },
      { "item": "flag_swimsuit", "variant": "flag_swimsuit", "prob": 10 }
    ]
  },
  {
    "type": "item_group",
    "id": "costume_cheerleader_set_any",
    "//": "clothing sets for any cheerleader costume/outfit",
    "subtype": "distribution",
    "entries": [
      { "group": "costume_cheerleader_set", "prob": 50 },
      { "group": "costume_cheerleader_short_set", "prob": 25 },
      { "item": "cheerleader_dress", "prob": 25 }
    ]
  },
  {
    "type": "item_group",
    "id": "costume_cheerleader_set",
    "//": "clothing set for a normal cheerleader outfit",
    "subtype": "collection",
    "entries": [ { "item": "tank_top", "variant": "tank_top_cheerleader", "prob": 100 }, { "item": "cheerleader_skirt", "prob": 100 } ]
  },
  {
    "type": "item_group",
    "id": "costume_cheerleader_short_set",
    "//": "clothing set for a sexy cheerleader costume",
    "subtype": "collection",
    "entries": [ { "item": "cheerleader_top_short", "prob": 100 }, { "item": "cheerleader_skirt_short", "prob": 100 } ]
  },
  {
    "id": "costume_weapons",
    "type": "item_group",
    "items": [
      [ "cutlass_inferior", 1 ],
      [ "broadsword_inferior", 1 ],
      [ "nodachi_inferior", 1 ],
      [ "zweihander_inferior", 1 ],
      [ "longsword_inferior", 1 ],
      [ "katana_inferior", 1 ],
      [ "kris", 1 ],
      [ "rapier_fake", 1 ],
      [ "cavalry_sabre_fake", 1 ],
      [ "glaive", 1 ],
      [ "naginata_fake", 5 ],
      [ "naginata_inferior", 3 ],
      [ "estoc_inferior", 4 ],
      [ "estoc_fake", 6 ],
      [ "qiang", 3 ],
      [ "halberd", 2 ],
      [ "halberd_fake", 7 ],
      [ "katana_fake", 4 ],
      [ "katana_inferior", 8 ],
      [ "zweihander_fake", 4 ],
      [ "zweihander_inferior", 8 ],
      [ "cutlass_fake", 4 ],
      [ "cutlass_inferior", 8 ],
      [ "jian_fake", 4 ],
      [ "jian_inferior", 8 ],
      [ "scimitar_fake", 8 ],
      [ "arming_sword_fake", 8 ],
      [ "broadsword_fake", 4 ],
      [ "broadsword_inferior", 8 ],
      [ "longsword_fake", 4 ],
      [ "longsword_inferior", 8 ],
      [ "rapier_fake", 4 ],
      [ "cavalry_sabre_fake", 4 ],
      [ "wakizashi_fake", 4 ],
      [ "wakizashi_inferior", 8 ],
      [ "kris_fake", 8 ]
    ]
  }
]<|MERGE_RESOLUTION|>--- conflicted
+++ resolved
@@ -344,8 +344,6 @@
       { "item": "tux", "prob": 10 },
       { "item": "fursuit", "prob": 15 },
       { "item": "clown_suit", "prob": 10 },
-<<<<<<< HEAD
-=======
       { "item": "dragonsuit", "prob": 10 },
       { "item": "felinesuit", "prob": 10 },
       { "item": "bondage_suit", "prob": 15 },
@@ -353,7 +351,6 @@
       { "item": "bunny_suit_playboy", "prob": 25 },
       { "item": "dinosuit", "prob": 10 },
       { "item": "sharksuit", "prob": 10 },
->>>>>>> daebd7d7
       { "item": "beekeeping_suit", "prob": 5 },
       { "item": "zentai", "prob": 5 }
     ]
