--- conflicted
+++ resolved
@@ -4516,15 +4516,9 @@
   },
   {
     "type": "item_group",
-<<<<<<< HEAD
-    "id": "aspirin_bottle_plastic_pill_painkiller_20",
-    "subtype": "distribution",
-    "//": "This group was created automatically and may contain errors.",
-=======
     "id": "bottle_otc_painkiller_20",
     "subtype": "distribution",
     "//": "Includes aspirin and other similar low-grade painkillers.",
->>>>>>> eb4ec40e
     "container-item": "bottle_plastic_pill_painkiller",
     "entries": [
       { "item": "aspirin", "container-item": "null", "count": 20 },
