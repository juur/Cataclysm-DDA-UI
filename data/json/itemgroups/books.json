[
  {
    "type": "item_group",
    "id": "book_gunmags",
    "//": "Magazines about guns",
    "items": [
      [ "mag_guns", 100 ],
      [ "mag_launcher", 5 ],
      [ "mag_pistol", 50 ],
      [ "mag_rifle", 50 ],
      [ "mag_shotgun", 30 ],
      [ "mag_smg", 10 ]
    ]
  },
  {
    "type": "item_group",
    "id": "book_gunref",
    "//": "Reference books about guns",
    "items": [
      [ "manual_launcher", 5 ],
      [ "manual_pistol", 50 ],
      [ "manual_rifle", 50 ],
      [ "manual_shotgun", 30 ],
      [ "manual_smg", 10 ],
      [ "pocket_firearms", 100 ],
      [ "recipe_bullets", 80 ]
    ]
  },
  {
    "id": "boxing_books",
    "type": "item_group",
    "items": [
      [ "mag_unarmed", 40 ],
      [ "manual_boxing", 50 ],
      [ "mag_melee", 25 ],
      [ "mag_bashing", 10 ],
      [ "manual_melee", 15 ],
      [ "recipe_melee", 10 ],
      [ "manual_taekwondo", 10 ],
      [ "manual_karate", 10 ],
      [ "manual_muay_thai", 2 ],
      [ "manual_krav_maga", 10 ]
    ]
  },
  {
    "type": "item_group",
    "id": "book_martial",
    "//": "Books about martial arts",
    "items": [
      [ "manual_eskrima", 100 ],
      [ "manual_krav_maga", 100 ],
      [ "manual_ninjutsu", 100 ],
      [ "manual_pankration", 5 ],
      [ "manual_silat", 100 ],
      [ "manual_taekwondo", 100 ],
      [ "manual_wingchun", 100 ],
<<<<<<< HEAD
      [ "manual_medievalpole", 10 ]
=======
      [ "manual_swordsmanship", 10 ]
>>>>>>> 3f7bd6c5
    ]
  },
  {
    "type": "item_group",
    "id": "book_military",
    "//": "Military combat manuals and related books",
    "items": [
      { "group": "book_gunmags", "prob": 100 },
      { "group": "book_martial", "prob": 100 },
      [ "manual_bashing", 40 ],
      [ "manual_knives", 40 ],
      [ "manual_launcher", 20 ],
      [ "manual_melee", 70 ],
      [ "manual_pankration", 1 ],
      [ "manual_pistol", 30 ],
      [ "manual_rifle", 50 ],
      [ "manual_shotgun", 10 ],
      [ "manual_smg", 20 ],
      [ "manual_stabbing", 40 ],
      [ "manual_swimming", 30 ],
      [ "pocket_firearms", 10 ],
      [ "textbook_firstaid", 30 ]
    ]
  },
  {
    "type": "item_group",
    "id": "book_survival",
    "//": "Survival skill books weighted according to level",
    "items": [
      [ "atomic_survival", 12 ],
      [ "fun_survival", 33 ],
      [ "mag_dude", 100 ],
      [ "mag_survival", 100 ],
      [ "manual_survival", 33 ],
      [ "pocket_survival", 50 ],
      [ "survival_book", 12 ],
      [ "textbook_survival", 17 ]
    ]
  },
  {
    "type": "item_group",
    "id": "book_school",
    "subtype": "collection",
    "//": "Books found in school library",
    "items": [
      { "group": "novels", "prob": 50 },
      { "group": "manuals_school", "prob": 40 },
      { "group": "textbooks_school", "prob": 30 }
    ]
  },
  {
    "type": "item_group",
    "id": "hardware_books",
    "//": "texts and magazines likely to be found in hardware stores and other blue collar places.",
    "items": [
      [ "manual_mechanics", 35 ],
      [ "manual_carpentry", 10 ],
      [ "carpentry_book", 5 ],
      [ "manual_fabrication", 20 ],
      [ "mag_carpentry", 30 ],
      [ "101_carpentry", 20 ],
      [ "mag_mechanics", 35 ],
      [ "mag_fabrication", 12 ],
      [ "textbook_mechanics", 12 ],
      [ "textbook_biodiesel", 10 ],
      [ "book_icef", 8 ],
      [ "textbook_fabrication", 12 ]
    ]
  },
  {
    "type": "item_group",
    "id": "religious_books",
    "//": "Any religious book",
    "items": [
      [ "holybook_bible1", 1 ],
      [ "holybook_bible2", 1 ],
      [ "holybook_bible3", 1 ],
      [ "holybook_quran", 1 ],
      [ "holybook_hadith", 1 ],
      [ "holybook_havamal", 1 ],
      [ "holybook_tanakh", 1 ],
      [ "holybook_talmud", 1 ],
      [ "holybook_vedas", 1 ],
      [ "holybook_upanishads", 1 ],
      [ "holybook_tripitaka", 1 ],
      [ "holybook_sutras", 1 ],
      [ "holybook_granth", 1 ],
      [ "holybook_mormon", 1 ],
      [ "holybook_kojiki", 1 ],
      [ "holybook_pastafarian", 1 ],
      [ "holybook_slack", 1 ],
      [ "holybook_kallisti", 1 ],
      [ "holybook_scientology", 1 ]
    ]
  },
  {
    "id": "novels",
    "type": "item_group",
    "items": [
      [ "novel_romance", 30 ],
      [ "novel_spy", 28 ],
      [ "novel_satire", 15 ],
      [ "novel_sports", 22 ],
      [ "novel_samurai", 22 ],
      [ "novel_swash", 14 ],
      [ "novel_western", 22 ],
      [ "novel_war", 20 ],
      [ "novel_adventure", 14 ],
      [ "novel_experimental", 1 ],
      [ "novel_road", 10 ],
      [ "novel_buddy", 12 ],
      [ "novel_scifi", 20 ],
      [ "novel_drama", 40 ],
      [ "classic_literature", 10 ],
      [ "cookbook_human", 1 ],
      [ "novel_mystery", 25 ],
      [ "novel_fantasy", 20 ],
      [ "novel_erotic", 4 ],
      [ "poetry_book", 10 ],
      [ "jewelry_book", 4 ],
      [ "philosophy_book", 2 ],
      [ "essay_book", 6 ],
      [ "plays_book", 8 ],
      [ "tall_tales", 10 ],
      [ "story_book", 4 ],
      [ "novel_pulp", 16 ],
      [ "fairy_tales", 10 ],
      [ "novel_thriller", 18 ],
      [ "novel_coa", 10 ],
      [ "novel_crime", 20 ],
      [ "novel_horror", 18 ],
      [ "novel_tragedy", 8 ],
      { "group": "religious_books", "prob": 20 },
      [ "ZSG", 5 ],
      [ "dnd_handbook", 2 ],
      [ "survnote", 1 ]
    ]
  },
  {
    "id": "homebooks",
    "type": "item_group",
    "items": [
      [ "novel_romance", 30 ],
      [ "novel_spy", 28 ],
      [ "novel_sports", 22 ],
      [ "novel_samurai", 22 ],
      [ "novel_swash", 14 ],
      [ "novel_western", 22 ],
      [ "novel_war", 20 ],
      [ "novel_war2", 20 ],
      [ "novel_adventure", 14 ],
      [ "novel_experimental", 1 ],
      [ "novel_road", 10 ],
      [ "novel_buddy", 12 ],
      [ "novel_scifi", 20 ],
      [ "novel_drama", 40 ],
      [ "classic_literature", 10 ],
      [ "cookbook_human", 1 ],
      [ "novel_mystery", 25 ],
      [ "novel_fantasy", 20 ],
      [ "poetry_book", 10 ],
      [ "jewelry_book", 4 ],
      [ "plays_book", 8 ],
      [ "tall_tales", 10 ],
      [ "story_book", 4 ],
      [ "novel_pulp", 16 ],
      [ "fairy_tales", 10 ],
      [ "novel_thriller", 18 ],
      [ "novel_coa", 10 ],
      [ "novel_coa2", 10 ],
      [ "novel_crime", 20 ],
      [ "novel_crime2", 20 ],
      [ "novel_horror", 18 ],
      [ "novel_tragedy", 8 ],
      [ "phonebook", 8 ],
      { "group": "religious_books", "prob": 40 },
      [ "ZSG", 5 ],
      [ "manual_electronics", 20 ],
      [ "manual_tailor", 15 ],
      [ "recipe_bows", 10 ],
      [ "recipe_arrows", 10 ],
      [ "manual_mechanics", 25 ],
      [ "manual_speech", 50 ],
      [ "manual_business", 40 ],
      [ "manual_first_aid", 40 ],
      [ "manual_computers", 20 ],
      [ "textbook_computer", 4 ],
      [ "textbook_chemistry", 4 ],
      [ "textbook_mechanics", 4 ],
      [ "textbook_biodiesel", 4 ],
      [ "textbook_fabrication", 4 ],
      [ "textbook_tailor", 4 ],
      [ "recipe_fauxfur", 6 ],
      [ "carpentry_book", 4 ],
      [ "brewing_cookbook", 4 ],
      [ "computer_science", 8 ],
      [ "book_icef", 8 ],
      [ "mag_tv", 20 ],
      [ "mag_dude", 20 ],
      [ "mag_beauty", 30 ],
      [ "mag_glam", 30 ],
      [ "mag_barter", 15 ],
      [ "mag_computer", 15 ],
      [ "mag_electronics", 15 ],
      [ "mag_mechanics", 15 ],
      [ "mag_pistol", 15 ],
      [ "mag_rifle", 20 ],
      [ "mag_shotgun", 20 ],
      [ "mag_smg", 10 ],
      [ "mag_news", 35 ],
      [ "mag_cars", 40 ],
      [ "mag_cooking", 30 ],
      [ "recipe_augs", 4 ],
      [ "textbook_anarch", 1 ],
      [ "decoy_anarch", 10 ],
      [ "news_regional", 15 ],
      [ "mag_carpentry", 30 ],
      [ "mag_comic", 20 ],
      [ "mag_guns", 20 ],
      [ "mag_archery", 20 ],
      [ "manual_archery", 7 ],
      [ "book_archery", 12 ],
      [ "mag_dodge", 20 ],
      [ "mag_comic", 20 ],
      [ "mag_throwing", 20 ],
      [ "mag_gaming", 20 ],
      [ "mag_swimming", 10 ],
      [ "mag_fabrication", 30 ],
      [ "mag_tailor", 25 ],
      [ "cookbook_sushi", 15 ],
      [ "survnote", 1 ],
      [ "scots_cookbook", 8 ],
      [ "dnd_handbook", 2 ]
    ]
  },
  {
    "type": "item_group",
    "id": "manuals",
    "items": [
      [ "manual_brawl", 30 ],
      [ "manual_dodge", 1 ],
      [ "manual_melee", 6 ],
      [ "manual_throw", 12 ],
      [ "manual_cutting", 12 ],
      [ "manual_stabbing", 6 ],
      [ "manual_knives", 8 ],
      [ "manual_gun", 8 ],
      [ "manual_shotgun", 6 ],
      [ "manual_rifle", 6 ],
      [ "manual_pistol", 4 ],
      [ "manual_smg", 2 ],
      [ "manual_launcher", 1 ],
      [ "recipe_bullets", 2 ],
      [ "manual_mechanics", 35 ],
      [ "manual_speech", 50 ],
      [ "manual_business", 40 ],
      [ "manual_first_aid", 40 ],
      [ "manual_computers", 20 ],
      [ "recipe_augs", 5 ],
      [ "howto_computer", 10 ],
      [ "cookbook", 35 ],
      [ "cookbook_italian", 25 ],
      [ "manual_electronics", 20 ],
      [ "manual_tailor", 15 ],
      [ "howto_traps", 10 ],
      [ "manual_traps", 12 ],
      [ "manual_carpentry", 10 ],
      [ "101_carpentry", 6 ],
      [ "manual_fabrication", 20 ],
      [ "manual_driving", 15 ],
      [ "manual_survival", 20 ],
      [ "dnd_handbook", 2 ],
      [ "survnote", 3 ]
    ]
  },
  {
    "type": "item_group",
    "id": "manuals_school",
    "//": "Same as manuals, but without inappropriate books, like weapons or traps.",
    "items": [
      [ "manual_brawl", 30 ],
      [ "manual_dodge", 1 ],
      [ "manual_throw", 12 ],
      [ "manual_mechanics", 35 ],
      [ "manual_speech", 50 ],
      [ "manual_business", 40 ],
      [ "manual_first_aid", 40 ],
      [ "manual_computers", 20 ],
      [ "recipe_augs", 5 ],
      [ "howto_computer", 10 ],
      [ "cookbook", 35 ],
      [ "cookbook_italian", 25 ],
      [ "manual_electronics", 20 ],
      [ "manual_tailor", 15 ],
      [ "manual_carpentry", 10 ],
      [ "101_carpentry", 6 ],
      [ "manual_fabrication", 20 ],
      [ "manual_driving", 15 ],
      [ "manual_survival", 20 ],
      [ "dnd_handbook", 2 ],
      [ "survnote", 3 ]
    ]
  },
  {
    "type": "item_group",
    "id": "textbooks",
    "items": [
      [ "textbook_computer", 4 ],
      [ "computer_science", 8 ],
      [ "book_icef", 8 ],
      [ "textbook_electronics", 6 ],
      [ "advanced_electronics", 6 ],
      [ "textbook_business", 12 ],
      [ "adv_chemistry", 4 ],
      [ "tailor_portfolio", 3 ],
      [ "textbook_chemistry", 11 ],
      [ "brewing_cookbook", 3 ],
      [ "textbook_carpentry", 6 ],
      [ "SICP", 3 ],
      [ "survival_book", 8 ],
      [ "emergency_book", 3 ],
      [ "carpentry_book", 4 ],
      [ "textbook_robots", 1 ],
      [ "textbook_mechanics", 12 ],
      [ "textbook_biodiesel", 12 ],
      [ "textbook_fabrication", 12 ],
      [ "welding_book", 2 ],
      [ "glassblowing_book", 2 ],
      [ "textbook_gaswarfare", 5 ],
      [ "recipe_bullets", 8 ],
      [ "textbook_tailor", 12 ],
      [ "recipe_fauxfur", 4 ],
      [ "recipe_bows", 4 ],
      [ "recipe_arrows", 4 ],
      [ "textbook_firstaid", 8 ],
      [ "pocket_firstaid", 4 ],
      [ "pocket_survival", 2 ],
      [ "pocket_firearms", 2 ],
      [ "textbook_anarch", 1 ],
      [ "textbook_survival", 8 ],
      [ "modern_tanner", 4 ],
      [ "textbook_traps", 4 ],
      [ "manual_survival", 3 ],
      [ "manual_swimming", 5 ],
      [ "textbook_speech", 12 ],
      [ "textbook_fireman", 10 ],
      [ "textbook_armschina", 3 ],
      [ "textbook_weapwest", 3 ],
      [ "textbook_weapeast", 3 ],
      [ "textbook_armwest", 3 ],
      [ "textbook_armeast", 3 ],
      [ "survnote", 2 ]
    ]
  },
  {
    "type": "item_group",
    "id": "textbooks_school",
    "//": "Same as textbooks, but without inappropriate books, like weapons or traps. Contains archery and armors/melee weapons as sport and historical information sources.",
    "items": [
      [ "textbook_computer", 4 ],
      [ "computer_science", 8 ],
      [ "book_icef", 8 ],
      [ "textbook_electronics", 6 ],
      [ "advanced_electronics", 6 ],
      [ "textbook_business", 12 ],
      [ "adv_chemistry", 4 ],
      [ "tailor_portfolio", 3 ],
      [ "textbook_chemistry", 11 ],
      [ "brewing_cookbook", 3 ],
      [ "textbook_carpentry", 6 ],
      [ "SICP", 3 ],
      [ "survival_book", 8 ],
      [ "emergency_book", 3 ],
      [ "carpentry_book", 4 ],
      [ "textbook_robots", 1 ],
      [ "textbook_mechanics", 12 ],
      [ "textbook_biodiesel", 12 ],
      [ "textbook_fabrication", 12 ],
      [ "welding_book", 2 ],
      [ "glassblowing_book", 2 ],
      [ "textbook_tailor", 12 ],
      [ "recipe_fauxfur", 4 ],
      [ "recipe_bows", 4 ],
      [ "recipe_arrows", 4 ],
      [ "textbook_firstaid", 8 ],
      [ "pocket_firstaid", 4 ],
      [ "pocket_survival", 2 ],
      [ "textbook_anarch", 1 ],
      [ "textbook_survival", 8 ],
      [ "modern_tanner", 4 ],
      [ "manual_survival", 3 ],
      [ "manual_swimming", 5 ],
      [ "textbook_speech", 12 ],
      [ "textbook_fireman", 10 ],
      [ "textbook_armschina", 3 ],
      [ "textbook_weapwest", 3 ],
      [ "textbook_weapeast", 3 ],
      [ "textbook_armwest", 3 ],
      [ "textbook_armeast", 3 ],
      [ "survnote", 2 ]
    ]
  },
  {
    "id": "lab_bookshelves",
    "type": "item_group",
    "//": "Books you might find on personal or library bookshelves in a secret lab.",
    "items": [
      [ "manual_computers", 10 ],
      [ "recipe_augs", 5 ],
      [ "howto_computer", 10 ],
      [ "textbook_robots", 5 ],
      [ "SICP", 4 ],
      [ "textbook_chemistry", 11 ],
      [ "adv_chemistry", 10 ],
      [ "brewing_cookbook", 3 ],
      [ "textbook_firstaid", 8 ],
      [ "pocket_firstaid", 4 ],
      [ "textbook_computer", 4 ],
      [ "computer_science", 8 ],
      [ "textbook_gaswarfare", 2 ],
      [ "manual_electronics", 5 ],
      [ "advanced_electronics", 6 ],
      [ "dnd_handbook", 15 ],
      [ "novel_romance", 30 ],
      [ "novel_spy", 32 ],
      [ "novel_sports", 12 ],
      [ "novel_western", 12 ],
      [ "novel_war", 24 ],
      [ "novel_war2", 24 ],
      [ "novel_adventure", 24 ],
      [ "novel_road", 12 ],
      [ "novel_buddy", 12 ],
      [ "novel_scifi", 50 ],
      [ "novel_drama", 40 ],
      [ "novel_experimental", 24 ],
      [ "novel_swash", 35 ],
      [ "novel_samurai", 35 ],
      [ "classic_literature", 30 ],
      [ "collector_book", 2 ],
      [ "plays_book", 12 ],
      [ "poetry_book", 12 ],
      { "group": "religious_books", "prob": 40 },
      { "group": "homebooks", "prob": 3 },
      { "group": "textbooks", "prob": 1 },
      { "group": "manuals", "prob": 1 }
    ]
  },
  {
    "id": "mansion_books",
    "type": "item_group",
    "//": "Those rich mansion people have all sorts of weird books.",
    "items": [
      [ "novel_romance", 30 ],
      [ "novel_spy", 22 ],
      [ "novel_sports", 12 ],
      [ "novel_western", 12 ],
      [ "novel_war", 24 ],
      [ "novel_war2", 24 ],
      [ "novel_adventure", 14 ],
      [ "novel_road", 5 ],
      [ "novel_buddy", 6 ],
      [ "novel_scifi", 20 ],
      [ "novel_drama", 40 ],
      [ "photo_album", 30 ],
      [ "textbook_robots", 2 ],
      [ "novel_experimental", 24 ],
      [ "novel_swash", 35 ],
      [ "novel_samurai", 35 ],
      [ "classic_literature", 40 ],
      [ "collector_book", 30 ],
      [ "plays_book", 30 ],
      [ "poetry_book", 30 ],
      [ "carpentry_book", 5 ],
      [ "jewelry_book", 5 ],
      { "group": "religious_books", "prob": 40 }
    ]
  },
  {
    "id": "exotic_books",
    "type": "item_group",
    "//": "These are books that are hard to find or esoteric, mostly.",
    "items": [
      [ "textbook_weapwest", 15 ],
      [ "textbook_weapeast", 15 ],
      [ "textbook_armwest", 15 ],
      [ "textbook_armeast", 15 ],
      [ "textbook_armschina", 15 ],
      [ "textbook_gaswarfare", 15 ],
      [ "glassblowing_book", 12 ],
      [ "cookbook_human", 10 ],
      [ "collector_book", 10 ],
      [ "brewing_cookbook", 24 ],
      [ "textbook_robots", 15 ],
      [ "manual_dodge", 15 ],
      [ "novel_experimental", 24 ],
      [ "novel_swash", 30 ],
      [ "plays_book", 30 ],
      [ "poetry_book", 30 ],
      [ "carpentry_book", 24 ],
      [ "scots_cookbook", 30 ],
      [ "textbook_biodiesel", 18 ],
      [ "jewelry_book", 15 ],
      [ "manual_tai_chi", 5 ],
      [ "manual_fencing", 4 ],
      [ "manual_aikido", 3 ],
      [ "manual_eskrima", 3 ],
      [ "manual_krav_maga", 3 ],
      [ "manual_ninjutsu", 2 ],
      [ "manual_silat", 3 ],
      [ "manual_taekwondo", 3 ],
      [ "manual_judo", 3 ],
      [ "manual_karate", 3 ],
      [ "manual_muay_thai", 3 ],
      [ "manual_niten", 1 ],
      [ "manual_sojutsu", 1 ],
      [ "manual_capoeira", 1 ],
      [ "manual_wingchun", 3 ],
<<<<<<< HEAD
      [ "manual_medievalpole", 3 ],
=======
      [ "manual_swordsmanship", 3 ],
>>>>>>> 3f7bd6c5
      { "group": "rare_martial_arts_books", "prob": 6 }
    ]
  },
  {
    "id": "dojo_manuals",
    "type": "item_group",
    "items": [
      [ "manual_karate", 12 ],
      [ "manual_judo", 12 ],
      [ "manual_aikido", 12 ],
      [ "manual_taekwondo", 12 ],
      [ "manual_tai_chi", 12 ],
      [ "manual_pankration", 5 ],
      [ "manual_fencing", 4 ],
      [ "manual_eskrima", 3 ],
      [ "manual_krav_maga", 3 ],
      [ "manual_ninjutsu", 2 ],
      [ "manual_silat", 3 ],
      [ "manual_taekwondo", 3 ],
      [ "manual_judo", 3 ],
      [ "manual_karate", 3 ],
      [ "manual_muay_thai", 3 ],
      [ "manual_niten", 1 ],
      [ "manual_sojutsu", 1 ],
      [ "manual_capoeira", 1 ],
      { "group": "rare_martial_arts_books", "prob": 8 },
      [ "mag_melee", 20 ],
      [ "manual_melee", 10 ],
      [ "mag_unarmed", 20 ],
      [ "manual_brawl", 10 ],
      [ "mag_cutting", 5 ],
      [ "textbook_weapeast", 1 ],
      [ "manual_wingchun", 3 ],
      [ "manual_medievalpole", 2 ]
    ]
  },
  {
    "id": "rare_martial_arts_books",
    "type": "item_group",
    "//": "These are exceptionally rare martial arts books that should only spawn very rarely.",
    "items": [
      [ "manual_crane", 1 ],
      [ "manual_dragon", 1 ],
      [ "manual_leopard", 1 ],
      [ "manual_snake", 1 ],
      [ "manual_tiger", 1 ],
      [ "manual_zui_quan", 1 ]
    ]
  },
  {
    "id": "doctors_books",
    "type": "item_group",
    "items": [
      [ "mag_firstaid", 50 ],
      [ "textbook_firstaid", 200 ],
      [ "manual_swimming", 50 ],
      [ "manual_first_aid", 200 ],
      [ "pocket_firstaid", 100 ],
      [ "textbook_chemistry", 200 ],
      [ "adv_chemistry", 200 ],
      [ "emergency_book", 200 ],
      [ "record_patient", 100 ],
      [ "recipe_medicalmut", 50 ],
      [ "recipe_serum", 10 ],
      [ "recipe_labchem", 100 ],
      [ "recipe_augs", 100 ]
    ]
  },
  {
    "id": "record_patient",
    "type": "item_group",
    "items": [ [ "record_patient", 100 ] ]
  },
  {
    "id": "fireman_doc",
    "type": "item_group",
    "items": [
      [ "textbook_fireman", 100 ],
      [ "emergency_book", 100 ],
      [ "manual_first_aid", 50 ],
      [ "manual_swimming", 50 ],
      [ "textbook_firstaid", 10 ],
      [ "mag_computer", 50 ]
    ]
  },
  {
    "id": "tailorbooks",
    "type": "item_group",
    "items": [ [ "tailor_portfolio", 30 ], [ "mag_tailor", 50 ], [ "manual_tailor", 30 ], [ "textbook_tailor", 30 ] ]
  }
]<|MERGE_RESOLUTION|>--- conflicted
+++ resolved
@@ -54,11 +54,8 @@
       [ "manual_silat", 100 ],
       [ "manual_taekwondo", 100 ],
       [ "manual_wingchun", 100 ],
-<<<<<<< HEAD
-      [ "manual_medievalpole", 10 ]
-=======
+      [ "manual_medievalpole", 10 ],
       [ "manual_swordsmanship", 10 ]
->>>>>>> 3f7bd6c5
     ]
   },
   {
@@ -576,11 +573,8 @@
       [ "manual_sojutsu", 1 ],
       [ "manual_capoeira", 1 ],
       [ "manual_wingchun", 3 ],
-<<<<<<< HEAD
       [ "manual_medievalpole", 3 ],
-=======
       [ "manual_swordsmanship", 3 ],
->>>>>>> 3f7bd6c5
       { "group": "rare_martial_arts_books", "prob": 6 }
     ]
   },
@@ -614,7 +608,7 @@
       [ "mag_cutting", 5 ],
       [ "textbook_weapeast", 1 ],
       [ "manual_wingchun", 3 ],
-      [ "manual_medievalpole", 2 ]
+      [ "manual_medievalpole", 1 ]
     ]
   },
   {
@@ -671,4 +665,4 @@
     "type": "item_group",
     "items": [ [ "tailor_portfolio", 30 ], [ "mag_tailor", 50 ], [ "manual_tailor", 30 ], [ "textbook_tailor", 30 ] ]
   }
-]+]
