[
  {
    "id": "baked_goods",
    "type": "item_group",
    "items": [ [ "cookies", 17 ], [ "cake2", 15 ], [ "cake3", 10 ], [ "biscuit", 10 ], [ "jihelucake", 10 ], [ "brownie", 20 ] ]
  },
  {
    "id": "tea_dishes",
    "type": "item_group",
    "items": [ [ "ceramic_cup", 70 ], [ "ceramic_plate", 50 ], [ "spoon", 20 ] ]
  },
  {
    "id": "chair_hat",
    "type": "item_group",
    "items": [ [ "hat_newsboy", 10 ], [ "bowhat", 40 ], [ "porkpie", 20 ] ]
  },
  {
    "id": "chair_torso",
    "type": "item_group",
    "items": [ [ "suit", 70 ], [ "waistcoat", 70 ], [ "dress_shirt", 70 ] ]
  },
  {
    "id": "chair_pants",
    "type": "item_group",
    "items": [ [ "pants", 70 ] ]
  },
  {
    "id": "chair_feet",
    "type": "item_group",
    "items": [ [ "dress_shoes", 70 ] ]
  },
  {
    "id": "chair_extra",
    "type": "item_group",
    "items": [ [ "cane", 70 ], [ "pocketwatch", 70 ], [ "umbrella", 70 ], [ "manual_fencing", 10 ] ]
  },
  {
    "id": "corner_reader",
    "type": "item_group",
    "items": [
      [ "mag_cutting", 70 ],
      [ "mag_stabbing", 70 ],
      [ "mag_unarmed", 70 ],
      [ "manual_dodge", 70 ],
      [ "novel_spy", 70 ],
      [ "novel_thriller", 70 ],
      [ "novel_crime", 70 ],
      [ "novel_adventure", 70 ],
      [ "novel_war", 70 ],
      [ "poetry_book", 30 ],
      [ "cookbook_human", 10 ]
    ]
  },
  {
    "id": "corner_weapon",
    "type": "item_group",
    "items": [ [ "tazer", 70 ], [ "knuckle_brass", 70 ] ]
  },
  {
    "id": "displays",
    "type": "item_group",
    "items": [ [ "tea", 70 ], [ "tea_raw", 70 ], [ "ceramic_cup", 70 ], [ "teapot", 70 ], [ "clay_teapot", 70 ] ]
  },
  {
    "id": "teashop_fridge",
    "type": "item_group",
    "items": [ [ "milk", 70 ] ]
  },
  {
    "id": "teashop_kitchen_counter",
    "type": "item_group",
    "items": [ [ "sugar", 30 ], [ "tea_raw", 40 ], [ "teapot", 20 ], [ "spoon", 20 ] ]
  },
  {
    "id": "bar_alcohol",
    "type": "item_group",
    "items": [
      { "group": "beer", "prob": 453 },
      { "group": "wines_worthy", "prob": 100 },
      { "group": "liquor_and_spirits", "prob": 116 },
      { "group": "mixed_alcoholic_drinks", "prob": 202 },
      [ "fruit_wine", 5 ],
      [ "sherry", 10 ],
      [ "bristol_sherry", 5 ],
      [ "madeira", 5 ]
    ]
  },
  {
    "id": "bar_food",
    "type": "item_group",
    "items": [
      [ "mayonnaise", 3 ],
      [ "mustard", 3 ],
      [ "ketchup", 3 ],
      { "item": "pickle", "prob": 5, "charges": 6, "container-item": "jar_glass_sealed" },
      [ "pickle", 5 ],
      [ "cheeseburger", 10 ],
      [ "hamburger", 8 ],
      [ "sloppyjoe", 6 ],
      [ "fries", 10 ],
      [ "cheese_fries", 7 ],
      [ "onion_rings", 8 ]
    ]
  },
  {
    "id": "bar_fridge",
    "type": "item_group",
    "items": [
      [ "water_clean", 50 ],
      [ "water_mineral", 20 ],
      [ "oj", 40 ],
      [ "juice", 35 ],
      [ "cranberry_juice", 35 ],
      { "group": "softdrinks_canned", "prob": 95 },
      [ "V8", 15 ],
      [ "fries", 7 ],
      [ "cheese_fries", 5 ],
      [ "onion_rings", 7 ],
      [ "pizza_veggy", 7 ],
      [ "pizza_meat", 7 ]
    ]
  },
  {
    "id": "bar_table",
    "type": "item_group",
    "items": [
      [ "cig", 50 ],
      [ "matches", 45 ],
      [ "rolling_paper", 10 ],
      [ "bottle_glass", 70 ],
      [ "bucket", 5 ],
      [ "can_drink_unsealed", 65 ],
      [ "wrapper", 50 ],
      [ "ceramic_plate", 40 ],
      [ "news_regional", 20 ],
      [ "mag_news", 20 ]
    ]
  },
  {
    "id": "bar_bathroom",
    "type": "item_group",
    "items": [
      [ "weed", 40 ],
      [ "coke", 40 ],
      [ "aspirin", 40 ],
      [ "cig", 20 ],
      [ "syringe", 30 ],
      [ "meth", 20 ],
      [ "heroin", 7 ],
      [ "mag_porn", 35 ],
      [ "hairpin", 5 ],
      [ "purse", 15 ]
    ]
  },
  {
    "id": "bar_trash",
    "type": "item_group",
    "items": [
      [ "wrapper", 50 ],
      [ "bottle_glass", 70 ],
      [ "can_drink_unsealed", 60 ],
      [ "flyer", 30 ],
      [ "box_small", 30 ],
      [ "rag", 20 ],
      [ "bag_plastic", 20 ],
      [ "news_regional", 15 ],
      [ "mag_news", 15 ],
      [ "hairpin", 15 ],
      [ "jar_glass", 10 ]
    ]
  },
  {
    "id": "pizza_display",
    "type": "item_group",
    "items": [ [ "pizza_meat", 50 ], [ "pizza_veggy", 50 ] ]
  },
  {
    "id": "pizza_kitchen",
    "type": "item_group",
    "items": [
      [ "seasoning_italian", 23 ],
      [ "seasoning_salt", 13 ],
      [ "pepper", 5 ],
      [ "yeast", 10 ],
      [ "sugar", 9 ],
      [ "cornmeal", 8 ],
      [ "flour", 25 ],
      [ "cookbook", 3 ],
      [ "cookbook_italian", 2 ]
    ]
  },
  {
    "id": "pizza_fridge",
    "type": "item_group",
    "items": [
      [ "sauce_red", 29 ],
      [ "royal_beef", 3 ],
      [ "can_sardine", 18 ],
      [ "onion", 14 ],
      [ "chili_pepper", 14 ],
      [ "can_chicken", 13 ],
      [ "bacon", 15 ],
      [ "cheese", 38 ],
      [ "sauce_pesto", 12 ],
      [ "zucchini", 13 ],
      [ "tomato", 10 ],
      [ "mushroom", 27 ],
      [ "sausage", 25 ],
      [ "pineapple", 20 ]
    ]
  },
  {
    "id": "pizza_beer",
    "type": "item_group",
    "items": [ { "group": "beer", "prob": 10 }, [ "wine_chardonnay", 1 ], [ "wine_cabernet", 1 ] ]
  },
  {
    "id": "pizza_soda",
    "type": "item_group",
    "items": [ { "group": "softdrinks_canned", "prob": 70 }, [ "energy_drink", 5 ], [ "lemonade", 8 ] ]
  },
  {
    "id": "pizza_table",
    "type": "item_group",
    "items": [
      [ "cig", 15 ],
      [ "rolling_paper", 7 ],
      [ "wrapper", 35 ],
      [ "ceramic_plate", 40 ],
      [ "cup_plastic", 40 ],
      [ "portable_game", 10 ],
      [ "chips", 15 ],
      [ "chips2", 3 ],
      [ "chips3", 3 ],
      [ "news_regional", 12 ],
      [ "flyer", 7 ]
    ]
  },
  {
    "id": "pizza_locker",
    "type": "item_group",
    "items": [
      [ "towel", 15 ],
      [ "soap", 15 ],
      [ "detergent", 15 ],
      { "item": "bleach", "prob": 15, "charges-min": 1 },
      [ "broom", 13 ],
      [ "dinosuit", 7 ],
      [ "hat_ball", 19 ],
      [ "jacket_light", 15 ],
      [ "mbag", 10 ],
      [ "rag", 6 ]
    ]
  },
  {
    "id": "pizza_bathroom",
    "type": "item_group",
    "items": [
      [ "weed", 40 ],
      [ "coke", 20 ],
      [ "meth", 1 ],
      [ "aspirin", 15 ],
      [ "mag_porn", 30 ],
      [ "purse", 10 ],
      [ "hairpin", 3 ]
    ]
  },
  {
    "id": "pizza_trash",
    "type": "item_group",
    "ammo": 100,
    "items": [
      [ "cup_plastic", 40 ],
      [ "wrapper", 34 ],
      [ "bag_plastic", 20 ],
      [ "bottle_glass", 30 ],
      [ "can_drink_unsealed", 30 ],
      [ "rag", 10 ],
      [ "news_regional", 7 ],
      [ "mag_news", 7 ],
      [ "hairpin", 10 ],
      [ "flyer", 7 ],
      [ "glock_19", 5 ],
      [ "9mm", 3 ]
    ]
  },
  {
    "id": "coffee_display_2",
    "type": "item_group",
    "items": [
      [ "bottle_glass", 5 ],
      [ "ceramic_cup", 15 ],
      [ "ceramic_plate", 15 ],
      [ "chips", 25 ],
      [ "chips2", 25 ],
      [ "chips3", 25 ],
      [ "choco_coffee_beans", 50 ],
      [ "coffee_raw", 50 ],
      [ "coffee_syrup", 15 ],
      [ "cookies", 35 ],
      [ "tea_raw", 50 ]
    ]
  },
  {
    "id": "coffee_condiments",
    "type": "item_group",
    "items": [
      [ "bag_plastic", 25 ],
      [ "box_small", 30 ],
      [ "honey_bottled", 10 ],
      [ "honey_glassed", 10 ],
      [ "milk", 10 ],
      [ "milk_powder", 65 ],
      [ "salt", 15 ],
      [ "sugar", 70 ],
      [ "tea_raw", 15 ],
      [ "wrapper", 75 ]
    ]
  },
  {
    "id": "coffee_counter",
    "type": "item_group",
    "items": [
      [ "atomic_coffee", 3 ],
      [ "bottle_glass", 5 ],
      [ "ceramic_cup", 30 ],
      [ "choco_coffee_beans", 40 ],
      [ "coffee", 55 ],
      [ "cookies", 5 ],
      [ "cup_plastic", 70 ],
      [ "tea", 15 ]
    ]
  },
  {
    "id": "coffee_newsstand",
    "type": "item_group",
    "items": [ [ "mag_news", 35 ], [ "news_regional", 35 ], [ "newest_newspaper", 55 ] ]
  },
  {
    "id": "coffee_prep",
    "type": "item_group",
    "items": [
      [ "atomic_coffeepot", 1 ],
      [ "bottle_glass", 15 ],
      [ "coffee_raw", 25 ],
      [ "coffee_syrup", 25 ],
      [ "cup_plastic", 35 ],
      [ "jug_plastic", 15 ]
    ]
  },
  {
    "id": "coffee_freezer",
    "type": "item_group",
    "items": [
      [ "blt", 40 ],
      [ "insta_salad", 60 ],
      [ "pudding", 40 ],
      [ "sandwich_pb", 35 ],
      [ "sandwich_pbh", 35 ],
      [ "sandwich_pbj", 40 ],
      [ "sandwich_pbm", 10 ],
      [ "sandwich_t", 45 ],
      [ "yoghurt", 40 ]
    ]
  },
  {
    "id": "coffee_locker",
    "type": "item_group",
    "items": [
      [ "apron_leather", 25 ],
      [ "sm_extinguisher", 10 ],
      [ "hat_ball", 25 ],
      [ "towel", 10 ],
      [ "soap", 8 ],
      [ "detergent", 8 ],
      [ "rag", 15 ],
      [ "broom", 8 ],
      { "item": "bleach", "prob": 8, "charges-min": 1 },
      [ "hotplate", 1 ],
      [ "vinegar", 3 ]
    ]
  },
  {
    "id": "coffee_dishes",
    "type": "item_group",
    "items": [ [ "ceramic_cup", 70 ], [ "ceramic_plate", 50 ], [ "cup_plastic", 20 ] ]
  },
  {
    "id": "coffee_trash",
    "type": "item_group",
    "items": [
      [ "wrapper", 17 ],
      [ "bag_plastic", 15 ],
      [ "bottle_glass", 10 ],
      [ "can_drink_unsealed", 10 ],
      [ "rag", 10 ],
      [ "news_regional", 20 ],
      [ "mag_news", 20 ],
      [ "hairpin", 10 ],
      [ "flyer", 7 ]
    ]
  },
  {
    "id": "coffee_bathroom",
    "type": "item_group",
    "items": [ [ "weed", 10 ], [ "coke", 10 ], [ "aspirin", 45 ], [ "mag_news", 30 ], [ "purse", 10 ], [ "hairpin", 25 ] ]
  },
  {
    "id": "fast_table",
    "type": "item_group",
    "items": [
      [ "cup_plastic", 60 ],
      [ "wrapper", 60 ],
      [ "bag_plastic", 45 ],
      [ "rag", 10 ],
      [ "fries", 25 ],
      [ "cheese_fries", 15 ],
      [ "onion_rings", 20 ],
      [ "cheeseburger", 15 ],
      [ "hamburger", 15 ],
      [ "fish_sandwich", 10 ],
      { "group": "softdrinks_canned", "prob": 75 }
    ]
  },
  {
    "id": "fast_kitchen",
    "type": "item_group",
    "items": [
      [ "knife_butcher", 30 ],
      [ "bread", 50 ],
      [ "seasoning_salt", 50 ],
      [ "seasoning_italian", 50 ],
      [ "can_chicken", 30 ],
      [ "sugar", 40 ],
      [ "soysauce", 10 ],
      [ "flour", 40 ],
      [ "curry_powder", 40 ],
      [ "cornmeal", 52 ]
    ]
  },
  {
    "id": "fast_trash",
    "type": "item_group",
    "items": [
      [ "cup_plastic", 50 ],
      [ "wrapper", 50 ],
      [ "bag_plastic", 50 ],
      [ "rag", 50 ],
      [ "syringe", 5 ],
      [ "restaurantmap", 1 ],
      [ "hairpin", 25 ],
      [ "flyer", 25 ]
    ]
  },
  {
    "id": "fast_fridge",
    "type": "item_group",
    "items": [
      [ "hotdogs_frozen", 30 ],
      [ "cheese", 60 ],
      [ "fries", 40 ],
      [ "can_chicken", 40 ],
      [ "can_spam", 40 ],
      [ "lettuce", 50 ],
      [ "irradiated_lettuce", 10 ],
      [ "tomato", 50 ],
      [ "irradiated_tomato", 10 ],
      [ "onion", 50 ],
      [ "irradiated_onion", 10 ],
      [ "chili_pepper", 50 ]
    ]
  },
  {
    "id": "fast_bath",
    "type": "item_group",
    "items": [ [ "hairpin", 10 ], [ "briefs", 10 ], [ "tieclip", 10 ] ]
  },
  {
    "id": "fast_locker",
    "type": "item_group",
    "items": [
      [ "hat_ball", 30 ],
      [ "knife_steak", 20 ],
      [ "sm_extinguisher", 40 ],
      [ "towel", 40 ],
      [ "soap", 30 ],
      [ "detergent", 30 ],
      [ "rag", 30 ],
      { "item": "bleach", "prob": 30, "charges-min": 1 },
      [ "vinegar", 30 ],
      [ "backpack", 5 ]
    ]
  },
  {
    "id": "groce_bread",
    "type": "item_group",
    "items": [
      [ "bread", 65 ],
      [ "cake2", 10 ],
      [ "cake3", 10 ],
      [ "cornbread", 35 ],
      [ "brioche", 50 ],
      [ "hardtack", 30 ],
      [ "jihelucake", 10 ],
      [ "biscuit", 50 ],
      [ "crackers", 40 ],
      [ "soybean_seed", 40 ],
      [ "almond_unshelled", 20 ],
      [ "pecan_unshelled", 20 ],
      [ "cashews", 20 ],
      [ "pistachio_unshelled", 20 ],
      [ "peanut_unshelled", 20 ]
    ]
  },
  {
    "id": "groce_premade",
    "type": "item_group",
    "items": [
      [ "blt", 50 ],
      [ "sandwich_pbj", 50 ],
      [ "sandwich_pbh", 20 ],
      [ "sandwich_pbm", 10 ],
      [ "sandwich_pb", 35 ],
      [ "fish_sandwich", 20 ],
      [ "sandwich_t", 50 ],
      [ "junk_burrito", 30 ],
      [ "taco", 40 ],
      [ "insta_salad", 60 ],
      [ "yoghurt", 50 ],
      [ "macaroni_cooked", 20 ]
    ]
  },
  {
    "id": "groce_cereal",
    "type": "item_group",
    "items": [
      [ "oatmeal", 50 ],
      [ "cereal", 65 ],
      [ "cereal2", 55 ],
      [ "cereal3", 65 ],
      [ "toastem", 30 ],
      [ "toastem2", 25 ],
      [ "toastem3", 20 ]
    ]
  },
  {
    "id": "groce_pasta",
    "type": "item_group",
    "items": [ [ "spaghetti_raw", 60 ], [ "lasagne_raw", 50 ], [ "macaroni_raw", 60 ], [ "noodles_fast", 50 ] ]
  },
  {
    "id": "groce_ingredient",
    "type": "item_group",
    "items": [
      [ "flour", 65 ],
      [ "cornmeal", 50 ],
      [ "yeast", 40 ],
      [ "powder_eggs", 55 ],
      [ "milk_UHT", 15 ],
      [ "milk_evap", 25 ],
      [ "con_milk", 25 ],
      [ "milk_powder", 45 ],
      [ "salt", 50 ],
      [ "soysauce", 25 ],
      [ "sugar", 60 ],
      [ "dry_rice", 65 ]
    ]
  },
  {
    "id": "groce_softdrink",
    "type": "item_group",
    "items": [
      [ "lemonade", 30 ],
      [ "sports_drink", 40 ],
      [ "energy_drink", 40 ],
      [ "energy_drink_atomic", 5 ],
      { "group": "softdrinks_canned", "prob": 290 },
      [ "spezi", 10 ],
      { "item": "cola", "prob": 30, "container-item": "bottle_plastic" },
      { "item": "creamsoda", "prob": 20, "container-item": "bottle_plastic" },
      { "item": "lemonlime", "prob": 20, "container-item": "bottle_plastic" },
      { "item": "orangesoda", "prob": 15, "container-item": "bottle_plastic" },
      { "item": "colamdew", "prob": 10, "container-item": "bottle_plastic" },
      { "item": "rootbeer", "prob": 20, "container-item": "bottle_plastic" },
      { "item": "cola", "prob": 20, "container-item": "bottle_twoliter" },
      { "item": "creamsoda", "prob": 10, "container-item": "bottle_twoliter" },
      { "item": "lemonlime", "prob": 15, "container-item": "bottle_twoliter" },
      { "item": "orangesoda", "prob": 15, "container-item": "bottle_twoliter" },
      { "item": "colamdew", "prob": 10, "container-item": "bottle_twoliter" },
      { "item": "rootbeer", "prob": 15, "container-item": "bottle_twoliter" }
    ]
  },
  {
    "id": "groce_condiment",
    "type": "item_group",
    "//": "might split this into two categories; condiments and seasonings, and preserves",
    "items": [
      [ "mayonnaise", 40 ],
      [ "ketchup", 60 ],
      [ "mustard", 60 ],
      [ "horseradish", 10 ],
      [ "sprinkles", 20 ],
      [ "honey_bottled", 35 ],
      [ "honey_glassed", 35 ],
      [ "peanutbutter", 60 ],
      { "item": "pickle", "prob": 40, "charges": 6, "container-item": "jar_glass_sealed" },
      [ "coffee_syrup", 35 ],
      [ "coffee_raw", 45 ],
      [ "tea_raw", 45 ],
      [ "salt", 50 ],
      [ "pepper", 50 ],
      [ "soysauce", 50 ],
      [ "cinnamon", 20 ],
      [ "syrup", 50 ],
      [ "seasoning_salt", 45 ],
      [ "seasoning_italian", 50 ],
      [ "curry_powder", 40 ],
      [ "can_cheese", 30 ],
      [ "sauce_red", 40 ],
      [ "sauce_pesto", 20 ]
    ]
  },
  {
    "id": "groce_frozen",
    "type": "item_group",
    "items": [
      [ "frozen_dinner", 80 ],
      [ "pizza_veggy", 50 ],
      [ "pizza_meat", 50 ],
      [ "junk_burrito", 50 ],
      [ "icecream_artificial", 30 ],
      [ "icecream_candy", 20 ]
    ]
  },
  {
    "id": "groce_meat",
    "type": "item_group",
    "items": [
      [ "bologna", 50 ],
      [ "sausage", 50 ],
      [ "bratwurst_sausage", 35 ],
      [ "sweet_sausage", 10 ],
      [ "hotdogs_frozen", 50 ],
      [ "lunchmeat", 60 ],
      [ "meat", 60 ]
    ]
  },
  {
    "id": "groce_dairyegg",
    "type": "item_group",
    "subtype": "distribution",
    "entries": [
      { "item": "egg_bird", "prob": 65, "count-min": 6, "count-max": 12 },
      { "item": "milk", "prob": 80 },
      { "item": "milk_raw", "prob": 5 },
      { "item": "milk_raw", "prob": 5 },
      { "item": "butter", "prob": 35, "charges": 8, "container-item": "wrapper" },
      { "item": "buttermilk", "prob": 15 },
      { "item": "cheese", "prob": 60 },
      { "item": "yoghurt", "prob": 40 },
      { "item": "pudding", "prob": 30 },
      { "item": "icecream", "prob": 30 },
      { "item": "icecream_artificial", "prob": 15 }
    ]
  },
  {
    "id": "restaur_table",
    "type": "item_group",
    "items": [
      [ "candlestick", 50 ],
      [ "ceramic_plate", 70 ],
      [ "ceramic_bowl", 50 ],
      [ "glass", 70 ],
      [ "spoon", 50 ],
      [ "fork", 50 ],
      [ "knife_butter", 40 ],
      [ "knife_steak", 35 ],
      [ "spork", 10 ],
      [ "foon", 10 ],
      [ "bottle_glass", 15 ],
      { "group": "bar_alcohol", "prob": 68 },
      [ "currywurst", 5 ],
      [ "macaroni_cooked", 5 ],
      [ "lasagne", 5 ],
      [ "spaghetti_pesto", 5 ],
      [ "glazed_tenderloin", 5 ]
    ]
  },
  {
    "id": "restaur_fridge",
    "type": "item_group",
    "items": [
      [ "water_clean", 10 ],
      [ "water_mineral", 10 ],
      [ "milk", 20 ],
      { "item": "butter", "prob": 35, "charges-min": 8, "charges-max": 64, "container-item": "wrapper" },
      { "item": "ghee", "prob": 5, "charges-min": 1, "charges-max": 64, "container-item": "jar_glass" },
      [ "yoghurt", 10 ],
      [ "pudding", 15 ],
      [ "apple", 10 ],
      [ "sandwich_t", 15 ],
      [ "mushroom", 20 ],
      [ "tomato", 20 ],
      [ "lettuce", 15 ],
      [ "zucchini", 15 ],
      [ "onion", 15 ],
      [ "chili_pepper", 15 ],
      [ "carrot", 15 ],
      [ "potato", 15 ],
      [ "irradiated_tomato", 4 ],
      [ "irradiated_lettuce", 4 ],
      [ "irradiated_zucchini", 4 ],
      [ "irradiated_onion", 4 ],
      [ "irradiated_carrot", 4 ],
      [ "chili", 10 ],
      { "group": "wines_worthy", "prob": 54 },
      [ "fish_fried", 7 ],
      [ "cheese", 10 ],
      [ "lemon", 15 ],
      { "item": "pickle", "prob": 10, "charges": 6, "container-item": "jar_glass_sealed" },
      [ "lutefisk", 15 ],
      [ "fries", 15 ],
      [ "cheese_fries", 10 ],
      [ "onion_rings", 10 ],
      [ "royal_beef", 1 ],
      [ "sauce_red", 8 ],
      [ "tofu", 8 ],
      [ "sausage", 10 ],
      [ "bratwurst_sausage", 10 ],
      [ "syrup", 10 ],
      [ "sweet_sausage", 2 ],
      [ "soup_meat", 10 ]
    ]
  },
  {
    "id": "restaur_kitchen",
    "type": "item_group",
    "items": [
      [ "vinegar", 20 ],
      [ "jam_fruit", 5 ],
      [ "bread", 17 ],
      [ "meat", 20 ],
      [ "cornbread", 7 ],
      [ "biscuit", 8 ],
      [ "seasoning_salt", 15 ],
      [ "seasoning_italian", 15 ],
      [ "garlic", 10 ],
      [ "thyme", 10 ],
      [ "can_chicken", 10 ],
      [ "ghee", 15 ],
      [ "pepper", 15 ],
      [ "salt", 20 ],
      [ "sugar", 5 ],
      [ "flour", 17 ],
      [ "soysauce", 25 ],
      [ "cooking_oil", 20 ],
      [ "cooking_oil2", 20 ],
      [ "cookbook", 8 ],
      [ "cookbook_italian", 9 ],
      [ "cornmeal", 3 ],
      [ "knife_steak", 15 ],
      [ "chilly-p", 15 ],
      [ "curry_powder", 15 ],
      [ "spaghetti_raw", 20 ],
      [ "lasagne_raw", 20 ],
      [ "macaroni_raw", 20 ],
      [ "knife_butcher", 10 ]
    ]
  },
  {
    "id": "restaur_bath",
    "type": "item_group",
    "items": [
      [ "coke", 5 ],
      [ "restaurantmap", 2 ],
      [ "touristmap", 2 ],
      [ "purse", 10 ],
      [ "hairpin", 10 ],
      [ "cig", 10 ],
      [ "news_regional", 10 ],
      [ "mag_news", 10 ]
    ]
  },
  {
    "id": "restaur_trash",
    "type": "item_group",
    "items": [
      [ "wrapper", 40 ],
      [ "bag_plastic", 35 ],
      [ "bottle_glass", 35 ],
      [ "rag", 30 ],
      [ "flyer", 15 ],
      [ "mag_news", 15 ],
      [ "news_regional", 15 ],
      { "item": "glass_shard", "prob": 30, "count": [ 1, 8 ] },
      [ "jug_plastic", 25 ],
      [ "fetus", 1 ]
    ]
  },
  {
    "id": "restaur_rack",
    "type": "item_group",
    "items": [
      [ "ceramic_plate", 50 ],
      [ "glass", 50 ],
      [ "knife_butter", 30 ],
      [ "knife_steak", 15 ],
      [ "spoon", 20 ],
      [ "fork", 20 ],
      [ "spork", 5 ],
      [ "foon", 5 ],
      { "group": "wines_worthy", "prob": 66 },
      [ "fruit_wine", 20 ],
<<<<<<< HEAD
      [ "gloves_cut_resistant", 5 ],
      [ "armguard_cut_resistant", 2 ],
      [ "wine_riesling", 10 ],
      [ "wine_chardonnay", 13 ],
      [ "wine_cabernet", 13 ],
      [ "wine_marsala", 9 ],
      [ "wine_vermouth", 15 ],
      [ "wine_noir", 9 ],
=======
>>>>>>> b8625b0f
      [ "hat_chef", 30 ],
      [ "jacket_chef", 30 ],
      [ "pants_checkered", 28 ]
    ]
  },
  {
    "id": "restaur_sink",
    "type": "item_group",
    "items": [
      [ "ceramic_plate", 50 ],
      [ "glass", 50 ],
      [ "knife_butter", 50 ],
      [ "knife_steak", 25 ],
      [ "spoon", 50 ],
      [ "fork", 50 ],
      [ "spork", 5 ],
      [ "foon", 5 ]
    ]
  },
  {
    "id": "salad_bar",
    "type": "item_group",
    "items": [
      [ "bowl_plastic", 80 ],
      [ "veggy_salad", 6 ],
      { "item": "tomato", "prob": 8, "container-item": "bowl_plastic" },
      { "item": "onion", "prob": 6, "container-item": "bowl_plastic" },
      { "item": "broccoli", "prob": 6, "container-item": "bowl_plastic" },
      { "item": "celery", "prob": 6, "container-item": "bowl_plastic" },
      { "item": "cabbage", "prob": 12, "container-item": "bowl_plastic" },
      { "item": "carrot", "prob": 8, "charges": 2, "container-item": "bowl_plastic" }
    ]
  },
  {
    "id": "soup_bar",
    "type": "item_group",
    "items": [
      [ "pot", 90 ],
      { "item": "soup_chicken", "prob": 12, "charges": 1, "container-item": "pot" },
      { "item": "soup_chicken", "prob": 6, "charges": 2, "container-item": "pot" },
      { "item": "soup_fish", "prob": 9, "charges": 1, "container-item": "pot" },
      { "item": "soup_fish", "prob": 4, "charges": 2, "container-item": "pot" },
      { "item": "soup_tomato", "prob": 10, "charges": 1, "container-item": "pot" },
      { "item": "soup_tomato", "prob": 5, "charges": 2, "container-item": "pot" },
      { "item": "soup_veggy", "prob": 10, "charges": 1, "container-item": "pot" },
      { "item": "soup_veggy", "prob": 5, "charges": 2, "container-item": "pot" }
    ]
  },
  {
    "id": "diner_food",
    "type": "item_group",
    "items": [
      [ "cheeseburger", 6 ],
      [ "hamburger", 8 ],
      [ "sloppyjoe", 6 ],
      [ "blt", 6 ],
      [ "fries", 10 ],
      [ "onion_rings", 8 ],
      [ "fchicken", 8 ],
      [ "sausage", 8 ],
      [ "bratwurst_sausage", 6 ],
      [ "sweet_sausage", 2 ],
      [ "hotdogs_cooked", 8 ],
      [ "chilidogs", 6 ],
      [ "corndogs_cooked", 8 ],
      [ "scrambled_eggs", 8 ],
      [ "tofu_rice", 4 ],
      [ "deluxe_eggs", 5 ],
      [ "pancakes", 12 ],
      [ "fruit_pancakes", 6 ],
      [ "choc_pancakes", 6 ],
      [ "waffles", 10 ],
      [ "fruit_waffles", 6 ],
      [ "choc_waffles", 6 ],
      [ "pie", 9 ],
      [ "pie_meat", 8 ],
      [ "pan", 30 ]
    ]
  },
  {
    "id": "diner_back",
    "type": "item_group",
    "items": [
      { "item": "pickle", "prob": 20, "charges": 6, "container-item": "jar_glass_sealed" },
      [ "bacon", 20 ],
      [ "fries", 20 ],
      [ "onion_rings", 20 ],
      [ "sausage", 20 ],
      [ "bratwurst_sausage", 10 ],
      [ "sweet_sausage", 5 ],
      [ "hotdogs_frozen", 20 ],
      [ "corndogs_frozen", 20 ],
      [ "pancakes", 20 ],
      [ "waffles", 20 ],
      [ "tomato", 20 ],
      [ "lettuce", 20 ],
      [ "soup_veggy", 20 ],
      [ "soup_meat", 20 ],
      [ "soup_tomato", 20 ]
    ]
  },
  {
    "id": "keg_beer",
    "type": "item_group",
    "subtype": "distribution",
    "items": [
      [ "keg", 100 ],
      { "item": "beer", "prob": 40, "container-item": "keg" },
      { "item": "belgian_ale", "prob": 30, "container-item": "keg" },
      { "item": "european_pilsner", "prob": 20, "container-item": "keg" },
      { "item": "wine_barley", "prob": 17, "container-item": "keg" },
      { "item": "india_pale_ale", "prob": 20, "container-item": "keg" },
      { "item": "pale_ale", "prob": 20, "container-item": "keg" },
      { "item": "stout", "prob": 10, "container-item": "keg" },
      { "item": "imperial_stout", "prob": 5, "container-item": "keg" }
    ]
  },
  {
    "id": "flask_liquor",
    "type": "item_group",
    "subtype": "distribution",
    "items": [
      [ "flask_hip", 100 ],
      { "item": "whiskey", "prob": 40, "container-item": "flask_hip" },
      { "item": "single_pot_whiskey", "prob": 20, "container-item": "flask_hip" },
      { "item": "cheap_whiskey", "prob": 40, "container-item": "flask_hip" },
      { "item": "canadian_whiskey", "prob": 40, "container-item": "flask_hip" },
      { "item": "vodka", "prob": 30, "container-item": "flask_hip" },
      { "item": "gin", "prob": 20, "container-item": "flask_hip" },
      { "item": "rum", "prob": 20, "container-item": "flask_hip" },
      { "item": "tequila", "prob": 20, "container-item": "flask_hip" },
      { "item": "brandy", "prob": 10, "container-item": "flask_hip" },
      { "item": "moonshine", "prob": 5, "container-item": "flask_hip" }
    ]
  },
  {
    "type": "item_group",
    "id": "butcher_raw_meat",
    "items": [
      [ "stomach_large", 2 ],
      [ "stomach_boiled", 2 ],
      [ "meat", 8 ],
      [ "lunchmeat", 6 ],
      [ "hotdogs_frozen", 6 ],
      { "item": "lung", "prob": 2, "charges": 5 },
      { "item": "kidney", "prob": 2, "charges": 5 },
      { "item": "liver", "prob": 4, "charges": 5 },
      { "item": "brain", "prob": 2, "charges": 5 },
      { "item": "sweetbread", "prob": 2, "charges": 2 }
    ]
  },
  {
    "type": "item_group",
    "id": "butcher_meat",
    "items": [
      [ "lunchmeat", 15 ],
      [ "bologna", 10 ],
      [ "sausage", 4 ],
      [ "sweet_sausage", 2 ],
      [ "bratwurst_sausage", 4 ],
      [ "meat_salted", 2 ],
      [ "meat_canned", 2 ],
      [ "offal_canned", 2 ],
      [ "meat_smoked", 2 ],
      { "item": "meat_pickled", "prob": 2, "charges": 2, "container-item": "jar_glass_sealed" },
      { "item": "offal_pickled", "prob": 2, "charges": 2, "container-item": "jar_glass_sealed" }
    ]
  },
  {
    "type": "item_group",
    "id": "butcher_tools",
    "items": [
      [ "knife_steak", 20 ],
      [ "knife_butcher", 30 ],
      [ "tongs", 10 ],
      [ "carver_off", 5 ],
      [ "meat", 1 ],
      [ "hacksaw", 10 ],
      [ "gloves_cut_resistant", 10 ]
    ]
  }
]<|MERGE_RESOLUTION|>--- conflicted
+++ resolved
@@ -811,17 +811,8 @@
       [ "foon", 5 ],
       { "group": "wines_worthy", "prob": 66 },
       [ "fruit_wine", 20 ],
-<<<<<<< HEAD
       [ "gloves_cut_resistant", 5 ],
       [ "armguard_cut_resistant", 2 ],
-      [ "wine_riesling", 10 ],
-      [ "wine_chardonnay", 13 ],
-      [ "wine_cabernet", 13 ],
-      [ "wine_marsala", 9 ],
-      [ "wine_vermouth", 15 ],
-      [ "wine_noir", 9 ],
-=======
->>>>>>> b8625b0f
       [ "hat_chef", 30 ],
       [ "jacket_chef", 30 ],
       [ "pants_checkered", 28 ]
