[
  {
    "id": "clothing_biker",
    "type": "item_group",
    "subtype": "collection",
    "//": "Protective clothing for motorbike riding.",
    "items": [
      { "item": "helmet_motor" },
      { "item": "motorbike_boots", "prob": 80 },
      {
        "distribution": [
          { "collection": [ { "item": "motorbike_armor" }, { "item": "motorbike_pants", "prob": 80 } ], "prob": 40 },
          { "item": "touring_suit", "prob": 60 }
        ],
        "prob": 80
      }
    ]
  },
  {
    "id": "clothing_glasses",
    "type": "item_group",
    "items": [
      {
        "distribution": [
          { "distribution": [ { "item": "sunglasses", "prob": 80 }, { "item": "fancy_sunglasses", "prob": 20 } ], "prob": 25 },
          {
            "collection": [
              {
                "distribution": [
                  { "item": "glasses_eye", "prob": 80 },
                  { "item": "glasses_reading", "prob": 10 },
                  { "item": "glasses_bifocal", "prob": 5 },
                  { "item": "glasses_monocle", "prob": 5 }
                ]
              },
              { "item": "fitover_sunglasses" }
            ],
            "prob": 75
          }
        ]
      }
    ]
  },
  {
    "id": "clothing_hunting",
    "type": "item_group",
    "//": "Clothes that hunters take on hunting trips.",
    "items": [
      [ "balclava", 50 ],
      [ "hat_cotton", 50 ],
      [ "hat_faux_fur", 25 ],
      [ "hat_fur", 50 ],
      [ "hat_hunting", 75 ],
      [ "hat_knit", 25 ],
      [ "army_top", 50 ],
      [ "long_underpants", 50 ],
      [ "long_undertop", 50 ],
      [ "gloves_liner", 50 ],
      [ "gloves_wool", 50 ],
      [ "knit_scarf", 50 ],
      [ "pants_cargo", 75 ],
      [ "socks_wool", 50 ],
      [ "coat_winter", 50 ],
      [ "greatcoat", 25 ],
      [ "jacket_flannel", 75 ],
      [ "peacoat", 25 ],
      [ "trenchcoat", 25 ],
      [ "boots", 75 ],
      [ "boots_winter", 50 ],
      [ "boots_hiking", 50 ],
      [ "boots_steel", 25 ],
      [ "fishing_waders", 25 ]
    ]
  },
  {
    "id": "clothing_outdoor_set",
    "type": "item_group",
    "subtype": "collection",
    "//": "Standard (non-winter) set of clothes for wearing outdoors.",
    "items": [
      { "group": "clothing_outdoor_torso" },
      { "group": "clothing_outdoor_pants" },
      { "group": "clothing_outdoor_shoes" },
      { "group": "underwear" },
      { "group": "clothing_glasses", "prob": 5 },
      { "group": "clothing_watch", "prob": 5 }
    ]
  },
  {
    "id": "clothing_military",
    "type": "item_group",
    "subtype": "collection",
    "//": "Standard (non-winter) set of clothes worn by soldiers and paramilitary forces.",
    "items": [
      { "group": "clothing_soldier_shirt" },
      { "item": "jacket_army" },
      { "item": "pants_army" },
      { "item": "webbing_belt" },
      { "distribution": [ { "item": "socks", "prob": 95 }, { "item": "socks_wool", "prob": 5 } ] },
      { "item": "boots_combat" },
      {
        "distribution": [
          { "collection": [ { "item": "sports_bra" }, { "item": "boy_shorts" } ] },
          { "distribution": [ { "item": "briefs" }, { "item": "boxer_briefs" }, { "item": "boxer_shorts" } ] }
        ]
      }
    ]
  },
  {
    "id": "clothing_military_winter",
    "type": "item_group",
    "subtype": "collection",
    "//": "Winter set of clothes worn by soldiers and paramilitary forces.",
    "items": [
      { "group": "clothing_soldier_shirt" },
      { "item": "winter_jacket_army" },
      { "item": "winter_pants_army" },
      { "item": "webbing_belt" },
      { "distribution": [ { "item": "socks", "prob": 10 }, { "item": "socks_wool", "prob": 90 } ] },
      { "item": "boots_combat" },
      {
        "distribution": [
          { "collection": [ { "item": "sports_bra" }, { "item": "boy_shorts" } ] },
          { "distribution": [ { "item": "briefs" }, { "item": "boxer_briefs" }, { "item": "boxer_shorts" } ] }
        ]
      }
    ]
  },
  {
    "id": "clothing_soldier_set",
    "type": "item_group",
    "subtype": "collection",
    "//": "Standard (non-winter) set of clothes and combat gear worn by soldiers and paramilitary forces.",
    "items": [
      { "group": "clothing_military" },
      { "item": "elbow_pads", "prob": 10 },
      { "item": "knee_pads", "prob": 85 },
      { "item": "helmet_army", "prob": 80 },
      { "item": "gloves_tactical", "prob": 60 },
      { "item": "ballistic_vest_esapi", "prob": 90 },
      { "item": "molle_pack", "prob": 85 },
      { "group": "clothing_tactical_leg", "prob": 15 },
      {
        "distribution": [
          { "group": "clothing_glasses", "prob": 60 },
          { "item": "glasses_bal", "prob": 30 },
          { "item": "goggles_nv", "prob": 5 },
          { "item": "goggles_ir", "prob": 5 }
        ],
        "prob": 20
      },
      { "group": "clothing_watch", "prob": 5 }
    ]
  },
  {
    "id": "clothing_soldier_winter_set",
    "type": "item_group",
    "subtype": "collection",
    "//": "Winter set of clothes and combat gear worn by soldiers and paramilitary forces.",
    "items": [
      { "group": "clothing_military_winter" },
      { "item": "elbow_pads", "prob": 10 },
      { "item": "knee_pads", "prob": 85 },
<<<<<<< HEAD
      { "distribution": [ { "item": "socks", "prob": 10 }, { "item": "socks_wool", "prob": 90 } ] },
      { "item": "boots_combat" },
      {
        "collection": [ { "distribution": [ { "item": "balclava", "prob": 90 }, { "item": "balaclava_cut_resistant", "prob": 10 } ] } ],
        "prob": 25
      },
=======
>>>>>>> ad0cf38a
      { "collection": [ { "item": "helmet_army" }, { "item": "helmet_liner" } ], "prob": 80 },
      { "collection": [ { "item": "gloves_liner", "prob": 60 }, { "item": "winter_gloves_army" } ], "prob": 80 },
      { "item": "ballistic_vest_esapi", "prob": 90 },
      { "item": "molle_pack", "prob": 85 },
      { "group": "clothing_tactical_leg", "prob": 15 },
      {
        "distribution": [
          { "group": "clothing_glasses", "prob": 60 },
          { "item": "glasses_bal", "prob": 30 },
          { "item": "goggles_nv", "prob": 5 },
          { "item": "goggles_ir", "prob": 5 }
        ],
        "prob": 20
      },
      { "group": "clothing_watch", "prob": 5 }
    ]
  },
  {
    "id": "clothing_military_pilot",
    "type": "item_group",
    "subtype": "collection",
    "//": "Standard set of clothes worn by a military helicopter pilot.",
    "items": [
      { "group": "clothing_soldier_shirt" },
      { "item": "jacket_army" },
      { "item": "pants_army" },
      { "item": "webbing_belt" },
      { "distribution": [ { "item": "socks", "prob": 95 }, { "item": "socks_wool", "prob": 5 } ] },
      { "item": "boots_combat" },
      { "item": "helmet_army", "prob": 80 },
      { "item": "gloves_tactical", "prob": 60 },
      {
        "distribution": [
          { "collection": [ { "item": "sports_bra" }, { "item": "boy_shorts" } ] },
          { "distribution": [ { "item": "briefs" }, { "item": "boxer_briefs" }, { "item": "boxer_shorts" } ] }
        ]
      },
      { "distribution": [ { "item": "fancy_sunglasses", "prob": 95 }, { "item": "glasses_bal", "prob": 5 } ] },
      { "group": "clothing_watch", "prob": 85 },
      { "item": "goggles_ir", "prob": 10 }
    ]
  },
  {
    "id": "clothing_soldier_shirt",
    "type": "item_group",
    "subtype": "distribution",
    "entries": [ { "item": "tshirt" } ]
  },
  {
    "id": "clothing_outdoor_pants",
    "type": "item_group",
    "//": "Standard (non-winter) pants suitable for wearing outdoors.",
    "items": [
      {
        "collection": [
          {
            "distribution": [
              { "item": "jeans", "prob": 60 },
              { "item": "pants", "prob": 100 },
              { "item": "pants_leather", "prob": 30 },
              { "item": "pants_cargo", "prob": 30 },
              { "item": "shorts_cargo", "prob": 60 }
            ]
          },
          { "item": "leather_belt", "prob": 30 }
        ]
      }
    ]
  },
  {
    "type": "item_group",
    "id": "ear_protection",
    "//": "used in shooting_range.",
    "items": [ [ "powered_earmuffs", 10 ], [ "ear_plugs", 50 ] ]
  },
  {
    "id": "clothing_outdoor_shoes",
    "type": "item_group",
    "//": "Standard (non-winter) shoes suitable for wearing outdoors.",
    "items": [
      [ "boots", 100 ],
      [ "boots_combat", 10 ],
      [ "boots_hiking", 40 ],
      [ "boots_western", 15 ],
      [ "knee_high_boots", 20 ],
      [ "thigh_high_boots", 20 ]
    ]
  },
  {
    "id": "clothing_outdoor_torso",
    "type": "item_group",
    "//": "Standard (non-winter) shirts and jackets suitable for wearing outdoors.",
    "items": [
      {
        "collection": [
          {
            "distribution": [
              { "item": "longshirt", "prob": 80 },
              { "item": "polo_shirt", "prob": 50 },
              { "item": "tshirt", "prob": 80 },
              { "item": "linuxtshirt", "prob": 10 },
              { "item": "tshirt_tour", "prob": 10 }
            ]
          },
          {
            "distribution": [
              { "item": "coat_rain", "prob": 30 },
              { "item": "duster", "prob": 30 },
              { "item": "hoodie", "prob": 60 },
              { "item": "jacket_jean", "prob": 20 },
              { "item": "jacket_leather", "prob": 20 },
              { "item": "jacket_light", "prob": 40 },
              { "item": "jacket_windbreaker", "prob": 20 },
              { "item": "sweater", "prob": 50 },
              { "item": "trenchcoat", "prob": 10 }
            ],
            "prob": 30
          }
        ]
      }
    ]
  },
  {
    "id": "clothing_prisoner_shoes",
    "type": "item_group",
    "//": "All the footwear that prisoners might wear.",
    "items": [
      [ "sneakers", 80 ],
      [ "boots", 70 ],
      [ "lowtops", 45 ],
      [ "golf_shoes", 20 ],
      [ "boots_combat", 10 ],
      [ "boots_hiking", 20 ]
    ]
  },
  {
    "id": "clothing_tactical_leg",
    "type": "item_group",
    "//": "Tactical gear that can be strapped to the legs",
    "items": [ [ "legpouch_large", 100 ], [ "legrig", 100 ] ]
  },
  {
    "id": "clothing_tactical_torso",
    "type": "item_group",
    "//": "Tactical gear that can be strapped to the torso",
    "items": [
      [ "ammo_satchel", 40 ],
      [ "backpack", 20 ],
      [ "camelbak", 40 ],
      [ "chestpouch", 40 ],
      [ "backpack_tactical_large", 20 ],
      [ "tacvest", 160 ],
      [ "molle_pack", 100 ],
      [ "rucksack", 80 ]
    ]
  },
  {
    "id": "clothing_watch",
    "type": "item_group",
    "items": [
      { "item": "wristwatch", "prob": 90 },
      { "item": "silver_watch", "prob": 70 },
      { "item": "gold_watch", "prob": 40 },
      { "item": "platinum_watch", "prob": 10 },
      { "item": "sf_watch", "prob": 5 },
      { "item": "pocketwatch", "prob": 30 },
      { "item": "diving_watch", "prob": 20 },
      { "item": "game_watch", "prob": 20 }
    ]
  },
  {
    "id": "clothing_work_boots",
    "type": "item_group",
    "//": "Sturdy boots often worn by technicians and tradesmen.",
    "subtype": "distribution",
    "entries": [ { "item": "boots", "prob": 60 }, { "item": "boots_hiking", "prob": 10 }, { "item": "boots_steel", "prob": 30 } ]
  },
  {
    "id": "clothing_work_glasses",
    "type": "item_group",
    "//": "Eye protection often worn by technicians and tradesmen.",
    "subtype": "distribution",
    "entries": [
      { "group": "clothing_glasses", "prob": 10 },
      { "item": "glasses_safety", "prob": 75 },
      { "item": "goggles_welding", "prob": 15 }
    ]
  },
  {
    "id": "clothing_work_gloves",
    "type": "item_group",
    "//": "Protective gloves often worn by technicians and tradesmen.",
    "subtype": "distribution",
    "entries": [
      { "item": "gloves_leather", "prob": 30 },
      { "item": "gloves_rubber", "prob": 10 },
      { "item": "gloves_work", "prob": 60 },
      { "item": "gloves_cut_resistant", "prob": 10 }
    ]
  },
  {
    "id": "clothing_work_hat",
    "type": "item_group",
    "//": "Protective helmets or headlamps often worn by technicians and tradesmen.",
    "subtype": "distribution",
    "entries": [
      { "item": "hat_hard", "prob": 60 },
      { "item": "hat_hard_hooded", "prob": 15 },
      { "item": "miner_hat", "prob": 10 },
      { "item": "wearable_light", "prob": 15 }
    ]
  },
  {
    "id": "clothing_work_mask",
    "type": "item_group",
    "//": "Protective masks often worn by technicians and tradesmen.",
    "subtype": "distribution",
    "entries": [ { "item": "mask_dust", "prob": 90 }, { "item": "mask_filter", "prob": 10 } ]
  },
  {
    "id": "clothing_work_pants",
    "type": "item_group",
    "//": "Pants often worn by technicians and tradesmen.",
    "subtype": "distribution",
    "entries": [ { "item": "technician_pants_gray", "prob": 100 } ]
  },
  {
    "id": "clothing_work_torso",
    "type": "item_group",
    "//": "Shirts and jackets often worn by technicians and labourers.",
    "items": [
      {
        "collection": [
          { "item": "technician_shirt_gray", "prob": 100 },
          {
            "distribution": [ { "item": "coat_rain", "prob": 30 }, { "item": "jacket_jean", "prob": 20 }, { "item": "jacket_light", "prob": 40 } ],
            "prob": 20
          }
        ]
      }
    ]
  },
  {
    "id": "clothing_work_set",
    "type": "item_group",
    "subtype": "collection",
    "//": "Set of clothes worn by technicians and labourers including protective gear",
    "items": [
      { "group": "clothing_work_boots" },
      { "group": "clothing_work_glasses", "prob": 60 },
      { "group": "clothing_work_gloves", "prob": 75 },
      { "group": "clothing_work_hat", "prob": 60 },
      { "group": "clothing_work_mask", "prob": 40 },
      { "item": "ear_plugs", "prob": 15 },
      { "item": "tool_belt", "prob": 25 },
      {
        "distribution": [
          { "collection": [ { "group": "clothing_work_pants" }, { "group": "clothing_work_torso" } ], "prob": 75 },
          { "item": "jumpsuit", "prob": 25 }
        ]
      }
    ]
  },
  {
    "id": "hardware_clothing",
    "type": "item_group",
    "//": "wearable utility or protective gear you can buy in a common hardware store or find on a jobsite",
    "//2": "Not intended to be a set of clothing for NPCs or monsters",
    "items": [
      [ "boots_steel", 40 ],
      [ "hat_hard", 40 ],
      [ "mask_dust", 30 ],
      [ "mask_filter", 30 ],
      [ "glasses_safety", 30 ],
      [ "ear_plugs", 35 ],
      [ "apron_cut_resistant", 5 ],
      [ "gloves_cut_resistant", 10 ],
      [ "chaps_cut_resistant", 5 ],
      [ "armguard_cut_resistant", 5 ],
      [ "apron_leather", 10 ],
      [ "tool_belt", 30 ],
      [ "knee_pads", 20 ],
      [ "sheath", 10 ],
      [ "bootsheath", 3 ],
      [ "gloves_leather", 40 ],
      [ "gloves_work", 45 ],
      [ "wearable_light", 10 ],
      [ "miner_hat", 1 ]
    ]
  },
  {
    "id": "plumbing_clothing",
    "type": "item_group",
    "//": "wearable utility or protective gear you can buy in a common hardware store or find on a jobsite",
    "//2": "Not intended to be a set of clothing for NPCs or monsters",
    "items": [
      [ "tool_belt", 200 ],
      [ "knee_pads", 70 ],
      [ "gloves_leather", 70 ],
      [ "gloves_rubber", 50 ],
      [ "boots_rubber", 20 ],
      [ "boots", 70 ],
      [ "boots_steel", 50 ],
      [ "fishing_waders", 20 ],
      [ "jumpsuit", 20 ],
      [ "apron_leather", 20 ],
      [ "mask_filter", 20 ],
      [ "hat_hard", 50 ],
      [ "wearable_light", 100 ]
    ]
  },
  {
    "id": "hazmat_suits",
    "type": "item_group",
    "//": "Various types of hazmat suits, without masks",
    "items": [
      { "collection": [ { "item": "cleansuit" }, { "item": "gloves_rubber" }, { "item": "boots_rubber" } ], "prob": 40 },
      [ "hazmat_suit", 55 ],
      [ "anbc_suit", 5 ]
    ]
  },
  {
    "id": "hazmat_masks",
    "type": "item_group",
    "//": "Full face protection worn with hazmat suits",
    "items": [ { "collection": [ { "item": "glasses_safety" }, { "item": "mask_filter" } ], "prob": 40 }, [ "mask_gas", 60 ] ]
  },
  {
    "id": "boxing_clothes",
    "type": "item_group",
    "items": [
      [ "tank_top", 40 ],
      [ "shorts", 40 ],
      [ "boxing_gloves", 50 ],
      [ "headgear", 50 ],
      [ "mouthpiece", 50 ],
      [ "jersey", 40 ],
      [ "coat_rain", 15 ],
      [ "hood_rain", 15 ],
      [ "unitard", 10 ],
      [ "gloves_wraps", 45 ],
      [ "jeans", 30 ],
      [ "sports_bra", 25 ],
      [ "jacket_leather", 20 ],
      [ "aspirin", 30 ],
      [ "water_clean", 30 ],
      [ "sports_drink", 30 ],
      [ "1st_aid", 20 ]
    ]
  },
  {
    "id": "donated_clothes",
    "type": "item_group",
    "subtype": "collection",
    "items": [
      { "group": "underwear" },
      { "group": "clothing_outdoor_torso" },
      { "group": "clothing_outdoor_pants" },
      { "item": "socks" },
      { "item": "boots" }
    ]
  },
  {
    "id": "judo_belts",
    "type": "item_group",
    "items": [
      [ "judo_belt_white", 100 ],
      [ "judo_belt_yellow", 50 ],
      [ "judo_belt_orange", 25 ],
      [ "judo_belt_green", 15 ],
      [ "judo_belt_blue", 5 ],
      [ "judo_belt_brown", 4 ],
      [ "judo_belt_black", 1 ]
    ]
  },
  {
    "id": "gi",
    "type": "item_group",
    "items": [
      [ "karate_gi", 100 ],
      [ "tabi_gi", 25 ],
      [ "judo_gi", 50 ],
      [ "keikogi", 25 ],
      [ "zubon_gi", 25 ],
      [ "hakama_gi", 10 ],
      [ "mouthpiece", 5 ],
      [ "obi_gi", 10 ],
      [ "geta", 1 ],
      [ "haori", 1 ],
      [ "yukata", 1 ]
    ]
  },
  {
    "id": "jewelry_furshop",
    "type": "item_group",
    "items": [
      [ "gold_watch", 50 ],
      [ "sf_watch", 50 ],
      [ "jade_brooch", 80 ],
      [ "pearl_collar", 50 ],
      [ "silver_bracelet", 30 ],
      [ "gold_bracelet", 20 ],
      { "group": "earrings_silver", "prob": 10 },
      { "group": "earrings_gold", "prob": 10 },
      { "group": "earrings_platinum", "prob": 10 }
    ]
  },
  {
    "id": "cufflinks_silver",
    "type": "item_group",
    "items": [
      [ "cufflinks", 50 ],
      [ "cufflinks_intricate", 50 ],
      [ "citrine_silver_cufflinks", 50 ],
      [ "diamond_silver_cufflinks", 50 ],
      [ "emerald_silver_cufflinks", 50 ],
      [ "peridot_silver_cufflinks", 50 ],
      [ "amethyst_silver_cufflinks", 50 ],
      [ "sapphire_silver_cufflinks", 50 ],
      [ "aquamarine_silver_cufflinks", 50 ],
      [ "blue_topaz_silver_cufflinks", 50 ],
      [ "tourmaline_silver_cufflinks", 50 ],
      [ "alexandrite_silver_cufflinks", 50 ],
      [ "pearl_silver_cufflinks", 50 ],
      [ "opal_silver_cufflinks", 50 ],
      [ "ruby_silver_cufflinks", 50 ],
      [ "garnet_silver_cufflinks", 50 ]
    ]
  },
  {
    "id": "cufflinks_gold",
    "type": "item_group",
    "items": [
      [ "citrine_gold_cufflinks", 50 ],
      [ "diamond_gold_cufflinks", 50 ],
      [ "emerald_gold_cufflinks", 50 ],
      [ "peridot_gold_cufflinks", 50 ],
      [ "amethyst_gold_cufflinks", 50 ],
      [ "sapphire_gold_cufflinks", 50 ],
      [ "aquamarine_gold_cufflinks", 50 ],
      [ "blue_topaz_gold_cufflinks", 50 ],
      [ "tourmaline_gold_cufflinks", 50 ],
      [ "alexandrite_gold_cufflinks", 50 ],
      [ "pearl_gold_cufflinks", 50 ],
      [ "opal_gold_cufflinks", 50 ],
      [ "ruby_gold_cufflinks", 50 ],
      [ "garnet_gold_cufflinks", 50 ]
    ]
  },
  {
    "id": "cufflinks_platinum",
    "type": "item_group",
    "items": [
      [ "citrine_platinum_cufflinks", 50 ],
      [ "diamond_platinum_cufflinks", 50 ],
      [ "emerald_platinum_cufflinks", 50 ],
      [ "peridot_platinum_cufflinks", 50 ],
      [ "amethyst_platinum_cufflinks", 50 ],
      [ "sapphire_platinum_cufflinks", 50 ],
      [ "aquamarine_platinum_cufflinks", 50 ],
      [ "blue_topaz_platinum_cufflinks", 50 ],
      [ "tourmaline_platinum_cufflinks", 50 ],
      [ "alexandrite_platinum_cufflinks", 50 ],
      [ "pearl_platinum_cufflinks", 50 ],
      [ "opal_platinum_cufflinks", 50 ],
      [ "ruby_platinum_cufflinks", 50 ],
      [ "garnet_platinum_cufflinks", 50 ]
    ]
  },
  {
    "id": "dental_grills",
    "type": "item_group",
    "items": [
      [ "gold_dental_grill", 50 ],
      [ "platinum_dental_grill", 50 ],
      [ "citrine_dental_grill", 50 ],
      [ "diamond_dental_grill", 50 ],
      [ "emerald_dental_grill", 50 ],
      [ "peridot_dental_grill", 50 ],
      [ "amethyst_dental_grill", 50 ],
      [ "sapphire_dental_grill", 50 ],
      [ "aquamarine_dental_grill", 50 ],
      [ "blue_topaz_dental_grill", 50 ],
      [ "tourmaline_dental_grill", 50 ],
      [ "alexandrite_dental_grill", 50 ],
      [ "ruby_dental_grill", 50 ],
      [ "garnet_dental_grill", 50 ]
    ]
  },
  {
    "id": "tiaras_silver",
    "type": "item_group",
    "items": [
      [ "citrine_silver_tiara", 50 ],
      [ "diamond_silver_tiara", 50 ],
      [ "emerald_silver_tiara", 50 ],
      [ "peridot_silver_tiara", 50 ],
      [ "amethyst_silver_tiara", 50 ],
      [ "sapphire_silver_tiara", 50 ],
      [ "aquamarine_silver_tiara", 50 ],
      [ "blue_topaz_silver_tiara", 50 ],
      [ "tourmaline_silver_tiara", 50 ],
      [ "alexandrite_silver_tiara", 50 ],
      [ "pearl_silver_tiara", 50 ],
      [ "opal_silver_tiara", 50 ],
      [ "ruby_silver_tiara", 50 ],
      [ "garnet_silver_tiara", 50 ]
    ]
  },
  {
    "id": "tiaras_gold",
    "type": "item_group",
    "items": [
      [ "citrine_gold_tiara", 50 ],
      [ "diamond_gold_tiara", 50 ],
      [ "emerald_gold_tiara", 50 ],
      [ "peridot_gold_tiara", 50 ],
      [ "amethyst_gold_tiara", 50 ],
      [ "sapphire_gold_tiara", 50 ],
      [ "aquamarine_gold_tiara", 50 ],
      [ "blue_topaz_gold_tiara", 50 ],
      [ "tourmaline_gold_tiara", 50 ],
      [ "alexandrite_gold_tiara", 50 ],
      [ "pearl_gold_tiara", 50 ],
      [ "opal_gold_tiara", 50 ],
      [ "ruby_gold_tiara", 50 ],
      [ "garnet_gold_tiara", 50 ]
    ]
  },
  {
    "id": "tiaras_platinum",
    "type": "item_group",
    "items": [
      [ "citrine_platinum_tiara", 50 ],
      [ "diamond_platinum_tiara", 50 ],
      [ "emerald_platinum_tiara", 50 ],
      [ "peridot_platinum_tiara", 50 ],
      [ "amethyst_platinum_tiara", 50 ],
      [ "sapphire_platinum_tiara", 50 ],
      [ "aquamarine_platinum_tiara", 50 ],
      [ "blue_topaz_platinum_tiara", 50 ],
      [ "tourmaline_platinum_tiara", 50 ],
      [ "alexandrite_platinum_tiara", 50 ],
      [ "pearl_platinum_tiara", 50 ],
      [ "opal_platinum_tiara", 50 ],
      [ "ruby_platinum_tiara", 50 ],
      [ "garnet_platinum_tiara", 50 ]
    ]
  },
  {
    "id": "pendant_necklaces_silver",
    "type": "item_group",
    "items": [
      [ "silver_necklace", 50 ],
      [ "citrine_silver_pendant_necklace", 50 ],
      [ "diamond_silver_pendant_necklace", 50 ],
      [ "emerald_silver_pendant_necklace", 50 ],
      [ "peridot_silver_pendant_necklace", 50 ],
      [ "amethyst_silver_pendant_necklace", 50 ],
      [ "sapphire_silver_pendant_necklace", 50 ],
      [ "aquamarine_silver_pendant_necklace", 50 ],
      [ "blue_topaz_silver_pendant_necklace", 50 ],
      [ "tourmaline_silver_pendant_necklace", 50 ],
      [ "alexandrite_silver_pendant_necklace", 50 ],
      [ "pearl_silver_pendant_necklace", 50 ],
      [ "opal_silver_pendant_necklace", 50 ],
      [ "ruby_silver_pendant_necklace", 50 ],
      [ "garnet_silver_pendant_necklace", 50 ]
    ]
  },
  {
    "id": "pendant_necklaces_gold",
    "type": "item_group",
    "items": [
      [ "gold_necklace", 50 ],
      [ "citrine_gold_pendant_necklace", 50 ],
      [ "diamond_gold_pendant_necklace", 50 ],
      [ "emerald_gold_pendant_necklace", 50 ],
      [ "peridot_gold_pendant_necklace", 50 ],
      [ "amethyst_gold_pendant_necklace", 50 ],
      [ "sapphire_gold_pendant_necklace", 50 ],
      [ "aquamarine_gold_pendant_necklace", 50 ],
      [ "blue_topaz_gold_pendant_necklace", 50 ],
      [ "tourmaline_gold_pendant_necklace", 50 ],
      [ "alexandrite_gold_pendant_necklace", 50 ],
      [ "pearl_gold_pendant_necklace", 50 ],
      [ "opal_gold_pendant_necklace", 50 ],
      [ "ruby_gold_pendant_necklace", 50 ],
      [ "garnet_gold_pendant_necklace", 50 ]
    ]
  },
  {
    "id": "pendant_necklaces_platinum",
    "type": "item_group",
    "items": [
      [ "platinum_necklace", 50 ],
      [ "citrine_platinum_pendant_necklace", 50 ],
      [ "diamond_platinum_pendant_necklace", 50 ],
      [ "emerald_platinum_pendant_necklace", 50 ],
      [ "peridot_platinum_pendant_necklace", 50 ],
      [ "amethyst_platinum_pendant_necklace", 50 ],
      [ "sapphire_platinum_pendant_necklace", 50 ],
      [ "aquamarine_platinum_pendant_necklace", 50 ],
      [ "blue_topaz_platinum_pendant_necklace", 50 ],
      [ "tourmaline_platinum_pendant_necklace", 50 ],
      [ "alexandrite_platinum_pendant_necklace", 50 ],
      [ "pearl_platinum_pendant_necklace", 50 ],
      [ "opal_platinum_pendant_necklace", 50 ],
      [ "ruby_platinum_pendant_necklace", 50 ],
      [ "garnet_platinum_pendant_necklace", 50 ]
    ]
  },
  {
    "id": "earrings_silver",
    "type": "item_group",
    "items": [
      [ "silver_ear", 50 ],
      [ "citrine_silver_earring", 50 ],
      [ "diamond_silver_earring", 50 ],
      [ "emerald_silver_earring", 50 ],
      [ "peridot_silver_earring", 50 ],
      [ "amethyst_silver_earring", 50 ],
      [ "sapphire_silver_earring", 50 ],
      [ "aquamarine_silver_earring", 50 ],
      [ "blue_topaz_silver_earring", 50 ],
      [ "tourmaline_silver_earring", 50 ],
      [ "alexandrite_silver_earring", 50 ],
      [ "pearl_silver_earring", 50 ],
      [ "opal_silver_earring", 50 ],
      [ "ruby_silver_earring", 50 ],
      [ "garnet_silver_earring", 50 ]
    ]
  },
  {
    "id": "earrings_gold",
    "type": "item_group",
    "items": [
      [ "gold_ear", 50 ],
      [ "citrine_gold_earring", 50 ],
      [ "diamond_gold_earring", 50 ],
      [ "emerald_gold_earring", 50 ],
      [ "peridot_gold_earring", 50 ],
      [ "amethyst_gold_earring", 50 ],
      [ "sapphire_gold_earring", 50 ],
      [ "aquamarine_gold_earring", 50 ],
      [ "blue_topaz_gold_earring", 50 ],
      [ "tourmaline_gold_earring", 50 ],
      [ "alexandrite_gold_earring", 50 ],
      [ "pearl_gold_earring", 50 ],
      [ "opal_gold_earring", 50 ],
      [ "ruby_gold_earring", 50 ],
      [ "garnet_gold_earring", 50 ]
    ]
  },
  {
    "id": "earrings_platinum",
    "type": "item_group",
    "items": [
      [ "platinum_ear", 50 ],
      [ "citrine_platinum_earring", 50 ],
      [ "diamond_platinum_earring", 50 ],
      [ "emerald_platinum_earring", 50 ],
      [ "peridot_platinum_earring", 50 ],
      [ "amethyst_platinum_earring", 50 ],
      [ "sapphire_platinum_earring", 50 ],
      [ "aquamarine_platinum_earring", 50 ],
      [ "blue_topaz_platinum_earring", 50 ],
      [ "tourmaline_platinum_earring", 50 ],
      [ "alexandrite_platinum_earring", 50 ],
      [ "pearl_platinum_earring", 50 ],
      [ "opal_platinum_earring", 50 ],
      [ "ruby_platinum_earring", 50 ],
      [ "garnet_platinum_earring", 50 ]
    ]
  },
  {
    "id": "rings_silver",
    "type": "item_group",
    "items": [
      [ "silver_ring", 50 ],
      [ "citrine_silver_ring", 50 ],
      [ "diamond_silver_ring", 50 ],
      [ "emerald_silver_ring", 50 ],
      [ "peridot_silver_ring", 50 ],
      [ "amethyst_silver_ring", 50 ],
      [ "sapphire_silver_ring", 50 ],
      [ "aquamarine_silver_ring", 50 ],
      [ "blue_topaz_silver_ring", 50 ],
      [ "tourmaline_silver_ring", 50 ],
      [ "alexandrite_silver_ring", 50 ],
      [ "pearl_silver_ring", 50 ],
      [ "opal_silver_ring", 50 ],
      [ "ruby_silver_ring", 50 ],
      [ "garnet_silver_ring", 50 ]
    ]
  },
  {
    "id": "rings_gold",
    "type": "item_group",
    "items": [
      [ "gold_ring", 50 ],
      [ "citrine_gold_ring", 50 ],
      [ "diamond_ring", 50 ],
      [ "emerald_gold_ring", 50 ],
      [ "peridot_gold_ring", 50 ],
      [ "amethyst_gold_ring", 50 ],
      [ "sapphire_gold_ring", 50 ],
      [ "aquamarine_gold_ring", 50 ],
      [ "blue_topaz_gold_ring", 50 ],
      [ "tourmaline_gold_ring", 50 ],
      [ "alexandrite_gold_ring", 50 ],
      [ "pearl_gold_ring", 50 ],
      [ "opal_gold_ring", 50 ],
      [ "ruby_gold_ring", 50 ],
      [ "garnet_gold_ring", 50 ]
    ]
  },
  {
    "id": "rings_platinum",
    "type": "item_group",
    "items": [
      [ "platinum_ring", 50 ],
      [ "citrine_platinum_ring", 50 ],
      [ "diamond_platinum_ring", 50 ],
      [ "emerald_platinum_ring", 50 ],
      [ "peridot_platinum_ring", 50 ],
      [ "amethyst_platinum_ring", 50 ],
      [ "sapphire_platinum_ring", 50 ],
      [ "aquamarine_platinum_ring", 50 ],
      [ "blue_topaz_platinum_ring", 50 ],
      [ "tourmaline_platinum_ring", 50 ],
      [ "alexandrite_platinum_ring", 50 ],
      [ "pearl_platinum_ring", 50 ],
      [ "opal_platinum_ring", 50 ],
      [ "ruby_platinum_ring", 50 ],
      [ "garnet_platinum_ring", 50 ]
    ]
  },
  {
    "id": "bracelets_silver",
    "type": "item_group",
    "items": [
      [ "silver_bracelet", 50 ],
      [ "citrine_silver_bracelet", 50 ],
      [ "diamond_silver_bracelet", 50 ],
      [ "emerald_silver_bracelet", 50 ],
      [ "peridot_silver_bracelet", 50 ],
      [ "amethyst_silver_bracelet", 50 ],
      [ "sapphire_silver_bracelet", 50 ],
      [ "aquamarine_silver_bracelet", 50 ],
      [ "blue_topaz_silver_bracelet", 50 ],
      [ "tourmaline_silver_bracelet", 50 ],
      [ "alexandrite_silver_bracelet", 50 ],
      [ "pearl_silver_bracelet", 50 ],
      [ "opal_silver_bracelet", 50 ],
      [ "ruby_silver_bracelet", 50 ],
      [ "garnet_silver_bracelet", 50 ]
    ]
  },
  {
    "id": "bracelets_gold",
    "type": "item_group",
    "items": [
      [ "gold_bracelet", 50 ],
      [ "citrine_gold_bracelet", 50 ],
      [ "diamond_gold_bracelet", 50 ],
      [ "emerald_gold_bracelet", 50 ],
      [ "peridot_gold_bracelet", 50 ],
      [ "amethyst_gold_bracelet", 50 ],
      [ "sapphire_gold_bracelet", 50 ],
      [ "aquamarine_gold_bracelet", 50 ],
      [ "blue_topaz_gold_bracelet", 50 ],
      [ "tourmaline_gold_bracelet", 50 ],
      [ "alexandrite_gold_bracelet", 50 ],
      [ "pearl_gold_bracelet", 50 ],
      [ "opal_gold_bracelet", 50 ],
      [ "ruby_gold_bracelet", 50 ],
      [ "garnet_gold_bracelet", 50 ]
    ]
  },
  {
    "id": "bracelets_platinum",
    "type": "item_group",
    "items": [
      [ "platinum_bracelet", 50 ],
      [ "citrine_platinum_bracelet", 50 ],
      [ "diamond_platinum_bracelet", 50 ],
      [ "emerald_platinum_bracelet", 50 ],
      [ "peridot_platinum_bracelet", 50 ],
      [ "amethyst_platinum_bracelet", 50 ],
      [ "sapphire_platinum_bracelet", 50 ],
      [ "aquamarine_platinum_bracelet", 50 ],
      [ "blue_topaz_platinum_bracelet", 50 ],
      [ "tourmaline_platinum_bracelet", 50 ],
      [ "alexandrite_platinum_bracelet", 50 ],
      [ "pearl_platinum_bracelet", 50 ],
      [ "opal_platinum_bracelet", 50 ],
      [ "ruby_platinum_bracelet", 50 ],
      [ "garnet_platinum_bracelet", 50 ]
    ]
  },
  {
    "type": "item_group",
    "id": "shirts_summer_unisex",
    "subtype": "distribution",
    "entries": [ { "item": "tshirt", "prob": 5 }, { "item": "tank_top", "prob": 5 } ]
  },
  {
    "type": "item_group",
    "id": "shirts_summer_womens",
    "subtype": "distribution",
    "entries": [ { "item": "camisole", "prob": 5 }, { "item": "halter_top", "prob": 5 } ]
  },
  {
    "type": "item_group",
    "id": "pants_summer_womens",
    "subtype": "distribution",
    "entries": [
      { "item": "skirt", "prob": 5 },
      { "item": "skirt_leather", "prob": 5 },
      { "item": "leggings", "prob": 3 },
      { "item": "tights", "prob": 4 },
      { "item": "hot_pants", "prob": 4 },
      { "item": "hot_pants_fur", "prob": 1 },
      { "item": "hot_pants_leather", "prob": 1 }
    ]
  },
  {
    "id": "dress_shop",
    "type": "item_group",
    "items": [
      [ "skirt", 40 ],
      [ "skirt_leather", 5 ],
      [ "dress", 120 ],
      [ "sundress", 50 ],
      [ "nanoskirt", 30 ],
      [ "camisole", 60 ],
      [ "corset", 20 ],
      [ "unitard", 5 ],
      [ "leotard", 10 ],
      [ "stockings", 50 ],
      [ "leggings", 20 ],
      [ "tights", 50 ]
    ]
  },
  {
    "id": "dress_shoes",
    "type": "item_group",
    "items": [ [ "dress_shoes", 50 ], [ "heels", 50 ], [ "leathersandals", 20 ] ]
  },
  {
    "id": "wedding_dresses",
    "type": "item_group",
    "items": [ [ "dress", 50 ], [ "veil_wedding", 150 ], [ "dress_wedding", 150 ] ]
  },
  {
    "id": "wedding_suits",
    "type": "item_group",
    "items": [ [ "tux", 100 ], [ "suit", 80 ], [ "waistcoat", 50 ], [ "dress_shirt", 100 ], [ "undershirt", 50 ] ]
  },
  {
    "id": "neckties",
    "type": "item_group",
    "items": [ [ "tie_skinny", 40 ], [ "tie_necktie", 40 ], [ "tie_bow", 40 ], [ "tie_clipon", 40 ] ]
  },
  {
    "type": "item_group",
    "id": "pants_male",
    "subtype": "distribution",
    "entries": [
      { "item": "jeans", "prob": 90 },
      { "item": "jeans_red", "prob": 50 },
      { "item": "shorts", "prob": 70 },
      { "item": "shorts_denim", "prob": 35 },
      { "item": "b_shorts", "prob": 30 },
      { "item": "shorts_cargo", "prob": 50 },
      { "item": "postman_shorts", "prob": 12 },
      { "item": "under_armor_shorts", "prob": 5 },
      { "item": "pants", "prob": 75 },
      { "item": "pants_leather", "prob": 60 },
      { "item": "pants_cargo", "prob": 70 },
      { "item": "pants_checkered", "prob": 55 },
      { "item": "pants_ski", "prob": 45 },
      { "item": "pants_fur", "prob": 5 },
      { "item": "pants_faux_fur", "prob": 15 },
      { "item": "hot_pants", "prob": 30 },
      { "item": "hot_pants_fur", "prob": 5 },
      { "item": "hot_pants_leather", "prob": 25 },
      { "item": "breeches", "prob": 25 },
      { "item": "kilt", "prob": 5 }
    ]
  },
  {
    "type": "item_group",
    "id": "pants_female",
    "subtype": "distribution",
    "entries": [
      { "group": "pants_male", "prob": 200 },
      { "item": "skirt", "prob": 75 },
      { "item": "skirt_leather", "prob": 5 },
      { "item": "leggings", "prob": 15 },
      { "item": "nanoskirt", "prob": 10 }
    ]
  },
  {
    "type": "item_group",
    "id": "dresser",
    "ammo": 50,
    "magazine": 100,
    "items": [
      [ "jeans", 90 ],
      [ "pants_checkered", 5 ],
      [ "shorts", 70 ],
      [ "shorts_denim", 50 ],
      [ "pants", 75 ],
      [ "leather_belt", 30 ],
      [ "pants_leather", 60 ],
      [ "pants_cargo", 70 ],
      [ "shorts_cargo", 50 ],
      [ "motorbike_pants", 5 ],
      [ "breeches", 5 ],
      [ "skirt", 75 ],
      [ "dress", 70 ],
      [ "sundress", 50 ],
      [ "camisole", 60 ],
      [ "bra", 70 ],
      [ "hairpin", 30 ],
      [ "fc_hairpin", 5 ],
      [ "barrette", 15 ],
      [ "tieclip", 10 ],
      [ "collarpin", 10 ],
      [ "undershirt", 70 ],
      [ "boxer_shorts", 50 ],
      [ "briefs", 40 ],
      [ "boxer_briefs", 45 ],
      [ "panties", 70 ],
      [ "boy_shorts", 25 ],
      [ "gown", 1 ],
      [ "long_glove_white", 1 ],
      [ "veil_wedding", 1 ],
      [ "dress_wedding", 1 ],
      [ "tshirt", 80 ],
      [ "longshirt", 70 ],
      [ "polo_shirt", 65 ],
      [ "dress_shirt", 60 ],
      [ "tank_top", 50 ],
      [ "sweatshirt", 75 ],
      [ "sweater", 75 ],
      [ "hoodie", 65 ],
      [ "jacket_light", 50 ],
      [ "jacket_windbreaker", 25 ],
      [ "jacket_jean", 35 ],
      [ "blazer", 35 ],
      [ "towel", 40 ],
      [ "jacket_leather", 30 ],
      [ "motorbike_armor", 5 ],
      [ "poncho", 15 ],
      [ "folding_poncho", 5 ],
      [ "trenchcoat", 12 ],
      [ "sleeveless_trenchcoat", 2 ],
      [ "duster", 12 ],
      [ "sleeveless_duster", 2 ],
      [ "peacoat", 30 ],
      [ "greatcoat", 15 ],
      [ "vest", 15 ],
      [ "mag_porn", 20 ],
      [ "photo_album", 10 ],
      [ "lighter", 60 ],
      [ "ref_lighter", 2 ],
      [ "sewing_kit", 30 ],
      [ "thread", 40 ],
      [ "flashlight", 40 ],
      [ "suit", 60 ],
      [ "waistcoat", 30 ],
      [ "tophat", 10 ],
      [ "bowhat", 10 ],
      [ "cowboy_hat", 10 ],
      [ "bullwhip", 1 ],
      [ "10gal_hat", 5 ],
      [ "glasses_monocle", 2 ],
      [ "duct_tape", 60 ],
      [ "firecracker_pack", 5 ],
      [ "firecracker", 5 ],
      [ "wolfsuit", 4 ],
      [ "dinosuit", 4 ],
      [ "zentai", 5 ],
      [ "vibrator", 5 ],
      { "item": "condom", "prob": 30, "count": [ 1, 5 ] },
      [ "snuggie", 5 ],
      [ "flyer", 10 ],
      [ "socks", 70 ],
      [ "socks_ankle", 50 ],
      [ "socks_wool", 30 ],
      [ "pocketwatch", 5 ],
      [ "flask_hip", 2 ],
      [ "bholster", 5 ],
      [ "tux", 1 ],
      [ "dress_wedding", 1 ],
      [ "clogs", 2 ],
      [ "wristwatch", 15 ],
      [ "maid_dress", 3 ],
      [ "maid_hat", 3 ],
      [ "knitting_needles", 1 ],
      [ "survnote", 1 ],
      [ "b_shorts", 15 ],
      [ "halter_top", 30 ],
      [ "linuxtshirt", 10 ],
      [ "kilt", 5 ],
      [ "nanoskirt", 10 ],
      [ "sleeveless_tunic", 5 ],
      [ "fedora", 10 ],
      [ "straw_hat", 5 ],
      [ "straw_fedora", 5 ],
      [ "holy_symbol", 20 ],
      [ "kufi", 5 ],
      [ "kippah", 5 ],
      [ "headscarf", 5 ],
      { "item": "kirpan", "container-item": "sheath", "prob": 1 },
      { "item": "kirpan_cheap", "container-item": "sheath", "prob": 3 },
      [ "robe", 10 ],
      [ "eboshi", 1 ],
      [ "kariginu", 1 ],
      [ "geta", 1 ],
      [ "kimono", 2 ],
      [ "yukata", 6 ],
      [ "haori", 2 ],
      [ "hakama", 4 ],
      [ "eclipse_glasses", 1 ],
      [ "thermos", 20 ]
    ]
  },
  {
    "type": "item_group",
    "id": "shoes",
    "items": [
      [ "sneakers", 80 ],
      [ "socks", 70 ],
      [ "socks_ankle", 50 ],
      [ "tights", 20 ],
      [ "stockings", 20 ],
      [ "knee_high_boots", 20 ],
      [ "thigh_high_boots", 20 ],
      [ "boots", 70 ],
      [ "flip_flops", 35 ],
      [ "lowtops", 45 ],
      [ "dress_shoes", 50 ],
      [ "dance_shoes", 5 ],
      [ "heels", 50 ],
      [ "golf_shoes", 20 ],
      [ "boots_combat", 10 ],
      [ "boots_hiking", 20 ],
      [ "boots_western", 10 ],
      [ "clogs", 1 ],
      [ "leathersandals", 10 ],
      [ "rollerskates", 1 ],
      [ "roller_blades", 5 ],
      [ "roller_shoes_off", 1 ],
      [ "mocassins", 20 ]
    ]
  },
  {
    "type": "item_group",
    "id": "pants",
    "items": [
      [ "jeans", 90 ],
      [ "pants_checkered", 5 ],
      [ "shorts", 70 ],
      [ "shorts_denim", 35 ],
      [ "pants", 75 ],
      [ "leather_belt", 30 ],
      [ "pants_leather", 60 ],
      [ "pants_cargo", 70 ],
      [ "shorts_cargo", 50 ],
      [ "skirt", 75 ],
      [ "skirt_leather", 5 ],
      [ "leggings", 15 ],
      [ "under_armor_shorts", 20 ],
      [ "dress", 70 ],
      [ "sundress", 50 ],
      [ "dress_wedding", 1 ],
      [ "postman_shorts", 5 ],
      [ "b_shorts", 15 ],
      [ "kilt", 5 ],
      [ "nanoskirt", 10 ]
    ]
  },
  {
    "type": "item_group",
    "id": "shirts",
    "items": [
      [ "tshirt", 80 ],
      [ "longshirt", 80 ],
      [ "polo_shirt", 65 ],
      [ "dress_shirt", 60 ],
      [ "tank_top", 50 ],
      [ "sweatshirt", 75 ],
      [ "sweater", 75 ],
      [ "hoodie", 65 ],
      [ "under_armor", 20 ],
      [ "jersey", 40 ],
      [ "camisole", 60 ],
      [ "tie_clipon", 10 ],
      [ "tie_necktie", 10 ],
      [ "tie_skinny", 10 ],
      [ "tieclip", 5 ],
      [ "collarpin", 5 ],
      [ "postman_shirt", 5 ],
      [ "halter_top", 50 ],
      [ "linuxtshirt", 10 ],
      [ "sleeveless_tunic", 5 ],
      [ "poncho", 20 ]
    ]
  },
  {
    "type": "item_group",
    "id": "jackets",
    "items": [
      [ "jacket_light", 50 ],
      [ "jacket_windbreaker", 25 ],
      [ "jacket_jean", 35 ],
      [ "blazer", 35 ],
      [ "jacket_leather", 30 ],
      [ "coat_rain", 50 ],
      [ "trenchcoat", 12 ],
      [ "duster", 12 ],
      { "group": "neckties", "prob": 5 },
      [ "tieclip", 2 ],
      [ "collarpin", 2 ],
      [ "apron_leather", 1 ]
    ]
  },
  {
    "type": "item_group",
    "id": "suits",
    "items": [
      [ "dress_shirt", 100 ],
      { "group": "neckties", "prob": 50 },
      [ "tieclip", 30 ],
      [ "collarpin", 30 ],
      [ "undershirt", 100 ],
      [ "suit", 100 ],
      [ "waistcoat", 70 ],
      [ "tophat", 30 ],
      [ "tux", 50 ],
      [ "gown", 50 ],
      [ "long_glove_white", 30 ],
      [ "breeches", 10 ]
    ]
  },
  {
    "type": "item_group",
    "id": "winter",
    "ammo": 50,
    "magazine": 100,
    "items": [
      [ "coat_winter", 50 ],
      [ "peacoat", 30 ],
      [ "ski_jacket", 40 ],
      [ "greatcoat", 15 ],
      [ "gloves_light", 35 ],
      [ "mittens", 30 ],
      [ "gloves_wool", 33 ],
      [ "thermal_socks", 10 ],
      [ "thermal_gloves", 10 ],
      [ "thermal_suit", 10 ],
      [ "thermal_mask", 10 ],
      [ "thermal_outfit", 5 ],
      [ "gloves_winter", 40 ],
      [ "gloves_liner", 25 ],
      [ "gloves_leather", 45 ],
      [ "scarf", 45 ],
      [ "knit_scarf", 35 ],
      [ "long_knit_scarf", 15 ],
      [ "scarf_long", 2 ],
      [ "hat_cotton", 45 ],
      [ "hat_newsboy", 20 ],
      [ "hat_knit", 25 ],
      [ "hat_fur", 15 ],
      [ "hat_faux_fur", 20 ],
      [ "pants_ski", 60 ],
      [ "mask_ski", 15 ],
      [ "long_underpants", 40 ],
      [ "long_undertop", 40 ],
      [ "union_suit", 40 ],
      [ "tights", 20 ],
      [ "arm_warmers", 20 ],
      [ "leg_warmers", 20 ],
      [ "balclava", 15 ]
    ]
  },
  {
    "type": "item_group",
    "id": "fur_coats_unisex",
    "subtype": "distribution",
    "entries": [
      { "item": "trenchcoat_fur", "prob": 4 },
      { "item": "duster_fur", "prob": 4 },
      { "item": "sleeveless_trenchcoat_fur", "prob": 2 },
      { "item": "sleeveless_duster_fur", "prob": 2 },
      { "item": "coat_fur", "prob": 3 },
      { "item": "coat_fur_sf", "prob": 1 },
      { "item": "cloak_fur", "prob": 1 }
    ]
  },
  {
    "type": "item_group",
    "id": "fur_pants_unisex",
    "subtype": "distribution",
    "entries": [ { "item": "pants_fur", "prob": 100 } ]
  },
  {
    "type": "item_group",
    "id": "fur_pants_womens",
    "subtype": "distribution",
    "entries": [ { "item": "hot_pants_fur", "prob": 100 } ]
  },
  {
    "type": "item_group",
    "id": "fur_hats_unisex",
    "subtype": "distribution",
    "entries": [ { "item": "hat_fur", "prob": 100 } ]
  },
  {
    "type": "item_group",
    "id": "fur_gloves_unisex",
    "subtype": "distribution",
    "entries": [ { "item": "gloves_fur", "prob": 30 } ]
  },
  {
    "type": "item_group",
    "id": "fur_shoes_unisex",
    "subtype": "distribution",
    "entries": [ { "item": "boots_fur", "prob": 100 } ]
  },
  {
    "type": "item_group",
    "id": "fancyfurs",
    "items": [
      [ "hat_fur", 300 ],
      [ "hat_faux_fur", 300 ],
      [ "sleeveless_trenchcoat_fur", 10 ],
      [ "sleeveless_duster_fur", 10 ],
      [ "sleeveless_trenchcoat_faux_fur", 10 ],
      [ "coat_fur_sf", 100 ],
      [ "coat_faux_fur", 300 ],
      [ "coat_fur", 300 ],
      [ "gloves_fur", 300 ],
      [ "boots_fur", 200 ],
      [ "trenchcoat_faux_fur", 50 ],
      [ "duster_faux_fur", 50 ],
      [ "pants_faux_fur", 50 ]
    ]
  },
  {
    "type": "item_group",
    "id": "hatstore_hats",
    "items": [
      [ "hat_cotton", 30 ],
      [ "hat_knit", 40 ],
      [ "hat_faux_fur", 30 ],
      [ "hat_fur", 20 ],
      [ "hat_newsboy", 20 ],
      [ "hat_sombrero", 30 ],
      [ "fedora", 100 ],
      [ "straw_hat", 100 ],
      [ "straw_fedora", 100 ],
      [ "hat_chef", 10 ],
      [ "maid_hat", 30 ],
      [ "hat_golf", 50 ],
      [ "hat_ball", 100 ],
      [ "postman_hat", 10 ],
      [ "tophat", 50 ],
      [ "bowhat", 50 ],
      [ "cowboy_hat", 100 ],
      [ "10gal_hat", 100 ],
      [ "kufi", 30 ],
      [ "kippah", 30 ],
      [ "eboshi", 30 ],
      [ "balclava", 20 ],
      [ "porkpie", 30 ]
    ]
  },
  {
    "type": "item_group",
    "id": "hatstore_accessories",
    "items": [
      [ "scarf", 50 ],
      [ "knit_scarf", 50 ],
      [ "long_knit_scarf", 30 ],
      [ "scarf_long", 30 ],
      [ "bandana", 100 ],
      [ "hairpin", 50 ],
      [ "fc_hairpin", 20 ],
      [ "barrette", 30 ]
    ]
  },
  {
    "type": "item_group",
    "id": "shoestore_shoes",
    "items": [
      [ "sneakers", 100 ],
      [ "knee_high_boots", 40 ],
      [ "thigh_high_boots", 40 ],
      [ "boots", 100 ],
      [ "flip_flops", 50 ],
      [ "lowtops", 100 ],
      [ "dress_shoes", 50 ],
      [ "dance_shoes", 20 ],
      [ "heels", 100 ],
      [ "golf_shoes", 40 ],
      [ "boots_hiking", 40 ],
      [ "boots_western", 60 ],
      [ "clogs", 60 ],
      [ "leathersandals", 100 ],
      [ "rollerskates", 10 ],
      [ "roller_blades", 20 ],
      [ "roller_shoes_off", 10 ],
      [ "boots_rubber", 20 ],
      [ "clownshoes", 10 ],
      [ "mocassins", 40 ]
    ]
  },
  {
    "type": "item_group",
    "id": "shoestore_accessories",
    "items": [ [ "socks", 100 ], [ "socks_ankle", 75 ], [ "thermal_socks", 25 ], [ "socks_wool", 50 ], [ "string_36", 200 ] ]
  },
  {
    "type": "item_group",
    "id": "bags",
    "items": [
      [ "backpack", 38 ],
      [ "backpack_hiking", 3 ],
      [ "petpack", 3 ],
      [ "backpack_tactical_large", 1 ],
      [ "bigback", 1 ],
      [ "travelpack", 5 ],
      [ "purse", 40 ],
      [ "mbag", 20 ],
      [ "slingpack", 8 ],
      [ "rucksack", 20 ],
      [ "backpack_leather", 8 ],
      [ "briefcase", 10 ]
    ]
  },
  {
    "type": "item_group",
    "id": "bags_trip",
    "items": [ [ "suitcase_l", 37 ], [ "suitcase_m", 55 ], [ "duffelbag", 8 ] ]
  },
  {
    "type": "item_group",
    "id": "dresses",
    "items": [ [ "dress", 55 ], [ "sundress", 43 ], [ "gown", 10 ], [ "dress_wedding", 2 ] ]
  },
  {
    "type": "item_group",
    "id": "female_underwear_top",
    "items": [
      [ "bra", 70 ],
      [ "sports_bra", 50 ],
      [ "camisole", 30 ],
      [ "halter_top", 30 ],
      [ "bikini_top", 10 ],
      [ "bikini_top_leather", 7 ],
      [ "bikini_top_fur", 5 ],
      [ "corset", 5 ]
    ]
  },
  {
    "type": "item_group",
    "id": "female_underwear_bottom",
    "items": [ [ "panties", 70 ], [ "boy_shorts", 50 ], [ "bikini_bottom", 10 ] ]
  },
  {
    "type": "item_group",
    "id": "male_underwear_top",
    "items": [ [ "undershirt", 50 ], [ "long_undertop", 20 ], [ "thermal_shirt", 10 ], [ "under_armor", 20 ], [ "tank_top", 50 ] ]
  },
  {
    "type": "item_group",
    "id": "male_underwear_bottom",
    "items": [
      [ "boxer_shorts", 70 ],
      [ "briefs", 30 ],
      [ "boxer_briefs", 50 ],
      [ "long_underpants", 20 ],
      [ "under_armor_shorts", 20 ],
      [ "trunks", 10 ]
    ]
  },
  {
    "type": "item_group",
    "id": "allclothes",
    "items": [
      [ "jeans", 90 ],
      [ "pants_checkered", 5 ],
      [ "shorts", 70 ],
      [ "shorts_denim", 35 ],
      [ "ski_jacket", 40 ],
      [ "pants", 75 ],
      [ "breeches", 10 ],
      [ "leather_belt", 30 ],
      [ "suit", 60 ],
      [ "waistcoat", 30 ],
      [ "tophat", 10 ],
      [ "bowhat", 10 ],
      [ "cowboy_hat", 10 ],
      [ "boots_western", 8 ],
      [ "glasses_monocle", 2 ],
      [ "pants_leather", 60 ],
      [ "pants_cargo", 70 ],
      [ "shorts_cargo", 50 ],
      [ "skirt", 75 ],
      [ "skirt_leather", 5 ],
      [ "tshirt", 70 ],
      [ "longshirt", 80 ],
      [ "polo_shirt", 65 ],
      [ "dress_shirt", 60 ],
      [ "tank_top", 50 ],
      [ "camisole", 30 ],
      [ "bra", 30 ],
      [ "undershirt", 30 ],
      [ "boxer_shorts", 30 ],
      [ "briefs", 15 ],
      [ "boxer_briefs", 20 ],
      [ "panties", 30 ],
      [ "boy_shorts", 25 ],
      [ "sweatshirt", 75 ],
      [ "sweater", 75 ],
      [ "hoodie", 65 ],
      [ "jacket_light", 50 ],
      [ "jacket_windbreaker", 25 ],
      [ "jacket_jean", 35 ],
      [ "blazer", 35 ],
      [ "jacket_leather", 30 ],
      [ "coat_winter", 50 ],
      [ "peacoat", 30 ],
      [ "greatcoat", 15 ],
      [ "gloves_light", 35 ],
      [ "mittens", 30 ],
      [ "gloves_wool", 33 ],
      [ "thermal_socks", 2 ],
      [ "thermal_gloves", 2 ],
      [ "thermal_suit", 2 ],
      [ "thermal_mask", 2 ],
      [ "thermal_outfit", 1 ],
      [ "thermal_shirt", 1 ],
      [ "gloves_winter", 40 ],
      [ "gloves_liner", 25 ],
      [ "gloves_leather", 45 ],
      [ "gloves_work", 5 ],
      [ "scarf", 45 ],
      [ "hat_golf", 30 ],
      [ "knit_scarf", 35 ],
      [ "long_knit_scarf", 5 ],
      [ "scarf_long", 1 ],
      [ "hat_cotton", 45 ],
      [ "hat_knit", 25 ],
      [ "hat_newsboy", 20 ],
      [ "hat_sombrero", 3 ],
      [ "hat_fur", 15 ],
      [ "hat_faux_fur", 20 ],
      [ "under_armor", 20 ],
      [ "under_armor_shorts", 20 ],
      [ "tights", 20 ],
      [ "leggings", 20 ],
      [ "stockings", 20 ],
      [ "balclava", 15 ],
      [ "pants_ski", 60 ],
      [ "long_underpants", 40 ],
      [ "long_undertop", 40 ],
      [ "union_suit", 20 ],
      [ "leotard", 3 ],
      [ "unitard", 1 ],
      [ "arm_warmers", 20 ],
      [ "leg_warmers", 20 ],
      [ "trenchcoat_leather", 12 ],
      [ "trenchcoat_faux_fur", 6 ],
      [ "sleeveless_trenchcoat", 2 ],
      [ "sleeveless_trenchcoat_leather", 2 ],
      [ "sleeveless_trenchcoat_faux_fur", 2 ],
      [ "trenchcoat_leather", 12 ],
      [ "sleeveless_trenchcoat_fur", 1 ],
      [ "duster_leather", 12 ],
      [ "duster_faux_fur", 6 ],
      [ "sleeveless_duster", 2 ],
      [ "sleeveless_duster_leather", 2 ],
      [ "sleeveless_duster_faux_fur", 2 ],
      [ "sleeveless_duster_fur", 1 ],
      [ "cloak", 5 ],
      [ "cloak_wool", 5 ],
      [ "house_coat", 25 ],
      [ "flotation_vest", 1 ],
      [ "fishing_waders", 5 ],
      [ "wetsuit", 5 ],
      [ "wetsuit_spring", 5 ],
      [ "wetsuit_gloves", 10 ],
      [ "wetsuit_booties", 10 ],
      [ "wetsuit_hood", 5 ],
      [ "dive_bag", 5 ],
      [ "jedi_cloak", 1 ],
      [ "apron_leather", 1 ],
      [ "clown_suit", 1 ],
      [ "clownshoes", 1 ],
      [ "clown_wig", 1 ],
      [ "clown_nose", 1 ],
      [ "bondage_suit", 1 ],
      [ "bondage_mask", 1 ],
      [ "zentai", 1 ],
      [ "corset", 10 ],
      [ "chestwrap", 5 ],
      [ "boots_combat", 10 ],
      [ "pants_army", 10 ],
      [ "jacket_army", 10 ],
      [ "winter_pants_army", 10 ],
      [ "winter_jacket_army", 10 ],
      [ "winter_gloves_army", 10 ],
      [ "army_top", 20 ],
      [ "tux", 1 ],
      [ "gown", 1 ],
      [ "long_glove_white", 1 ],
      [ "veil_wedding", 1 ],
      [ "dress_wedding", 1 ],
      [ "porkpie", 5 ],
      [ "tie_bow", 5 ],
      [ "tie_clipon", 5 ],
      [ "tie_necktie", 5 ],
      [ "tie_skinny", 5 ],
      [ "tieclip", 2 ],
      [ "collarpin", 2 ],
      [ "jersey", 40 ],
      [ "postman_shorts", 5 ],
      [ "postman_shirt", 5 ],
      [ "postman_hat", 5 ],
      [ "maid_dress", 3 ],
      [ "maid_hat", 3 ],
      [ "halter_top", 50 ],
      [ "linuxtshirt", 20 ],
      [ "kilt", 5 ],
      [ "nanoskirt", 10 ],
      [ "sleeveless_tunic", 5 ],
      [ "ear_spool", 30 ],
      [ "fedora", 5 ],
      [ "straw_hat", 5 ],
      [ "straw_fedora", 5 ],
      [ "kufi", 2 ],
      [ "kippah", 2 ],
      [ "thawb", 1 ],
      [ "kittel", 1 ],
      [ "cassock", 1 ],
      [ "robe", 5 ],
      [ "eboshi", 1 ],
      [ "kariginu", 1 ],
      [ "geta", 1 ],
      [ "kimono", 2 ],
      [ "yukata", 4 ],
      [ "haori", 1 ],
      [ "hakama", 2 ]
    ]
  },
  {
    "type": "item_group",
    "id": "allclothes_damaged",
    "subtype": "distribution",
    "items": [ { "group": "allclothes", "damage": [ 3, 4 ] } ]
  },
  {
    "type": "item_group",
    "id": "swimmer_head",
    "items": [
      [ "goggles_swim", 90 ],
      [ "wetsuit_hood", 30 ],
      [ "fancy_sunglasses", 1 ],
      [ "rebreather", 1 ],
      [ "fitover_sunglasses", 5 ],
      [ "sunglasses", 10 ]
    ]
  },
  {
    "type": "item_group",
    "id": "swimmer_torso",
    "items": [ [ "bikini_top", 50 ], [ "dive_bag", 5 ], [ "flotation_vest", 10 ], [ "scuba_tank", 2 ] ]
  },
  {
    "type": "item_group",
    "id": "swimmer_pants",
    "items": [ [ "trunks", 80 ], [ "bikini_bottom", 35 ], [ "hot_pants", 30 ] ]
  },
  {
    "type": "item_group",
    "id": "swimmer_shoes",
    "items": [ [ "flip_flops", 80 ], [ "swim_fins", 20 ] ]
  },
  {
    "type": "item_group",
    "id": "swimmer_wetsuit",
    "items": [ [ "wetsuit", 90 ], [ "wetsuit_spring", 10 ] ]
  },
  {
    "type": "item_group",
    "id": "lab_shoes",
    "items": [ [ "sneakers", 80 ], [ "boots", 70 ], [ "boots_steel", 50 ], [ "boots_hiking", 40 ], [ "dress_shoes", 50 ] ]
  },
  {
    "type": "item_group",
    "id": "lab_torso",
    "items": [
      [ "coat_lab", 20 ],
      [ "coat_lab", 20 ],
      [ "coat_lab", 20 ],
      [ "coat_lab", 20 ],
      [ "tshirt", 80 ],
      [ "longshirt", 80 ],
      [ "polo_shirt", 65 ],
      [ "dress_shirt", 60 ],
      [ "dress", 70 ],
      [ "sweatshirt", 75 ],
      [ "sweater", 75 ],
      [ "hoodie", 65 ],
      [ "jumpsuit", 20 ],
      [ "badge_doctor", 10 ],
      [ "hazmat_suit", 5 ],
      [ "cleansuit", 10 ]
    ]
  },
  {
    "type": "item_group",
    "id": "lab_pants",
    "items": [ [ "jeans", 90 ], [ "pants_checkered", 5 ], [ "pants", 75 ], [ "pants_cargo", 70 ], [ "skirt", 75 ] ]
  },
  {
    "type": "item_group",
    "id": "postman_gear",
    "items": [
      [ "postman_hat", 50 ],
      [ "postman_shirt", 70 ],
      [ "postman_shorts", 70 ],
      [ "mbag", 40 ],
      [ "newest_newspaper", 10 ],
      [ "wristwatch", 50 ],
      [ "leather_belt", 70 ],
      [ "briefs", 90 ],
      [ "socks", 70 ],
      [ "sneakers", 70 ]
    ]
  },
  {
    "type": "item_group",
    "id": "EOD_armor",
    "items": [ [ "armor_EOD_light", 20 ], [ "armor_EOD", 100 ], [ "boots_EOD", 30 ] ]
  },
  {
    "type": "item_group",
    "id": "mil_armor",
    "items": [
      [ "pants_army", 10 ],
      [ "jacket_army", 10 ],
      [ "winter_pants_army", 30 ],
      [ "winter_jacket_army", 30 ],
      [ "winter_gloves_army", 30 ],
      [ "army_top", 30 ],
      [ "kevlar", 10 ],
      [ "modularvest", 15 ],
      [ "modularvestkevlar", 18 ],
      [ "modularvestceramic", 25 ],
      [ "modularveststeel", 20 ],
      [ "modularvestsuper", 2 ],
      [ "modularvesthard", 1 ],
      [ "vest", 15 ],
      [ "mask_gas", 10 ],
      [ "goggles_nv", 1 ],
      [ "goggles_ir", 1 ],
      [ "optical_cloak", 1 ],
      [ "holo_cloak", 1 ],
      [ "backpack", 38 ],
      [ "UPS_off", 5 ],
      [ "adv_UPS_off", 3 ],
      [ "tacvest", 10 ],
      [ "molle_pack", 8 ],
      [ "duffelbag", 15 ],
      [ "dump_pouch", 20 ],
      [ "legrig", 10 ],
      [ "under_armor", 20 ],
      [ "boots", 70 ],
      [ "boots_combat", 70 ],
      [ "gloves_tactical", 30 ],
      [ "glasses_bal", 40 ],
      [ "armguard_hard", 20 ],
      [ "legguard_hard", 15 ],
      [ "power_armor_helmet_basic", 3 ],
      [ "power_armor_basic", 3 ],
      [ "power_armor_frame", 4 ],
      [ "helmet_army", 40 ],
      [ "helmet_liner", 10 ],
      [ "beret", 50 ],
      [ "beret_wool", 40 ],
      [ "elbow_pads", 50 ],
      [ "knee_pads", 50 ],
      [ "solarpack", 5 ]
    ]
  },
  {
    "type": "item_group",
    "id": "mil_accessories",
    "items": [
      [ "mask_gas", 10 ],
      [ "duffelbag", 15 ],
      [ "goggles_nv", 1 ],
      [ "goggles_ir", 1 ],
      [ "optical_cloak", 1 ],
      [ "holo_cloak", 1 ],
      [ "mess_kit", 9 ],
      [ "mil_mess_kit", 1 ],
      [ "backpack", 38 ],
      [ "briefcase", 10 ],
      [ "UPS_off", 5 ],
      [ "adv_UPS_off", 3 ],
      [ "armguard_hard", 20 ],
      [ "legguard_hard", 15 ],
      [ "power_armor_frame", 4 ],
      [ "elbow_pads", 40 ],
      [ "knee_pads", 40 ],
      [ "mask_bal", 5 ],
      [ "e_tool", 10 ],
      [ "waterproof_gunmod", 8 ],
      [ "grapnel", 3 ],
      [ "glasses_bal", 30 ],
      [ "sheath", 10 ],
      [ "bootsheath", 8 ],
      [ "holster", 15 ],
      [ "sholster", 10 ],
      [ "bandolier_shotgun", 8 ],
      [ "solarpack", 5 ],
      [ "chem_hexamine", 3 ],
      [ "esbit_stove", 6 ],
      [ "mess_tin", 4 ],
      [ "survival_kit", 4 ]
    ]
  },
  {
    "type": "item_group",
    "id": "mil_armor_torso",
    "items": [
      [ "kevlar", 10 ],
      [ "modularvest", 15 ],
      [ "modularvestkevlar", 18 ],
      [ "modularvestceramic", 25 ],
      [ "modularveststeel", 20 ],
      [ "modularvestsuper", 2 ],
      [ "modularvesthard", 1 ],
      [ "winter_jacket_army", 30 ],
      [ "vest", 15 ],
      [ "tacvest", 10 ],
      [ "molle_pack", 8 ],
      [ "under_armor", 20 ],
      [ "power_armor_basic", 5 ],
      [ "army_top", 30 ],
      [ "elbow_pads", 20 ]
    ]
  },
  {
    "type": "item_group",
    "id": "mil_armor_helmet",
    "items": [
      [ "helmet_army", 40 ],
      [ "helmet_liner", 20 ],
      [ "beret", 50 ],
      [ "beret_wool", 40 ],
      [ "mask_bal", 10 ],
      [ "power_armor_helmet_basic", 4 ]
    ]
  },
  {
    "type": "item_group",
    "id": "mil_armor_pants",
    "items": [
      [ "pants_army", 10 ],
      [ "winter_pants_army", 40 ],
      [ "pants", 75 ],
      [ "pants_cargo", 70 ],
      [ "legrig", 10 ],
      [ "knee_pads", 20 ]
    ]
  },
  {
    "type": "item_group",
    "id": "survival_armor",
    "items": [
      [ "boots_steel", 50 ],
      [ "boots_combat", 50 ],
      [ "boots_hiking", 50 ],
      [ "bootsheath", 8 ],
      [ "pants_cargo", 70 ],
      [ "shorts_cargo", 50 ],
      [ "pants_army", 30 ],
      [ "jacket_army", 30 ],
      [ "winter_pants_army", 10 ],
      [ "winter_jacket_army", 10 ],
      [ "winter_gloves_army", 10 ],
      [ "jumpsuit", 20 ],
      [ "jacket_leather", 30 ],
      [ "sleeveless_trenchcoat", 2 ],
      [ "sleeveless_trenchcoat_leather", 5 ],
      [ "sleeveless_duster", 2 ],
      [ "sleeveless_duster_leather", 5 ],
      [ "kevlar", 30 ],
      [ "modularvest", 12 ],
      [ "modularvestkevlar", 10 ],
      [ "modularvestceramic", 8 ],
      [ "modularveststeel", 5 ],
      [ "modularvestsuper", 1 ],
      [ "dump_pouch", 20 ],
      [ "mask_bal", 5 ],
      [ "vest", 15 ],
      [ "gloves_fingerless", 20 ],
      [ "gloves_tactical", 20 ],
      [ "glasses_bal", 20 ],
      [ "elbow_pads", 40 ],
      [ "knee_pads", 40 ],
      [ "mask_filter", 30 ],
      [ "mask_gas", 10 ],
      [ "goggles_ski", 30 ],
      [ "helmet_skid", 30 ],
      [ "armguard_hard", 20 ],
      [ "legguard_hard", 15 ],
      [ "under_armor", 20 ],
      [ "long_underpants", 40 ],
      [ "long_undertop", 40 ],
      [ "union_suit", 20 ],
      [ "helmet_ball", 45 ],
      [ "helmet_riot", 25 ],
      [ "helmet_motor", 40 ],
      [ "touring_suit", 15 ],
      [ "motorbike_armor", 5 ],
      [ "motorbike_pants", 5 ],
      [ "motorbike_boots", 5 ],
      [ "holster", 8 ],
      [ "sholster", 4 ],
      [ "bootstrap", 3 ],
      [ "legpouch", 12 ],
      [ "legpouch_large", 6 ],
      [ "chestpouch", 9 ],
      [ "ammo_satchel", 4 ],
      [ "UPS_off", 5 ],
      [ "adv_UPS_off", 3 ],
      [ "tacvest", 10 ],
      [ "molle_pack", 8 ],
      [ "legrig", 10 ],
      [ "rucksack", 20 ],
      [ "emer_blanket", 20 ],
      [ "flotation_vest", 1 ],
      [ "fishing_waders", 2 ],
      [ "cloak", 5 ],
      [ "cloak_wool", 5 ],
      [ "tac_helmet", 5 ],
      [ "tac_fullhelmet", 2 ],
      [ "helmet_lobster", 2 ],
      [ "apron_leather", 2 ],
      [ "tool_belt", 5 ],
      [ "bootsheath", 8 ],
      [ "sheath", 5 ]
    ]
  },
  {
    "type": "item_group",
    "id": "construction_worker",
    "items": [
      [ "boots", 70 ],
      [ "boots_steel", 50 ],
      [ "boots_hiking", 10 ],
      [ "jumpsuit", 20 ],
      [ "gloves_rubber", 20 ],
      [ "gloves_leather", 45 ],
      [ "gloves_work", 45 ],
      [ "mask_filter", 30 ],
      [ "glasses_safety", 40 ],
      [ "hat_hard", 50 ],
      [ "hat_hard_hooded", 25 ],
      [ "wearable_light", 5 ],
      [ "ear_plugs", 50 ],
      { "group": "ammo_any_batteries_full", "prob": 50 },
      [ "flashlight", 40 ],
      [ "boots_rubber", 20 ],
      [ "toolbox", 1 ],
      [ "apron_leather", 10 ]
    ]
  },
  {
    "type": "item_group",
    "id": "loincloth",
    "items": [ [ "loincloth", 2 ], [ "loincloth_wool", 1 ], [ "loincloth_fur", 1 ], [ "loincloth_leather", 1 ] ]
  },
  {
    "type": "item_group",
    "id": "fireman_torso",
    "items": [ [ "bunker_coat", 80 ], [ "vest", 30 ] ]
  },
  {
    "type": "item_group",
    "id": "fireman_pants",
    "items": [ [ "bunker_pants", 80 ], [ "nomex_suit", 40 ], [ "pants_cargo", 10 ] ]
  },
  {
    "type": "item_group",
    "id": "fireman_boots",
    "items": [
      [ "boots_bunker", 70 ],
      [ "boots_steel", 20 ],
      [ "boots_combat", 5 ],
      [ "boots_rubber", 10 ],
      [ "boots_hiking", 5 ],
      [ "nomex_socks", 40 ]
    ]
  },
  {
    "type": "item_group",
    "id": "fireman_gloves",
    "items": [
      [ "fire_gauntlets", 60 ],
      [ "gloves_medical", 5 ],
      [ "gloves_tactical", 20 ],
      [ "gloves_rubber", 10 ],
      [ "nomex_gloves", 30 ]
    ]
  },
  {
    "type": "item_group",
    "id": "fireman_head",
    "items": [
      [ "firehelmet", 60 ],
      [ "hat_knit", 10 ],
      [ "nomex_hood", 40 ],
      [ "hat_hard", 5 ],
      [ "hat_hard_hooded", 3 ],
      [ "hat_noise_cancelling", 5 ]
    ]
  },
  {
    "type": "item_group",
    "id": "fireman_mask",
    "items": [
      [ "mask_bunker", 70 ],
      [ "mask_dust", 30 ],
      [ "mask_gas", 20 ],
      [ "mask_filter", 10 ],
      [ "goggles_ir", 2 ],
      [ "goggles_nv", 1 ]
    ]
  },
  {
    "type": "item_group",
    "id": "hazmat_torso",
    "items": [ [ "cleansuit", 40 ], [ "jumpsuit", 60 ] ]
  },
  {
    "type": "item_group",
    "id": "hazmat_boots",
    "items": [ [ "boots_rubber", 1 ] ]
  },
  {
    "type": "item_group",
    "id": "hazmat_gloves",
    "items": [ [ "gloves_medical", 60 ], [ "gloves_rubber", 40 ] ]
  },
  {
    "type": "item_group",
    "id": "hazmat_full",
    "items": [ [ "hazmat_suit", 80 ], [ "anbc_suit", 20 ] ]
  },
  {
    "type": "item_group",
    "id": "hazmat_mask",
    "items": [ [ "mask_dust", 80 ], [ "mask_filter", 20 ], [ "mask_gas", 10 ] ]
  },
  {
    "type": "item_group",
    "id": "hazmat_eyes",
    "items": [ [ "glasses_safety", 50 ] ]
  },
  {
    "type": "item_group",
    "id": "survivorzed_suits",
    "items": [
      [ "survivor_suit", 8 ],
      [ "lsurvivor_suit", 10 ],
      [ "hsurvivor_suit", 6 ],
      [ "wsurvivor_suit", 6 ],
      [ "fsurvivor_suit", 4 ],
      [ "h20survivor_suit", 2 ],
      [ "touring_suit", 16 ],
      [ "armor_larmor", 28 ],
      [ "armor_blarmor", 14 ],
      [ "armor_farmor", 8 ],
      [ "armor_plarmor", 2 ],
      [ "swat_armor", 6 ],
      [ "aep_suit", 4 ],
      [ "armor_scrapsuit", 12 ],
      [ "armor_chitin", 2 ],
      [ "armor_lightplate", 1 ],
      [ "cuirass_lightplate", 2 ],
      [ "armor_plate", 1 ],
      [ "bondage_suit", 1 ],
      [ "snuggie", 1 ]
    ]
  },
  {
    "type": "item_group",
    "id": "survivorzed_tops",
    "items": [
      [ "trenchcoat_survivor", 5 ],
      [ "sleeveless_trenchcoat_survivor", 2 ],
      [ "duster_survivor", 5 ],
      [ "sleeveless_duster_survivor", 2 ],
      [ "vest", 40 ],
      [ "kevlar", 16 ],
      [ "jacket_army", 28 ],
      [ "trenchcoat", 12 ],
      [ "trenchcoat_leather", 10 ],
      [ "trenchcoat_fur", 5 ],
      [ "sleeveless_trenchcoat", 7 ],
      [ "sleeveless_trenchcoat_leather", 5 ],
      [ "sleeveless_trenchcoat_fur", 2 ],
      [ "duster", 12 ],
      [ "duster_leather", 10 ],
      [ "duster_fur", 5 ],
      [ "sleeveless_duster", 7 ],
      [ "sleeveless_duster_leather", 5 ],
      [ "sleeveless_duster_fur", 2 ],
      [ "peacoat", 14 ],
      [ "greatcoat", 7 ],
      [ "vest_leather", 22 ],
      [ "bunker_coat", 6 ],
      [ "bookplate", 10 ],
      [ "modularvest", 4 ],
      [ "modularvesthard", 1 ],
      [ "modularvestkevlar", 2 ],
      [ "modularvestceramic", 2 ],
      [ "modularveststeel", 1 ],
      [ "modularvestsuper", 1 ],
      [ "dragonskin", 1 ],
      [ "corset", 1 ],
      [ "football_armor", 18 ],
      [ "jacket_leather", 12 ],
      [ "jacket_jean", 8 ],
      [ "jacket_flannel", 6 ],
      [ "cuirass_scrap", 12 ]
    ]
  },
  {
    "type": "item_group",
    "id": "survivorzed_bottoms",
    "items": [
      [ "pants_survivor", 10 ],
      [ "pants_cargo", 40 ],
      [ "shorts_cargo", 22 ],
      [ "pants_army", 28 ],
      [ "winter_pants_army", 10 ],
      [ "bunker_pants", 14 ],
      [ "pants_leather", 18 ],
      [ "legguard_scrap", 12 ],
      [ "skirt", 6 ],
      [ "kilt", 1 ]
    ]
  },
  {
    "type": "item_group",
    "id": "survivorzed_gloves",
    "items": [
      [ "gloves_lsurvivor", 10 ],
      [ "gloves_survivor", 8 ],
      [ "gloves_hsurvivor", 4 ],
      [ "gloves_wsurvivor", 4 ],
      [ "gloves_fsurvivor", 2 ],
      [ "gloves_h20survivor", 1 ],
      [ "gloves_fingerless", 28 ],
      [ "gloves_fingerless_mod", 20 ],
      [ "gloves_tactical", 12 ],
      [ "gauntlets_larmor", 14 ],
      [ "gauntlets_chitin", 2 ],
      [ "armguard_larmor", 7 ],
      [ "vambrace_larmor", 6 ],
      [ "armguard_chitin", 1 ],
      [ "armguard_scrap", 12 ],
      [ "gloves_fur", 4 ],
      [ "gloves_leather", 22 ],
      [ "gloves_work", 22 ],
      [ "gloves_plate", 2 ],
      [ "gloves_wraps", 1 ]
    ]
  },
  {
    "type": "item_group",
    "id": "survivorzed_boots",
    "items": [
      [ "boots_lsurvivor", 10 ],
      [ "boots_survivor", 8 ],
      [ "boots_hsurvivor", 4 ],
      [ "boots_wsurvivor", 4 ],
      [ "boots_fsurvivor", 2 ],
      [ "boots_h20survivor", 1 ],
      [ "boots", 20 ],
      [ "boots_scrap", 12 ],
      [ "boots_steel", 28 ],
      [ "boots_hiking", 24 ],
      [ "knee_high_boots", 8 ],
      [ "boots_combat", 12 ],
      [ "boots_larmor", 14 ],
      [ "boots_fur", 22 ],
      [ "boots_plate", 2 ],
      [ "boots_bunker", 8 ],
      [ "footrags", 1 ]
    ]
  },
  {
    "type": "item_group",
    "id": "survivorzed_head",
    "items": [
      [ "hood_lsurvivor", 10 ],
      [ "hood_survivor", 8 ],
      [ "helmet_survivor", 8 ],
      [ "helmet_hsurvivor", 4 ],
      [ "hood_wsurvivor", 4 ],
      [ "hood_fsurvivor", 2 ],
      [ "hood_h20survivor", 1 ],
      [ "helmet_army", 26 ],
      [ "tac_helmet", 22 ],
      [ "helmet_riot", 18 ],
      [ "tac_fullhelmet", 8 ],
      [ "helmet_lobster", 8 ],
      [ "pot_helmet", 22 ],
      [ "helmet_larmor", 14 ],
      [ "pickelhaube", 1 ],
      [ "firehelmet", 2 ],
      [ "helmet_barbute", 1 ],
      [ "helmet_plate", 1 ],
      [ "helmet_scrap", 12 ],
      [ "bondage_mask", 1 ],
      [ "survivor_goggles", 10 ],
      [ "hood_rain", 14 ]
    ]
  },
  {
    "type": "item_group",
    "id": "survivorzed_extra",
    "items": [
      [ "daypack", 4 ],
      [ "mask_lsurvivor", 10 ],
      [ "mask_survivor", 8 ],
      [ "mask_hsurvivor", 6 ],
      [ "survivor_vest", 8 ],
      [ "survivor_runner_pack", 6 ],
      [ "survivor_pack", 5 ],
      [ "survivor_rucksack", 4 ],
      [ "survivor_duffel_bag", 3 ],
      [ "dive_bag", 10 ],
      [ "runner_bag", 20 ],
      [ "molle_pack", 12 ],
      [ "backpack", 40 ],
      [ "backpack_leather", 32 ],
      [ "mbag", 26 ],
      [ "purse", 14 ],
      [ "slingpack", 12 ],
      [ "rucksack", 12 ],
      [ "duffelbag", 8 ],
      [ "mask_h20survivor", 1 ],
      [ "mask_bal", 14 ],
      [ "mask_hockey", 26 ],
      [ "mask_gas", 24 ],
      [ "mask_filter", 12 ],
      [ "mask_bunker", 2 ],
      [ "mask_wsurvivor", 4 ],
      [ "mask_fsurvivor", 2 ],
      [ "sunglasses", 12 ],
      [ "fitover_sunglasses", 8 ],
      [ "glasses_bal", 18 ],
      [ "glasses_safety", 24 ],
      [ "goggles_ski", 14 ],
      [ "goggles_nv", 2 ],
      [ "goggles_ir", 1 ],
      [ "tacvest", 22 ],
      [ "legrig", 22 ],
      [ "tool_belt", 16 ],
      [ "fanny", 12 ],
      [ "dump_pouch", 6 ],
      [ "ragpouch", 22 ],
      [ "leather_pouch", 16 ],
      [ "quiver", 14 ],
      [ "quiver_large", 8 ],
      [ "wristwatch", 24 ],
      [ "diving_watch", 16 ],
      [ "pocketwatch", 14 ],
      [ "holster", 14 ],
      [ "bandana", 18 ],
      [ "scarf", 26 ],
      [ "long_knit_scarf", 15 ],
      [ "mask_gas_xl", 4 ],
      [ "hat_boonie", 16 ],
      [ "beret", 18 ],
      [ "beret_wool", 14 ],
      [ "balclava", 12 ],
      [ "mask_survivorxl", 2 ],
      [ "combatsaw_off", 1 ],
      [ "firemachete_off", 1 ],
      [ "shishkebab_off", 2 ],
      [ "helsing", 1 ],
      [ "tihar", 2 ],
      [ "bigun", 2 ],
      [ "ashot", 4 ],
      [ "pickaxe", 1 ],
      [ "makeshift_machete", 4 ],
      [ "flamethrower_crude", 6 ],
      [ "fungicide", 10 ],
      [ "insecticide", 10 ],
      [ "antifungal", 1 ],
      [ "antiparasitic", 5 ],
      [ "diazepam", 1 ],
      [ "throw_extinguisher", 2 ],
      [ "small_repairkit", 14 ],
      [ "grapnel", 6 ],
      [ "misc_repairkit", 8 ],
      [ "survival_kit", 3 ],
      [ "toolbox", 1 ],
      [ "survivor_belt", 2 ],
      [ "survivor_machete", 2 ],
      [ "spear_survivor", 2 ],
      [ "survivor_light", 24 ],
      [ "survivor_mess_kit", 6 ],
      [ "survivor_shavingkit", 3 ],
      [ "survivor_hairtrimmer", 1 ],
      [ "survivor_scope", 1 ],
      [ "survnote", 30 ]
    ]
  },
  {
    "type": "item_group",
    "id": "museum_armor",
    "items": [
      [ "armor_plate", 60 ],
      [ "gloves_plate", 60 ],
      [ "boots_plate", 60 ],
      [ "armor_lightplate", 45 ],
      [ "cuirass_lightplate", 45 ],
      [ "armguard_lightplate", 30 ],
      [ "legguard_lightplate", 30 ],
      [ "helmet_barbute", 50 ],
      [ "helmet_conical", 30 ],
      [ "armor_lamellar", 20 ],
      [ "armor_lorica", 25 ],
      [ "armor_samurai", 50 ],
      [ "helmet_kabuto", 50 ],
      [ "helmet_larmor", 40 ],
      [ "helmet_nasal", 50 ],
      [ "helmet_galea", 40 ],
      [ "boots_larmor", 40 ],
      [ "armor_larmor", 40 ],
      [ "armguard_larmor", 40 ],
      [ "vambrace_larmor", 20 ],
      [ "gambeson", 50 ],
      [ "legguard_metal", 10 ],
      [ "helmet_corinthian", 45 ],
      [ "armor_cuirass", 25 ],
      [ "legguard_bronze", 20 ]
    ]
  },
  {
    "type": "item_group",
    "id": "museum_armor_torso",
    "items": [
      [ "armor_plate", 60 ],
      [ "armor_lightplate", 45 ],
      [ "cuirass_lightplate", 45 ],
      [ "armor_lamellar", 20 ],
      [ "armor_lorica", 25 ],
      [ "armor_samurai", 50 ],
      [ "armor_larmor", 40 ],
      [ "gambeson", 50 ],
      [ "armor_cuirass", 25 ],
      [ "chainmail_suit", 10 ],
      [ "chainmail_vest", 3 ]
    ]
  },
  {
    "type": "item_group",
    "id": "museum_armor_legs",
    "items": [ [ "legguard_lightplate", 30 ], [ "legguard_metal", 10 ], [ "legguard_bronze", 20 ], [ "chainmail_legs", 10 ] ]
  },
  {
    "type": "item_group",
    "id": "museum_armor_feet",
    "items": [ [ "boots_plate", 60 ], [ "boots_larmor", 40 ], [ "chainmail_feet", 40 ] ]
  },
  {
    "type": "item_group",
    "id": "museum_armor_head",
    "items": [
      [ "helmet_barbute", 50 ],
      [ "helmet_conical", 30 ],
      [ "helmet_kabuto", 50 ],
      [ "helmet_larmor", 40 ],
      [ "helmet_nasal", 50 ],
      [ "helmet_galea", 40 ],
      [ "chainmail_hood", 30 ]
    ]
  },
  {
    "type": "item_group",
    "id": "museum_armor_arms",
    "items": [
      [ "armguard_lightplate", 30 ],
      [ "armguard_larmor", 40 ],
      [ "vambrace_larmor", 20 ],
      [ "gloves_plate", 60 ],
      [ "chainmail_arms", 30 ],
      [ "chainmail_hands", 30 ]
    ]
  },
  {
    "type": "item_group",
    "id": "coat_rack",
    "items": [
      [ "jacket_light", 50 ],
      [ "jacket_windbreaker", 25 ],
      [ "jacket_jean", 35 ],
      [ "blazer", 35 ],
      [ "jacket_leather", 30 ],
      [ "coat_rain", 50 ],
      [ "trenchcoat", 10 ],
      [ "duster", 15 ],
      [ "peacoat", 30 ],
      [ "tophat", 10 ],
      [ "hat_ball", 40 ],
      [ "fedora", 15 ],
      [ "hat_cotton", 30 ],
      [ "hat_knit", 20 ]
    ]
  },
  {
    "type": "item_group",
    "id": "laundry",
    "items": [
      [ "basket_laundry", 30 ],
      [ "jeans", 90 ],
      [ "pants_checkered", 5 ],
      [ "shorts", 70 ],
      [ "shorts_denim", 35 ],
      [ "pants", 75 ],
      [ "breeches", 10 ],
      [ "suit", 60 ],
      [ "waistcoat", 30 ],
      [ "pants_leather", 60 ],
      [ "pants_cargo", 70 ],
      [ "shorts_cargo", 50 ],
      [ "skirt", 75 ],
      [ "skirt_leather", 5 ],
      [ "tshirt", 70 ],
      [ "longshirt", 80 ],
      [ "polo_shirt", 65 ],
      [ "dress_shirt", 60 ],
      [ "tank_top", 50 ],
      [ "camisole", 30 ],
      [ "bra", 30 ],
      [ "undershirt", 30 ],
      [ "boxer_shorts", 30 ],
      [ "briefs", 15 ],
      [ "boxer_briefs", 20 ],
      [ "panties", 30 ],
      [ "boy_shorts", 25 ],
      [ "sweatshirt", 75 ],
      [ "sweater", 75 ],
      [ "hoodie", 65 ],
      [ "jacket_light", 50 ],
      [ "jacket_windbreaker", 25 ],
      [ "jacket_jean", 35 ],
      [ "blazer", 35 ],
      [ "gloves_light", 35 ],
      [ "mittens", 30 ],
      [ "thermal_socks", 2 ],
      [ "thermal_gloves", 2 ],
      [ "gloves_liner", 25 ],
      [ "scarf", 45 ],
      [ "scarf_long", 1 ],
      [ "hat_cotton", 45 ],
      [ "hat_knit", 25 ],
      [ "hat_newsboy", 20 ],
      [ "under_armor", 20 ],
      [ "under_armor_shorts", 20 ],
      [ "tights", 20 ],
      [ "leggings", 20 ],
      [ "stockings", 20 ],
      [ "long_underpants", 40 ],
      [ "long_undertop", 40 ],
      [ "union_suit", 20 ],
      [ "arm_warmers", 20 ],
      [ "leg_warmers", 20 ],
      [ "corset", 10 ],
      [ "pants_army", 10 ],
      [ "army_top", 20 ],
      [ "tux", 1 ],
      [ "gown", 1 ],
      [ "jersey", 40 ],
      [ "maid_dress", 3 ],
      [ "halter_top", 50 ],
      [ "linuxtshirt", 20 ],
      [ "kilt", 5 ],
      [ "nanoskirt", 10 ],
      [ "robe", 50 ]
    ]
  },
  {
    "type": "item_group",
    "id": "common_gloves",
    "items": [
      { "item": "gloves_light", "prob": 15 },
      { "item": "gloves_leather", "prob": 15 },
      { "item": "gloves_golf", "prob": 15 },
      { "item": "gloves_wool", "prob": 15 },
      { "item": "gloves_winter", "prob": 10 },
      { "item": "gloves_fingerless", "prob": 15 },
      { "item": "gloves_liner", "prob": 15 },
      { "item": "mittens", "prob": 5 },
      { "item": "thermal_gloves", "prob": 2 }
    ]
  },
  {
    "id": "dollar_clothes",
    "type": "item_group",
    "items": [
      [ "bandana", 25 ],
      [ "boxer_shorts", 25 ],
      [ "boxer_briefs", 25 ],
      [ "boy_shorts", 25 ],
      [ "bra", 25 ],
      [ "socks", 45 ],
      [ "socks_ankle", 30 ],
      [ "stockings", 20 ],
      [ "hat_cotton", 35 ],
      [ "copper_bracelet", 10 ],
      [ "sunglasses", 25 ],
      [ "tieclip", 15 ],
      [ "hairpin", 15 ]
    ]
  },
  {
    "id": "unisex_coat_rack",
    "type": "item_group",
    "//": "clothing found on a coat rack",
    "subtype": "collection",
    "items": [
      { "group": "scarfs_unisex", "prob": 30 },
      { "group": "bags_unisex", "prob": 20 },
      { "group": "coats_unisex", "prob": 70 },
      { "group": "hats_unisex", "prob": 70 }
    ]
  },
  {
    "id": "hats_unisex",
    "type": "item_group",
    "//": "unisex hats for domestic locations",
    "subtype": "distribution",
    "items": [
      {
        "distribution": [
          { "item": "tricorne", "prob": 5 },
          { "item": "10gal_hat", "prob": 30 },
          { "item": "tophat", "prob": 10 },
          { "item": "hat_sombrero", "prob": 10 }
        ],
        "prob": 5
      },
      {
        "distribution": [ { "item": "kippah", "prob": 33 }, { "item": "turban", "prob": 33 }, { "item": "kufi", "prob": 33 } ],
        "prob": 10
      },
      {
        "distribution": [
          { "item": "helmet_motor", "prob": 20 },
          { "item": "helmet_bike", "prob": 50 },
          { "item": "headgear", "prob": 10 },
          { "item": "helmet_ball", "prob": 15 },
          { "item": "wetsuit_hood", "prob": 5 }
        ],
        "prob": 30
      },
      {
        "distribution": [
          { "item": "hat_hunting", "prob": 20 },
          { "item": "hat_faux_fur", "prob": 10 },
          { "item": "hat_fur", "prob": 5 },
          { "item": "hat_boonie", "prob": 15 },
          { "item": "cowl_wool", "prob": 15 },
          { "item": "hood_rain", "prob": 25 }
        ],
        "prob": 50
      },
      {
        "distribution": [
          { "item": "bowhat", "prob": 10 },
          { "item": "fedora", "prob": 40 },
          { "item": "hat_newsboy", "prob": 5 },
          { "item": "cowboy_hat", "prob": 20 },
          { "item": "straw_fedora", "prob": 5 },
          { "item": "hat_golf", "prob": 15 },
          { "item": "straw_hat", "prob": 15 },
          { "item": "beret_wool", "prob": 5 },
          { "item": "beret", "prob": 10 },
          { "item": "porkpie", "prob": 15 }
        ],
        "prob": 50
      },
      { "item": "hat_knit", "prob": 30 },
      { "item": "hat_cotton", "prob": 40 },
      { "item": "hat_ball", "prob": 50 }
    ]
  },
  {
    "id": "masks_unisex",
    "type": "item_group",
    "//": "unisex masks for domestic locations",
    "subtype": "distribution",
    "items": [
      { "item": "bondage_mask", "prob": 10 },
      { "item": "mask_dust", "prob": 15 },
      { "item": "mask_guy_fawkes", "prob": 10 },
      { "item": "mask_hockey", "prob": 15 },
      { "item": "mouthpiece", "prob": 5 },
      { "item": "mask_filter", "prob": 5 }
    ]
  },
  {
    "id": "socks_unisex",
    "type": "item_group",
    "//": "unisex socks",
    "subtype": "distribution",
    "items": [
      { "item": "socks", "prob": 70 },
      { "item": "socks_ankle", "prob": 50 },
      { "item": "socks_wool", "prob": 30 },
      { "item": "thermal_socks", "prob": 10 }
    ]
  },
  {
    "id": "scarfs_unisex",
    "type": "item_group",
    "//": "unisex scarfs and fabric coverings",
    "subtype": "distribution",
    "items": [
      { "item": "bandana", "prob": 90 },
      { "item": "balclava", "prob": 50 },
      { "item": "headscarf", "prob": 50 },
      { "item": "scarf_fur_long", "prob": 10 },
      { "item": "scarf_fur", "prob": 20 },
      { "item": "scarf", "prob": 80 },
      { "item": "scarf_long", "prob": 40 },
      { "item": "long_knit_scarf", "prob": 40 },
      { "item": "knit_scarf", "prob": 80 },
      { "item": "keffiyeh", "prob": 30 },
      { "item": "mask_ski", "prob": 30 },
      { "item": "thermal_mask", "prob": 5 },
      { "item": "blindfold", "prob": 5 }
    ]
  },
  {
    "id": "shirts_unisex",
    "type": "item_group",
    "//": "unisex shirts",
    "subtype": "distribution",
    "items": [
      { "item": "longshirt", "prob": 70 },
      { "item": "arm_warmers", "prob": 20 },
      { "item": "armguard_soft", "prob": 10 },
      { "item": "dress_shirt", "prob": 50 },
      { "item": "flag_shirt", "prob": 15 },
      { "item": "jersey", "prob": 30 },
      { "item": "linuxtshirt", "prob": 10 },
      { "item": "polo_shirt", "prob": 30 },
      { "item": "thermal_shirt", "prob": 20 },
      { "item": "sleeveless_tunic", "prob": 10 },
      { "item": "sweater", "prob": 40 },
      { "item": "sweatshirt", "prob": 50 },
      { "item": "tank_top", "prob": 30 },
      { "item": "tshirt", "prob": 80 },
      { "item": "tshirt_text", "prob": 50 },
      { "item": "tunic", "prob": 10 },
      { "item": "waistcoat", "prob": 10 },
      { "item": "wool_hoodie", "prob": 10 },
      { "item": "hoodie", "prob": 40 }
    ]
  },
  {
    "id": "shirts_womens",
    "type": "item_group",
    "//": "womens shirts",
    "subtype": "distribution",
    "items": [ { "item": "halter_top", "prob": 30 } ]
  },
  {
    "id": "underwear_unisex",
    "type": "item_group",
    "//": "unisex underwear",
    "subtype": "distribution",
    "items": [
      { "item": "thermal_suit", "prob": 15 },
      { "item": "thermal_outfit", "prob": 5 },
      { "item": "long_undertop", "prob": 30 },
      { "item": "under_armor", "prob": 10 },
      { "item": "undershirt", "prob": 40 },
      { "item": "under_armor_shorts", "prob": 10 },
      { "item": "long_underpants", "prob": 30 }
    ]
  },
  {
    "id": "underwear_womens",
    "type": "item_group",
    "//": "womens underwear.",
    "subtype": "distribution",
    "items": [
      { "item": "bikini_bottom", "prob": 20 },
      { "item": "boy_shorts", "prob": 30 },
      { "item": "bra", "prob": 60 },
      { "item": "panties", "prob": 70 },
      { "item": "bikini_top", "prob": 20 },
      { "item": "bikini_top_fur", "prob": 5 },
      { "item": "bikini_top_leather", "prob": 10 },
      { "item": "camisole", "prob": 30 },
      { "item": "corset", "prob": 10 },
      { "item": "sports_bra", "prob": 50 },
      { "item": "stockings", "prob": 20 },
      { "item": "tights", "prob": 20 }
    ]
  },
  {
    "id": "underwear_mens",
    "type": "item_group",
    "//": "mens underwear.",
    "subtype": "distribution",
    "items": [
      { "item": "boxer_briefs", "prob": 30 },
      { "item": "boxer_shorts", "prob": 50 },
      { "item": "briefs", "prob": 50 },
      { "item": "trunks", "prob": 10 }
    ]
  },
  {
    "id": "pants_unisex",
    "type": "item_group",
    "//": "pants and leg coverings for domestic locations.",
    "subtype": "distribution",
    "items": [
      {
        "distribution": [
          { "item": "hot_pants", "prob": 40 },
          { "item": "hot_pants_fur", "prob": 5 },
          { "item": "hot_pants_leather", "prob": 35 }
        ],
        "prob": 10
      },
      {
        "distribution": [
          { "item": "chaps_leather", "prob": 30 },
          { "item": "motorbike_pants", "prob": 35 },
          { "item": "breeches", "prob": 25 },
          { "item": "pants_ski", "prob": 45 },
          { "item": "pants_checkered", "prob": 55 },
          { "item": "pants_fur", "prob": 5 },
          { "item": "pants_faux_fur", "prob": 15 }
        ],
        "prob": 20
      },
      { "item": "jeans", "prob": 80 },
      { "item": "jeans_red", "prob": 20 },
      { "item": "leg_warmers", "prob": 20 },
      { "item": "leggings", "prob": 30 },
      { "item": "legguard_hard", "prob": 3 },
      { "item": "pants", "prob": 70 },
      { "item": "pants_cargo", "prob": 60 },
      { "item": "pants_leather", "prob": 20 },
      { "item": "shorts", "prob": 50 },
      { "item": "shorts_cargo", "prob": 60 },
      { "item": "shorts_denim", "prob": 40 },
      { "item": "b_shorts", "prob": 60 }
    ]
  },
  {
    "id": "pants_womens",
    "type": "item_group",
    "//": "womens pants and leg coverings for domestic locations.",
    "subtype": "distribution",
    "items": [ { "item": "nanoskirt", "prob": 10 }, { "item": "skirt", "prob": 50 }, { "item": "skirt_leather", "prob": 10 } ]
  },
  {
    "id": "pants_mens",
    "type": "item_group",
    "//": "mens pants and leg coverings for domestic locations.",
    "subtype": "distribution",
    "items": [ { "item": "kilt", "prob": 10 }, { "item": "kilt_leather", "prob": 5 } ]
  },
  {
    "id": "gloves_unisex",
    "type": "item_group",
    "//": "gloves and mittens for domestic locations.",
    "subtype": "distribution",
    "items": [
      { "item": "gloves_leather", "prob": 60 },
      { "item": "gloves_light", "prob": 60 },
      { "item": "gloves_fingerless", "prob": 40 },
      { "item": "gloves_wool", "prob": 25 },
      { "item": "gloves_winter", "prob": 15 },
      { "item": "mittens", "prob": 30 },
      { "item": "gloves_work", "prob": 20 },
      { "item": "gloves_golf", "prob": 10 },
      { "item": "wetsuit_gloves", "prob": 5 },
      { "item": "gloves_fur", "prob": 5 },
      { "item": "thermal_gloves", "prob": 2 }
    ]
  },
  {
    "id": "gloves_womens",
    "type": "item_group",
    "//": "womens gloves and mittens for domestic locations.",
    "subtype": "distribution",
    "items": [ { "item": "long_glove_white", "prob": 5 } ]
  },
  {
    "id": "bags_unisex",
    "type": "item_group",
    "//": "worn bags of all sorts for domestic buildings",
    "subtype": "distribution",
    "items": [
      {
        "distribution": [
          { "item": "basket_laundry", "prob": 60 },
          { "item": "straw_basket", "prob": 35 },
          { "item": "suitcase_l", "prob": 15 },
          { "item": "suitcase_m", "prob": 25 }
        ],
        "prob": 20
      },
      {
        "distribution": [ { "item": "2lcanteen", "prob": 50 }, { "item": "camelbak", "prob": 25 }, { "item": "canteen", "prob": 70 } ],
        "prob": 5
      },
      {
        "distribution": [
          { "item": "fanny", "prob": 60 },
          { "item": "mbag", "prob": 35 },
          { "item": "runner_bag", "prob": 45 },
          { "item": "slingpack", "prob": 65 },
          { "item": "purse", "prob": 70 },
          { "item": "briefcase", "prob": 40 },
          { "item": "hk_briefcase", "prob": 1 }
        ],
        "prob": 60
      },
      {
        "distribution": [
          { "item": "case_violin", "prob": 5 },
          { "item": "quiver", "prob": 20 },
          { "item": "quiver_large", "prob": 15 },
          { "item": "solarpack", "prob": 5 },
          { "item": "ammo_satchel", "prob": 10 },
          { "item": "chestrig", "prob": 20 },
          { "item": "dive_bag", "prob": 50 },
          { "item": "petpack", "prob": 50 }
        ],
        "prob": 30
      },
      {
        "distribution": [
          { "item": "daypack", "prob": 25 },
          { "item": "backpack_leather", "prob": 40 },
          { "item": "backpack", "prob": 85 },
          { "item": "backpack_hiking", "prob": 25 },
          { "item": "duffelbag", "prob": 80 },
          { "item": "travelpack", "prob": 25 },
          { "item": "gobag", "prob": 1 }
        ],
        "prob": 80
      }
    ]
  },
  {
    "type": "item_group",
    "id": "formal_set_mens",
    "subtype": "collection",
    "entries": [
      {
        "distribution": [
          {
            "collection": [
              {
                "collection": [ { "item": "undershirt", "prob": 30 }, { "item": "dress_shirt" }, { "item": "waistcoat", "prob": 20 } ]
              },
              { "item": "breeches" }
            ]
          },
          { "distribution": [ { "item": "suit", "prob": 50 }, { "item": "tux", "prob": 50 } ] }
        ]
      },
      { "item": "dress_shoes" },
      { "collection": [ { "item": "tophat", "prob": 50 }, { "item": "collarpin", "prob": 50 } ] }
    ]
  },
  {
    "type": "item_group",
    "id": "dresses_womens",
    "subtype": "distribution",
    "entries": [
      { "item": "dress", "prob": 5 },
      { "item": "sundress", "prob": 5 },
      { "item": "gown", "prob": 2 },
      { "item": "dress_wedding", "prob": 1 }
    ]
  },
  {
    "id": "suits_unisex",
    "type": "item_group",
    "//": "suits, full body coverage",
    "subtype": "distribution",
    "items": [
      { "item": "bondage_suit", "prob": 10 },
      { "item": "dinosuit", "prob": 5 },
      { "item": "yukata", "prob": 20 },
      { "item": "leotard", "prob": 40 },
      { "item": "motorbike_armor", "prob": 30 },
      { "item": "suit", "prob": 70 },
      { "item": "touring_suit", "prob": 40 },
      { "item": "wolfsuit", "prob": 5 },
      { "item": "wool_suit", "prob": 20 },
      { "item": "unitard", "prob": 60 },
      { "item": "zentai", "prob": 10 },
      { "item": "wetsuit", "prob": 5 },
      { "item": "union_suit", "prob": 40 },
      { "item": "wetsuit_spring", "prob": 5 }
    ]
  },
  {
    "id": "suits_mens",
    "type": "item_group",
    "//": "suits, full body coverage for men.",
    "subtype": "distribution",
    "items": [ { "item": "tux", "prob": 30 }, { "item": "thawb", "prob": 10 }, { "item": "cassock", "prob": 10 } ]
  },
  {
    "id": "suits_womens",
    "type": "item_group",
    "//": "suits/dresses, full body coverage for women.",
    "subtype": "distribution",
    "items": [
      { "item": "dress_wedding", "prob": 5 },
      { "item": "sundress", "prob": 60 },
      { "item": "gown", "prob": 20 },
      { "item": "dress", "prob": 60 },
      { "item": "veil_wedding", "prob": 5 }
    ]
  },
  {
    "id": "coats_unisex",
    "type": "item_group",
    "//": "unisex coats, jackets, cloaks, etc.",
    "subtype": "distribution",
    "items": [
      {
        "distribution": [
          { "item": "cloak", "prob": 80 },
          { "item": "cloak_wool", "prob": 40 },
          { "item": "cloak_leather", "prob": 20 },
          { "item": "cloak_fur", "prob": 10 },
          { "item": "jedi_cloak", "prob": 5 }
        ],
        "prob": 20
      },
      {
        "distribution": [
          { "item": "duster", "prob": 80 },
          { "item": "duster_leather", "prob": 60 },
          { "item": "duster_faux_fur", "prob": 30 },
          { "item": "duster_fur", "prob": 5 },
          { "item": "sleeveless_duster", "prob": 70 },
          { "item": "sleeveless_duster_leather", "prob": 50 },
          { "item": "sleeveless_duster_fur", "prob": 20 },
          { "item": "sleeveless_duster_faux_fur", "prob": 10 }
        ],
        "prob": 60
      },
      {
        "distribution": [
          { "item": "trenchcoat", "prob": 80 },
          { "item": "trenchcoat_leather", "prob": 60 },
          { "item": "trenchcoat_faux_fur", "prob": 30 },
          { "item": "trenchcoat_fur", "prob": 5 },
          { "item": "sleeveless_trenchcoat", "prob": 40 },
          { "item": "sleeveless_trenchcoat_leather", "prob": 30 },
          { "item": "sleeveless_trenchcoat_fur", "prob": 10 },
          { "item": "sleeveless_trenchcoat_faux_fur", "prob": 20 }
        ],
        "prob": 40
      },
      {
        "distribution": [
          { "item": "coat_rain", "prob": 80 },
          { "item": "coat_winter", "prob": 50 },
          { "item": "peacoat", "prob": 50 },
          { "item": "greatcoat", "prob": 35 },
          { "item": "coat_faux_fur", "prob": 20 },
          { "item": "coat_fur", "prob": 10 },
          { "item": "coat_fur_sf", "prob": 5 }
        ],
        "prob": 80
      },
      {
        "distribution": [
          { "item": "jacket_jean", "prob": 80 },
          { "item": "jacket_flannel", "prob": 50 },
          { "item": "jacket_leather", "prob": 50 },
          { "item": "jacket_leather_red", "prob": 25 },
          { "item": "jacket_light", "prob": 60 },
          { "item": "jacket_windbreaker", "prob": 70 },
          { "item": "poncho", "prob": 30 },
          { "item": "ski_jacket", "prob": 25 }
        ],
        "prob": 60
      },
      {
        "distribution": [ { "item": "house_coat", "prob": 80 }, { "item": "kimono", "prob": 20 }, { "item": "robe", "prob": 10 } ],
        "prob": 30
      },
      {
        "distribution": [
          { "item": "vest", "prob": 80 },
          { "item": "vest_leather", "prob": 20 },
          { "item": "army_top", "prob": 40 },
          { "item": "blazer", "prob": 70 }
        ],
        "prob": 40
      }
    ]
  },
  {
    "id": "shoes_unisex",
    "type": "item_group",
    "//": "unisex shoes (there are no men's only shoes)",
    "subtype": "distribution",
    "items": [
      {
        "distribution": [
          { "item": "boots", "prob": 80 },
          { "item": "boots_hiking", "prob": 50 },
          { "item": "boots_steel", "prob": 50 },
          { "item": "boots_combat", "prob": 45 },
          { "item": "boots_fur", "prob": 10 },
          { "item": "boots_western", "prob": 40 },
          { "item": "boots_winter", "prob": 30 },
          { "item": "knee_high_boots", "prob": 15 },
          { "item": "motorbike_boots", "prob": 35 },
          { "item": "thigh_high_boots", "prob": 5 }
        ],
        "prob": 60
      },
      {
        "distribution": [
          { "item": "bastsandals", "prob": 20 },
          { "item": "straw_sandals", "prob": 20 },
          { "item": "flip_flops", "prob": 40 },
          { "item": "leathersandals", "prob": 35 }
        ],
        "prob": 60
      },
      {
        "distribution": [
          { "item": "cleats", "prob": 20 },
          { "item": "golf_shoes", "prob": 20 },
          { "item": "dance_shoes", "prob": 30 },
          { "item": "roller_blades", "prob": 35 },
          { "item": "rollerskates", "prob": 35 },
          { "item": "roller_shoes_off", "prob": 45 }
        ],
        "prob": 20
      },
      {
        "distribution": [
          { "item": "dress_shoes", "prob": 50 },
          { "item": "lowtops", "prob": 30 },
          { "item": "mocassins", "prob": 10 },
          { "item": "sneakers", "prob": 35 }
        ],
        "prob": 70
      },
      {
        "distribution": [
          { "item": "boots_rubber", "prob": 50 },
          { "item": "clogs", "prob": 20 },
          { "item": "geta", "prob": 10 },
          { "item": "slippers", "prob": 75 }
        ],
        "prob": 70
      }
    ]
  },
  {
    "id": "shoes_womens",
    "type": "item_group",
    "//": "womens only shoes",
    "subtype": "distribution",
    "items": [ { "item": "heels", "prob": 100 } ]
  },
  {
    "id": "accessory_ring",
    "type": "item_group",
    "//": "decorative finger rings worn by people.",
    "subtype": "distribution",
    "items": [
      { "item": "ring_wedding", "prob": 50, "count": [ 1, 2 ] },
      { "item": "copper_ring", "prob": 80, "count": [ 1, 3 ] },
      { "item": "silver_ring", "prob": 50, "count": [ 1, 3 ] },
      { "item": "gold_ring", "prob": 40, "count": [ 1, 3 ] },
      { "item": "diamond_ring", "prob": 10 },
      { "item": "platinum_ring", "prob": 10 }
    ]
  },
  {
    "id": "accessory_earring",
    "type": "item_group",
    "//": "decorative earrings and miscellaneous ear accessories worn by people.",
    "subtype": "distribution",
    "items": [
      { "group": "earrings_silver", "prob": 70 },
      { "group": "earrings_gold", "prob": 25 },
      { "group": "earrings_platinum", "prob": 5 }
    ]
  },
  {
    "id": "accessory_bracelet",
    "type": "item_group",
    "//": "decorative bracelets worn by people.",
    "subtype": "distribution",
    "items": [
      { "item": "bead_bracelet", "prob": 80, "count": [ 1, 2 ] },
      { "item": "bracelet_friendship", "prob": 60, "count": [ 1, 2 ] },
      { "item": "copper_bracelet", "prob": 50, "count": [ 1, 2 ] },
      { "item": "silver_bracelet", "prob": 40, "count": [ 1, 2 ] },
      { "item": "gold_bracelet", "prob": 10, "count": [ 1, 2 ] },
      { "item": "platinum_bracelet", "prob": 10 }
    ]
  },
  {
    "id": "accessory_teeth",
    "type": "item_group",
    "//": "decorative or functional teeth miscellany that may be present in people's mouths.",
    "subtype": "distribution",
    "items": [
      { "item": "gold_dental_grill", "prob": 50, "count": [ 1, 2 ] },
      { "item": "platinum_dental_grill", "prob": 30, "count": [ 1, 2 ] },
      { "item": "diamond_dental_grill", "prob": 10 }
    ]
  },
  {
    "id": "accessory_necklace",
    "type": "item_group",
    "//": "decorative necklaces or neck accessories worn by people.",
    "subtype": "distribution",
    "items": [
      { "item": "bead_necklace", "prob": 80, "count": [ 1, 2 ] },
      { "item": "copper_necklace", "prob": 60, "count": [ 1, 2 ] },
      { "item": "silver_necklace", "prob": 40, "count": [ 1, 2 ] },
      { "item": "gold_necklace", "prob": 20, "count": [ 1, 2 ] },
      { "item": "platinum_necklace", "prob": 10, "count": [ 1, 2 ] },
      { "item": "copper_locket", "prob": 60, "count": [ 1, 2 ] },
      { "item": "silver_locket", "prob": 40, "count": [ 1, 2 ] },
      { "item": "gold_locket", "prob": 20, "count": [ 1, 2 ] },
      { "item": "platinum_locket", "prob": 10, "count": [ 1, 2 ] },
      { "item": "collarpin", "prob": 10 },
      { "item": "bronze_medal", "prob": 6 },
      { "item": "silver_medal", "prob": 4 },
      { "item": "gold_medal", "prob": 2 },
      { "item": "small_relic", "prob": 10 },
      { "item": "holy_symbol", "prob": 10 },
      { "item": "holy_symbol_wood", "prob": 10 }
    ]
  },
  {
    "id": "accessory_cat",
    "type": "item_group",
    "//": "accessories that some say were the cause of the cataclysm.",
    "subtype": "distribution",
    "items": [
      { "item": "faux_fur_cat_ears", "prob": 80 },
      { "item": "leather_cat_ears", "prob": 50 },
      { "item": "fur_cat_ears", "prob": 10 },
      { "item": "faux_fur_cat_tail", "prob": 80 },
      { "item": "leather_cat_tail", "prob": 50 },
      { "item": "fur_cat_tail", "prob": 10 },
      { "item": "faux_fur_collar", "prob": 80 },
      { "item": "leather_collar", "prob": 50 },
      { "item": "fur_collar", "prob": 10 }
    ]
  },
  {
    "id": "accessory_weaponcarry",
    "type": "item_group",
    "//": "clothing designed to hold a small weapon worn by people.",
    "subtype": "distribution",
    "items": [
      { "item": "bootstrap", "prob": 20 },
      { "item": "bootsheath", "prob": 50 },
      { "item": "sheath", "prob": 80 },
      { "item": "back_holster", "prob": 10 },
      { "item": "holster", "prob": 30 },
      { "item": "sholster", "prob": 10 },
      { "item": "bholster", "prob": 10 }
    ]
  },
  {
    "id": "accessory_sportsgear",
    "type": "item_group",
    "//": "assorted sportsgear worn by people.",
    "subtype": "distribution",
    "items": [
      { "item": "elbow_pads", "prob": 50 },
      { "item": "knee_pads", "prob": 50 },
      { "item": "iggaak", "prob": 5 },
      { "item": "goggles_swim", "prob": 10 },
      { "item": "glasses_bal", "prob": 10 },
      { "item": "eclipse_glasses", "prob": 5 },
      { "item": "goggles_ski", "prob": 10 }
    ]
  },
  {
    "id": "accesories_personal_unisex",
    "type": "item_group",
    "//": "unisex personal accessories",
    "subtype": "collection",
    "items": [
      { "group": "clothing_glasses", "prob": 10 },
      { "group": "clothing_watch", "prob": 10 },
      { "group": "accessory_ring", "prob": 15 },
      { "group": "accessory_earring" },
      { "group": "accessory_bracelet", "prob": 15 },
      { "group": "accessory_teeth", "prob": 15 },
      { "group": "accessory_necklace", "prob": 15 },
      { "group": "accessory_cat", "prob": 15 },
      { "group": "accessory_weaponcarry", "prob": 15 },
      { "group": "accessory_sportsgear", "prob": 15 },
      { "item": "folding_poncho", "prob": 10 },
      { "item": "american_flag", "prob": 2 },
      { "item": "tool_belt", "prob": 10 },
      { "item": "leather_belt", "prob": 60 },
      { "item": "wearable_light", "prob": 30 },
      { "item": "binoculars", "prob": 10 },
      { "item": "whistle", "prob": 30 },
      { "item": "harmonica_holder", "prob": 10 },
      { "group": "flask_liquor", "prob": 10 }
    ]
  },
  {
    "id": "accesories_personal_womens",
    "type": "item_group",
    "//": "womens personal accessories",
    "subtype": "distribution",
    "items": [
      { "item": "hairpin", "prob": 90 },
      { "item": "fc_hairpin", "prob": 70 },
      { "item": "copper_hairpin", "prob": 60 },
      { "item": "silver_hairpin", "prob": 50 },
      { "item": "gold_hairpin", "prob": 30 },
      { "item": "platinum_hairpin", "prob": 10 },
      { "item": "ring_engagement", "prob": 5 },
      { "item": "ring_purity", "prob": 10 },
      { "item": "barrette", "prob": 60 },
      { "item": "pearl_collar", "prob": 5 },
      { "item": "jade_brooch", "prob": 5 }
    ]
  },
  {
    "id": "accesories_personal_mens",
    "type": "item_group",
    "//": "men's personal accessories",
    "subtype": "distribution",
    "items": [
      { "item": "tie_bow", "prob": 30 },
      { "item": "tie_clipon", "prob": 10 },
      { "item": "tie_necktie", "prob": 80 },
      { "item": "tieclip", "prob": 20 },
      { "item": "cufflinks", "prob": 20 },
      { "item": "cufflinks_intricate", "prob": 5 },
      { "item": "ring_signet", "prob": 30 },
      { "item": "tie_skinny", "prob": 20 }
    ]
  }
]<|MERGE_RESOLUTION|>--- conflicted
+++ resolved
@@ -161,15 +161,12 @@
       { "group": "clothing_military_winter" },
       { "item": "elbow_pads", "prob": 10 },
       { "item": "knee_pads", "prob": 85 },
-<<<<<<< HEAD
       { "distribution": [ { "item": "socks", "prob": 10 }, { "item": "socks_wool", "prob": 90 } ] },
       { "item": "boots_combat" },
       {
         "collection": [ { "distribution": [ { "item": "balclava", "prob": 90 }, { "item": "balaclava_cut_resistant", "prob": 10 } ] } ],
         "prob": 25
       },
-=======
->>>>>>> ad0cf38a
       { "collection": [ { "item": "helmet_army" }, { "item": "helmet_liner" } ], "prob": 80 },
       { "collection": [ { "item": "gloves_liner", "prob": 60 }, { "item": "winter_gloves_army" } ], "prob": 80 },
       { "item": "ballistic_vest_esapi", "prob": 90 },
