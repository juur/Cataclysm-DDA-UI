[
  {
    "id": "supplies_electronics",
    "type": "item_group",
    "//": "Parts for electronics crafting or repair",
    "items": [
      { "item": "cable", "prob": 40, "count": [ 1, 2 ] },
      { "item": "cable", "prob": 25, "count": [ 2, 4 ] },
      [ "light_detector", 5 ],
      [ "amplifier", 40 ],
      [ "antenna", 40 ],
<<<<<<< HEAD
      { "group": "ammo_any_batteries_full", "prob": 100 },
      [ "cable", 60 ],
=======
      [ "battery", 100 ],
>>>>>>> 7eaaac24
      [ "power_supply", 20 ],
      [ "processor", 20 ],
      [ "solar_cell", 10 ],
      [ "solder_wire", 40 ],
      { "item": "solder_wire", "prob": 20, "count": [ 2, 4 ] },
      [ "RAM", 20 ],
      [ "radiocontrol", 10 ],
      [ "receiver", 30 ],
      [ "transponder", 30 ],
      [ "light_bulb", 60 ],
<<<<<<< HEAD
      [ "lightstrip_inactive", 60 ],
=======
      [ "lightstrip", 40 ],
      [ "lightstrip_dead", 60 ],
      [ "motor_small", 10 ],
>>>>>>> 7eaaac24
      [ "motor_tiny", 30 ],
      [ "motor_micro", 40 ],
      [ "jumper_cable", 15 ],
      [ "jumper_cable_heavy", 5 ]
    ]
  },
  {
    "id": "paint",
    "type": "item_group",
    "items": [
      [ "r_paint", 45 ],
      [ "b_paint", 45 ],
      [ "w_paint", 45 ],
      [ "g_paint", 45 ],
      [ "p_paint", 45 ],
      [ "y_paint", 45 ],
      [ "chipper", 55 ],
      [ "paint_brush", 55 ]
    ]
  },
  {
    "id": "rug",
    "type": "item_group",
    "items": [ [ "r_carpet", 45 ], [ "g_carpet", 45 ], [ "y_carpet", 45 ], [ "p_carpet", 45 ] ]
  },
  {
    "type": "item_group",
    "id": "hardware_bulk",
    "//": "large quantities of common building supplies.",
    "items": [
      { "item": "2x4", "prob": 100, "count": [ 5, 20 ] },
      { "item": "rock", "prob": 70, "count": [ 10, 20 ] },
      { "item": "coal_lump", "prob": 20, "count": [ 1, 10 ] },
      { "item": "material_cement", "prob": 100, "charges": 500, "container-item": "bag_canvas" },
      { "item": "material_sand", "prob": 100, "charges": 500, "container-item": "bag_canvas" },
      [ "material_shrd_limestone", 70 ],
      [ "fertilizer_commercial", 100 ],
      [ "material_quicklime", 70 ],
      [ "concrete", 70 ],
      { "item": "rope_6", "prob": 10 },
      { "item": "sheet_metal", "prob": 10 },
      { "item": "sheet_metal_small", "prob": 10 },
      { "item": "rebar", "prob": 40, "count": [ 5, 10 ] },
      { "item": "brick", "prob": 40, "count": [ 5, 10 ] },
      { "item": "pipe", "prob": 40, "count": [ 5, 10 ] },
      { "item": "wire", "prob": 40, "count": [ 5, 10 ] },
      { "item": "spike", "prob": 40, "count": [ 5, 10 ] },
      { "item": "nail", "prob": 60, "count": [ 5, 20 ] }
    ]
  },
  {
    "id": "supplies_plumbing",
    "type": "item_group",
    "//": "Common plumbing supplies. These are more likely to be found on jobsites and work spaces, rather than store shelves. Use bulk for store shelves.",
    "items": [
      [ "pipe", 200 ],
      { "item": "cu_pipe", "prob": 200, "count": [ 1, 2 ] },
      { "item": "hose", "prob": 200, "count": [ 1, 2 ] },
      { "item": "solder_wire", "prob": 100, "count": [ 1, 2 ] },
      [ "metal_tank_little", 5 ],
      [ "metal_tank", 1 ],
      [ "jerrycan", 5 ],
      { "item": "scrap_copper", "prob": 15, "count": [ 1, 2 ] },
      [ "wire", 10 ],
      [ "battery", 50 ],
      [ "pilot_light", 50 ],
      [ "duct_tape", 200 ],
      [ "superglue", 100 ],
      [ "string_6", 100 ],
      [ "string_36", 100 ],
      [ "rope_6", 100 ],
      [ "rope_30", 50 ],
      [ "water_faucet", 100 ],
      [ "bubblewrap", 20 ],
      [ "pump_complex", 5 ],
      [ "well_pump", 5 ]
    ]
  },
  {
    "id": "plumbing_bulk",
    "type": "item_group",
    "//": "Common plumbing supplies you might find in large amounts in a store or a plumber's work truck.",
    "items": [
      { "group": "supplies_plumbing", "prob": 100, "count": [ 1, 2 ] },
      { "item": "cu_pipe", "prob": 100, "count": [ 1, 10 ] },
      { "item": "pipe", "prob": 100, "count": [ 1, 10 ] },
      { "item": "hose", "prob": 100, "count": [ 1, 10 ] },
      { "item": "water_faucet", "prob": 30, "count": [ 1, 5 ] },
      { "item": "solder_wire", "prob": 50, "count": [ 2, 6 ] },
      { "item": "pilot_light", "prob": 50, "count": [ 1, 2 ] },
      { "item": "metal_tank_little", "prob": 50, "count": [ 1, 2 ] },
      [ "metal_tank", 10 ],
      [ "jerrycan", 10 ],
      [ "pump_complex", 10 ],
      [ "well_pump", 10 ],
      { "item": "scrap_copper", "prob": 15, "count": [ 1, 10 ] }
    ]
  },
  {
    "type": "item_group",
    "id": "lumberyard",
    "subtype": "collection",
    "items": [
      {
        "distribution": [
          { "item": "2x4", "prob": 500, "count": [ 20, 50 ] },
          { "item": "log", "prob": 200, "count": [ 5, 10 ] },
          { "item": "stick_long", "prob": 100, "count": [ 10, 20 ] },
          { "item": "stick", "prob": 50, "count": [ 5, 10 ] },
          { "item": "nail", "prob": 100, "count": [ 5, 20 ] }
        ],
        "prob": 100
      },
      [ "pine_bough", 10 ]
    ]
  },
  {
    "id": "supplies_hardware",
    "type": "item_group",
    "//": "General purpose supplies for building / blue collar work.",
    "//2": "Stuff you might find in a jobsite, a hardware store, or a home workshop.",
    "items": [
      [ "concrete", 20 ],
      { "item": "rebar", "prob": 20, "count": [ 5, 10 ] },
      { "item": "brick", "prob": 20, "count": [ 5, 10 ] },
      [ "solder_wire", 20 ],
      [ "superglue", 30 ],
      [ "chain", 20 ],
      [ "rope_6", 4 ],
      [ "rope_30", 35 ],
      [ "circsaw_blade", 8 ],
      [ "glass_sheet", 5 ],
      { "item": "pipe", "prob": 20, "count": [ 5, 10 ] },
      { "item": "nail", "prob": 60, "count": [ 2, 4 ] },
      [ "hose", 15 ],
      [ "string_36", 40 ],
      [ "frame", 20 ],
      [ "hdframe", 10 ],
      [ "metal_tank", 10 ],
      [ "metal_tank_little", 10 ],
      [ "water_faucet", 10 ],
      { "item": "wire", "prob": 50, "count": [ 1, 10 ] },
      { "item": "wire_barbed", "prob": 20, "count": [ 1, 10 ] },
      [ "duct_tape", 60 ],
      [ "foot_crank", 10 ],
      [ "spray_can", 50 ],
      [ "bearing", 1 ],
      [ "permanent_marker", 20 ],
      [ "cu_pipe", 50 ],
      [ "fungicide", 5 ],
      [ "charcoal", 5 ],
      [ "battery", 50 ],
      [ "solar_cell", 5 ],
      [ "fertilizer_commercial", 30 ],
      [ "chem_sulphuric_acid", 30 ],
      [ "peephole", 25 ],
      [ "chem_chromium_oxide", 5 ],
      [ "chem_zinc_powder", 5 ],
      [ "denat_alcohol", 5 ]
    ]
  },
  {
    "type": "item_group",
    "id": "supplies_reagents_lab",
    "//": "General laboratory reagents and expendibles.  This list contains most conceivable chemicals in the game.  More specific lists for each type of lab would be reasonable eventually.",
    "items": [
      [ "water_clean", 90 ],
      [ "salt_water", 20 ],
      [ "detergent", 10 ],
      [ "bleach", 10 ],
      [ "ammonia", 10 ],
      [ "iodine", 10 ],
      [ "oxy_powder", 10 ],
      [ "ash", 5 ],
      [ "lye", 5 ],
      [ "lye_powder", 10 ],
      [ "magnesium", 10 ],
      [ "charcoal", 10 ],
      [ "chem_sulphur", 10 ],
      [ "chunk_sulfur", 5 ],
      [ "chem_aluminium_powder", 10 ],
      [ "chem_aluminium_sulphate", 10 ],
      [ "chem_saltpetre", 10 ],
      [ "chem_nitric_acid", 10 ],
      [ "chem_sulphuric_acid", 10 ],
      [ "chem_acetic_acid", 10 ],
      [ "chem_formaldehyde", 10 ],
      [ "chem_acetone", 10 ],
      [ "chem_carbide", 10 ],
      [ "chem_ammonium_nitrate", 10 ],
      [ "chem_chromium_oxide", 10 ],
      [ "chem_zinc_powder", 10 ],
      [ "chem_hydrogen_peroxide_conc", 10 ],
      [ "material_rocksalt", 2 ],
      [ "ether", 10 ],
      [ "denat_alcohol", 10 ],
      [ "chem_DMSO", 10 ],
      [ "chem_phenol", 10 ],
      [ "chem_glycerol", 10 ],
      [ "chem_peptone_broth", 10 ],
      [ "chem_agar", 10 ],
      [ "chem_acrylamide", 10 ],
      [ "oxygen_tank", 6 ],
      [ "nitrogen_tank", 7 ],
      [ "hydrogen_tank", 8 ],
      [ "salt", 10 ],
      [ "sugar", 10 ],
      [ "chem_ethanol", 10 ]
    ]
  },
  {
    "type": "item_group",
    "id": "supplies_samples_lab",
    "//": "non-secret laboratory biological samples.",
    "items": [
      [ "meat", 10 ],
      [ "offal", 10 ],
      { "item": "lung", "prob": 10, "charges": 2 },
      { "item": "kidney", "prob": 10, "charges": 2 },
      { "item": "liver", "prob": 10, "charges": 1 },
      { "item": "brain", "prob": 10, "charges": 1 },
      { "item": "sweetbread", "prob": 10, "charges": 1 }
    ]
  },
  {
    "id": "supplies_farming",
    "type": "item_group",
    "//": "Consumable supplies excluding seeds used for farming or other agriculture",
    "items": [
      [ "fertilizer_commercial", 100 ],
      [ "fertilizer_liquid", 60 ],
      [ "material_quicklime", 80 ],
      { "item": "chem_saltpetre", "prob": 15, "charges-min": 10, "charges-max": 50 }
    ]
  },
  {
    "id": "supplies_fuel",
    "type": "item_group",
    "//": "Combustible fuels within their default containers",
    "items": [
      [ "chem_ethanol", 10 ],
      [ "denat_alcohol", 20 ],
      [ "chem_methanol", 10 ],
      [ "diesel", 20 ],
      [ "gasoline", 50 ],
      [ "lamp_oil", 100 ]
    ]
  },
  {
    "id": "supplies_metal",
    "type": "item_group",
    "//": "metal for metalworkers, machine shops, blacksmiths, etc.",
    "items": [
      { "item": "sheet_metal", "prob": 5 },
      { "item": "sheet_metal_small", "prob": 5, "count": [ 2, 4 ] },
      { "item": "steel_lump", "prob": 5, "count": [ 1, 3 ] },
      { "item": "steel_chunk", "prob": 15, "count": [ 1, 5 ] },
      { "item": "copper", "prob": 10, "count": [ 1, 5 ] },
      { "item": "tin", "prob": 10, "count": [ 1, 5 ] },
      { "item": "material_aluminium_ingot", "prob": 10, "count": [ 1, 5 ] },
      { "item": "scrap_copper", "prob": 5, "count": [ 1, 10 ] },
      { "item": "wire", "prob": 5 },
      { "item": "scrap", "prob": 70, "count": [ 1, 10 ] }
    ]
  },
  {
    "id": "supplies_metal_precious",
    "type": "item_group",
    "//": "Metals of significant economic value before the cataclysm",
    "items": [ [ "gold_small", 100 ], [ "silver_small", 100 ] ]
  },
  {
    "id": "supplies_mechanics",
    "type": "item_group",
    "//": "General supplies to run a mechanics shop or do mechanical work",
    "items": [
      [ "v_airjack_item", 20 ],
      [ "jumper_cable", 15 ],
      [ "jumper_cable_heavy", 5 ],
      [ "stereo", 25 ],
      [ "frame", 20 ],
      [ "hdframe", 10 ],
      [ "motor", 2 ],
      [ "wheel", 10 ],
      [ "wheel_wide", 10 ],
      [ "wheel_bicycle", 10 ],
      [ "wheel_motorbike", 10 ],
      [ "wheel_small", 10 ],
      [ "wheel_wide_or", 5 ],
      [ "wheel_bicycle_or", 5 ],
      [ "wheel_motorbike_or", 5 ],
      [ "wheel_slick", 5 ],
      [ "1cyl_combustion", 10 ],
      [ "v2_combustion", 10 ],
      [ "i4_combustion", 10 ],
      [ "v6_combustion", 10 ],
      [ "steam_triple_small", 1 ],
      [ "steam_triple_medium", 1 ],
      [ "steam_watts_small", 1 ],
      [ "1cyl_combustion_small", 10 ],
      [ "vehicle_controls", 3 ],
      [ "horn_car", 10 ],
      [ "horn_big", 8 ],
      [ "horn_bicycle", 8 ],
      [ "v8_combustion", 10 ],
      [ "weldrig", 1 ],
      [ "kitchen_unit", 1 ],
      [ "solar_cell", 5 ],
      [ "bearing", 1 ],
      [ "headlight_reinforced", 10 ],
      [ "motor_large", 1 ],
      [ "battery_motorbike", 6 ],
      [ "battery_car", 6 ],
      [ "alternator_motorbike", 6 ],
      [ "alternator_car", 6 ],
      [ "alternator_truck", 6 ],
      [ "alternator_bicycle", 4 ],
      [ "generator_7500w", 3 ],
      [ "storage_battery", 6 ],
      [ "solar_panel", 3 ],
      [ "recharge_station", 2 ]
    ]
  },
  {
    "id": "supplies_spares_vehicle",
    "type": "item_group",
    "//": "Spare parts for crafting or mending vehicle parts",
    "items": [
      [ "bb", 40 ],
      [ "drivebelt", 200 ],
      [ "filter_air", 60 ],
      [ "filter_liquid", 60 ],
      [ "glowplug", 10 ],
      [ "motor_small", 20 ],
      [ "pump_complex", 10 ],
      [ "well_pump", 50 ]
    ]
  },
  {
    "id": "file_room",
    "type": "item_group",
    "items": [ [ "file", 99 ], [ "file", 99 ], [ "record_accounting", 10 ], [ "paper", 80 ], [ "safe_box", 1 ] ]
  },
  {
    "id": "office_mess",
    "type": "item_group",
    "items": [
      [ "file", 99 ],
      [ "paper", 60 ],
      [ "laptop", 2 ],
      [ "inhaler", 1 ],
      [ "mbag", 2 ],
      [ "mop", 5 ],
      [ "cell_phone", 10 ],
      [ "smart_phone", 10 ],
      [ "duct_tape", 5 ],
      { "group": "ammo_pocket_batteries", "prob": 5 },
      [ "flashlight", 10 ],
      [ "umbrella", 5 ],
      [ "teleumbrella", 10 ],
      [ "survnote", 1 ],
      [ "clock", 2 ],
      [ "coffeemaker", 2 ],
      [ "bubblewrap", 10 ],
      [ "glowstick", 10 ],
      [ "radio", 2 ],
      [ "fan", 5 ],
      [ "fan", 5 ],
      [ "cola", 10 ],
      [ "can_drink_unsealed", 5 ],
      [ "cig", 5 ],
      [ "purse", 2 ],
      [ "pipe_tobacco", 1 ],
      [ "permanent_marker", 5 ]
    ]
  },
  {
    "id": "office_supplies",
    "type": "item_group",
    "items": [
      [ "paper", 100 ],
      [ "permanent_marker", 35 ],
      [ "file", 15 ],
      [ "duct_tape", 15 ],
      [ "file", 15 ],
      [ "bubblewrap", 15 ],
      { "group": "ammo_pocket_batteries_full", "prob": 10 },
      [ "flashlight", 7 ],
      [ "laptop", 7 ],
      [ "eink_tablet_pc", 7 ],
      [ "usb_drive", 5 ],
      [ "cash_card", 5 ],
      [ "record_accounting", 1 ],
      [ "money_bundle", 1 ]
    ]
  }
]<|MERGE_RESOLUTION|>--- conflicted
+++ resolved
@@ -9,12 +9,8 @@
       [ "light_detector", 5 ],
       [ "amplifier", 40 ],
       [ "antenna", 40 ],
-<<<<<<< HEAD
       { "group": "ammo_any_batteries_full", "prob": 100 },
       [ "cable", 60 ],
-=======
-      [ "battery", 100 ],
->>>>>>> 7eaaac24
       [ "power_supply", 20 ],
       [ "processor", 20 ],
       [ "solar_cell", 10 ],
@@ -25,13 +21,9 @@
       [ "receiver", 30 ],
       [ "transponder", 30 ],
       [ "light_bulb", 60 ],
-<<<<<<< HEAD
       [ "lightstrip_inactive", 60 ],
-=======
       [ "lightstrip", 40 ],
-      [ "lightstrip_dead", 60 ],
       [ "motor_small", 10 ],
->>>>>>> 7eaaac24
       [ "motor_tiny", 30 ],
       [ "motor_micro", 40 ],
       [ "jumper_cable", 15 ],
