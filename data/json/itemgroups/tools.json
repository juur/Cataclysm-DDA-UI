[
  {
    "id": "tools_blacksmith",
    "type": "item_group",
    "//": "Tools commonly used by blacksmiths",
    "items": [
      [ "anvil", 50 ],
      [ "chisel", 90 ],
      [ "crucible", 50 ],
      [ "swage", 60 ],
      [ "drift", 70 ],
      [ "metal_file", 90 ],
      [ "hotcut", 90 ],
      [ "metalworking_tongs", 90 ],
      [ "hammer", 90 ],
      [ "sandpaper", 90 ],
      [ "nomex_gloves", 70 ],
      [ "fire_gauntlets", 50 ]
    ]
  },
  {
    "id": "tools_carpentry",
    "type": "item_group",
    "//": "Portable tools used for carpentry",
    "items": [
      { "group": "tools_common", "prob": 100 },
      { "item": "circsaw_off", "prob": 100, "charges": [ 0, 500 ] },
      { "item": "cordless_drill", "prob": 80, "charges": [ 0, 500 ] },
      { "item": "corded_powerdrill", "prob": 80 },
      { "item": "reciprocating_saw", "prob": 80, "charges": [ 0, 500 ] },
      { "item": "cordless_impact_wrench", "prob": 20, "charges": [ 0, 500 ] },
      [ "hand_drill", 20 ],
      { "item": "nailgun", "prob": 100, "charges": [ 0, 20 ] },
      [ "chisel", 10 ],
      { "group": "tools_toolbox", "prob": 10 },
      { "group": "tools_workshop", "prob": 5 },
      { "group": "tools_cut_protection", "prob": 20 },
      [ "sandpaper", 100 ]
    ]
  },
  {
    "id": "tools_construction",
    "type": "item_group",
    "//": "Industrial machinery used for construction",
    "items": [
      { "item": "brick_kiln", "prob": 80, "charges": [ 0, 1000 ] },
      { "item": "kiln", "prob": 40, "charges": [ 0, 1000 ] },
      { "item": "con_mix", "prob": 120, "charges": [ 0, 500 ] },
      { "item": "elec_jackhammer", "prob": 40, "charges": [ 0, 6600 ] },
      { "item": "reciprocating_saw", "prob": 80, "charges": [ 0, 500 ] },
      { "item": "cordless_impact_wrench", "prob": 20, "charges": [ 0, 500 ] },
      [ "metal_smoother", 90 ],
      { "item": "jackhammer", "prob": 40, "charges": [ 0, 1200 ] },
      { "group": "tools_toolbox", "prob": 20 },
      { "group": "tools_workshop", "prob": 5 },
      { "group": "tools_cut_protection", "prob": 50 },
      [ "recharge_station", 10 ],
      [ "active_backup_generator", 10 ],
      { "item": "gasoline", "container-item": "jerrycan_big", "charges-min": 0, "prob": 20 },
      { "item": "diesel", "container-item": "jerrycan_big", "charges-min": 0, "prob": 20 },
      { "item": "angle_grinder", "prob": 30, "charges": [ 0, 500 ] }
    ]
  },
  {
    "id": "tools_common",
    "type": "item_group",
    "//": "Common household tools",
    "items": [
      [ "bucket", 10 ],
      [ "funnel", 30 ],
      [ "rake", 20 ],
      [ "rake_plastic", 30 ],
      [ "aluminum_stepladder", 10 ],
      { "item": "misc_repairkit", "prob": 25, "charges-min": 0 },
      [ "saw", 60 ],
      { "item": "bow_saw", "prob": 50 },
      [ "hose_garden", 30 ],
      [ "rope_30", 20 ],
      [ "active_backup_generator", 10 ],
      { "group": "supplies_fuel", "prob": 20 },
      { "item": "gasoline", "container-item": "jerrycan_big", "charges-min": 0, "prob": 10 },
      { "item": "diesel", "container-item": "jerrycan_big", "charges-min": 0, "prob": 10 },
      { "group": "tools_common_small", "prob": 400 }
    ]
  },
  {
    "id": "tools_common_small",
    "type": "item_group",
    "//": "Common household tools that are small enough to fit in a bag",
    "items": [
      [ "hacksaw", 50 ],
      [ "hammer", 80 ],
      [ "pliers", 60 ],
      [ "big_pliers", 2 ],
      [ "screwdriver", 100 ],
      [ "screwdriver_set", 50 ],
      [ "socket_screwdriver_set", 10 ],
      [ "tin_snips", 10 ],
      [ "wrench", 20 ],
      [ "wrench_small", 20 ],
      [ "hand_pump", 10 ],
      [ "g_shovel", 20 ],
      [ "knife_folding", 10 ],
      [ "knife_folding_ti", 5 ],
      [ "scissors", 20 ],
      [ "shears", 10 ],
      [ "socket_wrench_set", 20 ],
      [ "pliers_locking", 20 ],
      [ "xacto", 40 ],
      [ "jumper_cable", 10 ],
      [ "extension_cable", 15 ],
      [ "hd_tow_cable", 5 ],
      [ "claw_bar", 2 ],
      [ "crowbar", 10 ],
      [ "thermometer", 5 ],
      [ "multitool", 10 ],
      [ "recharge_station", 10 ],
      [ "hand_crank_charger", 25 ],
      [ "metal_file", 10 ],
      [ "clamp", 10 ],
      [ "sandpaper", 80 ],
      [ "rope_30", 20 ],
      [ "long_extension_cable", 30 ],
      { "group": "writing_utensils", "prob": 20 }
    ]
  },
  {
    "id": "tools_toolbox",
    "type": "item_group",
    "//": "A typical toolbox filled with tools.",
    "subtype": "collection",
    "container-item": "toolbox_empty",
    "on_overflow": "discard",
    "items": [
      [ "hammer", 80 ],
      [ "screwdriver_set", 65 ],
      [ "pliers_locking", 40 ],
      [ "wrench", 50 ],
      [ "wrench_small", 25 ],
      [ "hand_pump", 1 ],
      [ "funnel", 50 ],
      [ "metal_file", 40 ],
      [ "sandpaper", 65 ]
    ]
  },
  {
    "id": "tools_workshop",
    "type": "item_group",
    "//": "A typical toolbox filled with tools.",
    "subtype": "collection",
    "container-item": "toolbox_workshop_empty",
    "on_overflow": "discard",
    "items": [
      [ "hammer", 80 ],
      [ "screwdriver_set", 65 ],
      [ "pliers_locking", 40 ],
      [ "big_pliers", 5 ],
      [ "wrench", 75 ],
      [ "wrench_large", 20 ],
      [ "socket_wrench_set", 20 ],
      [ "funnel", 50 ],
      [ "metal_file", 40 ],
      [ "sandpaper", 65 ],
      [ "hacksaw", 30 ],
      [ "saw", 65 ],
      { "item": "bow_saw", "prob": 40 },
      [ "pin_reamer", 18 ],
      [ "clamp", 30 ],
      [ "boxcutter", 20 ],
      { "item": "nailgun", "prob": 15, "charges": [ 0, 20 ] },
      { "item": "circsaw_off", "prob": 25, "charges": [ 0, 500 ] },
      { "item": "reciprocating_saw", "prob": 20, "charges": [ 0, 500 ] },
      { "item": "cordless_impact_wrench", "prob": 10, "charges": [ 0, 500 ] },
<<<<<<< HEAD
      { "item": "cordless_drill", "prob": 45, "charges": [ 0, 500 ] },
      [ "rope_30", 30 ],
      [ "long_extension_cable", 20 ]
    ]
  },
  {
    "id": "tools_civ_sheath",
    "type": "item_group",
    "subtype": "distribution",
    "//": "Civilian weapon holsters",
    "items": [
      { "item": "sheath", "prob": 20 },
      { "item": "bootsheath", "prob": 15 },
      { "item": "scabbard", "prob": 15 },
      { "item": "nylon_scabbard", "prob": 15 },
      { "item": "bscabbard", "prob": 10 },
      { "item": "gartersheath1", "prob": 10 },
      { "item": "gartersheath2", "prob": 5 },
      { "item": "leg_sheath6", "prob": 5 },
      { "item": "axe_ring", "prob": 5 }
    ]
  },
  {
    "id": "tools_civ_holster",
    "type": "item_group",
    "subtype": "distribution",
    "//": "Civilian gun holsters",
    "items": [
      { "item": "holster", "prob": 20 },
      { "item": "nylon_holster", "prob": 20 },
      { "item": "bootstrap", "prob": 15 },
      { "item": "bholster", "prob": 15 },
      { "item": "sholster", "prob": 10 },
      { "item": "back_holster", "prob": 10 },
      { "item": "XL_holster", "prob": 5 },
      { "item": "XL_nylon_holster", "prob": 5 }
=======
      { "item": "cordless_drill", "prob": 20, "charges": [ 0, 500 ] },
      { "item": "corded_powerdrill", "prob": 20 }
>>>>>>> 73fd431b
    ]
  },
  {
    "id": "tools_general",
    "type": "item_group",
    "//": "Common tools you might find in a hardware store or in a shop.",
    "//2": "More professional/rare than tools_common; less likely to be in a home basement.",
    "items": [
      { "group": "tools_common", "prob": 100 },
      { "group": "tools_construction", "prob": 50 },
      { "group": "tools_carpentry", "prob": 100 },
      { "group": "tools_earthworking", "prob": 100 },
      { "group": "tools_electronics", "prob": 20 },
      { "group": "tools_lighting_industrial", "prob": 100 },
      { "group": "tools_mechanic", "prob": 20 },
      { "group": "tools_plumbing", "prob": 20 },
      [ "tool_belt", 10 ],
      [ "jumper_cable_heavy", 5 ],
      [ "lug_wrench", 20 ],
      [ "jerrycan", 10 ],
      [ "jerrycan_big", 10 ],
      { "item": "char_smoker", "prob": 5, "charges": [ 0, 300 ] },
      { "item": "dehydrator", "prob": 5, "charges": [ 0, 500 ] },
      [ "tongs", 1 ],
      [ "tourist_table", 1 ],
      [ "vac_mold", 10 ],
      [ "polycarbonate_sheet", 50 ],
      [ "sandpaper", 50 ],
      [ "plastic_sheet", 50 ],
      [ "shovel_snow", 10 ],
      [ "shovel_snow_plastic", 15 ],
      [ "hose_garden", 20 ],
      [ "rope_30", 20 ],
      [ "active_backup_generator", 10 ],
      [ "big_pliers", 10 ],
      [ "heavy_crowbar", 10 ]
    ]
  },
  {
    "id": "tools_hunting",
    "type": "item_group",
    "//": "Gear that hunters take on hunting trips.",
    "items": [
      [ "binoculars", 15 ],
      [ "canteen", 25 ],
      [ "e_tool", 20 ],
      { "item": "flashlight", "prob": 20, "charges": [ 0, 300 ] },
      { "item": "heavy_flashlight", "prob": 15, "charges": [ 0, 300 ] },
      { "item": "goggles_nv", "prob": 5, "charges": [ 0, 100 ] },
      [ "hand_crank_charger", 15 ],
      { "item": "handflare", "prob": 20, "charges": 300 },
      [ "hatchet", 10 ],
      [ "storage_line", 5 ],
      [ "knife_folding", 25 ],
      [ "knife_folding_ti", 15 ],
      [ "titanium_knife", 15 ],
      [ "ti_alloy_knife", 10 ],
      [ "knife_hunting", 10 ],
      { "group": "knife_rambo_cont", "prob": 10 },
      [ "knife_swissarmy", 10 ],
      [ "machete", 10 ],
      [ "machete_gimmick", 5 ],
      [ "machete_ti", 5 ],
      { "item": "mess_kit", "prob": 20 },
      [ "multitool", 10 ],
      [ "pockknife", 30 ],
      { "prob": 10, "group": "pur_tablets_bottle_plastic_small_1_15" },
      { "item": "ref_lighter", "prob": 20, "charges": [ 0, 50 ] },
      [ "rope_30", 20 ],
      [ "flint_steel", 10 ],
      { "item": "tinderbox", "prob": 10, "charges": [ 0, 100 ] },
      [ "lifestraw", 4 ],
      [ "chem_hexamine", 10 ],
      [ "light_snare_kit", 8 ],
      { "item": "esbit_stove", "prob": 15, "charges": [ 0, 50 ] },
      { "item": "teargas_sprayer", "prob": 15, "charges": 10 }
    ]
  },
  {
    "id": "tools_earthworking",
    "type": "item_group",
    "//": "Portable tools for earthworking or farming",
    "items": [
      [ "ax", 80 ],
      [ "bucket", 40 ],
      { "item": "chainsaw_off", "prob": 30, "charges": [ 0, 450 ] },
      { "item": "elec_chainsaw_off", "prob": 30, "charges": [ 0, 500 ] },
      { "item": "polesaw_off", "prob": 10, "charges": [ 0, 450 ] },
      [ "g_shovel", 40 ],
      [ "hand_drill", 20 ],
      [ "hoe", 60 ],
      [ "pickaxe", 80 ],
      [ "pitchfork", 60 ],
      { "item": "trimmer_off", "prob": 20, "charges": [ 0, 600 ] },
      [ "scythe", 40 ],
      [ "shovel", 120 ],
      [ "sickle", 40 ],
      [ "rake", 20 ],
      [ "rake_plastic", 40 ],
      [ "shovel_snow", 20 ],
      [ "shovel_snow_plastic", 40 ],
      [ "machete", 20 ],
      [ "machete_gimmick", 10 ],
      [ "machete_ti", 10 ],
      [ "shears", 40 ],
      [ "forged_shears", 40 ]
    ]
  },
  {
    "id": "tools_plumbing",
    "type": "item_group",
    "//": "Portable tools for plumbing and pipefitting",
    "items": [
      { "group": "tools_common_small", "prob": 100 },
      [ "wrench", 200 ],
      [ "wrench_large", 20 ],
      [ "big_pliers", 10 ],
      [ "claw_bar", 2 ],
      [ "crowbar", 10 ],
      [ "pliers", 200 ],
      [ "bucket", 50 ],
      [ "mop", 60 ],
      [ "mop_folded", 40 ],
      [ "shovel", 40 ],
      [ "hammer_sledge", 10 ],
      [ "hammer_sledge_short", 20 ],
      [ "hammer_sledge_engineer", 20 ],
      [ "hammer_sledge_heavy", 10 ],
      { "item": "spray_can", "prob": 100, "charges": [ 0, 10 ] },
      { "item": "permanent_marker", "prob": 50, "charges": [ 0, 500 ] },
      [ "funnel", 200 ],
      [ "hand_drill", 10 ],
      [ "vac_mold", 10 ],
      [ "polycarbonate_sheet", 50 ],
      [ "boltcutters", 150 ],
      [ "tin_snips", 30 ],
      { "item": "flashlight", "prob": 100, "charges": [ 0, 300 ] },
      { "item": "heavy_flashlight", "prob": 60, "charges": [ 0, 300 ] },
      [ "magnifying_glass", 20 ],
      { "item": "soldering_iron", "prob": 150, "charges": [ 0, 50 ] },
      { "item": "reciprocating_saw", "prob": 50, "charges": [ 0, 500 ] },
      { "item": "cordless_drill", "prob": 100, "charges": [ 0, 500 ] },
      [ "pin_reamer", 30 ],
      [ "clamp", 10 ],
      [ "sandpaper", 90 ]
    ]
  },
  {
    "id": "tools_electronics",
    "type": "item_group",
    "//": "Portable tools used by electricians and for electronics repair",
    "items": [
      { "group": "tools_common_small", "prob": 100 },
      { "item": "soldering_iron", "prob": 100, "charges": [ 0, 50 ] },
      [ "magnifying_glass", 100 ],
      { "item": "voltmeter", "prob": 10, "charges": [ 0, 100 ] },
      { "item": "multimeter", "prob": 100, "charges": [ 0, 100 ] },
      [ "recharge_station", 10 ],
      [ "vac_mold", 10 ],
      [ "polycarbonate_sheet", 50 ],
      [ "hand_crank_charger", 40 ]
    ]
  },
  {
    "id": "tools_entry",
    "type": "item_group",
    "//": "Tools used for forcing entry into a building",
    "items": [
      [ "boltcutters", 30 ],
      [ "crowbar", 50 ],
      [ "claw_bar", 25 ],
      [ "hammer_sledge", 5 ],
      [ "hammer_sledge_short", 5 ],
      [ "hammer_sledge_engineer", 10 ],
      [ "halligan", 10 ],
      [ "pike_pole", 10 ],
      [ "ny_hook", 10 ],
      [ "heavy_crowbar", 10 ]
    ]
  },
  {
    "id": "tools_home",
    "type": "item_group",
    "//": "Tools commonly found in the home or other domestic settings",
    "items": [
      { "group": "tools_common", "prob": 100 },
      { "group": "tools_lighting", "prob": 50 },
      { "group": "tools_tailor", "prob": 50 },
      { "group": "tools_toolbox", "prob": 4 },
      { "group": "tools_workshop", "prob": 1 }
    ]
  },
  {
    "id": "tools_mechanic",
    "type": "item_group",
    "//": "Equipment of any size commonly used by engineers and mechanics",
    "ammo": 100,
    "items": [
      [ "jack", 80 ],
      [ "lug_wrench", 80 ],
      [ "jack_small", 80 ],
      [ "vac_mold", 10 ],
      [ "polycarbonate_sheet", 50 ],
      {
        "collection": [
          { "item": "oxy_torch", "prob": 100 },
          {
            "distribution": [ { "item": "weldtank", "prob": 100, "count": [ 1, 2 ] }, { "item": "tinyweldtank", "prob": 100, "count": [ 1, 3 ] } ],
            "prob": 100
          },
          {
            "distribution": [
              { "item": "brazing_rod_bronze", "prob": 75, "charges": [ 500, 1500 ] },
              { "item": "brazing_rod_alloy", "prob": 50, "charges": [ 500, 1500 ] }
            ]
          }
        ],
        "prob": 80
      },
      [ "oxy_torch", 60 ],
      { "item": "weldtank", "prob": 60, "count": [ 1, 2 ] },
      { "item": "tinyweldtank", "prob": 60, "count": [ 1, 3 ] },
      { "item": "polisher", "prob": 70, "charges": [ 0, 100 ] },
      { "item": "angle_grinder", "prob": 5, "charges": [ 0, 500 ] },
      { "item": "welder", "prob": 10, "charges": [ 0, 500 ] },
      { "item": "small_propane_tank", "prob": 10, "count": [ 1, 5 ], "charges": [ 1000, 3000 ] },
      { "item": "medium_propane_tank", "prob": 20, "count": [ 1, 3 ], "charges": [ 5000, 15000 ] },
      { "item": "large_propane_tank", "prob": 15, "count": [ 1, 2 ], "charges": [ 20000, 60000 ] },
      { "item": "welding_blanket", "prob": 20, "count": [ 0, 1 ] },
      {
        "distribution": [
          { "item": "welding_rod_steel", "prob": 20, "charges": [ 1000, 1600 ] },
          { "item": "welding_rod_alloy", "prob": 10, "charges": [ 1000, 1600 ] },
          { "item": "welding_wire_steel", "prob": 15, "charges": [ 1000, 1600 ] },
          { "item": "welding_wire_alloy", "prob": 5, "charges": [ 1000, 1600 ] },
          { "item": "brazing_rod_bronze", "prob": 7, "charges": [ 500, 1500 ] },
          { "item": "brazing_rod_alloy", "prob": 5, "charges": [ 400, 1200 ] }
        ]
      },
      [ "clamp", 10 ],
      [ "goggles_welding", 80 ]
    ]
  },
  {
    "id": "full_survival_kit",
    "type": "item_group",
    "subtype": "collection",
    "container-item": "survival_kit_box",
    "items": [
      { "item": "knife_folding" },
      { "item": "flint_steel" },
      { "item": "whistle_multitool" },
      { "item": "glowstick", "charges": 1400 },
      { "item": "handflare", "count": 4, "charges": 300 },
      { "group": "pur_tablets_bottle_plastic_small_15" },
      { "item": "pocket_survival" }
    ]
  },
  {
    "id": "used_survival_kit",
    "type": "item_group",
    "subtype": "collection",
    "container-item": "survival_kit_box",
    "items": [
      { "item": "knife_folding", "prob": 40 },
      { "item": "flint_steel", "prob": 50 },
      { "item": "whistle_multitool", "prob": 70 },
      { "item": "glowstick", "charges": 1400, "prob": 60 },
      { "item": "handflare", "count": [ 0, 4 ], "charges": 300 },
      { "group": "pur_tablets_bottle_plastic_small_0_15" },
      { "item": "pocket_survival", "prob": 40 }
    ]
  },
  {
    "id": "knife_rambo_full",
    "type": "item_group",
    "subtype": "collection",
    "container-item": "knife_rambo",
    "entries": [
      { "item": "fishing_hook_basic" },
      { "item": "needle_steel" },
      { "item": "pur_tablets", "count": 3 },
      { "item": "survival_match", "count": 3 },
      { "item": "thread_kevlar", "charges": 36 }
    ]
  },
  {
    "id": "knife_rambo_used",
    "type": "item_group",
    "subtype": "collection",
    "container-item": "knife_rambo",
    "entries": [
      { "item": "fishing_hook_basic", "prob": 50 },
      { "item": "needle_steel", "prob": 40 },
      { "item": "pur_tablets", "prob": 50, "count": [ 0, 3 ] },
      { "item": "survival_match", "prob": 50, "count": [ 0, 3 ] },
      { "item": "thread_kevlar", "charges": [ 0, 36 ] }
    ]
  },
  {
    "id": "knife_rambo_cont",
    "type": "item_group",
    "subtype": "distribution",
    "entries": [ { "group": "knife_rambo_full", "prob": 20 }, { "group": "knife_rambo_used", "prob": 80 } ]
  },
  {
    "id": "full_1st_aid",
    "type": "item_group",
    "subtype": "collection",
    "container-item": "1st_aid_box",
    "items": [
      { "item": "medical_tape", "charges": 20 },
      { "group": "aspirin_bottle_plastic_pill_painkiller_10" },
      { "item": "disinfectant" },
      { "item": "saline" },
      { "item": "adhesive_bandages", "count": 6 },
      { "item": "bandages", "count": 3 },
      { "item": "medical_gauze", "count": 6 },
      { "item": "booklet_firstaid" },
      { "item": "scissors_medical" }
    ]
  },
  {
    "id": "full_ipok",
    "type": "item_group",
    "subtype": "collection",
    "container-item": "ipok",
    "items": [
      { "item": "medical_gauze", "count": 3 },
      { "item": "bandages", "count": 1 },
      { "item": "gloves_medical" },
      { "item": "tourniquet_upper" }
    ]
  },
  {
    "id": "used_1st_aid",
    "type": "item_group",
    "subtype": "collection",
    "container-item": "1st_aid_box",
    "items": [
      { "item": "medical_tape", "charges": [ 0, 20 ] },
      { "group": "aspirin_bottle_plastic_pill_painkiller_0_10" },
      { "item": "disinfectant", "charges": [ 0, 5 ] },
      { "item": "saline", "prob": 60 },
      { "item": "adhesive_bandages", "count": [ 0, 6 ] },
      { "item": "bandages", "count": [ 0, 3 ] },
      { "item": "medical_gauze", "count": [ 0, 6 ] },
      { "item": "booklet_firstaid", "prob": 50 },
      { "item": "scissors_medical", "prob": 50 }
    ]
  },
  {
    "id": "tools_medical",
    "type": "item_group",
    "//": "Portable medical equipment for doctors and paramedics (excludes consumables)",
    "items": [
      [ "scalpel", 50 ],
      [ "scissors_medical", 100 ],
      [ "stethoscope", 50 ],
      [ "syringe", 50 ],
      [ "thermometer", 50 ],
      [ "vacutainer", 50 ],
      [ "bag_body_bag", 10 ]
    ]
  },
  {
    "id": "full_ifak",
    "type": "item_group",
    "subtype": "collection",
    "container-item": "ifak_pouch",
    "items": [
      { "item": "medical_tape", "charges": 20 },
      { "item": "tourniquet_upper" },
      { "group": "quikclot_bag_plastic_5" },
      { "item": "bandages", "count": 9 },
      { "item": "medical_gauze", "count": 3 },
      { "item": "adhesive_bandages", "count": 3 },
      { "group": "pur_tablets_bottle_plastic_small_0_3" },
      { "item": "gloves_medical" },
      { "item": "scissors_medical" }
    ]
  },
  {
    "id": "used_ifak",
    "type": "item_group",
    "subtype": "collection",
    "container-item": "ifak_pouch",
    "items": [
      { "item": "medical_tape", "charges": [ 0, 20 ] },
      { "item": "tourniquet_upper", "prob": 20 },
      { "group": "quikclot_bag_plastic_0_5" },
      { "item": "bandages", "count": [ 0, 9 ] },
      { "item": "medical_gauze", "count": [ 0, 3 ] },
      { "item": "adhesive_bandages", "count": [ 0, 3 ] },
      { "group": "pur_tablets_bottle_plastic_small_0_3" },
      { "item": "gloves_medical", "prob": 50 },
      { "item": "scissors_medical", "prob": 30 }
    ]
  },
  {
    "id": "tools_gunsmith",
    "type": "item_group",
    "//": "Tools used for working with guns and ammo",
    "items": [
      { "group": "tools_common", "prob": 50 },
      { "group": "tools_blacksmith", "prob": 50 },
      { "item": "large_repairkit", "prob": 50, "charges": [ 0, 500 ] },
      [ "puller", 100 ],
      [ "press", 100 ]
    ]
  },
  {
    "id": "tools_lighting",
    "type": "item_group",
    "//": "Light sources balanced according to rarity",
    "items": [
      { "item": "candle", "prob": 70, "charges": [ 0, 100 ] },
      { "item": "electric_lantern", "prob": 20, "charges": [ 0, 100 ] },
      { "item": "handflare", "prob": 50, "charges": 300 },
      { "item": "flashlight", "prob": 100, "charges": [ 0, 300 ] },
      { "item": "heavy_flashlight", "prob": 30, "charges": [ 0, 300 ] },
      { "item": "gasoline_lantern", "prob": 10, "charges": [ 0, 500 ] },
      { "item": "glowstick", "prob": 60, "charges": 1400 },
      { "item": "oil_lamp", "prob": 10, "charges": [ 0, 750 ] },
      { "item": "wearable_light", "prob": 15, "charges": [ 0, 100 ] },
      { "item": "propane_lantern", "prob": 15, "charges": [ 2000, 3000 ] }
    ]
  },
  {
    "id": "tools_lighting_industrial",
    "type": "item_group",
    "//": "Light sources used as industrial working equipment.",
    "items": [
      { "item": "flashlight", "prob": 100, "charges": [ 0, 300 ] },
      { "item": "heavy_flashlight", "prob": 40, "charges": [ 0, 300 ] },
      { "item": "wearable_light", "prob": 60, "charges": [ 0, 100 ] }
    ]
  },
  {
    "id": "tools_survival",
    "type": "item_group",
    "//": "Practical, small and light-weight tools for survival excluding camping gear.",
    "items": [
      [ "binoculars", 30 ],
      [ "canteen", 15 ],
      [ "e_tool", 10 ],
      [ "flaregun", 20 ],
      { "item": "handflare", "prob": 20, "charges": 300 },
      [ "hatchet", 10 ],
      [ "knife_hunting", 10 ],
      { "group": "knife_rambo_cont", "prob": 10 },
      [ "knife_swissarmy", 5 ],
      [ "knife_trench", 10 ],
      { "item": "mess_kit", "prob": 20 },
      { "item": "portable_stove", "prob": 2, "container-item": "nylon_bag", "sealed": false },
      [ "multitool", 5 ],
      [ "pockknife", 50 ],
      [ "knife_folding", 30 ],
      [ "knife_folding_ti", 20 ],
      [ "titanium_knife", 20 ],
      [ "ti_alloy_knife", 15 ],
      { "prob": 10, "group": "pur_tablets_bottle_plastic_small_75_100" },
      { "item": "ref_lighter", "prob": 20, "charges": [ 0, 50 ] },
      {
        "collection": [ { "item": "ref_lighter_butane" }, { "item": "butane_can", "charges": [ 350, 400 ] } ],
        "prob": 5
      },
      [ "signal_flare", 20 ],
      { "item": "sm_extinguisher", "prob": 20, "charges": 10 },
      [ "whistle", 20 ],
      [ "hand_crank_charger", 15 ],
      [ "flint_steel", 5 ],
      { "item": "tinderbox", "prob": 2, "charges": [ 0, 100 ] },
      [ "whistle_multitool", 1 ],
      [ "chem_hexamine", 10 ],
      { "item": "esbit_stove", "prob": 15, "charges": [ 0, 50 ] },
      [ "horse_tack", 3 ],
      [ "saddlebag", 5 ],
      [ "lifestraw", 3 ],
      [ "light_snare_kit", 3 ],
      { "item": "propane_lantern", "prob": 15, "charges": [ 2000, 3000 ] },
      { "item": "propane_cooker", "prob": 15, "charges": [ 2000, 3000 ] }
    ]
  },
  {
    "id": "tools_tailor",
    "type": "item_group",
    "items": [
      [ "awl_steel", 60 ],
      { "item": "loom_frame", "prob": 5 },
      [ "needle_curved", 30 ],
      [ "vac_mold", 10 ],
      [ "polycarbonate_sheet", 50 ],
      [ "scissors", 1000 ],
      { "item": "sewing_kit", "prob": 120, "charges-min": 0 },
      { "item": "shed_stick", "prob": 5 },
      { "item": "tailors_kit", "prob": 10, "charges-min": 0 },
      { "item": "electric_spinwheel", "prob": 10, "charges-min": 0 },
      [ "knitting_needles", 20 ],
      [ "kevlar_shears", 100 ]
    ]
  },
  {
    "id": "tools_commercial_tailor",
    "type": "item_group",
    "items": [
      [ "awl_steel", 150 ],
      [ "needle_curved", 30 ],
      [ "scissors", 1000 ],
      { "item": "sewing_kit", "prob": 10, "charges-min": 0 },
      { "item": "tailors_kit", "prob": 120, "charges-min": 0 },
      [ "kevlar_shears", 40 ]
    ]
  },
  {
    "type": "item_group",
    "id": "tools_science",
    "//": "tools and equipment you might find on lab benches of nearly any lab.",
    "items": [
      { "item": "chemistry_set", "prob": 5, "charges": [ 0, 500 ] },
      [ "chemistry_set_basic", 2 ],
      [ "analytical_set_basic", 5 ],
      [ "spectrophotometer", 5 ],
      [ "balance_small", 5 ],
      [ "cuvettes", 5 ],
      { "item": "ph_meter", "prob": 5, "charges": [ 0, 100 ] },
      { "item": "voltmeter", "prob": 5, "charges": [ 0, 100 ] },
      { "item": "multimeter", "prob": 5, "charges": [ 0, 100 ] },
      [ "melting_point", 5 ],
      [ "vortex", 5 ],
      { "item": "hotplate_induction", "prob": 5, "charges": [ 0, 500 ] },
      [ "jar_glass_sealed", 5 ],
      [ "jar_3l_glass_sealed", 5 ],
      [ "magnifying_glass", 5 ],
      [ "thermometer", 5 ],
      { "item": "geiger_off", "prob": 3, "charges": [ 0, 100 ] },
      [ "hygrometer", 3 ],
      [ "barometer", 3 ],
      [ "sextant", 1 ],
      { "item": "camera", "prob": 2, "charges": [ 0, 150 ] },
      { "item": "camera", "container-item": "camera_bag", "prob": 1, "charges": [ 0, 150 ] },
      [ "flask_glass", 10 ],
      [ "bottle_glass", 10 ],
      [ "thermos", 5 ],
      [ "test_tube", 10 ],
      [ "glass_tube_small", 5 ],
      [ "funnel", 10 ],
      [ "hose", 5 ],
      [ "steel_grille", 5 ],
      [ "coat_lab", 5 ],
      [ "gloves_medical", 5 ],
      [ "mask_dust", 5 ],
      { "item": "mask_filter", "prob": 5, "charges": [ 0, 100 ] },
      [ "gasfilter_s", 5 ],
      [ "glasses_safety", 5 ],
      { "item": "UPS_OFF", "prob": 3, "charges": [ 0, 1000 ] },
      [ "microscope", 5 ],
      [ "microscope_dissecting", 5 ],
      [ "funnel_separation", 3 ],
      { "item": "filter_paper_qualitative", "prob": 3, "charges-min": 10 },
      { "item": "filter_paper_quantitative", "prob": 3, "charges-min": 10 },
      [ "burette", 3 ],
      [ "rotovap", 3 ],
      [ "still_lab", 3 ],
      [ "gelbox", 5 ],
      [ "microcentrifuge", 5 ],
      [ "ketene_lamp", 1 ],
      [ "stopcock", 3 ],
      [ "beaker", 5 ],
      [ "gradcylinder", 5 ],
      [ "rack_test_tube", 5 ],
      [ "test_tube_micro", 5 ],
      [ "rack_test_tube_micro", 5 ],
      [ "stand_ring", 5 ],
      [ "stand_ring_clamps", 5 ],
      [ "syringe", 4 ],
      [ "xacto", 4 ],
      { "group": "cotton_ball_bag_used", "prob": 4 },
      { "group": "ammo_any_batteries_full", "prob": 50 },
      [ "acetylene_machine", 1 ],
      { "group": "writing_utensils", "prob": 5 }
    ]
  },
  {
    "id": "toy_radio_car",
    "type": "item_group",
    "subtype": "collection",
    "container-item": "rc_car_box",
    "items": [
      { "item": "radiocontrol" },
      { "item": "light_minus_battery_cell", "charges": 50, "count": 3 },
      { "item": "radio_car" },
      { "item": "bubblewrap", "count": 2 },
      { "item": "screwdriver" }
    ]
  },
  {
    "id": "fireman_cabinet",
    "type": "item_group",
    "subtype": "distribution",
    "ammo": 100,
    "items": [
      { "item": "extinguisher", "prob": 35 },
      { "item": "sm_extinguisher", "prob": 35 },
      {
        "collection": [
          { "item": "hose" },
          { "item": "sm_extinguisher" },
          { "item": "fire_ax", "prob": 50 },
          { "item": "crash_axe", "prob": 80 },
          { "item": "throw_extinguisher", "prob": 30, "count": [ 3, 5 ] }
        ],
        "prob": 30
      }
    ]
  },
  {
    "type": "item_group",
    "id": "tools_robotics",
    "//": "tools and equipment you might find on robotics laboratories.",
    "items": [
      [ "recipe_lab_elec", 4 ],
      { "item": "UPS_OFF", "prob": 6, "charges": [ 0, 1000 ] },
      [ "file", 10 ],
      [ "atomic_lamp", 1 ],
      { "item": "smart_lamp", "prob": 2, "charges": [ 0, 100 ] },
      [ "bot_manhack", 2 ],
      [ "teleporter", 1 ],
      { "item": "laptop", "prob": 4, "charges": [ 0, 500 ] },
      { "item": "plut_cell", "prob": 4, "charges": [ 1, 5 ] },
      [ "superglue", 30 ],
      [ "pliers", 10 ],
      [ "tin_snips", 10 ],
      { "item": "matches", "prob": 10, "charges": [ 1, 20 ] },
      [ "glasses_safety", 20 ],
      [ "vac_mold", 10 ],
      [ "polycarbonate_sheet", 50 ],
      [ "duct_tape", 8 ],
      { "item": "misc_repairkit", "prob": 15, "charges-min": 0 },
      { "item": "welder", "prob": 10, "charges": [ 0, 500 ] },
      { "item": "welding_blanket", "prob": 10, "count": [ 0, 1 ] },
      {
        "distribution": [
          { "item": "welding_rod_steel", "prob": 10, "charges": [ 1000, 1600 ] },
          { "item": "welding_rod_alloy", "prob": 5, "charges": [ 1000, 1600 ] },
          { "item": "welding_wire_steel", "prob": 20, "charges": [ 1000, 1600 ] },
          { "item": "welding_wire_alloy", "prob": 20, "charges": [ 1000, 1600 ] },
          { "item": "brazing_rod_bronze", "prob": 3, "charges": [ 500, 1500 ] },
          { "item": "brazing_rod_alloy", "prob": 2, "charges": [ 400, 1200 ] }
        ]
      },
      { "item": "soldering_iron", "prob": 8, "charges": [ 0, 50 ] },
      { "item": "extinguisher", "prob": 10, "charges": 100 },
      [ "magnifying_glass", 10 ],
      [ "multitool", 20 ],
      [ "vac_mold", 2 ],
      [ "screwdriver_set", 20 ],
      [ "socket_screwdriver_set", 20 ],
      { "item": "flashlight", "prob": 20, "charges": [ 0, 300 ] },
      [ "memory_card_science", 40 ],
      { "item": "camera_pro", "prob": 1, "charges": [ 0, 150 ] },
      { "item": "camera_pro", "container-item": "camera_bag", "prob": 1, "charges": [ 0, 150 ] },
      [ "element", 5 ],
      [ "light_battery_cell", 10 ],
      [ "goggles_welding", 20 ],
      { "item": "sm_extinguisher", "prob": 10, "charges": 10 },
      { "group": "tools_toolbox", "prob": 5 },
      [ "tool_belt", 10 ],
      [ "clamp", 10 ],
      [ "wrench", 10 ],
      [ "socket_wrench_set", 10 ],
      { "group": "writing_utensils", "prob": 5 }
    ]
  },
  {
    "id": "hand_tools",
    "type": "item_group",
    "items": [
      { "item": "flashlight", "prob": 35, "charges": [ 0, 300 ] },
      [ "wrench", 50 ],
      [ "hammer", 40 ],
      [ "saw", 50 ],
      { "item": "bow_saw", "prob": 40 },
      [ "ax", 20 ],
      [ "hacksaw", 50 ],
      [ "chipper", 60 ],
      [ "boltcutters", 50 ],
      [ "tin_snips", 50 ],
      [ "screwdriver", 35 ],
      [ "pin_reamer", 10 ],
      [ "metal_file", 10 ],
      [ "clamp", 20 ]
    ]
  },
  {
    "id": "power_tools",
    "type": "item_group",
    "items": [
      { "item": "chainsaw_off", "prob": 10, "charges": [ 0, 450 ] },
      { "item": "polesaw_off", "prob": 10, "charges": [ 0, 450 ] },
      { "item": "elec_chainsaw_off", "prob": 10, "charges": [ 0, 500 ] },
      { "item": "trimmer_off", "prob": 40, "charges": [ 0, 600 ] },
      { "item": "jackhammer", "prob": 50, "charges": [ 0, 1200 ] },
      { "item": "elec_jackhammer", "prob": 50, "charges": [ 0, 1320 ] },
      { "item": "reciprocating_saw", "prob": 50, "charges": [ 0, 500 ] },
      { "item": "cordless_impact_wrench", "prob": 30, "charges": [ 0, 500 ] },
      { "item": "cordless_drill", "prob": 20, "charges": [ 0, 500 ] },
      { "item": "corded_powerdrill", "prob": 30 },
      { "item": "circsaw_off", "prob": 10, "charges": [ 0, 500 ] },
      { "item": "angle_grinder", "prob": 20, "charges": [ 0, 500 ] },
      { "item": "masonrysaw_off", "prob": 50, "charges": [ 0, 450 ] },
      { "item": "electric_masonrysaw_off", "prob": 50, "charges": [ 0, 495 ] }
    ]
  },
  {
    "id": "tools_tree_cutting",
    "type": "item_group",
    "//": "Axes and saws.",
    "items": [
      [ "ax", 100 ],
      { "item": "chainsaw_off", "prob": 80, "charges": [ 0, 400 ] },
      { "item": "polesaw_off", "prob": 75, "charges": [ 0, 400 ] },
      [ "saw", 100 ],
      { "item": "bow_saw", "prob": 80 },
      { "item": "circsaw_off", "prob": 50, "charges": [ 0, 500 ] },
      [ "circsaw_blade", 20 ],
      { "item": "elec_chainsaw_off", "prob": 35, "charges": [ 0, 500 ] },
      { "group": "tools_cut_protection", "prob": 75 }
    ]
  },
  {
    "id": "tools_cut_protection",
    "type": "item_group",
    "subtype": "distribution",
    "//": "Sets of cut-resistant PPE used in industrial fisheries, meat processing, lumber yards, animal handling, etc.",
    "items": [
      {
        "collection": [
          { "item": "gloves_cut_resistant" },
          { "item": "armguard_cut_resistant", "prob": 80 },
          { "item": "apron_cut_resistant", "prob": 40 },
          { "item": "chaps_cut_resistant", "prob": 40 },
          { "item": "balaclava_cut_resistant", "prob": 40 }
        ],
        "prob": 50
      },
      {
        "collection": [
          { "item": "mc_chainmail_hands" },
          { "item": "mc_chainmail_arms", "prob": 80 },
          { "item": "mc_chainmail_vest", "prob": 40 },
          { "item": "mc_chainmail_legs", "prob": 40 },
          { "item": "mc_chainmail_hood", "prob": 40 }
        ],
        "prob": 40
      },
      {
        "collection": [
          { "item": "ti_alloy_chainmail_hands" },
          { "item": "ti_alloy_chainmail_arms", "prob": 80 },
          { "item": "ti_alloy_chainmail_vest", "prob": 40 },
          { "item": "ti_alloy_chainmail_legs", "prob": 40 },
          { "item": "ti_alloy_chainmail_hood", "prob": 40 }
        ],
        "prob": 30
      }
    ]
  },
  {
    "id": "tools_fishingrods_commercial",
    "type": "item_group",
    "subtype": "distribution",
    "//": "Commercially available fishing rods",
    "items": [
      { "item": "fishing_rod_professional", "prob": 2 },
      { "item": "fishing_rod_2pc_packed", "prob": 4 },
      { "item": "fishing_rod_tele_packed", "prob": 3 }
    ]
  },
  {
    "id": "tools_fishingrods_portable",
    "type": "item_group",
    "subtype": "distribution",
    "//": "Fishing rods with better portability",
    "items": [
      { "item": "fishing_rod_2pc_packed", "prob": 3 },
      { "item": "fishing_rod_tele_packed", "prob": 3 },
      { "item": "plastichoboreel", "prob": 1 }
    ]
  },
  {
    "id": "tools_fishing_makeshift",
    "type": "item_group",
    "subtype": "distribution",
    "//": "Post-cataclysm makeshift fishing implements",
    "items": [ [ "fishing_rod_basic", 100 ], [ "fish_trap_basket", 100 ], [ "fishing_hook_bone", 100 ] ]
  },
  {
    "type": "item_group",
    "id": "pur_tablets_bottle_plastic_small_15",
    "subtype": "collection",
    "//": "This group was created automatically and may contain errors.",
    "container-item": "bottle_plastic_small",
    "entries": [ { "item": "pur_tablets", "count": 15 } ]
  },
  {
    "type": "item_group",
    "id": "pur_tablets_bottle_plastic_small_0_15",
    "subtype": "collection",
    "//": "This group was created automatically and may contain errors.",
    "container-item": "bottle_plastic_small",
    "entries": [ { "item": "pur_tablets", "count": [ 0, 15 ] } ]
  },
  {
    "type": "item_group",
    "id": "aspirin_bottle_plastic_pill_painkiller_10",
    "subtype": "collection",
    "//": "This group was created automatically and may contain errors.",
    "container-item": "bottle_plastic_pill_painkiller",
    "entries": [ { "item": "aspirin", "container-item": "null", "count": 10 } ]
  },
  {
    "type": "item_group",
    "id": "aspirin_bottle_plastic_pill_painkiller_0_10",
    "subtype": "collection",
    "//": "This group was created automatically and may contain errors.",
    "container-item": "bottle_plastic_pill_painkiller",
    "entries": [ { "item": "aspirin", "container-item": "null", "count": [ 0, 10 ] } ]
  },
  {
    "type": "item_group",
    "id": "quikclot_bag_plastic_5",
    "subtype": "collection",
    "//": "This group was created automatically and may contain errors.",
    "container-item": "bag_plastic",
    "entries": [ { "item": "quikclot", "container-item": "null", "count": 5 } ]
  },
  {
    "type": "item_group",
    "id": "pur_tablets_bottle_plastic_small_0_3",
    "subtype": "collection",
    "//": "This group was created automatically and may contain errors.",
    "container-item": "bottle_plastic_small",
    "entries": [ { "item": "pur_tablets", "count": [ 0, 3 ] } ]
  },
  {
    "type": "item_group",
    "id": "quikclot_bag_plastic_0_5",
    "subtype": "collection",
    "//": "This group was created automatically and may contain errors.",
    "container-item": "bag_plastic",
    "entries": [ { "item": "quikclot", "container-item": "null", "count": [ 0, 5 ] } ]
  },
  {
    "type": "item_group",
    "id": "pur_tablets_bottle_plastic_small_75_100",
    "subtype": "collection",
    "//": "This group was created automatically and may contain errors.",
    "container-item": "bottle_plastic_small",
    "entries": [ { "item": "pur_tablets", "count": [ 75, 100 ] } ]
  }
]<|MERGE_RESOLUTION|>--- conflicted
+++ resolved
@@ -171,10 +171,10 @@
       { "item": "circsaw_off", "prob": 25, "charges": [ 0, 500 ] },
       { "item": "reciprocating_saw", "prob": 20, "charges": [ 0, 500 ] },
       { "item": "cordless_impact_wrench", "prob": 10, "charges": [ 0, 500 ] },
-<<<<<<< HEAD
-      { "item": "cordless_drill", "prob": 45, "charges": [ 0, 500 ] },
-      [ "rope_30", 30 ],
-      [ "long_extension_cable", 20 ]
+      { "item": "cordless_drill", "prob": 20, "charges": [ 0, 500 ] },
+      { "item": "corded_powerdrill", "prob": 20 }
+      { "item": "rope_30", "prob": 30 },
+      { "item": "long_extension_cable", "prob": 20 }
     ]
   },
   {
@@ -208,10 +208,7 @@
       { "item": "back_holster", "prob": 10 },
       { "item": "XL_holster", "prob": 5 },
       { "item": "XL_nylon_holster", "prob": 5 }
-=======
-      { "item": "cordless_drill", "prob": 20, "charges": [ 0, 500 ] },
-      { "item": "corded_powerdrill", "prob": 20 }
->>>>>>> 73fd431b
+
     ]
   },
   {
