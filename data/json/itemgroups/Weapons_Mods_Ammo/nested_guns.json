--- conflicted
+++ resolved
@@ -292,8 +292,6 @@
     "entries": [ { "item": "model_10_revolver", "charges": [ 0, 6 ] }, { "group": "on_hand_38" } ]
   },
   {
-<<<<<<< HEAD
-=======
     "id": "nested_mr73",
     "type": "item_group",
     "//": "this is a distribution for the gun, reasonable number of backup mags, and some ammo to repack",
@@ -320,7 +318,6 @@
     ]
   },
   {
->>>>>>> 08a9ab4a
     "id": "nested_taurus_spectrum",
     "type": "item_group",
     "//": "this is a distribution for the gun, reasonable number of backup mags, and some ammo to repack",
