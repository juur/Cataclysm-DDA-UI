[
  {
    "type": "item_group",
    "id": "gunmod_common",
    "//": "Common gunmods typically owned by citizens and found in many locations.",
    "items": [
      [ "belt_clip", 5 ],
      [ "brass_catcher", 100 ],
      [ "improve_sights", 60 ],
      [ "compensator", 40 ],
      [ "muzzle_brake", 20 ],
      [ "pistol_grip", 30 ],
      [ "rifle_scope", 30 ],
      [ "shoulder_strap", 50 ],
      [ "shoulder_strap_simple", 70 ],
      [ "single_sling", 50 ],
      [ "butt_hook", 30 ],
      [ "match_trigger", 20 ],
      [ "offset_sights", 40 ],
      [ "offset_sight_rail", 30 ],
      [ "cheek_pad", 25 ],
      [ "rail_laser_sight", 40 ],
      [ "red_dot_sight", 70 ],
      [ "choke", 50 ]
    ]
  },
  {
    "type": "item_group",
    "id": "gunmod_rare",
    "//": "Less common gunmods including those only used by police/paramilitary forces.",
    "items": [
      [ "adjustable_stock", 80 ],
      [ "barrel_ported", 20 ],
      [ "bipod", 20 ],
      [ "folding_stock", 60 ],
      [ "grip", 80 ],
      [ "wooden_grip", 5 ],
      [ "waterproof_gunmod", 40 ],
      [ "gun_crossbow", 20 ],
      [ "laser_sight", 40 ],
      [ "light_grip", 50 ],
      [ "pistol_bayonet", 10 ],
      [ "pistol_scope", 10 ],
      [ "pistol_stock", 10 ],
      [ "tail_hook_stock", 30 ],
      [ "butt_hook", 20 ],
      [ "arredondo_chute", 20 ],
      [ "recoil_stock", 60 ],
      [ "shot_suppressor", 10 ],
      [ "u_shotgun", 60 ],
      [ "suppressor", 60 ],
      [ "suppressor_compact", 40 ],
      [ "retool_ar15_300blk", 40 ],
      [ "acog_scope", 40 ],
      [ "holo_sight", 50 ],
      [ "holo_magnifier", 30 ],
      [ "hybrid_sight_4x", 30 ],
      [ "rifle_scope_high_end_mount", 20 ],
      [ "modern_handguard", 20 ],
      [ "bipod_handguard", 10 ],
      [ "high_end_folding_stock", 10 ],
<<<<<<< HEAD
      [ "stock_mauser", 5 ],
=======
>>>>>>> 22f4aa16
      [ "muzzle_weight", 10 ]
    ]
  },
  {
    "type": "item_group",
    "id": "gunmod_milspec",
    "//": "Military specification gunmods found only at military sites.",
    "items": [
      [ "acog_scope", 100 ],
      [ "holo_sight", 100 ],
      [ "red_dot_sight", 100 ],
      [ "holo_magnifier", 80 ],
      [ "hybrid_sight_4x", 100 ],
      [ "m203", 30 ],
      [ "m320_mod", 10 ],
      [ "masterkey", 30 ],
      [ "m26_mass", 35 ],
      [ "rm121aux", 10 ],
      [ "sword_bayonet", 10 ]
    ]
  },
  {
    "type": "item_group",
    "id": "issued_carbine_sights",
    "//": "Sights that are issued by the US Army for the M4 and similar firearms.",
    "items": [ [ "acog_scope", 15 ], [ "hybrid_sight_4x", 5 ], [ "holo_sight", 10 ], [ "red_dot_sight", 20 ], [ "null", 50 ] ]
  },
  {
    "type": "item_group",
    "id": "issued_slings",
    "//": "Slings that belong on a firearm, the 5% of soldiers who lost theirs are very unhappy right now.",
    "items": [ [ "shoulder_strap_simple", 60 ], [ "shoulder_strap", 35 ], [ "null", 5 ] ]
  },
  {
    "type": "item_group",
    "id": "issued_grip",
    "//": "Not all soldiers would have a forward grip, but they're common accessories.",
    "items": [ [ "grip", 33 ], [ "null", 67 ] ]
  },
  {
    "type": "item_group",
    "subtype": "collection",
    "id": "issued_carbine_mods",
    "//": "Weapon mod loadouts that represent the average US Army carbine loadout.",
    "items": [ { "group": "issued_slings" }, { "group": "issued_carbine_sights" }, { "group": "issued_grip" } ]
  },
  {
    "type": "item_group",
    "subtype": "collection",
    "id": "issued_grenadier_mods",
    "//": "Weapon mod loadouts that represent the average US Army grenadier loadout.",
    "items": [ { "group": "issued_slings" }, { "group": "issued_carbine_sights" }, { "group": "military_grenadier_mods" } ]
  },
  {
    "type": "item_group",
    "id": "sights_rifle",
    "//": "Aftermarket sights that are for rifles.",
    "items": [
      [ "improve_sights", 84 ],
      [ "red_dot_sight", 42 ],
      [ "holo_sight", 18 ],
      [ "laser_sight", 15 ],
      [ "rail_laser_sight", 6 ],
      [ "offset_sights", 6 ],
      [ "acog_scope", 21 ],
      [ "hybrid_sight_4x", 15 ],
      [ "rifle_scope", 25 ],
      [ "rifle_scope_high_end_mount", 10 ]
    ]
  },
  {
    "type": "item_group",
    "id": "sights_shotgun",
    "//": "Aftermarket sights that are for shotguns.",
    "items": [
      [ "improve_sights", 84 ],
      [ "red_dot_sight", 42 ],
      [ "holo_sight", 18 ],
      [ "laser_sight", 15 ],
      [ "offset_sights", 6 ]
    ]
  },
  {
    "type": "item_group",
    "id": "m38dmr_mods",
    "//": "Default mods for the m38dmr variant of the NATO assault rifle",
    "subtype": "collection",
    "entries": [ { "item": "suppressor" }, { "item": "rifle_scope" }, { "item": "bipod" } ]
  },
  {
    "type": "item_group",
    "id": "military_grenadier_mods",
    "//": "Default mods for m4 carbines issued with grenade launchers",
    "subtype": "distribution",
    "entries": [ { "item": "m203", "prob": 40 }, { "item": "m320_mod", "prob": 60 } ]
  },
  {
    "type": "item_group",
    "id": "ak74_folding_mods",
    "//": "Default mods for the Kalashnikov AKS-74 variant of the 5.45x39mm fighting rifle",
    "subtype": "collection",
    "entries": [ { "item": "stock_mount" }, { "item": "folding_stock" } ]
  },
  {
    "type": "item_group",
    "id": "c96_mods",
    "//": "Default possible mods for the C96 and M714.",
    "subtype": "distribution",
    "entries": [ ( "item": "stock_mauser", "prob": 40 } ]
  },
  {
    "type": "item_group",
    "id": "mosin_mods",
    "//": "Default mods for the EBR variants of the Mosin carbine and battle rifle",
    "subtype": "collection",
    "entries": [ { "item": "grip_mount" }, { "item": "rail_mount" }, { "item": "stock_mount" } ]
  },
  {
    "type": "item_group",
    "id": "type99_mods",
    "//": "Default possible mods for Arisaka Type 99 rifles.",
    "subtype": "distribution",
    "entries": [ { "item": "arisaka_monopod", "prob": 25 }, { "item": "arisaka_bayonet", "prob": 50 } ]
  },
  {
    "type": "item_group",
    "id": "sights_shotgun_readied",
    "subtype": "distribution",
    "//": "For non-static shotguns (not in stores, closets ).",
    "entries": [ { "group": "sights_shotgun", "prob": 50 }, { "group": "EMPTY_GROUP", "prob": 50 } ]
  },
  {
    "type": "item_group",
    "id": "sights_shotgun_static",
    "subtype": "distribution",
    "//": "For shotguns that haven't been 'made ready', e.g sitting in a store or garage.",
    "entries": [ { "group": "sights_shotgun", "prob": 20 }, { "group": "EMPTY_GROUP", "prob": 80 } ]
  },
  {
    "type": "item_group",
    "id": "mk23_mods",
    "//": "Default mods for the mk23 variant of the USP .45 pistol",
    "subtype": "collection",
    "entries": [ { "item": "suppressor" }, { "item": "laser_sight" } ]
  },
  {
    "type": "item_group",
    "id": "gunmod_energy",
    "//": "Gunmods for energy weaponry found only at military sites and laboratories.",
    "items": [
      [ "beam_scatterer", 80 ],
      [ "focusing_lens", 60 ],
      [ "electrolaser_conversion", 40 ],
      [ "effective_emitter", 40 ],
      [ "high_density_capacitor", 60 ]
    ]
  }
]<|MERGE_RESOLUTION|>--- conflicted
+++ resolved
@@ -59,10 +59,6 @@
       [ "modern_handguard", 20 ],
       [ "bipod_handguard", 10 ],
       [ "high_end_folding_stock", 10 ],
-<<<<<<< HEAD
-      [ "stock_mauser", 5 ],
-=======
->>>>>>> 22f4aa16
       [ "muzzle_weight", 10 ]
     ]
   },
