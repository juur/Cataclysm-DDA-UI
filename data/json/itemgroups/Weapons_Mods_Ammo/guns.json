--- conflicted
+++ resolved
@@ -115,7 +115,6 @@
     "magazine": 100,
     "//": "Pistols that are sought after but with little or no historical value.  Think of magnum handguns, stuff made famous by movies, guns that \"look cool\".  Should all be unloaded, but with magazines as these are display pieces.",
     "items": [
-<<<<<<< HEAD
       { "item": "colt_python", "prob": 30 },
       { "item": "chiappa_rhino", "prob": 20 },
       { "item": "colt_anaconda_4", "prob": 40 },
@@ -133,54 +132,13 @@
       { "item": "sw_500", "prob": 50 },
       { "item": "bfr", "prob": 10 },
       { "item": "draco_9mm", "prob": 10, "charges": 0 }
-=======
-      { "group": "nested_bfr", "prob": 100 },
-      { "group": "nested_m1911-460", "prob": 3 },
-      { "group": "nested_makarov", "prob": 100 },
-      { "group": "nested_mauser_c96", "prob": 39, "contents-group": "c96_mods" },
-      { "group": "nested_chiappa_rhino", "prob": 5 },
-      { "group": "nested_pistol_flintlock", "prob": 150 },
-      { "group": "nested_raging_bull", "prob": 100 },
-      { "group": "nested_tokarev", "prob": 100 },
-      { "group": "nested_walther_ppk", "prob": 100 },
-      { "group": "guns_pistol_collectible", "prob": 1 }
->>>>>>> a9fa1047
     ]
   },
   {
     "type": "item_group",
     "id": "guns_pistol_collectible",
-<<<<<<< HEAD
-    "//": "Pistols that are sought after, and that have historical value, such as Colt SAA, C96.  These weapons are always unloaded.",
-=======
-    "//": "Highly rare or collectable factory-made pistols that are possible for civilians to own; only likely to show up in gun collections, museums or similar.  Pistols that are of historic or collectors value and which fall under NFA regulations, i.e. pistols which are integrally suppressed, have a burst or fully-automatic capability, or have a non-detachable buttstock, can be placed within this item group.  These weapons are always unloaded.",
-    "items": [
-      { "item": "mauser_c96", "prob": 50, "contents-group": "c96_mods" },
-      { "item": "colt_navy", "prob": 40 },
-      { "item": "colt_army", "prob": 40 }
-    ]
-  },
-  {
-    "type": "item_group",
-    "id": "guns_pistol_improvised",
-    "//": "Makeshift or otherwise poor quality pistols.",
-    "items": [ { "item": "ashot", "prob": 1 }, { "item": "2_shot_special", "prob": 1 } ]
-  },
-  {
-    "type": "item_group",
-    "id": "guns_smg_common",
-    "//": "Semi-auto civilian SMGs owned by citizens and found in many locations.",
-    "//2": "Making the assumption any loaded gun will have additional ammo and mags with it.",
-    "items": [ { "group": "nested_mp40semi", "prob": 200 }, { "group": "nested_hk_mp5_semi_pistol", "prob": 70 } ]
-  },
-  {
-    "type": "item_group",
-    "id": "guns_smg_common_worn",
-    "//": "Semi-auto civilian SMGs owned by citizens and found in many locations.",
-    "//2": "This is for worn items so ammo should be handled elsewhere so that mods can be added directly.",
->>>>>>> a9fa1047
-    "items": [
-      { "item": "mauser_c96", "prob": 12 },
+    "items": [
+      { "item": "mauser_c96" "prob": 12, "contents-group": "c96_mods" },
       { "item": "colt_navy", "prob": 2 },
       { "item": "colt_army", "prob": 6 },
       { "item": "colt_saa", "variant": "colt_saa", "prob": 50 },
