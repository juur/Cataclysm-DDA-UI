--- conflicted
+++ resolved
@@ -442,13 +442,9 @@
       { "item": "sharps", "prob": 10, "charges-min": 0, "charges-max": 0 },
       { "item": "sks", "prob": 20, "charges-min": 0, "charges-max": 0 },
       { "item": "m1a", "prob": 30, "charges-min": 0, "charges-max": 0 },
-<<<<<<< HEAD
       { "item": "fn_ps90", "prob": 30, "charges-min": 0, "charges-max": 0 },
-      { "item": "aksemi", "prob": 15, "charges-min": 0, "charges-max": 0 }
-=======
       { "item": "aksemi", "prob": 15, "charges-min": 0, "charges-max": 0 },
       { "item": "mk47", "prob": 10, "charges-min": 0, "charges-max": 0 }
->>>>>>> 79881bca
     ]
   },
   {
