[
  {
    "type": "item_group",
    "id": "guns_pistol_common_9mm",
    "//": "Pistols that are reasonably prolific amongst civilians, commonly owned and reliably obtainable by citizens and that are found in many locations.",
    "//2": "Making the assumption any loaded gun will have additional ammo and mags with it.",
    "items": [
      { "group": "nested_glock_17", "prob": 12 },
      { "group": "nested_glock_19", "prob": 15 },
      { "group": "nested_m9", "prob": 11 },
      { "group": "nested_px4", "prob": 11 },
      { "group": "nested_hi_power_9mm", "prob": 2 },
      { "group": "nested_walther_ppq_9mm", "prob": 4 },
      { "group": "nested_cz75", "prob": 1 },
      { "group": "nested_kpf9", "prob": 13 },
      { "group": "nested_hptc9", "prob": 2 },
      { "group": "nested_walther_ccp", "prob": 7 }
    ]
  },
  {
    "type": "item_group",
    "id": "guns_pistol_common_22",
    "items": [
      { "group": "nested_walther_p22", "prob": 40 },
      { "group": "nested_ruger_lcr_22", "prob": 40 },
      { "group": "nested_sig_mosquito", "prob": 18 },
      { "group": "nested_cp33", "prob": 9 },
      { "group": "nested_ruger_mk4", "prob": 74 },
      { "group": "nested_ruger_charger", "prob": 1 }
    ]
  },
  {
    "type": "item_group",
    "id": "guns_pistol_common_45",
    "items": [
      { "group": "nested_glock_21", "prob": 5 },
      { "group": "nested_m1911", "prob": 17 },
      { "group": "nested_walther_ppq_45", "prob": 2 },
      { "group": "nested_hptjhp", "prob": 1 }
    ]
  },
  {
    "type": "item_group",
    "id": "guns_pistol_common_380",
    "items": [
      { "group": "nested_kp3at", "prob": 10 },
      { "group": "nested_rugerlcp", "prob": 10 },
      { "group": "nested_hptcf380", "prob": 2 },
      { "group": "nested_taurus_spectrum", "prob": 6 }
    ]
  },
  {
    "type": "item_group",
    "id": "guns_pistol_common_40",
    "items": [
      { "group": "nested_glock_22", "prob": 10 },
      { "group": "nested_px4_40", "prob": 5 },
      { "group": "nested_hi_power_40", "prob": 2 },
      { "group": "nested_walther_ppq_40", "prob": 3 },
      { "group": "nested_hptjcp", "prob": 1 }
    ]
  },
  {
    "type": "item_group",
    "id": "guns_pistol_common_357mag",
    "items": [ { "group": "nested_sw_619", "prob": 3 } ]
  },
  {
    "type": "item_group",
    "id": "guns_pistol_common_38",
    "items": [ { "group": "nested_ruger_lcr_38", "prob": 5 }, { "group": "nested_model_10_revolver", "prob": 10 } ]
  },
  {
    "type": "item_group",
    "id": "guns_pistol_common_44",
    "items": [ { "group": "nested_sw629", "prob": 5 } ]
  },
  {
    "type": "item_group",
    "id": "guns_pistol_common_10mm",
    "items": [ { "group": "nested_sw_610", "prob": 5 } ]
  },
  {
    "type": "item_group",
    "id": "guns_pistol_common_other",
    "items": [ { "group": "nested_kp32", "prob": 5 }, { "group": "nested_taurus_judge", "prob": 3 } ]
  },
  {
    "type": "item_group",
    "id": "guns_pistol_common_everyday_carry_9mm",
    "items": [
      { "item": "glock_17", "prob": 11, "charges": [ 0, -1 ] },
      { "item": "glock_19", "prob": 15, "charges": [ 0, -1 ] },
      { "item": "m9", "variant": "m9", "prob": 11, "charges": [ 0, -1 ] },
      { "item": "px4", "prob": 11, "charges": [ 0, -1 ] },
      { "item": "hi_power_9mm", "prob": 2, "charges": [ 0, -1 ] },
      { "item": "walther_ppq_9mm", "prob": 4, "charges": [ 0, -1 ] },
      { "item": "kpf9", "prob": 24, "charges": [ 0, -1 ] },
      { "item": "hptc9", "prob": 2, "charges": [ 0, -1 ] },
      { "item": "cz75", "prob": 7, "charges": [ 0, -1 ] },
      { "item": "walther_ccp", "prob": 5, "charges": [ 0, -1 ] }
    ]
  },
  {
    "type": "item_group",
    "id": "guns_pistol_common_everyday_carry_22",
    "items": [
      { "item": "sig_mosquito", "prob": 15, "charges": [ 0, -1 ] },
      { "item": "walther_p22", "prob": 30, "charges": [ 0, -1 ] },
      { "item": "ruger_lcr_22", "prob": 60, "charges": [ 0, -1 ] },
      { "item": "ruger_mk4", "prob": 130, "charges": [ 0, -1 ] }
    ]
  },
  {
    "type": "item_group",
    "id": "guns_pistol_common_everyday_carry_45",
    "items": [
      { "item": "glock_21", "prob": 5, "charges": [ 0, -1 ] },
      { "item": "m1911", "prob": 17, "charges": [ 0, -1 ] },
      { "item": "walther_ppq_45", "prob": 2, "charges": [ 0, -1 ] },
      { "item": "hptjhp", "prob": 1, "charges": [ 0, -1 ] }
    ]
  },
  {
    "type": "item_group",
    "id": "guns_pistol_common_everyday_carry_380",
    "items": [
      { "item": "kp3at", "prob": 10, "charges": [ 0, -1 ] },
      { "item": "rugerlcp", "prob": 10, "charges": [ 0, -1 ] },
      { "item": "hptcf380", "prob": 2, "charges": [ 0, -1 ] },
      { "item": "taurus_spectrum", "prob": 6, "charges": [ 0, -1 ] }
    ]
  },
  {
    "type": "item_group",
    "id": "guns_pistol_common_everyday_carry_40",
    "items": [
      { "item": "glock_22", "prob": 10, "charges": [ 0, -1 ] },
      { "item": "px4_40", "prob": 5, "charges": [ 0, -1 ] },
      { "item": "hi_power_40", "prob": 2, "charges": [ 0, -1 ] },
      { "item": "walther_ppq_40", "prob": 3, "charges": [ 0, -1 ] },
      { "item": "hptjcp", "prob": 1, "charges": [ 0, -1 ] }
    ]
  },
  {
    "type": "item_group",
    "id": "guns_pistol_common_everyday_carry_357mag",
    "items": [ { "item": "sw_619", "prob": 5, "charges": [ 0, -1 ] } ]
  },
  {
    "type": "item_group",
    "id": "guns_pistol_common_everyday_carry_38",
    "items": [
      { "item": "ruger_lcr_38", "prob": 5, "charges": [ 0, -1 ] },
      { "item": "model_10_revolver", "prob": 10, "charges": [ 0, -1 ] }
    ]
  },
  {
    "type": "item_group",
    "id": "guns_pistol_common_everyday_carry_44",
    "items": [ { "item": "sw629", "prob": 5, "charges": [ 0, -1 ] } ]
  },
  {
    "type": "item_group",
    "id": "guns_pistol_common_everyday_carry_10mm",
    "items": [ { "item": "sw_610", "prob": 5, "charges": [ 0, -1 ] } ]
  },
  {
    "type": "item_group",
    "id": "guns_pistol_common_everyday_carry_other",
    "items": [ { "item": "kp32", "prob": 5, "charges": [ 0, -1 ] } ]
  },
  {
    "type": "item_group",
    "id": "guns_pistol_common_display_9mm",
    "items": [
      { "item": "glock_17", "prob": 11 },
      { "item": "glock_19", "prob": 15 },
      { "item": "m9", "variant": "m9", "prob": 11 },
      { "item": "px4", "prob": 8 },
      { "item": "kpf9", "prob": 12 },
      { "item": "hi_power_9mm", "prob": 1 },
      { "item": "walther_ppq_9mm", "prob": 4 },
      { "item": "cz75", "prob": 6 },
      { "item": "walther_ccp", "prob": 6 },
      { "item": "hptc9", "prob": 2 }
    ]
  },
  {
    "type": "item_group",
    "id": "guns_pistol_common_display_22",
    "items": [
      { "item": "sig_mosquito", "prob": 18 },
      { "item": "walther_p22", "prob": 42 },
      { "item": "ruger_lcr_22", "prob": 84 },
      { "item": "cp33", "prob": 14 },
      { "item": "ruger_mk4", "prob": 72 },
      { "item": "ruger_charger", "prob": 10 }
    ]
  },
  {
    "type": "item_group",
    "id": "guns_pistol_common_display_45",
    "items": [
      { "item": "glock_21", "prob": 5 },
      { "item": "m1911", "prob": 17 },
      { "item": "walther_ppq_45", "prob": 3 },
      { "item": "hptjhp", "prob": 1 }
    ]
  },
  {
    "type": "item_group",
    "id": "guns_pistol_common_display_380",
    "items": [
      { "item": "kp3at", "prob": 10 },
      { "item": "rugerlcp", "prob": 10 },
      { "item": "hptcf380", "prob": 2 },
      { "item": "taurus_spectrum", "prob": 6 }
    ]
  },
  {
    "type": "item_group",
    "id": "guns_pistol_common_display_40",
    "items": [
      { "item": "glock_22", "prob": 10 },
      { "item": "px4_40", "prob": 5 },
      { "item": "hi_power_40", "prob": 2 },
      { "item": "walther_ppq_40", "prob": 3 },
      { "item": "hptjcp", "prob": 1 }
    ]
  },
  {
    "type": "item_group",
    "id": "guns_pistol_common_display_357mag",
    "items": [ { "item": "sw_619", "prob": 1 } ]
  },
  {
    "type": "item_group",
    "id": "guns_pistol_common_display_38",
    "items": [ { "item": "ruger_lcr_38", "prob": 5 }, { "item": "model_10_revolver", "prob": 10 } ]
  },
  {
    "type": "item_group",
    "id": "guns_pistol_common_display_44",
    "items": [ { "item": "sw629", "prob": 5 } ]
  },
  {
    "type": "item_group",
    "id": "guns_pistol_common_display_45colt",
    "items": [ { "item": "colt_saa", "prob": 5 } ]
  },
  {
    "type": "item_group",
    "id": "guns_pistol_common_display_10mm",
    "items": [ { "item": "sw_610", "prob": 5 } ]
  },
  {
    "type": "item_group",
    "id": "guns_pistol_common_display_other",
    "items": [ { "item": "kp32", "prob": 5 }, { "item": "taurus_judge", "prob": 9 } ]
  },
  {
    "type": "item_group",
    "id": "guns_pistol_rare_9mm",
    "items": [
      { "group": "nested_90two", "prob": 20 },
      { "group": "nested_usp_9mm", "prob": 13 },
      { "group": "nested_p08", "prob": 7 }
    ]
  },
  {
    "type": "item_group",
    "id": "guns_pistol_rare_223",
    "items": [ { "group": "nested_ar_pistol", "prob": 1 }, { "group": "nested_minidraco556", "prob": 1 } ]
  },
  {
    "type": "item_group",
    "id": "guns_pistol_rare_45",
    "items": [ { "group": "nested_usp_45", "prob": 20 } ]
  },
  {
    "type": "item_group",
    "id": "guns_pistol_rare_40",
    "items": [ { "group": "nested_90two40", "prob": 2 }, { "group": "nested_sig_40", "prob": 10 } ]
  },
  {
    "type": "item_group",
    "id": "guns_pistol_rare_762",
    "items": [ { "group": "nested_draco", "prob": 20 } ]
  },
  {
    "type": "item_group",
<<<<<<< HEAD
=======
    "id": "guns_pistol_rare_357mag",
    "items": [ { "group": "nested_chiappa_rhino", "prob": 5 }, { "group": "nested_mr73", "prob": 8 } ]
  },
  {
    "type": "item_group",
>>>>>>> 08a9ab4a
    "id": "guns_pistol_rare_38",
    "items": [ { "group": "nested_model_10_revolver", "prob": 1 } ]
  },
  {
    "type": "item_group",
    "id": "guns_pistol_rare_44",
    "items": [ { "group": "nested_sw629", "prob": 40 } ]
  },
  {
    "type": "item_group",
    "id": "guns_pistol_rare_45colt",
    "items": [ { "group": "nested_bond_410", "prob": 15 }, { "group": "nested_colt_saa", "prob": 8 } ]
  },
  {
    "type": "item_group",
    "id": "guns_pistol_rare_10mm",
    "items": [ { "group": "nested_TDI_10", "prob": 1 } ]
  },
  {
    "type": "item_group",
    "id": "guns_pistol_rare_other",
    "items": [
      { "group": "nested_m1911a1_38super", "prob": 20 },
      { "group": "nested_fn57", "prob": 10 },
      { "group": "nested_sig_p230", "prob": 45 },
      { "group": "nested_sw_500", "prob": 15 },
      { "group": "nested_walther_p38", "prob": 15 },
      { "group": "nested_raging_bull", "prob": 10 },
      { "group": "nested_m714", "prob": 8 },
      { "group": "nested_m1911-460", "prob": 5 },
      { "group": "nested_bfr", "prob": 10 },
      { "group": "nested_mauser_c96", "prob": 15 },
      { "group": "nested_makarov", "prob": 15 },
      { "group": "nested_tokarev", "prob": 15 },
      { "group": "nested_walther_ppk", "prob": 20 }
    ]
  },
  {
    "type": "item_group",
    "id": "guns_pistol_rare_display_9mm",
    "items": [ { "item": "m9", "variant": "90two", "prob": 5 }, { "item": "usp_9mm", "prob": 48 }, { "item": "p08", "prob": 5 } ]
  },
  {
    "type": "item_group",
    "id": "guns_pistol_rare_display_45",
    "items": [ { "item": "usp_45", "prob": 9 } ]
  },
  {
    "type": "item_group",
    "id": "guns_pistol_rare_display_40",
    "items": [ { "item": "90two40", "prob": 2 }, { "item": "sig_40", "prob": 5 } ]
  },
  {
    "type": "item_group",
    "id": "guns_pistol_rare_display_762",
    "items": [ { "item": "draco", "prob": 20 } ]
  },
  {
    "type": "item_group",
    "id": "guns_pistol_rare_display_357mag",
<<<<<<< HEAD
    "items": [ { "group": "modular_deagle_357", "prob": 4 } ]
=======
    "items": [ { "item": "chiappa_rhino", "prob": 5 }, { "item": "mr73", "prob": 8 }, { "group": "modular_deagle_357", "prob": 4 } ]
>>>>>>> 08a9ab4a
  },
  {
    "type": "item_group",
    "id": "guns_pistol_rare_display_44",
    "items": [ { "item": "sw629", "prob": 15 }, { "group": "modular_deagle_44", "prob": 10 } ]
  },
  {
    "type": "item_group",
    "id": "guns_pistol_rare_display_45colt",
    "items": [ { "item": "bond_410", "prob": 10 }, { "item": "colt_saa", "prob": 8 } ]
  },
  {
    "type": "item_group",
    "id": "guns_pistol_rare_display_other",
    "items": [
      { "item": "m1911a1_38super", "prob": 25 },
      { "item": "fn57", "prob": 3 },
      { "item": "sig_p230", "prob": 15 },
      { "item": "sw_500", "prob": 15 },
      { "item": "walther_p38", "prob": 10 },
      { "item": "raging_bull", "prob": 10 },
      { "item": "mauser_m714", "prob": 15 },
      { "item": "m1911-460", "prob": 10 },
      { "item": "bfr", "prob": 10 },
      { "item": "mauser_c96", "prob": 15 },
      { "item": "makarov", "prob": 8 },
      { "item": "tokarev", "prob": 5 },
      { "item": "walther_ppk", "prob": 8 },
      { "group": "modular_deagle_50", "prob": 4 },
      { "group": "nested_deagle_with_kits", "prob": 2 },
      { "group": "modular_deagle_complete", "prob": 1 }
    ]
  },
  {
    "type": "item_group",
    "id": "guns_rifle_common_22",
    "items": [ { "group": "nested_marlin_9a", "prob": 8 }, { "group": "nested_ruger_1022", "prob": 28 } ]
  },
  {
    "type": "item_group",
    "id": "guns_rifle_common_223",
    "items": [
      { "group": "nested_ar_pistol", "prob": 1 },
      { "group": "nested_ar15", "prob": 15 },
      { "group": "nested_ruger_mini", "prob": 1 },
      { "group": "nested_ak556", "prob": 2 },
      { "group": "nested_bren2_556", "prob": 1 },
      { "group": "nested_rdb_223", "prob": 1 },
      { "group": "nested_mdrx", "prob": 1 },
      { "group": "nested_cz600", "prob": 1 }
    ]
  },
  {
    "type": "item_group",
    "id": "guns_rifle_common_762",
    "items": [
      { "group": "nested_sks", "prob": 1 },
      { "group": "nested_aksemi", "prob": 2 },
      { "group": "nested_bren2_762", "prob": 1 }
    ]
  },
  {
    "type": "item_group",
    "id": "guns_rifle_common_308",
    "items": [ { "group": "nested_ar10", "prob": 1 }, { "group": "nested_m1a", "prob": 1 } ]
  },
  {
    "type": "item_group",
    "id": "guns_rifle_common_3006",
    "items": [
      { "group": "nested_browning_blr", "prob": 1 },
      { "group": "nested_remington_700", "prob": 4 },
      { "group": "nested_ruger_m77", "prob": 1 }
    ]
  },
  {
    "type": "item_group",
    "id": "guns_rifle_common_762R",
    "items": [ { "group": "nested_mosin44", "prob": 1 }, { "group": "nested_mosin91_30", "prob": 1 } ]
  },
  {
    "type": "item_group",
    "id": "guns_rifle_common_270win",
    "items": [ { "group": "nested_remington700_270", "prob": 1 } ]
  },
  {
    "type": "item_group",
    "id": "guns_rifle_common_380",
    "items": [ { "group": "nested_hpt3895", "prob": 1 } ]
  },
  {
    "type": "item_group",
    "id": "guns_rifle_common_other",
    "items": [
      { "group": "nested_converted_ar15", "prob": 6 },
      { "group": "nested_converted_mdrx", "prob": 1 },
      { "group": "nested_converted_cz600", "prob": 1 },
      { "group": "nested_1895sbl", "prob": 1 },
      { "group": "nested_win70", "prob": 1 },
      { "group": "nested_ruger_arr", "prob": 1 },
      { "group": "nested_m1carbine", "prob": 1 }
    ]
  },
  {
    "type": "item_group",
    "id": "guns_rifle_common_worn_22",
    "items": [ { "item": "marlin_9a", "prob": 8, "charges": [ 0, 19 ] }, { "item": "ruger_1022", "prob": 28, "charges": [ 0, 10 ] } ]
  },
  {
    "type": "item_group",
    "id": "guns_rifle_common_worn_223",
    "items": [
      { "item": "ar_pistol", "prob": 1, "charges": [ 0, 30 ] },
      { "item": "ruger_mini", "prob": 1, "charges": [ 0, 5 ] },
      { "item": "ak556", "prob": 2, "charges": [ 0, 30 ] },
      { "item": "ak556", "variant": "zpapm90", "prob": 1, "charges": [ 0, 30 ] },
      { "item": "bren2_556", "prob": 1, "charges": [ 0, 30 ] },
      { "item": "mdrx", "prob": 1, "charges": [ 0, 30 ] },
      { "group": "cz600", "prob": 1, "charges": [ 0, 10 ] },
      { "item": "ak556", "variant": "zpapm90", "prob": 1, "charges": [ 0, 30 ] },
      { "item": "rdb_223", "prob": 1, "charges": [ 0, 30 ] },
      { "group": "modular_ar15", "prob": 15, "charges": [ 0, 30 ] }
    ]
  },
  {
    "type": "item_group",
    "id": "guns_rifle_common_worn_762",
    "items": [
      { "item": "sks", "prob": 1, "charges": [ 0, 10 ] },
      { "item": "aksemi", "prob": 2, "charges": [ 0, 30 ] },
      { "item": "bren2_762", "prob": 1, "charges": [ 0, 30 ] },
      { "item": "mk47", "prob": 1, "charges": [ 0, 30 ] }
    ]
  },
  {
    "type": "item_group",
    "id": "guns_rifle_common_worn_308",
    "items": [ { "item": "ar10", "prob": 1, "charges": [ 0, 20 ] }, { "item": "m1a", "prob": 1, "charges": [ 0, 5 ] } ]
  },
  {
    "type": "item_group",
    "id": "guns_rifle_common_worn_3006",
    "items": [
      { "item": "browning_blr", "prob": 1, "charges": [ 0, 4 ] },
      { "item": "remington_700", "prob": 4, "charges": [ 0, 4 ] },
      { "item": "ruger_m77", "prob": 1, "charges": [ 0, 4 ] },
      { "item": "garand", "prob": 1, "charges": [ 0, 8 ] }
    ]
  },
  {
    "type": "item_group",
    "id": "guns_rifle_common_worn_762R",
    "items": [
      { "item": "mosin44", "variant": "mosin44", "prob": 1, "charges": [ 0, 5 ] },
      { "item": "mosin91_30", "variant": "mosin91_30", "prob": 1, "charges": [ 0, 5 ] }
    ]
  },
  {
    "type": "item_group",
    "id": "guns_rifle_common_worn_270win",
    "items": [ { "item": "remington700_270", "prob": 1, "charges": [ 0, 4 ] } ]
  },
  {
    "type": "item_group",
    "id": "guns_rifle_common_worn_380",
    "items": [ { "item": "hpt3895", "prob": 1, "charges": [ 0, 10 ] } ]
  },
  {
    "type": "item_group",
    "id": "guns_rifle_common_worn_other",
    "items": [
      { "item": "ruger_arr", "prob": 1, "charges": [ 0, 3 ] },
      { "item": "win70", "prob": 1, "charges": [ 0, 3 ] },
      { "item": "1895sbl", "prob": 1, "charges": [ 0, 6 ] },
      { "item": "m1carbine", "prob": 1, "charges": [ 0, 15 ] },
      { "item": "varmint_airgun", "prob": 1, "charges": [ 0, 1 ] }
    ]
  },
  {
    "type": "item_group",
    "id": "guns_rifle_common_display_22",
    "items": [ { "item": "ruger_1022", "prob": 160 } ]
  },
  {
    "type": "item_group",
    "id": "guns_rifle_common_display_223",
    "items": [
      { "item": "ak556", "prob": 15 },
      { "item": "ak556", "variant": "zpapm90", "prob": 10 },
      { "item": "bren2_556", "prob": 10 },
      { "item": "ak556", "variant": "zpapm90", "prob": 10 },
      { "item": "modular_ar15", "prob": 45 },
      { "item": "ruger_mini", "prob": 9 },
      { "item": "mdrx", "prob": 10 },
      { "item": "cz600", "prob": 10 },
      { "group": "nested_ar15_with_kits", "prob": 15 },
      { "group": "nested_mdrx_with_kits", "prob": 10 },
      { "group": "nested_cz600_with_kits", "prob": 10 },
      { "item": "rdb_223", "prob": 30 }
    ]
  },
  {
    "type": "item_group",
    "id": "guns_rifle_common_display_762",
    "items": [
      { "item": "sks", "prob": 20 },
      { "item": "aksemi", "prob": 15 },
      { "item": "mk47", "prob": 10 },
      { "item": "bren2_762", "prob": 6 }
    ]
  },
  {
    "type": "item_group",
    "id": "guns_rifle_common_display_308",
    "items": [
      { "item": "ar10", "prob": 35 },
      { "item": "m1a", "prob": 30 },
      { "item": "M24", "prob": 5 },
      { "item": "savage_111f", "prob": 10 }
    ]
  },
  {
    "type": "item_group",
    "id": "guns_rifle_common_display_3006",
    "items": [ { "item": "remington_700", "prob": 45 }, { "item": "ruger_m77", "prob": 10 } ]
  },
  {
    "type": "item_group",
    "id": "guns_rifle_common_display_270win",
    "items": [ { "item": "remington700_270", "prob": 25 } ]
  },
  {
    "type": "item_group",
    "id": "guns_rifle_common_display_380",
    "items": [ { "item": "hpt3895", "prob": 1 } ]
  },
  {
    "type": "item_group",
    "id": "guns_rifle_common_display_other",
    "items": [
      { "item": "ruger_arr", "prob": 10 },
      { "item": "weatherby_5", "prob": 1 },
      { "item": "sharps", "prob": 10 },
      { "item": "varmint_airgun", "prob": 5 },
      { "item": "savage112", "prob": 10 }
    ]
  },
  {
    "type": "item_group",
    "id": "guns_rifle_rare_223",
    "items": [
      { "group": "nested_hk_g36", "prob": 30 },
      { "group": "nested_m249_semi", "prob": 5 },
      { "group": "nested_m4_carbine", "prob": 45 },
      { "group": "nested_m16_auto_rifle", "prob": 25 },
      { "group": "nested_zpapm90", "prob": 1 },
      { "group": "nested_zpap85", "prob": 1 },
      { "group": "nested_mdrx", "prob": 30 },
      { "group": "nested_sig_assault_rifle", "prob": 25 }
    ]
  },
  {
    "type": "item_group",
    "id": "guns_rifle_rare_762",
    "items": [ { "group": "nested_805_bren", "prob": 15 } ]
  },
  {
    "type": "item_group",
    "id": "guns_rifle_rare_308",
    "items": [
      { "group": "nested_fn_fal", "prob": 80 },
      { "group": "nested_hk_g3", "prob": 40 },
      { "group": "nested_m14ebr", "prob": 15 },
      { "group": "nested_savage_111f", "prob": 15 },
      { "group": "nested_M24", "prob": 15 },
      { "group": "nested_hk417_13", "prob": 40 },
      { "group": "nested_rfb_308", "prob": 5 },
      { "group": "nested_steyr_scout", "prob": 5 }
    ]
  },
  {
    "type": "item_group",
    "id": "guns_rifle_rare_3006",
    "items": [
      { "group": "nested_m1903", "prob": 15 },
      { "group": "nested_m1918", "prob": 30 },
      { "group": "nested_remington_700", "prob": 20 }
    ]
  },
  {
    "type": "item_group",
    "id": "guns_rifle_rare_44",
    "items": [ { "group": "nested_henry_big_boy", "prob": 10 } ]
  },
  {
    "type": "item_group",
    "id": "guns_rifle_rare_45",
    "items": [ { "group": "nested_hk_usc45", "prob": 20 }, { "group": "nested_greasegun", "prob": 1 } ]
  },
  {
    "type": "item_group",
    "id": "guns_rifle_rare_762R",
    "items": [
      { "group": "nested_mosin44_ebr", "prob": 10 },
      { "group": "nested_mosin91_30_ebr", "prob": 20 },
      { "group": "nested_psl", "prob": 5 }
    ]
  },
  {
    "type": "item_group",
    "id": "guns_rifle_rare_300blk",
    "items": [ { "group": "nested_iwi_tavor_x95_300blk", "prob": 10 } ]
  },
  {
    "type": "item_group",
    "id": "guns_rifle_rare_other",
    "items": [
      { "group": "nested_mk3", "prob": 10 },
      { "group": "nested_number4", "prob": 10 },
      { "group": "nested_ak74", "prob": 18 },
      { "group": "nested_aks74", "prob": 10 },
      { "group": "nested_sharps", "prob": 15 },
      { "group": "nested_weatherby_5", "prob": 1 },
      { "group": "nested_savage112", "prob": 15 },
      { "group": "nested_mrad_smr", "prob": 6 },
      { "group": "nested_axmc", "prob": 6 },
      { "group": "nested_converted_axmc", "prob": 3 }
    ]
  },
  {
    "type": "item_group",
    "id": "guns_rifle_rare_display_22",
    "items": [ { "item": "marlin_9a", "prob": 36 } ]
  },
  {
    "type": "item_group",
    "id": "guns_rifle_rare_display_223",
    "items": [
      { "group": "mdrx", "prob": 10 },
      { "group": "nested_ar15_with_kits", "prob": 19 },
      { "group": "nested_mdrx_with_kits", "prob": 10 },
      { "group": "nested_sig_assault_rifle", "prob": 3 }
    ]
  },
  {
    "type": "item_group",
    "id": "guns_rifle_rare_display_762",
    "items": [ { "group": "nested_805_bren", "prob": 15 } ]
  },
  {
    "type": "item_group",
    "id": "guns_rifle_rare_display_308",
    "items": [
      { "item": "fn_fal_semi", "prob": 80 },
      { "item": "hk_g3", "prob": 40 },
      { "item": "m14ebr", "prob": 15 },
      { "item": "savage_111f", "prob": 15 },
      { "item": "M24", "prob": 15 },
      { "item": "hk417_13", "prob": 40 },
      { "item": "rfb_308", "prob": 5 },
      { "item": "steyr_scout", "prob": 10 }
    ]
  },
  {
    "type": "item_group",
    "id": "guns_rifle_rare_display_3006",
    "items": [
      { "item": "m1903", "prob": 15, "charges": 0 },
      { "item": "browning_blr", "prob": 10 },
      { "item": "garand", "prob": 10 }
    ]
  },
  {
    "type": "item_group",
    "id": "guns_rifle_rare_display_44",
    "items": [ { "group": "nested_henry_big_boy", "prob": 10 } ]
  },
  {
    "type": "item_group",
    "id": "guns_rifle_rare_display_45",
    "items": [ { "item": "hk_usc45", "prob": 10 } ]
  },
  {
    "type": "item_group",
    "id": "guns_rifle_rare_display_762R",
    "items": [
      { "item": "mosin44", "variant": "mosin44_ebr", "contents-group": "mosin_mods", "prob": 1, "charges": 0 },
      { "item": "mosin91_30", "variant": "mosin91_30_ebr", "contents-group": "mosin_mods", "prob": 1, "charges": 0 },
      { "item": "mosin44", "variant": "mosin44", "prob": 10 },
      { "item": "mosin91_30", "variant": "mosin91_30", "prob": 10 }
    ]
  },
  {
    "type": "item_group",
    "id": "guns_rifle_rare_display_300blk",
    "items": [ { "item": "iwi_tavor_x95_300blk", "prob": 15 } ]
  },
  {
    "type": "item_group",
    "id": "guns_rifle_rare_display_other",
    "items": [
      { "item": "smle_mk3", "prob": 10, "charges": 0 },
      { "item": "number4_mki", "prob": 10, "charges": 0 },
      { "item": "type99", "variant": "type99", "contents-group": "type99_mods", "prob": 3, "charges": 0 },
      { "item": "type99_sniper", "contents-item": "arisaka_monopod", "prob": 1, "charges": 0 },
      { "item": "1895sbl", "prob": 10 },
      { "item": "ruger_pr", "prob": 10 },
      { "item": "carbine_flintlock", "prob": 1 },
      { "item": "rifle_flintlock", "prob": 1 },
      { "item": "win70", "prob": 10 },
      { "item": "ak74_semi", "variant": "ak74_fixed", "prob": 6, "charges": 0 },
      {
        "item": "ak74_semi",
        "variant": "ak74_folding",
        "contents-group": "ak74_folding_mods",
        "prob": 4,
        "charges": 0
      },
      { "item": "m1carbine", "prob": 10 },
      { "item": "mrad_smr", "prob": 10 },
      { "group": "axmc", "prob": 10 },
      { "group": "nested_axmc_with_kits", "prob": 10 }
    ]
  },
  {
    "type": "item_group",
    "id": "guns_rifle_hunting_display_22",
    "items": [ { "item": "ruger_1022", "prob": 20 } ]
  },
  {
    "type": "item_group",
    "id": "guns_rifle_hunting_display_308",
    "items": [ { "item": "ar10", "prob": 10 }, { "item": "savage_111f", "prob": 10 }, { "item": "steyr_scout", "prob": 5 } ]
  },
  {
    "type": "item_group",
    "id": "guns_rifle_hunting_display_3006",
    "items": [ { "item": "browning_blr", "prob": 10 }, { "item": "remington_700", "prob": 40 }, { "item": "ruger_m77", "prob": 25 } ]
  },
  {
    "type": "item_group",
    "id": "guns_rifle_hunting_display_270win",
    "items": [ { "item": "remington700_270", "prob": 30 } ]
  },
  {
    "type": "item_group",
    "id": "guns_rifle_hunting_display_other",
    "items": [
      { "item": "ruger_pr", "prob": 10 },
      { "item": "win70", "prob": 15 },
      { "item": "1895sbl", "prob": 10 },
      { "item": "varmint_airgun", "prob": 5 },
      { "item": "ruger_arr", "prob": 25 },
      { "item": "weatherby_5", "prob": 1 },
      { "item": "savage112", "prob": 5 },
      { "group": "ar15_50", "prob": 10 },
      { "group": "ar15_450", "prob": 12 }
    ]
  }
]<|MERGE_RESOLUTION|>--- conflicted
+++ resolved
@@ -290,14 +290,11 @@
   },
   {
     "type": "item_group",
-<<<<<<< HEAD
-=======
     "id": "guns_pistol_rare_357mag",
     "items": [ { "group": "nested_chiappa_rhino", "prob": 5 }, { "group": "nested_mr73", "prob": 8 } ]
   },
   {
     "type": "item_group",
->>>>>>> 08a9ab4a
     "id": "guns_pistol_rare_38",
     "items": [ { "group": "nested_model_10_revolver", "prob": 1 } ]
   },
@@ -358,11 +355,7 @@
   {
     "type": "item_group",
     "id": "guns_pistol_rare_display_357mag",
-<<<<<<< HEAD
-    "items": [ { "group": "modular_deagle_357", "prob": 4 } ]
-=======
     "items": [ { "item": "chiappa_rhino", "prob": 5 }, { "item": "mr73", "prob": 8 }, { "group": "modular_deagle_357", "prob": 4 } ]
->>>>>>> 08a9ab4a
   },
   {
     "type": "item_group",
