[
  {
    "type": "item_group",
    "id": "mags_milspec",
    "//": "Current military specification magazines.",
    "items": [
      [ "rm4502", 2 ],
      [ "rm4504", 2 ],
      [ "huge_atomic_battery_cell", 2 ],
      [ "20x66_20_mag", 10 ],
      [ "20x66_40_mag", 5 ],
      [ "5x50_50_mag", 5 ],
      [ "5x50_100_mag", 5 ],
      [ "8x40_10_mag", 5 ],
      [ "8x40_25_mag", 5 ],
      [ "8x40_50_mag", 10 ],
      [ "8x40_100_mag", 10 ],
      [ "8x40_250_mag", 5 ],
      [ "8x40_500_mag", 5 ],
      [ "hk_g80mag", 40 ],
      [ "hk46mag", 15 ],
      [ "hk46bigmag", 5 ],
      [ "m107a1mag", 50 ],
<<<<<<< HEAD
      [ "as50mag", 50 ],
      [ "tac50mag", 50 ],
=======
>>>>>>> 15af49a2
      [ "m2010mag", 10 ],
      [ "scarhmag", 50 ],
      [ "scarhbigmag", 20 ],
      [ "stanag30", 20 ],
      [ "stanag50", 5 ],
      [ "hk417mag_20rd", 30 ],
      [ "hk417mag_10rd", 20 ],
      [ "p320mag_17rd_9x19mm", 60 ]
    ]
  },
  {
    "type": "item_group",
    "id": "mags_military",
    "//": "_DEPRECATED_ Older military magazines still in service.",
    "items": [ [ "m1911mag", 5 ], [ "m9mag", 15 ], [ "stanag30", 20 ], [ "stanag50", 5 ], [ "usp9mag", 15 ], [ "usp45mag", 5 ] ]
  },
  {
    "type": "item_group",
    "id": "mags_surplus",
    "//": "Obsolete military magazines no longer in common use.",
    "items": [
      [ "3006_clip", 5 ],
      [ "pressurized_tank", 5 ],
      [ "falmag", 20 ],
      [ "g3mag", 15 ],
      [ "m14mag", 25 ],
      [ "m1911mag", 15 ],
      [ "m1918mag", 5 ],
      [ "m9mag", 25 ],
      [ "stenmag", 40 ],
      [ "thompson_mag", 5 ]
    ]
  },
  {
    "type": "item_group",
    "id": "mags_cop",
    "//": "Standard issue police magazines.",
    "items": [
      [ "fn57mag", 15 ],
      [ "glockmag", 40 ],
      [ "glock40mag", 30 ],
      [ "hk46mag", 5 ],
      [ "m9mag", 5 ],
      [ "mp5mag", 10 ],
      [ "sig40mag", 20 ],
      [ "stanag30", 5 ],
      [ "ppq9mag_10rd", 1 ],
      [ "ppq9mag_15rd", 1 ],
      [ "ppq9mag_17rd", 1 ],
      [ "ppq40mag_10rd", 1 ],
      [ "ppq40mag_12rd", 1 ],
      [ "ppq40mag_14rd", 1 ],
      [ "ppq45mag", 1 ]
    ]
  },
  {
    "type": "item_group",
    "id": "mags_swat",
    "//": "Magazines issued to paramilitary forces in addition to standard police issue.",
    "items": [
      { "group": "mags_cop", "prob": 50 },
      [ "fnp90mag", 20 ],
      [ "glockbigmag", 10 ],
      [ "glock40bigmag", 10 ],
      [ "hk46bigmag", 5 ],
      [ "m9bigmag", 10 ],
      [ "mp5bigmag", 20 ],
      [ "stanag30", 20 ],
      [ "ump45mag", 20 ],
      [ "usp45mag", 10 ],
      [ "usp9mag", 10 ],
      [ "as50mag", 2 ],
      [ "hk417mag_20rd", 20 ]
    ]
  },
  {
    "type": "item_group",
    "id": "mags_pistol_common",
    "//": "Factory specification pistol magazines commonly owned by citizens.",
    "items": [
      [ "38_speedloader", 8 ],
      [ "38_speedloader5", 6 ],
      [ "40_speedloader6", 10 ],
      [ "glock17_17", 14 ],
      [ "glock17_22", 6 ],
      [ "glockmag", 33 ],
      [ "glock40mag", 7 ],
      [ "m1911mag", 25 ],
      [ "mosquitomag", 10 ],
      [ "kpf9mag", 5 ],
      [ "kp3atmag", 4 ],
      [ "rugerlcpmag", 10 ],
      [ "sw22mag", 10 ],
      [ "p226mag_15rd_357sig", 25 ],
      [ "p320mag_14rd_357sig", 10 ],
      [ "bhp9mag_13rd", 2 ],
      [ "bhp9mag_15rd", 1 ],
      [ "p38mag", 1 ],
      [ "ppq9mag_10rd", 4 ],
      [ "ppq9mag_15rd", 2 ],
      [ "ppq9mag_17rd", 1 ],
      [ "ppq40mag_10rd", 3 ],
      [ "ppq40mag_12rd", 2 ],
      [ "ppq40mag_14rd", 1 ],
      [ "ppq45mag", 1 ],
      [ "hptc9", 1 ],
      [ "hptcf380", 1 ],
      [ "hptjcp", 1 ],
      [ "hptjhp", 1 ],
      [ "cz75mag_12rd", 9 ],
      [ "cz75mag_20rd", 5 ],
      [ "cz75mag_26rd", 2 ],
      [ "ccpmag", 4 ],
      [ "wp22mag", 7 ]
    ]
  },
  {
    "type": "item_group",
    "id": "mags_pistol_makeshift",
    "//": "Makeshift or otherwise poor quality pistol magazines.",
    "items": [  ]
  },
  {
    "type": "item_group",
    "id": "mags_pistol_rare",
    "//": "Aftermarket or otherwise uncommon pistol magazines excluding milspec.",
    "items": [
      [ "22_speedloader8", 15 ],
      [ "223_speedloader5", 5 ],
      [ "44_speedloader6", 15 ],
      [ "454_speedloader5", 5 ],
      [ "460_speedloader6", 10 ],
      [ "500_speedloader5", 5 ],
      [ "8x40_speedloader5", 5 ],
      [ "9mm_speedloader7", 10 ],
      [ "glock_drum_50rd", 5 ],
      [ "glock_drum_100rd", 5 ],
      [ "deaglemag", 40 ],
      [ "fn57mag", 80 ],
      [ "glockbigmag", 60 ],
      [ "glock40bigmag", 30 ],
      [ "m1911bigmag", 40 ],
      [ "m1911mag_10rd_38super", 10 ],
      [ "m9bigmag", 20 ],
      [ "sig40mag", 40 ],
      [ "sigp230mag", 40 ],
      [ "j22mag", 1 ],
      [ "kp32mag", 5 ],
      [ "fn1910mag", 2 ],
      [ "taurus38mag", 30 ],
      [ "ppkmag", 15 ],
      [ "lw12mag", 5 ],
      [ "lw21mag", 5 ]
    ]
  },
  {
    "type": "item_group",
    "id": "mags_smg_common",
    "//": "Factory specification smg magazines commonly owned by citizens.",
    "items": [
      [ "360_200_mag", 5 ],
      [ "a180mag", 10 ],
      [ "mac10mag", 10 ],
      [ "mac11mag", 5 ],
      [ "mp5mag", 10 ],
      [ "stenmag", 5 ],
      [ "tec9mag", 10 ],
      [ "tdi_mag", 5 ],
      [ "thompson_mag", 5 ],
      [ "ump45mag", 5 ],
      [ "uzimag", 10 ]
    ]
  },
  {
    "type": "item_group",
    "id": "mags_smg_makeshift",
    "//": "Makeshift or otherwise poor quality SMG magazines.",
    "items": [ [ "survivor9mm_mag", 50 ], [ "smg_40_mag", 15 ], [ "smg_45_mag", 20 ] ]
  },
  {
    "type": "item_group",
    "id": "mags_smg_rare",
    "//": "Aftermarket or otherwise uncomon SMG magazines excluding milspec.",
    "items": [
      [ "360_400_mag", 5 ],
      [ "calicomag", 15 ],
      [ "fnp90mag", 15 ],
      [ "mp5bigmag", 10 ],
      [ "thompson_bigmag", 5 ],
      [ "thompson_drum", 15 ]
    ]
  },
  {
    "type": "item_group",
    "id": "mags_rifle_common",
    "//": "Factory specification rifle magazines commonly owned by citizens.",
    "items": [
      [ "blrmag", 5 ],
      [ "m14mag", 40 ],
      [ "m14smallmag", 40 ],
      [ "marlin_tubeloader", 5 ],
      [ "ruger1022mag", 100 ],
      [ "ruger5", 50 ],
      [ "stanag10", 30 ],
      [ "ruger30", 20 ],
      [ "stanag30", 10 ],
      [ "ar10mag_20rd", 30 ]
    ]
  },
  {
    "type": "item_group",
    "id": "mags_rifle_makeshift",
    "//": "Makeshift or otherwise poor quality rifle magazines.",
    "items": [ [ "survivor223mag", 50 ] ]
  },
  {
    "type": "item_group",
    "id": "mags_rifle_rare",
    "//": "Aftermarket or otherwise uncommon rifle magazines excluding milspec.",
    "items": [
      [ "akmbigmag", 5 ],
      [ "akmmag", 25 ],
      [ "falmag", 100 ],
      [ "falbigmag", 50 ],
      [ "g3mag", 80 ],
      [ "g3bigmag", 40 ],
      [ "m1918bigmag", 40 ],
      [ "ruger1022bigmag", 70 ],
      [ "lw223mag", 20 ],
      [ "lw223bigmag", 20 ]
    ]
  },
  {
    "type": "item_group",
    "id": "mags_shotgun_common",
    "//": "Factory specification shotgun magazines commonly owned by citizens.",
    "items": [  ]
  },
  {
    "type": "item_group",
    "id": "mags_shotgun_makeshift",
    "//": "Makeshift or otherwise poor quality shotgun magazines.",
    "items": [ [ "shotbelt_20", 1 ] ]
  },
  {
    "type": "item_group",
    "id": "mags_shotgun_rare",
    "//": "Aftermarket or otherwise uncommon shotgun magazines excluding milspec.",
    "items": [
      [ "saiga10mag", 50 ],
      [ "saiga30mag", 10 ],
      [ "saiga410mag_10rd", 30 ],
      [ "saiga410mag_30rd", 10 ],
      [ "shot_speedloader6", 15 ],
      [ "shot_speedloader8", 15 ]
    ]
  },
  {
    "type": "item_group",
    "id": "mags_other_common",
    "//": "Factory specification magazines commonly owned by citizens that have no better category.",
    "items": [  ]
  },
  {
    "type": "item_group",
    "id": "mags_other_makeshift",
    "//": "Makeshift or otherwise poor quality magazines that have no better category.",
    "items": [ [ "nailmag", 20 ], [ "pressurized_tank_chem", 5 ], [ "aux_pressurized_tank", 10 ] ]
  },
  {
    "type": "item_group",
    "id": "mags_other_rare",
    "//": "Aftermarket or otherwise uncommon magazines excluding milspec that have no better category.",
    "items": [ [ "8x40_25_mag", 10 ] ]
  },
  {
    "type": "item_group",
    "id": "mags_common",
    "//": "Common magazines for guns typically owned by citizens.",
    "items": [
      { "group": "mags_pistol_common", "prob": 30 },
      { "group": "mags_rifle_common", "prob": 20 },
      { "group": "mags_smg_common", "prob": 10 },
      { "group": "mags_shotgun_common", "prob": 5 },
      { "group": "mags_other_common", "prob": 5 }
    ]
  },
  {
    "type": "item_group",
    "id": "mags_makeshift",
    "//": "Makeshift or otherwise poor quality magazines.",
    "items": [
      { "group": "mags_pistol_makeshift", "prob": 30 },
      { "group": "mags_rifle_makeshift", "prob": 20 },
      { "group": "mags_smg_makeshift", "prob": 10 },
      { "group": "mags_shotgun_makeshift", "prob": 5 },
      { "group": "mags_other_makeshift", "prob": 5 }
    ]
  },
  {
    "type": "item_group",
    "id": "mags_rare",
    "//": "Aftermarket or otherwise uncommon magazines.",
    "items": [
      { "group": "mags_pistol_rare", "prob": 30 },
      { "group": "mags_rifle_rare", "prob": 20 },
      { "group": "mags_smg_rare", "prob": 10 },
      { "group": "mags_shotgun_rare", "prob": 5 },
      { "group": "mags_other_rare", "prob": 5 }
    ]
  },
  {
    "type": "item_group",
    "id": "mags_obscure",
    "//": "Magazines for imported firearms.",
    "items": [
      [ "762x39_clip", 10 ],
      [ "762R_clip", 10 ],
      [ "ak74mag", 10 ],
      [ "makarovmag", 10 ],
      [ "ppshmag", 10 ],
      [ "ppshdrum", 10 ],
      [ "rpk74mag", 10 ],
      [ "skorpion61mag", 10 ],
      [ "skorpion82mag", 10 ],
      [ "tokarevmag", 10 ]
    ]
  },
  {
    "type": "item_group",
    "id": "mags_crime",
    "//": "Magazines for guns typically used by criminals.",
    "items": [
      { "group": "mags_common", "prob": 10 },
      { "group": "mags_makeshift", "prob": 5 },
      { "group": "mags_rare", "prob": 20 },
      { "group": "mags_obscure", "prob": 20 },
      { "group": "mags_smg_common", "prob": 10 },
      { "group": "mags_smg_rare", "prob": 5 }
    ]
  }
]<|MERGE_RESOLUTION|>--- conflicted
+++ resolved
@@ -21,11 +21,8 @@
       [ "hk46mag", 15 ],
       [ "hk46bigmag", 5 ],
       [ "m107a1mag", 50 ],
-<<<<<<< HEAD
-      [ "as50mag", 50 ],
-      [ "tac50mag", 50 ],
-=======
->>>>>>> 15af49a2
+      [ "as50mag", 10 ],
+      [ "tac50mag", 10 ],
       [ "m2010mag", 10 ],
       [ "scarhmag", 50 ],
       [ "scarhbigmag", 20 ],
