[
  {
    "type" : "item_group",
    "id" : "guns_pistol_common",
    "//" : "Pistols commonly owned by citizens and found in many locations.",
    "items": [
      [ "glock_19", 85 ],
      [ "glock_22", 35 ],
      [ "m1911", 50 ],
      [ "m9", 30 ],
      [ "ruger_lcr_38", 10 ],
      [ "sig_mosquito", 15 ],
      [ "sw_22", 15 ],
      [ "sw_610", 20 ],
      [ "sw_619", 25 ]
    ]
  },
  {
    "type" : "item_group",
    "id" : "guns_pistol_rare",
    "//" : "Less common pistols including those only used by police/paramilitary forces.",
    "items": [
      [ "deagle_44", 35 ],
      [ "fn57", 80 ],
      [ "l_enforcer_45", 25 ],
      [ "l_lookout_9mm", 20 ],
      [ "l_sp_45", 35 ],
      [ "l_sp_9mm", 60 ],
      [ "ruger_lcr_22", 35 ],
      [ "ruger_redhawk", 25 ],
      [ "sig_40", 35 ],
      [ "sig_p230", 45 ],
      [ "sw_500", 25 ],
      [ "sw629", 40 ],
      [ "taurus_38", 35 ],
      [ "usp_45", 70 ],
      [ "usp_9mm", 120 ]
    ]
  },
  {
    "type" : "item_group",
    "id" : "guns_pistol_milspec",
    "//" : "Military specification pistols only ever found at military sites.",
    "items": [
      [ "hk_ucp", 100 ],
      [ "l_bak_223", 60 ],
      [ "l_mp_45", 70 ],
      [ "l_mp_9mm", 100 ],
      [ "needlepistol", 45 ],
      [ "rm103a_pistol", 35 ]
    ]
  },
  {
    "type" : "item_group",
    "id" : "guns_pistol_obscure",
    "//" : "Imported or otherwise very obscure pistols.",
    "items": [
      [ "cop_38", 100 ],
      [ "lemat_revolver", 150 ],
      [ "makarov", 100 ],
      [ "moss_brownie", 100 ],
<<<<<<< HEAD
      [ "pistol_flintlock", 150 ],
      [ "pistol_pepperbox", 150 ],
=======
      [ "raging_bull", 100 ],
>>>>>>> 8d231eab
      [ "walther_ppk", 100 ]
    ]
  },
  {
    "type" : "item_group",
    "id" : "guns_pistol_improvised",
    "//" : "Makeshift or otherwise poor quality pistols.",
    "items": [
      [ "surv_hand_cannon", 100 ],
      [ "surv_six_shooter", 100 ]
    ]
  },
  {
    "type" : "item_group",
    "id" : "guns_smg_common",
    "//" : "SMGs commonly owned by citizens and found in many locations.",
    "items": [
      [ "briefcase_smg", 20 ],
      [ "sten", 100 ]
    ]
  },
  {
    "type" : "item_group",
    "id" : "guns_smg_rare",
    "//" : "Less common SMGs including those only used by police/paramilitary forces.",
    "items": [
      [ "fn_p90", 50 ],
      [ "hk_mp5", 100 ],
      [ "hk_ump45", 30 ],
      [ "mac_10", 40 ],
      [ "rm360_carbine", 30 ],
      [ "TDI", 10 ],
      [ "tommygun", 50 ],
      [ "uzi", 50 ]
    ]
  },
  {
    "type" : "item_group",
    "id" : "guns_smg_milspec",
    "//" : "Military specification SMGs only ever found at military sites.",
    "items": [
      [ "hk_mp7", 100 ],
      [ "needlegun", 30 ],
      [ "rm2000_smg", 50 ]
    ]
  },
  {
    "type" : "item_group",
    "id" : "guns_smg_obscure",
    "//" : "Imported or otherwise very SMGs.",
    "items": [
      [ "skorpion_61", 100 ],
      [ "skorpion_82", 100 ]
    ]
  },
  {
    "type" : "item_group",
    "id" : "guns_smg_improvised",
    "//" : "Makeshift or otherwise poor quality SMGs.",
    "items": [
    ]
  },
  {
    "type" : "item_group",
    "id" : "guns_rifle_common",
    "//" : "Rifles commonly owned by citizens and found in many locations.",
    "items": [
      [ "browning_blr", 25 ],
      [ "garand", 65 ],
      [ "ar15", 30 ],
      [ "cx4", 45 ],
      [ "ksub2000", 30 ],
      [ "m14a", 50 ],
      [ "marlin_9a", 80 ],
      [ "mosin44", 15 ],
      [ "mosin91_30", 25 ],
      [ "ruger_1022", 70 ],
      [ "ruger_mini", 60 ],
      [ "sks", 40 ]
    ]
  },
  {
    "type" : "item_group",
    "id" : "guns_rifle_rare",
    "//" : "Less common rifles including those only used by police/paramilitary forces.",
    "items": [
      [ "acr", 25 ],
      [ "fn_fal", 40],
      [ "hk_g3", 40 ],
      [ "l_base_223", 30 ],
      [ "l_car_223", 20 ],
      [ "l_dsr_223", 10 ],
      [ "l_long_45", 30 ],
      [ "m14ebr", 15 ],
      [ "m4a1", 45 ],
      [ "m1903", 15 ],
      [ "m1918", 30 ],
      [ "mosin44_ebr", 10 ],
      [ "mosin91_30_ebr", 20 ],
      [ "remington_700", 20 ],
      [ "savage_111f", 15 ]
    ]
  },
  {
    "type" : "item_group",
    "id" : "guns_rifle_milspec",
    "//" : "Military specification rifles only ever found at military sites.",
    "items": [
      [ "h&k416a5", 50 ],
      [ "l_lmg_223", 30 ],
      [ "l_mbr_223", 100 ],
      [ "m134", 10 ],
      [ "m240", 15 ],
      [ "m249", 25 ],
      [ "m27iar", 50 ],
      [ "m60", 15 ],
      [ "rm11b_sniper_rifle", 15 ],
      [ "rm298", 10 ],
      [ "rm51_assault_rifle", 25 ],
      [ "rm614_lmg", 10 ],
      [ "rm88_battle_rifle", 25 ],
      [ "scar_l", 50 ],
      [ "scar_h", 50 ]
    ]
  },
  {
    "type" : "item_group",
    "id" : "guns_rifle_obscure",
    "//" : "Imported or otherwise very obscure rifles.",
    "items": [
<<<<<<< HEAD
      [ "ak47", 100 ],
      [ "ak74", 60 ],
      [ "an94", 40 ],
      [ "carbine_flintlock", 140 ],
      [ "rifle_flintlock", 180 ],
      [ "steyr_aug", 40 ]
=======
      [ "ak47", 200 ],
      [ "ak74", 50 ],
      [ "an94", 20 ],
      [ "steyr_aug", 80 ],
      [ "trex_gun", 60 ]
>>>>>>> 8d231eab
    ]
  },
  {
    "type" : "item_group",
    "id" : "guns_rifle_improvised",
    "//" : "Makeshift or otherwise poor quality rifles.",
    "items": [
      [ "rifle_22", 60 ],
      [ "rifle_3006", 30 ],
      [ "rifle_9mm", 60 ],
      [ "surv_carbine_223", 120 ]
    ]
  },
  {
    "type" : "item_group",
    "id" : "guns_shotgun_common",
    "//" : "Shotguns commonly owned by citizens and found in many locations.",
    "items": [
      [ "mossberg_500", 50 ],
      [ "remington_870", 100 ],
      [ "shotgun_d", 30 ],
      [ "shotgun_s", 30 ]
    ]
  },
  {
    "type" : "item_group",
    "id" : "guns_shotgun_rare",
    "//" : "Less common shotguns including those only used by police/paramilitary forces.",
    "items": [
      [ "m1014", 80 ],
      [ "rm120c", 30 ],
      [ "rm228", 30 ],
      [ "saiga_12", 50 ]
    ]
  },
  {
    "type" : "item_group",
    "id" : "guns_shotgun_milspec",
    "//" : "Military specification shotguns only ever found at military sites.",
    "items": [
      [ "l_def_12", 100 ],
      [ "rm20", 20 ]
    ]
  },
  {
    "type" : "item_group",
    "id" : "guns_shotgun_obscure",
    "//" : "Imported or otherwise very obscure shotguns.",
    "items": [
    ]
  },
  {
    "type" : "item_group",
    "id" : "guns_shotgun_improvised",
    "//" : "Makeshift or otherwise poor quality shotguns.",
    "items": [
      [ "pipe_double_shotgun", 70 ],
      [ "pipe_shotgun", 100 ],
      [ "blunderbuss", 70 ],
      [ "revolver_shotgun", 30 ],
      [ "surv_levershotgun", 40 ]
    ]
  },
  {
    "type": "item_group",
    "id": "guns_common",
    "//": "Guns of all types commonly owned by citizens and found in many locations.",
    "items": [
      { "group": "guns_pistol_common", "prob": 100 },
      { "group": "guns_rifle_common", "prob": 20 },
      { "group": "guns_smg_common", "prob": 5 },
      { "group": "guns_shotgun_common", "prob": 40 }
    ]
  },
  {
    "type": "item_group",
    "id": "guns_rare",
    "//": "Less common guns of all types including those only used by police/paramilitary forces.",
    "items": [
      { "group": "guns_pistol_rare", "prob": 100 },
      { "group": "guns_smg_rare", "prob": 30 },
      { "group": "guns_rifle_rare", "prob": 70 },
      { "group": "guns_shotgun_rare", "prob": 70 }
    ]
  },
  {
    "type": "item_group",
    "id": "guns_milspec",
    "//": "Military specification guns of all types.",
    "items": [
      { "group": "guns_pistol_milspec", "prob": 50 },
      { "group": "guns_smg_milspec", "prob": 25 },
      { "group": "guns_rifle_milspec", "prob": 100 },
      { "group": "guns_shotgun_milspec", "prob": 25 }
    ]
  },
  {
    "type" : "item_group",
    "id" : "guns_obscure",
    "//" : "Imported or otherwise very obscure guns of all types.",
    "items": [
      { "group": "guns_pistol_obscure", "prob": 100 },
      { "group": "guns_smg_obscure", "prob": 30 },
      { "group": "guns_rifle_obscure", "prob": 70 },
      { "group": "guns_shotgun_obscure", "prob": 30 }
    ]
  },
  {
    "type" : "item_group",
    "id" : "guns_improvised",
    "//" : "Makeshift or otherwise poor quality guns of all types.",
    "items": [
      { "group": "guns_pistol_improvised", "prob": 80 },
      { "group": "guns_smg_improvised", "prob": 10 },
      { "group": "guns_rifle_improvised", "prob": 100 },
      { "group": "guns_shotgun_improvised", "prob": 100 }
    ]
  },
  {
    "type" : "item_group",
    "id" : "guns_cop",
    "//" : "Police issue weapons of all types",
    "items":[
      ["ar15", 15],
      ["cx4", 20],
      ["fn57", 20],
      ["fn_p90", 5],
      ["glock_19", 15],
      ["glock_22", 20],
      ["hk_mp5", 10],
      ["l_enforcer_45", 10],
      ["m9",5],
      ["mossberg_500", 15],
      ["remington_700", 5],
      ["remington_870", 20],
      ["sig_40", 20],
      ["usp_45", 10],
      ["usp_9mm", 10]
    ]
  },
  {
    "type": "item_group",
    "id": "guns_swat",
    "//": "Guns issued to paramilitary forces in addition to standard police issue.",
    "items": [
      { "group": "guns_cop", "prob": 100 },
      [ "hk_ump45", 15 ],
      [ "m1014", 10 ],
      [ "m4a1", 35 ]
    ]
  },
  {
    "type": "item_group",
    "id": "guns_survival",
    "//": "Guns typically carried by survivors, either improvised or thematically appropriate.",
    "items": [
      { "group": "guns_improvised", "prob": 200 },
      [ "ar15", 5 ],
      [ "mossberg_500", 5 ],
      [ "remington_870", 5 ],
      [ "ruger_1022", 15 ],
      [ "shotgun_s", 10 ],
      [ "shotgun_d", 10 ],
      [ "sten", 20 ],
      [ "sks", 10 ]
    ]
  }
]<|MERGE_RESOLUTION|>--- conflicted
+++ resolved
@@ -59,12 +59,9 @@
       [ "lemat_revolver", 150 ],
       [ "makarov", 100 ],
       [ "moss_brownie", 100 ],
-<<<<<<< HEAD
       [ "pistol_flintlock", 150 ],
       [ "pistol_pepperbox", 150 ],
-=======
       [ "raging_bull", 100 ],
->>>>>>> 8d231eab
       [ "walther_ppk", 100 ]
     ]
   },
@@ -195,20 +192,13 @@
     "id" : "guns_rifle_obscure",
     "//" : "Imported or otherwise very obscure rifles.",
     "items": [
-<<<<<<< HEAD
       [ "ak47", 100 ],
       [ "ak74", 60 ],
       [ "an94", 40 ],
       [ "carbine_flintlock", 140 ],
       [ "rifle_flintlock", 180 ],
-      [ "steyr_aug", 40 ]
-=======
-      [ "ak47", 200 ],
-      [ "ak74", 50 ],
-      [ "an94", 20 ],
-      [ "steyr_aug", 80 ],
+      [ "steyr_aug", 40 ],
       [ "trex_gun", 60 ]
->>>>>>> 8d231eab
     ]
   },
   {
