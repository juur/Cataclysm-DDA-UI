--- conflicted
+++ resolved
@@ -544,510 +544,6 @@
     ]
   },
   {
-<<<<<<< HEAD
-    "id": "SUS_fridge",
-    "type": "item_group",
-    "//": "SUS item groups are collections that contain a reasonable realistic distribution of items that might spawn in a given storage furniture.",
-    "//2": "This group is for a well-stocked refrigerator.",
-    "//3": "In the future could make several fridge lists, eg SUS_fridge_vegetarian or SUS_fridge_bachelor, and have this be a distribution to randomly choose them",
-    "subtype": "collection",
-    "entries": [
-      { "group": "fresh_produce", "count": [ 1, 8 ], "prob": 50 },
-      {
-        "distribution": [
-          { "item": "milk", "charges-min": 1, "prob": 94, "container-item": "jug_plastic", "sealed": false },
-          { "item": "almond_milk", "charges-min": 1, "prob": 3, "container-item": "jug_plastic", "sealed": false },
-          { "item": "soy_milk", "charges-min": 1, "prob": 3, "container-item": "jug_plastic", "sealed": false }
-        ],
-        "prob": 95
-      },
-      { "group": "ketchup_sealed_rng", "prob": 85 },
-      { "group": "mustard_sealed_rng", "prob": 85 },
-      { "item": "mayonnaise", "charges-min": 1, "prob": 75 },
-      { "item": "soysauce", "charges-min": 1, "prob": 65 },
-      { "item": "horseradish", "charges-min": 1, "prob": 25 },
-      { "item": "jam_fruit", "charges-min": 1, "prob": 60 },
-      { "item": "cheese", "prob": 60 },
-      { "item": "cheese_hard", "prob": 55 },
-      { "item": "yoghurt", "prob": 80 },
-      { "item": "butter", "prob": 80 },
-      { "item": "pudding", "prob": 30 },
-      { "item": "egg_bird_unfert", "prob": 85, "count-min": 1, "count-max": 12 },
-      { "item": "bacon", "prob": 25 },
-      {
-        "distribution": [ { "item": "lunchmeat", "prob": 60 }, { "item": "bologna", "prob": 40 }, { "item": "tofu", "prob": 30 } ],
-        "prob": 60
-      },
-      { "item": "sauerkraut", "charges-min": 1, "prob": 25, "container-item": "jar_glass_sealed", "sealed": false },
-      { "item": "pickle", "prob": 60, "charges-min": 1, "container-item": "jar_glass_sealed", "sealed": false },
-      { "item": "meat_pickled", "prob": 10, "charges-min": 1, "container-item": "jar_glass_sealed", "sealed": false },
-      { "item": "fish_pickled", "prob": 20, "charges-min": 1, "container-item": "jar_glass_sealed", "sealed": false },
-      { "item": "veggy_pickled", "prob": 40, "charges-min": 1, "container-item": "jar_glass_sealed", "sealed": false },
-      {
-        "distribution": [
-          { "item": "veggy_salad", "charges-min": 1, "prob": 10 },
-          { "item": "blt", "charges-min": 1, "prob": 10 },
-          { "item": "protein_shake", "charges-min": 1, "prob": 5 },
-          { "item": "fries", "charges-min": 1, "prob": 10 },
-          { "item": "cheese_fries", "charges-min": 1, "prob": 10 },
-          { "item": "onion_rings", "charges-min": 1, "prob": 10 },
-          { "item": "milkshake", "charges-min": 1, "prob": 10 },
-          { "item": "milkshake_fastfood", "charges-min": 1, "prob": 10 },
-          { "item": "milkshake_deluxe", "charges-min": 1, "prob": 5 },
-          { "item": "pizza_meat", "charges-min": 1, "prob": 10 },
-          { "item": "pizza_veggy", "charges-min": 1, "prob": 10 },
-          { "item": "pizza_cheese", "charges-min": 1, "prob": 10 },
-          { "item": "pizza_supreme", "charges-min": 1, "prob": 10 },
-          { "item": "cheeseburger", "charges-min": 1, "prob": 10 },
-          { "item": "hamburger", "charges-min": 1, "prob": 10 },
-          { "item": "fish_fried", "charges-min": 1, "prob": 10 },
-          { "item": "fish_sandwich", "charges-min": 1, "prob": 10 },
-          { "item": "sloppyjoe", "charges-min": 1, "prob": 10 },
-          { "item": "sandwich_t", "charges-min": 1, "prob": 10 },
-          { "item": "junk_burrito", "charges-min": 1, "prob": 10 },
-          { "item": "chili", "charges-min": 1, "prob": 10 }
-        ],
-        "prob": 75
-      },
-      {
-        "distribution": [
-          {
-            "distribution": [
-              {
-                "collection": [
-                  { "item": "water_clean", "charges": 1, "container-item": "bottle_plastic", "prob": 50, "sealed": false },
-                  { "item": "water_clean", "container-item": "bottle_plastic", "count": [ 1, 6 ], "sealed": false }
-                ],
-                "prob": 90
-              },
-              {
-                "collection": [
-                  { "item": "water_mineral", "container-item": "bottle_plastic", "charges": 1, "prob": 50, "sealed": false },
-                  { "item": "water_mineral", "container-item": "bottle_plastic", "count": [ 1, 6 ], "sealed": false }
-                ],
-                "prob": 70
-              },
-              {
-                "collection": [
-                  { "item": "oj", "container-item": "bottle_plastic", "charges": 1, "prob": 50, "sealed": false },
-                  { "item": "oj", "container-item": "bottle_plastic", "count": [ 1, 6 ], "sealed": false }
-                ],
-                "prob": 50
-              },
-              {
-                "collection": [
-                  { "item": "cranberry_juice", "container-item": "bottle_plastic", "charges": 1, "prob": 50, "sealed": false },
-                  {
-                    "item": "cranberry_juice",
-                    "container-item": "bottle_plastic",
-                    "count": [ 1, 6 ],
-                    "sealed": false
-                  }
-                ],
-                "prob": 50
-              },
-              {
-                "collection": [
-                  { "item": "juice", "container-item": "bottle_plastic", "charges": 1, "prob": 50, "sealed": false },
-                  { "item": "juice", "container-item": "bottle_plastic", "count": [ 1, 6 ], "sealed": false }
-                ],
-                "prob": 50
-              },
-              {
-                "collection": [
-                  { "item": "sports_drink", "container-item": "bottle_plastic", "charges": 1, "prob": 50, "sealed": false },
-                  { "item": "sports_drink", "container-item": "bottle_plastic", "count": [ 1, 6 ], "sealed": false }
-                ],
-                "prob": 30
-              },
-              {
-                "collection": [
-                  { "item": "lemonade", "container-item": "bottle_plastic", "charges": 1, "prob": 50, "sealed": false },
-                  { "item": "lemonade", "container-item": "bottle_plastic", "count": [ 1, 6 ], "sealed": false }
-                ],
-                "prob": 50
-              },
-              {
-                "collection": [
-                  { "item": "cola", "container-item": "bottle_plastic", "charges": 1, "prob": 50, "sealed": false },
-                  { "item": "cola", "container-item": "bottle_plastic", "count": [ 1, 6 ], "sealed": false }
-                ],
-                "prob": 70
-              },
-              {
-                "collection": [
-                  { "item": "choc_drink", "container-item": "bottle_plastic", "charges": 1, "prob": 50, "sealed": false },
-                  { "item": "choc_drink", "container-item": "bottle_plastic", "count": [ 1, 6 ], "sealed": false }
-                ],
-                "prob": 30
-              },
-              {
-                "collection": [
-                  { "item": "rootbeer", "container-item": "bottle_plastic", "charges": 1, "prob": 50, "sealed": false },
-                  { "item": "rootbeer", "container-item": "bottle_plastic", "count": [ 1, 6 ], "sealed": false }
-                ],
-                "prob": 65
-              },
-              {
-                "collection": [
-                  { "item": "purple_drink", "container-item": "bottle_plastic", "charges": 1, "prob": 50, "sealed": false },
-                  { "item": "purple_drink", "container-item": "bottle_plastic", "count": [ 1, 6 ], "sealed": false }
-                ],
-                "prob": 35
-              },
-              {
-                "collection": [
-                  { "item": "creamsoda", "container-item": "bottle_plastic", "charges": 1, "prob": 50, "sealed": false },
-                  { "item": "creamsoda", "container-item": "bottle_plastic", "count": [ 1, 6 ], "sealed": false }
-                ],
-                "prob": 35
-              },
-              {
-                "collection": [
-                  { "item": "lemonlime", "charges": 1, "container-item": "bottle_plastic", "prob": 50, "sealed": false },
-                  { "item": "lemonlime", "container-item": "bottle_plastic", "count": [ 1, 6 ], "sealed": false }
-                ],
-                "prob": 35
-              },
-              {
-                "collection": [
-                  { "item": "orangesoda", "charges": 1, "container-item": "bottle_plastic", "prob": 50, "sealed": false },
-                  { "item": "orangesoda", "container-item": "bottle_plastic", "count": [ 1, 6 ], "sealed": false }
-                ],
-                "prob": 20
-              },
-              {
-                "collection": [
-                  { "item": "crispycran", "charges": 1, "container-item": "bottle_plastic", "prob": 50, "sealed": false },
-                  { "item": "crispycran", "container-item": "bottle_plastic", "count": [ 1, 6 ], "sealed": false }
-                ],
-                "prob": 20
-              },
-              {
-                "collection": [
-                  { "item": "colamdew", "charges": 1, "container-item": "bottle_plastic", "prob": 50, "sealed": false },
-                  { "item": "colamdew", "container-item": "bottle_plastic", "count": [ 1, 6 ], "sealed": false }
-                ],
-                "prob": 35
-              }
-            ],
-            "prob": 70
-          },
-          {
-            "distribution": [
-              { "item": "oj", "count": [ 1, 6 ], "prob": 50 },
-              { "item": "cranberry_juice", "count": [ 1, 6 ], "prob": 50 },
-              { "item": "juice", "count": [ 1, 6 ], "prob": 50 },
-              { "item": "sports_drink", "count": [ 1, 6 ], "prob": 30 },
-              { "item": "lemonade", "count": [ 1, 6 ], "prob": 50 },
-              { "item": "cola", "count": [ 1, 6 ], "prob": 70 },
-              { "item": "choc_drink", "count": [ 1, 6 ], "prob": 30 },
-              { "item": "rootbeer", "count": [ 1, 6 ], "prob": 65 },
-              { "item": "purple_drink", "count": [ 1, 6 ], "prob": 35 },
-              { "item": "creamsoda", "count": [ 1, 6 ], "prob": 35 },
-              { "item": "lemonlime", "count": [ 1, 6 ], "prob": 35 },
-              { "item": "orangesoda", "count": [ 1, 6 ], "prob": 20 },
-              { "item": "crispycran", "count": [ 1, 6 ], "prob": 20 },
-              { "item": "colamdew", "count": [ 1, 6 ], "prob": 35 }
-            ],
-            "prob": 15
-          },
-          {
-            "distribution": [
-              { "item": "cola", "charges-min": 1, "prob": 15, "container-item": "bottle_twoliter" },
-              { "item": "creamsoda", "charges-min": 1, "prob": 15, "container-item": "bottle_twoliter" },
-              { "item": "lemonlime", "charges-min": 1, "prob": 15, "container-item": "bottle_twoliter" },
-              { "item": "orangesoda", "charges-min": 1, "prob": 15, "container-item": "bottle_twoliter" },
-              { "item": "colamdew", "charges-min": 1, "prob": 15, "container-item": "bottle_twoliter" },
-              { "item": "rootbeer", "charges-min": 1, "prob": 15, "container-item": "bottle_twoliter" }
-            ],
-            "prob": 15
-          }
-        ],
-        "prob": 90
-      },
-      {
-        "distribution": [
-          { "item": "beer", "count": [ 1, 6 ], "prob": 35 },
-          { "item": "european_pilsner", "count": [ 1, 6 ], "prob": 25 },
-          { "item": "pale_ale", "count": [ 1, 6 ], "prob": 25 },
-          { "item": "india_pale_ale", "count": [ 1, 6 ], "prob": 25 },
-          { "item": "stout", "count": [ 1, 6 ], "prob": 15 },
-          { "item": "belgian_ale", "count": [ 1, 6 ], "prob": 10 },
-          { "item": "imperial_stout", "count": [ 1, 6 ], "prob": 4 }
-        ],
-        "prob": 70
-      },
-      {
-        "distribution": [
-          { "item": "apple_cider", "charges-min": 1, "prob": 20, "container-item": "bottle_plastic", "sealed": false },
-          { "item": "fruit_wine", "charges-min": 1, "prob": 15 },
-          { "item": "beer", "charges-min": 1, "prob": 35 },
-          { "item": "european_pilsner", "charges-min": 1, "prob": 25 },
-          { "item": "pale_ale", "charges-min": 1, "prob": 25 },
-          { "item": "india_pale_ale", "charges-min": 1, "prob": 25 },
-          { "item": "stout", "charges-min": 1, "prob": 15 },
-          { "item": "belgian_ale", "charges-min": 1, "prob": 10 },
-          { "item": "imperial_stout", "charges-min": 1, "prob": 4 },
-          { "item": "wine_barley", "charges-min": 1, "prob": 2 }
-        ],
-        "prob": 60
-      }
-    ]
-  },
-  {
-    "id": "SUS_fridge_partial_empty",
-    "type": "item_group",
-    "//": "SUS item groups are collections that contain a reasonable realistic distribution of items that might spawn in a given storage furniture.",
-    "//2": "This group is for a partially-emptied refrigerator. It's basically the SUS_fridge item group, just with lower chances to spawn for all items and item groups.",
-    "subtype": "collection",
-    "entries": [
-      { "group": "fresh_produce", "count": [ 1, 8 ], "prob": 20 },
-      {
-        "distribution": [
-          { "item": "milk", "charges-min": 1, "prob": 94, "container-item": "jug_plastic", "sealed": false },
-          { "item": "almond_milk", "charges-min": 1, "prob": 3, "container-item": "jug_plastic", "sealed": false },
-          { "item": "soy_milk", "charges-min": 1, "prob": 3, "container-item": "jug_plastic", "sealed": false }
-        ],
-        "prob": 20
-      },
-      { "group": "ketchup_sealed_rng", "prob": 20 },
-      { "group": "mustard_sealed_rng", "prob": 20 },
-      { "item": "mayonnaise", "charges-min": 1, "prob": 20 },
-      { "item": "soysauce", "charges-min": 1, "prob": 20 },
-      { "item": "horseradish", "charges-min": 1, "prob": 25 },
-      { "item": "jam_fruit", "charges-min": 1, "prob": 20 },
-      { "item": "cheese", "prob": 20 },
-      { "item": "cheese_hard", "prob": 20 },
-      { "item": "yoghurt", "prob": 20 },
-      { "item": "butter", "prob": 20 },
-      { "item": "pudding", "prob": 20 },
-      { "item": "egg_bird_unfert", "prob": 20, "count-min": 1, "count-max": 12 },
-      { "item": "bacon", "prob": 25 },
-      {
-        "distribution": [ { "item": "lunchmeat", "prob": 60 }, { "item": "bologna", "prob": 40 }, { "item": "tofu", "prob": 30 } ],
-        "prob": 20
-      },
-      { "item": "sauerkraut", "charges-min": 1, "prob": 25, "container-item": "jar_glass_sealed", "sealed": false },
-      { "item": "pickle", "prob": 20, "charges-min": 1, "container-item": "jar_glass_sealed", "sealed": false },
-      { "item": "meat_pickled", "prob": 10, "charges-min": 1, "container-item": "jar_glass_sealed", "sealed": false },
-      { "item": "fish_pickled", "prob": 20, "charges-min": 1, "container-item": "jar_glass_sealed", "sealed": false },
-      { "item": "veggy_pickled", "prob": 20, "charges-min": 1, "container-item": "jar_glass_sealed", "sealed": false },
-      {
-        "distribution": [
-          { "item": "veggy_salad", "charges-min": 1, "prob": 10 },
-          { "item": "blt", "charges-min": 1, "prob": 10 },
-          { "item": "protein_shake", "charges-min": 1, "prob": 5 },
-          { "item": "fries", "charges-min": 1, "prob": 10 },
-          { "item": "cheese_fries", "charges-min": 1, "prob": 10 },
-          { "item": "onion_rings", "charges-min": 1, "prob": 10 },
-          { "item": "milkshake", "charges-min": 1, "prob": 10 },
-          { "item": "milkshake_fastfood", "charges-min": 1, "prob": 10 },
-          { "item": "milkshake_deluxe", "charges-min": 1, "prob": 5 },
-          { "item": "pizza_meat", "charges-min": 1, "prob": 10 },
-          { "item": "pizza_veggy", "charges-min": 1, "prob": 10 },
-          { "item": "pizza_cheese", "charges-min": 1, "prob": 10 },
-          { "item": "pizza_supreme", "charges-min": 1, "prob": 10 },
-          { "item": "cheeseburger", "charges-min": 1, "prob": 10 },
-          { "item": "hamburger", "charges-min": 1, "prob": 10 },
-          { "item": "fish_fried", "charges-min": 1, "prob": 10 },
-          { "item": "fish_sandwich", "charges-min": 1, "prob": 10 },
-          { "item": "sloppyjoe", "charges-min": 1, "prob": 10 },
-          { "item": "sandwich_t", "charges-min": 1, "prob": 10 },
-          { "item": "junk_burrito", "charges-min": 1, "prob": 10 },
-          { "item": "chili", "charges-min": 1, "prob": 10 }
-        ],
-        "prob": 20
-      },
-      {
-        "distribution": [
-          {
-            "distribution": [
-              {
-                "collection": [
-                  { "item": "water_clean", "charges": 1, "container-item": "bottle_plastic", "prob": 50, "sealed": false },
-                  { "item": "water_clean", "container-item": "bottle_plastic", "count": [ 1, 6 ], "sealed": false }
-                ],
-                "prob": 90
-              },
-              {
-                "collection": [
-                  { "item": "water_mineral", "container-item": "bottle_plastic", "charges": 1, "prob": 50, "sealed": false },
-                  { "item": "water_mineral", "container-item": "bottle_plastic", "count": [ 1, 6 ], "sealed": false }
-                ],
-                "prob": 70
-              },
-              {
-                "collection": [
-                  { "item": "oj", "container-item": "bottle_plastic", "charges": 1, "prob": 50, "sealed": false },
-                  { "item": "oj", "container-item": "bottle_plastic", "count": [ 1, 6 ], "sealed": false }
-                ],
-                "prob": 50
-              },
-              {
-                "collection": [
-                  { "item": "cranberry_juice", "container-item": "bottle_plastic", "charges": 1, "prob": 50, "sealed": false },
-                  {
-                    "item": "cranberry_juice",
-                    "container-item": "bottle_plastic",
-                    "count": [ 1, 6 ],
-                    "sealed": false
-                  }
-                ],
-                "prob": 50
-              },
-              {
-                "collection": [
-                  { "item": "juice", "container-item": "bottle_plastic", "charges": 1, "prob": 50, "sealed": false },
-                  { "item": "juice", "container-item": "bottle_plastic", "count": [ 1, 6 ], "sealed": false }
-                ],
-                "prob": 50
-              },
-              {
-                "collection": [
-                  { "item": "sports_drink", "container-item": "bottle_plastic", "charges": 1, "prob": 50, "sealed": false },
-                  { "item": "sports_drink", "container-item": "bottle_plastic", "count": [ 1, 6 ], "sealed": false }
-                ],
-                "prob": 30
-              },
-              {
-                "collection": [
-                  { "item": "lemonade", "container-item": "bottle_plastic", "charges": 1, "prob": 50, "sealed": false },
-                  { "item": "lemonade", "container-item": "bottle_plastic", "count": [ 1, 6 ], "sealed": false }
-                ],
-                "prob": 50
-              },
-              {
-                "collection": [
-                  { "item": "cola", "container-item": "bottle_plastic", "charges": 1, "prob": 50, "sealed": false },
-                  { "item": "cola", "container-item": "bottle_plastic", "count": [ 1, 6 ], "sealed": false }
-                ],
-                "prob": 70
-              },
-              {
-                "collection": [
-                  { "item": "choc_drink", "container-item": "bottle_plastic", "charges": 1, "prob": 50, "sealed": false },
-                  { "item": "choc_drink", "container-item": "bottle_plastic", "count": [ 1, 6 ], "sealed": false }
-                ],
-                "prob": 30
-              },
-              {
-                "collection": [
-                  { "item": "rootbeer", "container-item": "bottle_plastic", "charges": 1, "prob": 50, "sealed": false },
-                  { "item": "rootbeer", "container-item": "bottle_plastic", "count": [ 1, 6 ], "sealed": false }
-                ],
-                "prob": 65
-              },
-              {
-                "collection": [
-                  { "item": "purple_drink", "container-item": "bottle_plastic", "charges": 1, "prob": 50, "sealed": false },
-                  { "item": "purple_drink", "container-item": "bottle_plastic", "count": [ 1, 6 ], "sealed": false }
-                ],
-                "prob": 35
-              },
-              {
-                "collection": [
-                  { "item": "creamsoda", "container-item": "bottle_plastic", "charges": 1, "prob": 50, "sealed": false },
-                  { "item": "creamsoda", "container-item": "bottle_plastic", "count": [ 1, 6 ], "sealed": false }
-                ],
-                "prob": 35
-              },
-              {
-                "collection": [
-                  { "item": "lemonlime", "charges": 1, "container-item": "bottle_plastic", "prob": 50, "sealed": false },
-                  { "item": "lemonlime", "container-item": "bottle_plastic", "count": [ 1, 6 ], "sealed": false }
-                ],
-                "prob": 35
-              },
-              {
-                "collection": [
-                  { "item": "orangesoda", "charges": 1, "container-item": "bottle_plastic", "prob": 50, "sealed": false },
-                  { "item": "orangesoda", "container-item": "bottle_plastic", "count": [ 1, 6 ], "sealed": false }
-                ],
-                "prob": 20
-              },
-              {
-                "collection": [
-                  { "item": "crispycran", "charges": 1, "container-item": "bottle_plastic", "prob": 50, "sealed": false },
-                  { "item": "crispycran", "container-item": "bottle_plastic", "count": [ 1, 6 ], "sealed": false }
-                ],
-                "prob": 20
-              },
-              {
-                "collection": [
-                  { "item": "colamdew", "charges": 1, "container-item": "bottle_plastic", "prob": 50, "sealed": false },
-                  { "item": "colamdew", "container-item": "bottle_plastic", "count": [ 1, 6 ], "sealed": false }
-                ],
-                "prob": 35
-              }
-            ],
-            "prob": 20
-          },
-          {
-            "distribution": [
-              { "item": "oj", "count": [ 1, 6 ], "prob": 50 },
-              { "item": "cranberry_juice", "count": [ 1, 6 ], "prob": 50 },
-              { "item": "juice", "count": [ 1, 6 ], "prob": 50 },
-              { "item": "sports_drink", "count": [ 1, 6 ], "prob": 30 },
-              { "item": "lemonade", "count": [ 1, 6 ], "prob": 50 },
-              { "item": "cola", "count": [ 1, 6 ], "prob": 70 },
-              { "item": "choc_drink", "count": [ 1, 6 ], "prob": 30 },
-              { "item": "rootbeer", "count": [ 1, 6 ], "prob": 65 },
-              { "item": "purple_drink", "count": [ 1, 6 ], "prob": 35 },
-              { "item": "creamsoda", "count": [ 1, 6 ], "prob": 35 },
-              { "item": "lemonlime", "count": [ 1, 6 ], "prob": 35 },
-              { "item": "orangesoda", "count": [ 1, 6 ], "prob": 20 },
-              { "item": "crispycran", "count": [ 1, 6 ], "prob": 20 },
-              { "item": "colamdew", "count": [ 1, 6 ], "prob": 35 }
-            ],
-            "prob": 15
-          },
-          {
-            "distribution": [
-              { "item": "cola", "charges-min": 1, "prob": 15, "container-item": "bottle_twoliter" },
-              { "item": "creamsoda", "charges-min": 1, "prob": 15, "container-item": "bottle_twoliter" },
-              { "item": "lemonlime", "charges-min": 1, "prob": 15, "container-item": "bottle_twoliter" },
-              { "item": "orangesoda", "charges-min": 1, "prob": 15, "container-item": "bottle_twoliter" },
-              { "item": "colamdew", "charges-min": 1, "prob": 15, "container-item": "bottle_twoliter" },
-              { "item": "rootbeer", "charges-min": 1, "prob": 15, "container-item": "bottle_twoliter" }
-            ],
-            "prob": 15
-          }
-        ],
-        "prob": 20
-      },
-      {
-        "distribution": [
-          { "item": "beer", "count": [ 1, 6 ], "prob": 35 },
-          { "item": "european_pilsner", "count": [ 1, 6 ], "prob": 25 },
-          { "item": "pale_ale", "count": [ 1, 6 ], "prob": 25 },
-          { "item": "india_pale_ale", "count": [ 1, 6 ], "prob": 25 },
-          { "item": "stout", "count": [ 1, 6 ], "prob": 15 },
-          { "item": "belgian_ale", "count": [ 1, 6 ], "prob": 10 },
-          { "item": "imperial_stout", "count": [ 1, 6 ], "prob": 4 }
-        ],
-        "prob": 20
-      },
-      {
-        "distribution": [
-          { "item": "apple_cider", "charges-min": 1, "prob": 20, "container-item": "bottle_plastic", "sealed": false },
-          { "item": "fruit_wine", "charges-min": 1, "prob": 15 },
-          { "item": "beer", "charges-min": 1, "prob": 35 },
-          { "item": "european_pilsner", "charges-min": 1, "prob": 25 },
-          { "item": "pale_ale", "charges-min": 1, "prob": 25 },
-          { "item": "india_pale_ale", "charges-min": 1, "prob": 25 },
-          { "item": "stout", "charges-min": 1, "prob": 15 },
-          { "item": "belgian_ale", "charges-min": 1, "prob": 10 },
-          { "item": "imperial_stout", "charges-min": 1, "prob": 4 },
-          { "item": "wine_barley", "charges-min": 1, "prob": 2 }
-        ],
-        "prob": 20
-      }
-    ]
-  },
-  {
-=======
->>>>>>> 7d7bf6fd
     "id": "SUS_dishwasher",
     "type": "item_group",
     "//": "SUS item groups are collections that contain a reasonable realistic distribution of items that might spawn in a given storage furniture.",
