[
{
  "type" : "recipe",
  "result": "carver_off",
  "category": "CC_ELECTRONIC",
  "subcategory": "CSC_ELECTRONIC_TOOLS",
  "skill_used": "fabrication",
  "skills_required" : [ "electronics", 3 ],
  "difficulty": 4,
  "time": 20000,
  "reversible": true,
  "decomp_learn": 4,
  "book_learn": [["advanced_electronics", 3] , ["textbook_electronics", 3]],
  "qualities" : [
    {"id":"SCREW","level":1,"amount":1}
  ],
  "tools" : [
     [ ["mold_plastic", -1] ],
     [
      ["hotplate", 10],
      ["toolset", 10],
      ["fire", -1]
     ],
     [
      [ "soldering_iron", 10 ],
      [ "toolset", 10 ]
     ]
  ],
  "components" : [
     [ ["plastic_chunk", 6] ],
     [ ["blade", 2] ],
     [ ["motor_small", 1] ],
     [ ["power_supply", 1] ],
     [ [ "scrap", 1 ] ],
     [ [ "cable", 5 ] ]
    ]
},{
  "type" : "recipe",
  "result": "cordless_drill",
  "category": "CC_ELECTRONIC",
  "subcategory": "CSC_ELECTRONIC_TOOLS",
  "skill_used": "fabrication",
  "skills_required" : [ "electronics", 3 ],
  "difficulty": 4,
  "time": 20000,
  "reversible": true,
  "decomp_learn": 4,
  "book_learn": [["advanced_electronics", 3] , ["textbook_electronics", 3]],
  "qualities" : [
    {"id":"SCREW","level":1,"amount":1}
  ],
  "tools" : [
    [ ["mold_plastic", -1] ],
    [
      ["hotplate", 10],
      ["toolset", 10],
      ["fire", -1]
    ],
    [
      [ "soldering_iron", 10 ],
      [ "toolset", 10 ]
    ]
  ],
  "components": [
    [
      [ "antenna", 1 ],
      [ "screwdriver", 1 ],
      [ "xacto", 1 ],
      [ "knife_butter", 1 ]
    ],
    [ ["plastic_chunk", 6] ],
    [ [ "motor_small", 1 ] ],
    [ [ "power_supply", 1 ] ],
    [ [ "cable", 5 ] ],
    [
      [ "scrap", 1 ],
      [ "steel_chunk", 1 ]
    ]
  ]
},{
  "type" : "recipe",
  "result": "trimmer_off",
  "category": "CC_ELECTRONIC",
  "subcategory": "CSC_ELECTRONIC_TOOLS",
  "skill_used": "fabrication",
  "skills_required" : [ "electronics", 3 ],
  "difficulty": 5,
  "time": 20000,
  "reversible": true,
  "decomp_learn": 5,
  "book_learn": [["advanced_electronics", 4] , ["textbook_electronics", 4]],
  "qualities" : [
    {"id":"SCREW","level":1,"amount":1}
  ],
  "tools" : [
    [ ["mold_plastic", -1] ],
    [
      ["hotplate", 12],
      ["toolset", 12],
      ["fire", -1]
    ],
    [
      [ "soldering_iron", 12 ],
      [ "toolset", 12 ]
    ]
  ],
  "components" : [
    [ ["plastic_chunk", 6] ],
    [ ["chain", 1] ],
    [ ["motor_small", 1] ],
    [ ["metal_tank_little", 1] ],
    [ [ "scrap", 2 ] ],
    [ [ "cable", 4 ] ],
    [ [ "1cyl_combustion_small", 1 ] ]
  ]
},{
  "type" : "recipe",
  "result": "circsaw_off",
  "category": "CC_ELECTRONIC",
  "subcategory": "CSC_ELECTRONIC_TOOLS",
  "skill_used": "fabrication",
  "skills_required" : [ "electronics", 3 ],
  "difficulty": 5,
  "time": 20000,
  "reversible": true,
  "book_learn": [["advanced_electronics", 4] , ["textbook_electronics", 4] , ["textbook_carpentry", 5]],
  "qualities" : [ {"id":"SCREW","level":1,"amount":1} ],
   "tools" : [
    [ ["mold_plastic", -1] ],
    [
      ["hotplate", 10],
      ["toolset", 10],
      ["fire", -1]
    ],
    [
      [ "soldering_iron", 10 ],
      [ "toolset", 10 ]
    ]
  ],
  "components" : [
    [ ["plastic_chunk", 6] ],
    [ ["circsaw_blade", 1] ],
    [ ["motor_small", 1] ],
    [ ["power_supply", 1] ],
    [ [ "scrap", 1 ] ],
    [ [ "cable", 5 ] ]
  ]
},{
  "type" : "recipe",
<<<<<<< HEAD
=======
  "result": "antenna",
  "category": "CC_ELECTRONIC",
  "subcategory": "CSC_ELECTRONIC_COMPONENTS",
  "skill_used": "electronics",
  "time": 3000,
  "book_learn": [[ "radio_book", 1 ] , [ "textbook_anarch", 1 ]],
  "qualities":[ {"id":"SAW_M","level":1,"amount":1} ],
  "components": [
    [
      [ "steel_chunk", 1 ],
      [ "scrap", 3 ],
      [ "knife_butter", 2 ]
    ]
  ]
},{
  "type" : "recipe",
  "result": "directional_antenna",
  "category": "CC_ELECTRONIC",
  "subcategory": "CSC_ELECTRONIC_COMPONENTS",
  "skill_used": "electronics",
  "difficulty": 4,
  "time": 5000,
  "reversible": true,
  "decomp_learn": 3,
  "book_learn": [[ "radio_book", 3 ] , [ "textbook_anarch", 5 ]],
  "qualities":[
    {"id":"HAMMER","level":2,"amount":1},
    {"id":"SAW_M","level":1,"amount":1}
  ],
  "components": [
    [ [ "amplifier", 1 ] ],
    [ [ "wire", 6 ] ],
    [ [ "2x4", 2 ] ],
    [ [ "nail", 12 ] ]
  ]
},{
  "type" : "recipe",
>>>>>>> c1395583
  "result": "amplifier",
  "category": "CC_ELECTRONIC",
  "subcategory": "CSC_ELECTRONIC_COMPONENTS",
  "skill_used": "electronics",
  "difficulty": 1,
  "time": 4000,
  "reversible": true,
  "decomp_learn": 1,
  "book_learn": [[ "radio_book", 3 ] , [ "manual_electronics", 1 ]],
  "qualities" : [ {"id":"SCREW","level":1,"amount":1} ],
  "tools": [
    [
      [ "soldering_iron", 4 ],
      [ "toolset", 4 ]
    ]
  ],
  "components": [
    [ [ "circuit", 1 ] ],
    [ [ "e_scrap", 3 ] ],
    [ [ "cable", 1 ] ]
  ]
},{
  "type" : "recipe",
  "result": "power_supply",
  "category": "CC_ELECTRONIC",
  "subcategory": "CSC_ELECTRONIC_COMPONENTS",
  "skill_used": "electronics",
  "difficulty": 1,
  "time": 6500,
  "book_learn": [[ "manual_electronics", 1 ] , [ "textbook_electronics", 2 ] , [ "advanced_electronics", 2 ]],
  "qualities" : [ {"id":"SCREW","level":1,"amount":1} ],
  "tools": [
    [
      [ "soldering_iron", 3 ],
      [ "toolset", 3 ]
    ]
  ],
  "components": [
    [ [ "amplifier", 2 ] ],
    [ [ "cable", 20 ] ]
  ]
},{
  "type" : "recipe",
  "result": "element",
  "category": "CC_ELECTRONIC",
  "subcategory": "CSC_ELECTRONIC_COMPONENTS",
  "skill_used": "electronics",
  "difficulty": 1,
  "time": 7000,
  "autolearn": [[ "electronics", 3 ]],
  "book_learn": [[ "manual_electronics", 1 ] , [ "textbook_electronics", 1 ] , [ "advanced_electronics", 1 ]],
  "tools": [
    [
      [ "soldering_iron", 5 ],
      [ "toolset", 5 ]
    ]
  ],
  "components": [ [ [ "cable", 40 ] ] ]
},{
  "type" : "recipe",
  "result": "receiver",
  "category": "CC_ELECTRONIC",
  "subcategory": "CSC_ELECTRONIC_COMPONENTS",
  "skill_used": "electronics",
  "difficulty": 2,
  "time": 12000,
  "reversible": true,
  "decomp_learn": 2,
  "book_learn": [[ "manual_electronics", 1 ] , [ "radio_book", 1 ] , [ "textbook_electronics", 2 ]],
  "qualities" : [ {"id":"SCREW","level":1,"amount":1} ],
  "tools": [
    [
      [ "soldering_iron", 4 ],
      [ "toolset", 4 ]
    ]
  ],
  "components": [
    [ [ "circuit", 2 ] ],
    [ [ "e_scrap", 5 ] ],
    [ [ "cable", 2 ] ]
  ]
},{
  "type" : "recipe",
  "result": "transponder",
  "category": "CC_ELECTRONIC",
  "subcategory": "CSC_ELECTRONIC_COMPONENTS",
  "skill_used": "electronics",
  "difficulty": 3,
  "time": 14000,
  "reversible": true,
  "decomp_learn": 3,
  "book_learn": [[ "manual_electronics", 1 ] , [ "textbook_electronics", 2 ] , [ "textbook_anarch", 3 ]],
  "qualities" : [ {"id":"SCREW","level":1,"amount":1} ],
  "tools": [
    [
      [ "soldering_iron", 7 ],
      [ "toolset", 7 ]
    ]
  ],
  "components": [
    [ [ "circuit", 3 ] ],
    [ [ "e_scrap", 7 ] ],
    [ [ "cable", 3 ] ]
  ]
},{
  "type" : "recipe",
  "result": "electric_lantern",
  "category": "CC_ELECTRONIC",
  "subcategory": "CSC_ELECTRONIC_LIGHTING",
  "skill_used": "electronics",
  "difficulty": 3,
  "time": 10000,
  "reversible": true,
  "book_learn": [[ "manual_electronics", 3 ] , [ "mag_electronics", 4 ] , [ "textbook_electronics", 2 ]],
  "qualities" : [ {"id":"SCREW","level":1,"amount":1} ],
  "tools": [
    [
      [ "soldering_iron", 7 ],
      [ "toolset", 7 ]
    ]
  ],
  "components": [
    [ [ "cable", 8 ] ],
    [ [ "plastic_chunk", 2 ] ],
    [ [ "circuit", 2 ] ],
    [ [ "e_scrap", 2 ] ],
    [ [ "amplifier", 1 ] ]
  ]
},{
  "type" : "recipe",
  "result": "lightstrip_dead",
  "category": "CC_ELECTRONIC",
  "subcategory": "CSC_ELECTRONIC_LIGHTING",
  "skill_used": "electronics",
  "difficulty": 1,
  "time": 10000,
  "book_learn": [[ "manual_electronics", 1 ] , [ "mag_electronics", 1 ]],
  "components": [
    [ [ "amplifier", 1 ] ],
    [ [ "cable", 5 ] ],
    [ [ "e_scrap", 1 ] ]
  ]
},{
   "type" : "recipe",
  "result": "lightstrip_inactive",
  "category": "CC_ELECTRONIC",
  "subcategory": "CSC_ELECTRONIC_LIGHTING",
  "skill_used": "electronics",
  "time": 10000,
  "components": [
    [ [ "lightstrip_dead", 1 ] ],
    [ [ "battery", 15 ] ]
  ]
},{
  "type" : "recipe",
  "result": "sheet_metal_lit",
  "category": "CC_ELECTRONIC",
  "subcategory": "CSC_ELECTRONIC_LIGHTING",
  "skill_used": "electronics",
  "difficulty": 1,
  "time": 15000,
  "book_learn": [[ "manual_electronics", 1 ] , [ "mag_electronics", 1 ]],
  "tools": [
    [
      [ "soldering_iron", 5 ],
      [ "toolset", 5 ]
    ]
  ],
  "components": [
    [
      [ "sheet_metal", 1 ]
    ],
    [
      [ "lightstrip_inactive", 1 ],
      [ "flashlight", 1 ]
    ],
    [
      [ "cable", 10 ]
    ],
    [
      [ "plastic_chunk", 2 ]
    ]
  ]
},{
  "type" : "recipe",
  "result": "flashlight",
  "category": "CC_ELECTRONIC",
  "subcategory": "CSC_ELECTRONIC_LIGHTING",
  "skill_used": "electronics",
  "difficulty": 1,
  "time": 10000,
  "reversible": true,
  "decomp_learn": 0,
  "book_learn": [[ "manual_electronics", 0 ] , [ "mag_electronics", 1 ]],
  "components": [
    [ [ "amplifier", 1 ] ],
    [
      [ "scrap", 4 ],
      [ "can_drink_unsealed", 1 ],
      [ "can_food_unsealed", 1 ],
      [ "bottle_glass", 1 ],
      [ "bottle_plastic", 1 ],
      [ "bottle_plastic_small", 1 ]
    ],
    [
      [ "lightstrip_dead", 1 ],
      [ "light_bulb", 1 ]
    ],
    [ [ "cable", 10 ] ]
  ]
},{
  "type" : "recipe",
  "result": "floodlight",
  "category": "CC_ELECTRONIC",
  "subcategory": "CSC_ELECTRONIC_LIGHTING",
  "skill_used": "mechanics",
  "skills_required": [ "electronics", 1 ],
  "difficulty": 2,
  "time": 15000,
  "reversible": true,
  "decomp_learn": 1,
  "book_learn": [[ "manual_electronics", 1 ] , [ "mag_electronics", 2 ]],
  "components": [
    [ [ "amplifier", 4 ] ],
    [
      [ "steel_chunk", 2 ],
      [ "scrap", 6 ]
    ],
    [
      [ "lightstrip_dead", 4 ],
      [ "light_bulb", 4 ]
    ],
    [ [ "cable", 10 ] ]
  ]
},{
  "type" : "recipe",
  "result": "car_headlight",
  "category": "CC_ELECTRONIC",
  "subcategory": "CSC_ELECTRONIC_LIGHTING",
  "skill_used": "mechanics",
  "skills_required": [ "electronics", 1 ],
  "difficulty": 2,
  "time": 12000,
  "reversible": true,
  "decomp_learn": 1,
  "book_learn": [[ "manual_electronics", 1 ] , [ "mag_electronics", 2 ]],
  "components": [
    [ [ "amplifier", 2 ] ],
    [
      [ "plastic_chunk", 2 ],
      [ "scrap", 3 ]
    ],
    [
      [ "lightstrip_dead", 2 ],
      [ "light_bulb", 2 ]
    ],
    [ [ "cable", 10 ] ]
  ]
},{
  "type" : "recipe",
  "result": "soldering_iron",
  "category": "CC_ELECTRONIC",
  "subcategory": "CSC_ELECTRONIC_TOOLS",
  "skill_used": "electronics",
  "difficulty": 1,
  "time": 20000,
  "reversible": true,
  "decomp_learn": 0,
  "autolearn": [[ "electronics", 2 ]],
  "book_learn": [[ "manual_electronics", 1 ] , [ "advanced_electronics", 2 ] , [ "textbook_anarch", 2 ]],
  "components": [
    [
      [ "antenna", 1 ],
      [ "screwdriver", 1 ],
      [ "xacto", 1 ],
      [ "knife_butter", 1 ]
    ],
    [ [ "power_supply", 1 ] ],
    [ [ "element", 1 ] ],
    [ [ "scrap", 2 ] ]
  ]
},{
  "type" : "recipe",
  "result": "battery",
  "category": "CC_ELECTRONIC",
  "subcategory": "CSC_ELECTRONIC_COMPONENTS",
  "skill_used": "fabrication",
  "skills_required": [ "electronics", 1 ],
  "difficulty": 2,
  "time": 5000,
  "book_learn": [[ "manual_electronics", 1 ] , [ "mag_electronics", 1 ] , [ "textbook_anarch", 2 ]],
  "qualities" : [ {"id":"SCREW","level":1,"amount":1} ],
  "components": [
    [
      [ "lemon", 1 ],
      [ "irradiated_lemon", 1 ],
      [ "orange", 1 ],
      [ "irradiated_orange", 1 ],
      [ "grapefruit", 1 ],
      [ "irradiated_grapefruit", 1 ],
      [ "acid", 1 ],
      [ "vinegar", 2 ]
    ],
    [
      [ "steel_chunk", 1 ],
      [ "knife_butter", 1 ],
      [ "knife_steak", 1 ],
      [ "bolt_steel", 1 ],
      [ "scrap", 1 ]
    ],
    [
      [ "can_drink_unsealed", 1 ],
      [ "can_food_unsealed", 1 ],
      [ "canister_empty", 1 ]
    ]
  ]
},{
  "type" : "recipe",
  "result": "battery_compartment",
  "category": "CC_ELECTRONIC",
  "subcategory": "CSC_ELECTRONIC_COMPONENTS",
  "skill_used": "fabrication",
  "skills_required": [ "electronics", 3 ],
  "difficulty": 3,
  "time": 15000,
  "reversible": true,
  "decomp_learn": 2,
  "autolearn": true,
  "book_learn": [[ "manual_electronics", 2 ], [ "advanced_electronics", 2 ]],
  "qualities" : [ {"id":"SCREW","level":1,"amount":1} ],
  "tools": [
    [
      [ "soldering_iron", 5 ],
      [ "toolset", 5 ]
    ]
  ],
  "components": [
    [ [ "scrap", 4 ] ],
    [ [ "cable", 5 ] ]
  ]
},{
  "type" : "recipe",
  "result": "battery_ups",
  "category": "CC_ELECTRONIC",
  "subcategory": "CSC_ELECTRONIC_COMPONENTS",
  "skill_used": "electronics",
  "difficulty": 5,
  "time": 15000,
  "reversible": true,
  "decomp_learn": 4,
  "autolearn": true,
  "book_learn": [[ "manual_electronics", 3 ], [ "textbook_electronics", 3 ], [ "advanced_electronics", 3] , [ "recipe_lab_elec", 3] , [ "textbook_anarch", 3]],
  "qualities" : [ {"id":"SCREW","level":1,"amount":1} ],
  "tools": [
    [
      [ "soldering_iron", 24 ],
      [ "toolset", 24 ]
    ]
  ],
  "components": [
    [ [ "power_supply", 1 ] ],
    [ [ "small_storage_battery", 1 ] ],
    [ [ "scrap", 4 ] ],
    [ [ "cable", 10 ] ]
  ]
},{
  "type" : "recipe",
  "result": "battery_atomic",
  "category": "CC_ELECTRONIC",
  "subcategory": "CSC_ELECTRONIC_PARTS",
  "skill_used": "electronics",
  "skills_required": [ "fabrication", 6 ],
  "difficulty": 6,
  "time": 60000,
  "decomp_learn": 4,
  "book_learn": [[ "recipe_atomic_battery", 6 ]],
  "qualities" : [ {"id":"SCREW","level":1,"amount":1} ],
  "tools": [
    [
      [ "soldering_iron", 10 ],
      [ "toolset", 10 ]
    ]
  ],
  "components": [
    [ [ "scrap", 6 ] ],
    [ [ "cable", 4 ] ],
    [ [ "plut_cell", 1 ] ]
  ]
},{
  "type" : "recipe",
  "result": "double_plutonium_core",
  "category": "CC_ELECTRONIC",
  "subcategory": "CSC_ELECTRONIC_PARTS",
  "skill_used": "electronics",
  "skills_required": [ "fabrication", 7 ],
  "difficulty": 7,
  "time": 60000,
  "decomp_learn": 4,
  "book_learn": [[ "recipe_atomic_battery", 7 ]],
  "qualities" : [ {"id":"SCREW","level":1,"amount":1} ],
  "tools": [
    [
      [ "soldering_iron", 20 ],
      [ "toolset", 20 ]
    ]
  ],
  "components": [
    [ [ "scrap", 9 ] ],
    [ [ "cable", 6 ] ],
    [ [ "alloy_plate", 1 ] ]
  ]
},{
  "type" : "recipe",
  "result": "noise_emitter",
  "id_suffix": "radio-mod",
  "category": "CC_ELECTRONIC",
  "subcategory": "CSC_ELECTRONIC_TOOLS",
  "skill_used": "electronics",
  "difficulty": 1,
  "time": 15000,
  "book_learn": [[ "radio_book", 1 ] , [ "textbook_anarch", 2 ]],
  "qualities" : [ {"id":"SCREW","level":1,"amount":1} ],
  "tools": [
    [
      [ "soldering_iron", 5 ],
      [ "toolset", 5 ]
    ]
  ],
  "components": [
    [ [ "radio", 1 ] ],
    [ [ "amplifier", 2 ] ]
  ]
},{
  "type" : "recipe",
  "result": "noise_emitter",
  "category": "CC_ELECTRONIC",
  "subcategory": "CSC_ELECTRONIC_TOOLS",
  "skill_used": "electronics",
  "difficulty": 2,
  "time": 30000,
  "reversible": true,
  "book_learn": [[ "textbook_anarch", 2 ]],
  "qualities" : [ {"id":"SCREW","level":1,"amount":1} ],
  "tools": [
    [
      [ "soldering_iron", 10 ],
      [ "toolset", 10 ]
    ]
  ],
  "components": [
    [ [ "amplifier", 2 ] ],
    [ [ "antenna", 1 ] ],
    [ [ "scrap", 5 ] ],
    [ [ "cable", 7 ] ]
  ]
},{
  "type" : "recipe",
  "result": "radio",
  "category": "CC_ELECTRONIC",
  "subcategory": "CSC_ELECTRONIC_TOOLS",
  "skill_used": "electronics",
  "difficulty": 2,
  "time": 25000,
  "reversible": true,
  "book_learn": [[ "radio_book", 2] , [ "textbook_anarch", 3 ]],
  "qualities" : [ {"id":"SCREW","level":1,"amount":1} ],
  "tools": [
    [
      [ "soldering_iron", 10 ],
      [ "toolset", 10 ]
    ]
  ],
  "components": [
    [ [ "receiver", 1 ] ],
    [ [ "antenna", 1 ] ],
    [ [ "scrap", 5 ] ],
    [ [ "cable", 7 ] ]
  ]
},{
  "type" : "recipe",
  "result": "water_purifier",
  "category": "CC_ELECTRONIC",
  "subcategory": "CSC_ELECTRONIC_TOOLS",
  "skill_used": "mechanics",
  "skills_required": [ "electronics", 1 ],
  "difficulty": 3,
  "time": 25000,
  "reversible": true,
  "decomp_learn": 2,
  "book_learn": [[ "advanced_electronics", 3 ] , [ "manual_electronics", 2 ]],
  "qualities" : [ {"id":"SCREW","level":1,"amount":1} ],
  "components": [
    [ [ "element", 8 ] ],
    [
      [ "bottle_glass", 2 ],
      [ "bottle_plastic", 5 ],
      [ "bottle_plastic_small", 10 ]
    ],
    [ [ "hose", 1 ] ],
    [ [ "scrap", 3 ] ],
    [ [ "cable", 5 ] ]
  ]
},{
  "type" : "recipe",
  "result": "hotplate",
  "category": "CC_ELECTRONIC",
  "subcategory": "CSC_ELECTRONIC_TOOLS",
  "skill_used": "electronics",
  "difficulty": 3,
  "time": 30000,
  "reversible": true,
  "decomp_learn": 2,
  "book_learn": [[ "advanced_electronics", 1 ] , [ "mag_electronics", 3 ] , [ "manual_electronics", 2 ]],
  "qualities" : [ {"id":"SCREW","level":1,"amount":1} ],
  "components": [
    [ [ "element", 4 ] ],
    [ [ "amplifier", 1 ] ],
    [
      [ "scrap", 2 ],
      [ "pan", 1 ],
      [ "pot", 1 ],
      [ "knife_butcher", 2 ],
      [ "knife_steak", 6 ],
      [ "knife_butter", 6 ],
      [ "muffler", 1 ]
    ],
    [ [ "cable", 10 ] ]
  ]
},{
  "type" : "recipe",
  "result": "mess_kit",
  "category": "CC_ELECTRONIC",
  "subcategory": "CSC_ELECTRONIC_TOOLS",
  "skill_used": "fabrication",
  "skills_required" : [[ "electronics", 3 ], [ "survival", 3 ]],
  "difficulty": 4,
  "time": 60000,
  "decomp_learn": 4,
  "book_learn": [[ "textbook_survival", 3 ] , [ "advanced_electronics", 3 ] , [ "manual_electronics", 3 ]],
  "qualities" : [
    {"id":"SCREW","level":1,"amount":1},
    {"id":"HAMMER","level":3,"amount":1}
  ],
  "tools": [
    [ ["tongs", -1] ],
    [ ["anvil", -1] ],
    [ ["forge", 50], ["oxy_torch", 10] ],
    [ [ "soldering_iron", 10 ], [ "toolset", 10 ] ]
  ],
  "components": [
    [ [ "element", 3 ] ],
    [ [ "amplifier", 1 ] ],
    [
      [ "steel_chunk", 3 ],
      [ "scrap", 9 ]
    ],
    [ ["plastic_chunk", 2] ],
    [ [ "cable", 10 ] ]
  ]
},{
  "type" : "recipe",
  "result": "coffeemaker",
  "category": "CC_ELECTRONIC",
  "subcategory": "CSC_ELECTRONIC_TOOLS",
  "skill_used": "electronics",
  "difficulty": 3,
  "time": 30000,
  "reversible": true,
  "decomp_learn": 2,
  "book_learn": [[ "advanced_electronics", 1 ] , [ "mag_electronics", 3 ] , [ "manual_electronics", 2 ]],
  "qualities" : [ {"id":"SCREW","level":1,"amount":1} ],
  "tools": [
    [
      [ "soldering_iron", 10 ],
      [ "toolset", 10 ]
    ]
  ],
  "components": [
    [ [ "element", 4 ] ],
    [ [ "amplifier", 1 ] ],
    [
      [ "scrap", 6 ],
      [ "pan", 2 ],
      [ "pot", 2 ],
      [ "knife_butcher", 6 ],
      [ "knife_steak", 18 ],
      [ "knife_butter", 18 ],
      [ "muffler", 1 ]
    ],
    [ [ "cable", 15 ] ]
  ]
},{
  "type" : "recipe",
  "result": "tazer",
  "category": "CC_ELECTRONIC",
  "subcategory": "CSC_ELECTRONIC_TOOLS",
  "skill_used": "electronics",
  "difficulty": 3,
  "time": 25000,
  "reversible": true,
  "decomp_learn": 3,
  "book_learn": [[ "advanced_electronics", 2 ] , [ "textbook_electronics", 3 ] , [ "textbook_anarch", 3 ]],
  "qualities" : [ {"id":"SCREW","level":1,"amount":1} ],
  "tools": [
    [
      [ "soldering_iron", 10 ],
      [ "toolset", 10 ]
    ]
  ],
  "components": [
    [ [ "amplifier", 1 ] ],
    [ [ "power_supply", 1 ] ],
    [ [ "scrap", 2 ] ]
  ]
},{
  "type" : "recipe",
  "result": "beeper",
  "category": "CC_ELECTRONIC",
  "subcategory": "CSC_ELECTRONIC_PARTS",
  "skill_used": "electronics",
  "difficulty": 2,
  "time": 11000,
  "reversible": true,
  "decomp_learn": 2,
  "book_learn": [[ "mag_electronics", 2 ]],
  "qualities" : [ {"id":"SCREW","level":1,"amount":1} ],
  "tools": [
    [
      [ "soldering_iron", 6 ],
      [ "toolset", 6 ]
    ]
  ],
  "components": [
    [ [ "amplifier", 1 ] ],
    [ [ "scrap", 2 ] ],
    [ [ "cable", 4 ] ]
  ]
},{
  "type" : "recipe",
  "result": "two_way_radio",
  "category": "CC_ELECTRONIC",
  "subcategory": "CSC_ELECTRONIC_TOOLS",
  "skill_used": "electronics",
  "difficulty": 4,
  "time": 30000,
  "reversible": true,
  "decomp_learn": 4,
  "qualities" : [ {"id":"SCREW","level":1,"amount":1} ],
  "tools": [
    [
      [ "soldering_iron", 14 ],
      [ "toolset", 14 ]
    ]
  ],
  "components": [
    [ [ "amplifier", 1 ] ],
    [ [ "transponder", 1 ] ],
    [ [ "receiver", 1 ] ],
    [ [ "antenna", 1 ] ],
    [ [ "scrap", 5 ] ],
    [ [ "cable", 10 ] ]
  ]
},{
  "type" : "recipe",
  "result": "electrohack",
  "category": "CC_ELECTRONIC",
  "subcategory": "CSC_ELECTRONIC_TOOLS",
  "skill_used": "electronics",
  "skills_required": [ "computer", 1 ],
  "difficulty": 4,
  "time": 35000,
  "reversible": true,
  "decomp_learn": 4,
  "book_learn": [[ "textbook_anarch", 3 ] , [ "advanced_electronics", 5 ]],
  "qualities" : [ {"id":"SCREW","level":1,"amount":1} ],
  "tools": [
    [
      [ "soldering_iron", 10 ],
      [ "toolset", 10 ]
    ]
  ],
  "components": [
    [ [ "processor", 1 ] ],
    [ [ "RAM", 1 ] ],
    [ [ "scrap", 4 ] ],
    [ [ "cable", 10 ] ]
  ]
},{
  "type" : "recipe",
  "result": "mp3",
  "category": "CC_ELECTRONIC",
  "subcategory": "CSC_ELECTRONIC_TOOLS",
  "skill_used": "electronics",
  "skills_required": [ "computer", 1 ],
  "difficulty": 5,
  "time": 40000,
  "reversible": true,
  "note": "you might be able to reverse-engineer assembly, but not the music",
  "book_learn": [[ "textbook_electronics", 6 ] , [ "textbook_robots", 5 ]],
  "qualities" : [ {"id":"SCREW","level":1,"amount":1} ],
  "tools": [
    [
      [ "soldering_iron", 5 ],
      [ "toolset", 5 ]
    ]
  ],
  "components": [
    [ [ "superglue", 1 ] ],
    [ ["processor", 1] ],
    [ ["RAM", 1] ],
    [ [ "amplifier", 1 ] ],
    [ [ "cable", 2 ] ]
  ]
},{
  "type" : "recipe",
  "result": "portable_game",
  "category": "CC_ELECTRONIC",
  "subcategory": "CSC_ELECTRONIC_TOOLS",
  "skill_used": "electronics",
  "skills_required": ["computer",  5],
  "difficulty": 8,
  "time": 60000,
  "reversible": true,
  "note": "as with mp3, no learning how to encode the software from taking it apart",
  "book_learn": [[ "textbook_electronics", 7 ] , [ "textbook_robots", 6 ]],
  "qualities" : [ {"id":"SCREW","level":1,"amount":1} ],
  "tools": [
    [
      ["soldering_iron", 10],
      ["toolset", 10]
    ]
  ],
  "components": [
    [ ["superglue", 1] ],
    [ ["processor", 1] ],
    [ ["RAM", 2] ],
    [ ["amplifier", 1] ],
    [ ["cable", 2] ],
    [ ["plastic_chunk", 2] ],
    [ ["small_lcd_screen", 1] ]
  ]
},{
  "type" : "recipe",
  "result": "geiger_off",
  "category": "CC_ELECTRONIC",
  "subcategory": "CSC_ELECTRONIC_TOOLS",
  "skill_used": "electronics",
  "difficulty": 5,
  "time": 35000,
  "reversible": true,
  "decomp_learn": 5,
  "book_learn": [["advanced_electronics", 4] , ["textbook_electronics", 4] , ["atomic_survival", 3]],
  "qualities" : [ {"id":"SCREW","level":1,"amount":1} ],
  "tools": [
    [
      [ "soldering_iron", 14 ],
      [ "toolset", 14 ]
    ]
  ],
  "components": [
    [ [ "power_supply", 1 ] ],
    [ [ "amplifier", 2 ] ],
    [ [ "scrap", 6 ] ],
    [ [ "cable", 10 ] ]
  ]
},{
  "type" : "recipe",
  "result": "rad_monitor",
  "category": "CC_ELECTRONIC",
  "subcategory": "CSC_ELECTRONIC_TOOLS",
  "skill_used": "electronics",
  "difficulty": 7,
  "time": 35000,
  "reversible": true,
  "decomp_learn": 7,
  "book_learn": [["advanced_electronics", 6] , ["textbook_electronics", 6] , ["atomic_survival", 5]],
  "qualities" : [ {"id":"SCREW","level":1,"amount":1} ],
  "tools": [
    [
      [ "soldering_iron", 14 ],
      [ "toolset", 14 ]
    ]
  ],
  "components": [
    [ [ "processor", 1 ] ],
    [ [ "e_scrap", 1 ] ],
    [ [ "amplifier", 1 ] ],
    [ [ "plastic_chunk", 1 ] ]
  ]
},{
  "type" : "recipe",
  "result": "UPS_off",
  "category": "CC_ELECTRONIC",
  "subcategory": "CSC_ELECTRONIC_COMPONENTS",
  "skill_used": "electronics",
  "difficulty": 5,
  "time": 45000,
  "reversible": true,
  "decomp_learn": 4,
  "autolearn": true,
  "book_learn": [[ "advanced_electronics", 4] , [ "recipe_lab_elec", 4 ] , [ "textbook_anarch", 4]],
  "qualities" : [ {"id":"SCREW","level":1,"amount":1} ],
  "tools": [
    [
      [ "soldering_iron", 24 ],
      [ "toolset", 24 ]
    ]
  ],
  "components": [
    [ [ "power_supply", 4 ] ],
    [ [ "small_storage_battery", 1 ] ],
    [ [ "amplifier", 3 ] ],
    [ [ "scrap", 4 ] ],
    [ [ "cable", 10 ] ]
  ]
},{
  "type" : "recipe",
  "result" : "adv_UPS_off",
  "category" : "CC_ELECTRONIC",
  "subcategory": "CSC_ELECTRONIC_COMPONENTS",
  "skill_used" : "electronics",
  "skills_required": [ "mechanics", 1 ],
  "difficulty" : 9,
  "time" : 85000,
  "reversible" : true,
  "decomp_learn" : 4,
  "book_learn": [[ "recipe_lab_elec", 7 ]],
  "qualities" : [ {"id":"SCREW","level":1,"amount":1} ],
  "tools" : [
    [
      [ "soldering_iron", 24 ],
      [ "toolset", 24 ]
    ]
  ],
  "components" : [
    [ [ "power_supply", 6 ] ],
    [ [ "amplifier", 5 ] ],
    [ [ "scrap", 4 ] ],
    [ [ "cable", 14 ] ],
    [ [ "plut_cell", 2 ] ]
  ]
},{
  "type" : "recipe",
  "result": "bio_power_storage",
  "category": "CC_ELECTRONIC",
  "subcategory": "CSC_ELECTRONIC_CBMS",
  "skill_used": "electronics",
  "skills_required": [ "firstaid", 5 ],
  "difficulty": 6,
  "time": 50000,
  "reversible": true,
  "decomp_learn": 5,
  "book_learn": [[ "recipe_augs", 6 ] , [ "recipe_lab_elec", 6 ]],
  "qualities" : [ {"id":"SCREW","level":1,"amount":1} ],
  "tools": [
    [
      [ "soldering_iron", 20 ],
      [ "toolset", 20 ]
    ]
  ],
  "components": [
    [
      [ "power_supply", 6 ],
      [ "UPS_off", 1 ]
    ],
    [ [ "amplifier", 4 ] ],
    [ [ "plut_cell", 1 ] ],
    [
      [ "burnt_out_bionic", 1 ],
      [ "processor", 2 ]
    ]
  ]
},{
  "type" : "recipe",
  "result": "bio_power_storage_mkII",
  "category": "CC_ELECTRONIC",
  "subcategory": "CSC_ELECTRONIC_CBMS",
  "skill_used": "electronics",
  "skills_required": [ "firstaid", 5 ],
  "difficulty": 10,
  "time": 70000,
  "reversible": true,
  "decomp_learn": 8,
  "book_learn": [[ "recipe_lab_elec", 8 ] , [ "recipe_augs", 7 ]],
  "qualities" : [ {"id":"SCREW","level":1,"amount":1} ],
  "tools": [
    [
      [ "soldering_iron", 32 ],
      [ "toolset", 32 ]
    ]
  ],
  "components": [
    [
      [ "power_supply", 10 ],
      [ "UPS_off", 2 ],
      [ "adv_UPS_off", 1 ]
    ],
    [ [ "amplifier", 6 ] ],
    [ [ "plut_cell", 2 ] ],
    [
      [ "burnt_out_bionic", 1 ],
      [ "processor", 2 ]
    ]
  ]
},{
  "type" : "recipe",
  "result": "bio_solar",
  "category": "CC_ELECTRONIC",
  "subcategory": "CSC_ELECTRONIC_CBMS",
  "skill_used": "electronics",
  "skills_required": [ "firstaid", 5 ],
  "difficulty": 7,
  "time": 50000,
  "reversible": true,
  "decomp_learn": 7,
  "book_learn": [[ "recipe_lab_elec", 7 ] , [ "recipe_augs", 7 ]],
  "qualities" : [ {"id":"SCREW","level":1,"amount":1} ],
  "tools": [
    [
      [ "soldering_iron", 20 ],
      [ "toolset", 20 ]
    ]
  ],
  "components": [
    [ [ "power_supply", 4 ] ],
    [ [ "amplifier", 2 ] ],
    [ [ "solar_cell", 4 ] ],
    [
      [ "burnt_out_bionic", 1 ],
      [ "processor", 2 ]
    ]
  ]
},{
  "type" : "recipe",
  "result": "bio_batteries",
  "category": "CC_ELECTRONIC",
  "subcategory": "CSC_ELECTRONIC_CBMS",
  "skill_used": "electronics",
  "skills_required": [ "firstaid", 5 ],
  "difficulty": 7,
  "time": 50000,
  "reversible": true,
  "decomp_learn": 7,
  "book_learn": [[ "recipe_lab_elec", 7 ] , [ "recipe_augs", 7 ]],
  "qualities" : [ {"id":"SCREW","level":1,"amount":1} ],
  "tools": [
    [
      [ "soldering_iron", 20 ],
      [ "toolset", 20 ]
    ]
  ],
  "components": [
    [ [ "power_supply", 2 ] ],
    [ [ "amplifier", 2 ] ],
    [
      [ "burnt_out_bionic", 1 ],
      [ "processor", 2 ]
    ]
  ]
},{
  "type" : "recipe",
  "result": "bio_reactor",
  "category": "CC_ELECTRONIC",
  "subcategory": "CSC_ELECTRONIC_CBMS",
  "skill_used": "electronics",
  "skills_required": [ "mechanics", 10 ],
  "difficulty": 10,
  "time": 50000,
  "book_learn": [[ "recipe_lab_elec", 10 ]],
  "qualities" : [ {"id":"SCREW","level":1,"amount":1} ],
  "tools": [
    [
      [ "soldering_iron", 120 ],
      [ "toolset", 120 ]
    ]
  ],
  "components": [
    [ [ "minireactor", 1 ] ],
    [ [ "metal_tank_little", 1 ] ],
    [
      [ "burnt_out_bionic", 1 ],
      [ "processor", 2 ]
    ]
  ]
},{
  "type" : "recipe",
  "result": "bio_plut_filter",
  "category": "CC_ELECTRONIC",
  "subcategory": "CSC_ELECTRONIC_CBMS",
  "skill_used": "electronics",
  "skills_required": [ "firstaid", 10 ],
  "difficulty": 10,
  "time": 50000,
  "book_learn": [[ "recipe_lab_elec", 10 ]],
  "qualities" : [ {"id":"SCREW","level":1,"amount":1} ],
  "tools": [
    [
      [ "soldering_iron", 80 ],
      [ "toolset", 80 ]
    ],
    [
      [ "laptop", -1 ],
      [ "control_laptop", -1 ]
    ]
  ],
  "components": [
    [ [ "bio_blood_filter", 1 ] ],
    [ [ "metal_tank_little", 1 ] ],
    [
      [ "burnt_out_bionic", 1 ],
      [ "processor", 2 ]
    ],
    [
      [ "usb_drive", 1 ],
      [ "RAM", 1 ],
      [ "mobile_memory_card", 1 ]
    ]
  ]
},{
  "type" : "recipe",
  "result": "bio_reactor_upgrade",
  "category": "CC_ELECTRONIC",
  "subcategory": "CSC_ELECTRONIC_CBMS",
  "skill_used": "electronics",
  "skills_required": [ "computer", 10 ],
  "difficulty": 10,
  "time": 50000,
  "book_learn": [[ "recipe_lab_elec", 10 ]],
  "qualities" : [ {"id":"SCREW","level":1,"amount":1} ],
  "tools": [
    [
      [ "soldering_iron", 120 ],
      [ "toolset", 120 ]
    ],
    [
      [ "laptop", -1 ],
      [ "control_laptop", -1 ]
    ]
  ],
  "components": [
    [ [ "bio_radscrubber", 1 ] ],
    [ [ "bio_geiger", 1 ] ],
    [
      [ "usb_drive", 1 ],
      [ "RAM", 1 ],
      [ "mobile_memory_card", 1 ]
    ]
  ]
},{
  "type" : "recipe",
  "result": "bio_advreactor",
  "category": "CC_ELECTRONIC",
  "subcategory": "CSC_ELECTRONIC_CBMS",
  "skill_used": "electronics",
  "skills_required": [ "computer", 10 ],
  "difficulty": 10,
  "time": 5000,
  "book_learn": [[ "recipe_lab_elec", 10 ]],
  "qualities" : [ {"id":"SCREW","level":1,"amount":1} ],
  "tools": [
    [
      [ "soldering_iron", 10 ],
      [ "toolset", 10 ]
    ]
  ],
  "components": [
    [ [ "bio_reactor", 1 ] ],
    [ [ "bio_reactor_upgrade", 1 ] ]
  ]
},{
  "type" : "recipe",
  "result": "bio_ups",
  "category": "CC_ELECTRONIC",
  "subcategory": "CSC_ELECTRONIC_CBMS",
  "skill_used": "electronics",
  "skills_required": [ "firstaid", 5 ],
  "difficulty": 6,
  "time": 50000,
  "reversible": true,
  "book_learn": [[ "recipe_lab_elec", 7 ], [ "recipe_mil_augs", 6 ]],
  "qualities" : [ {"id":"SCREW","level":1,"amount":1} ],
  "tools": [
    [
      [ "soldering_iron", 20 ],
      [ "toolset", 20 ]
    ]
  ],
  "components": [
    [[ "power_supply", 2]],
    [[ "recharge_station", 1]],
    [
      [ "burnt_out_bionic", 1 ],
      [ "processor", 2 ]
    ]
  ]
},{
  "type" : "recipe",
  "result": "bio_power_armor_interface",
  "category": "CC_ELECTRONIC",
  "subcategory": "CSC_ELECTRONIC_CBMS",
  "skill_used": "electronics",
  "skills_required": [ "firstaid", 5 ],
  "difficulty": 6,
  "time": 50000,
  "reversible": true,
  "book_learn": [[ "recipe_lab_elec", 7 ] , [ "recipe_mil_augs", 6 ]],
  "qualities" : [ {"id":"SCREW","level":1,"amount":1} ],
  "tools": [
    [
      [ "soldering_iron", 20 ],
      [ "toolset", 20 ]
    ]
  ],
  "components": [
    [ [ "power_supply", 2 ] ],
    [ [ "amplifier", 2 ] ],
    [
      [ "burnt_out_bionic", 1 ],
      [ "processor", 2 ]
    ]
  ]
},{
  "type" : "recipe",
  "result": "bio_power_armor_interface_mkII",
  "category": "CC_ELECTRONIC",
  "subcategory": "CSC_ELECTRONIC_CBMS",
  "skill_used": "electronics",
  "skills_required": [ "firstaid", 5 ],
  "difficulty": 9,
  "time": 50000,
  "reversible": true,
  "book_learn": [[ "recipe_lab_elec", 8 ] , [ "recipe_mil_augs", 7 ]],
  "qualities" : [ {"id":"SCREW","level":1,"amount":1} ],
  "tools": [
    [
      [ "soldering_iron", 20 ],
      [ "toolset", 20 ]
    ]
  ],
  "components": [
    [ [ "power_supply", 5 ] ],
    [ [ "amplifier", 3 ] ],
    [ [ "plut_cell", 5 ] ],
    [
      [ "burnt_out_bionic", 1 ],
      [ "processor", 2 ]
    ]
  ]
},{
  "type" : "recipe",
  "result": "bio_evap",
  "category": "CC_ELECTRONIC",
  "subcategory": "CSC_ELECTRONIC_CBMS",
  "skill_used": "electronics",
  "skills_required": [ "firstaid", 5 ],
  "difficulty": 7,
  "time": 50000,
  "reversible": true,
  "decomp_learn": 7,
  "book_learn": [[ "recipe_lab_elec", 7 ] , [ "recipe_augs", 6 ]],
  "qualities" : [ {"id":"SCREW","level":1,"amount":1} ],
  "tools": [
    [
      [ "soldering_iron", 20 ],
      [ "toolset", 20 ]
    ]
  ],
  "components": [
    [ [ "power_supply", 2 ] ],
    [ [ "hose", 1 ] ],
    [
      [ "burnt_out_bionic", 1 ],
      [ "processor", 2 ]
    ]
  ]
},{
  "type" : "recipe",
  "result": "bio_flashlight",
  "category": "CC_ELECTRONIC",
  "subcategory": "CSC_ELECTRONIC_CBMS",
  "skill_used": "electronics",
  "skills_required": [ "firstaid", 5 ],
  "difficulty": 6,
  "time": 50000,
  "reversible": true,
  "decomp_learn": 5,
  "book_learn": [[ "recipe_lab_elec", 5 ] , [ "recipe_augs", 5 ]],
  "qualities" : [ {"id":"SCREW","level":1,"amount":1} ],
  "tools": [
    [
      [ "soldering_iron", 20 ],
      [ "toolset", 20 ]
    ]
  ],
  "components": [
    [ [ "power_supply", 1 ] ],
    [ [ "amplifier", 1 ] ],
    [ [ "lens", 2 ] ],
    [
      [ "burnt_out_bionic", 1 ],
      [ "processor", 2 ]
    ]
  ]
},{
  "type" : "recipe",
  "result": "bio_water_extractor",
  "category": "CC_ELECTRONIC",
  "subcategory": "CSC_ELECTRONIC_CBMS",
  "skill_used": "electronics",
  "skills_required": [ "firstaid", 5 ],
  "difficulty": 7,
  "time": 50000,
  "reversible": true,
  "decomp_learn": 7,
  "book_learn": [[ "recipe_lab_elec", 6 ] , [ "recipe_mil_augs", 5 ]],
  "qualities" : [ {"id":"SCREW","level":1,"amount":1} ],
  "tools": [
    [
      [ "soldering_iron", 20 ],
      [ "toolset", 20 ]
    ]
  ],
  "components": [
    [ [ "power_supply", 2 ] ],
    [ [ "element", 1 ] ],
    [ [ "hose", 1 ] ],
    [
      [ "burnt_out_bionic", 1 ],
      [ "processor", 2 ]
    ]
  ]
},{
  "type" : "recipe",
  "result": "bio_armor_head",
  "category": "CC_ELECTRONIC",
  "subcategory": "CSC_ELECTRONIC_CBMS",
  "skill_used": "electronics",
  "skills_required": [ "firstaid", 5 ],
  "difficulty": 6,
  "time": 50000,
  "reversible": true,
  "decomp_learn": 5,
  "book_learn": [[ "recipe_lab_elec", 6 ] , [ "recipe_mil_augs", 5 ]],
  "qualities":[
    {"id":"HAMMER","level":3,"amount":1},
    {"id":"SCREW","level":1,"amount":1},
    {"id":"WRENCH","level":1,"amount":1}
  ],
  "tools": [
    [
      [ "soldering_iron", 20 ],
      [ "toolset", 20 ]
    ]
  ],
  "components": [
    [
      [ "alloy_sheet", 4 ],
      [ "alloy_plate", 1 ]
    ],
    [ [ "burnt_out_bionic", 1 ] ]
  ]
},{
  "type" : "recipe",
  "result": "bio_armor_arms",
  "category": "CC_ELECTRONIC",
  "subcategory": "CSC_ELECTRONIC_CBMS",
  "skill_used": "electronics",
  "skills_required": [ "firstaid", 5 ],
  "difficulty": 6,
  "time": 50000,
  "reversible": true,
  "decomp_learn": 5,
  "book_learn": [[ "recipe_lab_elec", 6 ] , [ "recipe_mil_augs", 5 ]],
  "qualities":[
    {"id":"HAMMER","level":3,"amount":1},
    {"id":"SCREW","level":1,"amount":1},
    {"id":"WRENCH","level":1,"amount":1}
  ],
  "tools": [
    [
      [ "soldering_iron", 20 ],
      [ "toolset", 20 ]
    ]
  ],
  "components": [
    [
      [ "alloy_sheet", 4 ],
      [ "alloy_plate", 1 ]
    ],
    [ [ "burnt_out_bionic", 1 ] ]
  ]
},{
  "type" : "recipe",
  "result": "bio_armor_torso",
  "category": "CC_ELECTRONIC",
  "subcategory": "CSC_ELECTRONIC_CBMS",
  "skill_used": "electronics",
  "skills_required": [ "firstaid", 5 ],
  "difficulty": 6,
  "time": 50000,
  "reversible": true,
  "decomp_learn": 5,
  "book_learn": [[ "recipe_lab_elec", 6 ] , [ "recipe_mil_augs", 5 ]],
  "qualities":[
    {"id":"HAMMER","level":3,"amount":1},
    {"id":"SCREW","level":1,"amount":1},
    {"id":"WRENCH","level":1,"amount":1}
  ],
  "tools": [
    [
      [ "soldering_iron", 20 ],
      [ "toolset", 20 ]
    ]
  ],
  "components": [
    [
      [ "alloy_sheet", 4 ],
      [ "alloy_plate", 1 ]
    ],
    [ [ "burnt_out_bionic", 1 ] ]
  ]
},{
  "type" : "recipe",
  "result": "bio_armor_legs",
  "category": "CC_ELECTRONIC",
  "subcategory": "CSC_ELECTRONIC_CBMS",
  "skill_used": "electronics",
  "skills_required": [ "firstaid", 5 ],
  "difficulty": 6,
  "time": 50000,
  "reversible": true,
  "decomp_learn": 5,
  "book_learn": [[ "recipe_lab_elec", 6 ] , [ "recipe_mil_augs", 6 ]],
  "qualities":[
    {"id":"HAMMER","level":3,"amount":1},
    {"id":"SCREW","level":1,"amount":1},
    {"id":"WRENCH","level":1,"amount":1}
  ],
  "tools": [
    [
      [ "soldering_iron", 20 ],
      [ "toolset", 20 ]
    ]
  ],
  "components": [
    [
      [ "alloy_sheet", 4 ],
      [ "alloy_plate", 1 ]
    ],
    [ [ "burnt_out_bionic", 1 ] ]
  ]
},{
  "type" : "recipe",
  "result": "recharge_station",
  "category": "CC_ELECTRONIC",
  "subcategory": "CSC_ELECTRONIC_PARTS",
  "skill_used": "electronics",
  "difficulty": 6,
  "time": 50000,
  "reversible": true,
  "decomp_learn": 6,
  "book_learn": [["textbook_mechanics", 8] , ["textbook_electronics", 7] , ["advanced_electronics", 7] , ["textbook_robots", 6]],
  "qualities" : [ {"id":"SCREW","level":1,"amount":1} ],
  "tools": [
    [
      [ "soldering_iron", 35 ],
      [ "toolset", 35 ]
    ]
  ],
  "components": [
    [["power_supply", 2]],
    [["processor", 2]],
    [["scrap", 5]],
    [["cable", 8]]
  ]
},{
  "type" : "recipe",
  "result": "solar_panel",
  "category": "CC_ELECTRONIC",
  "subcategory": "CSC_ELECTRONIC_PARTS",
  "skill_used": "electronics",
  "difficulty": 8,
  "time": 50000,
  "reversible": true,
  "decomp_learn": 5,
  "autolearn": true,
  "book_learn": [["manual_electronics", 7] , ["textbook_electronics", 6] , ["advanced_electronics", 6]],
  "qualities" : [ {"id":"SCREW","level":1,"amount":1} ],
 "tools": [
    [
      [ "soldering_iron", 35 ],
      [ "toolset", 35 ]
    ]
  ],
  "components": [
    [ [ "power_supply", 2 ] ],
    [ [ "amplifier", 2 ] ],
    [ [ "solar_cell", 12 ] ],
    [ [ "cable", 20 ] ]
  ]
},{
  "type" : "recipe",
  "result": "solar_panel_v2",
  "category": "CC_ELECTRONIC",
  "subcategory": "CSC_ELECTRONIC_PARTS",
  "skill_used": "electronics",
  "difficulty": 10,
  "time": 50000,
  "reversible": true,
  "decomp_learn": 5,
  "book_learn": [["textbook_robots", 8]],
  "qualities" : [ {"id":"SCREW","level":1,"amount":1} ],
  "tools": [
    [
      [ "soldering_iron", 35 ],
      [ "toolset", 35 ]
    ]
  ],
  "components": [
    [ [ "power_supply", 2 ] ],
    [ [ "amplifier", 2 ] ],
    [ [ "solar_cell", 8 ] ],
    [ [ "cable", 10 ] ],
    [ [ "solar_panel", 1 ] ]
  ]
},{
  "type" : "recipe",
  "result": "kitchen_unit",
  "category": "CC_ELECTRONIC",
  "subcategory": "CSC_ELECTRONIC_PARTS",
  "skill_used": "mechanics",
  "difficulty": 4,
  "time": 60000,
  "reversible": true,
  "decomp_learn": 3,
  "autolearn": true,
  "qualities":[
    {"id":"HAMMER","level":2,"amount":1},
    {"id":"SAW_M","level":1,"amount":1},
    {"id":"WRENCH","level":1,"amount":1},
    { "id" : "GLARE", "level" : 2 }
  ], "tools": [
    [
      [ "welder", 100 ],
      [ "oxy_torch", 20 ],
      [ "welder_crude", 150 ],
      [ "toolset", 150 ]
    ]
  ],
  "components": [
    [[ "frame", 1 ]],
    [[ "hotplate", 1 ]],
    [[ "pot", 1 ]],
    [[ "pan", 1 ]],
    [[ "water_faucet", 1 ]],
    [[ "cable", 5 ]]
  ]
},{
  "type" : "recipe",
  "result": "forgerig",
  "category": "CC_ELECTRONIC",
  "subcategory": "CSC_ELECTRONIC_PARTS",
  "skill_used": "fabrication",
  "skills_required": ["electronics",4],
  "difficulty": 4,
  "time": 20000,
  "reversible": true,
  "decomp_learn": 4,
  "book_learn": [["textbook_mechanics", 6] , ["textbook_electronics", 8] , ["textbook_fabrication", 8] , ["welding_book", 5]],
  "qualities" : [ {"id":"SCREW","level":1,"amount":1} ],
  "tools": [
    [
      [ "soldering_iron", 10 ],
      [ "toolset", 10 ]
    ]
  ],
  "components": [
    [ [ "power_supply", 2 ] ],
    [ [ "forge", 1 ] ],
    [ [ "cable", 5] ]
  ]
},{
  "type" : "recipe",
  "result": "weldrig",
  "category": "CC_ELECTRONIC",
  "subcategory": "CSC_ELECTRONIC_PARTS",
  "skill_used": "mechanics",
  "skills_required": ["electronics",4],
  "difficulty": 4,
  "time": 60000,
  "reversible": true,
  "decomp_learn": 4,
  "book_learn": [["textbook_mechanics", 6] , ["textbook_electronics", 8] , ["textbook_fabrication", 8] , ["welding_book", 5]],
  "qualities":[
    {"id":"HAMMER","level":2,"amount":1},
    {"id":"SAW_M","level":1,"amount":1},
    {"id":"WRENCH","level":1,"amount":1},
    { "id" : "GLARE", "level" : 2 }
  ],
  "tools": [
    [
      [ "welder", 100 ],
      [ "oxy_torch", 20 ],
      [ "welder_crude", 150 ],
      [ "toolset", 150 ]
    ]
  ],
  "components": [
    [ [ "frame", 1 ] ],
    [ ["soldering_iron", 1] ],
    [
      [ "welder", 1 ],
      [ "welder_crude", 2 ]
    ],
    [ ["cable", 5] ]
  ]
},{
  "type" : "recipe",
  "result": "craftrig",
  "category": "CC_ELECTRONIC",
  "subcategory": "CSC_ELECTRONIC_PARTS",
  "skill_used": "fabrication",
  "skills_required": ["electronics",3],
  "difficulty": 4,
  "time": 60000,
  "reversible": true,
  "decomp_learn": 3,
  "book_learn": [["textbook_fabrication", 3] , ["manual_fabrication", 3] , ["manual_electronics", 3] , ["manual_mechanics", 3]],
  "qualities":[
    {"id":"HAMMER","level":2,"amount":1},
    {"id":"SAW_M","level":1,"amount":1},
    {"id":"WRENCH","level":1,"amount":1},
    { "id" : "GLARE", "level" : 2 }
  ],
  "tools": [
    [
      [ "welder", 100 ],
      [ "oxy_torch", 20 ],
      [ "welder_crude", 150 ],
      [ "toolset", 150 ]
    ]
  ],
  "components": [
    [ [ "frame", 1 ] ],
    [ ["vac_sealer", 1], ["makeshift_sealer", 1] ],
    [ [ "dehydrator", 1 ] ],
    [ [ "water_purifier", 1 ] ],
    [ [ "press", 1 ] ],
    [ ["cable", 5] ]
  ]
},{
  "type" : "recipe",
  "result": "chemlab",
  "category": "CC_ELECTRONIC",
  "subcategory": "CSC_ELECTRONIC_PARTS",
  "skill_used": "fabrication",
  "skills_required": ["electronics",3],
  "difficulty": 4,
  "time": 60000,
  "reversible": true,
  "decomp_learn": 3,
  "book_learn": [["textbook_fabrication", 3] , ["manual_fabrication", 3] , ["manual_electronics", 3] , ["manual_mechanics", 3]],
  "qualities":[
    {"id":"HAMMER","level":3,"amount":1},
    {"id":"SAW_M","level":1,"amount":1},
    {"id":"WRENCH","level":1,"amount":1},
    { "id" : "GLARE", "level" : 2 }
  ],
  "tools": [
    [
      [ "welder", 100 ],
      [ "oxy_torch", 20 ],
      [ "welder_crude", 150 ],
      [ "toolset", 150 ]
    ]
  ],
  "components": [
    [ [ "frame", 1 ] ],
    [ [ "chemistry_set", 1 ] ],
    [ [ "water_faucet", 1 ] ],
    [ [ "power_supply", 1 ] ],
    [ [ "cable", 5 ] ]
  ]
},{
  "type" : "recipe",
  "result": "medium_storage_battery",
  "category": "CC_ELECTRONIC",
  "subcategory": "CSC_ELECTRONIC_PARTS",
  "skill_used": "electronics",
  "skills_required": [ "fabrication", 1 ],
  "difficulty": 3,
  "time": 10000,
  "reversible": true,
  "decomp_learn": 3,
  "book_learn": [[ "manual_electronics", 2 ] , [ "mag_electronics", 2 ] , [ "manual_mechanics", 3]],
  "qualities" : [ {"id":"SCREW","level":1,"amount":1} ],
  "tools": [
    [
      [ "soldering_iron", 10 ],
      [ "toolset", 10 ]
    ]
  ],
  "components": [
    [ [ "small_storage_battery", 8 ] ],
    [ [ "scrap", 4 ] ],
    [ [ "cable", 5 ] ]
  ]
},{
  "type" : "recipe",
  "result": "storage_battery",
  "category": "CC_ELECTRONIC",
  "subcategory": "CSC_ELECTRONIC_PARTS",
  "skill_used": "electronics",
  "skills_required": [ "fabrication", 1 ],
  "difficulty": 3,
  "time": 20000,
  "reversible": true,
  "decomp_learn": 3,
  "book_learn": [[ "manual_electronics", 2 ] , [ "mag_electronics", 2 ] , [ "manual_mechanics", 3]],
  "qualities" : [ {"id":"SCREW","level":1,"amount":1} ],
  "tools": [
    [
      [ "soldering_iron", 20 ],
      [ "toolset", 20 ]
    ]
  ],
  "components": [
    [ [ "medium_storage_battery", 4 ] ],
    [ [ "scrap", 8 ] ],
    [ [ "cable", 10 ] ]
  ]
},{
  "type" : "recipe",
  "result": "bot_turret",
  "category": "CC_ELECTRONIC",
  "subcategory": "CSC_ELECTRONIC_PARTS",
  "skill_used": "mechanics",
  "skills_required": [[ "electronics", 5 ], [ "computer", 5 ], [ "gun", 3 ]],
  "difficulty": 7,
  "time": 9000,
  "reversible": true,
  "decomp_learn": 8,
  "book_learn": [[ "recipe_lab_elec", 7 ] , [ "textbook_robots", 9 ]],
  "qualities" : [ {"id":"SCREW","level":1,"amount":1} ],
  "tools": [
    [
      [ "soldering_iron", 14 ],
      [ "toolset", 14 ]
    ]
  ],
  "components": [
    [
      [ "uzi", 1 ],
      [ "tec9", 1 ],
      [ "calico", 1 ],
      [ "hk_mp5", 1 ]
    ],
    [ [ "processor", 2 ] ],
    [ [ "RAM", 2 ] ],
    [
      [ "power_supply", 1 ],
      [ "plut_cell", 1 ]
    ],
    [ [ "scrap", 10 ] ]
  ]
},{
  "type" : "recipe",
  "result": "bot_laserturret",
  "category": "CC_ELECTRONIC",
  "subcategory": "CSC_ELECTRONIC_PARTS",
  "skill_used": "mechanics",
  "skills_required": [[ "electronics", 8 ], [ "computer", 5 ], [ "gun", 3 ]],
  "difficulty": 8,
  "time": 12000,
  "reversible": true,
  "decomp_learn": 9,
  "book_learn": [[ "recipe_lab_elec", 8 ]],
  "qualities" : [ {"id":"SCREW","level":1,"amount":1} ],
  "tools": [
    [
      [ "soldering_iron", 14 ],
      [ "toolset", 14 ]
    ]
  ],
  "components": [
    [
      [ "cerberus_laser", 3 ],
      [ "laser_rifle", 3 ],
      [ "v29_cheap", 3 ],
      [ "v29", 3 ]
    ],
    [
      [ "processor", 2 ]
    ],
    [ [ "RAM", 2 ] ],
    [ [ "motor", 1 ] ],
    [ [ "solar_cell", 4 ] ],
    [ [ "cable", 10 ] ],
    [
      [ "power_supply", 1 ],
      [ "plut_cell", 1 ]
    ],
    [ [ "scrap", 10 ] ]
  ]
},{
  "type" : "recipe",
  "result": "bot_rifleturret",
  "category": "CC_ELECTRONIC",
  "subcategory": "CSC_ELECTRONIC_PARTS",
  "skill_used": "mechanics",
  "skills_required": [[ "electronics", 5 ], [ "computer", 5 ], [ "gun", 3 ]],
  "difficulty": 8,
  "time": 9000,
  "reversible": true,
  "decomp_learn": 8,
  "book_learn": [[ "recipe_lab_elec", 7 ] , [ "textbook_robots", 9 ]],
  "qualities" : [ {"id":"SCREW","level":1,"amount":1} ],
  "tools": [
    [
      [ "soldering_iron", 14 ],
      [ "toolset", 14 ]
    ]
  ],
  "components": [
    [ [ "m4a1", 1 ] ],
    [ [ "processor", 2 ] ],
    [ [ "RAM", 2 ] ],
    [
      [ "power_supply", 1 ],
      [ "plut_cell", 1 ]
    ],
    [ [ "scrap", 15 ] ]
  ]
},{
  "type" : "recipe",
  "result": "control_laptop",
  "category": "CC_ELECTRONIC",
  "subcategory": "CSC_ELECTRONIC_TOOLS",
  "skill_used": "electronics",
  "skills_required": [ "computer", 4 ],
  "difficulty": 7,
  "time": 25000,
  "book_learn": [[ "recipe_lab_elec", 7 ] , [ "textbook_robots", 7 ]],
  "qualities" : [ {"id":"SCREW","level":1,"amount":1} ],
  "tools": [
    [ [ "software_hacking", -1 ] ],
    [
      [ "soldering_iron", 14 ],
      [ "toolset", 14 ]
    ]
  ],
  "components": [
    [ [ "laptop", 1 ] ],
    [ [ "receiver", 2 ] ],
    [ [ "e_scrap", 2 ] ],
    [ [ "antenna", 1] ]
  ]
},{
  "type" : "recipe",
  "result": "dehydrator",
  "category": "CC_ELECTRONIC",
  "subcategory": "CSC_ELECTRONIC_TOOLS",
  "skill_used": "electronics",
  "difficulty": 4,
  "time": 36000,
  "reversible": true,
  "decomp_learn": 4,
  "autolearn": true,
  "book_learn": [["textbook_electronics", 3] , ["advanced_electronics", 3] , ["textbook_chemistry", 5]],
  "qualities" : [ {"id":"SCREW","level":1,"amount":1} ],
  "tools": [
    [
      [ "soldering_iron", 20 ],
      [ "toolset", 20 ]
    ]
  ],
  "components": [
    [ [ "element", 2 ] ],
    [ [ "amplifier", 2 ] ],
    [ [ "power_supply", 1 ] ],
    [ [ "cable", 10 ] ],
    [ [ "pot", 1 ] ],
    [ [ "plastic_chunk", 18 ] ]
  ]
},{
  "type" : "recipe",
  "result": "atomic_light",
  "category": "CC_ELECTRONIC",
  "subcategory": "CSC_ELECTRONIC_LIGHTING",
  "skill_used": "electronics",
  "difficulty": 3,
  "time": 20000,
  "reversible": true,
  "book_learn": [[ "recipe_caseless", 6 ]],
  "qualities" : [ {"id":"SCREW","level":1,"amount":1} ],
  "components": [
    [ [ "plastic_chunk", 1 ] ],
    [ [ "superglue", 1 ] ],
    [ [ "power_supply", 1 ] ],
    [ [ "cable", 1 ] ],
    [ [ "plut_cell", 1 ] ]
  ]
},{
  "type" : "recipe",
  "result": "atomic_lamp",
  "category": "CC_ELECTRONIC",
  "subcategory": "CSC_ELECTRONIC_LIGHTING",
  "skill_used": "electronics",
  "difficulty": 3,
  "time": 30000,
  "reversible": true,
  "book_learn": [[ "recipe_caseless", 6 ]],
  "qualities" : [ {"id":"SCREW","level":1,"amount":1} ],
  "components": [
    [ [ "plastic_chunk", 2 ] ],
    [ [ "superglue", 1 ] ],
    [ [ "power_supply", 1 ] ],
    [ [ "cable", 2 ] ],
    [ [ "plut_cell", 2 ] ]
  ]
},{
  "type" : "recipe",
  "result": "atomic_coffeepot",
  "category": "CC_ELECTRONIC",
  "subcategory": "CSC_ELECTRONIC_TOOLS",
  "skill_used": "electronics",
  "difficulty": 4,
  "time": 3000,
  "reversible": true,
  "book_learn": [[ "recipe_caseless", 8 ]],
  "qualities" : [ {"id":"SCREW","level":1,"amount":1} ],
  "components": [
    [ [ "plastic_chunk", 5 ] ],
    [ [ "superglue", 1 ] ],
    [ [ "power_supply", 1 ] ],
    [ [ "element", 1 ] ],
    [ [ "scrap", 2 ] ],
    [ [ "plut_cell", 1 ] ]
  ]
},{
  "type" : "recipe",
  "result": "pipebomb_radio",
  "category": "CC_ELECTRONIC",
  "subcategory": "CSC_ELECTRONIC_TOOLS",
  "skill_used": "fabrication",
  "skills_required" : [ "electronics", 3 ],
  "book_learn": [["advanced_electronics", 3] , ["textbook_electronics", 3]],
  "difficulty": 4,
  "time": 750,
  "autolearn": true,
  "qualities" : [ {"id":"SCREW","level":1,"amount":1} ],
  "components": [
    [ [ "pipebomb", 1 ] ],
    [ [ "battery", 5 ] ],
    [ [ "antenna", 1 ] ],
    [ [ "cable", 5 ] ]
  ]
},{
  "type" : "recipe",
  "result": "dynamite_radio",
  "category": "CC_ELECTRONIC",
  "subcategory": "CSC_ELECTRONIC_TOOLS",
  "skill_used": "fabrication",
  "skills_required" : [ "electronics", 3 ],
  "book_learn": [["advanced_electronics", 3] , ["textbook_electronics", 3]],
  "difficulty": 4,
  "time": 750,
  "autolearn": true,
  "qualities" : [ {"id":"SCREW","level":1,"amount":1} ],
  "components": [
    [ [ "dynamite", 1 ] ],
    [ [ "battery", 5 ] ],
    [ [ "antenna", 1 ] ],
    [ [ "cable", 5 ] ]
  ]
},{
  "type" : "recipe",
  "result": "motor_small",
  "category": "CC_ELECTRONIC",
  "subcategory": "CSC_ELECTRONIC_PARTS",
  "skill_used": "electronics",
  "skills_required": [ "fabrication", 1 ],
  "difficulty": 3,
  "time": 20000,
  "reversible": true,
  "decomp_learn": 2,
  "book_learn": [[ "manual_electronics", 2 ] , [ "mag_electronics", 2 ] , [ "manual_mechanics", 2]],
  "qualities" : [
    {"id":"HAMMER","level":1,"amount":1},
    {"id":"SCREW","level":1,"amount":1}
  ],
  "tools": [ [ [ "soldering_iron", 5 ], [ "toolset", 5 ] ] ],
  "components": [
    [ [ "steel_chunk", 2 ] ],
    [ [ "scrap", 2 ] ],
    [ [ "cable", 6 ] ]
  ]
},{
  "type" : "recipe",
  "result": "cable",
  "category": "CC_ELECTRONIC",
  "subcategory": "CSC_ELECTRONIC_COMPONENTS",
  "skill_used": "fabrication",
  "skills_required" : [ "electronics", 2 ],
  "difficulty": 5,
  "time": 40000,
  "autolearn": true,
  "qualities" : [
    { "id":"SAW_M","level":1 },
    { "id":"CUT","level":1 },
    { "id":"HAMMER","level":2 }
  ],
  "tools": [ [ [ "boltcutters", -1 ], [ "toolset", -1 ] ] ],
  "components": [
    [ [ "copper", 100 ], [ "scrap_copper", 1 ] ],
    [ [ "duct_tape", 300 ] ]
  ]
},{
  "type" : "recipe",
  "result": "elec_jackhammer",
  "category": "CC_ELECTRONIC",
  "subcategory": "CSC_ELECTRONIC_TOOLS",
  "skill_used": "electronics",
  "difficulty": 5,
  "time": 25000,
  "reversible": true,
  "decomp_learn": 5,
  "book_learn": [["textbook_mechanics", 6] , ["textbook_carpentry", 6] , ["advanced_electronics", 5] , ["textbook_electronics", 5]],
  "qualities":[
    {"id":"HAMMER","level":3,"amount":1},
    {"id":"SCREW","level":1,"amount":1},
    {"id":"WRENCH","level":1,"amount":1},
    { "id" : "GLARE", "level" : 2 }
  ],
  "tools": [
    [
      [ "welder", 100],
      [ "welder_crude", 150],
      [ "toolset", 150],
      [ "oxy_torch", 20]
    ]
  ],
  "components": [
    [ [ "motor_small", 1 ] ],
    [ [ "cable", 12 ] ],
    [
      [ "rebar", 2 ],
      [ "steel_chunk", 4 ]
    ],
    [ [ "scrap", 3 ] ]
  ]
},{
  "type" : "recipe",
  "result": "elec_chainsaw_off",
  "category": "CC_ELECTRONIC",
  "subcategory": "CSC_ELECTRONIC_TOOLS",
  "skill_used": "electronics",
  "difficulty": 4,
  "time": 20000,
  "reversible": true,
  "decomp_learn": 4,
  "book_learn": [["textbook_mechanics", 4] , ["textbook_carpentry", 4] , ["advanced_electronics", 3] , ["textbook_electronics", 3]],
  "qualities":[
    {"id":"HAMMER","level":2,"amount":1},
    {"id":"SCREW","level":1,"amount":1},
    {"id":"WRENCH","level":1,"amount":1},
    { "id" : "GLARE", "level" : 2 }
  ],
  "tools": [
    [
      ["welder", 100],
      ["welder_crude", 150],
      ["toolset", 150],
      ["oxy_torch", 20]
    ]
  ],
  "components": [
    [ [ "motor_small", 1 ] ],
    [ [ "cable", 12 ] ],
    [ [ "chain", 1 ] ],
    [ [ "scrap", 3 ] ]
  ]
},{
  "type" : "recipe",
  "result": "remotevehcontrol",
  "category": "CC_ELECTRONIC",
  "subcategory": "CSC_ELECTRONIC_TOOLS",
  "skill_used": "electronics",
  "skills_required": [ "computer", 2 ],
  "difficulty": 7,
  "time": 60000,
  "reversible": true,
  "autolearn": true,
  "book_learn": [[ "recipe_lab_elec", 5 ] , [ "textbook_robots", 5 ]],
  "qualities" : [ {"id":"SCREW","level":1,"amount":1} ],
  "tools": [
    [
      [ "soldering_iron", 14 ],
      [ "toolset", 14 ]
    ]
  ],
  "components": [
    [ [ "e_scrap", 5 ] ],
    [ ["amplifier", 1 ] ],
    [ [ "receiver", 1 ] ],
    [ [ "antenna", 1 ] ],
    [ ["processor", 1 ] ],
    [ ["RAM", 1 ] ],
    [ ["small_lcd_screen", 1 ] ]
  ]
},{
  "type" : "recipe",
  "result": "drive_by_wire_controls",
  "category": "CC_ELECTRONIC",
  "subcategory": "CSC_ELECTRONIC_TOOLS",
  "skill_used": "mechanics",
  "skills_required": [ "electronics", 4 ],
  "difficulty": 8,
  "time": 120000,
  "reversible": true,
  "book_learn": [ ["textbook_mechanics", 8], [ "textbook_robots", 7 ] ],
  "qualities":[
      {"id":"HAMMER","level":2,"amount":1},
      {"id":"SAW_M","level":1,"amount":1},
      {"id":"WRENCH","level":1,"amount":1},
      {"id":"SCREW","level":1,"amount":1},
      { "id" : "GLARE", "level" : 2 }
  ],
  "tools": [
    [
      [ "welder", 50 ],
      [ "welder_crude", 75 ],
      [ "toolset", 75 ]
    ],
    [
      [ "soldering_iron", 30 ],
      [ "toolset", 30 ]
    ]
  ],
  "components": [
    [ [ "vehicle_controls", 1 ] ],
    [ [ "motor_small", 3 ] ],
    [ [ "receiver", 3 ] ],
    [ [ "processor", 3 ] ],
    [ [ "RAM", 3 ] ],
    [ [ "circuit", 3 ] ]
  ]
},{
  "type" : "recipe",
  "result": "camera_control",
  "category": "CC_ELECTRONIC",
  "subcategory": "CSC_ELECTRONIC_PARTS",
  "skill_used": "electronics",
  "skills_required": [ "computer", 2 ],
  "difficulty": 6,
  "time": 120000,
  "reversible": true,
  "autolearn": true,
  "qualities":[ {"id":"SCREW","level":1,"amount":1} ],
  "tools": [
    [
      [ "soldering_iron", 150 ],
      [ "toolset", 150 ]
    ]
  ],
  "components": [
    [ [ "small_lcd_screen", 10 ] ],
    [ [ "processor", 3 ] ],
    [ [ "RAM", 2 ] ],
    [ [ "cable", 20 ] ]
  ]
},{
  "type" : "recipe",
  "result": "omnicamera",
  "category": "CC_ELECTRONIC",
  "subcategory": "CSC_ELECTRONIC_PARTS",
  "skill_used": "electronics",
  "skills_required": [ "computer", 3 ],
  "difficulty": 7,
  "time": 180000,
  "book_learn": [ [ "textbook_electronics", 6 ], ["advanced_electronics", 6 ] ],
  "qualities":[ {"id":"SCREW","level":1,"amount":1} ],
  "tools": [
    [
    [ "soldering_iron", 50 ],
    [ "toolset", 50 ]
    ],
    [ [ "mold_plastic", -1 ] ]
  ],
  "components": [
    [ [ "lens", 4 ] ],
    [ [ "e_scrap", 10 ] ],
    [ [ "amplifier", 4 ] ],
    [ [ "cable", 20 ] ],
    [ [ "plastic_chunk", 5 ] ]
  ]
},{
  "type" : "recipe",
  "result": "omnicamera",
  "id_suffix": "from-cameras",
  "category": "CC_ELECTRONIC",
  "subcategory": "CSC_ELECTRONIC_PARTS",
  "skill_used": "electronics",
  "skills_required": [ "computer", 1 ],
  "difficulty": 5,
  "time": 90000,
  "autolearn": true,
  "qualities":[
    {"id":"SCREW","level":1,"amount":1},
    {"id":"SAW_M","level":1,"amount":1}
  ],
  "tools": [
    [
      [ "soldering_iron", 10 ],
      [ "toolset", 10 ]
    ]
  ],
  "components": [
    [ [ "camera", 2 ], [ "camera_pro", 2 ], [ "broken_eyebot", 2 ] ],
    [ [ "power_supply", 1 ] ],
    [ [ "cable", 5 ] ]
  ]
},{
  "type" : "recipe",
  "result": "makeshift_sealer",
  "category": "CC_ELECTRONIC",
  "subcategory": "CSC_ELECTRONIC_TOOLS",
  "skill_used": "electronics",
  "skills_required": [ "mechanics", 2 ],
  "difficulty": 4,
  "time": 40000,
  "reversible": true,
  "book_learn": [[ "advanced_electronics", 4 ] , [ "mag_electronics", 6 ] , [ "manual_electronics", 5 ]],
  "qualities" : [
    {"id":"SCREW","level":1,"amount":1}
  ],
  "tools": [
    [
      [ "soldering_iron", 10 ],
      [ "toolset", 10 ]
    ]
  ], "components": [
    [
      [ "scrap", 4 ]
    ],
    [
      [ "plastic_chunk", 2 ]
    ],
    [
      [ "motor_small", 1 ]
    ],
    [
      [ "superglue", 2 ]
    ],
    [
      [ "element", 2 ]
    ],
    [
      [ "hose", 1 ]
    ],
    [
      [ "power_supply", 1 ]
    ]
  ]
},{
  "type" : "recipe",
  "result": "radio_repeater_mod",
  "category": "CC_ELECTRONIC",
  "subcategory": "CSC_ELECTRONIC_PARTS",
  "skill_used": "fabrication",
  "skills_required": [ "electronics", 5 ],
  "difficulty": 5,
  "time": 15000,
  "reversible": true,
  "decomp_learn": 4,
  "book_learn": [[ "repeater_mod_guide", 2 ]],
  "qualities" : [ {"id":"SCREW","level":1,"amount":1} ],
  "tools": [
    [
      [ "soldering_iron", 15 ],
      [ "toolset", 15 ]
    ]
  ],
  "components": [
    [ [ "processor", 1 ] ],
    [ [ "scrap", 2 ] ],
    [ [ "cable", 5 ] ],
    [ [ "power_supply", 2 ] ],
    [ [ "transponder", 1 ] ],
    [ [ "e_scrap", 2 ] ],
    [ [ "amplifier", 2 ] ],
    [ [ "cable", 1 ] ],
    [ [ "battery_car", 1 ] ]
  ]
},{
  "type" : "recipe",
  "result": "elec_hairtrimmer",
  "category": "CC_ELECTRONIC",
  "subcategory": "CSC_ELECTRONIC_TOOLS",
  "skill_used": "fabrication",
  "skills_required" : [ "electronics", 1 ],
  "difficulty": 3,
  "time": 20000,
  "reversible": true,
  "book_learn": [["advanced_electronics", 4] , ["textbook_electronics", 3] , ["textbook_fabrication", 3] , ["manual_fabrication", 4]],
  "qualities" : [ {"id":"SCREW","level":1,"amount":1} ],
   "tools" : [
    [ ["mold_plastic", -1] ],
    [
      ["hotplate", 10],
      ["toolset", 10],
      ["fire", -1]
    ],
    [
      [ "soldering_iron", 10 ],
      [ "toolset", 10 ]
    ]
  ],
  "components" : [
    [ ["razor_blade", 1] ],
    [ ["motor_small", 1] ],
    [ ["power_supply", 1] ],
    [ [ "plastic_chunk", 1 ] ]
  ]
},{
  "type" : "recipe",
  "result": "radio_mod",
  "category": "CC_ELECTRONIC",
  "subcategory": "CSC_ELECTRONIC_TOOLS",
  "skill_used": "electronics",
  "skills_required" : [ "fabrication", 2 ],
  "book_learn": [["advanced_electronics", 3] , ["textbook_electronics", 2]],
  "difficulty": 4,
  "time": 1000,
  "reversible": true,
  "autolearn": true,
  "qualities" : [ {"id":"SCREW","level":1,"amount":1} ],
  "tools": [
    [
      [ "soldering_iron", 5 ],
      [ "toolset", 5 ]
    ]
  ],
  "components": [
    [ [ "antenna", 1 ] ],
    [ [ "pilot_light", 1 ] ],
    [ [ "battery", 10 ] ],
    [ [ "cable", 2 ] ]
  ]
}
]<|MERGE_RESOLUTION|>--- conflicted
+++ resolved
@@ -147,46 +147,6 @@
   ]
 },{
   "type" : "recipe",
-<<<<<<< HEAD
-=======
-  "result": "antenna",
-  "category": "CC_ELECTRONIC",
-  "subcategory": "CSC_ELECTRONIC_COMPONENTS",
-  "skill_used": "electronics",
-  "time": 3000,
-  "book_learn": [[ "radio_book", 1 ] , [ "textbook_anarch", 1 ]],
-  "qualities":[ {"id":"SAW_M","level":1,"amount":1} ],
-  "components": [
-    [
-      [ "steel_chunk", 1 ],
-      [ "scrap", 3 ],
-      [ "knife_butter", 2 ]
-    ]
-  ]
-},{
-  "type" : "recipe",
-  "result": "directional_antenna",
-  "category": "CC_ELECTRONIC",
-  "subcategory": "CSC_ELECTRONIC_COMPONENTS",
-  "skill_used": "electronics",
-  "difficulty": 4,
-  "time": 5000,
-  "reversible": true,
-  "decomp_learn": 3,
-  "book_learn": [[ "radio_book", 3 ] , [ "textbook_anarch", 5 ]],
-  "qualities":[
-    {"id":"HAMMER","level":2,"amount":1},
-    {"id":"SAW_M","level":1,"amount":1}
-  ],
-  "components": [
-    [ [ "amplifier", 1 ] ],
-    [ [ "wire", 6 ] ],
-    [ [ "2x4", 2 ] ],
-    [ [ "nail", 12 ] ]
-  ]
-},{
-  "type" : "recipe",
->>>>>>> c1395583
   "result": "amplifier",
   "category": "CC_ELECTRONIC",
   "subcategory": "CSC_ELECTRONIC_COMPONENTS",
