--- conflicted
+++ resolved
@@ -6813,7 +6813,30 @@
     "components": [ [ [ "scrap_aluminum", 33 ] ] ]
   },
   {
-<<<<<<< HEAD
+    "result": "aquarium_medium",
+    "type": "uncraft",
+    "activity_level": "LIGHT_EXERCISE",
+    "time": "1 s",
+    "components": [ [ [ "glass_shard", 600 ] ] ],
+    "flags": [ "BLIND_EASY" ]
+  },
+  {
+    "result": "aquarium_small",
+    "type": "uncraft",
+    "activity_level": "LIGHT_EXERCISE",
+    "time": "1 s",
+    "components": [ [ [ "glass_shard", 285 ] ] ],
+    "flags": [ "BLIND_EASY" ]
+  },
+  {
+    "result": "aquarium_large",
+    "type": "uncraft",
+    "activity_level": "LIGHT_EXERCISE",
+    "time": "1 s",
+    "components": [ [ [ "glass_shard", 1000 ] ] ],
+    "flags": [ "BLIND_EASY" ]
+  },
+  {
     "result": "2x4",
     "type": "uncraft",
     "activity_level": "MODERATE_EXERCISE",
@@ -6842,29 +6865,5 @@
     "time": "30 m",
     "qualities": [ { "id": "PRY", "level": 1 }, { "id": "SAW_W", "level": 2 }, { "id": "SCREW", "level": 1 } ],
     "components": [ [ [ "plank_short", 2 ] ], [ [ "wood_block", 36 ] ], [ [ "nuts_bolts", 30 ] ], [ [ "splinter", 36 ] ] ]
-=======
-    "result": "aquarium_medium",
-    "type": "uncraft",
-    "activity_level": "LIGHT_EXERCISE",
-    "time": "1 s",
-    "components": [ [ [ "glass_shard", 600 ] ] ],
-    "flags": [ "BLIND_EASY" ]
-  },
-  {
-    "result": "aquarium_small",
-    "type": "uncraft",
-    "activity_level": "LIGHT_EXERCISE",
-    "time": "1 s",
-    "components": [ [ [ "glass_shard", 285 ] ] ],
-    "flags": [ "BLIND_EASY" ]
-  },
-  {
-    "result": "aquarium_large",
-    "type": "uncraft",
-    "activity_level": "LIGHT_EXERCISE",
-    "time": "1 s",
-    "components": [ [ [ "glass_shard", 1000 ] ] ],
-    "flags": [ "BLIND_EASY" ]
->>>>>>> b5cebce9
   }
 ]