[
  {
    "result": "alarmclock",
    "type": "uncraft",
    "time": "36 s",
    "qualities": [ { "id": "SCREW", "level": 1 } ],
    "components": [ [ [ "scrap", 4 ] ], [ [ "clockworks", 2 ] ] ]
  },
  {
    "result": "badge_cybercop",
    "type": "uncraft",
    "time": "30 s",
    "qualities": [ { "id": "HAMMER", "level": 1 } ],
    "components": [ [ [ "silver_small", 20 ] ] ]
  },
  {
    "result": "badge_deputy",
    "type": "uncraft",
    "time": "30 s",
    "qualities": [ { "id": "HAMMER", "level": 1 } ],
    "components": [ [ [ "silver_small", 20 ] ] ]
  },
  {
    "result": "badge_detective",
    "type": "uncraft",
    "time": "30 s",
    "qualities": [ { "id": "HAMMER", "level": 1 } ],
    "components": [ [ [ "gold_small", 20 ] ] ]
  },
  {
    "result": "badge_marshal",
    "type": "uncraft",
    "time": "30 s",
    "qualities": [ { "id": "HAMMER", "level": 1 } ],
    "components": [ [ [ "silver_small", 20 ] ] ]
  },
  {
    "result": "badge_swat",
    "type": "uncraft",
    "time": "30 s",
    "qualities": [ { "id": "HAMMER", "level": 1 } ],
    "components": [ [ [ "silver_small", 20 ] ] ]
  },
  {
    "result": "baseball",
    "type": "uncraft",
    "time": "1 m",
    "qualities": [ { "id": "CUT", "level": 1 } ],
    "components": [ [ [ "leather", 2 ] ], [ [ "string_6", 2 ] ] ]
  },
  {
    "result": "battletorch_done",
    "type": "uncraft",
    "time": "2 m",
    "components": [ [ [ "bat", 1 ] ], [ [ "nomex", 5 ] ] ]
  },
  {
    "result": "bindle",
    "type": "uncraft",
    "time": "6 s",
    "components": [ [ [ "rag", 4 ] ], [ [ "stick", 1 ] ] ],
    "flags": [ "BLIND_HARD" ]
  },
  {
    "result": "binoculars",
    "type": "uncraft",
    "time": "1 m",
    "qualities": [ { "id": "SCREW", "level": 1 } ],
    "components": [ [ [ "lens", 2 ] ], [ [ "plastic_chunk", 2 ] ], [ [ "scrap", 1 ] ] ]
  },
  {
    "result": "bio_blood_filter",
    "type": "uncraft",
    "skill_used": "electronics",
    "difficulty": 7,
    "skills_required": [ "firstaid", 5 ],
    "time": "50 m",
    "using": [ [ "soldering_standard", 20 ] ],
    "qualities": [ { "id": "SCREW", "level": 1 } ],
    "components": [ [ [ "burnt_out_bionic", 1 ] ] ]
  },
  {
    "result": "bio_digestion",
    "type": "uncraft",
    "skill_used": "electronics",
    "difficulty": 7,
    "skills_required": [ "firstaid", 5 ],
    "time": "50 m",
    "using": [ [ "soldering_standard", 20 ] ],
    "qualities": [ { "id": "SCREW", "level": 1 } ],
    "components": [ [ [ "burnt_out_bionic", 1 ] ] ]
  },
  {
    "result": "bio_face_mask",
    "type": "uncraft",
    "skill_used": "electronics",
    "difficulty": 7,
    "skills_required": [ "firstaid", 5 ],
    "time": "50 m",
    "using": [ [ "soldering_standard", 20 ] ],
    "qualities": [ { "id": "SCREW", "level": 1 } ],
    "components": [ [ [ "burnt_out_bionic", 1 ] ] ]
  },
  {
    "result": "bio_ground_sonar",
    "type": "uncraft",
    "skill_used": "electronics",
    "difficulty": 7,
    "skills_required": [ "firstaid", 5 ],
    "time": "50 m",
    "using": [ [ "soldering_standard", 20 ] ],
    "qualities": [ { "id": "SCREW", "level": 1 } ],
    "components": [ [ [ "burnt_out_bionic", 1 ] ] ]
  },
  {
    "result": "bio_metabolics",
    "type": "uncraft",
    "skill_used": "electronics",
    "difficulty": 7,
    "skills_required": [ "firstaid", 5 ],
    "time": "50 m",
    "using": [ [ "soldering_standard", 20 ] ],
    "qualities": [ { "id": "SCREW", "level": 1 } ],
    "components": [ [ [ "burnt_out_bionic", 1 ] ] ]
  },
  {
    "result": "bio_nanobots",
    "type": "uncraft",
    "skill_used": "electronics",
    "difficulty": 7,
    "skills_required": [ "firstaid", 5 ],
    "time": "50 m",
    "using": [ [ "soldering_standard", 20 ] ],
    "qualities": [ { "id": "SCREW", "level": 1 } ],
    "components": [ [ [ "burnt_out_bionic", 1 ] ] ]
  },
  {
    "result": "bio_recycler",
    "type": "uncraft",
    "skill_used": "electronics",
    "difficulty": 7,
    "skills_required": [ "firstaid", 5 ],
    "time": "50 m",
    "using": [ [ "soldering_standard", 20 ] ],
    "qualities": [ { "id": "SCREW", "level": 1 } ],
    "components": [ [ [ "burnt_out_bionic", 1 ] ] ]
  },
  {
    "result": "blade",
    "type": "uncraft",
    "time": "1 m",
    "qualities": [ { "id": "HAMMER", "level": 1 } ],
    "components": [ [ [ "scrap", 3 ] ] ]
  },
  {
    "result": "boots_steel",
    "type": "uncraft",
    "skill_used": "tailor",
    "time": "1 m",
    "qualities": [ { "id": "CUT", "level": 1 } ],
    "components": [ [ [ "leather", 8 ] ], [ [ "scrap", 2 ] ] ]
  },
  {
    "result": "bowl_pewter",
    "type": "uncraft",
    "time": "30 s",
    "qualities": [ { "id": "HAMMER", "level": 1 } ],
    "components": [ [ [ "tin", 100 ] ] ]
  },
  {
    "result": "box_cigarette",
    "type": "uncraft",
    "time": "6 s",
    "components": [ [ [ "paper", 1 ] ] ],
    "flags": [ "BLIND_EASY" ]
  },
  {
    "result": "broken_EMP_hack",
    "type": "uncraft",
    "skill_used": "electronics",
    "difficulty": 4,
    "time": "2 m",
    "using": [ [ "soldering_standard", 5 ] ],
    "qualities": [ { "id": "SCREW", "level": 1 } ],
    "components": [
      [ [ "ai_module_basic", 1 ] ],
      [ [ "RAM", 1 ] ],
      [ [ "small_storage_battery", 1 ] ],
      [ [ "scrap", 1 ] ],
      [ [ "quad_rotors", 1 ] ],
      [ [ "sensor_module", 1 ] ],
      [ [ "identification_module", 1 ] ]
    ]
  },
  {
    "result": "broken_c4_hack",
    "type": "uncraft",
    "skill_used": "electronics",
    "difficulty": 4,
    "time": "2 m",
    "using": [ [ "soldering_standard", 5 ] ],
    "qualities": [ { "id": "SCREW", "level": 1 } ],
    "components": [
      [ [ "ai_module_basic", 1 ] ],
      [ [ "RAM", 1 ] ],
      [ [ "small_storage_battery", 1 ] ],
      [ [ "scrap", 1 ] ],
      [ [ "quad_rotors", 1 ] ],
      [ [ "sensor_module", 1 ] ],
      [ [ "identification_module", 1 ] ]
    ]
  },
  {
    "result": "broken_copbot",
    "type": "uncraft",
    "skill_used": "electronics",
    "difficulty": 6,
    "time": "120 m",
    "using": [ [ "soldering_standard", 20 ], [ "welding_standard", 5 ] ],
    "qualities": [ { "id": "SCREW", "level": 1 }, { "id": "SAW_M", "level": 1 } ],
    "components": [
      [ [ "ai_module", 1 ] ],
      [ [ "sensor_module", 1 ] ],
      [ [ "memory_module", 1 ] ],
      [ [ "pathfinding_module", 1 ] ],
      [ [ "identification_module", 1 ] ],
      [ [ "omni_wheel", 1 ] ],
      [ [ "copbot_chassis", 1 ] ],
      [ [ "android_arms", 1 ] ],
      [ [ "power_supply", 4 ] ],
      [ [ "solar_cell", 2 ] ],
      [ [ "tazer", 1 ] ]
    ]
  },
  {
    "result": "broken_robofac_prototype",
    "type": "uncraft",
    "skill_used": "electronics",
    "difficulty": 6,
    "time": "120 m",
    "using": [ [ "soldering_standard", 20 ], [ "welding_standard", 5 ] ],
    "qualities": [ { "id": "SCREW", "level": 1 }, { "id": "SAW_M", "level": 1 } ],
    "components": [
      [ [ "power_supply", 4 ] ],
      [ [ "plut_cell", 1 ] ],
      [ [ "motor", 2 ] ],
      [ [ "tazer", 1 ] ],
      [ [ "e_scrap", 3 ] ],
      [ [ "steel_chunk", 12 ] ]
    ]
  },
  {
    "result": "broken_eyebot",
    "type": "uncraft",
    "skill_used": "electronics",
    "difficulty": 2,
    "time": "30 m",
    "using": [ [ "soldering_standard", 3 ] ],
    "qualities": [ { "id": "SCREW", "level": 1 } ],
    "components": [
      [ [ "ai_module", 1 ] ],
      [ [ "small_storage_battery", 1 ] ],
      [ [ "RAM", 1 ] ],
      [ [ "scrap", 1 ] ],
      [ [ "quad_rotors", 1 ] ],
      [ [ "sensor_module", 1 ] ],
      [ [ "lens", 1 ] ],
      [ [ "identification_module", 1 ] ]
    ]
  },
  {
    "result": "broken_flashbang_hack",
    "type": "uncraft",
    "skill_used": "electronics",
    "difficulty": 4,
    "time": "2 m",
    "using": [ [ "soldering_standard", 5 ] ],
    "qualities": [ { "id": "SCREW", "level": 1 } ],
    "components": [
      [ [ "ai_module_basic", 1 ] ],
      [ [ "RAM", 1 ] ],
      [ [ "small_storage_battery", 1 ] ],
      [ [ "scrap", 1 ] ],
      [ [ "quad_rotors", 1 ] ],
      [ [ "sensor_module", 1 ] ],
      [ [ "identification_module", 1 ] ]
    ]
  },
  {
    "result": "broken_gasbomb_hack",
    "type": "uncraft",
    "skill_used": "electronics",
    "difficulty": 4,
    "time": "2 m",
    "using": [ [ "soldering_standard", 5 ] ],
    "qualities": [ { "id": "SCREW", "level": 1 } ],
    "components": [
      [ [ "ai_module_basic", 1 ] ],
      [ [ "RAM", 1 ] ],
      [ [ "small_storage_battery", 1 ] ],
      [ [ "scrap", 1 ] ],
      [ [ "quad_rotors", 1 ] ],
      [ [ "sensor_module", 1 ] ],
      [ [ "identification_module", 1 ] ]
    ]
  },
  {
    "result": "broken_grenade_hack",
    "type": "uncraft",
    "skill_used": "electronics",
    "difficulty": 4,
    "time": "2 m",
    "using": [ [ "soldering_standard", 5 ] ],
    "qualities": [ { "id": "SCREW", "level": 1 } ],
    "components": [
      [ [ "ai_module_basic", 1 ] ],
      [ [ "RAM", 1 ] ],
      [ [ "small_storage_battery", 1 ] ],
      [ [ "scrap", 1 ] ],
      [ [ "quad_rotors", 1 ] ],
      [ [ "sensor_module", 1 ] ],
      [ [ "identification_module", 1 ] ]
    ]
  },
  {
    "result": "broken_manhack",
    "type": "uncraft",
    "skill_used": "electronics",
    "difficulty": 4,
    "time": "2 m",
    "using": [ [ "soldering_standard", 5 ] ],
    "qualities": [ { "id": "SCREW", "level": 1 } ],
    "components": [
      [ [ "ai_module_basic", 1 ] ],
      [ [ "RAM", 1 ] ],
      [ [ "small_storage_battery", 1 ] ],
      [ [ "scrap", 1 ] ],
      [ [ "quad_rotors", 1 ] ],
      [ [ "sensor_module", 1 ] ],
      [ [ "spike", 2 ] ],
      [ [ "identification_module", 1 ] ]
    ]
  },
  {
    "result": "broken_mininuke_hack",
    "type": "uncraft",
    "skill_used": "electronics",
    "difficulty": 5,
    "time": "4 m",
    "using": [ [ "soldering_standard", 10 ] ],
    "qualities": [ { "id": "SCREW", "level": 1 } ],
    "components": [
      [ [ "ai_module_basic", 1 ] ],
      [ [ "RAM", 1 ] ],
      [ [ "small_storage_battery", 1 ] ],
      [ [ "scrap", 1 ] ],
      [ [ "quad_rotors", 1 ] ],
      [ [ "sensor_module", 1 ] ],
      [ [ "identification_module", 1 ] ]
    ]
  },
  {
    "result": "broken_molebot",
    "type": "uncraft",
    "skill_used": "electronics",
    "difficulty": 3,
    "time": "180 m",
    "using": [ [ "welding_standard", 6 ] ],
    "qualities": [ { "id": "SAW_M", "level": 1 } ],
    "components": [
      [ [ "ai_module", 1 ] ],
      [ [ "sensor_module", 1 ] ],
      [ [ "memory_module", 1 ] ],
      [ [ "pathfinding_module", 1 ] ],
      [ [ "medium_storage_battery", 1 ] ],
      [ [ "motor", 1 ] ],
      [ [ "steel_chunk", 20 ] ]
    ]
  },
  {
    "result": "broken_riotbot",
    "type": "uncraft",
    "skill_used": "electronics",
    "difficulty": 6,
    "time": "120 m",
    "using": [ [ "soldering_standard", 20 ], [ "welding_standard", 5 ] ],
    "qualities": [ { "id": "SCREW", "level": 1 }, { "id": "SAW_M", "level": 1 } ],
    "components": [
      [ [ "ai_module", 1 ] ],
      [ [ "sensor_module", 1 ] ],
      [ [ "memory_module", 1 ] ],
      [ [ "pathfinding_module", 1 ] ],
      [ [ "identification_module", 1 ] ],
      [ [ "omni_wheel", 1 ] ],
      [ [ "copbot_chassis", 1 ] ],
      [ [ "android_arms", 1 ] ],
      [ [ "power_supply", 4 ] ],
      [ [ "solar_cell", 2 ] ],
      [ [ "canister_empty", 1 ] ]
    ]
  },
  {
    "result": "broken_skitterbot",
    "type": "uncraft",
    "skill_used": "electronics",
    "difficulty": 3,
    "time": "60 m",
    "using": [ [ "soldering_standard", 10 ] ],
    "qualities": [ { "id": "SCREW", "level": 1 } ],
    "components": [
      [ [ "ai_module", 1 ] ],
      [ [ "RAM", 1 ] ],
      [ [ "small_storage_battery", 1 ] ],
      [ [ "scrap", 1 ] ],
      [ [ "spidery_legs_small", 1 ] ],
      [ [ "sensor_module", 1 ] ],
      [ [ "pathfinding_module", 1 ] ],
      [ [ "identification_module", 1 ] ],
      [ [ "power_supply", 1 ] ],
      [ [ "tazer", 2 ] ],
      [ [ "scrap", 4 ] ]
    ]
  },
  {
    "result": "broken_science_bot",
    "type": "uncraft",
    "skill_used": "electronics",
    "difficulty": 5,
    "time": "120 m",
    "using": [ [ "soldering_standard", 20 ] ],
    "qualities": [ { "id": "WRENCH", "level": 1 }, { "id": "SCREW", "level": 1 } ],
    "components": [
      [ [ "ai_module", 1 ] ],
      [ [ "memory_module", 1 ] ],
      [ [ "medium_storage_battery", 1 ] ],
      [ [ "spidery_legs_small", 1 ] ],
      [ [ "sensor_module", 1 ] ],
      [ [ "pathfinding_module", 1 ] ],
      [ [ "identification_module", 1 ] ],
      [ [ "power_supply", 3 ] ],
      [ [ "geiger_off", 1 ] ],
      [ [ "tazer", 2 ] ],
      [ [ "scrap", 6 ] ],
      [ [ "plut_cell", 1 ] ],
      [ [ "steel_chunk", 6 ] ]
    ]
  },
  {
    "result": "broken_tankbot",
    "type": "uncraft",
    "skill_used": "electronics",
    "difficulty": 8,
    "time": "600 m",
    "using": [ [ "soldering_standard", 30 ], [ "welding_standard", 20 ] ],
    "qualities": [ { "id": "SCREW", "level": 1 }, { "id": "WRENCH", "level": 1 }, { "id": "SAW_M", "level": 1 } ],
    "components": [
      [ [ "ai_module", 1 ] ],
      [ [ "sensor_module", 1 ] ],
      [ [ "memory_module", 1 ] ],
      [ [ "pathfinding_module", 1 ] ],
      [ [ "identification_module", 1 ] ],
      [ [ "tank_tread", 1 ] ],
      [ [ "tankbot_chassis", 1 ] ],
      [ [ "targeting_module", 1 ] ],
      [ [ "gun_module", 3 ] ],
      [ [ "flamethrower", 1 ] ],
      [ [ "tazer", 1 ] ],
      [ [ "m4a1", 1 ] ],
      [ [ "power_supply", 20 ] ],
      [ [ "storage_battery", 1 ] ],
      [ [ "plut_cell", 4 ] ],
      [ [ "mil_plate", 2 ] ]
    ]
  },
  {
    "result": "broken_tripod",
    "type": "uncraft",
    "skill_used": "electronics",
    "difficulty": 8,
    "time": "300 m",
    "using": [ [ "soldering_standard", 10 ], [ "welding_standard", 10 ] ],
    "qualities": [ { "id": "SCREW", "level": 1 }, { "id": "SAW_M", "level": 1 } ],
    "components": [
      [ [ "ai_module", 1 ] ],
      [ [ "sensor_module", 1 ] ],
      [ [ "memory_module", 1 ] ],
      [ [ "pathfinding_module", 1 ] ],
      [ [ "identification_module", 1 ] ],
      [ [ "spidery_legs_big", 1 ] ],
      [ [ "tripod_chassis", 1 ] ],
      [ [ "targeting_module", 1 ] ],
      [ [ "gun_module", 1 ] ],
      [ [ "power_supply", 12 ] ],
      [ [ "storage_battery", 1 ] ],
      [ [ "flamethrower", 1 ] ]
    ]
  },
  {
    "result": "broken_nursebot",
    "type": "uncraft",
    "skill_used": "electronics",
    "difficulty": 6,
    "time": "150 m",
    "using": [ [ "soldering_standard", 20 ], [ "welding_standard", 5 ] ],
    "qualities": [ { "id": "SCREW", "level": 1 }, { "id": "SAW_M", "level": 1 } ],
    "components": [
      [ [ "ai_module_advanced", 1 ] ],
      [ [ "self_monitoring_module", 1 ] ],
      [ [ "sensor_module", 1 ] ],
      [ [ "memory_module", 1 ] ],
      [ [ "pathfinding_module", 1 ] ],
      [ [ "identification_module", 1 ] ],
      [ [ "android_legs", 1 ] ],
      [ [ "android_chassis", 1 ] ],
      [ [ "android_arms", 2 ] ],
      [ [ "medium_storage_battery", 1 ] ]
    ]
  },
  {
    "result": "broken_nursebot_defective",
    "type": "uncraft",
    "skill_used": "electronics",
    "difficulty": 6,
    "time": "150 m",
    "using": [ [ "soldering_standard", 20 ], [ "welding_standard", 5 ] ],
    "qualities": [ { "id": "SCREW", "level": 1 }, { "id": "SAW_M", "level": 1 } ],
    "components": [
      [ [ "ai_module_advanced", 1 ] ],
      [ [ "self_monitoring_module", 1 ] ],
      [ [ "sensor_module", 1 ] ],
      [ [ "memory_module", 1 ] ],
      [ [ "pathfinding_module", 1 ] ],
      [ [ "identification_module", 1 ] ],
      [ [ "android_legs", 1 ] ],
      [ [ "android_chassis", 1 ] ],
      [ [ "android_arms", 2 ] ],
      [ [ "medium_storage_battery", 1 ] ]
    ]
  },
  {
    "result": "broken_dispatch",
    "type": "uncraft",
    "skill_used": "electronics",
    "difficulty": 5,
    "time": "60 m",
    "using": [ [ "soldering_standard", 20 ] ],
    "qualities": [ { "id": "WRENCH", "level": 1 }, { "id": "SCREW", "level": 1 }, { "id": "SAW_M", "level": 1 } ],
    "components": [
      [ [ "ai_module", 1 ] ],
      [ [ "sensor_module", 1 ] ],
      [ [ "memory_module", 1 ] ],
      [ [ "pathfinding_module", 1 ] ],
      [ [ "identification_module", 1 ] ],
      [ [ "tank_tread", 1 ] ],
      [ [ "tankbot_chassis", 1 ] ],
      [ [ "targeting_module", 1 ] ],
      [ [ "power_supply", 3 ] ],
      [ [ "plut_cell", 1 ] ],
      [ [ "broken_manhack", 4 ] ],
      [ [ "omnicamera", 1 ] ],
      [ [ "storage_battery", 1 ] ]
    ]
  },
  {
    "result": "broken_dispatch_military",
    "type": "uncraft",
    "skill_used": "electronics",
    "difficulty": 5,
    "time": "60 m",
    "using": [ [ "soldering_standard", 20 ] ],
    "qualities": [ { "id": "WRENCH", "level": 1 }, { "id": "SCREW", "level": 1 }, { "id": "SAW_M", "level": 1 } ],
    "components": [
      [ [ "ai_module", 1 ] ],
      [ [ "sensor_module", 1 ] ],
      [ [ "memory_module", 1 ] ],
      [ [ "pathfinding_module", 1 ] ],
      [ [ "identification_module", 1 ] ],
      [ [ "tank_tread", 1 ] ],
      [ [ "tankbot_chassis", 1 ] ],
      [ [ "targeting_module", 1 ] ],
      [ [ "power_supply", 3 ] ],
      [ [ "plut_cell", 1 ] ],
      [ [ "broken_manhack", 4 ] ],
      [ [ "omnicamera", 1 ] ],
      [ [ "storage_battery", 1 ] ]
    ]
  },
  {
    "result": "targeting_module",
    "type": "uncraft",
    "skill_used": "electronics",
    "difficulty": 5,
    "time": "300 m",
    "using": [ [ "soldering_standard", 20 ] ],
    "components": [ [ [ "processor", 4 ] ], [ [ "power_supply", 1 ] ], [ [ "e_scrap", 6 ] ], [ [ "solder_wire", 1 ] ] ]
  },
  {
    "result": "identification_module",
    "type": "uncraft",
    "skill_used": "electronics",
    "difficulty": 5,
    "time": "300 m",
    "using": [ [ "soldering_standard", 20 ] ],
    "components": [ [ [ "processor", 4 ] ], [ [ "power_supply", 1 ] ], [ [ "e_scrap", 6 ] ], [ [ "solder_wire", 1 ] ] ]
  },
  {
    "result": "pathfinding_module",
    "type": "uncraft",
    "skill_used": "electronics",
    "difficulty": 5,
    "time": "300 m",
    "using": [ [ "soldering_standard", 20 ] ],
    "components": [ [ [ "processor", 4 ] ], [ [ "power_supply", 1 ] ], [ [ "e_scrap", 6 ] ], [ [ "solder_wire", 1 ] ] ]
  },
  {
    "result": "memory_module",
    "type": "uncraft",
    "skill_used": "electronics",
    "difficulty": 5,
    "time": "300 m",
    "using": [ [ "soldering_standard", 20 ] ],
    "components": [ [ [ "processor", 4 ] ], [ [ "RAM", 10 ] ], [ [ "power_supply", 1 ] ], [ [ "e_scrap", 6 ] ], [ [ "solder_wire", 1 ] ] ]
  },
  {
    "result": "sensor_module",
    "type": "uncraft",
    "skill_used": "electronics",
    "difficulty": 5,
    "time": "300 m",
    "using": [ [ "soldering_standard", 20 ] ],
    "components": [
      [ [ "processor", 4 ] ],
      [ [ "lens", 2 ] ],
      [ [ "lens_small", 2 ] ],
      [ [ "power_supply", 1 ] ],
      [ [ "e_scrap", 6 ] ],
      [ [ "solder_wire", 1 ] ]
    ]
  },
  {
    "result": "self_monitoring_module",
    "type": "uncraft",
    "skill_used": "electronics",
    "difficulty": 5,
    "time": "300 m",
    "using": [ [ "soldering_standard", 20 ] ],
    "components": [
      [ [ "processor", 4 ] ],
      [ [ "power_supply", 1 ] ],
      [ [ "cable", 4 ] ],
      [ [ "e_scrap", 6 ] ],
      [ [ "solder_wire", 1 ] ]
    ]
  },
  {
    "result": "ai_module",
    "type": "uncraft",
    "skill_used": "electronics",
    "difficulty": 5,
    "time": "300 m",
    "using": [ [ "soldering_standard", 20 ] ],
    "components": [
      [ [ "processor", 10 ] ],
      [ [ "RAM", 2 ] ],
      [ [ "power_supply", 1 ] ],
      [ [ "cable", 4 ] ],
      [ [ "e_scrap", 6 ] ],
      [ [ "solder_wire", 1 ] ]
    ]
  },
  {
    "result": "ai_module_basic",
    "type": "uncraft",
    "skill_used": "electronics",
    "difficulty": 5,
    "time": "300 m",
    "using": [ [ "soldering_standard", 20 ] ],
    "components": [
      [ [ "processor", 5 ] ],
      [ [ "RAM", 1 ] ],
      [ [ "power_supply", 1 ] ],
      [ [ "cable", 2 ] ],
      [ [ "e_scrap", 3 ] ],
      [ [ "solder_wire", 1 ] ]
    ]
  },
  {
    "result": "ai_module_advanced",
    "type": "uncraft",
    "skill_used": "electronics",
    "difficulty": 5,
    "time": "300 m",
    "using": [ [ "soldering_standard", 20 ] ],
    "components": [
      [ [ "processor", 15 ] ],
      [ [ "RAM", 6 ] ],
      [ [ "power_supply", 2 ] ],
      [ [ "cable", 4 ] ],
      [ [ "e_scrap", 6 ] ],
      [ [ "solder_wire", 1 ] ]
    ]
  },
  {
    "result": "gun_module",
    "type": "uncraft",
    "skill_used": "mechanics",
    "difficulty": 5,
    "time": "300 m",
    "using": [ [ "soldering_standard", 5 ] ],
    "qualities": [ { "id": "SCREW", "level": 1 }, { "id": "SAW_M", "level": 1 } ],
    "components": [
      [ [ "motor_micro", 6 ] ],
      [ [ "power_supply", 2 ] ],
      [ [ "cable", 2 ] ],
      [ [ "scrap", 6 ] ],
      [ [ "steel_chunk", 1 ] ]
    ]
  },
  {
    "result": "spidery_legs_big",
    "type": "uncraft",
    "skill_used": "mechanics",
    "difficulty": 4,
    "time": "400 m",
    "using": [ [ "soldering_standard", 5 ] ],
    "qualities": [ { "id": "SCREW", "level": 1 }, { "id": "SAW_M", "level": 1 } ],
    "components": [
      [ [ "motor_small", 24 ] ],
      [ [ "power_supply", 8 ] ],
      [ [ "cable", 16 ] ],
      [ [ "scrap", 6 ] ],
      [ [ "steel_chunk", 8 ] ]
    ]
  },
  {
    "result": "spidery_legs_small",
    "type": "uncraft",
    "skill_used": "mechanics",
    "difficulty": 4,
    "time": "400 m",
    "using": [ [ "soldering_standard", 5 ] ],
    "qualities": [ { "id": "SCREW_FINE", "level": 1 }, { "id": "SAW_M", "level": 1 } ],
    "components": [ [ [ "motor_tiny", 24 ] ], [ [ "power_supply", 8 ] ], [ [ "cable", 16 ] ], [ [ "scrap", 14 ] ] ]
  },
  {
    "result": "reverse_jointed_legs",
    "type": "uncraft",
    "skill_used": "mechanics",
    "difficulty": 4,
    "time": "400 m",
    "using": [ [ "soldering_standard", 5 ] ],
    "qualities": [ { "id": "SCREW", "level": 1 }, { "id": "SAW_M", "level": 1 } ],
    "components": [ [ [ "motor_small", 6 ] ], [ [ "power_supply", 6 ] ], [ [ "cable", 12 ] ], [ [ "steel_chunk", 6 ] ] ]
  },
  {
    "result": "omni_wheel",
    "type": "uncraft",
    "skill_used": "mechanics",
    "difficulty": 4,
    "time": "400 m",
    "using": [ [ "soldering_standard", 5 ] ],
    "qualities": [ { "id": "SCREW", "level": 1 }, { "id": "SAW_M", "level": 1 } ],
    "components": [
      [ [ "motor_small", 3 ] ],
      [ [ "power_supply", 3 ] ],
      [ [ "cable", 6 ] ],
      [ [ "plastic_chunk", 6 ] ],
      [ [ "steel_chunk", 2 ] ]
    ]
  },
  {
    "result": "quad_rotors",
    "type": "uncraft",
    "skill_used": "electronics",
    "difficulty": 4,
    "time": "200 m",
    "using": [ [ "soldering_standard", 5 ] ],
    "qualities": [ { "id": "SCREW_FINE", "level": 1 }, { "id": "SAW_M", "level": 1 } ],
    "components": [
      [ [ "motor_micro", 4 ] ],
      [ [ "power_supply", 1 ] ],
      [ [ "cable", 2 ] ],
      [ [ "plastic_chunk", 4 ] ],
      [ [ "scrap", 1 ] ]
    ]
  },
  {
    "result": "android_legs",
    "type": "uncraft",
    "skill_used": "mechanics",
    "difficulty": 5,
    "time": "400 m",
    "using": [ [ "soldering_standard", 5 ] ],
    "qualities": [ { "id": "SCREW", "level": 1 }, { "id": "SAW_M", "level": 1 }, { "id": "SCREW_FINE", "level": 1 } ],
    "components": [
      [ [ "motor_tiny", 4 ] ],
      [ [ "motor_micro", 10 ] ],
      [ [ "power_supply", 6 ] ],
      [ [ "cable", 12 ] ],
      [ [ "steel_chunk", 4 ] ],
      [ [ "plastic_chunk", 4 ] ],
      [ [ "scrap", 5 ] ]
    ]
  },
  {
    "result": "android_arms",
    "type": "uncraft",
    "skill_used": "mechanics",
    "difficulty": 5,
    "time": "400 m",
    "using": [ [ "soldering_standard", 5 ] ],
    "qualities": [ { "id": "SCREW", "level": 1 }, { "id": "SAW_M", "level": 1 }, { "id": "SCREW_FINE", "level": 1 } ],
    "components": [
      [ [ "motor_tiny", 4 ] ],
      [ [ "motor_micro", 10 ] ],
      [ [ "power_supply", 6 ] ],
      [ [ "cable", 12 ] ],
      [ [ "steel_chunk", 2 ] ],
      [ [ "plastic_chunk", 2 ] ],
      [ [ "scrap", 5 ] ]
    ]
  },
  {
    "result": "tank_tread",
    "type": "uncraft",
    "skill_used": "mechanics",
    "difficulty": 4,
    "time": "400 m",
    "using": [ [ "soldering_standard", 5 ] ],
    "qualities": [ { "id": "SCREW", "level": 1 }, { "id": "SAW_M", "level": 1 } ],
    "components": [ [ [ "motor", 2 ] ], [ [ "power_supply", 6 ] ], [ [ "cable", 4 ] ], [ [ "steel_lump", 6 ] ], [ [ "steel_chunk", 6 ] ] ]
  },
  {
    "result": "cable",
    "type": "uncraft",
    "time": "1 m",
    "qualities": [ { "id": "CUT", "level": 1 } ],
    "components": [ [ [ "copper", 1 ] ] ],
    "flags": [ "UNCRAFT_SINGLE_CHARGE" ]
  },
  {
    "result": "camera",
    "type": "uncraft",
    "time": "1 m",
    "qualities": [ { "id": "SCREW", "level": 1 } ],
    "components": [ [ [ "scrap", 2 ] ], [ [ "processor", 1 ] ], [ [ "plastic_chunk", 5 ] ], [ [ "e_scrap", 2 ] ], [ [ "lens", 1 ] ] ]
  },
  {
    "result": "camera_pro",
    "type": "uncraft",
    "time": "1 m",
    "qualities": [ { "id": "SCREW", "level": 1 } ],
    "components": [ [ [ "scrap", 5 ] ], [ [ "processor", 1 ] ], [ [ "plastic_chunk", 10 ] ], [ [ "e_scrap", 8 ] ], [ [ "lens", 2 ] ] ]
  },
  {
    "result": "candlestick",
    "type": "uncraft",
    "time": "2 m",
    "qualities": [ { "id": "HAMMER", "level": 1 }, { "id": "SCREW", "level": 1 } ],
    "components": [ [ [ "gold_small", 300 ] ] ]
  },
  {
    "result": "cannabis",
    "type": "uncraft",
    "time": "5 m",
    "qualities": [ { "id": "CUT", "level": 1 } ],
    "components": [ [ [ "weed", 20 ] ], [ [ "plant_fibre", 100 ] ], [ [ "withered", 1 ] ] ],
    "flags": [ "BLIND_HARD" ]
  },
  {
    "result": "cantilever_small",
    "type": "uncraft",
    "time": "20 m",
    "qualities": [ { "id": "SAW_M", "level": 1 }, { "id": "WRENCH", "level": 1 } ],
    "components": [ [ [ "scrap", 10 ] ], [ [ "pipe", 8 ] ], [ [ "wire", 8 ] ] ]
  },
  {
    "result": "cell_phone",
    "type": "uncraft",
    "time": "30 s",
    "qualities": [ { "id": "SCREW", "level": 1 } ],
    "components": [ [ [ "scrap", 1 ] ], [ [ "small_lcd_screen", 1 ] ], [ [ "RAM", 1 ] ], [ [ "processor", 1 ] ] ]
  },
  {
    "result": "smart_phone",
    "type": "uncraft",
    "time": "30 s",
    "qualities": [ { "id": "SCREW", "level": 1 } ],
    "components": [ [ [ "scrap", 1 ] ], [ [ "small_lcd_screen", 1 ] ], [ [ "RAM", 1 ] ], [ [ "processor", 1 ] ], [ [ "lens_small", 1 ] ] ]
  },
  {
    "result": "ceramic_bowl",
    "type": "uncraft",
    "time": "1 m",
    "components": [ [ [ "ceramic_shard", 1 ] ] ]
  },
  {
    "result": "ceramic_cup",
    "type": "uncraft",
    "time": "1 m",
    "components": [ [ [ "ceramic_shard", 1 ] ] ]
  },
  {
    "result": "ceramic_plate",
    "type": "uncraft",
    "time": "1 m",
    "components": [ [ [ "ceramic_shard", 1 ] ] ]
  },
  {
    "result": "char_purifier",
    "type": "uncraft",
    "time": "10 m",
    "components": [ [ [ "jug_plastic", 1 ] ], [ [ "rag", 4 ] ] ]
  },
  {
    "result": "clock",
    "type": "uncraft",
    "time": "1 m",
    "qualities": [ { "id": "SCREW", "level": 1 } ],
    "components": [ [ [ "scrap", 3 ] ], [ [ "clockworks", 2 ] ] ]
  },
  {
    "result": "collarpin",
    "type": "uncraft",
    "time": "30 s",
    "qualities": [ { "id": "HAMMER", "level": 1 } ],
    "components": [ [ [ "silver_small", 4 ] ] ]
  },
  {
    "result": "copper_bracelet",
    "type": "uncraft",
    "time": "36 s",
    "qualities": [ { "id": "HAMMER", "level": 1 } ],
    "components": [ [ [ "copper", 43 ] ] ]
  },
  {
    "result": "copper_ear",
    "type": "uncraft",
    "time": "30 s",
    "qualities": [ { "id": "HAMMER", "level": 1 } ],
    "components": [ [ [ "copper", 25 ] ] ]
  },
  {
    "result": "creepy_doll",
    "type": "uncraft",
    "time": "30 s",
    "qualities": [ { "id": "SCREW", "level": 1 } ],
    "components": [ [ [ "scrap", 1 ] ], [ [ "plastic_chunk", 2 ] ], [ [ "rag", 2 ] ], [ [ "RAM", 1 ] ], [ [ "e_scrap", 2 ] ] ]
  },
  {
    "result": "crown_golden",
    "type": "uncraft",
    "time": "36 s",
    "qualities": [ { "id": "HAMMER", "level": 1 } ],
    "components": [ [ [ "gold_small", 200 ] ] ]
  },
  {
    "result": "crown_golden_survivor",
    "type": "uncraft",
    "copy-from": "crown_golden"
  },
  {
    "result": "cu_pipe",
    "type": "uncraft",
    "time": "1 m",
    "qualities": [ { "id": "HAMMER", "level": 1 } ],
    "tools": [ [ [ "surface_heat", 10, "LIST" ] ] ],
    "components": [ [ [ "copper", 200 ] ] ]
  },
  {
    "result": "diamond_dental_grill",
    "type": "uncraft",
    "time": "30 s",
    "qualities": [ { "id": "HAMMER", "level": 1 } ],
    "components": [ [ [ "gold_small", 2 ] ], [ [ "diamond", 1 ] ] ]
  },
  {
    "result": "diamond_ring",
    "type": "uncraft",
    "time": "30 s",
    "qualities": [ { "id": "HAMMER", "level": 1 } ],
    "components": [ [ [ "gold_small", 2 ] ], [ [ "diamond", 1 ] ] ]
  },
  {
    "result": "diving_watch",
    "type": "uncraft",
    "time": "10 m",
    "qualities": [ { "id": "SCREW", "level": 1 } ],
    "components": [ [ [ "plastic_chunk", 1 ] ], [ [ "processor", 1 ] ], [ [ "light_minus_battery_cell", 1 ] ] ]
  },
  {
    "result": "down_blanket",
    "type": "uncraft",
    "time": "2 m",
    "qualities": [ { "id": "CUT", "level": 1 } ],
    "components": [ [ [ "rag", 35 ] ], [ [ "down_feather", 160 ] ] ]
  },
  {
    "result": "down_pillow",
    "type": "uncraft",
    "time": "1 m",
    "qualities": [ { "id": "CUT", "level": 1 } ],
    "components": [ [ [ "rag", 6 ] ], [ [ "down_feather", 40 ] ] ]
  },
  {
    "result": "eink_tablet_pc",
    "type": "uncraft",
    "time": "30 s",
    "qualities": [ { "id": "SCREW", "level": 1 } ],
    "components": [ [ [ "scrap", 1 ] ], [ [ "RAM", 1 ] ], [ [ "processor", 1 ] ], [ [ "plastic_chunk", 2 ] ], [ [ "e_scrap", 2 ] ] ]
  },
  {
    "result": "extinguisher",
    "type": "uncraft",
    "skill_used": "fabrication",
    "difficulty": 1,
    "time": "30 s",
    "qualities": [ { "id": "WRENCH", "level": 1 } ],
    "components": [ [ [ "scrap", 3 ] ], [ [ "hose", 1 ] ], [ [ "jerrycan_big", 1 ] ] ]
  },
  {
    "result": "fan",
    "type": "uncraft",
    "time": "30 s",
    "qualities": [ { "id": "SCREW", "level": 1 } ],
    "components": [ [ [ "scrap", 1 ] ], [ [ "plastic_chunk", 3 ] ], [ [ "motor_micro", 1 ] ], [ [ "cable", 2 ] ] ]
  },
  {
    "result": "fancy_sunglasses",
    "type": "uncraft",
    "time": "6 s",
    "components": [ [ [ "glass_tinted", 1 ] ] ],
    "flags": [ "BLIND_EASY" ]
  },
  {
    "result": "felt_patch",
    "type": "uncraft",
    "time": "6 m",
    "qualities": [ { "id": "CUT", "level": 1 } ],
    "components": [ [ [ "yarn", 50 ] ] ]
  },
  {
    "result": "file",
    "type": "uncraft",
    "time": "6 s",
    "components": [ [ [ "paper", 3 ] ] ],
    "flags": [ "BLIND_EASY" ]
  },
  {
    "result": "fitover_sunglasses",
    "type": "uncraft",
    "time": "6 s",
    "components": [ [ [ "glass_tinted", 1 ] ] ],
    "flags": [ "BLIND_EASY" ]
  },
  {
    "result": "flyer",
    "type": "uncraft",
    "time": "6 s",
    "components": [ [ [ "paper", 1 ] ] ],
    "flags": [ "BLIND_EASY" ]
  },
  {
    "result": "scorecard",
    "type": "uncraft",
    "time": "6 s",
    "components": [ [ [ "paper", 1 ] ] ],
    "flags": [ "BLIND_EASY" ]
  },
  {
    "result": "foon",
    "type": "uncraft",
    "time": "1 m",
    "qualities": [ { "id": "HAMMER", "level": 1 } ],
    "components": [ [ [ "scrap", 1 ] ] ]
  },
  {
    "result": "football",
    "type": "uncraft",
    "time": "1 m",
    "qualities": [ { "id": "CUT", "level": 1 } ],
    "components": [ [ [ "leather", 4 ] ], [ [ "string_6", 3 ] ] ]
  },
  {
    "result": "fork",
    "type": "uncraft",
    "time": "1 m",
    "qualities": [ { "id": "HAMMER", "level": 1 } ],
    "components": [ [ [ "scrap", 1 ] ] ]
  },
  {
    "result": "glass",
    "type": "uncraft",
    "time": "30 s",
    "components": [ [ [ "glass_shard", 1 ] ] ]
  },
  {
    "result": "glass_bowl",
    "type": "uncraft",
<<<<<<< HEAD
    "time": "0 m",
    "components": [ [ [ "glass_shard", 2 ] ] ]
=======
    "time": "30 s",
    "components": [ [ [ "glass_shard", 1 ] ] ]
>>>>>>> 6790e59e
  },
  {
    "result": "glass_plate",
    "type": "uncraft",
<<<<<<< HEAD
    "time": "0 m",
    "components": [ [ [ "glass_shard", 2 ] ] ]
=======
    "time": "30 s",
    "components": [ [ [ "glass_shard", 1 ] ] ]
>>>>>>> 6790e59e
  },
  {
    "result": "glass_sheet",
    "type": "uncraft",
    "time": "2 m",
    "components": [ [ [ "glass_shard", 322 ] ] ]
  },
  {
    "result": "game_watch",
    "type": "uncraft",
    "time": "10 m",
    "qualities": [ { "id": "SCREW", "level": 1 } ],
    "components": [ [ [ "plastic_chunk", 1 ] ], [ [ "processor", 1 ] ], [ [ "light_minus_battery_cell", 1 ] ] ]
  },
  {
    "result": "gold_bracelet",
    "type": "uncraft",
    "time": "36 s",
    "qualities": [ { "id": "HAMMER", "level": 1 } ],
    "components": [ [ [ "gold_small", 8 ] ] ]
  },
  {
    "result": "gold_dental_grill",
    "type": "uncraft",
    "time": "30 s",
    "qualities": [ { "id": "HAMMER", "level": 1 } ],
    "components": [ [ [ "gold_small", 2 ] ] ]
  },
  {
    "result": "gold_ear",
    "type": "uncraft",
    "time": "30 s",
    "qualities": [ { "id": "HAMMER", "level": 1 } ],
    "components": [ [ [ "gold_small", 2 ] ] ]
  },
  {
    "result": "gold_watch",
    "type": "uncraft",
    "time": "36 s",
    "qualities": [ { "id": "HAMMER", "level": 1 }, { "id": "SCREW", "level": 1 } ],
    "components": [ [ [ "gold_small", 12 ] ], [ [ "clockworks", 1 ] ] ]
  },
  {
    "result": "hd_steel_drum",
    "type": "uncraft",
    "skill_used": "fabrication",
    "difficulty": 4,
    "time": "750 m",
    "qualities": [ { "id": "SAW_M", "level": 1 } ],
    "tools": [ [ [ "welder", 500 ], [ "toolset", 750 ] ] ],
    "components": [ [ [ "steel_plate", 10 ] ], [ [ "steel_lump", 70 ] ] ]
  },
  {
    "result": "heavy_flashlight",
    "type": "uncraft",
    "skill_used": "electronics",
    "difficulty": 3,
    "time": "10 m",
    "qualities": [ { "id": "SCREW", "level": 1 }, { "id": "SAW_M", "level": 1 } ],
    "components": [ [ [ "cable", 12 ] ], [ [ "amplifier", 2 ] ], [ [ "material_aluminium_ingot", 1 ] ] ]
  },
  {
    "result": "holy_symbol",
    "type": "uncraft",
    "time": "30 s",
    "qualities": [ { "id": "HAMMER", "level": 1 } ],
    "components": [ [ [ "gold_small", 4 ] ] ]
  },
  {
    "result": "horn_big",
    "type": "uncraft",
    "skill_used": "electronics",
    "difficulty": 3,
    "time": "10 m",
    "qualities": [ { "id": "SCREW", "level": 1 } ],
    "components": [ [ [ "e_scrap", 4 ] ], [ [ "amplifier", 2 ] ], [ [ "scrap", 4 ] ] ]
  },
  {
    "result": "horn_car",
    "type": "uncraft",
    "skill_used": "electronics",
    "difficulty": 2,
    "time": "10 m",
    "qualities": [ { "id": "SCREW", "level": 1 } ],
    "components": [ [ [ "e_scrap", 2 ] ], [ [ "amplifier", 1 ] ], [ [ "scrap", 2 ] ] ]
  },
  {
    "result": "kiln_done",
    "type": "uncraft",
    "skill_used": "fabrication",
    "difficulty": 1,
    "time": "1 m",
    "components": [ [ [ "charcoal", 200 ] ], [ [ "char_kiln", 1 ] ] ]
  },
  {
    "result": "knife_steak",
    "type": "uncraft",
    "time": "2 m",
    "components": [ [ [ "spike", 1 ] ] ],
    "flags": [ "BLIND_EASY" ]
  },
  {
    "result": "l_HFPack",
    "type": "uncraft",
    "time": "30 s",
    "components": [
      [ [ "l_long_45", 1 ] ],
      [ [ "l_enforcer_45", 1 ] ],
      [ [ "small_repairkit", 1 ] ],
      [ [ "light_battery_cell", 3 ] ],
      [ [ "manual_gun", 1 ] ],
      [ [ "holster", 1 ] ]
    ],
    "flags": [ "BLIND_EASY", "FULL_MAGAZINE" ]
  },
  {
    "result": "laptop",
    "type": "uncraft",
    "skill_used": "electronics",
    "time": "60 m",
    "qualities": [ { "id": "SCREW", "level": 1 } ],
    "components": [
      [ [ "processor", 1 ] ],
      [ [ "RAM", 4 ] ],
      [ [ "cable", 6 ] ],
      [ [ "amplifier", 1 ] ],
      [ [ "plastic_chunk", 6 ] ],
      [ [ "small_lcd_screen", 1 ] ],
      [ [ "small_storage_battery", 2 ] ]
    ]
  },
  {
    "result": "basket_laundry",
    "type": "uncraft",
    "time": "5 m",
    "qualities": [ { "id": "CUT", "level": 1 } ],
    "components": [ [ [ "plastic_chunk", 20 ] ] ]
  },
  {
    "result": "lawnmower",
    "type": "uncraft",
    "time": "1 m",
    "qualities": [ { "id": "WRENCH", "level": 1 } ],
    "components": [
      [ [ "scrap", 8 ] ],
      [ [ "spring", 2 ] ],
      [ [ "blade", 2 ] ],
      [ [ "1cyl_combustion", 1 ] ],
      [ [ "metal_tank_little", 1 ] ],
      [ [ "pipe", 3 ] ]
    ]
  },
  {
    "result": "lighter",
    "type": "uncraft",
    "time": "6 s",
    "components": [ [ [ "pilot_light", 1 ] ], [ [ "plastic_chunk", 1 ] ] ]
  },
  {
    "result": "locket",
    "type": "uncraft",
    "time": "30 s",
    "qualities": [ { "id": "HAMMER", "level": 1 } ],
    "components": [ [ [ "silver_small", 10 ] ] ]
  },
  {
    "result": "makeshift_crowbar",
    "type": "uncraft",
    "skill_used": "mechanics",
    "time": "5 m",
    "qualities": [ { "id": "SAW_M", "level": 1 } ],
    "components": [ [ [ "scrap", 3 ] ], [ [ "steel_chunk", 1 ] ] ]
  },
  {
    "result": "makeshift_sling",
    "type": "uncraft",
    "time": "6 s",
    "components": [ [ [ "sheet", 1 ] ] ],
    "flags": [ "BLIND_HARD" ]
  },
  {
    "result": "many_years_old_newspaper",
    "type": "uncraft",
    "time": "30 s",
    "components": [ [ [ "paper", 2 ] ] ],
    "flags": [ "BLIND_EASY" ]
  },
  {
    "result": "material_shrd_limestone",
    "type": "uncraft",
    "time": "10 m",
    "qualities": [ { "id": "HAMMER", "level": 1 } ],
    "tools": [ [ [ "crucible", -1 ], [ "crucible_clay", -1 ] ] ],
    "components": [ [ [ "material_limestone", 10 ] ] ]
  },
  {
    "result": "mess_kit",
    "type": "uncraft",
    "skill_used": "electronics",
    "time": "10 m",
    "using": [ [ "soldering_standard", 10 ] ],
    "qualities": [ { "id": "SCREW", "level": 1 } ],
    "components": [ [ [ "element", 3 ] ], [ [ "amplifier", 1 ] ], [ [ "scrap", 6 ] ], [ [ "plastic_chunk", 1 ] ], [ [ "cable", 8 ] ] ]
  },
  {
    "result": "microwave",
    "type": "uncraft",
    "skill_used": "electronics",
    "time": "80 m",
    "qualities": [ { "id": "SCREW", "level": 1 } ],
    "components": [
      [ [ "processor", 1 ] ],
      [ [ "cable", 4 ] ],
      [ [ "amplifier", 1 ] ],
      [ [ "power_supply", 4 ] ],
      [ [ "plastic_chunk", 8 ] ],
      [ [ "motor_micro", 1 ] ]
    ]
  },
  {
    "result": "mil_mess_kit",
    "type": "uncraft",
    "skill_used": "electronics",
    "time": "10 m",
    "qualities": [ { "id": "SCREW", "level": 1 } ],
    "components": [ [ [ "element", 3 ] ], [ [ "amplifier", 1 ] ], [ [ "cable", 8 ] ] ]
  },
  {
    "result": "militarymap",
    "type": "uncraft",
    "time": "30 s",
    "components": [ [ [ "paper", 10 ] ] ],
    "flags": [ "BLIND_EASY" ]
  },
  {
    "result": "money_bundle",
    "type": "uncraft",
    "time": "30 s",
    "components": [ [ [ "paper", 2 ] ] ],
    "flags": [ "BLIND_EASY" ]
  },
  {
    "result": "months_old_newspaper",
    "type": "uncraft",
    "time": "30 s",
    "components": [ [ [ "paper", 2 ] ] ],
    "flags": [ "BLIND_EASY" ]
  },
  {
    "result": "motor",
    "type": "uncraft",
    "skill_used": "mechanics",
    "difficulty": 4,
    "time": "30 m",
    "using": [ [ "soldering_standard", 40 ], [ "welding_standard", 3 ] ],
    "qualities": [ { "id": "SCREW", "level": 1 }, { "id": "WRENCH", "level": 1 }, { "id": "SAW_M", "level": 1 } ],
    "components": [ [ [ "amplifier", 2 ] ], [ [ "cable", 20 ] ], [ [ "bearing", 20 ] ], [ [ "steel_chunk", 3 ] ] ]
  },
  {
    "result": "motor_large",
    "type": "uncraft",
    "skill_used": "mechanics",
    "difficulty": 6,
    "time": "50 m",
    "using": [ [ "soldering_standard", 50 ], [ "welding_standard", 5 ] ],
    "qualities": [ { "id": "SCREW", "level": 1 }, { "id": "WRENCH", "level": 1 }, { "id": "SAW_M", "level": 1 } ],
    "components": [
      [ [ "power_supply", 2 ] ],
      [ [ "amplifier", 4 ] ],
      [ [ "cable", 30 ] ],
      [ [ "bearing", 40 ] ],
      [ [ "steel_chunk", 7 ] ]
    ]
  },
  {
    "result": "multi_cooker",
    "type": "uncraft",
    "skill_used": "electronics",
    "time": "90 m",
    "qualities": [ { "id": "SCREW", "level": 1 } ],
    "components": [
      [ [ "processor", 1 ] ],
      [ [ "RAM", 1 ] ],
      [ [ "cable", 8 ] ],
      [ [ "element", 4 ] ],
      [ [ "amplifier", 1 ] ],
      [ [ "power_supply", 4 ] ],
      [ [ "plastic_chunk", 12 ] ],
      [ [ "e_scrap", 4 ] ],
      [ [ "scrap", 10 ] ]
    ]
  },
  {
    "result": "necklace",
    "type": "uncraft",
    "time": "30 s",
    "qualities": [ { "id": "HAMMER", "level": 1 } ],
    "components": [ [ [ "silver_small", 10 ] ] ]
  },
  {
    "result": "newest_newspaper",
    "type": "uncraft",
    "time": "30 s",
    "components": [ [ [ "paper", 2 ] ] ],
    "flags": [ "BLIND_EASY" ]
  },
  {
    "result": "one_year_old_newspaper",
    "type": "uncraft",
    "time": "30 s",
    "components": [ [ [ "paper", 2 ] ] ],
    "flags": [ "BLIND_EASY" ]
  },
  {
    "result": "oxy_torch",
    "type": "uncraft",
    "skill_used": "fabrication",
    "difficulty": 2,
    "time": "1 m",
    "qualities": [ { "id": "WRENCH", "level": 1 } ],
    "components": [ [ [ "scrap", 5 ] ], [ [ "cu_pipe", 1 ] ], [ [ "pilot_light", 1 ] ], [ [ "rag", 5 ] ], [ [ "metal_tank_little", 2 ] ] ]
  },
  {
    "result": "oxygen_tank",
    "type": "uncraft",
    "skill_used": "fabrication",
    "difficulty": 1,
    "time": "30 s",
    "qualities": [ { "id": "WRENCH", "level": 1 } ],
    "components": [ [ [ "scrap", 1 ] ], [ [ "plastic_chunk", 1 ] ], [ [ "metal_tank_little", 1 ] ] ]
  },
  {
    "result": "pillow",
    "type": "uncraft",
    "time": "1 m",
    "qualities": [ { "id": "CUT", "level": 1 } ],
    "components": [ [ [ "rag", 4 ] ], [ [ "cotton_ball", 8 ] ] ]
  },
  {
    "result": "pipe",
    "type": "uncraft",
    "skill_used": "mechanics",
    "time": "5 m",
    "qualities": [ { "id": "SAW_M", "level": 1 } ],
    "components": [ [ [ "scrap", 7 ] ] ]
  },
  {
    "result": "pocketwatch",
    "type": "uncraft",
    "time": "36 s",
    "qualities": [ { "id": "SCREW", "level": 1 } ],
    "components": [ [ [ "gold_small", 3 ] ], [ [ "clockworks", 1 ] ] ]
  },
  {
    "result": "polisher",
    "type": "uncraft",
    "skill_used": "electronics",
    "difficulty": 2,
    "time": "10 m",
    "using": [ [ "soldering_standard", 10 ] ],
    "qualities": [ { "id": "SCREW", "level": 1 } ],
    "components": [ [ [ "plastic_chunk", 8 ] ], [ [ "motor_small", 1 ] ], [ [ "scrap", 4 ] ] ]
  },
  {
    "result": "pot_copper",
    "type": "uncraft",
    "skill_used": "fabrication",
    "difficulty": 1,
    "time": "7 m",
    "qualities": [ { "id": "SAW_M", "level": 1 } ],
    "components": [ [ [ "scrap_copper", 5 ] ], [ [ "scrap", 1 ] ] ]
  },
  {
    "result": "power_armor_basic",
    "type": "uncraft",
    "skill_used": "fabrication",
    "difficulty": 7,
    "skills_required": [ "electronics", 5 ],
    "time": "80 m",
    "qualities": [ { "id": "SAW_M", "level": 1 }, { "id": "SCREW", "level": 1 }, { "id": "WRENCH", "level": 1 } ],
    "tools": [ [ [ "boltcutters", -1 ], [ "toolset", -1 ] ] ],
    "components": [
      [ [ "depowered_armor", 1 ] ],
      [ [ "power_supply", 6 ] ],
      [ [ "element", 2 ] ],
      [ [ "cable", 12 ] ],
      [ [ "circuit", 6 ] ],
      [ [ "transponder", 1 ] ]
    ]
  },
  {
    "result": "power_armor_helmet_basic",
    "type": "uncraft",
    "skill_used": "fabrication",
    "difficulty": 8,
    "skills_required": [ "electronics", 4 ],
    "time": "80 m",
    "qualities": [ { "id": "SAW_M", "level": 1 }, { "id": "SCREW", "level": 1 }, { "id": "WRENCH", "level": 1 } ],
    "tools": [ [ [ "boltcutters", -1 ], [ "toolset", -1 ] ] ],
    "components": [
      [ [ "depowered_helmet", 1 ] ],
      [ [ "power_supply", 1 ] ],
      [ [ "element", 1 ] ],
      [ [ "small_lcd_screen", 2 ] ],
      [ [ "circuit", 2 ] ],
      [ [ "RAM", 1 ] ]
    ]
  },
  {
    "result": "processor",
    "type": "uncraft",
    "skill_used": "electronics",
    "difficulty": 1,
    "time": "10 m",
    "using": [ [ "soldering_standard", 5 ] ],
    "qualities": [ { "id": "SCREW", "level": 1 } ],
    "components": [ [ [ "e_scrap", 3 ] ], [ [ "plastic_chunk", 1 ] ] ]
  },
  {
    "result": "radio_car",
    "type": "uncraft",
    "skill_used": "electronics",
    "time": "7 m",
    "qualities": [ { "id": "SCREW", "level": 1 } ],
    "components": [
      [ [ "antenna", 1 ] ],
      [ [ "cable", 4 ] ],
      [ [ "e_scrap", 2 ] ],
      [ [ "motor_micro", 1 ] ],
      [ [ "plastic_chunk", 8 ] ],
      [ [ "receiver", 1 ] ],
      [ [ "scrap", 1 ] ]
    ]
  },
  {
    "result": "radio_car_box",
    "type": "uncraft",
    "time": "30 s",
    "components": [ [ [ "radio_car", 1 ] ], [ [ "radiocontrol", 1 ] ], [ [ "light_battery_cell", 2 ] ] ]
  },
  {
    "result": "radiocontrol",
    "type": "uncraft",
    "skill_used": "electronics",
    "time": "3 m",
    "qualities": [ { "id": "SCREW", "level": 1 } ],
    "components": [ [ [ "antenna", 1 ] ], [ [ "e_scrap", 2 ] ], [ [ "transponder", 1 ] ], [ [ "plastic_chunk", 1 ] ] ]
  },
  {
    "result": "rag",
    "type": "uncraft",
    "time": "60 m",
    "qualities": [ { "id": "CUT", "level": 1 } ],
    "components": [ [ [ "thread", 80 ] ] ]
  },
  {
    "result": "stick_fiber",
    "type": "uncraft",
    "time": "60 m",
    "qualities": [ { "id": "CUT", "level": 1 } ],
    "components": [ [ [ "plant_fibre", 80 ] ] ]
  },
  {
    "result": "ref_lighter",
    "type": "uncraft",
    "time": "30 s",
    "components": [ [ [ "pilot_light", 1 ] ], [ [ "scrap", 1 ] ] ]
  },
  {
    "result": "restaurantmap",
    "type": "uncraft",
    "time": "30 s",
    "components": [ [ [ "paper", 10 ] ] ],
    "flags": [ "BLIND_EASY" ]
  },
  {
    "result": "ring",
    "type": "uncraft",
    "time": "30 s",
    "qualities": [ { "id": "HAMMER", "level": 1 } ],
    "components": [ [ [ "gold_small", 2 ] ] ]
  },
  {
    "result": "roadmap",
    "type": "uncraft",
    "time": "30 s",
    "components": [ [ [ "paper", 10 ] ] ],
    "flags": [ "BLIND_EASY" ]
  },
  {
    "result": "vehicle_controls",
    "type": "uncraft",
    "skill_used": "mechanics",
    "difficulty": 3,
    "time": "10 m",
    "decomp_learn": 3,
    "qualities": [ { "id": "HAMMER", "level": 2 }, { "id": "SAW_M", "level": 1 }, { "id": "WRENCH", "level": 1 } ],
    "components": [ [ [ "pipe", 4 ] ], [ [ "scrap", 12 ] ], [ [ "wire", 2 ] ], [ [ "cable", 8 ] ] ]
  },
  {
    "result": "robot_controls",
    "type": "uncraft",
    "skill_used": "electronics",
    "difficulty": 8,
    "time": "60 m",
    "using": [ [ "soldering_standard", 20 ] ],
    "qualities": [ { "id": "SCREW", "level": 1 }, { "id": "WRENCH", "level": 1 }, { "id": "SAW_M", "level": 1 } ],
    "components": [ [ [ "motor_tiny", 3 ] ], [ [ "processor", 3 ] ], [ [ "RAM", 2 ] ], [ [ "plastic_chunk", 2 ] ] ]
  },
  {
    "result": "scythe",
    "type": "uncraft",
    "time": "10 m",
    "qualities": [ { "id": "HAMMER", "level": 1 } ],
    "components": [ [ [ "blade_scythe", 1 ] ], [ [ "stick_long", 1 ] ] ]
  },
  {
    "result": "seat",
    "type": "uncraft",
    "time": "5 m",
    "using": [ [ "welding_standard", 6 ] ],
    "qualities": [ { "id": "CUT", "level": 1 } ],
    "components": [ [ [ "pipe", 4 ] ], [ [ "spring", 2 ] ], [ [ "leather", 12 ] ] ]
  },
  {
    "result": "sf_watch",
    "type": "uncraft",
    "time": "36 s",
    "qualities": [ { "id": "HAMMER", "level": 1 }, { "id": "SCREW", "level": 1 } ],
    "components": [ [ [ "gold_small", 5 ] ], [ [ "silver_small", 12 ] ], [ [ "clockworks", 1 ] ] ]
  },
  {
    "result": "silver_bracelet",
    "type": "uncraft",
    "time": "36 s",
    "qualities": [ { "id": "HAMMER", "level": 1 } ],
    "components": [ [ [ "silver_small", 10 ] ] ]
  },
  {
    "result": "silver_ear",
    "type": "uncraft",
    "time": "30 s",
    "qualities": [ { "id": "HAMMER", "level": 1 } ],
    "components": [ [ [ "silver_small", 3 ] ] ]
  },
  {
    "result": "sm_extinguisher",
    "type": "uncraft",
    "skill_used": "fabrication",
    "difficulty": 1,
    "time": "30 s",
    "qualities": [ { "id": "WRENCH", "level": 1 } ],
    "components": [ [ [ "scrap", 1 ] ], [ [ "plastic_chunk", 1 ] ], [ [ "metal_tank_little", 1 ] ] ]
  },
  {
    "result": "small_relic",
    "type": "uncraft",
    "time": "30 s",
    "qualities": [ { "id": "HAMMER", "level": 1 } ],
    "components": [ [ [ "silver_small", 20 ] ] ]
  },
  {
    "result": "smoxygen_tank",
    "type": "uncraft",
    "skill_used": "fabrication",
    "difficulty": 1,
    "time": "30 s",
    "qualities": [ { "id": "WRENCH", "level": 1 } ],
    "components": [ [ [ "plastic_chunk", 2 ] ], [ [ "canister_empty", 1 ] ] ]
  },
  {
    "result": "spoon",
    "type": "uncraft",
    "time": "1 m",
    "qualities": [ { "id": "HAMMER", "level": 1 } ],
    "components": [ [ [ "scrap", 1 ] ] ]
  },
  {
    "result": "spork",
    "type": "uncraft",
    "time": "1 m",
    "qualities": [ { "id": "HAMMER", "level": 1 } ],
    "components": [ [ [ "scrap", 1 ] ] ]
  },
  {
    "result": "spring",
    "type": "uncraft",
    "time": "1 m",
    "qualities": [ { "id": "HAMMER", "level": 1 } ],
    "components": [ [ [ "scrap", 7 ] ] ]
  },
  {
    "result": "stick_long",
    "type": "uncraft",
    "time": "1 m",
    "qualities": [ { "id": "CUT", "level": 1 } ],
    "components": [ [ [ "stick", 2 ] ] ]
  },
  {
    "result": "straw_basket",
    "type": "uncraft",
    "time": "2 m",
    "components": [ [ [ "straw_pile", 4 ] ] ],
    "flags": [ "BLIND_HARD" ]
  },
  {
    "result": "straw_doll",
    "type": "uncraft",
    "time": "1 m",
    "components": [ [ [ "straw_pile", 1 ] ] ],
    "flags": [ "BLIND_HARD" ]
  },
  {
    "result": "straw_fedora",
    "type": "uncraft",
    "time": "1 m",
    "qualities": [ { "id": "CUT", "level": 1 } ],
    "components": [ [ [ "straw_pile", 5 ] ] ]
  },
  {
    "result": "straw_hat",
    "type": "uncraft",
    "time": "1 m",
    "components": [ [ [ "straw_pile", 2 ] ] ],
    "flags": [ "BLIND_HARD" ]
  },
  {
    "result": "straw_sandals",
    "type": "uncraft",
    "time": "2 m",
    "components": [ [ [ "straw_pile", 2 ] ] ],
    "flags": [ "BLIND_HARD" ]
  },
  {
    "result": "sunglasses",
    "type": "uncraft",
    "time": "6 s",
    "components": [ [ [ "glass_tinted", 1 ] ] ],
    "flags": [ "BLIND_EASY" ]
  },
  {
    "result": "survivormap",
    "type": "uncraft",
    "time": "30 s",
    "components": [ [ [ "paper", 10 ] ] ],
    "flags": [ "BLIND_EASY" ]
  },
  {
    "result": "survnote",
    "type": "uncraft",
    "time": "6 s",
    "components": [ [ [ "paper", 1 ] ] ],
    "flags": [ "BLIND_EASY" ]
  },
  {
    "result": "talking_doll",
    "type": "uncraft",
    "time": "30 s",
    "qualities": [ { "id": "SCREW", "level": 1 } ],
    "components": [ [ [ "scrap", 1 ] ], [ [ "plastic_chunk", 2 ] ], [ [ "rag", 2 ] ], [ [ "RAM", 1 ] ], [ [ "e_scrap", 2 ] ] ]
  },
  {
    "result": "tank_top",
    "type": "uncraft",
    "skill_used": "tailor",
    "time": "30 s",
    "components": [ [ [ "rag", 4 ] ] ],
    "flags": [ "BLIND_HARD" ]
  },
  {
    "result": "television",
    "type": "uncraft",
    "skill_used": "electronics",
    "time": "60 m",
    "qualities": [ { "id": "SCREW", "level": 1 } ],
    "components": [
      [ [ "processor", 1 ] ],
      [ [ "RAM", 2 ] ],
      [ [ "cable", 8 ] ],
      [ [ "amplifier", 4 ] ],
      [ [ "power_supply", 2 ] ],
      [ [ "plastic_chunk", 8 ] ]
    ]
  },
  {
    "result": "thyme",
    "type": "uncraft",
    "time": "1 m",
    "qualities": [ { "id": "CUT", "level": 1 } ],
    "components": [ [ [ "wild_herbs", 10 ] ] ]
  },
  {
    "result": "hickory_nut",
    "type": "uncraft",
    "skill_used": "survival",
    "difficulty": 1,
    "time": "6 m",
    "qualities": [ { "id": "HAMMER", "level": 1 } ],
    "components": [ [ [ "hickory_nut_unshelled", 1 ] ] ],
    "flags": [ "BLIND_EASY" ]
  },
  {
    "result": "hazelnut",
    "type": "uncraft",
    "skill_used": "survival",
    "difficulty": 1,
    "time": "6 m",
    "qualities": [ { "id": "HAMMER", "level": 1 } ],
    "components": [ [ [ "hazelnut_unshelled", 1 ] ] ],
    "flags": [ "BLIND_EASY" ]
  },
  {
    "result": "chestnut",
    "type": "uncraft",
    "skill_used": "survival",
    "difficulty": 1,
    "time": "6 m",
    "qualities": [ { "id": "HAMMER", "level": 1 } ],
    "components": [ [ [ "chestnut_unshelled", 1 ] ] ],
    "flags": [ "BLIND_EASY" ]
  },
  {
    "result": "almond",
    "type": "uncraft",
    "skill_used": "survival",
    "difficulty": 1,
    "time": "6 m",
    "qualities": [ { "id": "HAMMER", "level": 1 } ],
    "components": [ [ [ "almond_unshelled", 1 ] ] ],
    "flags": [ "BLIND_EASY" ]
  },
  {
    "result": "pistachio",
    "type": "uncraft",
    "skill_used": "survival",
    "difficulty": 1,
    "time": "6 m",
    "qualities": [ { "id": "HAMMER", "level": 1 } ],
    "components": [ [ [ "pistachio_unshelled", 1 ] ] ],
    "flags": [ "BLIND_EASY" ]
  },
  {
    "result": "pecan",
    "type": "uncraft",
    "skill_used": "survival",
    "difficulty": 1,
    "time": "6 m",
    "qualities": [ { "id": "HAMMER", "level": 1 } ],
    "components": [ [ [ "pecan_unshelled", 1 ] ] ],
    "flags": [ "BLIND_EASY" ]
  },
  {
    "result": "walnut",
    "type": "uncraft",
    "skill_used": "survival",
    "difficulty": 1,
    "time": "6 m",
    "qualities": [ { "id": "HAMMER", "level": 1 } ],
    "components": [ [ [ "walnut_unshelled", 1 ] ] ],
    "flags": [ "BLIND_EASY" ]
  },
  {
    "result": "peanut",
    "type": "uncraft",
    "skill_used": "survival",
    "difficulty": 1,
    "time": "6 m",
    "qualities": [ { "id": "HAMMER", "level": 1 } ],
    "components": [ [ [ "peanut_unshelled", 1 ] ] ],
    "flags": [ "BLIND_EASY" ]
  },
  {
    "result": "tieclip",
    "type": "uncraft",
    "time": "30 s",
    "qualities": [ { "id": "HAMMER", "level": 1 } ],
    "components": [ [ [ "silver_small", 4 ] ] ]
  },
  {
    "result": "tin_plate",
    "type": "uncraft",
    "time": "1 m",
    "qualities": [ { "id": "HAMMER", "level": 1 } ],
    "components": [ [ [ "tin", 100 ] ] ]
  },
  {
    "result": "toaster",
    "type": "uncraft",
    "skill_used": "electronics",
    "time": "10 m",
    "qualities": [ { "id": "SCREW", "level": 1 } ],
    "components": [ [ [ "cable", 2 ] ], [ [ "power_supply", 1 ] ], [ [ "scrap", 2 ] ], [ [ "element", 4 ] ] ]
  },
  {
    "result": "touristmap",
    "type": "uncraft",
    "time": "30 s",
    "components": [ [ [ "paper", 10 ] ] ],
    "flags": [ "BLIND_EASY" ]
  },
  {
    "result": "tshirt",
    "type": "uncraft",
    "skill_used": "tailor",
    "time": "30 s",
    "components": [ [ [ "rag", 5 ] ] ],
    "flags": [ "BLIND_HARD" ]
  },
  {
    "result": "tshirt_tour",
    "type": "uncraft",
    "skill_used": "tailor",
    "time": "30 s",
    "components": [ [ [ "rag", 5 ] ] ],
    "flags": [ "BLIND_HARD" ]
  },
  {
    "result": "usb_drive",
    "type": "uncraft",
    "time": "30 s",
    "qualities": [ { "id": "SCREW", "level": 1 } ],
    "components": [ [ [ "RAM", 1 ] ] ]
  },
  {
    "result": "vac_sealer",
    "type": "uncraft",
    "time": "30 s",
    "qualities": [ { "id": "SCREW", "level": 1 } ],
    "components": [ [ [ "scrap", 4 ] ], [ [ "element", 2 ] ], [ [ "hose", 1 ] ], [ [ "power_supply", 1 ] ] ]
  },
  {
    "result": "vehicle_dashboard",
    "type": "uncraft",
    "skill_used": "electronics",
    "difficulty": 2,
    "time": "30 m",
    "qualities": [ { "id": "SCREW", "level": 1 } ],
    "components": [ [ [ "electronics_controls", 1 ] ], [ [ "cable", 5 ] ], [ [ "plastic_chunk", 15 ] ] ]
  },
  {
    "result": "vibrator",
    "type": "uncraft",
    "skill_used": "electronics",
    "difficulty": 3,
    "skills_required": [ "fabrication", 2 ],
    "time": "5 m",
    "qualities": [ { "id": "SCREW", "level": 1 }, { "id": "SAW_M", "level": 1 } ],
    "components": [ [ [ "e_scrap", 1 ] ], [ [ "scrap", 1 ] ], [ [ "plastic_chunk", 1 ] ] ]
  },
  {
    "result": "weeks_old_newspaper",
    "type": "uncraft",
    "time": "30 s",
    "components": [ [ [ "paper", 2 ] ] ],
    "flags": [ "BLIND_EASY" ]
  },
  {
    "result": "hinge",
    "type": "uncraft",
    "time": "1 m",
    "qualities": [ { "id": "HAMMER", "level": 1 } ],
    "components": [ [ [ "sheet_metal_small", 1 ] ] ]
  },
  {
    "result": "wire",
    "type": "uncraft",
    "time": "1 m",
    "qualities": [ { "id": "HAMMER", "level": 1 } ],
    "components": [ [ [ "scrap", 1 ] ] ]
  },
  {
    "result": "wrapper",
    "type": "uncraft",
    "time": "30 s",
    "components": [ [ [ "paper", 2 ] ] ],
    "flags": [ "BLIND_EASY" ]
  },
  {
    "result": "wristwatch",
    "type": "uncraft",
    "time": "30 s",
    "qualities": [ { "id": "SCREW", "level": 1 } ],
    "components": [ [ [ "plastic_chunk", 1 ] ], [ [ "processor", 1 ] ], [ [ "light_minus_battery_cell", 1 ] ] ]
  },
  {
    "result": "years_old_newspaper",
    "type": "uncraft",
    "time": "30 s",
    "components": [ [ [ "paper", 2 ] ] ],
    "flags": [ "BLIND_EASY" ]
  },
  {
    "result": "food_processor",
    "type": "uncraft",
    "skill_used": "fabrication",
    "difficulty": 4,
    "time": "9 m",
    "using": [ [ "soldering_standard", 20 ] ],
    "qualities": [ { "id": "SCREW", "level": 1, "amount": 1 }, { "id": "HAMMER", "level": 3, "amount": 1 } ],
    "components": [ [ [ "scrap", 4 ] ], [ [ "cable", 2 ] ], [ [ "pot", 1 ] ], [ [ "e_scrap", 1 ] ], [ [ "motor_micro", 1 ] ] ]
  },
  {
    "result": "box_small",
    "type": "uncraft",
    "time": "2 m",
    "qualities": [ { "id": "CUT", "level": 1 } ],
    "components": [ [ [ "paper", 35 ] ] ]
  },
  {
    "result": "box_medium",
    "type": "uncraft",
    "time": "4 m",
    "qualities": [ { "id": "CUT", "level": 1 } ],
    "components": [ [ [ "paper", 70 ] ] ]
  },
  {
    "result": "box_large",
    "type": "uncraft",
    "time": "6 m",
    "qualities": [ { "id": "CUT", "level": 1 } ],
    "components": [ [ [ "paper", 105 ] ] ]
  },
  {
    "result": "washing_machine",
    "type": "uncraft",
    "skill_used": "electronics",
    "time": "60 m",
    "qualities": [ { "id": "SCREW", "level": 1 }, { "id": "WRENCH", "level": 1 } ],
    "components": [
      [ [ "cable", 8 ] ],
      [ [ "hose", 1 ] ],
      [ [ "cu_pipe", 3 ] ],
      [ [ "motor_small", 1 ] ],
      [ [ "e_scrap", 4 ] ],
      [ [ "element", 4 ] ],
      [ [ "power_supply", 4 ] ],
      [ [ "processor", 1 ] ],
      [ [ "RAM", 1 ] ]
    ]
  },
  {
    "//": "TODO: use copy-from inheritance for solarpack uncrafts -- it is currently not working properly #24702",
    "result": "solarpack",
    "type": "uncraft",
    "skill_used": "electronics",
    "difficulty": 8,
    "skills_required": [ [ "fabrication", 2 ], [ "mechanics", 2 ] ],
    "time": "50 m",
    "using": [ [ "soldering_standard", 35 ], [ "welding_standard", 20 ] ],
    "qualities": [ { "id": "SCREW", "level": 1 }, { "id": "HAMMER", "level": 2 }, { "id": "SAW_M", "level": 2 } ],
    "components": [
      [ [ "power_supply", 2 ] ],
      [ [ "amplifier", 2 ] ],
      [ [ "solar_panel", 1 ] ],
      [ [ "cable", 20 ] ],
      [ [ "sheet_metal", 1 ] ],
      [ [ "sheet_metal_small", 4 ] ],
      [ [ "steel_chunk", 4 ] ],
      [ [ "scrap", 8 ] ],
      [ [ "rope_6", 1 ] ]
    ]
  },
  {
    "//": "TODO: use copy-from inheritance for solarpack uncrafts -- it is currently not working properly #24702",
    "result": "solarpack_on",
    "type": "uncraft",
    "skill_used": "electronics",
    "difficulty": 8,
    "skills_required": [ [ "fabrication", 2 ], [ "mechanics", 2 ] ],
    "time": "50 m",
    "using": [ [ "soldering_standard", 35 ], [ "welding_standard", 20 ] ],
    "qualities": [ { "id": "SCREW", "level": 1 }, { "id": "HAMMER", "level": 2 }, { "id": "SAW_M", "level": 2 } ],
    "components": [
      [ [ "power_supply", 2 ] ],
      [ [ "amplifier", 2 ] ],
      [ [ "solar_panel", 1 ] ],
      [ [ "cable", 20 ] ],
      [ [ "sheet_metal", 1 ] ],
      [ [ "sheet_metal_small", 4 ] ],
      [ [ "steel_chunk", 4 ] ],
      [ [ "scrap", 8 ] ],
      [ [ "rope_6", 1 ] ]
    ]
  },
  {
    "//": "TODO: use copy-from inheritance for solarpack uncrafts -- it is currently not working properly #24702",
    "result": "q_solarpack",
    "type": "uncraft",
    "skill_used": "electronics",
    "difficulty": 10,
    "skills_required": [ [ "fabrication", 2 ], [ "mechanics", 2 ] ],
    "time": "50 m",
    "using": [ [ "soldering_standard", 35 ], [ "welding_standard", 20 ] ],
    "qualities": [ { "id": "SCREW", "level": 1 }, { "id": "HAMMER", "level": 2 }, { "id": "SAW_M", "level": 2 } ],
    "components": [
      [ [ "power_supply", 2 ] ],
      [ [ "amplifier", 2 ] ],
      [ [ "solar_panel_v3", 1 ] ],
      [ [ "cable", 20 ] ],
      [ [ "sheet_metal", 1 ] ],
      [ [ "sheet_metal_small", 4 ] ],
      [ [ "steel_chunk", 4 ] ],
      [ [ "scrap", 8 ] ],
      [ [ "rope_6", 1 ] ]
    ]
  },
  {
    "//": "TODO: use copy-from inheritance for solarpack uncrafts -- it is currently not working properly #24702",
    "result": "q_solarpack_on",
    "type": "uncraft",
    "skill_used": "electronics",
    "difficulty": 10,
    "skills_required": [ [ "fabrication", 2 ], [ "mechanics", 2 ] ],
    "time": "50 m",
    "using": [ [ "soldering_standard", 35 ], [ "welding_standard", 20 ] ],
    "qualities": [ { "id": "SCREW", "level": 1 }, { "id": "HAMMER", "level": 2 }, { "id": "SAW_M", "level": 2 } ],
    "components": [
      [ [ "power_supply", 2 ] ],
      [ [ "amplifier", 2 ] ],
      [ [ "solar_panel_v3", 1 ] ],
      [ [ "cable", 20 ] ],
      [ [ "sheet_metal", 1 ] ],
      [ [ "sheet_metal_small", 4 ] ],
      [ [ "steel_chunk", 4 ] ],
      [ [ "scrap", 8 ] ],
      [ [ "rope_6", 1 ] ]
    ]
  },
  {
    "result": "bundle_rag",
    "type": "uncraft",
    "skill_used": "fabrication",
    "qualities": [ { "id": "CUT", "level": 1 } ],
    "components": [ [ [ "rag", 10 ] ] ],
    "flags": [ "BLIND_EASY" ]
  },
  {
    "result": "bundle_leather",
    "type": "uncraft",
    "skill_used": "fabrication",
    "qualities": [ { "id": "CUT", "level": 1 } ],
    "components": [ [ [ "leather", 10 ] ] ],
    "flags": [ "BLIND_EASY" ]
  },
  {
    "result": "bundle_wool",
    "type": "uncraft",
    "skill_used": "fabrication",
    "qualities": [ { "id": "CUT", "level": 1 } ],
    "components": [ [ [ "felt_patch", 10 ] ] ],
    "flags": [ "BLIND_EASY" ]
  },
  {
    "result": "1st_aid",
    "type": "uncraft",
    "time": "6 s",
    "components": [
      [ [ "medical_tape", 20 ] ],
      [ [ "aspirin", 10 ] ],
      [ [ "disinfectant", 10 ] ],
      [ [ "saline", 5 ] ],
      [ [ "bandages", 6 ] ],
      [ [ "medical_gauze", 6 ] ],
      [ [ "booklet_firstaid", 1 ] ]
    ],
    "flags": [ "BLIND_EASY", "UNCRAFT_LIQUIDS_CONTAINED" ]
  },
  {
    "result": "garlic",
    "type": "uncraft",
    "time": "6 s",
    "components": [ [ [ "garlic_clove", 6 ] ] ],
    "flags": [ "BLIND_EASY" ]
  },
  {
    "result": "leaf_spring",
    "type": "uncraft",
    "time": "3 m",
    "qualities": [ { "id": "SAW_M", "level": 1 } ],
    "components": [ [ [ "steel_lump", 4 ] ] ]
  },
  {
    "result": "styrofoam_cup",
    "type": "uncraft",
    "time": "6 s",
    "components": [ [ [ "paper", 10 ] ], [ [ "plastic_chunk", 2 ] ] ],
    "flags": [ "BLIND_EASY" ]
  },
  {
    "result": "pot_canning",
    "type": "uncraft",
    "skill_used": "fabrication",
    "difficulty": 1,
    "time": "4 m",
    "qualities": [ { "id": "SAW_M", "level": 1 } ],
    "components": [ [ [ "sheet_metal_small", 20 ], [ "steel_chunk", 2 ] ] ]
  },
  {
    "result": "muffler",
    "type": "uncraft",
    "skill_used": "fabrication",
    "difficulty": 1,
    "time": "48 s",
    "qualities": [ { "id": "SAW_M", "level": 1 } ],
    "components": [ [ [ "scrap", 7 ] ], [ [ "steel_chunk", 1 ] ], [ [ "platinum_small", 8 ] ], [ [ "pipe", 2 ] ] ]
  },
  {
    "result": "fluid_preserved_brain",
    "type": "uncraft",
    "time": "6 s",
    "components": [ [ [ "chem_formaldehyde", 10 ] ], [ [ "human_brain_embalmed", 5 ] ], [ [ "jar_3l_glass", 1 ] ] ],
    "flags": [ "BLIND_EASY" ]
  },
  {
    "result": "trailmap",
    "type": "uncraft",
    "time": "30 s",
    "components": [ [ [ "paper", 10 ] ] ],
    "flags": [ "BLIND_EASY" ]
  },
  {
    "result": "spectrophotometer",
    "type": "uncraft",
    "skill_used": "electronics",
    "difficulty": 4,
    "skills_required": [ "cooking", 1 ],
    "time": "60 m",
    "qualities": [ { "id": "SCREW", "level": 1 } ],
    "using": [ [ "soldering_standard", 20 ] ],
    "components": [
      [ [ "sheet_metal_small", 2 ] ],
      [ [ "cable", 1 ] ],
      [ [ "amplifier", 1 ] ],
      [ [ "plastic_chunk", 6 ] ],
      [ [ "small_lcd_screen", 1 ] ],
      [ [ "light_detector", 1 ] ],
      [ [ "glass_prism", 1 ] ],
      [ [ "solder_wire", 10 ] ]
    ]
  },
  {
    "result": "melting_point",
    "type": "uncraft",
    "skill_used": "electronics",
    "time": "60 m",
    "qualities": [ { "id": "SCREW", "level": 1 } ],
    "using": [ [ "soldering_standard", 5 ] ],
    "components": [
      [ [ "sheet_metal_small", 2 ] ],
      [ [ "steel_lump", 1 ] ],
      [ [ "cable", 1 ] ],
      [ [ "hotplate", 1 ] ],
      [ [ "solder_wire", 6 ] ],
      [ [ "lens_small", 1 ] ]
    ]
  },
  {
    "result": "vortex",
    "type": "uncraft",
    "skill_used": "electronics",
    "time": "60 m",
    "qualities": [ { "id": "SCREW", "level": 1 } ],
    "using": [ [ "soldering_standard", 5 ] ],
    "components": [
      [ [ "sheet_metal_small", 2 ] ],
      [ [ "steel_lump", 1 ] ],
      [ [ "cable", 1 ] ],
      [ [ "motor_tiny", 1 ] ],
      [ [ "plastic_chunk", 2 ] ],
      [ [ "solder_wire", 10 ] ]
    ]
  },
  {
    "result": "ph_meter",
    "type": "uncraft",
    "skill_used": "electronics",
    "time": "5 m",
    "qualities": [ { "id": "SCREW", "level": 1 } ],
    "components": [ [ [ "voltmeter", 1 ] ], [ [ "glass_tube_small", 2 ] ] ]
  },
  {
    "result": "voltmeter",
    "type": "uncraft",
    "skill_used": "electronics",
    "time": "60 m",
    "qualities": [ { "id": "SCREW", "level": 1 } ],
    "components": [ [ [ "scrap", 2 ] ], [ [ "amplifier", 1 ] ], [ [ "cable", 6 ] ], [ [ "plastic_chunk", 4 ] ], [ [ "e_scrap", 3 ] ] ]
  },
  {
    "result": "microscope",
    "type": "uncraft",
    "skill_used": "fabrication",
    "time": "45 m",
    "qualities": [ { "id": "SCREW", "level": 1 } ],
    "components": [
      [ [ "steel_lump", 2 ] ],
      [ [ "amplifier", 1 ] ],
      [ [ "light_bulb", 1 ] ],
      [ [ "cable", 2 ] ],
      [ [ "scrap", 3 ] ],
      [ [ "plastic_chunk", 4 ] ],
      [ [ "lens_small", 8 ] ],
      [ [ "lens", 2 ] ]
    ]
  },
  {
    "result": "microscope_dissecting",
    "type": "uncraft",
    "skill_used": "fabrication",
    "time": "45 m",
    "qualities": [ { "id": "SCREW", "level": 1 } ],
    "components": [
      [ [ "steel_lump", 2 ] ],
      [ [ "amplifier", 2 ] ],
      [ [ "light_bulb", 1 ] ],
      [ [ "cable", 2 ] ],
      [ [ "scrap", 3 ] ],
      [ [ "plastic_chunk", 4 ] ],
      [ [ "lens_small", 4 ] ],
      [ [ "lens", 4 ] ]
    ]
  },
  {
    "result": "microcentrifuge",
    "type": "uncraft",
    "skill_used": "fabrication",
    "time": "60 m",
    "qualities": [ { "id": "SCREW", "level": 1 } ],
    "using": [ [ "soldering_standard", 15 ] ],
    "components": [
      [ [ "sheet_metal_small", 2 ] ],
      [ [ "steel_chunk", 4 ] ],
      [ [ "cable", 2 ] ],
      [ [ "motor_small", 1 ] ],
      [ [ "plastic_chunk", 6 ] ],
      [ [ "solder_wire", 10 ] ]
    ]
  },
  {
    "result": "gelbox",
    "type": "uncraft",
    "skill_used": "fabrication",
    "time": "40 m",
    "qualities": [ { "id": "SCREW", "level": 1 } ],
    "using": [ [ "soldering_standard", 10 ] ],
    "components": [
      [ [ "power_supply", 4 ] ],
      [ [ "amplifier", 4 ] ],
      [ [ "cable", 6 ] ],
      [ [ "plastic_chunk", 10 ] ],
      [ [ "solder_wire", 5 ] ]
    ]
  },
  {
    "result": "medium_storage_battery",
    "type": "uncraft",
    "skill_used": "electronics",
    "difficulty": 8,
    "time": "40 m",
    "decomp_learn": [ [ "electronics", 3 ], [ "fabrication", 1 ] ],
    "using": [ [ "soldering_standard", 20 ] ],
    "qualities": [ { "id": "SCREW", "level": 1 } ],
    "components": [ [ [ "small_storage_battery", 13 ] ], [ [ "e_scrap", 3 ] ], [ [ "scrap", 7 ] ], [ [ "cable", 4 ] ] ]
  },
  {
    "result": "storage_battery",
    "type": "uncraft",
    "skill_used": "electronics",
    "difficulty": 8,
    "time": "120 m",
    "decomp_learn": [ [ "electronics", 3 ], [ "fabrication", 2 ] ],
    "using": [ [ "soldering_standard", 80 ] ],
    "qualities": [ { "id": "SCREW", "level": 1 } ],
    "components": [ [ [ "small_storage_battery", 79 ] ], [ [ "e_scrap", 15 ] ], [ [ "scrap", 31 ] ], [ [ "cable", 19 ] ] ]
  },
  {
    "result": "electric_blanket",
    "type": "uncraft",
    "skill_used": "tailor",
    "time": "30 m",
    "difficulty": 1,
    "qualities": [ { "id": "CUT", "level": 1 } ],
    "components": [ [ [ "rag", 25 ] ], [ [ "element", 5 ] ], [ [ "cable", 5 ] ] ]
  },
  {
    "result": "adobe_pallet_done",
    "type": "uncraft",
    "skill_used": "fabrication",
    "time": 1000,
    "difficulty": 1,
    "qualities": [ { "id": "HAMMER", "level": 1 } ],
    "components": [ [ [ "adobe_brick", 20 ] ], [ [ "frame_wood_light", 1 ] ] ]
  },
  {
    "result": "guitar_electric",
    "type": "uncraft",
    "skill_used": "electronics",
    "difficulty": 1,
    "time": "7 m",
    "qualities": [ { "id": "SCREW", "level": 1 }, { "id": "CUT", "level": 1 } ],
    "components": [
      [ [ "shoulder_strap", 1 ] ],
      [ [ "2x4", 1 ] ],
      [ [ "amplifier", 1 ] ],
      [ [ "cable", 10 ] ],
      [ [ "scrap", 1 ] ],
      [ [ "e_scrap", 2 ] ]
    ]
  },
  {
    "result": "amplifier_head",
    "type": "uncraft",
    "skill_used": "electronics",
    "difficulty": 1,
    "time": "80 m",
    "qualities": [ { "id": "SCREW", "level": 1 } ],
    "components": [
      [ [ "circuit", 1 ] ],
      [ [ "cable", 4 ] ],
      [ [ "amplifier", 4 ] ],
      [ [ "power_supply", 2 ] ],
      [ [ "plastic_chunk", 4 ] ],
      [ [ "scrap", 2 ] ],
      [ [ "splinter", 1 ] ],
      [ [ "solder_wire", 5 ] ],
      [ [ "e_scrap", 3 ] ],
      [ [ "RAM", 1 ] ]
    ]
  }
]<|MERGE_RESOLUTION|>--- conflicted
+++ resolved
@@ -1097,24 +1097,14 @@
   {
     "result": "glass_bowl",
     "type": "uncraft",
-<<<<<<< HEAD
-    "time": "0 m",
+    "time": "30 s",
     "components": [ [ [ "glass_shard", 2 ] ] ]
-=======
-    "time": "30 s",
-    "components": [ [ [ "glass_shard", 1 ] ] ]
->>>>>>> 6790e59e
   },
   {
     "result": "glass_plate",
     "type": "uncraft",
-<<<<<<< HEAD
-    "time": "0 m",
+    "time": "30 s",
     "components": [ [ [ "glass_shard", 2 ] ] ]
-=======
-    "time": "30 s",
-    "components": [ [ [ "glass_shard", 1 ] ] ]
->>>>>>> 6790e59e
   },
   {
     "result": "glass_sheet",
