--- conflicted
+++ resolved
@@ -967,16 +967,7 @@
     "type": "uncraft",
     "time": 500,
     "qualities": [ { "id": "SCREW", "level": 1 } ],
-<<<<<<< HEAD
-    "components": [
-      [ [ "scrap", 1 ] ],
-      [ [ "plastic_chunk", 3 ] ],
-      [ [ "motor_tiny", 1 ] ],
-      [ [ "cable", 2 ] ]
-    ]
-=======
-    "components": [ [ [ "scrap", 1 ] ], [ [ "plastic_chunk", 3 ] ], [ [ "motor_small", 1 ] ], [ [ "cable", 2 ] ] ]
->>>>>>> 514ff08e
+    "components": [ [ [ "scrap", 1 ] ], [ [ "plastic_chunk", 3 ] ], [ [ "motor_tiny", 1 ] ], [ [ "cable", 2 ] ] ]
   },
   {
     "result": "fancy_sunglasses",
