--- conflicted
+++ resolved
@@ -838,8 +838,6 @@
     ]
   },
   {
-<<<<<<< HEAD
-=======
     "result": "bot_eyebot",
     "type": "uncraft",
     "skill_used": "electronics",
@@ -908,7 +906,6 @@
     ]
   },
   {
->>>>>>> c9434318
     "result": "bot_tankbot",
     "type": "uncraft",
     "skill_used": "electronics",
@@ -948,7 +945,6 @@
     ]
   },
   {
-<<<<<<< HEAD
     "result": "broken_dispatch",
     "type": "uncraft",
     "skill_used": "electronics",
@@ -995,14 +991,14 @@
       [ [ "spike", 5 ] ],
       [ [ "blade", 2 ] ]
     ]
-=======
+  },
+  }
     "result": "cable",
     "type": "uncraft",
     "time": 1000,
     "qualities": [ { "id": "CUT", "level": 1 } ],
     "components": [ [ [ "copper", 1 ] ] ],
     "flags": [ "UNCRAFT_SINGLE_CHARGE" ]
->>>>>>> c9434318
   },
   {
     "result": "camera",
