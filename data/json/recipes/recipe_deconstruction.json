[
  {
    "result": "bead_bracelet",
    "type": "uncraft",
    "activity_level": "NO_EXERCISE",
    "time": "6 s",
    "qualities": [ { "id": "CUT", "level": 1 } ],
    "components": [ [ [ "wooden_bead", 10 ] ] ]
  },
  {
    "result": "bead_ear",
    "type": "uncraft",
    "activity_level": "LIGHT_EXERCISE",
    "time": "2 s",
    "qualities": [ { "id": "HAMMER", "level": 1 } ],
    "components": [ [ [ "splinter", 1 ] ] ]
  },
  {
    "result": "bead_necklace",
    "type": "uncraft",
    "activity_level": "NO_EXERCISE",
    "time": "12 s",
    "qualities": [ { "id": "CUT", "level": 1 } ],
    "components": [ [ [ "wooden_bead", 30 ] ] ]
  },
  {
    "type": "uncraft",
    "activity_level": "LIGHT_EXERCISE",
    "result": "bottle_opener",
    "time": "12 s",
    "qualities": [ { "id": "HAMMER", "level": 1 } ],
    "components": [ [ [ "scrap", 1 ] ] ]
  },
  {
    "result": "bracelet_friendship",
    "type": "uncraft",
    "activity_level": "LIGHT_EXERCISE",
    "time": "6 s",
    "qualities": [ { "id": "HAMMER", "level": 1 } ],
    "components": [ [ [ "splinter", 1 ] ], [ [ "plastic_chunk", 1 ] ] ]
  },
  {
    "result": "shears",
    "type": "uncraft",
    "activity_level": "MODERATE_EXERCISE",
    "time": "1 m",
    "qualities": [ { "id": "SAW_M", "level": 1 } ],
    "components": [ [ [ "scrap", 3 ] ], [ [ "plastic_chunk", 1 ] ] ]
  },
  {
    "result": "forged_shears",
    "type": "uncraft",
    "activity_level": "MODERATE_EXERCISE",
    "time": "1 m",
    "qualities": [ { "id": "SAW_M", "level": 1 } ],
    "components": [ [ [ "scrap", 5 ] ] ]
  },
  {
    "result": "elec_shears",
    "type": "uncraft",
    "activity_level": "MODERATE_EXERCISE",
    "time": "2 m",
    "qualities": [ { "id": "SAW_M", "level": 1 } ],
    "components": [ [ [ "scrap", 3 ] ], [ [ "plastic_chunk", 1 ] ], [ [ "e_scrap", 1 ] ], [ [ "motor_micro", 1 ] ] ]
  },
  {
    "result": "bronze_medal",
    "type": "uncraft",
    "activity_level": "LIGHT_EXERCISE",
    "time": "30 s",
    "qualities": [ { "id": "HAMMER", "level": 1 } ],
    "components": [ [ [ "scrap", 1 ] ] ]
  },
  {
    "type": "uncraft",
    "activity_level": "LIGHT_EXERCISE",
    "result": "can_opener",
    "time": "30 s",
    "qualities": [ { "id": "HAMMER", "level": 1 } ],
    "components": [ [ [ "scrap", 3 ] ] ]
  },
  {
    "type": "uncraft",
    "activity_level": "LIGHT_EXERCISE",
    "result": "carving_fork",
    "time": "30 s",
    "qualities": [ { "id": "HAMMER", "level": 1 } ],
    "components": [ [ [ "scrap", 3 ] ] ]
  },
  {
    "result": "colander_steel",
    "type": "uncraft",
    "activity_level": "LIGHT_EXERCISE",
    "time": "1 m",
    "qualities": [ { "id": "HAMMER", "level": 1 } ],
    "components": [ [ [ "scrap", 6 ] ] ]
  },
  {
    "result": "copper_hairpin",
    "type": "uncraft",
    "activity_level": "LIGHT_EXERCISE",
    "time": "12 s",
    "qualities": [ { "id": "HAMMER", "level": 1 } ],
    "components": [ [ [ "copper", 3 ] ] ]
  },
  {
    "result": "copper_locket",
    "type": "uncraft",
    "activity_level": "LIGHT_EXERCISE",
    "time": "12 s",
    "qualities": [ { "id": "HAMMER", "level": 1 } ],
    "components": [ [ [ "copper", 4 ] ] ]
  },
  {
    "result": "copper_necklace",
    "type": "uncraft",
    "activity_level": "LIGHT_EXERCISE",
    "time": "12 s",
    "qualities": [ { "id": "HAMMER", "level": 1 } ],
    "components": [ [ [ "copper", 4 ] ] ]
  },
  {
    "result": "copper_pan",
    "type": "uncraft",
    "activity_level": "MODERATE_EXERCISE",
    "skill_used": "fabrication",
    "difficulty": 1,
    "time": "2 m",
    "qualities": [ { "id": "HAMMER", "level": 1 } ],
    "components": [ [ [ "scrap_copper", 12 ] ], [ [ "scrap", 3 ] ] ]
  },
  {
    "result": "copper_ring",
    "type": "uncraft",
    "activity_level": "LIGHT_EXERCISE",
    "time": "12 s",
    "qualities": [ { "id": "HAMMER", "level": 1 } ],
    "components": [ [ [ "copper", 3 ] ] ]
  },
  {
    "type": "uncraft",
    "activity_level": "LIGHT_EXERCISE",
    "result": "corkscrew",
    "time": "6 s",
    "qualities": [ { "id": "HAMMER", "level": 1 } ],
    "components": [ [ [ "scrap", 1 ] ] ]
  },
  {
    "result": "cufflinks",
    "type": "uncraft",
    "activity_level": "LIGHT_EXERCISE",
    "time": "12 s",
    "qualities": [ { "id": "HAMMER", "level": 1 } ],
    "components": [ [ [ "silver_small", 3 ] ] ]
  },
  {
    "result": "cufflinks_intricate",
    "type": "uncraft",
    "activity_level": "LIGHT_EXERCISE",
    "time": "12 s",
    "qualities": [ { "id": "HAMMER", "level": 1 } ],
    "components": [ [ [ "silver_small", 2 ] ], [ [ "gold_small", 2 ] ] ]
  },
  {
    "result": "ear_spool",
    "type": "uncraft",
    "activity_level": "LIGHT_EXERCISE",
    "time": "6 s",
    "qualities": [ { "id": "CUT", "level": 2 } ],
    "components": [ [ [ "plastic_chunk", 1 ] ] ]
  },
  {
    "result": "gold_hairpin",
    "type": "uncraft",
    "activity_level": "LIGHT_EXERCISE",
    "time": "6 s",
    "qualities": [ { "id": "HAMMER", "level": 1 } ],
    "components": [ [ [ "gold_small", 3 ] ] ]
  },
  {
    "result": "gold_locket",
    "type": "uncraft",
    "activity_level": "LIGHT_EXERCISE",
    "time": "12 s",
    "qualities": [ { "id": "HAMMER", "level": 1 } ],
    "components": [ [ [ "gold_small", 4 ] ] ]
  },
  {
    "result": "gold_medal",
    "type": "uncraft",
    "activity_level": "LIGHT_EXERCISE",
    "time": "30 s",
    "qualities": [ { "id": "HAMMER", "level": 1 } ],
    "components": [ [ [ "gold_small", 3 ] ] ]
  },
  {
    "result": "gold_necklace",
    "type": "uncraft",
    "activity_level": "LIGHT_EXERCISE",
    "time": "12 s",
    "qualities": [ { "id": "HAMMER", "level": 1 } ],
    "components": [ [ [ "gold_small", 3 ] ] ]
  },
  {
    "result": "silver_watch",
    "type": "uncraft",
    "activity_level": "LIGHT_EXERCISE",
    "time": "30 s",
    "qualities": [ { "id": "HAMMER", "level": 1 } ],
    "components": [ [ [ "silver_small", 12 ] ], [ [ "clockworks", 1 ] ] ]
  },
  {
    "result": "holy_symbol_wood",
    "type": "uncraft",
    "time": "6 s",
    "activity_level": "LIGHT_EXERCISE",
    "qualities": [ { "id": "HAMMER", "level": 1 } ],
    "components": [ [ [ "splinter", 1 ] ] ]
  },
  {
    "result": "ring_engagement",
    "type": "uncraft",
    "activity_level": "LIGHT_EXERCISE",
    "time": "1 m",
    "qualities": [ { "id": "HAMMER", "level": 1 } ],
    "components": [ [ [ "gold_small", 3 ] ], [ [ "diamond", 1 ] ] ]
  },
  {
    "result": "ring_purity",
    "type": "uncraft",
    "activity_level": "LIGHT_EXERCISE",
    "time": "30 s",
    "qualities": [ { "id": "HAMMER", "level": 1 } ],
    "components": [ [ [ "silver_small", 3 ] ] ]
  },
  {
    "result": "ring_signet",
    "type": "uncraft",
    "activity_level": "LIGHT_EXERCISE",
    "time": "30 s",
    "qualities": [ { "id": "HAMMER", "level": 1 } ],
    "components": [ [ [ "gold_small", 2 ] ], [ [ "silver_small", 2 ] ] ]
  },
  {
    "result": "ring_wedding",
    "type": "uncraft",
    "activity_level": "LIGHT_EXERCISE",
    "time": "1 m",
    "qualities": [ { "id": "HAMMER", "level": 1 } ],
    "components": [ [ [ "gold_small", 2 ] ], [ [ "diamond", 2 ] ] ]
  },
  {
    "result": "silver_hairpin",
    "type": "uncraft",
    "activity_level": "LIGHT_EXERCISE",
    "time": "6 s",
    "qualities": [ { "id": "HAMMER", "level": 1 } ],
    "components": [ [ [ "silver_small", 3 ] ] ]
  },
  {
    "result": "silver_medal",
    "type": "uncraft",
    "activity_level": "LIGHT_EXERCISE",
    "time": "12 s",
    "qualities": [ { "id": "HAMMER", "level": 1 } ],
    "components": [ [ [ "silver_small", 3 ] ] ]
  },
  {
    "result": "silver_ring",
    "type": "uncraft",
    "activity_level": "LIGHT_EXERCISE",
    "time": "12 s",
    "qualities": [ { "id": "HAMMER", "level": 1 } ],
    "components": [ [ [ "silver_small", 3 ] ] ]
  },
  {
    "result": "garnet_silver_ring",
    "type": "uncraft",
    "activity_level": "LIGHT_EXERCISE",
    "time": "1 m",
    "qualities": [ { "id": "HAMMER", "level": 1 } ],
    "components": [ [ [ "silver_small", 2 ] ], [ [ "garnet", 1 ] ] ]
  },
  {
    "result": "amethyst_silver_ring",
    "type": "uncraft",
    "activity_level": "LIGHT_EXERCISE",
    "time": "1 m",
    "qualities": [ { "id": "HAMMER", "level": 1 } ],
    "components": [ [ [ "silver_small", 2 ] ], [ [ "amethyst", 1 ] ] ]
  },
  {
    "result": "aquamarine_silver_ring",
    "type": "uncraft",
    "activity_level": "LIGHT_EXERCISE",
    "time": "1 m",
    "qualities": [ { "id": "HAMMER", "level": 1 } ],
    "components": [ [ [ "silver_small", 2 ] ], [ [ "aquamarine", 1 ] ] ]
  },
  {
    "result": "emerald_silver_ring",
    "type": "uncraft",
    "activity_level": "LIGHT_EXERCISE",
    "time": "1 m",
    "qualities": [ { "id": "HAMMER", "level": 1 } ],
    "components": [ [ [ "silver_small", 2 ] ], [ [ "emerald", 1 ] ] ]
  },
  {
    "result": "alexandrite_silver_ring",
    "type": "uncraft",
    "activity_level": "LIGHT_EXERCISE",
    "time": "1 m",
    "qualities": [ { "id": "HAMMER", "level": 1 } ],
    "components": [ [ [ "silver_small", 2 ] ], [ [ "alexandrite", 1 ] ] ]
  },
  {
    "result": "ruby_silver_ring",
    "type": "uncraft",
    "activity_level": "LIGHT_EXERCISE",
    "time": "1 m",
    "qualities": [ { "id": "HAMMER", "level": 1 } ],
    "components": [ [ [ "silver_small", 2 ] ], [ [ "ruby", 1 ] ] ]
  },
  {
    "result": "peridot_silver_ring",
    "type": "uncraft",
    "activity_level": "LIGHT_EXERCISE",
    "time": "1 m",
    "qualities": [ { "id": "HAMMER", "level": 1 } ],
    "components": [ [ [ "silver_small", 2 ] ], [ [ "peridot", 1 ] ] ]
  },
  {
    "result": "sapphire_silver_ring",
    "type": "uncraft",
    "activity_level": "LIGHT_EXERCISE",
    "time": "1 m",
    "qualities": [ { "id": "HAMMER", "level": 1 } ],
    "components": [ [ [ "silver_small", 2 ] ], [ [ "sapphire", 1 ] ] ]
  },
  {
    "result": "tourmaline_silver_ring",
    "type": "uncraft",
    "activity_level": "LIGHT_EXERCISE",
    "time": "1 m",
    "qualities": [ { "id": "HAMMER", "level": 1 } ],
    "components": [ [ [ "silver_small", 2 ] ], [ [ "tourmaline", 1 ] ] ]
  },
  {
    "result": "citrine_silver_ring",
    "type": "uncraft",
    "activity_level": "LIGHT_EXERCISE",
    "time": "1 m",
    "qualities": [ { "id": "HAMMER", "level": 1 } ],
    "components": [ [ [ "silver_small", 2 ] ], [ [ "citrine", 1 ] ] ]
  },
  {
    "result": "blue_topaz_silver_ring",
    "type": "uncraft",
    "activity_level": "LIGHT_EXERCISE",
    "time": "1 m",
    "qualities": [ { "id": "HAMMER", "level": 1 } ],
    "components": [ [ [ "silver_small", 2 ] ], [ [ "blue_topaz", 1 ] ] ]
  },
  {
    "result": "opal_silver_ring",
    "type": "uncraft",
    "activity_level": "LIGHT_EXERCISE",
    "time": "1 m",
    "qualities": [ { "id": "HAMMER", "level": 1 } ],
    "components": [ [ [ "silver_small", 2 ] ], [ [ "opal", 1 ] ] ]
  },
  {
    "result": "pearl_silver_ring",
    "type": "uncraft",
    "activity_level": "LIGHT_EXERCISE",
    "time": "1 m",
    "qualities": [ { "id": "HAMMER", "level": 1 } ],
    "components": [ [ [ "silver_small", 2 ] ], [ [ "pearl", 1 ] ] ]
  },
  {
    "result": "onyx_silver_ring",
    "type": "uncraft",
    "activity_level": "LIGHT_EXERCISE",
    "time": "1 m",
    "qualities": [ { "id": "HAMMER", "level": 1 } ],
    "components": [ [ [ "silver_small", 2 ] ], [ [ "onyx", 1 ] ] ]
  },
  {
    "result": "diamond_silver_ring",
    "type": "uncraft",
    "activity_level": "LIGHT_EXERCISE",
    "time": "1 m",
    "qualities": [ { "id": "HAMMER", "level": 1 } ],
    "components": [ [ [ "silver_small", 2 ] ], [ [ "diamond", 1 ] ] ]
  },
  {
    "type": "uncraft",
    "activity_level": "LIGHT_EXERCISE",
    "result": "ladle",
    "time": "12 s",
    "qualities": [ { "id": "HAMMER", "level": 1 } ],
    "components": [ [ [ "scrap", 3 ] ] ]
  },
  {
    "result": "leather_collar",
    "type": "uncraft",
    "time": "12 s",
    "activity_level": "NO_EXERCISE",
    "qualities": [ { "id": "CUT", "level": 2 } ],
    "components": [ [ [ "leather", 1 ] ] ]
  },
  {
    "result": "jacket_leather",
    "type": "uncraft",
    "time": "10 m",
    "activity_level": "LIGHT_EXERCISE",
    "qualities": [ { "id": "CUT", "level": 2 } ],
    "components": [ [ [ "leather", 18 ] ], [ [ "zipper_long_plastic", 1 ] ] ]
  },
  {
    "result": "rad_badge",
    "type": "uncraft",
    "activity_level": "LIGHT_EXERCISE",
    "time": "12 s",
    "qualities": [ { "id": "CUT", "level": 2 } ],
    "components": [ [ [ "plastic_chunk", 1 ] ] ]
  },
  {
    "result": "badge_doctor",
    "type": "uncraft",
    "activity_level": "LIGHT_EXERCISE",
    "time": "12 s",
    "qualities": [ { "id": "CUT", "level": 2 } ],
    "components": [ [ [ "plastic_chunk", 1 ] ] ]
  },
  {
    "result": "badge_foodkid",
    "type": "uncraft",
    "activity_level": "LIGHT_EXERCISE",
    "time": "12 s",
    "qualities": [ { "id": "CUT", "level": 2 } ],
    "components": [ [ [ "plastic_chunk", 1 ] ] ]
  },
  {
    "result": "fur_cat_ears",
    "type": "uncraft",
    "time": "1 m",
    "activity_level": "NO_EXERCISE",
    "qualities": [ { "id": "CUT", "level": 2 } ],
    "components": [ [ [ "fur", 1 ] ], [ [ "plastic_chunk", 1 ] ] ]
  },
  {
    "result": "faux_fur_cat_ears",
    "type": "uncraft",
    "time": "1 m",
    "activity_level": "NO_EXERCISE",
    "qualities": [ { "id": "CUT", "level": 2 } ],
    "components": [ [ [ "faux_fur", 1 ] ] ]
  },
  {
    "result": "fur_cat_tail",
    "type": "uncraft",
    "time": "2 m",
    "activity_level": "NO_EXERCISE",
    "qualities": [ { "id": "CUT", "level": 2 } ],
    "components": [ [ [ "fur", 1 ] ], [ [ "plastic_chunk", 1 ] ] ]
  },
  {
    "result": "faux_fur_cat_tail",
    "type": "uncraft",
    "time": "2 m",
    "activity_level": "NO_EXERCISE",
    "qualities": [ { "id": "CUT", "level": 2 } ],
    "components": [ [ [ "faux_fur", 1 ] ] ]
  },
  {
    "result": "fur_collar",
    "type": "uncraft",
    "time": "1 m",
    "activity_level": "NO_EXERCISE",
    "qualities": [ { "id": "CUT", "level": 2 } ],
    "components": [ [ [ "fur", 1 ] ] ]
  },
  {
    "result": "faux_fur_collar",
    "type": "uncraft",
    "time": "1 m",
    "activity_level": "NO_EXERCISE",
    "qualities": [ { "id": "CUT", "level": 2 } ],
    "components": [ [ [ "faux_fur", 1 ] ] ]
  },
  {
    "result": "gartersheath1",
    "type": "uncraft",
    "time": "20 s",
    "activity_level": "NO_EXERCISE",
    "qualities": [ { "id": "CUT", "level": 2 } ],
    "components": [ [ [ "nylon", 1 ] ], [ [ "plastic_chunk", 1 ] ] ]
  },
  {
    "result": "gartersheath2",
    "type": "uncraft",
    "time": "30 s",
    "activity_level": "NO_EXERCISE",
    "qualities": [ { "id": "CUT", "level": 2 } ],
    "components": [ [ [ "nylon", 2 ] ], [ [ "plastic_chunk", 2 ] ] ]
  },
  {
    "result": "leather_belt",
    "type": "uncraft",
    "time": "1 m",
    "activity_level": "NO_EXERCISE",
    "qualities": [ { "id": "CUT", "level": 2 } ],
    "components": [ [ [ "leather", 1 ] ], [ [ "buckle_steel", 1 ] ] ]
  },
  {
    "result": "leather_cat_ears",
    "type": "uncraft",
    "time": "1 m",
    "activity_level": "NO_EXERCISE",
    "qualities": [ { "id": "CUT", "level": 2 } ],
    "components": [ [ [ "leather", 1 ] ] ]
  },
  {
    "result": "leather_cat_tail",
    "type": "uncraft",
    "time": "2 m",
    "activity_level": "NO_EXERCISE",
    "qualities": [ { "id": "CUT", "level": 2 } ],
    "components": [ [ [ "leather", 1 ] ] ]
  },
  {
    "result": "alarmclock",
    "type": "uncraft",
    "activity_level": "LIGHT_EXERCISE",
    "time": "30 s",
    "qualities": [ { "id": "SCREW", "level": 1 } ],
    "components": [ [ [ "scrap_aluminum", 4 ] ], [ [ "clockworks", 2 ] ] ]
  },
  {
    "result": "badge_cybercop",
    "type": "uncraft",
    "activity_level": "LIGHT_EXERCISE",
    "time": "12 s",
    "qualities": [ { "id": "HAMMER", "level": 1 } ],
    "components": [ [ [ "silver_small", 20 ] ] ]
  },
  {
    "result": "badge_deputy",
    "type": "uncraft",
    "activity_level": "LIGHT_EXERCISE",
    "time": "12 s",
    "qualities": [ { "id": "HAMMER", "level": 1 } ],
    "components": [ [ [ "silver_small", 20 ] ] ]
  },
  {
    "result": "badge_detective",
    "type": "uncraft",
    "activity_level": "LIGHT_EXERCISE",
    "time": "12 s",
    "qualities": [ { "id": "HAMMER", "level": 1 } ],
    "components": [ [ [ "gold_small", 20 ] ] ]
  },
  {
    "result": "badge_marshal",
    "type": "uncraft",
    "activity_level": "LIGHT_EXERCISE",
    "time": "12 s",
    "qualities": [ { "id": "HAMMER", "level": 1 } ],
    "components": [ [ [ "silver_small", 20 ] ] ]
  },
  {
    "result": "badge_swat",
    "type": "uncraft",
    "activity_level": "LIGHT_EXERCISE",
    "time": "12 s",
    "qualities": [ { "id": "HAMMER", "level": 1 } ],
    "components": [ [ [ "silver_small", 20 ] ] ]
  },
  {
    "result": "battery_car",
    "type": "uncraft",
    "activity_level": "LIGHT_EXERCISE",
    "time": "5 m",
    "qualities": [ { "id": "CUT", "level": 2 } ],
    "components": [ [ [ "chem_sulphuric_acid", 13 ] ], [ [ "lead", 2247 ] ], [ [ "plastic_chunk", 3 ] ] ]
  },
  {
    "result": "battery_motorbike",
    "type": "uncraft",
    "activity_level": "LIGHT_EXERCISE",
    "time": "5 m",
    "qualities": [ { "id": "CUT", "level": 2 } ],
    "components": [ [ [ "chem_sulphuric_acid", 3 ] ], [ [ "lead", 499 ] ], [ [ "plastic_chunk", 2 ] ] ]
  },
  {
    "result": "battery_motorbike_small",
    "type": "uncraft",
    "activity_level": "LIGHT_EXERCISE",
    "time": "5 m",
    "qualities": [ { "id": "CUT", "level": 2 } ],
    "components": [ [ [ "chem_sulphuric_acid", 1 ] ], [ [ "lead", 187 ] ], [ [ "plastic_chunk", 1 ] ] ]
  },
  {
    "result": "bindle",
    "type": "uncraft",
    "activity_level": "LIGHT_EXERCISE",
    "time": "6 s",
    "components": [ [ [ "cotton_patchwork", 4 ] ], [ [ "stick", 1 ] ] ],
    "flags": [ "BLIND_HARD" ]
  },
  {
    "result": "binoculars",
    "type": "uncraft",
    "activity_level": "LIGHT_EXERCISE",
    "time": "1 m 30 s",
    "qualities": [ { "id": "SCREW", "level": 1 } ],
    "components": [ [ [ "lens", 2 ] ], [ [ "plastic_chunk", 2 ] ], [ [ "scrap", 1 ] ] ]
  },
  {
    "result": "bio_blood_filter",
    "type": "uncraft",
    "activity_level": "LIGHT_EXERCISE",
    "skill_used": "electronics",
    "difficulty": 7,
    "skills_required": [ "firstaid", 5 ],
    "time": "50 m",
    "using": [ [ "soldering_standard", 20 ] ],
    "qualities": [ { "id": "SCREW", "level": 1 } ],
    "components": [ [ [ "burnt_out_bionic", 1 ] ] ]
  },
  {
    "result": "bio_digestion",
    "type": "uncraft",
    "activity_level": "LIGHT_EXERCISE",
    "skill_used": "electronics",
    "difficulty": 7,
    "skills_required": [ "firstaid", 5 ],
    "time": "50 m",
    "using": [ [ "soldering_standard", 20 ] ],
    "qualities": [ { "id": "SCREW", "level": 1 } ],
    "components": [ [ [ "burnt_out_bionic", 1 ] ] ]
  },
  {
    "result": "bio_face_mask",
    "type": "uncraft",
    "activity_level": "LIGHT_EXERCISE",
    "skill_used": "electronics",
    "difficulty": 7,
    "skills_required": [ "firstaid", 5 ],
    "time": "50 m",
    "using": [ [ "soldering_standard", 20 ] ],
    "qualities": [ { "id": "SCREW", "level": 1 } ],
    "components": [ [ [ "burnt_out_bionic", 1 ] ] ]
  },
  {
    "result": "bio_ground_sonar",
    "type": "uncraft",
    "activity_level": "LIGHT_EXERCISE",
    "skill_used": "electronics",
    "difficulty": 7,
    "skills_required": [ "firstaid", 5 ],
    "time": "50 m",
    "using": [ [ "soldering_standard", 20 ] ],
    "qualities": [ { "id": "SCREW", "level": 1 } ],
    "components": [ [ [ "burnt_out_bionic", 1 ] ] ]
  },
  {
    "result": "bio_metabolics",
    "type": "uncraft",
    "activity_level": "LIGHT_EXERCISE",
    "skill_used": "electronics",
    "difficulty": 7,
    "skills_required": [ "firstaid", 5 ],
    "time": "50 m",
    "using": [ [ "soldering_standard", 20 ] ],
    "qualities": [ { "id": "SCREW", "level": 1 } ],
    "components": [ [ [ "burnt_out_bionic", 1 ] ] ]
  },
  {
    "result": "bio_nanobots",
    "type": "uncraft",
    "activity_level": "LIGHT_EXERCISE",
    "skill_used": "electronics",
    "difficulty": 7,
    "skills_required": [ "firstaid", 5 ],
    "time": "50 m",
    "using": [ [ "soldering_standard", 20 ] ],
    "qualities": [ { "id": "SCREW", "level": 1 } ],
    "components": [ [ [ "burnt_out_bionic", 1 ] ] ]
  },
  {
    "result": "bio_recycler",
    "type": "uncraft",
    "activity_level": "LIGHT_EXERCISE",
    "skill_used": "electronics",
    "difficulty": 7,
    "skills_required": [ "firstaid", 5 ],
    "time": "50 m",
    "using": [ [ "soldering_standard", 20 ] ],
    "qualities": [ { "id": "SCREW", "level": 1 } ],
    "components": [ [ [ "burnt_out_bionic", 1 ] ] ]
  },
  {
    "result": "bikini_bottom",
    "type": "uncraft",
    "time": "1 m",
    "activity_level": "NO_EXERCISE",
    "qualities": [ { "id": "CUT_FINE", "level": 1 } ],
    "components": [ [ [ "sheet_lycra", 1 ] ], [ [ "thread_nomex", 5 ] ] ]
  },
  {
    "result": "bikini_top",
    "type": "uncraft",
    "time": "2 m",
    "activity_level": "NO_EXERCISE",
    "qualities": [ { "id": "CUT_FINE", "level": 1 } ],
    "components": [ [ [ "sheet_lycra", 1 ] ], [ [ "thread_nomex", 5 ] ], [ [ "thread", 10 ] ] ]
  },
  {
    "result": "bikini_top_fur",
    "type": "uncraft",
    "time": "20 s",
    "activity_level": "NO_EXERCISE",
    "qualities": [ { "id": "CUT_FINE", "level": 1 } ],
    "components": [ [ [ "fur", 1 ] ] ]
  },
  {
    "result": "bikini_top_leather",
    "type": "uncraft",
    "time": "20 s",
    "activity_level": "NO_EXERCISE",
    "qualities": [ { "id": "CUT_FINE", "level": 1 } ],
    "components": [ [ [ "leather", 1 ] ] ]
  },
  {
    "result": "blade",
    "type": "uncraft",
    "activity_level": "MODERATE_EXERCISE",
    "time": "1 m 30 s",
    "qualities": [ { "id": "HAMMER", "level": 1 } ],
    "components": [ [ [ "scrap", 3 ] ] ]
  },
  {
    "result": "boots_steel",
    "type": "uncraft",
    "activity_level": "LIGHT_EXERCISE",
    "skill_used": "tailor",
    "time": "3 m",
    "qualities": [ { "id": "CUT", "level": 2 } ],
    "components": [ [ [ "leather", 8 ] ], [ [ "scrap", 2 ] ], [ [ "sole_rubber", 2 ] ] ]
  },
  {
    "result": "sneakers_steel",
    "type": "uncraft",
    "activity_level": "LIGHT_EXERCISE",
    "skill_used": "tailor",
    "time": "4 m",
    "qualities": [ { "id": "CUT", "level": 2 } ],
    "components": [
      [ [ "leather", 2 ] ],
      [ [ "plastic_chunk", 2 ] ],
      [ [ "cotton_patchwork", 3 ] ],
      [ [ "scrap", 2 ] ],
      [ [ "sole_rubber", 2 ] ]
    ]
  },
  {
    "result": "box_cigarette",
    "type": "uncraft",
    "activity_level": "LIGHT_EXERCISE",
    "time": "6 s",
    "components": [ [ [ "paper", 1 ] ] ],
    "flags": [ "BLIND_EASY" ]
  },
  {
    "result": "case_cigar",
    "type": "uncraft",
    "activity_level": "LIGHT_EXERCISE",
    "time": "20 s",
    "components": [ [ [ "leather", 1 ] ], [ [ "splinter", 1 ] ] ]
  },
  {
    "result": "broken_EMP_hack",
    "type": "uncraft",
    "activity_level": "LIGHT_EXERCISE",
    "skill_used": "electronics",
    "difficulty": 4,
    "time": "15 m",
    "using": [ [ "soldering_standard", 5 ] ],
    "qualities": [ { "id": "SCREW", "level": 1 } ],
    "components": [
      [ [ "ai_module_basic", 1 ] ],
      [ [ "RAM", 1 ] ],
      [ [ "small_storage_battery", 1 ] ],
      [ [ "scrap", 1 ] ],
      [ [ "e_scrap", 1 ] ],
      [ [ "quad_rotors", 1 ] ],
      [ [ "sensor_module", 1 ] ],
      [ [ "identification_module", 1 ] ]
    ]
  },
  {
    "result": "broken_c4_hack",
    "type": "uncraft",
    "activity_level": "LIGHT_EXERCISE",
    "skill_used": "electronics",
    "difficulty": 4,
    "time": "15 m",
    "using": [ [ "soldering_standard", 5 ] ],
    "qualities": [ { "id": "SCREW", "level": 1 } ],
    "components": [
      [ [ "ai_module_basic", 1 ] ],
      [ [ "RAM", 1 ] ],
      [ [ "small_storage_battery", 1 ] ],
      [ [ "scrap", 1 ] ],
      [ [ "e_scrap", 1 ] ],
      [ [ "quad_rotors", 1 ] ],
      [ [ "sensor_module", 1 ] ],
      [ [ "identification_module", 1 ] ]
    ]
  },
  {
    "result": "broken_copbot",
    "type": "uncraft",
    "activity_level": "MODERATE_EXERCISE",
    "skill_used": "electronics",
    "difficulty": 6,
    "time": "2 h",
    "//": "These robot corpses should really be moved into the butcher mechanic",
    "using": [ [ "soldering_standard", 20 ], [ "welding_standard", 5 ] ],
    "qualities": [ { "id": "SCREW", "level": 1 }, { "id": "SAW_M", "level": 1 } ],
    "components": [
      [ [ "ai_module", 1 ] ],
      [ [ "sensor_module", 1 ] ],
      [ [ "memory_module", 1 ] ],
      [ [ "pathfinding_module", 1 ] ],
      [ [ "identification_module", 1 ] ],
      [ [ "omni_wheel", 1 ] ],
      [ [ "copbot_chassis", 1 ] ],
      [ [ "android_arms", 1 ] ],
      [ [ "power_supply", 4 ] ],
      [ [ "solar_cell", 2 ] ],
      [ [ "tazer", 1 ] ]
    ]
  },
  {
    "result": "broken_turret_speaker",
    "type": "uncraft",
    "activity_level": "LIGHT_EXERCISE",
    "skill_used": "electronics",
    "difficulty": 2,
    "time": "30 m",
    "using": [ [ "soldering_standard", 10 ] ],
    "qualities": [ { "id": "SCREW", "level": 1 } ],
    "components": [
      [ [ "ai_module_basic", 1 ] ],
      [ [ "RAM", 1 ] ],
      [ [ "medium_storage_battery", 1 ] ],
      [ [ "scrap", 2 ] ],
      [ [ "e_scrap", 2 ] ],
      [ [ "turret_chassis", 1 ] ],
      [ [ "amplifier", 1 ] ],
      [ [ "power_supply", 1 ] ]
    ]
  },
  {
    "result": "broken_tazer_hack",
    "type": "uncraft",
    "activity_level": "LIGHT_EXERCISE",
    "skill_used": "electronics",
    "difficulty": 5,
    "time": "15 m",
    "using": [ [ "soldering_standard", 5 ] ],
    "qualities": [ { "id": "SCREW", "level": 1 } ],
    "components": [
      [ [ "ai_module_basic", 1 ] ],
      [ [ "RAM", 1 ] ],
      [ [ "small_storage_battery", 1 ] ],
      [ [ "scrap", 1 ] ],
      [ [ "e_scrap", 1 ] ],
      [ [ "quad_rotors", 1 ] ],
      [ [ "tazer", 1 ] ],
      [ [ "sensor_module", 1 ] ],
      [ [ "identification_module", 1 ] ]
    ]
  },
  {
    "result": "broken_lab_security_drone_BS",
    "type": "uncraft",
    "activity_level": "LIGHT_EXERCISE",
    "skill_used": "electronics",
    "difficulty": 4,
    "time": "15 m",
    "using": [ [ "soldering_standard", 5 ] ],
    "qualities": [ { "id": "SCREW", "level": 1 } ],
    "components": [
      [ [ "ai_module", 1 ] ],
      [ [ "RAM", 1 ] ],
      [ [ "small_storage_battery", 1 ] ],
      [ [ "scrap", 1 ] ],
      [ [ "e_scrap", 1 ] ],
      [ [ "quad_rotors", 1 ] ],
      [ [ "sensor_module", 1 ] ],
      [ [ "identification_module", 1 ] ],
      [ [ "plastic_chunk", 1 ] ]
    ]
  },
  {
    "result": "broken_lab_security_drone_BM",
    "type": "uncraft",
    "activity_level": "LIGHT_EXERCISE",
    "skill_used": "electronics",
    "difficulty": 4,
    "time": "15 m",
    "using": [ [ "soldering_standard", 5 ] ],
    "qualities": [ { "id": "SCREW", "level": 1 } ],
    "components": [
      [ [ "ai_module", 1 ] ],
      [ [ "RAM", 1 ] ],
      [ [ "small_storage_battery", 1 ] ],
      [ [ "scrap", 1 ] ],
      [ [ "e_scrap", 1 ] ],
      [ [ "quad_rotors", 1 ] ],
      [ [ "sensor_module", 1 ] ],
      [ [ "identification_module", 1 ] ],
      [ [ "plastic_chunk", 1 ] ]
    ]
  },
  {
    "result": "broken_lab_security_drone_BM2",
    "type": "uncraft",
    "activity_level": "LIGHT_EXERCISE",
    "skill_used": "electronics",
    "difficulty": 4,
    "time": "15 m",
    "using": [ [ "soldering_standard", 5 ] ],
    "qualities": [ { "id": "SCREW", "level": 1 } ],
    "components": [
      [ [ "ai_module", 1 ] ],
      [ [ "RAM", 1 ] ],
      [ [ "small_storage_battery", 1 ] ],
      [ [ "scrap", 1 ] ],
      [ [ "e_scrap", 1 ] ],
      [ [ "quad_rotors", 1 ] ],
      [ [ "sensor_module", 1 ] ],
      [ [ "identification_module", 1 ] ],
      [ [ "plastic_chunk", 1 ] ]
    ]
  },
  {
    "result": "broken_lab_security_drone_GM",
    "type": "uncraft",
    "activity_level": "LIGHT_EXERCISE",
    "skill_used": "electronics",
    "difficulty": 4,
    "time": "15 m",
    "using": [ [ "soldering_standard", 5 ] ],
    "qualities": [ { "id": "SCREW", "level": 1 } ],
    "components": [
      [ [ "ai_module", 1 ] ],
      [ [ "RAM", 1 ] ],
      [ [ "small_storage_battery", 1 ] ],
      [ [ "scrap", 1 ] ],
      [ [ "e_scrap", 1 ] ],
      [ [ "quad_rotors", 1 ] ],
      [ [ "sensor_module", 1 ] ],
      [ [ "identification_module", 1 ] ],
      [ [ "plastic_chunk", 1 ] ]
    ]
  },
  {
    "result": "broken_lab_security_drone_GR",
    "type": "uncraft",
    "activity_level": "LIGHT_EXERCISE",
    "skill_used": "electronics",
    "difficulty": 4,
    "time": "15 m",
    "using": [ [ "soldering_standard", 5 ] ],
    "qualities": [ { "id": "SCREW", "level": 1 } ],
    "components": [
      [ [ "ai_module", 1 ] ],
      [ [ "RAM", 1 ] ],
      [ [ "small_storage_battery", 1 ] ],
      [ [ "scrap", 1 ] ],
      [ [ "e_scrap", 1 ] ],
      [ [ "quad_rotors", 1 ] ],
      [ [ "sensor_module", 1 ] ],
      [ [ "identification_module", 1 ] ],
      [ [ "plastic_chunk", 1 ] ]
    ]
  },
  {
    "result": "broken_lab_security_drone_YM",
    "type": "uncraft",
    "activity_level": "LIGHT_EXERCISE",
    "skill_used": "electronics",
    "difficulty": 4,
    "time": "15 m",
    "using": [ [ "soldering_standard", 5 ] ],
    "qualities": [ { "id": "SCREW", "level": 1 } ],
    "components": [
      [ [ "ai_module", 1 ] ],
      [ [ "RAM", 1 ] ],
      [ [ "small_storage_battery", 1 ] ],
      [ [ "scrap", 1 ] ],
      [ [ "e_scrap", 1 ] ],
      [ [ "quad_rotors", 1 ] ],
      [ [ "sensor_module", 1 ] ],
      [ [ "identification_module", 1 ] ],
      [ [ "plastic_chunk", 1 ] ]
    ]
  },
  {
    "result": "broken_robofac_prototype",
    "type": "uncraft",
    "activity_level": "MODERATE_EXERCISE",
    "skill_used": "electronics",
    "difficulty": 6,
    "time": "2 h",
    "using": [ [ "soldering_standard", 20 ], [ "welding_standard", 5 ] ],
    "qualities": [ { "id": "SCREW", "level": 1 }, { "id": "SAW_M", "level": 1 } ],
    "components": [
      [ [ "power_supply", 4 ] ],
      [ [ "plut_cell", 1 ] ],
      [ [ "motor", 2 ] ],
      [ [ "tazer", 1 ] ],
      [ [ "e_scrap", 3 ] ],
      [ [ "steel_chunk", 12 ] ]
    ]
  },
  {
    "result": "broken_robofac_laserturret_mk1",
    "type": "uncraft",
    "activity_level": "LIGHT_EXERCISE",
    "skill_used": "electronics",
    "difficulty": 6,
    "time": "3 h",
    "using": [ [ "soldering_standard", 10 ] ],
    "qualities": [ { "id": "SCREW", "level": 1 } ],
    "components": [
      [ [ "ai_module", 1 ] ],
      [ [ "gun_module", 1 ] ],
      [ [ "targeting_module", 1 ] ],
      [ [ "identification_module", 1 ] ],
      [ [ "sensor_module", 1 ] ],
      [ [ "medium_storage_battery", 1 ] ],
      [ [ "power_supply", 1 ] ],
      [ [ "robot_controls", 1 ] ],
      [ [ "turret_chassis", 1 ] ]
    ]
  },
  {
    "result": "broken_eyebot",
    "type": "uncraft",
    "activity_level": "LIGHT_EXERCISE",
    "skill_used": "electronics",
    "difficulty": 2,
    "time": "30 m",
    "using": [ [ "soldering_standard", 3 ] ],
    "qualities": [ { "id": "SCREW", "level": 1 } ],
    "components": [
      [ [ "ai_module", 1 ] ],
      [ [ "identification_module", 1 ] ],
      [ [ "pathfinding_module", 1 ] ],
      [ [ "sensor_module", 1 ] ],
      [ [ "small_storage_battery", 1 ] ],
      [ [ "RAM", 1 ] ],
      [ [ "processor", 1 ] ],
      [ [ "scrap", 1 ] ],
      [ [ "e_scrap", 1 ] ],
      [ [ "quad_rotors", 1 ] ],
      [ [ "lens", 1 ] ]
    ]
  },
  {
    "result": "broken_robofac_camspy",
    "type": "uncraft",
    "activity_level": "LIGHT_EXERCISE",
    "skill_used": "electronics",
    "difficulty": 2,
    "time": "30 m",
    "using": [ [ "soldering_standard", 3 ] ],
    "qualities": [ { "id": "SCREW", "level": 1 } ],
    "components": [
      [ [ "ai_module", 1 ] ],
      [ [ "identification_module", 1 ] ],
      [ [ "pathfinding_module", 1 ] ],
      [ [ "sensor_module", 1 ] ],
      [ [ "small_storage_battery", 1 ] ],
      [ [ "RAM", 1 ] ],
      [ [ "processor", 1 ] ],
      [ [ "scrap", 1 ] ],
      [ [ "e_scrap", 1 ] ],
      [ [ "quad_rotors", 1 ] ],
      [ [ "lens", 1 ] ]
    ]
  },
  {
    "result": "broken_flashbang_hack",
    "type": "uncraft",
    "activity_level": "LIGHT_EXERCISE",
    "skill_used": "electronics",
    "difficulty": 4,
    "time": "15 m",
    "using": [ [ "soldering_standard", 5 ] ],
    "qualities": [ { "id": "SCREW", "level": 1 } ],
    "components": [
      [ [ "ai_module_basic", 1 ] ],
      [ [ "RAM", 1 ] ],
      [ [ "small_storage_battery", 1 ] ],
      [ [ "scrap", 1 ] ],
      [ [ "e_scrap", 1 ] ],
      [ [ "quad_rotors", 1 ] ],
      [ [ "sensor_module", 1 ] ],
      [ [ "identification_module", 1 ] ]
    ]
  },
  {
    "result": "broken_gasbomb_hack",
    "type": "uncraft",
    "activity_level": "LIGHT_EXERCISE",
    "skill_used": "electronics",
    "difficulty": 4,
    "time": "15 m",
    "using": [ [ "soldering_standard", 5 ] ],
    "qualities": [ { "id": "SCREW", "level": 1 } ],
    "components": [
      [ [ "ai_module_basic", 1 ] ],
      [ [ "RAM", 1 ] ],
      [ [ "small_storage_battery", 1 ] ],
      [ [ "scrap", 1 ] ],
      [ [ "e_scrap", 1 ] ],
      [ [ "quad_rotors", 1 ] ],
      [ [ "sensor_module", 1 ] ],
      [ [ "identification_module", 1 ] ]
    ]
  },
  {
    "result": "broken_grenade_hack",
    "type": "uncraft",
    "activity_level": "LIGHT_EXERCISE",
    "skill_used": "electronics",
    "difficulty": 4,
    "time": "15 m",
    "using": [ [ "soldering_standard", 5 ] ],
    "qualities": [ { "id": "SCREW", "level": 1 } ],
    "components": [
      [ [ "ai_module_basic", 1 ] ],
      [ [ "RAM", 1 ] ],
      [ [ "small_storage_battery", 1 ] ],
      [ [ "scrap", 1 ] ],
      [ [ "e_scrap", 1 ] ],
      [ [ "quad_rotors", 1 ] ],
      [ [ "sensor_module", 1 ] ],
      [ [ "identification_module", 1 ] ]
    ]
  },
  {
    "result": "broken_manhack",
    "type": "uncraft",
    "activity_level": "LIGHT_EXERCISE",
    "skill_used": "electronics",
    "difficulty": 4,
    "time": "10 m",
    "using": [ [ "soldering_standard", 5 ] ],
    "qualities": [ { "id": "SCREW", "level": 1 } ],
    "components": [
      [ [ "ai_module_basic", 1 ] ],
      [ [ "RAM", 1 ] ],
      [ [ "small_storage_battery", 1 ] ],
      [ [ "scrap", 1 ] ],
      [ [ "e_scrap", 1 ] ],
      [ [ "quad_rotors", 1 ] ],
      [ [ "sensor_module", 1 ] ],
      [ [ "spike", 2 ] ],
      [ [ "identification_module", 1 ] ]
    ]
  },
  {
    "result": "broken_mininuke_hack",
    "type": "uncraft",
    "activity_level": "LIGHT_EXERCISE",
    "skill_used": "electronics",
    "difficulty": 5,
    "time": "25 m",
    "using": [ [ "soldering_standard", 10 ] ],
    "qualities": [ { "id": "SCREW", "level": 1 } ],
    "components": [
      [ [ "ai_module_basic", 1 ] ],
      [ [ "RAM", 1 ] ],
      [ [ "small_storage_battery", 1 ] ],
      [ [ "scrap", 1 ] ],
      [ [ "e_scrap", 1 ] ],
      [ [ "quad_rotors", 1 ] ],
      [ [ "sensor_module", 1 ] ],
      [ [ "identification_module", 1 ] ]
    ]
  },
  {
    "result": "broken_molebot",
    "type": "uncraft",
    "activity_level": "MODERATE_EXERCISE",
    "skill_used": "electronics",
    "difficulty": 3,
    "time": "3 h",
    "using": [ [ "welding_standard", 6 ] ],
    "qualities": [ { "id": "SAW_M", "level": 1 } ],
    "components": [
      [ [ "ai_module", 1 ] ],
      [ [ "sensor_module", 1 ] ],
      [ [ "memory_module", 1 ] ],
      [ [ "pathfinding_module", 1 ] ],
      [ [ "medium_storage_battery", 1 ] ],
      [ [ "robot_controls", 1 ] ],
      [ [ "steel_chunk", 20 ] ]
    ]
  },
  {
    "result": "broken_riotbot",
    "type": "uncraft",
    "activity_level": "MODERATE_EXERCISE",
    "skill_used": "electronics",
    "difficulty": 6,
    "time": "2 h",
    "using": [ [ "soldering_standard", 20 ], [ "welding_standard", 5 ] ],
    "qualities": [ { "id": "SCREW", "level": 1 }, { "id": "SAW_M", "level": 1 } ],
    "components": [
      [ [ "ai_module", 1 ] ],
      [ [ "sensor_module", 1 ] ],
      [ [ "memory_module", 1 ] ],
      [ [ "pathfinding_module", 1 ] ],
      [ [ "identification_module", 1 ] ],
      [ [ "omni_wheel", 1 ] ],
      [ [ "copbot_chassis", 1 ] ],
      [ [ "android_arms", 1 ] ],
      [ [ "power_supply", 4 ] ],
      [ [ "solar_cell", 2 ] ],
      [ [ "canister_empty", 1 ] ]
    ]
  },
  {
    "result": "broken_secubot",
    "type": "uncraft",
    "activity_level": "MODERATE_EXERCISE",
    "skill_used": "electronics",
    "difficulty": 6,
    "time": "2 h",
    "using": [ [ "soldering_standard", 20 ], [ "welding_standard", 5 ] ],
    "qualities": [ { "id": "SCREW", "level": 1 }, { "id": "SAW_M", "level": 1 } ],
    "components": [
      [ [ "ai_module", 1 ] ],
      [ [ "sensor_module", 1 ] ],
      [ [ "memory_module", 1 ] ],
      [ [ "pathfinding_module", 1 ] ],
      [ [ "identification_module", 1 ] ],
      [ [ "omni_wheel", 1 ] ],
      [ [ "copbot_chassis", 1 ] ],
      [ [ "gun_module", 1 ] ],
      [ [ "power_supply", 4 ] ],
      [ [ "solar_cell", 2 ] ],
      [ [ "m16a4", 1 ] ],
      [ [ "canister_empty", 1 ] ]
    ]
  },
  {
    "result": "broken_talon_m202a1",
    "type": "uncraft",
    "activity_level": "MODERATE_EXERCISE",
    "skill_used": "electronics",
    "difficulty": 6,
    "time": "2 h",
    "using": [ [ "soldering_standard", 20 ], [ "welding_standard", 5 ] ],
    "qualities": [ { "id": "SCREW", "level": 1 }, { "id": "SAW_M", "level": 1 } ],
    "components": [
      [ [ "ai_module", 1 ] ],
      [ [ "sensor_module", 1 ] ],
      [ [ "memory_module", 1 ] ],
      [ [ "pathfinding_module", 1 ] ],
      [ [ "identification_module", 1 ] ],
      [ [ "omni_wheel", 1 ] ],
      [ [ "copbot_chassis", 1 ] ],
      [ [ "gun_module", 1 ] ],
      [ [ "power_supply", 4 ] ],
      [ [ "solar_cell", 2 ] ],
      [ [ "m202_flash", 1 ] ],
      [ [ "canister_empty", 1 ] ]
    ]
  },
  {
    "result": "broken_skitterbot",
    "type": "uncraft",
    "activity_level": "LIGHT_EXERCISE",
    "skill_used": "electronics",
    "difficulty": 3,
    "time": "1 h",
    "using": [ [ "soldering_standard", 10 ] ],
    "qualities": [ { "id": "SCREW", "level": 1 } ],
    "components": [
      [ [ "ai_module", 1 ] ],
      [ [ "RAM", 1 ] ],
      [ [ "small_storage_battery", 1 ] ],
      [ [ "scrap", 5 ] ],
      [ [ "e_scrap", 2 ] ],
      [ [ "spidery_legs_small", 1 ] ],
      [ [ "sensor_module", 1 ] ],
      [ [ "pathfinding_module", 1 ] ],
      [ [ "identification_module", 1 ] ],
      [ [ "power_supply", 1 ] ],
      [ [ "tazer", 2 ] ]
    ]
  },
  {
    "result": "broken_turret",
    "type": "uncraft",
    "activity_level": "LIGHT_EXERCISE",
    "skill_used": "electronics",
    "difficulty": 4,
    "time": "1 h",
    "using": [ [ "soldering_standard", 10 ] ],
    "qualities": [ { "id": "SCREW", "level": 1 } ],
    "components": [
      [ [ "ai_module", 1 ] ],
      [ [ "identification_module", 1 ] ],
      [ [ "targeting_module", 1 ] ],
      [ [ "gun_module", 1 ] ],
      [ [ "sensor_module", 1 ] ],
      [ [ "small_storage_battery", 1 ] ],
      [ [ "power_supply", 1 ] ],
      [ [ "robot_controls", 1 ] ],
      [ [ "hk_mp5", 1 ] ],
      [ [ "turret_chassis", 1 ] ]
    ]
  },
  {
    "result": "broken_turret_rifle",
    "type": "uncraft",
    "activity_level": "LIGHT_EXERCISE",
    "skill_used": "electronics",
    "difficulty": 4,
    "time": "1 h",
    "using": [ [ "soldering_standard", 10 ] ],
    "qualities": [ { "id": "SCREW", "level": 1 } ],
    "components": [
      [ [ "ai_module", 1 ] ],
      [ [ "gun_module", 1 ] ],
      [ [ "targeting_module", 1 ] ],
      [ [ "identification_module", 1 ] ],
      [ [ "sensor_module", 1 ] ],
      [ [ "m249", 1 ] ],
      [ [ "small_storage_battery", 1 ] ],
      [ [ "power_supply", 1 ] ],
      [ [ "robot_controls", 1 ] ],
      [ [ "turret_chassis", 1 ] ]
    ]
  },
  {
    "result": "broken_crows_m240",
    "type": "uncraft",
    "activity_level": "LIGHT_EXERCISE",
    "skill_used": "electronics",
    "difficulty": 4,
    "time": "1 h",
    "using": [ [ "soldering_standard", 10 ] ],
    "qualities": [ { "id": "SCREW", "level": 1 } ],
    "components": [
      [ [ "ai_module", 1 ] ],
      [ [ "gun_module", 1 ] ],
      [ [ "targeting_module", 1 ] ],
      [ [ "identification_module", 1 ] ],
      [ [ "sensor_module", 1 ] ],
      [ [ "m240", 1 ] ],
      [ [ "small_storage_battery", 1 ] ],
      [ [ "power_supply", 1 ] ],
      [ [ "robot_controls", 1 ] ],
      [ [ "turret_chassis", 1 ] ]
    ]
  },
  {
    "result": "broken_turret_artisans",
    "type": "uncraft",
    "activity_level": "LIGHT_EXERCISE",
    "skill_used": "electronics",
    "difficulty": 4,
    "time": "1 h",
    "using": [ [ "soldering_standard", 10 ] ],
    "qualities": [ { "id": "SCREW", "level": 1 } ],
    "components": [
      [ [ "ai_module", 1 ] ],
      [ [ "gun_module", 1 ] ],
      [ [ "targeting_module", 1 ] ],
      [ [ "identification_module", 1 ] ],
      [ [ "sensor_module", 1 ] ],
      [ [ "m249", 1 ] ],
      [ [ "small_storage_battery", 1 ] ],
      [ [ "power_supply", 1 ] ],
      [ [ "robot_controls", 1 ] ],
      [ [ "turret_chassis", 1 ] ],
      [ [ "steel_armor", 3 ] ]
    ]
  },
  {
    "result": "broken_turret_bmg",
    "type": "uncraft",
    "activity_level": "LIGHT_EXERCISE",
    "skill_used": "electronics",
    "difficulty": 4,
    "time": "1 h",
    "using": [ [ "soldering_standard", 10 ] ],
    "qualities": [ { "id": "SCREW", "level": 1 } ],
    "components": [
      [ [ "ai_module", 1 ] ],
      [ [ "identification_module", 1 ] ],
      [ [ "sensor_module", 1 ] ],
      [ [ "gun_module", 1 ] ],
      [ [ "targeting_module", 1 ] ],
      [ [ "m2browning", 1 ] ],
      [ [ "small_storage_battery", 1 ] ],
      [ [ "robot_controls", 1 ] ],
      [ [ "power_supply", 1 ] ],
      [ [ "turret_chassis", 1 ] ]
    ]
  },
  {
    "result": "broken_turret_riot",
    "type": "uncraft",
    "activity_level": "LIGHT_EXERCISE",
    "skill_used": "electronics",
    "difficulty": 4,
    "time": "1 h",
    "using": [ [ "soldering_standard", 10 ] ],
    "qualities": [ { "id": "SCREW", "level": 1 } ],
    "components": [
      [ [ "ai_module", 1 ] ],
      [ [ "gun_module", 1 ] ],
      [ [ "targeting_module", 1 ] ],
      [ [ "identification_module", 1 ] ],
      [ [ "sensor_module", 1 ] ],
      [ [ "m203", 6 ] ],
      [ [ "small_storage_battery", 1 ] ],
      [ [ "power_supply", 3 ] ],
      [ [ "antenna", 1 ] ],
      [ [ "robot_controls", 1 ] ],
      [ [ "omni_wheel", 1 ] ],
      [ [ "copbot_chassis", 1 ] ]
    ]
  },
  {
    "result": "bot_turret_riot",
    "type": "uncraft",
    "activity_level": "LIGHT_EXERCISE",
    "skill_used": "electronics",
    "difficulty": 4,
    "time": "1 h",
    "using": [ [ "soldering_standard", 10 ] ],
    "qualities": [ { "id": "SCREW", "level": 1 } ],
    "components": [
      [ [ "ai_module", 1 ] ],
      [ [ "gun_module", 1 ] ],
      [ [ "targeting_module", 1 ] ],
      [ [ "identification_module", 1 ] ],
      [ [ "sensor_module", 1 ] ],
      [ [ "m203", 6 ] ],
      [ [ "small_storage_battery", 1 ] ],
      [ [ "power_supply", 3 ] ],
      [ [ "antenna", 1 ] ],
      [ [ "robot_controls", 1 ] ],
      [ [ "omni_wheel", 1 ] ],
      [ [ "copbot_chassis", 1 ] ]
    ]
  },
  {
    "result": "broken_science_bot",
    "type": "uncraft",
    "activity_level": "LIGHT_EXERCISE",
    "skill_used": "electronics",
    "difficulty": 5,
    "time": "2 h",
    "using": [ [ "soldering_standard", 20 ] ],
    "qualities": [ { "id": "WRENCH", "level": 1 }, { "id": "SCREW", "level": 1 } ],
    "components": [
      [ [ "ai_module", 1 ] ],
      [ [ "memory_module", 1 ] ],
      [ [ "medium_storage_battery", 1 ] ],
      [ [ "spidery_legs_small", 1 ] ],
      [ [ "sensor_module", 1 ] ],
      [ [ "pathfinding_module", 1 ] ],
      [ [ "identification_module", 1 ] ],
      [ [ "power_supply", 3 ] ],
      [ [ "geiger_off", 1 ] ],
      [ [ "tazer", 2 ] ],
      [ [ "scrap", 6 ] ],
      [ [ "e_scrap", 3 ] ],
      [ [ "plut_cell", 1 ] ],
      [ [ "steel_chunk", 6 ] ]
    ]
  },
  {
    "result": "broken_mech_recon",
    "type": "uncraft",
    "activity_level": "MODERATE_EXERCISE",
    "skill_used": "electronics",
    "difficulty": 8,
    "time": "10 h",
    "using": [ [ "soldering_standard", 30 ], [ "welding_standard", 20 ] ],
    "qualities": [ { "id": "SCREW", "level": 1 }, { "id": "WRENCH", "level": 1 }, { "id": "SAW_M", "level": 1 } ],
    "components": [
      [ [ "recon_mech_laser_single", 1 ] ],
      [ [ "ai_module", 1 ] ],
      [ [ "sensor_module", 1 ] ],
      [ [ "memory_module", 1 ] ],
      [ [ "pathfinding_module", 1 ] ],
      [ [ "identification_module", 1 ] ],
      [ [ "targeting_module", 1 ] ],
      [ [ "power_supply", 20 ] ],
      [ [ "medium_storage_battery", 2 ] ],
      [ [ "plut_cell", 4 ] ],
      [ [ "mil_plate", 15 ] ]
    ]
  },
  {
    "result": "broken_mech_lifter",
    "type": "uncraft",
    "activity_level": "MODERATE_EXERCISE",
    "skill_used": "electronics",
    "difficulty": 8,
    "time": "10 h",
    "using": [ [ "soldering_standard", 30 ], [ "welding_standard", 20 ] ],
    "qualities": [ { "id": "SCREW", "level": 1 }, { "id": "WRENCH", "level": 1 }, { "id": "SAW_M", "level": 1 } ],
    "components": [
      [ [ "ai_module", 1 ] ],
      [ [ "sensor_module", 1 ] ],
      [ [ "memory_module", 1 ] ],
      [ [ "pathfinding_module", 1 ] ],
      [ [ "identification_module", 1 ] ],
      [ [ "targeting_module", 1 ] ],
      [ [ "power_supply", 20 ] ],
      [ [ "medium_storage_battery", 2 ] ],
      [ [ "plut_cell", 4 ] ],
      [ [ "mil_plate", 6 ] ]
    ]
  },
  {
    "result": "broken_mech_combat",
    "type": "uncraft",
    "activity_level": "MODERATE_EXERCISE",
    "skill_used": "electronics",
    "difficulty": 8,
    "time": "10 h",
    "using": [ [ "soldering_standard", 30 ], [ "welding_standard", 20 ] ],
    "qualities": [ { "id": "SCREW", "level": 1 }, { "id": "WRENCH", "level": 1 }, { "id": "SAW_M", "level": 1 } ],
    "components": [
      [ [ "gatling_mech_laser_single", 1 ] ],
      [ [ "ai_module", 1 ] ],
      [ [ "sensor_module", 1 ] ],
      [ [ "memory_module", 1 ] ],
      [ [ "pathfinding_module", 1 ] ],
      [ [ "identification_module", 1 ] ],
      [ [ "targeting_module", 1 ] ],
      [ [ "power_supply", 20 ] ],
      [ [ "medium_storage_battery", 2 ] ],
      [ [ "plut_cell", 4 ] ],
      [ [ "mil_plate", 20 ] ]
    ]
  },
  {
    "result": "broken_nursebot",
    "type": "uncraft",
    "activity_level": "MODERATE_EXERCISE",
    "skill_used": "electronics",
    "difficulty": 6,
    "time": "2 h 30 m",
    "using": [ [ "soldering_standard", 20 ], [ "welding_standard", 5 ] ],
    "qualities": [ { "id": "SCREW", "level": 1 }, { "id": "SAW_M", "level": 1 } ],
    "components": [
      [ [ "ai_module_advanced", 1 ] ],
      [ [ "self_monitoring_module", 1 ] ],
      [ [ "sensor_module", 1 ] ],
      [ [ "memory_module", 1 ] ],
      [ [ "pathfinding_module", 1 ] ],
      [ [ "identification_module", 1 ] ],
      [ [ "android_legs", 1 ] ],
      [ [ "android_chassis", 1 ] ],
      [ [ "android_arms", 2 ] ],
      [ [ "medium_storage_battery", 1 ] ]
    ]
  },
  {
    "result": "broken_nursebot_defective",
    "type": "uncraft",
    "activity_level": "MODERATE_EXERCISE",
    "skill_used": "electronics",
    "difficulty": 6,
    "time": "2 h 30 m",
    "using": [ [ "soldering_standard", 20 ], [ "welding_standard", 5 ] ],
    "qualities": [ { "id": "SCREW", "level": 1 }, { "id": "SAW_M", "level": 1 } ],
    "components": [
      [ [ "ai_module_advanced", 1 ] ],
      [ [ "self_monitoring_module", 1 ] ],
      [ [ "sensor_module", 1 ] ],
      [ [ "memory_module", 1 ] ],
      [ [ "pathfinding_module", 1 ] ],
      [ [ "identification_module", 1 ] ],
      [ [ "android_legs", 1 ] ],
      [ [ "android_chassis", 1 ] ],
      [ [ "android_arms", 2 ] ],
      [ [ "medium_storage_battery", 1 ] ]
    ]
  },
  {
    "result": "broken_grocerybot",
    "type": "uncraft",
    "activity_level": "MODERATE_EXERCISE",
    "skill_used": "electronics",
    "difficulty": 6,
    "time": "150 m",
    "using": [ [ "soldering_standard", 20 ], [ "welding_standard", 5 ] ],
    "qualities": [ { "id": "SCREW", "level": 1 }, { "id": "SAW_M", "level": 1 } ],
    "components": [
      [ [ "ai_module", 1 ] ],
      [ [ "self_monitoring_module", 1 ] ],
      [ [ "sensor_module", 1 ] ],
      [ [ "memory_module", 1 ] ],
      [ [ "pathfinding_module", 1 ] ],
      [ [ "identification_module", 1 ] ],
      [ [ "android_legs", 1 ] ],
      [ [ "android_chassis", 1 ] ],
      [ [ "android_arms", 1 ] ],
      [ [ "medium_storage_battery", 1 ] ]
    ]
  },
  {
    "result": "broken_grocerybot_busted",
    "type": "uncraft",
    "activity_level": "MODERATE_EXERCISE",
    "skill_used": "electronics",
    "difficulty": 6,
    "time": "150 m",
    "using": [ [ "soldering_standard", 20 ], [ "welding_standard", 5 ] ],
    "qualities": [ { "id": "SCREW", "level": 1 }, { "id": "SAW_M", "level": 1 } ],
    "components": [
      [ [ "self_monitoring_module", 1 ] ],
      [ [ "sensor_module", 1 ] ],
      [ [ "memory_module", 1 ] ],
      [ [ "identification_module", 1 ] ],
      [ [ "android_legs", 1 ] ],
      [ [ "android_chassis", 1 ] ],
      [ [ "medium_storage_battery", 1 ] ]
    ]
  },
  {
    "result": "bot_grocerybot_busted",
    "type": "uncraft",
    "activity_level": "MODERATE_EXERCISE",
    "skill_used": "electronics",
    "difficulty": 6,
    "time": "150 m",
    "using": [ [ "soldering_standard", 20 ], [ "welding_standard", 5 ] ],
    "qualities": [ { "id": "SCREW", "level": 1 }, { "id": "SAW_M", "level": 1 } ],
    "components": [
      [ [ "self_monitoring_module", 1 ] ],
      [ [ "sensor_module", 1 ] ],
      [ [ "memory_module", 1 ] ],
      [ [ "identification_module", 1 ] ],
      [ [ "android_legs", 1 ] ],
      [ [ "android_chassis", 1 ] ],
      [ [ "medium_storage_battery", 1 ] ]
    ]
  },
  {
    "result": "broken_dispatch",
    "type": "uncraft",
    "activity_level": "MODERATE_EXERCISE",
    "skill_used": "electronics",
    "difficulty": 5,
    "time": "1 h",
    "using": [ [ "soldering_standard", 20 ] ],
    "qualities": [ { "id": "WRENCH", "level": 1 }, { "id": "SCREW", "level": 1 }, { "id": "SAW_M", "level": 1 } ],
    "components": [
      [ [ "ai_module", 1 ] ],
      [ [ "sensor_module", 1 ] ],
      [ [ "memory_module", 1 ] ],
      [ [ "pathfinding_module", 1 ] ],
      [ [ "identification_module", 1 ] ],
      [ [ "tank_tread", 1 ] ],
      [ [ "copbot_chassis", 1 ] ],
      [ [ "targeting_module", 1 ] ],
      [ [ "power_supply", 3 ] ],
      [ [ "plut_cell", 1 ] ],
      [ [ "broken_manhack", 4 ] ],
      [ [ "omnicamera", 1 ] ],
      [ [ "storage_battery", 1 ] ]
    ]
  },
  {
    "result": "broken_exodii_worker",
    "type": "uncraft",
    "activity_level": "MODERATE_EXERCISE",
    "skill_used": "electronics",
    "skills_required": [ [ "mechanics", 9 ], [ "computer", 9 ] ],
    "difficulty": 9,
    "time": "8 h",
    "//": "These should be in the butcher section",
    "using": [ [ "soldering_standard", 30 ], [ "welding_standard", 20 ] ],
    "qualities": [
      { "id": "SCREW", "level": 1 },
      { "id": "SCREW_FINE", "level": 1 },
      { "id": "WRENCH", "level": 2 },
      { "id": "WRENCH_FINE", "level": 1 },
      { "id": "HAMMER", "level": 3 },
      { "id": "SAW_M", "level": 1 }
    ],
    "components": [
      [ [ "android_legs", 1 ] ],
      [ [ "android_chassis", 1 ] ],
      [ [ "android_arms", 1 ] ],
      [ [ "self_monitoring_module", 1 ] ],
      [ [ "exodii_sensor", 1 ] ],
      [ [ "exodii_computer", 1 ] ],
      [ [ "exodii_module", 2 ] ],
      [ [ "exodii_motor", 6 ] ],
      [ [ "power_supply", 3 ] ],
      [ [ "amplifier", 1 ] ],
      [ [ "e_scrap", 10 ] ],
      [ [ "clockworks", 1 ] ],
      [ [ "steel_chunk", 2 ] ],
      [ [ "scrap", 2 ] ],
      [ [ "cyborg_matrix", 1 ] ],
      [ [ "storage_battery", 1 ] ],
      [ [ "plut_cell", 2 ] ],
      [ [ "steel_armor", 2 ] ],
      [ [ "sheet_metal_small", 6 ] ],
      [ [ "motor", 1 ] ],
      [ [ "cable", 2 ] ],
      [ [ "solder_wire", 20 ] ]
    ]
  },
  {
    "result": "broken_exodii_quad",
    "type": "uncraft",
    "activity_level": "MODERATE_EXERCISE",
    "skill_used": "electronics",
    "skills_required": [ [ "mechanics", 9 ], [ "computer", 9 ] ],
    "difficulty": 9,
    "time": "10 h",
    "using": [ [ "soldering_standard", 60 ], [ "welding_standard", 30 ] ],
    "qualities": [
      { "id": "SCREW", "level": 1 },
      { "id": "SCREW_FINE", "level": 1 },
      { "id": "WRENCH", "level": 2 },
      { "id": "WRENCH_FINE", "level": 1 },
      { "id": "HAMMER", "level": 3 },
      { "id": "SAW_M", "level": 1 }
    ],
    "components": [
      [ [ "sensor_module", 1 ] ],
      [ [ "spidery_legs_big", 2 ] ],
      [ [ "exodii_chassis", 1 ] ],
      [ [ "targeting_module", 1 ] ],
      [ [ "self_monitoring_module", 1 ] ],
      [ [ "exodii_sensor", 2 ] ],
      [ [ "exodii_computer", 1 ] ],
      [ [ "exodii_module", 2 ] ],
      [ [ "exodii_motor", 8 ] ],
      [ [ "gun_module", 3 ] ],
      [ [ "flamethrower", 1 ] ],
      [ [ "tazer", 1 ] ],
      [ [ "m4_carbine", 1 ] ],
      [ [ "pamd68", 1 ] ],
      [ [ "power_supply", 20 ] ],
      [ [ "amplifier", 5 ] ],
      [ [ "e_scrap", 50 ] ],
      [ [ "clockworks", 4 ] ],
      [ [ "steel_chunk", 10 ] ],
      [ [ "scrap", 10 ] ],
      [ [ "cyborg_matrix", 1 ] ],
      [ [ "storage_battery", 2 ] ],
      [ [ "plut_cell", 4 ] ],
      [ [ "mil_plate", 2 ] ],
      [ [ "hard_steel_armor", 10 ] ],
      [ [ "sheet_metal_small", 40 ] ],
      [ [ "motor", 1 ] ],
      [ [ "cable", 10 ] ],
      [ [ "omnicamera", 1 ] ],
      [ [ "betavoltaic", 20 ] ],
      [ [ "solder_wire", 20 ] ]
    ]
  },
  {
    "result": "broken_exodii_turret",
    "type": "uncraft",
    "activity_level": "MODERATE_EXERCISE",
    "skill_used": "electronics",
    "skills_required": [ [ "mechanics", 9 ], [ "computer", 9 ] ],
    "difficulty": 9,
    "time": "8 h",
    "using": [ [ "soldering_standard", 60 ], [ "welding_standard", 30 ] ],
    "qualities": [
      { "id": "SCREW", "level": 1 },
      { "id": "SCREW_FINE", "level": 1 },
      { "id": "WRENCH", "level": 2 },
      { "id": "WRENCH_FINE", "level": 1 },
      { "id": "HAMMER", "level": 3 },
      { "id": "SAW_M", "level": 1 }
    ],
    "components": [
      [ [ "turret_chassis", 1 ] ],
      [ [ "identification_module", 1 ] ],
      [ [ "self_monitoring_module", 1 ] ],
      [ [ "exodii_computer", 1 ] ],
      [ [ "exodii_module", 3 ] ],
      [ [ "exodii_sensor", 2 ] ],
      [ [ "exodii_motor", 4 ] ],
      [ [ "gun_module", 2 ] ],
      [ [ "targeting_module", 1 ] ],
      [ [ "pamd68", 1 ] ],
      [ [ "flamethrower", 1 ] ],
      [ [ "storage_battery", 1 ] ],
      [ [ "plut_cell", 4 ] ],
      [ [ "power_supply", 10 ] ],
      [ [ "amplifier", 3 ] ],
      [ [ "e_scrap", 30 ] ],
      [ [ "clockworks", 6 ] ],
      [ [ "steel_chunk", 10 ] ],
      [ [ "scrap", 15 ] ],
      [ [ "mil_plate", 2 ] ],
      [ [ "hard_steel_armor", 6 ] ],
      [ [ "sheet_metal_small", 40 ] ],
      [ [ "motor", 1 ] ],
      [ [ "cable", 25 ] ],
      [ [ "omnicamera", 1 ] ],
      [ [ "betavoltaic", 40 ] ],
      [ [ "solder_wire", 20 ] ]
    ]
  },
  {
    "result": "broken_exodii_sniper_drone",
    "type": "uncraft",
    "activity_level": "MODERATE_EXERCISE",
    "skill_used": "electronics",
    "skills_required": [ [ "mechanics", 9 ], [ "computer", 9 ] ],
    "difficulty": 9,
    "time": "8 h",
    "using": [ [ "soldering_standard", 50 ], [ "welding_standard", 20 ] ],
    "qualities": [
      { "id": "SCREW", "level": 1 },
      { "id": "SCREW_FINE", "level": 1 },
      { "id": "WRENCH", "level": 2 },
      { "id": "WRENCH_FINE", "level": 1 },
      { "id": "HAMMER", "level": 3 },
      { "id": "SAW_M", "level": 1 }
    ],
    "components": [
      [ [ "exodii_drone_chassis", 1 ] ],
      [ [ "exodii_computer", 1 ] ],
      [ [ "exodii_module", 1 ] ],
      [ [ "exodii_sensor", 1 ] ],
      [ [ "exodii_motor", 1 ] ],
      [ [ "gun_module", 1 ] ],
      [ [ "targeting_module", 1 ] ],
      [ [ "pamd71z", 1 ] ],
      [ [ "small_storage_battery", 1 ] ],
      [ [ "plut_cell", 2 ] ],
      [ [ "power_supply", 1 ] ],
      [ [ "amplifier", 1 ] ],
      [ [ "e_scrap", 20 ] ],
      [ [ "clockworks", 2 ] ],
      [ [ "scrap", 10 ] ],
      [ [ "sheet_metal_small", 20 ] ],
      [ [ "quad_rotors", 2 ] ],
      [ [ "omnicamera", 1 ] ],
      [ [ "betavoltaic", 5 ] ],
      [ [ "plastic_sheet", 8 ] ],
      [ [ "solder_wire", 3 ] ]
    ]
  },
  {
    "result": "broken_dispatch_military",
    "type": "uncraft",
    "activity_level": "MODERATE_EXERCISE",
    "skill_used": "electronics",
    "difficulty": 5,
    "time": "1 h",
    "using": [ [ "soldering_standard", 20 ] ],
    "qualities": [ { "id": "WRENCH", "level": 1 }, { "id": "SCREW", "level": 1 }, { "id": "SAW_M", "level": 1 } ],
    "components": [
      [ [ "ai_module", 1 ] ],
      [ [ "sensor_module", 1 ] ],
      [ [ "memory_module", 1 ] ],
      [ [ "pathfinding_module", 1 ] ],
      [ [ "identification_module", 1 ] ],
      [ [ "tank_tread", 1 ] ],
      [ [ "copbot_chassis", 1 ] ],
      [ [ "targeting_module", 1 ] ],
      [ [ "power_supply", 3 ] ],
      [ [ "plut_cell", 1 ] ],
      [ [ "broken_manhack", 4 ] ],
      [ [ "omnicamera", 1 ] ],
      [ [ "storage_battery", 1 ] ],
      [ [ "solder_wire", 20 ] ]
    ]
  },
  {
    "result": "targeting_module",
    "type": "uncraft",
    "activity_level": "LIGHT_EXERCISE",
    "skill_used": "electronics",
    "difficulty": 5,
    "time": "1 h",
    "using": [ [ "soldering_standard", 20 ] ],
    "components": [ [ [ "processor", 4 ] ], [ [ "power_supply", 1 ] ], [ [ "e_scrap", 6 ] ], [ [ "solder_wire", 1 ] ] ]
  },
  {
    "result": "identification_module",
    "type": "uncraft",
    "activity_level": "LIGHT_EXERCISE",
    "skill_used": "electronics",
    "difficulty": 5,
    "time": "1 h",
    "using": [ [ "soldering_standard", 20 ] ],
    "components": [ [ [ "processor", 4 ] ], [ [ "power_supply", 1 ] ], [ [ "e_scrap", 6 ] ], [ [ "solder_wire", 1 ] ] ]
  },
  {
    "result": "iron_pot",
    "type": "uncraft",
    "activity_level": "LIGHT_EXERCISE",
    "skill_used": "fabrication",
    "difficulty": 1,
    "time": "2 m",
    "qualities": [ { "id": "SAW_M", "level": 1 } ],
    "components": [ [ [ "sheet_metal_small", 10 ], [ "steel_chunk", 1 ] ] ]
  },
  {
    "result": "pathfinding_module",
    "type": "uncraft",
    "activity_level": "LIGHT_EXERCISE",
    "skill_used": "electronics",
    "difficulty": 5,
    "time": "1 h",
    "using": [ [ "soldering_standard", 20 ] ],
    "components": [ [ [ "processor", 4 ] ], [ [ "power_supply", 1 ] ], [ [ "e_scrap", 6 ] ], [ [ "solder_wire", 1 ] ] ]
  },
  {
    "result": "memory_module",
    "type": "uncraft",
    "activity_level": "LIGHT_EXERCISE",
    "skill_used": "electronics",
    "difficulty": 5,
    "time": "1 h",
    "using": [ [ "soldering_standard", 20 ] ],
    "components": [ [ [ "processor", 4 ] ], [ [ "RAM", 10 ] ], [ [ "power_supply", 1 ] ], [ [ "e_scrap", 6 ] ], [ [ "solder_wire", 1 ] ] ]
  },
  {
    "result": "sensor_module",
    "type": "uncraft",
    "activity_level": "LIGHT_EXERCISE",
    "skill_used": "electronics",
    "difficulty": 5,
    "time": "1 h",
    "using": [ [ "soldering_standard", 20 ] ],
    "components": [
      [ [ "processor", 4 ] ],
      [ [ "lens", 2 ] ],
      [ [ "lens_small", 2 ] ],
      [ [ "power_supply", 1 ] ],
      [ [ "e_scrap", 6 ] ],
      [ [ "solder_wire", 1 ] ]
    ]
  },
  {
    "result": "self_monitoring_module",
    "type": "uncraft",
    "activity_level": "LIGHT_EXERCISE",
    "skill_used": "electronics",
    "difficulty": 5,
    "time": "1 h",
    "using": [ [ "soldering_standard", 20 ] ],
    "components": [
      [ [ "processor", 4 ] ],
      [ [ "power_supply", 1 ] ],
      [ [ "cable", 4 ] ],
      [ [ "e_scrap", 6 ] ],
      [ [ "solder_wire", 1 ] ]
    ]
  },
  {
    "result": "ai_module",
    "type": "uncraft",
    "activity_level": "LIGHT_EXERCISE",
    "skill_used": "electronics",
    "difficulty": 5,
    "time": "2 h",
    "using": [ [ "soldering_standard", 20 ] ],
    "components": [
      [ [ "processor", 10 ] ],
      [ [ "RAM", 2 ] ],
      [ [ "power_supply", 1 ] ],
      [ [ "cable", 4 ] ],
      [ [ "e_scrap", 6 ] ],
      [ [ "solder_wire", 1 ] ]
    ]
  },
  {
    "result": "ai_module_basic",
    "type": "uncraft",
    "activity_level": "LIGHT_EXERCISE",
    "skill_used": "electronics",
    "difficulty": 5,
    "time": "1 h",
    "using": [ [ "soldering_standard", 20 ] ],
    "components": [
      [ [ "processor", 5 ] ],
      [ [ "RAM", 1 ] ],
      [ [ "power_supply", 1 ] ],
      [ [ "cable", 2 ] ],
      [ [ "e_scrap", 3 ] ],
      [ [ "solder_wire", 1 ] ]
    ]
  },
  {
    "result": "ai_module_advanced",
    "type": "uncraft",
    "activity_level": "LIGHT_EXERCISE",
    "skill_used": "electronics",
    "difficulty": 5,
    "time": "2 h 30 m",
    "using": [ [ "soldering_standard", 20 ] ],
    "components": [
      [ [ "processor", 15 ] ],
      [ [ "RAM", 6 ] ],
      [ [ "power_supply", 2 ] ],
      [ [ "cable", 4 ] ],
      [ [ "e_scrap", 6 ] ],
      [ [ "solder_wire", 1 ] ]
    ]
  },
  {
    "result": "gun_module",
    "type": "uncraft",
    "activity_level": "MODERATE_EXERCISE",
    "skill_used": "mechanics",
    "difficulty": 5,
    "time": "45 m",
    "using": [ [ "soldering_standard", 5 ] ],
    "qualities": [ { "id": "SCREW", "level": 1 }, { "id": "SAW_M", "level": 1 } ],
    "components": [
      [ [ "motor_micro", 6 ] ],
      [ [ "power_supply", 2 ] ],
      [ [ "cable", 2 ] ],
      [ [ "scrap", 6 ] ],
      [ [ "steel_chunk", 1 ] ]
    ]
  },
  {
    "result": "spidery_legs_big",
    "type": "uncraft",
    "activity_level": "MODERATE_EXERCISE",
    "skill_used": "mechanics",
    "difficulty": 4,
    "time": "6 h 40 m",
    "using": [ [ "soldering_standard", 5 ] ],
    "qualities": [ { "id": "SCREW", "level": 1 }, { "id": "SAW_M", "level": 1 } ],
    "components": [
      [ [ "motor_small", 24 ] ],
      [ [ "power_supply", 8 ] ],
      [ [ "cable", 16 ] ],
      [ [ "scrap", 6 ] ],
      [ [ "steel_chunk", 8 ] ]
    ]
  },
  {
    "result": "spidery_legs_small",
    "type": "uncraft",
    "activity_level": "MODERATE_EXERCISE",
    "skill_used": "mechanics",
    "difficulty": 4,
    "time": "6 h 40 m",
    "using": [ [ "soldering_standard", 5 ] ],
    "qualities": [ { "id": "SCREW_FINE", "level": 1 }, { "id": "SAW_M", "level": 1 } ],
    "components": [ [ [ "motor_tiny", 24 ] ], [ [ "power_supply", 8 ] ], [ [ "cable", 16 ] ], [ [ "scrap", 14 ] ] ]
  },
  {
    "result": "reverse_jointed_legs",
    "type": "uncraft",
    "activity_level": "MODERATE_EXERCISE",
    "skill_used": "mechanics",
    "difficulty": 4,
    "time": "6 h 40 m",
    "using": [ [ "soldering_standard", 5 ] ],
    "qualities": [ { "id": "SCREW", "level": 1 }, { "id": "SAW_M", "level": 1 } ],
    "components": [ [ [ "motor_small", 6 ] ], [ [ "power_supply", 6 ] ], [ [ "cable", 12 ] ], [ [ "steel_chunk", 6 ] ] ]
  },
  {
    "result": "omni_wheel",
    "type": "uncraft",
    "activity_level": "MODERATE_EXERCISE",
    "skill_used": "mechanics",
    "difficulty": 4,
    "time": "6 h 40 m",
    "using": [ [ "soldering_standard", 5 ] ],
    "qualities": [ { "id": "SCREW", "level": 1 }, { "id": "SAW_M", "level": 1 } ],
    "components": [
      [ [ "motor_small", 3 ] ],
      [ [ "power_supply", 3 ] ],
      [ [ "cable", 6 ] ],
      [ [ "plastic_chunk", 6 ] ],
      [ [ "steel_chunk", 2 ] ]
    ]
  },
  {
    "result": "quad_rotors",
    "type": "uncraft",
    "activity_level": "MODERATE_EXERCISE",
    "skill_used": "electronics",
    "difficulty": 4,
    "time": "3 h 20 m",
    "using": [ [ "soldering_standard", 5 ] ],
    "qualities": [ { "id": "SCREW_FINE", "level": 1 }, { "id": "SAW_M", "level": 1 } ],
    "components": [
      [ [ "motor_micro", 4 ] ],
      [ [ "power_supply", 1 ] ],
      [ [ "cable", 2 ] ],
      [ [ "plastic_chunk", 4 ] ],
      [ [ "scrap", 1 ] ]
    ]
  },
  {
    "result": "android_legs",
    "type": "uncraft",
    "activity_level": "MODERATE_EXERCISE",
    "skill_used": "mechanics",
    "difficulty": 5,
    "time": "6 h 40 m",
    "using": [ [ "soldering_standard", 5 ] ],
    "qualities": [ { "id": "SCREW", "level": 1 }, { "id": "SAW_M", "level": 1 }, { "id": "SCREW_FINE", "level": 1 } ],
    "components": [
      [ [ "motor_tiny", 4 ] ],
      [ [ "motor_micro", 10 ] ],
      [ [ "power_supply", 6 ] ],
      [ [ "cable", 12 ] ],
      [ [ "steel_chunk", 4 ] ],
      [ [ "plastic_chunk", 4 ] ],
      [ [ "scrap", 5 ] ]
    ]
  },
  {
    "result": "android_arms",
    "type": "uncraft",
    "activity_level": "MODERATE_EXERCISE",
    "skill_used": "mechanics",
    "difficulty": 5,
    "time": "6 h 40 m",
    "using": [ [ "soldering_standard", 5 ] ],
    "qualities": [ { "id": "SCREW", "level": 1 }, { "id": "SAW_M", "level": 1 }, { "id": "SCREW_FINE", "level": 1 } ],
    "components": [
      [ [ "motor_tiny", 4 ] ],
      [ [ "motor_micro", 10 ] ],
      [ [ "power_supply", 6 ] ],
      [ [ "cable", 12 ] ],
      [ [ "steel_chunk", 2 ] ],
      [ [ "plastic_chunk", 2 ] ],
      [ [ "scrap", 5 ] ]
    ]
  },
  {
    "result": "tank_tread",
    "type": "uncraft",
    "activity_level": "MODERATE_EXERCISE",
    "skill_used": "mechanics",
    "difficulty": 4,
    "time": "6 h 40 m",
    "using": [ [ "soldering_standard", 5 ] ],
    "qualities": [ { "id": "SCREW", "level": 1 }, { "id": "SAW_M", "level": 1 } ],
    "components": [ [ [ "motor", 2 ] ], [ [ "power_supply", 6 ] ], [ [ "cable", 4 ] ], [ [ "steel_lump", 6 ] ], [ [ "steel_chunk", 6 ] ] ]
  },
  {
    "result": "cable",
    "type": "uncraft",
    "time": "2 m",
    "//": "This may need to be modified, a plastic sheath would give plastic chunks, but there already is a plastic sheathed cable",
    "activity_level": "LIGHT_EXERCISE",
    "qualities": [ { "id": "CUT", "level": 2 } ],
    "components": [ [ [ "copper", 1 ] ] ]
  },
  {
    "result": "camera",
    "type": "uncraft",
    "activity_level": "LIGHT_EXERCISE",
    "time": "6 m",
    "qualities": [ { "id": "SCREW", "level": 1 } ],
    "components": [ [ [ "scrap", 2 ] ], [ [ "processor", 1 ] ], [ [ "plastic_chunk", 5 ] ], [ [ "e_scrap", 2 ] ], [ [ "lens", 1 ] ] ]
  },
  {
    "result": "camera_pro",
    "type": "uncraft",
    "activity_level": "LIGHT_EXERCISE",
    "time": "10 m",
    "qualities": [ { "id": "SCREW", "level": 1 } ],
    "components": [ [ [ "scrap", 5 ] ], [ [ "processor", 1 ] ], [ [ "plastic_chunk", 10 ] ], [ [ "e_scrap", 8 ] ], [ [ "lens", 2 ] ] ]
  },
  {
    "result": "candlestick",
    "type": "uncraft",
    "activity_level": "LIGHT_EXERCISE",
    "time": "5 m",
    "qualities": [ { "id": "HAMMER", "level": 1 }, { "id": "SCREW", "level": 1 } ],
    "components": [ [ [ "gold_small", 300 ] ] ]
  },
  {
    "result": "cannabis",
    "type": "uncraft",
    "activity_level": "LIGHT_EXERCISE",
    "time": "5 m",
    "qualities": [ { "id": "CUT", "level": 2 } ],
    "components": [ [ [ "weed", 20 ] ], [ [ "plant_fibre", 100 ] ], [ [ "withered", 1 ] ] ],
    "flags": [ "BLIND_HARD" ]
  },
  {
    "result": "cantilever_small",
    "type": "uncraft",
    "activity_level": "MODERATE_EXERCISE",
    "time": "20 m",
    "qualities": [ { "id": "SAW_M", "level": 1 }, { "id": "WRENCH", "level": 1 } ],
    "components": [ [ [ "scrap", 10 ] ], [ [ "pipe", 8 ] ], [ [ "wire", 8 ] ] ]
  },
  {
    "result": "cell_phone",
    "type": "uncraft",
    "activity_level": "LIGHT_EXERCISE",
    "time": "2 m",
    "qualities": [ { "id": "SCREW", "level": 1 } ],
    "components": [ [ [ "scrap_aluminum", 1 ] ], [ [ "small_lcd_screen", 1 ] ], [ [ "processor", 1 ] ] ]
  },
  {
    "result": "smart_phone",
    "type": "uncraft",
    "activity_level": "LIGHT_EXERCISE",
    "time": "3 m 30 s",
    "qualities": [ { "id": "SCREW", "level": 1 } ],
    "components": [
      [ [ "scrap_aluminum", 1 ] ],
      [ [ "light_plus_battery_cell", 1 ] ],
      [ [ "small_lcd_screen", 1 ] ],
      [ [ "mobile_memory_card", 1 ] ],
      [ [ "processor", 1 ] ],
      [ [ "lens_small", 1 ] ]
    ]
  },
  {
    "result": "mp3",
    "type": "uncraft",
    "activity_level": "LIGHT_EXERCISE",
    "time": "3 m",
    "qualities": [ { "id": "SCREW", "level": 1 } ],
    "components": [
      [ [ "scrap_aluminum", 1 ] ],
      [ [ "amplifier", 1 ] ],
      [ [ "small_lcd_screen", 1 ] ],
      [ [ "RAM", 1 ] ],
      [ [ "processor", 1 ] ]
    ]
  },
  {
    "result": "splatter_guard",
    "type": "uncraft",
    "activity_level": "LIGHT_EXERCISE",
    "time": "1 m",
    "qualities": [ { "id": "HAMMER", "level": 1 } ],
    "components": [ [ [ "scrap", 7 ] ] ]
  },
  {
    "result": "ceramic_bowl",
    "type": "uncraft",
    "activity_level": "LIGHT_EXERCISE",
    "time": "3 s",
    "components": [ [ [ "ceramic_shard", 1 ] ] ]
  },
  {
    "result": "ceramic_cup",
    "type": "uncraft",
    "activity_level": "LIGHT_EXERCISE",
    "time": "3 s",
    "components": [ [ [ "ceramic_shard", 1 ] ] ]
  },
  {
    "result": "ceramic_mug",
    "type": "uncraft",
    "activity_level": "LIGHT_EXERCISE",
    "time": "3 s",
    "components": [ [ [ "ceramic_shard", 1 ] ] ]
  },
  {
    "result": "ceramic_plate",
    "type": "uncraft",
    "activity_level": "LIGHT_EXERCISE",
    "time": "3 s",
    "components": [ [ [ "ceramic_shard", 1 ] ] ]
  },
  {
    "result": "char_purifier",
    "type": "uncraft",
    "time": "5 m",
    "activity_level": "LIGHT_EXERCISE",
    "components": [ [ [ "jug_plastic", 1 ] ], [ [ "cotton_patchwork", 4 ] ] ]
  },
  {
    "result": "char_purifier_clay",
    "type": "uncraft",
    "time": "5 m",
    "activity_level": "LIGHT_EXERCISE",
    "components": [ [ [ "clay_hydria", 1 ] ], [ [ "cotton_patchwork", 4 ] ] ]
  },
  {
    "result": "clock",
    "type": "uncraft",
    "activity_level": "LIGHT_EXERCISE",
    "time": "3 m",
    "qualities": [ { "id": "SCREW", "level": 1 } ],
    "components": [ [ [ "scrap", 3 ] ], [ [ "clockworks", 2 ] ] ]
  },
  {
    "result": "collarpin",
    "type": "uncraft",
    "activity_level": "LIGHT_EXERCISE",
    "time": "12 s",
    "qualities": [ { "id": "HAMMER", "level": 1 } ],
    "components": [ [ [ "silver_small", 4 ] ] ]
  },
  {
    "result": "copper_bracelet",
    "type": "uncraft",
    "time": "30 s",
    "activity_level": "MODERATE_EXERCISE",
    "qualities": [ { "id": "HAMMER", "level": 1 } ],
    "components": [ [ [ "copper", 43 ] ] ]
  },
  {
    "result": "copper_ear",
    "type": "uncraft",
    "activity_level": "LIGHT_EXERCISE",
    "time": "12 s",
    "qualities": [ { "id": "HAMMER", "level": 1 } ],
    "components": [ [ [ "copper", 25 ] ] ]
  },
  {
    "result": "creepy_doll",
    "type": "uncraft",
    "activity_level": "LIGHT_EXERCISE",
    "time": "3 m",
    "qualities": [ { "id": "SCREW", "level": 1 } ],
    "components": [
      [ [ "scrap", 1 ] ],
      [ [ "plastic_chunk", 2 ] ],
      [ [ "cotton_patchwork", 2 ] ],
      [ [ "RAM", 1 ] ],
      [ [ "e_scrap", 2 ] ]
    ]
  },
  {
    "result": "crown_golden",
    "type": "uncraft",
    "activity_level": "LIGHT_EXERCISE",
    "time": "1 m",
    "qualities": [ { "id": "HAMMER", "level": 1 } ],
    "components": [ [ [ "gold_small", 200 ] ] ]
  },
  {
    "result": "crown_golden_survivor",
    "type": "uncraft",
    "activity_level": "LIGHT_EXERCISE",
    "copy-from": "crown_golden"
  },
  {
    "result": "cu_pipe",
    "type": "uncraft",
    "activity_level": "MODERATE_EXERCISE",
    "time": "1 m 12 s",
    "qualities": [ { "id": "HAMMER", "level": 1 } ],
    "tools": [ [ [ "surface_heat", 10, "LIST" ] ] ],
    "components": [ [ [ "copper", 200 ] ] ]
  },
  {
    "result": "diamond_dental_grill",
    "type": "uncraft",
    "activity_level": "LIGHT_EXERCISE",
    "time": "1 m",
    "qualities": [ { "id": "HAMMER", "level": 1 } ],
    "components": [ [ [ "gold_small", 2 ] ], [ [ "diamond", 1 ] ] ]
  },
  {
    "result": "garnet_dental_grill",
    "type": "uncraft",
    "activity_level": "LIGHT_EXERCISE",
    "time": "1 m",
    "qualities": [ { "id": "HAMMER", "level": 1 } ],
    "components": [ [ [ "gold_small", 4 ] ], [ [ "garnet", 1 ] ] ]
  },
  {
    "result": "amethyst_dental_grill",
    "type": "uncraft",
    "activity_level": "LIGHT_EXERCISE",
    "time": "1 m",
    "qualities": [ { "id": "HAMMER", "level": 1 } ],
    "components": [ [ [ "gold_small", 4 ] ], [ [ "amethyst", 1 ] ] ]
  },
  {
    "result": "aquamarine_dental_grill",
    "type": "uncraft",
    "activity_level": "LIGHT_EXERCISE",
    "time": "1 m",
    "qualities": [ { "id": "HAMMER", "level": 1 } ],
    "components": [ [ [ "gold_small", 4 ] ], [ [ "aquamarine", 1 ] ] ]
  },
  {
    "result": "emerald_dental_grill",
    "type": "uncraft",
    "activity_level": "LIGHT_EXERCISE",
    "time": "1 m",
    "qualities": [ { "id": "HAMMER", "level": 1 } ],
    "components": [ [ [ "gold_small", 4 ] ], [ [ "emerald", 1 ] ] ]
  },
  {
    "result": "alexandrite_dental_grill",
    "type": "uncraft",
    "activity_level": "LIGHT_EXERCISE",
    "time": "1 m",
    "qualities": [ { "id": "HAMMER", "level": 1 } ],
    "components": [ [ [ "gold_small", 4 ] ], [ [ "alexandrite", 1 ] ] ]
  },
  {
    "result": "ruby_dental_grill",
    "type": "uncraft",
    "activity_level": "LIGHT_EXERCISE",
    "time": "1 m",
    "qualities": [ { "id": "HAMMER", "level": 1 } ],
    "components": [ [ [ "gold_small", 4 ] ], [ [ "ruby", 1 ] ] ]
  },
  {
    "result": "peridot_dental_grill",
    "type": "uncraft",
    "activity_level": "LIGHT_EXERCISE",
    "time": "1 m",
    "qualities": [ { "id": "HAMMER", "level": 1 } ],
    "components": [ [ [ "gold_small", 4 ] ], [ [ "peridot", 1 ] ] ]
  },
  {
    "result": "sapphire_dental_grill",
    "type": "uncraft",
    "activity_level": "LIGHT_EXERCISE",
    "time": "1 m",
    "qualities": [ { "id": "HAMMER", "level": 1 } ],
    "components": [ [ [ "gold_small", 4 ] ], [ [ "sapphire", 1 ] ] ]
  },
  {
    "result": "tourmaline_dental_grill",
    "type": "uncraft",
    "activity_level": "LIGHT_EXERCISE",
    "time": "1 m",
    "qualities": [ { "id": "HAMMER", "level": 1 } ],
    "components": [ [ [ "gold_small", 4 ] ], [ [ "tourmaline", 1 ] ] ]
  },
  {
    "result": "citrine_dental_grill",
    "type": "uncraft",
    "activity_level": "LIGHT_EXERCISE",
    "time": "1 m",
    "qualities": [ { "id": "HAMMER", "level": 1 } ],
    "components": [ [ [ "gold_small", 4 ] ], [ [ "citrine", 1 ] ] ]
  },
  {
    "result": "blue_topaz_dental_grill",
    "type": "uncraft",
    "activity_level": "LIGHT_EXERCISE",
    "time": "1 m",
    "qualities": [ { "id": "HAMMER", "level": 1 } ],
    "components": [ [ [ "gold_small", 4 ] ], [ [ "blue_topaz", 1 ] ] ]
  },
  {
    "result": "diamond_ring",
    "type": "uncraft",
    "activity_level": "LIGHT_EXERCISE",
    "time": "1 m",
    "qualities": [ { "id": "HAMMER", "level": 1 } ],
    "components": [ [ [ "gold_small", 2 ] ], [ [ "diamond", 1 ] ] ]
  },
  {
    "result": "diving_watch",
    "type": "uncraft",
    "activity_level": "LIGHT_EXERCISE",
    "time": "5 m",
    "qualities": [ { "id": "SCREW", "level": 1 } ],
    "components": [ [ [ "plastic_chunk", 1 ] ], [ [ "processor", 1 ] ], [ [ "light_minus_battery_cell", 1 ] ] ]
  },
  {
    "result": "down_pillow",
    "type": "uncraft",
    "activity_level": "NO_EXERCISE",
    "time": "1 m",
    "qualities": [ { "id": "CUT", "level": 1 } ],
    "components": [ [ [ "cotton_patchwork", 6 ] ], [ [ "down_feather", 40 ] ] ]
  },
  {
    "result": "sheet",
    "type": "uncraft",
    "activity_level": "NO_EXERCISE",
    "time": "8 s",
    "components": [ [ [ "sheet_cotton_patchwork", 12 ] ] ],
    "flags": [ "BLIND_EASY" ]
  },
  {
    "result": "sheet_cotton_patchwork",
    "type": "uncraft",
    "activity_level": "NO_EXERCISE",
    "time": "10 s",
    "qualities": [ { "id": "CUT", "level": 1 } ],
    "components": [ [ [ "cotton_patchwork", 8 ] ] ]
  },
  {
    "result": "cotton_patchwork",
    "type": "uncraft",
    "activity_level": "NO_EXERCISE",
    "time": "1 m",
    "qualities": [ { "id": "CUT", "level": 2 } ],
    "components": [ [ [ "scrap_cotton", 4 ] ] ]
  },
  {
    "result": "scrap_cotton",
    "type": "uncraft",
    "activity_level": "NO_EXERCISE",
    "time": "1 m",
    "qualities": [ { "id": "CUT", "level": 2 } ],
    "components": [ [ [ "thread", 1 ] ] ]
  },
  {
    "result": "sheet_canvas_patchwork",
    "type": "uncraft",
    "activity_level": "NO_EXERCISE",
    "time": "10 s",
    "qualities": [ { "id": "CUT", "level": 2 } ],
    "components": [ [ [ "canvas_patch", 8 ] ] ]
  },
  {
    "result": "sheet_canvas",
    "type": "uncraft",
    "activity_level": "NO_EXERCISE",
    "time": "30 s",
    "qualities": [ { "id": "CUT", "level": 2 } ],
    "components": [ [ [ "canvas_patch", 8 ] ] ]
  },
  {
    "result": "canvas_patch",
    "type": "uncraft",
    "activity_level": "NO_EXERCISE",
    "time": "1 m",
    "qualities": [ { "id": "CUT", "level": 2 } ],
    "components": [ [ [ "scrap_canvas", 4 ] ] ]
  },
  {
    "result": "scrap_canvas",
    "type": "uncraft",
    "activity_level": "NO_EXERCISE",
    "time": "1 m",
    "qualities": [ { "id": "CUT", "level": 2 } ],
    "components": [ [ [ "thread_canvas", 1 ] ] ]
  },
  {
    "result": "sheet_neoprene_patchwork",
    "type": "uncraft",
    "activity_level": "NO_EXERCISE",
    "time": "1 m",
    "qualities": [ { "id": "CUT", "level": 2 } ],
    "components": [ [ [ "neoprene", 8 ] ] ]
  },
  {
    "result": "sheet_nomex_patchwork",
    "type": "uncraft",
    "activity_level": "NO_EXERCISE",
    "time": "1 m",
    "qualities": [ { "id": "FABRIC_CUT", "level": 2 } ],
    "components": [ [ [ "nomex", 8 ] ] ]
  },
  {
    "result": "nomex",
    "type": "uncraft",
    "activity_level": "NO_EXERCISE",
    "time": "1 m",
    "qualities": [ { "id": "CUT", "level": 2 } ],
    "components": [ [ [ "scrap_nomex", 4 ] ] ]
  },
  {
    "result": "scrap_nomex",
    "type": "uncraft",
    "activity_level": "NO_EXERCISE",
    "time": "35 m",
    "qualities": [ { "id": "CUT_FINE", "level": 1 } ],
    "components": [ [ [ "thread_nomex", 2 ] ] ],
    "//": "Thread is odd so we're just kind of giving you some whole pieces of thread, when it shouldn't be near that, but we need a source."
  },
  {
    "result": "tanned_hide",
    "type": "uncraft",
    "time": "2 m",
    "activity_level": "LIGHT_EXERCISE",
    "qualities": [ { "id": "CUT", "level": 2 } ],
    "components": [ [ [ "leather", 8 ] ] ]
  },
  {
    "result": "tanned_pelt",
    "type": "uncraft",
    "time": "2 m",
    "activity_level": "LIGHT_EXERCISE",
    "qualities": [ { "id": "CUT", "level": 2 } ],
    "components": [ [ [ "fur", 8 ] ] ]
  },
  {
    "result": "eink_tablet_pc",
    "type": "uncraft",
    "activity_level": "LIGHT_EXERCISE",
    "time": "3 m",
    "qualities": [ { "id": "SCREW", "level": 1 } ],
    "components": [ [ [ "scrap", 1 ] ], [ [ "RAM", 1 ] ], [ [ "processor", 1 ] ], [ [ "plastic_chunk", 2 ] ], [ [ "e_scrap", 2 ] ] ]
  },
  {
    "result": "extinguisher",
    "type": "uncraft",
    "activity_level": "LIGHT_EXERCISE",
    "skill_used": "fabrication",
    "difficulty": 1,
    "time": "2 m",
    "qualities": [ { "id": "WRENCH", "level": 1 } ],
    "components": [ [ [ "scrap", 3 ] ], [ [ "hose", 1 ] ], [ [ "jerrycan_big", 1 ] ] ]
  },
  {
    "result": "fan",
    "type": "uncraft",
    "activity_level": "LIGHT_EXERCISE",
    "time": "2 m",
    "qualities": [ { "id": "SCREW", "level": 1 } ],
    "components": [ [ [ "scrap_aluminum", 1 ] ], [ [ "plastic_chunk", 3 ] ], [ [ "motor_micro", 1 ] ], [ [ "cable", 2 ] ] ]
  },
  {
    "result": "fancy_sunglasses",
    "type": "uncraft",
    "activity_level": "LIGHT_EXERCISE",
    "time": "6 s",
    "components": [ [ [ "glass_tinted", 1 ] ] ],
    "flags": [ "BLIND_EASY" ]
  },
  {
    "result": "fancy_sunglasses_bifocal",
    "type": "uncraft",
    "activity_level": "LIGHT_EXERCISE",
    "time": "6 s",
    "components": [ [ [ "glass_tinted", 1 ] ] ],
    "flags": [ "BLIND_EASY" ]
  },
  {
    "result": "fancy_sunglasses_reading",
    "type": "uncraft",
    "activity_level": "LIGHT_EXERCISE",
    "time": "6 s",
    "components": [ [ [ "glass_tinted", 1 ] ] ],
    "flags": [ "BLIND_EASY" ]
  },
  {
    "result": "file",
    "type": "uncraft",
    "activity_level": "NO_EXERCISE",
    "time": "6 s",
    "components": [ [ [ "paper", 3 ] ] ],
    "flags": [ "BLIND_EASY" ]
  },
  {
    "result": "fitover_sunglasses",
    "type": "uncraft",
    "activity_level": "LIGHT_EXERCISE",
    "time": "6 s",
    "components": [ [ [ "glass_tinted", 1 ] ] ],
    "flags": [ "BLIND_EASY" ]
  },
  {
    "result": "flyer",
    "type": "uncraft",
    "activity_level": "NO_EXERCISE",
    "time": "6 s",
    "components": [ [ [ "paper", 1 ] ] ],
    "flags": [ "BLIND_EASY" ]
  },
  {
    "result": "scorecard",
    "type": "uncraft",
    "activity_level": "NO_EXERCISE",
    "time": "6 s",
    "components": [ [ [ "paper", 1 ] ] ],
    "flags": [ "BLIND_EASY" ]
  },
  {
    "result": "foon",
    "type": "uncraft",
    "activity_level": "MODERATE_EXERCISE",
    "time": "30 s",
    "qualities": [ { "id": "HAMMER", "level": 1 } ],
    "components": [ [ [ "scrap", 1 ] ] ]
  },
  {
    "result": "football",
    "type": "uncraft",
    "activity_level": "LIGHT_EXERCISE",
    "time": "1 m",
    "qualities": [ { "id": "CUT", "level": 2 } ],
    "components": [ [ [ "leather", 4 ] ], [ [ "string_6", 3 ] ] ]
  },
  {
    "result": "fork",
    "type": "uncraft",
    "activity_level": "MODERATE_EXERCISE",
    "time": "12 s",
    "qualities": [ { "id": "HAMMER", "level": 1 } ],
    "components": [ [ [ "scrap", 1 ] ] ]
  },
  {
    "result": "glass",
    "type": "uncraft",
    "activity_level": "LIGHT_EXERCISE",
    "time": "1 s",
    "components": [ [ [ "glass_shard", 3 ] ] ]
  },
  {
    "result": "glass_bowl",
    "type": "uncraft",
    "activity_level": "LIGHT_EXERCISE",
    "time": "1 s",
    "components": [ [ [ "glass_shard", 4 ] ] ]
  },
  {
    "result": "glass_plate",
    "type": "uncraft",
    "activity_level": "LIGHT_EXERCISE",
    "time": "1 s",
    "components": [ [ [ "glass_shard", 4 ] ] ]
  },
  {
    "result": "jar_3l_glass_sealed",
    "type": "uncraft",
    "activity_level": "LIGHT_EXERCISE",
    "time": "1 s",
    "components": [ [ [ "glass_shard", 5 ] ] ]
  },
  {
    "result": "bottle_glass",
    "type": "uncraft",
    "activity_level": "LIGHT_EXERCISE",
    "time": "1 s",
    "components": [ [ [ "glass_shard", 3 ] ] ]
  },
  {
    "result": "flask_glass",
    "type": "uncraft",
    "activity_level": "LIGHT_EXERCISE",
    "time": "1 s",
    "components": [ [ [ "glass_shard", 1 ] ] ]
  },
  {
    "result": "jar_glass_sealed",
    "type": "uncraft",
    "activity_level": "LIGHT_EXERCISE",
    "time": "1 s",
    "components": [ [ [ "glass_shard", 2 ] ] ]
  },
  {
    "result": "beaker",
    "type": "uncraft",
    "activity_level": "LIGHT_EXERCISE",
    "time": "1 s",
    "components": [ [ [ "glass_shard", 2 ] ] ]
  },
  {
    "result": "gradcylinder",
    "type": "uncraft",
    "activity_level": "LIGHT_EXERCISE",
    "time": "1 s",
    "components": [ [ [ "glass_shard", 2 ] ] ]
  },
  {
    "result": "fish_bowl",
    "type": "uncraft",
    "activity_level": "LIGHT_EXERCISE",
    "time": "1 s",
    "components": [ [ [ "glass_shard", 7 ] ] ]
  },
  {
    "result": "mirror",
    "type": "uncraft",
    "activity_level": "LIGHT_EXERCISE",
    "time": "1 s",
    "components": [ [ [ "glass_shard", 3 ] ] ]
  },
  {
    "result": "glass_sheet",
    "type": "uncraft",
    "activity_level": "NO_EXERCISE",
    "time": "1 s",
    "components": [ [ [ "glass_shard", 88 ] ] ]
  },
  {
    "result": "game_watch",
    "type": "uncraft",
    "activity_level": "LIGHT_EXERCISE",
    "time": "6 m",
    "qualities": [ { "id": "SCREW", "level": 1 } ],
    "components": [ [ [ "plastic_chunk", 1 ] ], [ [ "processor", 1 ] ], [ [ "light_minus_battery_cell", 1 ] ] ]
  },
  {
    "result": "gold_bracelet",
    "type": "uncraft",
    "time": "30 s",
    "activity_level": "LIGHT_EXERCISE",
    "qualities": [ { "id": "HAMMER", "level": 1 } ],
    "components": [ [ [ "gold_small", 8 ] ] ]
  },
  {
    "result": "garnet_gold_bracelet",
    "type": "uncraft",
    "activity_level": "LIGHT_EXERCISE",
    "time": "1 m",
    "qualities": [ { "id": "HAMMER", "level": 1 } ],
    "components": [ [ [ "gold_small", 8 ] ], [ [ "garnet", 4 ] ] ]
  },
  {
    "result": "amethyst_gold_bracelet",
    "type": "uncraft",
    "activity_level": "LIGHT_EXERCISE",
    "time": "1 m",
    "qualities": [ { "id": "HAMMER", "level": 1 } ],
    "components": [ [ [ "gold_small", 8 ] ], [ [ "amethyst", 4 ] ] ]
  },
  {
    "result": "aquamarine_gold_bracelet",
    "type": "uncraft",
    "activity_level": "LIGHT_EXERCISE",
    "time": "1 m",
    "qualities": [ { "id": "HAMMER", "level": 1 } ],
    "components": [ [ [ "gold_small", 8 ] ], [ [ "aquamarine", 4 ] ] ]
  },
  {
    "result": "emerald_gold_bracelet",
    "type": "uncraft",
    "activity_level": "LIGHT_EXERCISE",
    "time": "1 m",
    "qualities": [ { "id": "HAMMER", "level": 1 } ],
    "components": [ [ [ "gold_small", 8 ] ], [ [ "emerald", 4 ] ] ]
  },
  {
    "result": "alexandrite_gold_bracelet",
    "type": "uncraft",
    "activity_level": "LIGHT_EXERCISE",
    "time": "1 m",
    "qualities": [ { "id": "HAMMER", "level": 1 } ],
    "components": [ [ [ "gold_small", 8 ] ], [ [ "alexandrite", 4 ] ] ]
  },
  {
    "result": "ruby_gold_bracelet",
    "type": "uncraft",
    "activity_level": "LIGHT_EXERCISE",
    "time": "1 m",
    "qualities": [ { "id": "HAMMER", "level": 1 } ],
    "components": [ [ [ "gold_small", 8 ] ], [ [ "ruby", 4 ] ] ]
  },
  {
    "result": "peridot_gold_bracelet",
    "type": "uncraft",
    "activity_level": "LIGHT_EXERCISE",
    "time": "1 m",
    "qualities": [ { "id": "HAMMER", "level": 1 } ],
    "components": [ [ [ "gold_small", 8 ] ], [ [ "peridot", 4 ] ] ]
  },
  {
    "result": "sapphire_gold_bracelet",
    "type": "uncraft",
    "activity_level": "LIGHT_EXERCISE",
    "time": "1 m",
    "qualities": [ { "id": "HAMMER", "level": 1 } ],
    "components": [ [ [ "gold_small", 8 ] ], [ [ "sapphire", 4 ] ] ]
  },
  {
    "result": "tourmaline_gold_bracelet",
    "type": "uncraft",
    "activity_level": "LIGHT_EXERCISE",
    "time": "1 m",
    "qualities": [ { "id": "HAMMER", "level": 1 } ],
    "components": [ [ [ "gold_small", 8 ] ], [ [ "tourmaline", 4 ] ] ]
  },
  {
    "result": "citrine_gold_bracelet",
    "type": "uncraft",
    "activity_level": "LIGHT_EXERCISE",
    "time": "1 m",
    "qualities": [ { "id": "HAMMER", "level": 1 } ],
    "components": [ [ [ "gold_small", 8 ] ], [ [ "citrine", 4 ] ] ]
  },
  {
    "result": "blue_topaz_gold_bracelet",
    "type": "uncraft",
    "activity_level": "LIGHT_EXERCISE",
    "time": "1 m",
    "qualities": [ { "id": "HAMMER", "level": 1 } ],
    "components": [ [ [ "gold_small", 8 ] ], [ [ "blue_topaz", 4 ] ] ]
  },
  {
    "result": "opal_gold_bracelet",
    "type": "uncraft",
    "activity_level": "LIGHT_EXERCISE",
    "time": "1 m",
    "qualities": [ { "id": "HAMMER", "level": 1 } ],
    "components": [ [ [ "gold_small", 8 ] ], [ [ "opal", 4 ] ] ]
  },
  {
    "result": "pearl_gold_bracelet",
    "type": "uncraft",
    "activity_level": "LIGHT_EXERCISE",
    "time": "1 m",
    "qualities": [ { "id": "HAMMER", "level": 1 } ],
    "components": [ [ [ "gold_small", 8 ] ], [ [ "pearl", 4 ] ] ]
  },
  {
    "result": "onyx_gold_bracelet",
    "type": "uncraft",
    "activity_level": "LIGHT_EXERCISE",
    "time": "1 m",
    "qualities": [ { "id": "HAMMER", "level": 1 } ],
    "components": [ [ [ "gold_small", 8 ] ], [ [ "onyx", 4 ] ] ]
  },
  {
    "result": "diamond_gold_bracelet",
    "type": "uncraft",
    "activity_level": "LIGHT_EXERCISE",
    "time": "1 m",
    "qualities": [ { "id": "HAMMER", "level": 1 } ],
    "components": [ [ [ "gold_small", 8 ] ], [ [ "diamond", 4 ] ] ]
  },
  {
    "result": "gold_dental_grill",
    "type": "uncraft",
    "activity_level": "LIGHT_EXERCISE",
    "time": "30 s",
    "qualities": [ { "id": "HAMMER", "level": 1 } ],
    "components": [ [ [ "gold_small", 2 ] ] ]
  },
  {
    "result": "gold_ear",
    "type": "uncraft",
    "activity_level": "LIGHT_EXERCISE",
    "time": "12 s",
    "qualities": [ { "id": "HAMMER", "level": 1 } ],
    "components": [ [ [ "gold_small", 2 ] ] ]
  },
  {
    "result": "garnet_gold_earring",
    "type": "uncraft",
    "activity_level": "LIGHT_EXERCISE",
    "time": "1 m",
    "qualities": [ { "id": "HAMMER", "level": 1 } ],
    "components": [ [ [ "gold_small", 4 ] ], [ [ "garnet", 2 ] ] ]
  },
  {
    "result": "amethyst_gold_earring",
    "type": "uncraft",
    "activity_level": "LIGHT_EXERCISE",
    "time": "1 m",
    "qualities": [ { "id": "HAMMER", "level": 1 } ],
    "components": [ [ [ "gold_small", 4 ] ], [ [ "amethyst", 2 ] ] ]
  },
  {
    "result": "aquamarine_gold_earring",
    "type": "uncraft",
    "activity_level": "LIGHT_EXERCISE",
    "time": "1 m",
    "qualities": [ { "id": "HAMMER", "level": 1 } ],
    "components": [ [ [ "gold_small", 4 ] ], [ [ "aquamarine", 2 ] ] ]
  },
  {
    "result": "emerald_gold_earring",
    "type": "uncraft",
    "activity_level": "LIGHT_EXERCISE",
    "time": "1 m",
    "qualities": [ { "id": "HAMMER", "level": 1 } ],
    "components": [ [ [ "gold_small", 4 ] ], [ [ "emerald", 2 ] ] ]
  },
  {
    "result": "alexandrite_gold_earring",
    "type": "uncraft",
    "activity_level": "LIGHT_EXERCISE",
    "time": "1 m",
    "qualities": [ { "id": "HAMMER", "level": 1 } ],
    "components": [ [ [ "gold_small", 4 ] ], [ [ "alexandrite", 2 ] ] ]
  },
  {
    "result": "ruby_gold_earring",
    "type": "uncraft",
    "activity_level": "LIGHT_EXERCISE",
    "time": "1 m",
    "qualities": [ { "id": "HAMMER", "level": 1 } ],
    "components": [ [ [ "gold_small", 4 ] ], [ [ "ruby", 2 ] ] ]
  },
  {
    "result": "peridot_gold_earring",
    "type": "uncraft",
    "activity_level": "LIGHT_EXERCISE",
    "time": "1 m",
    "qualities": [ { "id": "HAMMER", "level": 1 } ],
    "components": [ [ [ "gold_small", 4 ] ], [ [ "peridot", 2 ] ] ]
  },
  {
    "result": "sapphire_gold_earring",
    "type": "uncraft",
    "activity_level": "LIGHT_EXERCISE",
    "time": "1 m",
    "qualities": [ { "id": "HAMMER", "level": 1 } ],
    "components": [ [ [ "gold_small", 4 ] ], [ [ "sapphire", 2 ] ] ]
  },
  {
    "result": "tourmaline_gold_earring",
    "type": "uncraft",
    "activity_level": "LIGHT_EXERCISE",
    "time": "1 m",
    "qualities": [ { "id": "HAMMER", "level": 1 } ],
    "components": [ [ [ "gold_small", 4 ] ], [ [ "tourmaline", 2 ] ] ]
  },
  {
    "result": "citrine_gold_earring",
    "type": "uncraft",
    "activity_level": "LIGHT_EXERCISE",
    "time": "1 m",
    "qualities": [ { "id": "HAMMER", "level": 1 } ],
    "components": [ [ [ "gold_small", 4 ] ], [ [ "citrine", 2 ] ] ]
  },
  {
    "result": "blue_topaz_gold_earring",
    "type": "uncraft",
    "activity_level": "LIGHT_EXERCISE",
    "time": "1 m",
    "qualities": [ { "id": "HAMMER", "level": 1 } ],
    "components": [ [ [ "gold_small", 4 ] ], [ [ "blue_topaz", 2 ] ] ]
  },
  {
    "result": "opal_gold_earring",
    "type": "uncraft",
    "activity_level": "LIGHT_EXERCISE",
    "time": "1 m",
    "qualities": [ { "id": "HAMMER", "level": 1 } ],
    "components": [ [ [ "gold_small", 4 ] ], [ [ "opal", 2 ] ] ]
  },
  {
    "result": "pearl_gold_earring",
    "type": "uncraft",
    "activity_level": "LIGHT_EXERCISE",
    "time": "1 m",
    "qualities": [ { "id": "HAMMER", "level": 1 } ],
    "components": [ [ [ "gold_small", 4 ] ], [ [ "pearl", 2 ] ] ]
  },
  {
    "result": "onyx_gold_earring",
    "type": "uncraft",
    "activity_level": "LIGHT_EXERCISE",
    "time": "1 m",
    "qualities": [ { "id": "HAMMER", "level": 1 } ],
    "components": [ [ [ "gold_small", 4 ] ], [ [ "onyx", 2 ] ] ]
  },
  {
    "result": "diamond_gold_earring",
    "type": "uncraft",
    "activity_level": "LIGHT_EXERCISE",
    "time": "1 m",
    "qualities": [ { "id": "HAMMER", "level": 1 } ],
    "components": [ [ [ "gold_small", 4 ] ], [ [ "diamond", 2 ] ] ]
  },
  {
    "result": "gold_watch",
    "type": "uncraft",
    "activity_level": "LIGHT_EXERCISE",
    "time": "30 s",
    "qualities": [ { "id": "HAMMER", "level": 1 }, { "id": "SCREW", "level": 1 } ],
    "components": [ [ [ "gold_small", 12 ] ], [ [ "clockworks", 1 ] ] ]
  },
  {
    "result": "hd_steel_drum",
    "type": "uncraft",
    "activity_level": "MODERATE_EXERCISE",
    "skill_used": "fabrication",
    "difficulty": 4,
    "time": "2 h",
    "qualities": [ { "id": "SAW_M", "level": 1 } ],
    "tools": [ [ [ "welder", 500 ], [ "toolset", 750 ] ] ],
    "components": [ [ [ "steel_plate", 10 ] ], [ [ "steel_lump", 70 ] ] ]
  },
  {
    "result": "heavy_flashlight",
    "type": "uncraft",
    "activity_level": "MODERATE_EXERCISE",
    "skill_used": "electronics",
    "difficulty": 3,
    "time": "6 m",
    "qualities": [ { "id": "SCREW", "level": 1 }, { "id": "SAW_M", "level": 1 } ],
    "components": [ [ [ "cable", 12 ] ], [ [ "amplifier", 2 ] ], [ [ "lightstrip_inactive", 1 ] ], [ [ "scrap_aluminum", 4 ] ] ]
  },
  {
    "result": "holy_symbol",
    "type": "uncraft",
    "activity_level": "LIGHT_EXERCISE",
    "time": "30 s",
    "qualities": [ { "id": "HAMMER", "level": 1 } ],
    "components": [ [ [ "gold_small", 4 ] ] ]
  },
  {
    "result": "horn_big",
    "type": "uncraft",
    "activity_level": "LIGHT_EXERCISE",
    "skill_used": "electronics",
    "difficulty": 3,
    "time": "5 m",
    "qualities": [ { "id": "SCREW", "level": 1 } ],
    "components": [ [ [ "e_scrap", 4 ] ], [ [ "amplifier", 2 ] ], [ [ "scrap", 4 ] ] ]
  },
  {
    "result": "horn_car",
    "type": "uncraft",
    "activity_level": "LIGHT_EXERCISE",
    "skill_used": "electronics",
    "difficulty": 2,
    "time": "6 m",
    "qualities": [ { "id": "SCREW", "level": 1 } ],
    "components": [ [ [ "e_scrap", 2 ] ], [ [ "amplifier", 1 ] ], [ [ "scrap", 2 ] ] ]
  },
  {
    "result": "kettle",
    "type": "uncraft",
    "activity_level": "MODERATE_EXERCISE",
    "skill_used": "fabrication",
    "difficulty": 1,
    "time": "2 m",
    "qualities": [ { "id": "SAW_M", "level": 1 } ],
    "components": [ [ [ "sheet_metal_small", 3 ] ] ]
  },
  {
    "result": "kiln_done",
    "type": "uncraft",
    "activity_level": "LIGHT_EXERCISE",
    "skill_used": "fabrication",
    "difficulty": 1,
    "time": "3 m",
    "components": [ [ [ "charcoal", 200 ] ], [ [ "char_kiln", 1 ] ] ]
  },
  {
    "type": "uncraft",
    "activity_level": "MODERATE_EXERCISE",
    "result": "knife_bread",
    "time": "2 m",
    "qualities": [ { "id": "HAMMER", "level": 1 } ],
    "components": [ [ [ "steel_chunk", 1 ], [ "scrap", 5 ] ] ]
  },
  {
    "type": "uncraft",
    "activity_level": "MODERATE_EXERCISE",
    "result": "knife_butcher",
    "time": "10 m",
    "qualities": [ { "id": "HAMMER", "level": 1 }, { "id": "CUT", "level": 2 } ],
    "components": [ [ [ "spike", 1 ], [ "steel_chunk", 4 ], [ "scrap", 20 ] ], [ [ "leather", 1 ], [ "fur", 1 ] ] ]
  },
  {
    "type": "uncraft",
    "activity_level": "MODERATE_EXERCISE",
    "result": "knife_carving",
    "time": "5 m",
    "qualities": [ { "id": "HAMMER", "level": 1 } ],
    "components": [ [ [ "spike", 1 ], [ "scrap", 5 ] ] ]
  },
  {
    "type": "uncraft",
    "activity_level": "MODERATE_EXERCISE",
    "result": "knife_chef",
    "time": "5 m",
    "qualities": [ { "id": "HAMMER", "level": 1 } ],
    "components": [ [ [ "spike", 1 ], [ "scrap", 5 ] ] ]
  },
  {
    "type": "uncraft",
    "activity_level": "MODERATE_EXERCISE",
    "result": "knife_folding",
    "time": "3 m",
    "qualities": [ { "id": "HAMMER", "level": 1 } ],
    "components": [ [ [ "plastic_chunk", 1 ] ], [ [ "scrap", 4 ] ] ]
  },
  {
    "type": "uncraft",
    "activity_level": "MODERATE_EXERCISE",
    "result": "knife_meat_cleaver",
    "time": "5 m",
    "qualities": [ { "id": "HAMMER", "level": 1 } ],
    "components": [ [ [ "blade", 1 ], [ "scrap", 10 ] ] ]
  },
  {
    "type": "uncraft",
    "activity_level": "MODERATE_EXERCISE",
    "result": "knife_paring",
    "time": "3 m",
    "qualities": [ { "id": "HAMMER", "level": 1 } ],
    "components": [ [ [ "scrap", 2 ] ] ]
  },
  {
    "result": "knife_steak",
    "type": "uncraft",
    "time": "3 m",
    "//": "Another odd one",
    "activity_level": "MODERATE_EXERCISE",
    "components": [ [ [ "spike", 1 ] ] ],
    "flags": [ "BLIND_EASY" ]
  },
  {
    "type": "uncraft",
    "activity_level": "MODERATE_EXERCISE",
    "result": "knife_vegetable_cleaver",
    "time": "2 m",
    "qualities": [ { "id": "HAMMER", "level": 1 } ],
    "components": [ [ [ "blade", 1 ], [ "scrap", 5 ] ] ]
  },
  {
    "result": "laptop",
    "type": "uncraft",
    "activity_level": "LIGHT_EXERCISE",
    "skill_used": "electronics",
    "time": "45 m",
    "qualities": [ { "id": "SCREW", "level": 1 } ],
    "components": [
      [ [ "processor", 1 ] ],
      [ [ "RAM", 4 ] ],
      [ [ "circuit", 1 ] ],
      [ [ "cable", 6 ] ],
      [ [ "amplifier", 1 ] ],
      [ [ "power_supply", 1 ] ],
      [ [ "plastic_chunk", 6 ] ],
      [ [ "small_lcd_screen", 1 ] ]
    ]
  },
  {
    "result": "large_lcd_screen",
    "type": "uncraft",
    "activity_level": "LIGHT_EXERCISE",
    "skill_used": "electronics",
    "time": "30 m",
    "using": [ [ "soldering_standard", 15 ] ],
    "components": [ [ [ "e_scrap", 3 ] ], [ [ "plastic_chunk", 5 ] ] ]
  },
  {
    "result": "small_lcd_screen",
    "type": "uncraft",
    "activity_level": "LIGHT_EXERCISE",
    "skill_used": "electronics",
    "time": "10 m",
    "using": [ [ "soldering_standard", 5 ] ],
    "components": [ [ [ "e_scrap", 1 ] ], [ [ "plastic_chunk", 2 ] ] ]
  },
  {
    "result": "basket_laundry",
    "type": "uncraft",
    "activity_level": "LIGHT_EXERCISE",
    "time": "5 m",
    "qualities": [ { "id": "CUT", "level": 2 } ],
    "components": [ [ [ "plastic_chunk", 20 ] ] ]
  },
  {
    "result": "teleumbrella",
    "type": "uncraft",
    "activity_level": "LIGHT_EXERCISE",
    "time": "3 m",
    "qualities": [ { "id": "CUT", "level": 2 } ],
    "components": [ [ [ "plastic_chunk", 3 ] ], [ [ "scrap_aluminum", 1 ] ], [ [ "wire", 5 ] ] ]
  },
  {
    "result": "lawnmower",
    "type": "uncraft",
    "activity_level": "LIGHT_EXERCISE",
    "time": "45 m",
    "qualities": [ { "id": "WRENCH", "level": 1 } ],
    "components": [
      [ [ "scrap", 8 ] ],
      [ [ "spring", 2 ] ],
      [ [ "blade", 2 ] ],
      [ [ "1cyl_combustion", 1 ] ],
      [ [ "metal_tank_little", 1 ] ],
      [ [ "pipe", 3 ] ]
    ]
  },
  {
    "result": "lighter",
    "type": "uncraft",
    "activity_level": "LIGHT_EXERCISE",
    "time": "30 s",
    "components": [ [ [ "pilot_light", 1 ] ] ]
  },
  {
    "result": "silver_locket",
    "type": "uncraft",
    "activity_level": "LIGHT_EXERCISE",
    "time": "30 s",
    "qualities": [ { "id": "HAMMER", "level": 1 } ],
    "components": [ [ [ "silver_small", 10 ] ] ]
  },
  {
    "result": "makeshift_crowbar",
    "type": "uncraft",
    "activity_level": "MODERATE_EXERCISE",
    "skill_used": "mechanics",
    "time": "1 m",
    "qualities": [ { "id": "SAW_M", "level": 1 } ],
    "components": [ [ [ "scrap", 3 ] ], [ [ "steel_chunk", 1 ] ] ]
  },
  {
    "result": "makeshift_sling",
    "type": "uncraft",
    "activity_level": "NO_EXERCISE",
    "time": "6 s",
    "components": [ [ [ "sheet", 1 ] ] ],
    "flags": [ "BLIND_EASY" ]
  },
  {
    "result": "many_years_old_newspaper",
    "type": "uncraft",
    "activity_level": "NO_EXERCISE",
    "time": "30 s",
    "components": [ [ [ "paper", 2 ] ] ],
    "flags": [ "BLIND_EASY" ]
  },
  {
    "result": "material_shrd_limestone",
    "type": "uncraft",
    "activity_level": "MODERATE_EXERCISE",
    "time": "10 m",
    "qualities": [ { "id": "HAMMER", "level": 1 } ],
    "tools": [ [ [ "crucible", -1 ], [ "crucible_clay", -1 ] ] ],
    "components": [ [ [ "material_limestone", 10 ] ] ]
  },
  {
    "result": "mess_kit",
    "type": "uncraft",
    "activity_level": "LIGHT_EXERCISE",
    "skill_used": "electronics",
    "time": "10 m",
    "using": [ [ "soldering_standard", 10 ] ],
    "qualities": [ { "id": "SCREW", "level": 1 } ],
    "components": [
      [ [ "element", 3 ] ],
      [ [ "amplifier", 1 ] ],
      [ [ "scrap_aluminum", 6 ] ],
      [ [ "plastic_chunk", 1 ] ],
      [ [ "cable", 8 ] ]
    ]
  },
  {
    "result": "mess_tray",
    "type": "uncraft",
    "activity_level": "MODERATE_EXERCISE",
    "time": "2 m",
    "qualities": [ { "id": "HAMMER", "level": 1 } ],
    "components": [ [ [ "scrap", 5 ] ] ]
  },
  {
    "result": "microwave",
    "type": "uncraft",
    "activity_level": "LIGHT_EXERCISE",
    "skill_used": "electronics",
    "time": "45 m",
    "qualities": [ { "id": "SCREW", "level": 1 } ],
    "components": [
      [ [ "processor", 1 ] ],
      [ [ "cable", 4 ] ],
      [ [ "e_scrap", 3 ] ],
      [ [ "amplifier", 1 ] ],
      [ [ "power_supply", 4 ] ],
      [ [ "plastic_chunk", 8 ] ],
      [ [ "motor_micro", 1 ] ],
      [ [ "magnetron", 1 ] ]
    ]
  },
  {
    "result": "mil_mess_kit",
    "type": "uncraft",
    "activity_level": "LIGHT_EXERCISE",
    "skill_used": "electronics",
    "time": "10 m",
    "qualities": [ { "id": "SCREW", "level": 1 } ],
    "components": [ [ [ "element", 3 ] ], [ [ "amplifier", 1 ] ], [ [ "cable", 8 ] ] ]
  },
  {
    "result": "militarymap",
    "type": "uncraft",
    "activity_level": "NO_EXERCISE",
    "time": "30 s",
    "components": [ [ [ "paper", 10 ] ] ],
    "flags": [ "BLIND_EASY" ]
  },
  {
    "result": "mininuke",
    "type": "uncraft",
    "activity_level": "MODERATE_EXERCISE",
    "time": "3 h",
    "skill_used": "electronics",
    "difficulty": 8,
    "skills_required": [ [ "fabrication", 4 ], [ "mechanics", 6 ] ],
    "using": [ [ "soldering_standard", 150 ], [ "welding_standard", 6 ] ],
    "qualities": [
      { "id": "SCREW", "level": 1 },
      { "id": "SCREW_FINE", "level": 1 },
      { "id": "WRENCH", "level": 2 },
      { "id": "WRENCH_FINE", "level": 1 },
      { "id": "SAW_M", "level": 2 },
      { "id": "SAW_M_FINE", "level": 1 }
    ],
    "components": [
      [ [ "cable", 12 ] ],
      [ [ "chem_rdx", 20 ] ],
      [ [ "circuit", 6 ] ],
      [ [ "plutonium", 6 ] ],
      [ [ "power_supply", 1 ] ],
      [ [ "scrap", 200 ] ],
      [ [ "plut_cell", 1 ] ]
    ]
  },
  {
    "result": "months_old_newspaper",
    "type": "uncraft",
    "activity_level": "NO_EXERCISE",
    "time": "12 s",
    "components": [ [ [ "paper", 2 ] ] ],
    "flags": [ "BLIND_EASY" ]
  },
  {
    "result": "motor",
    "type": "uncraft",
    "activity_level": "MODERATE_EXERCISE",
    "skill_used": "mechanics",
    "difficulty": 4,
    "time": "30 m",
    "using": [ [ "soldering_standard", 40 ], [ "welding_standard", 3 ] ],
    "qualities": [ { "id": "SCREW", "level": 1 }, { "id": "WRENCH", "level": 1 }, { "id": "SAW_M", "level": 1 } ],
    "components": [ [ [ "amplifier", 2 ] ], [ [ "cable", 20 ] ], [ [ "bearing", 10 ] ], [ [ "steel_lump", 5 ] ], [ [ "e_scrap", 5 ] ] ]
  },
  {
    "result": "motor_large",
    "type": "uncraft",
    "activity_level": "MODERATE_EXERCISE",
    "skill_used": "mechanics",
    "difficulty": 6,
    "time": "50 m",
    "using": [ [ "soldering_standard", 50 ], [ "welding_standard", 5 ] ],
    "qualities": [ { "id": "SCREW", "level": 1 }, { "id": "WRENCH", "level": 1 }, { "id": "SAW_M", "level": 1 } ],
    "components": [
      [ [ "power_supply", 2 ] ],
      [ [ "amplifier", 4 ] ],
      [ [ "cable", 30 ] ],
      [ [ "bearing", 40 ] ],
      [ [ "steel_lump", 15 ] ],
      [ [ "e_scrap", 8 ] ]
    ]
  },
  {
    "result": "multi_cooker",
    "type": "uncraft",
    "activity_level": "LIGHT_EXERCISE",
    "skill_used": "electronics",
    "time": "1 h 15 m",
    "qualities": [ { "id": "SCREW", "level": 1 } ],
    "components": [
      [ [ "processor", 1 ] ],
      [ [ "RAM", 1 ] ],
      [ [ "cable", 8 ] ],
      [ [ "element", 4 ] ],
      [ [ "amplifier", 1 ] ],
      [ [ "power_supply", 4 ] ],
      [ [ "plastic_chunk", 12 ] ],
      [ [ "e_scrap", 4 ] ],
      [ [ "scrap", 10 ] ]
    ]
  },
  {
    "result": "silver_necklace",
    "type": "uncraft",
    "activity_level": "LIGHT_EXERCISE",
    "time": "30 s",
    "qualities": [ { "id": "HAMMER", "level": 1 } ],
    "components": [ [ [ "silver_small", 10 ] ] ]
  },
  {
    "result": "newest_newspaper",
    "type": "uncraft",
    "activity_level": "NO_EXERCISE",
    "time": "30 s",
    "components": [ [ [ "paper", 2 ] ] ],
    "flags": [ "BLIND_EASY" ]
  },
  {
    "result": "one_year_old_newspaper",
    "type": "uncraft",
    "activity_level": "NO_EXERCISE",
    "time": "30 s",
    "components": [ [ [ "paper", 2 ] ] ],
    "flags": [ "BLIND_EASY" ]
  },
  {
    "result": "oxy_torch",
    "type": "uncraft",
    "activity_level": "LIGHT_EXERCISE",
    "skill_used": "fabrication",
    "difficulty": 2,
    "time": "5 m",
    "qualities": [ { "id": "WRENCH", "level": 1 } ],
    "components": [
      [ [ "scrap", 5 ] ],
      [ [ "cu_pipe", 1 ] ],
      [ [ "pilot_light", 1 ] ],
      [ [ "cotton_patchwork", 5 ] ],
      [ [ "metal_tank_little", 2 ] ]
    ]
  },
  {
    "result": "oxygen_tank",
    "type": "uncraft",
    "activity_level": "LIGHT_EXERCISE",
    "skill_used": "fabrication",
    "difficulty": 1,
    "time": "5 m",
    "qualities": [ { "id": "WRENCH", "level": 1 } ],
    "components": [ [ [ "scrap", 1 ] ], [ [ "plastic_chunk", 1 ] ], [ [ "metal_tank_little", 1 ] ] ]
  },
  {
    "result": "peeler",
    "type": "uncraft",
    "activity_level": "MODERATE_EXERCISE",
    "time": "30 s",
    "qualities": [ { "id": "HAMMER", "level": 1 } ],
    "components": [ [ [ "scrap", 1 ] ] ]
  },
  {
    "result": "pot_makeshift_copper",
    "type": "uncraft",
    "activity_level": "MODERATE_EXERCISE",
    "time": "5 m",
    "qualities": [ { "id": "HAMMER", "level": 1 } ],
    "components": [ [ [ "copper_scrap_equivalent", 20, "LIST" ] ] ]
  },
  {
    "result": "potato_masher",
    "type": "uncraft",
    "activity_level": "MODERATE_EXERCISE",
    "time": "30 s",
    "qualities": [ { "id": "HAMMER", "level": 1 } ],
    "components": [ [ [ "scrap", 3 ] ] ]
  },
  {
    "result": "pillow",
    "type": "uncraft",
    "activity_level": "NO_EXERCISE",
    "time": "1 m",
    "qualities": [ { "id": "CUT", "level": 1 } ],
    "components": [ [ [ "cotton_patchwork", 4 ] ], [ [ "cotton_ball", 8 ] ] ]
  },
  {
    "result": "makeshift_pillow",
    "type": "uncraft",
    "activity_level": "NO_EXERCISE",
    "time": "1 m",
    "qualities": [ { "id": "CUT", "level": 1 } ],
    "components": [ [ [ "cotton_patchwork", 4 ] ], [ [ "withered", 12 ] ] ]
  },
  {
    "result": "pipe",
    "type": "uncraft",
    "activity_level": "BRISK_EXERCISE",
    "skill_used": "mechanics",
    "time": "5 m",
    "qualities": [ { "id": "SAW_M", "level": 1 } ],
    "components": [ [ [ "scrap", 7 ] ] ]
  },
  {
    "result": "hc_steel_lump",
    "type": "uncraft",
    "activity_level": "BRISK_EXERCISE",
    "time": "10 m",
    "qualities": [ { "id": "SAW_M", "level": 2 } ],
    "components": [ [ [ "hc_steel_chunk", 4 ] ] ]
  },
  {
    "result": "mc_steel_lump",
    "type": "uncraft",
    "activity_level": "BRISK_EXERCISE",
    "time": "10 m",
    "qualities": [ { "id": "SAW_M", "level": 2 } ],
    "components": [ [ [ "mc_steel_chunk", 4 ] ] ]
  },
  {
    "result": "lc_steel_lump",
    "type": "uncraft",
    "activity_level": "BRISK_EXERCISE",
    "time": "10 m",
    "qualities": [ { "id": "SAW_M", "level": 2 } ],
    "components": [ [ [ "lc_steel_chunk", 4 ] ] ]
  },
  {
    "result": "pocketwatch",
    "type": "uncraft",
    "activity_level": "LIGHT_EXERCISE",
    "time": "36 s",
    "qualities": [ { "id": "SCREW", "level": 1 } ],
    "components": [ [ [ "gold_small", 3 ] ], [ [ "clockworks", 1 ] ] ]
  },
  {
    "result": "polisher",
    "type": "uncraft",
    "activity_level": "LIGHT_EXERCISE",
    "skill_used": "electronics",
    "difficulty": 2,
    "time": "6 m",
    "using": [ [ "soldering_standard", 10 ] ],
    "qualities": [ { "id": "SCREW", "level": 1 } ],
    "components": [ [ [ "plastic_chunk", 8 ] ], [ [ "motor_small", 1 ] ], [ [ "scrap", 4 ] ] ]
  },
  {
    "result": "pot_copper",
    "type": "uncraft",
    "activity_level": "MODERATE_EXERCISE",
    "skill_used": "fabrication",
    "difficulty": 1,
    "time": "3 m",
    "qualities": [ { "id": "SAW_M", "level": 1 } ],
    "components": [ [ [ "scrap_copper", 6 ] ], [ [ "scrap", 1 ] ] ]
  },
  {
    "result": "power_armor_basic",
    "type": "uncraft",
    "activity_level": "MODERATE_EXERCISE",
    "skill_used": "fabrication",
    "difficulty": 7,
    "skills_required": [ "electronics", 5 ],
    "time": "2 h",
    "qualities": [ { "id": "SAW_M", "level": 1 }, { "id": "SCREW", "level": 1 }, { "id": "WRENCH", "level": 1 } ],
    "tools": [ [ [ "boltcutters", -1 ], [ "toolset", -1 ] ] ],
    "components": [
      [ [ "depowered_armor", 1 ] ],
      [ [ "power_supply", 6 ] ],
      [ [ "element", 2 ] ],
      [ [ "cable", 12 ] ],
      [ [ "circuit", 6 ] ],
      [ [ "transponder", 1 ] ]
    ]
  },
  {
    "result": "power_armor_helmet_basic",
    "type": "uncraft",
    "activity_level": "MODERATE_EXERCISE",
    "skill_used": "fabrication",
    "difficulty": 8,
    "skills_required": [ "electronics", 4 ],
    "time": "45 m",
    "qualities": [ { "id": "SAW_M", "level": 1 }, { "id": "SCREW", "level": 1 }, { "id": "WRENCH", "level": 1 } ],
    "tools": [ [ [ "boltcutters", -1 ], [ "toolset", -1 ] ] ],
    "components": [
      [ [ "depowered_helmet", 1 ] ],
      [ [ "power_supply", 1 ] ],
      [ [ "element", 1 ] ],
      [ [ "small_lcd_screen", 2 ] ],
      [ [ "circuit", 2 ] ],
      [ [ "RAM", 1 ] ]
    ]
  },
  {
    "result": "processor",
    "type": "uncraft",
    "activity_level": "LIGHT_EXERCISE",
    "skill_used": "electronics",
    "difficulty": 1,
    "time": "10 m",
    "qualities": [ { "id": "SCREW", "level": 1 } ],
    "components": [ [ [ "e_scrap", 3 ] ], [ [ "plastic_chunk", 1 ] ] ]
  },
  {
    "result": "radio_car",
    "type": "uncraft",
    "activity_level": "LIGHT_EXERCISE",
    "skill_used": "electronics",
    "time": "20 m",
    "qualities": [ { "id": "SCREW", "level": 1 } ],
    "components": [
      [ [ "antenna", 1 ] ],
      [ [ "cable", 8 ] ],
      [ [ "motor_tiny", 1 ] ],
      [ [ "motor_micro", 2 ] ],
      [ [ "amplifier", 2 ] ],
      [ [ "plastic_chunk", 8 ] ],
      [ [ "receiver", 1 ] ],
      [ [ "e_scrap", 2 ] ],
      [ [ "scrap_aluminum", 3 ] ],
      [ [ "radio_car_wheel", 1 ] ]
    ]
  },
  {
    "result": "radiocontrol",
    "type": "uncraft",
    "activity_level": "LIGHT_EXERCISE",
    "skill_used": "electronics",
    "time": "3 m",
    "qualities": [ { "id": "SCREW", "level": 1 } ],
    "components": [ [ [ "antenna", 1 ] ], [ [ "e_scrap", 2 ] ], [ [ "transponder", 1 ] ], [ [ "plastic_chunk", 1 ] ] ]
  },
  {
    "result": "stick_fiber",
    "type": "uncraft",
    "activity_level": "LIGHT_EXERCISE",
    "time": "30 m",
    "qualities": [ { "id": "CUT", "level": 2 } ],
    "components": [ [ [ "plant_fibre", 80 ] ] ]
  },
  {
    "result": "ref_lighter",
    "type": "uncraft",
    "activity_level": "LIGHT_EXERCISE",
    "time": "1 m",
    "components": [ [ [ "pilot_light", 1 ] ] ]
  },
  {
    "result": "restaurantmap",
    "type": "uncraft",
    "activity_level": "NO_EXERCISE",
    "time": "30 s",
    "components": [ [ [ "paper", 10 ] ] ],
    "flags": [ "BLIND_EASY" ]
  },
  {
    "type": "uncraft",
    "activity_level": "MODERATE_EXERCISE",
    "result": "garlic_press",
    "time": "30 s",
    "qualities": [ { "id": "HAMMER", "level": 1 } ],
    "components": [ [ [ "scrap", 3 ] ] ]
  },
  {
    "result": "gold_ring",
    "type": "uncraft",
    "activity_level": "LIGHT_EXERCISE",
    "time": "30 s",
    "qualities": [ { "id": "HAMMER", "level": 1 } ],
    "components": [ [ [ "gold_small", 2 ] ] ]
  },
  {
    "result": "gold_ring",
    "type": "uncraft",
    "activity_level": "LIGHT_EXERCISE",
    "time": "30 s",
    "qualities": [ { "id": "HAMMER", "level": 1 } ],
    "components": [ [ [ "gold_small", 2 ] ] ]
  },
  {
    "result": "garnet_gold_ring",
    "type": "uncraft",
    "activity_level": "LIGHT_EXERCISE",
    "time": "1 m",
    "qualities": [ { "id": "HAMMER", "level": 1 } ],
    "components": [ [ [ "gold_small", 2 ] ], [ [ "garnet", 1 ] ] ]
  },
  {
    "result": "amethyst_gold_ring",
    "type": "uncraft",
    "activity_level": "LIGHT_EXERCISE",
    "time": "1 m",
    "qualities": [ { "id": "HAMMER", "level": 1 } ],
    "components": [ [ [ "gold_small", 2 ] ], [ [ "amethyst", 1 ] ] ]
  },
  {
    "result": "aquamarine_gold_ring",
    "type": "uncraft",
    "activity_level": "LIGHT_EXERCISE",
    "time": "1 m",
    "qualities": [ { "id": "HAMMER", "level": 1 } ],
    "components": [ [ [ "gold_small", 2 ] ], [ [ "aquamarine", 1 ] ] ]
  },
  {
    "result": "emerald_gold_ring",
    "type": "uncraft",
    "activity_level": "LIGHT_EXERCISE",
    "time": "1 m",
    "qualities": [ { "id": "HAMMER", "level": 1 } ],
    "components": [ [ [ "gold_small", 2 ] ], [ [ "emerald", 1 ] ] ]
  },
  {
    "result": "alexandrite_gold_ring",
    "type": "uncraft",
    "activity_level": "LIGHT_EXERCISE",
    "time": "1 m",
    "qualities": [ { "id": "HAMMER", "level": 1 } ],
    "components": [ [ [ "gold_small", 2 ] ], [ [ "alexandrite", 1 ] ] ]
  },
  {
    "result": "ruby_gold_ring",
    "type": "uncraft",
    "activity_level": "LIGHT_EXERCISE",
    "time": "1 m",
    "qualities": [ { "id": "HAMMER", "level": 1 } ],
    "components": [ [ [ "gold_small", 2 ] ], [ [ "ruby", 1 ] ] ]
  },
  {
    "result": "peridot_gold_ring",
    "type": "uncraft",
    "activity_level": "LIGHT_EXERCISE",
    "time": "1 m",
    "qualities": [ { "id": "HAMMER", "level": 1 } ],
    "components": [ [ [ "gold_small", 2 ] ], [ [ "peridot", 1 ] ] ]
  },
  {
    "result": "sapphire_gold_ring",
    "type": "uncraft",
    "activity_level": "LIGHT_EXERCISE",
    "time": "1 m",
    "qualities": [ { "id": "HAMMER", "level": 1 } ],
    "components": [ [ [ "gold_small", 2 ] ], [ [ "sapphire", 1 ] ] ]
  },
  {
    "result": "tourmaline_gold_ring",
    "type": "uncraft",
    "activity_level": "LIGHT_EXERCISE",
    "time": "1 m",
    "qualities": [ { "id": "HAMMER", "level": 1 } ],
    "components": [ [ [ "gold_small", 2 ] ], [ [ "tourmaline", 1 ] ] ]
  },
  {
    "result": "citrine_gold_ring",
    "type": "uncraft",
    "activity_level": "LIGHT_EXERCISE",
    "time": "1 m",
    "qualities": [ { "id": "HAMMER", "level": 1 } ],
    "components": [ [ [ "gold_small", 2 ] ], [ [ "citrine", 1 ] ] ]
  },
  {
    "result": "blue_topaz_gold_ring",
    "type": "uncraft",
    "activity_level": "LIGHT_EXERCISE",
    "time": "1 m",
    "qualities": [ { "id": "HAMMER", "level": 1 } ],
    "components": [ [ [ "gold_small", 2 ] ], [ [ "blue_topaz", 1 ] ] ]
  },
  {
    "result": "opal_gold_ring",
    "type": "uncraft",
    "activity_level": "LIGHT_EXERCISE",
    "time": "1 m",
    "qualities": [ { "id": "HAMMER", "level": 1 } ],
    "components": [ [ [ "gold_small", 2 ] ], [ [ "opal", 1 ] ] ]
  },
  {
    "result": "pearl_gold_ring",
    "type": "uncraft",
    "activity_level": "LIGHT_EXERCISE",
    "time": "1 m",
    "qualities": [ { "id": "HAMMER", "level": 1 } ],
    "components": [ [ [ "gold_small", 2 ] ], [ [ "pearl", 1 ] ] ]
  },
  {
    "result": "onyx_gold_ring",
    "type": "uncraft",
    "activity_level": "LIGHT_EXERCISE",
    "time": "1 m",
    "qualities": [ { "id": "HAMMER", "level": 1 } ],
    "components": [ [ [ "gold_small", 2 ] ], [ [ "onyx", 1 ] ] ]
  },
  {
    "result": "roadmap",
    "type": "uncraft",
    "activity_level": "LIGHT_EXERCISE",
    "time": "30 s",
    "components": [ [ [ "paper", 10 ] ] ],
    "flags": [ "BLIND_EASY" ]
  },
  {
    "result": "vehicle_controls",
    "type": "uncraft",
    "activity_level": "MODERATE_EXERCISE",
    "skill_used": "mechanics",
    "difficulty": 3,
    "time": "15 m",
    "decomp_learn": 3,
    "qualities": [ { "id": "HAMMER", "level": 2 }, { "id": "SAW_M", "level": 1 }, { "id": "WRENCH", "level": 1 } ],
    "components": [ [ [ "pipe", 4 ] ], [ [ "scrap", 12 ] ], [ [ "wire", 2 ] ], [ [ "cable", 8 ] ] ]
  },
  {
    "result": "robot_controls",
    "type": "uncraft",
    "activity_level": "MODERATE_EXERCISE",
    "skill_used": "electronics",
    "difficulty": 8,
    "time": "45 m",
    "using": [ [ "soldering_standard", 20 ] ],
    "qualities": [ { "id": "SCREW", "level": 1 }, { "id": "WRENCH", "level": 1 }, { "id": "SAW_M", "level": 1 } ],
    "components": [ [ [ "motor_tiny", 3 ] ], [ [ "processor", 3 ] ], [ [ "RAM", 2 ] ], [ [ "plastic_chunk", 2 ] ] ]
  },
  {
    "result": "sewing_kit",
    "type": "uncraft",
    "activity_level": "NO_EXERCISE",
    "time": "30 s",
    "components": [ [ [ "scrap", 2 ] ], [ [ "plastic_chunk", 1 ] ] ]
  },
  {
    "result": "steel_pan",
    "type": "uncraft",
    "activity_level": "MODERATE_EXERCISE",
    "skill_used": "fabrication",
    "difficulty": 1,
    "time": "5 m",
    "qualities": [ { "id": "HAMMER", "level": 1 } ],
    "components": [ [ [ "steel_chunk", 3 ], [ "scrap", 15 ] ] ]
  },
  {
    "result": "scythe",
    "type": "uncraft",
    "time": "6 m",
    "activity_level": "MODERATE_EXERCISE",
    "qualities": [ { "id": "HAMMER", "level": 1 } ],
    "components": [ [ [ "blade_scythe", 1 ] ], [ [ "stick_long", 1 ] ] ]
  },
  {
    "result": "sf_watch",
    "type": "uncraft",
    "activity_level": "LIGHT_EXERCISE",
    "time": "30 s",
    "qualities": [ { "id": "HAMMER", "level": 1 }, { "id": "SCREW", "level": 1 } ],
    "components": [ [ [ "gold_small", 5 ] ], [ [ "silver_small", 12 ] ], [ [ "clockworks", 1 ] ] ]
  },
  {
    "result": "silver_bracelet",
    "type": "uncraft",
    "time": "30 s",
    "activity_level": "LIGHT_EXERCISE",
    "qualities": [ { "id": "HAMMER", "level": 1 } ],
    "components": [ [ [ "silver_small", 10 ] ] ]
  },
  {
    "result": "garnet_silver_bracelet",
    "type": "uncraft",
    "activity_level": "LIGHT_EXERCISE",
    "time": "1 m",
    "qualities": [ { "id": "HAMMER", "level": 1 } ],
    "components": [ [ [ "silver_small", 8 ] ], [ [ "garnet", 4 ] ] ]
  },
  {
    "result": "amethyst_silver_bracelet",
    "type": "uncraft",
    "activity_level": "LIGHT_EXERCISE",
    "time": "1 m",
    "qualities": [ { "id": "HAMMER", "level": 1 } ],
    "components": [ [ [ "silver_small", 8 ] ], [ [ "amethyst", 4 ] ] ]
  },
  {
    "result": "aquamarine_silver_bracelet",
    "type": "uncraft",
    "activity_level": "LIGHT_EXERCISE",
    "time": "1 m",
    "qualities": [ { "id": "HAMMER", "level": 1 } ],
    "components": [ [ [ "silver_small", 8 ] ], [ [ "aquamarine", 4 ] ] ]
  },
  {
    "result": "emerald_silver_bracelet",
    "type": "uncraft",
    "activity_level": "LIGHT_EXERCISE",
    "time": "1 m",
    "qualities": [ { "id": "HAMMER", "level": 1 } ],
    "components": [ [ [ "silver_small", 8 ] ], [ [ "emerald", 4 ] ] ]
  },
  {
    "result": "alexandrite_silver_bracelet",
    "type": "uncraft",
    "activity_level": "LIGHT_EXERCISE",
    "time": "1 m",
    "qualities": [ { "id": "HAMMER", "level": 1 } ],
    "components": [ [ [ "silver_small", 8 ] ], [ [ "alexandrite", 4 ] ] ]
  },
  {
    "result": "ruby_silver_bracelet",
    "type": "uncraft",
    "activity_level": "LIGHT_EXERCISE",
    "time": "1 m",
    "qualities": [ { "id": "HAMMER", "level": 1 } ],
    "components": [ [ [ "silver_small", 8 ] ], [ [ "ruby", 4 ] ] ]
  },
  {
    "result": "peridot_silver_bracelet",
    "type": "uncraft",
    "activity_level": "LIGHT_EXERCISE",
    "time": "1 m",
    "qualities": [ { "id": "HAMMER", "level": 1 } ],
    "components": [ [ [ "silver_small", 8 ] ], [ [ "peridot", 4 ] ] ]
  },
  {
    "result": "sapphire_silver_bracelet",
    "type": "uncraft",
    "activity_level": "LIGHT_EXERCISE",
    "time": "1 m",
    "qualities": [ { "id": "HAMMER", "level": 1 } ],
    "components": [ [ [ "silver_small", 8 ] ], [ [ "sapphire", 4 ] ] ]
  },
  {
    "result": "tourmaline_silver_bracelet",
    "type": "uncraft",
    "activity_level": "LIGHT_EXERCISE",
    "time": "1 m",
    "qualities": [ { "id": "HAMMER", "level": 1 } ],
    "components": [ [ [ "silver_small", 8 ] ], [ [ "tourmaline", 4 ] ] ]
  },
  {
    "result": "citrine_silver_bracelet",
    "type": "uncraft",
    "activity_level": "LIGHT_EXERCISE",
    "time": "1 m",
    "qualities": [ { "id": "HAMMER", "level": 1 } ],
    "components": [ [ [ "silver_small", 8 ] ], [ [ "citrine", 4 ] ] ]
  },
  {
    "result": "blue_topaz_silver_bracelet",
    "type": "uncraft",
    "activity_level": "LIGHT_EXERCISE",
    "time": "1 m",
    "qualities": [ { "id": "HAMMER", "level": 1 } ],
    "components": [ [ [ "silver_small", 8 ] ], [ [ "blue_topaz", 4 ] ] ]
  },
  {
    "result": "opal_silver_bracelet",
    "type": "uncraft",
    "activity_level": "LIGHT_EXERCISE",
    "time": "1 m",
    "qualities": [ { "id": "HAMMER", "level": 1 } ],
    "components": [ [ [ "silver_small", 8 ] ], [ [ "opal", 4 ] ] ]
  },
  {
    "result": "pearl_silver_bracelet",
    "type": "uncraft",
    "activity_level": "LIGHT_EXERCISE",
    "time": "1 m",
    "qualities": [ { "id": "HAMMER", "level": 1 } ],
    "components": [ [ [ "silver_small", 8 ] ], [ [ "pearl", 4 ] ] ]
  },
  {
    "result": "onyx_silver_bracelet",
    "type": "uncraft",
    "activity_level": "LIGHT_EXERCISE",
    "time": "1 m",
    "qualities": [ { "id": "HAMMER", "level": 1 } ],
    "components": [ [ [ "silver_small", 8 ] ], [ [ "onyx", 4 ] ] ]
  },
  {
    "result": "diamond_silver_bracelet",
    "type": "uncraft",
    "activity_level": "LIGHT_EXERCISE",
    "time": "1 m",
    "qualities": [ { "id": "HAMMER", "level": 1 } ],
    "components": [ [ [ "silver_small", 8 ] ], [ [ "diamond", 4 ] ] ]
  },
  {
    "result": "silver_ear",
    "type": "uncraft",
    "activity_level": "LIGHT_EXERCISE",
    "time": "30 s",
    "qualities": [ { "id": "HAMMER", "level": 1 } ],
    "components": [ [ [ "silver_small", 3 ] ] ]
  },
  {
    "result": "garnet_silver_earring",
    "type": "uncraft",
    "activity_level": "LIGHT_EXERCISE",
    "time": "1 m",
    "qualities": [ { "id": "HAMMER", "level": 1 } ],
    "components": [ [ [ "silver_small", 4 ] ], [ [ "garnet", 2 ] ] ]
  },
  {
    "result": "amethyst_silver_earring",
    "type": "uncraft",
    "activity_level": "LIGHT_EXERCISE",
    "time": "1 m",
    "qualities": [ { "id": "HAMMER", "level": 1 } ],
    "components": [ [ [ "silver_small", 4 ] ], [ [ "amethyst", 2 ] ] ]
  },
  {
    "result": "aquamarine_silver_earring",
    "type": "uncraft",
    "activity_level": "LIGHT_EXERCISE",
    "time": "1 m",
    "qualities": [ { "id": "HAMMER", "level": 1 } ],
    "components": [ [ [ "silver_small", 4 ] ], [ [ "aquamarine", 2 ] ] ]
  },
  {
    "result": "emerald_silver_earring",
    "type": "uncraft",
    "activity_level": "LIGHT_EXERCISE",
    "time": "1 m",
    "qualities": [ { "id": "HAMMER", "level": 1 } ],
    "components": [ [ [ "silver_small", 4 ] ], [ [ "emerald", 2 ] ] ]
  },
  {
    "result": "alexandrite_silver_earring",
    "type": "uncraft",
    "activity_level": "LIGHT_EXERCISE",
    "time": "1 m",
    "qualities": [ { "id": "HAMMER", "level": 1 } ],
    "components": [ [ [ "silver_small", 4 ] ], [ [ "alexandrite", 2 ] ] ]
  },
  {
    "result": "ruby_silver_earring",
    "type": "uncraft",
    "activity_level": "LIGHT_EXERCISE",
    "time": "1 m",
    "qualities": [ { "id": "HAMMER", "level": 1 } ],
    "components": [ [ [ "silver_small", 4 ] ], [ [ "ruby", 2 ] ] ]
  },
  {
    "result": "peridot_silver_earring",
    "type": "uncraft",
    "activity_level": "LIGHT_EXERCISE",
    "time": "1 m",
    "qualities": [ { "id": "HAMMER", "level": 1 } ],
    "components": [ [ [ "silver_small", 4 ] ], [ [ "peridot", 2 ] ] ]
  },
  {
    "result": "sapphire_silver_earring",
    "type": "uncraft",
    "activity_level": "LIGHT_EXERCISE",
    "time": "1 m",
    "qualities": [ { "id": "HAMMER", "level": 1 } ],
    "components": [ [ [ "silver_small", 4 ] ], [ [ "sapphire", 2 ] ] ]
  },
  {
    "result": "tourmaline_silver_earring",
    "type": "uncraft",
    "activity_level": "LIGHT_EXERCISE",
    "time": "1 m",
    "qualities": [ { "id": "HAMMER", "level": 1 } ],
    "components": [ [ [ "silver_small", 4 ] ], [ [ "tourmaline", 2 ] ] ]
  },
  {
    "result": "citrine_silver_earring",
    "type": "uncraft",
    "activity_level": "LIGHT_EXERCISE",
    "time": "1 m",
    "qualities": [ { "id": "HAMMER", "level": 1 } ],
    "components": [ [ [ "silver_small", 4 ] ], [ [ "citrine", 2 ] ] ]
  },
  {
    "result": "blue_topaz_silver_earring",
    "type": "uncraft",
    "activity_level": "LIGHT_EXERCISE",
    "time": "1 m",
    "qualities": [ { "id": "HAMMER", "level": 1 } ],
    "components": [ [ [ "silver_small", 4 ] ], [ [ "blue_topaz", 2 ] ] ]
  },
  {
    "result": "opal_silver_earring",
    "type": "uncraft",
    "activity_level": "LIGHT_EXERCISE",
    "time": "1 m",
    "qualities": [ { "id": "HAMMER", "level": 1 } ],
    "components": [ [ [ "silver_small", 4 ] ], [ [ "opal", 2 ] ] ]
  },
  {
    "result": "pearl_silver_earring",
    "type": "uncraft",
    "activity_level": "LIGHT_EXERCISE",
    "time": "1 m",
    "qualities": [ { "id": "HAMMER", "level": 1 } ],
    "components": [ [ [ "silver_small", 4 ] ], [ [ "pearl", 2 ] ] ]
  },
  {
    "result": "onyx_silver_earring",
    "type": "uncraft",
    "activity_level": "LIGHT_EXERCISE",
    "time": "1 m",
    "qualities": [ { "id": "HAMMER", "level": 1 } ],
    "components": [ [ [ "silver_small", 4 ] ], [ [ "onyx", 2 ] ] ]
  },
  {
    "result": "diamond_silver_earring",
    "type": "uncraft",
    "activity_level": "LIGHT_EXERCISE",
    "time": "1 m",
    "qualities": [ { "id": "HAMMER", "level": 1 } ],
    "components": [ [ [ "silver_small", 4 ] ], [ [ "diamond", 2 ] ] ]
  },
  {
    "result": "sm_extinguisher",
    "type": "uncraft",
    "activity_level": "LIGHT_EXERCISE",
    "skill_used": "fabrication",
    "difficulty": 1,
    "time": "1 m",
    "qualities": [ { "id": "WRENCH", "level": 1 } ],
    "components": [ [ [ "scrap", 1 ] ], [ [ "plastic_chunk", 1 ] ], [ [ "metal_tank_little", 1 ] ] ]
  },
  {
    "result": "small_relic",
    "type": "uncraft",
    "activity_level": "LIGHT_EXERCISE",
    "time": "1 m 30 s",
    "qualities": [ { "id": "HAMMER", "level": 1 } ],
    "components": [ [ [ "silver_small", 20 ] ] ]
  },
  {
    "result": "smoxygen_tank",
    "type": "uncraft",
    "activity_level": "LIGHT_EXERCISE",
    "skill_used": "fabrication",
    "difficulty": 1,
    "time": "1 m",
    "qualities": [ { "id": "WRENCH", "level": 1 } ],
    "components": [ [ [ "plastic_chunk", 2 ] ], [ [ "canister_empty", 1 ] ] ]
  },
  {
    "result": "spoon",
    "type": "uncraft",
    "activity_level": "MODERATE_EXERCISE",
    "time": "12 s",
    "qualities": [ { "id": "HAMMER", "level": 1 } ],
    "components": [ [ [ "scrap", 1 ] ] ]
  },
  {
    "result": "spork",
    "type": "uncraft",
    "activity_level": "MODERATE_EXERCISE",
    "time": "12 s",
    "qualities": [ { "id": "HAMMER", "level": 1 } ],
    "components": [ [ [ "scrap", 1 ] ] ]
  },
  {
    "result": "spring",
    "type": "uncraft",
    "activity_level": "MODERATE_EXERCISE",
    "time": "1 m 30 s",
    "qualities": [ { "id": "HAMMER", "level": 1 } ],
    "components": [ [ [ "scrap", 30 ] ] ]
  },
  {
    "result": "stick_long",
    "type": "uncraft",
    "activity_level": "LIGHT_EXERCISE",
    "time": "1 m",
    "qualities": [ { "id": "CUT", "level": 1 } ],
    "components": [ [ [ "stick", 2 ] ] ]
  },
  {
    "result": "stock_pot",
    "type": "uncraft",
    "activity_level": "MODERATE_EXERCISE",
    "skill_used": "fabrication",
    "difficulty": 1,
    "time": "3 m",
    "qualities": [ { "id": "SAW_M", "level": 1 } ],
    "components": [ [ [ "sheet_metal_small", 8 ], [ "steel_chunk", 1 ] ] ]
  },
  {
    "result": "straw_basket",
    "type": "uncraft",
    "activity_level": "LIGHT_EXERCISE",
    "time": "6 m",
    "components": [ [ [ "straw_pile", 4 ] ] ],
    "flags": [ "BLIND_HARD" ]
  },
  {
    "result": "straw_doll",
    "type": "uncraft",
    "activity_level": "LIGHT_EXERCISE",
    "time": "3 m",
    "components": [ [ [ "straw_pile", 1 ] ] ],
    "flags": [ "BLIND_HARD" ]
  },
  {
    "result": "straw_fedora",
    "type": "uncraft",
    "activity_level": "LIGHT_EXERCISE",
    "time": "6 m",
    "qualities": [ { "id": "CUT", "level": 1 } ],
    "components": [ [ [ "straw_pile", 5 ] ] ]
  },
  {
    "result": "straw_hat",
    "type": "uncraft",
    "activity_level": "LIGHT_EXERCISE",
    "time": "6 m",
    "components": [ [ [ "straw_pile", 2 ] ] ],
    "flags": [ "BLIND_HARD" ]
  },
  {
    "result": "straw_sandals",
    "type": "uncraft",
    "activity_level": "LIGHT_EXERCISE",
    "time": "5 m",
    "components": [ [ [ "straw_pile", 2 ] ] ],
    "flags": [ "BLIND_HARD" ]
  },
  {
    "result": "sunglasses",
    "type": "uncraft",
    "activity_level": "LIGHT_EXERCISE",
    "time": "6 s",
    "components": [ [ [ "glass_tinted", 1 ] ] ],
    "flags": [ "BLIND_EASY" ]
  },
  {
    "result": "sunglasses_bifocal",
    "type": "uncraft",
    "activity_level": "LIGHT_EXERCISE",
    "time": "6 s",
    "components": [ [ [ "glass_tinted", 1 ] ] ],
    "flags": [ "BLIND_EASY" ]
  },
  {
    "result": "sunglasses_reading",
    "type": "uncraft",
    "activity_level": "LIGHT_EXERCISE",
    "time": "6 s",
    "components": [ [ [ "glass_tinted", 1 ] ] ],
    "flags": [ "BLIND_EASY" ]
  },
  {
    "result": "survivormap",
    "type": "uncraft",
    "activity_level": "NO_EXERCISE",
    "time": "30 s",
    "components": [ [ [ "paper", 10 ] ] ],
    "flags": [ "BLIND_EASY" ]
  },
  {
    "result": "survnote",
    "type": "uncraft",
    "activity_level": "NO_EXERCISE",
    "time": "6 s",
    "components": [ [ [ "paper", 1 ] ] ],
    "flags": [ "BLIND_EASY" ]
  },
  {
    "result": "talking_doll",
    "type": "uncraft",
    "activity_level": "LIGHT_EXERCISE",
    "time": "30 s",
    "qualities": [ { "id": "SCREW", "level": 1 } ],
    "components": [
      [ [ "scrap", 1 ] ],
      [ [ "plastic_chunk", 2 ] ],
      [ [ "cotton_patchwork", 2 ] ],
      [ [ "RAM", 1 ] ],
      [ [ "e_scrap", 2 ] ]
    ]
  },
  {
    "result": "tank_top",
    "type": "uncraft",
    "activity_level": "NO_EXERCISE",
    "skill_used": "tailor",
    "time": "1 m",
    "components": [ [ [ "cotton_patchwork", 4 ] ] ],
    "flags": [ "BLIND_HARD" ]
  },
  {
    "result": "household_water_heater",
    "type": "uncraft",
    "activity_level": "LIGHT_EXERCISE",
    "skill_used": "electronics",
    "time": "1 h",
    "qualities": [ { "id": "SCREW", "level": 1 }, { "id": "WRENCH", "level": 1 } ],
    "components": [
      [ [ "pipe", 1 ] ],
      [ [ "scrap", 6 ] ],
      [ [ "steel_chunk", 3 ] ],
      [ [ "sheet_metal", 6 ] ],
      [ [ "cable", 15 ] ],
      [ [ "cu_pipe", 5 ] ],
      [ [ "hose", 2 ] ],
      [ [ "pilot_light", 1 ] ],
      [ [ "thermostat", 1 ] ],
      [ [ "water_faucet", 1 ] ],
      [ [ "pipe_fittings", 6 ] ],
      [ [ "metal_tank", 1 ] ]
    ]
  },
  {
    "result": "television",
    "type": "uncraft",
    "activity_level": "LIGHT_EXERCISE",
    "skill_used": "electronics",
    "time": "1 h",
    "qualities": [ { "id": "SCREW", "level": 1 } ],
    "components": [
      [ [ "large_lcd_screen", 1 ] ],
      [ [ "processor", 1 ] ],
      [ [ "RAM", 2 ] ],
      [ [ "cable", 8 ] ],
      [ [ "e_scrap", 4 ] ],
      [ [ "amplifier", 4 ] ],
      [ [ "power_supply", 2 ] ],
      [ [ "plastic_chunk", 8 ] ]
    ]
  },
  {
    "result": "thyme",
    "type": "uncraft",
    "activity_level": "LIGHT_EXERCISE",
    "time": "1 m",
    "qualities": [ { "id": "CUT", "level": 1 } ],
    "components": [ [ [ "wild_herbs", 10 ] ] ]
  },
  {
    "result": "hickory_nut",
    "type": "uncraft",
    "activity_level": "LIGHT_EXERCISE",
    "skill_used": "survival",
    "difficulty": 1,
    "time": "5 m",
    "qualities": [ { "id": "HAMMER", "level": 1 } ],
    "components": [ [ [ "hickory_nut_shelled", 1 ] ] ],
    "flags": [ "BLIND_EASY" ]
  },
  {
    "result": "hazelnut",
    "type": "uncraft",
    "activity_level": "LIGHT_EXERCISE",
    "skill_used": "survival",
    "difficulty": 1,
    "time": "5 m",
    "qualities": [ { "id": "HAMMER", "level": 1 } ],
    "components": [ [ [ "hazelnut_shelled", 1 ] ] ],
    "flags": [ "BLIND_EASY" ]
  },
  {
    "result": "chestnut",
    "type": "uncraft",
    "activity_level": "LIGHT_EXERCISE",
    "skill_used": "survival",
    "difficulty": 1,
    "time": "5 m",
    "qualities": [ { "id": "HAMMER", "level": 1 } ],
    "components": [ [ [ "chestnut_shelled", 1 ] ] ],
    "flags": [ "BLIND_EASY" ]
  },
  {
    "result": "almond",
    "type": "uncraft",
    "activity_level": "LIGHT_EXERCISE",
    "skill_used": "survival",
    "difficulty": 1,
    "time": "5 m",
    "qualities": [ { "id": "HAMMER", "level": 1 } ],
    "components": [ [ [ "almond_shelled", 1 ] ] ],
    "flags": [ "BLIND_EASY" ]
  },
  {
    "result": "pistachio",
    "type": "uncraft",
    "activity_level": "LIGHT_EXERCISE",
    "skill_used": "survival",
    "difficulty": 1,
    "time": "5 m",
    "qualities": [ { "id": "HAMMER", "level": 1 } ],
    "components": [ [ [ "pistachio_shelled", 1 ] ] ],
    "flags": [ "BLIND_EASY" ]
  },
  {
    "result": "pecan",
    "type": "uncraft",
    "activity_level": "LIGHT_EXERCISE",
    "skill_used": "survival",
    "difficulty": 1,
    "time": "5 m",
    "qualities": [ { "id": "HAMMER", "level": 1 } ],
    "components": [ [ [ "pecan_shelled", 1 ] ] ],
    "flags": [ "BLIND_EASY" ]
  },
  {
    "result": "walnut",
    "type": "uncraft",
    "activity_level": "LIGHT_EXERCISE",
    "skill_used": "survival",
    "difficulty": 1,
    "time": "10 m",
    "qualities": [ { "id": "HAMMER", "level": 1 } ],
    "components": [ [ [ "walnut_shelled", 1 ] ] ],
    "flags": [ "BLIND_EASY" ]
  },
  {
    "result": "whisk",
    "type": "uncraft",
    "activity_level": "LIGHT_EXERCISE",
    "time": "30 s",
    "qualities": [ { "id": "HAMMER", "level": 1 } ],
    "components": [ [ [ "scrap", 3 ] ] ]
  },
  {
    "result": "wine_glass",
    "type": "uncraft",
    "activity_level": "LIGHT_EXERCISE",
    "time": "1 s",
    "components": [ [ [ "glass_shard", 2 ] ] ]
  },
  {
    "result": "peanut",
    "type": "uncraft",
    "activity_level": "LIGHT_EXERCISE",
    "skill_used": "survival",
    "difficulty": 1,
    "time": "5 m",
    "qualities": [ { "id": "HAMMER", "level": 1 } ],
    "components": [ [ [ "peanut_shelled", 1 ] ] ],
    "flags": [ "BLIND_EASY" ]
  },
  {
    "result": "tieclip",
    "type": "uncraft",
    "activity_level": "LIGHT_EXERCISE",
    "time": "30 s",
    "qualities": [ { "id": "HAMMER", "level": 1 } ],
    "components": [ [ [ "silver_small", 4 ] ] ]
  },
  {
    "result": "toaster",
    "type": "uncraft",
    "activity_level": "LIGHT_EXERCISE",
    "skill_used": "electronics",
    "time": "12 m",
    "qualities": [ { "id": "SCREW", "level": 1 } ],
    "components": [ [ [ "cable", 2 ] ], [ [ "power_supply", 1 ] ], [ [ "scrap_aluminum", 2 ] ], [ [ "element", 4 ] ] ]
  },
  {
    "result": "touristmap",
    "type": "uncraft",
    "activity_level": "NO_EXERCISE",
    "time": "30 s",
    "components": [ [ [ "paper", 10 ] ] ],
    "flags": [ "BLIND_EASY" ]
  },
  {
    "result": "tshirt",
    "type": "uncraft",
    "activity_level": "NO_EXERCISE",
    "skill_used": "tailor",
    "time": "1 m",
    "components": [ [ [ "cotton_patchwork", 5 ] ] ],
    "flags": [ "BLIND_HARD" ]
  },
  {
    "result": "tshirt_tour",
    "type": "uncraft",
    "activity_level": "LIGHT_EXERCISE",
    "skill_used": "tailor",
    "time": "1 m",
    "components": [ [ [ "cotton_patchwork", 5 ] ] ],
    "flags": [ "BLIND_HARD" ]
  },
  {
    "result": "tshirt_text",
    "type": "uncraft",
    "activity_level": "NO_EXERCISE",
    "skill_used": "tailor",
    "time": "1 m",
    "components": [ [ [ "cotton_patchwork", 5 ] ] ],
    "flags": [ "BLIND_HARD" ]
  },
  {
    "result": "flag_shirt",
    "type": "uncraft",
    "activity_level": "NO_EXERCISE",
    "skill_used": "tailor",
    "time": "1 m",
    "components": [ [ [ "cotton_patchwork", 5 ] ] ],
    "flags": [ "BLIND_HARD" ]
  },
  {
    "result": "linuxtshirt",
    "type": "uncraft",
    "activity_level": "NO_EXERCISE",
    "skill_used": "tailor",
    "time": "1 m",
    "components": [ [ [ "cotton_patchwork", 5 ] ] ],
    "flags": [ "BLIND_HARD" ]
  },
  {
    "result": "dish_towel",
    "type": "uncraft",
    "activity_level": "LIGHT_EXERCISE",
    "time": "6 s",
    "components": [ [ [ "cotton_patchwork", 1 ] ] ],
    "flags": [ "BLIND_EASY" ]
  },
  {
    "result": "usb_drive",
    "type": "uncraft",
    "activity_level": "LIGHT_EXERCISE",
    "time": "1 m 30 s",
    "qualities": [ { "id": "SCREW", "level": 1 } ],
    "components": [ [ [ "RAM", 1 ] ] ]
  },
  {
    "result": "vac_sealer",
    "type": "uncraft",
    "activity_level": "LIGHT_EXERCISE",
    "time": "6 m",
    "qualities": [ { "id": "SCREW", "level": 1 } ],
    "components": [ [ [ "scrap_aluminum", 4 ] ], [ [ "element", 2 ] ], [ [ "hose", 1 ] ], [ [ "power_supply", 1 ] ] ]
  },
  {
    "result": "vehicle_dashboard",
    "type": "uncraft",
    "activity_level": "LIGHT_EXERCISE",
    "skill_used": "electronics",
    "difficulty": 2,
    "time": "30 m",
    "qualities": [ { "id": "SCREW", "level": 1 } ],
    "components": [ [ [ "electronics_controls", 1 ] ], [ [ "cable", 5 ] ], [ [ "plastic_chunk", 15 ] ] ]
  },
  {
    "result": "weeks_old_newspaper",
    "type": "uncraft",
    "activity_level": "NO_EXERCISE",
    "time": "30 s",
    "components": [ [ [ "paper", 2 ] ] ],
    "flags": [ "BLIND_EASY" ]
  },
  {
    "result": "hinge",
    "type": "uncraft",
    "activity_level": "MODERATE_EXERCISE",
    "time": "1 m",
    "qualities": [ { "id": "HAMMER", "level": 1 } ],
    "components": [ [ [ "sheet_metal_small", 1 ] ] ]
  },
  {
    "result": "wire",
    "type": "uncraft",
    "activity_level": "MODERATE_EXERCISE",
    "time": "30 s",
    "qualities": [ { "id": "HAMMER", "level": 1 } ],
    "components": [ [ [ "scrap", 1 ] ] ]
  },
  {
    "result": "wristwatch",
    "type": "uncraft",
    "activity_level": "LIGHT_EXERCISE",
    "time": "3 m",
    "qualities": [ { "id": "SCREW", "level": 1 } ],
    "components": [ [ [ "plastic_chunk", 1 ] ], [ [ "processor", 1 ] ], [ [ "light_minus_battery_cell", 1 ] ] ]
  },
  {
    "result": "years_old_newspaper",
    "type": "uncraft",
    "activity_level": "NO_EXERCISE",
    "time": "30 s",
    "components": [ [ [ "paper", 2 ] ] ],
    "flags": [ "BLIND_EASY" ]
  },
  {
    "result": "food_processor",
    "type": "uncraft",
    "activity_level": "LIGHT_EXERCISE",
    "skill_used": "fabrication",
    "difficulty": 4,
    "time": "15 m",
    "using": [ [ "soldering_standard", 20 ] ],
    "qualities": [ { "id": "SCREW", "level": 1, "amount": 1 }, { "id": "HAMMER", "level": 3, "amount": 1 } ],
    "components": [ [ [ "scrap", 4 ] ], [ [ "cable", 2 ] ], [ [ "pot", 1 ] ], [ [ "e_scrap", 1 ] ], [ [ "motor_micro", 1 ] ] ]
  },
  {
    "result": "box_small",
    "type": "uncraft",
    "activity_level": "LIGHT_EXERCISE",
    "time": "2 m",
    "qualities": [ { "id": "CUT", "level": 2 } ],
    "components": [ [ [ "cardboard", 4 ] ] ]
  },
  {
    "result": "box_medium",
    "type": "uncraft",
    "time": "3 m 30 s",
    "activity_level": "LIGHT_EXERCISE",
    "qualities": [ { "id": "CUT", "level": 2 } ],
    "components": [ [ [ "cardboard", 35 ] ] ]
  },
  {
    "result": "box_large",
    "type": "uncraft",
    "activity_level": "LIGHT_EXERCISE",
    "time": "6 m",
    "qualities": [ { "id": "CUT", "level": 2 } ],
    "components": [ [ [ "cardboard", 180 ] ] ]
  },
  {
    "result": "box_small_wood",
    "type": "uncraft",
    "activity_level": "LIGHT_EXERCISE",
    "time": "2 m",
    "qualities": [ { "id": "SAW_W", "level": 1 } ],
    "components": [ [ [ "splinter", 4 ] ] ]
  },
  {
    "result": "washing_machine",
    "type": "uncraft",
    "activity_level": "MODERATE_EXERCISE",
    "skill_used": "electronics",
    "time": "1 h 30 m",
    "qualities": [ { "id": "SCREW", "level": 1 }, { "id": "WRENCH", "level": 1 } ],
    "components": [
      [ [ "cable", 8 ] ],
      [ [ "hose", 1 ] ],
      [ [ "cu_pipe", 3 ] ],
      [ [ "motor_small", 1 ] ],
      [ [ "e_scrap", 4 ] ],
      [ [ "element", 4 ] ],
      [ [ "power_supply", 4 ] ],
      [ [ "processor", 1 ] ],
      [ [ "RAM", 1 ] ]
    ]
  },
  {
    "result": "household_washing_machine",
    "type": "uncraft",
    "activity_level": "MODERATE_EXERCISE",
    "skill_used": "electronics",
    "time": "2 h",
    "qualities": [ { "id": "SCREW", "level": 1 }, { "id": "WRENCH", "level": 1 } ],
    "components": [
      [ [ "pipe", 1 ] ],
      [ [ "scrap", 6 ] ],
      [ [ "e_scrap", 4 ] ],
      [ [ "steel_chunk", 3 ] ],
      [ [ "sheet_metal_small", 4 ] ],
      [ [ "sheet_metal", 6 ] ],
      [ [ "cable", 15 ] ],
      [ [ "hose", 2 ] ],
      [ [ "pipe_fittings", 6 ] ],
      [ [ "motor_small", 1 ] ],
      [ [ "cu_pipe", 5 ] ]
    ]
  },
  {
    "result": "dishwasher",
    "type": "uncraft",
    "activity_level": "MODERATE_EXERCISE",
    "skill_used": "electronics",
    "time": "1 h 30 m",
    "qualities": [ { "id": "SCREW", "level": 1 }, { "id": "WRENCH", "level": 1 } ],
    "components": [
      [ [ "cable", 8 ] ],
      [ [ "hose", 1 ] ],
      [ [ "cu_pipe", 3 ] ],
      [ [ "motor_tiny", 1 ] ],
      [ [ "e_scrap", 4 ] ],
      [ [ "element", 4 ] ],
      [ [ "power_supply", 4 ] ],
      [ [ "processor", 1 ] ],
      [ [ "RAM", 1 ] ]
    ]
  },
  {
    "result": "household_dishwasher",
    "type": "uncraft",
    "activity_level": "MODERATE_EXERCISE",
    "skill_used": "electronics",
    "time": "2 h",
    "qualities": [ { "id": "SCREW", "level": 1 }, { "id": "WRENCH", "level": 1 } ],
    "components": [
      [ [ "pipe", 1 ] ],
      [ [ "scrap", 2 ] ],
      [ [ "e_scrap", 2 ] ],
      [ [ "steel_chunk", 3 ] ],
      [ [ "sheet_metal_small", 4 ] ],
      [ [ "sheet_metal", 6 ] ],
      [ [ "cable", 15 ] ],
      [ [ "hose", 2 ] ],
      [ [ "motor_small", 1 ] ],
      [ [ "pipe_fittings", 6 ] ],
      [ [ "cu_pipe", 5 ] ]
    ]
  },
  {
    "//": "TODO: use copy-from inheritance for solarpack uncrafts -- it is currently not working properly #24702",
    "result": "solarpack",
    "type": "uncraft",
    "activity_level": "MODERATE_EXERCISE",
    "skill_used": "electronics",
    "difficulty": 8,
    "skills_required": [ [ "fabrication", 2 ], [ "mechanics", 2 ] ],
    "time": "50 m",
    "using": [ [ "soldering_standard", 35 ], [ "welding_standard", 20 ] ],
    "qualities": [ { "id": "SCREW", "level": 1 }, { "id": "HAMMER", "level": 2 }, { "id": "SAW_M", "level": 2 } ],
    "components": [
      [ [ "power_supply", 2 ] ],
      [ [ "amplifier", 2 ] ],
      [ [ "solar_panel", 1 ] ],
      [ [ "cable", 20 ] ],
      [ [ "sheet_metal", 1 ] ],
      [ [ "sheet_metal_small", 4 ] ],
      [ [ "steel_chunk", 4 ] ],
      [ [ "scrap", 8 ] ],
      [ [ "rope_6", 1 ] ]
    ]
  },
  {
    "//": "TODO: use copy-from inheritance for solarpack uncrafts -- it is currently not working properly #24702",
    "result": "solarpack_on",
    "type": "uncraft",
    "activity_level": "MODERATE_EXERCISE",
    "skill_used": "electronics",
    "difficulty": 8,
    "skills_required": [ [ "fabrication", 2 ], [ "mechanics", 2 ] ],
    "time": "50 m",
    "using": [ [ "soldering_standard", 35 ], [ "welding_standard", 20 ] ],
    "qualities": [ { "id": "SCREW", "level": 1 }, { "id": "HAMMER", "level": 2 }, { "id": "SAW_M", "level": 2 } ],
    "components": [
      [ [ "power_supply", 2 ] ],
      [ [ "amplifier", 2 ] ],
      [ [ "solar_panel", 1 ] ],
      [ [ "cable", 20 ] ],
      [ [ "sheet_metal", 1 ] ],
      [ [ "sheet_metal_small", 4 ] ],
      [ [ "steel_chunk", 4 ] ],
      [ [ "scrap", 8 ] ],
      [ [ "rope_6", 1 ] ]
    ]
  },
  {
    "result": "stationary_water_purifier",
    "type": "uncraft",
    "activity_level": "LIGHT_EXERCISE",
    "time": "60 m",
    "qualities": [ { "id": "SCREW", "level": 1 }, { "id": "WRENCH", "level": 1 } ],
    "components": [
      [ [ "scrap", 6 ] ],
      [ [ "steel_chunk", 3 ] ],
      [ [ "sheet_metal_small", 4 ] ],
      [ [ "sheet_metal", 2 ] ],
      [ [ "cable", 10 ] ],
      [ [ "hose", 4 ] ],
      [ [ "motor_small", 1 ] ],
      [ [ "pipe_fittings", 2 ] ],
      [ [ "solder_wire", 10 ] ],
      [ [ "cu_pipe", 4 ] ]
    ]
  },
  {
    "result": "drill_press",
    "type": "uncraft",
    "activity_level": "LIGHT_EXERCISE",
    "time": "360 m",
    "qualities": [ { "id": "SAW_M", "level": 1 }, { "id": "DRILL", "level": 1 }, { "id": "SCREW", "level": 1 } ],
    "components": [
      [ [ "cable", 6 ] ],
      [ [ "steel_chunk", 5 ] ],
      [ [ "steel_lump", 2 ] ],
      [ [ "scrap", 14 ] ],
      [ [ "steel_plate", 3 ] ],
      [ [ "spike", 1 ] ],
      [ [ "plastic_chunk", 8 ] ],
      [ [ "motor_small", 1 ] ]
    ]
  },
  {
    "result": "tablesaw",
    "type": "uncraft",
    "activity_level": "LIGHT_EXERCISE",
    "time": "360 m",
    "qualities": [ { "id": "SAW_M", "level": 1 }, { "id": "DRILL", "level": 1 }, { "id": "SCREW", "level": 1 } ],
    "components": [
      [ [ "cable", 6 ] ],
      [ [ "steel_chunk", 5 ] ],
      [ [ "steel_lump", 2 ] ],
      [ [ "scrap", 14 ] ],
      [ [ "steel_plate", 3 ] ],
      [ [ "circsaw_blade", 2 ] ],
      [ [ "plastic_chunk", 8 ] ],
      [ [ "motor_small", 1 ] ]
    ]
  },
  {
    "result": "mitresaw",
    "type": "uncraft",
    "activity_level": "LIGHT_EXERCISE",
    "time": "360 m",
    "qualities": [ { "id": "SAW_M", "level": 1 }, { "id": "DRILL", "level": 1 }, { "id": "SCREW", "level": 1 } ],
    "components": [
      [ [ "cable", 6 ] ],
      [ [ "steel_chunk", 5 ] ],
      [ [ "steel_lump", 2 ] ],
      [ [ "scrap", 14 ] ],
      [ [ "steel_plate", 3 ] ],
      [ [ "circsaw_blade", 2 ] ],
      [ [ "plastic_chunk", 8 ] ],
      [ [ "motor_small", 1 ] ]
    ]
  },
  {
    "result": "bandsaw",
    "type": "uncraft",
    "activity_level": "LIGHT_EXERCISE",
    "time": "360 m",
    "qualities": [ { "id": "SAW_M", "level": 1 }, { "id": "DRILL", "level": 1 }, { "id": "SCREW", "level": 1 } ],
    "components": [
      [ [ "cable", 6 ] ],
      [ [ "steel_chunk", 5 ] ],
      [ [ "steel_lump", 2 ] ],
      [ [ "scrap", 14 ] ],
      [ [ "steel_plate", 3 ] ],
      [ [ "wire", 2 ] ],
      [ [ "plastic_chunk", 8 ] ],
      [ [ "motor_small", 1 ] ]
    ]
  },
  {
    "result": "router",
    "type": "uncraft",
    "activity_level": "LIGHT_EXERCISE",
    "time": "360 m",
    "qualities": [ { "id": "SAW_M", "level": 1 }, { "id": "DRILL", "level": 1 }, { "id": "SCREW", "level": 1 } ],
    "components": [
      [ [ "cable", 6 ] ],
      [ [ "steel_chunk", 5 ] ],
      [ [ "steel_lump", 2 ] ],
      [ [ "scrap", 14 ] ],
      [ [ "steel_plate", 3 ] ],
      [ [ "spike", 2 ] ],
      [ [ "plastic_chunk", 8 ] ],
      [ [ "motor_small", 1 ] ]
    ]
  },
  {
    "result": "planer",
    "type": "uncraft",
    "activity_level": "LIGHT_EXERCISE",
    "time": "360 m",
    "qualities": [ { "id": "SAW_M", "level": 1 }, { "id": "DRILL", "level": 1 }, { "id": "SCREW", "level": 1 } ],
    "components": [
      [ [ "cable", 6 ] ],
      [ [ "steel_chunk", 5 ] ],
      [ [ "steel_lump", 2 ] ],
      [ [ "scrap", 14 ] ],
      [ [ "steel_plate", 3 ] ],
      [ [ "blade", 2 ] ],
      [ [ "plastic_chunk", 8 ] ],
      [ [ "motor_small", 1 ] ]
    ]
  },
  {
    "result": "jointer",
    "type": "uncraft",
    "activity_level": "LIGHT_EXERCISE",
    "time": "360 m",
    "qualities": [ { "id": "SAW_M", "level": 1 }, { "id": "DRILL", "level": 1 }, { "id": "SCREW", "level": 1 } ],
    "components": [
      [ [ "cable", 6 ] ],
      [ [ "steel_chunk", 5 ] ],
      [ [ "steel_lump", 2 ] ],
      [ [ "scrap", 14 ] ],
      [ [ "steel_plate", 3 ] ],
      [ [ "blade", 2 ] ],
      [ [ "plastic_chunk", 8 ] ],
      [ [ "motor_small", 1 ] ]
    ]
  },
  {
    "result": "air_compressor",
    "type": "uncraft",
    "activity_level": "LIGHT_EXERCISE",
    "time": "120 m",
    "qualities": [ { "id": "SAW_M", "level": 1 }, { "id": "DRILL", "level": 1 }, { "id": "SCREW", "level": 1 } ],
    "components": [
      [ [ "scrap", 6 ] ],
      [ [ "steel_chunk", 3 ] ],
      [ [ "sheet_metal_small", 4 ] ],
      [ [ "cable", 10 ] ],
      [ [ "hose", 5 ] ],
      [ [ "motor", 1 ] ],
      [ [ "metal_tank", 1 ] ],
      [ [ "plastic_chunk", 5 ] ],
      [ [ "pipe_fittings", 4 ] ],
      [ [ "solder_wire", 15 ] ]
    ]
  },
  {
    "result": "hydraulic_press",
    "type": "uncraft",
    "activity_level": "LIGHT_EXERCISE",
    "time": "120 m",
    "qualities": [ { "id": "SAW_M", "level": 1 }, { "id": "DRILL", "level": 1 }, { "id": "SCREW", "level": 1 } ],
    "components": [
      [ [ "cable", 6 ] ],
      [ [ "steel_chunk", 6 ] ],
      [ [ "steel_lump", 4 ] ],
      [ [ "scrap", 14 ] ],
      [ [ "steel_plate", 2 ] ],
      [ [ "pipe", 4 ] ],
      [ [ "chain", 1 ] ],
      [ [ "motor_small", 1 ] ]
    ]
  },
  {
    "result": "arcade_machine",
    "type": "uncraft",
    "activity_level": "LIGHT_EXERCISE",
    "time": "120 m",
    "qualities": [ { "id": "SAW_M", "level": 1 }, { "id": "DRILL", "level": 1 }, { "id": "SCREW", "level": 1 } ],
    "components": [
      [ [ "television", 1 ] ],
      [ [ "plastic_chunk", 6 ] ],
      [ [ "circuit", 6 ] ],
      [ [ "2x4", 8 ] ],
      [ [ "nail", 6 ] ],
      [ [ "cable", 20 ] ],
      [ [ "power_supply", 2 ] ],
      [ [ "RAM", 4 ] ]
    ]
  },
  {
    "result": "autoclave",
    "type": "uncraft",
    "activity_level": "LIGHT_EXERCISE",
    "time": "120 m",
    "qualities": [ { "id": "SAW_M", "level": 1 }, { "id": "DRILL", "level": 1 }, { "id": "SCREW", "level": 1 } ],
    "components": [
      [ [ "pipe", 1 ] ],
      [ [ "scrap", 6 ] ],
      [ [ "e_scrap", 6 ] ],
      [ [ "steel_chunk", 3 ] ],
      [ [ "sheet_metal_small", 4 ] ],
      [ [ "sheet_metal", 6 ] ],
      [ [ "cable", 15 ] ],
      [ [ "hose", 2 ] ],
      [ [ "motor_small", 1 ] ],
      [ [ "cu_pipe", 5 ] ]
    ]
  },
  {
    "result": "bundle_rag",
    "type": "uncraft",
    "activity_level": "NO_EXERCISE",
    "skill_used": "fabrication",
    "qualities": [ { "id": "CUT", "level": 1 } ],
    "components": [ [ [ "cotton_patchwork", 100 ] ], [ [ "thread", 8 ] ] ],
    "flags": [ "BLIND_EASY" ]
  },
  {
    "result": "bundle_cotton",
    "type": "uncraft",
    "activity_level": "NO_EXERCISE",
    "skill_used": "fabrication",
    "qualities": [ { "id": "CUT", "level": 1 } ],
    "components": [ [ [ "cotton_patchwork", 25 ] ], [ [ "thread", 16 ] ] ],
    "flags": [ "BLIND_EASY" ]
  },
  {
    "result": "bundle_leather",
    "type": "uncraft",
    "activity_level": "NO_EXERCISE",
    "skill_used": "fabrication",
    "qualities": [ { "id": "CUT", "level": 1 } ],
    "components": [ [ [ "leather", 50 ] ], [ [ "thread", 8 ] ] ],
    "flags": [ "BLIND_EASY" ]
  },
  {
    "result": "bundle_wool",
    "type": "uncraft",
    "activity_level": "NO_EXERCISE",
    "skill_used": "fabrication",
    "qualities": [ { "id": "CUT", "level": 1 } ],
    "components": [ [ [ "felt_patch", 100 ] ], [ [ "thread", 8 ] ] ],
    "flags": [ "BLIND_EASY" ]
  },
  {
    "result": "nomex",
    "type": "uncraft",
    "activity_level": "NO_EXERCISE",
    "skill_used": "fabrication",
    "qualities": [ { "id": "CUT", "level": 1 } ],
    "time": "1 h",
    "components": [ [ [ "thread_nomex", 50 ] ] ],
    "flags": [ "BLIND_EASY" ]
  },
  {
    "result": "garlic",
    "type": "uncraft",
    "activity_level": "NO_EXERCISE",
    "time": "15 s",
    "components": [ [ [ "garlic_clove", 6 ] ] ],
    "flags": [ "BLIND_EASY" ]
  },
  {
    "result": "styrofoam_cup",
    "type": "uncraft",
    "activity_level": "LIGHT_EXERCISE",
    "time": "6 s",
    "components": [ [ [ "cardboard", 2 ] ], [ [ "plastic_chunk", 2 ] ] ],
    "flags": [ "BLIND_EASY" ]
  },
  {
    "result": "pan",
    "type": "uncraft",
    "activity_level": "MODERATE_EXERCISE",
    "skill_used": "fabrication",
    "difficulty": 1,
    "time": "3 m",
    "qualities": [ { "id": "SAW_M", "level": 1 } ],
    "components": [ [ [ "steel_chunk", 1 ] ], [ [ "sheet_metal_small", 9 ] ], [ [ "scrap", 3 ] ] ]
  },
  {
    "result": "pot",
    "type": "uncraft",
    "activity_level": "MODERATE_EXERCISE",
    "skill_used": "fabrication",
    "difficulty": 1,
    "time": "5 m",
    "qualities": [ { "id": "SAW_M", "level": 1 } ],
    "components": [ [ [ "scrap", 20 ] ] ]
  },
  {
    "result": "pot_canning",
    "type": "uncraft",
    "activity_level": "MODERATE_EXERCISE",
    "skill_used": "fabrication",
    "difficulty": 1,
    "time": "5 m",
    "qualities": [ { "id": "SAW_M", "level": 1 } ],
    "components": [ [ [ "sheet_metal_small", 20 ], [ "steel_chunk", 2 ] ] ]
  },
  {
    "result": "fluid_preserved_brain",
    "type": "uncraft",
    "activity_level": "NO_EXERCISE",
    "time": "30 s",
    "components": [ [ [ "chem_formaldehyde", 10 ] ], [ [ "human_brain_embalmed", 5 ] ], [ [ "jar_3l_glass_sealed", 1 ] ] ],
    "flags": [ "BLIND_EASY" ]
  },
  {
    "result": "trailmap",
    "type": "uncraft",
    "activity_level": "NO_EXERCISE",
    "time": "30 s",
    "components": [ [ [ "paper", 10 ] ] ],
    "flags": [ "BLIND_EASY" ]
  },
  {
    "result": "spectrophotometer",
    "type": "uncraft",
    "activity_level": "LIGHT_EXERCISE",
    "skill_used": "electronics",
    "difficulty": 4,
    "skills_required": [ "chemistry", 1 ],
    "time": "20 m",
    "qualities": [ { "id": "SCREW", "level": 1 } ],
    "components": [
      [ [ "sheet_metal_small", 2 ] ],
      [ [ "cable", 1 ] ],
      [ [ "amplifier", 1 ] ],
      [ [ "plastic_chunk", 6 ] ],
      [ [ "small_lcd_screen", 1 ] ],
      [ [ "light_detector", 1 ] ],
      [ [ "glass_prism", 1 ] ],
      [ [ "solder_wire", 10 ] ]
    ]
  },
  {
    "result": "melting_point",
    "type": "uncraft",
    "activity_level": "LIGHT_EXERCISE",
    "skill_used": "electronics",
    "time": "20 m",
    "qualities": [ { "id": "SCREW", "level": 1 } ],
    "components": [
      [ [ "sheet_metal_small", 2 ] ],
      [ [ "steel_lump", 1 ] ],
      [ [ "cable", 1 ] ],
      [ [ "hotplate", 1 ] ],
      [ [ "solder_wire", 6 ] ],
      [ [ "lens_small", 1 ] ]
    ]
  },
  {
    "result": "vortex",
    "type": "uncraft",
    "activity_level": "LIGHT_EXERCISE",
    "skill_used": "electronics",
    "time": "20 m",
    "qualities": [ { "id": "SCREW", "level": 1 } ],
    "components": [
      [ [ "sheet_metal_small", 2 ] ],
      [ [ "steel_lump", 1 ] ],
      [ [ "cable", 1 ] ],
      [ [ "motor_tiny", 1 ] ],
      [ [ "plastic_chunk", 2 ] ],
      [ [ "solder_wire", 10 ] ]
    ]
  },
  {
    "result": "ph_meter",
    "type": "uncraft",
    "activity_level": "LIGHT_EXERCISE",
    "skill_used": "electronics",
    "time": "5 m",
    "qualities": [ { "id": "SCREW", "level": 1 } ],
    "components": [ [ [ "voltmeter", 1 ] ], [ [ "glass_tube_small", 2 ] ] ]
  },
  {
    "result": "voltmeter",
    "type": "uncraft",
    "activity_level": "LIGHT_EXERCISE",
    "skill_used": "electronics",
    "time": "20 m",
    "qualities": [ { "id": "SCREW", "level": 1 } ],
    "components": [ [ [ "scrap", 2 ] ], [ [ "amplifier", 1 ] ], [ [ "cable", 6 ] ], [ [ "plastic_chunk", 4 ] ], [ [ "e_scrap", 3 ] ] ]
  },
  {
    "result": "microscope",
    "type": "uncraft",
    "activity_level": "LIGHT_EXERCISE",
    "skill_used": "fabrication",
    "time": "30 m",
    "qualities": [ { "id": "SCREW", "level": 1 } ],
    "components": [
      [ [ "steel_lump", 2 ] ],
      [ [ "amplifier", 1 ] ],
      [ [ "light_bulb", 1 ] ],
      [ [ "cable", 2 ] ],
      [ [ "scrap", 3 ] ],
      [ [ "plastic_chunk", 4 ] ],
      [ [ "lens_small", 8 ] ],
      [ [ "lens", 2 ] ]
    ]
  },
  {
    "result": "microscope_dissecting",
    "type": "uncraft",
    "activity_level": "LIGHT_EXERCISE",
    "skill_used": "fabrication",
    "time": "45 m",
    "qualities": [ { "id": "SCREW", "level": 1 } ],
    "components": [
      [ [ "steel_lump", 2 ] ],
      [ [ "amplifier", 2 ] ],
      [ [ "light_bulb", 1 ] ],
      [ [ "cable", 2 ] ],
      [ [ "scrap", 3 ] ],
      [ [ "plastic_chunk", 4 ] ],
      [ [ "lens_small", 4 ] ],
      [ [ "lens", 4 ] ]
    ]
  },
  {
    "result": "microcentrifuge",
    "type": "uncraft",
    "activity_level": "LIGHT_EXERCISE",
    "skill_used": "fabrication",
    "time": "45 m",
    "qualities": [ { "id": "SCREW", "level": 1 } ],
    "using": [ [ "soldering_standard", 15 ] ],
    "components": [
      [ [ "sheet_metal_small", 2 ] ],
      [ [ "steel_chunk", 4 ] ],
      [ [ "cable", 2 ] ],
      [ [ "motor_small", 1 ] ],
      [ [ "plastic_chunk", 6 ] ],
      [ [ "solder_wire", 10 ] ]
    ]
  },
  {
    "result": "gelbox",
    "type": "uncraft",
    "activity_level": "LIGHT_EXERCISE",
    "skill_used": "fabrication",
    "time": "40 m",
    "qualities": [ { "id": "SCREW", "level": 1 } ],
    "using": [ [ "soldering_standard", 10 ] ],
    "components": [
      [ [ "power_supply", 4 ] ],
      [ [ "amplifier", 4 ] ],
      [ [ "cable", 6 ] ],
      [ [ "plastic_chunk", 10 ] ],
      [ [ "solder_wire", 5 ] ]
    ]
  },
  {
    "result": "medium_storage_battery",
    "type": "uncraft",
    "activity_level": "LIGHT_EXERCISE",
    "skill_used": "electronics",
    "difficulty": 8,
    "time": "40 m",
    "decomp_learn": [ [ "electronics", 3 ], [ "fabrication", 1 ] ],
    "using": [ [ "soldering_standard", 20 ] ],
    "qualities": [ { "id": "SCREW", "level": 1 } ],
    "components": [ [ [ "small_storage_battery", 9 ] ], [ [ "e_scrap", 3 ] ], [ [ "scrap", 7 ] ], [ [ "cable", 4 ] ] ]
  },
  {
    "result": "storage_battery",
    "type": "uncraft",
    "activity_level": "LIGHT_EXERCISE",
    "skill_used": "electronics",
    "difficulty": 8,
    "time": "1 h 30 m",
    "decomp_learn": [ [ "electronics", 3 ], [ "fabrication", 2 ] ],
    "qualities": [ { "id": "SCREW", "level": 1 } ],
    "components": [ [ [ "small_storage_battery", 49 ] ], [ [ "e_scrap", 15 ] ], [ [ "scrap", 31 ] ], [ [ "cable", 19 ] ] ]
  },
  {
    "result": "electric_blanket",
    "type": "uncraft",
    "activity_level": "LIGHT_EXERCISE",
    "skill_used": "tailor",
    "time": "30 m",
    "difficulty": 1,
    "qualities": [ { "id": "CUT", "level": 2 } ],
    "components": [ [ [ "cotton_patchwork", 25 ] ], [ [ "element", 5 ] ], [ [ "cable", 5 ] ] ]
  },
  {
    "result": "wearable_light",
    "type": "uncraft",
    "activity_level": "LIGHT_EXERCISE",
    "skill_used": "fabrication",
    "time": "30 s",
    "qualities": [ { "id": "CUT", "level": 1 } ],
    "components": [ [ [ "flashlight", 1 ] ], [ [ "cotton_patchwork", 2 ] ] ]
  },
  {
    "result": "miner_hat",
    "type": "uncraft",
    "activity_level": "LIGHT_EXERCISE",
    "skill_used": "fabrication",
    "time": "3 m",
    "qualities": [ { "id": "CUT", "level": 2 } ],
    "components": [
      [ [ "hat_hard", 1 ], [ "helmet_bike", 1 ] ],
      [ [ "flashlight", 1 ] ],
      [
        [ "cotton_patchwork", 2 ],
        [ "leather", 2 ],
        [ "cordage", 1, "LIST" ],
        [ "duct_tape", 10 ],
        [ "medical_tape", 20 ]
      ]
    ]
  },
  {
    "result": "adobe_pallet_done",
    "type": "uncraft",
    "activity_level": "LIGHT_EXERCISE",
    "skill_used": "fabrication",
    "time": "1 m",
    "difficulty": 1,
    "qualities": [ { "id": "HAMMER", "level": 1 } ],
    "components": [ [ [ "adobe_brick", 20 ] ], [ [ "frame_wood_light", 1 ] ] ]
  },
  {
    "result": "guitar_electric",
    "type": "uncraft",
    "activity_level": "LIGHT_EXERCISE",
    "skill_used": "electronics",
    "difficulty": 1,
    "time": "6 m",
    "qualities": [ { "id": "SCREW", "level": 1 }, { "id": "CUT", "level": 2 } ],
    "components": [
      [ [ "shoulder_strap", 1 ] ],
      [ [ "2x4", 1 ] ],
      [ [ "amplifier", 1 ] ],
      [ [ "cable", 10 ] ],
      [ [ "scrap", 1 ] ],
      [ [ "e_scrap", 2 ] ]
    ]
  },
  {
    "result": "amplifier_head",
    "type": "uncraft",
    "activity_level": "LIGHT_EXERCISE",
    "skill_used": "electronics",
    "difficulty": 1,
    "time": "1 h 15 m",
    "qualities": [ { "id": "SCREW", "level": 1 } ],
    "components": [
      [ [ "circuit", 1 ] ],
      [ [ "cable", 4 ] ],
      [ [ "amplifier", 4 ] ],
      [ [ "power_supply", 2 ] ],
      [ [ "plastic_chunk", 4 ] ],
      [ [ "scrap", 2 ] ],
      [ [ "splinter", 1 ] ],
      [ [ "solder_wire", 5 ] ],
      [ [ "e_scrap", 3 ] ],
      [ [ "RAM", 1 ] ]
    ]
  },
  {
    "result": "platinum_hairpin",
    "type": "uncraft",
    "activity_level": "LIGHT_EXERCISE",
    "time": "6 s",
    "qualities": [ { "id": "HAMMER", "level": 1 } ],
    "components": [ [ [ "platinum_small", 3 ] ] ]
  },
  {
    "result": "platinum_locket",
    "type": "uncraft",
    "activity_level": "LIGHT_EXERCISE",
    "time": "30 s",
    "qualities": [ { "id": "HAMMER", "level": 1 } ],
    "components": [ [ [ "platinum_small", 4 ] ] ]
  },
  {
    "result": "platinum_necklace",
    "type": "uncraft",
    "activity_level": "LIGHT_EXERCISE",
    "time": "30 s",
    "qualities": [ { "id": "HAMMER", "level": 1 } ],
    "components": [ [ [ "platinum_small", 3 ] ] ]
  },
  {
    "result": "platinum_bracelet",
    "type": "uncraft",
    "activity_level": "LIGHT_EXERCISE",
    "time": "36 s",
    "qualities": [ { "id": "HAMMER", "level": 1 } ],
    "components": [ [ [ "platinum_small", 8 ] ] ]
  },
  {
    "result": "garnet_platinum_bracelet",
    "type": "uncraft",
    "activity_level": "LIGHT_EXERCISE",
    "time": "1 m",
    "qualities": [ { "id": "HAMMER", "level": 1 } ],
    "components": [ [ [ "platinum_small", 8 ] ], [ [ "garnet", 4 ] ] ]
  },
  {
    "result": "amethyst_platinum_bracelet",
    "type": "uncraft",
    "activity_level": "LIGHT_EXERCISE",
    "time": "1 m",
    "qualities": [ { "id": "HAMMER", "level": 1 } ],
    "components": [ [ [ "platinum_small", 8 ] ], [ [ "amethyst", 4 ] ] ]
  },
  {
    "result": "aquamarine_platinum_bracelet",
    "type": "uncraft",
    "activity_level": "LIGHT_EXERCISE",
    "time": "1 m",
    "qualities": [ { "id": "HAMMER", "level": 1 } ],
    "components": [ [ [ "platinum_small", 8 ] ], [ [ "aquamarine", 4 ] ] ]
  },
  {
    "result": "emerald_platinum_bracelet",
    "type": "uncraft",
    "activity_level": "LIGHT_EXERCISE",
    "time": "1 m",
    "qualities": [ { "id": "HAMMER", "level": 1 } ],
    "components": [ [ [ "platinum_small", 8 ] ], [ [ "emerald", 4 ] ] ]
  },
  {
    "result": "alexandrite_platinum_bracelet",
    "type": "uncraft",
    "activity_level": "LIGHT_EXERCISE",
    "time": "1 m",
    "qualities": [ { "id": "HAMMER", "level": 1 } ],
    "components": [ [ [ "platinum_small", 8 ] ], [ [ "alexandrite", 4 ] ] ]
  },
  {
    "result": "ruby_platinum_bracelet",
    "type": "uncraft",
    "activity_level": "LIGHT_EXERCISE",
    "time": "1 m",
    "qualities": [ { "id": "HAMMER", "level": 1 } ],
    "components": [ [ [ "platinum_small", 8 ] ], [ [ "ruby", 4 ] ] ]
  },
  {
    "result": "peridot_platinum_bracelet",
    "type": "uncraft",
    "activity_level": "LIGHT_EXERCISE",
    "time": "1 m",
    "qualities": [ { "id": "HAMMER", "level": 1 } ],
    "components": [ [ [ "platinum_small", 8 ] ], [ [ "peridot", 4 ] ] ]
  },
  {
    "result": "sapphire_platinum_bracelet",
    "type": "uncraft",
    "activity_level": "LIGHT_EXERCISE",
    "time": "1 m",
    "qualities": [ { "id": "HAMMER", "level": 1 } ],
    "components": [ [ [ "platinum_small", 8 ] ], [ [ "sapphire", 4 ] ] ]
  },
  {
    "result": "tourmaline_platinum_bracelet",
    "type": "uncraft",
    "activity_level": "LIGHT_EXERCISE",
    "time": "1 m",
    "qualities": [ { "id": "HAMMER", "level": 1 } ],
    "components": [ [ [ "platinum_small", 8 ] ], [ [ "tourmaline", 4 ] ] ]
  },
  {
    "result": "citrine_platinum_bracelet",
    "type": "uncraft",
    "activity_level": "LIGHT_EXERCISE",
    "time": "1 m",
    "qualities": [ { "id": "HAMMER", "level": 1 } ],
    "components": [ [ [ "platinum_small", 8 ] ], [ [ "citrine", 4 ] ] ]
  },
  {
    "result": "blue_topaz_platinum_bracelet",
    "type": "uncraft",
    "activity_level": "LIGHT_EXERCISE",
    "time": "1 m",
    "qualities": [ { "id": "HAMMER", "level": 1 } ],
    "components": [ [ [ "platinum_small", 8 ] ], [ [ "blue_topaz", 4 ] ] ]
  },
  {
    "result": "opal_platinum_bracelet",
    "type": "uncraft",
    "activity_level": "LIGHT_EXERCISE",
    "time": "1 m",
    "qualities": [ { "id": "HAMMER", "level": 1 } ],
    "components": [ [ [ "platinum_small", 8 ] ], [ [ "opal", 4 ] ] ]
  },
  {
    "result": "pearl_platinum_bracelet",
    "type": "uncraft",
    "activity_level": "LIGHT_EXERCISE",
    "time": "1 m",
    "qualities": [ { "id": "HAMMER", "level": 1 } ],
    "components": [ [ [ "platinum_small", 8 ] ], [ [ "pearl", 4 ] ] ]
  },
  {
    "result": "onyx_platinum_bracelet",
    "type": "uncraft",
    "activity_level": "LIGHT_EXERCISE",
    "time": "1 m",
    "qualities": [ { "id": "HAMMER", "level": 1 } ],
    "components": [ [ [ "platinum_small", 8 ] ], [ [ "onyx", 4 ] ] ]
  },
  {
    "result": "diamond_platinum_bracelet",
    "type": "uncraft",
    "activity_level": "LIGHT_EXERCISE",
    "time": "1 m",
    "qualities": [ { "id": "HAMMER", "level": 1 } ],
    "components": [ [ [ "platinum_small", 8 ] ], [ [ "diamond", 4 ] ] ]
  },
  {
    "result": "platinum_dental_grill",
    "type": "uncraft",
    "activity_level": "LIGHT_EXERCISE",
    "time": "30 s",
    "qualities": [ { "id": "HAMMER", "level": 1 } ],
    "components": [ [ [ "platinum_small", 2 ] ] ]
  },
  {
    "result": "platinum_ear",
    "type": "uncraft",
    "activity_level": "LIGHT_EXERCISE",
    "time": "12 s",
    "qualities": [ { "id": "HAMMER", "level": 1 } ],
    "components": [ [ [ "platinum_small", 2 ] ] ]
  },
  {
    "result": "garnet_platinum_earring",
    "type": "uncraft",
    "activity_level": "LIGHT_EXERCISE",
    "time": "1 m",
    "qualities": [ { "id": "HAMMER", "level": 1 } ],
    "components": [ [ [ "platinum_small", 4 ] ], [ [ "garnet", 2 ] ] ]
  },
  {
    "result": "amethyst_platinum_earring",
    "type": "uncraft",
    "activity_level": "LIGHT_EXERCISE",
    "time": "1 m",
    "qualities": [ { "id": "HAMMER", "level": 1 } ],
    "components": [ [ [ "platinum_small", 4 ] ], [ [ "amethyst", 2 ] ] ]
  },
  {
    "result": "aquamarine_platinum_earring",
    "type": "uncraft",
    "activity_level": "LIGHT_EXERCISE",
    "time": "1 m",
    "qualities": [ { "id": "HAMMER", "level": 1 } ],
    "components": [ [ [ "platinum_small", 4 ] ], [ [ "aquamarine", 2 ] ] ]
  },
  {
    "result": "emerald_platinum_earring",
    "type": "uncraft",
    "activity_level": "LIGHT_EXERCISE",
    "time": "1 m",
    "qualities": [ { "id": "HAMMER", "level": 1 } ],
    "components": [ [ [ "platinum_small", 4 ] ], [ [ "emerald", 2 ] ] ]
  },
  {
    "result": "alexandrite_platinum_earring",
    "type": "uncraft",
    "activity_level": "LIGHT_EXERCISE",
    "time": "1 m",
    "qualities": [ { "id": "HAMMER", "level": 1 } ],
    "components": [ [ [ "platinum_small", 4 ] ], [ [ "alexandrite", 2 ] ] ]
  },
  {
    "result": "ruby_platinum_earring",
    "type": "uncraft",
    "activity_level": "LIGHT_EXERCISE",
    "time": "1 m",
    "qualities": [ { "id": "HAMMER", "level": 1 } ],
    "components": [ [ [ "platinum_small", 4 ] ], [ [ "ruby", 2 ] ] ]
  },
  {
    "result": "peridot_platinum_earring",
    "type": "uncraft",
    "activity_level": "LIGHT_EXERCISE",
    "time": "1 m",
    "qualities": [ { "id": "HAMMER", "level": 1 } ],
    "components": [ [ [ "platinum_small", 4 ] ], [ [ "peridot", 2 ] ] ]
  },
  {
    "result": "sapphire_platinum_earring",
    "type": "uncraft",
    "activity_level": "LIGHT_EXERCISE",
    "time": "1 m",
    "qualities": [ { "id": "HAMMER", "level": 1 } ],
    "components": [ [ [ "platinum_small", 4 ] ], [ [ "sapphire", 2 ] ] ]
  },
  {
    "result": "tourmaline_platinum_earring",
    "type": "uncraft",
    "activity_level": "LIGHT_EXERCISE",
    "time": "1 m",
    "qualities": [ { "id": "HAMMER", "level": 1 } ],
    "components": [ [ [ "platinum_small", 4 ] ], [ [ "tourmaline", 2 ] ] ]
  },
  {
    "result": "citrine_platinum_earring",
    "type": "uncraft",
    "activity_level": "LIGHT_EXERCISE",
    "time": "1 m",
    "qualities": [ { "id": "HAMMER", "level": 1 } ],
    "components": [ [ [ "platinum_small", 4 ] ], [ [ "citrine", 2 ] ] ]
  },
  {
    "result": "blue_topaz_platinum_earring",
    "type": "uncraft",
    "activity_level": "LIGHT_EXERCISE",
    "time": "1 m",
    "qualities": [ { "id": "HAMMER", "level": 1 } ],
    "components": [ [ [ "platinum_small", 4 ] ], [ [ "blue_topaz", 2 ] ] ]
  },
  {
    "result": "opal_platinum_earring",
    "type": "uncraft",
    "activity_level": "LIGHT_EXERCISE",
    "time": "1 m",
    "qualities": [ { "id": "HAMMER", "level": 1 } ],
    "components": [ [ [ "platinum_small", 4 ] ], [ [ "opal", 2 ] ] ]
  },
  {
    "result": "pearl_platinum_earring",
    "type": "uncraft",
    "activity_level": "LIGHT_EXERCISE",
    "time": "1 m",
    "qualities": [ { "id": "HAMMER", "level": 1 } ],
    "components": [ [ [ "platinum_small", 4 ] ], [ [ "pearl", 2 ] ] ]
  },
  {
    "result": "onyx_platinum_earring",
    "type": "uncraft",
    "activity_level": "LIGHT_EXERCISE",
    "time": "1 m",
    "qualities": [ { "id": "HAMMER", "level": 1 } ],
    "components": [ [ [ "platinum_small", 4 ] ], [ [ "onyx", 2 ] ] ]
  },
  {
    "result": "diamond_platinum_earring",
    "type": "uncraft",
    "activity_level": "LIGHT_EXERCISE",
    "time": "1 m",
    "qualities": [ { "id": "HAMMER", "level": 1 } ],
    "components": [ [ [ "platinum_small", 4 ] ], [ [ "diamond", 2 ] ] ]
  },
  {
    "result": "platinum_watch",
    "type": "uncraft",
    "activity_level": "LIGHT_EXERCISE",
    "time": "36 s",
    "qualities": [ { "id": "HAMMER", "level": 1 }, { "id": "SCREW", "level": 1 } ],
    "components": [ [ [ "platinum_small", 12 ] ], [ [ "clockworks", 1 ] ] ]
  },
  {
    "result": "platinum_ring",
    "type": "uncraft",
    "activity_level": "LIGHT_EXERCISE",
    "time": "30 s",
    "qualities": [ { "id": "HAMMER", "level": 1 } ],
    "components": [ [ [ "platinum_small", 2 ] ] ]
  },
  {
    "result": "garnet_platinum_ring",
    "type": "uncraft",
    "activity_level": "LIGHT_EXERCISE",
    "time": "1 m",
    "qualities": [ { "id": "HAMMER", "level": 1 } ],
    "components": [ [ [ "platinum_small", 2 ] ], [ [ "garnet", 1 ] ] ]
  },
  {
    "result": "amethyst_platinum_ring",
    "type": "uncraft",
    "activity_level": "LIGHT_EXERCISE",
    "time": "1 m",
    "qualities": [ { "id": "HAMMER", "level": 1 } ],
    "components": [ [ [ "platinum_small", 2 ] ], [ [ "amethyst", 1 ] ] ]
  },
  {
    "result": "aquamarine_platinum_ring",
    "type": "uncraft",
    "activity_level": "LIGHT_EXERCISE",
    "time": "1 m",
    "qualities": [ { "id": "HAMMER", "level": 1 } ],
    "components": [ [ [ "platinum_small", 2 ] ], [ [ "aquamarine", 1 ] ] ]
  },
  {
    "result": "emerald_platinum_ring",
    "type": "uncraft",
    "activity_level": "LIGHT_EXERCISE",
    "time": "1 m",
    "qualities": [ { "id": "HAMMER", "level": 1 } ],
    "components": [ [ [ "platinum_small", 2 ] ], [ [ "emerald", 1 ] ] ]
  },
  {
    "result": "alexandrite_platinum_ring",
    "type": "uncraft",
    "activity_level": "LIGHT_EXERCISE",
    "time": "1 m",
    "qualities": [ { "id": "HAMMER", "level": 1 } ],
    "components": [ [ [ "platinum_small", 2 ] ], [ [ "alexandrite", 1 ] ] ]
  },
  {
    "result": "ruby_platinum_ring",
    "type": "uncraft",
    "activity_level": "LIGHT_EXERCISE",
    "time": "1 m",
    "qualities": [ { "id": "HAMMER", "level": 1 } ],
    "components": [ [ [ "platinum_small", 2 ] ], [ [ "ruby", 1 ] ] ]
  },
  {
    "result": "peridot_platinum_ring",
    "type": "uncraft",
    "activity_level": "LIGHT_EXERCISE",
    "time": "1 m",
    "qualities": [ { "id": "HAMMER", "level": 1 } ],
    "components": [ [ [ "platinum_small", 2 ] ], [ [ "peridot", 1 ] ] ]
  },
  {
    "result": "sapphire_platinum_ring",
    "type": "uncraft",
    "activity_level": "LIGHT_EXERCISE",
    "time": "1 m",
    "qualities": [ { "id": "HAMMER", "level": 1 } ],
    "components": [ [ [ "platinum_small", 2 ] ], [ [ "sapphire", 1 ] ] ]
  },
  {
    "result": "tourmaline_platinum_ring",
    "type": "uncraft",
    "activity_level": "LIGHT_EXERCISE",
    "time": "1 m",
    "qualities": [ { "id": "HAMMER", "level": 1 } ],
    "components": [ [ [ "platinum_small", 2 ] ], [ [ "tourmaline", 1 ] ] ]
  },
  {
    "result": "citrine_platinum_ring",
    "type": "uncraft",
    "activity_level": "LIGHT_EXERCISE",
    "time": "1 m",
    "qualities": [ { "id": "HAMMER", "level": 1 } ],
    "components": [ [ [ "platinum_small", 2 ] ], [ [ "citrine", 1 ] ] ]
  },
  {
    "result": "blue_topaz_platinum_ring",
    "type": "uncraft",
    "activity_level": "LIGHT_EXERCISE",
    "time": "1 m",
    "qualities": [ { "id": "HAMMER", "level": 1 } ],
    "components": [ [ [ "platinum_small", 2 ] ], [ [ "blue_topaz", 1 ] ] ]
  },
  {
    "result": "opal_platinum_ring",
    "type": "uncraft",
    "activity_level": "LIGHT_EXERCISE",
    "time": "1 m",
    "qualities": [ { "id": "HAMMER", "level": 1 } ],
    "components": [ [ [ "platinum_small", 2 ] ], [ [ "opal", 1 ] ] ]
  },
  {
    "result": "pearl_platinum_ring",
    "type": "uncraft",
    "activity_level": "LIGHT_EXERCISE",
    "time": "1 m",
    "qualities": [ { "id": "HAMMER", "level": 1 } ],
    "components": [ [ [ "platinum_small", 2 ] ], [ [ "pearl", 1 ] ] ]
  },
  {
    "result": "onyx_platinum_ring",
    "type": "uncraft",
    "activity_level": "LIGHT_EXERCISE",
    "time": "1 m",
    "qualities": [ { "id": "HAMMER", "level": 1 } ],
    "components": [ [ [ "platinum_small", 2 ] ], [ [ "onyx", 1 ] ] ]
  },
  {
    "result": "diamond_platinum_ring",
    "type": "uncraft",
    "activity_level": "LIGHT_EXERCISE",
    "time": "1 m",
    "qualities": [ { "id": "HAMMER", "level": 1 } ],
    "components": [ [ [ "platinum_small", 2 ] ], [ [ "diamond", 1 ] ] ]
  },
  {
    "result": "razor_shaving",
    "type": "uncraft",
    "activity_level": "LIGHT_EXERCISE",
    "skill_used": "fabrication",
    "time": "6 s",
    "components": [ [ [ "plastic_chunk", 1 ] ], [ [ "razor_blade", 1 ] ] ]
  },
  {
    "result": "hair_dryer",
    "type": "uncraft",
    "activity_level": "LIGHT_EXERCISE",
    "skill_used": "mechanics",
    "difficulty": 1,
    "time": "5 m",
    "qualities": [ { "id": "SCREW", "level": 1 } ],
    "components": [ [ [ "plastic_chunk", 3 ] ], [ [ "motor_micro", 1 ] ], [ [ "cable", 1 ] ], [ [ "element", 1 ] ], [ [ "wire", 2 ] ] ]
  },
  {
    "result": "curling_iron",
    "type": "uncraft",
    "activity_level": "LIGHT_EXERCISE",
    "skill_used": "electronics",
    "difficulty": 1,
    "time": "10 m",
    "qualities": [ { "id": "SCREW", "level": 1 } ],
    "components": [ [ [ "element", 1 ] ], [ [ "ceramic_shard", 1 ] ], [ [ "scrap", 1 ] ], [ [ "cable", 1 ] ], [ [ "wire", 2 ] ] ]
  },
  {
    "result": "string_floss",
    "type": "uncraft",
    "activity_level": "LIGHT_EXERCISE",
    "skill_used": "fabrication",
    "time": "6 s",
    "//": "just unspool the floss, no need to make a big production out of it.",
    "components": [ [ [ "plastic_chunk", 1 ] ], [ [ "thread", 25 ] ] ]
  },
  {
    "result": "string_36",
    "type": "uncraft",
    "activity_level": "NO_EXERCISE",
    "skill_used": "tailor",
    "time": "60 s",
    "qualities": [ { "id": "CUT", "level": 1 } ],
    "components": [ [ [ "string_6", 6 ] ] ]
  },
  {
    "result": "rope_6",
    "type": "uncraft",
    "activity_level": "NO_EXERCISE",
    "skill_used": "tailor",
    "time": "60 s",
    "qualities": [ { "id": "CUT", "level": 2 } ],
    "components": [ [ [ "string_36", 6 ] ] ]
  },
  {
    "result": "rope_30",
    "type": "uncraft",
    "activity_level": "NO_EXERCISE",
    "skill_used": "tailor",
    "time": "60 s",
    "qualities": [ { "id": "CUT", "level": 2 } ],
    "components": [ [ [ "rope_6", 5 ] ] ]
  },
  {
    "result": "cordage_36",
    "type": "uncraft",
    "activity_level": "NO_EXERCISE",
    "skill_used": "tailor",
    "time": "60 s",
    "components": [ [ [ "cordage_6", 6 ] ] ]
  },
  {
    "result": "rope_makeshift_6",
    "type": "uncraft",
    "activity_level": "NO_EXERCISE",
    "skill_used": "tailor",
    "time": "60 s",
    "qualities": [ { "id": "CUT", "level": 2 } ],
    "components": [ [ [ "cordage_36", 6 ] ] ]
  },
  {
    "result": "rope_makeshift_30",
    "type": "uncraft",
    "activity_level": "NO_EXERCISE",
    "skill_used": "tailor",
    "time": "60 s",
    "qualities": [ { "id": "CUT", "level": 2 } ],
    "components": [ [ [ "rope_makeshift_6", 5 ] ] ]
  },
  {
    "result": "plunger_toilet",
    "type": "uncraft",
    "activity_level": "LIGHT_EXERCISE",
    "skill_used": "fabrication",
    "time": "12 s",
    "qualities": [ { "id": "CUT", "level": 2 } ],
    "components": [ [ [ "plastic_chunk", 2 ] ], [ [ "splinter", 3 ] ] ]
  },
  {
    "result": "icecream_scoop",
    "type": "uncraft",
    "activity_level": "MODERATE_EXERCISE",
    "skill_used": "fabrication",
    "time": "12 s",
    "qualities": [ { "id": "SCREW", "level": 1 } ],
    "components": [ [ [ "spoon", 1 ] ] ]
  },
  {
    "result": "cheese_grater",
    "type": "uncraft",
    "activity_level": "MODERATE_EXERCISE",
    "skill_used": "fabrication",
    "time": "12 s",
    "qualities": [ { "id": "SCREW", "level": 1 } ],
    "components": [ [ [ "plastic_chunk", 1 ] ], [ [ "scrap", 1 ] ] ]
  },
  {
    "result": "salt_lick",
    "type": "uncraft",
    "time": "5 m",
    "qualities": [ { "id": "HAMMER", "level": 1 } ],
    "components": [ [ [ "material_rocksalt", 10 ] ] ]
  },
  {
    "result": "broketent",
    "type": "uncraft",
    "activity_level": "LIGHT_EXERCISE",
    "skill_used": "tailor",
    "time": "10 m",
    "difficulty": 1,
    "qualities": [ { "id": "CUT", "level": 2 } ],
    "components": [ [ [ "tarp", 1 ] ], [ [ "tent_pole", 2 ] ] ]
  },
  {
    "result": "largebroketent",
    "type": "uncraft",
    "activity_level": "LIGHT_EXERCISE",
    "skill_used": "tailor",
    "time": "30 m",
    "difficulty": 1,
    "qualities": [ { "id": "CUT", "level": 2 } ],
    "components": [ [ [ "tarp", 2 ] ], [ [ "tent_pole", 5 ] ], [ [ "plastic_sheet", 2 ] ], [ [ "plastic_sheet_small", 5 ] ] ]
  },
  {
    "result": "knife_butter",
    "type": "uncraft",
    "activity_level": "MODERATE_EXERCISE",
    "time": "12 s",
    "qualities": [ { "id": "HAMMER", "level": 1 } ],
    "components": [ [ [ "scrap", 1 ] ] ]
  },
  {
    "result": "flask_hip",
    "type": "uncraft",
    "activity_level": "MODERATE_EXERCISE",
    "time": "12 s",
    "qualities": [ { "id": "HAMMER", "level": 1 } ],
    "components": [ [ [ "scrap", 2 ] ] ]
  },
  {
    "result": "clamp",
    "type": "uncraft",
    "activity_level": "MODERATE_EXERCISE",
    "time": "1 m",
    "qualities": [ { "id": "HAMMER", "level": 1 }, { "id": "SAW_M", "level": 1 } ],
    "components": [ [ [ "scrap", 4 ] ] ]
  },
  {
    "result": "e_tool",
    "type": "uncraft",
    "activity_level": "MODERATE_EXERCISE",
    "time": "2 m",
    "qualities": [ { "id": "SAW_M", "level": 1 } ],
    "components": [ [ [ "sheet_metal_small", 2 ] ], [ [ "scrap", 2 ] ] ]
  },
  {
    "result": "harmonica_holder",
    "type": "uncraft",
    "activity_level": "MODERATE_EXERCISE",
    "time": "12 s",
    "qualities": [ { "id": "HAMMER", "level": 1 } ],
    "components": [ [ [ "scrap", 2 ] ] ]
  },
  {
    "result": "coin_penny",
    "type": "uncraft",
    "activity_level": "MODERATE_EXERCISE",
    "time": "2 s",
    "qualities": [ { "id": "HAMMER", "level": 1 } ],
    "components": [ [ [ "copper", 3 ] ] ],
    "flags": [ "UNCRAFT_BY_CHARGE" ]
  },
  {
    "result": "coin_nickel",
    "type": "uncraft",
    "activity_level": "MODERATE_EXERCISE",
    "time": "2 s",
    "qualities": [ { "id": "HAMMER", "level": 1 } ],
    "components": [ [ [ "copper", 5 ] ] ],
    "flags": [ "UNCRAFT_BY_CHARGE" ]
  },
  {
    "result": "coin_dime",
    "type": "uncraft",
    "activity_level": "MODERATE_EXERCISE",
    "time": "2 s",
    "qualities": [ { "id": "HAMMER", "level": 1 } ],
    "components": [ [ [ "copper", 2 ] ] ],
    "flags": [ "UNCRAFT_BY_CHARGE" ]
  },
  {
    "result": "coin_quarter",
    "type": "uncraft",
    "activity_level": "MODERATE_EXERCISE",
    "time": "2 s",
    "qualities": [ { "id": "HAMMER", "level": 1 } ],
    "components": [ [ [ "copper", 6 ] ] ],
    "flags": [ "UNCRAFT_BY_CHARGE" ]
  },
  {
    "result": "coin_half_dollar",
    "type": "uncraft",
    "activity_level": "MODERATE_EXERCISE",
    "time": "2 s",
    "qualities": [ { "id": "HAMMER", "level": 1 } ],
    "components": [ [ [ "copper", 11 ] ] ],
    "flags": [ "UNCRAFT_BY_CHARGE" ]
  },
  {
    "result": "coin_dollar",
    "type": "uncraft",
    "activity_level": "MODERATE_EXERCISE",
    "time": "2 s",
    "qualities": [ { "id": "HAMMER", "level": 1 } ],
    "components": [ [ [ "copper", 8 ] ] ],
    "flags": [ "UNCRAFT_BY_CHARGE" ]
  },
  {
    "result": "coin_silver",
    "type": "uncraft",
    "activity_level": "MODERATE_EXERCISE",
    "time": "2 s",
    "qualities": [ { "id": "HAMMER", "level": 1 } ],
    "components": [ [ [ "silver_small", 31 ] ] ],
    "flags": [ "UNCRAFT_BY_CHARGE" ]
  },
  {
    "result": "coin_gold",
    "type": "uncraft",
    "activity_level": "MODERATE_EXERCISE",
    "time": "2 s",
    "qualities": [ { "id": "HAMMER", "level": 1 } ],
    "components": [ [ [ "gold_small", 31 ] ] ],
    "flags": [ "UNCRAFT_BY_CHARGE" ]
  },
  {
    "result": "spray_can",
    "type": "uncraft",
    "activity_level": "MODERATE_EXERCISE",
    "time": "2 m",
    "qualities": [ { "id": "SAW_M", "level": 1 } ],
    "components": [ [ [ "scrap_aluminum", 6 ] ] ]
  },
  {
    "result": "can_medium",
    "type": "uncraft",
    "activity_level": "MODERATE_EXERCISE",
    "time": "12 s",
    "qualities": [ { "id": "HAMMER", "level": 1 } ],
    "components": [ [ [ "scrap", 1 ] ] ]
  },
  {
    "result": "can_food_big",
    "type": "uncraft",
    "activity_level": "MODERATE_EXERCISE",
    "time": "1 m",
    "qualities": [ { "id": "SAW_M", "level": 1 } ],
    "components": [ [ [ "sheet_metal_small", 2 ] ], [ [ "scrap", 3 ] ] ]
  },
  {
    "result": "multitool",
    "type": "uncraft",
    "activity_level": "MODERATE_EXERCISE",
    "time": "40 s",
    "qualities": [ { "id": "HAMMER", "level": 1 }, { "id": "SCREW", "level": 1 } ],
    "components": [ [ [ "scrap", 3 ] ] ]
  },
  {
    "result": "thermos",
    "type": "uncraft",
    "activity_level": "MODERATE_EXERCISE",
    "time": "2 m",
    "qualities": [ { "id": "SAW_M", "level": 1 } ],
    "components": [ [ [ "sheet_metal_small", 2 ] ] ]
  },
  {
    "result": "scissors",
    "type": "uncraft",
    "activity_level": "MODERATE_EXERCISE",
    "time": "12 s",
    "qualities": [ { "id": "HAMMER", "level": 1 } ],
    "components": [ [ [ "scrap_aluminum", 2 ] ] ]
  },
  {
    "result": "shavingkit",
    "type": "uncraft",
    "activity_level": "MODERATE_EXERCISE",
    "time": "12 s",
    "qualities": [ { "id": "HAMMER", "level": 1 } ],
    "components": [ [ [ "plastic_chunk", 2 ] ] ]
  },
  {
    "result": "hammer",
    "type": "uncraft",
    "activity_level": "MODERATE_EXERCISE",
    "time": "30 s",
    "qualities": [ { "id": "HAMMER", "level": 1 } ],
    "components": [ [ [ "splinter", 1 ] ], [ [ "steel_chunk", 2 ] ] ]
  },
  {
    "result": "tongs",
    "type": "uncraft",
    "activity_level": "MODERATE_EXERCISE",
    "time": "2 m",
    "qualities": [ { "id": "HAMMER", "level": 1 }, { "id": "SAW_M", "level": 1 } ],
    "components": [ [ [ "steel_chunk", 2 ] ] ]
  },
  {
    "result": "umbrella",
    "type": "uncraft",
    "activity_level": "MODERATE_EXERCISE",
    "time": "1 m",
    "qualities": [ { "id": "CUT", "level": 2 }, { "id": "SAW_M", "level": 1 } ],
    "components": [ [ [ "plastic_chunk", 1 ] ], [ [ "scrap_aluminum", 1 ] ] ]
  },
  {
    "result": "mask_dust",
    "type": "uncraft",
    "activity_level": "LIGHT_EXERCISE",
    "time": "12 s",
    "components": [ [ [ "string_6", 1 ] ], [ [ "cotton_patchwork", 1 ] ] ]
  },
  {
    "result": "horn_bicycle",
    "type": "uncraft",
    "activity_level": "LIGHT_EXERCISE",
    "time": "12 s",
    "qualities": [ { "id": "HAMMER", "level": 1 }, { "id": "CUT", "level": 1 } ],
    "components": [ [ [ "scrap_aluminum", 1 ], [ "plastic_chunk", 2 ] ] ]
  },
  {
    "result": "cards_magic",
    "type": "uncraft",
    "activity_level": "NO_EXERCISE",
    "time": "2 s",
    "components": [ [ [ "paper", 20 ] ] ],
    "flags": [ "BLIND_EASY" ]
  },
  {
    "result": "webbing_belt",
    "type": "uncraft",
    "activity_level": "LIGHT_EXERCISE",
    "time": "30 s",
    "qualities": [ { "id": "CUT", "level": 2 } ],
    "components": [ [ [ "nylon", 3 ] ], [ [ "scrap", 1 ] ] ]
  },
  {
    "result": "kevlar_shears",
    "type": "uncraft",
    "activity_level": "MODERATE_EXERCISE",
    "time": "12 s",
    "qualities": [ { "id": "HAMMER", "level": 1 } ],
    "components": [ [ [ "scrap", 2 ] ] ]
  },
  {
    "result": "ballistic_vest_esapi",
    "type": "uncraft",
    "activity_level": "LIGHT_EXERCISE",
    "time": "5 m",
    "skill_used": "tailor",
    "difficulty": 3,
    "qualities": [ { "id": "FABRIC_CUT", "level": 2 } ],
    "components": [ [ [ "nylon", 10 ] ], [ [ "sheet_kevlar_layered", 12 ] ] ]
  },
  {
    "result": "soft_3a_vest",
    "type": "uncraft",
    "activity_level": "LIGHT_EXERCISE",
    "time": "5 m",
    "skill_used": "tailor",
    "difficulty": 3,
    "qualities": [ { "id": "FABRIC_CUT", "level": 2 } ],
    "components": [ [ [ "nylon", 10 ] ], [ [ "sheet_kevlar_layered", 12 ] ] ]
  },
  {
    "result": "level_3_vest",
    "type": "uncraft",
    "activity_level": "LIGHT_EXERCISE",
    "time": "5 m",
    "skill_used": "tailor",
    "difficulty": 3,
    "qualities": [ { "id": "FABRIC_CUT", "level": 2 } ],
    "components": [ [ [ "nylon", 10 ] ], [ [ "sheet_kevlar_layered", 12 ] ] ]
  },
  {
    "result": "ballistic_vest_light",
    "type": "uncraft",
    "activity_level": "LIGHT_EXERCISE",
    "time": "5 m",
    "skill_used": "tailor",
    "difficulty": 3,
    "qualities": [ { "id": "FABRIC_CUT", "level": 2 } ],
    "components": [ [ [ "nylon", 6 ] ] ]
  },
  {
    "result": "towel",
    "type": "uncraft",
    "activity_level": "LIGHT_EXERCISE",
    "time": "5 m",
    "qualities": [ { "id": "CUT_FINE", "level": 1 } ],
    "components": [ [ [ "thread", 7 ] ], [ [ "cotton_patchwork", 5 ] ] ]
  },
  {
    "result": "heavy_crowbar",
    "type": "uncraft",
    "activity_level": "MODERATE_EXERCISE",
    "time": "20 m",
    "qualities": [ { "id": "SAW_M", "level": 1 } ],
    "components": [ [ [ "steel_lump", 4 ] ] ]
  },
  {
    "result": "sheet_kevlar",
    "type": "uncraft",
    "activity_level": "LIGHT_EXERCISE",
    "time": "10 m",
    "skill_used": "tailor",
    "difficulty": 3,
    "qualities": [ { "id": "CUT_FINE", "level": 2 } ],
    "components": [ [ [ "thread_kevlar", 80 ] ] ],
    "//": "Realistically, this may be out of the question (though I have not found info to the contrary), and a full sheet would give way more thread, but this is to keep the time down"
  },
  {
    "result": "scrap_kevlar",
    "type": "uncraft",
    "activity_level": "NO_EXERCISE",
    "time": "1 m",
    "qualities": [ { "id": "CUT", "level": 2 } ],
    "components": [ [ [ "thread_kevlar", 2 ] ] ]
  },
  {
    "result": "sheet_kevlar_layered",
    "type": "uncraft",
    "activity_level": "NO_EXERCISE",
    "time": "10 m",
    "qualities": [ { "id": "CUT", "level": 2 } ],
    "components": [ [ [ "sheet_kevlar", 16 ] ] ],
    "//": "just ripping the seams to separate the 16 layers"
  },
  {
    "result": "office_letter_opener",
    "type": "uncraft",
    "activity_level": "LIGHT_EXERCISE",
    "time": "2 m",
    "qualities": [ { "id": "HAMMER", "level": 1 } ],
    "components": [ [ [ "silver_small", 8 ] ] ]
  },
  {
    "result": "leather_tarp",
    "type": "uncraft",
    "activity_level": "LIGHT_EXERCISE",
    "time": "10 m",
    "skill_used": "tailor",
    "difficulty": 1,
    "qualities": [ { "id": "CUT", "level": 2 } ],
    "components": [ [ [ "leather", 6 ] ] ]
  },
  {
    "result": "bag_garbage",
    "type": "uncraft",
    "activity_level": "LIGHT_EXERCISE",
    "time": "12 s",
    "components": [ [ [ "plastic_sheet", 1 ] ] ],
    "qualities": [ { "id": "CUT", "level": 1 } ]
  },
  {
    "result": "plastic_sheet",
    "type": "uncraft",
    "activity_level": "LIGHT_EXERCISE",
    "time": "24 s",
    "components": [ [ [ "plastic_sheet_small", 8 ] ] ],
    "qualities": [ { "id": "CUT", "level": 1 } ]
  },
  {
    "result": "cash_register",
    "type": "uncraft",
    "activity_level": "LIGHT_EXERCISE",
    "skill_used": "electronics",
    "time": "32 m",
    "using": [ [ "soldering_standard", 10 ] ],
    "qualities": [ { "id": "SCREW", "level": 1 }, { "id": "SAW_M", "level": 1 } ],
    "components": [
      [ [ "processor", 1 ] ],
      [ [ "RAM", 1 ] ],
      [ [ "circuit", 1 ] ],
      [ [ "amplifier", 1 ] ],
      [ [ "sheet_metal_small", 4 ] ],
      [ [ "cable", 6 ] ],
      [ [ "power_supply", 1 ] ],
      [ [ "plastic_chunk", 8 ] ],
      [ [ "small_lcd_screen", 1 ] ],
      [ [ "scrap", 4 ] ],
      [ [ "e_scrap", 3 ] ],
      [ [ "lock", 1 ] ]
    ]
  },
  {
    "result": "boots_combat",
    "type": "uncraft",
    "activity_level": "LIGHT_EXERCISE",
    "time": "24 s",
    "components": [ [ [ "sole_rubber", 1 ], [ "leather", 4 ], [ "scrap_kevlar", 4 ] ] ],
    "qualities": [ { "id": "CUT", "level": 1 } ]
  },
  {
    "result": "motorbike_boots",
    "type": "uncraft",
    "activity_level": "LIGHT_EXERCISE",
    "time": "24 s",
    "components": [ [ [ "sole_rubber", 1 ], [ "leather", 16 ], [ "scrap_kevlar", 16 ] ] ],
    "qualities": [ { "id": "CUT", "level": 1 } ]
  },
  {
    "result": "motor_police_boots",
    "type": "uncraft",
    "activity_level": "LIGHT_EXERCISE",
    "time": "24 s",
    "components": [ [ [ "sole_rubber", 1 ], [ "leather", 16 ] ] ],
    "qualities": [ { "id": "CUT", "level": 1 } ]
  },
  {
    "result": "boots_bunker",
    "type": "uncraft",
    "activity_level": "LIGHT_EXERCISE",
    "time": "24 s",
    "components": [ [ [ "sole_rubber", 1 ], [ "nomex", 24 ] ] ],
    "qualities": [ { "id": "CUT", "level": 1 } ]
  },
  {
    "result": "boots_fur",
    "type": "uncraft",
    "activity_level": "LIGHT_EXERCISE",
    "time": "24 s",
    "components": [ [ [ "sole_rubber", 1 ], [ "fur", 8 ], [ "leather", 10 ] ] ],
    "qualities": [ { "id": "CUT", "level": 1 } ]
  },
  {
    "result": "xs_boots_fur",
    "type": "uncraft",
    "activity_level": "LIGHT_EXERCISE",
    "time": "24 s",
    "components": [ [ [ "sole_rubber", 1 ], [ "fur", 6 ], [ "leather", 8 ] ] ],
    "qualities": [ { "id": "CUT", "level": 1 } ]
  },
  {
    "result": "xl_boots_fur",
    "type": "uncraft",
    "activity_level": "LIGHT_EXERCISE",
    "time": "24 s",
    "components": [ [ [ "sole_rubber", 1 ], [ "fur", 10 ], [ "leather", 12 ] ] ],
    "qualities": [ { "id": "CUT", "level": 1 } ]
  },
  {
    "result": "sneakers",
    "type": "uncraft",
    "activity_level": "LIGHT_EXERCISE",
    "time": "24 s",
    "components": [ [ [ "sole_rubber", 1 ], [ "cotton_patchwork", 8 ] ] ],
    "qualities": [ { "id": "CUT", "level": 1 } ]
  },
  {
    "result": "hat_boonie",
    "type": "uncraft",
    "activity_level": "LIGHT_EXERCISE",
    "time": "24 s",
    "components": [ [ [ "cotton_patchwork", 16 ] ] ],
    "qualities": [ { "id": "CUT", "level": 1 } ]
  },
  {
    "result": "hat_cotton",
    "type": "uncraft",
    "activity_level": "LIGHT_EXERCISE",
    "time": "24 s",
    "components": [ [ [ "cotton_patchwork", 12 ] ] ],
    "qualities": [ { "id": "CUT", "level": 1 } ]
  },
  {
    "result": "hat_fur",
    "type": "uncraft",
    "activity_level": "LIGHT_EXERCISE",
    "time": "24 s",
    "components": [ [ [ "fur", 3 ] ] ],
    "qualities": [ { "id": "CUT", "level": 1 } ]
  },
  {
    "result": "hat_faux_fur",
    "type": "uncraft",
    "activity_level": "LIGHT_EXERCISE",
    "time": "24 s",
    "components": [ [ [ "faux_fur", 3 ] ] ],
    "qualities": [ { "id": "CUT", "level": 1 } ]
  },
  {
    "result": "hat_hunting",
    "type": "uncraft",
    "activity_level": "LIGHT_EXERCISE",
    "time": "24 s",
    "components": [ [ [ "felt_patch", 32 ] ] ],
    "qualities": [ { "id": "CUT", "level": 1 } ]
  },
  {
    "result": "breeches",
    "type": "uncraft",
    "activity_level": "LIGHT_EXERCISE",
    "time": "60 s",
    "components": [ [ [ "cotton_patchwork", 32 ] ] ],
    "qualities": [ { "id": "CUT", "level": 1 } ]
  },
  {
    "result": "pants_cargo",
    "type": "uncraft",
    "activity_level": "LIGHT_EXERCISE",
    "time": "10 m",
    "components": [ [ [ "cotton_patchwork", 80 ] ] ],
    "qualities": [ { "id": "CUT", "level": 1 } ]
  },
  {
    "result": "pants_leather",
    "type": "uncraft",
    "activity_level": "LIGHT_EXERCISE",
    "time": "24 s",
    "components": [ [ [ "leather", 12 ] ] ],
    "qualities": [ { "id": "CUT", "level": 1 } ]
  },
  {
    "result": "heavy_punching_bag_sack",
    "type": "uncraft",
    "activity_level": "LIGHT_EXERCISE",
    "time": "30 m",
    "components": [ [ [ "leather", 16 ] ], [ [ "tanned_hide", 8 ] ] ],
    "qualities": [ { "id": "CUT", "level": 1 } ]
  },
  {
    "result": "sleeping_bag_fur_roll",
    "type": "uncraft",
    "activity_level": "LIGHT_EXERCISE",
    "time": "20 m",
    "components": [ [ [ "cotton_patchwork", 60 ], [ "fur", 8 ] ] ],
    "qualities": [ { "id": "CUT", "level": 1 } ]
  },
  {
    "result": "backpack",
    "type": "uncraft",
    "activity_level": "LIGHT_EXERCISE",
    "time": "10 m",
    "components": [ [ [ "nylon", 16 ] ] ],
    "qualities": [ { "id": "CUT", "level": 1 } ]
  },
  {
    "result": "blazer",
    "type": "uncraft",
    "activity_level": "LIGHT_EXERCISE",
    "time": "10 m",
    "components": [ [ [ "felt_patch", 150 ] ] ],
    "qualities": [ { "id": "CUT", "level": 1 } ]
  },
  {
    "result": "office_holepunch",
    "type": "uncraft",
    "activity_level": "MODERATE_EXERCISE",
    "time": "10 s",
    "qualities": [ { "id": "HAMMER", "level": 1 } ],
    "components": [ [ [ "scrap_aluminum", 1 ] ] ]
  },
  {
    "result": "mic_stand_tall",
    "type": "uncraft",
    "activity_level": "MODERATE_EXERCISE",
    "time": "5 m",
    "qualities": [ { "id": "HAMMER", "level": 2 }, { "id": "SAW_M", "level": 2 } ],
    "components": [ [ [ "scrap_aluminum", 30 ] ] ]
  },
  {
    "result": "guitar_stand",
    "type": "uncraft",
    "activity_level": "MODERATE_EXERCISE",
    "time": "5 m",
    "qualities": [ { "id": "HAMMER", "level": 2 }, { "id": "SAW_M", "level": 2 } ],
    "components": [ [ [ "scrap_aluminum", 10 ] ] ]
  },
  {
    "result": "bat_metal",
    "type": "uncraft",
    "activity_level": "MODERATE_EXERCISE",
    "time": "10 m",
    "qualities": [ { "id": "HAMMER", "level": 2 }, { "id": "SAW_M", "level": 2 } ],
    "components": [ [ [ "scrap_aluminum", 15 ] ] ]
  },
  {
    "result": "PR24-extended",
    "type": "uncraft",
    "activity_level": "MODERATE_EXERCISE",
    "time": "10 m",
    "qualities": [ { "id": "HAMMER", "level": 2 }, { "id": "CUT", "level": 1 }, { "id": "SAW_M", "level": 2 } ],
    "components": [ [ [ "scrap_aluminum", 10 ], [ "plastic_chunk", 3 ] ] ]
  },
  {
    "result": "PR24-retracted",
    "type": "uncraft",
    "activity_level": "MODERATE_EXERCISE",
    "time": "10 m",
    "qualities": [ { "id": "HAMMER", "level": 2 }, { "id": "CUT", "level": 1 }, { "id": "SAW_M", "level": 2 } ],
    "components": [ [ [ "scrap_aluminum", 10 ], [ "plastic_chunk", 3 ] ] ]
  },
  {
    "result": "sheet_cotton",
    "type": "uncraft",
    "activity_level": "NO_EXERCISE",
    "time": "30 s",
    "qualities": [ { "id": "CUT", "level": 2 } ],
    "components": [ [ [ "cotton_patchwork", 8 ] ] ]
  },
  {
    "result": "sheet_faux_fur",
    "type": "uncraft",
    "activity_level": "NO_EXERCISE",
    "time": "30 s",
    "qualities": [ { "id": "CUT", "level": 2 } ],
    "components": [ [ [ "faux_fur", 8 ] ] ]
  },
  {
    "result": "sheet_felt",
    "type": "uncraft",
    "activity_level": "NO_EXERCISE",
    "time": "30 s",
    "qualities": [ { "id": "CUT", "level": 2 } ],
    "components": [ [ [ "felt_patch", 8 ] ] ]
  },
  {
    "result": "sheet_lycra",
    "type": "uncraft",
    "activity_level": "NO_EXERCISE",
    "time": "30 s",
    "qualities": [ { "id": "CUT", "level": 2 } ],
    "components": [ [ [ "lycra_patch", 8 ] ] ]
  },
  {
    "result": "sheet_neoprene",
    "type": "uncraft",
    "activity_level": "NO_EXERCISE",
    "time": "30 s",
    "qualities": [ { "id": "CUT", "level": 2 } ],
    "components": [ [ [ "neoprene", 8 ] ] ]
  },
  {
    "result": "sheet_nomex",
    "type": "uncraft",
    "activity_level": "NO_EXERCISE",
    "time": "30 s",
    "qualities": [ { "id": "FABRIC_CUT", "level": 2 } ],
    "components": [ [ [ "nomex", 8 ] ] ]
  },
  {
    "result": "sheet_nylon",
    "type": "uncraft",
    "activity_level": "NO_EXERCISE",
    "time": "30 s",
    "qualities": [ { "id": "CUT", "level": 2 } ],
    "components": [ [ [ "nylon", 8 ] ] ]
  },
  {
    "result": "golf_club",
    "type": "uncraft",
    "activity_level": "MODERATE_EXERCISE",
    "time": "2 m",
    "qualities": [ { "id": "HAMMER", "level": 2 }, { "id": "SAW_M", "level": 2 } ],
    "components": [ [ [ "scrap_aluminum", 6 ] ] ]
  },
  {
    "result": "baton",
    "type": "uncraft",
    "activity_level": "MODERATE_EXERCISE",
    "time": "10 m",
    "qualities": [ { "id": "HAMMER", "level": 2 }, { "id": "SAW_M", "level": 2 } ],
    "components": [ [ [ "scrap_aluminum", 14 ] ] ]
  },
  {
    "result": "baton-extended",
    "type": "uncraft",
    "activity_level": "MODERATE_EXERCISE",
    "time": "10 m",
    "qualities": [ { "id": "HAMMER", "level": 2 }, { "id": "SAW_M", "level": 2 } ],
    "components": [ [ [ "scrap_aluminum", 14 ] ] ]
  },
  {
    "result": "pot_aluminum",
    "type": "uncraft",
    "activity_level": "MODERATE_EXERCISE",
    "skill_used": "fabrication",
    "difficulty": 1,
    "time": "3 m",
    "qualities": [ { "id": "SAW_M", "level": 2 } ],
    "components": [ [ [ "scrap_aluminum", 4 ] ] ]
  },
  {
    "result": "aluminum_pan",
    "type": "uncraft",
    "activity_level": "MODERATE_EXERCISE",
    "skill_used": "fabrication",
    "difficulty": 1,
    "time": "2 m",
    "qualities": [ { "id": "HAMMER", "level": 2 } ],
    "components": [ [ [ "scrap_aluminum", 4 ] ] ]
  },
  {
    "result": "aluminum_stepladder",
    "type": "uncraft",
    "activity_level": "MODERATE_EXERCISE",
    "time": "10 m",
    "qualities": [ { "id": "HAMMER", "level": 2 }, { "id": "SAW_M", "level": 2 } ],
    "components": [ [ [ "scrap_aluminum", 315 ] ] ]
  },
  {
    "result": "steel_scissors",
    "type": "uncraft",
    "activity_level": "MODERATE_EXERCISE",
    "time": "12 s",
    "qualities": [ { "id": "HAMMER", "level": 1 } ],
    "components": [ [ [ "scrap", 3 ] ] ]
  },
  {
    "result": "esbit_stove",
    "type": "uncraft",
    "activity_level": "MODERATE_EXERCISE",
    "skill_used": "fabrication",
    "difficulty": 1,
    "time": "1 m",
    "qualities": [ { "id": "SAW_M", "level": 2 } ],
    "components": [ [ [ "scrap_aluminum", 1 ] ] ]
  },
  {
    "result": "survival_kit_box",
    "type": "uncraft",
    "activity_level": "MODERATE_EXERCISE",
    "skill_used": "fabrication",
    "difficulty": 1,
    "time": "5 m",
    "qualities": [ { "id": "SAW_M", "level": 2 } ],
    "components": [ [ [ "scrap_aluminum", 16 ] ] ]
  },
  {
    "result": "airhorn",
    "type": "uncraft",
    "activity_level": "MODERATE_EXERCISE",
    "skill_used": "fabrication",
    "difficulty": 1,
    "time": "12 s",
    "qualities": [ { "id": "HAMMER", "level": 1 }, { "id": "CUT", "level": 1 } ],
    "components": [ [ [ "scrap_aluminum", 6 ] ], [ [ "plastic_chunk", 3 ] ] ]
  },
  {
    "result": "saddle",
    "type": "uncraft",
    "activity_level": "MODERATE_EXERCISE",
    "skill_used": "fabrication",
    "difficulty": 1,
    "time": "10 s",
    "qualities": [ { "id": "HAMMER", "level": 1 }, { "id": "CUT", "level": 1 } ],
    "components": [ [ [ "scrap_aluminum", 4 ] ], [ [ "leather", 2 ] ] ]
  },
  {
    "result": "tent_kit",
    "type": "uncraft",
    "activity_level": "LIGHT_EXERCISE",
    "skill_used": "tailor",
    "time": "10 m",
    "difficulty": 1,
    "qualities": [ { "id": "CUT", "level": 2 } ],
    "components": [ [ [ "tarp", 1 ] ], [ [ "tent_pole", 2 ] ], [ [ "plastic_sheet", 1 ] ], [ [ "plastic_sheet_small", 1 ] ] ]
  },
  {
    "result": "large_tent_kit",
    "type": "uncraft",
    "activity_level": "LIGHT_EXERCISE",
    "skill_used": "tailor",
    "time": "30 m",
    "difficulty": 1,
    "qualities": [ { "id": "CUT", "level": 2 } ],
    "components": [ [ [ "tarp", 4 ] ], [ [ "tent_pole", 5 ] ], [ [ "plastic_sheet", 3 ] ], [ [ "plastic_sheet_small", 3 ] ] ]
  },
  {
    "result": "tent_pole",
    "type": "uncraft",
    "activity_level": "MODERATE_EXERCISE",
    "time": "12 s",
    "qualities": [ { "id": "HAMMER", "level": 2 } ],
    "components": [ [ [ "scrap_aluminum", 4 ] ] ]
  },
  {
    "result": "hand_pump",
    "type": "uncraft",
    "activity_level": "MODERATE_EXERCISE",
    "skill_used": "fabrication",
    "difficulty": 1,
    "time": "12 s",
    "qualities": [ { "id": "HAMMER", "level": 1 }, { "id": "CUT", "level": 1 } ],
    "components": [ [ [ "scrap_aluminum", 1 ] ], [ [ "plastic_chunk", 1 ] ] ]
  },
  {
    "result": "mre_bag_small",
    "type": "uncraft",
    "activity_level": "NO_EXERCISE",
    "time": "5 s",
    "qualities": [ { "id": "CUT", "level": 1 } ],
    "components": [ [ [ "aluminum_foil", 22 ] ], [ [ "plastic_sheet_small", 4 ] ] ]
  },
  {
    "result": "mre_bag",
    "type": "uncraft",
    "activity_level": "NO_EXERCISE",
    "time": "5 s",
    "qualities": [ { "id": "CUT", "level": 1 } ],
    "components": [ [ [ "aluminum_foil", 66 ] ], [ [ "plastic_sheet_small", 9 ] ] ]
  },
  {
    "result": "mre_package",
    "type": "uncraft",
    "activity_level": "NO_EXERCISE",
    "time": "12 s",
    "qualities": [ { "id": "CUT", "level": 1 } ],
    "components": [ [ [ "aluminum_foil", 118 ] ], [ [ "plastic_sheet_small", 16 ] ] ]
  },
  {
    "result": "missing_poster_adult",
    "type": "uncraft",
    "activity_level": "NO_EXERCISE",
    "time": "6 s",
    "components": [ [ [ "paper", 2 ] ] ],
    "flags": [ "BLIND_EASY" ]
  },
  {
    "result": "missing_poster_child",
    "type": "uncraft",
    "activity_level": "NO_EXERCISE",
    "time": "6 s",
    "components": [ [ [ "paper", 2 ] ] ],
    "flags": [ "BLIND_EASY" ]
  },
  {
    "result": "missing_poster_dog",
    "type": "uncraft",
    "activity_level": "NO_EXERCISE",
    "time": "6 s",
    "components": [ [ [ "paper", 2 ] ] ],
    "flags": [ "BLIND_EASY" ]
  },
  {
    "result": "missing_poster_cat",
    "type": "uncraft",
    "activity_level": "NO_EXERCISE",
    "time": "6 s",
    "components": [ [ [ "paper", 2 ] ] ],
    "flags": [ "BLIND_EASY" ]
  },
  {
    "result": "letter",
    "type": "uncraft",
    "activity_level": "NO_EXERCISE",
    "time": "6 s",
    "components": [ [ [ "paper", 1 ] ] ],
    "flags": [ "BLIND_EASY" ]
  },
  {
    "result": "envelope",
    "type": "uncraft",
    "activity_level": "NO_EXERCISE",
    "time": "6 s",
    "components": [ [ [ "paper", 2 ] ] ],
    "flags": [ "BLIND_EASY" ]
  },
  {
    "result": "postcard",
    "type": "uncraft",
    "activity_level": "NO_EXERCISE",
    "time": "6 s",
    "components": [ [ [ "paper", 1 ] ] ],
    "flags": [ "BLIND_EASY" ]
  },
  {
    "result": "greeting_card",
    "type": "uncraft",
    "activity_level": "NO_EXERCISE",
    "time": "6 s",
    "components": [ [ [ "paper", 2 ] ] ],
    "flags": [ "BLIND_EASY" ]
  },
  {
    "result": "ref_lighter_butane",
    "type": "uncraft",
    "activity_level": "LIGHT_EXERCISE",
    "time": "1 m",
    "components": [ [ [ "pilot_light", 1 ] ] ]
  },
  {
    "result": "xlframe",
    "type": "uncraft",
    "activity_level": "MODERATE_EXERCISE",
    "time": "10 m",
    "qualities": [ { "id": "HAMMER", "level": 2 }, { "id": "SAW_M", "level": 2 } ],
    "components": [ [ [ "scrap_aluminum", 33 ] ] ]
  },
  {
    "result": "foldxlframe",
    "type": "uncraft",
    "activity_level": "MODERATE_EXERCISE",
    "time": "10 m",
    "qualities": [ { "id": "HAMMER", "level": 2 }, { "id": "SAW_M", "level": 2 } ],
    "components": [ [ [ "scrap_aluminum", 33 ] ] ]
  },
  {
    "result": "aquarium_medium",
    "type": "uncraft",
    "activity_level": "LIGHT_EXERCISE",
    "time": "1 s",
    "components": [ [ [ "glass_shard", 600 ] ] ],
    "flags": [ "BLIND_EASY" ]
  },
  {
    "result": "aquarium_small",
    "type": "uncraft",
    "activity_level": "LIGHT_EXERCISE",
    "time": "1 s",
    "components": [ [ [ "glass_shard", 285 ] ] ],
    "flags": [ "BLIND_EASY" ]
  },
  {
    "result": "aquarium_large",
    "type": "uncraft",
    "activity_level": "LIGHT_EXERCISE",
    "time": "1 s",
    "components": [ [ [ "glass_shard", 1000 ] ] ],
    "flags": [ "BLIND_EASY" ]
  },
  {
    "result": "material_aluminium_ingot",
    "type": "uncraft",
    "activity_level": "MODERATE_EXERCISE",
    "time": "5 m",
    "qualities": [ { "id": "SAW_M", "level": 2 } ],
    "components": [ [ [ "scrap_aluminum", 12 ] ] ]
  },
  {
    "result": "keg",
    "type": "uncraft",
    "activity_level": "MODERATE_EXERCISE",
    "time": "30 m",
    "qualities": [ { "id": "HAMMER", "level": 2 }, { "id": "SAW_M", "level": 2 } ],
    "components": [ [ [ "scrap_aluminum", 100 ] ] ]
  },
  {
    "result": "crutches",
    "type": "uncraft",
    "activity_level": "MODERATE_EXERCISE",
    "time": "10 m",
    "qualities": [ { "id": "HAMMER", "level": 2 }, { "id": "SAW_M", "level": 2 } ],
    "components": [ [ [ "scrap_aluminum", 44 ] ] ]
  },
  {
    "result": "small_scuba_tank",
    "type": "uncraft",
    "activity_level": "MODERATE_EXERCISE",
    "time": "10 m",
    "qualities": [ { "id": "HAMMER", "level": 2 }, { "id": "CUT", "level": 1 }, { "id": "SAW_M", "level": 2 } ],
    "components": [ [ [ "scrap_aluminum", 130 ], [ "plastic_chunk", 10 ] ] ]
  },
  {
    "result": "cot",
    "type": "uncraft",
    "activity_level": "MODERATE_EXERCISE",
    "time": "30 m",
    "qualities": [ { "id": "HAMMER", "level": 2 }, { "id": "CUT", "level": 1 }, { "id": "SAW_M", "level": 2 } ],
    "components": [ [ [ "scrap_aluminum", 149 ], [ "cotton_patchwork", 10 ] ] ]
  },
  {
    "result": "stethoscope",
    "type": "uncraft",
    "activity_level": "LIGHT_EXERCISE",
    "time": "2 m",
    "qualities": [ { "id": "HAMMER", "level": 1 }, { "id": "CUT", "level": 1 } ],
    "components": [ [ [ "scrap_aluminum", 1 ], [ "plastic_chunk", 2 ] ] ]
  },
  {
    "result": "cane",
    "type": "uncraft",
    "activity_level": "LIGHT_EXERCISE",
    "time": "2 m",
    "qualities": [ { "id": "HAMMER", "level": 2 } ],
    "components": [ [ [ "scrap_aluminum", 1 ], [ "splinter", 2 ] ] ]
  },
  {
    "result": "arming_sword_fake",
    "type": "uncraft",
    "activity_level": "MODERATE_EXERCISE",
    "time": "10 m",
    "qualities": [ { "id": "HAMMER", "level": 2 }, { "id": "SAW_M", "level": 2 } ],
    "components": [ [ [ "scrap_aluminum", 13 ] ] ]
  },
  {
    "result": "broadsword_fake",
    "type": "uncraft",
    "activity_level": "MODERATE_EXERCISE",
    "time": "10 m",
    "qualities": [ { "id": "HAMMER", "level": 2 }, { "id": "SAW_M", "level": 2 } ],
    "components": [ [ [ "scrap_aluminum", 14 ] ] ]
  },
  {
    "result": "cavalry_sabre_fake",
    "type": "uncraft",
    "activity_level": "MODERATE_EXERCISE",
    "time": "10 m",
    "qualities": [ { "id": "HAMMER", "level": 2 }, { "id": "SAW_M", "level": 2 } ],
    "components": [ [ [ "scrap_aluminum", 11 ] ] ]
  },
  {
    "result": "cutlass_fake",
    "type": "uncraft",
    "activity_level": "MODERATE_EXERCISE",
    "time": "10 m",
    "qualities": [ { "id": "HAMMER", "level": 2 }, { "id": "SAW_M", "level": 2 } ],
    "components": [ [ [ "scrap_aluminum", 12 ] ] ]
  },
  {
    "result": "estoc_fake",
    "type": "uncraft",
    "activity_level": "MODERATE_EXERCISE",
    "time": "10 m",
    "qualities": [ { "id": "HAMMER", "level": 2 }, { "id": "SAW_M", "level": 2 } ],
    "components": [ [ [ "scrap_aluminum", 18 ] ] ]
  },
  {
    "result": "jian_fake",
    "type": "uncraft",
    "activity_level": "MODERATE_EXERCISE",
    "time": "10 m",
    "qualities": [ { "id": "HAMMER", "level": 2 }, { "id": "SAW_M", "level": 2 } ],
    "components": [ [ [ "scrap_aluminum", 8 ] ] ]
  },
  {
    "result": "katana_fake",
    "type": "uncraft",
    "activity_level": "MODERATE_EXERCISE",
    "time": "10 m",
    "qualities": [ { "id": "HAMMER", "level": 2 }, { "id": "SAW_M", "level": 2 } ],
    "components": [ [ [ "scrap_aluminum", 14 ] ] ]
  },
  {
    "result": "kris_fake",
    "type": "uncraft",
    "activity_level": "MODERATE_EXERCISE",
    "time": "10 m",
    "qualities": [ { "id": "HAMMER", "level": 2 }, { "id": "SAW_M", "level": 2 } ],
    "components": [ [ [ "scrap_aluminum", 11 ] ] ]
  },
  {
    "result": "nodachi_fake",
    "type": "uncraft",
    "activity_level": "MODERATE_EXERCISE",
    "time": "30 m",
    "qualities": [ { "id": "HAMMER", "level": 2 }, { "id": "SAW_M", "level": 2 } ],
    "components": [ [ [ "scrap_aluminum", 37 ] ] ]
  },
  {
    "result": "rapier_fake",
    "type": "uncraft",
    "activity_level": "MODERATE_EXERCISE",
    "time": "10 m",
    "qualities": [ { "id": "HAMMER", "level": 2 }, { "id": "SAW_M", "level": 2 } ],
    "components": [ [ [ "scrap_aluminum", 13 ] ] ]
  },
  {
    "result": "scimitar_fake",
    "type": "uncraft",
    "activity_level": "MODERATE_EXERCISE",
    "time": "10 m",
    "qualities": [ { "id": "HAMMER", "level": 2 }, { "id": "SAW_M", "level": 2 } ],
    "components": [ [ [ "scrap_aluminum", 11 ] ] ]
  },
  {
    "result": "tanto_fake",
    "type": "uncraft",
    "activity_level": "MODERATE_EXERCISE",
    "time": "10 m",
    "qualities": [ { "id": "HAMMER", "level": 2 }, { "id": "SAW_M", "level": 2 } ],
    "components": [ [ [ "scrap_aluminum", 7 ] ] ]
  },
  {
    "result": "wakizashi_fake",
    "type": "uncraft",
    "activity_level": "MODERATE_EXERCISE",
    "time": "10 m",
    "qualities": [ { "id": "HAMMER", "level": 2 }, { "id": "SAW_M", "level": 2 } ],
    "components": [ [ [ "scrap_aluminum", 11 ] ] ]
  },
  {
    "result": "zweihander_fake",
    "type": "uncraft",
    "activity_level": "MODERATE_EXERCISE",
    "time": "30 m",
    "qualities": [ { "id": "HAMMER", "level": 2 }, { "id": "SAW_M", "level": 2 } ],
    "components": [ [ [ "scrap_aluminum", 63 ] ] ]
  },
  {
    "result": "battleaxe_fake",
    "type": "uncraft",
    "activity_level": "MODERATE_EXERCISE",
    "time": "30 m",
    "qualities": [ { "id": "HAMMER", "level": 2 }, { "id": "SAW_M", "level": 2 } ],
    "components": [ [ [ "scrap_aluminum", 34 ], [ "splinter", 2 ] ] ]
  },
  {
    "result": "halberd_fake",
    "type": "uncraft",
    "activity_level": "MODERATE_EXERCISE",
    "time": "30 m",
    "qualities": [ { "id": "HAMMER", "level": 2 }, { "id": "SAW_M", "level": 2 } ],
    "components": [ [ [ "scrap_aluminum", 26 ], [ "splinter", 2 ] ] ]
  },
  {
    "result": "longsword_fake",
    "type": "uncraft",
    "activity_level": "MODERATE_EXERCISE",
    "time": "10 m",
    "qualities": [ { "id": "HAMMER", "level": 2 }, { "id": "SAW_M", "level": 2 } ],
    "components": [ [ [ "scrap_aluminum", 18 ] ] ]
  },
  {
    "result": "lucern_hammerfake",
    "type": "uncraft",
    "activity_level": "MODERATE_EXERCISE",
    "time": "30 m",
    "qualities": [ { "id": "HAMMER", "level": 2 }, { "id": "SAW_M", "level": 2 } ],
    "components": [ [ [ "scrap_aluminum", 48 ], [ "splinter", 2 ] ] ]
  },
  {
    "result": "mace_fake",
    "type": "uncraft",
    "activity_level": "MODERATE_EXERCISE",
    "time": "10 m",
    "qualities": [ { "id": "HAMMER", "level": 2 }, { "id": "SAW_M", "level": 2 } ],
    "components": [ [ [ "scrap_aluminum", 12 ], [ "splinter", 1 ] ] ]
  },
  {
    "result": "morningstar_fake",
    "type": "uncraft",
    "activity_level": "MODERATE_EXERCISE",
    "time": "10 m",
    "qualities": [ { "id": "HAMMER", "level": 2 }, { "id": "SAW_M", "level": 2 } ],
    "components": [ [ [ "scrap_aluminum", 11 ], [ "splinter", 1 ] ] ]
  },
  {
    "result": "naginata_fake",
    "type": "uncraft",
    "activity_level": "MODERATE_EXERCISE",
    "time": "30 m",
    "qualities": [ { "id": "HAMMER", "level": 2 }, { "id": "SAW_M", "level": 2 } ],
    "components": [ [ [ "scrap_aluminum", 19 ], [ "splinter", 3 ] ] ]
  },
  {
    "result": "pike_fake",
    "type": "uncraft",
    "activity_level": "MODERATE_EXERCISE",
    "time": "30 m",
    "qualities": [ { "id": "HAMMER", "level": 2 }, { "id": "SAW_M", "level": 2 } ],
    "components": [ [ [ "scrap_aluminum", 28 ], [ "splinter", 4 ] ] ]
  },
  {
    "result": "scythe_fake",
    "type": "uncraft",
    "activity_level": "MODERATE_EXERCISE",
    "time": "30 m",
    "qualities": [ { "id": "HAMMER", "level": 2 }, { "id": "SAW_M", "level": 2 } ],
    "components": [ [ [ "scrap_aluminum", 30 ], [ "splinter", 2 ] ] ]
  },
  {
<<<<<<< HEAD
    "result": "deck_chair",
    "type": "uncraft",
    "activity_level": "LIGHT_EXERCISE",
    "time": "30 m",
    "qualities": [ { "id": "PRY", "level": 1 }, { "id": "SAW_W", "level": 2 }, { "id": "SCREW", "level": 1 } ],
    "components": [ [ [ "plank_short", 2 ] ], [ [ "nuts_bolts", 12 ] ], [ [ "cotton_patchwork", 30 ] ], [ [ "splinter", 22 ] ] ]
  },
  {
    "result": "chair_wood",
    "type": "uncraft",
    "activity_level": "MODERATE_EXERCISE",
    "time": "30 m",
    "qualities": [ { "id": "PRY", "level": 1 }, { "id": "SAW_W", "level": 2 }, { "id": "SCREW", "level": 1 } ],
    "components": [ [ [ "wooden_post_short", 2 ] ], [ [ "wood_block", 24 ] ], [ [ "nuts_bolts", 30 ] ], [ [ "splinter", 10 ] ] ]
  },
  {
    "result": "armchair",
    "type": "uncraft",
    "activity_level": "MODERATE_EXERCISE",
    "time": "60 m",
    "qualities": [ { "id": "CUT_FINE", "level": 1 }, { "id": "SAW_W", "level": 2 }, { "id": "SCREW", "level": 1 } ],
    "components": [
      [ [ "cotton_patchwork", 110 ] ],
      [ [ "wooden_post_short", 6 ] ],
      [ [ "wood_block", 4 ] ],
      [ [ "nuts_bolts", 16 ] ],
      [ [ "splinter", 30 ] ]
    ]
  },
  {
    "result": "stool_wood",
    "type": "uncraft",
    "activity_level": "MODERATE_EXERCISE",
    "time": "30 m",
    "qualities": [ { "id": "PRY", "level": 1 }, { "id": "SAW_W", "level": 2 }, { "id": "SCREW", "level": 1 } ],
    "components": [ [ [ "wood_block", 12 ] ], [ [ "nuts_bolts", 10 ] ], [ [ "splinter", 4 ] ] ]
  },
  {
    "result": "stool_log",
    "type": "uncraft",
    "activity_level": "MODERATE_EXERCISE",
    "time": "10 m",
    "qualities": [ { "id": "AXE", "level": 3 } ],
    "components": [ [ [ "splinter", 80 ] ] ]
  },
  {
    "result": "barstool",
    "type": "uncraft",
    "activity_level": "MODERATE_EXERCISE",
    "time": "45 m",
    "qualities": [ { "id": "CUT_FINE", "level": 1 }, { "id": "SAW_M", "level": 2 } ],
    "components": [ [ [ "leather", 6 ] ], [ [ "steel_chunk", 29 ] ], [ [ "scrap", 2 ] ] ]
  },
  {
    "result": "chair_folding",
    "type": "uncraft",
    "activity_level": "MODERATE_EXERCISE",
    "time": "30 m",
    "qualities": [ { "id": "CUT", "level": 1 }, { "id": "SAW_M", "level": 2 } ],
    "components": [ [ [ "plastic_chunk", 20 ] ], [ [ "scrap", 38 ] ] ]
  },
  {
    "result": "chair_plywood",
    "type": "uncraft",
    "activity_level": "MODERATE_EXERCISE",
    "time": "30 m",
    "qualities": [ { "id": "HAMMER", "level": 1 }, { "id": "SAW_M", "level": 2 } ],
    "components": [ [ [ "splinter", 16 ] ], [ [ "scrap", 38 ] ] ]
  },
  {
    "result": "chair_wood_black",
    "type": "uncraft",
    "activity_level": "MODERATE_EXERCISE",
    "time": "30 m",
    "qualities": [ { "id": "PRY", "level": 1 }, { "id": "SAW_W", "level": 2 }, { "id": "SCREW", "level": 1 } ],
    "components": [ [ [ "wooden_post_short", 2 ] ], [ [ "wood_block", 24 ] ], [ [ "nuts_bolts", 30 ] ], [ [ "splinter", 10 ] ] ]
  },
  {
    "result": "chair_wood_white",
    "type": "uncraft",
    "activity_level": "MODERATE_EXERCISE",
    "time": "30 m",
    "qualities": [ { "id": "PRY", "level": 1 }, { "id": "SAW_W", "level": 2 }, { "id": "SCREW", "level": 1 } ],
    "components": [ [ [ "wooden_post_short", 2 ] ], [ [ "wood_block", 24 ] ], [ [ "nuts_bolts", 30 ] ], [ [ "splinter", 10 ] ] ]
=======
    "result": "jerrycan_big",
    "type": "uncraft",
    "activity_level": "MODERATE_EXERCISE",
    "time": "30 m",
    "qualities": [ { "id": "HAMMER", "level": 2 }, { "id": "SAW_M", "level": 2 } ],
    "components": [ [ [ "steel_chunk", 16 ], [ "scrap", 6 ] ] ]
  },
  {
    "result": "pliers",
    "type": "uncraft",
    "activity_level": "MODERATE_EXERCISE",
    "time": "2 m",
    "qualities": [ { "id": "HAMMER", "level": 2 } ],
    "components": [ [ [ "scrap", 4 ] ] ]
  },
  {
    "result": "cigar_cutter",
    "type": "uncraft",
    "activity_level": "MODERATE_EXERCISE",
    "time": "30 s",
    "qualities": [ { "id": "HAMMER", "level": 2 } ],
    "components": [ [ [ "scrap", 1 ] ] ]
  },
  {
    "result": "teapot",
    "type": "uncraft",
    "activity_level": "MODERATE_EXERCISE",
    "time": "2 m",
    "qualities": [ { "id": "HAMMER", "level": 2 } ],
    "components": [ [ [ "scrap", 5 ] ] ]
  },
  {
    "result": "pizza_cutter",
    "type": "uncraft",
    "activity_level": "MODERATE_EXERCISE",
    "time": "30 s",
    "qualities": [ { "id": "HAMMER", "level": 2 } ],
    "components": [ [ [ "scrap", 3 ] ] ]
  },
  {
    "result": "pliers_locking",
    "type": "uncraft",
    "activity_level": "MODERATE_EXERCISE",
    "time": "2 m",
    "qualities": [ { "id": "HAMMER", "level": 2 } ],
    "components": [ [ [ "scrap", 6 ] ] ]
  },
  {
    "result": "box_tea",
    "type": "uncraft",
    "activity_level": "NO_EXERCISE",
    "time": "1 s",
    "components": [ [ [ "cardboard", 1 ] ] ],
    "flags": [ "BLIND_EASY" ]
>>>>>>> 41acb301
  }
]<|MERGE_RESOLUTION|>--- conflicted
+++ resolved
@@ -7109,7 +7109,62 @@
     "components": [ [ [ "scrap_aluminum", 30 ], [ "splinter", 2 ] ] ]
   },
   {
-<<<<<<< HEAD
+    "result": "jerrycan_big",
+    "type": "uncraft",
+    "activity_level": "MODERATE_EXERCISE",
+    "time": "30 m",
+    "qualities": [ { "id": "HAMMER", "level": 2 }, { "id": "SAW_M", "level": 2 } ],
+    "components": [ [ [ "steel_chunk", 16 ], [ "scrap", 6 ] ] ]
+  },
+  {
+    "result": "pliers",
+    "type": "uncraft",
+    "activity_level": "MODERATE_EXERCISE",
+    "time": "2 m",
+    "qualities": [ { "id": "HAMMER", "level": 2 } ],
+    "components": [ [ [ "scrap", 4 ] ] ]
+  },
+  {
+    "result": "cigar_cutter",
+    "type": "uncraft",
+    "activity_level": "MODERATE_EXERCISE",
+    "time": "30 s",
+    "qualities": [ { "id": "HAMMER", "level": 2 } ],
+    "components": [ [ [ "scrap", 1 ] ] ]
+  },
+  {
+    "result": "teapot",
+    "type": "uncraft",
+    "activity_level": "MODERATE_EXERCISE",
+    "time": "2 m",
+    "qualities": [ { "id": "HAMMER", "level": 2 } ],
+    "components": [ [ [ "scrap", 5 ] ] ]
+  },
+  {
+    "result": "pizza_cutter",
+    "type": "uncraft",
+    "activity_level": "MODERATE_EXERCISE",
+    "time": "30 s",
+    "qualities": [ { "id": "HAMMER", "level": 2 } ],
+    "components": [ [ [ "scrap", 3 ] ] ]
+  },
+  {
+    "result": "pliers_locking",
+    "type": "uncraft",
+    "activity_level": "MODERATE_EXERCISE",
+    "time": "2 m",
+    "qualities": [ { "id": "HAMMER", "level": 2 } ],
+    "components": [ [ [ "scrap", 6 ] ] ]
+  },
+  {
+    "result": "box_tea",
+    "type": "uncraft",
+    "activity_level": "NO_EXERCISE",
+    "time": "1 s",
+    "components": [ [ [ "cardboard", 1 ] ] ],
+    "flags": [ "BLIND_EASY" ]
+  },
+  {
     "result": "deck_chair",
     "type": "uncraft",
     "activity_level": "LIGHT_EXERCISE",
@@ -7194,61 +7249,5 @@
     "time": "30 m",
     "qualities": [ { "id": "PRY", "level": 1 }, { "id": "SAW_W", "level": 2 }, { "id": "SCREW", "level": 1 } ],
     "components": [ [ [ "wooden_post_short", 2 ] ], [ [ "wood_block", 24 ] ], [ [ "nuts_bolts", 30 ] ], [ [ "splinter", 10 ] ] ]
-=======
-    "result": "jerrycan_big",
-    "type": "uncraft",
-    "activity_level": "MODERATE_EXERCISE",
-    "time": "30 m",
-    "qualities": [ { "id": "HAMMER", "level": 2 }, { "id": "SAW_M", "level": 2 } ],
-    "components": [ [ [ "steel_chunk", 16 ], [ "scrap", 6 ] ] ]
-  },
-  {
-    "result": "pliers",
-    "type": "uncraft",
-    "activity_level": "MODERATE_EXERCISE",
-    "time": "2 m",
-    "qualities": [ { "id": "HAMMER", "level": 2 } ],
-    "components": [ [ [ "scrap", 4 ] ] ]
-  },
-  {
-    "result": "cigar_cutter",
-    "type": "uncraft",
-    "activity_level": "MODERATE_EXERCISE",
-    "time": "30 s",
-    "qualities": [ { "id": "HAMMER", "level": 2 } ],
-    "components": [ [ [ "scrap", 1 ] ] ]
-  },
-  {
-    "result": "teapot",
-    "type": "uncraft",
-    "activity_level": "MODERATE_EXERCISE",
-    "time": "2 m",
-    "qualities": [ { "id": "HAMMER", "level": 2 } ],
-    "components": [ [ [ "scrap", 5 ] ] ]
-  },
-  {
-    "result": "pizza_cutter",
-    "type": "uncraft",
-    "activity_level": "MODERATE_EXERCISE",
-    "time": "30 s",
-    "qualities": [ { "id": "HAMMER", "level": 2 } ],
-    "components": [ [ [ "scrap", 3 ] ] ]
-  },
-  {
-    "result": "pliers_locking",
-    "type": "uncraft",
-    "activity_level": "MODERATE_EXERCISE",
-    "time": "2 m",
-    "qualities": [ { "id": "HAMMER", "level": 2 } ],
-    "components": [ [ [ "scrap", 6 ] ] ]
-  },
-  {
-    "result": "box_tea",
-    "type": "uncraft",
-    "activity_level": "NO_EXERCISE",
-    "time": "1 s",
-    "components": [ [ [ "cardboard", 1 ] ] ],
-    "flags": [ "BLIND_EASY" ]
->>>>>>> 41acb301
   }
 ]