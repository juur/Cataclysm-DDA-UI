[
  {
    "result": "bead_bracelet",
    "type": "uncraft",
    "activity_level": "NO_EXERCISE",
    "time": "6 s",
    "qualities": [ { "id": "CUT", "level": 1 } ],
    "components": [ [ [ "wooden_bead", 10 ] ] ]
  },
  {
    "result": "bead_ear",
    "type": "uncraft",
    "activity_level": "LIGHT_EXERCISE",
    "time": "2 s",
    "qualities": [ { "id": "HAMMER", "level": 1 } ],
    "components": [ [ [ "splinter", 1 ] ] ]
  },
  {
    "result": "bead_necklace",
    "type": "uncraft",
    "activity_level": "NO_EXERCISE",
    "time": "12 s",
    "qualities": [ { "id": "CUT", "level": 1 } ],
    "components": [ [ [ "wooden_bead", 30 ] ] ]
  },
  {
    "type": "uncraft",
    "activity_level": "LIGHT_EXERCISE",
    "result": "bottle_opener",
    "time": "12 s",
    "qualities": [ { "id": "HAMMER", "level": 1 } ],
    "components": [ [ [ "scrap", 1 ] ] ]
  },
  {
    "result": "bracelet_friendship",
    "type": "uncraft",
    "activity_level": "LIGHT_EXERCISE",
    "time": "6 s",
    "qualities": [ { "id": "HAMMER", "level": 1 } ],
    "components": [ [ [ "splinter", 1 ] ], [ [ "plastic_chunk", 1 ] ] ]
  },
  {
    "result": "shears",
    "type": "uncraft",
    "activity_level": "MODERATE_EXERCISE",
    "time": "1 m",
    "qualities": [ { "id": "SAW_M", "level": 1 } ],
    "components": [ [ [ "scrap", 3 ] ], [ [ "plastic_chunk", 1 ] ] ]
  },
  {
    "result": "forged_shears",
    "type": "uncraft",
    "activity_level": "MODERATE_EXERCISE",
    "time": "1 m",
    "qualities": [ { "id": "SAW_M", "level": 1 } ],
    "components": [ [ [ "scrap", 5 ] ] ]
  },
  {
    "result": "elec_shears",
    "type": "uncraft",
    "activity_level": "MODERATE_EXERCISE",
    "time": "2 m",
    "qualities": [ { "id": "SAW_M", "level": 1 } ],
    "components": [ [ [ "scrap", 3 ] ], [ [ "plastic_chunk", 1 ] ], [ [ "e_scrap", 1 ] ], [ [ "motor_micro", 1 ] ] ]
  },
  {
    "result": "bronze_medal",
    "type": "uncraft",
    "activity_level": "LIGHT_EXERCISE",
    "time": "30 s",
    "qualities": [ { "id": "HAMMER", "level": 1 } ],
    "components": [ [ [ "scrap", 1 ] ] ]
  },
  {
    "type": "uncraft",
    "activity_level": "LIGHT_EXERCISE",
    "result": "can_opener",
    "time": "30 s",
    "qualities": [ { "id": "HAMMER", "level": 1 } ],
    "components": [ [ [ "scrap", 3 ] ] ]
  },
  {
    "type": "uncraft",
    "activity_level": "LIGHT_EXERCISE",
    "result": "carving_fork",
    "time": "30 s",
    "qualities": [ { "id": "HAMMER", "level": 1 } ],
    "components": [ [ [ "scrap", 3 ] ] ]
  },
  {
    "result": "colander_steel",
    "type": "uncraft",
    "activity_level": "LIGHT_EXERCISE",
    "time": "1 m",
    "qualities": [ { "id": "HAMMER", "level": 1 } ],
    "components": [ [ [ "scrap", 6 ] ] ]
  },
  {
    "result": "copper_hairpin",
    "type": "uncraft",
    "activity_level": "LIGHT_EXERCISE",
    "time": "12 s",
    "qualities": [ { "id": "HAMMER", "level": 1 } ],
    "components": [ [ [ "copper", 3 ] ] ]
  },
  {
    "result": "copper_locket",
    "type": "uncraft",
    "activity_level": "LIGHT_EXERCISE",
    "time": "12 s",
    "qualities": [ { "id": "HAMMER", "level": 1 } ],
    "components": [ [ [ "copper", 4 ] ] ]
  },
  {
    "result": "copper_necklace",
    "type": "uncraft",
    "activity_level": "LIGHT_EXERCISE",
    "time": "12 s",
    "qualities": [ { "id": "HAMMER", "level": 1 } ],
    "components": [ [ [ "copper", 4 ] ] ]
  },
  {
    "result": "copper_pan",
    "type": "uncraft",
    "activity_level": "MODERATE_EXERCISE",
    "skill_used": "fabrication",
    "difficulty": 1,
    "time": "2 m",
    "qualities": [ { "id": "HAMMER", "level": 1 } ],
    "components": [ [ [ "scrap_copper", 12 ] ], [ [ "scrap", 3 ] ] ]
  },
  {
    "result": "copper_ring",
    "type": "uncraft",
    "activity_level": "LIGHT_EXERCISE",
    "time": "12 s",
    "qualities": [ { "id": "HAMMER", "level": 1 } ],
    "components": [ [ [ "copper", 3 ] ] ]
  },
  {
    "type": "uncraft",
    "activity_level": "LIGHT_EXERCISE",
    "result": "corkscrew",
    "time": "6 s",
    "qualities": [ { "id": "HAMMER", "level": 1 } ],
    "components": [ [ [ "scrap", 1 ] ] ]
  },
  {
    "result": "cufflinks",
    "type": "uncraft",
    "activity_level": "LIGHT_EXERCISE",
    "time": "12 s",
    "qualities": [ { "id": "HAMMER", "level": 1 } ],
    "components": [ [ [ "silver_small", 3 ] ] ]
  },
  {
    "result": "cufflinks_intricate",
    "type": "uncraft",
    "activity_level": "LIGHT_EXERCISE",
    "time": "12 s",
    "qualities": [ { "id": "HAMMER", "level": 1 } ],
    "components": [ [ [ "silver_small", 2 ] ], [ [ "gold_small", 2 ] ] ]
  },
  {
    "result": "ear_spool",
    "type": "uncraft",
    "activity_level": "LIGHT_EXERCISE",
    "time": "6 s",
    "qualities": [ { "id": "CUT", "level": 2 } ],
    "components": [ [ [ "plastic_chunk", 1 ] ] ]
  },
  {
    "result": "gold_hairpin",
    "type": "uncraft",
    "activity_level": "LIGHT_EXERCISE",
    "time": "6 s",
    "qualities": [ { "id": "HAMMER", "level": 1 } ],
    "components": [ [ [ "gold_small", 3 ] ] ]
  },
  {
    "result": "gold_locket",
    "type": "uncraft",
    "activity_level": "LIGHT_EXERCISE",
    "time": "12 s",
    "qualities": [ { "id": "HAMMER", "level": 1 } ],
    "components": [ [ [ "gold_small", 4 ] ] ]
  },
  {
    "result": "gold_medal",
    "type": "uncraft",
    "activity_level": "LIGHT_EXERCISE",
    "time": "30 s",
    "qualities": [ { "id": "HAMMER", "level": 1 } ],
    "components": [ [ [ "gold_small", 3 ] ] ]
  },
  {
    "result": "gold_necklace",
    "type": "uncraft",
    "activity_level": "LIGHT_EXERCISE",
    "time": "12 s",
    "qualities": [ { "id": "HAMMER", "level": 1 } ],
    "components": [ [ [ "gold_small", 3 ] ] ]
  },
  {
    "result": "silver_watch",
    "type": "uncraft",
    "activity_level": "LIGHT_EXERCISE",
    "time": "30 s",
    "qualities": [ { "id": "HAMMER", "level": 1 } ],
    "components": [ [ [ "silver_small", 3 ] ] ]
  },
  {
    "result": "holy_symbol_wood",
    "type": "uncraft",
    "time": "6 s",
    "activity_level": "LIGHT_EXERCISE",
    "qualities": [ { "id": "HAMMER", "level": 1 } ],
    "components": [ [ [ "splinter", 1 ] ] ]
  },
  {
    "result": "ring_engagement",
    "type": "uncraft",
    "activity_level": "LIGHT_EXERCISE",
    "time": "1 m",
    "qualities": [ { "id": "HAMMER", "level": 1 } ],
    "components": [ [ [ "gold_small", 3 ] ], [ [ "diamond", 1 ] ] ]
  },
  {
    "result": "ring_purity",
    "type": "uncraft",
    "activity_level": "LIGHT_EXERCISE",
    "time": "30 s",
    "qualities": [ { "id": "HAMMER", "level": 1 } ],
    "components": [ [ [ "silver_small", 3 ] ] ]
  },
  {
    "result": "ring_signet",
    "type": "uncraft",
    "activity_level": "LIGHT_EXERCISE",
    "time": "30 s",
    "qualities": [ { "id": "HAMMER", "level": 1 } ],
    "components": [ [ [ "gold_small", 2 ] ], [ [ "silver_small", 2 ] ] ]
  },
  {
    "result": "ring_wedding",
    "type": "uncraft",
    "activity_level": "LIGHT_EXERCISE",
    "time": "1 m",
    "qualities": [ { "id": "HAMMER", "level": 1 } ],
    "components": [ [ [ "gold_small", 2 ] ], [ [ "diamond", 2 ] ] ]
  },
  {
    "result": "silver_hairpin",
    "type": "uncraft",
    "activity_level": "LIGHT_EXERCISE",
    "time": "6 s",
    "qualities": [ { "id": "HAMMER", "level": 1 } ],
    "components": [ [ [ "silver_small", 3 ] ] ]
  },
  {
    "result": "silver_medal",
    "type": "uncraft",
    "activity_level": "LIGHT_EXERCISE",
    "time": "12 s",
    "qualities": [ { "id": "HAMMER", "level": 1 } ],
    "components": [ [ [ "silver_small", 3 ] ] ]
  },
  {
    "result": "silver_ring",
    "type": "uncraft",
    "activity_level": "LIGHT_EXERCISE",
    "time": "12 s",
    "qualities": [ { "id": "HAMMER", "level": 1 } ],
    "components": [ [ [ "silver_small", 3 ] ] ]
  },
  {
    "result": "garnet_silver_ring",
    "type": "uncraft",
    "activity_level": "LIGHT_EXERCISE",
    "time": "1 m",
    "qualities": [ { "id": "HAMMER", "level": 1 } ],
    "components": [ [ [ "silver_small", 2 ] ], [ [ "garnet", 1 ] ] ]
  },
  {
    "result": "amethyst_silver_ring",
    "type": "uncraft",
    "activity_level": "LIGHT_EXERCISE",
    "time": "1 m",
    "qualities": [ { "id": "HAMMER", "level": 1 } ],
    "components": [ [ [ "silver_small", 2 ] ], [ [ "amethyst", 1 ] ] ]
  },
  {
    "result": "aquamarine_silver_ring",
    "type": "uncraft",
    "activity_level": "LIGHT_EXERCISE",
    "time": "1 m",
    "qualities": [ { "id": "HAMMER", "level": 1 } ],
    "components": [ [ [ "silver_small", 2 ] ], [ [ "aquamarine", 1 ] ] ]
  },
  {
    "result": "emerald_silver_ring",
    "type": "uncraft",
    "activity_level": "LIGHT_EXERCISE",
    "time": "1 m",
    "qualities": [ { "id": "HAMMER", "level": 1 } ],
    "components": [ [ [ "silver_small", 2 ] ], [ [ "emerald", 1 ] ] ]
  },
  {
    "result": "alexandrite_silver_ring",
    "type": "uncraft",
    "activity_level": "LIGHT_EXERCISE",
    "time": "1 m",
    "qualities": [ { "id": "HAMMER", "level": 1 } ],
    "components": [ [ [ "silver_small", 2 ] ], [ [ "alexandrite", 1 ] ] ]
  },
  {
    "result": "ruby_silver_ring",
    "type": "uncraft",
    "activity_level": "LIGHT_EXERCISE",
    "time": "1 m",
    "qualities": [ { "id": "HAMMER", "level": 1 } ],
    "components": [ [ [ "silver_small", 2 ] ], [ [ "ruby", 1 ] ] ]
  },
  {
    "result": "peridot_silver_ring",
    "type": "uncraft",
    "activity_level": "LIGHT_EXERCISE",
    "time": "1 m",
    "qualities": [ { "id": "HAMMER", "level": 1 } ],
    "components": [ [ [ "silver_small", 2 ] ], [ [ "peridot", 1 ] ] ]
  },
  {
    "result": "sapphire_silver_ring",
    "type": "uncraft",
    "activity_level": "LIGHT_EXERCISE",
    "time": "1 m",
    "qualities": [ { "id": "HAMMER", "level": 1 } ],
    "components": [ [ [ "silver_small", 2 ] ], [ [ "sapphire", 1 ] ] ]
  },
  {
    "result": "tourmaline_silver_ring",
    "type": "uncraft",
    "activity_level": "LIGHT_EXERCISE",
    "time": "1 m",
    "qualities": [ { "id": "HAMMER", "level": 1 } ],
    "components": [ [ [ "silver_small", 2 ] ], [ [ "tourmaline", 1 ] ] ]
  },
  {
    "result": "citrine_silver_ring",
    "type": "uncraft",
    "activity_level": "LIGHT_EXERCISE",
    "time": "1 m",
    "qualities": [ { "id": "HAMMER", "level": 1 } ],
    "components": [ [ [ "silver_small", 2 ] ], [ [ "citrine", 1 ] ] ]
  },
  {
    "result": "blue_topaz_silver_ring",
    "type": "uncraft",
    "activity_level": "LIGHT_EXERCISE",
    "time": "1 m",
    "qualities": [ { "id": "HAMMER", "level": 1 } ],
    "components": [ [ [ "silver_small", 2 ] ], [ [ "blue_topaz", 1 ] ] ]
  },
  {
    "result": "opal_silver_ring",
    "type": "uncraft",
    "activity_level": "LIGHT_EXERCISE",
    "time": "1 m",
    "qualities": [ { "id": "HAMMER", "level": 1 } ],
    "components": [ [ [ "silver_small", 2 ] ], [ [ "opal", 1 ] ] ]
  },
  {
    "result": "pearl_silver_ring",
    "type": "uncraft",
    "activity_level": "LIGHT_EXERCISE",
    "time": "1 m",
    "qualities": [ { "id": "HAMMER", "level": 1 } ],
    "components": [ [ [ "silver_small", 2 ] ], [ [ "pearl", 1 ] ] ]
  },
  {
    "result": "onyx_silver_ring",
    "type": "uncraft",
    "activity_level": "LIGHT_EXERCISE",
    "time": "1 m",
    "qualities": [ { "id": "HAMMER", "level": 1 } ],
    "components": [ [ [ "silver_small", 2 ] ], [ [ "onyx", 1 ] ] ]
  },
  {
    "result": "diamond_silver_ring",
    "type": "uncraft",
    "activity_level": "LIGHT_EXERCISE",
    "time": "1 m",
    "qualities": [ { "id": "HAMMER", "level": 1 } ],
    "components": [ [ [ "silver_small", 2 ] ], [ [ "diamond", 1 ] ] ]
  },
  {
    "type": "uncraft",
    "activity_level": "LIGHT_EXERCISE",
    "result": "ladle",
    "time": "12 s",
    "qualities": [ { "id": "HAMMER", "level": 1 } ],
    "components": [ [ [ "scrap", 3 ] ] ]
  },
  {
    "result": "leather_collar",
    "type": "uncraft",
    "time": "12 s",
    "activity_level": "NO_EXERCISE",
    "qualities": [ { "id": "CUT", "level": 2 } ],
    "components": [ [ [ "leather", 1 ] ] ]
  },
  {
    "result": "jacket_leather",
    "type": "uncraft",
    "time": "10 m",
    "activity_level": "LIGHT_EXERCISE",
    "qualities": [ { "id": "CUT", "level": 2 } ],
    "components": [ [ [ "leather", 18 ] ], [ [ "zipper_long_plastic", 1 ] ] ]
  },
  {
    "result": "rad_badge",
    "type": "uncraft",
    "activity_level": "LIGHT_EXERCISE",
    "time": "12 s",
    "qualities": [ { "id": "CUT", "level": 2 } ],
    "components": [ [ [ "plastic_chunk", 1 ] ] ]
  },
  {
    "result": "badge_doctor",
    "type": "uncraft",
    "activity_level": "LIGHT_EXERCISE",
    "time": "12 s",
    "qualities": [ { "id": "CUT", "level": 2 } ],
    "components": [ [ [ "plastic_chunk", 1 ] ] ]
  },
  {
    "result": "badge_foodkid",
    "type": "uncraft",
    "activity_level": "LIGHT_EXERCISE",
    "time": "12 s",
    "qualities": [ { "id": "CUT", "level": 2 } ],
    "components": [ [ [ "plastic_chunk", 1 ] ] ]
  },
  {
    "result": "fur_cat_ears",
    "type": "uncraft",
    "time": "1 m",
    "activity_level": "NO_EXERCISE",
    "qualities": [ { "id": "CUT", "level": 2 } ],
    "components": [ [ [ "fur", 1 ] ], [ [ "plastic_chunk", 1 ] ] ]
  },
  {
    "result": "faux_fur_cat_ears",
    "type": "uncraft",
    "time": "1 m",
    "activity_level": "NO_EXERCISE",
    "qualities": [ { "id": "CUT", "level": 2 } ],
    "components": [ [ [ "faux_fur", 1 ] ] ]
  },
  {
    "result": "fur_cat_tail",
    "type": "uncraft",
    "time": "2 m",
    "activity_level": "NO_EXERCISE",
    "qualities": [ { "id": "CUT", "level": 2 } ],
    "components": [ [ [ "fur", 1 ] ], [ [ "plastic_chunk", 1 ] ] ]
  },
  {
    "result": "faux_fur_cat_tail",
    "type": "uncraft",
    "time": "2 m",
    "activity_level": "NO_EXERCISE",
    "qualities": [ { "id": "CUT", "level": 2 } ],
    "components": [ [ [ "faux_fur", 1 ] ] ]
  },
  {
    "result": "fur_collar",
    "type": "uncraft",
    "time": "1 m",
    "activity_level": "NO_EXERCISE",
    "qualities": [ { "id": "CUT", "level": 2 } ],
    "components": [ [ [ "fur", 1 ] ] ]
  },
  {
    "result": "faux_fur_collar",
    "type": "uncraft",
    "time": "1 m",
    "activity_level": "NO_EXERCISE",
    "qualities": [ { "id": "CUT", "level": 2 } ],
    "components": [ [ [ "faux_fur", 1 ] ] ]
  },
  {
    "result": "gartersheath1",
    "type": "uncraft",
    "time": "20 s",
    "activity_level": "NO_EXERCISE",
    "qualities": [ { "id": "CUT", "level": 2 } ],
    "components": [ [ [ "nylon", 1 ] ], [ [ "plastic_chunk", 1 ] ] ]
  },
  {
    "result": "gartersheath2",
    "type": "uncraft",
    "time": "30 s",
    "activity_level": "NO_EXERCISE",
    "qualities": [ { "id": "CUT", "level": 2 } ],
    "components": [ [ [ "nylon", 2 ] ], [ [ "plastic_chunk", 2 ] ] ]
  },
  {
    "result": "leather_belt",
    "type": "uncraft",
    "time": "1 m",
    "activity_level": "NO_EXERCISE",
    "qualities": [ { "id": "CUT", "level": 2 } ],
    "components": [ [ [ "leather", 1 ] ], [ [ "buckle_steel", 1 ] ] ]
  },
  {
    "result": "leather_cat_ears",
    "type": "uncraft",
    "time": "1 m",
    "activity_level": "NO_EXERCISE",
    "qualities": [ { "id": "CUT", "level": 2 } ],
    "components": [ [ [ "leather", 1 ] ] ]
  },
  {
    "result": "leather_cat_tail",
    "type": "uncraft",
    "time": "2 m",
    "activity_level": "NO_EXERCISE",
    "qualities": [ { "id": "CUT", "level": 2 } ],
    "components": [ [ [ "leather", 1 ] ] ]
  },
  {
    "result": "alarmclock",
    "type": "uncraft",
    "activity_level": "LIGHT_EXERCISE",
    "time": "30 s",
    "qualities": [ { "id": "SCREW", "level": 1 } ],
    "components": [ [ [ "scrap", 4 ] ], [ [ "clockworks", 2 ] ] ]
  },
  {
    "result": "badge_cybercop",
    "type": "uncraft",
    "activity_level": "LIGHT_EXERCISE",
    "time": "12 s",
    "qualities": [ { "id": "HAMMER", "level": 1 } ],
    "components": [ [ [ "silver_small", 20 ] ] ]
  },
  {
    "result": "badge_deputy",
    "type": "uncraft",
    "activity_level": "LIGHT_EXERCISE",
    "time": "12 s",
    "qualities": [ { "id": "HAMMER", "level": 1 } ],
    "components": [ [ [ "silver_small", 20 ] ] ]
  },
  {
    "result": "badge_detective",
    "type": "uncraft",
    "activity_level": "LIGHT_EXERCISE",
    "time": "12 s",
    "qualities": [ { "id": "HAMMER", "level": 1 } ],
    "components": [ [ [ "gold_small", 20 ] ] ]
  },
  {
    "result": "badge_marshal",
    "type": "uncraft",
    "activity_level": "LIGHT_EXERCISE",
    "time": "12 s",
    "qualities": [ { "id": "HAMMER", "level": 1 } ],
    "components": [ [ [ "silver_small", 20 ] ] ]
  },
  {
    "result": "badge_swat",
    "type": "uncraft",
    "activity_level": "LIGHT_EXERCISE",
    "time": "12 s",
    "qualities": [ { "id": "HAMMER", "level": 1 } ],
    "components": [ [ [ "silver_small", 20 ] ] ]
  },
  {
    "result": "battery_car",
    "type": "uncraft",
    "activity_level": "LIGHT_EXERCISE",
    "time": "5 m",
    "qualities": [ { "id": "CUT", "level": 2 } ],
    "components": [ [ [ "chem_sulphuric_acid", 13 ] ], [ [ "lead", 2247 ] ], [ [ "plastic_chunk", 3 ] ] ]
  },
  {
    "result": "battery_motorbike",
    "type": "uncraft",
    "activity_level": "LIGHT_EXERCISE",
    "time": "5 m",
    "qualities": [ { "id": "CUT", "level": 2 } ],
    "components": [ [ [ "chem_sulphuric_acid", 3 ] ], [ [ "lead", 499 ] ], [ [ "plastic_chunk", 2 ] ] ]
  },
  {
    "result": "battery_motorbike_small",
    "type": "uncraft",
    "activity_level": "LIGHT_EXERCISE",
    "time": "5 m",
    "qualities": [ { "id": "CUT", "level": 2 } ],
    "components": [ [ [ "chem_sulphuric_acid", 1 ] ], [ [ "lead", 187 ] ], [ [ "plastic_chunk", 1 ] ] ]
  },
  {
    "result": "bindle",
    "type": "uncraft",
    "activity_level": "LIGHT_EXERCISE",
    "time": "6 s",
    "components": [ [ [ "cotton_patchwork", 4 ] ], [ [ "stick", 1 ] ] ],
    "flags": [ "BLIND_HARD" ]
  },
  {
    "result": "binoculars",
    "type": "uncraft",
    "activity_level": "LIGHT_EXERCISE",
    "time": "1 m 30 s",
    "qualities": [ { "id": "SCREW", "level": 1 } ],
    "components": [ [ [ "lens", 2 ] ], [ [ "plastic_chunk", 2 ] ], [ [ "scrap", 1 ] ] ]
  },
  {
    "result": "bio_blood_filter",
    "type": "uncraft",
    "activity_level": "LIGHT_EXERCISE",
    "skill_used": "electronics",
    "difficulty": 7,
    "skills_required": [ "firstaid", 5 ],
    "time": "50 m",
    "using": [ [ "soldering_standard", 20 ] ],
    "qualities": [ { "id": "SCREW", "level": 1 } ],
    "components": [ [ [ "burnt_out_bionic", 1 ] ] ]
  },
  {
    "result": "bio_digestion",
    "type": "uncraft",
    "activity_level": "LIGHT_EXERCISE",
    "skill_used": "electronics",
    "difficulty": 7,
    "skills_required": [ "firstaid", 5 ],
    "time": "50 m",
    "using": [ [ "soldering_standard", 20 ] ],
    "qualities": [ { "id": "SCREW", "level": 1 } ],
    "components": [ [ [ "burnt_out_bionic", 1 ] ] ]
  },
  {
    "result": "bio_face_mask",
    "type": "uncraft",
    "activity_level": "LIGHT_EXERCISE",
    "skill_used": "electronics",
    "difficulty": 7,
    "skills_required": [ "firstaid", 5 ],
    "time": "50 m",
    "using": [ [ "soldering_standard", 20 ] ],
    "qualities": [ { "id": "SCREW", "level": 1 } ],
    "components": [ [ [ "burnt_out_bionic", 1 ] ] ]
  },
  {
    "result": "bio_ground_sonar",
    "type": "uncraft",
    "activity_level": "LIGHT_EXERCISE",
    "skill_used": "electronics",
    "difficulty": 7,
    "skills_required": [ "firstaid", 5 ],
    "time": "50 m",
    "using": [ [ "soldering_standard", 20 ] ],
    "qualities": [ { "id": "SCREW", "level": 1 } ],
    "components": [ [ [ "burnt_out_bionic", 1 ] ] ]
  },
  {
    "result": "bio_metabolics",
    "type": "uncraft",
    "activity_level": "LIGHT_EXERCISE",
    "skill_used": "electronics",
    "difficulty": 7,
    "skills_required": [ "firstaid", 5 ],
    "time": "50 m",
    "using": [ [ "soldering_standard", 20 ] ],
    "qualities": [ { "id": "SCREW", "level": 1 } ],
    "components": [ [ [ "burnt_out_bionic", 1 ] ] ]
  },
  {
    "result": "bio_nanobots",
    "type": "uncraft",
    "activity_level": "LIGHT_EXERCISE",
    "skill_used": "electronics",
    "difficulty": 7,
    "skills_required": [ "firstaid", 5 ],
    "time": "50 m",
    "using": [ [ "soldering_standard", 20 ] ],
    "qualities": [ { "id": "SCREW", "level": 1 } ],
    "components": [ [ [ "burnt_out_bionic", 1 ] ] ]
  },
  {
    "result": "bio_recycler",
    "type": "uncraft",
    "activity_level": "LIGHT_EXERCISE",
    "skill_used": "electronics",
    "difficulty": 7,
    "skills_required": [ "firstaid", 5 ],
    "time": "50 m",
    "using": [ [ "soldering_standard", 20 ] ],
    "qualities": [ { "id": "SCREW", "level": 1 } ],
    "components": [ [ [ "burnt_out_bionic", 1 ] ] ]
  },
  {
    "result": "bikini_bottom",
    "type": "uncraft",
    "time": "1 m",
    "activity_level": "NO_EXERCISE",
    "qualities": [ { "id": "CUT_FINE", "level": 1 } ],
    "components": [ [ [ "sheet_lycra", 1 ] ], [ [ "thread_nomex", 5 ] ] ]
  },
  {
    "result": "bikini_top",
    "type": "uncraft",
    "time": "2 m",
    "activity_level": "NO_EXERCISE",
    "qualities": [ { "id": "CUT_FINE", "level": 1 } ],
    "components": [ [ [ "sheet_lycra", 1 ] ], [ [ "thread_nomex", 5 ] ], [ [ "thread", 10 ] ] ]
  },
  {
    "result": "bikini_top_fur",
    "type": "uncraft",
    "time": "20 s",
    "activity_level": "NO_EXERCISE",
    "qualities": [ { "id": "CUT_FINE", "level": 1 } ],
    "components": [ [ [ "fur", 1 ] ] ]
  },
  {
    "result": "bikini_top_leather",
    "type": "uncraft",
    "time": "20 s",
    "activity_level": "NO_EXERCISE",
    "qualities": [ { "id": "CUT_FINE", "level": 1 } ],
    "components": [ [ [ "leather", 1 ] ] ]
  },
  {
    "result": "blade",
    "type": "uncraft",
    "activity_level": "MODERATE_EXERCISE",
    "time": "1 m 30 s",
    "qualities": [ { "id": "HAMMER", "level": 1 } ],
    "components": [ [ [ "scrap", 3 ] ] ]
  },
  {
    "result": "boots_steel",
    "type": "uncraft",
    "activity_level": "LIGHT_EXERCISE",
    "skill_used": "tailor",
    "time": "3 m",
    "qualities": [ { "id": "CUT", "level": 2 } ],
    "components": [ [ [ "leather", 8 ] ], [ [ "scrap", 2 ] ], [ [ "sole_rubber", 2 ] ] ]
  },
  {
    "result": "sneakers_steel",
    "type": "uncraft",
    "activity_level": "LIGHT_EXERCISE",
    "skill_used": "tailor",
    "time": "4 m",
    "qualities": [ { "id": "CUT", "level": 2 } ],
    "components": [
      [ [ "leather", 2 ] ],
      [ [ "plastic_chunk", 2 ] ],
      [ [ "cotton_patchwork", 3 ] ],
      [ [ "scrap", 2 ] ],
      [ [ "sole_rubber", 2 ] ]
    ]
  },
  {
    "result": "box_cigarette",
    "type": "uncraft",
    "activity_level": "LIGHT_EXERCISE",
    "time": "6 s",
    "components": [ [ [ "paper", 1 ] ] ],
    "flags": [ "BLIND_EASY" ]
  },
  {
    "result": "case_cigar",
    "type": "uncraft",
    "activity_level": "LIGHT_EXERCISE",
    "time": "20 s",
    "components": [ [ [ "leather", 1 ] ], [ [ "splinter", 1 ] ] ]
  },
  {
    "result": "broken_EMP_hack",
    "type": "uncraft",
    "activity_level": "LIGHT_EXERCISE",
    "skill_used": "electronics",
    "difficulty": 4,
    "time": "15 m",
    "using": [ [ "soldering_standard", 5 ] ],
    "qualities": [ { "id": "SCREW", "level": 1 } ],
    "components": [
      [ [ "ai_module_basic", 1 ] ],
      [ [ "RAM", 1 ] ],
      [ [ "small_storage_battery", 1 ] ],
      [ [ "scrap", 1 ] ],
      [ [ "e_scrap", 1 ] ],
      [ [ "quad_rotors", 1 ] ],
      [ [ "sensor_module", 1 ] ],
      [ [ "identification_module", 1 ] ]
    ]
  },
  {
    "result": "broken_c4_hack",
    "type": "uncraft",
    "activity_level": "LIGHT_EXERCISE",
    "skill_used": "electronics",
    "difficulty": 4,
    "time": "15 m",
    "using": [ [ "soldering_standard", 5 ] ],
    "qualities": [ { "id": "SCREW", "level": 1 } ],
    "components": [
      [ [ "ai_module_basic", 1 ] ],
      [ [ "RAM", 1 ] ],
      [ [ "small_storage_battery", 1 ] ],
      [ [ "scrap", 1 ] ],
      [ [ "e_scrap", 1 ] ],
      [ [ "quad_rotors", 1 ] ],
      [ [ "sensor_module", 1 ] ],
      [ [ "identification_module", 1 ] ]
    ]
  },
  {
    "result": "broken_copbot",
    "type": "uncraft",
    "activity_level": "MODERATE_EXERCISE",
    "skill_used": "electronics",
    "difficulty": 6,
    "time": "2 h",
    "//": "These robot corpses should really be moved into the butcher mechanic",
    "using": [ [ "soldering_standard", 20 ], [ "welding_standard", 5 ] ],
    "qualities": [ { "id": "SCREW", "level": 1 }, { "id": "SAW_M", "level": 1 } ],
    "components": [
      [ [ "ai_module", 1 ] ],
      [ [ "sensor_module", 1 ] ],
      [ [ "memory_module", 1 ] ],
      [ [ "pathfinding_module", 1 ] ],
      [ [ "identification_module", 1 ] ],
      [ [ "omni_wheel", 1 ] ],
      [ [ "copbot_chassis", 1 ] ],
      [ [ "android_arms", 1 ] ],
      [ [ "power_supply", 4 ] ],
      [ [ "solar_cell", 2 ] ],
      [ [ "tazer", 1 ] ]
    ]
  },
  {
    "result": "broken_turret_speaker",
    "type": "uncraft",
    "activity_level": "LIGHT_EXERCISE",
    "skill_used": "electronics",
    "difficulty": 2,
    "time": "30 m",
    "using": [ [ "soldering_standard", 10 ] ],
    "qualities": [ { "id": "SCREW", "level": 1 } ],
    "components": [
      [ [ "ai_module_basic", 1 ] ],
      [ [ "RAM", 1 ] ],
      [ [ "medium_storage_battery", 1 ] ],
      [ [ "scrap", 2 ] ],
      [ [ "e_scrap", 2 ] ],
      [ [ "turret_chassis", 1 ] ],
      [ [ "amplifier", 1 ] ],
      [ [ "power_supply", 1 ] ]
    ]
  },
  {
    "result": "broken_tazer_hack",
    "type": "uncraft",
    "activity_level": "LIGHT_EXERCISE",
    "skill_used": "electronics",
    "difficulty": 5,
    "time": "15 m",
    "using": [ [ "soldering_standard", 5 ] ],
    "qualities": [ { "id": "SCREW", "level": 1 } ],
    "components": [
      [ [ "ai_module_basic", 1 ] ],
      [ [ "RAM", 1 ] ],
      [ [ "small_storage_battery", 1 ] ],
      [ [ "scrap", 1 ] ],
      [ [ "e_scrap", 1 ] ],
      [ [ "quad_rotors", 1 ] ],
      [ [ "tazer", 1 ] ],
      [ [ "sensor_module", 1 ] ],
      [ [ "identification_module", 1 ] ]
    ]
  },
  {
    "result": "broken_lab_security_drone_BS",
    "type": "uncraft",
    "activity_level": "LIGHT_EXERCISE",
    "skill_used": "electronics",
    "difficulty": 4,
    "time": "15 m",
    "using": [ [ "soldering_standard", 5 ] ],
    "qualities": [ { "id": "SCREW", "level": 1 } ],
    "components": [
      [ [ "ai_module", 1 ] ],
      [ [ "RAM", 1 ] ],
      [ [ "small_storage_battery", 1 ] ],
      [ [ "scrap", 1 ] ],
      [ [ "e_scrap", 1 ] ],
      [ [ "quad_rotors", 1 ] ],
      [ [ "sensor_module", 1 ] ],
      [ [ "identification_module", 1 ] ],
      [ [ "plastic_chunk", 1 ] ]
    ]
  },
  {
    "result": "broken_lab_security_drone_BM",
    "type": "uncraft",
    "activity_level": "LIGHT_EXERCISE",
    "skill_used": "electronics",
    "difficulty": 4,
    "time": "15 m",
    "using": [ [ "soldering_standard", 5 ] ],
    "qualities": [ { "id": "SCREW", "level": 1 } ],
    "components": [
      [ [ "ai_module", 1 ] ],
      [ [ "RAM", 1 ] ],
      [ [ "small_storage_battery", 1 ] ],
      [ [ "scrap", 1 ] ],
      [ [ "e_scrap", 1 ] ],
      [ [ "quad_rotors", 1 ] ],
      [ [ "sensor_module", 1 ] ],
      [ [ "identification_module", 1 ] ],
      [ [ "plastic_chunk", 1 ] ]
    ]
  },
  {
    "result": "broken_lab_security_drone_BM2",
    "type": "uncraft",
    "activity_level": "LIGHT_EXERCISE",
    "skill_used": "electronics",
    "difficulty": 4,
    "time": "15 m",
    "using": [ [ "soldering_standard", 5 ] ],
    "qualities": [ { "id": "SCREW", "level": 1 } ],
    "components": [
      [ [ "ai_module", 1 ] ],
      [ [ "RAM", 1 ] ],
      [ [ "small_storage_battery", 1 ] ],
      [ [ "scrap", 1 ] ],
      [ [ "e_scrap", 1 ] ],
      [ [ "quad_rotors", 1 ] ],
      [ [ "sensor_module", 1 ] ],
      [ [ "identification_module", 1 ] ],
      [ [ "plastic_chunk", 1 ] ]
    ]
  },
  {
    "result": "broken_lab_security_drone_GM",
    "type": "uncraft",
    "activity_level": "LIGHT_EXERCISE",
    "skill_used": "electronics",
    "difficulty": 4,
    "time": "15 m",
    "using": [ [ "soldering_standard", 5 ] ],
    "qualities": [ { "id": "SCREW", "level": 1 } ],
    "components": [
      [ [ "ai_module", 1 ] ],
      [ [ "RAM", 1 ] ],
      [ [ "small_storage_battery", 1 ] ],
      [ [ "scrap", 1 ] ],
      [ [ "e_scrap", 1 ] ],
      [ [ "quad_rotors", 1 ] ],
      [ [ "sensor_module", 1 ] ],
      [ [ "identification_module", 1 ] ],
      [ [ "plastic_chunk", 1 ] ]
    ]
  },
  {
    "result": "broken_lab_security_drone_GR",
    "type": "uncraft",
    "activity_level": "LIGHT_EXERCISE",
    "skill_used": "electronics",
    "difficulty": 4,
    "time": "15 m",
    "using": [ [ "soldering_standard", 5 ] ],
    "qualities": [ { "id": "SCREW", "level": 1 } ],
    "components": [
      [ [ "ai_module", 1 ] ],
      [ [ "RAM", 1 ] ],
      [ [ "small_storage_battery", 1 ] ],
      [ [ "scrap", 1 ] ],
      [ [ "e_scrap", 1 ] ],
      [ [ "quad_rotors", 1 ] ],
      [ [ "sensor_module", 1 ] ],
      [ [ "identification_module", 1 ] ],
      [ [ "plastic_chunk", 1 ] ]
    ]
  },
  {
    "result": "broken_lab_security_drone_YM",
    "type": "uncraft",
    "activity_level": "LIGHT_EXERCISE",
    "skill_used": "electronics",
    "difficulty": 4,
    "time": "15 m",
    "using": [ [ "soldering_standard", 5 ] ],
    "qualities": [ { "id": "SCREW", "level": 1 } ],
    "components": [
      [ [ "ai_module", 1 ] ],
      [ [ "RAM", 1 ] ],
      [ [ "small_storage_battery", 1 ] ],
      [ [ "scrap", 1 ] ],
      [ [ "e_scrap", 1 ] ],
      [ [ "quad_rotors", 1 ] ],
      [ [ "sensor_module", 1 ] ],
      [ [ "identification_module", 1 ] ],
      [ [ "plastic_chunk", 1 ] ]
    ]
  },
  {
    "result": "broken_robofac_prototype",
    "type": "uncraft",
    "activity_level": "MODERATE_EXERCISE",
    "skill_used": "electronics",
    "difficulty": 6,
    "time": "2 h",
    "using": [ [ "soldering_standard", 20 ], [ "welding_standard", 5 ] ],
    "qualities": [ { "id": "SCREW", "level": 1 }, { "id": "SAW_M", "level": 1 } ],
    "components": [
      [ [ "power_supply", 4 ] ],
      [ [ "plut_cell", 1 ] ],
      [ [ "motor", 2 ] ],
      [ [ "tazer", 1 ] ],
      [ [ "e_scrap", 3 ] ],
      [ [ "steel_chunk", 12 ] ]
    ]
  },
  {
    "result": "broken_robofac_laserturret_mk1",
    "type": "uncraft",
    "activity_level": "LIGHT_EXERCISE",
    "skill_used": "electronics",
    "difficulty": 6,
    "time": "3 h",
    "using": [ [ "soldering_standard", 10 ] ],
    "qualities": [ { "id": "SCREW", "level": 1 } ],
    "components": [
      [ [ "ai_module", 1 ] ],
      [ [ "gun_module", 1 ] ],
      [ [ "targeting_module", 1 ] ],
      [ [ "identification_module", 1 ] ],
      [ [ "sensor_module", 1 ] ],
      [ [ "medium_storage_battery", 1 ] ],
      [ [ "power_supply", 1 ] ],
      [ [ "robot_controls", 1 ] ],
      [ [ "turret_chassis", 1 ] ]
    ]
  },
  {
    "result": "broken_eyebot",
    "type": "uncraft",
    "activity_level": "LIGHT_EXERCISE",
    "skill_used": "electronics",
    "difficulty": 2,
    "time": "30 m",
    "using": [ [ "soldering_standard", 3 ] ],
    "qualities": [ { "id": "SCREW", "level": 1 } ],
    "components": [
      [ [ "ai_module", 1 ] ],
      [ [ "identification_module", 1 ] ],
      [ [ "pathfinding_module", 1 ] ],
      [ [ "sensor_module", 1 ] ],
      [ [ "small_storage_battery", 1 ] ],
      [ [ "RAM", 1 ] ],
      [ [ "processor", 1 ] ],
      [ [ "scrap", 1 ] ],
      [ [ "e_scrap", 1 ] ],
      [ [ "quad_rotors", 1 ] ],
      [ [ "lens", 1 ] ]
    ]
  },
  {
    "result": "broken_robofac_camspy",
    "type": "uncraft",
    "activity_level": "LIGHT_EXERCISE",
    "skill_used": "electronics",
    "difficulty": 2,
    "time": "30 m",
    "using": [ [ "soldering_standard", 3 ] ],
    "qualities": [ { "id": "SCREW", "level": 1 } ],
    "components": [
      [ [ "ai_module", 1 ] ],
      [ [ "identification_module", 1 ] ],
      [ [ "pathfinding_module", 1 ] ],
      [ [ "sensor_module", 1 ] ],
      [ [ "small_storage_battery", 1 ] ],
      [ [ "RAM", 1 ] ],
      [ [ "processor", 1 ] ],
      [ [ "scrap", 1 ] ],
      [ [ "e_scrap", 1 ] ],
      [ [ "quad_rotors", 1 ] ],
      [ [ "lens", 1 ] ]
    ]
  },
  {
    "result": "broken_flashbang_hack",
    "type": "uncraft",
    "activity_level": "LIGHT_EXERCISE",
    "skill_used": "electronics",
    "difficulty": 4,
    "time": "15 m",
    "using": [ [ "soldering_standard", 5 ] ],
    "qualities": [ { "id": "SCREW", "level": 1 } ],
    "components": [
      [ [ "ai_module_basic", 1 ] ],
      [ [ "RAM", 1 ] ],
      [ [ "small_storage_battery", 1 ] ],
      [ [ "scrap", 1 ] ],
      [ [ "e_scrap", 1 ] ],
      [ [ "quad_rotors", 1 ] ],
      [ [ "sensor_module", 1 ] ],
      [ [ "identification_module", 1 ] ]
    ]
  },
  {
    "result": "broken_gasbomb_hack",
    "type": "uncraft",
    "activity_level": "LIGHT_EXERCISE",
    "skill_used": "electronics",
    "difficulty": 4,
    "time": "15 m",
    "using": [ [ "soldering_standard", 5 ] ],
    "qualities": [ { "id": "SCREW", "level": 1 } ],
    "components": [
      [ [ "ai_module_basic", 1 ] ],
      [ [ "RAM", 1 ] ],
      [ [ "small_storage_battery", 1 ] ],
      [ [ "scrap", 1 ] ],
      [ [ "e_scrap", 1 ] ],
      [ [ "quad_rotors", 1 ] ],
      [ [ "sensor_module", 1 ] ],
      [ [ "identification_module", 1 ] ]
    ]
  },
  {
    "result": "broken_grenade_hack",
    "type": "uncraft",
    "activity_level": "LIGHT_EXERCISE",
    "skill_used": "electronics",
    "difficulty": 4,
    "time": "15 m",
    "using": [ [ "soldering_standard", 5 ] ],
    "qualities": [ { "id": "SCREW", "level": 1 } ],
    "components": [
      [ [ "ai_module_basic", 1 ] ],
      [ [ "RAM", 1 ] ],
      [ [ "small_storage_battery", 1 ] ],
      [ [ "scrap", 1 ] ],
      [ [ "e_scrap", 1 ] ],
      [ [ "quad_rotors", 1 ] ],
      [ [ "sensor_module", 1 ] ],
      [ [ "identification_module", 1 ] ]
    ]
  },
  {
    "result": "broken_manhack",
    "type": "uncraft",
    "activity_level": "LIGHT_EXERCISE",
    "skill_used": "electronics",
    "difficulty": 4,
    "time": "10 m",
    "using": [ [ "soldering_standard", 5 ] ],
    "qualities": [ { "id": "SCREW", "level": 1 } ],
    "components": [
      [ [ "ai_module_basic", 1 ] ],
      [ [ "RAM", 1 ] ],
      [ [ "small_storage_battery", 1 ] ],
      [ [ "scrap", 1 ] ],
      [ [ "e_scrap", 1 ] ],
      [ [ "quad_rotors", 1 ] ],
      [ [ "sensor_module", 1 ] ],
      [ [ "spike", 2 ] ],
      [ [ "identification_module", 1 ] ]
    ]
  },
  {
    "result": "broken_mininuke_hack",
    "type": "uncraft",
    "activity_level": "LIGHT_EXERCISE",
    "skill_used": "electronics",
    "difficulty": 5,
    "time": "25 m",
    "using": [ [ "soldering_standard", 10 ] ],
    "qualities": [ { "id": "SCREW", "level": 1 } ],
    "components": [
      [ [ "ai_module_basic", 1 ] ],
      [ [ "RAM", 1 ] ],
      [ [ "small_storage_battery", 1 ] ],
      [ [ "scrap", 1 ] ],
      [ [ "e_scrap", 1 ] ],
      [ [ "quad_rotors", 1 ] ],
      [ [ "sensor_module", 1 ] ],
      [ [ "identification_module", 1 ] ]
    ]
  },
  {
    "result": "broken_molebot",
    "type": "uncraft",
    "activity_level": "MODERATE_EXERCISE",
    "skill_used": "electronics",
    "difficulty": 3,
    "time": "3 h",
    "using": [ [ "welding_standard", 6 ] ],
    "qualities": [ { "id": "SAW_M", "level": 1 } ],
    "components": [
      [ [ "ai_module", 1 ] ],
      [ [ "sensor_module", 1 ] ],
      [ [ "memory_module", 1 ] ],
      [ [ "pathfinding_module", 1 ] ],
      [ [ "medium_storage_battery", 1 ] ],
      [ [ "robot_controls", 1 ] ],
      [ [ "steel_chunk", 20 ] ]
    ]
  },
  {
    "result": "broken_riotbot",
    "type": "uncraft",
    "activity_level": "MODERATE_EXERCISE",
    "skill_used": "electronics",
    "difficulty": 6,
    "time": "2 h",
    "using": [ [ "soldering_standard", 20 ], [ "welding_standard", 5 ] ],
    "qualities": [ { "id": "SCREW", "level": 1 }, { "id": "SAW_M", "level": 1 } ],
    "components": [
      [ [ "ai_module", 1 ] ],
      [ [ "sensor_module", 1 ] ],
      [ [ "memory_module", 1 ] ],
      [ [ "pathfinding_module", 1 ] ],
      [ [ "identification_module", 1 ] ],
      [ [ "omni_wheel", 1 ] ],
      [ [ "copbot_chassis", 1 ] ],
      [ [ "android_arms", 1 ] ],
      [ [ "power_supply", 4 ] ],
      [ [ "solar_cell", 2 ] ],
      [ [ "canister_empty", 1 ] ]
    ]
  },
  {
    "result": "broken_secubot",
    "type": "uncraft",
    "activity_level": "MODERATE_EXERCISE",
    "skill_used": "electronics",
    "difficulty": 6,
    "time": "2 h",
    "using": [ [ "soldering_standard", 20 ], [ "welding_standard", 5 ] ],
    "qualities": [ { "id": "SCREW", "level": 1 }, { "id": "SAW_M", "level": 1 } ],
    "components": [
      [ [ "ai_module", 1 ] ],
      [ [ "sensor_module", 1 ] ],
      [ [ "memory_module", 1 ] ],
      [ [ "pathfinding_module", 1 ] ],
      [ [ "identification_module", 1 ] ],
      [ [ "omni_wheel", 1 ] ],
      [ [ "copbot_chassis", 1 ] ],
      [ [ "gun_module", 1 ] ],
      [ [ "power_supply", 4 ] ],
      [ [ "solar_cell", 2 ] ],
      [ [ "m16a4", 1 ] ],
      [ [ "canister_empty", 1 ] ]
    ]
  },
  {
    "result": "broken_talon_m202a1",
    "type": "uncraft",
    "activity_level": "MODERATE_EXERCISE",
    "skill_used": "electronics",
    "difficulty": 6,
    "time": "2 h",
    "using": [ [ "soldering_standard", 20 ], [ "welding_standard", 5 ] ],
    "qualities": [ { "id": "SCREW", "level": 1 }, { "id": "SAW_M", "level": 1 } ],
    "components": [
      [ [ "ai_module", 1 ] ],
      [ [ "sensor_module", 1 ] ],
      [ [ "memory_module", 1 ] ],
      [ [ "pathfinding_module", 1 ] ],
      [ [ "identification_module", 1 ] ],
      [ [ "omni_wheel", 1 ] ],
      [ [ "copbot_chassis", 1 ] ],
      [ [ "gun_module", 1 ] ],
      [ [ "power_supply", 4 ] ],
      [ [ "solar_cell", 2 ] ],
      [ [ "m202_flash", 1 ] ],
      [ [ "canister_empty", 1 ] ]
    ]
  },
  {
    "result": "broken_skitterbot",
    "type": "uncraft",
    "activity_level": "LIGHT_EXERCISE",
    "skill_used": "electronics",
    "difficulty": 3,
    "time": "1 h",
    "using": [ [ "soldering_standard", 10 ] ],
    "qualities": [ { "id": "SCREW", "level": 1 } ],
    "components": [
      [ [ "ai_module", 1 ] ],
      [ [ "RAM", 1 ] ],
      [ [ "small_storage_battery", 1 ] ],
      [ [ "scrap", 5 ] ],
      [ [ "e_scrap", 2 ] ],
      [ [ "spidery_legs_small", 1 ] ],
      [ [ "sensor_module", 1 ] ],
      [ [ "pathfinding_module", 1 ] ],
      [ [ "identification_module", 1 ] ],
      [ [ "power_supply", 1 ] ],
      [ [ "tazer", 2 ] ]
    ]
  },
  {
    "result": "broken_turret",
    "type": "uncraft",
    "activity_level": "LIGHT_EXERCISE",
    "skill_used": "electronics",
    "difficulty": 4,
    "time": "1 h",
    "using": [ [ "soldering_standard", 10 ] ],
    "qualities": [ { "id": "SCREW", "level": 1 } ],
    "components": [
      [ [ "ai_module", 1 ] ],
      [ [ "identification_module", 1 ] ],
      [ [ "targeting_module", 1 ] ],
      [ [ "gun_module", 1 ] ],
      [ [ "sensor_module", 1 ] ],
      [ [ "small_storage_battery", 1 ] ],
      [ [ "power_supply", 1 ] ],
      [ [ "robot_controls", 1 ] ],
      [ [ "hk_mp5", 1 ] ],
      [ [ "turret_chassis", 1 ] ]
    ]
  },
  {
    "result": "broken_turret_rifle",
    "type": "uncraft",
    "activity_level": "LIGHT_EXERCISE",
    "skill_used": "electronics",
    "difficulty": 4,
    "time": "1 h",
    "using": [ [ "soldering_standard", 10 ] ],
    "qualities": [ { "id": "SCREW", "level": 1 } ],
    "components": [
      [ [ "ai_module", 1 ] ],
      [ [ "gun_module", 1 ] ],
      [ [ "targeting_module", 1 ] ],
      [ [ "identification_module", 1 ] ],
      [ [ "sensor_module", 1 ] ],
      [ [ "m249", 1 ] ],
      [ [ "small_storage_battery", 1 ] ],
      [ [ "power_supply", 1 ] ],
      [ [ "robot_controls", 1 ] ],
      [ [ "turret_chassis", 1 ] ]
    ]
  },
  {
    "result": "broken_crows_m240",
    "type": "uncraft",
    "activity_level": "LIGHT_EXERCISE",
    "skill_used": "electronics",
    "difficulty": 4,
    "time": "1 h",
    "using": [ [ "soldering_standard", 10 ] ],
    "qualities": [ { "id": "SCREW", "level": 1 } ],
    "components": [
      [ [ "ai_module", 1 ] ],
      [ [ "gun_module", 1 ] ],
      [ [ "targeting_module", 1 ] ],
      [ [ "identification_module", 1 ] ],
      [ [ "sensor_module", 1 ] ],
      [ [ "m240", 1 ] ],
      [ [ "small_storage_battery", 1 ] ],
      [ [ "power_supply", 1 ] ],
      [ [ "robot_controls", 1 ] ],
      [ [ "turret_chassis", 1 ] ]
    ]
  },
  {
    "result": "broken_turret_artisans",
    "type": "uncraft",
    "activity_level": "LIGHT_EXERCISE",
    "skill_used": "electronics",
    "difficulty": 4,
    "time": "1 h",
    "using": [ [ "soldering_standard", 10 ] ],
    "qualities": [ { "id": "SCREW", "level": 1 } ],
    "components": [
      [ [ "ai_module", 1 ] ],
      [ [ "gun_module", 1 ] ],
      [ [ "targeting_module", 1 ] ],
      [ [ "identification_module", 1 ] ],
      [ [ "sensor_module", 1 ] ],
      [ [ "m249", 1 ] ],
      [ [ "small_storage_battery", 1 ] ],
      [ [ "power_supply", 1 ] ],
      [ [ "robot_controls", 1 ] ],
      [ [ "turret_chassis", 1 ] ],
      [ [ "steel_armor", 3 ] ]
    ]
  },
  {
    "result": "broken_turret_bmg",
    "type": "uncraft",
    "activity_level": "LIGHT_EXERCISE",
    "skill_used": "electronics",
    "difficulty": 4,
    "time": "1 h",
    "using": [ [ "soldering_standard", 10 ] ],
    "qualities": [ { "id": "SCREW", "level": 1 } ],
    "components": [
      [ [ "ai_module", 1 ] ],
      [ [ "identification_module", 1 ] ],
      [ [ "sensor_module", 1 ] ],
      [ [ "gun_module", 1 ] ],
      [ [ "targeting_module", 1 ] ],
      [ [ "m2browning", 1 ] ],
      [ [ "small_storage_battery", 1 ] ],
      [ [ "robot_controls", 1 ] ],
      [ [ "power_supply", 1 ] ],
      [ [ "turret_chassis", 1 ] ]
    ]
  },
  {
    "result": "broken_turret_riot",
    "type": "uncraft",
    "activity_level": "LIGHT_EXERCISE",
    "skill_used": "electronics",
    "difficulty": 4,
    "time": "1 h",
    "using": [ [ "soldering_standard", 10 ] ],
    "qualities": [ { "id": "SCREW", "level": 1 } ],
    "components": [
      [ [ "ai_module", 1 ] ],
      [ [ "gun_module", 1 ] ],
      [ [ "targeting_module", 1 ] ],
      [ [ "identification_module", 1 ] ],
      [ [ "sensor_module", 1 ] ],
      [ [ "m203", 6 ] ],
      [ [ "small_storage_battery", 1 ] ],
      [ [ "power_supply", 3 ] ],
      [ [ "antenna", 1 ] ],
      [ [ "robot_controls", 1 ] ],
      [ [ "omni_wheel", 1 ] ],
      [ [ "copbot_chassis", 1 ] ]
    ]
  },
  {
    "result": "bot_turret_riot",
    "type": "uncraft",
    "activity_level": "LIGHT_EXERCISE",
    "skill_used": "electronics",
    "difficulty": 4,
    "time": "1 h",
    "using": [ [ "soldering_standard", 10 ] ],
    "qualities": [ { "id": "SCREW", "level": 1 } ],
    "components": [
      [ [ "ai_module", 1 ] ],
      [ [ "gun_module", 1 ] ],
      [ [ "targeting_module", 1 ] ],
      [ [ "identification_module", 1 ] ],
      [ [ "sensor_module", 1 ] ],
      [ [ "m203", 6 ] ],
      [ [ "small_storage_battery", 1 ] ],
      [ [ "power_supply", 3 ] ],
      [ [ "antenna", 1 ] ],
      [ [ "robot_controls", 1 ] ],
      [ [ "omni_wheel", 1 ] ],
      [ [ "copbot_chassis", 1 ] ]
    ]
  },
  {
    "result": "broken_science_bot",
    "type": "uncraft",
    "activity_level": "LIGHT_EXERCISE",
    "skill_used": "electronics",
    "difficulty": 5,
    "time": "2 h",
    "using": [ [ "soldering_standard", 20 ] ],
    "qualities": [ { "id": "WRENCH", "level": 1 }, { "id": "SCREW", "level": 1 } ],
    "components": [
      [ [ "ai_module", 1 ] ],
      [ [ "memory_module", 1 ] ],
      [ [ "medium_storage_battery", 1 ] ],
      [ [ "spidery_legs_small", 1 ] ],
      [ [ "sensor_module", 1 ] ],
      [ [ "pathfinding_module", 1 ] ],
      [ [ "identification_module", 1 ] ],
      [ [ "power_supply", 3 ] ],
      [ [ "geiger_off", 1 ] ],
      [ [ "tazer", 2 ] ],
      [ [ "scrap", 6 ] ],
      [ [ "e_scrap", 3 ] ],
      [ [ "plut_cell", 1 ] ],
      [ [ "steel_chunk", 6 ] ]
    ]
  },
  {
    "result": "broken_mech_recon",
    "type": "uncraft",
    "activity_level": "MODERATE_EXERCISE",
    "skill_used": "electronics",
    "difficulty": 8,
    "time": "10 h",
    "using": [ [ "soldering_standard", 30 ], [ "welding_standard", 20 ] ],
    "qualities": [ { "id": "SCREW", "level": 1 }, { "id": "WRENCH", "level": 1 }, { "id": "SAW_M", "level": 1 } ],
    "components": [
      [ [ "recon_mech_laser_single", 1 ] ],
      [ [ "ai_module", 1 ] ],
      [ [ "sensor_module", 1 ] ],
      [ [ "memory_module", 1 ] ],
      [ [ "pathfinding_module", 1 ] ],
      [ [ "identification_module", 1 ] ],
      [ [ "targeting_module", 1 ] ],
      [ [ "power_supply", 20 ] ],
      [ [ "medium_storage_battery", 2 ] ],
      [ [ "plut_cell", 4 ] ],
      [ [ "mil_plate", 15 ] ]
    ]
  },
  {
    "result": "broken_mech_lifter",
    "type": "uncraft",
    "activity_level": "MODERATE_EXERCISE",
    "skill_used": "electronics",
    "difficulty": 8,
    "time": "10 h",
    "using": [ [ "soldering_standard", 30 ], [ "welding_standard", 20 ] ],
    "qualities": [ { "id": "SCREW", "level": 1 }, { "id": "WRENCH", "level": 1 }, { "id": "SAW_M", "level": 1 } ],
    "components": [
      [ [ "ai_module", 1 ] ],
      [ [ "sensor_module", 1 ] ],
      [ [ "memory_module", 1 ] ],
      [ [ "pathfinding_module", 1 ] ],
      [ [ "identification_module", 1 ] ],
      [ [ "targeting_module", 1 ] ],
      [ [ "power_supply", 20 ] ],
      [ [ "medium_storage_battery", 2 ] ],
      [ [ "plut_cell", 4 ] ],
      [ [ "mil_plate", 6 ] ]
    ]
  },
  {
    "result": "broken_mech_combat",
    "type": "uncraft",
    "activity_level": "MODERATE_EXERCISE",
    "skill_used": "electronics",
    "difficulty": 8,
    "time": "10 h",
    "using": [ [ "soldering_standard", 30 ], [ "welding_standard", 20 ] ],
    "qualities": [ { "id": "SCREW", "level": 1 }, { "id": "WRENCH", "level": 1 }, { "id": "SAW_M", "level": 1 } ],
    "components": [
      [ [ "gatling_mech_laser_single", 1 ] ],
      [ [ "ai_module", 1 ] ],
      [ [ "sensor_module", 1 ] ],
      [ [ "memory_module", 1 ] ],
      [ [ "pathfinding_module", 1 ] ],
      [ [ "identification_module", 1 ] ],
      [ [ "targeting_module", 1 ] ],
      [ [ "power_supply", 20 ] ],
      [ [ "medium_storage_battery", 2 ] ],
      [ [ "plut_cell", 4 ] ],
      [ [ "mil_plate", 20 ] ]
    ]
  },
  {
    "result": "broken_nursebot",
    "type": "uncraft",
    "activity_level": "MODERATE_EXERCISE",
    "skill_used": "electronics",
    "difficulty": 6,
    "time": "2 h 30 m",
    "using": [ [ "soldering_standard", 20 ], [ "welding_standard", 5 ] ],
    "qualities": [ { "id": "SCREW", "level": 1 }, { "id": "SAW_M", "level": 1 } ],
    "components": [
      [ [ "ai_module_advanced", 1 ] ],
      [ [ "self_monitoring_module", 1 ] ],
      [ [ "sensor_module", 1 ] ],
      [ [ "memory_module", 1 ] ],
      [ [ "pathfinding_module", 1 ] ],
      [ [ "identification_module", 1 ] ],
      [ [ "android_legs", 1 ] ],
      [ [ "android_chassis", 1 ] ],
      [ [ "android_arms", 2 ] ],
      [ [ "medium_storage_battery", 1 ] ]
    ]
  },
  {
    "result": "broken_nursebot_defective",
    "type": "uncraft",
    "activity_level": "MODERATE_EXERCISE",
    "skill_used": "electronics",
    "difficulty": 6,
    "time": "2 h 30 m",
    "using": [ [ "soldering_standard", 20 ], [ "welding_standard", 5 ] ],
    "qualities": [ { "id": "SCREW", "level": 1 }, { "id": "SAW_M", "level": 1 } ],
    "components": [
      [ [ "ai_module_advanced", 1 ] ],
      [ [ "self_monitoring_module", 1 ] ],
      [ [ "sensor_module", 1 ] ],
      [ [ "memory_module", 1 ] ],
      [ [ "pathfinding_module", 1 ] ],
      [ [ "identification_module", 1 ] ],
      [ [ "android_legs", 1 ] ],
      [ [ "android_chassis", 1 ] ],
      [ [ "android_arms", 2 ] ],
      [ [ "medium_storage_battery", 1 ] ]
    ]
  },
  {
    "result": "broken_grocerybot",
    "type": "uncraft",
    "activity_level": "MODERATE_EXERCISE",
    "skill_used": "electronics",
    "difficulty": 6,
    "time": "150 m",
    "using": [ [ "soldering_standard", 20 ], [ "welding_standard", 5 ] ],
    "qualities": [ { "id": "SCREW", "level": 1 }, { "id": "SAW_M", "level": 1 } ],
    "components": [
      [ [ "ai_module", 1 ] ],
      [ [ "self_monitoring_module", 1 ] ],
      [ [ "sensor_module", 1 ] ],
      [ [ "memory_module", 1 ] ],
      [ [ "pathfinding_module", 1 ] ],
      [ [ "identification_module", 1 ] ],
      [ [ "android_legs", 1 ] ],
      [ [ "android_chassis", 1 ] ],
      [ [ "android_arms", 1 ] ],
      [ [ "medium_storage_battery", 1 ] ]
    ]
  },
  {
    "result": "broken_grocerybot_busted",
    "type": "uncraft",
    "activity_level": "MODERATE_EXERCISE",
    "skill_used": "electronics",
    "difficulty": 6,
    "time": "150 m",
    "using": [ [ "soldering_standard", 20 ], [ "welding_standard", 5 ] ],
    "qualities": [ { "id": "SCREW", "level": 1 }, { "id": "SAW_M", "level": 1 } ],
    "components": [
      [ [ "self_monitoring_module", 1 ] ],
      [ [ "sensor_module", 1 ] ],
      [ [ "memory_module", 1 ] ],
      [ [ "identification_module", 1 ] ],
      [ [ "android_legs", 1 ] ],
      [ [ "android_chassis", 1 ] ],
      [ [ "medium_storage_battery", 1 ] ]
    ]
  },
  {
    "result": "bot_grocerybot_busted",
    "type": "uncraft",
    "activity_level": "MODERATE_EXERCISE",
    "skill_used": "electronics",
    "difficulty": 6,
    "time": "150 m",
    "using": [ [ "soldering_standard", 20 ], [ "welding_standard", 5 ] ],
    "qualities": [ { "id": "SCREW", "level": 1 }, { "id": "SAW_M", "level": 1 } ],
    "components": [
      [ [ "self_monitoring_module", 1 ] ],
      [ [ "sensor_module", 1 ] ],
      [ [ "memory_module", 1 ] ],
      [ [ "identification_module", 1 ] ],
      [ [ "android_legs", 1 ] ],
      [ [ "android_chassis", 1 ] ],
      [ [ "medium_storage_battery", 1 ] ]
    ]
  },
  {
    "result": "broken_dispatch",
    "type": "uncraft",
    "activity_level": "MODERATE_EXERCISE",
    "skill_used": "electronics",
    "difficulty": 5,
    "time": "1 h",
    "using": [ [ "soldering_standard", 20 ] ],
    "qualities": [ { "id": "WRENCH", "level": 1 }, { "id": "SCREW", "level": 1 }, { "id": "SAW_M", "level": 1 } ],
    "components": [
      [ [ "ai_module", 1 ] ],
      [ [ "sensor_module", 1 ] ],
      [ [ "memory_module", 1 ] ],
      [ [ "pathfinding_module", 1 ] ],
      [ [ "identification_module", 1 ] ],
      [ [ "tank_tread", 1 ] ],
      [ [ "copbot_chassis", 1 ] ],
      [ [ "targeting_module", 1 ] ],
      [ [ "power_supply", 3 ] ],
      [ [ "plut_cell", 1 ] ],
      [ [ "broken_manhack", 4 ] ],
      [ [ "omnicamera", 1 ] ],
      [ [ "storage_battery", 1 ] ]
    ]
  },
  {
    "result": "broken_exodii_worker",
    "type": "uncraft",
    "activity_level": "MODERATE_EXERCISE",
    "skill_used": "electronics",
    "skills_required": [ [ "mechanics", 9 ], [ "computer", 9 ] ],
    "difficulty": 9,
    "time": "8 h",
    "//": "These should be in the butcher section",
    "using": [ [ "soldering_standard", 30 ], [ "welding_standard", 20 ] ],
    "qualities": [
      { "id": "SCREW", "level": 1 },
      { "id": "SCREW_FINE", "level": 1 },
      { "id": "WRENCH", "level": 2 },
      { "id": "WRENCH_FINE", "level": 1 },
      { "id": "HAMMER", "level": 3 },
      { "id": "SAW_M", "level": 1 }
    ],
    "components": [
      [ [ "android_legs", 1 ] ],
      [ [ "android_chassis", 1 ] ],
      [ [ "android_arms", 1 ] ],
      [ [ "self_monitoring_module", 1 ] ],
      [ [ "exodii_sensor", 1 ] ],
      [ [ "exodii_computer", 1 ] ],
      [ [ "exodii_module", 2 ] ],
      [ [ "exodii_motor", 6 ] ],
      [ [ "power_supply", 3 ] ],
      [ [ "amplifier", 1 ] ],
      [ [ "e_scrap", 10 ] ],
      [ [ "clockworks", 1 ] ],
      [ [ "steel_chunk", 2 ] ],
      [ [ "scrap", 2 ] ],
      [ [ "cyborg_matrix", 1 ] ],
      [ [ "storage_battery", 1 ] ],
      [ [ "plut_cell", 2 ] ],
      [ [ "steel_armor", 2 ] ],
      [ [ "sheet_metal_small", 6 ] ],
      [ [ "motor", 1 ] ],
      [ [ "cable", 2 ] ],
      [ [ "solder_wire", 20 ] ]
    ]
  },
  {
    "result": "broken_exodii_quad",
    "type": "uncraft",
    "activity_level": "MODERATE_EXERCISE",
    "skill_used": "electronics",
    "skills_required": [ [ "mechanics", 9 ], [ "computer", 9 ] ],
    "difficulty": 9,
    "time": "10 h",
    "using": [ [ "soldering_standard", 60 ], [ "welding_standard", 30 ] ],
    "qualities": [
      { "id": "SCREW", "level": 1 },
      { "id": "SCREW_FINE", "level": 1 },
      { "id": "WRENCH", "level": 2 },
      { "id": "WRENCH_FINE", "level": 1 },
      { "id": "HAMMER", "level": 3 },
      { "id": "SAW_M", "level": 1 }
    ],
    "components": [
      [ [ "sensor_module", 1 ] ],
      [ [ "spidery_legs_big", 2 ] ],
      [ [ "exodii_chassis", 1 ] ],
      [ [ "targeting_module", 1 ] ],
      [ [ "self_monitoring_module", 1 ] ],
      [ [ "exodii_sensor", 2 ] ],
      [ [ "exodii_computer", 1 ] ],
      [ [ "exodii_module", 2 ] ],
      [ [ "exodii_motor", 8 ] ],
      [ [ "gun_module", 3 ] ],
      [ [ "flamethrower", 1 ] ],
      [ [ "tazer", 1 ] ],
      [ [ "m4_carbine", 1 ] ],
      [ [ "pamd68", 1 ] ],
      [ [ "power_supply", 20 ] ],
      [ [ "amplifier", 5 ] ],
      [ [ "e_scrap", 50 ] ],
      [ [ "clockworks", 4 ] ],
      [ [ "steel_chunk", 10 ] ],
      [ [ "scrap", 10 ] ],
      [ [ "cyborg_matrix", 1 ] ],
      [ [ "storage_battery", 2 ] ],
      [ [ "plut_cell", 4 ] ],
      [ [ "mil_plate", 2 ] ],
      [ [ "hard_steel_armor", 10 ] ],
      [ [ "sheet_metal_small", 40 ] ],
      [ [ "motor", 1 ] ],
      [ [ "cable", 10 ] ],
      [ [ "omnicamera", 1 ] ],
      [ [ "betavoltaic", 20 ] ],
      [ [ "solder_wire", 20 ] ]
    ]
  },
  {
    "result": "broken_exodii_turret",
    "type": "uncraft",
    "activity_level": "MODERATE_EXERCISE",
    "skill_used": "electronics",
    "skills_required": [ [ "mechanics", 9 ], [ "computer", 9 ] ],
    "difficulty": 9,
    "time": "8 h",
    "using": [ [ "soldering_standard", 60 ], [ "welding_standard", 30 ] ],
    "qualities": [
      { "id": "SCREW", "level": 1 },
      { "id": "SCREW_FINE", "level": 1 },
      { "id": "WRENCH", "level": 2 },
      { "id": "WRENCH_FINE", "level": 1 },
      { "id": "HAMMER", "level": 3 },
      { "id": "SAW_M", "level": 1 }
    ],
    "components": [
      [ [ "turret_chassis", 1 ] ],
      [ [ "identification_module", 1 ] ],
      [ [ "self_monitoring_module", 1 ] ],
      [ [ "exodii_computer", 1 ] ],
      [ [ "exodii_module", 3 ] ],
      [ [ "exodii_sensor", 2 ] ],
      [ [ "exodii_motor", 4 ] ],
      [ [ "gun_module", 2 ] ],
      [ [ "targeting_module", 1 ] ],
      [ [ "pamd68", 1 ] ],
      [ [ "flamethrower", 1 ] ],
      [ [ "storage_battery", 1 ] ],
      [ [ "plut_cell", 4 ] ],
      [ [ "power_supply", 10 ] ],
      [ [ "amplifier", 3 ] ],
      [ [ "e_scrap", 30 ] ],
      [ [ "clockworks", 6 ] ],
      [ [ "steel_chunk", 10 ] ],
      [ [ "scrap", 15 ] ],
      [ [ "mil_plate", 2 ] ],
      [ [ "hard_steel_armor", 6 ] ],
      [ [ "sheet_metal_small", 40 ] ],
      [ [ "motor", 1 ] ],
      [ [ "cable", 25 ] ],
      [ [ "omnicamera", 1 ] ],
      [ [ "betavoltaic", 40 ] ],
      [ [ "solder_wire", 20 ] ]
    ]
  },
  {
    "result": "broken_exodii_sniper_drone",
    "type": "uncraft",
    "activity_level": "MODERATE_EXERCISE",
    "skill_used": "electronics",
    "skills_required": [ [ "mechanics", 9 ], [ "computer", 9 ] ],
    "difficulty": 9,
    "time": "8 h",
    "using": [ [ "soldering_standard", 50 ], [ "welding_standard", 20 ] ],
    "qualities": [
      { "id": "SCREW", "level": 1 },
      { "id": "SCREW_FINE", "level": 1 },
      { "id": "WRENCH", "level": 2 },
      { "id": "WRENCH_FINE", "level": 1 },
      { "id": "HAMMER", "level": 3 },
      { "id": "SAW_M", "level": 1 }
    ],
    "components": [
      [ [ "exodii_drone_chassis", 1 ] ],
      [ [ "exodii_computer", 1 ] ],
      [ [ "exodii_module", 1 ] ],
      [ [ "exodii_sensor", 1 ] ],
      [ [ "exodii_motor", 1 ] ],
      [ [ "gun_module", 1 ] ],
      [ [ "targeting_module", 1 ] ],
      [ [ "pamd71z", 1 ] ],
      [ [ "small_storage_battery", 1 ] ],
      [ [ "plut_cell", 2 ] ],
      [ [ "power_supply", 1 ] ],
      [ [ "amplifier", 1 ] ],
      [ [ "e_scrap", 20 ] ],
      [ [ "clockworks", 2 ] ],
      [ [ "scrap", 10 ] ],
      [ [ "sheet_metal_small", 20 ] ],
      [ [ "quad_rotors", 2 ] ],
      [ [ "omnicamera", 1 ] ],
      [ [ "betavoltaic", 5 ] ],
      [ [ "plastic_sheet", 8 ] ],
      [ [ "solder_wire", 3 ] ]
    ]
  },
  {
    "result": "broken_dispatch_military",
    "type": "uncraft",
    "activity_level": "MODERATE_EXERCISE",
    "skill_used": "electronics",
    "difficulty": 5,
    "time": "1 h",
    "using": [ [ "soldering_standard", 20 ] ],
    "qualities": [ { "id": "WRENCH", "level": 1 }, { "id": "SCREW", "level": 1 }, { "id": "SAW_M", "level": 1 } ],
    "components": [
      [ [ "ai_module", 1 ] ],
      [ [ "sensor_module", 1 ] ],
      [ [ "memory_module", 1 ] ],
      [ [ "pathfinding_module", 1 ] ],
      [ [ "identification_module", 1 ] ],
      [ [ "tank_tread", 1 ] ],
      [ [ "copbot_chassis", 1 ] ],
      [ [ "targeting_module", 1 ] ],
      [ [ "power_supply", 3 ] ],
      [ [ "plut_cell", 1 ] ],
      [ [ "broken_manhack", 4 ] ],
      [ [ "omnicamera", 1 ] ],
      [ [ "storage_battery", 1 ] ],
      [ [ "solder_wire", 20 ] ]
    ]
  },
  {
    "result": "targeting_module",
    "type": "uncraft",
    "activity_level": "LIGHT_EXERCISE",
    "skill_used": "electronics",
    "difficulty": 5,
    "time": "1 h",
    "using": [ [ "soldering_standard", 20 ] ],
    "components": [ [ [ "processor", 4 ] ], [ [ "power_supply", 1 ] ], [ [ "e_scrap", 6 ] ], [ [ "solder_wire", 1 ] ] ]
  },
  {
    "result": "identification_module",
    "type": "uncraft",
    "activity_level": "LIGHT_EXERCISE",
    "skill_used": "electronics",
    "difficulty": 5,
    "time": "1 h",
    "using": [ [ "soldering_standard", 20 ] ],
    "components": [ [ [ "processor", 4 ] ], [ [ "power_supply", 1 ] ], [ [ "e_scrap", 6 ] ], [ [ "solder_wire", 1 ] ] ]
  },
  {
    "result": "iron_pot",
    "type": "uncraft",
    "activity_level": "LIGHT_EXERCISE",
    "skill_used": "fabrication",
    "difficulty": 1,
    "time": "2 m",
    "qualities": [ { "id": "SAW_M", "level": 1 } ],
    "components": [ [ [ "sheet_metal_small", 10 ], [ "steel_chunk", 1 ] ] ]
  },
  {
    "result": "pathfinding_module",
    "type": "uncraft",
    "activity_level": "LIGHT_EXERCISE",
    "skill_used": "electronics",
    "difficulty": 5,
    "time": "1 h",
    "using": [ [ "soldering_standard", 20 ] ],
    "components": [ [ [ "processor", 4 ] ], [ [ "power_supply", 1 ] ], [ [ "e_scrap", 6 ] ], [ [ "solder_wire", 1 ] ] ]
  },
  {
    "result": "memory_module",
    "type": "uncraft",
    "activity_level": "LIGHT_EXERCISE",
    "skill_used": "electronics",
    "difficulty": 5,
    "time": "1 h",
    "using": [ [ "soldering_standard", 20 ] ],
    "components": [ [ [ "processor", 4 ] ], [ [ "RAM", 10 ] ], [ [ "power_supply", 1 ] ], [ [ "e_scrap", 6 ] ], [ [ "solder_wire", 1 ] ] ]
  },
  {
    "result": "sensor_module",
    "type": "uncraft",
    "activity_level": "LIGHT_EXERCISE",
    "skill_used": "electronics",
    "difficulty": 5,
    "time": "1 h",
    "using": [ [ "soldering_standard", 20 ] ],
    "components": [
      [ [ "processor", 4 ] ],
      [ [ "lens", 2 ] ],
      [ [ "lens_small", 2 ] ],
      [ [ "power_supply", 1 ] ],
      [ [ "e_scrap", 6 ] ],
      [ [ "solder_wire", 1 ] ]
    ]
  },
  {
    "result": "self_monitoring_module",
    "type": "uncraft",
    "activity_level": "LIGHT_EXERCISE",
    "skill_used": "electronics",
    "difficulty": 5,
    "time": "1 h",
    "using": [ [ "soldering_standard", 20 ] ],
    "components": [
      [ [ "processor", 4 ] ],
      [ [ "power_supply", 1 ] ],
      [ [ "cable", 4 ] ],
      [ [ "e_scrap", 6 ] ],
      [ [ "solder_wire", 1 ] ]
    ]
  },
  {
    "result": "ai_module",
    "type": "uncraft",
    "activity_level": "LIGHT_EXERCISE",
    "skill_used": "electronics",
    "difficulty": 5,
    "time": "2 h",
    "using": [ [ "soldering_standard", 20 ] ],
    "components": [
      [ [ "processor", 10 ] ],
      [ [ "RAM", 2 ] ],
      [ [ "power_supply", 1 ] ],
      [ [ "cable", 4 ] ],
      [ [ "e_scrap", 6 ] ],
      [ [ "solder_wire", 1 ] ]
    ]
  },
  {
    "result": "ai_module_basic",
    "type": "uncraft",
    "activity_level": "LIGHT_EXERCISE",
    "skill_used": "electronics",
    "difficulty": 5,
    "time": "1 h",
    "using": [ [ "soldering_standard", 20 ] ],
    "components": [
      [ [ "processor", 5 ] ],
      [ [ "RAM", 1 ] ],
      [ [ "power_supply", 1 ] ],
      [ [ "cable", 2 ] ],
      [ [ "e_scrap", 3 ] ],
      [ [ "solder_wire", 1 ] ]
    ]
  },
  {
    "result": "ai_module_advanced",
    "type": "uncraft",
    "activity_level": "LIGHT_EXERCISE",
    "skill_used": "electronics",
    "difficulty": 5,
    "time": "2 h 30 m",
    "using": [ [ "soldering_standard", 20 ] ],
    "components": [
      [ [ "processor", 15 ] ],
      [ [ "RAM", 6 ] ],
      [ [ "power_supply", 2 ] ],
      [ [ "cable", 4 ] ],
      [ [ "e_scrap", 6 ] ],
      [ [ "solder_wire", 1 ] ]
    ]
  },
  {
    "result": "gun_module",
    "type": "uncraft",
    "activity_level": "MODERATE_EXERCISE",
    "skill_used": "mechanics",
    "difficulty": 5,
    "time": "45 m",
    "using": [ [ "soldering_standard", 5 ] ],
    "qualities": [ { "id": "SCREW", "level": 1 }, { "id": "SAW_M", "level": 1 } ],
    "components": [
      [ [ "motor_micro", 6 ] ],
      [ [ "power_supply", 2 ] ],
      [ [ "cable", 2 ] ],
      [ [ "scrap", 6 ] ],
      [ [ "steel_chunk", 1 ] ]
    ]
  },
  {
    "result": "spidery_legs_big",
    "type": "uncraft",
    "activity_level": "MODERATE_EXERCISE",
    "skill_used": "mechanics",
    "difficulty": 4,
    "time": "6 h 40 m",
    "using": [ [ "soldering_standard", 5 ] ],
    "qualities": [ { "id": "SCREW", "level": 1 }, { "id": "SAW_M", "level": 1 } ],
    "components": [
      [ [ "motor_small", 24 ] ],
      [ [ "power_supply", 8 ] ],
      [ [ "cable", 16 ] ],
      [ [ "scrap", 6 ] ],
      [ [ "steel_chunk", 8 ] ]
    ]
  },
  {
    "result": "spidery_legs_small",
    "type": "uncraft",
    "activity_level": "MODERATE_EXERCISE",
    "skill_used": "mechanics",
    "difficulty": 4,
    "time": "6 h 40 m",
    "using": [ [ "soldering_standard", 5 ] ],
    "qualities": [ { "id": "SCREW_FINE", "level": 1 }, { "id": "SAW_M", "level": 1 } ],
    "components": [ [ [ "motor_tiny", 24 ] ], [ [ "power_supply", 8 ] ], [ [ "cable", 16 ] ], [ [ "scrap", 14 ] ] ]
  },
  {
    "result": "reverse_jointed_legs",
    "type": "uncraft",
    "activity_level": "MODERATE_EXERCISE",
    "skill_used": "mechanics",
    "difficulty": 4,
    "time": "6 h 40 m",
    "using": [ [ "soldering_standard", 5 ] ],
    "qualities": [ { "id": "SCREW", "level": 1 }, { "id": "SAW_M", "level": 1 } ],
    "components": [ [ [ "motor_small", 6 ] ], [ [ "power_supply", 6 ] ], [ [ "cable", 12 ] ], [ [ "steel_chunk", 6 ] ] ]
  },
  {
    "result": "omni_wheel",
    "type": "uncraft",
    "activity_level": "MODERATE_EXERCISE",
    "skill_used": "mechanics",
    "difficulty": 4,
    "time": "6 h 40 m",
    "using": [ [ "soldering_standard", 5 ] ],
    "qualities": [ { "id": "SCREW", "level": 1 }, { "id": "SAW_M", "level": 1 } ],
    "components": [
      [ [ "motor_small", 3 ] ],
      [ [ "power_supply", 3 ] ],
      [ [ "cable", 6 ] ],
      [ [ "plastic_chunk", 6 ] ],
      [ [ "steel_chunk", 2 ] ]
    ]
  },
  {
    "result": "quad_rotors",
    "type": "uncraft",
    "activity_level": "MODERATE_EXERCISE",
    "skill_used": "electronics",
    "difficulty": 4,
    "time": "3 h 20 m",
    "using": [ [ "soldering_standard", 5 ] ],
    "qualities": [ { "id": "SCREW_FINE", "level": 1 }, { "id": "SAW_M", "level": 1 } ],
    "components": [
      [ [ "motor_micro", 4 ] ],
      [ [ "power_supply", 1 ] ],
      [ [ "cable", 2 ] ],
      [ [ "plastic_chunk", 4 ] ],
      [ [ "scrap", 1 ] ]
    ]
  },
  {
    "result": "android_legs",
    "type": "uncraft",
    "activity_level": "MODERATE_EXERCISE",
    "skill_used": "mechanics",
    "difficulty": 5,
    "time": "6 h 40 m",
    "using": [ [ "soldering_standard", 5 ] ],
    "qualities": [ { "id": "SCREW", "level": 1 }, { "id": "SAW_M", "level": 1 }, { "id": "SCREW_FINE", "level": 1 } ],
    "components": [
      [ [ "motor_tiny", 4 ] ],
      [ [ "motor_micro", 10 ] ],
      [ [ "power_supply", 6 ] ],
      [ [ "cable", 12 ] ],
      [ [ "steel_chunk", 4 ] ],
      [ [ "plastic_chunk", 4 ] ],
      [ [ "scrap", 5 ] ]
    ]
  },
  {
    "result": "android_arms",
    "type": "uncraft",
    "activity_level": "MODERATE_EXERCISE",
    "skill_used": "mechanics",
    "difficulty": 5,
    "time": "6 h 40 m",
    "using": [ [ "soldering_standard", 5 ] ],
    "qualities": [ { "id": "SCREW", "level": 1 }, { "id": "SAW_M", "level": 1 }, { "id": "SCREW_FINE", "level": 1 } ],
    "components": [
      [ [ "motor_tiny", 4 ] ],
      [ [ "motor_micro", 10 ] ],
      [ [ "power_supply", 6 ] ],
      [ [ "cable", 12 ] ],
      [ [ "steel_chunk", 2 ] ],
      [ [ "plastic_chunk", 2 ] ],
      [ [ "scrap", 5 ] ]
    ]
  },
  {
    "result": "tank_tread",
    "type": "uncraft",
    "activity_level": "MODERATE_EXERCISE",
    "skill_used": "mechanics",
    "difficulty": 4,
    "time": "6 h 40 m",
    "using": [ [ "soldering_standard", 5 ] ],
    "qualities": [ { "id": "SCREW", "level": 1 }, { "id": "SAW_M", "level": 1 } ],
    "components": [ [ [ "motor", 2 ] ], [ [ "power_supply", 6 ] ], [ [ "cable", 4 ] ], [ [ "steel_lump", 6 ] ], [ [ "steel_chunk", 6 ] ] ]
  },
  {
    "result": "cable",
    "type": "uncraft",
    "time": "2 m",
    "//": "This may need to be modified, a plastic sheath would give plastic chunks, but there already is a plastic sheathed cable",
    "activity_level": "LIGHT_EXERCISE",
    "qualities": [ { "id": "CUT", "level": 2 } ],
    "components": [ [ [ "copper", 1 ] ] ]
  },
  {
    "result": "camera",
    "type": "uncraft",
    "activity_level": "LIGHT_EXERCISE",
    "time": "6 m",
    "qualities": [ { "id": "SCREW", "level": 1 } ],
    "components": [ [ [ "scrap", 2 ] ], [ [ "processor", 1 ] ], [ [ "plastic_chunk", 5 ] ], [ [ "e_scrap", 2 ] ], [ [ "lens", 1 ] ] ]
  },
  {
    "result": "camera_pro",
    "type": "uncraft",
    "activity_level": "LIGHT_EXERCISE",
    "time": "10 m",
    "qualities": [ { "id": "SCREW", "level": 1 } ],
    "components": [ [ [ "scrap", 5 ] ], [ [ "processor", 1 ] ], [ [ "plastic_chunk", 10 ] ], [ [ "e_scrap", 8 ] ], [ [ "lens", 2 ] ] ]
  },
  {
    "result": "candlestick",
    "type": "uncraft",
    "activity_level": "LIGHT_EXERCISE",
    "time": "5 m",
    "qualities": [ { "id": "HAMMER", "level": 1 }, { "id": "SCREW", "level": 1 } ],
    "components": [ [ [ "gold_small", 300 ] ] ]
  },
  {
    "result": "cannabis",
    "type": "uncraft",
    "activity_level": "LIGHT_EXERCISE",
    "time": "5 m",
    "qualities": [ { "id": "CUT", "level": 2 } ],
    "components": [ [ [ "weed", 20 ] ], [ [ "plant_fibre", 100 ] ], [ [ "withered", 1 ] ] ],
    "flags": [ "BLIND_HARD" ]
  },
  {
    "result": "cantilever_small",
    "type": "uncraft",
    "activity_level": "MODERATE_EXERCISE",
    "time": "20 m",
    "qualities": [ { "id": "SAW_M", "level": 1 }, { "id": "WRENCH", "level": 1 } ],
    "components": [ [ [ "scrap", 10 ] ], [ [ "pipe", 8 ] ], [ [ "wire", 8 ] ] ]
  },
  {
    "result": "cell_phone",
    "type": "uncraft",
    "activity_level": "LIGHT_EXERCISE",
    "time": "2 m",
    "qualities": [ { "id": "SCREW", "level": 1 } ],
    "components": [ [ [ "scrap_aluminum", 1 ] ], [ [ "small_lcd_screen", 1 ] ], [ [ "processor", 1 ] ] ]
  },
  {
    "result": "smart_phone",
    "type": "uncraft",
    "activity_level": "LIGHT_EXERCISE",
    "time": "3 m 30 s",
    "qualities": [ { "id": "SCREW", "level": 1 } ],
    "components": [
      [ [ "scrap_aluminum", 1 ] ],
      [ [ "light_plus_battery_cell", 1 ] ],
      [ [ "small_lcd_screen", 1 ] ],
      [ [ "mobile_memory_card", 1 ] ],
      [ [ "processor", 1 ] ],
      [ [ "lens_small", 1 ] ]
    ]
  },
  {
    "result": "mp3",
    "type": "uncraft",
    "activity_level": "LIGHT_EXERCISE",
    "time": "3 m",
    "qualities": [ { "id": "SCREW", "level": 1 } ],
    "components": [
      [ [ "scrap_aluminum", 1 ] ],
      [ [ "amplifier", 1 ] ],
      [ [ "small_lcd_screen", 1 ] ],
      [ [ "RAM", 1 ] ],
      [ [ "processor", 1 ] ]
    ]
  },
  {
    "result": "splatter_guard",
    "type": "uncraft",
    "activity_level": "LIGHT_EXERCISE",
    "time": "1 m",
    "qualities": [ { "id": "HAMMER", "level": 1 } ],
    "components": [ [ [ "scrap", 7 ] ] ]
  },
  {
    "result": "ceramic_bowl",
    "type": "uncraft",
    "activity_level": "LIGHT_EXERCISE",
    "time": "3 s",
    "components": [ [ [ "ceramic_shard", 1 ] ] ]
  },
  {
    "result": "ceramic_cup",
    "type": "uncraft",
    "activity_level": "LIGHT_EXERCISE",
    "time": "3 s",
    "components": [ [ [ "ceramic_shard", 1 ] ] ]
  },
  {
    "result": "ceramic_mug",
    "type": "uncraft",
    "activity_level": "LIGHT_EXERCISE",
    "time": "3 s",
    "components": [ [ [ "ceramic_shard", 1 ] ] ]
  },
  {
    "result": "ceramic_plate",
    "type": "uncraft",
    "activity_level": "LIGHT_EXERCISE",
    "time": "3 s",
    "components": [ [ [ "ceramic_shard", 1 ] ] ]
  },
  {
    "result": "char_purifier",
    "type": "uncraft",
    "time": "5 m",
    "activity_level": "LIGHT_EXERCISE",
    "components": [ [ [ "jug_plastic", 1 ] ], [ [ "cotton_patchwork", 4 ] ] ]
  },
  {
    "result": "char_purifier_clay",
    "type": "uncraft",
    "time": "5 m",
    "activity_level": "LIGHT_EXERCISE",
    "components": [ [ [ "clay_hydria", 1 ] ], [ [ "cotton_patchwork", 4 ] ] ]
  },
  {
    "result": "clock",
    "type": "uncraft",
    "activity_level": "LIGHT_EXERCISE",
    "time": "3 m",
    "qualities": [ { "id": "SCREW", "level": 1 } ],
    "components": [ [ [ "scrap", 3 ] ], [ [ "clockworks", 2 ] ] ]
  },
  {
    "result": "collarpin",
    "type": "uncraft",
    "activity_level": "LIGHT_EXERCISE",
    "time": "12 s",
    "qualities": [ { "id": "HAMMER", "level": 1 } ],
    "components": [ [ [ "silver_small", 4 ] ] ]
  },
  {
    "result": "copper_bracelet",
    "type": "uncraft",
    "time": "30 s",
    "activity_level": "MODERATE_EXERCISE",
    "qualities": [ { "id": "HAMMER", "level": 1 } ],
    "components": [ [ [ "copper", 43 ] ] ]
  },
  {
    "result": "copper_ear",
    "type": "uncraft",
    "activity_level": "LIGHT_EXERCISE",
    "time": "12 s",
    "qualities": [ { "id": "HAMMER", "level": 1 } ],
    "components": [ [ [ "copper", 25 ] ] ]
  },
  {
    "result": "creepy_doll",
    "type": "uncraft",
    "activity_level": "LIGHT_EXERCISE",
    "time": "3 m",
    "qualities": [ { "id": "SCREW", "level": 1 } ],
    "components": [
      [ [ "scrap", 1 ] ],
      [ [ "plastic_chunk", 2 ] ],
      [ [ "cotton_patchwork", 2 ] ],
      [ [ "RAM", 1 ] ],
      [ [ "e_scrap", 2 ] ]
    ]
  },
  {
    "result": "crown_golden",
    "type": "uncraft",
    "activity_level": "LIGHT_EXERCISE",
    "time": "1 m",
    "qualities": [ { "id": "HAMMER", "level": 1 } ],
    "components": [ [ [ "gold_small", 200 ] ] ]
  },
  {
    "result": "crown_golden_survivor",
    "type": "uncraft",
    "activity_level": "LIGHT_EXERCISE",
    "copy-from": "crown_golden"
  },
  {
    "result": "cu_pipe",
    "type": "uncraft",
    "activity_level": "MODERATE_EXERCISE",
    "time": "1 m 12 s",
    "qualities": [ { "id": "HAMMER", "level": 1 } ],
    "tools": [ [ [ "surface_heat", 10, "LIST" ] ] ],
    "components": [ [ [ "copper", 200 ] ] ]
  },
  {
    "result": "diamond_dental_grill",
    "type": "uncraft",
    "activity_level": "LIGHT_EXERCISE",
    "time": "1 m",
    "qualities": [ { "id": "HAMMER", "level": 1 } ],
    "components": [ [ [ "gold_small", 2 ] ], [ [ "diamond", 1 ] ] ]
  },
  {
    "result": "garnet_dental_grill",
    "type": "uncraft",
    "activity_level": "LIGHT_EXERCISE",
    "time": "1 m",
    "qualities": [ { "id": "HAMMER", "level": 1 } ],
    "components": [ [ [ "gold_small", 4 ] ], [ [ "garnet", 1 ] ] ]
  },
  {
    "result": "amethyst_dental_grill",
    "type": "uncraft",
    "activity_level": "LIGHT_EXERCISE",
    "time": "1 m",
    "qualities": [ { "id": "HAMMER", "level": 1 } ],
    "components": [ [ [ "gold_small", 4 ] ], [ [ "amethyst", 1 ] ] ]
  },
  {
    "result": "aquamarine_dental_grill",
    "type": "uncraft",
    "activity_level": "LIGHT_EXERCISE",
    "time": "1 m",
    "qualities": [ { "id": "HAMMER", "level": 1 } ],
    "components": [ [ [ "gold_small", 4 ] ], [ [ "aquamarine", 1 ] ] ]
  },
  {
    "result": "emerald_dental_grill",
    "type": "uncraft",
    "activity_level": "LIGHT_EXERCISE",
    "time": "1 m",
    "qualities": [ { "id": "HAMMER", "level": 1 } ],
    "components": [ [ [ "gold_small", 4 ] ], [ [ "emerald", 1 ] ] ]
  },
  {
    "result": "alexandrite_dental_grill",
    "type": "uncraft",
    "activity_level": "LIGHT_EXERCISE",
    "time": "1 m",
    "qualities": [ { "id": "HAMMER", "level": 1 } ],
    "components": [ [ [ "gold_small", 4 ] ], [ [ "alexandrite", 1 ] ] ]
  },
  {
    "result": "ruby_dental_grill",
    "type": "uncraft",
    "activity_level": "LIGHT_EXERCISE",
    "time": "1 m",
    "qualities": [ { "id": "HAMMER", "level": 1 } ],
    "components": [ [ [ "gold_small", 4 ] ], [ [ "ruby", 1 ] ] ]
  },
  {
    "result": "peridot_dental_grill",
    "type": "uncraft",
    "activity_level": "LIGHT_EXERCISE",
    "time": "1 m",
    "qualities": [ { "id": "HAMMER", "level": 1 } ],
    "components": [ [ [ "gold_small", 4 ] ], [ [ "peridot", 1 ] ] ]
  },
  {
    "result": "sapphire_dental_grill",
    "type": "uncraft",
    "activity_level": "LIGHT_EXERCISE",
    "time": "1 m",
    "qualities": [ { "id": "HAMMER", "level": 1 } ],
    "components": [ [ [ "gold_small", 4 ] ], [ [ "sapphire", 1 ] ] ]
  },
  {
    "result": "tourmaline_dental_grill",
    "type": "uncraft",
    "activity_level": "LIGHT_EXERCISE",
    "time": "1 m",
    "qualities": [ { "id": "HAMMER", "level": 1 } ],
    "components": [ [ [ "gold_small", 4 ] ], [ [ "tourmaline", 1 ] ] ]
  },
  {
    "result": "citrine_dental_grill",
    "type": "uncraft",
    "activity_level": "LIGHT_EXERCISE",
    "time": "1 m",
    "qualities": [ { "id": "HAMMER", "level": 1 } ],
    "components": [ [ [ "gold_small", 4 ] ], [ [ "citrine", 1 ] ] ]
  },
  {
    "result": "blue_topaz_dental_grill",
    "type": "uncraft",
    "activity_level": "LIGHT_EXERCISE",
    "time": "1 m",
    "qualities": [ { "id": "HAMMER", "level": 1 } ],
    "components": [ [ [ "gold_small", 4 ] ], [ [ "blue_topaz", 1 ] ] ]
  },
  {
    "result": "diamond_ring",
    "type": "uncraft",
    "activity_level": "LIGHT_EXERCISE",
    "time": "1 m",
    "qualities": [ { "id": "HAMMER", "level": 1 } ],
    "components": [ [ [ "gold_small", 2 ] ], [ [ "diamond", 1 ] ] ]
  },
  {
    "result": "diving_watch",
    "type": "uncraft",
    "activity_level": "LIGHT_EXERCISE",
    "time": "5 m",
    "qualities": [ { "id": "SCREW", "level": 1 } ],
    "components": [ [ [ "plastic_chunk", 1 ] ], [ [ "processor", 1 ] ], [ [ "light_minus_battery_cell", 1 ] ] ]
  },
  {
    "result": "down_pillow",
    "type": "uncraft",
    "activity_level": "NO_EXERCISE",
    "time": "1 m",
    "qualities": [ { "id": "CUT", "level": 1 } ],
    "components": [ [ [ "cotton_patchwork", 6 ] ], [ [ "down_feather", 40 ] ] ]
  },
  {
    "result": "sheet",
    "type": "uncraft",
    "activity_level": "NO_EXERCISE",
    "time": "8 s",
    "components": [ [ [ "sheet_cotton_patchwork", 12 ] ] ],
    "flags": [ "BLIND_EASY" ]
  },
  {
    "result": "sheet_cotton_patchwork",
    "type": "uncraft",
    "activity_level": "NO_EXERCISE",
    "time": "10 s",
    "qualities": [ { "id": "CUT", "level": 1 } ],
    "components": [ [ [ "cotton_patchwork", 8 ] ] ]
  },
  {
    "result": "cotton_patchwork",
    "type": "uncraft",
    "activity_level": "NO_EXERCISE",
    "time": "1 m",
    "qualities": [ { "id": "CUT", "level": 2 } ],
    "components": [ [ [ "scrap_cotton", 4 ] ] ]
  },
  {
    "result": "scrap_cotton",
    "type": "uncraft",
    "activity_level": "NO_EXERCISE",
    "time": "1 m",
    "qualities": [ { "id": "CUT", "level": 2 } ],
    "components": [ [ [ "thread", 10 ] ] ]
  },
  {
    "result": "sheet_neoprene_patchwork",
    "type": "uncraft",
    "activity_level": "NO_EXERCISE",
    "time": "1 m",
    "qualities": [ { "id": "CUT", "level": 2 } ],
    "components": [ [ [ "neoprene", 8 ] ] ]
  },
  {
    "result": "sheet_nomex_patchwork",
    "type": "uncraft",
    "activity_level": "NO_EXERCISE",
    "time": "1 m",
    "qualities": [ { "id": "FABRIC_CUT", "level": 2 } ],
    "components": [ [ [ "nomex", 8 ] ] ]
  },
  {
    "result": "nomex",
    "type": "uncraft",
    "activity_level": "NO_EXERCISE",
    "time": "1 m",
    "qualities": [ { "id": "CUT", "level": 2 } ],
    "components": [ [ [ "scrap_nomex", 4 ] ] ]
  },
  {
    "result": "scrap_nomex",
    "type": "uncraft",
    "activity_level": "NO_EXERCISE",
    "time": "35 m",
    "qualities": [ { "id": "CUT_FINE", "level": 1 } ],
    "components": [ [ [ "thread_nomex", 40 ] ] ],
    "//": "Thread is odd so we're just kind of giving you some whole pieces of thread, when it shouldn't be near that, but we need a source."
  },
  {
    "result": "tanned_hide",
    "type": "uncraft",
    "time": "2 m",
    "activity_level": "LIGHT_EXERCISE",
    "qualities": [ { "id": "CUT", "level": 2 } ],
    "components": [ [ [ "leather", 8 ] ] ]
  },
  {
    "result": "tanned_pelt",
    "type": "uncraft",
    "time": "2 m",
    "activity_level": "LIGHT_EXERCISE",
    "qualities": [ { "id": "CUT", "level": 2 } ],
    "components": [ [ [ "fur", 8 ] ] ]
  },
  {
    "result": "eink_tablet_pc",
    "type": "uncraft",
    "activity_level": "LIGHT_EXERCISE",
    "time": "3 m",
    "qualities": [ { "id": "SCREW", "level": 1 } ],
    "components": [ [ [ "scrap", 1 ] ], [ [ "RAM", 1 ] ], [ [ "processor", 1 ] ], [ [ "plastic_chunk", 2 ] ], [ [ "e_scrap", 2 ] ] ]
  },
  {
    "result": "extinguisher",
    "type": "uncraft",
    "activity_level": "LIGHT_EXERCISE",
    "skill_used": "fabrication",
    "difficulty": 1,
    "time": "2 m",
    "qualities": [ { "id": "WRENCH", "level": 1 } ],
    "components": [ [ [ "scrap", 3 ] ], [ [ "hose", 1 ] ], [ [ "jerrycan_big", 1 ] ] ]
  },
  {
    "result": "fan",
    "type": "uncraft",
    "activity_level": "LIGHT_EXERCISE",
    "time": "2 m",
    "qualities": [ { "id": "SCREW", "level": 1 } ],
    "components": [ [ [ "scrap_aluminum", 1 ] ], [ [ "plastic_chunk", 3 ] ], [ [ "motor_micro", 1 ] ], [ [ "cable", 2 ] ] ]
  },
  {
    "result": "fancy_sunglasses",
    "type": "uncraft",
    "activity_level": "LIGHT_EXERCISE",
    "time": "6 s",
    "components": [ [ [ "glass_tinted", 1 ] ] ],
    "flags": [ "BLIND_EASY" ]
  },
  {
    "result": "fancy_sunglasses_bifocal",
    "type": "uncraft",
    "activity_level": "LIGHT_EXERCISE",
    "time": "6 s",
    "components": [ [ [ "glass_tinted", 1 ] ] ],
    "flags": [ "BLIND_EASY" ]
  },
  {
    "result": "fancy_sunglasses_reading",
    "type": "uncraft",
    "activity_level": "LIGHT_EXERCISE",
    "time": "6 s",
    "components": [ [ [ "glass_tinted", 1 ] ] ],
    "flags": [ "BLIND_EASY" ]
  },
  {
    "result": "felt_patch",
    "type": "uncraft",
    "time": "5 m",
    "activity_level": "NO_EXERCISE",
    "qualities": [ { "id": "CUT", "level": 2 } ],
    "components": [ [ [ "yarn", 50 ] ] ]
  },
  {
    "result": "file",
    "type": "uncraft",
    "activity_level": "NO_EXERCISE",
    "time": "6 s",
    "components": [ [ [ "paper", 3 ] ] ],
    "flags": [ "BLIND_EASY" ]
  },
  {
    "result": "fitover_sunglasses",
    "type": "uncraft",
    "activity_level": "LIGHT_EXERCISE",
    "time": "6 s",
    "components": [ [ [ "glass_tinted", 1 ] ] ],
    "flags": [ "BLIND_EASY" ]
  },
  {
    "result": "flyer",
    "type": "uncraft",
    "activity_level": "NO_EXERCISE",
    "time": "6 s",
    "components": [ [ [ "paper", 1 ] ] ],
    "flags": [ "BLIND_EASY" ]
  },
  {
    "result": "scorecard",
    "type": "uncraft",
    "activity_level": "NO_EXERCISE",
    "time": "6 s",
    "components": [ [ [ "paper", 1 ] ] ],
    "flags": [ "BLIND_EASY" ]
  },
  {
    "result": "foon",
    "type": "uncraft",
    "activity_level": "MODERATE_EXERCISE",
    "time": "30 s",
    "qualities": [ { "id": "HAMMER", "level": 1 } ],
    "components": [ [ [ "scrap", 1 ] ] ]
  },
  {
    "result": "football",
    "type": "uncraft",
    "activity_level": "LIGHT_EXERCISE",
    "time": "1 m",
    "qualities": [ { "id": "CUT", "level": 2 } ],
    "components": [ [ [ "leather", 4 ] ], [ [ "string_6", 3 ] ] ]
  },
  {
    "result": "fork",
    "type": "uncraft",
    "activity_level": "MODERATE_EXERCISE",
    "time": "12 s",
    "qualities": [ { "id": "HAMMER", "level": 1 } ],
    "components": [ [ [ "scrap", 1 ] ] ]
  },
  {
    "result": "glass",
    "type": "uncraft",
    "activity_level": "LIGHT_EXERCISE",
    "time": "1 s",
    "components": [ [ [ "glass_shard", 3 ] ] ]
  },
  {
    "result": "glass_bowl",
    "type": "uncraft",
    "activity_level": "LIGHT_EXERCISE",
    "time": "1 s",
    "components": [ [ [ "glass_shard", 4 ] ] ]
  },
  {
    "result": "glass_plate",
    "type": "uncraft",
    "activity_level": "LIGHT_EXERCISE",
    "time": "1 s",
    "components": [ [ [ "glass_shard", 4 ] ] ]
  },
  {
    "result": "jar_3l_glass_sealed",
    "type": "uncraft",
    "activity_level": "LIGHT_EXERCISE",
    "time": "1 s",
    "components": [ [ [ "glass_shard", 5 ] ] ]
  },
  {
    "result": "bottle_glass",
    "type": "uncraft",
    "activity_level": "LIGHT_EXERCISE",
    "time": "1 s",
    "components": [ [ [ "glass_shard", 3 ] ] ]
  },
  {
    "result": "flask_glass",
    "type": "uncraft",
    "activity_level": "LIGHT_EXERCISE",
    "time": "1 s",
    "components": [ [ [ "glass_shard", 1 ] ] ]
  },
  {
    "result": "jar_glass_sealed",
    "type": "uncraft",
    "activity_level": "LIGHT_EXERCISE",
    "time": "1 s",
    "components": [ [ [ "glass_shard", 2 ] ] ]
  },
  {
    "result": "beaker",
    "type": "uncraft",
    "activity_level": "LIGHT_EXERCISE",
    "time": "1 s",
    "components": [ [ [ "glass_shard", 2 ] ] ]
  },
  {
    "result": "gradcylinder",
    "type": "uncraft",
    "activity_level": "LIGHT_EXERCISE",
    "time": "1 s",
    "components": [ [ [ "glass_shard", 2 ] ] ]
  },
  {
    "result": "fish_bowl",
    "type": "uncraft",
    "activity_level": "LIGHT_EXERCISE",
    "time": "1 s",
    "components": [ [ [ "glass_shard", 7 ] ] ]
  },
  {
    "result": "mirror",
    "type": "uncraft",
    "activity_level": "LIGHT_EXERCISE",
    "time": "1 s",
    "components": [ [ [ "glass_shard", 3 ] ] ]
  },
  {
    "result": "glass_sheet",
    "type": "uncraft",
    "activity_level": "NO_EXERCISE",
    "time": "1 s",
    "components": [ [ [ "glass_shard", 88 ] ] ]
  },
  {
    "result": "game_watch",
    "type": "uncraft",
    "activity_level": "LIGHT_EXERCISE",
    "time": "6 m",
    "qualities": [ { "id": "SCREW", "level": 1 } ],
    "components": [ [ [ "plastic_chunk", 1 ] ], [ [ "processor", 1 ] ], [ [ "light_minus_battery_cell", 1 ] ] ]
  },
  {
    "result": "gold_bracelet",
    "type": "uncraft",
    "time": "30 s",
    "activity_level": "LIGHT_EXERCISE",
    "qualities": [ { "id": "HAMMER", "level": 1 } ],
    "components": [ [ [ "gold_small", 8 ] ] ]
  },
  {
    "result": "garnet_gold_bracelet",
    "type": "uncraft",
    "activity_level": "LIGHT_EXERCISE",
    "time": "1 m",
    "qualities": [ { "id": "HAMMER", "level": 1 } ],
    "components": [ [ [ "gold_small", 8 ] ], [ [ "garnet", 4 ] ] ]
  },
  {
    "result": "amethyst_gold_bracelet",
    "type": "uncraft",
    "activity_level": "LIGHT_EXERCISE",
    "time": "1 m",
    "qualities": [ { "id": "HAMMER", "level": 1 } ],
    "components": [ [ [ "gold_small", 8 ] ], [ [ "amethyst", 4 ] ] ]
  },
  {
    "result": "aquamarine_gold_bracelet",
    "type": "uncraft",
    "activity_level": "LIGHT_EXERCISE",
    "time": "1 m",
    "qualities": [ { "id": "HAMMER", "level": 1 } ],
    "components": [ [ [ "gold_small", 8 ] ], [ [ "aquamarine", 4 ] ] ]
  },
  {
    "result": "emerald_gold_bracelet",
    "type": "uncraft",
    "activity_level": "LIGHT_EXERCISE",
    "time": "1 m",
    "qualities": [ { "id": "HAMMER", "level": 1 } ],
    "components": [ [ [ "gold_small", 8 ] ], [ [ "emerald", 4 ] ] ]
  },
  {
    "result": "alexandrite_gold_bracelet",
    "type": "uncraft",
    "activity_level": "LIGHT_EXERCISE",
    "time": "1 m",
    "qualities": [ { "id": "HAMMER", "level": 1 } ],
    "components": [ [ [ "gold_small", 8 ] ], [ [ "alexandrite", 4 ] ] ]
  },
  {
    "result": "ruby_gold_bracelet",
    "type": "uncraft",
    "activity_level": "LIGHT_EXERCISE",
    "time": "1 m",
    "qualities": [ { "id": "HAMMER", "level": 1 } ],
    "components": [ [ [ "gold_small", 8 ] ], [ [ "ruby", 4 ] ] ]
  },
  {
    "result": "peridot_gold_bracelet",
    "type": "uncraft",
    "activity_level": "LIGHT_EXERCISE",
    "time": "1 m",
    "qualities": [ { "id": "HAMMER", "level": 1 } ],
    "components": [ [ [ "gold_small", 8 ] ], [ [ "peridot", 4 ] ] ]
  },
  {
    "result": "sapphire_gold_bracelet",
    "type": "uncraft",
    "activity_level": "LIGHT_EXERCISE",
    "time": "1 m",
    "qualities": [ { "id": "HAMMER", "level": 1 } ],
    "components": [ [ [ "gold_small", 8 ] ], [ [ "sapphire", 4 ] ] ]
  },
  {
    "result": "tourmaline_gold_bracelet",
    "type": "uncraft",
    "activity_level": "LIGHT_EXERCISE",
    "time": "1 m",
    "qualities": [ { "id": "HAMMER", "level": 1 } ],
    "components": [ [ [ "gold_small", 8 ] ], [ [ "tourmaline", 4 ] ] ]
  },
  {
    "result": "citrine_gold_bracelet",
    "type": "uncraft",
    "activity_level": "LIGHT_EXERCISE",
    "time": "1 m",
    "qualities": [ { "id": "HAMMER", "level": 1 } ],
    "components": [ [ [ "gold_small", 8 ] ], [ [ "citrine", 4 ] ] ]
  },
  {
    "result": "blue_topaz_gold_bracelet",
    "type": "uncraft",
    "activity_level": "LIGHT_EXERCISE",
    "time": "1 m",
    "qualities": [ { "id": "HAMMER", "level": 1 } ],
    "components": [ [ [ "gold_small", 8 ] ], [ [ "blue_topaz", 4 ] ] ]
  },
  {
    "result": "opal_gold_bracelet",
    "type": "uncraft",
    "activity_level": "LIGHT_EXERCISE",
    "time": "1 m",
    "qualities": [ { "id": "HAMMER", "level": 1 } ],
    "components": [ [ [ "gold_small", 8 ] ], [ [ "opal", 4 ] ] ]
  },
  {
    "result": "pearl_gold_bracelet",
    "type": "uncraft",
    "activity_level": "LIGHT_EXERCISE",
    "time": "1 m",
    "qualities": [ { "id": "HAMMER", "level": 1 } ],
    "components": [ [ [ "gold_small", 8 ] ], [ [ "pearl", 4 ] ] ]
  },
  {
    "result": "onyx_gold_bracelet",
    "type": "uncraft",
    "activity_level": "LIGHT_EXERCISE",
    "time": "1 m",
    "qualities": [ { "id": "HAMMER", "level": 1 } ],
    "components": [ [ [ "gold_small", 8 ] ], [ [ "onyx", 4 ] ] ]
  },
  {
    "result": "diamond_gold_bracelet",
    "type": "uncraft",
    "activity_level": "LIGHT_EXERCISE",
    "time": "1 m",
    "qualities": [ { "id": "HAMMER", "level": 1 } ],
    "components": [ [ [ "gold_small", 8 ] ], [ [ "diamond", 4 ] ] ]
  },
  {
    "result": "gold_dental_grill",
    "type": "uncraft",
    "activity_level": "LIGHT_EXERCISE",
    "time": "30 s",
    "qualities": [ { "id": "HAMMER", "level": 1 } ],
    "components": [ [ [ "gold_small", 2 ] ] ]
  },
  {
    "result": "gold_ear",
    "type": "uncraft",
    "activity_level": "LIGHT_EXERCISE",
    "time": "12 s",
    "qualities": [ { "id": "HAMMER", "level": 1 } ],
    "components": [ [ [ "gold_small", 2 ] ] ]
  },
  {
    "result": "garnet_gold_earring",
    "type": "uncraft",
    "activity_level": "LIGHT_EXERCISE",
    "time": "1 m",
    "qualities": [ { "id": "HAMMER", "level": 1 } ],
    "components": [ [ [ "gold_small", 4 ] ], [ [ "garnet", 2 ] ] ]
  },
  {
    "result": "amethyst_gold_earring",
    "type": "uncraft",
    "activity_level": "LIGHT_EXERCISE",
    "time": "1 m",
    "qualities": [ { "id": "HAMMER", "level": 1 } ],
    "components": [ [ [ "gold_small", 4 ] ], [ [ "amethyst", 2 ] ] ]
  },
  {
    "result": "aquamarine_gold_earring",
    "type": "uncraft",
    "activity_level": "LIGHT_EXERCISE",
    "time": "1 m",
    "qualities": [ { "id": "HAMMER", "level": 1 } ],
    "components": [ [ [ "gold_small", 4 ] ], [ [ "aquamarine", 2 ] ] ]
  },
  {
    "result": "emerald_gold_earring",
    "type": "uncraft",
    "activity_level": "LIGHT_EXERCISE",
    "time": "1 m",
    "qualities": [ { "id": "HAMMER", "level": 1 } ],
    "components": [ [ [ "gold_small", 4 ] ], [ [ "emerald", 2 ] ] ]
  },
  {
    "result": "alexandrite_gold_earring",
    "type": "uncraft",
    "activity_level": "LIGHT_EXERCISE",
    "time": "1 m",
    "qualities": [ { "id": "HAMMER", "level": 1 } ],
    "components": [ [ [ "gold_small", 4 ] ], [ [ "alexandrite", 2 ] ] ]
  },
  {
    "result": "ruby_gold_earring",
    "type": "uncraft",
    "activity_level": "LIGHT_EXERCISE",
    "time": "1 m",
    "qualities": [ { "id": "HAMMER", "level": 1 } ],
    "components": [ [ [ "gold_small", 4 ] ], [ [ "ruby", 2 ] ] ]
  },
  {
    "result": "peridot_gold_earring",
    "type": "uncraft",
    "activity_level": "LIGHT_EXERCISE",
    "time": "1 m",
    "qualities": [ { "id": "HAMMER", "level": 1 } ],
    "components": [ [ [ "gold_small", 4 ] ], [ [ "peridot", 2 ] ] ]
  },
  {
    "result": "sapphire_gold_earring",
    "type": "uncraft",
    "activity_level": "LIGHT_EXERCISE",
    "time": "1 m",
    "qualities": [ { "id": "HAMMER", "level": 1 } ],
    "components": [ [ [ "gold_small", 4 ] ], [ [ "sapphire", 2 ] ] ]
  },
  {
    "result": "tourmaline_gold_earring",
    "type": "uncraft",
    "activity_level": "LIGHT_EXERCISE",
    "time": "1 m",
    "qualities": [ { "id": "HAMMER", "level": 1 } ],
    "components": [ [ [ "gold_small", 4 ] ], [ [ "tourmaline", 2 ] ] ]
  },
  {
    "result": "citrine_gold_earring",
    "type": "uncraft",
    "activity_level": "LIGHT_EXERCISE",
    "time": "1 m",
    "qualities": [ { "id": "HAMMER", "level": 1 } ],
    "components": [ [ [ "gold_small", 4 ] ], [ [ "citrine", 2 ] ] ]
  },
  {
    "result": "blue_topaz_gold_earring",
    "type": "uncraft",
    "activity_level": "LIGHT_EXERCISE",
    "time": "1 m",
    "qualities": [ { "id": "HAMMER", "level": 1 } ],
    "components": [ [ [ "gold_small", 4 ] ], [ [ "blue_topaz", 2 ] ] ]
  },
  {
    "result": "opal_gold_earring",
    "type": "uncraft",
    "activity_level": "LIGHT_EXERCISE",
    "time": "1 m",
    "qualities": [ { "id": "HAMMER", "level": 1 } ],
    "components": [ [ [ "gold_small", 4 ] ], [ [ "opal", 2 ] ] ]
  },
  {
    "result": "pearl_gold_earring",
    "type": "uncraft",
    "activity_level": "LIGHT_EXERCISE",
    "time": "1 m",
    "qualities": [ { "id": "HAMMER", "level": 1 } ],
    "components": [ [ [ "gold_small", 4 ] ], [ [ "pearl", 2 ] ] ]
  },
  {
    "result": "onyx_gold_earring",
    "type": "uncraft",
    "activity_level": "LIGHT_EXERCISE",
    "time": "1 m",
    "qualities": [ { "id": "HAMMER", "level": 1 } ],
    "components": [ [ [ "gold_small", 4 ] ], [ [ "onyx", 2 ] ] ]
  },
  {
    "result": "diamond_gold_earring",
    "type": "uncraft",
    "activity_level": "LIGHT_EXERCISE",
    "time": "1 m",
    "qualities": [ { "id": "HAMMER", "level": 1 } ],
    "components": [ [ [ "gold_small", 4 ] ], [ [ "diamond", 2 ] ] ]
  },
  {
    "result": "gold_watch",
    "type": "uncraft",
    "activity_level": "LIGHT_EXERCISE",
    "time": "30 s",
    "qualities": [ { "id": "HAMMER", "level": 1 }, { "id": "SCREW", "level": 1 } ],
    "components": [ [ [ "gold_small", 12 ] ], [ [ "clockworks", 1 ] ] ]
  },
  {
    "result": "hd_steel_drum",
    "type": "uncraft",
    "activity_level": "MODERATE_EXERCISE",
    "skill_used": "fabrication",
    "difficulty": 4,
    "time": "2 h",
    "qualities": [ { "id": "SAW_M", "level": 1 } ],
    "tools": [ [ [ "welder", 500 ], [ "toolset", 750 ] ] ],
    "components": [ [ [ "steel_plate", 10 ] ], [ [ "steel_lump", 70 ] ] ]
  },
  {
    "result": "heavy_flashlight",
    "type": "uncraft",
    "activity_level": "MODERATE_EXERCISE",
    "skill_used": "electronics",
    "difficulty": 3,
    "time": "6 m",
    "qualities": [ { "id": "SCREW", "level": 1 }, { "id": "SAW_M", "level": 1 } ],
    "components": [ [ [ "cable", 12 ] ], [ [ "amplifier", 2 ] ], [ [ "lightstrip_inactive", 1 ] ], [ [ "scrap_aluminum", 4 ] ] ]
  },
  {
    "result": "holy_symbol",
    "type": "uncraft",
    "activity_level": "LIGHT_EXERCISE",
    "time": "30 s",
    "qualities": [ { "id": "HAMMER", "level": 1 } ],
    "components": [ [ [ "gold_small", 4 ] ] ]
  },
  {
    "result": "horn_big",
    "type": "uncraft",
    "activity_level": "LIGHT_EXERCISE",
    "skill_used": "electronics",
    "difficulty": 3,
    "time": "5 m",
    "qualities": [ { "id": "SCREW", "level": 1 } ],
    "components": [ [ [ "e_scrap", 4 ] ], [ [ "amplifier", 2 ] ], [ [ "scrap", 4 ] ] ]
  },
  {
    "result": "horn_car",
    "type": "uncraft",
    "activity_level": "LIGHT_EXERCISE",
    "skill_used": "electronics",
    "difficulty": 2,
    "time": "6 m",
    "qualities": [ { "id": "SCREW", "level": 1 } ],
    "components": [ [ [ "e_scrap", 2 ] ], [ [ "amplifier", 1 ] ], [ [ "scrap", 2 ] ] ]
  },
  {
    "result": "kettle",
    "type": "uncraft",
    "activity_level": "MODERATE_EXERCISE",
    "skill_used": "fabrication",
    "difficulty": 1,
    "time": "2 m",
    "qualities": [ { "id": "SAW_M", "level": 1 } ],
    "components": [ [ [ "sheet_metal_small", 3 ] ] ]
  },
  {
    "result": "kiln_done",
    "type": "uncraft",
    "activity_level": "LIGHT_EXERCISE",
    "skill_used": "fabrication",
    "difficulty": 1,
    "time": "3 m",
    "components": [ [ [ "charcoal", 200 ] ], [ [ "char_kiln", 1 ] ] ]
  },
  {
    "type": "uncraft",
    "activity_level": "MODERATE_EXERCISE",
    "result": "knife_bread",
    "time": "2 m",
    "qualities": [ { "id": "HAMMER", "level": 1 } ],
    "components": [ [ [ "steel_chunk", 1 ], [ "scrap", 5 ] ] ]
  },
  {
    "type": "uncraft",
    "activity_level": "MODERATE_EXERCISE",
    "result": "knife_butcher",
    "time": "10 m",
    "qualities": [ { "id": "HAMMER", "level": 1 }, { "id": "CUT", "level": 2 } ],
    "components": [ [ [ "spike", 1 ], [ "steel_chunk", 4 ], [ "scrap", 20 ] ], [ [ "leather", 1 ], [ "fur", 1 ] ] ]
  },
  {
    "type": "uncraft",
    "activity_level": "MODERATE_EXERCISE",
    "result": "knife_carving",
    "time": "5 m",
    "qualities": [ { "id": "HAMMER", "level": 1 } ],
    "components": [ [ [ "spike", 1 ], [ "scrap", 5 ] ] ]
  },
  {
    "type": "uncraft",
    "activity_level": "MODERATE_EXERCISE",
    "result": "knife_chef",
    "time": "5 m",
    "qualities": [ { "id": "HAMMER", "level": 1 } ],
    "components": [ [ [ "spike", 1 ], [ "scrap", 5 ] ] ]
  },
  {
    "type": "uncraft",
    "activity_level": "MODERATE_EXERCISE",
    "result": "knife_folding",
    "time": "3 m",
    "qualities": [ { "id": "HAMMER", "level": 1 } ],
    "components": [ [ [ "plastic_chunk", 1 ] ], [ [ "scrap", 4 ] ] ]
  },
  {
    "type": "uncraft",
    "activity_level": "MODERATE_EXERCISE",
    "result": "knife_meat_cleaver",
    "time": "5 m",
    "qualities": [ { "id": "HAMMER", "level": 1 } ],
    "components": [ [ [ "blade", 1 ], [ "scrap", 10 ] ] ]
  },
  {
    "type": "uncraft",
    "activity_level": "MODERATE_EXERCISE",
    "result": "knife_paring",
    "time": "3 m",
    "qualities": [ { "id": "HAMMER", "level": 1 } ],
    "components": [ [ [ "scrap", 2 ] ] ]
  },
  {
    "result": "knife_steak",
    "type": "uncraft",
    "time": "3 m",
    "//": "Another odd one",
    "activity_level": "MODERATE_EXERCISE",
    "components": [ [ [ "spike", 1 ] ] ],
    "flags": [ "BLIND_EASY" ]
  },
  {
    "type": "uncraft",
    "activity_level": "MODERATE_EXERCISE",
    "result": "knife_vegetable_cleaver",
    "time": "2 m",
    "qualities": [ { "id": "HAMMER", "level": 1 } ],
    "components": [ [ [ "blade", 1 ], [ "scrap", 5 ] ] ]
  },
  {
    "result": "laptop",
    "type": "uncraft",
    "activity_level": "LIGHT_EXERCISE",
    "skill_used": "electronics",
    "time": "45 m",
    "qualities": [ { "id": "SCREW", "level": 1 } ],
    "components": [
      [ [ "processor", 1 ] ],
      [ [ "RAM", 4 ] ],
      [ [ "circuit", 1 ] ],
      [ [ "cable", 6 ] ],
      [ [ "amplifier", 1 ] ],
      [ [ "power_supply", 1 ] ],
      [ [ "plastic_chunk", 6 ] ],
      [ [ "small_lcd_screen", 1 ] ]
    ]
  },
  {
    "result": "large_lcd_screen",
    "type": "uncraft",
    "activity_level": "LIGHT_EXERCISE",
    "skill_used": "electronics",
    "time": "30 m",
    "using": [ [ "soldering_standard", 15 ] ],
    "components": [ [ [ "e_scrap", 3 ] ], [ [ "plastic_chunk", 5 ] ] ]
  },
  {
    "result": "small_lcd_screen",
    "type": "uncraft",
    "activity_level": "LIGHT_EXERCISE",
    "skill_used": "electronics",
    "time": "10 m",
    "using": [ [ "soldering_standard", 5 ] ],
    "components": [ [ [ "e_scrap", 1 ] ], [ [ "plastic_chunk", 2 ] ] ]
  },
  {
    "result": "basket_laundry",
    "type": "uncraft",
    "activity_level": "LIGHT_EXERCISE",
    "time": "5 m",
    "qualities": [ { "id": "CUT", "level": 2 } ],
    "components": [ [ [ "plastic_chunk", 20 ] ] ]
  },
  {
    "result": "teleumbrella",
    "type": "uncraft",
    "activity_level": "LIGHT_EXERCISE",
    "time": "3 m",
    "qualities": [ { "id": "CUT", "level": 2 } ],
    "components": [ [ [ "plastic_chunk", 3 ] ], [ [ "scrap_aluminum", 1 ] ], [ [ "wire", 5 ] ] ]
  },
  {
    "result": "lawnmower",
    "type": "uncraft",
    "activity_level": "LIGHT_EXERCISE",
    "time": "45 m",
    "qualities": [ { "id": "WRENCH", "level": 1 } ],
    "components": [
      [ [ "scrap", 8 ] ],
      [ [ "spring", 2 ] ],
      [ [ "blade", 2 ] ],
      [ [ "1cyl_combustion", 1 ] ],
      [ [ "metal_tank_little", 1 ] ],
      [ [ "pipe", 3 ] ]
    ]
  },
  {
    "result": "lighter",
    "type": "uncraft",
    "activity_level": "LIGHT_EXERCISE",
    "time": "30 s",
    "components": [ [ [ "scrap_aluminum", 1 ] ], [ [ "plastic_chunk", 1 ] ] ]
  },
  {
    "result": "silver_locket",
    "type": "uncraft",
    "activity_level": "LIGHT_EXERCISE",
    "time": "30 s",
    "qualities": [ { "id": "HAMMER", "level": 1 } ],
    "components": [ [ [ "silver_small", 10 ] ] ]
  },
  {
    "result": "makeshift_crowbar",
    "type": "uncraft",
    "activity_level": "MODERATE_EXERCISE",
    "skill_used": "mechanics",
    "time": "1 m",
    "qualities": [ { "id": "SAW_M", "level": 1 } ],
    "components": [ [ [ "scrap", 3 ] ], [ [ "steel_chunk", 1 ] ] ]
  },
  {
    "result": "makeshift_sling",
    "type": "uncraft",
    "activity_level": "NO_EXERCISE",
    "time": "6 s",
    "components": [ [ [ "sheet", 1 ] ] ],
    "flags": [ "BLIND_EASY" ]
  },
  {
    "result": "many_years_old_newspaper",
    "type": "uncraft",
    "activity_level": "NO_EXERCISE",
    "time": "30 s",
    "components": [ [ [ "paper", 2 ] ] ],
    "flags": [ "BLIND_EASY" ]
  },
  {
    "result": "material_shrd_limestone",
    "type": "uncraft",
    "activity_level": "MODERATE_EXERCISE",
    "time": "10 m",
    "qualities": [ { "id": "HAMMER", "level": 1 } ],
    "tools": [ [ [ "crucible", -1 ], [ "crucible_clay", -1 ] ] ],
    "components": [ [ [ "material_limestone", 10 ] ] ]
  },
  {
    "result": "mess_kit",
    "type": "uncraft",
    "activity_level": "LIGHT_EXERCISE",
    "skill_used": "electronics",
    "time": "10 m",
    "using": [ [ "soldering_standard", 10 ] ],
    "qualities": [ { "id": "SCREW", "level": 1 } ],
    "components": [
      [ [ "element", 3 ] ],
      [ [ "amplifier", 1 ] ],
      [ [ "scrap_aluminum", 6 ] ],
      [ [ "plastic_chunk", 1 ] ],
      [ [ "cable", 8 ] ]
    ]
  },
  {
    "result": "mess_tray",
    "type": "uncraft",
    "activity_level": "MODERATE_EXERCISE",
    "time": "2 m",
    "qualities": [ { "id": "HAMMER", "level": 1 } ],
    "components": [ [ [ "scrap", 5 ] ] ]
  },
  {
    "result": "microwave",
    "type": "uncraft",
    "activity_level": "LIGHT_EXERCISE",
    "skill_used": "electronics",
    "time": "45 m",
    "qualities": [ { "id": "SCREW", "level": 1 } ],
    "components": [
      [ [ "processor", 1 ] ],
      [ [ "cable", 4 ] ],
      [ [ "e_scrap", 3 ] ],
      [ [ "amplifier", 1 ] ],
      [ [ "power_supply", 4 ] ],
      [ [ "plastic_chunk", 8 ] ],
      [ [ "motor_micro", 1 ] ],
      [ [ "magnetron", 1 ] ]
    ]
  },
  {
    "result": "mil_mess_kit",
    "type": "uncraft",
    "activity_level": "LIGHT_EXERCISE",
    "skill_used": "electronics",
    "time": "10 m",
    "qualities": [ { "id": "SCREW", "level": 1 } ],
    "components": [ [ [ "element", 3 ] ], [ [ "amplifier", 1 ] ], [ [ "cable", 8 ] ] ]
  },
  {
    "result": "militarymap",
    "type": "uncraft",
    "activity_level": "NO_EXERCISE",
    "time": "30 s",
    "components": [ [ [ "paper", 10 ] ] ],
    "flags": [ "BLIND_EASY" ]
  },
  {
    "result": "mininuke",
    "type": "uncraft",
    "activity_level": "MODERATE_EXERCISE",
    "time": "3 h",
    "skill_used": "electronics",
    "difficulty": 8,
    "skills_required": [ [ "fabrication", 4 ], [ "mechanics", 6 ] ],
    "using": [ [ "soldering_standard", 150 ], [ "welding_standard", 6 ] ],
    "qualities": [
      { "id": "SCREW", "level": 1 },
      { "id": "SCREW_FINE", "level": 1 },
      { "id": "WRENCH", "level": 2 },
      { "id": "WRENCH_FINE", "level": 1 },
      { "id": "SAW_M", "level": 2 },
      { "id": "SAW_M_FINE", "level": 1 }
    ],
    "components": [
      [ [ "cable", 12 ] ],
      [ [ "chem_rdx", 20 ] ],
      [ [ "circuit", 6 ] ],
      [ [ "plutonium", 6 ] ],
      [ [ "power_supply", 1 ] ],
      [ [ "scrap", 200 ] ],
      [ [ "plut_cell", 1 ] ]
    ]
  },
  {
    "result": "months_old_newspaper",
    "type": "uncraft",
    "activity_level": "NO_EXERCISE",
    "time": "12 s",
    "components": [ [ [ "paper", 2 ] ] ],
    "flags": [ "BLIND_EASY" ]
  },
  {
    "result": "motor",
    "type": "uncraft",
    "activity_level": "MODERATE_EXERCISE",
    "skill_used": "mechanics",
    "difficulty": 4,
    "time": "30 m",
    "using": [ [ "soldering_standard", 40 ], [ "welding_standard", 3 ] ],
    "qualities": [ { "id": "SCREW", "level": 1 }, { "id": "WRENCH", "level": 1 }, { "id": "SAW_M", "level": 1 } ],
    "components": [ [ [ "amplifier", 2 ] ], [ [ "cable", 20 ] ], [ [ "bearing", 10 ] ], [ [ "steel_lump", 5 ] ], [ [ "e_scrap", 5 ] ] ]
  },
  {
    "result": "motor_large",
    "type": "uncraft",
    "activity_level": "MODERATE_EXERCISE",
    "skill_used": "mechanics",
    "difficulty": 6,
    "time": "50 m",
    "using": [ [ "soldering_standard", 50 ], [ "welding_standard", 5 ] ],
    "qualities": [ { "id": "SCREW", "level": 1 }, { "id": "WRENCH", "level": 1 }, { "id": "SAW_M", "level": 1 } ],
    "components": [
      [ [ "power_supply", 2 ] ],
      [ [ "amplifier", 4 ] ],
      [ [ "cable", 30 ] ],
      [ [ "bearing", 40 ] ],
      [ [ "steel_lump", 15 ] ],
      [ [ "e_scrap", 8 ] ]
    ]
  },
  {
    "result": "multi_cooker",
    "type": "uncraft",
    "activity_level": "LIGHT_EXERCISE",
    "skill_used": "electronics",
    "time": "1 h 15 m",
    "qualities": [ { "id": "SCREW", "level": 1 } ],
    "components": [
      [ [ "processor", 1 ] ],
      [ [ "RAM", 1 ] ],
      [ [ "cable", 8 ] ],
      [ [ "element", 4 ] ],
      [ [ "amplifier", 1 ] ],
      [ [ "power_supply", 4 ] ],
      [ [ "plastic_chunk", 12 ] ],
      [ [ "e_scrap", 4 ] ],
      [ [ "scrap", 10 ] ]
    ]
  },
  {
    "result": "silver_necklace",
    "type": "uncraft",
    "activity_level": "LIGHT_EXERCISE",
    "time": "30 s",
    "qualities": [ { "id": "HAMMER", "level": 1 } ],
    "components": [ [ [ "silver_small", 10 ] ] ]
  },
  {
    "result": "newest_newspaper",
    "type": "uncraft",
    "activity_level": "NO_EXERCISE",
    "time": "30 s",
    "components": [ [ [ "paper", 2 ] ] ],
    "flags": [ "BLIND_EASY" ]
  },
  {
    "result": "one_year_old_newspaper",
    "type": "uncraft",
    "activity_level": "NO_EXERCISE",
    "time": "30 s",
    "components": [ [ [ "paper", 2 ] ] ],
    "flags": [ "BLIND_EASY" ]
  },
  {
    "result": "oxy_torch",
    "type": "uncraft",
    "activity_level": "LIGHT_EXERCISE",
    "skill_used": "fabrication",
    "difficulty": 2,
    "time": "5 m",
    "qualities": [ { "id": "WRENCH", "level": 1 } ],
    "components": [
      [ [ "scrap", 5 ] ],
      [ [ "cu_pipe", 1 ] ],
      [ [ "pilot_light", 1 ] ],
      [ [ "cotton_patchwork", 5 ] ],
      [ [ "metal_tank_little", 2 ] ]
    ]
  },
  {
    "result": "oxygen_tank",
    "type": "uncraft",
    "activity_level": "LIGHT_EXERCISE",
    "skill_used": "fabrication",
    "difficulty": 1,
    "time": "5 m",
    "qualities": [ { "id": "WRENCH", "level": 1 } ],
    "components": [ [ [ "scrap", 1 ] ], [ [ "plastic_chunk", 1 ] ], [ [ "metal_tank_little", 1 ] ] ]
  },
  {
    "result": "peeler",
    "type": "uncraft",
    "activity_level": "MODERATE_EXERCISE",
    "time": "30 s",
    "qualities": [ { "id": "HAMMER", "level": 1 } ],
    "components": [ [ [ "scrap", 1 ] ] ]
  },
  {
    "result": "pot_makeshift_copper",
    "type": "uncraft",
    "activity_level": "MODERATE_EXERCISE",
    "time": "5 m",
    "qualities": [ { "id": "HAMMER", "level": 1 } ],
    "components": [ [ [ "copper_scrap_equivalent", 20, "LIST" ] ] ]
  },
  {
    "result": "potato_masher",
    "type": "uncraft",
    "activity_level": "MODERATE_EXERCISE",
    "time": "30 s",
    "qualities": [ { "id": "HAMMER", "level": 1 } ],
    "components": [ [ [ "scrap", 3 ] ] ]
  },
  {
    "result": "pillow",
    "type": "uncraft",
    "activity_level": "NO_EXERCISE",
    "time": "1 m",
    "qualities": [ { "id": "CUT", "level": 1 } ],
    "components": [ [ [ "cotton_patchwork", 4 ] ], [ [ "cotton_ball", 8 ] ] ]
  },
  {
    "result": "makeshift_pillow",
    "type": "uncraft",
    "activity_level": "NO_EXERCISE",
    "time": "1 m",
    "qualities": [ { "id": "CUT", "level": 1 } ],
    "components": [ [ [ "cotton_patchwork", 4 ] ], [ [ "withered", 12 ] ] ]
  },
  {
    "result": "pipe",
    "type": "uncraft",
    "activity_level": "BRISK_EXERCISE",
    "skill_used": "mechanics",
    "time": "5 m",
    "qualities": [ { "id": "SAW_M", "level": 1 } ],
    "components": [ [ [ "scrap", 7 ] ] ]
  },
  {
    "result": "hc_steel_lump",
    "type": "uncraft",
    "activity_level": "BRISK_EXERCISE",
    "time": "10 m",
    "qualities": [ { "id": "SAW_M", "level": 2 } ],
    "components": [ [ [ "hc_steel_chunk", 4 ] ] ]
  },
  {
    "result": "mc_steel_lump",
    "type": "uncraft",
    "activity_level": "BRISK_EXERCISE",
    "time": "10 m",
    "qualities": [ { "id": "SAW_M", "level": 2 } ],
    "components": [ [ [ "mc_steel_chunk", 4 ] ] ]
  },
  {
    "result": "lc_steel_lump",
    "type": "uncraft",
    "activity_level": "BRISK_EXERCISE",
    "time": "10 m",
    "qualities": [ { "id": "SAW_M", "level": 2 } ],
    "components": [ [ [ "lc_steel_chunk", 4 ] ] ]
  },
  {
    "result": "pocketwatch",
    "type": "uncraft",
    "activity_level": "LIGHT_EXERCISE",
    "time": "36 s",
    "qualities": [ { "id": "SCREW", "level": 1 } ],
    "components": [ [ [ "gold_small", 3 ] ], [ [ "clockworks", 1 ] ] ]
  },
  {
    "result": "polisher",
    "type": "uncraft",
    "activity_level": "LIGHT_EXERCISE",
    "skill_used": "electronics",
    "difficulty": 2,
    "time": "6 m",
    "using": [ [ "soldering_standard", 10 ] ],
    "qualities": [ { "id": "SCREW", "level": 1 } ],
    "components": [ [ [ "plastic_chunk", 8 ] ], [ [ "motor_small", 1 ] ], [ [ "scrap", 4 ] ] ]
  },
  {
    "result": "pot_copper",
    "type": "uncraft",
    "activity_level": "MODERATE_EXERCISE",
    "skill_used": "fabrication",
    "difficulty": 1,
    "time": "3 m",
    "qualities": [ { "id": "SAW_M", "level": 1 } ],
    "components": [ [ [ "scrap_copper", 6 ] ], [ [ "scrap", 1 ] ] ]
  },
  {
    "result": "power_armor_basic",
    "type": "uncraft",
    "activity_level": "MODERATE_EXERCISE",
    "skill_used": "fabrication",
    "difficulty": 7,
    "skills_required": [ "electronics", 5 ],
    "time": "2 h",
    "qualities": [ { "id": "SAW_M", "level": 1 }, { "id": "SCREW", "level": 1 }, { "id": "WRENCH", "level": 1 } ],
    "tools": [ [ [ "boltcutters", -1 ], [ "toolset", -1 ] ] ],
    "components": [
      [ [ "depowered_armor", 1 ] ],
      [ [ "power_supply", 6 ] ],
      [ [ "element", 2 ] ],
      [ [ "cable", 12 ] ],
      [ [ "circuit", 6 ] ],
      [ [ "transponder", 1 ] ]
    ]
  },
  {
    "result": "power_armor_helmet_basic",
    "type": "uncraft",
    "activity_level": "MODERATE_EXERCISE",
    "skill_used": "fabrication",
    "difficulty": 8,
    "skills_required": [ "electronics", 4 ],
    "time": "45 m",
    "qualities": [ { "id": "SAW_M", "level": 1 }, { "id": "SCREW", "level": 1 }, { "id": "WRENCH", "level": 1 } ],
    "tools": [ [ [ "boltcutters", -1 ], [ "toolset", -1 ] ] ],
    "components": [
      [ [ "depowered_helmet", 1 ] ],
      [ [ "power_supply", 1 ] ],
      [ [ "element", 1 ] ],
      [ [ "small_lcd_screen", 2 ] ],
      [ [ "circuit", 2 ] ],
      [ [ "RAM", 1 ] ]
    ]
  },
  {
    "result": "processor",
    "type": "uncraft",
    "activity_level": "LIGHT_EXERCISE",
    "skill_used": "electronics",
    "difficulty": 1,
    "time": "10 m",
    "qualities": [ { "id": "SCREW", "level": 1 } ],
    "components": [ [ [ "e_scrap", 3 ] ], [ [ "plastic_chunk", 1 ] ] ]
  },
  {
    "result": "radio_car",
    "type": "uncraft",
    "activity_level": "LIGHT_EXERCISE",
    "skill_used": "electronics",
    "time": "20 m",
    "qualities": [ { "id": "SCREW", "level": 1 } ],
    "components": [
      [ [ "antenna", 1 ] ],
      [ [ "cable", 8 ] ],
      [ [ "motor_tiny", 1 ] ],
      [ [ "motor_micro", 2 ] ],
      [ [ "amplifier", 2 ] ],
      [ [ "plastic_chunk", 8 ] ],
      [ [ "receiver", 1 ] ],
      [ [ "e_scrap", 2 ] ],
      [ [ "scrap", 3 ] ],
      [ [ "radio_car_wheel", 1 ] ]
    ]
  },
  {
    "result": "radiocontrol",
    "type": "uncraft",
    "activity_level": "LIGHT_EXERCISE",
    "skill_used": "electronics",
    "time": "3 m",
    "qualities": [ { "id": "SCREW", "level": 1 } ],
    "components": [ [ [ "antenna", 1 ] ], [ [ "e_scrap", 2 ] ], [ [ "transponder", 1 ] ], [ [ "plastic_chunk", 1 ] ] ]
  },
  {
    "result": "stick_fiber",
    "type": "uncraft",
    "activity_level": "LIGHT_EXERCISE",
    "time": "30 m",
    "qualities": [ { "id": "CUT", "level": 2 } ],
    "components": [ [ [ "plant_fibre", 80 ] ] ]
  },
  {
    "result": "ref_lighter",
    "type": "uncraft",
    "activity_level": "LIGHT_EXERCISE",
    "time": "1 m",
    "components": [ [ [ "pilot_light", 1 ] ], [ [ "scrap_aluminum", 1 ] ] ]
  },
  {
    "result": "restaurantmap",
    "type": "uncraft",
    "activity_level": "NO_EXERCISE",
    "time": "30 s",
    "components": [ [ [ "paper", 10 ] ] ],
    "flags": [ "BLIND_EASY" ]
  },
  {
    "type": "uncraft",
    "activity_level": "MODERATE_EXERCISE",
    "result": "garlic_press",
    "time": "30 s",
    "qualities": [ { "id": "HAMMER", "level": 1 } ],
    "components": [ [ [ "scrap", 3 ] ] ]
  },
  {
    "result": "gold_ring",
    "type": "uncraft",
    "activity_level": "LIGHT_EXERCISE",
    "time": "30 s",
    "qualities": [ { "id": "HAMMER", "level": 1 } ],
    "components": [ [ [ "gold_small", 2 ] ] ]
  },
  {
    "result": "gold_ring",
    "type": "uncraft",
    "activity_level": "LIGHT_EXERCISE",
    "time": "30 s",
    "qualities": [ { "id": "HAMMER", "level": 1 } ],
    "components": [ [ [ "gold_small", 2 ] ] ]
  },
  {
    "result": "garnet_gold_ring",
    "type": "uncraft",
    "activity_level": "LIGHT_EXERCISE",
    "time": "1 m",
    "qualities": [ { "id": "HAMMER", "level": 1 } ],
    "components": [ [ [ "gold_small", 2 ] ], [ [ "garnet", 1 ] ] ]
  },
  {
    "result": "amethyst_gold_ring",
    "type": "uncraft",
    "activity_level": "LIGHT_EXERCISE",
    "time": "1 m",
    "qualities": [ { "id": "HAMMER", "level": 1 } ],
    "components": [ [ [ "gold_small", 2 ] ], [ [ "amethyst", 1 ] ] ]
  },
  {
    "result": "aquamarine_gold_ring",
    "type": "uncraft",
    "activity_level": "LIGHT_EXERCISE",
    "time": "1 m",
    "qualities": [ { "id": "HAMMER", "level": 1 } ],
    "components": [ [ [ "gold_small", 2 ] ], [ [ "aquamarine", 1 ] ] ]
  },
  {
    "result": "emerald_gold_ring",
    "type": "uncraft",
    "activity_level": "LIGHT_EXERCISE",
    "time": "1 m",
    "qualities": [ { "id": "HAMMER", "level": 1 } ],
    "components": [ [ [ "gold_small", 2 ] ], [ [ "emerald", 1 ] ] ]
  },
  {
    "result": "alexandrite_gold_ring",
    "type": "uncraft",
    "activity_level": "LIGHT_EXERCISE",
    "time": "1 m",
    "qualities": [ { "id": "HAMMER", "level": 1 } ],
    "components": [ [ [ "gold_small", 2 ] ], [ [ "alexandrite", 1 ] ] ]
  },
  {
    "result": "ruby_gold_ring",
    "type": "uncraft",
    "activity_level": "LIGHT_EXERCISE",
    "time": "1 m",
    "qualities": [ { "id": "HAMMER", "level": 1 } ],
    "components": [ [ [ "gold_small", 2 ] ], [ [ "ruby", 1 ] ] ]
  },
  {
    "result": "peridot_gold_ring",
    "type": "uncraft",
    "activity_level": "LIGHT_EXERCISE",
    "time": "1 m",
    "qualities": [ { "id": "HAMMER", "level": 1 } ],
    "components": [ [ [ "gold_small", 2 ] ], [ [ "peridot", 1 ] ] ]
  },
  {
    "result": "sapphire_gold_ring",
    "type": "uncraft",
    "activity_level": "LIGHT_EXERCISE",
    "time": "1 m",
    "qualities": [ { "id": "HAMMER", "level": 1 } ],
    "components": [ [ [ "gold_small", 2 ] ], [ [ "sapphire", 1 ] ] ]
  },
  {
    "result": "tourmaline_gold_ring",
    "type": "uncraft",
    "activity_level": "LIGHT_EXERCISE",
    "time": "1 m",
    "qualities": [ { "id": "HAMMER", "level": 1 } ],
    "components": [ [ [ "gold_small", 2 ] ], [ [ "tourmaline", 1 ] ] ]
  },
  {
    "result": "citrine_gold_ring",
    "type": "uncraft",
    "activity_level": "LIGHT_EXERCISE",
    "time": "1 m",
    "qualities": [ { "id": "HAMMER", "level": 1 } ],
    "components": [ [ [ "gold_small", 2 ] ], [ [ "citrine", 1 ] ] ]
  },
  {
    "result": "blue_topaz_gold_ring",
    "type": "uncraft",
    "activity_level": "LIGHT_EXERCISE",
    "time": "1 m",
    "qualities": [ { "id": "HAMMER", "level": 1 } ],
    "components": [ [ [ "gold_small", 2 ] ], [ [ "blue_topaz", 1 ] ] ]
  },
  {
    "result": "opal_gold_ring",
    "type": "uncraft",
    "activity_level": "LIGHT_EXERCISE",
    "time": "1 m",
    "qualities": [ { "id": "HAMMER", "level": 1 } ],
    "components": [ [ [ "gold_small", 2 ] ], [ [ "opal", 1 ] ] ]
  },
  {
    "result": "pearl_gold_ring",
    "type": "uncraft",
    "activity_level": "LIGHT_EXERCISE",
    "time": "1 m",
    "qualities": [ { "id": "HAMMER", "level": 1 } ],
    "components": [ [ [ "gold_small", 2 ] ], [ [ "pearl", 1 ] ] ]
  },
  {
    "result": "onyx_gold_ring",
    "type": "uncraft",
    "activity_level": "LIGHT_EXERCISE",
    "time": "1 m",
    "qualities": [ { "id": "HAMMER", "level": 1 } ],
    "components": [ [ [ "gold_small", 2 ] ], [ [ "onyx", 1 ] ] ]
  },
  {
    "result": "roadmap",
    "type": "uncraft",
    "activity_level": "LIGHT_EXERCISE",
    "time": "30 s",
    "components": [ [ [ "paper", 10 ] ] ],
    "flags": [ "BLIND_EASY" ]
  },
  {
    "result": "vehicle_controls",
    "type": "uncraft",
    "activity_level": "MODERATE_EXERCISE",
    "skill_used": "mechanics",
    "difficulty": 3,
    "time": "15 m",
    "decomp_learn": 3,
    "qualities": [ { "id": "HAMMER", "level": 2 }, { "id": "SAW_M", "level": 1 }, { "id": "WRENCH", "level": 1 } ],
    "components": [ [ [ "pipe", 4 ] ], [ [ "scrap", 12 ] ], [ [ "wire", 2 ] ], [ [ "cable", 8 ] ] ]
  },
  {
    "result": "robot_controls",
    "type": "uncraft",
    "activity_level": "MODERATE_EXERCISE",
    "skill_used": "electronics",
    "difficulty": 8,
    "time": "45 m",
    "using": [ [ "soldering_standard", 20 ] ],
    "qualities": [ { "id": "SCREW", "level": 1 }, { "id": "WRENCH", "level": 1 }, { "id": "SAW_M", "level": 1 } ],
    "components": [ [ [ "motor_tiny", 3 ] ], [ [ "processor", 3 ] ], [ [ "RAM", 2 ] ], [ [ "plastic_chunk", 2 ] ] ]
  },
  {
    "result": "sewing_kit",
    "type": "uncraft",
    "activity_level": "NO_EXERCISE",
    "time": "30 s",
    "components": [ [ [ "scrap", 2 ] ], [ [ "plastic_chunk", 1 ] ] ]
  },
  {
    "result": "steel_pan",
    "type": "uncraft",
    "activity_level": "MODERATE_EXERCISE",
    "skill_used": "fabrication",
    "difficulty": 1,
    "time": "5 m",
    "qualities": [ { "id": "HAMMER", "level": 1 } ],
    "components": [ [ [ "steel_chunk", 3 ], [ "scrap", 15 ] ] ]
  },
  {
    "result": "scythe",
    "type": "uncraft",
    "time": "6 m",
    "activity_level": "MODERATE_EXERCISE",
    "qualities": [ { "id": "HAMMER", "level": 1 } ],
    "components": [ [ [ "blade_scythe", 1 ] ], [ [ "stick_long", 1 ] ] ]
  },
  {
    "result": "sf_watch",
    "type": "uncraft",
    "activity_level": "LIGHT_EXERCISE",
    "time": "30 s",
    "qualities": [ { "id": "HAMMER", "level": 1 }, { "id": "SCREW", "level": 1 } ],
    "components": [ [ [ "gold_small", 5 ] ], [ [ "silver_small", 12 ] ], [ [ "clockworks", 1 ] ] ]
  },
  {
    "result": "silver_bracelet",
    "type": "uncraft",
    "time": "30 s",
    "activity_level": "LIGHT_EXERCISE",
    "qualities": [ { "id": "HAMMER", "level": 1 } ],
    "components": [ [ [ "silver_small", 10 ] ] ]
  },
  {
    "result": "garnet_silver_bracelet",
    "type": "uncraft",
    "activity_level": "LIGHT_EXERCISE",
    "time": "1 m",
    "qualities": [ { "id": "HAMMER", "level": 1 } ],
    "components": [ [ [ "silver_small", 8 ] ], [ [ "garnet", 4 ] ] ]
  },
  {
    "result": "amethyst_silver_bracelet",
    "type": "uncraft",
    "activity_level": "LIGHT_EXERCISE",
    "time": "1 m",
    "qualities": [ { "id": "HAMMER", "level": 1 } ],
    "components": [ [ [ "silver_small", 8 ] ], [ [ "amethyst", 4 ] ] ]
  },
  {
    "result": "aquamarine_silver_bracelet",
    "type": "uncraft",
    "activity_level": "LIGHT_EXERCISE",
    "time": "1 m",
    "qualities": [ { "id": "HAMMER", "level": 1 } ],
    "components": [ [ [ "silver_small", 8 ] ], [ [ "aquamarine", 4 ] ] ]
  },
  {
    "result": "emerald_silver_bracelet",
    "type": "uncraft",
    "activity_level": "LIGHT_EXERCISE",
    "time": "1 m",
    "qualities": [ { "id": "HAMMER", "level": 1 } ],
    "components": [ [ [ "silver_small", 8 ] ], [ [ "emerald", 4 ] ] ]
  },
  {
    "result": "alexandrite_silver_bracelet",
    "type": "uncraft",
    "activity_level": "LIGHT_EXERCISE",
    "time": "1 m",
    "qualities": [ { "id": "HAMMER", "level": 1 } ],
    "components": [ [ [ "silver_small", 8 ] ], [ [ "alexandrite", 4 ] ] ]
  },
  {
    "result": "ruby_silver_bracelet",
    "type": "uncraft",
    "activity_level": "LIGHT_EXERCISE",
    "time": "1 m",
    "qualities": [ { "id": "HAMMER", "level": 1 } ],
    "components": [ [ [ "silver_small", 8 ] ], [ [ "ruby", 4 ] ] ]
  },
  {
    "result": "peridot_silver_bracelet",
    "type": "uncraft",
    "activity_level": "LIGHT_EXERCISE",
    "time": "1 m",
    "qualities": [ { "id": "HAMMER", "level": 1 } ],
    "components": [ [ [ "silver_small", 8 ] ], [ [ "peridot", 4 ] ] ]
  },
  {
    "result": "sapphire_silver_bracelet",
    "type": "uncraft",
    "activity_level": "LIGHT_EXERCISE",
    "time": "1 m",
    "qualities": [ { "id": "HAMMER", "level": 1 } ],
    "components": [ [ [ "silver_small", 8 ] ], [ [ "sapphire", 4 ] ] ]
  },
  {
    "result": "tourmaline_silver_bracelet",
    "type": "uncraft",
    "activity_level": "LIGHT_EXERCISE",
    "time": "1 m",
    "qualities": [ { "id": "HAMMER", "level": 1 } ],
    "components": [ [ [ "silver_small", 8 ] ], [ [ "tourmaline", 4 ] ] ]
  },
  {
    "result": "citrine_silver_bracelet",
    "type": "uncraft",
    "activity_level": "LIGHT_EXERCISE",
    "time": "1 m",
    "qualities": [ { "id": "HAMMER", "level": 1 } ],
    "components": [ [ [ "silver_small", 8 ] ], [ [ "citrine", 4 ] ] ]
  },
  {
    "result": "blue_topaz_silver_bracelet",
    "type": "uncraft",
    "activity_level": "LIGHT_EXERCISE",
    "time": "1 m",
    "qualities": [ { "id": "HAMMER", "level": 1 } ],
    "components": [ [ [ "silver_small", 8 ] ], [ [ "blue_topaz", 4 ] ] ]
  },
  {
    "result": "opal_silver_bracelet",
    "type": "uncraft",
    "activity_level": "LIGHT_EXERCISE",
    "time": "1 m",
    "qualities": [ { "id": "HAMMER", "level": 1 } ],
    "components": [ [ [ "silver_small", 8 ] ], [ [ "opal", 4 ] ] ]
  },
  {
    "result": "pearl_silver_bracelet",
    "type": "uncraft",
    "activity_level": "LIGHT_EXERCISE",
    "time": "1 m",
    "qualities": [ { "id": "HAMMER", "level": 1 } ],
    "components": [ [ [ "silver_small", 8 ] ], [ [ "pearl", 4 ] ] ]
  },
  {
    "result": "onyx_silver_bracelet",
    "type": "uncraft",
    "activity_level": "LIGHT_EXERCISE",
    "time": "1 m",
    "qualities": [ { "id": "HAMMER", "level": 1 } ],
    "components": [ [ [ "silver_small", 8 ] ], [ [ "onyx", 4 ] ] ]
  },
  {
    "result": "diamond_silver_bracelet",
    "type": "uncraft",
    "activity_level": "LIGHT_EXERCISE",
    "time": "1 m",
    "qualities": [ { "id": "HAMMER", "level": 1 } ],
    "components": [ [ [ "silver_small", 8 ] ], [ [ "diamond", 4 ] ] ]
  },
  {
    "result": "silver_ear",
    "type": "uncraft",
    "activity_level": "LIGHT_EXERCISE",
    "time": "30 s",
    "qualities": [ { "id": "HAMMER", "level": 1 } ],
    "components": [ [ [ "silver_small", 3 ] ] ]
  },
  {
    "result": "garnet_silver_earring",
    "type": "uncraft",
    "activity_level": "LIGHT_EXERCISE",
    "time": "1 m",
    "qualities": [ { "id": "HAMMER", "level": 1 } ],
    "components": [ [ [ "silver_small", 4 ] ], [ [ "garnet", 2 ] ] ]
  },
  {
    "result": "amethyst_silver_earring",
    "type": "uncraft",
    "activity_level": "LIGHT_EXERCISE",
    "time": "1 m",
    "qualities": [ { "id": "HAMMER", "level": 1 } ],
    "components": [ [ [ "silver_small", 4 ] ], [ [ "amethyst", 2 ] ] ]
  },
  {
    "result": "aquamarine_silver_earring",
    "type": "uncraft",
    "activity_level": "LIGHT_EXERCISE",
    "time": "1 m",
    "qualities": [ { "id": "HAMMER", "level": 1 } ],
    "components": [ [ [ "silver_small", 4 ] ], [ [ "aquamarine", 2 ] ] ]
  },
  {
    "result": "emerald_silver_earring",
    "type": "uncraft",
    "activity_level": "LIGHT_EXERCISE",
    "time": "1 m",
    "qualities": [ { "id": "HAMMER", "level": 1 } ],
    "components": [ [ [ "silver_small", 4 ] ], [ [ "emerald", 2 ] ] ]
  },
  {
    "result": "alexandrite_silver_earring",
    "type": "uncraft",
    "activity_level": "LIGHT_EXERCISE",
    "time": "1 m",
    "qualities": [ { "id": "HAMMER", "level": 1 } ],
    "components": [ [ [ "silver_small", 4 ] ], [ [ "alexandrite", 2 ] ] ]
  },
  {
    "result": "ruby_silver_earring",
    "type": "uncraft",
    "activity_level": "LIGHT_EXERCISE",
    "time": "1 m",
    "qualities": [ { "id": "HAMMER", "level": 1 } ],
    "components": [ [ [ "silver_small", 4 ] ], [ [ "ruby", 2 ] ] ]
  },
  {
    "result": "peridot_silver_earring",
    "type": "uncraft",
    "activity_level": "LIGHT_EXERCISE",
    "time": "1 m",
    "qualities": [ { "id": "HAMMER", "level": 1 } ],
    "components": [ [ [ "silver_small", 4 ] ], [ [ "peridot", 2 ] ] ]
  },
  {
    "result": "sapphire_silver_earring",
    "type": "uncraft",
    "activity_level": "LIGHT_EXERCISE",
    "time": "1 m",
    "qualities": [ { "id": "HAMMER", "level": 1 } ],
    "components": [ [ [ "silver_small", 4 ] ], [ [ "sapphire", 2 ] ] ]
  },
  {
    "result": "tourmaline_silver_earring",
    "type": "uncraft",
    "activity_level": "LIGHT_EXERCISE",
    "time": "1 m",
    "qualities": [ { "id": "HAMMER", "level": 1 } ],
    "components": [ [ [ "silver_small", 4 ] ], [ [ "tourmaline", 2 ] ] ]
  },
  {
    "result": "citrine_silver_earring",
    "type": "uncraft",
    "activity_level": "LIGHT_EXERCISE",
    "time": "1 m",
    "qualities": [ { "id": "HAMMER", "level": 1 } ],
    "components": [ [ [ "silver_small", 4 ] ], [ [ "citrine", 2 ] ] ]
  },
  {
    "result": "blue_topaz_silver_earring",
    "type": "uncraft",
    "activity_level": "LIGHT_EXERCISE",
    "time": "1 m",
    "qualities": [ { "id": "HAMMER", "level": 1 } ],
    "components": [ [ [ "silver_small", 4 ] ], [ [ "blue_topaz", 2 ] ] ]
  },
  {
    "result": "opal_silver_earring",
    "type": "uncraft",
    "activity_level": "LIGHT_EXERCISE",
    "time": "1 m",
    "qualities": [ { "id": "HAMMER", "level": 1 } ],
    "components": [ [ [ "silver_small", 4 ] ], [ [ "opal", 2 ] ] ]
  },
  {
    "result": "pearl_silver_earring",
    "type": "uncraft",
    "activity_level": "LIGHT_EXERCISE",
    "time": "1 m",
    "qualities": [ { "id": "HAMMER", "level": 1 } ],
    "components": [ [ [ "silver_small", 4 ] ], [ [ "pearl", 2 ] ] ]
  },
  {
    "result": "onyx_silver_earring",
    "type": "uncraft",
    "activity_level": "LIGHT_EXERCISE",
    "time": "1 m",
    "qualities": [ { "id": "HAMMER", "level": 1 } ],
    "components": [ [ [ "silver_small", 4 ] ], [ [ "onyx", 2 ] ] ]
  },
  {
    "result": "diamond_silver_earring",
    "type": "uncraft",
    "activity_level": "LIGHT_EXERCISE",
    "time": "1 m",
    "qualities": [ { "id": "HAMMER", "level": 1 } ],
    "components": [ [ [ "silver_small", 4 ] ], [ [ "diamond", 2 ] ] ]
  },
  {
    "result": "sm_extinguisher",
    "type": "uncraft",
    "activity_level": "LIGHT_EXERCISE",
    "skill_used": "fabrication",
    "difficulty": 1,
    "time": "1 m",
    "qualities": [ { "id": "WRENCH", "level": 1 } ],
    "components": [ [ [ "scrap", 1 ] ], [ [ "plastic_chunk", 1 ] ], [ [ "metal_tank_little", 1 ] ] ]
  },
  {
    "result": "small_relic",
    "type": "uncraft",
    "activity_level": "LIGHT_EXERCISE",
    "time": "1 m 30 s",
    "qualities": [ { "id": "HAMMER", "level": 1 } ],
    "components": [ [ [ "silver_small", 20 ] ] ]
  },
  {
    "result": "smoxygen_tank",
    "type": "uncraft",
    "activity_level": "LIGHT_EXERCISE",
    "skill_used": "fabrication",
    "difficulty": 1,
    "time": "1 m",
    "qualities": [ { "id": "WRENCH", "level": 1 } ],
    "components": [ [ [ "plastic_chunk", 2 ] ], [ [ "canister_empty", 1 ] ] ]
  },
  {
    "result": "spoon",
    "type": "uncraft",
    "activity_level": "MODERATE_EXERCISE",
    "time": "12 s",
    "qualities": [ { "id": "HAMMER", "level": 1 } ],
    "components": [ [ [ "scrap", 1 ] ] ]
  },
  {
    "result": "spork",
    "type": "uncraft",
    "activity_level": "MODERATE_EXERCISE",
    "time": "12 s",
    "qualities": [ { "id": "HAMMER", "level": 1 } ],
    "components": [ [ [ "scrap", 1 ] ] ]
  },
  {
    "result": "spring",
    "type": "uncraft",
    "activity_level": "MODERATE_EXERCISE",
    "time": "1 m 30 s",
    "qualities": [ { "id": "HAMMER", "level": 1 } ],
    "components": [ [ [ "scrap", 30 ] ] ]
  },
  {
    "result": "stick_long",
    "type": "uncraft",
    "activity_level": "LIGHT_EXERCISE",
    "time": "1 m",
    "qualities": [ { "id": "CUT", "level": 1 } ],
    "components": [ [ [ "stick", 2 ] ] ]
  },
  {
    "result": "stock_pot",
    "type": "uncraft",
    "activity_level": "MODERATE_EXERCISE",
    "skill_used": "fabrication",
    "difficulty": 1,
    "time": "3 m",
    "qualities": [ { "id": "SAW_M", "level": 1 } ],
    "components": [ [ [ "sheet_metal_small", 8 ], [ "steel_chunk", 1 ] ] ]
  },
  {
    "result": "straw_basket",
    "type": "uncraft",
    "activity_level": "LIGHT_EXERCISE",
    "time": "6 m",
    "components": [ [ [ "straw_pile", 4 ] ] ],
    "flags": [ "BLIND_HARD" ]
  },
  {
    "result": "straw_doll",
    "type": "uncraft",
    "activity_level": "LIGHT_EXERCISE",
    "time": "3 m",
    "components": [ [ [ "straw_pile", 1 ] ] ],
    "flags": [ "BLIND_HARD" ]
  },
  {
    "result": "straw_fedora",
    "type": "uncraft",
    "activity_level": "LIGHT_EXERCISE",
    "time": "6 m",
    "qualities": [ { "id": "CUT", "level": 1 } ],
    "components": [ [ [ "straw_pile", 5 ] ] ]
  },
  {
    "result": "straw_hat",
    "type": "uncraft",
    "activity_level": "LIGHT_EXERCISE",
    "time": "6 m",
    "components": [ [ [ "straw_pile", 2 ] ] ],
    "flags": [ "BLIND_HARD" ]
  },
  {
    "result": "straw_sandals",
    "type": "uncraft",
    "activity_level": "LIGHT_EXERCISE",
    "time": "5 m",
    "components": [ [ [ "straw_pile", 2 ] ] ],
    "flags": [ "BLIND_HARD" ]
  },
  {
    "result": "sunglasses",
    "type": "uncraft",
    "activity_level": "LIGHT_EXERCISE",
    "time": "6 s",
    "components": [ [ [ "glass_tinted", 1 ] ] ],
    "flags": [ "BLIND_EASY" ]
  },
  {
    "result": "sunglasses_bifocal",
    "type": "uncraft",
    "activity_level": "LIGHT_EXERCISE",
    "time": "6 s",
    "components": [ [ [ "glass_tinted", 1 ] ] ],
    "flags": [ "BLIND_EASY" ]
  },
  {
    "result": "sunglasses_reading",
    "type": "uncraft",
    "activity_level": "LIGHT_EXERCISE",
    "time": "6 s",
    "components": [ [ [ "glass_tinted", 1 ] ] ],
    "flags": [ "BLIND_EASY" ]
  },
  {
    "result": "survivormap",
    "type": "uncraft",
    "activity_level": "NO_EXERCISE",
    "time": "30 s",
    "components": [ [ [ "paper", 10 ] ] ],
    "flags": [ "BLIND_EASY" ]
  },
  {
    "result": "survnote",
    "type": "uncraft",
    "activity_level": "NO_EXERCISE",
    "time": "6 s",
    "components": [ [ [ "paper", 1 ] ] ],
    "flags": [ "BLIND_EASY" ]
  },
  {
    "result": "talking_doll",
    "type": "uncraft",
    "activity_level": "LIGHT_EXERCISE",
    "time": "30 s",
    "qualities": [ { "id": "SCREW", "level": 1 } ],
    "components": [
      [ [ "scrap", 1 ] ],
      [ [ "plastic_chunk", 2 ] ],
      [ [ "cotton_patchwork", 2 ] ],
      [ [ "RAM", 1 ] ],
      [ [ "e_scrap", 2 ] ]
    ]
  },
  {
    "result": "tank_top",
    "type": "uncraft",
    "activity_level": "NO_EXERCISE",
    "skill_used": "tailor",
    "time": "1 m",
    "components": [ [ [ "cotton_patchwork", 4 ] ] ],
    "flags": [ "BLIND_HARD" ]
  },
  {
    "result": "household_water_heater",
    "type": "uncraft",
    "activity_level": "LIGHT_EXERCISE",
    "skill_used": "electronics",
    "time": "1 h",
    "qualities": [ { "id": "SCREW", "level": 1 }, { "id": "WRENCH", "level": 1 } ],
    "components": [
      [ [ "pipe", 1 ] ],
      [ [ "scrap", 6 ] ],
      [ [ "steel_chunk", 3 ] ],
      [ [ "sheet_metal", 6 ] ],
      [ [ "cable", 15 ] ],
      [ [ "cu_pipe", 5 ] ],
      [ [ "hose", 2 ] ],
      [ [ "pilot_light", 1 ] ],
      [ [ "thermostat", 1 ] ],
      [ [ "water_faucet", 1 ] ],
      [ [ "pipe_fittings", 6 ] ],
      [ [ "metal_tank", 1 ] ]
    ]
  },
  {
    "result": "television",
    "type": "uncraft",
    "activity_level": "LIGHT_EXERCISE",
    "skill_used": "electronics",
    "time": "1 h",
    "qualities": [ { "id": "SCREW", "level": 1 } ],
    "components": [
      [ [ "large_lcd_screen", 1 ] ],
      [ [ "processor", 1 ] ],
      [ [ "RAM", 2 ] ],
      [ [ "cable", 8 ] ],
      [ [ "e_scrap", 4 ] ],
      [ [ "amplifier", 4 ] ],
      [ [ "power_supply", 2 ] ],
      [ [ "plastic_chunk", 8 ] ]
    ]
  },
  {
    "result": "thyme",
    "type": "uncraft",
    "activity_level": "LIGHT_EXERCISE",
    "time": "1 m",
    "qualities": [ { "id": "CUT", "level": 1 } ],
    "components": [ [ [ "wild_herbs", 10 ] ] ]
  },
  {
    "result": "hickory_nut",
    "type": "uncraft",
    "activity_level": "LIGHT_EXERCISE",
    "skill_used": "survival",
    "difficulty": 1,
    "time": "5 m",
    "qualities": [ { "id": "HAMMER", "level": 1 } ],
    "components": [ [ [ "hickory_nut_shelled", 1 ] ] ],
    "flags": [ "BLIND_EASY" ]
  },
  {
    "result": "hazelnut",
    "type": "uncraft",
    "activity_level": "LIGHT_EXERCISE",
    "skill_used": "survival",
    "difficulty": 1,
    "time": "5 m",
    "qualities": [ { "id": "HAMMER", "level": 1 } ],
    "components": [ [ [ "hazelnut_shelled", 1 ] ] ],
    "flags": [ "BLIND_EASY" ]
  },
  {
    "result": "chestnut",
    "type": "uncraft",
    "activity_level": "LIGHT_EXERCISE",
    "skill_used": "survival",
    "difficulty": 1,
    "time": "5 m",
    "qualities": [ { "id": "HAMMER", "level": 1 } ],
    "components": [ [ [ "chestnut_shelled", 1 ] ] ],
    "flags": [ "BLIND_EASY" ]
  },
  {
    "result": "almond",
    "type": "uncraft",
    "activity_level": "LIGHT_EXERCISE",
    "skill_used": "survival",
    "difficulty": 1,
    "time": "5 m",
    "qualities": [ { "id": "HAMMER", "level": 1 } ],
    "components": [ [ [ "almond_shelled", 1 ] ] ],
    "flags": [ "BLIND_EASY" ]
  },
  {
    "result": "pistachio",
    "type": "uncraft",
    "activity_level": "LIGHT_EXERCISE",
    "skill_used": "survival",
    "difficulty": 1,
    "time": "5 m",
    "qualities": [ { "id": "HAMMER", "level": 1 } ],
    "components": [ [ [ "pistachio_shelled", 1 ] ] ],
    "flags": [ "BLIND_EASY" ]
  },
  {
    "result": "pecan",
    "type": "uncraft",
    "activity_level": "LIGHT_EXERCISE",
    "skill_used": "survival",
    "difficulty": 1,
    "time": "5 m",
    "qualities": [ { "id": "HAMMER", "level": 1 } ],
    "components": [ [ [ "pecan_shelled", 1 ] ] ],
    "flags": [ "BLIND_EASY" ]
  },
  {
    "result": "walnut",
    "type": "uncraft",
    "activity_level": "LIGHT_EXERCISE",
    "skill_used": "survival",
    "difficulty": 1,
    "time": "10 m",
    "qualities": [ { "id": "HAMMER", "level": 1 } ],
    "components": [ [ [ "walnut_shelled", 1 ] ] ],
    "flags": [ "BLIND_EASY" ]
  },
  {
    "result": "whisk",
    "type": "uncraft",
    "activity_level": "LIGHT_EXERCISE",
    "time": "30 s",
    "qualities": [ { "id": "HAMMER", "level": 1 } ],
    "components": [ [ [ "scrap", 3 ] ] ]
  },
  {
    "result": "wine_glass",
    "type": "uncraft",
    "activity_level": "LIGHT_EXERCISE",
    "time": "1 s",
    "components": [ [ [ "glass_shard", 2 ] ] ]
  },
  {
    "result": "peanut",
    "type": "uncraft",
    "activity_level": "LIGHT_EXERCISE",
    "skill_used": "survival",
    "difficulty": 1,
    "time": "5 m",
    "qualities": [ { "id": "HAMMER", "level": 1 } ],
    "components": [ [ [ "peanut_shelled", 1 ] ] ],
    "flags": [ "BLIND_EASY" ]
  },
  {
    "result": "tieclip",
    "type": "uncraft",
    "activity_level": "LIGHT_EXERCISE",
    "time": "30 s",
    "qualities": [ { "id": "HAMMER", "level": 1 } ],
    "components": [ [ [ "silver_small", 4 ] ] ]
  },
  {
    "result": "toaster",
    "type": "uncraft",
    "activity_level": "LIGHT_EXERCISE",
    "skill_used": "electronics",
    "time": "12 m",
    "qualities": [ { "id": "SCREW", "level": 1 } ],
    "components": [ [ [ "cable", 2 ] ], [ [ "power_supply", 1 ] ], [ [ "scrap_aluminum", 2 ] ], [ [ "element", 4 ] ] ]
  },
  {
    "result": "touristmap",
    "type": "uncraft",
    "activity_level": "NO_EXERCISE",
    "time": "30 s",
    "components": [ [ [ "paper", 10 ] ] ],
    "flags": [ "BLIND_EASY" ]
  },
  {
    "result": "tshirt",
    "type": "uncraft",
    "activity_level": "NO_EXERCISE",
    "skill_used": "tailor",
    "time": "1 m",
    "components": [ [ [ "cotton_patchwork", 5 ] ] ],
    "flags": [ "BLIND_HARD" ]
  },
  {
    "result": "tshirt_tour",
    "type": "uncraft",
    "activity_level": "LIGHT_EXERCISE",
    "skill_used": "tailor",
    "time": "1 m",
    "components": [ [ [ "cotton_patchwork", 5 ] ] ],
    "flags": [ "BLIND_HARD" ]
  },
  {
    "result": "dish_towel",
    "type": "uncraft",
    "activity_level": "LIGHT_EXERCISE",
    "time": "6 s",
    "components": [ [ [ "cotton_patchwork", 1 ] ] ],
    "flags": [ "BLIND_EASY" ]
  },
  {
    "result": "usb_drive",
    "type": "uncraft",
    "activity_level": "LIGHT_EXERCISE",
    "time": "1 m 30 s",
    "qualities": [ { "id": "SCREW", "level": 1 } ],
    "components": [ [ [ "RAM", 1 ] ] ]
  },
  {
    "result": "vac_sealer",
    "type": "uncraft",
    "activity_level": "LIGHT_EXERCISE",
    "time": "6 m",
    "qualities": [ { "id": "SCREW", "level": 1 } ],
    "components": [ [ [ "scrap_aluminum", 4 ] ], [ [ "element", 2 ] ], [ [ "hose", 1 ] ], [ [ "power_supply", 1 ] ] ]
  },
  {
    "result": "vehicle_dashboard",
    "type": "uncraft",
    "activity_level": "LIGHT_EXERCISE",
    "skill_used": "electronics",
    "difficulty": 2,
    "time": "30 m",
    "qualities": [ { "id": "SCREW", "level": 1 } ],
    "components": [ [ [ "electronics_controls", 1 ] ], [ [ "cable", 5 ] ], [ [ "plastic_chunk", 15 ] ] ]
  },
  {
    "result": "weeks_old_newspaper",
    "type": "uncraft",
    "activity_level": "NO_EXERCISE",
    "time": "30 s",
    "components": [ [ [ "paper", 2 ] ] ],
    "flags": [ "BLIND_EASY" ]
  },
  {
    "result": "hinge",
    "type": "uncraft",
    "activity_level": "MODERATE_EXERCISE",
    "time": "1 m",
    "qualities": [ { "id": "HAMMER", "level": 1 } ],
    "components": [ [ [ "sheet_metal_small", 1 ] ] ]
  },
  {
    "result": "wire",
    "type": "uncraft",
    "activity_level": "MODERATE_EXERCISE",
    "time": "30 s",
    "qualities": [ { "id": "HAMMER", "level": 1 } ],
    "components": [ [ [ "scrap", 1 ] ] ]
  },
  {
    "result": "wristwatch",
    "type": "uncraft",
    "activity_level": "LIGHT_EXERCISE",
    "time": "3 m",
    "qualities": [ { "id": "SCREW", "level": 1 } ],
    "components": [ [ [ "plastic_chunk", 1 ] ], [ [ "processor", 1 ] ], [ [ "light_minus_battery_cell", 1 ] ] ]
  },
  {
    "result": "years_old_newspaper",
    "type": "uncraft",
    "activity_level": "NO_EXERCISE",
    "time": "30 s",
    "components": [ [ [ "paper", 2 ] ] ],
    "flags": [ "BLIND_EASY" ]
  },
  {
    "result": "food_processor",
    "type": "uncraft",
    "activity_level": "LIGHT_EXERCISE",
    "skill_used": "fabrication",
    "difficulty": 4,
    "time": "15 m",
    "using": [ [ "soldering_standard", 20 ] ],
    "qualities": [ { "id": "SCREW", "level": 1, "amount": 1 }, { "id": "HAMMER", "level": 3, "amount": 1 } ],
    "components": [ [ [ "scrap", 4 ] ], [ [ "cable", 2 ] ], [ [ "pot", 1 ] ], [ [ "e_scrap", 1 ] ], [ [ "motor_micro", 1 ] ] ]
  },
  {
    "result": "box_small",
    "type": "uncraft",
    "activity_level": "LIGHT_EXERCISE",
    "time": "2 m",
    "qualities": [ { "id": "CUT", "level": 2 } ],
    "components": [ [ [ "cardboard", 4 ] ] ]
  },
  {
    "result": "box_medium",
    "type": "uncraft",
    "time": "3 m 30 s",
    "activity_level": "LIGHT_EXERCISE",
    "qualities": [ { "id": "CUT", "level": 2 } ],
    "components": [ [ [ "cardboard", 35 ] ] ]
  },
  {
    "result": "box_large",
    "type": "uncraft",
    "activity_level": "LIGHT_EXERCISE",
    "time": "6 m",
    "qualities": [ { "id": "CUT", "level": 2 } ],
    "components": [ [ [ "cardboard", 180 ] ] ]
  },
  {
    "result": "box_small_wood",
    "type": "uncraft",
    "activity_level": "LIGHT_EXERCISE",
    "time": "2 m",
    "qualities": [ { "id": "SAW_W", "level": 1 } ],
    "components": [ [ [ "splinter", 4 ] ] ]
  },
  {
    "result": "washing_machine",
    "type": "uncraft",
    "activity_level": "MODERATE_EXERCISE",
    "skill_used": "electronics",
    "time": "1 h 30 m",
    "qualities": [ { "id": "SCREW", "level": 1 }, { "id": "WRENCH", "level": 1 } ],
    "components": [
      [ [ "cable", 8 ] ],
      [ [ "hose", 1 ] ],
      [ [ "cu_pipe", 3 ] ],
      [ [ "motor_small", 1 ] ],
      [ [ "e_scrap", 4 ] ],
      [ [ "element", 4 ] ],
      [ [ "power_supply", 4 ] ],
      [ [ "processor", 1 ] ],
      [ [ "RAM", 1 ] ]
    ]
  },
  {
    "result": "household_washing_machine",
    "type": "uncraft",
    "activity_level": "MODERATE_EXERCISE",
    "skill_used": "electronics",
    "time": "2 h",
    "qualities": [ { "id": "SCREW", "level": 1 }, { "id": "WRENCH", "level": 1 } ],
    "components": [
      [ [ "pipe", 1 ] ],
      [ [ "scrap", 6 ] ],
      [ [ "e_scrap", 4 ] ],
      [ [ "steel_chunk", 3 ] ],
      [ [ "sheet_metal_small", 4 ] ],
      [ [ "sheet_metal", 6 ] ],
      [ [ "cable", 15 ] ],
      [ [ "hose", 2 ] ],
      [ [ "pipe_fittings", 6 ] ],
      [ [ "motor_small", 1 ] ],
      [ [ "cu_pipe", 5 ] ]
    ]
  },
  {
    "result": "dishwasher",
    "type": "uncraft",
    "activity_level": "MODERATE_EXERCISE",
    "skill_used": "electronics",
    "time": "1 h 30 m",
    "qualities": [ { "id": "SCREW", "level": 1 }, { "id": "WRENCH", "level": 1 } ],
    "components": [
      [ [ "cable", 8 ] ],
      [ [ "hose", 1 ] ],
      [ [ "cu_pipe", 3 ] ],
      [ [ "motor_tiny", 1 ] ],
      [ [ "e_scrap", 4 ] ],
      [ [ "element", 4 ] ],
      [ [ "power_supply", 4 ] ],
      [ [ "processor", 1 ] ],
      [ [ "RAM", 1 ] ]
    ]
  },
  {
    "result": "household_dishwasher",
    "type": "uncraft",
    "activity_level": "MODERATE_EXERCISE",
    "skill_used": "electronics",
    "time": "2 h",
    "qualities": [ { "id": "SCREW", "level": 1 }, { "id": "WRENCH", "level": 1 } ],
    "components": [
      [ [ "pipe", 1 ] ],
      [ [ "scrap", 2 ] ],
      [ [ "e_scrap", 2 ] ],
      [ [ "steel_chunk", 3 ] ],
      [ [ "sheet_metal_small", 4 ] ],
      [ [ "sheet_metal", 6 ] ],
      [ [ "cable", 15 ] ],
      [ [ "hose", 2 ] ],
      [ [ "motor_small", 1 ] ],
      [ [ "pipe_fittings", 6 ] ],
      [ [ "cu_pipe", 5 ] ]
    ]
  },
  {
    "//": "TODO: use copy-from inheritance for solarpack uncrafts -- it is currently not working properly #24702",
    "result": "solarpack",
    "type": "uncraft",
    "activity_level": "MODERATE_EXERCISE",
    "skill_used": "electronics",
    "difficulty": 8,
    "skills_required": [ [ "fabrication", 2 ], [ "mechanics", 2 ] ],
    "time": "50 m",
    "using": [ [ "soldering_standard", 35 ], [ "welding_standard", 20 ] ],
    "qualities": [ { "id": "SCREW", "level": 1 }, { "id": "HAMMER", "level": 2 }, { "id": "SAW_M", "level": 2 } ],
    "components": [
      [ [ "power_supply", 2 ] ],
      [ [ "amplifier", 2 ] ],
      [ [ "solar_panel", 1 ] ],
      [ [ "cable", 20 ] ],
      [ [ "sheet_metal", 1 ] ],
      [ [ "sheet_metal_small", 4 ] ],
      [ [ "steel_chunk", 4 ] ],
      [ [ "scrap", 8 ] ],
      [ [ "rope_6", 1 ] ]
    ]
  },
  {
    "//": "TODO: use copy-from inheritance for solarpack uncrafts -- it is currently not working properly #24702",
    "result": "solarpack_on",
    "type": "uncraft",
    "activity_level": "MODERATE_EXERCISE",
    "skill_used": "electronics",
    "difficulty": 8,
    "skills_required": [ [ "fabrication", 2 ], [ "mechanics", 2 ] ],
    "time": "50 m",
    "using": [ [ "soldering_standard", 35 ], [ "welding_standard", 20 ] ],
    "qualities": [ { "id": "SCREW", "level": 1 }, { "id": "HAMMER", "level": 2 }, { "id": "SAW_M", "level": 2 } ],
    "components": [
      [ [ "power_supply", 2 ] ],
      [ [ "amplifier", 2 ] ],
      [ [ "solar_panel", 1 ] ],
      [ [ "cable", 20 ] ],
      [ [ "sheet_metal", 1 ] ],
      [ [ "sheet_metal_small", 4 ] ],
      [ [ "steel_chunk", 4 ] ],
      [ [ "scrap", 8 ] ],
      [ [ "rope_6", 1 ] ]
    ]
  },
  {
    "result": "stationary_water_purifier",
    "type": "uncraft",
    "activity_level": "LIGHT_EXERCISE",
    "time": "60 m",
    "qualities": [ { "id": "SCREW", "level": 1 }, { "id": "WRENCH", "level": 1 } ],
    "components": [
      [ [ "scrap", 6 ] ],
      [ [ "steel_chunk", 3 ] ],
      [ [ "sheet_metal_small", 4 ] ],
      [ [ "sheet_metal", 2 ] ],
      [ [ "cable", 10 ] ],
      [ [ "hose", 4 ] ],
      [ [ "motor_small", 1 ] ],
      [ [ "pipe_fittings", 2 ] ],
      [ [ "solder_wire", 10 ] ],
      [ [ "cu_pipe", 4 ] ]
    ]
  },
  {
    "result": "drill_press",
    "type": "uncraft",
    "activity_level": "LIGHT_EXERCISE",
    "time": "360 m",
    "qualities": [ { "id": "SAW_M", "level": 1 }, { "id": "DRILL", "level": 1 }, { "id": "SCREW", "level": 1 } ],
    "components": [
      [ [ "cable", 6 ] ],
      [ [ "steel_chunk", 5 ] ],
      [ [ "steel_lump", 2 ] ],
      [ [ "scrap", 14 ] ],
      [ [ "steel_plate", 3 ] ],
      [ [ "spike", 1 ] ],
      [ [ "plastic_chunk", 8 ] ],
      [ [ "motor_small", 1 ] ]
    ]
  },
  {
    "result": "tablesaw",
    "type": "uncraft",
    "activity_level": "LIGHT_EXERCISE",
    "time": "360 m",
    "qualities": [ { "id": "SAW_M", "level": 1 }, { "id": "DRILL", "level": 1 }, { "id": "SCREW", "level": 1 } ],
    "components": [
      [ [ "cable", 6 ] ],
      [ [ "steel_chunk", 5 ] ],
      [ [ "steel_lump", 2 ] ],
      [ [ "scrap", 14 ] ],
      [ [ "steel_plate", 3 ] ],
      [ [ "circsaw_blade", 2 ] ],
      [ [ "plastic_chunk", 8 ] ],
      [ [ "motor_small", 1 ] ]
    ]
  },
  {
    "result": "mitresaw",
    "type": "uncraft",
    "activity_level": "LIGHT_EXERCISE",
    "time": "360 m",
    "qualities": [ { "id": "SAW_M", "level": 1 }, { "id": "DRILL", "level": 1 }, { "id": "SCREW", "level": 1 } ],
    "components": [
      [ [ "cable", 6 ] ],
      [ [ "steel_chunk", 5 ] ],
      [ [ "steel_lump", 2 ] ],
      [ [ "scrap", 14 ] ],
      [ [ "steel_plate", 3 ] ],
      [ [ "circsaw_blade", 2 ] ],
      [ [ "plastic_chunk", 8 ] ],
      [ [ "motor_small", 1 ] ]
    ]
  },
  {
    "result": "bandsaw",
    "type": "uncraft",
    "activity_level": "LIGHT_EXERCISE",
    "time": "360 m",
    "qualities": [ { "id": "SAW_M", "level": 1 }, { "id": "DRILL", "level": 1 }, { "id": "SCREW", "level": 1 } ],
    "components": [
      [ [ "cable", 6 ] ],
      [ [ "steel_chunk", 5 ] ],
      [ [ "steel_lump", 2 ] ],
      [ [ "scrap", 14 ] ],
      [ [ "steel_plate", 3 ] ],
      [ [ "wire", 2 ] ],
      [ [ "plastic_chunk", 8 ] ],
      [ [ "motor_small", 1 ] ]
    ]
  },
  {
    "result": "router",
    "type": "uncraft",
    "activity_level": "LIGHT_EXERCISE",
    "time": "360 m",
    "qualities": [ { "id": "SAW_M", "level": 1 }, { "id": "DRILL", "level": 1 }, { "id": "SCREW", "level": 1 } ],
    "components": [
      [ [ "cable", 6 ] ],
      [ [ "steel_chunk", 5 ] ],
      [ [ "steel_lump", 2 ] ],
      [ [ "scrap", 14 ] ],
      [ [ "steel_plate", 3 ] ],
      [ [ "spike", 2 ] ],
      [ [ "plastic_chunk", 8 ] ],
      [ [ "motor_small", 1 ] ]
    ]
  },
  {
    "result": "planer",
    "type": "uncraft",
    "activity_level": "LIGHT_EXERCISE",
    "time": "360 m",
    "qualities": [ { "id": "SAW_M", "level": 1 }, { "id": "DRILL", "level": 1 }, { "id": "SCREW", "level": 1 } ],
    "components": [
      [ [ "cable", 6 ] ],
      [ [ "steel_chunk", 5 ] ],
      [ [ "steel_lump", 2 ] ],
      [ [ "scrap", 14 ] ],
      [ [ "steel_plate", 3 ] ],
      [ [ "blade", 2 ] ],
      [ [ "plastic_chunk", 8 ] ],
      [ [ "motor_small", 1 ] ]
    ]
  },
  {
    "result": "jointer",
    "type": "uncraft",
    "activity_level": "LIGHT_EXERCISE",
    "time": "360 m",
    "qualities": [ { "id": "SAW_M", "level": 1 }, { "id": "DRILL", "level": 1 }, { "id": "SCREW", "level": 1 } ],
    "components": [
      [ [ "cable", 6 ] ],
      [ [ "steel_chunk", 5 ] ],
      [ [ "steel_lump", 2 ] ],
      [ [ "scrap", 14 ] ],
      [ [ "steel_plate", 3 ] ],
      [ [ "blade", 2 ] ],
      [ [ "plastic_chunk", 8 ] ],
      [ [ "motor_small", 1 ] ]
    ]
  },
  {
    "result": "air_compressor",
    "type": "uncraft",
    "activity_level": "LIGHT_EXERCISE",
    "time": "120 m",
    "qualities": [ { "id": "SAW_M", "level": 1 }, { "id": "DRILL", "level": 1 }, { "id": "SCREW", "level": 1 } ],
    "components": [
      [ [ "scrap", 6 ] ],
      [ [ "steel_chunk", 3 ] ],
      [ [ "sheet_metal_small", 4 ] ],
      [ [ "cable", 10 ] ],
      [ [ "hose", 5 ] ],
      [ [ "motor", 1 ] ],
      [ [ "metal_tank", 1 ] ],
      [ [ "plastic_chunk", 5 ] ],
      [ [ "pipe_fittings", 4 ] ],
      [ [ "solder_wire", 15 ] ]
    ]
  },
  {
    "result": "hydraulic_press",
    "type": "uncraft",
    "activity_level": "LIGHT_EXERCISE",
    "time": "120 m",
    "qualities": [ { "id": "SAW_M", "level": 1 }, { "id": "DRILL", "level": 1 }, { "id": "SCREW", "level": 1 } ],
    "components": [
      [ [ "cable", 6 ] ],
      [ [ "steel_chunk", 6 ] ],
      [ [ "steel_lump", 4 ] ],
      [ [ "scrap", 14 ] ],
      [ [ "steel_plate", 2 ] ],
      [ [ "pipe", 4 ] ],
      [ [ "chain", 1 ] ],
      [ [ "motor_small", 1 ] ]
    ]
  },
  {
    "result": "arcade_machine",
    "type": "uncraft",
    "activity_level": "LIGHT_EXERCISE",
    "time": "120 m",
    "qualities": [ { "id": "SAW_M", "level": 1 }, { "id": "DRILL", "level": 1 }, { "id": "SCREW", "level": 1 } ],
    "components": [
      [ [ "television", 1 ] ],
      [ [ "plastic_chunk", 6 ] ],
      [ [ "circuit", 6 ] ],
      [ [ "2x4", 8 ] ],
      [ [ "nail", 6 ] ],
      [ [ "cable", 20 ] ],
      [ [ "power_supply", 2 ] ],
      [ [ "RAM", 4 ] ]
    ]
  },
  {
    "result": "autoclave",
    "type": "uncraft",
    "activity_level": "LIGHT_EXERCISE",
    "time": "120 m",
    "qualities": [ { "id": "SAW_M", "level": 1 }, { "id": "DRILL", "level": 1 }, { "id": "SCREW", "level": 1 } ],
    "components": [
      [ [ "pipe", 1 ] ],
      [ [ "scrap", 6 ] ],
      [ [ "e_scrap", 6 ] ],
      [ [ "steel_chunk", 3 ] ],
      [ [ "sheet_metal_small", 4 ] ],
      [ [ "sheet_metal", 6 ] ],
      [ [ "cable", 15 ] ],
      [ [ "hose", 2 ] ],
      [ [ "motor_small", 1 ] ],
      [ [ "cu_pipe", 5 ] ]
    ]
  },
  {
    "result": "bundle_rag",
    "type": "uncraft",
    "activity_level": "NO_EXERCISE",
    "skill_used": "fabrication",
    "qualities": [ { "id": "CUT", "level": 1 } ],
    "components": [ [ [ "cotton_patchwork", 10 ] ] ],
    "flags": [ "BLIND_EASY" ]
  },
  {
    "result": "bundle_leather",
    "type": "uncraft",
    "activity_level": "NO_EXERCISE",
    "skill_used": "fabrication",
    "qualities": [ { "id": "CUT", "level": 1 } ],
    "components": [ [ [ "leather", 10 ] ] ],
    "flags": [ "BLIND_EASY" ]
  },
  {
    "result": "bundle_wool",
    "type": "uncraft",
    "activity_level": "NO_EXERCISE",
    "skill_used": "fabrication",
    "qualities": [ { "id": "CUT", "level": 1 } ],
    "components": [ [ [ "felt_patch", 10 ] ] ],
    "flags": [ "BLIND_EASY" ]
  },
  {
    "result": "nomex",
    "type": "uncraft",
    "activity_level": "NO_EXERCISE",
    "skill_used": "fabrication",
    "qualities": [ { "id": "CUT", "level": 1 } ],
    "time": "1 h",
    "components": [ [ [ "thread_nomex", 50 ] ] ],
    "flags": [ "BLIND_EASY" ]
  },
  {
    "result": "garlic",
    "type": "uncraft",
    "activity_level": "NO_EXERCISE",
    "time": "15 s",
    "components": [ [ [ "garlic_clove", 6 ] ] ],
    "flags": [ "BLIND_EASY" ]
  },
  {
    "result": "styrofoam_cup",
    "type": "uncraft",
    "activity_level": "LIGHT_EXERCISE",
    "time": "6 s",
    "components": [ [ [ "cardboard", 2 ] ], [ [ "plastic_chunk", 2 ] ] ],
    "flags": [ "BLIND_EASY" ]
  },
  {
    "result": "pan",
    "type": "uncraft",
    "activity_level": "MODERATE_EXERCISE",
    "skill_used": "fabrication",
    "difficulty": 1,
    "time": "3 m",
    "qualities": [ { "id": "SAW_M", "level": 1 } ],
    "components": [ [ [ "steel_chunk", 1 ] ], [ [ "sheet_metal_small", 9 ] ], [ [ "scrap", 3 ] ] ]
  },
  {
    "result": "pot",
    "type": "uncraft",
    "activity_level": "MODERATE_EXERCISE",
    "skill_used": "fabrication",
    "difficulty": 1,
    "time": "5 m",
    "qualities": [ { "id": "SAW_M", "level": 1 } ],
    "components": [ [ [ "scrap", 20 ] ] ]
  },
  {
    "result": "pot_canning",
    "type": "uncraft",
    "activity_level": "MODERATE_EXERCISE",
    "skill_used": "fabrication",
    "difficulty": 1,
    "time": "5 m",
    "qualities": [ { "id": "SAW_M", "level": 1 } ],
    "components": [ [ [ "sheet_metal_small", 20 ], [ "steel_chunk", 2 ] ] ]
  },
  {
    "result": "fluid_preserved_brain",
    "type": "uncraft",
    "activity_level": "NO_EXERCISE",
    "time": "30 s",
    "components": [ [ [ "chem_formaldehyde", 10 ] ], [ [ "human_brain_embalmed", 5 ] ], [ [ "jar_3l_glass_sealed", 1 ] ] ],
    "flags": [ "BLIND_EASY" ]
  },
  {
    "result": "trailmap",
    "type": "uncraft",
    "activity_level": "NO_EXERCISE",
    "time": "30 s",
    "components": [ [ [ "paper", 10 ] ] ],
    "flags": [ "BLIND_EASY" ]
  },
  {
    "result": "spectrophotometer",
    "type": "uncraft",
    "activity_level": "LIGHT_EXERCISE",
    "skill_used": "electronics",
    "difficulty": 4,
    "skills_required": [ "chemistry", 1 ],
    "time": "20 m",
    "qualities": [ { "id": "SCREW", "level": 1 } ],
    "components": [
      [ [ "sheet_metal_small", 2 ] ],
      [ [ "cable", 1 ] ],
      [ [ "amplifier", 1 ] ],
      [ [ "plastic_chunk", 6 ] ],
      [ [ "small_lcd_screen", 1 ] ],
      [ [ "light_detector", 1 ] ],
      [ [ "glass_prism", 1 ] ],
      [ [ "solder_wire", 10 ] ]
    ]
  },
  {
    "result": "melting_point",
    "type": "uncraft",
    "activity_level": "LIGHT_EXERCISE",
    "skill_used": "electronics",
    "time": "20 m",
    "qualities": [ { "id": "SCREW", "level": 1 } ],
    "components": [
      [ [ "sheet_metal_small", 2 ] ],
      [ [ "steel_lump", 1 ] ],
      [ [ "cable", 1 ] ],
      [ [ "hotplate", 1 ] ],
      [ [ "solder_wire", 6 ] ],
      [ [ "lens_small", 1 ] ]
    ]
  },
  {
    "result": "vortex",
    "type": "uncraft",
    "activity_level": "LIGHT_EXERCISE",
    "skill_used": "electronics",
    "time": "20 m",
    "qualities": [ { "id": "SCREW", "level": 1 } ],
    "components": [
      [ [ "sheet_metal_small", 2 ] ],
      [ [ "steel_lump", 1 ] ],
      [ [ "cable", 1 ] ],
      [ [ "motor_tiny", 1 ] ],
      [ [ "plastic_chunk", 2 ] ],
      [ [ "solder_wire", 10 ] ]
    ]
  },
  {
    "result": "ph_meter",
    "type": "uncraft",
    "activity_level": "LIGHT_EXERCISE",
    "skill_used": "electronics",
    "time": "5 m",
    "qualities": [ { "id": "SCREW", "level": 1 } ],
    "components": [ [ [ "voltmeter", 1 ] ], [ [ "glass_tube_small", 2 ] ] ]
  },
  {
    "result": "voltmeter",
    "type": "uncraft",
    "activity_level": "LIGHT_EXERCISE",
    "skill_used": "electronics",
    "time": "20 m",
    "qualities": [ { "id": "SCREW", "level": 1 } ],
    "components": [ [ [ "scrap", 2 ] ], [ [ "amplifier", 1 ] ], [ [ "cable", 6 ] ], [ [ "plastic_chunk", 4 ] ], [ [ "e_scrap", 3 ] ] ]
  },
  {
    "result": "microscope",
    "type": "uncraft",
    "activity_level": "LIGHT_EXERCISE",
    "skill_used": "fabrication",
    "time": "30 m",
    "qualities": [ { "id": "SCREW", "level": 1 } ],
    "components": [
      [ [ "steel_lump", 2 ] ],
      [ [ "amplifier", 1 ] ],
      [ [ "light_bulb", 1 ] ],
      [ [ "cable", 2 ] ],
      [ [ "scrap", 3 ] ],
      [ [ "plastic_chunk", 4 ] ],
      [ [ "lens_small", 8 ] ],
      [ [ "lens", 2 ] ]
    ]
  },
  {
    "result": "microscope_dissecting",
    "type": "uncraft",
    "activity_level": "LIGHT_EXERCISE",
    "skill_used": "fabrication",
    "time": "45 m",
    "qualities": [ { "id": "SCREW", "level": 1 } ],
    "components": [
      [ [ "steel_lump", 2 ] ],
      [ [ "amplifier", 2 ] ],
      [ [ "light_bulb", 1 ] ],
      [ [ "cable", 2 ] ],
      [ [ "scrap", 3 ] ],
      [ [ "plastic_chunk", 4 ] ],
      [ [ "lens_small", 4 ] ],
      [ [ "lens", 4 ] ]
    ]
  },
  {
    "result": "microcentrifuge",
    "type": "uncraft",
    "activity_level": "LIGHT_EXERCISE",
    "skill_used": "fabrication",
    "time": "45 m",
    "qualities": [ { "id": "SCREW", "level": 1 } ],
    "using": [ [ "soldering_standard", 15 ] ],
    "components": [
      [ [ "sheet_metal_small", 2 ] ],
      [ [ "steel_chunk", 4 ] ],
      [ [ "cable", 2 ] ],
      [ [ "motor_small", 1 ] ],
      [ [ "plastic_chunk", 6 ] ],
      [ [ "solder_wire", 10 ] ]
    ]
  },
  {
    "result": "gelbox",
    "type": "uncraft",
    "activity_level": "LIGHT_EXERCISE",
    "skill_used": "fabrication",
    "time": "40 m",
    "qualities": [ { "id": "SCREW", "level": 1 } ],
    "using": [ [ "soldering_standard", 10 ] ],
    "components": [
      [ [ "power_supply", 4 ] ],
      [ [ "amplifier", 4 ] ],
      [ [ "cable", 6 ] ],
      [ [ "plastic_chunk", 10 ] ],
      [ [ "solder_wire", 5 ] ]
    ]
  },
  {
    "result": "medium_storage_battery",
    "type": "uncraft",
    "activity_level": "LIGHT_EXERCISE",
    "skill_used": "electronics",
    "difficulty": 8,
    "time": "40 m",
    "decomp_learn": [ [ "electronics", 3 ], [ "fabrication", 1 ] ],
    "using": [ [ "soldering_standard", 20 ] ],
    "qualities": [ { "id": "SCREW", "level": 1 } ],
    "components": [ [ [ "small_storage_battery", 9 ] ], [ [ "e_scrap", 3 ] ], [ [ "scrap", 7 ] ], [ [ "cable", 4 ] ] ]
  },
  {
    "result": "storage_battery",
    "type": "uncraft",
    "activity_level": "LIGHT_EXERCISE",
    "skill_used": "electronics",
    "difficulty": 8,
    "time": "1 h 30 m",
    "decomp_learn": [ [ "electronics", 3 ], [ "fabrication", 2 ] ],
    "qualities": [ { "id": "SCREW", "level": 1 } ],
    "components": [ [ [ "small_storage_battery", 49 ] ], [ [ "e_scrap", 15 ] ], [ [ "scrap", 31 ] ], [ [ "cable", 19 ] ] ]
  },
  {
    "result": "electric_blanket",
    "type": "uncraft",
    "activity_level": "LIGHT_EXERCISE",
    "skill_used": "tailor",
    "time": "30 m",
    "difficulty": 1,
    "qualities": [ { "id": "CUT", "level": 2 } ],
    "components": [ [ [ "cotton_patchwork", 25 ] ], [ [ "element", 5 ] ], [ [ "cable", 5 ] ] ]
  },
  {
    "result": "wearable_light",
    "type": "uncraft",
    "activity_level": "LIGHT_EXERCISE",
    "skill_used": "fabrication",
    "time": "30 s",
    "qualities": [ { "id": "CUT", "level": 1 } ],
    "components": [ [ [ "flashlight", 1 ] ], [ [ "cotton_patchwork", 2 ] ] ]
  },
  {
    "result": "miner_hat",
    "type": "uncraft",
    "activity_level": "LIGHT_EXERCISE",
    "skill_used": "fabrication",
    "time": "3 m",
    "qualities": [ { "id": "CUT", "level": 2 } ],
    "components": [
      [ [ "hat_hard", 1 ], [ "helmet_bike", 1 ] ],
      [ [ "flashlight", 1 ] ],
      [
        [ "cotton_patchwork", 2 ],
        [ "leather", 2 ],
        [ "cordage", 1, "LIST" ],
        [ "duct_tape", 10 ],
        [ "medical_tape", 20 ]
      ]
    ]
  },
  {
    "result": "adobe_pallet_done",
    "type": "uncraft",
    "activity_level": "LIGHT_EXERCISE",
    "skill_used": "fabrication",
    "time": "1 m",
    "difficulty": 1,
    "qualities": [ { "id": "HAMMER", "level": 1 } ],
    "components": [ [ [ "adobe_brick", 20 ] ], [ [ "frame_wood_light", 1 ] ] ]
  },
  {
    "result": "guitar_electric",
    "type": "uncraft",
    "activity_level": "LIGHT_EXERCISE",
    "skill_used": "electronics",
    "difficulty": 1,
    "time": "6 m",
    "qualities": [ { "id": "SCREW", "level": 1 }, { "id": "CUT", "level": 2 } ],
    "components": [
      [ [ "shoulder_strap", 1 ] ],
      [ [ "2x4", 1 ] ],
      [ [ "amplifier", 1 ] ],
      [ [ "cable", 10 ] ],
      [ [ "scrap", 1 ] ],
      [ [ "e_scrap", 2 ] ]
    ]
  },
  {
    "result": "amplifier_head",
    "type": "uncraft",
    "activity_level": "LIGHT_EXERCISE",
    "skill_used": "electronics",
    "difficulty": 1,
    "time": "1 h 15 m",
    "qualities": [ { "id": "SCREW", "level": 1 } ],
    "components": [
      [ [ "circuit", 1 ] ],
      [ [ "cable", 4 ] ],
      [ [ "amplifier", 4 ] ],
      [ [ "power_supply", 2 ] ],
      [ [ "plastic_chunk", 4 ] ],
      [ [ "scrap", 2 ] ],
      [ [ "splinter", 1 ] ],
      [ [ "solder_wire", 5 ] ],
      [ [ "e_scrap", 3 ] ],
      [ [ "RAM", 1 ] ]
    ]
  },
  {
    "result": "platinum_hairpin",
    "type": "uncraft",
    "activity_level": "LIGHT_EXERCISE",
    "time": "6 s",
    "qualities": [ { "id": "HAMMER", "level": 1 } ],
    "components": [ [ [ "platinum_small", 3 ] ] ]
  },
  {
    "result": "platinum_locket",
    "type": "uncraft",
    "activity_level": "LIGHT_EXERCISE",
    "time": "30 s",
    "qualities": [ { "id": "HAMMER", "level": 1 } ],
    "components": [ [ [ "platinum_small", 4 ] ] ]
  },
  {
    "result": "platinum_necklace",
    "type": "uncraft",
    "activity_level": "LIGHT_EXERCISE",
    "time": "30 s",
    "qualities": [ { "id": "HAMMER", "level": 1 } ],
    "components": [ [ [ "platinum_small", 3 ] ] ]
  },
  {
    "result": "platinum_bracelet",
    "type": "uncraft",
    "activity_level": "LIGHT_EXERCISE",
    "time": "36 s",
    "qualities": [ { "id": "HAMMER", "level": 1 } ],
    "components": [ [ [ "platinum_small", 8 ] ] ]
  },
  {
    "result": "garnet_platinum_bracelet",
    "type": "uncraft",
    "activity_level": "LIGHT_EXERCISE",
    "time": "1 m",
    "qualities": [ { "id": "HAMMER", "level": 1 } ],
    "components": [ [ [ "platinum_small", 8 ] ], [ [ "garnet", 4 ] ] ]
  },
  {
    "result": "amethyst_platinum_bracelet",
    "type": "uncraft",
    "activity_level": "LIGHT_EXERCISE",
    "time": "1 m",
    "qualities": [ { "id": "HAMMER", "level": 1 } ],
    "components": [ [ [ "platinum_small", 8 ] ], [ [ "amethyst", 4 ] ] ]
  },
  {
    "result": "aquamarine_platinum_bracelet",
    "type": "uncraft",
    "activity_level": "LIGHT_EXERCISE",
    "time": "1 m",
    "qualities": [ { "id": "HAMMER", "level": 1 } ],
    "components": [ [ [ "platinum_small", 8 ] ], [ [ "aquamarine", 4 ] ] ]
  },
  {
    "result": "emerald_platinum_bracelet",
    "type": "uncraft",
    "activity_level": "LIGHT_EXERCISE",
    "time": "1 m",
    "qualities": [ { "id": "HAMMER", "level": 1 } ],
    "components": [ [ [ "platinum_small", 8 ] ], [ [ "emerald", 4 ] ] ]
  },
  {
    "result": "alexandrite_platinum_bracelet",
    "type": "uncraft",
    "activity_level": "LIGHT_EXERCISE",
    "time": "1 m",
    "qualities": [ { "id": "HAMMER", "level": 1 } ],
    "components": [ [ [ "platinum_small", 8 ] ], [ [ "alexandrite", 4 ] ] ]
  },
  {
    "result": "ruby_platinum_bracelet",
    "type": "uncraft",
    "activity_level": "LIGHT_EXERCISE",
    "time": "1 m",
    "qualities": [ { "id": "HAMMER", "level": 1 } ],
    "components": [ [ [ "platinum_small", 8 ] ], [ [ "ruby", 4 ] ] ]
  },
  {
    "result": "peridot_platinum_bracelet",
    "type": "uncraft",
    "activity_level": "LIGHT_EXERCISE",
    "time": "1 m",
    "qualities": [ { "id": "HAMMER", "level": 1 } ],
    "components": [ [ [ "platinum_small", 8 ] ], [ [ "peridot", 4 ] ] ]
  },
  {
    "result": "sapphire_platinum_bracelet",
    "type": "uncraft",
    "activity_level": "LIGHT_EXERCISE",
    "time": "1 m",
    "qualities": [ { "id": "HAMMER", "level": 1 } ],
    "components": [ [ [ "platinum_small", 8 ] ], [ [ "sapphire", 4 ] ] ]
  },
  {
    "result": "tourmaline_platinum_bracelet",
    "type": "uncraft",
    "activity_level": "LIGHT_EXERCISE",
    "time": "1 m",
    "qualities": [ { "id": "HAMMER", "level": 1 } ],
    "components": [ [ [ "platinum_small", 8 ] ], [ [ "tourmaline", 4 ] ] ]
  },
  {
    "result": "citrine_platinum_bracelet",
    "type": "uncraft",
    "activity_level": "LIGHT_EXERCISE",
    "time": "1 m",
    "qualities": [ { "id": "HAMMER", "level": 1 } ],
    "components": [ [ [ "platinum_small", 8 ] ], [ [ "citrine", 4 ] ] ]
  },
  {
    "result": "blue_topaz_platinum_bracelet",
    "type": "uncraft",
    "activity_level": "LIGHT_EXERCISE",
    "time": "1 m",
    "qualities": [ { "id": "HAMMER", "level": 1 } ],
    "components": [ [ [ "platinum_small", 8 ] ], [ [ "blue_topaz", 4 ] ] ]
  },
  {
    "result": "opal_platinum_bracelet",
    "type": "uncraft",
    "activity_level": "LIGHT_EXERCISE",
    "time": "1 m",
    "qualities": [ { "id": "HAMMER", "level": 1 } ],
    "components": [ [ [ "platinum_small", 8 ] ], [ [ "opal", 4 ] ] ]
  },
  {
    "result": "pearl_platinum_bracelet",
    "type": "uncraft",
    "activity_level": "LIGHT_EXERCISE",
    "time": "1 m",
    "qualities": [ { "id": "HAMMER", "level": 1 } ],
    "components": [ [ [ "platinum_small", 8 ] ], [ [ "pearl", 4 ] ] ]
  },
  {
    "result": "onyx_platinum_bracelet",
    "type": "uncraft",
    "activity_level": "LIGHT_EXERCISE",
    "time": "1 m",
    "qualities": [ { "id": "HAMMER", "level": 1 } ],
    "components": [ [ [ "platinum_small", 8 ] ], [ [ "onyx", 4 ] ] ]
  },
  {
    "result": "diamond_platinum_bracelet",
    "type": "uncraft",
    "activity_level": "LIGHT_EXERCISE",
    "time": "1 m",
    "qualities": [ { "id": "HAMMER", "level": 1 } ],
    "components": [ [ [ "platinum_small", 8 ] ], [ [ "diamond", 4 ] ] ]
  },
  {
    "result": "platinum_dental_grill",
    "type": "uncraft",
    "activity_level": "LIGHT_EXERCISE",
    "time": "30 s",
    "qualities": [ { "id": "HAMMER", "level": 1 } ],
    "components": [ [ [ "platinum_small", 2 ] ] ]
  },
  {
    "result": "platinum_ear",
    "type": "uncraft",
    "activity_level": "LIGHT_EXERCISE",
    "time": "12 s",
    "qualities": [ { "id": "HAMMER", "level": 1 } ],
    "components": [ [ [ "platinum_small", 2 ] ] ]
  },
  {
    "result": "garnet_platinum_earring",
    "type": "uncraft",
    "activity_level": "LIGHT_EXERCISE",
    "time": "1 m",
    "qualities": [ { "id": "HAMMER", "level": 1 } ],
    "components": [ [ [ "platinum_small", 4 ] ], [ [ "garnet", 2 ] ] ]
  },
  {
    "result": "amethyst_platinum_earring",
    "type": "uncraft",
    "activity_level": "LIGHT_EXERCISE",
    "time": "1 m",
    "qualities": [ { "id": "HAMMER", "level": 1 } ],
    "components": [ [ [ "platinum_small", 4 ] ], [ [ "amethyst", 2 ] ] ]
  },
  {
    "result": "aquamarine_platinum_earring",
    "type": "uncraft",
    "activity_level": "LIGHT_EXERCISE",
    "time": "1 m",
    "qualities": [ { "id": "HAMMER", "level": 1 } ],
    "components": [ [ [ "platinum_small", 4 ] ], [ [ "aquamarine", 2 ] ] ]
  },
  {
    "result": "emerald_platinum_earring",
    "type": "uncraft",
    "activity_level": "LIGHT_EXERCISE",
    "time": "1 m",
    "qualities": [ { "id": "HAMMER", "level": 1 } ],
    "components": [ [ [ "platinum_small", 4 ] ], [ [ "emerald", 2 ] ] ]
  },
  {
    "result": "alexandrite_platinum_earring",
    "type": "uncraft",
    "activity_level": "LIGHT_EXERCISE",
    "time": "1 m",
    "qualities": [ { "id": "HAMMER", "level": 1 } ],
    "components": [ [ [ "platinum_small", 4 ] ], [ [ "alexandrite", 2 ] ] ]
  },
  {
    "result": "ruby_platinum_earring",
    "type": "uncraft",
    "activity_level": "LIGHT_EXERCISE",
    "time": "1 m",
    "qualities": [ { "id": "HAMMER", "level": 1 } ],
    "components": [ [ [ "platinum_small", 4 ] ], [ [ "ruby", 2 ] ] ]
  },
  {
    "result": "peridot_platinum_earring",
    "type": "uncraft",
    "activity_level": "LIGHT_EXERCISE",
    "time": "1 m",
    "qualities": [ { "id": "HAMMER", "level": 1 } ],
    "components": [ [ [ "platinum_small", 4 ] ], [ [ "peridot", 2 ] ] ]
  },
  {
    "result": "sapphire_platinum_earring",
    "type": "uncraft",
    "activity_level": "LIGHT_EXERCISE",
    "time": "1 m",
    "qualities": [ { "id": "HAMMER", "level": 1 } ],
    "components": [ [ [ "platinum_small", 4 ] ], [ [ "sapphire", 2 ] ] ]
  },
  {
    "result": "tourmaline_platinum_earring",
    "type": "uncraft",
    "activity_level": "LIGHT_EXERCISE",
    "time": "1 m",
    "qualities": [ { "id": "HAMMER", "level": 1 } ],
    "components": [ [ [ "platinum_small", 4 ] ], [ [ "tourmaline", 2 ] ] ]
  },
  {
    "result": "citrine_platinum_earring",
    "type": "uncraft",
    "activity_level": "LIGHT_EXERCISE",
    "time": "1 m",
    "qualities": [ { "id": "HAMMER", "level": 1 } ],
    "components": [ [ [ "platinum_small", 4 ] ], [ [ "citrine", 2 ] ] ]
  },
  {
    "result": "blue_topaz_platinum_earring",
    "type": "uncraft",
    "activity_level": "LIGHT_EXERCISE",
    "time": "1 m",
    "qualities": [ { "id": "HAMMER", "level": 1 } ],
    "components": [ [ [ "platinum_small", 4 ] ], [ [ "blue_topaz", 2 ] ] ]
  },
  {
    "result": "opal_platinum_earring",
    "type": "uncraft",
    "activity_level": "LIGHT_EXERCISE",
    "time": "1 m",
    "qualities": [ { "id": "HAMMER", "level": 1 } ],
    "components": [ [ [ "platinum_small", 4 ] ], [ [ "opal", 2 ] ] ]
  },
  {
    "result": "pearl_platinum_earring",
    "type": "uncraft",
    "activity_level": "LIGHT_EXERCISE",
    "time": "1 m",
    "qualities": [ { "id": "HAMMER", "level": 1 } ],
    "components": [ [ [ "platinum_small", 4 ] ], [ [ "pearl", 2 ] ] ]
  },
  {
    "result": "onyx_platinum_earring",
    "type": "uncraft",
    "activity_level": "LIGHT_EXERCISE",
    "time": "1 m",
    "qualities": [ { "id": "HAMMER", "level": 1 } ],
    "components": [ [ [ "platinum_small", 4 ] ], [ [ "onyx", 2 ] ] ]
  },
  {
    "result": "diamond_platinum_earring",
    "type": "uncraft",
    "activity_level": "LIGHT_EXERCISE",
    "time": "1 m",
    "qualities": [ { "id": "HAMMER", "level": 1 } ],
    "components": [ [ [ "platinum_small", 4 ] ], [ [ "diamond", 2 ] ] ]
  },
  {
    "result": "platinum_watch",
    "type": "uncraft",
    "activity_level": "LIGHT_EXERCISE",
    "time": "36 s",
    "qualities": [ { "id": "HAMMER", "level": 1 }, { "id": "SCREW", "level": 1 } ],
    "components": [ [ [ "platinum_small", 12 ] ], [ [ "clockworks", 1 ] ] ]
  },
  {
    "result": "platinum_ring",
    "type": "uncraft",
    "activity_level": "LIGHT_EXERCISE",
    "time": "30 s",
    "qualities": [ { "id": "HAMMER", "level": 1 } ],
    "components": [ [ [ "platinum_small", 2 ] ] ]
  },
  {
    "result": "garnet_platinum_ring",
    "type": "uncraft",
    "activity_level": "LIGHT_EXERCISE",
    "time": "1 m",
    "qualities": [ { "id": "HAMMER", "level": 1 } ],
    "components": [ [ [ "platinum_small", 2 ] ], [ [ "garnet", 1 ] ] ]
  },
  {
    "result": "amethyst_platinum_ring",
    "type": "uncraft",
    "activity_level": "LIGHT_EXERCISE",
    "time": "1 m",
    "qualities": [ { "id": "HAMMER", "level": 1 } ],
    "components": [ [ [ "platinum_small", 2 ] ], [ [ "amethyst", 1 ] ] ]
  },
  {
    "result": "aquamarine_platinum_ring",
    "type": "uncraft",
    "activity_level": "LIGHT_EXERCISE",
    "time": "1 m",
    "qualities": [ { "id": "HAMMER", "level": 1 } ],
    "components": [ [ [ "platinum_small", 2 ] ], [ [ "aquamarine", 1 ] ] ]
  },
  {
    "result": "emerald_platinum_ring",
    "type": "uncraft",
    "activity_level": "LIGHT_EXERCISE",
    "time": "1 m",
    "qualities": [ { "id": "HAMMER", "level": 1 } ],
    "components": [ [ [ "platinum_small", 2 ] ], [ [ "emerald", 1 ] ] ]
  },
  {
    "result": "alexandrite_platinum_ring",
    "type": "uncraft",
    "activity_level": "LIGHT_EXERCISE",
    "time": "1 m",
    "qualities": [ { "id": "HAMMER", "level": 1 } ],
    "components": [ [ [ "platinum_small", 2 ] ], [ [ "alexandrite", 1 ] ] ]
  },
  {
    "result": "ruby_platinum_ring",
    "type": "uncraft",
    "activity_level": "LIGHT_EXERCISE",
    "time": "1 m",
    "qualities": [ { "id": "HAMMER", "level": 1 } ],
    "components": [ [ [ "platinum_small", 2 ] ], [ [ "ruby", 1 ] ] ]
  },
  {
    "result": "peridot_platinum_ring",
    "type": "uncraft",
    "activity_level": "LIGHT_EXERCISE",
    "time": "1 m",
    "qualities": [ { "id": "HAMMER", "level": 1 } ],
    "components": [ [ [ "platinum_small", 2 ] ], [ [ "peridot", 1 ] ] ]
  },
  {
    "result": "sapphire_platinum_ring",
    "type": "uncraft",
    "activity_level": "LIGHT_EXERCISE",
    "time": "1 m",
    "qualities": [ { "id": "HAMMER", "level": 1 } ],
    "components": [ [ [ "platinum_small", 2 ] ], [ [ "sapphire", 1 ] ] ]
  },
  {
    "result": "tourmaline_platinum_ring",
    "type": "uncraft",
    "activity_level": "LIGHT_EXERCISE",
    "time": "1 m",
    "qualities": [ { "id": "HAMMER", "level": 1 } ],
    "components": [ [ [ "platinum_small", 2 ] ], [ [ "tourmaline", 1 ] ] ]
  },
  {
    "result": "citrine_platinum_ring",
    "type": "uncraft",
    "activity_level": "LIGHT_EXERCISE",
    "time": "1 m",
    "qualities": [ { "id": "HAMMER", "level": 1 } ],
    "components": [ [ [ "platinum_small", 2 ] ], [ [ "citrine", 1 ] ] ]
  },
  {
    "result": "blue_topaz_platinum_ring",
    "type": "uncraft",
    "activity_level": "LIGHT_EXERCISE",
    "time": "1 m",
    "qualities": [ { "id": "HAMMER", "level": 1 } ],
    "components": [ [ [ "platinum_small", 2 ] ], [ [ "blue_topaz", 1 ] ] ]
  },
  {
    "result": "opal_platinum_ring",
    "type": "uncraft",
    "activity_level": "LIGHT_EXERCISE",
    "time": "1 m",
    "qualities": [ { "id": "HAMMER", "level": 1 } ],
    "components": [ [ [ "platinum_small", 2 ] ], [ [ "opal", 1 ] ] ]
  },
  {
    "result": "pearl_platinum_ring",
    "type": "uncraft",
    "activity_level": "LIGHT_EXERCISE",
    "time": "1 m",
    "qualities": [ { "id": "HAMMER", "level": 1 } ],
    "components": [ [ [ "platinum_small", 2 ] ], [ [ "pearl", 1 ] ] ]
  },
  {
    "result": "onyx_platinum_ring",
    "type": "uncraft",
    "activity_level": "LIGHT_EXERCISE",
    "time": "1 m",
    "qualities": [ { "id": "HAMMER", "level": 1 } ],
    "components": [ [ [ "platinum_small", 2 ] ], [ [ "onyx", 1 ] ] ]
  },
  {
    "result": "diamond_platinum_ring",
    "type": "uncraft",
    "activity_level": "LIGHT_EXERCISE",
    "time": "1 m",
    "qualities": [ { "id": "HAMMER", "level": 1 } ],
    "components": [ [ [ "platinum_small", 2 ] ], [ [ "diamond", 1 ] ] ]
  },
  {
    "result": "razor_shaving",
    "type": "uncraft",
    "activity_level": "LIGHT_EXERCISE",
    "skill_used": "fabrication",
    "time": "6 s",
    "components": [ [ [ "plastic_chunk", 1 ] ], [ [ "razor_blade", 1 ] ] ]
  },
  {
    "result": "hair_dryer",
    "type": "uncraft",
    "activity_level": "LIGHT_EXERCISE",
    "skill_used": "mechanics",
    "difficulty": 1,
    "time": "5 m",
    "qualities": [ { "id": "SCREW", "level": 1 } ],
    "components": [ [ [ "plastic_chunk", 3 ] ], [ [ "motor_micro", 1 ] ], [ [ "cable", 1 ] ], [ [ "element", 1 ] ], [ [ "wire", 2 ] ] ]
  },
  {
    "result": "curling_iron",
    "type": "uncraft",
    "activity_level": "LIGHT_EXERCISE",
    "skill_used": "electronics",
    "difficulty": 1,
    "time": "10 m",
    "qualities": [ { "id": "SCREW", "level": 1 } ],
    "components": [ [ [ "element", 1 ] ], [ [ "ceramic_shard", 1 ] ], [ [ "scrap", 1 ] ], [ [ "cable", 1 ] ], [ [ "wire", 2 ] ] ]
  },
  {
    "result": "string_floss",
    "type": "uncraft",
    "activity_level": "LIGHT_EXERCISE",
    "skill_used": "fabrication",
    "time": "6 s",
    "//": "just unspool the floss, no need to make a big production out of it.",
    "components": [ [ [ "plastic_chunk", 1 ] ], [ [ "thread", 25 ] ] ]
  },
  {
    "result": "string_36",
    "type": "uncraft",
    "activity_level": "NO_EXERCISE",
    "skill_used": "tailor",
    "time": "60 s",
    "qualities": [ { "id": "CUT", "level": 1 } ],
    "components": [ [ [ "string_6", 6 ] ] ]
  },
  {
    "result": "rope_6",
    "type": "uncraft",
    "activity_level": "NO_EXERCISE",
    "skill_used": "tailor",
    "time": "60 s",
    "qualities": [ { "id": "CUT", "level": 2 } ],
    "components": [ [ [ "string_36", 6 ] ] ]
  },
  {
    "result": "rope_30",
    "type": "uncraft",
    "activity_level": "NO_EXERCISE",
    "skill_used": "tailor",
    "time": "60 s",
    "qualities": [ { "id": "CUT", "level": 2 } ],
    "components": [ [ [ "rope_6", 5 ] ] ]
  },
  {
    "result": "cordage_36",
    "type": "uncraft",
    "activity_level": "NO_EXERCISE",
    "skill_used": "tailor",
    "time": "60 s",
    "components": [ [ [ "cordage_6", 6 ] ] ]
  },
  {
    "result": "rope_makeshift_6",
    "type": "uncraft",
    "activity_level": "NO_EXERCISE",
    "skill_used": "tailor",
    "time": "60 s",
    "qualities": [ { "id": "CUT", "level": 2 } ],
    "components": [ [ [ "cordage_36", 6 ] ] ]
  },
  {
    "result": "rope_makeshift_30",
    "type": "uncraft",
    "activity_level": "NO_EXERCISE",
    "skill_used": "tailor",
    "time": "60 s",
    "qualities": [ { "id": "CUT", "level": 2 } ],
    "components": [ [ [ "rope_makeshift_6", 5 ] ] ]
  },
  {
    "result": "plunger_toilet",
    "type": "uncraft",
    "activity_level": "LIGHT_EXERCISE",
    "skill_used": "fabrication",
    "time": "12 s",
    "qualities": [ { "id": "CUT", "level": 2 } ],
    "components": [ [ [ "plastic_chunk", 2 ] ], [ [ "splinter", 3 ] ] ]
  },
  {
    "result": "icecream_scoop",
    "type": "uncraft",
    "activity_level": "MODERATE_EXERCISE",
    "skill_used": "fabrication",
    "time": "12 s",
    "qualities": [ { "id": "SCREW", "level": 1 } ],
    "components": [ [ [ "spoon", 1 ] ] ]
  },
  {
    "result": "cheese_grater",
    "type": "uncraft",
    "activity_level": "MODERATE_EXERCISE",
    "skill_used": "fabrication",
    "time": "12 s",
    "qualities": [ { "id": "SCREW", "level": 1 } ],
    "components": [ [ [ "plastic_chunk", 1 ] ], [ [ "scrap", 1 ] ] ]
  },
  {
    "result": "salt_lick",
    "type": "uncraft",
    "time": "5 m",
    "qualities": [ { "id": "HAMMER", "level": 1 } ],
    "components": [ [ [ "material_rocksalt", 10 ] ] ]
  },
  {
    "result": "broketent",
    "type": "uncraft",
    "activity_level": "LIGHT_EXERCISE",
    "skill_used": "tailor",
    "time": "10 m",
    "difficulty": 1,
    "qualities": [ { "id": "CUT", "level": 2 } ],
    "components": [ [ [ "tarp", 1 ] ], [ [ "tent_pole", 2 ] ], [ [ "plastic_sheet", 1 ] ], [ [ "plastic_sheet_small", 1 ] ] ]
  },
  {
    "result": "largebroketent",
    "type": "uncraft",
    "activity_level": "LIGHT_EXERCISE",
    "skill_used": "tailor",
    "time": "30 m",
    "difficulty": 1,
    "qualities": [ { "id": "CUT", "level": 2 } ],
    "components": [ [ [ "tarp", 4 ] ], [ [ "tent_pole", 5 ] ], [ [ "plastic_sheet", 3 ] ], [ [ "plastic_sheet_small", 3 ] ] ]
  },
  {
    "result": "knife_butter",
    "type": "uncraft",
    "activity_level": "MODERATE_EXERCISE",
    "time": "12 s",
    "qualities": [ { "id": "HAMMER", "level": 1 } ],
    "components": [ [ [ "scrap", 1 ] ] ]
  },
  {
    "result": "flask_hip",
    "type": "uncraft",
    "activity_level": "MODERATE_EXERCISE",
    "time": "12 s",
    "qualities": [ { "id": "HAMMER", "level": 1 } ],
    "components": [ [ [ "scrap", 2 ] ] ]
  },
  {
    "result": "clamp",
    "type": "uncraft",
    "activity_level": "MODERATE_EXERCISE",
    "time": "1 m",
    "qualities": [ { "id": "HAMMER", "level": 1 }, { "id": "SAW_M", "level": 1 } ],
    "components": [ [ [ "scrap", 4 ] ] ]
  },
  {
    "result": "e_tool",
    "type": "uncraft",
    "activity_level": "MODERATE_EXERCISE",
    "time": "2 m",
    "qualities": [ { "id": "SAW_M", "level": 1 } ],
    "components": [ [ [ "sheet_metal_small", 2 ] ], [ [ "scrap", 2 ] ] ]
  },
  {
    "result": "harmonica_holder",
    "type": "uncraft",
    "activity_level": "MODERATE_EXERCISE",
    "time": "12 s",
    "qualities": [ { "id": "HAMMER", "level": 1 } ],
    "components": [ [ [ "scrap", 2 ] ] ]
  },
  {
    "result": "coin_penny",
    "type": "uncraft",
    "activity_level": "MODERATE_EXERCISE",
    "time": "2 s",
    "qualities": [ { "id": "HAMMER", "level": 1 } ],
    "components": [ [ [ "copper", 3 ] ] ],
    "flags": [ "UNCRAFT_BY_CHARGE" ]
  },
  {
    "result": "coin_nickel",
    "type": "uncraft",
    "activity_level": "MODERATE_EXERCISE",
    "time": "2 s",
    "qualities": [ { "id": "HAMMER", "level": 1 } ],
    "components": [ [ [ "copper", 5 ] ] ],
    "flags": [ "UNCRAFT_BY_CHARGE" ]
  },
  {
    "result": "coin_dime",
    "type": "uncraft",
    "activity_level": "MODERATE_EXERCISE",
    "time": "2 s",
    "qualities": [ { "id": "HAMMER", "level": 1 } ],
    "components": [ [ [ "copper", 2 ] ] ],
    "flags": [ "UNCRAFT_BY_CHARGE" ]
  },
  {
    "result": "coin_quarter",
    "type": "uncraft",
    "activity_level": "MODERATE_EXERCISE",
    "time": "2 s",
    "qualities": [ { "id": "HAMMER", "level": 1 } ],
    "components": [ [ [ "copper", 6 ] ] ],
    "flags": [ "UNCRAFT_BY_CHARGE" ]
  },
  {
    "result": "coin_half_dollar",
    "type": "uncraft",
    "activity_level": "MODERATE_EXERCISE",
    "time": "2 s",
    "qualities": [ { "id": "HAMMER", "level": 1 } ],
    "components": [ [ [ "copper", 11 ] ] ],
    "flags": [ "UNCRAFT_BY_CHARGE" ]
  },
  {
    "result": "coin_dollar",
    "type": "uncraft",
    "activity_level": "MODERATE_EXERCISE",
    "time": "2 s",
    "qualities": [ { "id": "HAMMER", "level": 1 } ],
    "components": [ [ [ "copper", 8 ] ] ],
    "flags": [ "UNCRAFT_BY_CHARGE" ]
  },
  {
    "result": "coin_silver",
    "type": "uncraft",
    "activity_level": "MODERATE_EXERCISE",
    "time": "2 s",
    "qualities": [ { "id": "HAMMER", "level": 1 } ],
    "components": [ [ [ "silver_small", 31 ] ] ],
    "flags": [ "UNCRAFT_BY_CHARGE" ]
  },
  {
    "result": "coin_gold",
    "type": "uncraft",
    "activity_level": "MODERATE_EXERCISE",
    "time": "2 s",
    "qualities": [ { "id": "HAMMER", "level": 1 } ],
    "components": [ [ [ "gold_small", 31 ] ] ],
    "flags": [ "UNCRAFT_BY_CHARGE" ]
  },
  {
    "result": "spray_can",
    "type": "uncraft",
    "activity_level": "MODERATE_EXERCISE",
    "time": "2 m",
    "qualities": [ { "id": "SAW_M", "level": 1 } ],
    "components": [ [ [ "scrap_aluminum", 6 ] ] ]
  },
  {
    "result": "can_medium",
    "type": "uncraft",
    "activity_level": "MODERATE_EXERCISE",
    "time": "12 s",
    "qualities": [ { "id": "HAMMER", "level": 1 } ],
    "components": [ [ [ "scrap", 1 ] ] ]
  },
  {
    "result": "can_food_big",
    "type": "uncraft",
    "activity_level": "MODERATE_EXERCISE",
    "time": "1 m",
    "qualities": [ { "id": "SAW_M", "level": 1 } ],
    "components": [ [ [ "sheet_metal_small", 2 ] ], [ [ "scrap", 3 ] ] ]
  },
  {
    "result": "multitool",
    "type": "uncraft",
    "activity_level": "MODERATE_EXERCISE",
    "time": "40 s",
    "qualities": [ { "id": "HAMMER", "level": 1 }, { "id": "SCREW", "level": 1 } ],
    "components": [ [ [ "scrap", 3 ] ] ]
  },
  {
    "result": "thermos",
    "type": "uncraft",
    "activity_level": "MODERATE_EXERCISE",
    "time": "2 m",
    "qualities": [ { "id": "SAW_M", "level": 1 } ],
    "components": [ [ [ "sheet_metal_small", 2 ] ] ]
  },
  {
    "result": "scissors",
    "type": "uncraft",
    "activity_level": "MODERATE_EXERCISE",
    "time": "12 s",
    "qualities": [ { "id": "HAMMER", "level": 1 } ],
    "components": [ [ [ "scrap_aluminum", 2 ] ] ]
  },
  {
    "result": "shavingkit",
    "type": "uncraft",
    "activity_level": "MODERATE_EXERCISE",
    "time": "12 s",
    "qualities": [ { "id": "HAMMER", "level": 1 } ],
    "components": [ [ [ "plastic_chunk", 2 ] ] ]
  },
  {
    "result": "hammer",
    "type": "uncraft",
    "activity_level": "MODERATE_EXERCISE",
    "time": "30 s",
    "qualities": [ { "id": "HAMMER", "level": 1 } ],
    "components": [ [ [ "splinter", 1 ] ], [ [ "steel_chunk", 2 ] ] ]
  },
  {
    "result": "tongs",
    "type": "uncraft",
    "activity_level": "MODERATE_EXERCISE",
    "time": "2 m",
    "qualities": [ { "id": "HAMMER", "level": 1 }, { "id": "SAW_M", "level": 1 } ],
    "components": [ [ [ "steel_chunk", 2 ] ] ]
  },
  {
    "result": "umbrella",
    "type": "uncraft",
    "activity_level": "MODERATE_EXERCISE",
    "time": "1 m",
    "qualities": [ { "id": "CUT", "level": 2 }, { "id": "SAW_M", "level": 1 } ],
    "components": [ [ [ "plastic_chunk", 1 ] ], [ [ "scrap_aluminum", 1 ] ] ]
  },
  {
    "result": "mask_dust",
    "type": "uncraft",
    "activity_level": "LIGHT_EXERCISE",
    "time": "12 s",
    "components": [ [ [ "string_6", 1 ] ], [ [ "cotton_patchwork", 1 ] ] ]
  },
  {
    "result": "horn_bicycle",
    "type": "uncraft",
    "activity_level": "MODERATE_EXERCISE",
    "time": "12 s",
    "qualities": [ { "id": "CUT", "level": 2 } ],
    "components": [ [ [ "plastic_chunk", 3 ] ] ]
  },
  {
    "result": "cards_magic",
    "type": "uncraft",
    "activity_level": "NO_EXERCISE",
    "time": "2 s",
    "components": [ [ [ "paper", 20 ] ] ],
    "flags": [ "BLIND_EASY" ]
  },
  {
    "result": "webbing_belt",
    "type": "uncraft",
    "activity_level": "LIGHT_EXERCISE",
    "time": "30 s",
    "qualities": [ { "id": "CUT", "level": 2 } ],
    "components": [ [ [ "nylon", 3 ] ], [ [ "scrap", 1 ] ] ]
  },
  {
    "result": "kevlar_shears",
    "type": "uncraft",
    "activity_level": "MODERATE_EXERCISE",
    "time": "12 s",
    "qualities": [ { "id": "HAMMER", "level": 1 } ],
    "components": [ [ [ "scrap", 2 ] ] ]
  },
  {
    "result": "ballistic_vest_esapi",
    "type": "uncraft",
    "activity_level": "LIGHT_EXERCISE",
    "time": "5 m",
    "skill_used": "tailor",
    "difficulty": 3,
    "qualities": [ { "id": "FABRIC_CUT", "level": 2 } ],
    "components": [ [ [ "nylon", 10 ] ], [ [ "sheet_kevlar_layered", 12 ] ] ]
  },
  {
    "result": "soft_3a_vest",
    "type": "uncraft",
    "activity_level": "LIGHT_EXERCISE",
    "time": "5 m",
    "skill_used": "tailor",
    "difficulty": 3,
    "qualities": [ { "id": "FABRIC_CUT", "level": 2 } ],
    "components": [ [ [ "nylon", 10 ] ], [ [ "sheet_kevlar_layered", 12 ] ] ]
  },
  {
    "result": "level_3_vest",
    "type": "uncraft",
    "activity_level": "LIGHT_EXERCISE",
    "time": "5 m",
    "skill_used": "tailor",
    "difficulty": 3,
    "qualities": [ { "id": "FABRIC_CUT", "level": 2 } ],
    "components": [ [ [ "nylon", 10 ] ], [ [ "sheet_kevlar_layered", 12 ] ] ]
  },
  {
    "result": "ballistic_vest_light",
    "type": "uncraft",
    "activity_level": "LIGHT_EXERCISE",
    "time": "5 m",
    "skill_used": "tailor",
    "difficulty": 3,
    "qualities": [ { "id": "FABRIC_CUT", "level": 2 } ],
    "components": [ [ [ "nylon", 6 ] ] ]
  },
  {
    "result": "towel",
    "type": "uncraft",
    "activity_level": "LIGHT_EXERCISE",
    "time": "5 m",
    "qualities": [ { "id": "CUT_FINE", "level": 1 } ],
    "components": [ [ [ "thread", 7 ] ], [ [ "cotton_patchwork", 5 ] ] ]
  },
  {
    "result": "heavy_crowbar",
    "type": "uncraft",
    "activity_level": "MODERATE_EXERCISE",
    "time": "20 m",
    "qualities": [ { "id": "SAW_M", "level": 1 } ],
    "components": [ [ [ "steel_lump", 4 ] ] ]
  },
  {
    "result": "sheet_kevlar",
    "type": "uncraft",
    "activity_level": "LIGHT_EXERCISE",
    "time": "10 m",
    "skill_used": "tailor",
    "difficulty": 3,
    "qualities": [ { "id": "CUT_FINE", "level": 2 } ],
    "components": [ [ [ "thread_kevlar", 80 ] ] ],
    "//": "Realistically, this may be out of the question (though I have not found info to the contrary), and a full sheet would give way more thread, but this is to keep the time down"
  },
  {
    "result": "scrap_kevlar",
    "type": "uncraft",
    "activity_level": "NO_EXERCISE",
    "time": "1 m",
    "qualities": [ { "id": "CUT", "level": 2 } ],
    "components": [ [ [ "thread_kevlar", 10 ] ] ]
  },
  {
    "result": "sheet_kevlar_layered",
    "type": "uncraft",
    "activity_level": "NO_EXERCISE",
    "time": "10 m",
    "qualities": [ { "id": "CUT", "level": 2 } ],
    "components": [ [ [ "sheet_kevlar", 16 ] ] ],
    "//": "just ripping the seams to separate the 16 layers"
  },
  {
    "result": "office_letter_opener",
    "type": "uncraft",
    "activity_level": "LIGHT_EXERCISE",
    "time": "2 m",
    "qualities": [ { "id": "HAMMER", "level": 1 } ],
    "components": [ [ [ "silver_small", 8 ] ] ]
  },
  {
    "result": "leather_tarp",
    "type": "uncraft",
    "activity_level": "LIGHT_EXERCISE",
    "time": "10 m",
    "skill_used": "tailor",
    "difficulty": 1,
    "qualities": [ { "id": "CUT", "level": 2 } ],
    "components": [ [ [ "leather", 6 ] ] ]
  },
  {
    "result": "bag_garbage",
    "type": "uncraft",
    "activity_level": "LIGHT_EXERCISE",
    "time": "12 s",
    "components": [ [ [ "plastic_sheet", 1 ] ] ],
    "qualities": [ { "id": "CUT", "level": 1 } ]
  },
  {
    "result": "plastic_sheet",
    "type": "uncraft",
    "activity_level": "LIGHT_EXERCISE",
    "time": "24 s",
    "components": [ [ [ "plastic_sheet_small", 8 ] ] ],
    "qualities": [ { "id": "CUT", "level": 1 } ]
  },
  {
    "result": "cash_register",
    "type": "uncraft",
    "activity_level": "LIGHT_EXERCISE",
    "skill_used": "electronics",
    "time": "32 m",
    "using": [ [ "soldering_standard", 10 ] ],
    "qualities": [ { "id": "SCREW", "level": 1 }, { "id": "SAW_M", "level": 1 } ],
    "components": [
      [ [ "processor", 1 ] ],
      [ [ "RAM", 1 ] ],
      [ [ "circuit", 1 ] ],
      [ [ "amplifier", 1 ] ],
      [ [ "sheet_metal_small", 4 ] ],
      [ [ "cable", 6 ] ],
      [ [ "power_supply", 1 ] ],
      [ [ "plastic_chunk", 8 ] ],
      [ [ "small_lcd_screen", 1 ] ],
      [ [ "scrap", 4 ] ],
      [ [ "e_scrap", 3 ] ],
      [ [ "lock", 1 ] ]
    ]
  },
  {
    "result": "boots_combat",
    "type": "uncraft",
    "activity_level": "LIGHT_EXERCISE",
    "time": "24 s",
    "components": [ [ [ "sole_rubber", 1 ], [ "leather", 4 ], [ "scrap_kevlar", 4 ] ] ],
    "qualities": [ { "id": "CUT", "level": 1 } ]
  },
  {
    "result": "motorbike_boots",
    "type": "uncraft",
    "activity_level": "LIGHT_EXERCISE",
    "time": "24 s",
    "components": [ [ [ "sole_rubber", 1 ], [ "leather", 16 ], [ "scrap_kevlar", 16 ] ] ],
    "qualities": [ { "id": "CUT", "level": 1 } ]
  },
  {
    "result": "motor_police_boots",
    "type": "uncraft",
    "activity_level": "LIGHT_EXERCISE",
    "time": "24 s",
    "components": [ [ [ "sole_rubber", 1 ], [ "leather", 16 ] ] ],
    "qualities": [ { "id": "CUT", "level": 1 } ]
  },
  {
    "result": "boots_bunker",
    "type": "uncraft",
    "activity_level": "LIGHT_EXERCISE",
    "time": "24 s",
    "components": [ [ [ "sole_rubber", 1 ], [ "nomex", 24 ] ] ],
    "qualities": [ { "id": "CUT", "level": 1 } ]
  },
  {
    "result": "boots_fur",
    "type": "uncraft",
    "activity_level": "LIGHT_EXERCISE",
    "time": "24 s",
    "components": [ [ [ "sole_rubber", 1 ], [ "fur", 8 ], [ "leather", 10 ] ] ],
    "qualities": [ { "id": "CUT", "level": 1 } ]
  },
  {
    "result": "xs_boots_fur",
    "type": "uncraft",
    "activity_level": "LIGHT_EXERCISE",
    "time": "24 s",
    "components": [ [ [ "sole_rubber", 1 ], [ "fur", 6 ], [ "leather", 8 ] ] ],
    "qualities": [ { "id": "CUT", "level": 1 } ]
  },
  {
    "result": "xl_boots_fur",
    "type": "uncraft",
    "activity_level": "LIGHT_EXERCISE",
    "time": "24 s",
    "components": [ [ [ "sole_rubber", 1 ], [ "fur", 10 ], [ "leather", 12 ] ] ],
    "qualities": [ { "id": "CUT", "level": 1 } ]
  },
  {
    "result": "sneakers",
    "type": "uncraft",
    "activity_level": "LIGHT_EXERCISE",
    "time": "24 s",
    "components": [ [ [ "sole_rubber", 1 ], [ "cotton_patchwork", 8 ] ] ],
    "qualities": [ { "id": "CUT", "level": 1 } ]
  },
  {
    "result": "hat_boonie",
    "type": "uncraft",
    "activity_level": "LIGHT_EXERCISE",
    "time": "24 s",
    "components": [ [ [ "cotton_patchwork", 16 ] ] ],
    "qualities": [ { "id": "CUT", "level": 1 } ]
  },
  {
    "result": "hat_cotton",
    "type": "uncraft",
    "activity_level": "LIGHT_EXERCISE",
    "time": "24 s",
    "components": [ [ [ "cotton_patchwork", 12 ] ] ],
    "qualities": [ { "id": "CUT", "level": 1 } ]
  },
  {
    "result": "hat_fur",
    "type": "uncraft",
    "activity_level": "LIGHT_EXERCISE",
    "time": "24 s",
    "components": [ [ [ "fur", 3 ] ] ],
    "qualities": [ { "id": "CUT", "level": 1 } ]
  },
  {
    "result": "hat_faux_fur",
    "type": "uncraft",
    "activity_level": "LIGHT_EXERCISE",
    "time": "24 s",
    "components": [ [ [ "faux_fur", 3 ] ] ],
    "qualities": [ { "id": "CUT", "level": 1 } ]
  },
  {
    "result": "hat_hunting",
    "type": "uncraft",
    "activity_level": "LIGHT_EXERCISE",
    "time": "24 s",
    "components": [ [ [ "felt_patch", 32 ] ] ],
    "qualities": [ { "id": "CUT", "level": 1 } ]
  },
  {
    "result": "breeches",
    "type": "uncraft",
    "activity_level": "LIGHT_EXERCISE",
    "time": "60 s",
    "components": [ [ [ "cotton_patchwork", 32 ] ] ],
    "qualities": [ { "id": "CUT", "level": 1 } ]
  },
  {
    "result": "pants_cargo",
    "type": "uncraft",
    "activity_level": "LIGHT_EXERCISE",
    "time": "10 m",
    "components": [ [ [ "cotton_patchwork", 80 ] ] ],
    "qualities": [ { "id": "CUT", "level": 1 } ]
  },
  {
    "result": "pants_leather",
    "type": "uncraft",
    "activity_level": "LIGHT_EXERCISE",
    "time": "24 s",
    "components": [ [ [ "leather", 12 ] ] ],
    "qualities": [ { "id": "CUT", "level": 1 } ]
  },
  {
    "result": "sleeping_bag_fur_roll",
    "type": "uncraft",
    "activity_level": "LIGHT_EXERCISE",
    "time": "20 m",
    "components": [ [ [ "cotton_patchwork", 60 ], [ "fur", 8 ] ] ],
    "qualities": [ { "id": "CUT", "level": 1 } ]
  },
  {
    "result": "backpack",
    "type": "uncraft",
    "activity_level": "LIGHT_EXERCISE",
    "time": "10 m",
    "components": [ [ [ "nylon", 16 ] ] ],
    "qualities": [ { "id": "CUT", "level": 1 } ]
  },
  {
    "result": "blazer",
    "type": "uncraft",
    "activity_level": "LIGHT_EXERCISE",
    "time": "10 m",
    "components": [ [ [ "felt_patch", 150 ] ] ],
    "qualities": [ { "id": "CUT", "level": 1 } ]
  },
  {
    "result": "office_holepunch",
    "type": "uncraft",
    "activity_level": "MODERATE_EXERCISE",
    "time": "10 s",
    "qualities": [ { "id": "HAMMER", "level": 1 } ],
    "components": [ [ [ "scrap_aluminum", 1 ] ] ]
  },
  {
    "result": "mic_stand_tall",
    "type": "uncraft",
    "activity_level": "MODERATE_EXERCISE",
    "time": "2 m",
    "qualities": [ { "id": "HAMMER", "level": 1 }, { "id": "SAW_M", "level": 1 } ],
    "components": [ [ [ "scrap_aluminum", 30 ] ] ]
  },
  {
    "result": "guitar_stand",
    "type": "uncraft",
    "activity_level": "MODERATE_EXERCISE",
    "time": "2 m",
    "qualities": [ { "id": "HAMMER", "level": 1 }, { "id": "SAW_M", "level": 1 } ],
    "components": [ [ [ "scrap_aluminum", 10 ] ] ]
  },
  {
    "result": "bat_metal",
    "type": "uncraft",
    "activity_level": "MODERATE_EXERCISE",
    "time": "2 m",
    "qualities": [ { "id": "HAMMER", "level": 1 }, { "id": "SAW_M", "level": 1 } ],
    "components": [ [ [ "scrap_aluminum", 15 ] ] ]
  },
  {
    "result": "PR24-extended",
    "type": "uncraft",
    "activity_level": "MODERATE_EXERCISE",
    "time": "2 m",
    "qualities": [ { "id": "HAMMER", "level": 1 }, { "id": "CUT", "level": 1 }, { "id": "SAW_M", "level": 1 } ],
    "components": [ [ [ "scrap_aluminum", 10 ], [ "plastic_chunk", 3 ] ] ]
  },
  {
    "result": "PR24-retracted",
    "type": "uncraft",
    "activity_level": "MODERATE_EXERCISE",
    "time": "2 m",
    "qualities": [ { "id": "HAMMER", "level": 1 }, { "id": "CUT", "level": 1 }, { "id": "SAW_M", "level": 1 } ],
    "components": [ [ [ "scrap_aluminum", 10 ], [ "plastic_chunk", 3 ] ] ]
  },
  {
<<<<<<< HEAD
    "result": "compact_ASRG_containment",
    "type": "uncraft",
    "activity_level": "MODERATE_EXERCISE",
    "time": "300 m",
    "qualities": [
      { "id": "SAW_M", "level": 2 },
      { "id": "DRILL", "level": 2 },
      { "id": "SCREW", "level": 1 },
      { "id": "WRENCH", "level": 2 }
    ],
    "components": [
      [ [ "mil_plate", 6 ] ],
      [ [ "steel_plate", 6 ] ],
      [ [ "large_lcd_screen", 1 ] ],
      [ [ "scrap", 20 ] ],
      [ [ "cable", 15 ] ],
      [ [ "lead", 100 ] ],
      [ [ "compact_ASRG", 1 ] ]
    ]
=======
    "result": "sheet_cotton",
    "type": "uncraft",
    "activity_level": "NO_EXERCISE",
    "time": "30 s",
    "qualities": [ { "id": "CUT", "level": 2 } ],
    "components": [ [ [ "cotton_patchwork", 8 ] ] ]
  },
  {
    "result": "sheet_faux_fur",
    "type": "uncraft",
    "activity_level": "NO_EXERCISE",
    "time": "30 s",
    "qualities": [ { "id": "CUT", "level": 2 } ],
    "components": [ [ [ "faux_fur", 8 ] ] ]
  },
  {
    "result": "sheet_felt",
    "type": "uncraft",
    "activity_level": "NO_EXERCISE",
    "time": "30 s",
    "qualities": [ { "id": "CUT", "level": 2 } ],
    "components": [ [ [ "felt_patch", 8 ] ] ]
  },
  {
    "result": "sheet_lycra",
    "type": "uncraft",
    "activity_level": "NO_EXERCISE",
    "time": "30 s",
    "qualities": [ { "id": "CUT", "level": 2 } ],
    "components": [ [ [ "lycra_patch", 8 ] ] ]
  },
  {
    "result": "sheet_neoprene",
    "type": "uncraft",
    "activity_level": "NO_EXERCISE",
    "time": "30 s",
    "qualities": [ { "id": "CUT", "level": 2 } ],
    "components": [ [ [ "neoprene", 8 ] ] ]
  },
  {
    "result": "sheet_nomex",
    "type": "uncraft",
    "activity_level": "NO_EXERCISE",
    "time": "30 s",
    "qualities": [ { "id": "FABRIC_CUT", "level": 2 } ],
    "components": [ [ [ "nomex", 8 ] ] ]
  },
  {
    "result": "sheet_nylon",
    "type": "uncraft",
    "activity_level": "NO_EXERCISE",
    "time": "30 s",
    "qualities": [ { "id": "CUT", "level": 2 } ],
    "components": [ [ [ "nylon", 8 ] ] ]
  },
  {
    "result": "golf_club",
    "type": "uncraft",
    "activity_level": "MODERATE_EXERCISE",
    "time": "2 m",
    "qualities": [ { "id": "HAMMER", "level": 1 }, { "id": "SAW_M", "level": 1 } ],
    "components": [ [ [ "scrap_aluminum", 6 ] ] ]
  },
  {
    "result": "baton",
    "type": "uncraft",
    "activity_level": "MODERATE_EXERCISE",
    "time": "2 m",
    "qualities": [ { "id": "HAMMER", "level": 1 }, { "id": "SAW_M", "level": 1 } ],
    "components": [ [ [ "scrap_aluminum", 14 ] ] ]
  },
  {
    "result": "baton-extended",
    "type": "uncraft",
    "activity_level": "MODERATE_EXERCISE",
    "time": "2 m",
    "qualities": [ { "id": "HAMMER", "level": 1 }, { "id": "SAW_M", "level": 1 } ],
    "components": [ [ [ "scrap_aluminum", 14 ] ] ]
  },
  {
    "result": "pot_aluminum",
    "type": "uncraft",
    "activity_level": "MODERATE_EXERCISE",
    "skill_used": "fabrication",
    "difficulty": 1,
    "time": "3 m",
    "qualities": [ { "id": "SAW_M", "level": 1 } ],
    "components": [ [ [ "scrap_aluminum", 4 ] ] ]
  },
  {
    "result": "aluminum_pan",
    "type": "uncraft",
    "activity_level": "MODERATE_EXERCISE",
    "skill_used": "fabrication",
    "difficulty": 1,
    "time": "2 m",
    "qualities": [ { "id": "HAMMER", "level": 1 } ],
    "components": [ [ [ "scrap_aluminum", 4 ] ] ]
  },
  {
    "result": "aluminum_stepladder",
    "type": "uncraft",
    "activity_level": "MODERATE_EXERCISE",
    "time": "2 m",
    "qualities": [ { "id": "SAW_M", "level": 1 } ],
    "components": [ [ [ "material_aluminium_ingot", 135 ] ] ]
  },
  {
    "result": "steel_scissors",
    "type": "uncraft",
    "activity_level": "MODERATE_EXERCISE",
    "time": "12 s",
    "qualities": [ { "id": "HAMMER", "level": 1 } ],
    "components": [ [ [ "scrap", 3 ] ] ]
>>>>>>> dc9ff8f6
  }
]<|MERGE_RESOLUTION|>--- conflicted
+++ resolved
@@ -6472,7 +6472,6 @@
     "components": [ [ [ "scrap_aluminum", 10 ], [ "plastic_chunk", 3 ] ] ]
   },
   {
-<<<<<<< HEAD
     "result": "compact_ASRG_containment",
     "type": "uncraft",
     "activity_level": "MODERATE_EXERCISE",
@@ -6492,7 +6491,8 @@
       [ [ "lead", 100 ] ],
       [ [ "compact_ASRG", 1 ] ]
     ]
-=======
+  },
+  {
     "result": "sheet_cotton",
     "type": "uncraft",
     "activity_level": "NO_EXERCISE",
@@ -6607,6 +6607,5 @@
     "time": "12 s",
     "qualities": [ { "id": "HAMMER", "level": 1 } ],
     "components": [ [ [ "scrap", 3 ] ] ]
->>>>>>> dc9ff8f6
   }
 ]