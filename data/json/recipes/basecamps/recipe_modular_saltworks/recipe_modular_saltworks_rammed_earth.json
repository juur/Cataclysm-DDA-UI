--- conflicted
+++ resolved
@@ -11,36 +11,8 @@
     "construction_blueprint": "fbmsw_saltpan_rammed_earth_northeast",
     "blueprint_name": "NE rammed earth saltpan",
     "blueprint_requires": [ { "id": "fbmsw_0" } ],
-<<<<<<< HEAD
-    "blueprint_provides": [ { "id": "fbmsw_northeast" }, { "id": "Salt_Pan" }, { "id": "saltworks_recipes_1" } ],
+    "blueprint_provides": [ { "id": "fbmsw_northeast" }, { "id": "Salt_Pan" }, { "id": "kitchen" }, { "id": "saltworks_recipes_1" } ],
     "blueprint_excludes": [ { "id": "fbmsw_northeast" } ]
-=======
-    "blueprint_provides": [ { "id": "fbmsw_northeast" }, { "id": "Salt_Pan" }, { "id": "kitchen" }, { "id": "saltworks_recipes_1" } ],
-    "blueprint_excludes": [ { "id": "fbmsw_northeast" } ],
-    "blueprint_needs": {
-      "time": "6 d 5 h 10 m",
-      "skills": [ [ "fabrication", 3 ], [ "survival", 2 ] ],
-      "inline": {
-        "tools": [ [ [ "frame_wood_light", -1 ] ], [ [ "log", -1 ] ] ],
-        "qualities": [
-          [ { "id": "CUT" } ],
-          [ { "id": "DIG", "level": 2 } ],
-          [ { "id": "HAMMER", "level": 2 } ],
-          [ { "id": "SAW_W", "level": 2 } ]
-        ],
-        "components": [
-          [ [ "2x4", 211 ] ],
-          [ [ "concrete", 20 ], [ "material_quicklime", 400 ], [ "material_sand", 400 ] ],
-          [ [ "material_soil", 4800 ] ],
-          [ [ "nail", 486 ] ],
-          [ [ "pointy_stick", 40 ], [ "spear_wood", 40 ] ],
-          [ [ "rope_6", 2 ], [ "rope_makeshift_6", 2 ] ],
-          [ [ "water", 2000 ], [ "water_clean", 2000 ] ],
-          [ [ "wood_panel", 22 ] ]
-        ]
-      }
-    }
->>>>>>> 316dc82e
   },
   {
     "type": "recipe",
@@ -69,41 +41,7 @@
     "construction_blueprint": "fbmsw_brewery0_rammed_earth_southwest",
     "blueprint_name": "SW rammed earth brewery",
     "blueprint_requires": [ { "id": "fbmsw_0" } ],
-<<<<<<< HEAD
-    "blueprint_provides": [ { "id": "fbmsw_southwest" }, { "id": "brewery" } ],
+    "blueprint_provides": [ { "id": "fbmsw_southwest" }, { "id": "saltworks_recipes_2" }, { "id": "brewery" } ],
     "blueprint_excludes": [ { "id": "fbmsw_southwest" } ]
-=======
-    "blueprint_provides": [ { "id": "fbmsw_southwest" }, { "id": "saltworks_recipes_2" }, { "id": "brewery" } ],
-    "blueprint_excludes": [ { "id": "fbmsw_southwest" } ],
-    "blueprint_needs": {
-      "time": "6 d 17 h 45 m",
-      "skills": [ [ "cooking", 3 ], [ "fabrication", 3 ], [ "survival", 2 ] ],
-      "inline": {
-        "tools": [ [ [ "frame_wood_light", -1 ] ], [ [ "log", -1 ] ] ],
-        "qualities": [
-          [ { "id": "CUT" } ],
-          [ { "id": "DIG", "level": 2 } ],
-          [ { "id": "HAMMER", "level": 2 } ],
-          [ { "id": "SAW_M", "level": 2 } ],
-          [ { "id": "SAW_W", "level": 2 } ],
-          [ { "id": "WRENCH" } ]
-        ],
-        "components": [
-          [ [ "2x4", 240 ] ],
-          [ [ "nail", 510 ] ],
-          [ [ "pointy_stick", 42 ], [ "spear_wood", 42 ] ],
-          [ [ "pipe", 36 ] ],
-          [ [ "sheet_metal", 7 ] ],
-          [ [ "sheet_metal_small", 12 ] ],
-          [ [ "water_faucet", 2 ] ],
-          [ [ "material_soil", 5040 ] ],
-          [ [ "water", 2100 ], [ "water_clean", 2100 ] ],
-          [ [ "material_sand", 420 ], [ "material_quicklime", 420 ], [ "concrete", 21 ] ],
-          [ [ "rope_makeshift_6", 2 ], [ "rope_6", 2 ] ],
-          [ [ "wood_panel", 20 ] ]
-        ]
-      }
-    }
->>>>>>> 316dc82e
   }
 ]