--- conflicted
+++ resolved
@@ -25,12 +25,11 @@
         "description": "Central Stairs Evac Shelter Base",
         "om_terrains": [ "shelter_2", "shelter_2_vandal" ]
       },
-<<<<<<< HEAD
       {
         "id": "faction_base_sealab_small_0",
         "description": "Freshwater Research Station Base",
         "om_terrains": [ "sealab_small_-3" ]
-=======
+      },
       { "id": "faction_base_helipad_0", "description": "Military Helipad Base", "om_terrains": [ "helipad_nw" ] },
       {
         "id": "faction_base_outpost_normal_0",
@@ -41,7 +40,6 @@
         "id": "faction_base_outpost_cross_0",
         "description": "Cross Military Outpost Base",
         "om_terrains": [ "outpost_cross" ]
->>>>>>> 061b97fb
       },
       { "id": "faction_base_lighthouse_0", "description": "Lighthouse Base", "om_terrains": [ "lighthouse_ground" ] },
       {
