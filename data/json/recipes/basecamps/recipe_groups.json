[
  {
    "type": "recipe_group",
    "id": "all_faction_base_types",
    "building_type": "NONE",
    "recipes": [
      { "id": "faction_base_modular_hub_field_0", "description": "Field Camp", "om_terrains": [ "field" ] },
      {
        "id": "faction_base_firestation_0",
        "description": "Side Bunkroom Firestation Base",
        "om_terrains": [ "fire_station" ]
      },
      {
        "id": "faction_base_shelter_0",
        "description": "Open Center Evac Shelter Base",
        "om_terrains": [ "shelter", "shelter_vandal" ]
      },
      {
        "id": "faction_base_shelter_1_0",
        "description": "Corner Stairs Evac Shelter Base",
        "om_terrains": [ "shelter_1", "shelter_1_vandal" ]
      },
      {
        "id": "faction_base_shelter_2_0",
        "description": "Central Stairs Evac Shelter Base",
        "om_terrains": [ "shelter_2", "shelter_2_vandal" ]
      },
      {
<<<<<<< HEAD
        "id": "faction_base_radio_tower_0",
        "description": "Radio Tower Without Building Base",
        "om_terrains": [ "radio_tower" ]
      },
      {
        "id": "faction_base_radio_tower_1_0",
        "description": "Radio Tower With Building Base",
        "om_terrains": [ "radio_tower_1" ]
=======
        "id": "faction_base_fire_lookout_tower_0",
        "description": "Fire Lookout Tower Base",
        "om_terrains": [ "ws_fire_lookout_tower_base" ]
      },
      {
        "id": "faction_base_mansion_+1_0",
        "description": "Mansion Fountain Garden Base",
        "om_terrains": [ "mansion_+1" ]
      },
      {
        "id": "faction_base_mansion_+2_0",
        "description": "Mansion Dance Floor Room Base",
        "om_terrains": [ "mansion_+2" ]
      },
      {
        "id": "faction_base_mansion_+3_0",
        "description": "Mansion Basketball Room Base",
        "om_terrains": [ "mansion_+3" ]
      },
      {
        "id": "faction_base_mansion_+4_0",
        "description": "Mansion Garden With Columns Base",
        "om_terrains": [ "mansion_+4" ]
>>>>>>> 787ce29f
      }
    ]
  },
  {
    "type": "recipe_group",
    "id": "all_faction_base_expansions",
    "building_type": "NONE",
    "recipes": [
      { "id": "faction_base_farm_0", "description": "Farm", "om_terrains": [ "field" ] },
      { "id": "faction_base_garage_0", "description": "Garage", "om_terrains": [ "field" ] },
      { "id": "faction_base_canteen_0", "description": "Canteen", "om_terrains": [ "field" ] },
      { "id": "faction_base_livestock_0", "description": "Livestock Area", "om_terrains": [ "field" ] },
      { "id": "faction_base_storehouse_0", "description": "Central Storage Building", "om_terrains": [ "field" ] },
      { "id": "faction_base_saltworks_0", "description": "Saltworks Area", "om_terrains": [ "field" ] },
      { "id": "faction_base_workshop_0", "description": "Fabrication Workshop", "om_terrains": [ "field" ] },
      { "id": "faction_base_mansion_e1", "description": "Mansion's Entrance", "om_terrains": [ "mansion_e1" ] },
      { "id": "faction_base_mansion_e2", "description": "Mansion's Entrance", "om_terrains": [ "mansion_e2" ] },
      { "id": "faction_base_mansion_t1", "description": "Mansion's Swimming Pool", "om_terrains": [ "mansion_t1" ] },
      { "id": "faction_base_mansion_t2", "description": "Mansion's Bedrooms", "om_terrains": [ "mansion_t2" ] },
      { "id": "faction_base_mansion_t3", "description": "Mansion's???", "om_terrains": [ "mansion_t3" ] },
      { "id": "faction_base_mansion_t4", "description": "Mansion's Kitchen", "om_terrains": [ "mansion_t4" ] },
      { "id": "faction_base_mansion_t5", "description": "Mansion's Library", "om_terrains": [ "mansion_t5" ] },
      { "id": "faction_base_mansion_t6", "description": "Mansion's Bedroom", "om_terrains": [ "mansion_t6" ] },
      { "id": "faction_base_mansion_t7", "description": "Mansion's Living Rooms", "om_terrains": [ "mansion_t7" ] },
      { "id": "faction_base_mansion_c1", "description": "Mansion's Swimming Pool", "om_terrains": [ "mansion_c1" ] },
      { "id": "faction_base_mansion_c2", "description": "Mansion's Bar", "om_terrains": [ "mansion_c2" ] },
      { "id": "faction_base_mansion_c3", "description": "Mansion's Living Rooms", "om_terrains": [ "mansion_c3" ] },
      { "id": "faction_base_mansion_c4", "description": "Mansion's Bedroom", "om_terrains": [ "mansion_c4" ] },
      { "id": "faction_base_mansion_c5", "description": "Mansion's Kitchen", "om_terrains": [ "mansion_c5" ] }
    ]
  },
  {
    "type": "recipe_group",
    "id": "kitchen_recipes_1",
    "building_type": "COOK",
    "recipes": [
      { "id": "tinder", "description": " Craft: Tinder" },
      { "id": "meat_cooked", "description": " Cook: Meat, Cooked" },
      { "id": "fish_cooked", "description": " Cook: Fish, Cooked" },
      { "id": "veggy_cooked", "description": " Cook: Veggy, Cooked" },
      { "id": "boiled_egg", "description": " Cook: Egg, Boiled" },
      { "id": "starch", "description": " Cook: Starch" },
      { "id": "starch_from_fibrous_stuff", "description": " Cook: Cattail Starch" },
      { "id": "flatbread", "description": " Cook: Flatbread" },
      { "id": "veggy_wild_cooked", "description": " Cook: Veggy, Cooked Wild" }
    ]
  },
  {
    "type": "recipe_group",
    "id": "kitchen_recipes_2",
    "building_type": "COOK",
    "recipes": [
      { "id": "flour", "description": " Cook: Flour" },
      { "id": "salt", "description": " Cook: Salt" },
      { "id": "bread", "description": " Cook: Bread" },
      { "id": "fruit_leather", "description": " Cook: Fruit Leather" },
      { "id": "jerky", "description": " Cook: Meat Jerky" },
      { "id": "mushroom_cooked", "description": " Cook: Mushroom, Cooked" },
      { "id": "lard", "description": " Cook: Lard" },
      { "id": "cornmeal", "description": " Cook: Cornmeal" },
      { "id": "meat_smoked", "description": " Cook: Meat, Smoked" },
      { "id": "fish_smoked", "description": " Cook: Fish, Smoked" },
      { "id": "dry_mushroom", "description": " Cook: Mushroom, Dried" },
      { "id": "dry_fruit", "description": " Cook: Fruit, Dehydrated" },
      { "id": "sausage", "description": " Cook: Sausage" },
      { "id": "sausage_wasteland", "description": " Cook: Sausage, Wasteland" }
    ]
  },
  {
    "type": "recipe_group",
    "id": "kitchen_recipes_3",
    "building_type": "COOK",
    "recipes": [
      { "id": "pie_meat", "description": " Cook: Meat Pie" },
      { "id": "pie_veggy", "description": " Cook: Veggy Pie" },
      { "id": "sugar", "description": " Cook: Sugar" },
      { "id": "hardtack", "description": " Cook: Hardtack" },
      { "id": "veggy_pickled_jarred", "description": " Cook: Veggy, Pickled" },
      { "id": "cheese_hard", "description": " Cook: Cheese, Hard" },
      { "id": "pemmican", "description": " Cook: Pemmican" },
      { "id": "veggy_aspic", "description": " Cook: Veggy Aspic" },
      { "id": "meat_canned_jarred", "description": " Cook: Meat, Canned" },
      { "id": "meat_aspic", "description": " Cook: Meat Aspic" },
      { "id": "kompot", "description": " Cook: Kompot" }
    ]
  },
  {
    "type": "recipe_group",
    "id": "saltworks_recipes_1",
    "building_type": "COOK",
    "recipes": [
      { "id": "salt_from_salt_water", "description": " Craft: Salt from salt water" },
      { "id": "salted_fish", "description": " Cook: Fish, Salted" }
    ]
  },
  {
    "type": "recipe_group",
    "id": "saltworks_recipes_2",
    "building_type": "COOK",
    "recipes": [
      { "id": "brew_fruit_wine", "description": " Brew: Fruit Wine Must" },
      { "id": "brew_mead", "description": " Brew: Spiced Wine Must" },
      { "id": "brew_dandelion_wine", "description": " Brew: Dandelion Wine Must" },
      { "id": "brew_burdock_wine", "description": " Brew: Burdock Wine Must" },
      { "id": "brew_pine_wine", "description": " Brew: Pine Wine Must" },
      { "id": "brew_hb_beer", "description": " Brew: Beer" }
    ]
  },
  {
    "type": "recipe_group",
    "id": "saltworks_recipes_3",
    "building_type": "COOK",
    "recipes": [
      { "id": "brandy", "description": " Distill: Brandy" },
      { "id": "gin_from_mash", "description": " Distill: Gin" },
      { "id": "vodka_from_wash", "description": " Distill: Vodka" },
      { "id": "rum", "description": " Distill: Rum" }
    ]
  },
  {
    "type": "recipe_group",
    "id": "primitive_camp_recipes_1",
    "building_type": "BASE",
    "recipes": [
      { "id": "tinder", "description": " Craft: Tinder" },
      { "id": "pointy_stick", "description": " Craft: Pointy Sticks" },
      { "id": "wood_panel_from nailed planks", "description": " Craft: Wooden Panel, Nailed Planks" },
      { "id": "wood_panel_from wooden beams", "description": " Craft: Wooden Panel, Wooden Beams" },
      { "id": "wood_beam_from logs", "description": " Craft: Wooden Beam" }
    ]
  },
  {
    "type": "recipe_group",
    "id": "farm_recipes_1",
    "building_type": "FARM",
    "recipes": [
      { "id": "seed_veggy_wild", "description": " Craft: Wild Veggy Stems" },
      { "id": "seed_raw_dandelion", "description": " Craft: Dandelion Seeds" },
      { "id": "seed_potato_raw", "description": " Craft: Potato, Starter" },
      { "id": "seed_buckwheat", "description": " Craft: Buckwheat Seeds" }
    ]
  },
  {
    "type": "recipe_group",
    "id": "blacksmith_recipes_1",
    "building_type": "SMITH",
    "recipes": [
      { "id": "scrap_copper", "description": " Craft: Copper, Scrap" },
      { "id": "charcoal_npc", "description": " Craft: Charcoal" },
      { "id": "spike", "description": " Craft: Spike" },
      { "id": "caltrops_glass", "description": " Craft: Glass Caltrops" },
      { "id": "steel_chunk", "description": " Craft: Steel, Chunk" },
      { "id": "crucible", "description": " Craft: Crucible" },
      { "id": "anvil", "description": " Craft: Anvil" },
      { "id": "steel_lump", "description": " Craft: Steel, Lump" }
    ]
  },
  {
    "type": "recipe_group",
    "id": "blacksmith_recipes_2",
    "building_type": "SMITH",
    "recipes": [
      { "id": "copper_knife", "description": " Craft: Knife, Copper" },
      { "id": "sword_crude", "description": " Craft: Sword, Crude" },
      { "id": "pot_copper", "description": " Craft: Pot, Copper" },
      { "id": "bolt_metal", "description": " Craft: Crossbow Bolt, Steel" },
      { "id": "armor_scrapsuit", "description": " Craft: Armor, Scrap Suit" },
      { "id": "helmet_scrap", "description": " Craft: Armor, Scrap Helmet" },
      { "id": "cuirass_scrap", "description": " Craft: Armor, Scrap Cuirass" },
      { "id": "armguard_scrap", "description": " Craft: Armor, Scrap Arm Guards" },
      { "id": "legguard_scrap", "description": " Craft: Armor, Scrap Leg Guards" },
      { "id": "boots_scrap", "description": " Craft: Armor, Scrap Boots" },
      { "id": "copper_ax", "description": " Craft: Axe, Copper" },
      { "id": "spear_copper", "description": " Craft: Spear, Copper" }
    ]
  },
  {
    "type": "recipe_group",
    "id": "blacksmith_recipes_3",
    "building_type": "SMITH",
    "recipes": [
      { "id": "chisel", "description": " Craft: Metalworking Chisel" },
      { "id": "hammer", "description": " Craft: Hammer" },
      { "id": "tongs", "description": " Craft: Metal Tongs" },
      { "id": "nail", "description": " Craft: Nail" },
      { "id": "wire", "description": " Craft: Wire" },
      { "id": "swage", "description": " Craft: Swage and Die Set" }
    ]
  },
  {
    "type": "recipe_group",
    "id": "blacksmith_recipes_4",
    "building_type": "SMITH",
    "recipes": [
      { "id": "blade", "description": " Craft: Blade" },
      { "id": "bearing", "description": " Craft: Bearings" },
      { "id": "caltrops", "description": " Craft: Caltrops" },
      { "id": "hand_drill", "description": " Craft: Hand Drill" },
      { "id": "sheet_metal", "description": " Craft: Sheet Metal" },
      { "id": "chain", "description": " Craft: Chain" },
      { "id": "shovel", "description": " Craft: Shovel" },
      { "id": "rebar", "description": " Craft: Rebar" },
      { "id": "gold_ring", "description": " Craft: Gold Ring" },
      { "id": "hammer_sledge", "description": " Craft: Hammer, Sledge" }
    ]
  },
  {
    "type": "recipe_group",
    "id": "blacksmith_recipes_5",
    "building_type": "SMITH",
    "recipes": [
      { "id": "knife_combat", "description": " Craft: Knife, Combat" },
      { "id": "spear_steel", "description": " Craft: Spear, Steel" },
      { "id": "machete", "description": " Craft: Machete" },
      { "id": "pipe", "description": " Craft: Pipe" },
      { "id": "screwdriver", "description": " Craft: Screwdriver" },
      { "id": "throwing_axe", "description": " Craft: Axe, Throwing" },
      { "id": "wrench", "description": " Craft: Wrench" },
      { "id": "hatchet", "description": " Craft: Hatchet" },
      { "id": "throwing_knife", "description": " Craft: Knife, Throwing" },
      { "id": "crowbar", "description": " Craft: Crowbar" },
      { "id": "pot", "description": " Craft: Pot" },
      { "id": "hoe", "description": " Craft: Hoe" }
    ]
  },
  {
    "type": "recipe_group",
    "id": "blacksmith_recipes_6",
    "building_type": "SMITH",
    "recipes": [
      { "id": "pliers", "description": " Craft: Pliers" },
      { "id": "halberd", "description": " Craft: Halberd" },
      { "id": "cuirass_lightplate", "description": " Craft: Armor, Cuirass" },
      { "id": "pockknife", "description": " Craft: Knife, Pocket" },
      { "id": "warhammer", "description": " Craft: Hammer, War" },
      { "id": "helmet_plate", "description": " Craft: Helm, Great" },
      { "id": "armor_lightplate", "description": " Craft: Armor, Plate" },
      { "id": "broadsword", "description": " Craft: Sword, Broadsword" },
      { "id": "scimitar", "description": " Craft: Sword, Scimitar" },
      { "id": "fire_ax", "description": " Craft: Axe, Fire" },
      { "id": "hacksaw", "description": " Craft: Hacksaw" },
      { "id": "saw", "description": " Craft: Woodsaw" },
      { "id": "pike", "description": " Craft: Spear, Awl Pike" },
      { "id": "rapier", "description": " Craft: Sword, Rapier" },
      { "id": "halligan", "description": " Craft: Halligan Bar" },
      { "id": "zweihander", "description": " Craft: Sword, Zweihander" },
      { "id": "pickaxe", "description": " Craft: Pickaxe" }
    ]
  },
  {
    "type": "recipe_group",
    "id": "blacksmith_recipes_7",
    "building_type": "SMITH",
    "recipes": [
      { "id": "sheet_metal_npc_drop", "description": " Craft: Sheet Metal, Drop Hammer" },
      { "id": "chain_npc_drop", "description": " Craft: Chain, Drop Hammer" },
      { "id": "nail_npc_drop", "description": " Craft: Nail, Drop Hammer" },
      { "id": "wire_npc_drop", "description": " Craft: Wire, Drop Hammer" },
      { "id": "pipe_npc_drop", "description": " Craft: Pipe, Drop Hammer" },
      { "id": "rebar_npc_drop", "description": " Craft: Rebar, Drop Hammer" }
    ]
  },
  {
    "type": "recipe_group",
    "id": "hack_recipes_general",
    "building_type": "BASE",
    "recipes": [
      { "id": "mobile_memory_card_npc_hack", "description": " Hack & Download: random data, SD-Memory card" },
      { "id": "software_useless_npc_hack", "description": " Hack & Download: misc software, USB drive" },
      { "id": "software_math_npc_hack", "description": " Hack & Download: MatheMAX, USB drive" }
    ]
  },
  {
    "type": "recipe_group",
    "id": "hack_recipes_science",
    "building_type": "BASE",
    "recipes": [
      { "id": "mobile_memory_card_science_npc_hack", "description": " Hack & Download: science data, SD-Memory card" },
      { "id": "software_medical_npc_hack", "description": " Hack & Download: MediSoft, USB drive" },
      {
        "id": "software_electronics_reference_npc_hack",
        "description": " Hack & Download: IC datasheet archives, USB drive"
      }
    ]
  },
  {
    "type": "recipe_group",
    "id": "hack_recipes_satellite",
    "building_type": "BASE",
    "recipes": [ { "id": "satellitemap_npc_hack", "description": " Hack & Download: Satellite Map, sketch" } ]
  }
]<|MERGE_RESOLUTION|>--- conflicted
+++ resolved
@@ -26,7 +26,6 @@
         "om_terrains": [ "shelter_2", "shelter_2_vandal" ]
       },
       {
-<<<<<<< HEAD
         "id": "faction_base_radio_tower_0",
         "description": "Radio Tower Without Building Base",
         "om_terrains": [ "radio_tower" ]
@@ -35,7 +34,8 @@
         "id": "faction_base_radio_tower_1_0",
         "description": "Radio Tower With Building Base",
         "om_terrains": [ "radio_tower_1" ]
-=======
+      },
+      {
         "id": "faction_base_fire_lookout_tower_0",
         "description": "Fire Lookout Tower Base",
         "om_terrains": [ "ws_fire_lookout_tower_base" ]
@@ -59,7 +59,6 @@
         "id": "faction_base_mansion_+4_0",
         "description": "Mansion Garden With Columns Base",
         "om_terrains": [ "mansion_+4" ]
->>>>>>> 787ce29f
       }
     ]
   },
