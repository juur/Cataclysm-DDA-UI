[
  {
    "type": "recipe_group",
    "id": "all_faction_base_types",
    "building_type": "NONE",
    "recipes": [
      { "id": "faction_base_modular_hub_field_0", "description": "Field Camp", "om_terrains": [ "field" ] },
      {
        "id": "faction_base_firestation_0",
        "description": "Side Bunkroom Firestation Base",
        "om_terrains": [ "fire_station" ]
      },
      {
        "id": "faction_base_shelter_0",
        "description": "Open Center Evac Shelter Base",
        "om_terrains": [ "shelter", "shelter_vandal" ]
      },
      {
        "id": "faction_base_shelter_1_0",
        "description": "Corner Stairs Evac Shelter Base",
        "om_terrains": [ "shelter_1", "shelter_1_vandal" ]
      },
      {
        "id": "faction_base_shelter_2_0",
        "description": "Central Stairs Evac Shelter Base",
        "om_terrains": [ "shelter_2", "shelter_2_vandal" ]
      },
<<<<<<< HEAD
      { "id": "faction_base_lighthouse_0", "description": "Lighthouse Base", "om_terrains": [ "lighthouse_ground" ] }
=======
      {
        "id": "faction_base_pottery_cottage_0",
        "description": "Pottery Cottage Camp",
        "om_terrains": [ "pottery_cottage" ]
      },
      {
        "id": "faction_base_radio_tower_0",
        "description": "Radio Tower Without Building Base",
        "om_terrains": [ "radio_tower" ]
      },
      {
        "id": "faction_base_radio_tower_1_0",
        "description": "Radio Tower With Building Base",
        "om_terrains": [ "radio_tower_1" ]
      },
      {
        "id": "faction_base_fire_lookout_tower_0",
        "description": "Fire Lookout Tower Base",
        "om_terrains": [ "ws_fire_lookout_tower_base" ]
      },
      {
        "id": "faction_base_mansion_+1_0",
        "description": "Mansion Fountain Garden Base",
        "om_terrains": [ "mansion_+1" ]
      },
      {
        "id": "faction_base_mansion_+2_0",
        "description": "Mansion Dance Floor Room Base",
        "om_terrains": [ "mansion_+2" ]
      },
      {
        "id": "faction_base_mansion_+3_0",
        "description": "Mansion Basketball Room Base",
        "om_terrains": [ "mansion_+3" ]
      },
      {
        "id": "faction_base_mansion_+4_0",
        "description": "Mansion Garden With Columns Base",
        "om_terrains": [ "mansion_+4" ]
      }
>>>>>>> c5e8aebe
    ]
  },
  {
    "type": "recipe_group",
    "id": "all_faction_base_expansions",
    "building_type": "NONE",
    "recipes": [
      { "id": "faction_base_farm_0", "description": "Farm", "om_terrains": [ "field" ] },
      { "id": "faction_base_garage_0", "description": "Garage", "om_terrains": [ "field" ] },
      { "id": "faction_base_canteen_0", "description": "Canteen", "om_terrains": [ "field" ] },
      { "id": "faction_base_livestock_0", "description": "Livestock Area", "om_terrains": [ "field" ] },
      { "id": "faction_base_storehouse_0", "description": "Central Storage Building", "om_terrains": [ "field" ] },
      { "id": "faction_base_saltworks_0", "description": "Saltworks Area", "om_terrains": [ "field" ] },
      { "id": "faction_base_workshop_0", "description": "Fabrication Workshop", "om_terrains": [ "field" ] },
      { "id": "faction_base_mansion_e1", "description": "Mansion's Entrance", "om_terrains": [ "mansion_e1" ] },
      { "id": "faction_base_mansion_e2", "description": "Mansion's Entrance", "om_terrains": [ "mansion_e2" ] },
      { "id": "faction_base_mansion_t1", "description": "Mansion's Swimming Pool", "om_terrains": [ "mansion_t1" ] },
      { "id": "faction_base_mansion_t2", "description": "Mansion's Bedrooms", "om_terrains": [ "mansion_t2" ] },
      { "id": "faction_base_mansion_t3", "description": "Mansion's???", "om_terrains": [ "mansion_t3" ] },
      { "id": "faction_base_mansion_t4", "description": "Mansion's Kitchen", "om_terrains": [ "mansion_t4" ] },
      { "id": "faction_base_mansion_t5", "description": "Mansion's Library", "om_terrains": [ "mansion_t5" ] },
      { "id": "faction_base_mansion_t6", "description": "Mansion's Bedroom", "om_terrains": [ "mansion_t6" ] },
      { "id": "faction_base_mansion_t7", "description": "Mansion's Living Rooms", "om_terrains": [ "mansion_t7" ] },
      { "id": "faction_base_mansion_c1", "description": "Mansion's Swimming Pool", "om_terrains": [ "mansion_c1" ] },
      { "id": "faction_base_mansion_c2", "description": "Mansion's Bar", "om_terrains": [ "mansion_c2" ] },
      { "id": "faction_base_mansion_c3", "description": "Mansion's Living Rooms", "om_terrains": [ "mansion_c3" ] },
      { "id": "faction_base_mansion_c4", "description": "Mansion's Bedroom", "om_terrains": [ "mansion_c4" ] },
      { "id": "faction_base_mansion_c5", "description": "Mansion's Kitchen", "om_terrains": [ "mansion_c5" ] }
    ]
  },
  {
    "type": "recipe_group",
    "id": "kitchen_recipes_1",
    "building_type": "COOK",
    "recipes": [
      { "id": "tinder", "description": " Craft: Tinder" },
      { "id": "meat_cooked", "description": " Cook: Meat, Cooked" },
      { "id": "fish_cooked", "description": " Cook: Fish, Cooked" },
      { "id": "veggy_cooked", "description": " Cook: Veggy, Cooked" },
      { "id": "boiled_egg", "description": " Cook: Egg, Boiled" },
      { "id": "starch", "description": " Cook: Starch" },
      { "id": "starch_from_fibrous_stuff", "description": " Cook: Cattail Starch" },
      { "id": "flatbread", "description": " Cook: Flatbread" },
      { "id": "veggy_wild_cooked", "description": " Cook: Veggy, Cooked Wild" }
    ]
  },
  {
    "type": "recipe_group",
    "id": "kitchen_recipes_2",
    "building_type": "COOK",
    "recipes": [
      { "id": "flour", "description": " Cook: Flour" },
      { "id": "salt", "description": " Cook: Salt" },
      { "id": "bread", "description": " Cook: Bread" },
      { "id": "fruit_leather", "description": " Cook: Fruit Leather" },
      { "id": "jerky", "description": " Cook: Meat Jerky" },
      { "id": "mushroom_cooked", "description": " Cook: Mushroom, Cooked" },
      { "id": "lard", "description": " Cook: Lard" },
      { "id": "cornmeal", "description": " Cook: Cornmeal" },
      { "id": "meat_smoked", "description": " Cook: Meat, Smoked" },
      { "id": "fish_smoked", "description": " Cook: Fish, Smoked" },
      { "id": "dry_mushroom", "description": " Cook: Mushroom, Dried" },
      { "id": "dry_fruit", "description": " Cook: Fruit, Dehydrated" },
      { "id": "sausage", "description": " Cook: Sausage" },
      { "id": "sausage_wasteland", "description": " Cook: Sausage, Wasteland" }
    ]
  },
  {
    "type": "recipe_group",
    "id": "kitchen_recipes_3",
    "building_type": "COOK",
    "recipes": [
      { "id": "pie_meat", "description": " Cook: Meat Pie" },
      { "id": "pie_veggy", "description": " Cook: Veggy Pie" },
      { "id": "sugar", "description": " Cook: Sugar" },
      { "id": "hardtack", "description": " Cook: Hardtack" },
      { "id": "veggy_pickled_jarred", "description": " Cook: Veggy, Pickled" },
      { "id": "cheese_hard", "description": " Cook: Cheese, Hard" },
      { "id": "pemmican", "description": " Cook: Pemmican" },
      { "id": "veggy_aspic", "description": " Cook: Veggy Aspic" },
      { "id": "meat_canned_jarred", "description": " Cook: Meat, Canned" },
      { "id": "meat_aspic", "description": " Cook: Meat Aspic" },
      { "id": "kompot", "description": " Cook: Kompot" }
    ]
  },
  {
    "type": "recipe_group",
    "id": "saltworks_recipes_1",
    "building_type": "COOK",
    "recipes": [
      { "id": "salt_from_salt_water", "description": " Craft: Salt from salt water" },
      { "id": "salted_fish", "description": " Cook: Fish, Salted" }
    ]
  },
  {
    "type": "recipe_group",
    "id": "saltworks_recipes_2",
    "building_type": "COOK",
    "recipes": [
      { "id": "brew_fruit_wine", "description": " Brew: Fruit Wine Must" },
      { "id": "brew_mead", "description": " Brew: Spiced Wine Must" },
      { "id": "brew_dandelion_wine", "description": " Brew: Dandelion Wine Must" },
      { "id": "brew_burdock_wine", "description": " Brew: Burdock Wine Must" },
      { "id": "brew_pine_wine", "description": " Brew: Pine Wine Must" },
      { "id": "brew_hb_beer", "description": " Brew: Beer" }
    ]
  },
  {
    "type": "recipe_group",
    "id": "saltworks_recipes_3",
    "building_type": "COOK",
    "recipes": [
      { "id": "brandy", "description": " Distill: Brandy" },
      { "id": "gin_from_mash", "description": " Distill: Gin" },
      { "id": "vodka_from_wash", "description": " Distill: Vodka" },
      { "id": "rum", "description": " Distill: Rum" }
    ]
  },
  {
    "type": "recipe_group",
    "id": "primitive_camp_recipes_1",
    "building_type": "BASE",
    "recipes": [
      { "id": "tinder", "description": " Craft: Tinder" },
      { "id": "pointy_stick", "description": " Craft: Pointy Sticks" },
      { "id": "wood_panel_from nailed planks", "description": " Craft: Wooden Panel, Nailed Planks" },
      { "id": "wood_panel_from wooden beams", "description": " Craft: Wooden Panel, Wooden Beams" },
      { "id": "wood_beam_from logs", "description": " Craft: Wooden Beam" }
    ]
  },
  {
    "type": "recipe_group",
    "id": "farm_recipes_1",
    "building_type": "FARM",
    "recipes": [
      { "id": "seed_veggy_wild", "description": " Craft: Wild Veggy Stems" },
      { "id": "seed_raw_dandelion", "description": " Craft: Dandelion Seeds" },
      { "id": "seed_potato_raw", "description": " Craft: Potato, Starter" },
      { "id": "seed_buckwheat", "description": " Craft: Buckwheat Seeds" }
    ]
  },
  {
    "type": "recipe_group",
    "id": "blacksmith_recipes_1",
    "building_type": "SMITH",
    "recipes": [
      { "id": "scrap_copper", "description": " Craft: Copper, Scrap" },
      { "id": "charcoal_npc", "description": " Craft: Charcoal" },
      { "id": "spike", "description": " Craft: Spike" },
      { "id": "caltrops_glass", "description": " Craft: Glass Caltrops" },
      { "id": "steel_chunk", "description": " Craft: Steel, Chunk" },
      { "id": "crucible", "description": " Craft: Crucible" },
      { "id": "anvil", "description": " Craft: Anvil" },
      { "id": "steel_lump", "description": " Craft: Steel, Lump" }
    ]
  },
  {
    "type": "recipe_group",
    "id": "blacksmith_recipes_2",
    "building_type": "SMITH",
    "recipes": [
      { "id": "copper_knife", "description": " Craft: Knife, Copper" },
      { "id": "sword_crude", "description": " Craft: Sword, Crude" },
      { "id": "pot_copper", "description": " Craft: Pot, Copper" },
      { "id": "bolt_metal", "description": " Craft: Crossbow Bolt, Steel" },
      { "id": "armor_scrapsuit", "description": " Craft: Armor, Scrap Suit" },
      { "id": "helmet_scrap", "description": " Craft: Armor, Scrap Helmet" },
      { "id": "cuirass_scrap", "description": " Craft: Armor, Scrap Cuirass" },
      { "id": "armguard_scrap", "description": " Craft: Armor, Scrap Arm Guards" },
      { "id": "legguard_scrap", "description": " Craft: Armor, Scrap Leg Guards" },
      { "id": "boots_scrap", "description": " Craft: Armor, Scrap Boots" },
      { "id": "copper_ax", "description": " Craft: Axe, Copper" },
      { "id": "spear_copper", "description": " Craft: Spear, Copper" }
    ]
  },
  {
    "type": "recipe_group",
    "id": "blacksmith_recipes_3",
    "building_type": "SMITH",
    "recipes": [
      { "id": "chisel", "description": " Craft: Metalworking Chisel" },
      { "id": "hammer", "description": " Craft: Hammer" },
      { "id": "tongs", "description": " Craft: Metal Tongs" },
      { "id": "nail", "description": " Craft: Nail" },
      { "id": "wire", "description": " Craft: Wire" },
      { "id": "swage", "description": " Craft: Swage and Die Set" }
    ]
  },
  {
    "type": "recipe_group",
    "id": "blacksmith_recipes_4",
    "building_type": "SMITH",
    "recipes": [
      { "id": "blade", "description": " Craft: Blade" },
      { "id": "bearing", "description": " Craft: Bearings" },
      { "id": "caltrops", "description": " Craft: Caltrops" },
      { "id": "hand_drill", "description": " Craft: Hand Drill" },
      { "id": "sheet_metal", "description": " Craft: Sheet Metal" },
      { "id": "chain", "description": " Craft: Chain" },
      { "id": "shovel", "description": " Craft: Shovel" },
      { "id": "rebar", "description": " Craft: Rebar" },
      { "id": "gold_ring", "description": " Craft: Gold Ring" },
      { "id": "hammer_sledge", "description": " Craft: Hammer, Sledge" }
    ]
  },
  {
    "type": "recipe_group",
    "id": "blacksmith_recipes_5",
    "building_type": "SMITH",
    "recipes": [
      { "id": "knife_combat", "description": " Craft: Knife, Combat" },
      { "id": "spear_steel", "description": " Craft: Spear, Steel" },
      { "id": "machete", "description": " Craft: Machete" },
      { "id": "pipe", "description": " Craft: Pipe" },
      { "id": "screwdriver", "description": " Craft: Screwdriver" },
      { "id": "throwing_axe", "description": " Craft: Axe, Throwing" },
      { "id": "wrench", "description": " Craft: Wrench" },
      { "id": "hatchet", "description": " Craft: Hatchet" },
      { "id": "throwing_knife", "description": " Craft: Knife, Throwing" },
      { "id": "crowbar", "description": " Craft: Crowbar" },
      { "id": "pot", "description": " Craft: Pot" },
      { "id": "hoe", "description": " Craft: Hoe" }
    ]
  },
  {
    "type": "recipe_group",
    "id": "blacksmith_recipes_6",
    "building_type": "SMITH",
    "recipes": [
      { "id": "pliers", "description": " Craft: Pliers" },
      { "id": "halberd", "description": " Craft: Halberd" },
      { "id": "cuirass_lightplate", "description": " Craft: Armor, Cuirass" },
      { "id": "pockknife", "description": " Craft: Knife, Pocket" },
      { "id": "warhammer", "description": " Craft: Hammer, War" },
      { "id": "helmet_plate", "description": " Craft: Helm, Great" },
      { "id": "armor_lightplate", "description": " Craft: Armor, Plate" },
      { "id": "broadsword", "description": " Craft: Sword, Broadsword" },
      { "id": "scimitar", "description": " Craft: Sword, Scimitar" },
      { "id": "fire_ax", "description": " Craft: Axe, Fire" },
      { "id": "hacksaw", "description": " Craft: Hacksaw" },
      { "id": "saw", "description": " Craft: Woodsaw" },
      { "id": "pike", "description": " Craft: Spear, Awl Pike" },
      { "id": "rapier", "description": " Craft: Sword, Rapier" },
      { "id": "halligan", "description": " Craft: Halligan Bar" },
      { "id": "zweihander", "description": " Craft: Sword, Zweihander" },
      { "id": "pickaxe", "description": " Craft: Pickaxe" }
    ]
  },
  {
    "type": "recipe_group",
    "id": "blacksmith_recipes_7",
    "building_type": "SMITH",
    "recipes": [
      { "id": "sheet_metal_npc_drop", "description": " Craft: Sheet Metal, Drop Hammer" },
      { "id": "chain_npc_drop", "description": " Craft: Chain, Drop Hammer" },
      { "id": "nail_npc_drop", "description": " Craft: Nail, Drop Hammer" },
      { "id": "wire_npc_drop", "description": " Craft: Wire, Drop Hammer" },
      { "id": "pipe_npc_drop", "description": " Craft: Pipe, Drop Hammer" },
      { "id": "rebar_npc_drop", "description": " Craft: Rebar, Drop Hammer" }
    ]
  },
  {
    "type": "recipe_group",
    "id": "fishing_recipes",
    "building_type": "COOK",
    "recipes": [
      { "id": "fish_npc_fish_trap", "description": " Fishing: fish, plastic fish trap" },
      { "id": "fish_npc_fish_rod", "description": " Fishing: fish, basic fishing rod" },
      { "id": "fish_npc_fish_rod_pro", "description": " Fishing: fish, pro fishing rod" }
    ]
<<<<<<< HEAD
=======
  },
  {
    "type": "recipe_group",
    "id": "hack_recipes_general",
    "building_type": "BASE",
    "recipes": [
      { "id": "mobile_memory_card_npc_hack", "description": " Hack & Download: random data, SD-Memory card" },
      { "id": "software_useless_npc_hack", "description": " Hack & Download: misc software, USB drive" },
      { "id": "software_math_npc_hack", "description": " Hack & Download: MatheMAX, USB drive" }
    ]
  },
  {
    "type": "recipe_group",
    "id": "clay_recipes_1",
    "building_type": "SMITH",
    "recipes": [
      { "id": "brick", "description": " Craft: Brick" },
      { "id": "fire_brick", "description": " Craft: Fire Brick" },
      { "id": "pebble_clay", "description": " Craft: Clay Pellet" },
      { "id": "clay_canister", "description": " Craft: Clay Canister" },
      { "id": "clay_hydria", "description": " Craft: Clay Hydria" }
    ]
  },
  {
    "type": "recipe_group",
    "id": "hack_recipes_science",
    "building_type": "BASE",
    "recipes": [
      { "id": "mobile_memory_card_science_npc_hack", "description": " Hack & Download: science data, SD-Memory card" },
      { "id": "software_medical_npc_hack", "description": " Hack & Download: MediSoft, USB drive" },
      {
        "id": "software_electronics_reference_npc_hack",
        "description": " Hack & Download: IC datasheet archives, USB drive"
      }
    ]
  },
  {
    "type": "recipe_group",
    "id": "hack_recipes_satellite",
    "building_type": "BASE",
    "recipes": [ { "id": "satellitemap_npc_hack", "description": " Hack & Download: Satellite Map, sketch" } ]
>>>>>>> c5e8aebe
  }
]<|MERGE_RESOLUTION|>--- conflicted
+++ resolved
@@ -25,9 +25,7 @@
         "description": "Central Stairs Evac Shelter Base",
         "om_terrains": [ "shelter_2", "shelter_2_vandal" ]
       },
-<<<<<<< HEAD
-      { "id": "faction_base_lighthouse_0", "description": "Lighthouse Base", "om_terrains": [ "lighthouse_ground" ] }
-=======
+      { "id": "faction_base_lighthouse_0", "description": "Lighthouse Base", "om_terrains": [ "lighthouse_ground" ] },
       {
         "id": "faction_base_pottery_cottage_0",
         "description": "Pottery Cottage Camp",
@@ -68,7 +66,6 @@
         "description": "Mansion Garden With Columns Base",
         "om_terrains": [ "mansion_+4" ]
       }
->>>>>>> c5e8aebe
     ]
   },
   {
@@ -339,8 +336,6 @@
       { "id": "fish_npc_fish_rod", "description": " Fishing: fish, basic fishing rod" },
       { "id": "fish_npc_fish_rod_pro", "description": " Fishing: fish, pro fishing rod" }
     ]
-<<<<<<< HEAD
-=======
   },
   {
     "type": "recipe_group",
@@ -382,6 +377,5 @@
     "id": "hack_recipes_satellite",
     "building_type": "BASE",
     "recipes": [ { "id": "satellitemap_npc_hack", "description": " Hack & Download: Satellite Map, sketch" } ]
->>>>>>> c5e8aebe
   }
 ]