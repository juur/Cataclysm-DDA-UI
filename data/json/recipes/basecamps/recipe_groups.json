--- conflicted
+++ resolved
@@ -25,7 +25,6 @@
         "description": "Central Stairs Evac Shelter Base",
         "om_terrains": [ "shelter_2", "shelter_2_vandal" ]
       },
-<<<<<<< HEAD
       {
         "id": "faction_base_outpost_normal_0",
         "description": "Normal Military Outpost Base",
@@ -36,9 +35,7 @@
         "description": "Cross Military Outpost Base",
         "om_terrains": [ "outpost_cross" ]
       },
-=======
       { "id": "faction_base_lighthouse_0", "description": "Lighthouse Base", "om_terrains": [ "lighthouse_ground" ] },
->>>>>>> 5f90cfb7
       {
         "id": "faction_base_pottery_cottage_0",
         "description": "Pottery Cottage Camp",
