[
  {
    "type": "recipe_group",
    "id": "all_faction_base_types",
    "building_type": "NONE",
    "recipes": [
      { "id": "faction_base_modular_hub_field_0", "description": "Field Camp", "om_terrains": [ "field" ] },
      {
        "id": "faction_base_firestation_0",
        "description": "Side Bunkroom Firestation Base",
        "om_terrains": [ "fire_station" ]
      },
      {
        "id": "faction_base_shelter_0",
        "description": "Open Center Evac Shelter Base",
        "om_terrains": [ "shelter", "shelter_vandal" ]
      },
      {
        "id": "faction_base_shelter_1_0",
        "description": "Corner Stairs Evac Shelter Base",
        "om_terrains": [ "shelter_1", "shelter_1_vandal" ]
      },
      {
        "id": "faction_base_shelter_2_0",
        "description": "Central Stairs Evac Shelter Base",
        "om_terrains": [ "shelter_2", "shelter_2_vandal" ]
      },
      {
<<<<<<< HEAD
        "id": "faction_base_sealab_small_0",
        "description": "Freshwater Research Station Base",
        "om_terrains": [ "sealab_small_-3" ]
=======
        "id": "faction_base_lightindustry_0",
        "description": "Light Industry Office Base",
        "om_terrains": [ "s_lightindustry_00", "s_lightindustry_scen_00" ]
      },
      {
        "id": "faction_base_lightindustry_alt_0",
        "description": "Light Industry Office With Glass Walls Base",
        "om_terrains": [ "s_lightindustry_10", "s_lightindustry_scen_10" ]
>>>>>>> 6e5c7d63
      },
      { "id": "faction_base_helipad_0", "description": "Military Helipad Base", "om_terrains": [ "helipad_nw" ] },
      {
        "id": "faction_base_outpost_normal_0",
        "description": "Normal Military Outpost Base",
        "om_terrains": [ "outpost" ]
      },
      {
        "id": "faction_base_outpost_cross_0",
        "description": "Cross Military Outpost Base",
        "om_terrains": [ "outpost_cross" ]
      },
      { "id": "faction_base_lighthouse_0", "description": "Lighthouse Base", "om_terrains": [ "lighthouse_ground" ] },
      {
        "id": "faction_base_pottery_cottage_0",
        "description": "Pottery Cottage Camp",
        "om_terrains": [ "pottery_cottage" ]
      },
      {
        "id": "faction_base_radio_tower_0",
        "description": "Radio Tower Without Building Base",
        "om_terrains": [ "radio_tower" ]
      },
      {
        "id": "faction_base_radio_tower_1_0",
        "description": "Radio Tower With Building Base",
        "om_terrains": [ "radio_tower_1" ]
      },
      {
        "id": "faction_base_fire_lookout_tower_0",
        "description": "Fire Lookout Tower Base",
        "om_terrains": [ "ws_fire_lookout_tower_base" ]
      },
      {
        "id": "faction_base_mansion_+1_0",
        "description": "Mansion Fountain Garden Base",
        "om_terrains": [ "mansion_+1" ]
      },
      {
        "id": "faction_base_mansion_+2_0",
        "description": "Mansion Dance Floor Room Base",
        "om_terrains": [ "mansion_+2" ]
      },
      {
        "id": "faction_base_mansion_+3_0",
        "description": "Mansion Basketball Room Base",
        "om_terrains": [ "mansion_+3" ]
      },
      {
        "id": "faction_base_mansion_+4_0",
        "description": "Mansion Garden With Columns Base",
        "om_terrains": [ "mansion_+4" ]
      }
    ]
  },
  {
    "type": "recipe_group",
    "id": "all_faction_base_expansions",
    "building_type": "NONE",
    "recipes": [
      { "id": "faction_base_farm_0", "description": "Farm", "om_terrains": [ "field" ] },
      { "id": "faction_base_garage_0", "description": "Garage", "om_terrains": [ "field" ] },
      { "id": "faction_base_canteen_0", "description": "Canteen", "om_terrains": [ "field" ] },
      { "id": "faction_base_livestock_0", "description": "Livestock Area", "om_terrains": [ "field" ] },
      { "id": "faction_base_storehouse_0", "description": "Central Storage Building", "om_terrains": [ "field" ] },
      { "id": "faction_base_saltworks_0", "description": "Saltworks Area", "om_terrains": [ "field" ] },
      { "id": "faction_base_workshop_0", "description": "Fabrication Workshop", "om_terrains": [ "field" ] },
      {
        "id": "faction_base_lightindustry_workshop_0",
        "description": "Light Industry Workshop",
        "om_terrains": [ "s_lightindustry_11", "s_lightindustry_01", "s_lightindustry_scen_11", "s_lightindustry_scen_01" ]
      },
      {
        "id": "faction_base_helipad_garage_0",
        "description": "Military Helipad Garage",
        "om_terrains": [ "helipad_ne" ]
      },
      { "id": "faction_base_mansion_e1", "description": "Mansion's Entrance", "om_terrains": [ "mansion_e1" ] },
      { "id": "faction_base_mansion_e2", "description": "Mansion's Entrance", "om_terrains": [ "mansion_e2" ] },
      { "id": "faction_base_mansion_t1", "description": "Mansion's Swimming Pool", "om_terrains": [ "mansion_t1" ] },
      { "id": "faction_base_mansion_t2", "description": "Mansion's Bedrooms", "om_terrains": [ "mansion_t2" ] },
      { "id": "faction_base_mansion_t3", "description": "Mansion's???", "om_terrains": [ "mansion_t3" ] },
      { "id": "faction_base_mansion_t4", "description": "Mansion's Kitchen", "om_terrains": [ "mansion_t4" ] },
      { "id": "faction_base_mansion_t5", "description": "Mansion's Library", "om_terrains": [ "mansion_t5" ] },
      { "id": "faction_base_mansion_t6", "description": "Mansion's Bedroom", "om_terrains": [ "mansion_t6" ] },
      { "id": "faction_base_mansion_t7", "description": "Mansion's Living Rooms", "om_terrains": [ "mansion_t7" ] },
      { "id": "faction_base_mansion_c1", "description": "Mansion's Swimming Pool", "om_terrains": [ "mansion_c1" ] },
      { "id": "faction_base_mansion_c2", "description": "Mansion's Bar", "om_terrains": [ "mansion_c2" ] },
      { "id": "faction_base_mansion_c3", "description": "Mansion's Living Rooms", "om_terrains": [ "mansion_c3" ] },
      { "id": "faction_base_mansion_c4", "description": "Mansion's Bedroom", "om_terrains": [ "mansion_c4" ] },
      { "id": "faction_base_mansion_c5", "description": "Mansion's Kitchen", "om_terrains": [ "mansion_c5" ] }
    ]
  },
  {
    "type": "recipe_group",
    "id": "kitchen_recipes_1",
    "building_type": "COOK",
    "recipes": [
      { "id": "tinder", "description": " Craft: Tinder" },
      { "id": "meat_cooked", "description": " Cook: Meat, Cooked" },
      { "id": "fish_cooked", "description": " Cook: Fish, Cooked" },
      { "id": "veggy_cooked", "description": " Cook: Veggy, Cooked" },
      { "id": "boiled_egg", "description": " Cook: Egg, Boiled" },
      { "id": "starch", "description": " Cook: Starch" },
      { "id": "starch_from_fibrous_stuff", "description": " Cook: Cattail Starch" },
      { "id": "flatbread", "description": " Cook: Flatbread" },
      { "id": "veggy_wild_cooked", "description": " Cook: Veggy, Cooked Wild" }
    ]
  },
  {
    "type": "recipe_group",
    "id": "kitchen_recipes_2",
    "building_type": "COOK",
    "recipes": [
      { "id": "flour", "description": " Cook: Flour" },
      { "id": "salt", "description": " Cook: Salt" },
      { "id": "bread", "description": " Cook: Bread" },
      { "id": "fruit_leather", "description": " Cook: Fruit Leather" },
      { "id": "jerky", "description": " Cook: Meat Jerky" },
      { "id": "mushroom_cooked", "description": " Cook: Mushroom, Cooked" },
      { "id": "lard", "description": " Cook: Lard" },
      { "id": "cornmeal", "description": " Cook: Cornmeal" },
      { "id": "meat_smoked", "description": " Cook: Meat, Smoked" },
      { "id": "fish_smoked", "description": " Cook: Fish, Smoked" },
      { "id": "dry_mushroom", "description": " Cook: Mushroom, Dried" },
      { "id": "dry_fruit", "description": " Cook: Fruit, Dehydrated" },
      { "id": "sausage", "description": " Cook: Sausage" },
      { "id": "sausage_wasteland", "description": " Cook: Sausage, Wasteland" }
    ]
  },
  {
    "type": "recipe_group",
    "id": "kitchen_recipes_3",
    "building_type": "COOK",
    "recipes": [
      { "id": "pie_meat", "description": " Cook: Meat Pie" },
      { "id": "pie_veggy", "description": " Cook: Veggy Pie" },
      { "id": "sugar", "description": " Cook: Sugar" },
      { "id": "hardtack", "description": " Cook: Hardtack" },
      { "id": "veggy_pickled_jarred", "description": " Cook: Veggy, Pickled" },
      { "id": "cheese_hard", "description": " Cook: Cheese, Hard" },
      { "id": "pemmican", "description": " Cook: Pemmican" },
      { "id": "veggy_aspic", "description": " Cook: Veggy Aspic" },
      { "id": "meat_canned_jarred", "description": " Cook: Meat, Canned" },
      { "id": "meat_aspic", "description": " Cook: Meat Aspic" },
      { "id": "kompot", "description": " Cook: Kompot" }
    ]
  },
  {
    "type": "recipe_group",
    "id": "saltworks_recipes_1",
    "building_type": "COOK",
    "recipes": [
      { "id": "salt_from_salt_water", "description": " Craft: Salt from salt water" },
      { "id": "salted_fish", "description": " Cook: Fish, Salted" }
    ]
  },
  {
    "type": "recipe_group",
    "id": "saltworks_recipes_2",
    "building_type": "COOK",
    "recipes": [
      { "id": "brew_fruit_wine", "description": " Brew: Fruit Wine Must" },
      { "id": "brew_mead", "description": " Brew: Spiced Wine Must" },
      { "id": "brew_dandelion_wine", "description": " Brew: Dandelion Wine Must" },
      { "id": "brew_burdock_wine", "description": " Brew: Burdock Wine Must" },
      { "id": "brew_pine_wine", "description": " Brew: Pine Wine Must" },
      { "id": "brew_hb_beer", "description": " Brew: Beer" }
    ]
  },
  {
    "type": "recipe_group",
    "id": "saltworks_recipes_3",
    "building_type": "COOK",
    "recipes": [
      { "id": "brandy", "description": " Distill: Brandy" },
      { "id": "gin_from_mash", "description": " Distill: Gin" },
      { "id": "vodka_from_wash", "description": " Distill: Vodka" },
      { "id": "rum", "description": " Distill: Rum" }
    ]
  },
  {
    "type": "recipe_group",
    "id": "primitive_camp_recipes_1",
    "building_type": "BASE",
    "recipes": [
      { "id": "tinder", "description": " Craft: Tinder" },
      { "id": "pointy_stick", "description": " Craft: Pointy Sticks" },
      { "id": "wood_panel_from nailed planks", "description": " Craft: Wooden Panel, Nailed Planks" },
      { "id": "wood_panel_from wooden beams", "description": " Craft: Wooden Panel, Wooden Beams" },
      { "id": "wood_beam_from logs", "description": " Craft: Wooden Beam" }
    ]
  },
  {
    "type": "recipe_group",
    "id": "farm_recipes_1",
    "building_type": "FARM",
    "recipes": [
      { "id": "seed_veggy_wild", "description": " Craft: Wild Veggy Stems" },
      { "id": "seed_raw_dandelion", "description": " Craft: Dandelion Seeds" },
      { "id": "seed_potato_raw", "description": " Craft: Potato, Starter" },
      { "id": "seed_buckwheat", "description": " Craft: Buckwheat Seeds" }
    ]
  },
  {
    "type": "recipe_group",
    "id": "blacksmith_recipes_1",
    "building_type": "SMITH",
    "recipes": [
      { "id": "scrap_copper", "description": " Craft: Copper, Scrap" },
      { "id": "charcoal_npc", "description": " Craft: Charcoal" },
      { "id": "spike", "description": " Craft: Spike" },
      { "id": "caltrops_glass", "description": " Craft: Glass Caltrops" },
      { "id": "steel_chunk", "description": " Craft: Steel, Chunk" },
      { "id": "crucible", "description": " Craft: Crucible" },
      { "id": "anvil", "description": " Craft: Anvil" },
      { "id": "steel_lump", "description": " Craft: Steel, Lump" }
    ]
  },
  {
    "type": "recipe_group",
    "id": "blacksmith_recipes_2",
    "building_type": "SMITH",
    "recipes": [
      { "id": "copper_knife", "description": " Craft: Knife, Copper" },
      { "id": "sword_crude", "description": " Craft: Sword, Crude" },
      { "id": "pot_copper", "description": " Craft: Pot, Copper" },
      { "id": "bolt_metal", "description": " Craft: Crossbow Bolt, Steel" },
      { "id": "armor_scrapsuit", "description": " Craft: Armor, Scrap Suit" },
      { "id": "helmet_scrap", "description": " Craft: Armor, Scrap Helmet" },
      { "id": "cuirass_scrap", "description": " Craft: Armor, Scrap Cuirass" },
      { "id": "armguard_scrap", "description": " Craft: Armor, Scrap Arm Guards" },
      { "id": "legguard_scrap", "description": " Craft: Armor, Scrap Leg Guards" },
      { "id": "boots_scrap", "description": " Craft: Armor, Scrap Boots" },
      { "id": "copper_ax", "description": " Craft: Axe, Copper" },
      { "id": "spear_copper", "description": " Craft: Spear, Copper" }
    ]
  },
  {
    "type": "recipe_group",
    "id": "blacksmith_recipes_3",
    "building_type": "SMITH",
    "recipes": [
      { "id": "chisel", "description": " Craft: Metalworking Chisel" },
      { "id": "hammer", "description": " Craft: Hammer" },
      { "id": "tongs", "description": " Craft: Metal Tongs" },
      { "id": "nail", "description": " Craft: Nail" },
      { "id": "wire", "description": " Craft: Wire" },
      { "id": "swage", "description": " Craft: Swage and Die Set" }
    ]
  },
  {
    "type": "recipe_group",
    "id": "blacksmith_recipes_4",
    "building_type": "SMITH",
    "recipes": [
      { "id": "blade", "description": " Craft: Blade" },
      { "id": "bearing", "description": " Craft: Bearings" },
      { "id": "caltrops", "description": " Craft: Caltrops" },
      { "id": "hand_drill", "description": " Craft: Hand Drill" },
      { "id": "sheet_metal", "description": " Craft: Sheet Metal" },
      { "id": "chain", "description": " Craft: Chain" },
      { "id": "shovel", "description": " Craft: Shovel" },
      { "id": "rebar", "description": " Craft: Rebar" },
      { "id": "gold_ring", "description": " Craft: Gold Ring" },
      { "id": "hammer_sledge", "description": " Craft: Hammer, Sledge" }
    ]
  },
  {
    "type": "recipe_group",
    "id": "blacksmith_recipes_5",
    "building_type": "SMITH",
    "recipes": [
      { "id": "knife_combat", "description": " Craft: Knife, Combat" },
      { "id": "spear_steel", "description": " Craft: Spear, Steel" },
      { "id": "machete", "description": " Craft: Machete" },
      { "id": "pipe", "description": " Craft: Pipe" },
      { "id": "screwdriver", "description": " Craft: Screwdriver" },
      { "id": "throwing_axe", "description": " Craft: Axe, Throwing" },
      { "id": "wrench", "description": " Craft: Wrench" },
      { "id": "hatchet", "description": " Craft: Hatchet" },
      { "id": "throwing_knife", "description": " Craft: Knife, Throwing" },
      { "id": "crowbar", "description": " Craft: Crowbar" },
      { "id": "pot", "description": " Craft: Pot" },
      { "id": "hoe", "description": " Craft: Hoe" }
    ]
  },
  {
    "type": "recipe_group",
    "id": "blacksmith_recipes_6",
    "building_type": "SMITH",
    "recipes": [
      { "id": "pliers", "description": " Craft: Pliers" },
      { "id": "halberd", "description": " Craft: Halberd" },
      { "id": "cuirass_lightplate", "description": " Craft: Armor, Cuirass" },
      { "id": "pockknife", "description": " Craft: Knife, Pocket" },
      { "id": "warhammer", "description": " Craft: Hammer, War" },
      { "id": "helmet_plate", "description": " Craft: Helm, Great" },
      { "id": "armor_lightplate", "description": " Craft: Armor, Plate" },
      { "id": "broadsword", "description": " Craft: Sword, Broadsword" },
      { "id": "scimitar", "description": " Craft: Sword, Scimitar" },
      { "id": "fire_ax", "description": " Craft: Axe, Fire" },
      { "id": "hacksaw", "description": " Craft: Hacksaw" },
      { "id": "saw", "description": " Craft: Woodsaw" },
      { "id": "pike", "description": " Craft: Spear, Awl Pike" },
      { "id": "rapier", "description": " Craft: Sword, Rapier" },
      { "id": "halligan", "description": " Craft: Halligan Bar" },
      { "id": "zweihander", "description": " Craft: Sword, Zweihander" },
      { "id": "pickaxe", "description": " Craft: Pickaxe" }
    ]
  },
  {
    "type": "recipe_group",
    "id": "blacksmith_recipes_7",
    "building_type": "SMITH",
    "recipes": [
      { "id": "sheet_metal_npc_drop", "description": " Craft: Sheet Metal, Drop Hammer" },
      { "id": "chain_npc_drop", "description": " Craft: Chain, Drop Hammer" },
      { "id": "nail_npc_drop", "description": " Craft: Nail, Drop Hammer" },
      { "id": "wire_npc_drop", "description": " Craft: Wire, Drop Hammer" },
      { "id": "pipe_npc_drop", "description": " Craft: Pipe, Drop Hammer" },
      { "id": "rebar_npc_drop", "description": " Craft: Rebar, Drop Hammer" }
    ]
  },
  {
    "type": "recipe_group",
    "id": "fishing_recipes",
    "building_type": "COOK",
    "recipes": [
      { "id": "fish_npc_fish_trap", "description": " Fishing: fish, plastic fish trap" },
      { "id": "fish_npc_fish_rod", "description": " Fishing: fish, basic fishing rod" },
      { "id": "fish_npc_fish_rod_pro", "description": " Fishing: fish, pro fishing rod" }
    ]
  },
  {
    "type": "recipe_group",
    "id": "hack_recipes_general",
    "building_type": "BASE",
    "recipes": [
      { "id": "mobile_memory_card_npc_hack", "description": " Hack & Download: random data, SD-Memory card" },
      { "id": "software_useless_npc_hack", "description": " Hack & Download: misc software, USB drive" },
      { "id": "software_math_npc_hack", "description": " Hack & Download: MatheMAX, USB drive" }
    ]
  },
  {
    "type": "recipe_group",
    "id": "clay_recipes_1",
    "building_type": "SMITH",
    "recipes": [
      { "id": "brick", "description": " Craft: Brick" },
      { "id": "fire_brick", "description": " Craft: Fire Brick" },
      { "id": "pebble_clay", "description": " Craft: Clay Pellet" },
      { "id": "clay_canister", "description": " Craft: Clay Canister" },
      { "id": "clay_hydria", "description": " Craft: Clay Hydria" }
    ]
  },
  {
    "type": "recipe_group",
    "id": "hack_recipes_science",
    "building_type": "BASE",
    "recipes": [
      { "id": "mobile_memory_card_science_npc_hack", "description": " Hack & Download: science data, SD-Memory card" },
      { "id": "software_medical_npc_hack", "description": " Hack & Download: MediSoft, USB drive" },
      {
        "id": "software_electronics_reference_npc_hack",
        "description": " Hack & Download: IC datasheet archives, USB drive"
      }
    ]
  },
  {
    "type": "recipe_group",
    "id": "hack_recipes_satellite",
    "building_type": "BASE",
    "recipes": [ { "id": "satellitemap_npc_hack", "description": " Hack & Download: Satellite Map, sketch" } ]
  }
]<|MERGE_RESOLUTION|>--- conflicted
+++ resolved
@@ -26,11 +26,11 @@
         "om_terrains": [ "shelter_2", "shelter_2_vandal" ]
       },
       {
-<<<<<<< HEAD
         "id": "faction_base_sealab_small_0",
         "description": "Freshwater Research Station Base",
         "om_terrains": [ "sealab_small_-3" ]
-=======
+      },
+      {
         "id": "faction_base_lightindustry_0",
         "description": "Light Industry Office Base",
         "om_terrains": [ "s_lightindustry_00", "s_lightindustry_scen_00" ]
@@ -39,7 +39,6 @@
         "id": "faction_base_lightindustry_alt_0",
         "description": "Light Industry Office With Glass Walls Base",
         "om_terrains": [ "s_lightindustry_10", "s_lightindustry_scen_10" ]
->>>>>>> 6e5c7d63
       },
       { "id": "faction_base_helipad_0", "description": "Military Helipad Base", "om_terrains": [ "helipad_nw" ] },
       {
