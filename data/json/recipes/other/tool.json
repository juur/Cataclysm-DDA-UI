[
  {
    "type": "recipe",
    "activity_level": "MODERATE_EXERCISE",
    "result": "jackhammer",
    "category": "CC_OTHER",
    "subcategory": "CSC_OTHER_TOOLS",
    "skill_used": "mechanics",
    "difficulty": 5,
    "time": "6 h",
    "reversible": true,
    "decomp_learn": 5,
    "book_learn": [ [ "textbook_mechanics", 5 ], [ "textbook_carpentry", 5 ], [ "book_icef", 6 ] ],
    "using": [ [ "welding_standard", 10 ] ],
    "proficiencies": [
      { "proficiency": "prof_metalworking", "required": false, "time_multiplier": 1.5, "fail_multiplier": 5 },
      { "proficiency": "prof_welding_basic", "required": false, "time_multiplier": 2.5, "fail_multiplier": 5 },
      { "proficiency": "prof_welding", "required": false, "time_multiplier": 2 }
    ],
    "qualities": [ { "id": "HAMMER", "level": 3 }, { "id": "SCREW", "level": 1 }, { "id": "WRENCH", "level": 1 } ],
    "components": [
      [ [ "1cyl_combustion", 1 ], [ "1cyl_combustion_small", 1 ] ],
      [ [ "metal_tank_little", 1 ] ],
      [ [ "rebar", 2 ], [ "steel_chunk", 4 ] ],
      [ [ "scrap", 3 ] ]
    ]
  },
  {
    "result": "g_shovel",
    "type": "recipe",
    "activity_level": "BRISK_EXERCISE",
    "category": "CC_OTHER",
    "subcategory": "CSC_OTHER_TOOLS",
    "skill_used": "fabrication",
    "difficulty": 4,
    "time": "3 h",
    "autolearn": true,
    "using": [ [ "blacksmithing_standard", 1 ], [ "steel_tiny", 1 ] ],
    "qualities": [ { "id": "CHISEL", "level": 3 } ],
    "tools": [ [ [ "swage", -1 ] ] ],
    "components": [ [ [ "2x4", 1 ], [ "stick", 2 ] ] ]
  },
  {
    "result": "hand_pump",
    "type": "recipe",
    "activity_level": "BRISK_EXERCISE",
    "category": "CC_OTHER",
    "subcategory": "CSC_OTHER_TOOLS",
    "skill_used": "fabrication",
    "difficulty": 5,
    "skills_required": [ "mechanics", 2 ],
    "time": "2 h",
    "book_learn": [ [ "textbook_fabrication", 4 ], [ "welding_book", 5 ], [ "manual_mechanics", 4 ] ],
    "using": [ [ "welding_standard", 1 ] ],
    "qualities": [ { "id": "SCREW_FINE", "level": 1 }, { "id": "WRENCH", "level": 1 } ],
    "components": [ [ [ "pipe", 2 ] ], [ [ "hose", 1 ] ], [ [ "scrap", 10 ] ] ]
  },
  {
    "result": "loom_frame",
    "type": "recipe",
    "activity_level": "MODERATE_EXERCISE",
    "category": "CC_OTHER",
    "subcategory": "CSC_OTHER_TOOLS",
    "skill_used": "fabrication",
    "difficulty": 1,
    "time": "40 m",
    "autolearn": true,
    "qualities": [ { "id": "CUT", "level": 1 } ],
    "components": [ [ [ "2x4", 4 ], [ "stick", 4 ] ], [ [ "cordage_short", 4, "LIST" ] ] ]
  },
  {
    "type": "recipe",
    "activity_level": "MODERATE_EXERCISE",
    "result": "punch_bone",
    "category": "CC_OTHER",
    "subcategory": "CSC_OTHER_TOOLS",
    "skill_used": "fabrication",
    "difficulty": 1,
    "time": "1 h",
    "autolearn": true,
    "qualities": [ { "id": "HAMMER", "level": 1 } ],
    "components": [
      [ [ "bone_sturdy", 1, "LIST" ] ],
      [ [ "water", 1 ], [ "water_clean", 1 ], [ "water_sewage", 1 ], [ "salt_water", 1 ], [ "saline", 5 ] ]
    ]
  },
  {
    "type": "recipe",
    "activity_level": "MODERATE_EXERCISE",
    "result": "punch_nail",
    "category": "CC_OTHER",
    "subcategory": "CSC_OTHER_TOOLS",
    "skill_used": "fabrication",
    "time": "5 m",
    "autolearn": true,
    "qualities": [ { "id": "HAMMER", "level": 1 }, { "id": "CUT", "level": 1 } ],
    "components": [ [ [ "stick", 1 ], [ "2x4", 1 ] ], [ [ "nail", 1 ] ] ]
  },
  {
    "result": "shed_stick",
    "type": "recipe",
    "activity_level": "MODERATE_EXERCISE",
    "category": "CC_OTHER",
    "subcategory": "CSC_OTHER_TOOLS",
    "skill_used": "fabrication",
    "difficulty": 1,
    "time": "10 m",
    "autolearn": true,
    "qualities": [ { "id": "CUT", "level": 1 } ],
    "components": [ [ [ "2x4", 1 ], [ "stick", 1 ], [ "splinter", 1 ] ] ]
  },
  {
    "result": "butchering_kit",
    "type": "recipe",
    "activity_level": "fake",
    "category": "CC_OTHER",
    "subcategory": "CSC_OTHER_TOOLS",
    "skill_used": "fabrication",
    "reversible": true,
    "time": "30 s",
    "autolearn": true,
    "components": [
      [ [ "knife_butcher", 1 ] ],
      [ [ "knife_carving", 1 ] ],
      [ [ "knife_meat_cleaver", 1 ] ],
      [ [ "leather", 2 ], [ "rag", 2 ] ],
      [ [ "string_6", 2 ], [ "cordage_6", 2 ] ]
    ]
  },
  {
    "result": "shears",
    "type": "recipe",
    "activity_level": "BRISK_EXERCISE",
    "category": "CC_OTHER",
    "subcategory": "CSC_OTHER_TOOLS",
    "skill_used": "fabrication",
    "difficulty": 3,
    "time": "3 h",
    "autolearn": true,
    "proficiencies": [
      { "proficiency": "prof_metalworking", "required": false, "time_multiplier": 1.5, "fail_multiplier": 5 },
      { "proficiency": "prof_blacksmithing", "required": false, "time_multiplier": 2 },
      { "proficiency": "prof_bladesmith", "required": false, "time_multiplier": 2.5 },
      {
        "proficiency": "prof_plasticworking",
        "required": false,
        "time_multiplier": 1.25,
        "learning_time_multiplier": 0.1
      }
    ],
    "using": [ [ "forging_standard", 4 ] ],
    "qualities": [ { "id": "ANVIL", "level": 3 }, { "id": "HAMMER", "level": 3 }, { "id": "CHISEL", "level": 3 } ],
    "tools": [ [ [ "tongs", -1 ] ], [ [ "swage", -1 ] ], [ [ "mold_plastic", -1 ] ] ],
    "components": [ [ [ "plastic_chunk", 1 ] ], [ [ "steel_lump", 1 ] ] ]
  },
  {
    "result": "elec_shears",
    "type": "recipe",
    "activity_level": "BRISK_EXERCISE",
    "category": "CC_OTHER",
    "subcategory": "CSC_OTHER_TOOLS",
    "skill_used": "fabrication",
    "difficulty": 3,
    "time": "3 h",
    "autolearn": true,
    "proficiencies": [
      { "proficiency": "prof_metalworking", "required": false, "time_multiplier": 1.5, "fail_multiplier": 5 },
      { "proficiency": "prof_blacksmithing", "required": false, "time_multiplier": 2 },
      { "proficiency": "prof_bladesmith", "required": false, "time_multiplier": 2 },
      {
        "proficiency": "prof_toolsmithing",
        "required": false,
        "time_multiplier": 1.5,
        "learning_time_multiplier": 0.5
      },
      {
        "proficiency": "prof_plasticworking",
        "required": false,
        "time_multiplier": 1.25,
        "learning_time_multiplier": 0.1
      }
    ],
    "using": [ [ "forging_standard", 4 ], [ "soldering_standard", 20 ] ],
    "qualities": [ { "id": "ANVIL", "level": 3 }, { "id": "HAMMER", "level": 3 }, { "id": "CHISEL", "level": 3 } ],
    "tools": [ [ [ "tongs", -1 ] ], [ [ "swage", -1 ] ], [ [ "mold_plastic", -1 ] ] ],
    "components": [ [ [ "plastic_chunk", 1 ] ], [ [ "steel_lump", 1 ] ], [ [ "e_scrap", 1 ] ], [ [ "motor_micro", 1 ] ] ]
  },
  {
    "result": "steel_pan",
    "type": "recipe",
    "activity_level": "BRISK_EXERCISE",
    "category": "CC_OTHER",
    "subcategory": "CSC_OTHER_TOOLS",
    "skill_used": "fabrication",
    "difficulty": 2,
    "time": "1 h",
    "reversible": true,
    "autolearn": true,
    "using": [ [ "blacksmithing_standard", 3 ], [ "steel_tiny", 3 ] ],
    "proficiencies": [
      { "proficiency": "prof_metalworking", "required": false, "time_multiplier": 1.5, "fail_multiplier": 5 },
      { "proficiency": "prof_blacksmithing", "required": false, "time_multiplier": 2.5 },
      { "proficiency": "prof_toolsmithing", "required": false, "time_multiplier": 2 }
    ],
    "qualities": [ { "id": "CHISEL", "level": 3 } ],
    "tools": [ [ [ "swage", -1 ] ] ]
  },
  {
    "result": "awl_bone",
    "type": "recipe",
    "activity_level": "MODERATE_EXERCISE",
    "category": "CC_OTHER",
    "subcategory": "CSC_OTHER_TOOLS",
    "skill_used": "fabrication",
    "difficulty": 1,
    "time": "10 m",
    "autolearn": true,
    "qualities": [ { "id": "CUT", "level": 1 } ],
    "components": [ [ [ "bone_sturdy", 1, "LIST" ] ] ]
  },
  {
    "result": "awl_steel",
    "type": "recipe",
    "activity_level": "BRISK_EXERCISE",
    "category": "CC_OTHER",
    "subcategory": "CSC_OTHER_TOOLS",
    "skill_used": "fabrication",
    "difficulty": 4,
    "time": "120 m",
    "autolearn": true,
    "tools": [ [ [ "tongs", -1 ] ], [ [ "swage", -1 ] ] ],
    "using": [ [ "forging_standard", 1 ], [ "steel_tiny", 1 ] ],
    "proficiencies": [
      { "proficiency": "prof_metalworking", "required": false, "time_multiplier": 1.5, "fail_multiplier": 5 },
      { "proficiency": "prof_blacksmithing", "required": false, "time_multiplier": 2.5 }
    ],
    "qualities": [ { "id": "ANVIL", "level": 3 }, { "id": "HAMMER", "level": 3 }, { "id": "CHISEL", "level": 3 } ],
    "components": [ [ [ "2x4", 1 ], [ "stick", 1 ] ] ]
  },
  {
    "type": "recipe",
    "activity_level": "BRISK_EXERCISE",
    "result": "sewing_kit",
    "category": "CC_OTHER",
    "subcategory": "CSC_OTHER_TOOLS",
    "skill_used": "fabrication",
    "difficulty": 7,
    "time": "6 h",
    "autolearn": true,
    "using": [ [ "forging_standard", 4 ], [ "plastic_molding", 1 ] ],
    "proficiencies": [
      { "proficiency": "prof_metalworking", "required": false, "time_multiplier": 1.5, "fail_multiplier": 5 },
      { "proficiency": "prof_blacksmithing", "required": false, "time_multiplier": 2.5 },
      { "proficiency": "prof_plasticworking", "required": false, "time_multiplier": 2.5 }
    ],
    "qualities": [ { "id": "ANVIL", "level": 3 }, { "id": "HAMMER", "level": 3 }, { "id": "CHISEL", "level": 3 } ],
    "tools": [ [ [ "tongs", -1 ] ], [ [ "swage", -1 ] ] ],
    "components": [ [ [ "scrap", 2 ] ] ]
  },
  {
    "result": "fishing_rod_professional",
    "type": "recipe",
    "activity_level": "MODERATE_EXERCISE",
    "category": "CC_OTHER",
    "subcategory": "CSC_OTHER_TOOLS",
    "skill_used": "fabrication",
    "difficulty": 5,
    "skills_required": [ "survival", 4 ],
    "time": "5 h",
    "reversible": true,
    "book_learn": [ [ "mag_survival", 4 ], [ "manual_survival", 4 ], [ "textbook_survival", 4 ] ],
    "using": [ [ "plastic_molding", 3 ] ],
    "proficiencies": [ { "proficiency": "prof_plasticworking", "required": false, "time_multiplier": 2.5 } ],
    "qualities": [ { "id": "CUT", "level": 1 }, { "id": "SCREW_FINE", "level": 1 } ],
    "components": [ [ [ "wire", 1 ] ], [ [ "scrap", 1 ] ], [ [ "weights", 40, "LIST" ] ] ]
  },
  {
    "type": "recipe",
    "result": "hoboreel",
    "category": "CC_OTHER",
    "subcategory": "CSC_OTHER_TOOLS",
    "skill_used": "fabrication",
    "difficulty": 3,
    "skills_required": [ "survival", 4 ],
    "time": "35 m",
    "autolearn": false,
    "book_learn": [ [ "mag_survival", 4 ], [ "manual_survival", 4 ], [ "textbook_survival", 4 ] ],
    "using": [ [ "cordage", 6 ] ],
    "qualities": [ { "id": "CUT", "level": 1 } ],
    "components": [ [ [ "stick", 1 ], [ "2x4", 2 ] ], [ [ "fishing_hook_bone", 1 ], [ "fishing_hook_basic", 1 ] ] ]
  },
  {
    "result": "churn",
    "type": "recipe",
    "activity_level": "MODERATE_EXERCISE",
    "category": "CC_OTHER",
    "subcategory": "CSC_OTHER_TOOLS",
    "skill_used": "fabrication",
    "difficulty": 3,
    "skills_required": [ "cooking", 4 ],
    "time": "300 m",
    "reversible": true,
    "book_learn": [ [ "family_cookbook", 4 ], [ "textbook_survival", 4 ] ],
    "qualities": [ { "id": "HAMMER", "level": 1 }, { "id": "SCREW", "level": 1 } ],
    "components": [
      [ [ "2x4", 18 ] ],
      [ [ "nail", 14 ] ],
      [ [ "sheet_metal", 1 ] ],
      [ [ "foot_crank", 1 ] ],
      [ [ "sheet_metal_small", 1 ] ]
    ]
  },
  {
    "result": "horse_tack",
    "type": "recipe",
    "activity_level": "LIGHT_EXERCISE",
    "category": "CC_OTHER",
    "subcategory": "CSC_OTHER_TOOLS",
    "skill_used": "tailor",
    "difficulty": 4,
    "skills_required": [ "fabrication", 3 ],
    "time": "6 h",
    "reversible": true,
    "proficiencies": [
      { "proficiency": "prof_closures", "required": false, "time_multiplier": 2 },
      { "proficiency": "prof_leatherworking_basic", "required": false, "time_multiplier": 3 },
      { "proficiency": "prof_leatherworking", "required": false, "time_multiplier": 2 }
    ],
    "book_learn": [ [ "textbook_tailor", 4 ], [ "manual_tailor", 5 ], [ "tailor_portfolio", 4 ] ],
    "using": [ [ "sewing_standard", 100 ], [ "cordage", 2 ] ],
    "components": [ [ [ "leather", 30 ], [ "tanned_hide", 5 ], [ "fur", 30 ], [ "tanned_pelt", 5 ] ], [ [ "wire", 2 ] ] ]
  },
  {
    "result": "jack",
    "type": "recipe",
    "activity_level": "BRISK_EXERCISE",
    "category": "CC_OTHER",
    "subcategory": "CSC_OTHER_TOOLS",
    "skill_used": "fabrication",
    "difficulty": 5,
    "skills_required": [ "mechanics", 3 ],
    "time": "300 m",
    "reversible": true,
    "book_learn": [ [ "manual_mechanics", 3 ], [ "manual_fabrication", 5 ], [ "textbook_fabrication", 5 ] ],
    "using": [ [ "forging_standard", 10 ], [ "steel_standard", 5 ] ],
    "proficiencies": [
      { "proficiency": "prof_metalworking", "required": false, "time_multiplier": 1.5, "fail_multiplier": 5 },
      { "proficiency": "prof_blacksmithing", "required": false, "time_multiplier": 2 },
      { "proficiency": "prof_toolsmithing", "required": false, "time_multiplier": 2.5 }
    ],
    "qualities": [ { "id": "ANVIL", "level": 3 }, { "id": "HAMMER", "level": 3 }, { "id": "CHISEL", "level": 3 } ],
    "tools": [ [ [ "tongs", -1 ] ], [ [ "crucible", -1 ], [ "crucible_clay", -1 ] ], [ [ "swage", -1 ] ] ]
  },
  {
    "result": "jack_makeshift",
    "type": "recipe",
    "activity_level": "MODERATE_EXERCISE",
    "category": "CC_OTHER",
    "subcategory": "CSC_OTHER_TOOLS",
    "skill_used": "fabrication",
    "difficulty": 2,
    "skills_required": [ "mechanics", 1 ],
    "time": "100 m",
    "reversible": true,
    "book_learn": [ [ "manual_mechanics", 1 ], [ "manual_fabrication", 2 ], [ "textbook_fabrication", 2 ] ],
    "qualities": [ { "id": "SAW_M", "level": 1 }, { "id": "SCREW", "level": 1 }, { "id": "WRENCH", "level": 1 } ],
    "components": [ [ [ "pipe", 4 ] ], [ [ "scrap", 2 ] ] ]
  },
  {
    "result": "jack_small",
    "type": "recipe",
    "activity_level": "BRISK_EXERCISE",
    "category": "CC_OTHER",
    "subcategory": "CSC_OTHER_TOOLS",
    "skill_used": "fabrication",
    "difficulty": 3,
    "skills_required": [ "mechanics", 2 ],
    "time": "200 m",
    "reversible": true,
    "book_learn": [ [ "manual_mechanics", 2 ], [ "manual_fabrication", 3 ], [ "textbook_fabrication", 3 ] ],
    "using": [ [ "welding_standard", 5 ] ],
    "proficiencies": [ { "proficiency": "prof_metalworking", "required": false, "time_multiplier": 1.5, "fail_multiplier": 5 } ],
    "qualities": [ { "id": "SAW_M_FINE", "level": 1 }, { "id": "SCREW", "level": 1 }, { "id": "WRENCH", "level": 1 } ],
    "components": [ [ [ "pipe", 4 ] ], [ [ "scrap", 2 ] ] ]
  },
  {
<<<<<<< HEAD
    "result": "pickaxe",
    "type": "recipe",
    "activity_level": "BRISK_EXERCISE",
    "category": "CC_OTHER",
    "subcategory": "CSC_OTHER_TOOLS",
    "skill_used": "fabrication",
    "difficulty": 7,
    "time": "420 m",
    "reversible": true,
    "autolearn": true,
    "book_learn": [ [ "textbook_carpentry", 5 ], [ "textbook_fabrication", 6 ] ],
    "using": [ [ "forging_standard", 2 ], [ "steel_standard", 2 ] ],
    "qualities": [ { "id": "ANVIL", "level": 3 }, { "id": "HAMMER", "level": 3 }, { "id": "CHISEL", "level": 3 } ],
    "tools": [ [ [ "tongs", -1 ] ], [ [ "crucible", -1 ], [ "crucible_clay", -1 ] ] ],
    "components": [ [ [ "2x4", 2 ], [ "stick", 4 ] ] ]
  },
  {
    "type": "recipe",
    "activity_level": "BRISK_EXERCISE",
    "result": "press",
    "category": "CC_OTHER",
    "subcategory": "CSC_OTHER_TOOLS",
    "skill_used": "fabrication",
    "difficulty": 7,
    "time": "5 h",
    "using": [ [ "blacksmithing_standard", 7 ], [ "steel_standard", 7 ] ],
    "book_learn": [ [ "manual_shotgun", 2 ], [ "manual_rifle", 2 ], [ "manual_smg", 2 ], [ "manual_pistol", 3 ], [ "recipe_bullets", 2 ] ],
    "proficiencies": [ { "proficiency": "prof_blacksmithing", "required": false, "time_multiplier": 3 } ],
    "qualities": [ { "id": "CHISEL", "level": 3 }, { "id": "WRENCH", "level": 1 } ],
    "tools": [ [ [ "swage", -1 ] ] ]
  },
  {
=======
>>>>>>> 4b4b108c
    "result": "still",
    "type": "recipe",
    "activity_level": "MODERATE_EXERCISE",
    "category": "CC_OTHER",
    "subcategory": "CSC_OTHER_TOOLS",
    "skill_used": "fabrication",
    "skills_required": [ "chemistry", 3 ],
    "difficulty": 4,
    "time": "200 m",
    "reversible": true,
    "book_learn": [ [ "textbook_chemistry", 4 ], [ "brewing_cookbook", 3 ] ],
    "qualities": [ { "id": "CUT", "level": 1 }, { "id": "HAMMER", "level": 2 } ],
    "components": [ [ [ "pot", 1 ], [ "pot_copper", 1 ] ], [ [ "hose", 2 ], [ "makeshift_hose", 2 ] ] ]
  },
  {
    "result": "food_processor",
    "type": "recipe",
    "activity_level": "LIGHT_EXERCISE",
    "category": "CC_ELECTRONIC",
    "subcategory": "CSC_ELECTRONIC_TOOLS",
    "skill_used": "electronics",
    "difficulty": 3,
    "time": "20 m",
    "reversible": true,
    "autolearn": true,
    "using": [ [ "soldering_standard", 20 ] ],
    "qualities": [ { "id": "SCREW", "level": 1, "amount": 1 }, { "id": "HAMMER", "level": 3, "amount": 1 } ],
    "components": [
      [ [ "scrap", 4 ] ],
      [ [ "cable", 2 ] ],
      [ [ "pot", 1 ], [ "pot_copper", 1 ] ],
      [ [ "motor_micro", 1 ] ],
      [ [ "e_scrap", 1 ] ]
    ]
  },
  {
    "result": "can_sealer",
    "type": "recipe",
    "activity_level": "BRISK_EXERCISE",
    "category": "CC_OTHER",
    "subcategory": "CSC_OTHER_TOOLS",
    "skill_used": "fabrication",
    "skills_required": [ "mechanics", 2 ],
    "difficulty": 4,
    "time": "20 m",
    "reversible": true,
    "autolearn": true,
    "tools": [ [ [ "tongs", -1 ] ], [ [ "crucible", -1 ], [ "crucible_clay", -1 ] ] ],
    "using": [ [ "welding_standard", 1 ], [ "forging_standard", 1 ] ],
    "proficiencies": [
      { "proficiency": "prof_metalworking", "required": false, "time_multiplier": 1.5, "fail_multiplier": 5 },
      { "proficiency": "prof_blacksmithing", "required": false, "time_multiplier": 2 },
      { "proficiency": "prof_toolsmithing", "required": false, "time_multiplier": 2.5 }
    ],
    "qualities": [
      { "id": "ANVIL", "level": 3 },
      { "id": "HAMMER", "level": 3 },
      { "id": "CHISEL", "level": 3 },
      { "id": "SCREW", "level": 1 },
      { "id": "WRENCH", "level": 2 },
      { "id": "SAW_M", "level": 2 }
    ],
    "components": [ [ [ "foot_crank", 1 ] ], [ [ "scrap", 8 ] ], [ [ "steel_chunk", 4 ] ], [ [ "steel_lump", 2 ] ] ]
  },
  {
    "type": "recipe",
    "activity_level": "MODERATE_EXERCISE",
    "result": "mortar_pestle",
    "category": "CC_OTHER",
    "subcategory": "CSC_OTHER_TOOLS",
    "skill_used": "fabrication",
    "skills_required": [ [ "survival", 2 ] ],
    "difficulty": 4,
    "time": "2 h",
    "autolearn": true,
    "book_learn": [ [ "atomic_survival", 0 ], [ "textbook_survival", 0 ] ],
    "qualities": [ { "id": "HAMMER", "level": 1 }, { "id": "ANVIL", "level": 1 } ],
    "proficiencies": [
      { "proficiency": "prof_metalworking", "required": false, "time_multiplier": 1.5, "fail_multiplier": 5 },
      { "proficiency": "prof_blacksmithing", "required": false, "time_multiplier": 2 }
    ],
    "components": [
      [ [ "rock", 2 ] ],
      [ [ "water", 1 ], [ "water_clean", 1 ], [ "water_sewage", 1 ], [ "salt_water", 1 ], [ "saline", 5 ] ],
      [ [ "material_sand", 1 ] ]
    ]
  },
  {
    "type": "recipe",
    "activity_level": "MODERATE_EXERCISE",
    "result": "chicken_cage",
    "category": "CC_OTHER",
    "subcategory": "CSC_OTHER_TOOLS",
    "skill_used": "fabrication",
    "difficulty": 1,
    "time": "1 h",
    "reversible": true,
    "autolearn": true,
    "qualities": [ { "id": "SAW_M_FINE", "level": 1 } ],
    "components": [ [ [ "wire", 4 ] ] ]
  },
  {
    "type": "recipe",
    "activity_level": "MODERATE_EXERCISE",
    "result": "hobo_stove",
    "category": "CC_OTHER",
    "subcategory": "CSC_OTHER_TOOLS",
    "skill_used": "survival",
    "skills_required": [ "fabrication", 1 ],
    "difficulty": 2,
    "time": "15 m",
    "reversible": true,
    "autolearn": true,
    "book_learn": [ [ "mag_survival", 2 ], [ "textbook_survival", 1 ], [ "cookbook", 2 ] ],
    "qualities": [ { "id": "CUT", "level": 1 } ],
    "components": [ [ [ "can_food", 2 ], [ "scrap", 4 ] ] ]
  },
  {
    "type": "recipe",
    "activity_level": "MODERATE_EXERCISE",
    "result": "makeshift_axe",
    "category": "CC_OTHER",
    "subcategory": "CSC_OTHER_TOOLS",
    "skill_used": "survival",
    "skills_required": [ "fabrication", 1 ],
    "difficulty": 3,
    "time": "20 m",
    "reversible": true,
    "autolearn": true,
    "qualities": [ { "id": "HAMMER", "level": 1 } ],
    "components": [ [ [ "steel_chunk", 1 ], [ "steel_lump", 1 ] ] ]
  },
  {
    "type": "recipe",
    "activity_level": "MODERATE_EXERCISE",
    "result": "tinderbox",
    "category": "CC_OTHER",
    "subcategory": "CSC_OTHER_TOOLS",
    "skill_used": "survival",
    "skills_required": [ "fabrication", 2 ],
    "difficulty": 2,
    "time": "5 m",
    "autolearn": true,
    "book_learn": [ [ "mag_survival", 1 ], [ "textbook_survival", 1 ] ],
    "qualities": [ { "id": "CUT", "level": 1 } ],
    "components": [ [ [ "can_drink", 1 ], [ "can_food", 1 ], [ "canister_empty", 1 ] ] ]
  },
  {
    "type": "recipe",
    "activity_level": "MODERATE_EXERCISE",
    "result": "pot_makeshift",
    "category": "CC_OTHER",
    "subcategory": "CSC_OTHER_TOOLS",
    "skill_used": "fabrication",
    "difficulty": 1,
    "time": "1 h 30 m",
    "reversible": true,
    "autolearn": true,
    "qualities": [ { "id": "HAMMER", "level": 2 } ],
    "components": [ [ [ "sheet_metal", 1 ] ] ]
  },
  {
    "type": "recipe",
    "activity_level": "MODERATE_EXERCISE",
    "result": "pot_makeshift_copper",
    "category": "CC_OTHER",
    "subcategory": "CSC_OTHER_TOOLS",
    "skill_used": "fabrication",
    "difficulty": 1,
    "time": "1 h",
    "reversible": true,
    "autolearn": true,
    "qualities": [ { "id": "HAMMER", "level": 2 } ],
    "tools": [ [ [ "surface_heat", 10, "LIST" ], [ "forge", 10 ], [ "oxy_torch", 2 ] ] ],
    "components": [ [ [ "copper_scrap_equivalent", 16, "LIST" ] ] ]
  },
  {
    "type": "recipe",
    "activity_level": "BRISK_EXERCISE",
    "result": "mess_tin",
    "category": "CC_OTHER",
    "subcategory": "CSC_OTHER_TOOLS",
    "skill_used": "fabrication",
    "difficulty": 2,
    "time": "3 h",
    "reversible": true,
    "autolearn": true,
    "using": [ [ "blacksmithing_standard", 4 ], [ "steel_standard", 1 ] ],
    "proficiencies": [
      { "proficiency": "prof_metalworking", "required": false, "time_multiplier": 1.5, "fail_multiplier": 5 },
      { "proficiency": "prof_blacksmithing", "required": false, "time_multiplier": 2 }
    ]
  },
  {
    "type": "recipe",
    "activity_level": "BRISK_EXERCISE",
    "result": "ny_hook",
    "category": "CC_OTHER",
    "subcategory": "CSC_OTHER_TOOLS",
    "skill_used": "fabrication",
    "difficulty": 6,
    "time": "6 h",
    "reversible": true,
    "book_learn": [ [ "textbook_fireman", 6 ] ],
    "using": [ [ "blacksmithing_standard", 16 ], [ "steel_standard", 3 ] ],
    "proficiencies": [
      { "proficiency": "prof_metalworking", "required": false, "time_multiplier": 1.5, "fail_multiplier": 5 },
      { "proficiency": "prof_blacksmithing", "required": false, "time_multiplier": 2 },
      { "proficiency": "prof_toolsmithing", "required": false, "time_multiplier": 2.5 }
    ],
    "qualities": [ { "id": "CHISEL", "level": 3 } ],
    "tools": [ [ [ "crucible", -1 ], [ "crucible_clay", -1 ] ] ]
  },
  {
    "result": "makeshift_crowbar",
    "type": "recipe",
    "activity_level": "MODERATE_EXERCISE",
    "category": "CC_OTHER",
    "subcategory": "CSC_OTHER_TOOLS",
    "skill_used": "fabrication",
    "time": "5 m",
    "reversible": true,
    "autolearn": true,
    "qualities": [ { "id": "HAMMER", "level": 1 } ],
    "components": [ [ [ "pipe", 1 ] ] ]
  },
  {
    "result": "torch",
    "type": "recipe",
    "activity_level": "LIGHT_EXERCISE",
    "category": "CC_OTHER",
    "subcategory": "CSC_OTHER_TOOLS",
    "skill_used": "fabrication",
    "time": "2 m",
    "autolearn": true,
    "using": [ [ "flammable_liquid", 100 ] ],
    "components": [ [ [ "rag", 1 ] ], [ [ "stick", 1 ], [ "2x4", 1 ], [ "pool_cue", 1 ], [ "torch_done", 1 ] ] ],
    "flags": [ "BLIND_HARD" ]
  },
  {
    "type": "recipe",
    "activity_level": "LIGHT_EXERCISE",
    "result": "torch",
    "id_suffix": "pine",
    "category": "CC_OTHER",
    "subcategory": "CSC_OTHER_TOOLS",
    "skill_used": "survival",
    "time": "3 m",
    "autolearn": true,
    "batch_time_factors": [ 50, 5 ],
    "qualities": [ { "id": "CUT", "level": 1 }, { "id": "COOK", "level": 2 } ],
    "tools": [ [ [ "surface_heat", 7, "LIST" ] ] ],
    "components": [ [ [ "stick", 1 ], [ "2x4", 1 ], [ "pool_cue", 1 ], [ "torch_done", 1 ] ], [ [ "pine_bough", 2 ] ] ]
  },
  {
    "type": "recipe",
    "activity_level": "fake",
    "result": "sieve_steel",
    "category": "CC_OTHER",
    "subcategory": "CSC_OTHER_TOOLS",
    "skill_used": "fabrication",
    "time": "2 m",
    "reversible": true,
    "autolearn": true,
    "components": [ [ [ "colander_steel", 1 ], [ "wire_mesh", 1 ], [ "splatter_guard", 1 ] ] ]
  },
  {
    "result": "sieve_primitive",
    "type": "recipe",
    "activity_level": "fake",
    "category": "CC_OTHER",
    "subcategory": "CSC_OTHER_TOOLS",
    "skill_used": "fabrication",
    "skills_required": [ [ "survival", 1 ], [ "tailor", 2 ] ],
    "difficulty": 3,
    "time": "45 m",
    "autolearn": true,
    "components": [ [ [ "straw_pile", 3 ], [ "birchbark", 5 ] ] ]
  },
  {
    "type": "recipe",
    "activity_level": "BRISK_EXERCISE",
    "result": "closed_loop_extractor_small",
    "category": "CC_OTHER",
    "subcategory": "CSC_OTHER_TOOLS",
    "skill_used": "fabrication",
    "skills_required": [ "mechanics", 3 ],
    "difficulty": 8,
    "time": "16 h",
    "autolearn": false,
    "book_learn": [ [ "textbook_extraction", 5 ] ],
    "reversible": true,
    "using": [ [ "welding_standard", 5 ], [ "blacksmithing_standard", 2 ], [ "steel_standard", 5 ] ],
    "qualities": [
      { "id": "HAMMER", "level": 3 },
      { "id": "HAMMER_FINE", "level": 1 },
      { "id": "SAW_M", "level": 2 },
      { "id": "WRENCH", "level": 2 },
      { "id": "SAW_M_FINE", "level": 1 },
      { "id": "WRENCH_FINE", "level": 1 },
      { "id": "SCREW", "level": 1 },
      { "id": "SCREW_FINE", "level": 1 },
      { "id": "DRILL", "level": 2 },
      { "id": "FILE", "level": 2 }
    ],
    "proficiencies": [
      { "proficiency": "prof_metalworking", "required": false, "time_multiplier": 1.5, "fail_multiplier": 5 },
      { "proficiency": "prof_blacksmithing", "required": false, "time_multiplier": 2 }
    ],
    "tools": [ [ [ "crucible", -1 ], [ "crucible_clay", -1 ] ] ],
    "components": [
      [ [ "jerrycan_big", 1 ], [ "metal_tank_little", 1 ] ],
      [ [ "pipe", 1 ] ],
      [ [ "hose", 3 ] ],
      [ [ "recovery_pump", 1 ] ],
      [ [ "gasket_plastic", 4 ] ],
      [ [ "metal_funnel", 1 ] ]
    ]
  },
  {
    "type": "recipe",
    "activity_level": "BRISK_EXERCISE",
    "result": "closed_loop_extractor_large",
    "category": "CC_OTHER",
    "subcategory": "CSC_OTHER_TOOLS",
    "skill_used": "fabrication",
    "skills_required": [ "mechanics", 4 ],
    "difficulty": 8,
    "time": "24 h",
    "autolearn": false,
    "book_learn": [ [ "textbook_extraction", 5 ] ],
    "reversible": true,
    "using": [ [ "welding_standard", 10 ], [ "blacksmithing_standard", 5 ], [ "steel_standard", 10 ] ],
    "qualities": [
      { "id": "HAMMER", "level": 3 },
      { "id": "HAMMER_FINE", "level": 1 },
      { "id": "SAW_M", "level": 2 },
      { "id": "WRENCH", "level": 2 },
      { "id": "SAW_M_FINE", "level": 1 },
      { "id": "WRENCH_FINE", "level": 1 },
      { "id": "SCREW", "level": 1 },
      { "id": "SCREW_FINE", "level": 1 },
      { "id": "DRILL", "level": 2 },
      { "id": "FILE", "level": 2 }
    ],
    "proficiencies": [
      { "proficiency": "prof_metalworking", "required": false, "time_multiplier": 1.5, "fail_multiplier": 5 },
      { "proficiency": "prof_blacksmithing", "required": false, "time_multiplier": 2 }
    ],
    "tools": [ [ [ "crucible", -1 ], [ "crucible_clay", -1 ] ] ],
    "components": [
      [ [ "30gal_drum", 1 ], [ "metal_tank", 1 ] ],
      [ [ "pipe", 3 ] ],
      [ [ "hose", 10 ] ],
      [ [ "recovery_pump", 1 ] ],
      [ [ "gasket_plastic", 14 ] ],
      [ [ "metal_funnel", 3 ] ]
    ]
  },
  {
    "type": "recipe",
    "activity_level": "MODERATE_EXERCISE",
    "result": "oil_extractor_crude",
    "category": "CC_OTHER",
    "subcategory": "CSC_OTHER_TOOLS",
    "skill_used": "fabrication",
    "skills_required": [ "mechanics", 2 ],
    "difficulty": 4,
    "time": "30 m",
    "reversible": true,
    "autolearn": false,
    "book_learn": [ [ "textbook_extraction", 3 ] ],
    "qualities": [ { "id": "SAW_M", "level": 1 }, { "id": "SAW_M_FINE", "level": 1 }, { "id": "DRILL", "level": 2 } ],
    "components": [
      [ [ "55gal_drum", 1 ] ],
      [ [ "pipe", 1 ], [ "stick_long", 1 ], [ "pointy_stick", 1 ] ],
      [ [ "water_faucet", 1 ] ],
      [ [ "duct_tape", 10 ], [ "gasket_plastic", 1 ] ]
    ]
  },
  {
    "type": "recipe",
    "activity_level": "BRISK_EXERCISE",
    "result": "vac_pump",
    "category": "CC_OTHER",
    "subcategory": "CSC_OTHER_TOOLS",
    "skill_used": "fabrication",
    "skills_required": [ "mechanics", 2 ],
    "difficulty": 4,
    "time": "12 h",
    "autolearn": false,
    "reversible": true,
    "book_learn": [ [ "textbook_extraction", 3 ] ],
    "using": [ [ "welding_standard", 10 ], [ "blacksmithing_standard", 5 ] ],
    "qualities": [
      { "id": "HAMMER", "level": 3 },
      { "id": "HAMMER_FINE", "level": 1 },
      { "id": "SAW_M", "level": 2 },
      { "id": "WRENCH", "level": 2 },
      { "id": "SAW_M_FINE", "level": 1 },
      { "id": "WRENCH_FINE", "level": 1 },
      { "id": "SCREW", "level": 1 },
      { "id": "SCREW_FINE", "level": 1 },
      { "id": "DRILL", "level": 2 },
      { "id": "FILE", "level": 2 }
    ],
    "proficiencies": [
      { "proficiency": "prof_metalworking", "required": false, "time_multiplier": 1.5, "fail_multiplier": 5 },
      { "proficiency": "prof_blacksmithing", "required": false, "time_multiplier": 2 }
    ],
    "tools": [ [ [ "crucible", -1 ], [ "crucible_clay", -1 ] ] ],
    "components": [
      [ [ "pipe", 2 ] ],
      [ [ "hose", 1 ] ],
      [ [ "gasket_plastic", 2 ] ],
      [ [ "well_pump", 1 ] ],
      [ [ "drivebelt", 1 ], [ "drivebelt_makeshift", 1 ] ]
    ]
  },
  {
    "type": "recipe",
    "activity_level": "MODERATE_EXERCISE",
    "result": "filter_paper_qualitative",
    "category": "CC_OTHER",
    "subcategory": "CSC_OTHER_TOOLS",
    "skill_used": "fabrication",
    "difficulty": 3,
    "time": "1 m",
    "batch_time_factors": [ 75, 4 ],
    "autolearn": false,
    "book_learn": [ [ "textbook_extraction", 2 ] ],
    "qualities": [ { "id": "CUT", "level": 1 } ],
    "components": [ [ [ "paper", 2 ] ] ]
  },
  {
    "type": "recipe",
    "activity_level": "MODERATE_EXERCISE",
    "result": "filter_paper_quantitative",
    "category": "CC_OTHER",
    "subcategory": "CSC_OTHER_TOOLS",
    "skill_used": "fabrication",
    "difficulty": 3,
    "time": "1 m",
    "batch_time_factors": [ 75, 4 ],
    "autolearn": false,
    "book_learn": [ [ "textbook_extraction", 2 ] ],
    "qualities": [ { "id": "CUT", "level": 1 } ],
    "components": [ [ [ "paper", 2 ] ] ]
  },
  {
    "type": "recipe",
    "activity_level": "BRISK_EXERCISE",
    "result": "recovery_pump",
    "category": "CC_OTHER",
    "subcategory": "CSC_OTHER_TOOLS",
    "skill_used": "fabrication",
    "skills_required": [ "mechanics", 2 ],
    "difficulty": 4,
    "time": "12 h",
    "autolearn": false,
    "reversible": true,
    "book_learn": [ [ "textbook_extraction", 3 ] ],
    "using": [ [ "welding_standard", 10 ], [ "blacksmithing_standard", 5 ] ],
    "qualities": [
      { "id": "HAMMER", "level": 3 },
      { "id": "HAMMER_FINE", "level": 1 },
      { "id": "SAW_M", "level": 2 },
      { "id": "WRENCH", "level": 2 },
      { "id": "SAW_M_FINE", "level": 1 },
      { "id": "WRENCH_FINE", "level": 1 },
      { "id": "SCREW", "level": 1 },
      { "id": "SCREW_FINE", "level": 1 },
      { "id": "DRILL", "level": 2 },
      { "id": "FILE", "level": 2 }
    ],
    "proficiencies": [
      { "proficiency": "prof_metalworking", "required": false, "time_multiplier": 1.5, "fail_multiplier": 5 },
      { "proficiency": "prof_blacksmithing", "required": false, "time_multiplier": 2 }
    ],
    "tools": [ [ [ "crucible", -1 ], [ "crucible_clay", -1 ] ] ],
    "components": [ [ [ "pipe", 4 ] ], [ [ "hose", 2 ] ], [ [ "gasket_plastic", 2 ] ], [ [ "well_pump", 1 ] ] ]
  },
  {
    "type": "recipe",
    "activity_level": "fake",
    "result": "gasket_plastic",
    "category": "CC_OTHER",
    "subcategory": "CSC_OTHER_TOOLS",
    "skill_used": "fabrication",
    "difficulty": 2,
    "time": "20 m",
    "autolearn": false,
    "proficiencies": [ { "proficiency": "prof_plasticworking", "required": false, "time_multiplier": 3 } ],
    "book_learn": [ [ "plastics_book", 1 ], [ "textbook_extraction", 2 ], [ "textbook_fabrication", 2 ] ],
    "tools": [ [ [ "surface_heat", 5, "LIST" ] ], [ [ "mold_plastic", -1 ] ] ],
    "components": [ [ [ "plastic_chunk", 1 ] ] ]
  },
  {
    "type": "recipe",
    "activity_level": "BRISK_EXERCISE",
    "result": "vac_oven_small",
    "category": "CC_OTHER",
    "subcategory": "CSC_OTHER_TOOLS",
    "skill_used": "fabrication",
    "skills_required": [ "mechanics", 3 ],
    "difficulty": 8,
    "time": "8 h",
    "autolearn": false,
    "book_learn": [ [ "textbook_extraction", 5 ] ],
    "reversible": true,
    "using": [ [ "welding_standard", 5 ], [ "blacksmithing_standard", 2 ], [ "steel_standard", 5 ] ],
    "qualities": [
      { "id": "HAMMER", "level": 3 },
      { "id": "HAMMER_FINE", "level": 1 },
      { "id": "SAW_M", "level": 2 },
      { "id": "WRENCH", "level": 2 },
      { "id": "SAW_M_FINE", "level": 1 },
      { "id": "WRENCH_FINE", "level": 1 },
      { "id": "SCREW", "level": 1 },
      { "id": "SCREW_FINE", "level": 1 },
      { "id": "DRILL", "level": 2 },
      { "id": "FILE", "level": 2 }
    ],
    "tools": [ [ [ "crucible", -1 ], [ "crucible_clay", -1 ] ] ],
    "proficiencies": [
      { "proficiency": "prof_metalworking", "required": false, "time_multiplier": 1.5, "fail_multiplier": 5 },
      { "proficiency": "prof_blacksmithing", "required": false, "time_multiplier": 2 }
    ],
    "components": [
      [ [ "metal_tank", 1 ] ],
      [ [ "pipe", 2 ] ],
      [ [ "hose", 2 ] ],
      [ [ "vac_pump", 1 ] ],
      [ [ "gasket_plastic", 2 ] ],
      [ [ "element", 3 ] ],
      [ [ "sheet_metal", 3 ] ],
      [ [ "glass_sheet", 1 ] ]
    ]
  },
  {
    "type": "recipe",
    "activity_level": "fake",
    "result": "vac_oven_small_full",
    "category": "CC_OTHER",
    "subcategory": "CSC_OTHER_TOOLS",
    "skill_used": "fabrication",
    "skills_required": [ "mechanics", 3 ],
    "difficulty": 8,
    "time": "30 m",
    "book_learn": [ [ "textbook_extraction", 5 ] ],
    "components": [ [ [ "paper", 6 ] ], [ [ "hi_q_crude_oil", 92 ] ], [ [ "gasket_plastic", 2 ] ], [ [ "vac_oven_small", 1 ] ] ]
  },
  {
    "type": "recipe",
    "activity_level": "MODERATE_EXERCISE",
    "result": "dab_pen",
    "category": "CC_CHEM",
    "subcategory": "CSC_CHEM_DRUGS",
    "skill_used": "fabrication",
    "difficulty": 2,
    "time": "90 m",
    "reversible": true,
    "book_learn": [ [ "textbook_extraction", 4 ] ],
    "qualities": [ { "id": "CUT", "level": 1 } ],
    "proficiencies": [ { "proficiency": "prof_plasticworking", "required": false, "time_multiplier": 3 } ],
    "using": [ [ "plastic_molding", 1 ] ],
    "components": [ [ [ "glass_shard", 1 ] ] ]
  },
  {
    "result": "dog_whistle_wood",
    "type": "recipe",
    "activity_level": "MODERATE_EXERCISE",
    "category": "CC_OTHER",
    "subcategory": "CSC_OTHER_TOOLS",
    "skill_used": "fabrication",
    "skills_required": [ "survival", 2 ],
    "difficulty": 4,
    "time": "20 m",
    "autolearn": true,
    "qualities": [ { "id": "CUT", "level": 1 }, { "id": "CUT_FINE", "level": 1 } ],
    "proficiencies": [ { "proficiency": "prof_carving", "required": false, "time_multiplier": 3 } ],
    "components": [ [ [ "2x4", 1 ], [ "stick", 1 ] ] ]
  },
  {
    "result": "makeshift_hose",
    "type": "recipe",
    "activity_level": "LIGHT_EXERCISE",
    "category": "CC_OTHER",
    "subcategory": "CSC_OTHER_TOOLS",
    "id_suffix": "DIY_hose_from_leather",
    "skill_used": "fabrication",
    "difficulty": 4,
    "skills_required": [ [ "survival", 3 ], [ "tailor", 4 ] ],
    "time": "30 m",
    "reversible": true,
    "autolearn": true,
    "qualities": [ { "id": "CUT", "level": 1 }, { "id": "SEW", "level": 2 } ],
    "proficiencies": [ { "proficiency": "prof_leatherworking_basic", "required": false, "time_multiplier": 2 } ],
    "components": [ [ [ "leather", 2 ] ], [ [ "superglue", 1 ] ], [ [ "filament", 40, "LIST" ] ] ]
  }
]<|MERGE_RESOLUTION|>--- conflicted
+++ resolved
@@ -384,24 +384,6 @@
     "components": [ [ [ "pipe", 4 ] ], [ [ "scrap", 2 ] ] ]
   },
   {
-<<<<<<< HEAD
-    "result": "pickaxe",
-    "type": "recipe",
-    "activity_level": "BRISK_EXERCISE",
-    "category": "CC_OTHER",
-    "subcategory": "CSC_OTHER_TOOLS",
-    "skill_used": "fabrication",
-    "difficulty": 7,
-    "time": "420 m",
-    "reversible": true,
-    "autolearn": true,
-    "book_learn": [ [ "textbook_carpentry", 5 ], [ "textbook_fabrication", 6 ] ],
-    "using": [ [ "forging_standard", 2 ], [ "steel_standard", 2 ] ],
-    "qualities": [ { "id": "ANVIL", "level": 3 }, { "id": "HAMMER", "level": 3 }, { "id": "CHISEL", "level": 3 } ],
-    "tools": [ [ [ "tongs", -1 ] ], [ [ "crucible", -1 ], [ "crucible_clay", -1 ] ] ],
-    "components": [ [ [ "2x4", 2 ], [ "stick", 4 ] ] ]
-  },
-  {
     "type": "recipe",
     "activity_level": "BRISK_EXERCISE",
     "result": "press",
@@ -417,8 +399,6 @@
     "tools": [ [ [ "swage", -1 ] ] ]
   },
   {
-=======
->>>>>>> 4b4b108c
     "result": "still",
     "type": "recipe",
     "activity_level": "MODERATE_EXERCISE",
