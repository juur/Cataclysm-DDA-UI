[
  {
    "result": "armor_blarmor",
    "type": "recipe",
    "activity_level": "LIGHT_EXERCISE",
    "category": "CC_ARMOR",
    "subcategory": "CSC_ARMOR_SUIT",
    "skill_used": "chemistry",
    "difficulty": 4,
    "skills_required": [ "tailor", 3 ],
    "time": "1 h",
    "book_learn": [
      [ "textbook_tailor", 4 ],
      [ "tailor_portfolio", 5 ],
      [ "textbook_survival", 3 ],
      [ "trappers_companion", 3 ],
      [ "survival_book", 3 ],
      [ "textbook_armwest", 6 ],
      [ "textbook_armschina", 6 ]
    ],
    "using": [ [ "sewing_standard", 4 ] ],
    "proficiencies": [
      { "proficiency": "prof_articulation" },
      { "proficiency": "prof_tanning_basic" },
      { "proficiency": "prof_tanning" },
      { "proficiency": "prof_leatherworking_basic" }
    ],
    "qualities": [ { "id": "COOK", "level": 3 }, { "id": "LEATHER_AWL", "level": 1 } ],
    "tools": [ [ [ "surface_heat", 20, "LIST" ] ] ],
    "components": [
      [ [ "water", 10 ], [ "water_clean", 10 ] ],
      [ [ "wax", 2 ], [ "any_tallow", 8, "LIST" ], [ "vinegar", 10 ], [ "pine_bough", 20 ] ],
      [ [ "salt", 50 ] ],
      [ [ "armor_larmor", 1 ] ],
      [ [ "armguard_larmor", 1 ] ]
    ]
  },
  {
    "result": "armor_chitin",
    "type": "recipe",
    "activity_level": "LIGHT_EXERCISE",
    "category": "CC_ARMOR",
    "subcategory": "CSC_ARMOR_SUIT",
    "skill_used": "tailor",
    "difficulty": 7,
    "skills_required": [ [ "fabrication", 3 ] ],
    "time": "6 h 40 m",
    "autolearn": true,
    "book_learn": [ [ "textbook_tailor", 5 ], [ "tailor_portfolio", 5 ], [ "textbook_arthropod", 6 ] ],
    "using": [ [ "cordage", 2 ] ],
    "qualities": [ { "id": "LEATHER_AWL", "level": 1 } ],
    "proficiencies": [
      { "proficiency": "prof_articulation" },
      { "proficiency": "prof_chitinworking" },
      { "proficiency": "prof_closures" },
      { "proficiency": "prof_leatherworking_basic" }
    ],
    "components": [ [ [ "chitin_piece", 72 ] ] ]
  },
  {
    "result": "xl_armor_chitin",
    "type": "recipe",
    "copy-from": "armor_chitin",
    "time": "7 h 30 m",
    "using": [ [ "cordage", 3 ] ],
    "qualities": [ { "id": "LEATHER_AWL", "level": 1 } ],
    "components": [ [ [ "chitin_piece", 96 ] ] ]
  },
  {
    "result": "armor_acidchitin",
    "type": "recipe",
    "activity_level": "LIGHT_EXERCISE",
    "category": "CC_ARMOR",
    "subcategory": "CSC_ARMOR_SUIT",
    "skill_used": "tailor",
    "difficulty": 8,
    "skills_required": [ [ "fabrication", 3 ], [ "chemistry", 2 ] ],
    "time": "8 h 20 m",
    "autolearn": true,
    "book_learn": [ [ "textbook_arthropod", 7 ] ],
    "using": [ [ "cordage", 2 ] ],
    "proficiencies": [
      { "proficiency": "prof_articulation" },
      { "proficiency": "prof_chitinworking" },
      { "proficiency": "prof_closures" },
      { "proficiency": "prof_leatherworking_basic" }
    ],
    "qualities": [ { "id": "CUT_FINE", "level": 1 }, { "id": "SEW", "level": 1 }, { "id": "LEATHER_AWL", "level": 1 } ],
    "components": [ [ [ "acidchitin_piece", 72 ] ] ]
  },
  {
    "result": "xl_armor_acidchitin",
    "type": "recipe",
    "copy-from": "armor_acidchitin",
    "time": "9 h 20m",
    "using": [ [ "cordage", 3 ] ],
    "qualities": [ { "id": "CUT_FINE", "level": 1 }, { "id": "SEW", "level": 1 }, { "id": "LEATHER_AWL", "level": 1 } ],
    "components": [ [ [ "acidchitin_piece", 96 ] ] ]
  },
  {
    "result": "armor_farmor",
    "type": "recipe",
    "activity_level": "LIGHT_EXERCISE",
    "category": "CC_ARMOR",
    "subcategory": "CSC_ARMOR_SUIT",
    "skill_used": "tailor",
    "difficulty": 5,
    "time": "8 h",
    "autolearn": true,
    "using": [ [ "sewing_standard", 68 ], [ "fabric_fur_pelt", 8 ] ],
    "qualities": [ { "id": "LEATHER_AWL", "level": 1 } ],
    "proficiencies": [ { "proficiency": "prof_leatherworking_basic" }, { "proficiency": "prof_furriery" } ]
  },
  {
    "result": "xl_armor_farmor",
    "type": "recipe",
    "copy-from": "armor_farmor",
    "time": "9 h",
    "using": [ [ "sewing_standard", 96 ], [ "fabric_fur_pelt", 12 ] ],
    "qualities": [ { "id": "LEATHER_AWL", "level": 1 } ]
  },
  {
    "result": "armor_larmor",
    "type": "recipe",
    "activity_level": "LIGHT_EXERCISE",
    "category": "CC_ARMOR",
    "subcategory": "CSC_ARMOR_SUIT",
    "skill_used": "tailor",
    "difficulty": 5,
    "time": "8 h",
    "autolearn": true,
    "using": [ [ "sewing_standard", 52 ] ],
    "qualities": [ { "id": "LEATHER_AWL", "level": 1 } ],
    "proficiencies": [ { "proficiency": "prof_leatherworking_basic" }, { "proficiency": "prof_leatherworking" } ],
    "components": [ [ [ "leather", 30 ], [ "tanned_hide", 5 ], [ "fur", 30 ], [ "tanned_pelt", 5 ] ] ]
  },
  {
    "result": "xl_armor_larmor",
    "type": "recipe",
    "copy-from": "armor_larmor",
    "time": "9 h",
    "using": [ [ "sewing_standard", 76 ], [ "fabric_leather_fur_hide", 7 ] ],
    "qualities": [ { "id": "LEATHER_AWL", "level": 1 } ]
  },
  {
    "result": "armor_lightplate",
    "type": "recipe",
    "activity_level": "BRISK_EXERCISE",
    "category": "CC_ARMOR",
    "subcategory": "CSC_ARMOR_SUIT",
    "skill_used": "fabrication",
    "difficulty": 8,
    "time": "9 h 20 m",
    "book_learn": [ [ "textbook_armwest", 7 ] ],
    "using": [ [ "blacksmithing_standard", 80 ], [ "steel_standard", 20 ], [ "fabric_leather_fur_hide", 3 ] ],
    "qualities": [ { "id": "CHISEL", "level": 3 } ],
    "proficiencies": [
      { "proficiency": "prof_leatherworking_basic", "fail_multiplier": 1.15, "time_multiplier": 1.1 },
      { "proficiency": "prof_closures", "time_multiplier": 1.1 },
      { "proficiency": "prof_metalworking" },
      { "proficiency": "prof_blacksmithing" },
      { "proficiency": "prof_armorsmithing" },
      { "proficiency": "prof_articulation" }
    ],
    "tools": [ [ [ "swage", -1 ] ] ]
  },
  {
    "result": "xl_armor_lightplate",
    "type": "recipe",
    "copy-from": "armor_lightplate",
    "time": "10 h 30 m",
    "using": [ [ "blacksmithing_standard", 110 ], [ "steel_standard", 32 ], [ "fabric_leather_fur_hide", 5 ] ],
    "qualities": [ { "id": "CHISEL", "level": 3 } ],
    "tools": [ [ [ "swage", -1 ] ] ]
  },
  {
    "result": "armor_lightplate",
    "type": "recipe",
    "activity_level": "LIGHT_EXERCISE",
    "id_suffix": "assembly",
    "category": "CC_ARMOR",
    "subcategory": "CSC_ARMOR_SUIT",
    "skill_used": "fabrication",
    "difficulty": 3,
    "time": "20 m",
    "reversible": true,
    "autolearn": true,
    "flags": [ "NO_RESIZE" ],
    "proficiencies": [
      { "proficiency": "prof_closures", "fail_multiplier": 1 },
      { "proficiency": "prof_armorsmithing", "fail_multiplier": 1 },
      { "proficiency": "prof_articulation", "fail_multiplier": 1 }
    ],
    "components": [ [ [ "cuirass_lightplate", 1 ] ], [ [ "armguard_lightplate", 1 ] ], [ [ "legguard_lightplate", 1 ] ] ]
  },
  {
    "result": "xl_armor_lightplate",
    "type": "recipe",
    "activity_level": "LIGHT_EXERCISE",
    "id_suffix": "assembly",
    "category": "CC_ARMOR",
    "subcategory": "CSC_ARMOR_SUIT",
    "skill_used": "fabrication",
    "difficulty": 3,
    "time": "30 m",
    "reversible": true,
    "autolearn": true,
    "flags": [ "NO_RESIZE" ],
    "proficiencies": [
      { "proficiency": "prof_closures", "fail_multiplier": 1 },
      { "proficiency": "prof_armorsmithing", "fail_multiplier": 1 },
      { "proficiency": "prof_articulation", "fail_multiplier": 1 }
    ],
    "components": [ [ [ "xl_cuirass_lightplate", 1 ] ], [ [ "xl_armguard_lightplate", 1 ] ], [ [ "xl_legguard_lightplate", 1 ] ] ]
  },
  {
    "result": "armor_lorica",
    "type": "recipe",
    "activity_level": "BRISK_EXERCISE",
    "category": "CC_ARMOR",
    "subcategory": "CSC_ARMOR_TORSO",
    "skill_used": "fabrication",
    "difficulty": 7,
    "time": "7 h 28 m",
    "book_learn": [ [ "textbook_armwest", 8 ] ],
    "using": [ [ "forging_standard", 5 ], [ "steel_standard", 5 ], [ "fabric_leather_fur_hide", 2 ] ],
    "qualities": [ { "id": "ANVIL", "level": 3 }, { "id": "HAMMER", "level": 3 }, { "id": "CHISEL", "level": 3 } ],
    "tools": [ [ [ "tongs", -1 ] ], [ [ "swage", -1 ] ] ],
    "proficiencies": [
      { "proficiency": "prof_leatherworking_basic", "fail_multiplier": 1.15, "time_multiplier": 1.1 },
      { "proficiency": "prof_closures", "time_multiplier": 1.1 },
      { "proficiency": "prof_metalworking" },
      { "proficiency": "prof_blacksmithing" },
      { "proficiency": "prof_armorsmithing" },
      { "proficiency": "prof_articulation" }
    ]
  },
  {
    "result": "xl_armor_lorica",
    "type": "recipe",
    "copy-from": "armor_lorica",
    "time": "8 h 30 m",
    "using": [ [ "forging_standard", 7 ], [ "steel_standard", 7 ], [ "fabric_leather_fur_hide", 3 ] ],
    "qualities": [ { "id": "ANVIL", "level": 3 }, { "id": "HAMMER", "level": 3 }, { "id": "CHISEL", "level": 3 } ],
    "tools": [ [ [ "tongs", -1 ] ], [ [ "swage", -1 ] ] ]
  },
  {
    "result": "armor_plarmor",
    "type": "recipe",
    "activity_level": "BRISK_EXERCISE",
    "category": "CC_ARMOR",
    "subcategory": "CSC_ARMOR_SUIT",
    "skill_used": "fabrication",
    "difficulty": 2,
    "skills_required": [ "tailor", 3 ],
    "time": "2 h",
    "book_learn": [ [ "textbook_tailor", 5 ], [ "tailor_portfolio", 5 ], [ "textbook_armwest", 4 ], [ "textbook_armschina", 4 ] ],
    "using": [ [ "sewing_standard", 26 ] ],
    "proficiencies": [
      { "proficiency": "prof_leatherworking_basic", "fail_multiplier": 1.15, "time_multiplier": 1.1 },
      { "proficiency": "prof_closures", "time_multiplier": 1.1 },
      { "proficiency": "prof_metalworking" },
      { "proficiency": "prof_blacksmithing" },
      { "proficiency": "prof_armorsmithing" },
      { "proficiency": "prof_articulation" }
    ],
    "components": [ [ [ "steel_chunk", 6 ], [ "scrap", 18 ] ], [ [ "armor_larmor", 1 ] ], [ [ "armguard_larmor", 1 ] ] ]
  },
  {
    "result": "xl_armor_plarmor",
    "type": "recipe",
    "copy-from": "armor_plarmor",
    "time": "2 h 15 m",
    "using": [ [ "sewing_standard", 38 ] ],
    "components": [ [ [ "steel_chunk", 8 ], [ "scrap", 24 ] ], [ [ "xl_armor_larmor", 1 ] ], [ [ "xl_armguard_larmor", 1 ] ] ]
  },
  {
    "result": "armor_plate",
    "type": "recipe",
    "activity_level": "BRISK_EXERCISE",
    "category": "CC_ARMOR",
    "subcategory": "CSC_ARMOR_SUIT",
    "skill_used": "fabrication",
    "difficulty": 9,
    "time": "10 h",
    "book_learn": [ [ "textbook_armwest", 8 ] ],
    "using": [ [ "blacksmithing_standard", 120 ], [ "steel_standard", 30 ], [ "fabric_leather_fur_hide", 3 ] ],
    "qualities": [ { "id": "CHISEL", "level": 3 } ],
    "tools": [ [ [ "swage", -1 ] ] ],
    "proficiencies": [
      { "proficiency": "prof_leatherworking_basic", "fail_multiplier": 1.15, "time_multiplier": 1.1 },
      { "proficiency": "prof_closures", "time_multiplier": 1.1 },
      { "proficiency": "prof_metalworking" },
      { "proficiency": "prof_blacksmithing" },
      { "proficiency": "prof_armorsmithing" },
      { "proficiency": "prof_articulation" }
    ]
  },
  {
    "result": "xl_armor_plate",
    "type": "recipe",
    "copy-from": "armor_plate",
    "time": "11 h 15 m",
    "using": [ [ "blacksmithing_standard", 160 ], [ "steel_standard", 45 ], [ "fabric_leather_fur_hide", 5 ] ],
    "qualities": [ { "id": "CHISEL", "level": 3 } ],
    "tools": [ [ [ "swage", -1 ] ] ]
  },
  {
    "result": "armor_samurai",
    "type": "recipe",
    "activity_level": "BRISK_EXERCISE",
    "category": "CC_ARMOR",
    "subcategory": "CSC_ARMOR_SUIT",
    "skill_used": "fabrication",
    "difficulty": 9,
    "time": "9 h 20 m",
    "book_learn": [ [ "textbook_armeast", 8 ] ],
    "using": [
      [ "blacksmithing_standard", 64 ],
      [ "steel_standard", 16 ],
      [ "fabric_standard_nostretch", 10 ],
      [ "fabric_leather_fur_hide", 6 ]
    ],
    "qualities": [ { "id": "CHISEL", "level": 3 } ],
    "tools": [ [ [ "swage", -1 ] ] ],
    "proficiencies": [
      { "proficiency": "prof_leatherworking_basic", "fail_multiplier": 1.15, "time_multiplier": 1.1 },
      { "proficiency": "prof_closures", "time_multiplier": 1.1 },
      { "proficiency": "prof_metalworking" },
      { "proficiency": "prof_blacksmithing" },
      { "proficiency": "prof_armorsmithing" },
      { "proficiency": "prof_articulation" }
    ]
  },
  {
    "result": "armor_scavenger",
    "type": "recipe",
    "activity_level": "LIGHT_EXERCISE",
    "category": "CC_ARMOR",
    "subcategory": "CSC_ARMOR_SUIT",
    "skill_used": "tailor",
    "difficulty": 8,
    "skills_required": [ "fabrication", 3 ],
    "time": "1 h 20 m",
    "autolearn": true,
    "using": [ [ "sewing_standard", 90 ], [ "soldering_standard", 18 ] ],
    "proficiencies": [
      { "proficiency": "prof_closures" },
      { "proficiency": "prof_closures_waterproofing" },
      { "proficiency": "prof_polymerworking" }
    ],
    "components": [
      [ [ "jacket_army", 1 ], [ "jacket_army_modern", 1 ] ],
      [ [ "vest", 1 ], [ "tacvest", 1 ], [ "chestrig", 1 ] ],
      [ [ "mbag", 1 ], [ "runner_bag", 1 ] ],
      [ [ "fanny", 2 ], [ "dump_pouch", 1 ] ],
      [ [ "tool_belt", 1 ], [ "legrig", 1 ] ],
      [ [ "XL_holster", 1 ] ],
      [ [ "sheath", 1 ] ],
      [ [ "pants_army", 1 ] ],
      [ [ "sheet_kevlar_layered", 24 ] ],
      [ [ "kevlar", 1 ], [ "ballistic_vest_light", 1 ], [ "ballistic_vest_esapi", 1 ], [ "swat_armor", 1 ] ]
    ]
  },
  {
    "result": "armor_scrapsuit",
    "type": "recipe",
    "activity_level": "MODERATE_EXERCISE",
    "category": "CC_ARMOR",
    "subcategory": "CSC_ARMOR_SUIT",
    "skill_used": "fabrication",
    "difficulty": 3,
    "time": "1 h 40 m",
    "reversible": true,
    "autolearn": true,
    "book_learn": [ [ "recipe_melee", 2 ] ],
    "using": [ [ "cordage", 4 ] ],
    "proficiencies": [ { "proficiency": "prof_closures" }, { "proficiency": "prof_articulation" } ],
    "qualities": [ { "id": "CUT", "level": 2 }, { "id": "HAMMER", "level": 1 } ],
    "components": [ [ [ "scrap", 170 ] ] ]
  },
  {
    "result": "armor_scrapsuit",
    "type": "recipe",
    "activity_level": "LIGHT_EXERCISE",
    "category": "CC_ARMOR",
    "subcategory": "CSC_ARMOR_SUIT",
    "skill_used": "fabrication",
    "difficulty": 3,
    "time": "20 m",
    "reversible": true,
    "autolearn": true,
    "book_learn": [ [ "recipe_melee", 2 ] ],
    "using": [ [ "cordage", 1 ] ],
    "proficiencies": [
      { "proficiency": "prof_closures", "fail_multiplier": 1 },
      { "proficiency": "prof_articulation", "fail_multiplier": 1 }
    ],
    "components": [ [ [ "cuirass_scrap", 1 ] ], [ [ "armguard_scrap", 1 ] ], [ [ "legguard_scrap", 1 ] ] ]
  },
  {
    "result": "armor_tiresuit",
    "type": "recipe",
    "activity_level": "MODERATE_EXERCISE",
    "category": "CC_ARMOR",
    "subcategory": "CSC_ARMOR_SUIT",
    "skill_used": "fabrication",
    "difficulty": 3,
    "time": "30 m",
    "reversible": true,
    "autolearn": true,
    "book_learn": [ [ "dieselpunk_tailor", 2 ] ],
    "using": [ [ "cordage", 1 ] ],
    "proficiencies": [
      { "proficiency": "prof_closures", "fail_multiplier": 1 },
      { "proficiency": "prof_leatherworking_basic", "fail_multiplier": 1 }
    ],
    "components": [ [ [ "cuirass_tire", 1 ] ], [ [ "armguard_tire", 1 ] ], [ [ "legguard_tire", 1 ] ] ]
  },
  {
    "result": "armor_tiresuit",
    "type": "recipe",
    "activity_level": "MODERATE_EXERCISE",
    "category": "CC_ARMOR",
    "subcategory": "CSC_ARMOR_SUIT",
    "skill_used": "fabrication",
    "difficulty": 3,
    "time": "3 h",
    "reversible": true,
    "autolearn": true,
    "book_learn": [ [ "dieselpunk_tailor", 2 ] ],
    "using": [ [ "cordage", 8 ] ],
    "proficiencies": [ { "proficiency": "prof_closures" }, { "proficiency": "prof_leatherworking_basic" } ],
    "qualities": [ { "id": "CUT", "level": 2 }, { "id": "LEATHER_AWL", "level": 1 }, { "id": "SEW_CURVED", "level": 1 } ],
    "components": [ [ [ "rubber_tire_chunk", 24 ] ] ]
  },
  {
    "result": "chainmail_hauberk",
    "type": "recipe",
    "activity_level": "LIGHT_EXERCISE",
    "category": "CC_ARMOR",
    "subcategory": "CSC_ARMOR_SUIT",
    "skill_used": "tailor",
    "difficulty": 2,
    "time": "1 h 45 m",
    "reversible": true,
    "autolearn": true,
    "flags": [ "NO_RESIZE" ],
    "proficiencies": [ { "proficiency": "prof_closures" }, { "proficiency": "prof_chain_armour" } ],
    "components": [ [ [ "chainmail_vest", 1 ] ], [ [ "chainmail_arms", 1 ] ], [ [ "chainmail_legs", 1 ] ], [ [ "gambeson", 1 ] ] ]
  },
  {
    "result": "kevlar_chainmail_hauberk",
    "type": "recipe",
    "copy-from": "chainmail_hauberk",
    "components": [ [ [ "chainmail_vest", 1 ] ], [ [ "chainmail_arms", 1 ] ], [ [ "chainmail_legs", 1 ] ], [ [ "k_gambeson", 1 ] ] ]
  },
  {
    "result": "xl_chainmail_hauberk",
    "type": "recipe",
    "copy-from": "chainmail_hauberk",
    "time": "1h 45m",
    "components": [
      [ [ "xl_chainmail_vest", 1 ] ],
      [ [ "xl_chainmail_arms", 1 ] ],
      [ [ "xl_chainmail_legs", 1 ] ],
      [ [ "xl_gambeson", 1 ] ]
    ]
  },
  {
    "result": "xl_kevlar_chainmail_hauberk",
    "type": "recipe",
    "copy-from": "xl_chainmail_hauberk",
    "components": [
      [ [ "xl_chainmail_vest", 1 ] ],
      [ [ "xl_chainmail_arms", 1 ] ],
      [ [ "xl_chainmail_legs", 1 ] ],
      [ [ "xl_k_gambeson", 1 ] ]
    ]
  },
  {
    "result": "chainmail_suit",
    "type": "recipe",
    "activity_level": "LIGHT_EXERCISE",
    "category": "CC_ARMOR",
    "subcategory": "CSC_ARMOR_SUIT",
    "skill_used": "tailor",
    "difficulty": 3,
    "time": "1 h 50 m",
    "reversible": true,
    "autolearn": true,
    "flags": [ "NO_RESIZE" ],
    "proficiencies": [ { "proficiency": "prof_closures" }, { "proficiency": "prof_chain_armour" } ],
    "components": [
      [ [ "chainmail_hood", 1 ] ],
      [ [ "chainmail_vest", 1 ] ],
      [ [ "chainmail_arms", 1 ] ],
      [ [ "chainmail_legs", 1 ] ],
      [ [ "gambeson", 1 ] ]
    ]
  },
  {
    "result": "kevlar_chainmail_suit",
    "type": "recipe",
    "copy-from": "chainmail_suit",
    "components": [
      [ [ "chainmail_hood", 1 ] ],
      [ [ "chainmail_vest", 1 ] ],
      [ [ "chainmail_arms", 1 ] ],
      [ [ "chainmail_legs", 1 ] ],
      [ [ "k_gambeson", 1 ] ]
    ]
  },
  {
    "result": "xl_chainmail_suit",
    "type": "recipe",
    "copy-from": "chainmail_suit",
    "time": "1h 50m",
    "components": [
      [ [ "xl_chainmail_hood", 1 ] ],
      [ [ "xl_chainmail_vest", 1 ] ],
      [ [ "xl_chainmail_arms", 1 ] ],
      [ [ "xl_chainmail_legs", 1 ] ],
      [ [ "xl_gambeson", 1 ] ]
    ]
  },
  {
    "result": "xl_kevlar_chainmail_suit",
    "type": "recipe",
    "copy-from": "chainmail_suit",
    "components": [
      [ [ "xl_chainmail_hood", 1 ] ],
      [ [ "xl_chainmail_vest", 1 ] ],
      [ [ "xl_chainmail_arms", 1 ] ],
      [ [ "xl_chainmail_legs", 1 ] ],
      [ [ "xl_k_gambeson", 1 ] ]
    ]
  },
  {
    "result": "chainmail_suit",
    "type": "recipe",
    "activity_level": "LIGHT_EXERCISE",
    "id_suffix": "hauberk",
    "category": "CC_ARMOR",
    "subcategory": "CSC_ARMOR_SUIT",
    "skill_used": "tailor",
    "difficulty": 3,
    "time": "5 m",
    "reversible": true,
    "autolearn": true,
    "flags": [ "NO_RESIZE" ],
    "proficiencies": [
      { "proficiency": "prof_closures", "fail_multiplier": 1 },
      { "proficiency": "prof_chain_armour", "fail_multiplier": 1 }
    ],
    "components": [ [ [ "chainmail_hood", 1 ] ], [ [ "chainmail_hauberk", 1 ] ], [ [ "gambeson", 1 ] ] ]
  },
  {
    "result": "kevlar_chainmail_suit",
    "type": "recipe",
    "copy-from": "chainmail_suit",
    "components": [ [ [ "chainmail_hood", 1 ] ], [ [ "chainmail_hauberk", 1 ] ], [ [ "k_gambeson", 1 ] ] ]
  },
  {
    "result": "xl_chainmail_suit",
    "type": "recipe",
    "activity_level": "MODERATE_EXERCISE",
    "id_suffix": "hauberk",
    "category": "CC_ARMOR",
    "subcategory": "CSC_ARMOR_SUIT",
    "skill_used": "tailor",
    "difficulty": 3,
    "time": "5 m",
    "reversible": true,
    "autolearn": true,
    "flags": [ "NO_RESIZE" ],
    "proficiencies": [
      { "proficiency": "prof_closures", "fail_multiplier": 1 },
      { "proficiency": "prof_chain_armour", "fail_multiplier": 1 }
    ],
    "components": [ [ [ "xl_chainmail_hood", 1 ] ], [ [ "xl_chainmail_hauberk", 1 ] ], [ [ "xl_gambeson", 1 ] ] ]
  },
  {
    "result": "xl_kevlar_chainmail_suit",
    "type": "recipe",
    "copy-from": "chainmail_suit",
    "components": [ [ [ "xl_chainmail_hood", 1 ] ], [ [ "xl_chainmail_hauberk", 1 ] ], [ [ "xl_k_gambeson", 1 ] ] ]
  },
  {
    "result": "chainmail_suit_faraday",
    "type": "recipe",
    "activity_level": "LIGHT_EXERCISE",
    "category": "CC_ARMOR",
    "subcategory": "CSC_ARMOR_SUIT",
    "skill_used": "fabrication",
    "difficulty": 7,
    "skills_required": [ "electronics", 3 ],
    "time": "180 m",
    "book_learn": [ [ "textbook_fabrication", 6 ], [ "advanced_electronics", 6 ], [ "textbook_electronics", 6 ] ],
    "using": [ [ "chainmail_standard", 20 ], [ "fabric_standard_nostretch", 26 ] ],
    "proficiencies": [ { "proficiency": "prof_closures" }, { "proficiency": "prof_chain_armour" }, { "proficiency": "prof_shock_weapons" } ],
    "components": [
      [ [ "link_sheet", 2 ], [ "chainmail_hood", 1 ] ],
      [ [ "link_sheet", 7 ], [ "chainmail_vest", 1 ] ],
      [ [ "link_sheet", 3 ], [ "chainmail_arms", 1 ] ],
      [ [ "link_sheet", 4 ], [ "chainmail_legs", 1 ] ],
      [ [ "link_sheet", 2 ], [ "chainmail_hands", 1 ] ],
      [ [ "link_sheet", 2 ], [ "chainmail_feet", 1 ] ],
      [ [ "chain_link", 500 ] ],
      [ [ "wire", 5 ] ]
    ]
  },
  {
    "result": "xl_chainmail_suit_faraday",
    "type": "recipe",
    "copy-from": "chainmail_suit_faraday",
    "components": [
      [ [ "link_sheet", 3 ], [ "xl_chainmail_hood", 1 ] ],
      [ [ "link_sheet", 10 ], [ "xl_chainmail_vest", 1 ] ],
      [ [ "link_sheet", 4 ], [ "xl_chainmail_arms", 1 ] ],
      [ [ "link_sheet", 5 ], [ "xl_chainmail_legs", 1 ] ],
      [ [ "link_sheet", 3 ], [ "xl_chainmail_hands", 1 ] ],
      [ [ "link_sheet", 3 ], [ "xl_chainmail_feet", 1 ] ],
      [ [ "chain_link", 750 ] ],
      [ [ "wire", 5 ] ]
    ]
  },
  {
    "result": "grass_cloak",
    "type": "recipe",
    "activity_level": "LIGHT_EXERCISE",
    "category": "CC_ARMOR",
    "subcategory": "CSC_ARMOR_SUIT",
    "skill_used": "tailor",
    "difficulty": 2,
    "time": "150 m",
    "autolearn": true,
    "using": [ [ "sewing_standard", 15 ] ],
    "components": [ [ [ "grass_yarn", 7 ] ] ]
  },
  {
    "result": "cloak",
    "type": "recipe",
    "activity_level": "LIGHT_EXERCISE",
    "category": "CC_ARMOR",
    "subcategory": "CSC_ARMOR_SUIT",
    "skill_used": "tailor",
    "difficulty": 2,
    "time": "3 h",
    "reversible": true,
    "autolearn": true,
    "using": [ [ "sewing_standard", 18 ], [ "fabric_standard_nostretch", 20 ] ]
  },
  {
    "result": "cloak_fur",
    "type": "recipe",
    "activity_level": "LIGHT_EXERCISE",
    "category": "CC_ARMOR",
    "subcategory": "CSC_ARMOR_SUIT",
    "skill_used": "tailor",
    "difficulty": 2,
    "skills_required": [ "survival", 1 ],
    "time": "5 h",
    "reversible": true,
    "autolearn": true,
    "book_learn": [ [ "textbook_survival", 1 ], [ "survival_book", 1 ] ],
    "using": [ [ "sewing_standard", 18 ], [ "fabric_fur_pelt", 3 ] ],
    "qualities": [ { "id": "LEATHER_AWL", "level": 1 } ],
    "proficiencies": [ { "proficiency": "prof_leatherworking_basic" }, { "proficiency": "prof_furriery" } ]
  },
  {
    "result": "cloak_leather",
    "type": "recipe",
    "activity_level": "LIGHT_EXERCISE",
    "category": "CC_ARMOR",
    "subcategory": "CSC_ARMOR_SUIT",
    "skill_used": "tailor",
    "difficulty": 3,
    "time": "5 h",
    "reversible": true,
    "autolearn": true,
    "using": [ [ "sewing_standard", 18 ], [ "fabric_leather_hide", 3 ] ],
    "proficiencies": [ { "proficiency": "prof_leatherworking_basic" }, { "proficiency": "prof_leatherworking" } ],
    "qualities": [ { "id": "LEATHER_AWL", "level": 1 } ]
  },
  {
    "result": "cloak_wool",
    "type": "recipe",
    "activity_level": "LIGHT_EXERCISE",
    "category": "CC_ARMOR",
    "subcategory": "CSC_ARMOR_SUIT",
    "skill_used": "tailor",
    "difficulty": 3,
    "time": "25 m",
    "reversible": true,
    "autolearn": true,
    "using": [ [ "sewing_standard", 18 ], [ "fabric_felt", 18 ] ]
  },
  {
    "result": "entry_suit",
    "type": "recipe",
    "activity_level": "LIGHT_EXERCISE",
    "category": "CC_ARMOR",
    "subcategory": "CSC_ARMOR_SUIT",
    "skill_used": "fabrication",
    "difficulty": 6,
    "skills_required": [ "tailor", 6 ],
    "time": "6 h",
    "book_learn": [ [ "textbook_fireman", 8 ], [ "tailor_portfolio", 8 ] ],
    "using": [ [ "sewing_standard", 200 ], [ "fabric_nomex", 40 ] ],
    "tools": [ [ [ "welder", 28 ], [ "welder_crude", 42 ], [ "soldering_iron", 42 ], [ "toolset", 42 ] ] ],
    "proficiencies": [
      { "proficiency": "prof_closures" },
      { "proficiency": "prof_closures_waterproofing" },
      { "proficiency": "prof_polymerworking" }
    ],
    "components": [
      [ [ "sheet_kevlar_layered", 8 ] ],
      [ [ "duct_tape", 200 ], [ "superglue", 5 ] ],
      [
        [ "kevlar", 1 ],
        [ "ballistic_vest_light", 1 ],
        [ "ballistic_vest_esapi", 1 ],
        [ "swat_armor", 1 ],
        [ "sheet_kevlar_layered", 24 ]
      ]
    ]
  },
  {
    "result": "xl_entry_suit",
    "type": "recipe",
    "copy-from": "entry_suit",
    "time": "6 h 45 m",
    "using": [ [ "sewing_standard", 300 ], [ "fabric_nomex", 60 ] ],
    "tools": [ [ [ "welder", 45 ], [ "welder_crude", 90 ], [ "soldering_iron", 90 ], [ "toolset", 90 ] ] ],
    "components": [
      [ [ "sheet_kevlar_layered", 12 ] ],
      [ [ "duct_tape", 300 ], [ "superglue", 7 ] ],
      [
        [ "kevlar", 2 ],
        [ "ballistic_vest_light", 2 ],
        [ "ballistic_vest_esapi", 2 ],
        [ "swat_armor", 2 ],
        [ "sheet_kevlar_layered", 48 ]
      ]
    ]
  },
  {
    "result": "fsurvivor_suit",
    "type": "recipe",
    "activity_level": "LIGHT_EXERCISE",
    "category": "CC_ARMOR",
    "subcategory": "CSC_ARMOR_SUIT",
    "skill_used": "tailor",
    "difficulty": 8,
    "skills_required": [ "fabrication", 7 ],
    "time": "12 h 20 m",
    "autolearn": true,
    "book_learn": [ [ "tailor_portfolio", 7 ], [ "textbook_fireman", 7 ] ],
    "using": [ [ "sewing_standard", 200 ], [ "fabric_standard_nostretch", 4 ] ],
    "tools": [ [ [ "welder", 28 ], [ "welder_crude", 42 ], [ "soldering_iron", 42 ], [ "toolset", 42 ] ] ],
    "proficiencies": [
      { "proficiency": "prof_closures" },
      { "proficiency": "prof_closures_waterproofing" },
      { "proficiency": "prof_polymerworking" }
    ],
    "components": [
      [ [ "nomex_suit", 1 ], [ "entry_suit", 1 ] ],
      [ [ "coat_rain", 1 ], [ "jacket_windbreaker", 1 ], [ "jacket_evac", 1 ], [ "coat_gut", 1 ] ],
      [
        [ "tacvest", 1 ],
        [ "legrig", 1 ],
        [ "vest", 1 ],
        [ "tool_belt", 1 ],
        [ "ragpouch", 6 ],
        [ "leather_pouch", 4 ],
        [ "dump_pouch", 1 ],
        [ "purse", 2 ],
        [ "fanny", 2 ]
      ],
      [ [ "duct_tape", 200 ] ],
      [
        [ "kevlar", 1 ],
        [ "ballistic_vest_light", 1 ],
        [ "ballistic_vest_esapi", 1 ],
        [ "swat_armor", 1 ],
        [ "sheet_kevlar_layered", 24 ]
      ]
    ]
  },
  {
    "result": "xl_fsurvivor_suit",
    "type": "recipe",
    "copy-from": "fsurvivor_suit",
    "time": "13 h 50 m",
    "using": [ [ "sewing_standard", 300 ], [ "fabric_standard_nostretch", 8 ] ],
    "tools": [ [ [ "welder", 45 ], [ "welder_crude", 90 ], [ "soldering_iron", 90 ], [ "toolset", 90 ] ] ],
    "components": [
      [ [ "xl_nomex_suit", 1 ], [ "xl_entry_suit", 1 ] ],
      [ [ "coat_rain", 2 ], [ "jacket_windbreaker", 2 ], [ "jacket_evac", 2 ], [ "coat_gut", 2 ] ],
      [
        [ "tacvest", 1 ],
        [ "legrig", 1 ],
        [ "vest", 1 ],
        [ "tool_belt", 1 ],
        [ "ragpouch", 6 ],
        [ "leather_pouch", 4 ],
        [ "dump_pouch", 1 ],
        [ "purse", 2 ],
        [ "fanny", 2 ]
      ],
      [ [ "duct_tape", 300 ] ],
      [
        [ "kevlar", 2 ],
        [ "ballistic_vest_light", 2 ],
        [ "ballistic_vest_esapi", 2 ],
        [ "swat_armor", 2 ],
        [ "sheet_kevlar_layered", 48 ]
      ]
    ]
  },
  {
    "result": "mask_wsurvivor_nofur",
    "type": "recipe",
    "activity_level": "LIGHT_EXERCISE",
    "category": "CC_ARMOR",
    "subcategory": "CSC_ARMOR_HEAD",
    "skill_used": "fabrication",
    "difficulty": 7,
    "skills_required": [ "tailor", 7 ],
    "time": "4 h",
    "autolearn": true,
    "using": [ [ "adhesive", 1 ], [ "sewing_standard", 10 ] ],
    "tools": [ [ [ "welder", 56 ], [ "welder_crude", 84 ], [ "soldering_iron", 84 ], [ "toolset", 84 ] ] ],
    "components": [
      [ [ "mask_filter", 2 ], [ "mask_gas", 1 ], [ "mask_bunker", 1 ] ],
      [ [ "glasses_safety", 2 ], [ "glasses_bal", 1 ] ],
      [ [ "mask_bal", 1 ], [ "sheet_kevlar_layered", 4 ] ],
      [ [ "faux_fur", 6 ], [ "tanned_pelt", 1 ] ]
    ],
    "proficiencies": [
      { "proficiency": "prof_plasticworking" },
      { "proficiency": "prof_leatherworking_basic" },
      { "proficiency": "prof_closures_waterproofing" },
      { "proficiency": "prof_polymerworking" }
    ]
  },
  {
    "result": "mask_wsurvivorxl_nofur",
    "type": "recipe",
    "activity_level": "LIGHT_EXERCISE",
    "category": "CC_ARMOR",
    "subcategory": "CSC_ARMOR_HEAD",
    "skill_used": "fabrication",
    "difficulty": 7,
    "skills_required": [ "tailor", 7 ],
    "time": "4 h",
    "autolearn": true,
    "using": [ [ "adhesive", 1 ], [ "sewing_standard", 20 ] ],
    "tools": [ [ [ "welder", 56 ], [ "welder_crude", 84 ], [ "soldering_iron", 84 ], [ "toolset", 84 ] ] ],
    "components": [
      [ [ "mask_filter", 2 ], [ "mask_gas", 1 ], [ "mask_bunker", 1 ] ],
      [ [ "glasses_safety", 2 ], [ "glasses_bal", 1 ] ],
      [ [ "mask_bal", 1 ], [ "sheet_kevlar_layered", 4 ] ],
      [ [ "faux_fur", 12 ], [ "tanned_pelt", 2 ] ]
    ],
    "proficiencies": [
      { "proficiency": "prof_plasticworking" },
      { "proficiency": "prof_leatherworking_basic" },
      { "proficiency": "prof_closures_waterproofing" },
      { "proficiency": "prof_polymerworking" }
    ]
  },
  {
    "result": "gambeson",
    "type": "recipe",
    "activity_level": "LIGHT_EXERCISE",
    "category": "CC_ARMOR",
    "subcategory": "CSC_ARMOR_SUIT",
    "skill_used": "tailor",
    "proficiencies": [ { "proficiency": "prof_closures" } ],
    "difficulty": 4,
    "time": "6 h",
    "autolearn": true,
    "book_learn": [ [ "textbook_armwest", 3 ] ],
    "using": [ [ "sewing_standard", 35 ], [ "fabric_standard_nostretch", 26 ], [ "fastener_large", 1 ] ]
  },
  {
    "result": "k_gambeson",
    "type": "recipe",
    "activity_level": "LIGHT_EXERCISE",
    "category": "CC_ARMOR",
    "subcategory": "CSC_ARMOR_SUIT",
    "skill_used": "tailor",
    "proficiencies": [ { "proficiency": "prof_closures" }, { "proficiency": "prof_polymerworking" } ],
    "difficulty": 6,
    "time": "8 h",
    "autolearn": [ [ "tailor", 8 ] ],
    "book_learn": [ [ "textbook_armwest", 4 ] ],
    "using": [ [ "sewing_standard", 35 ], [ "tailoring_kevlar_fabric", 12 ], [ "fastener_large", 1 ] ],
    "components": [ [ [ "sheet_kevlar_layered", 18 ] ] ]
  },
  {
    "result": "xl_gambeson",
    "type": "recipe",
    "copy-from": "gambeson",
    "time": "6 h 45 m",
    "using": [ [ "sewing_standard", 45 ], [ "fabric_standard_nostretch", 52 ], [ "fastener_large", 2 ] ]
  },
  {
    "result": "xl_k_gambeson",
    "type": "recipe",
    "copy-from": "k_gambeson",
    "time": "6 h 45 m",
    "using": [ [ "sewing_standard", 50 ], [ "tailoring_kevlar_fabric", 24 ], [ "fastener_large", 2 ] ],
    "components": [ [ [ "sheet_kevlar_layered", 36 ] ] ]
  },
  {
    "result": "hsurvivor_suit",
    "type": "recipe",
    "activity_level": "MODERATE_EXERCISE",
    "category": "CC_ARMOR",
    "subcategory": "CSC_ARMOR_SUIT",
    "skill_used": "tailor",
    "difficulty": 7,
    "skills_required": [ "fabrication", 7 ],
    "time": "20 h",
    "autolearn": true,
    "using": [ [ "sewing_standard", 200 ], [ "fabric_standard_nostretch", 20 ], [ "fabric_leather_hide", 4 ] ],
    "qualities": [ { "id": "LEATHER_AWL", "level": 1 } ],
    "proficiencies": [
      { "proficiency": "prof_leatherworking_basic" },
      { "proficiency": "prof_leatherworking" },
      { "proficiency": "prof_closures" },
      { "proficiency": "prof_closures_waterproofing" },
      { "proficiency": "prof_polymerworking" },
      { "proficiency": "prof_metalworking" },
      { "proficiency": "prof_articulation" }
    ],
    "tools": [ [ [ "welder", 56 ], [ "welder_crude", 84 ], [ "soldering_iron", 84 ], [ "toolset", 84 ] ] ],
    "components": [
      [ [ "steel_chunk", 4 ], [ "scrap", 12 ] ],
      [ [ "coat_rain", 1 ], [ "jacket_windbreaker", 1 ], [ "jacket_evac", 1 ], [ "coat_gut", 1 ] ],
      [
        [ "tacvest", 1 ],
        [ "legrig", 1 ],
        [ "vest", 1 ],
        [ "tool_belt", 1 ],
        [ "ragpouch", 6 ],
        [ "leather_pouch", 4 ],
        [ "dump_pouch", 1 ],
        [ "purse", 2 ],
        [ "fanny", 2 ]
      ],
      [ [ "duct_tape", 300 ] ],
      [
        [ "kevlar", 1 ],
        [ "ballistic_vest_light", 1 ],
        [ "ballistic_vest_esapi", 1 ],
        [ "swat_armor", 1 ],
        [ "sheet_kevlar_layered", 24 ]
      ]
    ]
  },
  {
    "result": "jumpsuit",
    "type": "recipe",
    "activity_level": "LIGHT_EXERCISE",
    "category": "CC_ARMOR",
    "subcategory": "CSC_ARMOR_SUIT",
    "skill_used": "tailor",
    "difficulty": 2,
    "time": "48 m",
    "book_learn": [ [ "textbook_tailor", 4 ], [ "manual_tailor", 5 ], [ "tailor_portfolio", 4 ] ],
    "using": [ [ "sewing_standard", 20 ], [ "fabric_standard_nostretch", 20 ] ]
  },
  {
    "result": "jumpsuit_xl",
    "type": "recipe",
    "activity_level": "LIGHT_EXERCISE",
    "category": "CC_ARMOR",
    "subcategory": "CSC_ARMOR_SUIT",
    "skill_used": "tailor",
    "difficulty": 2,
    "time": "54 m",
    "book_learn": [ [ "textbook_tailor", 4 ], [ "manual_tailor", 5 ], [ "tailor_portfolio", 4 ] ],
    "using": [ [ "sewing_standard", 40 ], [ "fabric_standard_nostretch", 30 ] ]
  },
  {
    "result": "jumpsuit_xl",
    "type": "recipe",
    "activity_level": "LIGHT_EXERCISE",
    "id_suffix": "from_jumpsuit",
    "category": "CC_ARMOR",
    "subcategory": "CSC_ARMOR_SUIT",
    "skill_used": "tailor",
    "difficulty": 2,
    "time": "38 m",
    "book_learn": [ [ "textbook_tailor", 4 ], [ "manual_tailor", 5 ], [ "tailor_portfolio", 4 ] ],
    "using": [ [ "sewing_standard", 20 ], [ "fabric_standard_nostretch", 10 ] ],
    "components": [ [ [ "jumpsuit", 1 ] ] ]
  },
  {
    "result": "kimono",
    "type": "recipe",
    "activity_level": "LIGHT_EXERCISE",
    "category": "CC_ARMOR",
    "subcategory": "CSC_ARMOR_SUIT",
    "skill_used": "tailor",
    "difficulty": 4,
    "time": "2 h 30 m",
    "book_learn": [ [ "tailor_japanese", 4 ] ],
    "using": [ [ "sewing_standard", 35 ], [ "fabric_standard_nostretch", 25 ] ]
  },
  {
    "result": "nomex_suit",
    "type": "recipe",
    "activity_level": "LIGHT_EXERCISE",
    "category": "CC_ARMOR",
    "subcategory": "CSC_ARMOR_SUIT",
    "skill_used": "tailor",
    "difficulty": 6,
    "time": "6 h",
    "book_learn": [ [ "textbook_fireman", 6 ], [ "tailor_portfolio", 7 ] ],
    "using": [ [ "sewing_standard", 40 ], [ "fabric_nomex", 18 ] ],
    "proficiencies": [
      { "proficiency": "prof_closures" },
      { "proficiency": "prof_closures_waterproofing" },
      { "proficiency": "prof_polymerworking" }
    ]
  },
  {
    "result": "xl_nomex_suit",
    "copy-from": "nomex_suit",
    "type": "recipe",
    "time": "6 h 45 m",
    "using": [ [ "sewing_standard", 80 ], [ "fabric_nomex", 36 ] ]
  },
  {
    "result": "shark_suit_faraday",
    "type": "recipe",
    "activity_level": "LIGHT_EXERCISE",
    "category": "CC_ARMOR",
    "subcategory": "CSC_ARMOR_SUIT",
    "skill_used": "electronics",
    "difficulty": 6,
    "time": "1 h",
    "reversible": true,
    "book_learn": [ [ "textbook_fabrication", 6 ], [ "advanced_electronics", 6 ], [ "textbook_electronics", 6 ] ],
    "flags": [ "NO_RESIZE" ],
    "proficiencies": [ { "proficiency": "prof_shock_weapons" } ],
    "components": [ [ [ "shark_suit", 1 ] ], [ [ "cable", 50 ] ] ]
  },
  {
    "result": "thermal_outfit",
    "type": "recipe",
    "activity_level": "LIGHT_EXERCISE",
    "category": "CC_ARMOR",
    "subcategory": "CSC_ARMOR_SUIT",
    "skill_used": "electronics",
    "difficulty": 4,
    "skills_required": [ "tailor", 2 ],
    "time": "7 h",
    "book_learn": [ [ "textbook_fabrication", 3 ], [ "tailor_portfolio", 4 ], [ "textbook_tailor", 3 ], [ "atomic_survival", 3 ] ],
    "using": [ [ "sewing_standard", 52 ], [ "fabric_standard_nostretch", 40 ], [ "soldering_standard", 100 ] ],
    "proficiencies": [ { "proficiency": "prof_elec_soldering" }, { "proficiency": "prof_closures" } ],
    "components": [ [ [ "element", 18 ] ], [ [ "cable", 37 ] ] ]
  },
  {
    "result": "thermal_outfit",
    "type": "recipe",
    "activity_level": "LIGHT_EXERCISE",
    "id_suffix": "thermal_outfit_from_bits",
    "category": "CC_ARMOR",
    "subcategory": "CSC_ARMOR_SUIT",
    "skill_used": "electronics",
    "difficulty": 4,
    "skills_required": [ "tailor", 2 ],
    "time": "25 m",
    "book_learn": [ [ "textbook_fabrication", 3 ], [ "tailor_portfolio", 4 ], [ "textbook_tailor", 3 ], [ "atomic_survival", 3 ] ],
    "using": [ [ "sewing_standard", 15 ], [ "soldering_standard", 10 ] ],
    "proficiencies": [ { "proficiency": "prof_elec_soldering" }, { "proficiency": "prof_closures" } ],
    "components": [
      [ [ "thermal_suit", 1 ] ],
      [ [ "thermal_gloves", 1 ] ],
      [ [ "thermal_socks", 1 ] ],
      [ [ "thermal_mask", 1 ] ],
      [ [ "cable", 5 ] ]
    ]
  },
  {
    "result": "thermal_suit",
    "type": "recipe",
    "activity_level": "LIGHT_EXERCISE",
    "category": "CC_ARMOR",
    "subcategory": "CSC_ARMOR_SUIT",
    "skill_used": "electronics",
    "difficulty": 4,
    "skills_required": [ "tailor", 2 ],
    "time": "3 h 20 m",
    "book_learn": [ [ "textbook_fabrication", 3 ], [ "tailor_portfolio", 4 ], [ "textbook_tailor", 3 ], [ "atomic_survival", 3 ] ],
    "using": [ [ "sewing_standard", 30 ], [ "soldering_standard", 60 ] ],
    "proficiencies": [ { "proficiency": "prof_elec_soldering" }, { "proficiency": "prof_closures" } ],
    "components": [
      [ [ "rag", 30 ], [ "sheet_cotton", 30 ], [ "sheet_cotton_patchwork", 30 ], [ "union_suit", 1 ] ],
      [ [ "element", 12 ] ],
      [ [ "cable", 20 ] ]
    ]
  },
  {
    "result": "tunic_rag",
    "type": "recipe",
    "activity_level": "NO_EXERCISE",
    "category": "CC_ARMOR",
    "subcategory": "CSC_ARMOR_SUIT",
    "skill_used": "tailor",
    "time": "6 m",
    "reversible": true,
    "autolearn": true,
    "using": [ [ "cordage", 1 ] ],
    "components": [ [ [ "sheet", 1 ] ] ]
  },
  {
    "result": "union_suit",
    "type": "recipe",
    "activity_level": "LIGHT_EXERCISE",
    "category": "CC_ARMOR",
    "subcategory": "CSC_ARMOR_SUIT",
    "//": "OK, I sewed the shirt and pants together, and added laces to the top, so I can put the thing on.",
    "skill_used": "tailor",
    "difficulty": 1,
    "time": "25 m",
    "reversible": true,
    "decomp_learn": 0,
    "book_learn": [ [ "mag_tailor", 0 ], [ "manual_tailor", 0 ], [ "textbook_tailor", 0 ] ],
    "using": [ [ "sewing_standard", 20 ] ],
    "flags": [ "NO_RESIZE" ],
    "components": [ [ [ "long_undertop", 1 ] ], [ [ "long_underpants", 1 ] ], [ [ "cordage", 1, "LIST" ] ] ]
  },
  {
    "result": "wetsuit",
    "type": "recipe",
    "activity_level": "LIGHT_EXERCISE",
    "category": "CC_ARMOR",
    "subcategory": "CSC_ARMOR_SUIT",
    "skill_used": "tailor",
    "difficulty": 4,
    "time": "10 h",
    "book_learn": [ [ "textbook_tailor", 4 ], [ "manual_tailor", 5 ], [ "tailor_portfolio", 4 ] ],
    "using": [ [ "sewing_standard", 50 ], [ "fabric_standard_nostretch", 12 ], [ "fabric_neoprene", 12 ] ],
    "tools": [ [ [ "soldering_iron", 20 ], [ "welder", 20 ], [ "hotplate", 20 ], [ "toolset", 20 ] ] ],
    "proficiencies": [ { "proficiency": "prof_elastics" }, { "proficiency": "prof_closures_waterproofing" } ]
  },
  {
    "result": "wetsuit_spring",
    "type": "recipe",
    "activity_level": "LIGHT_EXERCISE",
    "category": "CC_ARMOR",
    "subcategory": "CSC_ARMOR_SUIT",
    "skill_used": "tailor",
    "difficulty": 3,
    "time": "7 h 30 m",
    "book_learn": [ [ "textbook_tailor", 3 ], [ "manual_tailor", 4 ], [ "tailor_portfolio", 3 ] ],
    "using": [ [ "sewing_standard", 40 ], [ "fabric_standard_nostretch", 8 ], [ "fabric_neoprene", 8 ] ],
    "proficiencies": [ { "proficiency": "prof_elastics" }, { "proficiency": "prof_closures_waterproofing" } ],
    "tools": [ [ [ "soldering_iron", 15 ], [ "welder", 15 ], [ "hotplate", 15 ], [ "toolset", 15 ] ] ]
  },
  {
    "result": "wool_suit",
    "type": "recipe",
    "activity_level": "LIGHT_EXERCISE",
    "category": "CC_ARMOR",
    "subcategory": "CSC_ARMOR_SUIT",
    "skill_used": "tailor",
    "difficulty": 3,
    "time": "10 h",
    "autolearn": true,
    "using": [ [ "sewing_standard", 150 ], [ "fabric_felt", 24 ] ]
  },
  {
    "result": "xlhsurvivor_suit",
    "type": "recipe",
    "activity_level": "MODERATE_EXERCISE",
    "category": "CC_ARMOR",
    "subcategory": "CSC_ARMOR_SUIT",
    "skill_used": "tailor",
    "difficulty": 8,
    "skills_required": [ "fabrication", 8 ],
    "time": "22 h 30 m",
    "autolearn": true,
    "using": [ [ "sewing_standard", 200 ], [ "fabric_standard_nostretch", 30 ], [ "fabric_leather_hide", 7 ] ],
    "qualities": [ { "id": "LEATHER_AWL", "level": 1 } ],
    "proficiencies": [
      { "proficiency": "prof_leatherworking_basic" },
      { "proficiency": "prof_metalworking" },
      { "proficiency": "prof_articulation" },
      { "proficiency": "prof_leatherworking" },
      { "proficiency": "prof_closures" },
      { "proficiency": "prof_closures_waterproofing" },
      { "proficiency": "prof_polymerworking" }
    ],
    "tools": [ [ [ "welder", 112 ], [ "welder_crude", 168 ], [ "soldering_iron", 168 ], [ "toolset", 168 ] ] ],
    "components": [
      [ [ "steel_chunk", 8 ], [ "scrap", 24 ] ],
      [ [ "coat_rain", 2 ], [ "jacket_windbreaker", 2 ], [ "jacket_evac", 2 ], [ "coat_gut", 2 ] ],
      [
        [ "tacvest", 1 ],
        [ "legrig", 1 ],
        [ "vest", 1 ],
        [ "tool_belt", 1 ],
        [ "ragpouch", 6 ],
        [ "leather_pouch", 4 ],
        [ "dump_pouch", 1 ],
        [ "purse", 2 ],
        [ "fanny", 2 ]
      ],
      [ [ "duct_tape", 400 ] ],
      [
        [ "kevlar", 2 ],
        [ "ballistic_vest_light", 2 ],
        [ "ballistic_vest_esapi", 2 ],
        [ "swat_armor", 2 ],
        [ "sheet_kevlar_layered", 48 ]
      ]
    ]
  },
  {
    "result": "yukata",
    "type": "recipe",
    "activity_level": "LIGHT_EXERCISE",
    "category": "CC_ARMOR",
    "subcategory": "CSC_ARMOR_SUIT",
    "skill_used": "tailor",
    "difficulty": 3,
    "time": "1 h 30 m",
    "book_learn": [ [ "tailor_japanese", 3 ] ],
    "using": [ [ "sewing_standard", 18 ], [ "fabric_standard_nostretch", 16 ] ]
  },
  {
    "result": "zentai",
    "type": "recipe",
    "activity_level": "LIGHT_EXERCISE",
    "category": "CC_ARMOR",
    "subcategory": "CSC_ARMOR_SUIT",
    "skill_used": "tailor",
    "difficulty": 4,
    "time": "2 h",
    "book_learn": [ [ "mag_animecon", 1 ] ],
    "using": [ [ "sewing_standard", 36 ], [ "fabric_lycra", 34 ] ],
    "proficiencies": [ { "proficiency": "prof_elastics" } ]
<<<<<<< HEAD
  },
  {
    "result": "sleeping_bag_improvised",
    "type": "recipe",
    "activity_level": "LIGHT_EXERCISE",
    "category": "CC_ARMOR",
    "subcategory": "CSC_ARMOR_SUIT",
    "skill_used": "survival",
    "difficulty": 2,
    "autolearn": true,
    "time": "5 m",
    "components": [ [ [ "bag_body_bag", 1 ] ], [ [ "withered", 180 ], [ "straw_pile", 180 ] ] ]
=======
>>>>>>> a261855c
  }
]<|MERGE_RESOLUTION|>--- conflicted
+++ resolved
@@ -1248,7 +1248,6 @@
     "book_learn": [ [ "mag_animecon", 1 ] ],
     "using": [ [ "sewing_standard", 36 ], [ "fabric_lycra", 34 ] ],
     "proficiencies": [ { "proficiency": "prof_elastics" } ]
-<<<<<<< HEAD
   },
   {
     "result": "sleeping_bag_improvised",
@@ -1261,7 +1260,5 @@
     "autolearn": true,
     "time": "5 m",
     "components": [ [ [ "bag_body_bag", 1 ] ], [ [ "withered", 180 ], [ "straw_pile", 180 ] ] ]
-=======
->>>>>>> a261855c
   }
 ]