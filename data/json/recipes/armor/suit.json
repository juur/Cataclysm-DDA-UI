--- conflicted
+++ resolved
@@ -843,12 +843,8 @@
     "time": "6 h",
     "autolearn": true,
     "book_learn": [ [ "textbook_armwest", 3 ] ],
-<<<<<<< HEAD
     "using": [ [ "sewing_standard", 30 ], [ "fabric_standard_nostretch", 26 ] ]
-=======
-    "using": [ [ "sewing_standard", 35 ], [ "fastener_large", 1 ] ],
-    "components": [ [ [ "rag", 26 ] ] ]
->>>>>>> 5cba7b5a
+    "components": [ [ [ "rag", 26 ] ], [ "fastener_large", 1 ] ]
   },
   {
     "result": "k_gambeson",
@@ -870,12 +866,8 @@
     "type": "recipe",
     "copy-from": "gambeson",
     "time": "6 h 45 m",
-<<<<<<< HEAD
     "using": [ [ "sewing_standard", 45 ], [ "fabric_standard_nostretch", 62 ] ]
-=======
-    "using": [ [ "sewing_standard", 50 ], [ "fastener_large", 2 ] ],
-    "components": [ [ [ "rag", 52 ] ] ]
->>>>>>> 5cba7b5a
+    "components": [ [ [ "fastener_large", 2 ] ] ]
   },
   {
     "result": "xl_k_gambeson",
