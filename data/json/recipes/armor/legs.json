[
  {
    "result": "2byshin_guard",
    "type": "recipe",
    "activity_level": "LIGHT_EXERCISE",
    "category": "CC_ARMOR",
    "subcategory": "CSC_ARMOR_LEGS",
    "skill_used": "fabrication",
    "difficulty": 1,
    "time": "20 m",
    "reversible": true,
    "autolearn": true,
    "using": [ [ "cordage", 2 ] ],
    "qualities": [ { "id": "CUT", "level": 2 } ],
    "components": [ [ [ "2x4", 1 ] ], [ [ "cotton_patchwork", 4 ] ] ]
  },
  {
    "result": "legguard_chitin",
    "type": "recipe",
    "activity_level": "LIGHT_EXERCISE",
    "category": "CC_ARMOR",
    "subcategory": "CSC_ARMOR_LEGS",
    "skill_used": "tailor",
    "difficulty": 5,
    "skills_required": [ [ "fabrication", 3 ] ],
    "time": "520 m",
    "autolearn": true,
    "book_learn": [ [ "textbook_arthropod", 4 ] ],
    "byproducts": [ [ "scrap_leather", 92 ] ],
    "proficiencies": [
      { "proficiency": "prof_leatherworking_basic" },
      { "proficiency": "prof_chitinworking" },
      { "proficiency": "prof_leatherworking" },
      { "proficiency": "prof_articulation" }
    ],
    "using": [ [ "armor_chitin", 6 ], [ "tailoring_leather_small", 4 ] ]
  },
  {
    "result": "legguard_acidchitin",
    "type": "recipe",
    "activity_level": "LIGHT_EXERCISE",
    "category": "CC_ARMOR",
    "subcategory": "CSC_ARMOR_LEGS",
    "skill_used": "tailor",
    "difficulty": 6,
    "skills_required": [ [ "fabrication", 3 ], [ "chemistry", 2 ] ],
    "time": "520 m",
    "autolearn": true,
    "book_learn": [ [ "textbook_arthropod", 5 ] ],
    "byproducts": [ [ "scrap_leather", 92 ] ],
    "using": [ [ "armor_acidchitin", 6 ], [ "tailoring_leather_small", 4 ] ],
    "proficiencies": [
      { "proficiency": "prof_leatherworking_basic" },
      { "proficiency": "prof_chitinworking" },
      { "proficiency": "prof_leatherworking" },
      { "proficiency": "prof_articulation" }
    ]
  },
  {
    "result": "bikini_bottom",
    "type": "recipe",
    "activity_level": "LIGHT_EXERCISE",
    "category": "CC_ARMOR",
    "subcategory": "CSC_ARMOR_LEGS",
    "skill_used": "tailor",
    "difficulty": 2,
    "time": "2 h",
    "autolearn": true,
    "reversible": true,
    "book_learn": [ [ "mag_tailor", 1 ], [ "manual_tailor", 1 ] ],
    "proficiencies": [ { "proficiency": "prof_elastics" } ],
    "using": [ [ "tailoring_lycra_patchwork", 1 ] ]
  },
  {
    "result": "boy_shorts",
    "type": "recipe",
    "activity_level": "LIGHT_EXERCISE",
    "category": "CC_ARMOR",
    "subcategory": "CSC_ARMOR_LEGS",
    "skill_used": "tailor",
    "difficulty": 2,
    "time": "2 h",
    "autolearn": true,
    "book_learn": [ [ "mag_tailor", 1 ], [ "manual_tailor", 1 ] ],
    "using": [ [ "tailoring_cotton_patchwork", 2 ] ],
    "byproducts": [ [ "scrap_cotton", 28 ] ]
  },
  {
    "result": "xsboy_shorts",
    "type": "recipe",
    "copy-from": "boy_shorts",
    "time": "1 h 30 m",
    "using": [ [ "tailoring_cotton", 1 ], [ "filament", 7 ] ]
  },
  {
    "result": "xlboy_shorts",
    "type": "recipe",
    "activity_level": "LIGHT_EXERCISE",
    "category": "CC_ARMOR",
    "subcategory": "CSC_ARMOR_LEGS",
    "skill_used": "tailor",
    "difficulty": 2,
    "time": "1 h 30 m",
    "autolearn": true,
    "using": [ [ "tailoring_cotton", 3 ] ],
    "byproducts": [ [ "cotton_patchwork", 6 ], [ "scrap_cotton", 3 ] ]
  },
  {
    "result": "boxer_briefs",
    "type": "recipe",
    "copy-from": "boy_shorts"
  },
  {
    "result": "xsboxer_briefs",
    "type": "recipe",
    "copy-from": "boxer_briefs"
  },
  {
    "result": "xlboxer_briefs",
    "type": "recipe",
    "copy-from": "xlboy_shorts"
  },
  {
    "result": "boxer_shorts",
    "type": "recipe",
    "copy-from": "boy_shorts"
  },
  {
    "result": "xsboxer_shorts",
    "type": "recipe",
    "copy-from": "boxer_shorts"
  },
  {
    "result": "xlboxer_shorts",
    "type": "recipe",
    "copy-from": "xlboy_shorts"
  },
  {
    "result": "breeches",
    "type": "recipe",
    "activity_level": "LIGHT_EXERCISE",
    "category": "CC_ARMOR",
    "subcategory": "CSC_ARMOR_LEGS",
    "skill_used": "tailor",
    "difficulty": 3,
    "time": "6 h",
    "book_learn": [ [ "textbook_tailor", 2 ], [ "tailor_portfolio", 2 ] ],
    "using": [ [ "tailoring_cotton_patchwork", 15 ] ],
    "byproducts": [ [ "scrap_cotton", 5 ] ]
  },
  {
    "result": "briefs",
    "type": "recipe",
    "activity_level": "LIGHT_EXERCISE",
    "category": "CC_ARMOR",
    "subcategory": "CSC_ARMOR_LEGS",
    "skill_used": "tailor",
    "difficulty": 2,
    "time": "2 h",
    "autolearn": true,
    "book_learn": [ [ "mag_tailor", 1 ], [ "manual_tailor", 1 ] ],
    "using": [ [ "tailoring_cotton", 1 ] ],
    "byproducts": [ [ "scrap_cotton", 5 ] ]
  },
  {
    "result": "chaps_leather",
    "type": "recipe",
    "activity_level": "LIGHT_EXERCISE",
    "category": "CC_ARMOR",
    "subcategory": "CSC_ARMOR_LEGS",
    "skill_used": "tailor",
    "difficulty": 4,
    "time": "5 h",
    "autolearn": true,
    "proficiencies": [
      { "proficiency": "prof_leatherworking_basic" },
      { "proficiency": "prof_leatherworking" },
      { "proficiency": "prof_closures" }
    ],
    "using": [ [ "tailoring_leather_patchwork", 4 ], [ "button", 5 ] ],
    "byproducts": [ [ "leather", 6 ], [ "scrap_leather", 1 ] ]
  },
  {
    "result": "hakama",
    "type": "recipe",
    "activity_level": "LIGHT_EXERCISE",
    "category": "CC_ARMOR",
    "subcategory": "CSC_ARMOR_LEGS",
    "skill_used": "tailor",
    "difficulty": 3,
    "time": "3 h",
    "book_learn": [ [ "tailor_japanese", 3 ] ],
    "using": [ [ "tailoring_cotton_patchwork", 15 ] ],
    "byproducts": [ [ "cotton_patchwork", 5 ] ]
  },
  {
    "result": "hot_pants",
    "type": "recipe",
    "activity_level": "LIGHT_EXERCISE",
    "category": "CC_ARMOR",
    "subcategory": "CSC_ARMOR_LEGS",
    "//": "zero Encumbrance, without elastic, at skill 2? seems tricky",
    "skill_used": "tailor",
    "difficulty": 2,
    "time": "3 h",
    "book_learn": [ [ "textbook_tailor", 3 ], [ "manual_tailor", 3 ] ],
    "proficiencies": [ { "proficiency": "prof_elastics" }, { "proficiency": "prof_closures" } ],
    "using": [ [ "tailoring_lycra_patchwork", 1 ], [ "fastener_small", 1 ] ],
    "byproducts": [ [ "lycra_patch", 2 ] ]
  },
  {
    "result": "hot_pants_fur",
    "type": "recipe",
    "copy-from": "hot_pants",
    "using": [ [ "tailoring_lycra_patchwork", 1 ], [ "tailoring_fur", 1 ], [ "fastener_small", 1 ] ],
    "byproducts": [ [ "fur", 1 ] ]
  },
  {
    "result": "hot_pants_leather",
    "type": "recipe",
    "copy-from": "hot_pants",
    "proficiencies": [
      { "proficiency": "prof_leatherworking_basic" },
      { "proficiency": "prof_leatherworking" },
      { "proficiency": "prof_closures" }
    ],
    "using": [ [ "tailoring_leather", 1 ], [ "fastener_small", 1 ] ],
    "byproducts": [ [ "leather", 5 ] ]
  },
  {
    "result": "jeans",
    "type": "recipe",
    "activity_level": "LIGHT_EXERCISE",
    "category": "CC_ARMOR",
    "subcategory": "CSC_ARMOR_LEGS",
    "skill_used": "tailor",
    "difficulty": 2,
    "time": "6 h",
    "book_learn": [ [ "textbook_tailor", 3 ], [ "tailor_portfolio", 5 ], [ "manual_tailor", 3 ], [ "survival_book", 3 ] ],
    "proficiencies": [ { "proficiency": "prof_closures" } ],
<<<<<<< HEAD
    "using": [ [ "tailoring_cotton", 15 ], [ "fastener_small", 1 ] ],
    "byproducts": [ [ "scrap_cotton", 5 ], [ "cotton_patchwork", 4 ] ]
=======
    "using": [ [ "tailoring_cotton", 3 ], [ "fastener_small", 1 ] ]
>>>>>>> 184e0bbb
  },
  {
    "result": "skirt",
    "type": "recipe",
    "activity_level": "LIGHT_EXERCISE",
    "category": "CC_ARMOR",
    "subcategory": "CSC_ARMOR_LEGS",
    "skill_used": "tailor",
    "difficulty": 2,
    "time": "6 h",
    "book_learn": [ [ "textbook_tailor", 3 ], [ "tailor_portfolio", 5 ], [ "manual_tailor", 3 ], [ "survival_book", 3 ] ],
    "proficiencies": [ { "proficiency": "prof_closures" } ],
    "using": [ [ "tailoring_cotton_patchwork", 7 ], [ "fastener_small", 1 ] ],
    "byproducts": [ [ "scrap_cotton", 10 ], [ "cotton_patchwork", 2 ] ]
  },
  {
    "result": "skirt_leather",
    "type": "recipe",
    "activity_level": "LIGHT_EXERCISE",
    "category": "CC_ARMOR",
    "subcategory": "CSC_ARMOR_LEGS",
    "skill_used": "tailor",
    "difficulty": 5,
    "time": "6 h",
    "book_learn": [ [ "textbook_tailor", 4 ], [ "tailor_portfolio", 5 ], [ "manual_tailor", 4 ] ],
    "proficiencies": [ { "proficiency": "prof_leatherworking_basic" }, { "proficiency": "prof_leatherworking" } ],
    "qualities": [ { "id": "LEATHER_AWL", "level": 1 } ],
    "using": [ [ "fastener_small", 1 ], [ "sewing_standard", 15 ], [ "tailoring_leather_patchwork", 1 ] ],
    "byproducts": [ [ "leather", 1 ] ]
  },
  {
    "result": "kilt_leather",
    "type": "recipe",
    "activity_level": "LIGHT_EXERCISE",
    "category": "CC_ARMOR",
    "subcategory": "CSC_ARMOR_LEGS",
    "skill_used": "tailor",
    "difficulty": 5,
    "time": "6 h",
    "book_learn": [ [ "scots_tailor", 5 ] ],
    "proficiencies": [ { "proficiency": "prof_leatherworking_basic" }, { "proficiency": "prof_leatherworking" } ],
    "qualities": [ { "id": "LEATHER_AWL", "level": 1 } ],
    "using": [ [ "fabric_leather_hide", 7 ], [ "strap_small", 1 ], [ "clasps", 1 ] ],
    "byproducts": [ [ "leather", 2 ] ]
  },
  {
    "result": "kilt",
    "type": "recipe",
    "activity_level": "LIGHT_EXERCISE",
    "category": "CC_ARMOR",
    "subcategory": "CSC_ARMOR_LEGS",
    "skill_used": "tailor",
    "difficulty": 4,
    "time": "6 h",
    "book_learn": [ [ "scots_tailor", 4 ], [ "scots_cookbook", 7 ] ],
    "proficiencies": [ { "proficiency": "prof_closures" } ],
    "using": [ [ "tailoring_felt_patchwork", 20 ], [ "strap_small", 1 ], [ "clasps", 1 ] ]
  },
  {
    "result": "knee_pads",
    "type": "recipe",
    "activity_level": "LIGHT_EXERCISE",
    "category": "CC_ARMOR",
    "subcategory": "CSC_ARMOR_LEGS",
    "skill_used": "fabrication",
    "difficulty": 4,
    "time": "2 h",
    "book_learn": [ [ "plastics_book", 2 ] ],
    "proficiencies": [ { "proficiency": "prof_plasticworking" }, { "proficiency": "prof_closures" } ],
    "using": [ [ "plastic_molding", 4 ], [ "clasps", 2 ], [ "strap_small", 2 ] ]
  },
  {
    "result": "leg_warmers",
    "type": "recipe",
    "activity_level": "LIGHT_EXERCISE",
    "category": "CC_ARMOR",
    "subcategory": "CSC_ARMOR_LEGS",
    "skill_used": "tailor",
    "difficulty": 1,
    "time": "1 h 30 m",
    "autolearn": true,
    "reversible": true,
    "using": [ [ "tailoring_cotton_patchwork", 2 ] ]
  },
  {
    "result": "leg_warmers_xs",
    "type": "recipe",
    "copy-from": "leg_warmers",
    "reversible": false,
    "time": "1 h 30 m",
    "using": [ [ "tailoring_cotton", 1 ] ]
  },
  {
    "result": "leg_warmers_xl",
    "type": "recipe",
    "activity_level": "LIGHT_EXERCISE",
    "category": "CC_ARMOR",
    "subcategory": "CSC_ARMOR_LEGS",
    "skill_used": "tailor",
    "difficulty": 1,
    "time": "1 h 40 m",
    "autolearn": true,
    "using": [ [ "tailoring_cotton_patchwork", 3 ] ],
    "byproducts": [ [ "cotton_patchwork", 2 ] ]
  },
  {
    "result": "leg_warmers_xlf",
    "type": "recipe",
    "activity_level": "LIGHT_EXERCISE",
    "category": "CC_ARMOR",
    "subcategory": "CSC_ARMOR_LEGS",
    "skill_used": "tailor",
    "difficulty": 2,
    "time": "3 h 20 m",
    "reversible": true,
    "book_learn": [ [ "textbook_tailor", 2 ], [ "manual_tailor", 3 ] ],
    "using": [ [ "tailoring_fur_patchwork", 2 ] ],
    "proficiencies": [ { "proficiency": "prof_leatherworking_basic" }, { "proficiency": "prof_furriery" } ]
  },
  {
    "result": "leggings",
    "type": "recipe",
    "activity_level": "LIGHT_EXERCISE",
    "category": "CC_ARMOR",
    "subcategory": "CSC_ARMOR_LEGS",
    "skill_used": "tailor",
    "difficulty": 3,
    "time": "3 h",
    "autolearn": true,
    "book_learn": [ [ "mag_tailor", 2 ], [ "manual_tailor", 2 ] ],
    "using": [ [ "tailoring_lycra_patchwork", 6 ] ],
    "byproducts": [ [ "lycra_patch", 5 ] ],
    "proficiencies": [ { "proficiency": "prof_elastics" } ]
  },
  {
    "result": "legguard_hard",
    "type": "recipe",
    "activity_level": "LIGHT_EXERCISE",
    "category": "CC_ARMOR",
    "subcategory": "CSC_ARMOR_LEGS",
    "skill_used": "tailor",
    "difficulty": 3,
    "time": "2 h",
    "book_learn": [ [ "textbook_tailor", 3 ], [ "manual_tailor", 4 ], [ "plastics_book", 2 ] ],
    "proficiencies": [ { "proficiency": "prof_plasticworking" }, { "proficiency": "prof_elastics" } ],
    "using": [ [ "strap_small", 2 ], [ "plastic_molding", 4 ], [ "tailoring_neoprene", 1 ] ]
  },
  {
    "result": "legguard_lightplate",
    "type": "recipe",
    "activity_level": "BRISK_EXERCISE",
    "category": "CC_ARMOR",
    "subcategory": "CSC_ARMOR_LEGS",
    "skill_used": "fabrication",
    "difficulty": 7,
    "time": "190 m",
    "book_learn": [ [ "textbook_armwest", 6 ] ],
    "using": [ [ "blacksmithing_standard", 28 ], [ "steel_standard", 7 ], [ "strap_small", 4 ], [ "clasps", 4 ] ],
    "proficiencies": [
      { "proficiency": "prof_metalworking" },
      { "proficiency": "prof_blacksmithing" },
      { "proficiency": "prof_armorsmithing" },
      { "proficiency": "prof_articulation" }
    ],
    "qualities": [ { "id": "CHISEL", "level": 3 } ],
    "tools": [ [ [ "swage", -1 ] ] ]
  },
  {
    "result": "xs_legguard_lightplate",
    "type": "recipe",
    "copy-from": "legguard_lightplate",
    "time": "190 m",
    "using": [ [ "blacksmithing_standard", 21 ], [ "steel_standard", 5 ], [ "strap_small", 3 ], [ "clasps", 3 ] ],
    "tools": [ [ [ "swage", -1 ] ] ]
  },
  {
    "result": "xl_legguard_lightplate",
    "type": "recipe",
    "copy-from": "legguard_lightplate",
    "time": "3 h 30 m",
    "using": [ [ "blacksmithing_standard", 42 ], [ "steel_standard", 9 ], [ "strap_small", 4 ], [ "clasps", 4 ] ],
    "qualities": [ { "id": "CHISEL", "level": 3 } ],
    "tools": [ [ [ "swage", -1 ] ] ]
  },
  {
    "result": "legguard_metal_sheets",
    "type": "recipe",
    "activity_level": "MODERATE_EXERCISE",
    "category": "CC_ARMOR",
    "subcategory": "CSC_ARMOR_LEGS",
    "skill_used": "fabrication",
    "difficulty": 4,
    "skills_required": [ "tailor", 4 ],
    "time": "45 m",
    "autolearn": true,
    "book_learn": [ [ "textbook_armwest", 4 ], [ "recipe_melee", 4 ] ],
    "using": [ [ "steel_tiny", 4 ], [ "strap_large", 2 ], [ "clasps", 4 ] ],
    "proficiencies": [ { "proficiency": "prof_closures" }, { "proficiency": "prof_articulation" } ],
    "qualities": [ { "id": "HAMMER", "level": 2 } ]
  },
  {
    "result": "xs_legguard_metal_sheets",
    "type": "recipe",
    "copy-from": "legguard_metal_sheets",
    "time": "45 m",
    "using": [ [ "steel_tiny", 3 ], [ "strap_large", 1 ], [ "clasps", 3 ] ]
  },
  {
    "result": "xl_legguard_metal_sheets",
    "type": "recipe",
    "copy-from": "legguard_metal_sheets",
    "time": "50 m",
    "using": [ [ "steel_tiny", 6 ], [ "strap_large", 2 ], [ "clasps", 4 ] ],
    "qualities": [ { "id": "HAMMER", "level": 2 } ]
  },
  {
    "result": "legguard_metal",
    "type": "recipe",
    "activity_level": "MODERATE_EXERCISE",
    "category": "CC_ARMOR",
    "subcategory": "CSC_ARMOR_LEGS",
    "skill_used": "fabrication",
    "difficulty": 4,
    "skills_required": [ "tailor", 4 ],
    "time": "8 h",
    "autolearn": true,
    "book_learn": [ [ "textbook_armwest", 4 ], [ "recipe_melee", 4 ] ],
    "using": [
      [ "forging_standard", 6 ],
      [ "bronzesmithing_tools", 1 ],
      [ "strap_small", 4 ],
      [ "clasps", 4 ],
      [ "steel_tiny", 12 ]
    ],
    "proficiencies": [
      { "proficiency": "prof_metalworking" },
      { "proficiency": "prof_armorsmithing" },
      { "proficiency": "prof_articulation" }
    ]
  },
  {
    "result": "xs_legguard_metal",
    "type": "recipe",
    "copy-from": "legguard_metal",
    "time": "8 h",
    "using": [ [ "forging_standard", 4 ], [ "bronzesmithing_tools", 1 ], [ "strap_small", 3 ], [ "clasps", 3 ], [ "steel_tiny", 9 ] ]
  },
  {
    "result": "xl_legguard_metal",
    "type": "recipe",
    "copy-from": "legguard_metal",
    "time": "9 h",
    "using": [
      [ "forging_standard", 8 ],
      [ "bronzesmithing_tools", 1 ],
      [ "strap_small", 4 ],
      [ "clasps", 4 ],
      [ "steel_tiny", 16 ]
    ]
  },
  {
    "result": "legguard_paper",
    "type": "recipe",
    "activity_level": "NO_EXERCISE",
    "category": "CC_ARMOR",
    "subcategory": "CSC_ARMOR_LEGS",
    "skill_used": "fabrication",
    "time": "30 m",
    "autolearn": true,
    "using": [ [ "armor_paper", 19 ] ],
    "flags": [ "BLIND_HARD" ]
  },
  {
    "result": "improvised_legguard_tire",
    "type": "recipe",
    "activity_level": "LIGHT_EXERCISE",
    "category": "CC_ARMOR",
    "subcategory": "CSC_ARMOR_LEGS",
    "skill_used": "fabrication",
    "time": "40 m",
    "autolearn": true,
    "components": [ [ [ "rubber_tire_chunk", 8 ] ], [ [ "duct_tape", 8 ] ] ],
    "flags": [ "BLIND_HARD" ]
  },
  {
    "result": "legguard_scrap",
    "type": "recipe",
    "activity_level": "MODERATE_EXERCISE",
    "category": "CC_ARMOR",
    "subcategory": "CSC_ARMOR_LEGS",
    "skill_used": "fabrication",
    "difficulty": 3,
    "time": "40 m",
    "autolearn": true,
    "book_learn": [ [ "recipe_melee", 2 ] ],
    "using": [ [ "cordage", 1 ], [ "mixed_steel", 1 ] ],
    "components": [ [ [ "rag", 6 ] ] ],
    "proficiencies": [ { "proficiency": "prof_closures" }, { "proficiency": "prof_articulation" } ],
    "qualities": [ { "id": "HAMMER", "level": 1 } ]
  },
  {
    "result": "xs_legguard_scrap",
    "type": "recipe",
    "copy-from": "legguard_scrap",
    "time": "40 m",
    "using": [ [ "cordage", 1 ], [ "mixed_steel", 1 ] ],
    "components": [ [ [ "rag", 4 ] ] ]
  },
  {
    "result": "xl_legguard_scrap",
    "type": "recipe",
    "copy-from": "legguard_scrap",
    "time": "45 m",
    "using": [ [ "cordage", 1 ], [ "mixed_steel", 1 ] ],
    "components": [ [ [ "rag", 8 ] ] ]
  },
  {
    "result": "legguard_tire",
    "type": "recipe",
    "activity_level": "MODERATE_EXERCISE",
    "category": "CC_ARMOR",
    "subcategory": "CSC_ARMOR_LEGS",
    "skill_used": "fabrication",
    "difficulty": 3,
    "time": "50 m",
    "reversible": true,
    "autolearn": true,
    "book_learn": [ [ "dieselpunk_tailor", 2 ] ],
    "using": [ [ "strap_large", 3 ], [ "cordage", 3 ] ],
    "proficiencies": [ { "proficiency": "prof_closures" }, { "proficiency": "prof_leatherworking_basic" } ],
    "qualities": [ { "id": "CUT", "level": 2 }, { "id": "LEATHER_AWL", "level": 1 }, { "id": "SEW_CURVED", "level": 1 } ],
    "components": [ [ [ "rubber_tire_chunk", 8 ] ] ]
  },
  {
    "result": "xs_legguard_tire",
    "type": "recipe",
    "copy-from": "legguard_tire",
    "time": "50 m",
    "using": [ [ "strap_large", 2 ], [ "cordage", 2 ] ],
    "components": [ [ [ "rubber_tire_chunk", 6 ] ] ]
  },
  {
    "result": "xl_legguard_tire",
    "type": "recipe",
    "copy-from": "legguard_tire",
    "time": "1 h",
    "using": [ [ "strap_large", 3 ], [ "cordage", 3 ] ],
    "proficiencies": [ { "proficiency": "prof_closures" }, { "proficiency": "prof_leatherworking_basic" } ],
    "qualities": [ { "id": "CUT", "level": 2 }, { "id": "LEATHER_AWL", "level": 1 }, { "id": "SEW_CURVED", "level": 1 } ],
    "components": [ [ [ "rubber_tire_chunk", 10 ] ] ]
  },
  {
    "result": "loincloth",
    "type": "recipe",
    "activity_level": "NO_EXERCISE",
    "category": "CC_ARMOR",
    "subcategory": "CSC_ARMOR_LEGS",
    "skill_used": "tailor",
    "time": "15 m",
    "autolearn": true,
    "reversible": true,
    "using": [ [ "cordage_short", 1 ], [ "tailoring_cotton_patchwork", 2 ] ]
  },
  {
    "result": "loincloth_fur",
    "type": "recipe",
    "copy-from": "loincloth",
    "using": [ [ "cordage_short", 1 ], [ "tailoring_fur_patchwork", 2 ] ]
  },
  {
    "result": "loincloth_leather",
    "type": "recipe",
    "copy-from": "loincloth",
    "using": [ [ "cordage_short", 1 ], [ "tailoring_leather_patchwork", 2 ] ]
  },
  {
    "result": "loincloth_wool",
    "type": "recipe",
    "copy-from": "loincloth",
    "using": [ [ "cordage_short", 1 ], [ "tailoring_felt_patchwork", 2 ] ]
  },
  {
    "result": "long_underpants",
    "type": "recipe",
    "activity_level": "LIGHT_EXERCISE",
    "category": "CC_ARMOR",
    "subcategory": "CSC_ARMOR_LEGS",
    "skill_used": "tailor",
    "difficulty": 2,
    "time": "1 h 30m",
    "autolearn": true,
    "book_learn": [ [ "mag_tailor", 1 ], [ "manual_tailor", 1 ] ],
    "using": [ [ "tailoring_cotton_patchwork", 3 ] ],
    "byproducts": [ [ "cotton_patchwork", 1 ] ]
  },
  {
    "result": "armor_mercenary_bottom",
    "type": "recipe",
    "activity_level": "LIGHT_EXERCISE",
    "category": "CC_ARMOR",
    "subcategory": "CSC_ARMOR_SUIT",
    "skill_used": "tailor",
    "difficulty": 6,
    "skills_required": [ "fabrication", 3 ],
    "time": "8 h",
    "autolearn": true,
    "using": [ [ "sewing_standard", 90 ] ],
    "proficiencies": [
      { "proficiency": "prof_closures" },
      { "proficiency": "prof_closures_waterproofing" },
      { "proficiency": "prof_polymerworking" }
    ],
    "components": [ [ [ "pants_army", 1 ], [ "pants_cargo", 1 ] ], [ [ "sheet_kevlar_layered", 24 ] ] ]
  },
  {
    "result": "lsurvivor_pants",
    "type": "recipe",
    "activity_level": "LIGHT_EXERCISE",
    "category": "CC_ARMOR",
    "subcategory": "CSC_ARMOR_LEGS",
    "skill_used": "tailor",
    "difficulty": 5,
    "skills_required": [ "fabrication", 6 ],
    "time": "12 h",
    "autolearn": true,
    "using": [
      [ "tailoring_cotton_patchwork", 2 ],
      [ "waterproofing_plastic_bags", 8 ],
      [ "tailoring_kevlar_fabric", 4 ],
      [ "fastener_small", 1 ]
    ],
    "proficiencies": [
      { "proficiency": "prof_closures" },
      { "proficiency": "prof_closures_waterproofing" },
      { "proficiency": "prof_polymerworking" }
    ],
    "components": [
      [
        [ "legrig", 1 ],
        [ "tool_belt", 1 ],
        [ "ragpouch", 4 ],
        [ "leather_pouch", 2 ],
        [ "dump_pouch", 1 ],
        [ "purse", 2 ],
        [ "fanny", 2 ]
      ]
    ]
  },
  {
    "result": "xs_lsurvivor_pants",
    "type": "recipe",
    "copy-from": "lsurvivor_pants",
    "time": "12 h",
    "using": [
      [ "tailoring_cotton_patchwork", 1 ],
      [ "waterproofing_plastic_bags", 6 ],
      [ "tailoring_kevlar_fabric", 3 ],
      [ "fastener_small", 1 ]
    ],
    "components": [
      [
        [ "legrig", 2 ],
        [ "tool_belt", 2 ],
        [ "ragpouch", 4 ],
        [ "leather_pouch", 2 ],
        [ "dump_pouch", 1 ],
        [ "purse", 2 ],
        [ "fanny", 2 ]
      ]
    ]
  },
  {
    "result": "xl_lsurvivor_pants",
    "type": "recipe",
    "copy-from": "lsurvivor_pants",
    "time": "13 h 30 m",
    "using": [
      [ "tailoring_cotton_patchwork", 4 ],
      [ "waterproofing_plastic_bags", 10 ],
      [ "tailoring_kevlar_fabric", 6 ],
      [ "fastener_small", 1 ]
    ],
    "components": [
      [
        [ "legrig", 1 ],
        [ "tool_belt", 1 ],
        [ "ragpouch", 4 ],
        [ "leather_pouch", 2 ],
        [ "dump_pouch", 1 ],
        [ "purse", 2 ],
        [ "fanny", 2 ]
      ]
    ]
  },
  {
    "result": "panties",
    "type": "recipe",
    "activity_level": "LIGHT_EXERCISE",
    "category": "CC_ARMOR",
    "subcategory": "CSC_ARMOR_LEGS",
    "skill_used": "tailor",
    "difficulty": 2,
    "time": "1 h",
    "autolearn": true,
    "book_learn": [ [ "mag_tailor", 1 ], [ "manual_tailor", 1 ] ],
    "using": [ [ "tailoring_cotton_patchwork", 1 ] ]
  },
  {
    "result": "pants_cargo",
    "type": "recipe",
    "activity_level": "LIGHT_EXERCISE",
    "category": "CC_ARMOR",
    "subcategory": "CSC_ARMOR_LEGS",
    "skill_used": "tailor",
    "difficulty": 3,
    "time": "8 h",
    "decomp_learn": 2,
    "book_learn": [ [ "textbook_tailor", 2 ], [ "manual_tailor", 2 ] ],
    "using": [ [ "tailoring_cotton_patchwork", 20 ], [ "fastener_small", 3 ] ],
    "byproducts": [ [ "cotton_patchwork", 5 ] ],
    "proficiencies": [ { "proficiency": "prof_closures" } ]
  },
  {
    "type": "recipe",
    "activity_level": "LIGHT_EXERCISE",
    "result": "leg_warmers_f",
    "category": "CC_ARMOR",
    "subcategory": "CSC_ARMOR_LEGS",
    "skill_used": "tailor",
    "difficulty": 2,
    "time": "3 h",
    "autolearn": true,
    "reversible": true,
    "using": [ [ "tailoring_fur_patchwork", 2 ] ],
    "proficiencies": [ { "proficiency": "prof_leatherworking_basic" }, { "proficiency": "prof_furriery" } ]
  },
  {
    "result": "leg_warmers_xsf",
    "type": "recipe",
    "copy-from": "leg_warmers_f",
    "time": "3 h",
    "reversible": false,
    "using": [ [ "tailoring_fur_patchwork", 2 ] ],
    "byproducts": [ [ "fur", 4 ] ]
  },
  {
    "result": "pants_fur",
    "type": "recipe",
    "activity_level": "LIGHT_EXERCISE",
    "category": "CC_ARMOR",
    "subcategory": "CSC_ARMOR_LEGS",
    "skill_used": "tailor",
    "difficulty": 4,
    "skills_required": [ "survival", 1 ],
    "time": "8 h",
    "autolearn": true,
    "using": [ [ "tailoring_fur_patchwork", 4 ], [ "fastener_small", 1 ] ],
    "byproducts": [ [ "fur", 3 ] ],
    "proficiencies": [
      { "proficiency": "prof_closures" },
      { "proficiency": "prof_leatherworking_basic" },
      { "proficiency": "prof_furriery" }
    ]
  },
  {
    "result": "pants_faux_fur",
    "type": "recipe",
    "activity_level": "LIGHT_EXERCISE",
    "category": "CC_ARMOR",
    "subcategory": "CSC_ARMOR_LEGS",
    "skill_used": "tailor",
    "difficulty": 3,
    "time": "6 h",
    "book_learn": [ [ "textbook_tailor", 3 ], [ "tailor_portfolio", 3 ], [ "recipe_fauxfur", 2 ] ],
    "using": [ [ "tailoring_faux_fur_patchwork", 2 ], [ "tailoring_cotton", 14 ], [ "fastener_small", 1 ] ],
    "byproducts": [ [ "faux_fur", 6 ], [ "cotton_patchwork", 5 ] ],
    "proficiencies": [
      { "proficiency": "prof_closures" },
      { "proficiency": "prof_leatherworking_basic" },
      { "proficiency": "prof_furriery" }
    ]
  },
  {
    "result": "pants_leather",
    "type": "recipe",
    "activity_level": "LIGHT_EXERCISE",
    "category": "CC_ARMOR",
    "subcategory": "CSC_ARMOR_LEGS",
    "skill_used": "tailor",
    "difficulty": 4,
    "time": "8 h",
    "autolearn": true,
    "using": [ [ "tailoring_leather_patchwork", 4 ], [ "fastener_small", 1 ] ],
    "byproducts": [ [ "leather", 3 ] ],
    "proficiencies": [
      { "proficiency": "prof_closures" },
      { "proficiency": "prof_leatherworking_basic" },
      { "proficiency": "prof_leatherworking" }
    ]
  },
  {
    "result": "pants_survivor",
    "type": "recipe",
    "activity_level": "LIGHT_EXERCISE",
    "category": "CC_ARMOR",
    "subcategory": "CSC_ARMOR_LEGS",
    "skill_used": "tailor",
    "difficulty": 6,
    "skills_required": [ "fabrication", 5 ],
    "time": "14 h",
    "autolearn": true,
    "using": [
      [ "tailoring_kevlar_fabric", 4 ],
      [ "tailoring_cotton", 5 ],
      [ "waterproofing_plastic_bags", 8 ],
      [ "fastener_small", 1 ]
    ],
    "proficiencies": [
      { "proficiency": "prof_closures" },
      { "proficiency": "prof_closures_waterproofing" },
      { "proficiency": "prof_polymerworking" }
    ],
    "components": [
      [ [ "pants_army", 1 ], [ "pants_cargo", 1 ] ],
      [
        [ "tacvest", 1 ],
        [ "legrig", 1 ],
        [ "vest", 1 ],
        [ "tool_belt", 1 ],
        [ "ragpouch", 4 ],
        [ "leather_pouch", 2 ],
        [ "dump_pouch", 1 ],
        [ "purse", 2 ],
        [ "fanny", 2 ]
      ]
    ]
  },
  {
    "result": "xs_pants_survivor",
    "type": "recipe",
    "copy-from": "pants_survivor",
    "time": "14 h",
    "using": [
      [ "tailoring_kevlar_fabric", 3 ],
      [ "tailoring_cotton", 3 ],
      [ "waterproofing_plastic_bags", 6 ],
      [ "fastener_small", 1 ]
    ],
    "components": [
      [ [ "pants_army", 1 ], [ "pants_cargo", 1 ] ],
      [
        [ "tacvest", 1 ],
        [ "legrig", 1 ],
        [ "vest", 1 ],
        [ "tool_belt", 1 ],
        [ "ragpouch", 4 ],
        [ "leather_pouch", 2 ],
        [ "dump_pouch", 1 ],
        [ "purse", 2 ],
        [ "fanny", 2 ]
      ]
    ]
  },
  {
    "result": "xl_pants_survivor",
    "type": "recipe",
    "copy-from": "pants_survivor",
    "time": "15 h 45 m",
    "using": [
      [ "tailoring_kevlar_fabric", 6 ],
      [ "tailoring_cotton", 7 ],
      [ "waterproofing_plastic_bags", 10 ],
      [ "fastener_small", 1 ]
    ],
    "components": [
      [ [ "pants_army", 2 ], [ "pants_cargo", 2 ] ],
      [
        [ "tacvest", 1 ],
        [ "legrig", 1 ],
        [ "vest", 1 ],
        [ "tool_belt", 1 ],
        [ "ragpouch", 4 ],
        [ "leather_pouch", 2 ],
        [ "dump_pouch", 1 ],
        [ "purse", 2 ],
        [ "fanny", 2 ]
      ]
    ]
  },
  {
    "result": "shorts",
    "type": "recipe",
    "activity_level": "LIGHT_EXERCISE",
    "category": "CC_ARMOR",
    "subcategory": "CSC_ARMOR_LEGS",
    "skill_used": "tailor",
    "difficulty": 1,
    "time": "3 h 30m",
    "autolearn": true,
    "using": [ [ "tailoring_cotton_patchwork", 7 ], [ "fastener_small", 1 ] ],
    "byproducts": [ [ "cotton_patchwork", 3 ] ],
    "proficiencies": [ { "proficiency": "prof_closures" } ]
  },
  {
    "result": "shorts_cargo",
    "type": "recipe",
    "activity_level": "LIGHT_EXERCISE",
    "category": "CC_ARMOR",
    "subcategory": "CSC_ARMOR_LEGS",
    "skill_used": "tailor",
    "difficulty": 2,
    "time": "4 h 30 m",
    "autolearn": true,
    "book_learn": [ [ "manual_tailor", 1 ] ],
    "using": [ [ "tailoring_cotton_patchwork", 10 ], [ "fastener_small", 3 ] ],
    "byproducts": [ [ "cotton_patchwork", 2 ] ],
    "proficiencies": [ { "proficiency": "prof_closures" } ]
  },
  {
    "result": "shorts_cargo",
    "type": "recipe",
    "activity_level": "LIGHT_EXERCISE",
    "id_suffix": "from_pants",
    "category": "CC_ARMOR",
    "subcategory": "CSC_ARMOR_LEGS",
    "skill_used": "tailor",
    "time": "30 m",
    "autolearn": true,
    "using": [ [ "sewing_standard", 12 ] ],
    "byproducts": [ [ "cotton_patchwork", 4 ] ],
    "components": [ [ [ "pants_cargo", 1 ] ] ]
  },
  {
    "result": "shorts_denim",
    "type": "recipe",
    "activity_level": "LIGHT_EXERCISE",
    "id_suffix": "from_fabric",
    "category": "CC_ARMOR",
    "subcategory": "CSC_ARMOR_LEGS",
    "skill_used": "tailor",
    "difficulty": 2,
    "time": "20 m",
    "book_learn": [ [ "textbook_tailor", 3 ], [ "manual_tailor", 3 ] ],
<<<<<<< HEAD
    "using": [ [ "tailoring_cotton_patchwork", 8 ], [ "fastener_small", 1 ] ],
    "byproducts": [ [ "cotton_patchwork", 4 ] ],
=======
    "reversible": true,
    "using": [ [ "tailoring_cotton", 1 ], [ "fastener_small", 1 ] ],
>>>>>>> 184e0bbb
    "proficiencies": [ { "proficiency": "prof_closures" } ]
  },
  {
    "result": "shorts_denim",
    "type": "recipe",
    "activity_level": "LIGHT_EXERCISE",
    "category": "CC_ARMOR",
    "subcategory": "CSC_ARMOR_LEGS",
    "skill_used": "tailor",
    "time": "20 m",
    "autolearn": true,
    "using": [ [ "sewing_standard", 10 ] ],
    "flags": [ "NO_RESIZE" ],
    "byproducts": [ [ "cotton_patchwork", 4 ] ],
    "components": [ [ [ "jeans", 1 ] ] ]
  },
  {
    "result": "skirt_grass",
    "type": "recipe",
    "activity_level": "NO_EXERCISE",
    "category": "CC_ARMOR",
    "subcategory": "CSC_ARMOR_LEGS",
    "skill_used": "tailor",
    "difficulty": 2,
    "time": "1 h",
    "autolearn": true,
    "qualities": [ { "id": "CUT", "level": 1 } ],
    "components": [ [ [ "straw_pile", 3 ], [ "withered", 3 ] ], [ [ "cordage_short", 2, "LIST" ] ] ]
  },
  {
    "result": "stockings_tent_legs",
    "type": "recipe",
    "activity_level": "LIGHT_EXERCISE",
    "id_suffix": "from_stockings",
    "category": "CC_ARMOR",
    "subcategory": "CSC_ARMOR_LEGS",
    "skill_used": "tailor",
    "difficulty": 1,
    "time": "15 m",
    "autolearn": true,
    "using": [ [ "sewing_standard", 6 ] ],
    "components": [ [ [ "stockings", 3 ] ], [ [ "cotton_patchwork", 6 ] ] ]
  },
  {
    "result": "stockings_tent_legs",
    "type": "recipe",
    "activity_level": "LIGHT_EXERCISE",
    "category": "CC_ARMOR",
    "subcategory": "CSC_ARMOR_LEGS",
    "skill_used": "tailor",
    "difficulty": 1,
    "time": "3 h",
    "autolearn": true,
    "using": [ [ "tailoring_cotton_patchwork", 9 ] ],
    "byproducts": [ [ "cotton_patchwork", 3 ] ]
  },
  {
    "result": "under_armor_shorts",
    "type": "recipe",
    "activity_level": "LIGHT_EXERCISE",
    "category": "CC_ARMOR",
    "subcategory": "CSC_ARMOR_LEGS",
    "skill_used": "tailor",
    "difficulty": 3,
    "time": "3 h",
    "autolearn": true,
    "book_learn": [ [ "mag_tailor", 2 ], [ "manual_tailor", 2 ] ],
    "proficiencies": [ { "proficiency": "prof_elastics" } ],
    "using": [ [ "tailoring_lycra_patchwork", 3 ] ]
  },
  {
    "result": "lc_chainmail_legs",
    "type": "recipe",
    "activity_level": "LIGHT_EXERCISE",
    "category": "CC_ARMOR",
    "subcategory": "CSC_ARMOR_LEGS",
    "skill_used": "fabrication",
    "difficulty": 7,
    "time": "4 h",
    "book_learn": [ [ "textbook_armwest", 6 ], [ "textbook_fabrication", 6 ], [ "recipe_melee", 6 ] ],
    "using": [ [ "armor_lc_chainmail_assembling", 4 ], [ "strap_small", 4 ], [ "clasps", 4 ] ],
    "proficiencies": [ { "proficiency": "prof_chain_armour" } ]
  },
  {
    "result": "xs_lc_chainmail_legs",
    "type": "recipe",
    "copy-from": "lc_chainmail_legs",
    "time": "4 h",
    "using": [ [ "armor_lc_chainmail_assembling", 3 ], [ "strap_small", 3 ], [ "clasps", 3 ] ]
  },
  {
    "result": "xl_lc_chainmail_legs",
    "type": "recipe",
    "copy-from": "lc_chainmail_legs",
    "time": "4 h 30 m",
    "using": [ [ "armor_lc_chainmail_assembling", 6 ], [ "strap_small", 4 ], [ "clasps", 4 ] ]
  },
  {
    "result": "mc_chainmail_legs",
    "type": "recipe",
    "activity_level": "LIGHT_EXERCISE",
    "category": "CC_ARMOR",
    "subcategory": "CSC_ARMOR_LEGS",
    "skill_used": "fabrication",
    "difficulty": 7,
    "time": "4 h",
    "book_learn": [ [ "textbook_armwest", 6 ], [ "textbook_fabrication", 6 ], [ "recipe_melee", 6 ] ],
    "using": [ [ "armor_mc_chainmail_assembling", 4 ], [ "strap_small", 4 ], [ "clasps", 4 ] ],
    "proficiencies": [ { "proficiency": "prof_chain_armour" } ]
  },
  {
    "result": "xs_mc_chainmail_legs",
    "type": "recipe",
    "copy-from": "mc_chainmail_legs",
    "time": "4 h",
    "using": [ [ "armor_mc_chainmail_assembling", 3 ], [ "strap_small", 3 ], [ "clasps", 3 ] ]
  },
  {
    "result": "xl_mc_chainmail_legs",
    "type": "recipe",
    "copy-from": "mc_chainmail_legs",
    "time": "4 h 30 m",
    "using": [ [ "armor_mc_chainmail_assembling", 6 ], [ "strap_small", 4 ], [ "clasps", 4 ] ]
  },
  {
    "result": "hc_chainmail_legs",
    "type": "recipe",
    "activity_level": "LIGHT_EXERCISE",
    "category": "CC_ARMOR",
    "subcategory": "CSC_ARMOR_LEGS",
    "skill_used": "fabrication",
    "difficulty": 7,
    "time": "4 h",
    "book_learn": [ [ "textbook_armwest", 6 ], [ "textbook_fabrication", 6 ], [ "recipe_melee", 6 ] ],
    "using": [ [ "armor_hc_chainmail_assembling", 4 ], [ "strap_small", 4 ], [ "clasps", 4 ] ],
    "proficiencies": [ { "proficiency": "prof_chain_armour" } ]
  },
  {
    "result": "xs_hc_chainmail_legs",
    "type": "recipe",
    "copy-from": "hc_chainmail_legs",
    "time": "4 h",
    "using": [ [ "armor_hc_chainmail_assembling", 3 ], [ "strap_small", 3 ], [ "clasps", 3 ] ]
  },
  {
    "result": "xl_hc_chainmail_legs",
    "type": "recipe",
    "copy-from": "hc_chainmail_legs",
    "time": "4 h 30 m",
    "using": [ [ "armor_hc_chainmail_assembling", 6 ], [ "strap_small", 4 ], [ "clasps", 4 ] ]
  },
  {
    "result": "ch_chainmail_legs",
    "type": "recipe",
    "activity_level": "LIGHT_EXERCISE",
    "category": "CC_ARMOR",
    "subcategory": "CSC_ARMOR_LEGS",
    "skill_used": "fabrication",
    "difficulty": 7,
    "time": "4 h",
    "book_learn": [ [ "textbook_armwest", 6 ], [ "textbook_fabrication", 6 ], [ "recipe_melee", 6 ] ],
    "using": [ [ "armor_ch_chainmail_assembling", 4 ], [ "strap_small", 4 ], [ "clasps", 4 ] ],
    "proficiencies": [ { "proficiency": "prof_chain_armour" } ]
  },
  {
    "result": "xs_ch_chainmail_legs",
    "type": "recipe",
    "copy-from": "ch_chainmail_legs",
    "time": "4 h",
    "using": [ [ "armor_ch_chainmail_assembling", 3 ], [ "strap_small", 3 ], [ "clasps", 3 ] ]
  },
  {
    "result": "xl_ch_chainmail_legs",
    "type": "recipe",
    "copy-from": "ch_chainmail_legs",
    "time": "4 h 30 m",
    "using": [ [ "armor_ch_chainmail_assembling", 6 ], [ "strap_small", 4 ], [ "clasps", 4 ] ]
  },
  {
    "result": "qt_chainmail_legs",
    "type": "recipe",
    "activity_level": "LIGHT_EXERCISE",
    "category": "CC_ARMOR",
    "subcategory": "CSC_ARMOR_LEGS",
    "skill_used": "fabrication",
    "difficulty": 7,
    "time": "4 h",
    "book_learn": [ [ "textbook_armwest", 6 ], [ "textbook_fabrication", 6 ], [ "recipe_melee", 6 ] ],
    "using": [ [ "armor_qt_chainmail_assembling", 4 ], [ "strap_small", 4 ], [ "clasps", 4 ] ],
    "proficiencies": [ { "proficiency": "prof_chain_armour" } ]
  },
  {
    "result": "xs_qt_chainmail_legs",
    "type": "recipe",
    "copy-from": "qt_chainmail_legs",
    "time": "4 h",
    "using": [ [ "armor_qt_chainmail_assembling", 3 ], [ "strap_small", 3 ], [ "clasps", 3 ] ]
  },
  {
    "result": "xl_qt_chainmail_legs",
    "type": "recipe",
    "copy-from": "qt_chainmail_legs",
    "time": "4 h 30 m",
    "using": [ [ "armor_qt_chainmail_assembling", 6 ], [ "strap_small", 4 ], [ "clasps", 4 ] ]
  },
  {
    "result": "legguard_bronze",
    "type": "recipe",
    "activity_level": "BRISK_EXERCISE",
    "category": "CC_ARMOR",
    "subcategory": "CSC_ARMOR_LEGS",
    "skill_used": "fabrication",
    "difficulty": 5,
    "time": "8 h",
    "autolearn": true,
    "reversible": true,
    "book_learn": [ [ "textbook_armwest", 4 ], [ "recipe_melee", 4 ] ],
    "using": [ [ "forging_standard", 6 ], [ "bronzesmithing_tools", 1 ], [ "strap_small", 4 ], [ "clasps", 4 ] ],
    "proficiencies": [
      { "proficiency": "prof_metalworking" },
      { "proficiency": "prof_redsmithing" },
      { "proficiency": "prof_articulation" }
    ],
    "components": [ [ [ "scrap_bronze", 12 ] ] ]
  },
  {
    "result": "xs_legguard_bronze",
    "type": "recipe",
    "copy-from": "legguard_bronze",
    "time": "8 h",
    "using": [ [ "forging_standard", 4 ], [ "bronzesmithing_tools", 1 ], [ "strap_small", 3 ], [ "clasps", 3 ] ],
    "components": [ [ [ "scrap_bronze", 9 ] ] ]
  },
  {
    "result": "xl_legguard_bronze",
    "type": "recipe",
    "copy-from": "legguard_bronze",
    "time": "9 h",
    "using": [ [ "forging_standard", 8 ], [ "bronzesmithing_tools", 1 ], [ "strap_small", 4 ], [ "clasps", 4 ] ],
    "components": [ [ [ "scrap_bronze", 16 ] ] ]
  },
  {
    "result": "armor_lc_light_leg_guard",
    "type": "recipe",
    "activity_level": "BRISK_EXERCISE",
    "category": "CC_ARMOR",
    "subcategory": "CSC_ARMOR_LEGS",
    "skill_used": "fabrication",
    "difficulty": 5,
    "time": "6 d 12 h",
    "book_learn": [ [ "textbook_armwest", 7 ] ],
    "using": [ [ "fabric_leather_fur_hide", 1 ], [ "blacksmithing_standard", 16 ], [ "lc_steel_standard", 2 ] ],
    "qualities": [ { "id": "CHISEL", "level": 3 } ],
    "tools": [ [ [ "swage", -1 ] ] ],
    "proficiencies": [
      { "proficiency": "prof_armorsmithing" },
      { "proficiency": "prof_closures", "time_multiplier": 1.25, "fail_multiplier": 1.15 },
      { "proficiency": "prof_metalworking" },
      { "proficiency": "prof_blacksmithing" },
      { "proficiency": "prof_leatherworking_basic", "fail_multiplier": 1.15 }
    ]
  },
  {
    "result": "xl_armor_lc_light_leg_guard",
    "type": "recipe",
    "copy-from": "armor_lc_light_leg_guard",
    "time": "7 d 8 h 16 m",
    "using": [ [ "fabric_leather_fur_hide", 2 ], [ "blacksmithing_standard", 22 ], [ "lc_steel_standard", 3 ] ],
    "qualities": [ { "id": "CHISEL", "level": 3 } ],
    "tools": [ [ [ "swage", -1 ] ] ]
  },
  {
    "result": "armor_mc_light_leg_guard",
    "type": "recipe",
    "activity_level": "BRISK_EXERCISE",
    "category": "CC_ARMOR",
    "subcategory": "CSC_ARMOR_LEGS",
    "skill_used": "fabrication",
    "difficulty": 5,
    "time": "6 d 12 h",
    "book_learn": [ [ "textbook_armwest", 7 ] ],
    "using": [ [ "fabric_leather_fur_hide", 1 ], [ "blacksmithing_standard", 16 ], [ "mc_steel_standard", 2 ] ],
    "qualities": [ { "id": "CHISEL", "level": 3 } ],
    "tools": [ [ [ "swage", -1 ] ] ],
    "proficiencies": [
      { "proficiency": "prof_armorsmithing" },
      { "proficiency": "prof_closures", "time_multiplier": 1.25, "fail_multiplier": 1.15 },
      { "proficiency": "prof_metalworking" },
      { "proficiency": "prof_blacksmithing" },
      { "proficiency": "prof_leatherworking_basic", "fail_multiplier": 1.15 }
    ]
  },
  {
    "result": "xl_armor_mc_light_leg_guard",
    "type": "recipe",
    "copy-from": "armor_mc_light_leg_guard",
    "time": "7 d 8 h 16 m",
    "using": [ [ "fabric_leather_fur_hide", 2 ], [ "blacksmithing_standard", 22 ], [ "mc_steel_standard", 3 ] ],
    "qualities": [ { "id": "CHISEL", "level": 3 } ],
    "tools": [ [ [ "swage", -1 ] ] ]
  },
  {
    "result": "armor_hc_light_leg_guard",
    "type": "recipe",
    "activity_level": "BRISK_EXERCISE",
    "category": "CC_ARMOR",
    "subcategory": "CSC_ARMOR_LEGS",
    "skill_used": "fabrication",
    "difficulty": 5,
    "time": "6 d 12 h",
    "book_learn": [ [ "textbook_armwest", 7 ] ],
    "using": [ [ "fabric_leather_fur_hide", 1 ], [ "blacksmithing_standard", 16 ], [ "hc_steel_standard", 2 ] ],
    "qualities": [ { "id": "CHISEL", "level": 3 } ],
    "tools": [ [ [ "swage", -1 ] ] ],
    "proficiencies": [
      { "proficiency": "prof_armorsmithing" },
      { "proficiency": "prof_closures", "time_multiplier": 1.25, "fail_multiplier": 1.15 },
      { "proficiency": "prof_metalworking" },
      { "proficiency": "prof_blacksmithing" },
      { "proficiency": "prof_leatherworking_basic", "fail_multiplier": 1.15 }
    ]
  },
  {
    "result": "xl_armor_hc_light_leg_guard",
    "type": "recipe",
    "copy-from": "armor_hc_light_leg_guard",
    "time": "7 d 8 h 16 m",
    "using": [ [ "fabric_leather_fur_hide", 2 ], [ "blacksmithing_standard", 22 ], [ "hc_steel_standard", 3 ] ],
    "qualities": [ { "id": "CHISEL", "level": 3 } ],
    "tools": [ [ [ "swage", -1 ] ] ]
  },
  {
    "result": "armor_ch_light_leg_guard",
    "type": "recipe",
    "activity_level": "BRISK_EXERCISE",
    "category": "CC_ARMOR",
    "subcategory": "CSC_ARMOR_LEGS",
    "skill_used": "fabrication",
    "difficulty": 6,
    "time": "7 d 3 h 36 m",
    "book_learn": [ [ "textbook_armwest", 7 ] ],
    "using": [ [ "fabric_leather_fur_hide", 1 ], [ "blacksmithing_standard", 16 ], [ "lc_steel_standard", 2 ] ],
    "qualities": [ { "id": "CHISEL", "level": 3 } ],
    "tools": [ [ [ "swage", -1 ] ] ],
    "proficiencies": [
      { "proficiency": "prof_armorsmithing" },
      { "proficiency": "prof_closures", "time_multiplier": 1.25, "fail_multiplier": 1.15 },
      { "proficiency": "prof_metalworking" },
      { "proficiency": "prof_blacksmithing" },
      { "proficiency": "prof_leatherworking_basic", "fail_multiplier": 1.15 }
    ]
  },
  {
    "result": "xl_armor_ch_light_leg_guard",
    "type": "recipe",
    "copy-from": "armor_ch_light_leg_guard",
    "time": "8 d 1 h 54 m",
    "using": [ [ "fabric_leather_fur_hide", 2 ], [ "blacksmithing_standard", 22 ], [ "lc_steel_standard", 3 ] ],
    "qualities": [ { "id": "CHISEL", "level": 3 } ],
    "tools": [ [ [ "swage", -1 ] ] ]
  },
  {
    "result": "armor_qt_light_leg_guard",
    "type": "recipe",
    "activity_level": "BRISK_EXERCISE",
    "category": "CC_ARMOR",
    "subcategory": "CSC_ARMOR_LEGS",
    "skill_used": "fabrication",
    "difficulty": 7,
    "time": "7 d 11 h 24 m",
    "book_learn": [ [ "textbook_armwest", 7 ] ],
    "using": [ [ "fabric_leather_fur_hide", 1 ], [ "blacksmithing_standard", 16 ], [ "mc_steel_standard", 2 ] ],
    "qualities": [ { "id": "CHISEL", "level": 3 } ],
    "tools": [ [ [ "swage", -1 ] ], [ [ "metal_tank", -1 ] ], [ [ "water", -120 ] ] ],
    "proficiencies": [
      { "proficiency": "prof_armorsmithing" },
      { "proficiency": "prof_closures", "time_multiplier": 1.25, "fail_multiplier": 1.15 },
      { "proficiency": "prof_metalworking" },
      { "proficiency": "prof_blacksmithing" },
      { "proficiency": "prof_leatherworking_basic", "fail_multiplier": 1.15 }
    ]
  },
  {
    "result": "xl_armor_qt_light_leg_guard",
    "type": "recipe",
    "copy-from": "armor_qt_light_leg_guard",
    "time": "8 d 10 h 43 m",
    "using": [ [ "fabric_leather_fur_hide", 2 ], [ "blacksmithing_standard", 22 ], [ "mc_steel_standard", 3 ] ],
    "qualities": [ { "id": "CHISEL", "level": 3 } ],
    "tools": [ [ [ "swage", -1 ] ], [ [ "metal_tank", -1 ] ], [ [ "water", -120 ] ] ]
  },
  {
    "result": "armor_lc_leg_guard",
    "type": "recipe",
    "activity_level": "BRISK_EXERCISE",
    "category": "CC_ARMOR",
    "subcategory": "CSC_ARMOR_LEGS",
    "skill_used": "fabrication",
    "difficulty": 6,
    "time": "7 d 3 h 36 m",
    "book_learn": [ [ "textbook_armwest", 7 ] ],
    "using": [ [ "fabric_leather_fur_hide", 1 ], [ "blacksmithing_standard", 16 ], [ "lc_steel_standard", 3 ] ],
    "qualities": [ { "id": "CHISEL", "level": 3 } ],
    "tools": [ [ [ "swage", -1 ] ] ],
    "proficiencies": [
      { "proficiency": "prof_armorsmithing" },
      { "proficiency": "prof_closures", "time_multiplier": 1.25, "fail_multiplier": 1.15 },
      { "proficiency": "prof_metalworking" },
      { "proficiency": "prof_blacksmithing" },
      { "proficiency": "prof_leatherworking_basic", "fail_multiplier": 1.15 }
    ]
  },
  {
    "result": "xl_armor_lc_leg_guard",
    "type": "recipe",
    "copy-from": "armor_lc_leg_guard",
    "time": "8 d 1 h 54 m",
    "using": [ [ "fabric_leather_fur_hide", 2 ], [ "blacksmithing_standard", 22 ], [ "lc_steel_standard", 4 ] ],
    "qualities": [ { "id": "CHISEL", "level": 3 } ],
    "tools": [ [ [ "swage", -1 ] ] ]
  },
  {
    "result": "armor_mc_leg_guard",
    "type": "recipe",
    "activity_level": "BRISK_EXERCISE",
    "category": "CC_ARMOR",
    "subcategory": "CSC_ARMOR_LEGS",
    "skill_used": "fabrication",
    "difficulty": 6,
    "time": "7 d 3 h 36 m",
    "book_learn": [ [ "textbook_armwest", 7 ] ],
    "using": [ [ "fabric_leather_fur_hide", 1 ], [ "blacksmithing_standard", 16 ], [ "mc_steel_standard", 3 ] ],
    "qualities": [ { "id": "CHISEL", "level": 3 } ],
    "tools": [ [ [ "swage", -1 ] ] ],
    "proficiencies": [
      { "proficiency": "prof_armorsmithing" },
      { "proficiency": "prof_closures", "time_multiplier": 1.25, "fail_multiplier": 1.15 },
      { "proficiency": "prof_metalworking" },
      { "proficiency": "prof_blacksmithing" },
      { "proficiency": "prof_leatherworking_basic", "fail_multiplier": 1.15 }
    ]
  },
  {
    "result": "xl_armor_mc_leg_guard",
    "type": "recipe",
    "copy-from": "armor_mc_leg_guard",
    "time": "8 d 1 h 54 m",
    "using": [ [ "fabric_leather_fur_hide", 2 ], [ "blacksmithing_standard", 22 ], [ "mc_steel_standard", 4 ] ],
    "qualities": [ { "id": "CHISEL", "level": 3 } ],
    "tools": [ [ [ "swage", -1 ] ] ]
  },
  {
    "result": "armor_hc_leg_guard",
    "type": "recipe",
    "activity_level": "BRISK_EXERCISE",
    "category": "CC_ARMOR",
    "subcategory": "CSC_ARMOR_LEGS",
    "skill_used": "fabrication",
    "difficulty": 6,
    "time": "7 d 3 h 36 m",
    "book_learn": [ [ "textbook_armwest", 7 ] ],
    "using": [ [ "fabric_leather_fur_hide", 1 ], [ "blacksmithing_standard", 16 ], [ "hc_steel_standard", 3 ] ],
    "qualities": [ { "id": "CHISEL", "level": 3 } ],
    "tools": [ [ [ "swage", -1 ] ] ],
    "proficiencies": [
      { "proficiency": "prof_armorsmithing" },
      { "proficiency": "prof_closures", "time_multiplier": 1.25, "fail_multiplier": 1.15 },
      { "proficiency": "prof_metalworking" },
      { "proficiency": "prof_blacksmithing" },
      { "proficiency": "prof_leatherworking_basic", "fail_multiplier": 1.15 }
    ]
  },
  {
    "result": "xl_armor_hc_leg_guard",
    "type": "recipe",
    "copy-from": "armor_hc_leg_guard",
    "time": "8 d 1 h 54 m",
    "using": [ [ "fabric_leather_fur_hide", 2 ], [ "blacksmithing_standard", 22 ], [ "hc_steel_standard", 4 ] ],
    "qualities": [ { "id": "CHISEL", "level": 3 } ],
    "tools": [ [ [ "swage", -1 ] ] ]
  },
  {
    "result": "armor_ch_leg_guard",
    "type": "recipe",
    "activity_level": "BRISK_EXERCISE",
    "category": "CC_ARMOR",
    "subcategory": "CSC_ARMOR_LEGS",
    "skill_used": "fabrication",
    "difficulty": 7,
    "time": "7 d 20 h 45 m",
    "book_learn": [ [ "textbook_armwest", 7 ] ],
    "using": [ [ "fabric_leather_fur_hide", 1 ], [ "blacksmithing_standard", 16 ], [ "lc_steel_standard", 3 ] ],
    "qualities": [ { "id": "CHISEL", "level": 3 } ],
    "tools": [ [ [ "swage", -1 ] ] ],
    "proficiencies": [
      { "proficiency": "prof_armorsmithing" },
      { "proficiency": "prof_closures", "time_multiplier": 1.25, "fail_multiplier": 1.15 },
      { "proficiency": "prof_metalworking" },
      { "proficiency": "prof_blacksmithing" },
      { "proficiency": "prof_leatherworking_basic", "fail_multiplier": 1.15 }
    ]
  },
  {
    "result": "xl_armor_ch_leg_guard",
    "type": "recipe",
    "copy-from": "armor_ch_leg_guard",
    "time": "8 d 21 h 19 m",
    "using": [ [ "fabric_leather_fur_hide", 2 ], [ "blacksmithing_standard", 22 ], [ "lc_steel_standard", 4 ] ],
    "qualities": [ { "id": "CHISEL", "level": 3 } ],
    "tools": [ [ [ "swage", -1 ] ] ]
  },
  {
    "result": "armor_qt_leg_guard",
    "type": "recipe",
    "activity_level": "BRISK_EXERCISE",
    "category": "CC_ARMOR",
    "subcategory": "CSC_ARMOR_LEGS",
    "skill_used": "fabrication",
    "difficulty": 8,
    "time": "8 d 5 h 8 m",
    "book_learn": [ [ "textbook_armwest", 7 ] ],
    "using": [ [ "fabric_leather_fur_hide", 1 ], [ "blacksmithing_standard", 16 ], [ "mc_steel_standard", 3 ] ],
    "qualities": [ { "id": "CHISEL", "level": 3 } ],
    "tools": [ [ [ "swage", -1 ] ], [ [ "metal_tank", -1 ] ], [ [ "water", -120 ] ] ],
    "proficiencies": [
      { "proficiency": "prof_armorsmithing" },
      { "proficiency": "prof_closures", "time_multiplier": 1.25, "fail_multiplier": 1.15 },
      { "proficiency": "prof_metalworking" },
      { "proficiency": "prof_blacksmithing" },
      { "proficiency": "prof_leatherworking_basic", "fail_multiplier": 1.15 }
    ]
  },
  {
    "result": "xl_armor_qt_leg_guard",
    "type": "recipe",
    "copy-from": "armor_qt_leg_guard",
    "time": "9 d 6 h 59 m",
    "using": [ [ "fabric_leather_fur_hide", 2 ], [ "blacksmithing_standard", 22 ], [ "mc_steel_standard", 4 ] ],
    "qualities": [ { "id": "CHISEL", "level": 3 } ],
    "tools": [ [ [ "swage", -1 ] ], [ [ "metal_tank", -1 ] ], [ [ "water", -120 ] ] ]
  },
  {
    "result": "armor_lc_heavy_leg_guard",
    "type": "recipe",
    "activity_level": "BRISK_EXERCISE",
    "category": "CC_ARMOR",
    "subcategory": "CSC_ARMOR_LEGS",
    "skill_used": "fabrication",
    "difficulty": 7,
    "time": "7 d 19 h 12 m",
    "book_learn": [ [ "textbook_armwest", 7 ] ],
    "using": [ [ "fabric_leather_fur_hide", 1 ], [ "blacksmithing_standard", 16 ], [ "lc_steel_standard", 4 ] ],
    "qualities": [ { "id": "CHISEL", "level": 3 } ],
    "tools": [ [ [ "swage", -1 ] ] ],
    "proficiencies": [
      { "proficiency": "prof_armorsmithing" },
      { "proficiency": "prof_closures", "time_multiplier": 1.25, "fail_multiplier": 1.15 },
      { "proficiency": "prof_metalworking" },
      { "proficiency": "prof_blacksmithing" },
      { "proficiency": "prof_leatherworking_basic", "fail_multiplier": 1.15 }
    ]
  },
  {
    "result": "xl_armor_lc_heavy_leg_guard",
    "type": "recipe",
    "copy-from": "armor_lc_heavy_leg_guard",
    "time": "8 d 19 h 32 m",
    "using": [ [ "fabric_leather_fur_hide", 2 ], [ "blacksmithing_standard", 22 ], [ "lc_steel_standard", 5 ] ],
    "qualities": [ { "id": "CHISEL", "level": 3 } ],
    "tools": [ [ [ "swage", -1 ] ] ]
  },
  {
    "result": "armor_mc_heavy_leg_guard",
    "type": "recipe",
    "activity_level": "BRISK_EXERCISE",
    "category": "CC_ARMOR",
    "subcategory": "CSC_ARMOR_LEGS",
    "skill_used": "fabrication",
    "difficulty": 7,
    "time": "7 d 19 h 12 m",
    "book_learn": [ [ "textbook_armwest", 7 ] ],
    "using": [ [ "fabric_leather_fur_hide", 1 ], [ "blacksmithing_standard", 16 ], [ "mc_steel_standard", 4 ] ],
    "qualities": [ { "id": "CHISEL", "level": 3 } ],
    "tools": [ [ [ "swage", -1 ] ] ],
    "proficiencies": [
      { "proficiency": "prof_armorsmithing" },
      { "proficiency": "prof_closures", "time_multiplier": 1.25, "fail_multiplier": 1.15 },
      { "proficiency": "prof_metalworking" },
      { "proficiency": "prof_blacksmithing" },
      { "proficiency": "prof_leatherworking_basic", "fail_multiplier": 1.15 }
    ]
  },
  {
    "result": "xl_armor_mc_heavy_leg_guard",
    "type": "recipe",
    "copy-from": "armor_mc_heavy_leg_guard",
    "time": "8 d 19 h 32 m",
    "using": [ [ "fabric_leather_fur_hide", 2 ], [ "blacksmithing_standard", 22 ], [ "mc_steel_standard", 5 ] ],
    "qualities": [ { "id": "CHISEL", "level": 3 } ],
    "tools": [ [ [ "swage", -1 ] ] ]
  },
  {
    "result": "armor_hc_heavy_leg_guard",
    "type": "recipe",
    "activity_level": "BRISK_EXERCISE",
    "category": "CC_ARMOR",
    "subcategory": "CSC_ARMOR_LEGS",
    "skill_used": "fabrication",
    "difficulty": 7,
    "time": "7 d 19 h 12 m",
    "book_learn": [ [ "textbook_armwest", 7 ] ],
    "using": [ [ "fabric_leather_fur_hide", 1 ], [ "blacksmithing_standard", 16 ], [ "hc_steel_standard", 4 ] ],
    "qualities": [ { "id": "CHISEL", "level": 3 } ],
    "tools": [ [ [ "swage", -1 ] ] ],
    "proficiencies": [
      { "proficiency": "prof_armorsmithing" },
      { "proficiency": "prof_closures", "time_multiplier": 1.25, "fail_multiplier": 1.15 },
      { "proficiency": "prof_metalworking" },
      { "proficiency": "prof_blacksmithing" },
      { "proficiency": "prof_leatherworking_basic", "fail_multiplier": 1.15 }
    ]
  },
  {
    "result": "xl_armor_hc_heavy_leg_guard",
    "type": "recipe",
    "copy-from": "armor_hc_heavy_leg_guard",
    "time": "8 d 19 h 32 m",
    "using": [ [ "fabric_leather_fur_hide", 2 ], [ "blacksmithing_standard", 22 ], [ "hc_steel_standard", 5 ] ],
    "qualities": [ { "id": "CHISEL", "level": 3 } ],
    "tools": [ [ [ "swage", -1 ] ] ]
  },
  {
    "result": "armor_ch_heavy_leg_guard",
    "type": "recipe",
    "activity_level": "BRISK_EXERCISE",
    "category": "CC_ARMOR",
    "subcategory": "CSC_ARMOR_LEGS",
    "skill_used": "fabrication",
    "difficulty": 8,
    "time": "8 d 13 h 55 m",
    "book_learn": [ [ "textbook_armwest", 7 ] ],
    "using": [ [ "fabric_leather_fur_hide", 1 ], [ "blacksmithing_standard", 16 ], [ "lc_steel_standard", 4 ] ],
    "qualities": [ { "id": "CHISEL", "level": 3 } ],
    "tools": [ [ [ "swage", -1 ] ] ],
    "proficiencies": [
      { "proficiency": "prof_armorsmithing" },
      { "proficiency": "prof_closures", "time_multiplier": 1.25, "fail_multiplier": 1.15 },
      { "proficiency": "prof_metalworking" },
      { "proficiency": "prof_blacksmithing" },
      { "proficiency": "prof_leatherworking_basic", "fail_multiplier": 1.15 }
    ]
  },
  {
    "result": "xl_armor_ch_heavy_leg_guard",
    "type": "recipe",
    "copy-from": "armor_ch_heavy_leg_guard",
    "time": "9 d 16 h 41 m",
    "using": [ [ "fabric_leather_fur_hide", 2 ], [ "blacksmithing_standard", 22 ], [ "lc_steel_standard", 5 ] ],
    "qualities": [ { "id": "CHISEL", "level": 3 } ],
    "tools": [ [ [ "swage", -1 ] ] ]
  },
  {
    "result": "armor_qt_heavy_leg_guard",
    "type": "recipe",
    "activity_level": "BRISK_EXERCISE",
    "category": "CC_ARMOR",
    "subcategory": "CSC_ARMOR_LEGS",
    "skill_used": "fabrication",
    "difficulty": 9,
    "time": "8 d 23 h 16 m",
    "book_learn": [ [ "textbook_armwest", 7 ] ],
    "using": [ [ "fabric_leather_fur_hide", 1 ], [ "blacksmithing_standard", 16 ], [ "mc_steel_standard", 4 ] ],
    "qualities": [ { "id": "CHISEL", "level": 3 } ],
    "tools": [ [ [ "swage", -1 ] ], [ [ "metal_tank", -1 ] ], [ [ "water", -120 ] ] ],
    "proficiencies": [
      { "proficiency": "prof_armorsmithing" },
      { "proficiency": "prof_closures", "time_multiplier": 1.25, "fail_multiplier": 1.15 },
      { "proficiency": "prof_metalworking" },
      { "proficiency": "prof_blacksmithing" },
      { "proficiency": "prof_leatherworking_basic", "fail_multiplier": 1.15 }
    ]
  },
  {
    "result": "xl_armor_qt_heavy_leg_guard",
    "type": "recipe",
    "copy-from": "armor_qt_heavy_leg_guard",
    "time": "10 d 3 h 15 m",
    "using": [ [ "fabric_leather_fur_hide", 2 ], [ "blacksmithing_standard", 22 ], [ "mc_steel_standard", 5 ] ],
    "qualities": [ { "id": "CHISEL", "level": 3 } ],
    "tools": [ [ [ "swage", -1 ] ], [ [ "metal_tank", -1 ] ], [ [ "water", -120 ] ] ]
  }
]<|MERGE_RESOLUTION|>--- conflicted
+++ resolved
@@ -238,12 +238,9 @@
     "time": "6 h",
     "book_learn": [ [ "textbook_tailor", 3 ], [ "tailor_portfolio", 5 ], [ "manual_tailor", 3 ], [ "survival_book", 3 ] ],
     "proficiencies": [ { "proficiency": "prof_closures" } ],
-<<<<<<< HEAD
     "using": [ [ "tailoring_cotton", 15 ], [ "fastener_small", 1 ] ],
     "byproducts": [ [ "scrap_cotton", 5 ], [ "cotton_patchwork", 4 ] ]
-=======
     "using": [ [ "tailoring_cotton", 3 ], [ "fastener_small", 1 ] ]
->>>>>>> 184e0bbb
   },
   {
     "result": "skirt",
@@ -987,13 +984,8 @@
     "difficulty": 2,
     "time": "20 m",
     "book_learn": [ [ "textbook_tailor", 3 ], [ "manual_tailor", 3 ] ],
-<<<<<<< HEAD
     "using": [ [ "tailoring_cotton_patchwork", 8 ], [ "fastener_small", 1 ] ],
     "byproducts": [ [ "cotton_patchwork", 4 ] ],
-=======
-    "reversible": true,
-    "using": [ [ "tailoring_cotton", 1 ], [ "fastener_small", 1 ] ],
->>>>>>> 184e0bbb
     "proficiencies": [ { "proficiency": "prof_closures" } ]
   },
   {
