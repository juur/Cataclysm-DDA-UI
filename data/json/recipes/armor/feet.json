[
  {
    "result": "bastsandals",
    "type": "recipe",
    "activity_level": "NO_EXERCISE",
    "category": "CC_ARMOR",
    "subcategory": "CSC_ARMOR_FEET",
    "skill_used": "tailor",
    "difficulty": 2,
    "time": "1 h",
    "autolearn": true,
    "qualities": [ { "id": "CUT", "level": 2 } ],
    "proficiencies": [ { "proficiency": "prof_basketweaving" } ],
    "components": [ [ [ "filament", 140, "LIST" ] ] ]
  },
  {
    "result": "boots",
    "type": "recipe",
    "activity_level": "LIGHT_EXERCISE",
    "category": "CC_ARMOR",
    "subcategory": "CSC_ARMOR_FEET",
    "skill_used": "tailor",
    "difficulty": 2,
    "time": "10 h",
    "autolearn": true,
    "reversible": true,
    "using": [ [ "tailoring_leather_small", 22 ], [ "fastener_shoes", 2 ], [ "shoe_rubber", 1 ], [ "adhesive_rubber", 1 ] ],
    "proficiencies": [
      { "proficiency": "prof_cobbling" },
      { "proficiency": "prof_leatherworking_basic" },
      { "proficiency": "prof_leatherworking" }
    ]
  },
  {
    "result": "xs_boots",
    "type": "recipe",
    "copy-from": "boots",
    "time": "10 h",
    "using": [ [ "tailoring_leather_small", 15 ], [ "fastener_shoes", 1 ], [ "shoe_rubber", 1 ], [ "adhesive_rubber", 1 ] ]
  },
  {
    "result": "xl_boots",
    "type": "recipe",
    "activity_level": "LIGHT_EXERCISE",
    "copy-from": "boots",
    "using": [ [ "tailoring_leather_small", 30 ], [ "fastener_shoes", 3 ], [ "shoe_rubber", 2 ], [ "adhesive_rubber", 2 ] ],
    "time": "11 h 15 m"
  },
  {
    "result": "boots_chitin",
    "type": "recipe",
    "activity_level": "LIGHT_EXERCISE",
    "category": "CC_ARMOR",
    "subcategory": "CSC_ARMOR_FEET",
    "skill_used": "tailor",
    "difficulty": 4,
    "skills_required": [ [ "fabrication", 3 ] ],
    "time": "12 h",
    "autolearn": true,
    "book_learn": [ [ "textbook_arthropod", 3 ] ],
    "using": [ [ "armor_chitin", 18 ], [ "strap_small", 4 ], [ "clasps", 2 ] ],
    "qualities": [ { "id": "CUT_FINE", "level": 1 } ],
    "proficiencies": [
      { "proficiency": "prof_cobbling" },
      { "proficiency": "prof_leatherworking_basic" },
      { "proficiency": "prof_chitinworking" },
      { "proficiency": "prof_articulation" }
    ]
  },
  {
    "result": "xs_boots_chitin",
    "type": "recipe",
    "copy-from": "boots_chitin",
    "time": "12 h",
    "using": [ [ "armor_chitin", 13 ], [ "strap_small", 3 ], [ "clasps", 1 ] ]
  },
  {
    "result": "xl_boots_chitin",
    "type": "recipe",
    "activity_level": "LIGHT_EXERCISE",
    "copy-from": "boots_chitin",
    "qualities": [ { "id": "CUT_FINE", "level": 1 } ],
    "using": [ [ "armor_chitin", 23 ], [ "strap_small", 6 ], [ "clasps", 2 ] ],
    "time": "13 h 30 m"
  },
  {
    "result": "boots_acidchitin",
    "type": "recipe",
    "activity_level": "LIGHT_EXERCISE",
    "category": "CC_ARMOR",
    "subcategory": "CSC_ARMOR_FEET",
    "skill_used": "tailor",
    "difficulty": 5,
    "skills_required": [ [ "fabrication", 3 ], [ "chemistry", 2 ] ],
    "time": "16 h",
    "autolearn": true,
    "book_learn": [ [ "textbook_arthropod", 4 ] ],
    "using": [ [ "armor_acidchitin", 18 ], [ "strap_small", 4 ], [ "clasps", 2 ] ],
    "qualities": [ { "id": "CUT_FINE", "level": 1 } ],
    "proficiencies": [
      { "proficiency": "prof_cobbling" },
      { "proficiency": "prof_leatherworking_basic" },
      { "proficiency": "prof_chitinworking" },
      { "proficiency": "prof_articulation" }
    ]
  },
  {
    "result": "xs_boots_acidchitin",
    "type": "recipe",
    "copy-from": "boots_acidchitin",
    "time": "16 h",
    "using": [ [ "armor_acidchitin", 13 ], [ "strap_small", 3 ], [ "clasps", 1 ] ]
  },
  {
    "result": "xl_boots_acidchitin",
    "type": "recipe",
    "activity_level": "LIGHT_EXERCISE",
    "copy-from": "boots_acidchitin",
    "using": [ [ "armor_acidchitin", 23 ], [ "strap_small", 6 ], [ "clasps", 2 ] ],
    "time": "18 h",
    "qualities": [ { "id": "CUT_FINE", "level": 1 } ]
  },
  {
    "result": "boots_fsurvivor",
    "type": "recipe",
    "activity_level": "LIGHT_EXERCISE",
    "category": "CC_ARMOR",
    "subcategory": "CSC_ARMOR_FEET",
    "skill_used": "tailor",
    "difficulty": 8,
    "skills_required": [ "fabrication", 6 ],
    "time": "20 h",
    "autolearn": true,
    "using": [ [ "tailoring_kevlar_fabric", 4 ], [ "tailoring_nomex_patchwork", 4 ], [ "fastener_small", 2 ] ],
    "byproducts": [ [ "scrap_kevlar", 20 ], [ "scrap_nomex", 20 ] ],
    "proficiencies": [
      { "proficiency": "prof_cobbling" },
      { "proficiency": "prof_leatherworking_basic" },
      { "proficiency": "prof_closures_waterproofing" },
      { "proficiency": "prof_polymerworking" }
    ],
    "components": [ [ [ "duct_tape", 50 ] ], [ [ "boots_combat", 1 ], [ "boots_steel", 1 ], [ "boots_bunker", 1 ] ] ]
  },
  {
    "result": "xs_boots_fsurvivor",
    "type": "recipe",
    "copy-from": "boots_fsurvivor",
    "time": "20 h",
    "using": [ [ "tailoring_kevlar_fabric", 3 ], [ "tailoring_nomex_patchwork", 3 ], [ "fastener_small", 1 ] ],
    "byproducts": [ [ "scrap_kevlar", 10 ], [ "scrap_nomex", 10 ] ],
    "components": [ [ [ "duct_tape", 38 ] ], [ [ "boots_combat", 1 ], [ "boots_steel", 1 ], [ "boots_bunker", 1 ] ] ]
  },
  {
    "result": "xl_boots_fsurvivor",
    "type": "recipe",
    "activity_level": "LIGHT_EXERCISE",
    "copy-from": "boots_fsurvivor",
    "time": "22 h 30 m",
    "byproducts": [ [ "scrap_kevlar", 20 ], [ "scrap_nomex", 20 ] ],
    "using": [ [ "tailoring_kevlar_fabric", 6 ], [ "tailoring_nomex_patchwork", 6 ], [ "fastener_small", 2 ] ]
  },
  {
    "result": "boots_fur",
    "type": "recipe",
    "activity_level": "LIGHT_EXERCISE",
    "category": "CC_ARMOR",
    "subcategory": "CSC_ARMOR_FEET",
    "skill_used": "tailor",
    "difficulty": 2,
    "skills_required": [ "survival", 1 ],
    "time": "12 h",
    "autolearn": true,
    "book_learn": [ [ "textbook_survival", 1 ] ],
    "using": [
      [ "sewing_standard", 13 ],
      [ "tailoring_leather_patchwork", 3 ],
      [ "tailoring_fur_patchwork", 4 ],
      [ "fastener_shoes", 2 ],
      [ "shoe_rubber", 1 ],
      [ "adhesive_rubber", 1 ]
    ],
    "proficiencies": [
      { "proficiency": "prof_cobbling" },
      { "proficiency": "prof_closures" },
      { "proficiency": "prof_leatherworking_basic" },
      { "proficiency": "prof_furriery" }
    ]
  },
  {
    "result": "xs_boots_fur",
    "type": "recipe",
    "copy-from": "boots_fur",
    "time": "12 h",
    "using": [
      [ "sewing_standard", 9 ],
      [ "tailoring_leather_patchwork", 2 ],
      [ "tailoring_fur_patchwork", 3 ],
      [ "fastener_shoes", 1 ],
      [ "shoe_rubber", 1 ],
      [ "adhesive_rubber", 1 ]
    ]
  },
  {
    "result": "xl_boots_fur",
    "type": "recipe",
    "activity_level": "LIGHT_EXERCISE",
    "copy-from": "boots_fur",
    "using": [
      [ "sewing_standard", 16 ],
      [ "tailoring_leather_patchwork", 4 ],
      [ "tailoring_fur_patchwork", 4 ],
      [ "fastener_shoes", 3 ],
      [ "shoe_rubber", 2 ],
      [ "adhesive_rubber", 2 ]
    ],
    "time": "13 h 30 m"
  },
  {
    "result": "boots_wsurvivor_nofur",
    "type": "recipe",
    "activity_level": "LIGHT_EXERCISE",
    "category": "CC_ARMOR",
    "subcategory": "CSC_ARMOR_FEET",
    "skill_used": "tailor",
    "difficulty": 7,
    "skills_required": [ "fabrication", 5 ],
    "time": "24 h",
    "autolearn": true,
    "using": [ [ "tailoring_kevlar_fabric", 4 ], [ "fastener_small", 2 ] ],
    "proficiencies": [
      { "proficiency": "prof_cobbling" },
      { "proficiency": "prof_leatherworking_basic" },
      { "proficiency": "prof_closures_waterproofing" },
      { "proficiency": "prof_polymerworking" }
    ],
    "components": [
      [ [ "faux_fur", 12 ] ],
      [ [ "duct_tape", 100 ] ],
      [ [ "boots_combat", 1 ], [ "boots_steel", 1 ], [ "boots_hiking", 1 ], [ "boots_bunker", 1 ], [ "boots", 1 ] ]
    ]
  },
  {
    "result": "xs_boots_wsurvivor_nofur",
    "type": "recipe",
    "copy-from": "boots_wsurvivor_nofur",
    "time": "24 h",
    "using": [ [ "tailoring_kevlar_fabric", 3 ], [ "fastener_small", 1 ] ],
    "components": [
      [ [ "faux_fur", 9 ] ],
      [ [ "duct_tape", 75 ] ],
      [ [ "boots_combat", 1 ], [ "boots_steel", 1 ], [ "boots_hiking", 1 ], [ "boots_bunker", 1 ], [ "boots", 1 ] ]
    ]
  },
  {
    "result": "xl_boots_wsurvivor_nofur",
    "type": "recipe",
    "activity_level": "LIGHT_EXERCISE",
    "copy-from": "boots_wsurvivor_nofur",
    "using": [ [ "tailoring_kevlar_fabric", 6 ], [ "fastener_small", 2 ] ],
    "components": [
      [ [ "faux_fur", 16 ] ],
      [ [ "duct_tape", 150 ] ],
      [ [ "boots_combat", 1 ], [ "boots_steel", 1 ], [ "boots_hiking", 1 ], [ "boots_bunker", 1 ], [ "boots", 1 ] ]
    ],
    "time": "32 h"
  },
  {
    "result": "boots_h20survivor",
    "type": "recipe",
    "activity_level": "LIGHT_EXERCISE",
    "category": "CC_ARMOR",
    "subcategory": "CSC_ARMOR_FEET",
    "skill_used": "tailor",
    "difficulty": 7,
    "skills_required": [ "fabrication", 6 ],
    "time": "24 h",
    "autolearn": true,
    "using": [ [ "tailoring_kevlar_fabric", 4 ], [ "plastic_molding", 4 ], [ "fastener_small", 2 ] ],
    "proficiencies": [
      { "proficiency": "prof_cobbling" },
      { "proficiency": "prof_leatherworking_basic" },
      { "proficiency": "prof_closures_waterproofing" },
      { "proficiency": "prof_polymerworking" },
      { "proficiency": "prof_plasticworking" }
    ],
    "components": [
      [ [ "duct_tape", 200 ] ],
      [ [ "wetsuit_booties", 1 ] ],
      [ [ "boots_combat", 1 ], [ "boots_steel", 1 ], [ "boots_bunker", 1 ] ]
    ]
  },
  {
    "result": "boots_hsurvivor",
    "type": "recipe",
    "activity_level": "LIGHT_EXERCISE",
    "category": "CC_ARMOR",
    "subcategory": "CSC_ARMOR_FEET",
    "skill_used": "tailor",
    "difficulty": 7,
    "skills_required": [ "fabrication", 5 ],
    "time": "24 h",
    "autolearn": true,
    "using": [ [ "tailoring_kevlar_fabric", 4 ], [ "tailoring_leather_small", 4 ], [ "fastener_small", 2 ] ],
    "proficiencies": [
      { "proficiency": "prof_cobbling" },
      { "proficiency": "prof_leatherworking_basic" },
      { "proficiency": "prof_closures_waterproofing" },
      { "proficiency": "prof_polymerworking" },
      { "proficiency": "prof_articulation" }
    ],
    "components": [
      [ [ "steel_chunk", 4 ], [ "scrap", 12 ] ],
      [ [ "duct_tape", 100 ] ],
      [ [ "boots_combat", 1 ], [ "boots_steel", 1 ], [ "boots_hiking", 1 ], [ "boots_bunker", 1 ], [ "boots", 1 ] ]
    ]
  },
  {
    "result": "xs_boots_hsurvivor",
    "type": "recipe",
    "copy-from": "boots_hsurvivor",
    "time": "24 h",
    "using": [ [ "tailoring_kevlar_fabric", 3 ], [ "tailoring_leather_small", 3 ], [ "fastener_small", 1 ] ],
    "components": [
      [ [ "steel_chunk", 3 ], [ "scrap", 9 ] ],
      [ [ "duct_tape", 75 ] ],
      [ [ "boots_combat", 1 ], [ "boots_steel", 1 ], [ "boots_hiking", 1 ], [ "boots_bunker", 1 ], [ "boots", 1 ] ]
    ]
  },
  {
    "result": "xl_boots_hsurvivor",
    "type": "recipe",
    "activity_level": "LIGHT_EXERCISE",
    "copy-from": "boots_hsurvivor",
    "using": [ [ "tailoring_kevlar_fabric", 5 ], [ "tailoring_leather_small", 5 ], [ "fastener_small", 2 ] ],
    "time": "27 h",
    "components": [
      [ [ "steel_chunk", 5 ], [ "scrap", 15 ] ],
      [ [ "duct_tape", 150 ] ],
      [ [ "boots_combat", 1 ], [ "boots_steel", 1 ], [ "boots_hiking", 1 ], [ "boots_bunker", 1 ], [ "boots", 1 ] ]
    ]
  },
  {
    "result": "boots_larmor",
    "type": "recipe",
    "activity_level": "LIGHT_EXERCISE",
    "category": "CC_ARMOR",
    "subcategory": "CSC_ARMOR_FEET",
    "skill_used": "tailor",
    "difficulty": 2,
    "time": "12 h",
    "autolearn": true,
    "using": [ [ "fastener_small", 2 ], [ "tailoring_leather_patchwork", 4 ] ],
    "proficiencies": [
      { "proficiency": "prof_cobbling" },
      { "proficiency": "prof_leatherworking_basic" },
      { "proficiency": "prof_leatherworking" }
    ]
  },
  {
    "result": "xs_boots_larmor",
    "type": "recipe",
    "copy-from": "boots_larmor",
    "time": "12 h",
    "using": [ [ "fastener_small", 1 ], [ "tailoring_leather_patchwork", 3 ] ]
  },
  {
    "result": "xl_boots_larmor",
    "type": "recipe",
    "activity_level": "LIGHT_EXERCISE",
    "copy-from": "boots_larmor",
    "using": [ [ "fastener_small", 2 ], [ "tailoring_leather_patchwork", 5 ] ],
    "time": "13 h 30 m"
  },
  {
    "result": "boots_lsurvivor",
    "type": "recipe",
    "activity_level": "LIGHT_EXERCISE",
    "category": "CC_ARMOR",
    "subcategory": "CSC_ARMOR_FEET",
    "skill_used": "tailor",
    "difficulty": 5,
    "skills_required": [ "fabrication", 3 ],
    "time": "20 h",
    "autolearn": true,
    "using": [ [ "tailoring_kevlar_fabric", 4 ], [ "fastener_small", 2 ] ],
    "proficiencies": [
      { "proficiency": "prof_cobbling" },
      { "proficiency": "prof_leatherworking_basic" },
      { "proficiency": "prof_closures_waterproofing" },
      { "proficiency": "prof_polymerworking" }
    ],
    "components": [
      [ [ "duct_tape", 100 ] ],
      [ [ "boots_combat", 1 ], [ "boots_steel", 1 ], [ "boots_hiking", 1 ], [ "boots_bunker", 1 ], [ "boots", 1 ] ]
    ]
  },
  {
    "result": "xs_boots_lsurvivor",
    "type": "recipe",
    "copy-from": "boots_lsurvivor",
    "time": "20 h",
    "using": [ [ "tailoring_kevlar_fabric", 3 ], [ "fastener_small", 1 ] ],
    "components": [
      [ [ "duct_tape", 75 ] ],
      [ [ "boots_combat", 1 ], [ "boots_steel", 1 ], [ "boots_hiking", 1 ], [ "boots_bunker", 1 ], [ "boots", 1 ] ]
    ]
  },
  {
    "result": "xl_boots_lsurvivor",
    "type": "recipe",
    "activity_level": "LIGHT_EXERCISE",
    "copy-from": "boots_lsurvivor",
    "using": [ [ "tailoring_kevlar_fabric", 6 ], [ "fastener_small", 2 ] ],
    "time": "22 h 30 m",
    "components": [
      [ [ "duct_tape", 150 ] ],
      [ [ "boots_combat", 1 ], [ "boots_steel", 1 ], [ "boots_hiking", 1 ], [ "boots_bunker", 1 ], [ "boots", 1 ] ]
    ]
  },
  {
    "result": "boots_plate",
    "type": "recipe",
    "activity_level": "BRISK_EXERCISE",
    "category": "CC_ARMOR",
    "subcategory": "CSC_ARMOR_FEET",
    "skill_used": "fabrication",
    "difficulty": 5,
    "time": "8 h",
    "book_learn": [ [ "textbook_armwest", 4 ] ],
    "using": [ [ "blacksmithing_standard", 32 ], [ "steel_standard", 8 ], [ "tailoring_leather_small", 16 ] ],
    "proficiencies": [
      { "proficiency": "prof_cobbling" },
      { "proficiency": "prof_leatherworking_basic" },
      { "proficiency": "prof_metalworking" },
      { "proficiency": "prof_blacksmithing" },
      { "proficiency": "prof_armorsmithing" },
      { "proficiency": "prof_articulation" }
    ],
    "qualities": [ { "id": "CHISEL", "level": 3 } ],
    "tools": [ [ [ "swage", -1 ] ] ]
  },
  {
    "result": "xs_boots_plate",
    "type": "recipe",
    "copy-from": "boots_plate",
    "time": "8 h",
    "using": [ [ "blacksmithing_standard", 24 ], [ "steel_standard", 6 ], [ "tailoring_leather_small", 12 ] ],
    "tools": [ [ [ "swage", -1 ] ] ]
  },
  {
    "result": "xl_boots_plate",
    "type": "recipe",
    "activity_level": "LIGHT_EXERCISE",
    "copy-from": "boots_plate",
    "using": [ [ "blacksmithing_standard", 37 ], [ "steel_standard", 10 ], [ "tailoring_leather_small", 20 ] ],
    "time": "9 h",
    "qualities": [ { "id": "CHISEL", "level": 3 } ],
    "tools": [ [ [ "swage", -1 ] ] ]
  },
  {
    "result": "boots_scrap",
    "type": "recipe",
    "activity_level": "MODERATE_EXERCISE",
    "category": "CC_ARMOR",
    "subcategory": "CSC_ARMOR_FEET",
    "skill_used": "fabrication",
    "difficulty": 3,
    "time": "30 m",
    "reversible": true,
    "autolearn": true,
    "book_learn": [ [ "recipe_melee", 2 ] ],
    "using": [ [ "cordage", 1 ], [ "mixed_steel", 1 ] ],
    "components": [ [ [ "rag", 4 ] ] ],
    "proficiencies": [ { "proficiency": "prof_cobbling" }, { "proficiency": "prof_metalworking" }, { "proficiency": "prof_articulation" } ],
    "qualities": [ { "id": "HAMMER", "level": 1 } ]
  },
  {
    "result": "xs_boots_scrap",
    "type": "recipe",
    "copy-from": "boots_scrap",
    "time": "30 m",
    "using": [ [ "cordage", 1 ], [ "mixed_steel", 1 ] ],
    "components": [ [ [ "rag", 2 ] ] ]
  },
  {
    "result": "xl_boots_scrap",
    "type": "recipe",
    "activity_level": "LIGHT_EXERCISE",
    "copy-from": "boots_scrap",
    "time": "35 m",
    "using": [ [ "cordage", 2 ], [ "mixed_steel", 1 ] ],
    "components": [ [ [ "rag", 6 ] ] ]
  },
  {
    "result": "boots_survivor",
    "type": "recipe",
    "activity_level": "LIGHT_EXERCISE",
    "category": "CC_ARMOR",
    "subcategory": "CSC_ARMOR_FEET",
    "skill_used": "tailor",
    "difficulty": 6,
    "skills_required": [ "fabrication", 4 ],
    "time": "22 h",
    "autolearn": true,
    "using": [ [ "tailoring_kevlar_fabric", 4 ], [ "tailoring_leather_small", 8 ] ],
    "proficiencies": [
      { "proficiency": "prof_cobbling" },
      { "proficiency": "prof_leatherworking_basic" },
      { "proficiency": "prof_closures_waterproofing" },
      { "proficiency": "prof_polymerworking" },
      { "proficiency": "prof_leatherworking" }
    ],
    "components": [
      [ [ "duct_tape", 100 ] ],
      [ [ "boots_combat", 1 ], [ "boots_steel", 1 ], [ "boots_hiking", 1 ], [ "boots_bunker", 1 ], [ "boots", 1 ] ]
    ]
  },
  {
    "result": "boots_xssurvivor",
    "type": "recipe",
    "copy-from": "boots_survivor",
    "time": "22 h",
    "using": [ [ "tailoring_kevlar_fabric", 3 ], [ "tailoring_leather_small", 6 ] ],
    "components": [
      [ [ "duct_tape", 75 ] ],
      [ [ "boots_combat", 1 ], [ "boots_steel", 1 ], [ "boots_hiking", 1 ], [ "boots_bunker", 1 ], [ "boots", 1 ] ]
    ]
  },
  {
    "result": "boots_western",
    "type": "recipe",
    "activity_level": "LIGHT_EXERCISE",
    "category": "CC_ARMOR",
    "subcategory": "CSC_ARMOR_FEET",
    "skill_used": "tailor",
    "difficulty": 5,
    "time": "35 m",
    "book_learn": [ [ "textbook_tailor", 4 ], [ "tailor_portfolio", 5 ] ],
    "proficiencies": [
      { "proficiency": "prof_cobbling" },
      { "proficiency": "prof_leatherworking_basic" },
      { "proficiency": "prof_leatherworking" }
    ],
    "using": [ [ "tailoring_leather_patchwork", 5 ] ]
  },
  {
    "result": "boots_winter",
    "type": "recipe",
    "activity_level": "LIGHT_EXERCISE",
    "category": "CC_ARMOR",
    "subcategory": "CSC_ARMOR_FEET",
    "skill_used": "tailor",
    "difficulty": 6,
    "time": "12 h",
    "autolearn": true,
    "using": [
      [ "tailoring_felt_patchwork", 4 ],
      [ "plastic_molding", 4 ],
      [ "waterproofing_plastic_sheets", 2 ],
      [ "fastener_shoes", 2 ],
      [ "shoe_rubber", 1 ],
      [ "adhesive_rubber", 1 ]
    ],
    "proficiencies": [
      { "proficiency": "prof_cobbling" },
      { "proficiency": "prof_closures_waterproofing" },
      { "proficiency": "prof_plasticworking" }
    ]
  },
  {
    "result": "xs_boots_winter",
    "type": "recipe",
    "copy-from": "boots_winter",
    "time": "12 h",
    "using": [
      [ "tailoring_felt_patchwork", 3 ],
      [ "plastic_molding", 3 ],
      [ "waterproofing_plastic_sheets", 1 ],
      [ "fastener_shoes", 1 ],
      [ "shoe_rubber", 1 ],
      [ "adhesive_rubber", 1 ]
    ]
  },
  {
    "result": "xl_boots_winter",
    "type": "recipe",
    "activity_level": "LIGHT_EXERCISE",
    "copy-from": "boots_winter",
    "using": [
      [ "tailoring_felt_patchwork", 6 ],
      [ "plastic_molding", 5 ],
      [ "waterproofing_plastic_sheets", 2 ],
      [ "fastener_shoes", 3 ],
      [ "shoe_rubber", 1 ],
      [ "adhesive_rubber", 1 ]
    ],
    "time": "13 h 30 m"
  },
  {
    "result": "boots_wsurvivor",
    "type": "recipe",
    "activity_level": "LIGHT_EXERCISE",
    "category": "CC_ARMOR",
    "subcategory": "CSC_ARMOR_FEET",
    "skill_used": "tailor",
    "difficulty": 7,
    "skills_required": [ "fabrication", 5 ],
    "time": "24 h",
    "autolearn": true,
    "using": [ [ "tailoring_kevlar_fabric", 4 ], [ "tailoring_fur_small", 12 ], [ "fastener_small", 2 ] ],
    "proficiencies": [
      { "proficiency": "prof_cobbling" },
      { "proficiency": "prof_leatherworking_basic" },
      { "proficiency": "prof_closures_waterproofing" },
      { "proficiency": "prof_polymerworking" },
      { "proficiency": "prof_furriery" }
    ],
    "components": [
      [ [ "duct_tape", 100 ] ],
      [ [ "boots_combat", 1 ], [ "boots_steel", 1 ], [ "boots_hiking", 1 ], [ "boots_bunker", 1 ], [ "boots", 1 ] ]
    ]
  },
  {
    "result": "xs_boots_wsurvivor",
    "type": "recipe",
    "copy-from": "boots_wsurvivor",
    "time": "24 h",
    "using": [ [ "tailoring_kevlar_fabric", 3 ], [ "tailoring_fur_small", 9 ], [ "fastener_small", 1 ] ],
    "components": [
      [ [ "duct_tape", 75 ] ],
      [ [ "boots_combat", 1 ], [ "boots_steel", 1 ], [ "boots_hiking", 1 ], [ "boots_bunker", 1 ], [ "boots", 1 ] ]
    ]
  },
  {
    "result": "xl_boots_wsurvivor",
    "type": "recipe",
    "activity_level": "LIGHT_EXERCISE",
    "copy-from": "boots_wsurvivor",
    "using": [ [ "tailoring_kevlar_fabric", 6 ], [ "tailoring_fur_small", 16 ], [ "fastener_small", 2 ] ],
    "components": [
      [ [ "duct_tape", 150 ] ],
      [ [ "boots_combat", 1 ], [ "boots_steel", 1 ], [ "boots_hiking", 1 ], [ "boots_bunker", 1 ], [ "boots", 1 ] ]
    ],
    "time": "27 h"
  },
  {
    "result": "boots_xlsurvivor",
    "type": "recipe",
    "activity_level": "LIGHT_EXERCISE",
    "category": "CC_ARMOR",
    "subcategory": "CSC_ARMOR_FEET",
    "skill_used": "tailor",
    "difficulty": 6,
    "skills_required": [ "fabrication", 4 ],
    "time": "24 h 45 m",
    "autolearn": true,
    "using": [ [ "tailoring_kevlar_fabric", 10 ], [ "tailoring_leather_small", 24 ], [ "fastener_small", 2 ] ],
    "proficiencies": [
      { "proficiency": "prof_cobbling" },
      { "proficiency": "prof_leatherworking_basic" },
      { "proficiency": "prof_closures_waterproofing" },
      { "proficiency": "prof_polymerworking" },
      { "proficiency": "prof_leatherworking" }
    ],
    "components": [ [ [ "scrap", 4 ] ], [ [ "duct_tape", 200 ] ] ]
  },
  {
    "result": "clogs",
    "type": "recipe",
    "activity_level": "LIGHT_EXERCISE",
    "category": "CC_ARMOR",
    "subcategory": "CSC_ARMOR_FEET",
    "skill_used": "fabrication",
    "difficulty": 3,
    "time": "1 h 20 m",
    "autolearn": true,
    "qualities": [ { "id": "CUT", "level": 2 } ],
    "proficiencies": [ { "proficiency": "prof_carving" } ],
    "components": [ [ [ "2x4", 2 ], [ "stick", 2 ] ] ]
  },
  {
    "result": "geta",
    "type": "recipe",
    "activity_level": "LIGHT_EXERCISE",
    "category": "CC_ARMOR",
    "subcategory": "CSC_ARMOR_FEET",
    "skill_used": "fabrication",
    "difficulty": 1,
    "time": "40 m",
    "book_learn": [ [ "tailor_japanese", 2 ] ],
    "proficiencies": [ { "proficiency": "prof_carving" } ],
    "qualities": [ { "id": "SAW_W", "level": 1 }, { "id": "CUT", "level": 2 } ],
    "components": [ [ [ "2x4", 1 ] ], [ [ "strap_small", 2, "LIST" ] ] ]
  },
  {
    "result": "tabi_dress",
    "type": "recipe",
    "activity_level": "LIGHT_EXERCISE",
    "category": "CC_ARMOR",
    "subcategory": "CSC_ARMOR_FEET",
    "skill_used": "tailor",
    "difficulty": 1,
    "time": "20 m",
    "book_learn": [ [ "tailor_japanese", 2 ] ],
    "byproducts": [ [ "scrap_cotton", 4 ] ],
    "using": [ [ "tailoring_cotton", 2 ] ]
  },
  {
    "result": "footrags",
    "type": "recipe",
    "activity_level": "NO_EXERCISE",
    "category": "CC_ARMOR",
    "subcategory": "CSC_ARMOR_FEET",
    "skill_used": "tailor",
    "time": "1 m",
    "reversible": true,
    "autolearn": true,
    "using": [ [ "tailoring_cotton_patchwork", 2 ] ],
    "flags": [ "BLIND_HARD" ]
  },
  {
    "result": "footrags_fur",
    "type": "recipe",
    "activity_level": "NO_EXERCISE",
    "category": "CC_ARMOR",
    "subcategory": "CSC_ARMOR_FEET",
    "skill_used": "tailor",
    "time": "1 m 30 s",
    "reversible": true,
    "autolearn": true,
    "components": [ [ [ "sheet_fur_patchwork", 2 ] ] ],
    "flags": [ "BLIND_HARD" ]
  },
  {
    "result": "footrags_leather",
    "type": "recipe",
    "activity_level": "NO_EXERCISE",
    "category": "CC_ARMOR",
    "subcategory": "CSC_ARMOR_FEET",
    "skill_used": "tailor",
    "time": "1 m 30 s",
    "reversible": true,
    "autolearn": true,
    "components": [ [ [ "sheet_leather_patchwork", 2 ] ] ],
    "flags": [ "BLIND_HARD" ]
  },
  {
    "result": "footrags_wool",
    "type": "recipe",
    "activity_level": "NO_EXERCISE",
    "category": "CC_ARMOR",
    "subcategory": "CSC_ARMOR_FEET",
    "skill_used": "tailor",
    "time": "1 m",
    "reversible": true,
    "autolearn": true,
    "components": [ [ [ "sheet_felt_patchwork", 2 ] ] ],
    "flags": [ "BLIND_HARD" ]
  },
  {
    "result": "leathersandals",
    "type": "recipe",
    "activity_level": "LIGHT_EXERCISE",
    "category": "CC_ARMOR",
    "subcategory": "CSC_ARMOR_FEET",
    "skill_used": "tailor",
    "difficulty": 1,
    "time": "1 h",
    "autolearn": true,
    "proficiencies": [
      { "proficiency": "prof_cobbling" },
      { "proficiency": "prof_leatherworking_basic" },
      { "proficiency": "prof_leatherworking" }
    ],
    "using": [ [ "tailoring_leather_patchwork", 3 ] ]
  },
  {
    "result": "mocassins",
    "type": "recipe",
    "activity_level": "LIGHT_EXERCISE",
    "category": "CC_ARMOR",
    "subcategory": "CSC_ARMOR_FEET",
    "skill_used": "tailor",
    "difficulty": 1,
    "time": "90 m",
    "autolearn": true,
    "proficiencies": [
      { "proficiency": "prof_cobbling" },
      { "proficiency": "prof_leatherworking_basic" },
      { "proficiency": "prof_furriery" }
    ],
    "book_learn": [ [ "textbook_survival", 0 ], [ "pocket_survival", 0 ] ],
    "using": [ [ "tailoring_fur_patchwork", 1 ] ]
  },
  {
    "result": "nomex_socks",
    "type": "recipe",
    "activity_level": "LIGHT_EXERCISE",
    "category": "CC_ARMOR",
    "subcategory": "CSC_ARMOR_FEET",
    "skill_used": "tailor",
    "difficulty": 6,
    "time": "24 m",
    "proficiencies": [ { "proficiency": "prof_polymerworking" } ],
    "book_learn": [ [ "textbook_fireman", 6 ], [ "textbook_tailor", 5 ], [ "tailor_portfolio", 5 ] ],
    "using": [ [ "tailoring_nomex_patchwork", 7 ] ],
    "byproducts": [ [ "nomex", 1 ] ]
  },
  {
    "result": "xsnomex_socks",
    "type": "recipe",
    "copy-from": "nomex_socks",
    "time": "24 m",
    "using": [ [ "tailoring_nomex_patchwork", 5 ] ]
  },
  {
    "result": "xlnomex_socks",
    "type": "recipe",
    "activity_level": "LIGHT_EXERCISE",
    "category": "CC_ARMOR",
    "subcategory": "CSC_ARMOR_FEET",
    "skill_used": "tailor",
    "difficulty": 6,
    "time": "37 m",
    "proficiencies": [ { "proficiency": "prof_polymerworking" } ],
    "book_learn": [ [ "textbook_fireman", 6 ], [ "textbook_tailor", 5 ], [ "tailor_portfolio", 5 ] ],
    "using": [ [ "tailoring_nomex_patchwork", 10 ] ]
  },
  {
    "result": "shoes_birchbark",
    "type": "recipe",
    "activity_level": "LIGHT_EXERCISE",
    "category": "CC_ARMOR",
    "subcategory": "CSC_ARMOR_FEET",
    "skill_used": "tailor",
    "difficulty": 2,
    "time": "2 h",
    "autolearn": true,
    "proficiencies": [ { "proficiency": "prof_basketweaving" } ],
    "book_learn": [ [ "textbook_survival", 1 ], [ "pocket_survival", 1 ] ],
    "qualities": [ { "id": "CUT", "level": 2 } ],
    "components": [ [ [ "birchbark", 3 ] ] ]
  },
  {
    "result": "socks",
    "type": "recipe",
    "activity_level": "LIGHT_EXERCISE",
    "category": "CC_ARMOR",
    "subcategory": "CSC_ARMOR_FEET",
    "skill_used": "tailor",
    "time": "1 h",
    "autolearn": true,
    "using": [ [ "tailoring_cotton_patchwork", 1 ] ],
    "byproducts": [ [ "scrap_cotton", 3 ] ]
  },
  {
    "result": "xssocks",
    "type": "recipe",
    "copy-from": "socks",
    "time": "1 h",
    "using": [ [ "tailoring_cotton_patchwork", 1 ] ],
    "byproducts": [ [ "scrap_cotton", 1 ], [ "cotton_patchwork", 2 ] ]
  },
  {
    "result": "xlsocks",
    "type": "recipe",
    "activity_level": "LIGHT_EXERCISE",
    "category": "CC_ARMOR",
    "subcategory": "CSC_ARMOR_FEET",
    "skill_used": "tailor",
    "time": "1 h 12 m",
    "autolearn": true,
    "using": [ [ "tailoring_cotton_patchwork", 2 ] ],
    "byproducts": [ [ "scrap_cotton", 2 ], [ "cotton_patchwork", 2 ] ]
  },
  {
    "result": "socks_bag",
    "type": "recipe",
    "activity_level": "LIGHT_EXERCISE",
    "category": "CC_ARMOR",
    "subcategory": "CSC_ARMOR_FEET",
    "skill_used": "survival",
    "time": "1 m",
    "autolearn": true,
    "components": [ [ [ "plastic_shopping_bag", 2 ] ] ],
    "flags": [ "BLIND_HARD" ]
  },
  {
    "result": "socks_wool",
    "type": "recipe",
    "activity_level": "LIGHT_EXERCISE",
    "category": "CC_ARMOR",
    "subcategory": "CSC_ARMOR_FEET",
    "skill_used": "tailor",
    "difficulty": 1,
    "time": "2 h",
    "autolearn": true,
    "proficiencies": [ { "proficiency": "prof_knitting" }, { "proficiency": "prof_knitting_speed" } ],
    "using": [ [ "tailoring_wool_knitting", 40 ] ]
  },
  {
    "result": "xlsocks_wool",
    "type": "recipe",
    "copy-from": "socks_wool",
    "time": "2 h 24 m",
    "using": [ [ "tailoring_wool_knitting", 80 ] ]
  },
  {
    "result": "xssocks_wool",
    "type": "recipe",
    "copy-from": "socks_wool",
    "time": "2 h 24 m",
    "using": [ [ "tailoring_wool_knitting", 30 ] ]
  },
  {
    "result": "socks_ankle",
    "type": "recipe",
    "activity_level": "LIGHT_EXERCISE",
    "category": "CC_ARMOR",
    "subcategory": "CSC_ARMOR_FEET",
    "skill_used": "tailor",
    "time": "1 h",
    "autolearn": true,
    "using": [ [ "tailoring_cotton", 1 ] ],
    "byproducts": [ [ "cotton_patchwork", 2 ] ]
  },
  {
    "result": "stockings",
    "type": "recipe",
    "activity_level": "LIGHT_EXERCISE",
    "category": "CC_ARMOR",
    "subcategory": "CSC_ARMOR_FEET",
    "skill_used": "tailor",
    "difficulty": 1,
    "time": "2 h",
    "autolearn": true,
    "using": [ [ "tailoring_cotton_patchwork", 3 ] ],
    "byproducts": [ [ "cotton_patchwork", 3 ] ]
  },
  {
    "result": "straw_sandals",
    "type": "recipe",
    "activity_level": "NO_EXERCISE",
    "category": "CC_ARMOR",
    "subcategory": "CSC_ARMOR_FEET",
    "skill_used": "tailor",
    "difficulty": 1,
    "time": "2 h",
    "autolearn": true,
    "proficiencies": [ { "proficiency": "prof_basketweaving" } ],
    "components": [ [ [ "straw_pile", 4 ], [ "birchbark", 6 ] ] ]
  },
  {
    "result": "swim_fins",
    "type": "recipe",
    "activity_level": "LIGHT_EXERCISE",
    "category": "CC_ARMOR",
    "subcategory": "CSC_ARMOR_FEET",
    "skill_used": "fabrication",
    "difficulty": 4,
    "skills_required": [ "tailor", 2 ],
    "time": "2 h",
    "book_learn": [ [ "mag_swimming", 3 ], [ "manual_swimming", 2 ] ],
    "using": [ [ "adhesive", 2 ], [ "strap_small", 2 ], [ "plastic_molding", 8 ] ],
    "proficiencies": [ { "proficiency": "prof_plasticworking" }, { "proficiency": "prof_cobbling" } ]
  },
  {
    "result": "thermal_socks",
    "type": "recipe",
    "activity_level": "LIGHT_EXERCISE",
    "category": "CC_ARMOR",
    "subcategory": "CSC_ARMOR_FEET",
    "skill_used": "electronics",
    "difficulty": 4,
    "skills_required": [ "tailor", 2 ],
    "time": "1 h",
    "book_learn": [ [ "textbook_fabrication", 3 ], [ "tailor_portfolio", 4 ], [ "textbook_tailor", 3 ], [ "atomic_survival", 3 ] ],
    "using": [ [ "sewing_standard", 6 ], [ "soldering_standard", 20 ] ],
    "proficiencies": [ { "proficiency": "prof_elec_soldering" } ],
    "components": [ [ [ "socks", 1 ], [ "socks_wool", 1 ] ], [ [ "element", 2 ] ], [ [ "cable", 4 ] ] ]
  },
  {
    "result": "wetsuit_booties",
    "type": "recipe",
    "activity_level": "LIGHT_EXERCISE",
    "category": "CC_ARMOR",
    "subcategory": "CSC_ARMOR_FEET",
    "skill_used": "tailor",
    "difficulty": 4,
    "time": "3 h",
    "book_learn": [ [ "textbook_tailor", 4 ], [ "manual_tailor", 5 ], [ "tailor_portfolio", 4 ] ],
    "proficiencies": [ { "proficiency": "prof_closures_waterproofing" }, { "proficiency": "prof_elastics" } ],
<<<<<<< HEAD
    "using": [ [ "tailoring_neoprene_patchwork", 7 ] ]
=======
    "//": "Should use fabric_neoprene when the tailoring recipe audit is done.",
    "using": [ [ "tailoring_neoprene_patchwork", 2 ], [ "sewing_standard", 15 ] ]
>>>>>>> fdf38c42
  },
  {
    "result": "lc_chainmail_feet",
    "type": "recipe",
    "activity_level": "LIGHT_EXERCISE",
    "category": "CC_ARMOR",
    "subcategory": "CSC_ARMOR_FEET",
    "skill_used": "fabrication",
    "difficulty": 7,
    "time": "3 h",
    "book_learn": [ [ "textbook_armwest", 6 ], [ "textbook_fabrication", 6 ], [ "recipe_melee", 6 ] ],
    "proficiencies": [ { "proficiency": "prof_cobbling" }, { "proficiency": "prof_chain_armour" } ],
    "using": [ [ "armor_lc_chainmail_assembling", 2 ], [ "strap_small", 2 ] ]
  },
  {
    "result": "xs_lc_chainmail_feet",
    "type": "recipe",
    "copy-from": "lc_chainmail_feet",
    "time": "3 h",
    "using": [ [ "armor_lc_chainmail_assembling", 1 ], [ "strap_small", 1 ] ]
  },
  {
    "result": "xl_lc_chainmail_feet",
    "type": "recipe",
    "copy-from": "lc_chainmail_feet",
    "time": "5 h",
    "using": [ [ "armor_lc_chainmail_assembling", 4 ], [ "strap_small", 2 ] ]
  },
  {
    "result": "mc_chainmail_feet",
    "type": "recipe",
    "activity_level": "LIGHT_EXERCISE",
    "category": "CC_ARMOR",
    "subcategory": "CSC_ARMOR_FEET",
    "skill_used": "fabrication",
    "difficulty": 7,
    "time": "3 h",
    "book_learn": [ [ "textbook_armwest", 6 ], [ "textbook_fabrication", 6 ], [ "recipe_melee", 6 ] ],
    "proficiencies": [ { "proficiency": "prof_cobbling" }, { "proficiency": "prof_chain_armour" } ],
    "using": [ [ "armor_mc_chainmail_assembling", 2 ], [ "strap_small", 2 ] ]
  },
  {
    "result": "xs_mc_chainmail_feet",
    "type": "recipe",
    "copy-from": "mc_chainmail_feet",
    "time": "3 h",
    "using": [ [ "armor_mc_chainmail_assembling", 1 ], [ "strap_small", 1 ] ]
  },
  {
    "result": "xl_mc_chainmail_feet",
    "type": "recipe",
    "copy-from": "mc_chainmail_feet",
    "time": "5 h",
    "using": [ [ "armor_mc_chainmail_assembling", 4 ], [ "strap_small", 2 ] ]
  },
  {
    "result": "hc_chainmail_feet",
    "type": "recipe",
    "activity_level": "LIGHT_EXERCISE",
    "category": "CC_ARMOR",
    "subcategory": "CSC_ARMOR_FEET",
    "skill_used": "fabrication",
    "difficulty": 7,
    "time": "3 h",
    "book_learn": [ [ "textbook_armwest", 6 ], [ "textbook_fabrication", 6 ], [ "recipe_melee", 6 ] ],
    "proficiencies": [ { "proficiency": "prof_cobbling" }, { "proficiency": "prof_chain_armour" } ],
    "using": [ [ "armor_hc_chainmail_assembling", 2 ], [ "strap_small", 2 ] ]
  },
  {
    "result": "xs_hc_chainmail_feet",
    "type": "recipe",
    "copy-from": "hc_chainmail_feet",
    "time": "3 h",
    "using": [ [ "armor_hc_chainmail_assembling", 1 ], [ "strap_small", 1 ] ]
  },
  {
    "result": "xl_hc_chainmail_feet",
    "type": "recipe",
    "copy-from": "hc_chainmail_feet",
    "time": "5 h",
    "using": [ [ "armor_hc_chainmail_assembling", 4 ], [ "strap_small", 2 ] ]
  },
  {
    "result": "ch_chainmail_feet",
    "type": "recipe",
    "activity_level": "LIGHT_EXERCISE",
    "category": "CC_ARMOR",
    "subcategory": "CSC_ARMOR_FEET",
    "skill_used": "fabrication",
    "difficulty": 7,
    "time": "3 h",
    "book_learn": [ [ "textbook_armwest", 6 ], [ "textbook_fabrication", 6 ], [ "recipe_melee", 6 ] ],
    "proficiencies": [ { "proficiency": "prof_cobbling" }, { "proficiency": "prof_chain_armour" } ],
    "using": [ [ "armor_ch_chainmail_assembling", 2 ], [ "strap_small", 2 ] ]
  },
  {
    "result": "xs_ch_chainmail_feet",
    "type": "recipe",
    "copy-from": "ch_chainmail_feet",
    "time": "3 h",
    "using": [ [ "armor_ch_chainmail_assembling", 1 ], [ "strap_small", 1 ] ]
  },
  {
    "result": "xl_ch_chainmail_feet",
    "type": "recipe",
    "copy-from": "ch_chainmail_feet",
    "time": "5 h",
    "using": [ [ "armor_ch_chainmail_assembling", 4 ], [ "strap_small", 2 ] ]
  },
  {
    "result": "qt_chainmail_feet",
    "type": "recipe",
    "activity_level": "LIGHT_EXERCISE",
    "category": "CC_ARMOR",
    "subcategory": "CSC_ARMOR_FEET",
    "skill_used": "fabrication",
    "difficulty": 7,
    "time": "3 h",
    "book_learn": [ [ "textbook_armwest", 6 ], [ "textbook_fabrication", 6 ], [ "recipe_melee", 6 ] ],
    "proficiencies": [ { "proficiency": "prof_cobbling" }, { "proficiency": "prof_chain_armour" } ],
    "using": [ [ "armor_qt_chainmail_assembling", 2 ], [ "strap_small", 2 ] ]
  },
  {
    "result": "xs_qt_chainmail_feet",
    "type": "recipe",
    "copy-from": "qt_chainmail_feet",
    "time": "3 h",
    "using": [ [ "armor_qt_chainmail_assembling", 1 ], [ "strap_small", 1 ] ]
  },
  {
    "result": "xl_qt_chainmail_feet",
    "type": "recipe",
    "copy-from": "qt_chainmail_feet",
    "time": "5 h",
    "using": [ [ "armor_qt_chainmail_assembling", 4 ], [ "strap_small", 2 ] ]
  },
  {
    "result": "roller_blades",
    "type": "recipe",
    "activity_level": "MODERATE_EXERCISE",
    "category": "CC_ARMOR",
    "subcategory": "CSC_ARMOR_FEET",
    "skill_used": "fabrication",
    "skills_required": [ "tailor", 2 ],
    "difficulty": 5,
    "time": "18 h",
    "book_learn": [ [ "textbook_tailor", 5 ], [ "textbook_fabrication", 5 ] ],
    "using": [ [ "blacksmithing_standard", 6 ], [ "plastic_molding", 8 ], [ "fastener_small", 1 ] ],
    "proficiencies": [
      { "proficiency": "prof_cobbling" },
      { "proficiency": "prof_closures" },
      { "proficiency": "prof_plasticworking" },
      { "proficiency": "prof_metalworking" },
      { "proficiency": "prof_blacksmithing" }
    ],
    "tools": [ [ [ "swage", -1 ] ] ],
    "components": [ [ [ "pipe", 1 ] ], [ [ "wheel_skate", 6 ] ], [ [ "scrap", 10 ] ], [ [ "bearing", 6 ] ] ]
  },
  {
    "result": "rollerskates",
    "type": "recipe",
    "activity_level": "MODERATE_EXERCISE",
    "category": "CC_ARMOR",
    "subcategory": "CSC_ARMOR_FEET",
    "skill_used": "fabrication",
    "difficulty": 5,
    "time": "3 h",
    "book_learn": [ [ "textbook_tailor", 5 ], [ "textbook_fabrication", 5 ] ],
    "using": [ [ "blacksmithing_standard", 6 ] ],
    "proficiencies": [ { "proficiency": "prof_cobbling" }, { "proficiency": "prof_metalworking" }, { "proficiency": "prof_blacksmithing" } ],
    "tools": [ [ [ "swage", -1 ] ] ],
    "components": [ [ [ "wheel_skate", 8 ] ], [ [ "boots", 1 ] ], [ [ "pipe", 1 ] ], [ [ "scrap", 12 ] ], [ [ "bearing", 8 ] ] ]
  },
  {
    "result": "boots_combat",
    "type": "recipe",
    "activity_level": "LIGHT_EXERCISE",
    "category": "CC_ARMOR",
    "subcategory": "CSC_ARMOR_FEET",
    "skill_used": "tailor",
    "difficulty": 6,
    "time": "14 h",
    "autolearn": false,
    "using": [
      [ "tailoring_leather_small", 11 ],
      [ "tailoring_kevlar_fabric", 15 ],
      [ "fastener_shoes", 2 ],
      [ "shoe_rubber", 1 ],
      [ "adhesive_rubber", 1 ],
      [ "sewing_aramids", 3 ]
    ],
    "proficiencies": [
      { "proficiency": "prof_cobbling" },
      { "proficiency": "prof_leatherworking_basic" },
      { "proficiency": "prof_leatherworking" },
      { "proficiency": "prof_closures" },
      { "proficiency": "prof_polymerworking" }
    ]
  },
  {
    "result": "motorbike_boots",
    "type": "recipe",
    "activity_level": "LIGHT_EXERCISE",
    "category": "CC_ARMOR",
    "subcategory": "CSC_ARMOR_FEET",
    "skill_used": "tailor",
    "difficulty": 5,
    "time": "12 h",
    "autolearn": false,
    "using": [
      [ "tailoring_cotton_patchwork", 27 ],
      [ "tailoring_kevlar_fabric", 36 ],
      [ "fastener_shoes", 2 ],
      [ "shoe_rubber", 1 ],
      [ "adhesive_rubber", 1 ],
      [ "sewing_aramids", 5 ]
    ],
    "byproducts": [ [ "cotton_patchwork", 4 ], [ "scrap_cotton", 3 ], [ "scrap_kevlar", 14 ] ],
    "proficiencies": [ { "proficiency": "prof_cobbling" }, { "proficiency": "prof_closures" }, { "proficiency": "prof_polymerworking" } ]
  },
  {
    "result": "motor_police_boots",
    "type": "recipe",
    "activity_level": "LIGHT_EXERCISE",
    "category": "CC_ARMOR",
    "subcategory": "CSC_ARMOR_FEET",
    "skill_used": "tailor",
    "difficulty": 5,
    "time": "12 h",
    "autolearn": false,
    "using": [ [ "tailoring_leather_small", 36 ], [ "fastener_shoes", 2 ], [ "shoe_rubber", 1 ], [ "adhesive_rubber", 1 ] ],
    "proficiencies": [
      { "proficiency": "prof_cobbling" },
      { "proficiency": "prof_leatherworking_basic" },
      { "proficiency": "prof_leatherworking" },
      { "proficiency": "prof_closures" }
    ],
    "byproducts": [ [ "scrap_leather", 2 ] ]
  },
  {
    "result": "boots_bunker",
    "type": "recipe",
    "activity_level": "LIGHT_EXERCISE",
    "category": "CC_ARMOR",
    "subcategory": "CSC_ARMOR_FEET",
    "skill_used": "tailor",
    "difficulty": 7,
    "time": "14 h",
    "autolearn": false,
    "using": [ [ "tailoring_nomex_patchwork", 43 ], [ "shoe_rubber", 1 ], [ "adhesive_rubber", 1 ] ],
    "proficiencies": [
      { "proficiency": "prof_cobbling" },
      { "proficiency": "prof_leatherworking_basic" },
      { "proficiency": "prof_leatherworking" },
      { "proficiency": "prof_closures" },
      { "proficiency": "prof_polymerworking" }
    ],
    "components": [ [ [ "thread_nomex", 10 ] ], [ [ "chunk_rubber", 10 ] ] ],
    "byproducts": [ [ "nomex", 3 ] ]
  },
  {
    "result": "sneakers",
    "type": "recipe",
    "activity_level": "LIGHT_EXERCISE",
    "category": "CC_ARMOR",
    "subcategory": "CSC_ARMOR_FEET",
    "skill_used": "tailor",
    "difficulty": 2,
    "time": "5 h",
    "autolearn": true,
    "using": [
      [ "sewing_standard", 6 ],
      [ "fastener_shoes", 2 ],
      [ "shoe_rubber", 1 ],
      [ "adhesive_rubber", 1 ],
      [ "tailoring_cotton_patchwork", 16 ]
    ],
    "proficiencies": [ { "proficiency": "prof_cobbling" }, { "proficiency": "prof_closures" } ]
  },
  {
    "result": "lc_sabaton",
    "type": "recipe",
    "activity_level": "BRISK_EXERCISE",
    "category": "CC_ARMOR",
    "subcategory": "CSC_ARMOR_FEET",
    "skill_used": "fabrication",
    "difficulty": 4,
    "time": "1 d 12 h",
    "book_learn": [ [ "textbook_armwest", 7 ] ],
    "using": [
      [ "fabric_leather_fur_hide", 2 ],
      [ "blacksmithing_standard", 16 ],
      [ "lc_steel_standard", 1 ],
      [ "armor_chainmail_assembling", 1 ]
    ],
    "qualities": [ { "id": "CHISEL", "level": 3 } ],
    "tools": [ [ [ "swage", -1 ] ] ],
    "proficiencies": [
      { "proficiency": "prof_armorsmithing" },
      { "proficiency": "prof_closures", "time_multiplier": 1.25, "fail_multiplier": 1.15 },
      { "proficiency": "prof_metalworking" },
      { "proficiency": "prof_blacksmithing" },
      { "proficiency": "prof_leatherworking_basic", "fail_multiplier": 1.15 }
    ]
  },
  {
    "result": "xl_lc_sabaton",
    "type": "recipe",
    "copy-from": "lc_sabaton",
    "time": "1 d 17 h",
    "using": [
      [ "fabric_leather_fur_hide", 3 ],
      [ "blacksmithing_standard", 22 ],
      [ "lc_steel_standard", 2 ],
      [ "armor_chainmail_assembling", 2 ]
    ],
    "qualities": [ { "id": "CHISEL", "level": 3 } ],
    "tools": [ [ [ "swage", -1 ] ] ]
  },
  {
    "result": "mc_sabaton",
    "type": "recipe",
    "activity_level": "BRISK_EXERCISE",
    "category": "CC_ARMOR",
    "subcategory": "CSC_ARMOR_FEET",
    "skill_used": "fabrication",
    "difficulty": 4,
    "time": "1 d 12 h",
    "book_learn": [ [ "textbook_armwest", 7 ] ],
    "using": [
      [ "fabric_leather_fur_hide", 2 ],
      [ "blacksmithing_standard", 16 ],
      [ "mc_steel_standard", 1 ],
      [ "armor_chainmail_assembling", 1 ]
    ],
    "qualities": [ { "id": "CHISEL", "level": 3 } ],
    "tools": [ [ [ "swage", -1 ] ] ],
    "proficiencies": [
      { "proficiency": "prof_armorsmithing" },
      { "proficiency": "prof_closures", "time_multiplier": 1.25, "fail_multiplier": 1.15 },
      { "proficiency": "prof_metalworking" },
      { "proficiency": "prof_blacksmithing" },
      { "proficiency": "prof_leatherworking_basic", "fail_multiplier": 1.15 }
    ]
  },
  {
    "result": "xl_mc_sabaton",
    "type": "recipe",
    "copy-from": "mc_sabaton",
    "time": "1 d 17 h",
    "using": [
      [ "fabric_leather_fur_hide", 3 ],
      [ "blacksmithing_standard", 22 ],
      [ "mc_steel_standard", 2 ],
      [ "armor_chainmail_assembling", 2 ]
    ],
    "qualities": [ { "id": "CHISEL", "level": 3 } ],
    "tools": [ [ [ "swage", -1 ] ] ]
  },
  {
    "result": "hc_sabaton",
    "type": "recipe",
    "activity_level": "BRISK_EXERCISE",
    "category": "CC_ARMOR",
    "subcategory": "CSC_ARMOR_FEET",
    "skill_used": "fabrication",
    "difficulty": 4,
    "time": "1 d 13 h",
    "book_learn": [ [ "textbook_armwest", 7 ] ],
    "using": [
      [ "fabric_leather_fur_hide", 2 ],
      [ "blacksmithing_standard", 16 ],
      [ "hc_steel_standard", 1 ],
      [ "armor_chainmail_assembling", 1 ]
    ],
    "qualities": [ { "id": "CHISEL", "level": 3 } ],
    "tools": [ [ [ "swage", -1 ] ] ],
    "proficiencies": [
      { "proficiency": "prof_armorsmithing" },
      { "proficiency": "prof_closures", "time_multiplier": 1.25, "fail_multiplier": 1.15 },
      { "proficiency": "prof_metalworking" },
      { "proficiency": "prof_blacksmithing" },
      { "proficiency": "prof_leatherworking_basic", "fail_multiplier": 1.15 }
    ]
  },
  {
    "result": "xl_hc_sabaton",
    "type": "recipe",
    "copy-from": "hc_sabaton",
    "time": "1 d 17 h",
    "using": [
      [ "fabric_leather_fur_hide", 3 ],
      [ "blacksmithing_standard", 22 ],
      [ "hc_steel_standard", 2 ],
      [ "armor_chainmail_assembling", 2 ]
    ],
    "qualities": [ { "id": "CHISEL", "level": 3 } ],
    "tools": [ [ [ "swage", -1 ] ] ]
  },
  {
    "result": "ch_sabaton",
    "type": "recipe",
    "activity_level": "BRISK_EXERCISE",
    "category": "CC_ARMOR",
    "subcategory": "CSC_ARMOR_FEET",
    "skill_used": "fabrication",
    "difficulty": 5,
    "time": "1 d 13 h",
    "book_learn": [ [ "textbook_armwest", 7 ] ],
    "using": [
      [ "fabric_leather_fur_hide", 2 ],
      [ "blacksmithing_standard", 16 ],
      [ "lc_steel_standard", 1 ],
      [ "armor_chainmail_assembling", 1 ]
    ],
    "qualities": [ { "id": "CHISEL", "level": 3 } ],
    "tools": [ [ [ "swage", -1 ] ] ],
    "proficiencies": [
      { "proficiency": "prof_armorsmithing" },
      { "proficiency": "prof_closures", "time_multiplier": 1.25, "fail_multiplier": 1.15 },
      { "proficiency": "prof_metalworking" },
      { "proficiency": "prof_blacksmithing" },
      { "proficiency": "prof_leatherworking_basic", "fail_multiplier": 1.15 }
    ]
  },
  {
    "result": "xl_ch_sabaton",
    "type": "recipe",
    "copy-from": "ch_sabaton",
    "time": "1 d 19 h",
    "using": [
      [ "fabric_leather_fur_hide", 3 ],
      [ "blacksmithing_standard", 22 ],
      [ "lc_steel_standard", 2 ],
      [ "armor_chainmail_assembling", 2 ]
    ],
    "qualities": [ { "id": "CHISEL", "level": 3 } ],
    "tools": [ [ [ "swage", -1 ] ] ]
  },
  {
    "result": "qt_sabaton",
    "type": "recipe",
    "activity_level": "BRISK_EXERCISE",
    "category": "CC_ARMOR",
    "subcategory": "CSC_ARMOR_FEET",
    "skill_used": "fabrication",
    "difficulty": 6,
    "time": "1 d 15 h",
    "book_learn": [ [ "textbook_armwest", 7 ] ],
    "using": [
      [ "fabric_leather_fur_hide", 2 ],
      [ "blacksmithing_standard", 16 ],
      [ "mc_steel_standard", 1 ],
      [ "armor_chainmail_assembling", 1 ]
    ],
    "qualities": [ { "id": "CHISEL", "level": 3 } ],
    "tools": [ [ [ "swage", -1 ] ], [ [ "metal_tank", -1 ] ], [ [ "water", -120 ] ] ],
    "proficiencies": [
      { "proficiency": "prof_armorsmithing" },
      { "proficiency": "prof_closures", "time_multiplier": 1.25, "fail_multiplier": 1.15 },
      { "proficiency": "prof_metalworking" },
      { "proficiency": "prof_blacksmithing" },
      { "proficiency": "prof_leatherworking_basic", "fail_multiplier": 1.15 }
    ]
  },
  {
    "result": "xl_qt_sabaton",
    "type": "recipe",
    "copy-from": "qt_sabaton",
    "time": "1 d 23 h",
    "using": [
      [ "fabric_leather_fur_hide", 3 ],
      [ "blacksmithing_standard", 22 ],
      [ "mc_steel_standard", 2 ],
      [ "armor_chainmail_assembling", 2 ]
    ],
    "qualities": [ { "id": "CHISEL", "level": 3 } ],
    "tools": [ [ [ "swage", -1 ] ], [ [ "metal_tank", -1 ] ], [ [ "water", -120 ] ] ]
  }
]<|MERGE_RESOLUTION|>--- conflicted
+++ resolved
@@ -990,12 +990,7 @@
     "time": "3 h",
     "book_learn": [ [ "textbook_tailor", 4 ], [ "manual_tailor", 5 ], [ "tailor_portfolio", 4 ] ],
     "proficiencies": [ { "proficiency": "prof_closures_waterproofing" }, { "proficiency": "prof_elastics" } ],
-<<<<<<< HEAD
     "using": [ [ "tailoring_neoprene_patchwork", 7 ] ]
-=======
-    "//": "Should use fabric_neoprene when the tailoring recipe audit is done.",
-    "using": [ [ "tailoring_neoprene_patchwork", 2 ], [ "sewing_standard", 15 ] ]
->>>>>>> fdf38c42
   },
   {
     "result": "lc_chainmail_feet",
