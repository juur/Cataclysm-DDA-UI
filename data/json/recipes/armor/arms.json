--- conflicted
+++ resolved
@@ -693,12 +693,8 @@
     "time": "1 h 30 m",
     "autolearn": true,
     "book_learn": [ [ "textbook_armwest", 3 ] ],
-<<<<<<< HEAD
     "using": [ [ "sewing_standard", 2 ], [ "tailoring_cotton_patchwork", 30 ], [ "fastener_small", 1 ] ],
     "byproducts": [ [ "cotton_patchwork", 2 ], [ "scrap_cotton", 5 ] ]
-=======
-    "using": [ [ "sewing_standard", 9 ], [ "fabric_standard_nostretch", 7 ], [ "fastener_small", 1 ] ]
->>>>>>> fdf38c42
   },
   {
     "result": "k_gambeson_sleeve",
