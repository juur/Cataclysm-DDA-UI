--- conflicted
+++ resolved
@@ -7,13 +7,8 @@
     "skill_used": "fabrication",
     "difficulty": 4,
     "skills_required": [ "gun", 2 ],
-<<<<<<< HEAD
-    "time": 2500,
-    "batch_time_factors": [ 50, 3 ],
-=======
     "time": "3 m",
     "batch_time_factors": [ 50, 10 ],
->>>>>>> b7ef9394
     "reversible": true,
     "book_learn": [ [ "manual_launcher", 4 ], [ "manual_shotgun", 6 ] ],
     "charges": 1,
@@ -29,13 +24,8 @@
     "skill_used": "fabrication",
     "difficulty": 4,
     "skills_required": [ "gun", 2 ],
-<<<<<<< HEAD
-    "time": 3750,
-    "batch_time_factors": [ 50, 3 ],
-=======
     "time": "3 m",
     "batch_time_factors": [ 50, 10 ],
->>>>>>> b7ef9394
     "reversible": true,
     "book_learn": [ [ "manual_launcher", 4 ], [ "manual_shotgun", 6 ] ],
     "charges": 1,
