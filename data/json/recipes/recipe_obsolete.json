[
  {
    "type": "recipe",
    "result": "mre_accessory",
    "obsolete": true
  },
  {
    "type": "recipe",
    "result": "mre_dessert",
    "obsolete": true
  },
  {
    "type": "recipe",
    "result": "mre_chilibeans_box",
    "obsolete": true
  },
  {
    "type": "recipe",
    "result": "mre_bbqbeef_box",
    "obsolete": true
  },
  {
    "type": "recipe",
    "result": "mre_chickennoodle_box",
    "obsolete": true
  },
  {
    "type": "recipe",
    "result": "mre_spaghetti_box",
    "obsolete": true
  },
  {
    "type": "recipe",
    "result": "mre_chicken_box",
    "obsolete": true
  },
  {
    "type": "recipe",
    "result": "mre_beeftaco_box",
    "obsolete": true
  },
  {
    "type": "recipe",
    "result": "mre_beef_box",
    "obsolete": true
  },
  {
    "type": "recipe",
    "result": "mre_meatball_box",
    "obsolete": true
  },
  {
    "type": "recipe",
    "result": "mre_beefstew_box",
    "obsolete": true
  },
  {
    "type": "recipe",
    "result": "mre_chilimac_box",
    "obsolete": true
  },
  {
    "type": "recipe",
    "result": "mre_veggy_box",
    "obsolete": true
  },
  {
    "type": "recipe",
    "result": "mre_macaronimarinara_box",
    "obsolete": true
  },
  {
    "type": "recipe",
    "result": "mre_sfettuccine_box",
    "obsolete": true
  },
  {
    "type": "recipe",
    "result": "mre_ratatouille_box",
    "obsolete": true
  },
  {
    "type": "recipe",
    "result": "mre_cheesetort_box",
    "obsolete": true
  },
  {
    "type": "recipe",
    "result": "mre_mushroomfettuccine_box",
    "obsolete": true
  },
  {
    "type": "recipe",
    "result": "mre_mexicanchickenstew_box",
    "obsolete": true
  },
  {
    "type": "recipe",
    "result": "mre_chickenburritobowl_box",
    "obsolete": true
  },
  {
    "type": "recipe",
    "result": "mre_maplesausage_box",
    "obsolete": true
  },
  {
    "type": "recipe",
    "result": "mre_ravioli_box",
    "obsolete": true
  },
  {
    "type": "recipe",
    "result": "mre_pepperjackbeef_box",
    "obsolete": true
  },
  {
    "type": "recipe",
    "result": "mre_hashbrownbacon_box",
    "obsolete": true
  },
  {
    "type": "recipe",
    "result": "mre_lemontuna_box",
    "obsolete": true
  },
  {
    "type": "recipe",
    "result": "mre_asianbeef_box",
    "obsolete": true
  },
  {
    "type": "recipe",
    "result": "mre_chickenpesto_box",
    "obsolete": true
  },
  {
    "type": "recipe",
    "result": "mre_southwestbeef_box",
    "obsolete": true
  },
  {
    "type": "recipe",
    "result": "mre_hotdog_box",
    "obsolete": true
  },
  {
    "result": "aep_suit",
    "type": "recipe",
    "obsolete": true
  },
  {
    "result": "anbc_suit",
    "type": "recipe",
    "obsolete": true
  },
  {
    "type": "recipe",
    "result": "blindfold",
    "id_suffix": "from_tape",
    "obsolete": true
  },
  {
    "type": "recipe",
    "result": "bodypillow",
    "obsolete": true
  },
  {
    "type": "recipe",
    "result": "gloves_xlsurvivor",
    "obsolete": true
  },
  {
    "type": "recipe",
    "result": "rope_makeshift_30",
    "obsolete": true
  },
  {
    "type": "recipe",
    "result": "blun_slug",
    "obsolete": true
  },
  {
    "type": "recipe",
    "result": "can_bomb",
    "obsolete": true
  },
  {
    "type": "recipe",
    "result": "tool_improvised_barrel_bomb",
    "obsolete": true
  },
  {
    "type": "recipe",
    "result": "improvised_demolition_charge",
    "obsolete": true
  },
  {
    "type": "recipe",
    "result": "tool_small_improvised_fragmentation_device",
    "obsolete": true
  },
  {
    "type": "recipe",
    "result": "improvised_pipebomb",
    "obsolete": true
  },
  {
    "type": "recipe",
    "result": "improvised_grenade",
    "obsolete": true
  },
  {
    "type": "recipe",
    "result": "primitive_demolition_charge",
    "obsolete": true
  },
  {
    "type": "recipe",
    "result": "tool_small_primitive_fragmentation_device",
    "obsolete": true
  },
  {
    "type": "recipe",
    "result": "primitive_pipebomb",
    "obsolete": true
  },
  {
    "type": "recipe",
    "result": "primitive_grenade",
    "obsolete": true
  },
  {
    "type": "recipe",
    "result": "tool_bootleg_barrel_bomb",
    "obsolete": true
  },
  {
    "type": "recipe",
    "result": "tool_small_bootleg_fragmentation_device",
    "obsolete": true
  },
  {
    "type": "recipe",
    "result": "bootleg_pipebomb_stable",
    "obsolete": true
  },
  {
    "type": "recipe",
    "result": "bootleg_grenade",
    "obsolete": true
  },
  {
    "type": "recipe",
    "result": "folding_bicycle",
    "obsolete": true
  },
  {
    "type": "recipe",
    "result": "ballistic_vest_esapi",
    "obsolete": true
  },
  {
    "type": "recipe",
    "result": "lsurvivor_suit",
    "obsolete": true
  },
  {
    "type": "recipe",
    "result": "xl_lsurvivor_suit",
    "obsolete": true
  },
  {
    "type": "recipe",
    "result": "wsurvivor_suit",
    "obsolete": true
  },
  {
    "type": "recipe",
    "result": "xl_wsurvivor_suit",
    "obsolete": true
  },
  {
    "type": "recipe",
    "result": "wsurvivor_suit_nofur",
    "obsolete": true
  },
  {
    "type": "recipe",
    "result": "xl_wsurvivor_suit_nofur",
    "obsolete": true
  },
  {
    "type": "recipe",
    "result": "h20survivor_suit",
    "obsolete": true
  },
  {
    "type": "recipe",
    "result": "survivor_suit",
    "obsolete": true
  },
  {
    "type": "recipe",
    "result": "xlsurvivor_suit",
    "obsolete": true
  },
  {
    "type": "recipe",
    "result": "kevlar_chainmail_hauberk",
    "obsolete": true
  },
  {
    "type": "recipe",
    "result": "kevlar_chainmail_hauberk_xs",
    "obsolete": true
  },
  {
    "type": "recipe",
    "result": "xl_kevlar_chainmail_hauberk",
    "obsolete": true
  },
  {
    "type": "recipe",
    "result": "kevlar_chainmail_suit",
    "obsolete": true
  },
  {
    "type": "recipe",
    "result": "kevlar_chainmail_suit_xs",
    "obsolete": true
  },
  {
    "type": "recipe",
    "result": "xl_kevlar_chainmail_suit",
    "obsolete": true
  },
  {
    "type": "recipe",
    "result": "chainmail_vest",
    "obsolete": true
  },
  {
    "type": "recipe",
    "result": "xs_chainmail_vest",
    "obsolete": true
  },
  {
    "type": "recipe",
    "result": "xl_chainmail_vest",
    "obsolete": true
  },
  {
    "type": "recipe",
    "result": "chainmail_hauberk",
    "obsolete": true
  },
  {
    "type": "recipe",
    "result": "chainmail_hauberk_xs",
    "obsolete": true
  },
  {
    "type": "recipe",
    "result": "xl_chainmail_hauberk",
    "obsolete": true
  },
  {
    "type": "recipe",
    "result": "chainmail_suit",
    "obsolete": true
  },
  {
    "type": "recipe",
    "result": "chainmail_suit_xs",
    "obsolete": true
  },
  {
    "type": "recipe",
    "result": "xl_chainmail_suit",
    "obsolete": true
  },
  {
    "type": "recipe",
    "result": "chainmail_legs",
    "obsolete": true
  },
  {
    "type": "recipe",
    "result": "xs_chainmail_legs",
    "obsolete": true
  },
  {
    "type": "recipe",
    "result": "xl_chainmail_legs",
    "obsolete": true
  },
  {
    "type": "recipe",
    "result": "chainmail_hood",
    "obsolete": true
  },
  {
    "type": "recipe",
    "result": "xs_chainmail_hood",
    "obsolete": true
  },
  {
    "type": "recipe",
    "result": "xl_chainmail_hood",
    "obsolete": true
  },
  {
    "type": "recipe",
    "result": "chainmail_hands",
    "obsolete": true
  },
  {
    "type": "recipe",
    "result": "xs_chainmail_hands",
    "obsolete": true
  },
  {
    "type": "recipe",
    "result": "xl_chainmail_hands",
    "obsolete": true
  },
  {
    "type": "recipe",
    "result": "chainmail_feet",
    "obsolete": true
  },
  {
    "type": "recipe",
    "result": "xs_chainmail_feet",
    "obsolete": true
  },
  {
    "type": "recipe",
    "result": "xl_chainmail_feet",
    "obsolete": true
  },
  {
    "type": "recipe",
    "result": "chainmail_arms",
    "obsolete": true
  },
  {
    "type": "recipe",
    "result": "xs_chainmail_arms",
    "obsolete": true
  },
  {
    "type": "recipe",
    "result": "xl_chainmail_arms",
    "obsolete": true
  },
  {
    "type": "recipe",
    "result": "hsurvivor_suit",
    "obsolete": true
  },
  {
    "type": "recipe",
    "result": "xshsurvivor_suit",
    "obsolete": true
  },
  {
    "type": "recipe",
    "result": "xlhsurvivor_suit",
    "obsolete": true
  },
  {
    "type": "recipe",
    "result": "fsurvivor_suit",
    "obsolete": true
  },
  {
    "type": "recipe",
    "result": "xs_fsurvivor_suit",
    "obsolete": true
  },
  {
    "type": "recipe",
    "result": "xl_fsurvivor_suit",
    "obsolete": true
  },
  {
    "type": "recipe",
    "result": "chainmail_vest",
    "obsolete": true
  },
  {
    "type": "recipe",
    "result": "xs_chainmail_vest",
    "obsolete": true
  },
  {
    "type": "recipe",
    "result": "xl_chainmail_vest",
    "obsolete": true
  },
  {
    "type": "recipe",
    "result": "chainmail_arms",
    "obsolete": true
  },
  {
    "type": "recipe",
    "result": "xs_chainmail_arms",
    "obsolete": true
  },
  {
    "type": "recipe",
    "result": "xl_chainmail_arms",
    "obsolete": true
  },
  {
    "type": "recipe",
    "result": "chainmail_feet",
    "obsolete": true
  },
  {
    "type": "recipe",
    "result": "xs_chainmail_feet",
    "obsolete": true
  },
  {
    "type": "recipe",
    "result": "xl_chainmail_feet",
    "obsolete": true
  },
  {
    "type": "recipe",
    "result": "chainmail_hands",
    "obsolete": true
  },
  {
    "type": "recipe",
    "result": "xs_chainmail_hands",
    "obsolete": true
  },
  {
    "type": "recipe",
    "result": "xl_chainmail_hands",
    "obsolete": true
  },
  {
    "type": "recipe",
    "result": "chainmail_hood",
    "obsolete": true
  },
  {
    "type": "recipe",
    "result": "xs_chainmail_hood",
    "obsolete": true
  },
  {
    "type": "recipe",
    "result": "xl_chainmail_hood",
    "obsolete": true
  },
  {
    "type": "recipe",
    "result": "chainmail_legs",
    "obsolete": true
  },
  {
    "type": "recipe",
    "result": "xs_chainmail_legs",
    "obsolete": true
  },
  {
    "type": "recipe",
    "result": "xl_chainmail_legs",
    "obsolete": true
  },
  {
    "type": "recipe",
    "result": "chainmail_hauberk",
    "obsolete": true
  },
  {
    "type": "recipe",
    "result": "chainmail_hauberk_xs",
    "obsolete": true
  },
  {
    "type": "recipe",
    "result": "xl_chainmail_hauberk",
    "obsolete": true
  },
  {
    "type": "recipe",
    "result": "chainmail_suit",
    "obsolete": true
  },
  {
    "type": "recipe",
    "result": "chainmail_suit_xs",
    "obsolete": true
  },
  {
    "type": "recipe",
    "result": "xl_chainmail_suit",
    "obsolete": true
  },
  {
    "type": "recipe",
    "result": "armor_scavenger",
    "obsolete": true
  },
  {
    "type": "recipe",
<<<<<<< HEAD
    "result": "rifle_case_xs_soft_leather",
=======
    "result": "vac_oven_small_full",
    "obsolete": true
  },
  {
    "type": "recipe",
    "result": "hi_q_crude_oil",
    "obsolete": true
  },
  {
    "type": "recipe",
    "result": "hi_q_crude_oil",
    "id_suffix": "using_pipe",
    "obsolete": true
  },
  {
    "type": "recipe",
    "result": "lo_q_crude_oil",
    "obsolete": true
  },
  {
    "type": "recipe",
    "result": "lo_q_crude_oil_ethanol",
    "obsolete": true
  },
  {
    "type": "recipe",
    "result": "lo_q_crude_oil_ethanol",
    "id_suffix": "using_oil_extractor_crude",
    "obsolete": true
  },
  {
    "type": "recipe",
    "result": "hi_q_crude_oil_ethanol",
    "obsolete": true
  },
  {
    "type": "recipe",
    "result": "lo_q_crude_oil_ethanol_filtered",
    "obsolete": true
  },
  {
    "type": "recipe",
    "result": "hi_q_crude_oil_ethanol_filtered",
    "obsolete": true
  },
  {
    "type": "recipe",
    "result": "lo_q_crude_oil_filtered",
    "obsolete": true
  },
  {
    "type": "recipe",
    "result": "hi_q_crude_oil_filtered",
    "obsolete": true
  },
  {
    "type": "recipe",
    "result": "hi_q_distillate_heads",
    "obsolete": true
  },
  {
    "type": "recipe",
    "result": "hi_q_distillate_heads",
    "id_suffix": "using lo_q_crude",
    "obsolete": true
  },
  {
    "type": "recipe",
    "result": "hi_q_distillate_heads",
    "id_suffix": "using_tails",
    "obsolete": true
  },
  {
    "type": "recipe",
    "result": "dab_pen",
    "obsolete": true
  },
  {
    "type": "recipe",
    "result": "hi_q_distillate_cart",
    "obsolete": true
  },
  {
    "type": "recipe",
    "result": "dragonskin",
    "obsolete": true
  },
  {
    "type": "recipe",
    "result": "sourdough_young",
    "obsolete": true
  },
  {
    "type": "recipe",
    "result": "sourdough_split",
>>>>>>> 184e0bbb
    "obsolete": true
  }
]<|MERGE_RESOLUTION|>--- conflicted
+++ resolved
@@ -612,9 +612,11 @@
   },
   {
     "type": "recipe",
-<<<<<<< HEAD
     "result": "rifle_case_xs_soft_leather",
-=======
+	"obsolete": true
+  },
+  {
+	"type": "recipe",
     "result": "vac_oven_small_full",
     "obsolete": true
   },
@@ -710,7 +712,6 @@
   {
     "type": "recipe",
     "result": "sourdough_split",
->>>>>>> 184e0bbb
     "obsolete": true
   }
 ]