[
  {
    "type": "recipe",
    "result": "spear_stone",
    "obsolete": true
  },
  {
    "type": "recipe",
    "result": "cooked_burrito",
    "obsolete": true
  },
  {
    "type": "recipe",
    "result": "bolt_steel_bodkin",
    "obsolete": true
  },
  {
    "type": "recipe",
    "result": "arrow_metal_bodkin",
    "obsolete": true
  },
  {
    "type": "recipe",
    "result": "arrow_metal_target",
    "obsolete": true
  },
  {
    "type": "recipe",
    "result": "arrow_metal",
    "obsolete": true
  },
  {
    "type": "recipe",
    "result": "bolt_steel",
    "obsolete": true
  },
  {
    "type": "recipe",
    "result": "bolt_steel_target",
    "obsolete": true
  },
  {
    "type": "recipe",
    "result": "lightstrip_inactive",
    "obsolete": true
  },
  {
    "type": "recipe",
    "result": "lightstrip_dead",
    "obsolete": true
  },
  {
    "type": "recipe",
    "result": "milk",
    "id_suffix": "from_powder",
    "obsolete": true
  },
  {
    "type": "recipe",
    "result": "milk",
    "id_suffix": "from_condensed",
    "obsolete": true
  },
  {
    "type": "recipe",
    "result": "offal_cooked",
    "obsolete": true
  },
  {
    "type": "recipe",
    "result": "30gal_drum",
    "obsolete": true
  },
  {
    "type": "recipe",
    "result": "55gal_drum",
    "obsolete": true
  },
  {
    "type": "recipe",
    "result": "anesthesia",
    "obsolete": true
  },
  {
    "type": "recipe",
    "result": "reloaded_10mm",
    "obsolete": true
  },
  {
    "type": "recipe",
    "result": "royal_jelly",
    "obsolete": true
  },
  {
    "type": "recipe",
    "result": "scythe_war",
    "obsolete": true
  },
  {
    "type": "recipe",
    "result": "laser_sight",
    "obsolete": true
  },
  {
    "type": "recipe",
    "result": "rail_laser_sight",
    "obsolete": true
  },
  {
    "type": "recipe",
    "result": "goggles_nv",
    "obsolete": true
  },
  {
    "type": "recipe",
    "result": "goggles_ir",
    "obsolete": true
  },
  {
    "type": "recipe",
    "result": "diesel",
    "obsolete": true
  },
  {
    "type": "recipe",
    "result": "battery_compartment",
    "obsolete": true
  },
  {
    "type": "recipe",
    "result": "battery_atomic",
    "obsolete": true
  },
  {
    "type": "recipe",
    "result": "grenade",
    "obsolete": true
  },
  {
    "type": "recipe",
    "result": "peanut_unshelled",
    "obsolete": true
  },
  {
    "type": "recipe",
    "result": "walnut_unshelled",
    "obsolete": true
  },
  {
    "type": "recipe",
    "result": "pecan_unshelled",
    "obsolete": true
  },
  {
    "type": "recipe",
    "result": "pistachio_unshelled",
    "obsolete": true
  },
  {
    "type": "recipe",
    "result": "almond_unshelled",
    "obsolete": true
  },
  {
    "type": "recipe",
    "result": "chestnut_unshelled",
    "obsolete": true
  },
  {
    "type": "recipe",
    "result": "hazelnut_unshelled",
    "obsolete": true
  },
  {
    "type": "recipe",
    "result": "hickory_nut_unshelled",
    "obsolete": true
  },
  {
    "type": "recipe",
    "result": "bag_meat_vac",
    "obsolete": true
  },
  {
    "type": "recipe",
    "result": "bag_fish_vac",
    "obsolete": true
  },
  {
    "type": "recipe",
    "result": "bag_hflesh_vac",
    "obsolete": true
  },
  {
    "type": "recipe",
    "result": "bag_veggy_vac",
    "obsolete": true
  },
  {
    "type": "recipe",
    "result": "bag_apple_vac",
    "obsolete": true
  },
  {
    "type": "recipe",
    "result": "dry_hflesh",
    "obsolete": true
  },
  {
    "type": "recipe",
    "result": "dry_hflesh",
    "id_suffix": "frozen_ingredients",
    "obsolete": true
  },
  {
    "type": "recipe",
    "result": "rehydrated_hflesh",
    "obsolete": true
  },
  {
    "type": "recipe",
    "result": "human_haggis",
    "obsolete": true
  },
  {
    "type": "recipe",
    "result": "hfleshbologna",
    "obsolete": true
  },
  {
    "type": "recipe",
    "result": "h_currywurst",
    "obsolete": true
  },
  {
    "type": "recipe",
    "result": "mannwurstgravy",
    "obsolete": true
  },
  {
    "type": "recipe",
    "result": "hflesh_aspic",
    "obsolete": true
  },
  {
    "type": "recipe",
    "result": "hflesh_pemmican",
    "obsolete": true
  },
  {
    "type": "recipe",
    "result": "sandwich_human",
    "obsolete": true
  },
  {
    "type": "recipe",
    "result": "sandwich_dudeluxe",
    "obsolete": true
  },
  {
    "type": "recipe",
    "result": "hobo_helper",
    "obsolete": true
  },
  {
    "type": "recipe",
    "result": "chili_human",
    "obsolete": true
  },
  {
    "type": "recipe",
    "result": "pie_human",
    "obsolete": true
  },
  {
    "type": "recipe",
    "result": "pizza_human",
    "obsolete": true
  },
  {
    "type": "recipe",
    "result": "human_canned",
    "obsolete": true
  },
  {
    "type": "recipe",
    "result": "human_canned",
    "id_suffix": "jarred",
    "obsolete": true
  },
  {
    "type": "recipe",
    "result": "hflesh_salted",
    "id_suffix": "vacuum_packed",
    "obsolete": true
  },
  {
    "type": "recipe",
    "result": "spaghetti_human",
    "obsolete": true
  },
  {
    "type": "recipe",
    "result": "luigilasagne",
    "obsolete": true
  },
  {
    "type": "recipe",
    "result": "cheeseburgerhuman",
    "obsolete": true
  },
  {
    "type": "recipe",
    "result": "bobburger",
    "obsolete": true
  },
  {
    "type": "recipe",
    "result": "manwich",
    "obsolete": true
  },
  {
    "type": "recipe",
    "result": "tiotaco",
    "obsolete": true
  },
  {
    "type": "recipe",
    "result": "mannwurst_raw",
    "obsolete": true
  },
  {
    "type": "recipe",
    "result": "mannwurst_cooked",
    "obsolete": true
  },
  {
    "type": "recipe",
    "result": "mann_bratwurst",
    "obsolete": true
  },
  {
    "type": "recipe",
    "result": "human_pickled",
    "id_suffix": "jarred",
    "obsolete": true
  },
  {
    "type": "recipe",
    "result": "human_pickled",
    "id_suffix": "jarred_3l",
    "obsolete": true
  },
  {
    "type": "recipe",
    "result": "human_smoked",
    "obsolete": true
  },
  {
    "type": "recipe",
    "result": "jerky_human",
    "obsolete": true
  },
  {
    "type": "recipe",
    "result": "hflesh_drink",
    "obsolete": true
  },
  {
    "type": "recipe",
    "result": "hflesh_powder",
    "obsolete": true
  },
  {
    "type": "recipe",
    "result": "hflesh_powder",
    "id_suffix": "with_from_food_processor",
    "obsolete": true
  },
  {
    "type": "recipe",
    "result": "hflesh_shake",
    "obsolete": true
  },
  {
    "type": "recipe",
    "result": "hflesh_shake_fortified",
    "obsolete": true
  },
  {
    "type": "recipe",
    "result": "broth_human",
    "obsolete": true
  },
  {
    "type": "recipe",
    "result": "broth_human",
    "id_suffix": "canned",
    "obsolete": true
  },
  {
    "type": "recipe",
    "result": "broth_human",
    "id_suffix": "jarred",
    "obsolete": true
  },
  {
    "type": "recipe",
    "result": "broth_human",
    "id_suffix": "jarred_3l",
    "obsolete": true
  },
  {
    "type": "recipe",
    "result": "soup_human",
    "obsolete": true
  },
  {
    "type": "recipe",
    "result": "soup_human",
    "id_suffix": "canned",
    "obsolete": true
  },
  {
    "type": "recipe",
    "result": "soup_human",
    "id_suffix": "jarred",
    "obsolete": true
  },
  {
    "type": "recipe",
    "result": "soup_human",
    "id_suffix": "jarred_3l",
    "obsolete": true
  },
  {
    "type": "recipe",
    "result": "nachoshf",
    "obsolete": true
  },
  {
    "type": "recipe",
    "result": "nachoshc",
    "obsolete": true
  },
  {
    "type": "recipe",
    "result": "chilidogs_human",
    "obsolete": true
  },
  {
    "type": "recipe",
    "result": "mannwurst",
    "obsolete": true
  },
  {
    "type": "recipe",
    "result": "1st_aid",
    "obsolete": true
  },
  {
    "type": "recipe",
    "result": "20x66_bootleg_flechette",
    "obsolete": true
  },
  {
    "type": "recipe",
    "result": "20x66_bootleg_shot",
    "obsolete": true
  },
  {
    "type": "recipe",
    "result": "20x66_bootleg_slug",
    "obsolete": true
  },
  {
    "type": "recipe",
    "result": "2x4",
    "obsolete": true
  },
  {
    "type": "recipe",
    "result": "40mm_acidbomb",
    "obsolete": true
  },
  {
    "type": "recipe",
    "result": "8mm_bootleg",
    "obsolete": true
  },
  {
    "type": "recipe",
    "result": "8mm_bootleg_jsp",
    "obsolete": true
  },
  {
    "type": "recipe",
    "result": "acidfrom batteries",
    "obsolete": true
  },
  {
    "type": "recipe",
    "result": "alarmclockuncraft",
    "obsolete": true
  },
  {
    "type": "recipe",
    "result": "armor_bone",
    "obsolete": true
  },
  {
    "type": "recipe",
    "result": "arrow_field_point",
    "obsolete": true
  },
  {
    "type": "recipe",
    "result": "arrow_fire_hardened",
    "obsolete": true
  },
  {
    "type": "recipe",
    "result": "arrow_heavy_field_point",
    "obsolete": true
  },
  {
    "type": "recipe",
    "result": "arrow_heavy_fire_hardened",
    "obsolete": true
  },
  {
    "type": "recipe",
    "result": "arrow_metal_sharpened",
    "obsolete": true
  },
  {
    "type": "recipe",
    "result": "arrow_small_game",
    "obsolete": true
  },
  {
    "type": "recipe",
    "result": "arrowhead",
    "obsolete": true
  },
  {
    "type": "recipe",
    "result": "arrowhead_plastic",
    "obsolete": true
  },
  {
    "type": "recipe",
    "result": "badge_deputyuncraft",
    "obsolete": true
  },
  {
    "type": "recipe",
    "result": "bag_bundle_10",
    "obsolete": true
  },
  {
    "type": "recipe",
    "result": "barrel_small",
    "obsolete": true
  },
  {
    "type": "recipe",
    "result": "baseballuncraft",
    "obsolete": true
  },
  {
    "type": "recipe",
    "result": "battery",
    "obsolete": true
  },
  {
    "type": "recipe",
    "result": "battery_truck",
    "obsolete": true
  },
  {
    "type": "recipe",
    "result": "battletorch_doneuncraft",
    "obsolete": true
  },
  {
    "type": "recipe",
    "result": "bayonet",
    "obsolete": true
  },
  {
    "type": "recipe",
    "result": "beret_woolknitting",
    "obsolete": true
  },
  {
    "type": "recipe",
    "result": "bindleuncraft",
    "obsolete": true
  },
  {
    "type": "recipe",
    "result": "binocularsuncraft",
    "obsolete": true
  },
  {
    "type": "recipe",
    "result": "bio_batteries",
    "obsolete": true
  },
  {
    "type": "recipe",
    "result": "bio_blood_filteruncraft",
    "obsolete": true
  },
  {
    "type": "recipe",
    "result": "bio_digestionuncraft",
    "obsolete": true
  },
  {
    "type": "recipe",
    "result": "bio_evap",
    "obsolete": true
  },
  {
    "type": "recipe",
    "result": "bio_face_maskuncraft",
    "obsolete": true
  },
  {
    "type": "recipe",
    "result": "bio_flashlight",
    "obsolete": true
  },
  {
    "type": "recipe",
    "result": "bio_ground_sonaruncraft",
    "obsolete": true
  },
  {
    "type": "recipe",
    "result": "bio_laser",
    "obsolete": true
  },
  {
    "type": "recipe",
    "result": "bio_metabolicsuncraft",
    "obsolete": true
  },
  {
    "type": "recipe",
    "result": "bio_nanobotsuncraft",
    "obsolete": true
  },
  {
    "type": "recipe",
    "result": "bio_power_armor_interface",
    "obsolete": true
  },
  {
    "type": "recipe",
    "result": "bio_power_armor_interface_mkII",
    "obsolete": true
  },
  {
    "type": "recipe",
    "result": "bio_power_storage",
    "obsolete": true
  },
  {
    "type": "recipe",
    "result": "bio_power_storage_mkII",
    "obsolete": true
  },
  {
    "type": "recipe",
    "result": "bio_recycleruncraft",
    "obsolete": true
  },
  {
    "type": "recipe",
    "result": "bio_water_extractor",
    "obsolete": true
  },
  {
    "type": "recipe",
    "result": "bladefrom steel",
    "obsolete": true
  },
  {
    "type": "recipe",
    "result": "blazerknitting",
    "obsolete": true
  },
  {
    "type": "recipe",
    "result": "blowgun",
    "obsolete": true
  },
  {
    "type": "recipe",
    "result": "blueberries_cooked",
    "obsolete": true
  },
  {
    "type": "recipe",
    "result": "boobytrapclosed_cans_such_as_drinks",
    "obsolete": true
  },
  {
    "type": "recipe",
    "result": "boobytrapopen_cans_such_as_food",
    "obsolete": true
  },
  {
    "type": "recipe",
    "result": "boots_bone",
    "obsolete": true
  },
  {
    "type": "recipe",
    "result": "boots_winterknitting",
    "obsolete": true
  },
  {
    "type": "recipe",
    "result": "bowl_pewteruncraft",
    "obsolete": true
  },
  {
    "type": "recipe",
    "result": "brew_bum_wine",
    "obsolete": true
  },
  {
    "type": "recipe",
    "result": "brew_fruit_winefrom_berries",
    "obsolete": true
  },
  {
    "type": "recipe",
    "result": "broken_copbot",
    "obsolete": true
  },
  {
    "type": "recipe",
    "result": "broken_eyebot",
    "obsolete": true
  },
  {
    "type": "recipe",
    "result": "broken_manhack",
    "obsolete": true
  },
  {
    "type": "recipe",
    "result": "broken_molebot",
    "obsolete": true
  },
  {
    "type": "recipe",
    "result": "broken_riotbot",
    "obsolete": true
  },
  {
    "type": "recipe",
    "result": "broken_skitterbot",
    "obsolete": true
  },
  {
    "type": "recipe",
    "result": "broken_tankbot",
    "obsolete": true
  },
  {
    "type": "recipe",
    "result": "broken_tripod",
    "obsolete": true
  },
  {
    "type": "recipe",
    "result": "caltropsfrom wire",
    "obsolete": true
  },
  {
    "type": "recipe",
    "result": "camera_prouncraft",
    "obsolete": true
  },
  {
    "type": "recipe",
    "result": "camerauncraft",
    "obsolete": true
  },
  {
    "type": "recipe",
    "result": "candlestickuncraft",
    "obsolete": true
  },
  {
    "type": "recipe",
    "result": "cell_phoneuncraft",
    "obsolete": true
  },
  {
    "type": "recipe",
    "result": "ceramic_bowluncraft",
    "obsolete": true
  },
  {
    "type": "recipe",
    "result": "ceramic_cupuncraft",
    "obsolete": true
  },
  {
    "type": "recipe",
    "result": "ceramic_plateuncraft",
    "obsolete": true
  },
  {
    "type": "recipe",
    "result": "char_purifieruncraft",
    "obsolete": true
  },
  {
    "type": "recipe",
    "result": "charcoal",
    "obsolete": true
  },
  {
    "type": "recipe",
    "result": "clockuncraft",
    "obsolete": true
  },
  {
    "type": "recipe",
    "result": "copper_braceletuncraft",
    "obsolete": true
  },
  {
    "type": "recipe",
    "result": "copper_earuncraft",
    "obsolete": true
  },
  {
    "type": "recipe",
    "result": "cotton_ballby hand",
    "obsolete": true
  },
  {
    "type": "recipe",
    "result": "cowl_woolknitting",
    "obsolete": true
  },
  {
    "type": "recipe",
    "result": "creepy_dolluncraft",
    "obsolete": true
  },
  {
    "type": "recipe",
    "result": "crude_brick",
    "obsolete": true
  },
  {
    "type": "recipe",
    "result": "cured_hidescraped",
    "obsolete": true
  },
  {
    "type": "recipe",
    "result": "dart",
    "obsolete": true
  },
  {
    "type": "recipe",
    "result": "diamond_bayonet",
    "obsolete": true
  },
  {
    "type": "recipe",
    "result": "diamond_broadsword",
    "obsolete": true
  },
  {
    "type": "recipe",
    "result": "diamond_dental_grilluncraft",
    "obsolete": true
  },
  {
    "type": "recipe",
    "result": "diamond_katana",
    "obsolete": true
  },
  {
    "type": "recipe",
    "result": "diamond_knife",
    "obsolete": true
  },
  {
    "type": "recipe",
    "result": "diamond_kukri",
    "obsolete": true
  },
  {
    "type": "recipe",
    "result": "diamond_machete",
    "obsolete": true
  },
  {
    "type": "recipe",
    "result": "diamond_nodachi",
    "obsolete": true
  },
  {
    "type": "recipe",
    "result": "diamond_pistol_bayonet",
    "obsolete": true
  },
  {
    "type": "recipe",
    "result": "diamond_rapier",
    "obsolete": true
  },
  {
    "type": "recipe",
    "result": "diamond_ringuncraft",
    "obsolete": true
  },
  {
    "type": "recipe",
    "result": "diamond_sword_bayonet",
    "obsolete": true
  },
  {
    "type": "recipe",
    "result": "diamond_wakizashi",
    "obsolete": true
  },
  {
    "type": "recipe",
    "result": "diamond_zweihander",
    "obsolete": true
  },
  {
    "type": "recipe",
    "result": "down_blanketuncraft",
    "obsolete": true
  },
  {
    "type": "recipe",
    "result": "down_pillowuncraft",
    "obsolete": true
  },
  {
    "type": "recipe",
    "result": "dynamite_radio",
    "obsolete": true
  },
  {
    "type": "recipe",
    "result": "eink_tablet_pcuncraft",
    "obsolete": true
  },
  {
    "type": "recipe",
    "result": "fanuncraft",
    "obsolete": true
  },
  {
    "type": "recipe",
    "result": "felt_patchuncraft",
    "obsolete": true
  },
  {
    "type": "recipe",
    "result": "fileuncraft",
    "obsolete": true
  },
  {
    "type": "recipe",
    "result": "fish_bait_bread",
    "obsolete": true
  },
  {
    "type": "recipe",
    "result": "fish_bait_fish",
    "obsolete": true
  },
  {
    "type": "recipe",
    "result": "fish_bait_meat",
    "obsolete": true
  },
  {
    "type": "recipe",
    "result": "fish_bait_veggy",
    "obsolete": true
  },
  {
    "type": "recipe",
    "result": "flamethrower_crude",
    "obsolete": true
  },
  {
    "type": "recipe",
    "result": "fletching",
    "obsolete": true
  },
  {
    "type": "recipe",
    "result": "fletchingmakeshift",
    "obsolete": true
  },
  {
    "type": "recipe",
    "result": "flyeruncraft",
    "obsolete": true
  },
  {
    "type": "recipe",
    "result": "foonuncraft",
    "obsolete": true
  },
  {
    "type": "recipe",
    "result": "footballuncraft",
    "obsolete": true
  },
  {
    "type": "recipe",
    "result": "forkuncraft",
    "obsolete": true
  },
  {
    "type": "recipe",
    "result": "gasbomb",
    "obsolete": true
  },
  {
    "type": "recipe",
    "result": "gasoline",
    "obsolete": true
  },
  {
    "type": "recipe",
    "result": "gauntlets_bone",
    "obsolete": true
  },
  {
    "type": "recipe",
    "result": "glass_bowluncraft",
    "obsolete": true
  },
  {
    "type": "recipe",
    "result": "glass_plateuncraft",
    "obsolete": true
  },
  {
    "type": "recipe",
    "result": "glassuncraft",
    "obsolete": true
  },
  {
    "type": "recipe",
    "result": "gloves_fingerlessfrom patches",
    "obsolete": true
  },
  {
    "type": "recipe",
    "result": "gloves_woolknitting",
    "obsolete": true
  },
  {
    "type": "recipe",
    "result": "gobag",
    "obsolete": true
  },
  {
    "type": "recipe",
    "result": "gold_braceletuncraft",
    "obsolete": true
  },
  {
    "type": "recipe",
    "result": "gold_dental_grilluncraft",
    "obsolete": true
  },
  {
    "type": "recipe",
    "result": "gold_earuncraft",
    "obsolete": true
  },
  {
    "type": "recipe",
    "result": "gold_watchuncraft",
    "obsolete": true
  },
  {
    "type": "recipe",
    "result": "golduncraft",
    "obsolete": true
  },
  {
    "type": "recipe",
    "result": "gunpowder",
    "obsolete": true
  },
  {
    "type": "recipe",
    "result": "hat_huntingknitting",
    "obsolete": true
  },
  {
    "type": "recipe",
    "result": "hat_knitknitting",
    "obsolete": true
  },
  {
    "type": "recipe",
    "result": "hd_steel_drum",
    "obsolete": true
  },
  {
    "type": "recipe",
    "result": "heavy_snare_kit",
    "obsolete": true
  },
  {
    "type": "recipe",
    "result": "helmet_bone",
    "obsolete": true
  },
  {
    "type": "recipe",
    "result": "helmet_netting",
    "obsolete": true
  },
  {
    "type": "recipe",
    "result": "honey_bottledfrom_honey_glassed",
    "obsolete": true
  },
  {
    "type": "recipe",
    "result": "honey_bottledfrom_honeycomb",
    "obsolete": true
  },
  {
    "type": "recipe",
    "result": "inhaler_sewergas",
    "obsolete": true
  },
  {
    "type": "recipe",
    "result": "jam_blueberries",
    "obsolete": true
  },
  {
    "type": "recipe",
    "result": "jam_strawberries",
    "obsolete": true
  },
  {
    "type": "recipe",
    "result": "jar_V8",
    "obsolete": true
  },
  {
    "type": "recipe",
    "result": "jar_apple_canned",
    "obsolete": true
  },
  {
    "type": "recipe",
    "result": "jar_broth",
    "obsolete": true
  },
  {
    "type": "recipe",
    "result": "jar_broth_bone",
    "obsolete": true
  },
  {
    "type": "recipe",
    "result": "jar_fish_canned",
    "obsolete": true
  },
  {
    "type": "recipe",
    "result": "jar_fish_pickled",
    "obsolete": true
  },
  {
    "type": "recipe",
    "result": "jar_human_canned",
    "obsolete": true
  },
  {
    "type": "recipe",
    "result": "jar_human_pickled",
    "obsolete": true
  },
  {
    "type": "recipe",
    "result": "jar_kompot",
    "obsolete": true
  },
  {
    "type": "recipe",
    "result": "jar_meat_canned",
    "obsolete": true
  },
  {
    "type": "recipe",
    "result": "jar_meat_pickled",
    "obsolete": true
  },
  {
    "type": "recipe",
    "result": "jar_soup_fish",
    "obsolete": true
  },
  {
    "type": "recipe",
    "result": "jar_soup_human",
    "obsolete": true
  },
  {
    "type": "recipe",
    "result": "jar_soup_meat",
    "obsolete": true
  },
  {
    "type": "recipe",
    "result": "jar_soup_veggy",
    "obsolete": true
  },
  {
    "type": "recipe",
    "result": "jar_soup_woods",
    "obsolete": true
  },
  {
    "type": "recipe",
    "result": "jar_tomato_canned",
    "obsolete": true
  },
  {
    "type": "recipe",
    "result": "jar_veggy_canned",
    "obsolete": true
  },
  {
    "type": "recipe",
    "result": "jar_veggy_pickled",
    "obsolete": true
  },
  {
    "type": "recipe",
    "result": "jug_plasticplastic-mod",
    "obsolete": true
  },
  {
    "type": "recipe",
    "result": "jumpsuit_xlfrom_jumpsuit",
    "obsolete": true
  },
  {
    "type": "recipe",
    "result": "kiln_done",
    "obsolete": true
  },
  {
    "type": "recipe",
    "result": "knife_steakuncraft",
    "obsolete": true
  },
  {
    "type": "recipe",
    "result": "l_HFPackuncraft",
    "obsolete": true
  },
  {
    "type": "recipe",
    "result": "laptop",
    "obsolete": true
  },
  {
    "type": "recipe",
    "result": "lawnmoweruncraft",
    "obsolete": true
  },
  {
    "type": "recipe",
    "result": "lead",
    "obsolete": true
  },
  {
    "type": "recipe",
    "result": "lead_plate",
    "obsolete": true
  },
  {
    "type": "recipe",
    "result": "light_snare_kit",
    "obsolete": true
  },
  {
    "type": "recipe",
    "result": "lighteruncraft",
    "obsolete": true
  },
  {
    "type": "recipe",
    "result": "lightstrip_deaduncraft",
    "obsolete": true
  },
  {
    "type": "recipe",
    "result": "locketuncraft",
    "obsolete": true
  },
  {
    "type": "recipe",
    "result": "makeshift_crowbaruncraft",
    "obsolete": true
  },
  {
    "type": "recipe",
    "result": "makeshift_slinguncraft",
    "obsolete": true
  },
  {
    "type": "recipe",
    "result": "many_years_old_newspaperuncraft",
    "obsolete": true
  },
  {
    "type": "recipe",
    "result": "mask_gas_xlexpand-existing",
    "obsolete": true
  },
  {
    "type": "recipe",
    "result": "mask_skiknitting",
    "obsolete": true
  },
  {
    "type": "recipe",
    "result": "material_shrd_limestoneuncraft",
    "obsolete": true
  },
  {
    "type": "recipe",
    "result": "mess_kituncraft",
    "obsolete": true
  },
  {
    "type": "recipe",
    "result": "metal_tank_small",
    "obsolete": true
  },
  {
    "type": "recipe",
    "result": "microwave",
    "obsolete": true
  },
  {
    "type": "recipe",
    "result": "mil_mess_kituncraft",
    "obsolete": true
  },
  {
    "type": "recipe",
    "result": "militarymapuncraft",
    "obsolete": true
  },
  {
    "type": "recipe",
    "result": "milkfrom powder",
    "obsolete": true
  },
  {
    "type": "recipe",
    "result": "mininuke",
    "obsolete": true
  },
  {
    "type": "recipe",
    "result": "mirrorfrom_steel",
    "obsolete": true
  },
  {
    "type": "recipe",
    "result": "mittensknitting",
    "obsolete": true
  },
  {
    "type": "recipe",
    "result": "months_old_newspaperuncraft",
    "obsolete": true
  },
  {
    "type": "recipe",
    "result": "mre_beef_boxuncraft",
    "obsolete": true
  },
  {
    "type": "recipe",
    "result": "mre_chicken_boxuncraft",
    "obsolete": true
  },
  {
    "type": "recipe",
    "result": "mre_hotdog_boxuncraft",
    "obsolete": true
  },
  {
    "type": "recipe",
    "result": "mre_ravioli_boxuncraft",
    "obsolete": true
  },
  {
    "type": "recipe",
    "result": "mre_veggy_boxuncraft",
    "obsolete": true
  },
  {
    "type": "recipe",
    "result": "multi_cookeruncraft",
    "obsolete": true
  },
  {
    "type": "recipe",
    "result": "necklaceuncraft",
    "obsolete": true
  },
  {
    "type": "recipe",
    "result": "newest_newspaperuncraft",
    "obsolete": true
  },
  {
    "type": "recipe",
    "result": "noise_emitterfrom-scratch",
    "obsolete": true
  },
  {
    "type": "recipe",
    "result": "noise_emitterradio-mod",
    "obsolete": true
  },
  {
    "type": "recipe",
    "result": "nx17",
    "obsolete": true
  },
  {
    "type": "recipe",
    "result": "omnicamerafrom-eyebots",
    "obsolete": true
  },
  {
    "type": "recipe",
    "result": "omnicamerafrom-scratch",
    "obsolete": true
  },
  {
    "type": "recipe",
    "result": "one_year_old_newspaperuncraft",
    "obsolete": true
  },
  {
    "type": "recipe",
    "result": "pdauncraft",
    "obsolete": true
  },
  {
    "type": "recipe",
    "result": "peacoatknitting",
    "obsolete": true
  },
  {
    "type": "recipe",
    "result": "pillowuncraft",
    "obsolete": true
  },
  {
    "type": "recipe",
    "result": "pipe_shotgunsawn",
    "obsolete": true
  },
  {
    "type": "recipe",
    "result": "pipebomb_radio",
    "obsolete": true
  },
  {
    "type": "recipe",
    "result": "pipeuncraft",
    "obsolete": true
  },
  {
    "type": "recipe",
    "result": "plastic_chunkfrom_milk",
    "obsolete": true
  },
  {
    "type": "recipe",
    "result": "plastic_chunkfrom_plastic_bags",
    "obsolete": true
  },
  {
    "type": "recipe",
    "result": "pocketwatchuncraft",
    "obsolete": true
  },
  {
    "type": "recipe",
    "result": "ponchoknitting",
    "obsolete": true
  },
  {
    "type": "recipe",
    "result": "power_armor_basic",
    "obsolete": true
  },
  {
    "type": "recipe",
    "result": "power_armor_helmet_basic",
    "obsolete": true
  },
  {
    "type": "recipe",
    "result": "processoruncraft",
    "obsolete": true
  },
  {
    "type": "recipe",
    "result": "radio_car_boxuncraft",
    "obsolete": true
  },
  {
    "type": "recipe",
    "result": "ragknitting",
    "obsolete": true
  },
  {
    "type": "recipe",
    "result": "raguncraft",
    "obsolete": true
  },
  {
    "type": "recipe",
    "result": "rebreather_xlmod_existing",
    "obsolete": true
  },
  {
    "type": "recipe",
    "result": "rechargeable_battery",
    "obsolete": true
  },
  {
    "type": "recipe",
    "result": "ref_lighteruncraft",
    "obsolete": true
  },
  {
    "type": "recipe",
    "result": "reloaded_40mm_flechette",
    "obsolete": true
  },
  {
    "type": "recipe",
    "result": "reloaded_40mm_shot",
    "obsolete": true
  },
  {
    "type": "recipe",
    "result": "reloaded_shot_beanbag",
    "obsolete": true
  },
  {
    "type": "recipe",
    "result": "reloaded_shot_he",
    "obsolete": true
  },
  {
    "type": "recipe",
    "result": "reloaded_signal_flare",
    "obsolete": true
  },
  {
    "type": "recipe",
    "result": "restaurantmapuncraft",
    "obsolete": true
  },
  {
    "type": "recipe",
    "result": "ringuncraft",
    "obsolete": true
  },
  {
    "type": "recipe",
    "result": "roadmapuncraft",
    "obsolete": true
  },
  {
    "type": "recipe",
    "result": "robot_controls",
    "obsolete": true
  },
  {
    "type": "recipe",
    "result": "rope_6from_cloth",
    "obsolete": true
  },
  {
    "type": "recipe",
    "result": "rope_6from_string",
    "obsolete": true
  },
  {
    "type": "recipe",
    "result": "saiga_sawn",
    "obsolete": true
  },
  {
    "type": "recipe",
    "result": "saltfrom_salt_water",
    "obsolete": true
  },
  {
    "type": "recipe",
    "result": "scarf_fur_longmerge_scarves",
    "obsolete": true
  },
  {
    "type": "recipe",
    "result": "scarf_longknitting",
    "obsolete": true
  },
  {
    "type": "recipe",
    "result": "scarfknitting",
    "obsolete": true
  },
  {
    "type": "recipe",
    "result": "sf_watchuncraft",
    "obsolete": true
  },
  {
    "type": "recipe",
    "result": "shaft_metal",
    "obsolete": true
  },
  {
    "type": "recipe",
    "result": "shaft_plastic",
    "obsolete": true
  },
  {
    "type": "recipe",
    "result": "shaft_wood",
    "obsolete": true
  },
  {
    "type": "recipe",
    "result": "shaft_wood_heavy",
    "obsolete": true
  },
  {
    "type": "recipe",
    "result": "shelter_kitrepair",
    "obsolete": true
  },
  {
    "type": "recipe",
    "result": "shorts_denimfrom fabric",
    "obsolete": true
  },
  {
    "type": "recipe",
    "result": "shot_scrapbag",
    "obsolete": true
  },
  {
    "type": "recipe",
    "result": "shot_scrapslug",
    "obsolete": true
  },
  {
    "type": "recipe",
    "result": "shotgun_sawn",
    "obsolete": true
  },
  {
    "type": "recipe",
    "result": "silver_braceletuncraft",
    "obsolete": true
  },
  {
    "type": "recipe",
    "result": "silver_earuncraft",
    "obsolete": true
  },
  {
    "type": "recipe",
    "result": "silveruncraft",
    "obsolete": true
  },
  {
    "type": "recipe",
    "result": "sleeping_bag",
    "obsolete": true
  },
  {
    "type": "recipe",
    "result": "sleeping_bag_fur",
    "obsolete": true
  },
  {
    "type": "recipe",
    "result": "sleeveless_duster_furfrom_duster_fur",
    "obsolete": true
  },
  {
    "type": "recipe",
    "result": "sleeveless_duster_furfrom_fur",
    "obsolete": true
  },
  {
    "type": "recipe",
    "result": "sleeveless_duster_leatherfrom_duster_leather",
    "obsolete": true
  },
  {
    "type": "recipe",
    "result": "sleeveless_duster_leatherfrom_leather",
    "obsolete": true
  },
  {
    "type": "recipe",
    "result": "sleeveless_duster_survivorfrom_duster_survivor",
    "obsolete": true
  },
  {
    "type": "recipe",
    "result": "sleeveless_duster_survivorfrom_stuff",
    "obsolete": true
  },
  {
    "type": "recipe",
    "result": "sleeveless_dusterfrom_duster",
    "obsolete": true
  },
  {
    "type": "recipe",
    "result": "sleeveless_dusterfrom_rags",
    "obsolete": true
  },
  {
    "type": "recipe",
    "result": "sleeveless_trenchcoat_furfrom_fur",
    "obsolete": true
  },
  {
    "type": "recipe",
    "result": "sleeveless_trenchcoat_furfrom_trenchcoat_fur",
    "obsolete": true
  },
  {
    "type": "recipe",
    "result": "sleeveless_trenchcoat_leatherfrom_leather",
    "obsolete": true
  },
  {
    "type": "recipe",
    "result": "sleeveless_trenchcoat_leatherfrom_trenchcoat_leather",
    "obsolete": true
  },
  {
    "type": "recipe",
    "result": "sleeveless_trenchcoat_survivorfrom_stuff",
    "obsolete": true
  },
  {
    "type": "recipe",
    "result": "sleeveless_trenchcoat_survivorfrom_trenchcoat_survivor",
    "obsolete": true
  },
  {
    "type": "recipe",
    "result": "sleeveless_trenchcoatfrom_rags",
    "obsolete": true
  },
  {
    "type": "recipe",
    "result": "sleeveless_trenchcoatfrom_trenchcoat",
    "obsolete": true
  },
  {
    "type": "recipe",
    "result": "small_relicuncraft",
    "obsolete": true
  },
  {
    "type": "recipe",
    "result": "rock_pot",
    "obsolete": true
  },
  {
    "type": "recipe",
    "result": "small_storage_battery",
    "obsolete": true
  },
  {
    "type": "recipe",
    "result": "snare_trigger",
    "obsolete": true
  },
  {
    "type": "recipe",
    "result": "socks_woolknitting",
    "obsolete": true
  },
  {
    "type": "recipe",
    "result": "spoonuncraft",
    "obsolete": true
  },
  {
    "type": "recipe",
    "result": "sporkuncraft",
    "obsolete": true
  },
  {
    "type": "recipe",
    "result": "stockings_tent_armsfrom_rags",
    "obsolete": true
  },
  {
    "type": "recipe",
    "result": "stockings_tent_armsfrom_stockings",
    "obsolete": true
  },
  {
    "type": "recipe",
    "result": "stockings_tent_legsfrom_rags",
    "obsolete": true
  },
  {
    "type": "recipe",
    "result": "stockings_tent_legsfrom_stockings",
    "obsolete": true
  },
  {
    "type": "recipe",
    "result": "straw_basketuncraft",
    "obsolete": true
  },
  {
    "type": "recipe",
    "result": "straw_dolluncraft",
    "obsolete": true
  },
  {
    "type": "recipe",
    "result": "straw_fedorauncraft",
    "obsolete": true
  },
  {
    "type": "recipe",
    "result": "straw_hatuncraft",
    "obsolete": true
  },
  {
    "type": "recipe",
    "result": "straw_sandalsuncraft",
    "obsolete": true
  },
  {
    "type": "recipe",
    "result": "strawberries_cooked",
    "obsolete": true
  },
  {
    "type": "recipe",
    "result": "sugarfrom_beets",
    "obsolete": true
  },
  {
    "type": "recipe",
    "result": "sugarfrom_sweet_water",
    "obsolete": true
  },
  {
    "type": "recipe",
    "result": "sugarfrom_sweets",
    "obsolete": true
  },
  {
    "type": "recipe",
    "result": "sugarfrom_wood",
    "obsolete": true
  },
  {
    "type": "recipe",
    "result": "survivormapuncraft",
    "obsolete": true
  },
  {
    "type": "recipe",
    "result": "survnoteuncraft",
    "obsolete": true
  },
  {
    "type": "recipe",
    "result": "sweaterknitting",
    "obsolete": true
  },
  {
    "type": "recipe",
    "result": "sword_forged",
    "obsolete": true
  },
  {
    "type": "recipe",
    "result": "talking_dolluncraft",
    "obsolete": true
  },
  {
    "type": "recipe",
    "result": "tank_topuncraft",
    "obsolete": true
  },
  {
    "type": "recipe",
    "result": "tanning_hidemodern",
    "obsolete": true
  },
  {
    "type": "recipe",
    "result": "tanning_peltmodern",
    "obsolete": true
  },
  {
    "type": "recipe",
    "result": "television",
    "obsolete": true
  },
  {
    "type": "recipe",
    "result": "thermal_outfitthermal_outfit_from_bits",
    "obsolete": true
  },
  {
    "type": "recipe",
    "result": "thermal_outfitthermal_outfit_from_scratch",
    "obsolete": true
  },
  {
    "type": "recipe",
    "result": "tieclipuncraft",
    "obsolete": true
  },
  {
    "type": "recipe",
    "result": "tin_plateuncraft",
    "obsolete": true
  },
  {
    "type": "recipe",
    "result": "toaster",
    "obsolete": true
  },
  {
    "type": "recipe",
    "result": "toolboxuncraft",
    "obsolete": true
  },
  {
    "type": "recipe",
    "result": "touristmapuncraft",
    "obsolete": true
  },
  {
    "type": "recipe",
    "result": "tshirtuncraft",
    "obsolete": true
  },
  {
    "type": "recipe",
    "result": "usb_driveuncraft",
    "obsolete": true
  },
  {
    "type": "recipe",
    "result": "v_table",
    "obsolete": true
  },
  {
    "type": "recipe",
    "result": "vac_sealeruncraft",
    "obsolete": true
  },
  {
    "type": "recipe",
    "result": "veh_tracker",
    "obsolete": true
  },
  {
    "type": "recipe",
    "result": "vest_leatherfrom_patches",
    "obsolete": true
  },
  {
    "type": "recipe",
    "result": "water_acidfrom electrolysis",
    "obsolete": true
  },
  {
    "type": "recipe",
    "result": "weeks_old_newspaperuncraft",
    "obsolete": true
  },
  {
    "type": "recipe",
    "result": "wool_hoodieknitting",
    "obsolete": true
  },
  {
    "type": "recipe",
    "result": "wool_suitknitting",
    "obsolete": true
  },
  {
    "type": "recipe",
    "result": "wristwatchuncraft",
    "obsolete": true
  },
  {
    "type": "recipe",
    "result": "bio_armor_head",
    "obsolete": true
  },
  {
    "type": "recipe",
    "result": "bio_armor_arms",
    "obsolete": true
  },
  {
    "type": "recipe",
    "result": "bio_armor_torso",
    "obsolete": true
  },
  {
    "type": "recipe",
    "result": "bio_armor_legs",
    "obsolete": true
  },
  {
    "type": "recipe",
    "result": "years_old_newspaperuncraft",
    "obsolete": true
  },
  {
    "type": "recipe",
    "result": "bio_reactoruncraft",
    "obsolete": true
  },
  {
    "type": "recipe",
    "result": "bio_plut_filteruncraft",
    "obsolete": true
  },
  {
    "type": "recipe",
    "result": "bio_reactor_upgradeuncraft",
    "obsolete": true
  },
  {
    "type": "recipe",
    "result": "bio_advreactoruncraft",
    "obsolete": true
  },
  {
    "type": "recipe",
    "result": "plut_slurry_dense",
    "obsolete": true
  },
  {
    "type": "recipe",
    "result": "plut_slurry",
    "obsolete": true
  },
  {
    "type": "recipe",
    "result": "smg_22",
    "obsolete": true
  },
  {
    "type": "recipe",
    "result": "smg_38",
    "obsolete": true
  },
  {
    "type": "recipe",
    "result": "smg_22_mag",
    "obsolete": true
  },
  {
    "type": "recipe",
    "result": "smg_38_mag",
    "obsolete": true
  },
  {
    "type": "recipe",
    "result": "magbandolier",
    "obsolete": true
  },
  {
    "type": "recipe",
    "result": "washcloth",
    "obsolete": true
  },
  {
    "type": "recipe",
    "result": "afs_rolling_pin",
    "obsolete": true
  },
  {
    "type": "recipe",
    "result": "afs_fried_donut_holes",
    "obsolete": true
  },
  {
    "type": "recipe",
    "result": "afs_cake",
    "obsolete": true
  },
  {
    "type": "recipe",
    "result": "makeshift_shovel",
    "obsolete": true
  },
  {
    "type": "recipe",
    "result": "leather_scraped",
    "obsolete": true
  },
  {
    "type": "recipe",
    "result": "tanned_hide_scraped",
    "obsolete": true
  },
  {
    "type": "recipe",
    "result": "matchbomb",
    "obsolete": true
  },
  {
    "type": "recipe",
    "result": "tool_black_powder_bomb",
    "obsolete": true
  },
  {
    "type": "recipe",
    "result": "tool_rdx_sand_bomb",
    "obsolete": true
  },
  {
    "type": "recipe",
    "result": "pressure_cooker",
    "obsolete": true
  },
  {
    "type": "recipe",
    "result": "xacto",
    "obsolete": true
  },
  {
    "type": "recipe",
    "result": "abzats",
    "obsolete": true
  },
  {
    "type": "recipe",
    "result": "40mm_flechette",
    "obsolete": true
  },
  {
    "type": "recipe",
    "result": "40mm_shot",
    "obsolete": true
  },
  {
    "type": "recipe",
    "result": "40mm_slug",
    "obsolete": true
  },
  {
    "type": "recipe",
    "result": "scrambler",
    "obsolete": true
  },
  {
    "type": "recipe",
    "result": "broken_chickenbot",
    "obsolete": true
  },
  {
    "type": "recipe",
    "result": "bot_chickenbot",
    "obsolete": true
  },
  {
    "type": "recipe",
    "result": "broken_tripod",
    "obsolete": true
  },
  {
    "type": "recipe",
    "result": "bot_tripod",
    "obsolete": true
  },
  {
    "type": "recipe",
    "result": "broken_tankbot",
    "obsolete": true
  },
  {
    "type": "recipe",
    "result": "bot_tankbot",
    "obsolete": true
  },
  {
    "type": "recipe",
<<<<<<< HEAD
    "result": "soap_flakes",
    "id_suffix": "fast_cut",
=======
    "result": "hand_vice",
    "obsolete": true
  },
  {
    "type": "recipe",
    "result": "crucible",
>>>>>>> 90bd7932
    "obsolete": true
  }
]<|MERGE_RESOLUTION|>--- conflicted
+++ resolved
@@ -2240,17 +2240,18 @@
   },
   {
     "type": "recipe",
-<<<<<<< HEAD
     "result": "soap_flakes",
     "id_suffix": "fast_cut",
-=======
+    "obsolete": true
+  },
+  {
+    "type": "recipe",
     "result": "hand_vice",
     "obsolete": true
   },
   {
     "type": "recipe",
     "result": "crucible",
->>>>>>> 90bd7932
     "obsolete": true
   }
 ]