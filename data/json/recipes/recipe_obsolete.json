--- conflicted
+++ resolved
@@ -2240,11 +2240,12 @@
   },
   {
     "type": "recipe",
-<<<<<<< HEAD
+    "result": "hand_vice",
+    "obsolete": true
+  },
+  {
+    "type": "recipe",
     "result": "crucible",
-=======
-    "result": "hand_vice",
->>>>>>> 7cdc2ef8
     "obsolete": true
   }
 ]