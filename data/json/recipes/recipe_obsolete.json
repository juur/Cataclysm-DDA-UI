[
  {
    "type": "recipe",
    "result": "mre_accessory",
    "obsolete": true
  },
  {
    "type": "recipe",
    "result": "mre_dessert",
    "obsolete": true
  },
  {
    "type": "recipe",
    "result": "mre_chilibeans_box",
    "obsolete": true
  },
  {
    "type": "recipe",
    "result": "mre_bbqbeef_box",
    "obsolete": true
  },
  {
    "type": "recipe",
    "result": "mre_chickennoodle_box",
    "obsolete": true
  },
  {
    "type": "recipe",
    "result": "mre_spaghetti_box",
    "obsolete": true
  },
  {
    "type": "recipe",
    "result": "mre_chicken_box",
    "obsolete": true
  },
  {
    "type": "recipe",
    "result": "mre_beeftaco_box",
    "obsolete": true
  },
  {
    "type": "recipe",
    "result": "mre_beef_box",
    "obsolete": true
  },
  {
    "type": "recipe",
    "result": "mre_meatball_box",
    "obsolete": true
  },
  {
    "type": "recipe",
    "result": "mre_beefstew_box",
    "obsolete": true
  },
  {
    "type": "recipe",
    "result": "mre_chilimac_box",
    "obsolete": true
  },
  {
    "type": "recipe",
    "result": "mre_veggy_box",
    "obsolete": true
  },
  {
    "type": "recipe",
    "result": "mre_macaronimarinara_box",
    "obsolete": true
  },
  {
    "type": "recipe",
    "result": "mre_sfettuccine_box",
    "obsolete": true
  },
  {
    "type": "recipe",
    "result": "mre_ratatouille_box",
    "obsolete": true
  },
  {
    "type": "recipe",
    "result": "mre_cheesetort_box",
    "obsolete": true
  },
  {
    "type": "recipe",
    "result": "mre_mushroomfettuccine_box",
    "obsolete": true
  },
  {
    "type": "recipe",
    "result": "mre_mexicanchickenstew_box",
    "obsolete": true
  },
  {
    "type": "recipe",
    "result": "mre_chickenburritobowl_box",
    "obsolete": true
  },
  {
    "type": "recipe",
    "result": "mre_maplesausage_box",
    "obsolete": true
  },
  {
    "type": "recipe",
    "result": "mre_ravioli_box",
    "obsolete": true
  },
  {
    "type": "recipe",
    "result": "mre_pepperjackbeef_box",
    "obsolete": true
  },
  {
    "type": "recipe",
    "result": "mre_hashbrownbacon_box",
    "obsolete": true
  },
  {
    "type": "recipe",
    "result": "mre_lemontuna_box",
    "obsolete": true
  },
  {
    "type": "recipe",
    "result": "mre_asianbeef_box",
    "obsolete": true
  },
  {
    "type": "recipe",
    "result": "mre_chickenpesto_box",
    "obsolete": true
  },
  {
    "type": "recipe",
    "result": "mre_southwestbeef_box",
    "obsolete": true
  },
  {
    "type": "recipe",
    "result": "mre_hotdog_box",
    "obsolete": true
  },
  {
    "result": "aep_suit",
    "type": "recipe",
    "obsolete": true
  },
  {
    "result": "anbc_suit",
    "type": "recipe",
    "obsolete": true
  },
  {
    "type": "recipe",
    "result": "blindfold",
    "id_suffix": "from_tape",
    "obsolete": true
  },
  {
    "type": "recipe",
    "result": "bodypillow",
    "obsolete": true
  },
  {
    "type": "recipe",
    "result": "gloves_xlsurvivor",
    "obsolete": true
  },
  {
    "type": "recipe",
    "result": "rope_makeshift_30",
    "obsolete": true
  },
  {
    "type": "recipe",
    "result": "blun_slug",
    "obsolete": true
  },
  {
    "type": "recipe",
    "result": "can_bomb",
    "obsolete": true
  },
  {
    "type": "recipe",
    "result": "tool_improvised_barrel_bomb",
    "obsolete": true
  },
  {
    "type": "recipe",
    "result": "improvised_demolition_charge",
    "obsolete": true
  },
  {
    "type": "recipe",
    "result": "tool_small_improvised_fragmentation_device",
    "obsolete": true
  },
  {
    "type": "recipe",
    "result": "improvised_pipebomb",
    "obsolete": true
  },
  {
    "type": "recipe",
    "result": "improvised_grenade",
    "obsolete": true
  },
  {
    "type": "recipe",
    "result": "primitive_demolition_charge",
    "obsolete": true
  },
  {
    "type": "recipe",
    "result": "tool_small_primitive_fragmentation_device",
    "obsolete": true
  },
  {
    "type": "recipe",
    "result": "primitive_pipebomb",
    "obsolete": true
  },
  {
    "type": "recipe",
    "result": "primitive_grenade",
    "obsolete": true
  },
  {
    "type": "recipe",
    "result": "tool_bootleg_barrel_bomb",
    "obsolete": true
  },
  {
    "type": "recipe",
    "result": "tool_small_bootleg_fragmentation_device",
    "obsolete": true
  },
  {
    "type": "recipe",
    "result": "bootleg_pipebomb_stable",
    "obsolete": true
  },
  {
    "type": "recipe",
    "result": "bootleg_grenade",
    "obsolete": true
  },
  {
    "type": "recipe",
    "result": "folding_bicycle",
    "obsolete": true
  },
  {
    "type": "recipe",
    "result": "ballistic_vest_esapi",
    "obsolete": true
  },
  {
    "type": "recipe",
    "result": "lsurvivor_suit",
    "obsolete": true
  },
  {
    "type": "recipe",
    "result": "xl_lsurvivor_suit",
    "obsolete": true
  },
  {
    "type": "recipe",
    "result": "wsurvivor_suit",
    "obsolete": true
  },
  {
    "type": "recipe",
    "result": "xl_wsurvivor_suit",
    "obsolete": true
  },
  {
    "type": "recipe",
    "result": "wsurvivor_suit_nofur",
    "obsolete": true
  },
  {
    "type": "recipe",
    "result": "xl_wsurvivor_suit_nofur",
    "obsolete": true
  },
  {
    "type": "recipe",
    "result": "h20survivor_suit",
    "obsolete": true
  },
  {
    "type": "recipe",
    "result": "survivor_suit",
    "obsolete": true
  },
  {
    "type": "recipe",
    "result": "xlsurvivor_suit",
    "obsolete": true
  },
  {
    "type": "recipe",
    "result": "kevlar_chainmail_hauberk",
    "obsolete": true
  },
  {
    "type": "recipe",
    "result": "kevlar_chainmail_hauberk_xs",
    "obsolete": true
  },
  {
    "type": "recipe",
    "result": "xl_kevlar_chainmail_hauberk",
    "obsolete": true
  },
  {
    "type": "recipe",
    "result": "kevlar_chainmail_suit",
    "obsolete": true
  },
  {
    "type": "recipe",
    "result": "kevlar_chainmail_suit_xs",
    "obsolete": true
  },
  {
    "type": "recipe",
    "result": "xl_kevlar_chainmail_suit",
    "obsolete": true
  },
  {
    "type": "recipe",
    "result": "chainmail_vest",
    "obsolete": true
  },
  {
    "type": "recipe",
    "result": "xs_chainmail_vest",
    "obsolete": true
  },
  {
    "type": "recipe",
    "result": "xl_chainmail_vest",
    "obsolete": true
  },
  {
    "type": "recipe",
    "result": "chainmail_hauberk",
    "obsolete": true
  },
  {
    "type": "recipe",
    "result": "chainmail_hauberk_xs",
    "obsolete": true
  },
  {
    "type": "recipe",
    "result": "xl_chainmail_hauberk",
    "obsolete": true
  },
  {
    "type": "recipe",
    "result": "chainmail_suit",
    "obsolete": true
  },
  {
    "type": "recipe",
    "result": "chainmail_suit_xs",
    "obsolete": true
  },
  {
    "type": "recipe",
    "result": "xl_chainmail_suit",
    "obsolete": true
  },
  {
    "type": "recipe",
    "result": "chainmail_legs",
    "obsolete": true
  },
  {
    "type": "recipe",
    "result": "xs_chainmail_legs",
    "obsolete": true
  },
  {
    "type": "recipe",
    "result": "xl_chainmail_legs",
    "obsolete": true
  },
  {
    "type": "recipe",
    "result": "chainmail_hood",
    "obsolete": true
  },
  {
    "type": "recipe",
    "result": "xs_chainmail_hood",
    "obsolete": true
  },
  {
    "type": "recipe",
    "result": "xl_chainmail_hood",
    "obsolete": true
  },
  {
    "type": "recipe",
    "result": "chainmail_hands",
    "obsolete": true
  },
  {
    "type": "recipe",
    "result": "xs_chainmail_hands",
    "obsolete": true
  },
  {
    "type": "recipe",
    "result": "xl_chainmail_hands",
    "obsolete": true
  },
  {
    "type": "recipe",
    "result": "chainmail_feet",
    "obsolete": true
  },
  {
    "type": "recipe",
    "result": "xs_chainmail_feet",
    "obsolete": true
  },
  {
    "type": "recipe",
    "result": "xl_chainmail_feet",
    "obsolete": true
  },
  {
    "type": "recipe",
    "result": "chainmail_arms",
    "obsolete": true
  },
  {
    "type": "recipe",
    "result": "xs_chainmail_arms",
    "obsolete": true
  },
  {
    "type": "recipe",
    "result": "xl_chainmail_arms",
    "obsolete": true
  },
  {
    "type": "recipe",
    "result": "hsurvivor_suit",
    "obsolete": true
  },
  {
    "type": "recipe",
    "result": "xshsurvivor_suit",
    "obsolete": true
  },
  {
    "type": "recipe",
    "result": "xlhsurvivor_suit",
    "obsolete": true
  },
  {
    "type": "recipe",
    "result": "fsurvivor_suit",
    "obsolete": true
  },
  {
    "type": "recipe",
    "result": "xs_fsurvivor_suit",
    "obsolete": true
  },
  {
    "type": "recipe",
    "result": "xl_fsurvivor_suit",
    "obsolete": true
  },
  {
    "type": "recipe",
    "result": "chainmail_vest",
    "obsolete": true
  },
  {
    "type": "recipe",
    "result": "xs_chainmail_vest",
    "obsolete": true
  },
  {
    "type": "recipe",
    "result": "xl_chainmail_vest",
    "obsolete": true
  },
  {
    "type": "recipe",
    "result": "chainmail_arms",
    "obsolete": true
  },
  {
    "type": "recipe",
    "result": "xs_chainmail_arms",
    "obsolete": true
  },
  {
    "type": "recipe",
    "result": "xl_chainmail_arms",
    "obsolete": true
  },
  {
    "type": "recipe",
    "result": "chainmail_feet",
    "obsolete": true
  },
  {
    "type": "recipe",
    "result": "xs_chainmail_feet",
    "obsolete": true
  },
  {
    "type": "recipe",
    "result": "xl_chainmail_feet",
    "obsolete": true
  },
  {
    "type": "recipe",
    "result": "chainmail_hands",
    "obsolete": true
  },
  {
    "type": "recipe",
    "result": "xs_chainmail_hands",
    "obsolete": true
  },
  {
    "type": "recipe",
    "result": "xl_chainmail_hands",
    "obsolete": true
  },
  {
    "type": "recipe",
    "result": "chainmail_hood",
    "obsolete": true
  },
  {
    "type": "recipe",
    "result": "xs_chainmail_hood",
    "obsolete": true
  },
  {
    "type": "recipe",
    "result": "xl_chainmail_hood",
    "obsolete": true
  },
  {
    "type": "recipe",
    "result": "chainmail_legs",
    "obsolete": true
  },
  {
    "type": "recipe",
    "result": "xs_chainmail_legs",
    "obsolete": true
  },
  {
    "type": "recipe",
    "result": "xl_chainmail_legs",
    "obsolete": true
  },
  {
    "type": "recipe",
    "result": "chainmail_hauberk",
    "obsolete": true
  },
  {
    "type": "recipe",
    "result": "chainmail_hauberk_xs",
    "obsolete": true
  },
  {
    "type": "recipe",
    "result": "xl_chainmail_hauberk",
    "obsolete": true
  },
  {
    "type": "recipe",
    "result": "chainmail_suit",
    "obsolete": true
  },
  {
    "type": "recipe",
    "result": "chainmail_suit_xs",
    "obsolete": true
  },
  {
    "type": "recipe",
    "result": "xl_chainmail_suit",
    "obsolete": true
  },
  {
    "type": "recipe",
    "result": "armor_scavenger",
    "obsolete": true
  },
  {
    "type": "recipe",
    "result": "rifle_case_xs_soft_leather",
    "obsolete": true
  },
  {
    "type": "recipe",
    "result": "vac_oven_small_full",
    "obsolete": true
  },
  {
    "type": "recipe",
    "result": "hi_q_crude_oil",
    "obsolete": true
  },
  {
    "type": "recipe",
    "result": "hi_q_crude_oil",
    "id_suffix": "using_pipe",
    "obsolete": true
  },
  {
    "type": "recipe",
    "result": "lo_q_crude_oil",
    "obsolete": true
  },
  {
    "type": "recipe",
    "result": "lo_q_crude_oil_ethanol",
    "obsolete": true
  },
  {
    "type": "recipe",
    "result": "lo_q_crude_oil_ethanol",
    "id_suffix": "using_oil_extractor_crude",
    "obsolete": true
  },
  {
    "type": "recipe",
    "result": "hi_q_crude_oil_ethanol",
    "obsolete": true
  },
  {
    "type": "recipe",
    "result": "lo_q_crude_oil_ethanol_filtered",
    "obsolete": true
  },
  {
    "type": "recipe",
    "result": "hi_q_crude_oil_ethanol_filtered",
    "obsolete": true
  },
  {
    "type": "recipe",
    "result": "lo_q_crude_oil_filtered",
    "obsolete": true
  },
  {
    "type": "recipe",
    "result": "hi_q_crude_oil_filtered",
    "obsolete": true
  },
  {
    "type": "recipe",
    "result": "hi_q_distillate_heads",
    "obsolete": true
  },
  {
    "type": "recipe",
    "result": "hi_q_distillate_heads",
    "id_suffix": "using lo_q_crude",
    "obsolete": true
  },
  {
    "type": "recipe",
    "result": "hi_q_distillate_heads",
    "id_suffix": "using_tails",
    "obsolete": true
  },
  {
    "type": "recipe",
    "result": "dab_pen",
    "obsolete": true
  },
  {
    "type": "recipe",
    "result": "hi_q_distillate_cart",
    "obsolete": true
  },
  {
    "type": "recipe",
    "result": "thread_spinwheel_string",
    "obsolete": true
  },
  {
    "type": "recipe",
    "result": "cordage_6_spinwheel_string",
    "obsolete": true
  },
  {
    "type": "recipe",
    "result": "cordage_36_spinwheel_string",
    "obsolete": true
  },
  {
    "type": "recipe",
    "result": "rope_makeshift_6_spinwheel_dissasemble",
    "obsolete": true
  },
  {
    "type": "recipe",
    "result": "string_6_spinwheel_string",
    "obsolete": true
  },
  {
    "type": "recipe",
    "result": "string_36_spinwheel_dissasemble",
    "obsolete": true
  },
  {
    "type": "recipe",
    "result": "rope_6_spinwheel_dissasemble",
    "obsolete": true
  },
  {
    "type": "recipe",
    "result": "dragonskin",
    "obsolete": true
  },
  {
    "type": "recipe",
    "result": "sourdough_young",
    "obsolete": true
  },
  {
    "type": "recipe",
    "result": "sourdough_split",
    "obsolete": true
  },
  {
    "type": "recipe",
    "result": "thorazine",
    "obsolete": true
  },
  {
    "type": "recipe",
    "result": "antiparasitic",
    "obsolete": true
  },
  {
    "type": "recipe",
    "result": "bfipowder",
    "obsolete": true
  },
  {
    "type": "recipe",
    "result": "disinfectant",
    "obsolete": true
  },
  {
    "type": "recipe",
    "result": "rag",
    "obsolete": true
  },
  {
    "type": "recipe",
    "result": "chem_black_powder",
    "id_suffix": "generic",
    "obsolete": true
  },
  {
    "type": "recipe",
    "result": "nomex",
    "id_suffix": "from_sheet",
    "obsolete": true
  },
  {
    "type": "recipe",
    "result": "neoprene",
    "id_suffix": "from_sheet",
    "obsolete": true
  },
  {
    "type": "recipe",
    "result": "neoprene",
    "obsolete": true
  },
  {
    "type": "recipe",
    "result": "filter_paper_qualitative",
    "obsolete": true
  },
  {
    "type": "recipe",
    "result": "filter_paper_quantitative",
    "obsolete": true
  },
  {
    "type": "recipe",
    "result": "sheet_metal_lit",
    "obsolete": true
  },
  {
    "type": "recipe",
<<<<<<< HEAD
    "result": "2x4_from wooden beams",
=======
    "result": "ammo_satchel_from leather",
>>>>>>> 16c6b008
    "obsolete": true
  },
  {
    "type": "recipe",
<<<<<<< HEAD
    "result": "2x4_with_power_saw",
=======
    "result": "chestpouch_from leather",
    "obsolete": true
  },
  {
    "type": "recipe",
    "result": "crude_picklock_from wire",
    "obsolete": true
  },
  {
    "type": "recipe",
    "result": "rag_from_sheet",
    "obsolete": true
  },
  {
    "type": "recipe",
    "result": "rag_knitting",
    "obsolete": true
  },
  {
    "type": "recipe",
    "result": "scrambled_eggs_from_powder",
    "obsolete": true
  },
  {
    "type": "recipe",
    "result": "deluxe_eggs_from_powder",
    "obsolete": true
  },
  {
    "type": "recipe",
    "result": "acorns_cooked_mortar",
    "obsolete": true
  },
  {
    "type": "recipe",
    "result": "jug_plastic_plastic-mod",
    "obsolete": true
  },
  {
    "type": "recipe",
    "result": "box_medium",
    "obsolete": true
  },
  {
    "type": "recipe",
    "result": "chem_match_head_powder",
    "obsolete": true
  },
  {
    "type": "recipe",
    "result": "chem_sulphuric_acid_from batteries",
    "obsolete": true
  },
  {
    "type": "recipe",
    "result": "chainmail_suit_hauberk",
    "obsolete": true
  },
  {
    "type": "recipe",
    "result": "xl_chainmail_suit_hauberk",
>>>>>>> 16c6b008
    "obsolete": true
  }
]<|MERGE_RESOLUTION|>--- conflicted
+++ resolved
@@ -812,82 +812,83 @@
     "result": "sheet_metal_lit",
     "obsolete": true
   },
-  {
-    "type": "recipe",
-<<<<<<< HEAD
+    "type": "recipe",
+    "result": "ammo_satchel_from leather",
+    "obsolete": true
+  },
+  {
+    "type": "recipe",
+    "result": "chestpouch_from leather",
+    "obsolete": true
+  },
+  {
+    "type": "recipe",
+    "result": "crude_picklock_from wire",
+    "obsolete": true
+  },
+  {
+    "type": "recipe",
+    "result": "rag_from_sheet",
+    "obsolete": true
+  },
+  {
+    "type": "recipe",
+    "result": "rag_knitting",
+    "obsolete": true
+  },
+  {
+    "type": "recipe",
+    "result": "scrambled_eggs_from_powder",
+    "obsolete": true
+  },
+  {
+    "type": "recipe",
+    "result": "deluxe_eggs_from_powder",
+    "obsolete": true
+  },
+  {
+    "type": "recipe",
+    "result": "acorns_cooked_mortar",
+    "obsolete": true
+  },
+  {
+    "type": "recipe",
+    "result": "jug_plastic_plastic-mod",
+    "obsolete": true
+  },
+  {
+    "type": "recipe",
+    "result": "box_medium",
+    "obsolete": true
+  },
+  {
+    "type": "recipe",
+    "result": "chem_match_head_powder",
+    "obsolete": true
+  },
+  {
+    "type": "recipe",
+    "result": "chem_sulphuric_acid_from batteries",
+    "obsolete": true
+  },
+  {
+    "type": "recipe",
+    "result": "chainmail_suit_hauberk",
+    "obsolete": true
+  },
+  {
+    "type": "recipe",
+    "result": "xl_chainmail_suit_hauberk",
+    "obsolete": true
+  },
+  {
+    "type": "recipe",
     "result": "2x4_from wooden beams",
-=======
-    "result": "ammo_satchel_from leather",
->>>>>>> 16c6b008
-    "obsolete": true
-  },
-  {
-    "type": "recipe",
-<<<<<<< HEAD
+    "obsolete": true
+  },
+  {
+    "type": "recipe",
     "result": "2x4_with_power_saw",
-=======
-    "result": "chestpouch_from leather",
-    "obsolete": true
-  },
-  {
-    "type": "recipe",
-    "result": "crude_picklock_from wire",
-    "obsolete": true
-  },
-  {
-    "type": "recipe",
-    "result": "rag_from_sheet",
-    "obsolete": true
-  },
-  {
-    "type": "recipe",
-    "result": "rag_knitting",
-    "obsolete": true
-  },
-  {
-    "type": "recipe",
-    "result": "scrambled_eggs_from_powder",
-    "obsolete": true
-  },
-  {
-    "type": "recipe",
-    "result": "deluxe_eggs_from_powder",
-    "obsolete": true
-  },
-  {
-    "type": "recipe",
-    "result": "acorns_cooked_mortar",
-    "obsolete": true
-  },
-  {
-    "type": "recipe",
-    "result": "jug_plastic_plastic-mod",
-    "obsolete": true
-  },
-  {
-    "type": "recipe",
-    "result": "box_medium",
-    "obsolete": true
-  },
-  {
-    "type": "recipe",
-    "result": "chem_match_head_powder",
-    "obsolete": true
-  },
-  {
-    "type": "recipe",
-    "result": "chem_sulphuric_acid_from batteries",
-    "obsolete": true
-  },
-  {
-    "type": "recipe",
-    "result": "chainmail_suit_hauberk",
-    "obsolete": true
-  },
-  {
-    "type": "recipe",
-    "result": "xl_chainmail_suit_hauberk",
->>>>>>> 16c6b008
     "obsolete": true
   }
 ]