[
  {
    "type": "recipe",
    "result": "mininuke_mod",
    "category": "CC_AMMO",
    "subcategory": "CSC_AMMO_OTHER",
    "skill_used": "fabrication",
    "skills_required": [ "electronics", 7 ],
    "difficulty": 8,
    "time": "95 m",
    "book_learn": [ [ "recipe_lab_elec", 7 ], [ "recipe_mininuke_launch", 5 ] ],
    "qualities": [ { "id": "SAW_M", "level": 1 }, { "id": "SCREW", "level": 1 }, { "id": "WRENCH", "level": 1 } ],
    "tools": [ [ [ "boltcutters", -1 ], [ "toolset", -1 ] ] ],
    "components": [
      [ [ "mininuke", 1 ] ],
      [ [ "cable", 2 ] ],
      [ [ "circuit", 1 ] ],
      [ [ "transponder", 1 ] ],
      [ [ "pipe", 8 ] ],
      [ [ "chem_rocket_fuel", 1750 ] ]
    ]
  },
  {
    "type": "recipe",
    "result": "plut_slurry_dense",
    "category": "CC_AMMO",
    "subcategory": "CSC_AMMO_OTHER",
    "skill_used": "fabrication",
    "skills_required": [ "electronics", 7 ],
    "difficulty": 8,
    "time": "95 m",
    "book_learn": [ [ "recipe_lab_elec", 10 ] ],
    "qualities": [ { "id": "SAW_M", "level": 1 }, { "id": "SCREW", "level": 1 }, { "id": "HAMMER", "level": 2 } ],
    "components": [ [ [ "plut_cell", 1 ] ], [ [ "water", 10 ], [ "water_clean", 10 ] ] ]
  },
  {
    "type": "recipe",
    "result": "plut_slurry",
    "category": "CC_AMMO",
    "subcategory": "CSC_AMMO_OTHER",
    "skill_used": "fabrication",
    "skills_required": [ "electronics", 7 ],
    "difficulty": 8,
    "time": "95 m",
    "book_learn": [ [ "recipe_lab_elec", 10 ] ],
    "qualities": [ { "id": "SAW_M", "level": 1 }, { "id": "SCREW", "level": 1 }, { "id": "HAMMER", "level": 2 } ],
    "components": [ [ [ "plut_slurry_dense", 5 ] ], [ [ "water", 5 ], [ "water_clean", 5 ] ] ]
  },
  {
    "type": "recipe",
    "result": "pebble",
    "category": "CC_AMMO",
    "subcategory": "CSC_AMMO_OTHER",
    "skill_used": "fabrication",
    "time": "1 m",
    "autolearn": true,
    "flags": [ "BLIND_EASY" ],
    "qualities": [ { "id": "HAMMER", "level": 1 } ],
    "components": [ [ [ "rock", 1 ], [ "sharp_rock", 1 ] ] ]
  },
  {
    "type": "recipe",
    "result": "pebble_clay",
    "category": "CC_AMMO",
    "subcategory": "CSC_AMMO_OTHER",
    "skill_used": "fabrication",
    "difficulty": 1,
    "time": "45 m",
    "autolearn": true,
    "tools": [ [ [ "brick_kiln", 10 ], [ "kiln", 10 ], [ "surface_heat", 10, "LIST" ] ] ],
    "components": [ [ [ "water", 1 ], [ "water_clean", 1 ] ], [ [ "clay_lump", 1 ] ] ]
  },
  {
    "type": "recipe",
    "result": "marble",
    "category": "CC_AMMO",
    "subcategory": "CSC_AMMO_OTHER",
    "skill_used": "fabrication",
    "difficulty": 6,
    "time": "60 m",
    "autolearn": true,
    "book_learn": [ [ "glassblowing_book", 5 ] ],
    "tools": [ [ [ "tongs", -1 ] ], [ [ "crucible", -1 ], [ "crucible_clay", -1 ] ], [ [ "forge", 25 ] ] ],
    "components": [ [ [ "glass_shard", 8 ] ] ]
  },
  {
    "type": "recipe",
    "result": "bearing",
    "category": "CC_AMMO",
    "subcategory": "CSC_AMMO_OTHER",
    "skill_used": "fabrication",
    "skills_required": [ "gun", 4 ],
    "difficulty": 2,
    "time": "45 m",
    "autolearn": true,
    "book_learn": [ [ "textbook_fabrication", 1 ] ],
    "tools": [ [ [ "press", -1 ] ], [ [ "crucible", -1 ], [ "crucible_clay", -1 ] ], [ [ "forge", 100 ], [ "oxy_torch", 20 ] ] ],
    "components": [
      [
        [ "lead", 50 ],
        [ "gold_small", 50 ],
        [ "silver_small", 50 ],
        [ "platinum_small", 50 ],
        [ "tin", 50 ],
        [ "bismuth", 50 ],
        [ "solder_wire", 50 ]
      ]
    ]
  },
  {
    "type": "recipe",
    "result": "arrow_small_game_fletched",
    "category": "CC_AMMO",
    "subcategory": "CSC_AMMO_ARROWS",
    "skill_used": "fabrication",
    "skills_required": [ "survival", 1 ],
    "difficulty": 3,
    "time": "15 m",
    "autolearn": true,
    "book_learn": [ [ "recipe_arrows", 1 ], [ "pocket_survival", 1 ], [ "book_archery", 2 ] ],
    "qualities": [ { "id": "CUT", "level": 1 } ],
    "components": [
      [ [ "adhesive", 1, "LIST" ], [ "filament", 20, "LIST" ] ],
      [ [ "stick", 1 ], [ "broom", 1 ], [ "2x4", 1 ], [ "bee_sting", 1 ] ],
      [ [ "fletching", 1, "LIST" ] ]
    ]
  },
  {
    "type": "recipe",
    "result": "arrow_fire_hardened_fletched",
    "category": "CC_AMMO",
    "subcategory": "CSC_AMMO_ARROWS",
    "skill_used": "fabrication",
    "skills_required": [ "survival", 2 ],
    "difficulty": 1,
    "time": "15 m",
    "autolearn": true,
    "book_learn": [ [ "recipe_arrows", 1 ], [ "book_archery", 1 ] ],
    "qualities": [ { "id": "CUT", "level": 1 } ],
    "components": [ [ [ "stick", 1 ], [ "broom", 1 ], [ "2x4", 1 ], [ "bee_sting", 1 ] ] ]
  },
  {
    "type": "recipe",
    "result": "arrow_wood",
    "category": "CC_AMMO",
    "subcategory": "CSC_AMMO_ARROWS",
    "skill_used": "fabrication",
    "skills_required": [ [ "archery", 4 ], [ "survival", 1 ] ],
    "using": [ [ "forging_standard", 1 ] ],
    "difficulty": 5,
    "time": "30 m",
    "autolearn": true,
    "book_learn": [ [ "recipe_arrows", 3 ] ],
    "qualities": [ { "id": "HAMMER", "level": 2 }, { "id": "CUT", "level": 1 }, { "id": "ANVIL", "level": 3 } ],
    "tools": [ [ [ "tongs", -1 ] ] ],
    "components": [
      [ [ "adhesive", 1, "LIST" ], [ "filament", 20, "LIST" ] ],
      [ [ "steel_tiny", 1, "LIST" ] ],
      [ [ "stick", 1 ], [ "broom", 1 ], [ "2x4", 1 ], [ "bee_sting", 1 ] ],
      [ [ "fletching", 1, "LIST" ] ]
    ]
  },
  {
    "type": "recipe",
    "result": "arrow_field_point_fletched",
    "category": "CC_AMMO",
    "subcategory": "CSC_AMMO_ARROWS",
    "skill_used": "fabrication",
    "skills_required": [ [ "archery", 4 ], [ "survival", 1 ] ],
    "using": [ [ "forging_standard", 1 ] ],
    "difficulty": 5,
    "time": "30 m",
    "autolearn": true,
    "book_learn": [ [ "recipe_arrows", 3 ] ],
    "qualities": [ { "id": "HAMMER", "level": 2 }, { "id": "CUT", "level": 1 }, { "id": "ANVIL", "level": 3 } ],
    "tools": [ [ [ "tongs", -1 ] ] ],
    "components": [
      [ [ "adhesive", 1, "LIST" ], [ "filament", 20, "LIST" ] ],
      [ [ "steel_tiny", 1, "LIST" ] ],
      [ [ "stick", 1 ], [ "broom", 1 ], [ "2x4", 1 ], [ "bee_sting", 1 ] ],
      [ [ "fletching", 1, "LIST" ] ]
    ]
  },
  {
    "type": "recipe",
    "result": "arrow_heavy_field_point_fletched",
    "category": "CC_AMMO",
    "subcategory": "CSC_AMMO_ARROWS",
    "skill_used": "fabrication",
    "skills_required": [ [ "archery", 4 ], [ "survival", 1 ] ],
    "using": [ [ "forging_standard", 1 ] ],
    "difficulty": 5,
    "time": "30 m",
    "autolearn": true,
    "book_learn": [ [ "recipe_arrows", 3 ] ],
    "qualities": [ { "id": "HAMMER", "level": 2 }, { "id": "CUT", "level": 1 }, { "id": "ANVIL", "level": 3 } ],
    "tools": [ [ [ "tongs", -1 ] ] ],
    "components": [
      [ [ "adhesive", 1, "LIST" ], [ "filament", 20, "LIST" ] ],
      [ [ "steel_tiny", 1, "LIST" ] ],
      [ [ "stick", 1 ], [ "broom", 1 ], [ "2x4", 1 ], [ "bee_sting", 1 ] ],
      [ [ "fletching", 1, "LIST" ] ]
    ]
  },
  {
    "type": "recipe",
    "result": "arrow_metal_sharpened_fletched",
    "category": "CC_AMMO",
    "subcategory": "CSC_AMMO_ARROWS",
    "skill_used": "fabrication",
    "skills_required": [ [ "archery", 3 ], [ "survival", 1 ] ],
    "difficulty": 4,
    "time": "20 m",
    "autolearn": true,
    "book_learn": [ [ "recipe_arrows", 3 ] ],
    "qualities": [ { "id": "HAMMER", "level": 1 }, { "id": "CUT", "level": 1 }, { "id": "SAW_M", "level": 1 } ],
    "components": [
      [ [ "adhesive", 1, "LIST" ], [ "filament", 10, "LIST" ] ],
      [ [ "wire", 5 ], [ "pipe", 1 ] ],
      [ [ "fletching", 1, "LIST" ] ]
    ]
  },
  {
    "type": "recipe",
    "result": "arrow_heavy_fire_hardened_fletched",
    "category": "CC_AMMO",
    "subcategory": "CSC_AMMO_ARROWS",
    "skill_used": "fabrication",
    "skills_required": [ [ "survival", 3 ], [ "archery", 1 ] ],
    "difficulty": 3,
    "time": "20 m",
    "autolearn": true,
    "qualities": [ { "id": "CUT", "level": 1 } ],
    "tools": [ [ [ "fire", -1 ] ] ],
    "components": [
      [ [ "adhesive", 1, "LIST" ], [ "filament", 10, "LIST" ] ],
      [ [ "stick", 1 ], [ "broom", 1 ], [ "2x4", 1 ], [ "bee_sting", 1 ] ],
      [ [ "fletching", 1, "LIST" ] ]
    ]
  },
  {
    "type": "recipe",
    "result": "arrow_wood_heavy",
    "category": "CC_AMMO",
    "subcategory": "CSC_AMMO_ARROWS",
    "skill_used": "fabrication",
    "skills_required": [ [ "archery", 3 ], [ "survival", 1 ] ],
    "difficulty": 4,
    "time": "20 m",
    "autolearn": true,
    "book_learn": [ [ "recipe_arrows", 2 ], [ "pocket_survival", 2 ] ],
    "qualities": [ { "id": "CUT", "level": 1 }, { "id": "HAMMER", "level": 1 } ],
    "components": [
      [ [ "adhesive", 1, "LIST" ], [ "filament", 20, "LIST" ] ],
      [ [ "stick", 2 ], [ "broom", 2 ], [ "2x4", 2 ], [ "bee_sting", 2 ] ],
      [
        [ "bone", 5 ],
        [ "bone_human", 5 ],
        [ "bone_tainted", 10 ],
        [ "rock", 1 ],
        [ "ceramic_shard", 1 ],
        [ "scrap", 2 ],
        [ "nail", 10 ],
        [ "sharp_rock", 1 ]
      ],
      [ [ "fletching", 1, "LIST" ] ]
    ]
  },
  {
    "type": "recipe",
    "result": "bolt_wood",
    "category": "CC_AMMO",
    "subcategory": "CSC_AMMO_ARROWS",
    "skill_used": "fabrication",
    "skills_required": [ [ "survival", 1 ] ],
    "using": [ [ "forging_standard", 1 ] ],
    "difficulty": 5,
    "time": "30 m",
    "autolearn": true,
    "book_learn": [ [ "recipe_arrows", 3 ] ],
    "qualities": [ { "id": "HAMMER", "level": 2 }, { "id": "CUT", "level": 1 }, { "id": "ANVIL", "level": 3 } ],
    "tools": [ [ [ "tongs", -1 ] ] ],
    "components": [
      [ [ "adhesive", 1, "LIST" ], [ "filament", 20, "LIST" ] ],
      [ [ "steel_tiny", 1, "LIST" ] ],
      [ [ "stick", 1 ], [ "broom", 1 ], [ "2x4", 1 ], [ "bee_sting", 1 ] ],
      [ [ "fletching", 1, "LIST" ] ]
    ]
  },
  {
    "type": "recipe",
    "result": "bolt_wood_bodkin",
    "category": "CC_AMMO",
    "subcategory": "CSC_AMMO_ARROWS",
    "skill_used": "fabrication",
    "skills_required": [ [ "survival", 1 ] ],
    "using": [ [ "forging_standard", 1 ] ],
    "difficulty": 5,
    "time": "30 m",
    "autolearn": true,
    "book_learn": [ [ "recipe_arrows", 3 ] ],
    "qualities": [ { "id": "HAMMER", "level": 2 }, { "id": "CUT", "level": 1 }, { "id": "ANVIL", "level": 3 } ],
    "tools": [ [ [ "tongs", -1 ] ] ],
    "components": [
      [ [ "adhesive", 1, "LIST" ], [ "filament", 20, "LIST" ] ],
      [ [ "steel_tiny", 1, "LIST" ] ],
      [ [ "stick", 1 ], [ "broom", 1 ], [ "2x4", 1 ], [ "bee_sting", 1 ] ],
      [ [ "fletching", 1, "LIST" ] ]
    ]
  },
  {
    "type": "recipe",
    "result": "bolt_wood_small_game",
    "category": "CC_AMMO",
    "subcategory": "CSC_AMMO_ARROWS",
    "skill_used": "fabrication",
    "skills_required": [ [ "survival", 1 ] ],
    "using": [ [ "forging_standard", 1 ] ],
    "difficulty": 5,
    "time": "30 m",
    "autolearn": true,
    "book_learn": [ [ "recipe_arrows", 3 ] ],
    "qualities": [ { "id": "HAMMER", "level": 2 }, { "id": "CUT", "level": 1 }, { "id": "ANVIL", "level": 3 } ],
    "tools": [ [ [ "tongs", -1 ] ] ],
    "components": [
      [ [ "adhesive", 1, "LIST" ], [ "filament", 20, "LIST" ] ],
      [ [ "steel_tiny", 1, "LIST" ] ],
      [ [ "stick", 1 ], [ "broom", 1 ], [ "2x4", 1 ], [ "bee_sting", 1 ] ],
      [ [ "fletching", 1, "LIST" ] ]
    ]
  },
  {
    "type": "recipe",
    "result": "bolt_metal",
    "category": "CC_AMMO",
    "subcategory": "CSC_AMMO_ARROWS",
    "skill_used": "fabrication",
    "skills_required": [ [ "survival", 1 ] ],
    "difficulty": 4,
    "time": "20 m",
    "autolearn": true,
    "book_learn": [ [ "recipe_arrows", 3 ] ],
    "qualities": [ { "id": "HAMMER", "level": 1 }, { "id": "CUT", "level": 1 }, { "id": "SAW_M", "level": 1 } ],
    "components": [
      [ [ "adhesive", 1, "LIST" ], [ "filament", 10, "LIST" ] ],
      [ [ "wire", 4 ], [ "pipe", 1 ] ],
      [ [ "fletching", 1, "LIST" ] ]
    ]
  },
  {
    "type": "recipe",
    "result": "bolt_crude",
    "category": "CC_AMMO",
    "subcategory": "CSC_AMMO_ARROWS",
    "skill_used": "fabrication",
    "skills_required": [ "survival", 2 ],
    "difficulty": 1,
    "time": "15 m",
    "autolearn": true,
    "book_learn": [ [ "recipe_arrows", 1 ], [ "book_archery", 1 ] ],
    "qualities": [ { "id": "CUT", "level": 1 } ],
    "components": [ [ [ "stick", 1 ], [ "broom", 1 ], [ "2x4", 1 ], [ "bee_sting", 1 ] ] ]
  },
  {
    "type": "recipe",
    "result": "bolt_simple_wood",
    "category": "CC_AMMO",
    "subcategory": "CSC_AMMO_ARROWS",
    "skill_used": "fabrication",
    "skills_required": [ [ "survival", 3 ] ],
    "difficulty": 3,
    "time": "20 m",
    "autolearn": true,
    "qualities": [ { "id": "CUT", "level": 1 } ],
    "tools": [ [ [ "fire", -1 ] ] ],
    "components": [
      [ [ "adhesive", 1, "LIST" ], [ "filament", 10, "LIST" ] ],
      [ [ "stick", 1 ], [ "broom", 1 ], [ "2x4", 1 ], [ "bee_sting", 1 ] ],
      [ [ "fletching", 1, "LIST" ] ]
    ]
  },
  {
    "type": "recipe",
    "result": "bolt_simple_small_game",
    "category": "CC_AMMO",
    "subcategory": "CSC_AMMO_ARROWS",
    "skill_used": "fabrication",
    "skills_required": [ "survival", 1 ],
    "difficulty": 3,
    "time": "15 m",
    "autolearn": true,
    "book_learn": [ [ "recipe_arrows", 1 ], [ "pocket_survival", 1 ], [ "book_archery", 2 ] ],
    "qualities": [ { "id": "CUT", "level": 1 } ],
    "components": [
      [ [ "adhesive", 1, "LIST" ], [ "filament", 20, "LIST" ] ],
      [ [ "stick", 1 ], [ "broom", 1 ], [ "2x4", 1 ], [ "bee_sting", 1 ] ],
      [ [ "fletching", 1, "LIST" ] ]
    ]
  },
  {
    "type": "recipe",
    "result": "bolt_makeshift",
    "category": "CC_AMMO",
    "subcategory": "CSC_AMMO_ARROWS",
    "skill_used": "fabrication",
    "skills_required": [ [ "survival", 1 ] ],
    "difficulty": 4,
    "time": "20 m",
    "autolearn": true,
    "book_learn": [ [ "recipe_arrows", 2 ], [ "pocket_survival", 2 ] ],
    "qualities": [ { "id": "CUT", "level": 1 }, { "id": "HAMMER", "level": 1 } ],
    "components": [
      [ [ "adhesive", 1, "LIST" ], [ "filament", 20, "LIST" ] ],
      [ [ "stick", 2 ], [ "broom", 2 ], [ "2x4", 2 ], [ "bee_sting", 2 ] ],
      [
        [ "bone", 5 ],
        [ "bone_human", 5 ],
        [ "bone_tainted", 10 ],
        [ "rock", 1 ],
        [ "ceramic_shard", 1 ],
        [ "scrap", 2 ],
        [ "nail", 10 ],
        [ "sharp_rock", 1 ]
      ],
      [ [ "fletching", 1, "LIST" ] ]
    ]
  },
  {
    "type": "recipe",
    "result": "flamable_arrow",
    "category": "CC_AMMO",
    "subcategory": "CSC_AMMO_ARROWS",
    "skill_used": "fabrication",
    "skills_required": [ "archery", 3 ],
    "difficulty": 3,
    "time": "5 m",
    "reversible": true,
    "book_learn": [ [ "recipe_arrows", 5 ] ],
    "qualities": [ { "id": "CUT", "level": 1 } ],
    "components": [
      [
        [ "arrow_field_point_fletched", 5 ],
        [ "arrow_fire_hardened_fletched", 5 ],
        [ "arrow_wood", 5 ],
        [ "arrow_heavy_fire_hardened_fletched", 5 ],
        [ "arrow_heavy_field_point_fletched", 5 ],
        [ "arrow_wood_heavy", 5 ],
        [ "arrow_metal", 5 ]
      ],
      [ [ "rag", 1, "NO_RECOVER" ] ],
      [
        [ "lamp_oil", 50, "NO_RECOVER" ],
        [ "chem_ethanol", 100, "NO_RECOVER" ],
        [ "denat_alcohol", 100, "NO_RECOVER" ],
        [ "gasoline", 250, "NO_RECOVER" ],
        [ "diesel", 250, "NO_RECOVER" ]
      ]
    ]
  },
  {
    "type": "recipe",
    "result": "arrow_exploding",
    "category": "CC_AMMO",
    "subcategory": "CSC_AMMO_ARROWS",
    "skill_used": "fabrication",
    "skills_required": [ [ "archery", 4 ] ],
    "difficulty": 4,
    "time": "7 m",
    "reversible": true,
    "decomp_learn": 6,
    "note": "you just take the warhead off or put it on, rather than making the warhead",
    "book_learn": [ [ "recipe_arrows", 6 ], [ "textbook_anarch", 4 ], [ "recipe_bullets", 7 ] ],
    "qualities": [ { "id": "SAW_M", "level": 1 }, { "id": "SCREW", "level": 1 } ],
    "components": [
      [ [ "exploding_arrow_warhead", 5 ] ],
      [
        [ "arrow_field_point_fletched", 5 ],
        [ "arrow_fire_hardened_fletched", 5 ],
        [ "arrow_wood", 5 ],
        [ "arrow_heavy_fire_hardened_fletched", 5 ],
        [ "arrow_heavy_field_point_fletched", 5 ],
        [ "arrow_wood_heavy", 5 ],
        [ "arrow_metal", 5 ]
      ]
    ]
  },
  {
    "type": "recipe",
    "result": "exploding_arrow_warhead",
    "category": "CC_AMMO",
    "subcategory": "CSC_AMMO_COMPONENTS",
    "skill_used": "fabrication",
    "skills_required": [ [ "archery", 5 ], [ "mechanics", 3 ] ],
    "difficulty": 6,
    "time": "5 m",
    "book_learn": [ [ "textbook_anarch", 4 ], [ "recipe_bullets", 7 ] ],
    "using": [ [ "soldering_standard", 10 ] ],
    "qualities": [ { "id": "SAW_M", "level": 1 } ],
    "components": [
      [ [ "can_food_unsealed", 1 ], [ "can_drink_unsealed", 1 ], [ "canister_empty", 1 ] ],
      [ [ "superglue", 1 ], [ "string_36", 1 ] ],
      [
        [ "smpistol_primer", 1 ],
        [ "lgpistol_primer", 1 ],
        [ "smrifle_primer", 1 ],
        [ "lgrifle_primer", 1 ],
        [ "shotgun_primer", 1 ]
      ],
      [ [ "gunpowder", 20 ], [ "chem_black_powder", 20 ] ]
    ]
  },
  {
    "type": "recipe",
    "result": "bolt_explosive",
    "category": "CC_AMMO",
    "subcategory": "CSC_AMMO_ARROWS",
    "skill_used": "fabrication",
    "skills_required": [ [ "mechanics", 3 ] ],
    "difficulty": 5,
    "time": "10 m",
    "book_learn": [ [ "recipe_arrows", 7 ], [ "textbook_anarch", 4 ], [ "recipe_bullets", 7 ] ],
    "using": [ [ "soldering_standard", 10 ] ],
    "qualities": [ { "id": "SAW_M", "level": 1 } ],
    "components": [
      [ [ "bolt_metal", 1 ], [ "bolt_steel", 1 ] ],
      [ [ "can_food_unsealed", 1 ], [ "can_drink_unsealed", 1 ], [ "canister_empty", 1 ] ],
      [ [ "superglue", 1 ], [ "string_36", 1 ] ],
      [
        [ "smpistol_primer", 1 ],
        [ "lgpistol_primer", 1 ],
        [ "smrifle_primer", 1 ],
        [ "lgrifle_primer", 1 ],
        [ "shotgun_primer", 1 ]
      ],
      [ [ "gunpowder", 20 ], [ "chem_black_powder", 20 ] ]
    ]
  },
  {
    "type": "recipe",
    "result": "fishspear",
    "category": "CC_AMMO",
    "skill_used": "fabrication",
    "difficulty": 2,
    "time": "5 m",
    "autolearn": true,
    "qualities": [ { "id": "CUT", "level": 1 }, { "id": "HAMMER", "level": 1 } ],
    "components": [ [ [ "stick", 1 ], [ "broom", 1 ], [ "2x4", 1 ], [ "bee_sting", 1 ] ], [ [ "scrap", 4 ] ] ]
  },
  {
    "type": "recipe",
    "result": "m_fishspear",
    "category": "CC_AMMO",
    "skill_used": "fabrication",
    "difficulty": 4,
    "time": "10 m",
    "autolearn": true,
    "qualities": [ { "id": "HAMMER", "level": 1 }, { "id": "SAW_M", "level": 1 } ],
    "components": [ [ [ "steel_chunk", 3 ], [ "scrap", 8 ] ] ]
  },
  {
    "type": "recipe",
    "result": "blun_shot",
    "category": "CC_AMMO",
    "subcategory": "CSC_AMMO_SHOT",
    "skill_used": "fabrication",
    "skills_required": [ "gun", 1 ],
    "difficulty": 3,
    "time": "30 s",
    "autolearn": true,
    "book_learn": [ [ "recipe_bullets", 2 ], [ "manual_shotgun", 2 ] ],
    "qualities": [ { "id": "CUT", "level": 1 } ],
    "components": [
      [ [ "gunpowder", 16 ], [ "chem_black_powder", 24 ] ],
      [
        [ "bb", 24 ],
        [ "clockworks", 1 ],
        [ "pebble", 16 ],
        [ "pebble_clay", 16 ],
        [ "marble", 16 ],
        [ "bearing", 16 ],
        [ "glass_shard", 1 ]
      ],
      [ [ "paper", 1 ], [ "aluminum_foil", 1 ] ]
    ]
  },
  {
    "type": "recipe",
    "result": "blun_shot",
    "id_suffix": "using_big_scrap",
    "category": "CC_AMMO",
    "subcategory": "CSC_AMMO_SHOT",
    "skill_used": "fabrication",
    "skills_required": [ "gun", 1 ],
    "difficulty": 3,
    "time": "50 s",
    "autolearn": true,
    "book_learn": [ [ "recipe_bullets", 2 ], [ "manual_shotgun", 2 ] ],
    "qualities": [ { "id": "CUT", "level": 1 }, { "id": "SAW_M", "level": 1 } ],
    "components": [
      [ [ "gunpowder", 16 ], [ "chem_black_powder", 24 ] ],
      [ [ "scrap", 1 ], [ "nail", 8 ], [ "copper", 16 ], [ "lead", 16 ] ],
      [ [ "paper", 1 ], [ "aluminum_foil", 1 ] ]
    ]
  },
  {
    "type": "recipe",
    "result": "blun_slug",
    "category": "CC_AMMO",
    "subcategory": "CSC_AMMO_SHOT",
    "skill_used": "fabrication",
    "skills_required": [ "gun", 1 ],
    "difficulty": 3,
    "time": "50 s",
    "autolearn": true,
    "book_learn": [ [ "recipe_bullets", 2 ], [ "manual_shotgun", 2 ] ],
    "qualities": [ { "id": "CUT", "level": 1 }, { "id": "SAW_M", "level": 1 } ],
    "components": [
      [ [ "gunpowder", 16 ], [ "chem_black_powder", 24 ] ],
      [ [ "rebar", 1 ], [ "spear_rebar", 1 ], [ "rebar_rail", 1 ], [ "steel_rail", 1 ], [ "scrap", 1 ] ],
      [ [ "paper", 1 ], [ "aluminum_foil", 1 ] ]
    ]
  },
  {
    "type": "recipe",
    "result": "blun_slug",
    "id_suffix": "using_lead",
    "category": "CC_AMMO",
    "subcategory": "CSC_AMMO_SHOT",
    "skill_used": "fabrication",
    "skills_required": [ "gun", 1 ],
    "difficulty": 3,
    "time": "50 s",
    "autolearn": true,
    "book_learn": [ [ "recipe_bullets", 2 ], [ "manual_shotgun", 2 ] ],
    "qualities": [ { "id": "CUT", "level": 1 }, { "id": "HAMMER", "level": 1 } ],
    "using": [ [ "surface_heat", 2 ] ],
    "components": [ [ [ "gunpowder", 16 ], [ "chem_black_powder", 24 ] ], [ [ "lead", 24 ] ], [ [ "paper", 1 ], [ "aluminum_foil", 1 ] ] ]
  },
  {
    "type": "recipe",
    "result": "blun_flechette",
    "category": "CC_AMMO",
    "subcategory": "CSC_AMMO_SHOT",
    "skill_used": "fabrication",
    "skills_required": [ "gun", 1 ],
    "difficulty": 3,
    "time": "30 s",
    "autolearn": true,
    "book_learn": [ [ "recipe_bullets", 2 ], [ "manual_shotgun", 2 ] ],
<<<<<<< HEAD
    "qualities": [ { "id": "SAW_M", "level": 1 } ],
    "using": [ [ "surface_heat", 2 ] ],
    "components": [ [ [ "gunpowder", 16 ], [ "chem_black_powder", 16 ] ], [ [ "glass_shard", 4 ], [ "nail", 8 ], [ "combatnail", 8 ] ] ]
=======
    "qualities": [ { "id": "CUT", "level": 1 } ],
    "components": [
      [ [ "gunpowder", 16 ], [ "chem_black_powder", 24 ] ],
      [ [ "nail", 8 ], [ "combatnail", 8 ] ],
      [ [ "paper", 1 ], [ "aluminum_foil", 1 ] ]
    ]
>>>>>>> 6ed3f9d0
  },
  {
    "type": "recipe",
    "result": "shotcanister_scrap",
    "category": "CC_AMMO",
    "subcategory": "CSC_AMMO_SHOT",
    "skill_used": "fabrication",
    "skills_required": [ "gun", 1 ],
    "difficulty": 3,
    "time": "1 m",
    "autolearn": true,
    "book_learn": [ [ "recipe_bullets", 2 ], [ "manual_shotgun", 2 ] ],
    "components": [ [ [ "scrap", 1 ] ], [ [ "paper", 2 ] ] ]
  },
  {
    "type": "recipe",
    "result": "shotcanister_flechette",
    "category": "CC_AMMO",
    "subcategory": "CSC_AMMO_SHOT",
    "skill_used": "fabrication",
    "skills_required": [ "gun", 1 ],
    "difficulty": 3,
    "time": "1 m",
    "autolearn": true,
    "book_learn": [ [ "recipe_bullets", 2 ], [ "manual_shotgun", 2 ] ],
    "components": [ [ [ "combatnail", 10 ] ], [ [ "paper", 2 ] ] ]
  },
  {
    "type": "recipe",
    "result": "shotcanister_bearing",
    "category": "CC_AMMO",
    "subcategory": "CSC_AMMO_SHOT",
    "skill_used": "fabrication",
    "skills_required": [ "gun", 1 ],
    "difficulty": 3,
    "time": "1 m",
    "autolearn": true,
    "book_learn": [ [ "recipe_bullets", 2 ], [ "manual_shotgun", 2 ] ],
    "components": [ [ [ "bearing", 10 ] ], [ [ "paper", 2 ] ] ]
  },
  {
    "type": "recipe",
    "result": "shotcanister_pebble",
    "category": "CC_AMMO",
    "subcategory": "CSC_AMMO_SHOT",
    "skill_used": "fabrication",
    "skills_required": [ "gun", 1 ],
    "difficulty": 3,
    "time": "1 m",
    "autolearn": true,
    "book_learn": [ [ "recipe_bullets", 2 ], [ "manual_shotgun", 2 ] ],
    "qualities": [  ],
    "using": [  ],
    "components": [ [ [ "pebble", 10 ] ], [ [ "paper", 2 ] ] ]
  },
  {
    "type": "recipe",
    "result": "smpistol_primer",
    "category": "CC_AMMO",
    "subcategory": "CSC_AMMO_COMPONENTS",
    "skill_used": "fabrication",
    "skills_required": [ "gun", 3 ],
    "difficulty": 4,
    "time": "45 m",
    "book_learn": [ [ "manual_pistol", 3 ], [ "recipe_bullets", 2 ] ],
    "qualities": [ { "id": "HAMMER", "level": 3 } ],
    "tools": [ [ [ "swage", -1 ] ], [ [ "press", -1 ] ] ],
    "components": [
      [ [ "can_drink_unsealed", 2 ], [ "can_food_unsealed", 2 ], [ "canister_empty", 2 ], [ "scrap", 4 ] ],
      [ [ "oxy_powder", 100 ] ]
    ]
  },
  {
    "type": "recipe",
    "result": "lgpistol_primer",
    "category": "CC_AMMO",
    "subcategory": "CSC_AMMO_COMPONENTS",
    "skill_used": "fabrication",
    "skills_required": [ "gun", 3 ],
    "difficulty": 4,
    "time": "45 m",
    "book_learn": [ [ "manual_pistol", 3 ], [ "recipe_bullets", 2 ] ],
    "qualities": [ { "id": "HAMMER", "level": 3 } ],
    "tools": [ [ [ "swage", -1 ] ], [ [ "press", -1 ] ] ],
    "components": [
      [ [ "can_drink_unsealed", 2 ], [ "can_food_unsealed", 2 ], [ "canister_empty", 2 ], [ "scrap", 4 ] ],
      [ [ "oxy_powder", 100 ] ]
    ]
  },
  {
    "type": "recipe",
    "result": "smrifle_primer",
    "category": "CC_AMMO",
    "subcategory": "CSC_AMMO_COMPONENTS",
    "skill_used": "fabrication",
    "skills_required": [ "gun", 3 ],
    "difficulty": 4,
    "time": "45 m",
    "book_learn": [ [ "mag_rifle", 3 ], [ "recipe_bullets", 2 ] ],
    "qualities": [ { "id": "HAMMER", "level": 3 } ],
    "tools": [ [ [ "swage", -1 ] ], [ [ "press", -1 ] ] ],
    "components": [
      [ [ "can_drink_unsealed", 2 ], [ "can_food_unsealed", 2 ], [ "canister_empty", 2 ], [ "scrap", 4 ] ],
      [ [ "oxy_powder", 100 ] ]
    ]
  },
  {
    "type": "recipe",
    "result": "lgrifle_primer",
    "category": "CC_AMMO",
    "subcategory": "CSC_AMMO_COMPONENTS",
    "skill_used": "fabrication",
    "skills_required": [ "gun", 3 ],
    "difficulty": 4,
    "time": "45 m",
    "book_learn": [ [ "mag_rifle", 3 ], [ "recipe_bullets", 2 ] ],
    "qualities": [ { "id": "HAMMER", "level": 3 } ],
    "tools": [ [ [ "swage", -1 ] ], [ [ "press", -1 ] ] ],
    "components": [
      [ [ "can_drink_unsealed", 2 ], [ "can_food_unsealed", 2 ], [ "canister_empty", 2 ], [ "scrap", 4 ] ],
      [ [ "oxy_powder", 100 ] ]
    ]
  },
  {
    "type": "recipe",
    "result": "shotgun_primer",
    "category": "CC_AMMO",
    "subcategory": "CSC_AMMO_COMPONENTS",
    "skill_used": "fabrication",
    "skills_required": [ "gun", 3 ],
    "difficulty": 4,
    "time": "45 m",
    "book_learn": [ [ "manual_shotgun", 3 ], [ "recipe_bullets", 2 ] ],
    "qualities": [ { "id": "HAMMER", "level": 3 } ],
    "tools": [ [ [ "swage", -1 ] ], [ [ "press", -1 ] ] ],
    "components": [
      [ [ "can_drink_unsealed", 2 ], [ "can_food_unsealed", 2 ], [ "canister_empty", 2 ], [ "scrap", 4 ] ],
      [ [ "oxy_powder", 100 ] ]
    ]
  },
  {
    "type": "recipe",
    "result": "arrow_plastic",
    "category": "CC_AMMO",
    "subcategory": "CSC_AMMO_ARROWS",
    "skill_used": "fabrication",
    "skills_required": [ [ "archery", 3 ], [ "survival", 1 ] ],
    "difficulty": 5,
    "time": "56 m",
    "autolearn": true,
    "qualities": [ { "id": "CUT", "level": 1 } ],
    "tools": [ [ [ "mold_plastic", -1 ] ], [ [ "surface_heat", 15, "LIST" ] ] ],
    "components": [
      [ [ "plastic_chunk", 3 ] ],
      [ [ "stick", 1 ], [ "broom", 1 ], [ "2x4", 1 ], [ "bee_sting", 1 ] ],
      [ [ "fletching", 1, "LIST" ] ]
    ]
  },
  {
    "type": "recipe",
    "result": "rebar_rail",
    "category": "CC_AMMO",
    "subcategory": "CSC_AMMO_OTHER",
    "skill_used": "fabrication",
    "difficulty": 1,
    "time": "120 m",
    "autolearn": true,
    "qualities": [ { "id": "HAMMER", "level": 1 }, { "id": "SAW_M", "level": 1 } ],
    "components": [ [ [ "rebar", 2 ] ] ]
  },
  {
    "type": "recipe",
    "result": "steel_rail",
    "category": "CC_AMMO",
    "subcategory": "CSC_AMMO_OTHER",
    "skill_used": "fabrication",
    "difficulty": 2,
    "time": "100 m",
    "autolearn": true,
    "qualities": [ { "id": "ANVIL", "level": 3 }, { "id": "HAMMER", "level": 3 }, { "id": "CHISEL", "level": 3 } ],
    "tools": [ [ [ "tongs", -1 ] ], [ [ "crucible", -1 ], [ "crucible_clay", -1 ] ], [ [ "forge", 200 ], [ "oxy_torch", 40 ] ] ],
    "components": [ [ [ "steel_lump", 4 ], [ "steel_chunk", 16 ], [ "scrap", 48 ] ] ]
  },
  {
    "type": "recipe",
    "result": "combatnail",
    "category": "CC_AMMO",
    "subcategory": "CSC_AMMO_OTHER",
    "skill_used": "fabrication",
    "skills_required": [ "gun", 1 ],
    "difficulty": 2,
    "time": "180 m",
    "autolearn": true,
    "qualities": [ { "id": "ANVIL", "level": 3 }, { "id": "HAMMER", "level": 3 }, { "id": "CHISEL", "level": 3 } ],
    "tools": [ [ [ "tongs", -1 ] ], [ [ "swage", -1 ] ], [ [ "forge", 50 ], [ "oxy_torch", 10 ] ] ],
    "components": [ [ [ "steel_chunk", 1 ], [ "scrap", 3 ] ] ]
  },
  {
    "type": "recipe",
    "result": "napalm",
    "category": "CC_AMMO",
    "subcategory": "CSC_AMMO_OTHER",
    "skill_used": "cooking",
    "difficulty": 7,
    "time": "60 m",
    "qualities": [ { "id": "CHEM", "level": 2 } ],
    "book_learn": [
      [ "textbook_gaswarfare", 8, "" ],
      [ "textbook_anarch", 7, "Stuff THE MAN doesn't want you to know" ],
      [ "recipe_labchem", 6 ]
    ],
    "tools": [ [ [ "surface_heat", 25, "LIST" ] ] ],
    "components": [
      [ [ "gasoline", 125 ], [ "diesel", 125 ] ],
      [ [ "plastic_chunk", 4 ] ],
      [ [ "bleach", 2 ] ],
      [ [ "oxy_powder", 15 ] ],
      [ [ "lye_powder", 15 ] ]
    ]
  },
  {
    "type": "recipe",
    "result": "spiked_rocket",
    "category": "CC_AMMO",
    "subcategory": "CSC_AMMO_OTHER",
    "skill_used": "fabrication",
    "difficulty": 3,
    "time": "8 m",
    "book_learn": [ [ "manual_launcher", 4 ] ],
    "qualities": [ { "id": "HAMMER", "level": 3 }, { "id": "SAW_M", "level": 1 } ],
    "tools": [
      [ [ "oxy_torch", 6 ], [ "welder", 30 ], [ "welder_crude", 45 ], [ "toolset", 45 ] ],
      [ [ "hotplate", 50 ], [ "toolset", 50 ] ]
    ],
    "components": [
      [ [ "pipe", 2 ] ],
      [ [ "spike", 1 ] ],
      [ [ "tool_rocket_candy", 3 ], [ "chem_rocket_fuel", 75 ] ],
      [ [ "scrap", 3 ] ]
    ]
  },
  {
    "type": "recipe",
    "result": "explosive_hm_rocket",
    "category": "CC_AMMO",
    "subcategory": "CSC_AMMO_OTHER",
    "skill_used": "fabrication",
    "difficulty": 4,
    "time": "30 m",
    "book_learn": [ [ "manual_launcher", 5 ] ],
    "qualities": [ { "id": "HAMMER", "level": 3 }, { "id": "SAW_M", "level": 1 } ],
    "tools": [ [ [ "hotplate", 50 ], [ "toolset", 50 ] ] ],
    "components": [ [ [ "pipe", 2 ] ], [ [ "chem_black_powder", 150 ] ], [ [ "tool_rocket_candy", 2 ], [ "chem_rocket_fuel", 50 ] ] ]
  },
  {
    "type": "recipe",
    "result": "incendiary_hm_rocket",
    "category": "CC_AMMO",
    "subcategory": "CSC_AMMO_OTHER",
    "skill_used": "fabrication",
    "difficulty": 5,
    "time": "20 m",
    "book_learn": [ [ "manual_launcher", 6 ] ],
    "qualities": [ { "id": "HAMMER", "level": 3 }, { "id": "SAW_M", "level": 1 } ],
    "tools": [ [ [ "hotplate", 50 ], [ "toolset", 50 ] ] ],
    "components": [
      [ [ "pipe", 2 ] ],
      [ [ "chem_thermite", 50 ] ],
      [ [ "plastic_chunk", 5 ] ],
      [ [ "tool_rocket_candy", 2 ], [ "chem_rocket_fuel", 50 ] ]
    ]
  },
  {
    "type": "recipe",
    "result": "gas_fungicidal",
    "category": "CC_AMMO",
    "subcategory": "CSC_AMMO_OTHER",
    "skill_used": "cooking",
    "skills_required": [ "survival", 2 ],
    "difficulty": 4,
    "time": "8 m",
    "book_learn": [ [ "textbook_gaswarfare", 4 ], [ "textbook_chemistry", 4 ], [ "adv_chemistry", 4 ], [ "recipe_labchem", 4 ] ],
    "qualities": [ { "id": "CHEM", "level": 1 } ],
    "tools": [ [ [ "surface_heat", 5, "LIST" ] ] ],
    "components": [ [ [ "fungicide", 50 ] ], [ [ "chem_sulphur", 10 ] ] ]
  },
  {
    "type": "recipe",
    "result": "gas_chloramine",
    "category": "CC_AMMO",
    "subcategory": "CSC_AMMO_OTHER",
    "skill_used": "cooking",
    "skills_required": [ "survival", 2 ],
    "difficulty": 3,
    "time": "8 m",
    "book_learn": [
      [ "textbook_gaswarfare", 3 ],
      [ "textbook_chemistry", 4 ],
      [ "adv_chemistry", 3 ],
      [ "recipe_labchem", 3 ],
      [ "textbook_anarch", 3 ]
    ],
    "qualities": [ { "id": "CHEM", "level": 1 } ],
    "tools": [ [ [ "surface_heat", 5, "LIST" ] ] ],
    "components": [ [ [ "oxy_powder", 100 ] ], [ [ "lye_powder", 100 ] ] ]
  },
  {
    "type": "recipe",
    "result": "tinder",
    "category": "CC_OTHER",
    "subcategory": "CSC_OTHER_MATERIALS",
    "skill_used": "survival",
    "difficulty": 1,
    "time": "1 m",
    "autolearn": true,
    "qualities": [ { "id": "CUT", "level": 1 } ],
    "components": [
      [
        [ "stick", 1 ],
        [ "2x4", 1 ],
        [ "splinter", 2 ],
        [ "pine_bough", 1 ],
        [ "rag", 1 ],
        [ "paper", 5 ],
        [ "rolling_paper", 30 ],
        [ "wrapper", 5 ],
        [ "withered", 2 ],
        [ "cattail_stalk", 1 ],
        [ "birchbark", 1 ],
        [ "willowbark", 1 ]
      ]
    ]
  }
]<|MERGE_RESOLUTION|>--- conflicted
+++ resolved
@@ -647,18 +647,12 @@
     "time": "30 s",
     "autolearn": true,
     "book_learn": [ [ "recipe_bullets", 2 ], [ "manual_shotgun", 2 ] ],
-<<<<<<< HEAD
-    "qualities": [ { "id": "SAW_M", "level": 1 } ],
-    "using": [ [ "surface_heat", 2 ] ],
-    "components": [ [ [ "gunpowder", 16 ], [ "chem_black_powder", 16 ] ], [ [ "glass_shard", 4 ], [ "nail", 8 ], [ "combatnail", 8 ] ] ]
-=======
     "qualities": [ { "id": "CUT", "level": 1 } ],
     "components": [
       [ [ "gunpowder", 16 ], [ "chem_black_powder", 24 ] ],
       [ [ "nail", 8 ], [ "combatnail", 8 ] ],
       [ [ "paper", 1 ], [ "aluminum_foil", 1 ] ]
     ]
->>>>>>> 6ed3f9d0
   },
   {
     "type": "recipe",
