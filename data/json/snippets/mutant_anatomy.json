[
  {
    "type": "snippet",
    "category": "mutant_meat_desc",
    "text": [
      {
        "id": "mutant_meat_1",
        "text": "Meat from a heavily mutated animal.  It has an unsettling loose and spongy texture, but smells… mostly normal.  There are strange tangles and formations in it that don't appear natural at all: bits of bone and hair crusted up inside the muscle, as if trying to form another organism.  Still, seems digestible at least, if you cook it and remove the worst parts."
      },
      {
        "id": "mutant_meat_2",
        "text": "Meat from a heavily mutated animal.  Although it came from muscle tissue, it has a curious swirling grain pattern, and at the center of each grain is a knot of hard, cartilaginous tissue.  It smells offputting."
      },
      {
        "id": "mutant_meat_3",
        "text": "Meat from a heavily mutated animal.  This is from muscle, but in the fascial tissue between the muscles, thick spiny hairs have grown.  Foul smelling, cream-colored fluid gushes out whenever a hair pulls loose."
      },
      {
        "id": "mutant_meat_4",
        "text": "Meat from a heavily mutated animal.  Although this came from muscle, it has a thick cordlike texture and smells like leather and bread mold."
      }
    ]
  },
  {
    "type": "snippet",
    "category": "cooked_mutant_meat_desc",
    "text": [
      {
        "id": "cooked_mutant_meat_1",
        "text": "This is a cooked chunk of meat from a mutated animal.  It has an unsettling, spongy texture, but otherwise tastes… mostly normal.  Hopefully you got all the bits of hair and bone out…"
      },
      {
        "id": "cooked_mutant_meat_2",
        "text": "This is a cooked chunk of meat from a mutated animal.  You thought you'd cleared out all the gross parts, but while cooking, a fluid-filled sac inside burst and covered it in some kind of thick grease."
      },
      {
        "id": "cooked_mutant_meat_3",
        "text": "This is a cooked chunk of meat from a mutated animal.  The surface is peppered with divets from the pieces you had to dig out to make it seem edible."
      },
      {
        "id": "cooked_mutant_meat_4",
        "text": "This is a cooked chunk of meat from a mutated animal.  Heat caused the muscles to twist and move as if they were alive, and now it has writhed itself into a dense knot."
      }
    ]
  },
  {
    "type": "snippet",
    "category": "bug_organs_desc",
    "text": [
      {
        "id": "bug_organs_1",
        "text": "These organs came from a giant mutant bug, and you really aren't sure what to make of them.  There are things you've never seen in any anatomy book, with spines and hair and other unidentified parts protruding off seemingly at random."
      },
      {
        "id": "bug_organs_2",
        "text": "These organs came from a giant mutant bug.  They have a sickly green color, and one of them ripped when you were removing it, revealing an inner surface that looks like row upon row of human fingers, nails and all."
      },
      {
        "id": "bug_organs_3",
        "text": "This is a huge, thick, fleshy sac you removed from a giant mutant bug.  The surface is covered in smooth, soft skin, and beneath it is a coiled, twisted mess of cordlike tissue."
      },
      {
        "id": "bug_organs_4",
        "text": "This is a long, corded organ you removed from a giant mutant bug.  It ran from the head to the abdomen and has long tendrils coming off it, not unlike a spinal cord."
      },
      {
        "id": "bug_organs_5",
        "text": "This is a meaty grey organ you removed from a mutant.  It has a chalky yellow coating that burns your skin, and several unidentifiable fleshy tubes sticking out of it.  The smell it gives off stings your nostrils.  You're pretty confident no natural creature has one of these."
      },
      {
        "id": "bug_organs_6",
        "text": "This organ meat, retrieved from a mutated creature, looks like a series of small mammalian hearts arranged in series on a long fleshy tube.  At the end of the chain is a large fleshy sac resembling a stomach."
      }
    ]
  },
  {
    "type": "snippet",
    "category": "mutant_lung_desc",
    "text": [
      {
        "id": "mutant_lung_1",
        "text": "You're pretty sure this is lung tissue.  It looks like a lung from a larger mammal, like a dog, but instead of a few distinct lobes, it has dozens of lobes arranged in sheets.  Strange spindles and gnarled tumescences dot the surface."
      },
      {
        "id": "mutant_lung_2",
        "text": "You're pretty sure this is lung tissue.  It has a vaguely wing-like shape, with a series of nodules around what would be the trailing edge of the 'wing'.  A cluster of quills in each corner of the organ held it to the bug's carapace like clasps."
      }
    ]
  },
  {
    "type": "snippet",
    "category": "chitin_desc",
    "text": [
      {
        "id": "chitin_1",
        "text": "A piece of a bug's exoskeleton, but mutated.  The inner side is lined with veins and strange hooked protuberances."
      },
      {
        "id": "chitin_2",
        "text": "A piece of a bug's exoskeleton.  Stringy lines of nervous tissue and blood vessels still cling to the inner surface."
      }
    ]
  },
  {
    "type": "snippet",
    "category": "endochitin_desc",
    "text": [
      {
        "id": "endochitin_1",
        "text": "A piece of rigid, tube-shaped chitin from the inside of a giant bug.  It seemed to be performing some kind of support role.  You're quite sure normal insects don't have these."
      },
      {
        "id": "endochitin_2",
        "text": "A long, flexible rod of chitin from inside a giant mutant bug.  It is laced with blood vessels and chitinous nodules."
      }
    ]
  },
  {
    "type": "snippet",
    "category": "<bug_harvest_general_chitin>",
    "text": [
      "As you peel away the outer shell, you find veins lining the chitin plates",
      "With the creature dead, its carapace comes away surprisingly easily",
      "There's a thin membrane, much like skin, spread over the chitin of this creature",
      "Under the carapace of this mutant is a bristly, velcro-like material",
      "The anatomy concealed beneath seems almost like a small mammal given a shell and twisted into the shape of an arthropod",
      "You crack the beast open like a horrific lobster",
      "The chitin holds tight to the creature, and you need to snap and tear it away, sawing at tough fibers beneath",
      "The moment you start cutting into the corpse a few of what you thought were extra legs detach and scurry off into the undergrowth",
      "For your first cut you connect the dozen openings on the creature's sides, only to reveal a finger-sized wriggling grub in each",
      "Your work disturbs the parasites still clinging to the joints of the creature, and a few size you up as a potential new home before scurrying away"
    ]
  },
  {
    "type": "snippet",
    "category": "<bug_harvest_general_deeper>",
    "text": [
      "Inside, half-formed organs press against spongy meat that doesn't look anything like raw arthropod meat from normal creatures",
      "You find a collection of hooked spines beneath that seem to have been clasping it on somehow",
      "Inside is a complex, still-squirming mess of strange appendages and organs that bear only a passing resemblance to any natural creature",
      "Beneath the chitin, the meat is covered in thick, bristly hair hiding a chaotic bramble of half-formed, mutated organs",
      "Inside is a tangled mess of organs and tissues that do not appear to entirely natural",
      "Inside the creature you find lungs, hearts, and intestines more like a mammal than a giant bug"
    ]
  },
  {
    "type": "snippet",
    "category": "<bug_harvest_general_descriptive>",
    "text": [
      "The meat inside gives off a horrifying stench, and seems to be covered in thin damp hair, like a newborn animal gone horribly wrong",
      "Small bundles of fiber break loose as you work, splitting open to reveal twisted, half-formed copies of the creature itself",
      "It is difficult to work, as the spongey tissue tears apart under your tools",
      "Despite its outward appearance, both the organs and the endolymph of this creature is pristinely white",
      "Some of your cuts meet nerves, and the already stiff corpse shudders with movement each time",
      "You follow what you think are superflous veins into the deep, finding a gorged, tick-like creature at their convergence",
      "Every cut reveals an organ you can't quite recognize, and you start to wonder what your insides look like by now",
      "You are dizzied by the rainbow coloration of the creature's muscles, clashing with the bloody mess in its guts",
      "As you cut into its flesh you are disturbed by its sickly-sweet smell, like fermenting fruit"
    ]
  },
  {
    "type": "snippet",
    "category": "<bug_harvest_flying_chitin>",
    "text": [
      "The wings of this creature break apart upon the slightest touch into myriad identical rainbow crystals",
      "Even as the body grows still, the wings keep on beating slowly",
      "The chitin of this one is light and brittle, like an empty eggshell",
      "Where you came to expect smooth chitin you find exposed flesh, shot with a web of hardened strands",
      "You cough as you inhale the fine, colorful dust shedded from the wings",
      "The carapace of this one still feels hot to the touch, especially around the wings",
      "What you thought was shuddering chitinous fuzz on the creature's back is in reality thousands of miniature copies of its main wings, flapping in unison"
    ]
  },
  {
    "type": "snippet",
    "category": "<bug_harvest_flying_deeper>",
    "text": [
      "Spaced evenly across the entire body you find small sacs of eggs in different stages of growth",
      "Its intestines grew into a labyrinthe tangle, like so many worms devouring each other",
      "The wings are held in place by stiff muscles, reaching into the deep",
      "Underneath the chitin you find bundles of small, floating pearls, each held in place by a single strand of sinew",
      "Near its wings you find a black, bubbling organ still periodically emitting a bundle of floating bubbles",
      "As you open its intestines by mistake, you can barely pull your finger away from the dozen snapping mandibles on its inside",
      "The space not taken up by the now-familiar floating sacs is almost entirely filled by a sticky, homogenous yellow jelly that seems to actively try to avoid your knife",
      "The wings are rooted in its flesh by an almost transparent, fractal root structure, making you question if it always belonged to the creature"
    ]
  },
  {
    "type": "snippet",
    "category": "<bug_harvest_firefly>",
    "text": [
      "The light of its abdomen flickers with each cut, growing ever dimmer",
      "An errant cut coats your tools with foul-smelling, glowing goop",
      "What you saw as a homogenous light from a distance was the result of myriad strands of glowing chitin criscrossing just beneath the carapace",
      "This one's very flesh is glowing with a blinding intensity, lighting up your gruesome work"
    ]
  },
  {
    "type": "snippet",
    "category": "<bug_harvest_acid_chitin>",
    "text": [
      "<bug_harvest_general_chitin>",
      "Steaming puddles of acid spill from its outer shell as you pull it back",
      "With the creature dead, its carapace comes away surprisingly easily",
      "Steaming acid burbles from the creature's chitin as you peel it back",
      "Several acid glands rupture as you peel back the carapace, sending streams of steaming caustic fluids spraying around"
    ]
  },
  {
    "type": "snippet",
    "category": "<bug_harvest_acid_deeper>",
    "text": [
      "<bug_harvest_general_deeper>",
      "The organs themselves have an acrid odour, but don't seem as caustically acidic as the outer shell",
      "You carefully avoid breaking through pockets of what you think may be acid-secreting glands",
      "Thick, ropey cords of tissue beneath its chitin protect an inner layer of strange organs, resembling those of a bird more than anything"
    ]
  },
  {
    "type": "snippet",
    "category": "<bug_harvest_acid_descriptive>",
    "text": [
      "<bug_harvest_general_descriptive>",
      "The powerfully acidic vapors coming from the carcass make it hard to work",
      "The tissues of the creature are full of half-formed organs, their purpose unclear",
      "Several times, you nearly burn yourself piercing a concealed gland full of acid"
    ]
  },
  {
    "type": "snippet",
    "category": "<arachnid_harvest>",
    "text": [
      "<bug_harvest_general_chitin>.",
      "<bug_harvest_general_chitin>.  <bug_harvest_general_deeper>.",
      "<bug_harvest_general_chitin>.  <bug_harvest_general_deeper>.  <bug_harvest_general_descriptive>."
    ]
  },
  {
    "type": "snippet",
<<<<<<< HEAD
    "category": "<arachnid_flying_harvest>",
    "text": [
      "<bug_harvest_flying_chitin>.",
      "<bug_harvest_flying_chitin>. <bug_harvest_general_descriptive>.",
      "<bug_harvest_flying_chitin>. <bug_harvest_general_descriptive>. <bug_harvest_flying_deeper>."
=======
    "category": "<firefly_harvest>",
    "text": [
      "<bug_harvest_flying_chitin>.",
      "<bug_harvest_flying_chitin>.  <bug_harvest_general_descriptive>.  <bug_harvest_firefly>."
>>>>>>> 1f4fa299
    ]
  },
  {
    "type": "snippet",
    "category": "<acidant_harvest>",
    "text": [
      "<bug_harvest_acid_chitin>.",
      "<bug_harvest_acid_chitin>.  <bug_harvest_acid_deeper>.",
      "<bug_harvest_acid_chitin>.  <bug_harvest_acid_deeper>.  <bug_harvest_acid_descriptive>."
    ]
  }
]<|MERGE_RESOLUTION|>--- conflicted
+++ resolved
@@ -237,18 +237,19 @@
   },
   {
     "type": "snippet",
-<<<<<<< HEAD
     "category": "<arachnid_flying_harvest>",
     "text": [
       "<bug_harvest_flying_chitin>.",
       "<bug_harvest_flying_chitin>. <bug_harvest_general_descriptive>.",
-      "<bug_harvest_flying_chitin>. <bug_harvest_general_descriptive>. <bug_harvest_flying_deeper>."
-=======
+      "<bug_harvest_flying_chitin>. <bug_harvest_general_descriptive>. <bug_harvest_flying_deeper>"
+    ]
+  },
+  {
+    "type": "snippet",
     "category": "<firefly_harvest>",
     "text": [
       "<bug_harvest_flying_chitin>.",
       "<bug_harvest_flying_chitin>.  <bug_harvest_general_descriptive>.  <bug_harvest_firefly>."
->>>>>>> 1f4fa299
     ]
   },
   {
