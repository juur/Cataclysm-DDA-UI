--- conflicted
+++ resolved
@@ -21,29 +21,18 @@
     "name": "tiny electric motor",
     "item": "motor_tiny",
     "looks_like": "motor_small",
-    "difficulty": 1,
     "durability": 80,
     "power": 800,
     "energy_consumption": 1000,
     "damage_modifier": 80,
     "folded_volume": 1,
-<<<<<<< HEAD
     "requirements": {
       "install": { "skills": [ [ "mechanics", 1 ] ], "time": "60 m", "using": [ [ "vehicle_screw", 1 ] ] },
       "removal": { "skills": [ [ "mechanics", 2 ] ], "time": "30 m", "using": [ [ "vehicle_screw", 1 ] ] },
       "repair": { "skills": [ [ "mechanics", 2 ] ], "time": "60 m", "using": [ [ "adhesive", 1 ] ] }
     },
-    "breaks_into": [
-      { "item": "plastic_chunk", "count": [ 1, 2 ] },
-      { "item": "scrap", "count": [ 1, 2 ] },
-      { "item": "cable", "charges": [ 1, 3 ] }
-    ],
+    "breaks_into": [ { "item": "scrap", "count": [ 1, 4 ] }, { "item": "cable", "charges": [ 1, 3 ] } ],
     "extend": { "flags": [ "FOLDABLE" ] }
-=======
-    "breaks_into": [ { "item": "scrap", "count": [ 1, 4 ] }, { "item": "cable", "charges": [ 1, 3 ] } ],
-    "extend": { "flags": [ "TOOL_SCREWDRIVER", "FOLDABLE" ] },
-    "delete": { "flags": [ "TOOL_WRENCH" ] }
->>>>>>> 2e11d8d0
   },
   {
     "id": "engine_electric_small",
