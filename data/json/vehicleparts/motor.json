--- conflicted
+++ resolved
@@ -78,12 +78,8 @@
     "power": "36000 W",
     "energy_consumption": "40 kW",
     "damage_modifier": 80,
-<<<<<<< HEAD
     "//": "20 cm weld per quadrant of damage",
-    "folded_volume": "1500 ml",
-=======
     "folded_volume": "30 L",
->>>>>>> fef3110d
     "requirements": {
       "install": { "skills": [ [ "mechanics", 2 ] ], "time": "60 m", "using": [ [ "vehicle_wrench_2", 1 ] ] },
       "removal": { "skills": [ [ "mechanics", 2 ] ], "time": "30 m", "using": [ [ "vehicle_wrench_2", 1 ] ] },
