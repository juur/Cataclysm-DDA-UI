--- conflicted
+++ resolved
@@ -43,11 +43,7 @@
     "fuel_options": [ "gasoline", "diesel", "lamp_oil", "jp8", "motor_oil", "avgas" ],
     "m2c": 60,
     "//": "25% energy efficiency",
-<<<<<<< HEAD
-    "description": "An advanced combustion engine.  Burns gasoline, diesel, or aviation fuel from a tank in the vehicle.  Can also burn lamp oil, though somewhat less efficiently.  Better power-to-weight ratio than a traditional engine, but consumes more fuel."
-=======
     "description": "An advanced combustion engine.  Burns gasoline or diesel or aviation fuel from a tank in the vehicle.  Can also burn lamp oil, though somewhat less efficiently.  Better power-to-weight ratio than a traditional engine, but consumes more fuel."
->>>>>>> c410ebbf
   },
   {
     "id": "diesel_engine_i6",
