--- conflicted
+++ resolved
@@ -40,11 +40,7 @@
     "description": "Like a magical elf, you've learned how to construct footwear by hand.",
     "can_learn": true,
     "time_to_learn": "10 h",
-<<<<<<< HEAD
-    "required_proficiencies": [ "prof_leatherworking_basic" ]
-=======
-    "required_proficiencies": [ "prof_closures", "prof_leatherworking" ]
->>>>>>> dba22072
+    "required_proficiencies": [ "prof_closures", "prof_leatherworking_basic" ]
   },
   {
     "type": "proficiency",
