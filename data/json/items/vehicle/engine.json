--- conflicted
+++ resolved
@@ -160,10 +160,7 @@
     "weight": 310000,
     "volume": 60,
     "price": 32000,
-<<<<<<< HEAD
     "displacement": 12000
-=======
-    "displacement": 1200
   },
   {
     "id": "engine_block_massive",
@@ -219,6 +216,5 @@
     "weight": 8000,
     "volume": 2,
     "price": 3500
->>>>>>> 53780d53
   }
 ]