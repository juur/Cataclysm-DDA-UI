[
  {
    "id": "mag_rifle",
    "type": "BOOK",
    "category": "manuals",
    "name": { "str": "Modern Rifleman", "str_pl": "issues of Modern Rifleman" },
    "description": "An informative magazine all about rifles and shooting.  There is an excellent article about proper maintenance in this issue.",
    "variants": [
      {
        "id": "mag_rifle",
        "name": { "str": "Modern Rifleman", "str_pl": "issues of Modern Rifleman" },
        "description": "An informative magazine all about rifles and shooting.  There is an excellent article about proper maintenance in this issue.",
        "weight": 1
      },
      {
        "id": "mag_rifle_1",
        "name": { "str": "American Rifleman", "str_pl": "issues of American Rifleman" },
<<<<<<< HEAD
        "description": "A monthly shooting and firearms publication, with a lot of articles and comments.",
=======
        "description": "A monthly shooting and firearms publication, with lot of articles and comments.",
>>>>>>> 53f91463
        "weight": 1
      },
      {
        "id": "mag_rifle_2",
        "name": { "str": "Shooting Stars", "str_pl": "issues of Shooting Stars" },
<<<<<<< HEAD
        "description": "An annual issue for marksmen, with a lot of articles and researched information, as well as reviews of new rifles, optics, and mods.",
=======
        "description": "Annual magazine for marksmen, with lots of articles and papers, as well as reviews of new rifles, optics, and mods.",
>>>>>>> 53f91463
        "weight": 1
      },
      {
        "id": "mag_rifle_3",
        "name": { "str": "The Precisionist", "str_pl": "issues of The Precisionist" },
<<<<<<< HEAD
        "description": "A dedicated journal about different firearms, their usage, and news about them, with different articles reviewing new and old firearm models, new attachments, hunting gear, maintenance equipment, and a lot of other information.",
=======
        "description": "A dedicated journal about various firearms, their usage, and news about them.  Different articles review new firearm models, old models, new attachments, hunting, maintenance, and a lot of other topics.",
>>>>>>> 53f91463
        "weight": 1
      }
    ],
    "weight": "100 g",
    "volume": "250 ml",
    "price": 450,
    "price_postapoc": 750,
    "material": [ "paper" ],
    "symbol": "?",
    "looks_like": "mag_guns",
    "color": "pink",
    "skill": "rifle",
    "max_level": 1,
    "intelligence": 5,
    "time": "8 m",
    "fun": 1
  },
  {
    "id": "manual_rifle",
    "type": "BOOK",
    "category": "manuals",
    "name": { "str": "FM 23-16 Army marksmanship manual" },
    "description": "A hefty military field manual about automatic rifle usage and techniques which improve marksmanship and proper weapons-handling.",
    "variants": [
      {
        "id": "manual_rifle",
        "name": { "str": "FM 23-16 Army marksmanship manual", "str_pl": "copies of FM 23-16 Army marksmanship manual" },
        "description": "A hefty military field manual about automatic rifle usage and techniques which improve marksmanship and proper weapons-handling.",
        "weight": 1
      },
      {
        "id": "manual_rifle_1",
<<<<<<< HEAD
        "name": { "str": "SAS and Elite Sniper Forces Guide", "str_pl": "copies of SAS and Elite Sniper Forces Guide" },
        "description": "An unofficial guide about the work and skills of British and NATO snipers.  There are a lot of photos of weapons and equipment, but there is a huge lack of details—the most important information is just mentioned or just described without any value.",
=======
        "name": { "str": "SAS and Elite Forces Guide Sniper", "str_pl": "copies of SAS and Elite Forces Guide Sniper" },
        "description": "An unofficial guide about the work and skills of British and NATO snipers.  There are a lot of photos of weapons and equipment, but it has a huge lack of details - the most important information is just mentioned or described without any value.",
>>>>>>> 53f91463
        "//": "978-1493036752",
        "weight": 1
      },
      {
        "id": "manual_rifle_2",
        "name": {
          "str": "Precision Rifle Marksmanship: The Fundamentals",
          "str_pl": "copies of Precision Rifle Marksmanship: The Fundamentals"
        },
<<<<<<< HEAD
        "description": "A small book about the use of a rifle as a marksman's tool.  There is plenty of information, but it is too general, and the author talks more about his experience as a sniper than sniping itself.",
=======
        "description": "A small book about using the rifle as a marksman tool.  There is plenty of info, but it is too general, and the author talks more about his experience as a sniper instead of sniping itself.",
>>>>>>> 53f91463
        "//": "978-1951115104",
        "weight": 1
      },
      {
        "id": "manual_rifle_3",
        "name": { "str": "Precision Long Range Shooting And Hunting", "str_pl": "copies of Precision Long Range Shooting And Hunting" },
<<<<<<< HEAD
        "description": "a book about the basics of long-range shooting, written in fairly simple language.",
=======
        "description": "The basics of long-range shooting in fairly simple language.",
>>>>>>> 53f91463
        "//": "978-1979598699",
        "weight": 1
      },
      {
        "id": "manual_rifle_4",
<<<<<<< HEAD
        "name": { "str": "The Marine's Sniping Handbook", "str_pl": "copies of The Marine's Sniping Handbook" },
        "description": "An official (or at least that's what it says) marksmanship guide for scout snipers.  Containing a lot of essential information, the book gives a pretty good foundation to someone who already knows how to use a rifle.",
=======
        "name": { "str": "The Marine Sniping Handbook", "str_pl": "copies of The Marine Sniping Handbook" },
        "description": "The Official (or at least so it says) marksmanship guide for scout snipers.  With lots of essential info, it gives a pretty good foundation to anyone who knows how to use a rifle.",
>>>>>>> 53f91463
        "//": "978-1792182938",
        "weight": 1
      },
      {
        "id": "manual_rifle_5",
        "name": { "str": "How to Shoot", "str_pl": "copies of How to Shoot" },
<<<<<<< HEAD
        "description": "A reprint of a 1917 book about rifle shooting and maintenance.  It is surprisingly detailed, and contains a lot of information, even if the language is fairly old.",
=======
        "description": "Reprint of a 1917 book about rifle shooting and maintenance.  It is surprisingly detailed, and contains lots of information, even if the language is fairly old-fashioned.",
>>>>>>> 53f91463
        "//": "978-0267853731",
        "weight": 1
      },
      {
        "id": "manual_rifle_6",
        "name": { "str": "Rifle Shooting for Beginners", "str_pl": "copies of Rifle Shooting for Beginners" },
<<<<<<< HEAD
        "description": "a shooting sports guide that explains the basics of equipment, distance, aiming, breath control, movement, trigger manipulation, and a lot of other essential information.",
=======
        "description": "A guide to shooting sports that explains the basics of equipment usage, judging distance, aiming, breathing, movement, and trigger discipline alongside a lot of another essential info.",
>>>>>>> 53f91463
        "//": "979-8355590895",
        "weight": 1
      },
      {
        "id": "manual_rifle_7",
        "name": {
          "str": "Great Hunting Rifles: Victorian to the Present",
          "str_pl": "copies of Great Hunting Rifles: Victorian to the Present"
        },
<<<<<<< HEAD
        "description": "a history of some of the most exquisite rifles made in the twentieth century, written with a lot of love and attention to detail.",
=======
        "description": "A history of some of the most exquisite rifles made in the twentieth century, with lots of love and details.",
>>>>>>> 53f91463
        "//": "978-1510731691",
        "weight": 1
      },
      {
        "id": "manual_rifle_8",
        "name": {
          "str": "FM 3-22.9: Rifle Marksmanship M16-/M4- Series",
          "str_pl": "copies of FM 3-22.9: Rifle Marksmanship M16-/M4- Series"
        },
<<<<<<< HEAD
        "description": "An official U.S. Army manual that provides guidance for the planning and execution of training on the 5.56mm M16-series rifle and M4 carbine.",
=======
        "description": "Official U.S. Army manual which provides guidance for training with the 5.56-millimeter M16-series rifle and M4 carbine.",
>>>>>>> 53f91463
        "proficiencies": [ { "proficiency": "prof_gunsmithing_basic", "time_factor": 0.8, "fail_factor": 0.8 } ],
        "weight": 1
      },
      {
        "id": "manual_rifle_9",
        "name": {
          "str": "FM 3-22.68: Crew-Served Machine Guns 5.56-mm And 7.62-mm",
          "str_pl": "copies of FM 3-22.68: Crew-Served Machine Guns 5.56-mm And 7.62-mm"
        },
<<<<<<< HEAD
        "description": "an official U.S. Army manual, which contains a comprehensive guide about using the M240 and M249 crew-served machine guns, with excellent examples and a lot of theory.",
=======
        "description": "An official U.S. Army manual which is a comprehensive guide about using the M240 and M249 crew-served machine guns, with excellent examples and a lot of theory.",
>>>>>>> 53f91463
        "proficiencies": [ { "proficiency": "prof_gunsmithing_basic", "time_factor": 0.8, "fail_factor": 0.8 } ],
        "weight": 1
      },
      {
        "id": "manual_gun_10",
        "name": { "str": "Adaptive Rifle", "str_pl": "copies of Adaptive Rifle" },
<<<<<<< HEAD
        "description": "a book containing different training details for carbine users, from world champion shooters to civilians, and from law enforcement officers to military shooters.",
=======
        "description": "Different training methods for carbine users from world champion shooters, aimed toward civilians, law enforcement, and military shooters.",
>>>>>>> 53f91463
        "//": "979-8360280453",
        "weight": 1
      },
      {
        "id": "manual_gun_11",
        "name": { "str": "The Art of the Rifle", "str_pl": "copies of The Art of the Rifle" },
        "description": "This book covers the fundamentals of rifle shooting, including stance, grip, sight alignment, and trigger control.",
        "//": "978-1581605921",
        "weight": 1
      },
      {
        "id": "manual_gun_12",
        "name": { "str": "Shooter's Bible Guide to Rifle Ballistics", "str_pl": "copies of Shooter's Bible Guide to Rifle Ballistics" },
        "description": "A comprehensive guide to the principles of rifle ballistics, including information on bullet types, trajectory, and wind drift.",
        "//": "978-1510760042",
        "weight": 1
      },
      {
        "id": "manual_gun_13",
        "name": { "str": "The Gun", "str_pl": "copies of The Gun" },
<<<<<<< HEAD
        "description": "a giant, 500-page history about the AK-47—the most popular firearm in the world—and the information around it: the mechanics of the weapon, its usage, maintenance, modifications, and its impact on global conflicts.",
=======
        "description": "A giant, 500 page history of the AK-47 - the most popular firearm in the world - and the information around it: the mechanic of the weapon, the usage, maintenance, modification, and its impact on global conflict.",
>>>>>>> 53f91463
        "//": "978-0743270762",
        "weight": 1
      }
    ],
    "weight": "454 g",
    "volume": "250 ml",
    "price": 2000,
    "price_postapoc": 1250,
    "material": [ "paper", "plastic" ],
    "symbol": "?",
    "looks_like": "mag_guns",
    "color": "green",
    "skill": "rifle",
    "max_level": 3,
    "intelligence": 4,
    "time": "18 m"
  },
  {
    "id": "retool_instructions",
    "type": "BOOK",
    "category": "manuals",
    "name": { "str": "retool instructions", "str_pl": "copies of retool instructions" },
    "description": "This is a small booklet, containing several diagrams and clearly worded instructions for assisting one in assembling, installing, and using their newly purchased weapon conversion kit.  The flyer’s rear is covered in neatly printed rows of advertisements, displaying other products by the same manufacturer.  All in all, it, strangely enough, brings to mind nostalgic images of the instructions for assembling Legos—a very angry, explosive Lego construct that goes boom.",
    "weight": "25 g",
    "volume": "100 ml",
    "price": 150,
    "price_postapoc": 350,
    "material": [ "paper" ],
    "symbol": "?",
    "looks_like": "mag_guns",
    "color": "pink",
    "skill": "rifle",
    "max_level": 1,
    "intelligence": 5,
    "time": "8 m"
  }
]<|MERGE_RESOLUTION|>--- conflicted
+++ resolved
@@ -15,31 +15,19 @@
       {
         "id": "mag_rifle_1",
         "name": { "str": "American Rifleman", "str_pl": "issues of American Rifleman" },
-<<<<<<< HEAD
         "description": "A monthly shooting and firearms publication, with a lot of articles and comments.",
-=======
-        "description": "A monthly shooting and firearms publication, with lot of articles and comments.",
->>>>>>> 53f91463
         "weight": 1
       },
       {
         "id": "mag_rifle_2",
         "name": { "str": "Shooting Stars", "str_pl": "issues of Shooting Stars" },
-<<<<<<< HEAD
-        "description": "An annual issue for marksmen, with a lot of articles and researched information, as well as reviews of new rifles, optics, and mods.",
-=======
-        "description": "Annual magazine for marksmen, with lots of articles and papers, as well as reviews of new rifles, optics, and mods.",
->>>>>>> 53f91463
+        "description": "An annual magazine for marksmen, with lots of articles and papers, as well as reviews of new rifles, optics, and mods.",
         "weight": 1
       },
       {
         "id": "mag_rifle_3",
         "name": { "str": "The Precisionist", "str_pl": "issues of The Precisionist" },
-<<<<<<< HEAD
-        "description": "A dedicated journal about different firearms, their usage, and news about them, with different articles reviewing new and old firearm models, new attachments, hunting gear, maintenance equipment, and a lot of other information.",
-=======
         "description": "A dedicated journal about various firearms, their usage, and news about them.  Different articles review new firearm models, old models, new attachments, hunting, maintenance, and a lot of other topics.",
->>>>>>> 53f91463
         "weight": 1
       }
     ],
@@ -72,13 +60,8 @@
       },
       {
         "id": "manual_rifle_1",
-<<<<<<< HEAD
         "name": { "str": "SAS and Elite Sniper Forces Guide", "str_pl": "copies of SAS and Elite Sniper Forces Guide" },
-        "description": "An unofficial guide about the work and skills of British and NATO snipers.  There are a lot of photos of weapons and equipment, but there is a huge lack of details—the most important information is just mentioned or just described without any value.",
-=======
-        "name": { "str": "SAS and Elite Forces Guide Sniper", "str_pl": "copies of SAS and Elite Forces Guide Sniper" },
         "description": "An unofficial guide about the work and skills of British and NATO snipers.  There are a lot of photos of weapons and equipment, but it has a huge lack of details - the most important information is just mentioned or described without any value.",
->>>>>>> 53f91463
         "//": "978-1493036752",
         "weight": 1
       },
@@ -88,56 +71,35 @@
           "str": "Precision Rifle Marksmanship: The Fundamentals",
           "str_pl": "copies of Precision Rifle Marksmanship: The Fundamentals"
         },
-<<<<<<< HEAD
         "description": "A small book about the use of a rifle as a marksman's tool.  There is plenty of information, but it is too general, and the author talks more about his experience as a sniper than sniping itself.",
-=======
-        "description": "A small book about using the rifle as a marksman tool.  There is plenty of info, but it is too general, and the author talks more about his experience as a sniper instead of sniping itself.",
->>>>>>> 53f91463
         "//": "978-1951115104",
         "weight": 1
       },
       {
         "id": "manual_rifle_3",
         "name": { "str": "Precision Long Range Shooting And Hunting", "str_pl": "copies of Precision Long Range Shooting And Hunting" },
-<<<<<<< HEAD
         "description": "a book about the basics of long-range shooting, written in fairly simple language.",
-=======
-        "description": "The basics of long-range shooting in fairly simple language.",
->>>>>>> 53f91463
         "//": "978-1979598699",
         "weight": 1
       },
       {
         "id": "manual_rifle_4",
-<<<<<<< HEAD
-        "name": { "str": "The Marine's Sniping Handbook", "str_pl": "copies of The Marine's Sniping Handbook" },
-        "description": "An official (or at least that's what it says) marksmanship guide for scout snipers.  Containing a lot of essential information, the book gives a pretty good foundation to someone who already knows how to use a rifle.",
-=======
         "name": { "str": "The Marine Sniping Handbook", "str_pl": "copies of The Marine Sniping Handbook" },
         "description": "The Official (or at least so it says) marksmanship guide for scout snipers.  With lots of essential info, it gives a pretty good foundation to anyone who knows how to use a rifle.",
->>>>>>> 53f91463
         "//": "978-1792182938",
         "weight": 1
       },
       {
         "id": "manual_rifle_5",
         "name": { "str": "How to Shoot", "str_pl": "copies of How to Shoot" },
-<<<<<<< HEAD
-        "description": "A reprint of a 1917 book about rifle shooting and maintenance.  It is surprisingly detailed, and contains a lot of information, even if the language is fairly old.",
-=======
-        "description": "Reprint of a 1917 book about rifle shooting and maintenance.  It is surprisingly detailed, and contains lots of information, even if the language is fairly old-fashioned.",
->>>>>>> 53f91463
+        "description": "A reprint of a 1917 book about rifle shooting and maintenance.  It is surprisingly detailed, and contains lots of information, even if the language is fairly old-fashioned.",
         "//": "978-0267853731",
         "weight": 1
       },
       {
         "id": "manual_rifle_6",
         "name": { "str": "Rifle Shooting for Beginners", "str_pl": "copies of Rifle Shooting for Beginners" },
-<<<<<<< HEAD
-        "description": "a shooting sports guide that explains the basics of equipment, distance, aiming, breath control, movement, trigger manipulation, and a lot of other essential information.",
-=======
-        "description": "A guide to shooting sports that explains the basics of equipment usage, judging distance, aiming, breathing, movement, and trigger discipline alongside a lot of another essential info.",
->>>>>>> 53f91463
+        "description": "A guide to shooting sports that explains the basics of equipment usage, judging distance, aiming, breathing, movement, and trigger discipline alongside a lot of other essential info.",
         "//": "979-8355590895",
         "weight": 1
       },
@@ -147,11 +109,7 @@
           "str": "Great Hunting Rifles: Victorian to the Present",
           "str_pl": "copies of Great Hunting Rifles: Victorian to the Present"
         },
-<<<<<<< HEAD
         "description": "a history of some of the most exquisite rifles made in the twentieth century, written with a lot of love and attention to detail.",
-=======
-        "description": "A history of some of the most exquisite rifles made in the twentieth century, with lots of love and details.",
->>>>>>> 53f91463
         "//": "978-1510731691",
         "weight": 1
       },
@@ -161,11 +119,7 @@
           "str": "FM 3-22.9: Rifle Marksmanship M16-/M4- Series",
           "str_pl": "copies of FM 3-22.9: Rifle Marksmanship M16-/M4- Series"
         },
-<<<<<<< HEAD
-        "description": "An official U.S. Army manual that provides guidance for the planning and execution of training on the 5.56mm M16-series rifle and M4 carbine.",
-=======
-        "description": "Official U.S. Army manual which provides guidance for training with the 5.56-millimeter M16-series rifle and M4 carbine.",
->>>>>>> 53f91463
+        "description": "An official U.S. Army manual that provides guidance for the planning and execution of training with the 5.56mm M16-series rifle and M4 carbine.",
         "proficiencies": [ { "proficiency": "prof_gunsmithing_basic", "time_factor": 0.8, "fail_factor": 0.8 } ],
         "weight": 1
       },
@@ -175,22 +129,14 @@
           "str": "FM 3-22.68: Crew-Served Machine Guns 5.56-mm And 7.62-mm",
           "str_pl": "copies of FM 3-22.68: Crew-Served Machine Guns 5.56-mm And 7.62-mm"
         },
-<<<<<<< HEAD
-        "description": "an official U.S. Army manual, which contains a comprehensive guide about using the M240 and M249 crew-served machine guns, with excellent examples and a lot of theory.",
-=======
         "description": "An official U.S. Army manual which is a comprehensive guide about using the M240 and M249 crew-served machine guns, with excellent examples and a lot of theory.",
->>>>>>> 53f91463
         "proficiencies": [ { "proficiency": "prof_gunsmithing_basic", "time_factor": 0.8, "fail_factor": 0.8 } ],
         "weight": 1
       },
       {
         "id": "manual_gun_10",
         "name": { "str": "Adaptive Rifle", "str_pl": "copies of Adaptive Rifle" },
-<<<<<<< HEAD
-        "description": "a book containing different training details for carbine users, from world champion shooters to civilians, and from law enforcement officers to military shooters.",
-=======
-        "description": "Different training methods for carbine users from world champion shooters, aimed toward civilians, law enforcement, and military shooters.",
->>>>>>> 53f91463
+        "description": "A book containing different training methods for carbine users from world champion shooters, aimed toward civilians, law enforcement, and military shooters.",
         "//": "979-8360280453",
         "weight": 1
       },
@@ -211,11 +157,7 @@
       {
         "id": "manual_gun_13",
         "name": { "str": "The Gun", "str_pl": "copies of The Gun" },
-<<<<<<< HEAD
         "description": "a giant, 500-page history about the AK-47—the most popular firearm in the world—and the information around it: the mechanics of the weapon, its usage, maintenance, modifications, and its impact on global conflicts.",
-=======
-        "description": "A giant, 500 page history of the AK-47 - the most popular firearm in the world - and the information around it: the mechanic of the weapon, the usage, maintenance, modification, and its impact on global conflict.",
->>>>>>> 53f91463
         "//": "978-0743270762",
         "weight": 1
       }
