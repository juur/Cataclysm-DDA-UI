[
  {
    "id": "mag_rifle",
    "type": "BOOK",
    "category": "manuals",
    "name": { "str": "Modern Rifleman", "str_pl": "issues of Modern Rifleman" },
    "description": "An informative magazine all about rifles and shooting.  There is an excellent article about proper maintenance in this issue.",
    "variants": [
      {
        "id": "mag_rifle",
        "name": { "str": "Modern Rifleman", "str_pl": "issues of Modern Rifleman" },
        "description": "An informative magazine all about rifles and shooting.  There is an excellent article about proper maintenance in this issue.",
        "weight": 1
      },
      {
        "id": "mag_rifle_1",
        "name": { "str": "American Rifleman", "str_pl": "issues of American Rifleman" },
        "description": "A monthly shooting and firearms publication, with a lot of articles and comments.",
        "weight": 1
      },
      {
        "id": "mag_rifle_2",
        "name": { "str": "Shooting Stars", "str_pl": "issues of Shooting Stars" },
        "description": "An annual magazine for marksmen, with lots of articles and papers, as well as reviews of new rifles, optics, and mods.",
        "weight": 1
      },
      {
        "id": "mag_rifle_3",
        "name": { "str": "The Precisionist", "str_pl": "issues of The Precisionist" },
        "description": "A dedicated journal about various firearms, their usage, and news about them.  Different articles review new firearm models, old models, new attachments, hunting, maintenance, and a lot of other topics.",
        "weight": 1
      }
    ],
    "weight": "100 g",
    "volume": "250 ml",
    "price": 450,
    "price_postapoc": 750,
    "material": [ "paper" ],
    "symbol": "?",
    "looks_like": "mag_guns",
    "color": "pink",
    "skill": "rifle",
    "max_level": 1,
    "intelligence": 5,
    "time": "8 m",
    "fun": 1
  },
  {
    "id": "manual_rifle",
    "type": "BOOK",
    "category": "manuals",
    "name": { "str": "FM 23-16 Army marksmanship manual" },
    "description": "A hefty military field manual about automatic rifle usage and techniques which improve marksmanship and proper weapons-handling.",
    "variants": [
      {
        "id": "manual_rifle",
        "name": { "str": "FM 23-16 Army marksmanship manual", "str_pl": "copies of FM 23-16 Army marksmanship manual" },
        "description": "A hefty military field manual about automatic rifle usage and techniques which improve marksmanship and proper weapons-handling.",
        "weight": 1
      },
      {
        "id": "manual_rifle_1",
        "name": { "str": "SAS and Elite Sniper Forces Guide", "str_pl": "copies of SAS and Elite Sniper Forces Guide" },
        "description": "An unofficial guide about the work and skills of British and NATO snipers.  There are a lot of photos of weapons and equipment, but it has a huge lack of details - the most important information is just mentioned or described without any value.",
        "//": "978-1493036752",
        "weight": 1
      },
      {
        "id": "manual_rifle_2",
        "name": {
          "str": "Precision Rifle Marksmanship: The Fundamentals",
          "str_pl": "copies of Precision Rifle Marksmanship: The Fundamentals"
        },
        "description": "A small book about the use of a rifle as a marksman's tool.  There is plenty of information, but it is too general, and the author talks more about his experience as a sniper than sniping itself.",
        "//": "978-1951115104",
        "weight": 1
      },
      {
        "id": "manual_rifle_3",
        "name": { "str": "Precision Long Range Shooting And Hunting", "str_pl": "copies of Precision Long Range Shooting And Hunting" },
        "description": "A book about the basics of long-range shooting, written in fairly simple language.",
        "//": "978-1979598699",
        "weight": 1
      },
      {
        "id": "manual_rifle_4",
        "name": { "str": "The Marine Sniping Handbook", "str_pl": "copies of The Marine Sniping Handbook" },
        "description": "The Official (or at least so it says) marksmanship guide for scout snipers.  With lots of essential info, it gives a pretty good foundation to anyone who knows how to use a rifle.",
        "//": "978-1792182938",
        "weight": 1
      },
      {
        "id": "manual_rifle_5",
        "name": { "str": "How to Shoot", "str_pl": "copies of How to Shoot" },
        "description": "A reprint of a 1917 book about rifle shooting and maintenance.  It is surprisingly detailed, and contains lots of information, even if the language is fairly old-fashioned.",
        "//": "978-0267853731",
        "weight": 1
      },
      {
        "id": "manual_rifle_6",
        "name": { "str": "Rifle Shooting for Beginners", "str_pl": "copies of Rifle Shooting for Beginners" },
        "description": "A guide to shooting sports that explains the basics of equipment usage, judging distance, aiming, breathing, movement, and trigger discipline alongside a lot of other essential info.",
        "//": "979-8355590895",
        "weight": 1
      },
      {
        "id": "manual_rifle_7",
        "name": {
          "str": "Great Hunting Rifles: Victorian to the Present",
          "str_pl": "copies of Great Hunting Rifles: Victorian to the Present"
        },
        "description": "A history of some of the most exquisite rifles made in the twentieth century, written with a lot of love and attention to detail.",
        "//": "978-1510731691",
        "weight": 1
      },
      {
        "id": "manual_rifle_8",
        "name": {
          "str": "FM 3-22.9: Rifle Marksmanship M16-/M4- Series",
          "str_pl": "copies of FM 3-22.9: Rifle Marksmanship M16-/M4- Series"
        },
<<<<<<< HEAD
        "description": "An official U.S. Army manual that provides guidance for the planning and execution of training with the 5.56mm M16-series rifle and M4 carbine.",
        "proficiencies": [ { "proficiency": "prof_gunsmithing_basic", "time_factor": 0.8, "fail_factor": 0.8 } ],
=======
        "description": "Official U.S. Army manual which provides guidance for training with the 5.56-millimeter M16-series rifle and M4 carbine.",
>>>>>>> f3c54329
        "weight": 1
      },
      {
        "id": "manual_rifle_9",
        "name": {
          "str": "FM 3-22.68: Crew-Served Machine Guns 5.56-mm And 7.62-mm",
          "str_pl": "copies of FM 3-22.68: Crew-Served Machine Guns 5.56-mm And 7.62-mm"
        },
        "description": "An official U.S. Army manual which is a comprehensive guide about using the M240 and M249 crew-served machine guns, with excellent examples and a lot of theory.",
        "weight": 1
      },
      {
        "id": "manual_gun_10",
        "name": { "str": "Adaptive Rifle", "str_pl": "copies of Adaptive Rifle" },
        "description": "A book containing different training methods for carbine users from world champion shooters, aimed toward civilians, law enforcement, and military shooters.",
        "//": "979-8360280453",
        "weight": 1
      },
      {
        "id": "manual_gun_11",
        "name": { "str": "The Art of the Rifle", "str_pl": "copies of The Art of the Rifle" },
        "description": "This book covers the fundamentals of rifle shooting, including stance, grip, sight alignment, and trigger control.",
        "//": "978-1581605921",
        "weight": 1
      },
      {
        "id": "manual_gun_12",
        "name": { "str": "Shooter's Bible Guide to Rifle Ballistics", "str_pl": "copies of Shooter's Bible Guide to Rifle Ballistics" },
        "description": "A comprehensive guide to the principles of rifle ballistics, including information on bullet types, trajectory, and wind drift.",
        "//": "978-1510760042",
        "weight": 1
      },
      {
        "id": "manual_gun_13",
        "name": { "str": "The Gun", "str_pl": "copies of The Gun" },
        "description": "A giant, 500-page history about the AK-47—the most popular firearm in the world—and the information around it: the mechanics of the weapon, its usage, maintenance, modifications, and its impact on global conflicts.",
        "//": "978-0743270762",
        "weight": 1
      }
    ],
    "weight": "454 g",
    "volume": "250 ml",
    "price": 2000,
    "price_postapoc": 1250,
    "material": [ "paper", "plastic" ],
    "symbol": "?",
    "looks_like": "mag_guns",
    "color": "green",
    "skill": "rifle",
    "max_level": 3,
    "intelligence": 4,
    "time": "18 m"
  },
  {
    "id": "retool_instructions",
    "type": "BOOK",
    "category": "manuals",
    "name": { "str": "retool instructions", "str_pl": "copies of retool instructions" },
    "description": "This is a small booklet, containing several diagrams and clearly worded instructions for assisting one in assembling, installing, and using their newly purchased weapon conversion kit.  The flyer’s rear is covered in neatly printed rows of advertisements, displaying other products by the same manufacturer.  All in all, it, strangely enough, brings to mind nostalgic images of the instructions for assembling Legos—a very angry, explosive Lego construct that goes boom.",
    "weight": "25 g",
    "volume": "100 ml",
    "price": 150,
    "price_postapoc": 350,
    "material": [ "paper" ],
    "symbol": "?",
    "looks_like": "mag_guns",
    "color": "pink",
    "skill": "rifle",
    "max_level": 1,
    "intelligence": 5,
    "time": "8 m"
  }
]<|MERGE_RESOLUTION|>--- conflicted
+++ resolved
@@ -119,12 +119,8 @@
           "str": "FM 3-22.9: Rifle Marksmanship M16-/M4- Series",
           "str_pl": "copies of FM 3-22.9: Rifle Marksmanship M16-/M4- Series"
         },
-<<<<<<< HEAD
         "description": "An official U.S. Army manual that provides guidance for the planning and execution of training with the 5.56mm M16-series rifle and M4 carbine.",
         "proficiencies": [ { "proficiency": "prof_gunsmithing_basic", "time_factor": 0.8, "fail_factor": 0.8 } ],
-=======
-        "description": "Official U.S. Army manual which provides guidance for training with the 5.56-millimeter M16-series rifle and M4 carbine.",
->>>>>>> f3c54329
         "weight": 1
       },
       {
