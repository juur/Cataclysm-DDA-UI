[
  {
    "abstract": "book_nonf_tpl",
    "type": "BOOK",
    "name": "Generic Nonfiction Book",
    "description": "template for a manuscript purporting to be factual",
    "intelligence": 5,
    "symbol": "?",
    "looks_like": "story_book",
    "color": "light_blue",
    "time": "20 m"
  },
  {
    "abstract": "book_fict_tpl",
    "type": "BOOK",
    "name": "Generic Fiction Book",
    "description": "template for a work of fiction",
    "intelligence": 5,
    "symbol": "?",
    "looks_like": "story_book",
    "color": "light_cyan",
    "time": "15 m",
    "chapters": 16,
    "fun": 2
  },
  {
    "abstract": "book_fict_hard_tpl",
    "type": "BOOK",
    "name": "Generic Hard Bound Fiction Book",
    "description": "Template for hard bound book of fiction",
    "weight": "1000 g",
    "volume": "1100 ml",
    "longest_side": "23 cm",
    "price": 1999,
    "price_postapoc": 1500,
    "material": [ "paper", "cardboard" ],
    "bashing": 2,
    "copy-from": "book_fict_tpl"
  },
  {
    "abstract": "book_fict_soft_tpl",
    "type": "BOOK",
    "name": { "str": "paperback novel", "str_pl": "paperbacks" },
    "description": "An ordinary paperback book.  Or is it?  It is.",
    "weight": "425 g",
    "volume": "662 ml",
    "longest_side": "18 cm",
    "price": 799,
    "price_postapoc": 1500,
    "material": [ "paper" ],
    "bashing": 1,
    "flags": [  ],
    "copy-from": "book_fict_tpl"
  },
  {
    "abstract": "book_nonf_hard_tpl",
    "type": "BOOK",
    "name": "Nonfiction Book",
    "description": "template for hard bound nonfiction book",
    "weight": "1 kg",
    "volume": "1100 ml",
    "price": 1450,
    "price_postapoc": 2900,
    "material": [ "paper", "cardboard" ],
    "bashing": 2,
    "chapters": 18,
    "copy-from": "book_nonf_tpl"
  },
  {
    "abstract": "book_nonf_soft_tpl",
    "type": "BOOK",
    "name": "Nonfiction Paperback",
    "description": "template for a paperback nonfiction book",
    "weight": "460 g",
    "volume": "500 ml",
    "price": 990,
    "price_postapoc": 2700,
    "material": [ "paper" ],
    "bashing": 1,
    "chapters": 18,
    "copy-from": "book_nonf_tpl"
  },
  {
    "abstract": "book_fict_soft_pulp_tpl",
    "type": "BOOK",
    "name": "Generic Pulp Book",
    "description": "This is a template for pulp books.  Which really all ought to be paperbacks, right?",
    "looks_like": "novel_pulp",
    "copy-from": "book_fict_soft_tpl",
    "relative": { "intelligence": -1, "chapters": -2, "fun": 1, "price": -200, "price_postapoc": -1000 }
  },
  {
    "abstract": "book_fict_soft_scifi_tpl",
    "type": "BOOK",
    "name": "Generic SciFi Book",
    "description": "This is a template for paperback scifi books.",
    "copy-from": "book_fict_soft_tpl",
    "relative": { "intelligence": 1, "chapters": 8, "fun": 1 }
  },
  {
    "abstract": "book_fict_hard_scifi_tpl",
    "type": "BOOK",
    "name": "Generic SciFi Book",
    "description": "This is a template for a hard cover scifi book.",
    "copy-from": "book_fict_hard_tpl",
    "relative": { "intelligence": 1, "chapters": 8, "fun": 1 }
  },
  {
    "abstract": "book_nonf_hard_homemk_tpl",
    "type": "BOOK",
    "name": "Homemaking Book",
    "description": "This is a template for books about homemaking, style, home decor, and home economics.",
    "weight": "1100 g",
    "copy-from": "book_nonf_hard_tpl",
    "relative": { "intelligence": -1, "price_postapoc": -1600, "chapters": 2 }
  },
  {
    "abstract": "book_nonf_hard_cook_tpl",
    "type": "BOOK",
    "name": "Hardcover Cookbook",
    "description": "This is a template for books about cooking.",
    "skill": "cooking",
    "copy-from": "book_nonf_hard_tpl",
    "relative": { "intelligence": -1 }
  },
  {
    "abstract": "book_nonf_soft_cook_tpl",
    "type": "BOOK",
    "name": "Softcover Cookbook",
    "description": "This is a template for books about cooking.",
    "skill": "cooking",
    "copy-from": "book_nonf_soft_tpl",
    "relative": { "intelligence": -1 }
  },
  {
    "abstract": "book_nonf_hard_dodge_tpl",
    "type": "BOOK",
    "name": "dodge skillbook abstract",
    "description": "An ordinary book.  Or is it?  It is.",
    "weight": "600 g",
    "price": 1000,
    "price_postapoc": 5000,
    "flags": [ "TINDER" ],
    "skill": "dodge",
    "intelligence": 4,
    "time": "10 m",
    "fun": -1,
    "copy-from": "book_nonf_hard_tpl"
  },
  {
    "abstract": "book_nonf_hard_phil_tpl",
    "type": "BOOK",
    "name": "Hardcover Philosophy",
    "description": "This is a template for books about philosophy.",
    "fun": 1,
    "time": "36 m",
    "copy-from": "book_nonf_hard_tpl",
    "relative": { "price": 500, "price_postapoc": -2500, "intelligence": 3 }
  },
  {
    "abstract": "book_nonf_soft_phil_tpl",
    "type": "BOOK",
    "name": "Softcover Philosophy.",
    "description": "This is a template for paperbacks about philosophy.",
    "fun": 1,
    "time": "36 m",
    "copy-from": "book_nonf_soft_tpl",
    "relative": { "price": 400, "price_postapoc": -2600, "intelligence": 3 }
  },
  {
    "abstract": "book_nonf_hard_sports_tpl",
    "type": "BOOK",
    "name": "Hardcover Nonfiction Sports Book",
    "description": "This is a template.",
    "fun": 1,
    "copy-from": "book_nonf_hard_tpl"
  },
  {
    "abstract": "book_nonf_soft_sports_tpl",
    "type": "BOOK",
    "name": "Softcover Nonfiction Sports Book.",
    "description": "This is a template.",
    "fun": 1,
    "copy-from": "book_nonf_soft_tpl"
  },
  {
    "abstract": "book_fict_hard_sports_tpl",
    "type": "BOOK",
    "name": "Hardcover Fictional Sports Book",
    "description": "This is a template.",
    "fun": 2,
    "copy-from": "book_fict_hard_tpl"
  },
  {
    "abstract": "book_fict_soft_sports_tpl",
    "type": "BOOK",
    "name": "Softcover Fictional Sports Book.",
    "description": "This is a template.",
    "fun": 2,
    "copy-from": "book_fict_soft_tpl"
  },
  {
    "abstract": "paperback_occult",
    "type": "BOOK",
    "name": "template for mass produced books on esoteric subjects",
    "description": "An ordinary paperback book.  Or is it?  Is that a glimmer of higher truth?",
    "weight": "371 g",
    "volume": "700 ml",
    "price": 750,
    "price_postapoc": 2900,
    "material": [ "paper" ],
    "symbol": "?",
    "looks_like": "story_book",
    "color": "dark_gray",
    "flags": [ "TINDER" ],
    "intelligence": 6,
    "time": "35 m",
    "chapters": 30,
    "//": "TODO fun should be conditional for this item",
    "fun": 1
  },
  {
    "abstract": "paperback_romance_spb",
    "type": "BOOK",
    "name": "Sweet Providence Romance Novel",
    "description": "Sweet Providence Books is a publisher of discount romance paperbacks easily recognized by their blue and yellow cover illustrations.  Despite the adult nature of their subject matter, the books tend to be under 250 pages of large print written in a vocabulary consistent with a 4th grade reading level.",
    "//": "these are books are tiny",
    "weight": "200 g",
    "volume": "400 ml",
    "copy-from": "book_fict_soft_tpl",
    "time": "11 m",
    "relative": { "price": -351, "price_postapoc": -800, "chapters": -8, "intelligence": -1 }
  },
  {
    "abstract": "paperback_romance_lnl",
    "type": "BOOK",
    "name": "Lorn and Loan Romance Novel",
    "description": "Lorn and Loan Press marketed romance paperbacks to a variety of alt demographics, especially those with a penchant for eyeliner.  The books are billed as \"provocative,\" but words like \"malingering\" and \"turgid\" also come to mind.",
    "copy-from": "book_fict_soft_tpl",
    "relative": { "price_postapoc": -400, "intelligence": 1, "fun": -1 }
  },
  {
    "abstract": "paperback_romance_vanilla",
    "type": "BOOK",
    "name": "Vanilla Romance Novel",
    "description": "Vanilla Media is a mainstream publisher providing romantic literature to everyday readers of taste.  These stories contain explicit details only in the odd chapters, and invariably end with a conventionally uplifting moral.",
    "copy-from": "book_fict_soft_tpl",
    "relative": { "price_postapoc": -100, "intelligence": -1 }
  },
  {
    "abstract": "paperback_western_em",
    "type": "BOOK",
    "name": "The Everyman Library",
    "description": "The Everyman Library is an imprint of Vanilla Media that publishes stories about private eyes, cowboys, quarterbacks, and mobsters.",
    "copy-from": "book_fict_soft_tpl",
    "relative": { "price_postapoc": -100, "intelligence": -1 }
  },
  {
    "abstract": "book_fict_soft_ya_vanilla",
    "type": "BOOK",
    "name": "Tween Topics",
    "description": "Tween Topics is an imprint of Vanilla Media that publishes stories that appeal to the youth of today.  Or, failing that, the parents of said youth.",
    "copy-from": "book_fict_soft_tpl",
    "relative": { "price_postapoc": -400, "intelligence": -1, "fun": -1 }
  },
  {
    "abstract": "book_fict_soft_ya_quiddity",
    "type": "BOOK",
    "name": "Quiddity Books",
    "description": "Quiddity publishes books for young adults.  They offer stories about self-discovery, personal identity, and contemporary trends.",
    "copy-from": "book_fict_soft_tpl",
    "relative": { "price_postapoc": -400, "chapters": 7 }
  },
  {
    "abstract": "book_fict_hard_ya_quiddity",
    "type": "BOOK",
    "name": "Quiddity Books",
    "description": "Quiddity publishes books for young adults.  They offer stories about self-discovery, personal identity, and contemporary trends.",
    "weight": "500 g",
    "volume": "1014 ml",
    "longest_side": "22 cm",
    "copy-from": "book_fict_hard_tpl",
    "relative": { "price_postapoc": -400, "chapters": 10 }
  },
  {
    "abstract": "book_fict_soft_satire_tpl",
    "type": "BOOK",
    "name": "Satire Template",
    "description": "template for mass produced satirical fiction",
    "copy-from": "book_fict_soft_tpl",
    "time": "20 m",
    "relative": { "intelligence": 3, "price": 249 }
  },
  {
    "abstract": "book_nonf_zine",
    "type": "BOOK",
    "name": "Magazine Template",
    "description": "template for magazine",
    "intelligence": 4,
    "weight": "60 g",
    "volume": "250 ml",
    "price": 400,
    "price_postapoc": 100,
    "material": [ "paper" ],
    "symbol": "?",
    "color": "pink",
    "time": "8 m",
    "fun": 1
  },
  {
    "abstract": "book_nonf_zine_news_tpl",
    "type": "BOOK",
    "name": "News Magazine Template",
    "description": "template for news magazine",
    "copy-from": "book_nonf_zine",
    "time": "11 m",
    "relative": { "intelligence": 1 }
  },
  {
    "abstract": "book_magazine",
    "//": "this is the original version of book_nonf_zine",
    "type": "BOOK",
    "name": { "str": "readable magazine" },
    "weight": "70 g",
    "volume": "250 ml",
    "material": [ "paper" ],
    "symbol": "?",
    "color": "pink",
    "max_level": 1,
    "intelligence": 5,
    "time": "8 m",
    "fun": 1
  },
  {
    "abstract": "book_martial",
    "type": "BOOK",
    "name": { "str": "martial art manual" },
    "weight": "150 g",
    "volume": "250 ml",
    "price": 20000,
    "material": [ "paper" ],
    "symbol": "?",
    "color": "green",
    "use_action": [ "MA_MANUAL" ],
<<<<<<< HEAD
    "book_data": { "time": "10 m", "intelligence": 9 }
=======
    "intelligence": 9,
    "time": "10 m"
>>>>>>> 7e2d62f0
  }
]<|MERGE_RESOLUTION|>--- conflicted
+++ resolved
@@ -342,11 +342,7 @@
     "symbol": "?",
     "color": "green",
     "use_action": [ "MA_MANUAL" ],
-<<<<<<< HEAD
-    "book_data": { "time": "10 m", "intelligence": 9 }
-=======
     "intelligence": 9,
     "time": "10 m"
->>>>>>> 7e2d62f0
   }
 ]