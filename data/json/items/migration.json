[
  {
    "id": "arrowhead",
    "type": "MIGRATION",
    "replace": "steel_chunk"
  },
  {
    "id": "arrowhead_plastic",
    "type": "MIGRATION",
    "replace": "plastic_chunk"
  },
  {
    "id": "shaft_wood",
    "type": "MIGRATION",
    "replace": "arrow_wood"
  },
  {
    "id": "shaft_wood_heavy",
    "type": "MIGRATION",
    "replace": "arrow_wood_heavy"
  },
  {
    "id": "shaft_metal",
    "type": "MIGRATION",
    "replace": "arrow_metal"
  },
  {
    "id": "arrow_fire_hardened",
    "type": "MIGRATION",
    "replace": "arrow_fire_hardened_fletched"
  },
  {
    "id": "arrow_field_point",
    "type": "MIGRATION",
    "replace": "arrow_field_point_fletched"
  },
  {
    "id": "arrow_small_game",
    "type": "MIGRATION",
    "replace": "arrow_small_game_fletched"
  },
  {
    "id": "arrow_heavy_fire_hardened",
    "type": "MIGRATION",
    "replace": "arrow_heavy_fire_hardened_fletched"
  },
  {
    "id": "arrow_heavy_field_point",
    "type": "MIGRATION",
    "replace": "arrow_heavy_field_point_fletched"
  },
  {
    "id": "arrow_metal_sharpened",
    "type": "MIGRATION",
    "replace": "arrow_metal_sharpened_fletched"
  },
  {
    "id": "shaft_plastic",
    "type": "MIGRATION",
    "replace": "arrow_plastic"
  },
  {
    "id": "40mm_acidbomb",
    "type": "MIGRATION",
    "replace": "40mm_teargas"
  },
  {
    "id": "40mm_toxicgas",
    "type": "MIGRATION",
    "replace": "40mm_teargas"
  },
  {
    "id": "8mm_bootleg_jsp",
    "type": "MIGRATION",
    "replace": "8mm_bootleg"
  },
  {
    "id": "adv_UPS_on",
    "type": "MIGRATION",
    "replace": "adv_UPS_off"
  },
  {
    "id": "battery_truck",
    "type": "MIGRATION",
    "replace": "battery_car"
  },
  {
    "id": "bayonet",
    "type": "MIGRATION",
    "replace": "knife_combat"
  },
  {
    "id": "diamond_bayonet",
    "type": "MIGRATION",
    "replace": "knife_combat",
    "flags": [ "DIAMOND" ]
  },
  {
    "id": "diamond_broadsword",
    "type": "MIGRATION",
    "replace": "broadsword",
    "flags": [ "DIAMOND" ]
  },
  {
    "id": "diamond_katana",
    "type": "MIGRATION",
    "replace": "katana",
    "flags": [ "DIAMOND" ]
  },
  {
    "id": "diamond_knife",
    "type": "MIGRATION",
    "replace": "knife_combat",
    "flags": [ "DIAMOND" ]
  },
  {
    "id": "diamond_kukri",
    "type": "MIGRATION",
    "replace": "kukri",
    "flags": [ "DIAMOND" ]
  },
  {
    "id": "diamond_machete",
    "type": "MIGRATION",
    "replace": "machete",
    "flags": [ "DIAMOND" ]
  },
  {
    "id": "diamond_nodachi",
    "type": "MIGRATION",
    "replace": "nodachi",
    "flags": [ "DIAMOND" ]
  },
  {
    "id": "diamond_pistol_bayonet",
    "type": "MIGRATION",
    "replace": "pistol_bayonet",
    "flags": [ "DIAMOND" ]
  },
  {
    "id": "diamond_punch_dagger",
    "type": "MIGRATION",
    "replace": "punch_dagger",
    "flags": [ "DIAMOND" ]
  },
  {
    "id": "diamond_rapier",
    "type": "MIGRATION",
    "replace": "rapier",
    "flags": [ "DIAMOND" ]
  },
  {
    "id": "diamond_sword_bayonet",
    "type": "MIGRATION",
    "replace": "sword_bayonet",
    "flags": [ "DIAMOND" ]
  },
  {
    "id": "diamond_wakizashi",
    "type": "MIGRATION",
    "replace": "wakizashi",
    "flags": [ "DIAMOND" ]
  },
  {
    "id": "diamond_zweihander",
    "type": "MIGRATION",
    "replace": "zweihander",
    "flags": [ "DIAMOND" ]
  },
  {
    "id": "fish_bait_bread",
    "type": "MIGRATION",
    "replace": "fish_bait"
  },
  {
    "id": "fish_bait_fish",
    "type": "MIGRATION",
    "replace": "fish_bait"
  },
  {
    "id": "fish_bait_meat",
    "type": "MIGRATION",
    "replace": "fish_bait"
  },
  {
    "id": "fish_bait_veggy",
    "type": "MIGRATION",
    "replace": "fish_bait"
  },
  {
    "id": "gold",
    "type": "MIGRATION",
    "replace": "gold_small",
    "charges": 1930
  },
  {
    "id": "jacqueshammer",
    "type": "MIGRATION",
    "replace": "jackhammer"
  },
  {
    "id": "dogfood_canned",
    "type": "MIGRATION",
    "replace": "can_food",
    "contents": [ "dogfood" ]
  },
  {
    "id": "catfood_canned",
    "type": "MIGRATION",
    "replace": "can_food",
    "contents": [ "catfood" ]
  },
  {
    "id": "jar_V8",
    "type": "MIGRATION",
    "replace": "jar_glass_sealed",
    "contents": [ "V8" ]
  },
  {
    "id": "jar_apple_canned",
    "type": "MIGRATION",
    "replace": "jar_glass_sealed",
    "contents": [ "apple_canned" ]
  },
  {
    "id": "jar_broth",
    "type": "MIGRATION",
    "replace": "jar_glass_sealed",
    "contents": [ "broth" ]
  },
  {
    "id": "jar_broth_bone",
    "type": "MIGRATION",
    "replace": "jar_glass_sealed",
    "contents": [ "broth_bone" ]
  },
  {
    "id": "jar_broth_human",
    "type": "MIGRATION",
    "replace": "jar_glass_sealed",
    "contents": [ "broth_human" ]
  },
  {
    "id": "jar_fish_canned",
    "type": "MIGRATION",
    "replace": "jar_glass_sealed",
    "contents": [ "fish_canned" ]
  },
  {
    "id": "jar_fish_pickled",
    "type": "MIGRATION",
    "replace": "jar_glass_sealed",
    "contents": [ "fish_pickled" ]
  },
  {
    "id": "jar_human_canned",
    "type": "MIGRATION",
    "replace": "jar_glass_sealed",
    "contents": [ "human_canned" ]
  },
  {
    "id": "jar_human_pickled",
    "type": "MIGRATION",
    "replace": "jar_glass_sealed",
    "contents": [ "human_pickled" ]
  },
  {
    "id": "jar_kompot",
    "type": "MIGRATION",
    "replace": "jar_3l_glass_sealed",
    "contents": [ "kompot" ]
  },
  {
    "id": "jar_meat_canned",
    "type": "MIGRATION",
    "replace": "jar_glass_sealed",
    "contents": [ "meat_canned" ]
  },
  {
    "id": "jar_meat_pickled",
    "type": "MIGRATION",
    "replace": "jar_glass_sealed",
    "contents": [ "meat_pickled" ]
  },
  {
    "id": "jar_soup_fish",
    "type": "MIGRATION",
    "replace": "jar_glass_sealed",
    "contents": [ "soup_fish" ]
  },
  {
    "id": "jar_soup_human",
    "type": "MIGRATION",
    "replace": "jar_glass_sealed",
    "contents": [ "soup_human" ]
  },
  {
    "id": "jar_soup_meat",
    "type": "MIGRATION",
    "replace": "jar_glass_sealed",
    "contents": [ "soup_meat" ]
  },
  {
    "id": "jar_soup_mushroom",
    "type": "MIGRATION",
    "replace": "jar_glass_sealed",
    "contents": [ "soup_mushroom" ]
  },
  {
    "id": "jar_soup_veggy",
    "type": "MIGRATION",
    "replace": "jar_glass_sealed",
    "contents": [ "soup_veggy" ]
  },
  {
    "id": "jar_soup_woods",
    "type": "MIGRATION",
    "replace": "jar_glass_sealed",
    "contents": [ "soup_woods" ]
  },
  {
    "id": "jar_tomato_canned",
    "type": "MIGRATION",
    "replace": "jar_glass_sealed",
    "contents": [ "can_tomato" ]
  },
  {
    "id": "jar_veggy_canned",
    "type": "MIGRATION",
    "replace": "jar_glass_sealed",
    "contents": [ "veggy_canned" ]
  },
  {
    "id": "jar_veggy_pickled",
    "type": "MIGRATION",
    "replace": "jar_glass_sealed",
    "contents": [ "veggy_pickled" ]
  },
  {
    "id": "m14a",
    "type": "MIGRATION",
    "replace": "m1a"
  },
  {
    "id": "metal_tank_small",
    "type": "MIGRATION",
    "replace": "jerrycan"
  },
  {
    "id": "plasma_engine",
    "type": "MIGRATION",
    "replace": "minireactor"
  },
  {
    "id": "reloaded_40mm_fletchette",
    "type": "MIGRATION",
    "replace": "40mm_flechette"
  },
  {
    "id": "reloaded_40mm_shot",
    "type": "MIGRATION",
    "replace": "40mm_shot"
  },
  {
    "id": "reloaded_signal_flare",
    "type": "MIGRATION",
    "replace": "signal_flare"
  },
  {
    "id": "reloaded_shot_he",
    "type": "MIGRATION",
    "replace": "shot_he"
  },
  {
    "id": "saiga_sawn",
    "type": "MIGRATION",
    "replace": "saiga_12",
    "contents": [ "barrel_small" ]
  },
  {
    "id": "silver",
    "type": "MIGRATION",
    "replace": "silver_small",
    "charges": 1608
  },
  {
    "id": "shot_scrapslug",
    "type": "MIGRATION",
    "replace": "reloaded_shot_slug"
  },
  {
    "id": "UPS_on",
    "type": "MIGRATION",
    "replace": "UPS_off"
  },
  {
    "id": "v_curtain_item",
    "type": "MIGRATION",
    "replace": "sheet"
  },
  {
    "id": "pistol_pepperbox",
    "type": "MIGRATION",
    "replace": "colt_navy"
  },
  {
    "id": "pda",
    "type": "MIGRATION",
    "replace": "cell_phone"
  },
  {
    "id": "pda_flashlight",
    "type": "MIGRATION",
    "replace": "cell_phone"
  },
  {
    "id": "crude_brick",
    "type": "MIGRATION",
    "replace": "brick"
  },
  {
    "id": "jam_blueberries",
    "type": "MIGRATION",
    "replace": "jam_fruit"
  },
  {
    "id": "jam_strawberries",
    "type": "MIGRATION",
    "replace": "jam_fruit"
  },
  {
    "id": "acidbomb_act",
    "type": "MIGRATION",
    "replace": "acidbomb"
  },
  {
    "id": "technician_pants_blue",
    "type": "MIGRATION",
    "replace": "technician_pants_gray"
  },
  {
    "id": "technician_pants_ltblue",
    "type": "MIGRATION",
    "replace": "technician_pants_gray"
  },
  {
    "id": "technician_shirt_blue",
    "type": "MIGRATION",
    "replace": "technician_shirt_gray"
  },
  {
    "id": "technician_shirt_ltblue",
    "type": "MIGRATION",
    "replace": "technician_shirt_gray"
  },
  {
    "id": "1st_aid_survivor",
    "type": "MIGRATION",
    "replace": "1st_aid"
  },
  {
    "id": "mushroom_poison",
    "type": "MIGRATION",
    "replace": "mushroom"
  },
  {
    "id": "mushroom_magic",
    "type": "MIGRATION",
    "replace": "mushroom"
  },
  {
    "id": "seed_mushroom_poison",
    "type": "MIGRATION",
    "replace": "seed_mushroom"
  },
  {
    "id": "seed_mushroom_magic",
    "type": "MIGRATION",
    "replace": "seed_mushroom"
  },
  {
    "id": "lasagne_cooked",
    "type": "MIGRATION",
    "replace": "spaghetti_cooked"
  },
  {
    "id": "fish_vac",
    "type": "MIGRATION",
    "replace": "salted_fish"
  },
  {
    "id": "apple_vac",
    "type": "MIGRATION",
    "replace": "apple_sugar"
  },
  {
    "id": "hflesh_vac",
    "type": "MIGRATION",
    "replace": "hflesh_salted"
  },
  {
    "id": "meat_vac",
    "type": "MIGRATION",
    "replace": "meat_salted"
  },
  {
    "id": "veggy_vac",
    "type": "MIGRATION",
    "replace": "veggy_salted"
  },
  {
    "id": "bag_fish_vac",
    "type": "MIGRATION",
    "replace": "salted_fish"
  },
  {
    "id": "bag_apple_vac",
    "type": "MIGRATION",
    "replace": "apple_sugar"
  },
  {
    "id": "bag_hflesh_vac",
    "type": "MIGRATION",
    "replace": "hflesh_salted"
  },
  {
    "id": "bag_meat_vac",
    "type": "MIGRATION",
    "replace": "meat_salted"
  },
  {
    "id": "bag_veggy_vac",
    "type": "MIGRATION",
    "replace": "veggy_salted"
  },
  {
    "id": "potato_irradiated",
    "type": "MIGRATION",
    "replace": "irradiated_potato"
  },
  {
    "id": "potato_raw",
    "type": "MIGRATION",
    "replace": "potato"
  },
  {
    "id": "lightstrip_dead",
    "type": "MIGRATION",
    "replace": "lightstrip_inactive"
  },
  {
    "id": "smg_9mm_mag",
    "type": "MIGRATION",
    "replace": "survivor9mm_mag"
  },
  {
    "id": "battery_atomic",
    "type": "MIGRATION",
    "replace": "light_atomic_battery_cell"
  },
  {
    "id": "battery_compartment",
    "type": "MIGRATION",
    "replace": "magazine_battery_heavy_mod"
  },
  {
    "id": "dry_mushroom_magic",
    "type": "MIGRATION",
    "replace": "dry_mushroom",
    "flags": [ "HIDDEN_HALLU" ]
  },
  {
    "id": "hk_ucp",
    "type": "MIGRATION",
    "replace": "hk_mp7"
  },
  {
    "id": "rechargable_battery",
    "type": "MIGRATION",
    "replace": "heavy_battery_cell"
  },
  {
    "id": "hd_battery",
    "type": "MIGRATION",
    "replace": "heavy_plus_battery_cell"
  },
  {
    "id": "frozen_burrito",
    "type": "MIGRATION",
    "replace": "junk_burrito"
  },
  {
    "id": "cooked_burrito",
    "type": "MIGRATION",
    "replace": "junk_burrito"
  },
  {
    "id": "10mm",
    "type": "MIGRATION",
    "replace": "10mm_fmj"
  },
  {
    "id": "locket",
    "type": "MIGRATION",
    "replace": "silver_locket"
  },
  {
    "id": "ring",
    "type": "MIGRATION",
    "replace": "gold_ring"
  },
  {
    "id": "necklace",
    "type": "MIGRATION",
    "replace": "silver_necklace"
  },
  {
    "id": "brooch",
    "type": "MIGRATION",
    "replace": "jade_brooch"
  },
  {
    "id": "skinny_tie",
    "type": "MIGRATION",
    "replace": "tie_skinny"
  },
  {
    "id": "270",
    "type": "MIGRATION",
    "replace": "270win_jsp"
  },
  {
    "id": "reloaded_270",
    "type": "MIGRATION",
    "replace": "reloaded_270win_jsp"
  },
  {
<<<<<<< HEAD
    "id": "afs_rolling_pin",
    "type": "MIGRATION",
    "replace": "rolling_pin"
  },
  {
    "id": "afs_welding_mask",
    "type": "MIGRATION",
    "replace": "welding_mask"
  },
  {
    "id": "afs_atomic_reading_light",
    "type": "MIGRATION",
    "replace": "atomic_light_off"
  },
  {
    "id": "afs_atomic_reading_light_on",
    "type": "MIGRATION",
    "replace": "atomic_light"
  },
  {
    "id": "afs_large_storage_battery",
    "type": "MIGRATION",
    "replace": "large_storage_battery"
  },
  {
    "id": "afs_daypack",
    "type": "MIGRATION",
    "replace": "daypack"
  },
  {
    "id": "afs_ski_jacket",
    "type": "MIGRATION",
    "replace": "ski_jacket"
  },
  {
    "id": "afs_cake",
    "type": "MIGRATION",
    "replace": "cake2"
  },
  {
    "id": "afs_fried_donut_holes",
    "type": "MIGRATION",
    "replace": "donut_holes"
  },
  {
    "id": "afs_welding_mask_makeshift",
    "type": "MIGRATION",
    "replace": "welding_mask_crude"
=======
    "id": "smg_38",
    "type": "MIGRATION",
    "replace": "smg_45"
  },
  {
    "id": "smg_38_mag",
    "type": "MIGRATION",
    "replace": "smg_45_mag"
  },
  {
    "id": "smg_22",
    "type": "MIGRATION",
    "replace": "smg_9mm"
  },
  {
    "id": "smg_22_mag",
    "type": "MIGRATION",
    "replace": "survivor9mm_mag"
>>>>>>> dfe287ed
  }
]<|MERGE_RESOLUTION|>--- conflicted
+++ resolved
@@ -635,7 +635,6 @@
     "replace": "reloaded_270win_jsp"
   },
   {
-<<<<<<< HEAD
     "id": "afs_rolling_pin",
     "type": "MIGRATION",
     "replace": "rolling_pin"
@@ -684,7 +683,8 @@
     "id": "afs_welding_mask_makeshift",
     "type": "MIGRATION",
     "replace": "welding_mask_crude"
-=======
+  },
+  {
     "id": "smg_38",
     "type": "MIGRATION",
     "replace": "smg_45"
@@ -703,6 +703,5 @@
     "id": "smg_22_mag",
     "type": "MIGRATION",
     "replace": "survivor9mm_mag"
->>>>>>> dfe287ed
   }
 ]