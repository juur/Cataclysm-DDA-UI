--- conflicted
+++ resolved
@@ -960,14 +960,13 @@
     "replace": "40x46mm_m651"
   },
   {
-<<<<<<< HEAD
     "id": "riding_saddle",
     "type": "MIGRATION",
     "replace": "horse_tack"
-=======
+  },
+  {
     "id": "ballistic_vest",
     "type": "MIGRATION",
     "replace": "ballistic_vest_esapi"
->>>>>>> bb7e3c42
   }
 ]