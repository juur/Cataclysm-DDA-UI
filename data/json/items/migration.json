[
  {
    "id": "arrowhead",
    "type": "MIGRATION",
    "replace": "steel_chunk"
  },
  {
    "id": "arrowhead_plastic",
    "type": "MIGRATION",
    "replace": "plastic_chunk"
  },
  {
    "id": "shaft_wood",
    "type": "MIGRATION",
    "replace": "arrow_wood"
  },
  {
    "id": "shaft_wood_heavy",
    "type": "MIGRATION",
    "replace": "arrow_wood_heavy"
  },
  {
    "id": "shaft_metal",
    "type": "MIGRATION",
    "replace": "arrow_metal"
  },
  {
    "id": "arrow_fire_hardened",
    "type": "MIGRATION",
    "replace": "arrow_fire_hardened_fletched"
  },
  {
    "id": "arrow_field_point",
    "type": "MIGRATION",
    "replace": "arrow_field_point_fletched"
  },
  {
    "id": "arrow_small_game",
    "type": "MIGRATION",
    "replace": "arrow_small_game_fletched"
  },
  {
    "id": "arrow_heavy_fire_hardened",
    "type": "MIGRATION",
    "replace": "arrow_heavy_fire_hardened_fletched"
  },
  {
    "id": "arrow_heavy_field_point",
    "type": "MIGRATION",
    "replace": "arrow_heavy_field_point_fletched"
  },
  {
    "id": "arrow_metal_sharpened",
    "type": "MIGRATION",
    "replace": "arrow_metal_sharpened_fletched"
  },
  {
    "id": "shaft_plastic",
    "type": "MIGRATION",
    "replace": "arrow_plastic"
  },
  {
    "id": "40mm_acidbomb",
    "type": "MIGRATION",
    "replace": "40mm_teargas"
  },
  {
    "id": "40mm_toxicgas",
    "type": "MIGRATION",
    "replace": "40mm_teargas"
  },
  {
    "id": "8mm_bootleg_jsp",
    "type": "MIGRATION",
    "replace": "8mm_bootleg"
  },
  {
    "id": "adv_UPS_on",
    "type": "MIGRATION",
    "replace": "adv_UPS_off"
  },
  {
    "id": "battery_truck",
    "type": "MIGRATION",
    "replace": "battery_car"
  },
  {
    "id": "bayonet",
    "type": "MIGRATION",
    "replace": "knife_combat"
  },
  {
    "id": "diamond_bayonet",
    "type": "MIGRATION",
    "replace": "knife_combat",
    "flags": [ "DIAMOND" ]
  },
  {
    "id": "diamond_broadsword",
    "type": "MIGRATION",
    "replace": "broadsword",
    "flags": [ "DIAMOND" ]
  },
  {
    "id": "diamond_katana",
    "type": "MIGRATION",
    "replace": "katana",
    "flags": [ "DIAMOND" ]
  },
  {
    "id": "diamond_knife",
    "type": "MIGRATION",
    "replace": "knife_combat",
    "flags": [ "DIAMOND" ]
  },
  {
    "id": "diamond_kukri",
    "type": "MIGRATION",
    "replace": "kukri",
    "flags": [ "DIAMOND" ]
  },
  {
    "id": "diamond_machete",
    "type": "MIGRATION",
    "replace": "machete",
    "flags": [ "DIAMOND" ]
  },
  {
    "id": "diamond_nodachi",
    "type": "MIGRATION",
    "replace": "nodachi",
    "flags": [ "DIAMOND" ]
  },
  {
    "id": "diamond_pistol_bayonet",
    "type": "MIGRATION",
    "replace": "pistol_bayonet",
    "flags": [ "DIAMOND" ]
  },
  {
    "id": "diamond_punch_dagger",
    "type": "MIGRATION",
    "replace": "punch_dagger",
    "flags": [ "DIAMOND" ]
  },
  {
    "id": "diamond_rapier",
    "type": "MIGRATION",
    "replace": "rapier",
    "flags": [ "DIAMOND" ]
  },
  {
    "id": "diamond_sword_bayonet",
    "type": "MIGRATION",
    "replace": "sword_bayonet",
    "flags": [ "DIAMOND" ]
  },
  {
    "id": "diamond_wakizashi",
    "type": "MIGRATION",
    "replace": "wakizashi",
    "flags": [ "DIAMOND" ]
  },
  {
    "id": "diamond_zweihander",
    "type": "MIGRATION",
    "replace": "zweihander",
    "flags": [ "DIAMOND" ]
  },
  {
    "id": "fish_bait_bread",
    "type": "MIGRATION",
    "replace": "fish_bait"
  },
  {
    "id": "fish_bait_fish",
    "type": "MIGRATION",
    "replace": "fish_bait"
  },
  {
    "id": "fish_bait_meat",
    "type": "MIGRATION",
    "replace": "fish_bait"
  },
  {
    "id": "fish_bait_veggy",
    "type": "MIGRATION",
    "replace": "fish_bait"
  },
  {
    "id": "gold",
    "type": "MIGRATION",
    "replace": "gold_small",
    "charges": 1930
  },
  {
    "id": "jacqueshammer",
    "type": "MIGRATION",
    "replace": "jackhammer"
  },
  {
    "id": "jar_V8",
    "type": "MIGRATION",
    "replace": "jar_glass_sealed",
    "contents": [ "V8" ]
  },
  {
    "id": "jar_apple_canned",
    "type": "MIGRATION",
    "replace": "jar_glass_sealed",
    "contents": [ "apple_canned" ]
  },
  {
    "id": "jar_broth",
    "type": "MIGRATION",
    "replace": "jar_glass_sealed",
    "contents": [ "broth" ]
  },
  {
    "id": "jar_broth_bone",
    "type": "MIGRATION",
    "replace": "jar_glass_sealed",
    "contents": [ "broth_bone" ]
  },
  {
    "id": "jar_broth_human",
    "type": "MIGRATION",
    "replace": "jar_glass_sealed",
    "contents": [ "broth_human" ]
  },
  {
    "id": "jar_fish_canned",
    "type": "MIGRATION",
    "replace": "jar_glass_sealed",
    "contents": [ "fish_canned" ]
  },
  {
    "id": "jar_fish_pickled",
    "type": "MIGRATION",
    "replace": "jar_glass_sealed",
    "contents": [ "fish_pickled" ]
  },
  {
    "id": "jar_human_canned",
    "type": "MIGRATION",
    "replace": "jar_glass_sealed",
    "contents": [ "human_canned" ]
  },
  {
    "id": "jar_human_pickled",
    "type": "MIGRATION",
    "replace": "jar_glass_sealed",
    "contents": [ "human_pickled" ]
  },
  {
    "id": "jar_kompot",
    "type": "MIGRATION",
    "replace": "jar_3l_glass_sealed",
    "contents": [ "kompot" ]
  },
  {
    "id": "jar_meat_canned",
    "type": "MIGRATION",
    "replace": "jar_glass_sealed",
    "contents": [ "meat_canned" ]
  },
  {
    "id": "jar_meat_pickled",
    "type": "MIGRATION",
    "replace": "jar_glass_sealed",
    "contents": [ "meat_pickled" ]
  },
  {
    "id": "jar_soup_fish",
    "type": "MIGRATION",
    "replace": "jar_glass_sealed",
    "contents": [ "soup_fish" ]
  },
  {
    "id": "jar_soup_human",
    "type": "MIGRATION",
    "replace": "jar_glass_sealed",
    "contents": [ "soup_human" ]
  },
  {
    "id": "jar_soup_meat",
    "type": "MIGRATION",
    "replace": "jar_glass_sealed",
    "contents": [ "soup_meat" ]
  },
  {
    "id": "jar_soup_mushroom",
    "type": "MIGRATION",
    "replace": "jar_glass_sealed",
    "contents": [ "soup_mushroom" ]
  },
  {
    "id": "jar_soup_veggy",
    "type": "MIGRATION",
    "replace": "jar_glass_sealed",
    "contents": [ "soup_veggy" ]
  },
  {
    "id": "jar_soup_woods",
    "type": "MIGRATION",
    "replace": "jar_glass_sealed",
    "contents": [ "soup_woods" ]
  },
  {
    "id": "jar_tomato_canned",
    "type": "MIGRATION",
    "replace": "jar_glass_sealed",
    "contents": [ "can_tomato" ]
  },
  {
    "id": "jar_veggy_canned",
    "type": "MIGRATION",
    "replace": "jar_glass_sealed",
    "contents": [ "veggy_canned" ]
  },
  {
    "id": "jar_veggy_pickled",
    "type": "MIGRATION",
    "replace": "jar_glass_sealed",
    "contents": [ "veggy_pickled" ]
  },
  {
    "id": "m14a",
    "type": "MIGRATION",
    "replace": "m1a"
  },
  {
    "id": "metal_tank_small",
    "type": "MIGRATION",
    "replace": "jerrycan"
  },
  {
    "id": "plasma_engine",
    "type": "MIGRATION",
    "replace": "minireactor"
  },
  {
    "id": "reloaded_40mm_fletchette",
    "type": "MIGRATION",
    "replace": "40mm_flechette"
  },
  {
    "id": "reloaded_40mm_shot",
    "type": "MIGRATION",
    "replace": "40mm_shot"
  },
  {
    "id": "reloaded_signal_flare",
    "type": "MIGRATION",
    "replace": "signal_flare"
  },
  {
    "id": "reloaded_shot_he",
    "type": "MIGRATION",
    "replace": "shot_he"
  },
  {
    "id": "saiga_sawn",
    "type": "MIGRATION",
    "replace": "saiga_12",
    "contents": [ "barrel_small" ]
  },
  {
    "id": "silver",
    "type": "MIGRATION",
    "replace": "silver_small",
    "charges": 1608
  },
  {
    "id": "shot_scrapslug",
    "type": "MIGRATION",
    "replace": "reloaded_shot_slug"
  },
  {
    "id": "UPS_on",
    "type": "MIGRATION",
    "replace": "UPS_off"
  },
  {
    "id": "v_curtain_item",
    "type": "MIGRATION",
    "replace": "sheet"
  },
  {
    "id": "pistol_pepperbox",
    "type": "MIGRATION",
    "replace": "colt_navy"
  },
  {
    "id": "pda",
    "type": "MIGRATION",
    "replace": "cell_phone"
  },
  {
    "id": "pda_flashlight",
    "type": "MIGRATION",
    "replace": "cell_phone"
  },
  {
    "id": "crude_brick",
    "type": "MIGRATION",
    "replace": "brick"
  },
  {
    "id": "jam_blueberries",
    "type": "MIGRATION",
    "replace": "jam_fruit"
  },
  {
    "id": "jam_strawberries",
    "type": "MIGRATION",
    "replace": "jam_fruit"
  },
  {
    "id": "acidbomb_act",
    "type": "MIGRATION",
    "replace": "acidbomb"
  },
  {
    "id": "technician_pants_blue",
    "type": "MIGRATION",
    "replace": "technician_pants_gray"
  },
  {
    "id": "technician_pants_ltblue",
    "type": "MIGRATION",
    "replace": "technician_pants_gray"
  },
  {
    "id": "technician_shirt_blue",
    "type": "MIGRATION",
    "replace": "technician_shirt_gray"
  },
  {
    "id": "technician_shirt_ltblue",
    "type": "MIGRATION",
    "replace": "technician_shirt_gray"
  },
  {
    "id": "1st_aid_survivor",
    "type": "MIGRATION",
    "replace": "1st_aid"
  },
  {
    "id": "mushroom_poison",
    "type": "MIGRATION",
    "replace": "mushroom"
  },
  {
    "id": "mushroom_magic",
    "type": "MIGRATION",
    "replace": "mushroom"
  },
  {
    "id": "seed_mushroom_poison",
    "type": "MIGRATION",
    "replace": "seed_mushroom"
  },
  {
    "id": "seed_mushroom_magic",
    "type": "MIGRATION",
    "replace": "seed_mushroom"
  },
  {
    "id": "lasagne_cooked",
    "type": "MIGRATION",
    "replace": "spaghetti_cooked"
  },
  {
    "id": "fish_vac",
    "type": "MIGRATION",
    "replace": "salted_fish"
  },
  {
    "id": "apple_vac",
    "type": "MIGRATION",
    "replace": "apple_sugar"
  },
  {
    "id": "hflesh_vac",
    "type": "MIGRATION",
    "replace": "hflesh_salted"
  },
  {
    "id": "meat_vac",
    "type": "MIGRATION",
    "replace": "meat_salted"
  },
  {
    "id": "veggy_vac",
    "type": "MIGRATION",
    "replace": "veggy_salted"
  },
  {
    "id": "bag_fish_vac",
    "type": "MIGRATION",
    "replace": "salted_fish"
  },
  {
    "id": "bag_apple_vac",
    "type": "MIGRATION",
    "replace": "apple_sugar"
  },
  {
    "id": "bag_hflesh_vac",
    "type": "MIGRATION",
    "replace": "hflesh_salted"
  },
  {
    "id": "bag_meat_vac",
    "type": "MIGRATION",
    "replace": "meat_salted"
  },
  {
    "id": "bag_veggy_vac",
    "type": "MIGRATION",
    "replace": "veggy_salted"
  },
  {
    "id": "potato_irradiated",
    "type": "MIGRATION",
    "replace": "irradiated_potato"
  },
  {
    "id": "potato_raw",
    "type": "MIGRATION",
    "replace": "potato"
  },
  {
    "id": "lightstrip_dead",
    "type": "MIGRATION",
    "replace": "lightstrip_inactive"
  },
  {
    "id": "smg_9mm_mag",
    "type": "MIGRATION",
    "replace": "survivor9mm_mag"
  },
  {
    "id": "battery_atomic",
    "type": "MIGRATION",
    "replace": "light_atomic_battery_cell"
  },
  {
    "id": "battery_compartment",
    "type": "MIGRATION",
    "replace": "magazine_battery_heavy_mod"
  },
  {
    "id": "dry_mushroom_magic",
    "type": "MIGRATION",
    "replace": "dry_mushroom",
    "flags": [ "HIDDEN_HALLU" ]
  },
  {
    "id": "hk_ucp",
    "type": "MIGRATION",
    "replace": "hk_mp7"
  },
  {
    "id": "rechargable_battery",
    "type": "MIGRATION",
    "replace": "heavy_battery_cell"
  },
  {
    "id": "hd_battery",
    "type": "MIGRATION",
    "replace": "heavy_plus_battery_cell"
  },
  {
<<<<<<< HEAD
    "id": "frozen_burrito",
    "type": "MIGRATION",
    "replace": "junk_burrito"
  },
  {
    "id": "cooked_burrito",
    "type": "MIGRATION",
    "replace": "junk_burrito"
=======
    "id": "10mm",
    "type": "MIGRATION",
    "replace": "10mm_fmj"
>>>>>>> 364b482c
  }
]<|MERGE_RESOLUTION|>--- conflicted
+++ resolved
@@ -573,7 +573,6 @@
     "replace": "heavy_plus_battery_cell"
   },
   {
-<<<<<<< HEAD
     "id": "frozen_burrito",
     "type": "MIGRATION",
     "replace": "junk_burrito"
@@ -582,10 +581,10 @@
     "id": "cooked_burrito",
     "type": "MIGRATION",
     "replace": "junk_burrito"
-=======
+  },
+  {
     "id": "10mm",
     "type": "MIGRATION",
     "replace": "10mm_fmj"
->>>>>>> 364b482c
   }
 ]