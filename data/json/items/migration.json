--- conflicted
+++ resolved
@@ -1966,7 +1966,6 @@
     "contents": [ { "id": "paint_black", "count": 15 } ]
   },
   {
-<<<<<<< HEAD
     "id": "ar15",
     "type": "MIGRATION",
     "replace": "ar15_migration"
@@ -2018,7 +2017,8 @@
     "type": "MIGRATION",
     "replace": "m16_auto_rifle_migration",
     "variant": "acr_migration"
-=======
+  },
+  {
     "id": "chem_zinc",
     "type": "MIGRATION",
     "replace": "chem_zinc_oxide"
@@ -2040,6 +2040,5 @@
     "type": "MIGRATION",
     "replace": "toothbrush_plain",
     "flags": [ "FILTHY" ]
->>>>>>> 227f527e
   }
 ]