[
  {
    "id": "arrowhead",
    "type": "MIGRATION",
    "replace": "steel_chunk"
  },
  {
    "id": "arrowhead_plastic",
    "type": "MIGRATION",
    "replace": "plastic_chunk"
  },
  {
    "id": "shaft_wood",
    "type": "MIGRATION",
    "replace": "arrow_wood"
  },
  {
    "id": "shaft_wood_heavy",
    "type": "MIGRATION",
    "replace": "arrow_wood_heavy"
  },
  {
    "id": "shaft_metal",
    "type": "MIGRATION",
    "replace": "arrow_metal"
  },
  {
    "id": "arrow_fire_hardened",
    "type": "MIGRATION",
    "replace": "arrow_fire_hardened_fletched"
  },
  {
    "id": "arrow_field_point",
    "type": "MIGRATION",
    "replace": "arrow_field_point_fletched"
  },
  {
    "id": "arrow_small_game",
    "type": "MIGRATION",
    "replace": "arrow_small_game_fletched"
  },
  {
    "id": "arrow_heavy_fire_hardened",
    "type": "MIGRATION",
    "replace": "arrow_heavy_fire_hardened_fletched"
  },
  {
    "id": "arrow_heavy_field_point",
    "type": "MIGRATION",
    "replace": "arrow_heavy_field_point_fletched"
  },
  {
    "id": "arrow_metal_sharpened",
    "type": "MIGRATION",
    "replace": "arrow_metal_sharpened_fletched"
  },
  {
    "id": "shaft_plastic",
    "type": "MIGRATION",
    "replace": "arrow_plastic"
  },
  {
    "id": "40mm_acidbomb",
    "type": "MIGRATION",
    "replace": "40x46mm_m651"
  },
  {
    "id": "40mm_toxicgas",
    "type": "MIGRATION",
    "replace": "40x46mm_m651"
  },
  {
    "id": "8mm_bootleg_jsp",
    "type": "MIGRATION",
    "replace": "8mm_bootleg"
  },
  {
    "id": "adv_UPS_on",
    "type": "MIGRATION",
    "replace": "UPS_off"
  },
  {
    "id": "battery_truck",
    "type": "MIGRATION",
    "replace": "battery_car"
  },
  {
    "id": "bayonet",
    "type": "MIGRATION",
    "replace": "knife_combat"
  },
  {
    "id": "diamond_bayonet",
    "type": "MIGRATION",
    "replace": "knife_combat",
    "flags": [ "DIAMOND" ]
  },
  {
    "id": "diamond_broadsword",
    "type": "MIGRATION",
    "replace": "broadsword",
    "flags": [ "DIAMOND" ]
  },
  {
    "id": "diamond_katana",
    "type": "MIGRATION",
    "replace": "katana",
    "flags": [ "DIAMOND" ]
  },
  {
    "id": "diamond_knife",
    "type": "MIGRATION",
    "replace": "knife_combat",
    "flags": [ "DIAMOND" ]
  },
  {
    "id": "diamond_kukri",
    "type": "MIGRATION",
    "replace": "kukri",
    "flags": [ "DIAMOND" ]
  },
  {
    "id": "diamond_machete",
    "type": "MIGRATION",
    "replace": "machete",
    "flags": [ "DIAMOND" ]
  },
  {
    "id": "diamond_nodachi",
    "type": "MIGRATION",
    "replace": "nodachi",
    "flags": [ "DIAMOND" ]
  },
  {
    "id": "diamond_pistol_bayonet",
    "type": "MIGRATION",
    "replace": "pistol_bayonet",
    "flags": [ "DIAMOND" ]
  },
  {
    "id": "diamond_punch_dagger",
    "type": "MIGRATION",
    "replace": "punch_dagger",
    "flags": [ "DIAMOND" ]
  },
  {
    "id": "diamond_rapier",
    "type": "MIGRATION",
    "replace": "rapier",
    "flags": [ "DIAMOND" ]
  },
  {
    "id": "diamond_sword_bayonet",
    "type": "MIGRATION",
    "replace": "sword_bayonet",
    "flags": [ "DIAMOND" ]
  },
  {
    "id": "diamond_wakizashi",
    "type": "MIGRATION",
    "replace": "wakizashi",
    "flags": [ "DIAMOND" ]
  },
  {
    "id": "diamond_zweihander",
    "type": "MIGRATION",
    "replace": "zweihander",
    "flags": [ "DIAMOND" ]
  },
  {
    "id": "fish_bait_bread",
    "type": "MIGRATION",
    "replace": "fish_bait"
  },
  {
    "id": "fish_bait_fish",
    "type": "MIGRATION",
    "replace": "fish_bait"
  },
  {
    "id": "fish_bait_meat",
    "type": "MIGRATION",
    "replace": "fish_bait"
  },
  {
    "id": "fish_bait_veggy",
    "type": "MIGRATION",
    "replace": "fish_bait"
  },
  {
    "id": "gold",
    "type": "MIGRATION",
    "replace": "gold_small",
    "charges": 1930
  },
  {
    "id": "jacqueshammer",
    "type": "MIGRATION",
    "replace": "jackhammer"
  },
  {
    "id": "dogfood_canned",
    "type": "MIGRATION",
    "replace": "can_medium",
    "contents": [ { "id": "dogfood", "count": 1 } ]
  },
  {
    "id": "catfood_canned",
    "type": "MIGRATION",
    "replace": "can_food",
    "contents": [ { "id": "catfood", "count": 1 } ]
  },
  {
    "id": "jar_V8",
    "type": "MIGRATION",
    "replace": "jar_glass_sealed",
    "contents": [ { "id": "V8", "count": 2 } ]
  },
  {
    "id": "jar_apple_canned",
    "type": "MIGRATION",
    "replace": "jar_glass_sealed",
    "contents": [ { "id": "apple_canned", "count": 4 } ]
  },
  {
    "id": "jar_broth",
    "type": "MIGRATION",
    "replace": "jar_glass_sealed",
    "contents": [ { "id": "broth", "count": 2 } ]
  },
  {
    "id": "jar_broth_bone",
    "type": "MIGRATION",
    "replace": "jar_glass_sealed",
    "contents": [ { "id": "broth_bone", "count": 2 } ]
  },
  {
    "id": "jar_broth_human",
    "type": "MIGRATION",
    "replace": "jar_glass_sealed",
    "contents": [ { "id": "broth_bone", "count": 2 } ]
  },
  {
    "id": "jar_fish_canned",
    "type": "MIGRATION",
    "replace": "jar_glass_sealed",
    "contents": [ { "id": "fish_canned", "count": 2 } ]
  },
  {
    "id": "jar_fish_pickled",
    "type": "MIGRATION",
    "replace": "jar_glass_sealed",
    "contents": [ { "id": "fish_pickled", "count": 2 } ]
  },
  {
    "id": "jar_human_canned",
    "type": "MIGRATION",
    "replace": "jar_glass_sealed",
    "contents": [ { "id": "meat_canned", "count": 2 } ]
  },
  {
    "id": "jar_human_pickled",
    "type": "MIGRATION",
    "replace": "jar_glass_sealed",
    "contents": [ { "id": "meat_pickled", "count": 2 } ]
  },
  {
    "id": "jar_kompot",
    "type": "MIGRATION",
    "replace": "jar_3l_glass_sealed",
    "contents": [ { "id": "kompot", "count": 12 } ]
  },
  {
    "id": "jar_meat_canned",
    "type": "MIGRATION",
    "replace": "jar_glass_sealed",
    "contents": [ { "id": "meat_canned", "count": 2 } ]
  },
  {
    "id": "jar_meat_pickled",
    "type": "MIGRATION",
    "replace": "jar_glass_sealed",
    "contents": [ { "id": "meat_pickled", "count": 2 } ]
  },
  {
    "id": "jar_soup_fish",
    "type": "MIGRATION",
    "replace": "jar_glass_sealed",
    "contents": [ { "id": "soup_fish", "count": 2 } ]
  },
  {
    "id": "jar_soup_human",
    "type": "MIGRATION",
    "replace": "jar_glass_sealed",
    "contents": [ { "id": "soup_meat", "count": 2 } ]
  },
  {
    "id": "jar_soup_meat",
    "type": "MIGRATION",
    "replace": "jar_glass_sealed",
    "contents": [ { "id": "soup_meat", "count": 2 } ]
  },
  {
    "id": "jar_soup_mushroom",
    "type": "MIGRATION",
    "replace": "jar_glass_sealed",
    "contents": [ { "id": "soup_mushroom", "count": 2 } ]
  },
  {
    "id": "jar_soup_veggy",
    "type": "MIGRATION",
    "replace": "jar_glass_sealed",
    "contents": [ { "id": "soup_veggy", "count": 2 } ]
  },
  {
    "id": "jar_soup_woods",
    "type": "MIGRATION",
    "replace": "jar_glass_sealed",
    "contents": [ { "id": "soup_woods", "count": 2 } ]
  },
  {
    "id": "jar_tomato_canned",
    "type": "MIGRATION",
    "replace": "jar_glass_sealed",
    "contents": [ { "id": "can_tomato", "count": 4 } ]
  },
  {
    "id": "jar_veggy_canned",
    "type": "MIGRATION",
    "replace": "jar_glass_sealed",
    "contents": [ { "id": "veggy_canned", "count": 2 } ]
  },
  {
    "id": "jar_veggy_pickled",
    "type": "MIGRATION",
    "replace": "jar_glass_sealed",
    "contents": [ { "id": "veggy_pickled", "count": 2 } ]
  },
  {
    "id": "jar_eggs_pickled",
    "type": "MIGRATION",
    "replace": "jar_glass_sealed",
    "contents": [ { "id": "pickled_egg", "count": 6 } ]
  },
  {
    "id": "jar_pickles_pickled",
    "type": "MIGRATION",
    "replace": "jar_glass_sealed",
    "contents": [ { "id": "pickle", "count": 2 } ]
  },
  {
    "id": "jar_sauerkraut_pickled",
    "type": "MIGRATION",
    "replace": "jar_glass_sealed",
    "contents": [ { "id": "sauerkraut", "count": 2 } ]
  },
  {
    "id": "m14a",
    "type": "MIGRATION",
    "replace": "m1a"
  },
  {
    "id": "metal_tank_small",
    "type": "MIGRATION",
    "replace": "jerrycan"
  },
  {
    "id": "plasma_engine",
    "type": "MIGRATION",
    "replace": "minireactor"
  },
  {
    "id": "reloaded_40mm_fletchette",
    "type": "MIGRATION",
    "replace": "40x53mm_m1001"
  },
  {
    "id": "reloaded_40mm_shot",
    "type": "MIGRATION",
    "replace": "40x46mm_m576"
  },
  {
    "id": "reloaded_signal_flare",
    "type": "MIGRATION",
    "replace": "signal_flare"
  },
  {
    "id": "reloaded_shot_he",
    "type": "MIGRATION",
    "replace": "shot_he"
  },
  {
    "id": "saiga_sawn",
    "type": "MIGRATION",
    "replace": "saiga_12",
    "contents": [ { "id": "barrel_small", "count": 1 } ],
    "sealed": false
  },
  {
    "id": "silver",
    "type": "MIGRATION",
    "replace": "silver_small",
    "charges": 1608
  },
  {
    "id": "shot_scrapslug",
    "type": "MIGRATION",
    "replace": "reloaded_shot_slug"
  },
  {
    "id": "UPS_on",
    "type": "MIGRATION",
    "replace": "UPS_off"
  },
  {
    "id": "v_curtain_item",
    "type": "MIGRATION",
    "replace": "sheet"
  },
  {
    "id": "pistol_pepperbox",
    "type": "MIGRATION",
    "replace": "colt_navy"
  },
  {
    "id": "pda",
    "type": "MIGRATION",
    "replace": "cell_phone"
  },
  {
    "id": "pda_flashlight",
    "type": "MIGRATION",
    "replace": "cell_phone"
  },
  {
    "id": "crude_brick",
    "type": "MIGRATION",
    "replace": "brick"
  },
  {
    "id": "jam_blueberries",
    "type": "MIGRATION",
    "replace": "jam_fruit"
  },
  {
    "id": "jam_strawberries",
    "type": "MIGRATION",
    "replace": "jam_fruit"
  },
  {
    "id": "acidbomb_act",
    "type": "MIGRATION",
    "replace": "acidbomb"
  },
  {
    "id": "technician_pants_blue",
    "type": "MIGRATION",
    "replace": "technician_pants_gray"
  },
  {
    "id": "technician_pants_ltblue",
    "type": "MIGRATION",
    "replace": "technician_pants_gray"
  },
  {
    "id": "technician_shirt_blue",
    "type": "MIGRATION",
    "replace": "technician_shirt_gray"
  },
  {
    "id": "technician_shirt_ltblue",
    "type": "MIGRATION",
    "replace": "technician_shirt_gray"
  },
  {
    "id": "1st_aid_survivor",
    "type": "MIGRATION",
    "replace": "1st_aid"
  },
  {
    "id": "mushroom_poison",
    "type": "MIGRATION",
    "replace": "mushroom"
  },
  {
    "id": "mushroom_magic",
    "type": "MIGRATION",
    "replace": "mushroom"
  },
  {
    "id": "seed_mushroom_poison",
    "type": "MIGRATION",
    "replace": "seed_mushroom"
  },
  {
    "id": "seed_mushroom_magic",
    "type": "MIGRATION",
    "replace": "seed_mushroom"
  },
  {
    "id": "lasagne_cooked",
    "type": "MIGRATION",
    "replace": "spaghetti_cooked"
  },
  {
    "id": "fish_vac",
    "type": "MIGRATION",
    "replace": "salted_fish"
  },
  {
    "id": "apple_vac",
    "type": "MIGRATION",
    "replace": "apple_sugar"
  },
  {
    "id": "hflesh_vac",
    "type": "MIGRATION",
    "replace": "meat_salted"
  },
  {
    "id": "meat_vac",
    "type": "MIGRATION",
    "replace": "meat_salted"
  },
  {
    "id": "veggy_vac",
    "type": "MIGRATION",
    "replace": "veggy_salted"
  },
  {
    "id": "bag_fish_vac",
    "type": "MIGRATION",
    "replace": "salted_fish"
  },
  {
    "id": "bag_apple_vac",
    "type": "MIGRATION",
    "replace": "apple_sugar"
  },
  {
    "id": "bag_hflesh_vac",
    "type": "MIGRATION",
    "replace": "meat_salted"
  },
  {
    "id": "bag_meat_vac",
    "type": "MIGRATION",
    "replace": "meat_salted"
  },
  {
    "id": "bag_veggy_vac",
    "type": "MIGRATION",
    "replace": "veggy_salted"
  },
  {
    "id": "potato_irradiated",
    "type": "MIGRATION",
    "replace": "irradiated_potato"
  },
  {
    "id": "potato_raw",
    "type": "MIGRATION",
    "replace": "potato"
  },
  {
    "id": "dry_hflesh",
    "type": "MIGRATION",
    "replace": "dry_meat"
  },
  {
    "id": "rehydrated_hflesh",
    "type": "MIGRATION",
    "replace": "rehydrated_meat"
  },
  {
    "id": "human_haggis",
    "type": "MIGRATION",
    "replace": "haggis"
  },
  {
    "id": "hfleshbologna",
    "type": "MIGRATION",
    "replace": "bologna"
  },
  {
    "id": "h_currywurst",
    "type": "MIGRATION",
    "replace": "currywurst"
  },
  {
    "id": "mannwurstgravy",
    "type": "MIGRATION",
    "replace": "sausagegravy"
  },
  {
    "id": "hflesh_aspic",
    "type": "MIGRATION",
    "replace": "meat_aspic"
  },
  {
    "id": "hflesh_pemmican",
    "type": "MIGRATION",
    "replace": "pemmican"
  },
  {
    "id": "sandwich_human",
    "type": "MIGRATION",
    "replace": "sandwich_t"
  },
  {
    "id": "sandwich_dudeluxe",
    "type": "MIGRATION",
    "replace": "sandwich_deluxe"
  },
  {
    "id": "hobo_helper",
    "type": "MIGRATION",
    "replace": "macaroni_helper"
  },
  {
    "id": "chili_human",
    "type": "MIGRATION",
    "replace": "chili"
  },
  {
    "id": "pie_human",
    "type": "MIGRATION",
    "replace": "pie_meat"
  },
  {
    "id": "pizza_human",
    "type": "MIGRATION",
    "replace": "pizza_meat"
  },
  {
    "id": "human_canned",
    "type": "MIGRATION",
    "replace": "meat_canned"
  },
  {
    "id": "hflesh_salted",
    "type": "MIGRATION",
    "replace": "meat_salted"
  },
  {
    "id": "spaghetti_human",
    "type": "MIGRATION",
    "replace": "spaghetti_bolognese"
  },
  {
    "id": "luigilasagne",
    "type": "MIGRATION",
    "replace": "lasagne"
  },
  {
    "id": "cheeseburgerhuman",
    "type": "MIGRATION",
    "replace": "cheeseburger"
  },
  {
    "id": "bobburger",
    "type": "MIGRATION",
    "replace": "hamburger"
  },
  {
    "id": "manwich",
    "type": "MIGRATION",
    "replace": "sloppyjoe"
  },
  {
    "id": "tiotaco",
    "type": "MIGRATION",
    "replace": "taco"
  },
  {
    "id": "mannwurst_raw",
    "type": "MIGRATION",
    "replace": "sausage_raw"
  },
  {
    "id": "mannwurst_cooked",
    "type": "MIGRATION",
    "replace": "sausage_cooked"
  },
  {
    "id": "mann_bratwurst",
    "type": "MIGRATION",
    "replace": "bratwurst_sausage"
  },
  {
    "id": "human_pickled",
    "type": "MIGRATION",
    "replace": "meat_pickled"
  },
  {
    "id": "human_smoked",
    "type": "MIGRATION",
    "replace": "meat_smoked"
  },
  {
    "id": "jerky_human",
    "type": "MIGRATION",
    "replace": "jerky"
  },
  {
    "id": "hflesh_drink",
    "type": "MIGRATION",
    "replace": "protein_drink"
  },
  {
    "id": "hflesh_powder",
    "type": "MIGRATION",
    "replace": "protein_powder"
  },
  {
    "id": "hflesh_shake",
    "type": "MIGRATION",
    "replace": "protein_shake"
  },
  {
    "id": "hflesh_shake_fortified",
    "type": "MIGRATION",
    "replace": "protein_shake_fortified"
  },
  {
    "id": "broth_human",
    "type": "MIGRATION",
    "replace": "broth_bone"
  },
  {
    "id": "soup_human",
    "type": "MIGRATION",
    "replace": "soup_meat"
  },
  {
    "id": "nachoshf",
    "type": "MIGRATION",
    "replace": "nachosm"
  },
  {
    "id": "nachoshc",
    "type": "MIGRATION",
    "replace": "nachosmc"
  },
  {
    "id": "chilidogs_human",
    "type": "MIGRATION",
    "replace": "chilidogs"
  },
  {
    "id": "mannwurst",
    "type": "MIGRATION",
    "replace": "sausage"
  },
  {
    "id": "lightstrip_dead",
    "type": "MIGRATION",
    "replace": "lightstrip_inactive"
  },
  {
    "id": "smg_9mm_mag",
    "type": "MIGRATION",
    "replace": "survivor9mm_mag"
  },
  {
    "id": "battery_atomic",
    "type": "MIGRATION",
    "replace": "light_atomic_battery_cell"
  },
  {
    "id": "battery_compartment",
    "type": "MIGRATION",
    "replace": "magazine_battery_heavy_mod"
  },
  {
    "id": "dry_mushroom_magic",
    "type": "MIGRATION",
    "replace": "dry_mushroom",
    "flags": [ "HIDDEN_HALLU" ]
  },
  {
    "id": "hk_ucp",
    "type": "MIGRATION",
    "replace": "hk_mp7"
  },
  {
    "id": "rechargable_battery",
    "type": "MIGRATION",
    "replace": "heavy_battery_cell"
  },
  {
    "id": "hd_battery",
    "type": "MIGRATION",
    "replace": "heavy_plus_battery_cell"
  },
  {
    "id": "frozen_burrito",
    "type": "MIGRATION",
    "replace": "junk_burrito"
  },
  {
    "id": "cooked_burrito",
    "type": "MIGRATION",
    "replace": "junk_burrito"
  },
  {
    "id": "10mm",
    "type": "MIGRATION",
    "replace": "10mm_fmj"
  },
  {
    "id": "reloaded_10mm",
    "type": "MIGRATION",
    "replace": "reloaded_10mm_fmj"
  },
  {
    "id": "locket",
    "type": "MIGRATION",
    "replace": "silver_locket"
  },
  {
    "id": "ring",
    "type": "MIGRATION",
    "replace": "gold_ring"
  },
  {
    "id": "necklace",
    "type": "MIGRATION",
    "replace": "silver_necklace"
  },
  {
    "id": "brooch",
    "type": "MIGRATION",
    "replace": "jade_brooch"
  },
  {
    "id": "skinny_tie",
    "type": "MIGRATION",
    "replace": "tie_skinny"
  },
  {
    "id": "270",
    "type": "MIGRATION",
    "replace": "270win_jsp"
  },
  {
    "id": "reloaded_270",
    "type": "MIGRATION",
    "replace": "reloaded_270win_jsp"
  },
  {
    "id": "afs_rolling_pin",
    "type": "MIGRATION",
    "replace": "rolling_pin"
  },
  {
    "id": "afs_welding_mask",
    "type": "MIGRATION",
    "replace": "welding_mask"
  },
  {
    "id": "afs_atomic_reading_light",
    "type": "MIGRATION",
    "replace": "atomic_light_off"
  },
  {
    "id": "afs_atomic_reading_light_on",
    "type": "MIGRATION",
    "replace": "atomic_light"
  },
  {
    "id": "afs_large_storage_battery",
    "type": "MIGRATION",
    "replace": "large_storage_battery"
  },
  {
    "id": "afs_daypack",
    "type": "MIGRATION",
    "replace": "daypack"
  },
  {
    "id": "afs_ski_jacket",
    "type": "MIGRATION",
    "replace": "ski_jacket"
  },
  {
    "id": "afs_cake",
    "type": "MIGRATION",
    "replace": "cake2"
  },
  {
    "id": "afs_fried_donut_holes",
    "type": "MIGRATION",
    "replace": "donut_holes"
  },
  {
    "id": "afs_welding_mask_makeshift",
    "type": "MIGRATION",
    "replace": "welding_mask_crude"
  },
  {
    "id": "smg_38",
    "type": "MIGRATION",
    "replace": "smg_45"
  },
  {
    "id": "smg_38_mag",
    "type": "MIGRATION",
    "replace": "smg_45_mag"
  },
  {
    "id": "smg_22",
    "type": "MIGRATION",
    "replace": "smg_9mm"
  },
  {
    "id": "smg_22_mag",
    "type": "MIGRATION",
    "replace": "survivor9mm_mag"
  },
  {
    "id": "magbandolier",
    "type": "MIGRATION",
    "replace": "chestrig"
  },
  {
    "id": "surv_levershotgun",
    "type": "MIGRATION",
    "replace": "winchester_1887"
  },
  {
    "id": "l_def_12",
    "type": "MIGRATION",
    "replace": "tavor_12"
  },
  {
    "id": "abzats",
    "type": "MIGRATION",
    "replace": "bigun"
  },
  {
    "id": "taurus_38",
    "type": "MIGRATION",
    "replace": "taurus_spectrum"
  },
  {
    "id": "taurus38mag",
    "type": "MIGRATION",
    "replace": "taurus_spectrum_mag"
  },
  {
    "id": "40mm_beanbag",
    "type": "MIGRATION",
    "replace": "40x46mm_m1006"
  },
  {
    "id": "40mm_concussive",
    "type": "MIGRATION",
    "replace": "40x46mm_m433"
  },
  {
    "id": "40mm_flechette",
    "type": "MIGRATION",
    "replace": "40x53mm_m1001"
  },
  {
    "id": "magnesium_tablet",
    "type": "MIGRATION",
    "replace": "melatonin_tablet"
  },
  {
    "id": "40mm_frag",
    "type": "MIGRATION",
    "replace": "40x46mm_m433"
  },
  {
    "id": "40mm_shot",
    "type": "MIGRATION",
    "replace": "40x46mm_m576"
  },
  {
    "id": "40mm_teargas",
    "type": "MIGRATION",
    "replace": "40x46mm_m651"
  },
  {
    "id": "riding_saddle",
    "type": "MIGRATION",
    "replace": "horse_tack"
  },
  {
    "id": "ballistic_vest",
    "type": "MIGRATION",
    "replace": "ballistic_vest_esapi"
  },
  {
    "id": "hand_vice",
    "type": "MIGRATION",
    "replace": "clamp"
  },
  {
    "id": "angular_grinder",
    "type": "MIGRATION",
    "replace": "angle_grinder"
  },
  {
    "id": "40mm_casing",
    "type": "MIGRATION",
    "replace": "40x46mm_m118_casing"
  },
  {
    "id": [ "360_200_mag", "360_400_mag" ],
    "type": "MIGRATION",
    "replace": "a180mag"
  },
  {
    "id": "rm360_carbine",
    "type": "MIGRATION",
    "replace": "american_180"
  },
  {
    "id": "lead_stabilizer",
    "type": "MIGRATION",
    "replace": "stabilizer"
  },
  {
    "id": "lead_barrel_small",
    "type": "MIGRATION",
    "replace": "barrel_small"
  },
  {
    "id": "lead_red_dot_sight",
    "type": "MIGRATION",
    "replace": "red_dot_sight"
  },
  {
    "id": "lead_rifle_scope",
    "type": "MIGRATION",
    "replace": "rifle_scope"
  },
  {
    "id": "lead_acog_scope",
    "type": "MIGRATION",
    "replace": "acog_scope"
  },
  {
    "id": "lead_holo_sight",
    "type": "MIGRATION",
    "replace": "holo_sight"
  },
  {
    "id": "lead_laser_sight",
    "type": "MIGRATION",
    "replace": "rail_laser_sight"
  },
  {
    "id": "lead_grip",
    "type": "MIGRATION",
    "replace": "offset_sight_rail"
  },
  {
    "id": "lead_bipod",
    "type": "MIGRATION",
    "replace": "bipod"
  },
  {
    "id": "lead_u_shotgun",
    "type": "MIGRATION",
    "replace": "masterkey"
  },
  {
    "id": "lead_glm",
    "type": "MIGRATION",
    "replace": "m320_mod"
  },
  {
    "id": "l_sp_9mm",
    "type": "MIGRATION",
    "replace": "glock_17"
  },
  {
    "id": "l_mp_9mm",
    "type": "MIGRATION",
    "replace": "glock_18c"
  },
  {
    "id": "lw21mag",
    "type": "MIGRATION",
    "replace": "glockbigmag"
  },
  {
    "id": "l_lookout_9mm",
    "type": "MIGRATION",
    "replace": "sw_619"
  },
  {
    "id": "9mm_speedloader7",
    "type": "MIGRATION",
    "replace": "38_speedloader"
  },
  {
    "id": [ "l_HFPack", "l_long_45" ],
    "type": "MIGRATION",
    "replace": "colt_lightning"
  },
  {
    "id": [ "l_sp_45", "l_mp_45" ],
    "type": "MIGRATION",
    "replace": "m1911-460"
  },
  {
    "id": "l_enforcer_45",
    "type": "MIGRATION",
    "replace": "sw629"
  },
  {
    "id": "460_speedloader6",
    "type": "MIGRATION",
    "replace": "44_speedloader6"
  },
  {
    "id": [ "mosin91_30_ebr", "mn_ebr_kit", "mn_classic_kit" ],
    "type": "MIGRATION",
    "replace": "mosin91_30"
  },
  {
    "id": "mosin44_ebr",
    "type": "MIGRATION",
    "replace": "mosin44"
  },
  {
    "id": [ "l_base_223", "l_car_223", "l_car_223_kit", "l_mbr_223", "l_mbr_223_kit" ],
    "type": "MIGRATION",
    "replace": "m27_assault_rifle"
  },
  {
    "id": [ "l_lmg_223", "l_lmg_223_kit" ],
    "type": "MIGRATION",
    "replace": "m249"
  },
  {
    "id": [ "l_dsr_223", "l_dsr_223_kit" ],
    "type": "MIGRATION",
    "replace": "m27_assault_rifle"
  },
  {
    "id": "browning_a5",
    "type": "MIGRATION",
    "replace": "remington_870",
    "variant": "browning_a5"
  },
  {
    "id": "remington_1100",
    "type": "MIGRATION",
    "replace": "remington_870",
    "variant": "remington_1100"
  },
  {
    "id": "mossberg_500_security",
    "type": "MIGRATION",
    "replace": "mossberg_500",
    "variant": "mossberg_500_security"
  },
  {
    "id": "m1014",
    "type": "MIGRATION",
    "replace": "mossberg_930",
    "variant": "m1014"
  },
  {
    "id": "SPAS_12",
    "type": "MIGRATION",
    "replace": "mossberg_590",
    "variant": "SPAS_12"
  },
  {
    "id": "acr",
    "type": "MIGRATION",
    "replace": "m16_auto_rifle",
    "variant": "acr"
  },
  {
    "id": "nato_assault_rifle",
    "from_variant": "acr",
    "type": "MIGRATION",
    "replace": "m16_auto_rifle",
    "variant": "acr"
  },
  {
    "id": "h&k416a5",
    "type": "MIGRATION",
    "replace": "m27_assault_rifle",
    "variant": "h&k416a5"
  },
  {
    "id": "nato_assault_rifle",
    "from_variant": "h&k416a5",
    "type": "MIGRATION",
    "replace": "m27_assault_rifle",
    "variant": "h&k416a5"
  },
  {
    "id": "m27iar",
    "type": "MIGRATION",
    "replace": "m27_assault_rifle",
    "variant": "m27iar"
  },
  {
    "id": "nato_assault_rifle",
    "from_variant": "m27iar",
    "type": "MIGRATION",
    "replace": "m27_assault_rifle",
    "variant": "m27iar"
  },
  {
    "id": "m4a1",
    "type": "MIGRATION",
    "replace": "m4_carbine",
    "variant": "m4a1"
  },
  {
    "id": "nato_assault_rifle",
    "from_variant": "m4a1",
    "type": "MIGRATION",
    "replace": "m4_carbine",
    "variant": "m4a1"
  },
  {
    "id": "m16a3",
    "type": "MIGRATION",
    "replace": "m16_auto_rifle",
    "variant": "m16a3"
  },
  {
    "id": "nato_assault_rifle",
    "from_variant": "m16a3",
    "type": "MIGRATION",
    "replace": "m16_auto_rifle",
    "variant": "m16a3"
  },
  {
    "id": "scar_l",
    "type": "MIGRATION",
    "replace": "m27_assault_rifle",
    "variant": "scar_l"
  },
  {
    "id": "nato_assault_rifle",
    "from_variant": "scar_l",
    "type": "MIGRATION",
    "replace": "m27_assault_rifle",
    "variant": "scar_l"
  },
  {
    "id": "m38dmr",
    "type": "MIGRATION",
    "replace": "m27_assault_rifle",
    "variant": "m38dmr"
  },
  {
    "id": "nato_assault_rifle",
    "from_variant": "m38dmr",
    "type": "MIGRATION",
    "replace": "m27_assault_rifle",
    "variant": "m38dmr"
  },
  {
    "id": "m4_cqbr",
    "type": "MIGRATION",
    "replace": "m4_carbine",
    "variant": "m4_cqbr"
  },
  {
    "id": "nato_assault_rifle",
    "from_variant": "m4_cqbr",
    "type": "MIGRATION",
    "replace": "m4_carbine",
    "variant": "m4_cqbr"
  },
  {
    "id": "sig552",
    "type": "MIGRATION",
    "replace": "sig_assault_rifle",
    "variant": "sig553"
  },
  {
    "id": "glock_40",
    "type": "MIGRATION",
    "replace": "glock_20",
    "variant": "glock_40"
  },
  {
    "id": "lw223bigmag",
    "type": "MIGRATION",
    "replace": "stanag50"
  },
  {
    "id": "lw223mag",
    "type": "MIGRATION",
    "replace": "stanag30"
  },
  {
    "id": "lw12mag",
    "type": "MIGRATION",
    "replace": "m1911mag"
  },
  {
    "id": "m1911_MEU",
    "type": "MIGRATION",
    "replace": "m1911",
    "variant": "m1911_MEU"
  },
  {
    "id": "mk23",
    "type": "MIGRATION",
    "replace": "usp_45",
    "variant": "mk23"
  },
  {
    "id": "solar_panel_v3",
    "type": "MIGRATION",
    "replace": "solar_panel_v2"
  },
  {
    "id": "q_solarpack",
    "type": "MIGRATION",
    "replace": "solarpack"
  },
  {
    "id": "q_solarpack_on",
    "type": "MIGRATION",
    "replace": "solarpack_on"
  },
  {
    "id": "bio_solar",
    "type": "MIGRATION",
    "replace": "potato"
  },
  {
    "id": "p320mag_14rd_357sig",
    "type": "MIGRATION",
    "replace": "p320mag_13rd_357sig"
  },
  {
    "id": "p226mag_15rd_357sig",
    "type": "MIGRATION",
    "replace": "p226mag_12rd_357sig"
  },
  {
    "id": "akmmag",
    "type": "MIGRATION",
    "replace": "akmag30"
  },
  {
    "id": "akmbigmag",
    "type": "MIGRATION",
    "replace": "akmag40"
  },
  {
    "id": "rm99_pistol",
    "type": "MIGRATION",
    "replace": "rm103a_pistol"
  },
  {
    "id": "8x40_speedloader5",
    "type": "MIGRATION",
    "replace": "8x40_10_mag"
  },
  {
    "id": "kevlar_plate",
    "type": "MIGRATION",
    "replace": "sheet_kevlar_layered"
  },
  {
    "id": "can_drink_unsealed",
    "type": "MIGRATION",
    "replace": "can_drink"
  },
  {
    "id": "can_food_unsealed",
    "type": "MIGRATION",
    "replace": "can_food"
  },
  {
    "id": "can_food_big_unsealed",
    "type": "MIGRATION",
    "replace": "can_food_big"
  },
  {
    "id": "cup_plastic_unsealed",
    "type": "MIGRATION",
    "replace": "cup_plastic"
  },
  {
    "id": "can_medium_unsealed",
    "type": "MIGRATION",
    "replace": "can_medium"
  },
  {
    "id": "carton_unsealed",
    "type": "MIGRATION",
    "replace": "carton_sealed"
  },
  {
    "id": "jar_3l_glass",
    "type": "MIGRATION",
    "replace": "jar_3l_glass_sealed"
  },
  {
    "id": "jar_glass",
    "type": "MIGRATION",
    "replace": "jar_glass_sealed"
  },
  {
    "id": "condiment_bottle_unsealed",
    "type": "MIGRATION",
    "replace": "condiment_bottle_sealed"
  },
  {
    "id": "acid",
    "type": "MIGRATION",
    "replace": "chem_sulphuric_acid"
  },
  {
    "id": "water_acid",
    "type": "MIGRATION",
    "replace": "chem_sulphuric_acid"
  },
  {
    "id": "water_acid_weak",
    "type": "MIGRATION",
    "replace": "chem_acetic_acid"
  },
  {
    "id": "four_winds_shotgun",
    "type": "MIGRATION",
    "replace": "slamfire_shotgun"
  },
  {
    "id": "rag_bloody",
    "type": "MIGRATION",
    "replace": "rag",
    "flags": [ "FILTHY" ]
  },
  {
    "id": "bottle_plastic_sealed",
    "type": "MIGRATION",
    "replace": "bottle_plastic"
  },
  {
    "id": "jug_plastic_sealed",
    "type": "MIGRATION",
    "replace": "jug_plastic"
  },
  {
    "id": "surv_carbine_223",
    "type": "MIGRATION",
    "replace": "ar15"
  },
  {
    "id": "rifle_308",
    "type": "MIGRATION",
    "replace": "m1a"
  },
  {
    "id": "rifle_3006",
    "type": "MIGRATION",
    "replace": "remington_700"
  },
  {
    "id": "towel_soiled",
    "type": "MIGRATION",
    "replace": "towel",
    "flags": [ "FILTHY" ]
  },
  {
    "id": "gloves_xlsurvivor",
    "type": "MIGRATION",
    "replace": "xl_gloves_survivor"
  },
  {
    "id": "adv_UPS_off",
    "type": "MIGRATION",
    "replace": "UPS_off"
  },
  {
<<<<<<< HEAD
    "id": "money_bundle",
    "type": "MIGRATION",
    "replace": "money_bundle_twenty"
=======
    "id": "bootleg_grenade",
    "type": "MIGRATION",
    "replace": "military_explosive_small_grenade"
  },
  {
    "id": "bootleg_pipebomb",
    "type": "MIGRATION",
    "replace": "military_explosive_pipebomb"
  },
  {
    "id": "tool_small_bootleg_fragmentation_device",
    "type": "MIGRATION",
    "replace": "military_explosive_bomb"
  },
  {
    "id": "tool_bootleg_barrel_bomb",
    "type": "MIGRATION",
    "replace": "military_explosive_full_barrel_bomb"
  },
  {
    "id": "can_bomb",
    "type": "MIGRATION",
    "replace": "small_homemade_grenade"
  },
  {
    "id": "primitive_grenade",
    "type": "MIGRATION",
    "replace": "small_homemade_grenade"
  },
  {
    "id": "improvised_grenade",
    "type": "MIGRATION",
    "replace": "small_homemade_grenade"
  },
  {
    "id": "primitive_pipebomb",
    "type": "MIGRATION",
    "replace": "pipebomb"
  },
  {
    "id": "improvised_pipebomb",
    "type": "MIGRATION",
    "replace": "pipebomb"
  },
  {
    "id": "tool_small_primitive_fragmentation_device",
    "type": "MIGRATION",
    "replace": "homemade_bomb"
  },
  {
    "id": "tool_small_improvised_fragmentation_device",
    "type": "MIGRATION",
    "replace": "homemade_bomb"
  },
  {
    "id": "primitive_demolition_charge",
    "type": "MIGRATION",
    "replace": "homemade_demolition_charge"
  },
  {
    "id": "improvised_demolition_charge",
    "type": "MIGRATION",
    "replace": "homemade_demolition_charge"
  },
  {
    "id": "tool_improvised_barrel_bomb",
    "type": "MIGRATION",
    "replace": "full_barrel_bomb"
>>>>>>> 16795106
  }
]<|MERGE_RESOLUTION|>--- conflicted
+++ resolved
@@ -1484,11 +1484,11 @@
     "replace": "UPS_off"
   },
   {
-<<<<<<< HEAD
     "id": "money_bundle",
     "type": "MIGRATION",
     "replace": "money_bundle_twenty"
-=======
+  },
+  {
     "id": "bootleg_grenade",
     "type": "MIGRATION",
     "replace": "military_explosive_small_grenade"
@@ -1557,6 +1557,5 @@
     "id": "tool_improvised_barrel_bomb",
     "type": "MIGRATION",
     "replace": "full_barrel_bomb"
->>>>>>> 16795106
   }
 ]