[
  {
    "id": "fake_char_kiln",
    "//": "The stationary object needs a larger capacity than the portable base object",
    "type": "TOOL",
    "copy-from": "fake_item",
    "name": { "str": "basecamp kiln" },
    "description": "A fake kiln used for basecamps.",
    "sub": "char_kiln",
    "extend": { "flags": [ "ALLOWS_REMOTE_USE" ] },
    "ammo": [ "charcoal" ],
    "pocket_data": [ { "pocket_type": "MAGAZINE", "rigid": true, "ammo_restriction": { "charcoal": 2000 } } ]
  },
  {
    "id": "fake_char_smoker",
    "//": "The stationary object needs a larger capacity than the portable base object",
    "type": "TOOL",
    "copy-from": "fake_item",
    "name": { "str": "basecamp charcoal smoker" },
    "description": "A fake charcoal smoker used for basecamps.",
    "sub": "char_smoker",
    "extend": { "flags": [ "ALLOWS_REMOTE_USE" ] },
    "ammo": [ "charcoal" ],
    "pocket_data": [ { "pocket_type": "MAGAZINE", "rigid": true, "ammo_restriction": { "charcoal": 2000 } } ]
  },
  {
    "id": "fake_forge",
    "//": "The stationary object needs a larger capacity than the portable base object",
    "type": "TOOL",
    "name": { "str": "basecamp forge" },
    "copy-from": "char_forge",
<<<<<<< HEAD
    "description": "A fake charcoal forge used for basecamps.",
    "flags": [ "ALLOWS_REMOTE_USE" ],
=======
    "description": "A fake forge used for basecamps.",
    "extend": { "flags": [ "ALLOWS_REMOTE_USE", "ZERO_WEIGHT" ] },
>>>>>>> 674c51c5
    "pocket_data": [ { "pocket_type": "MAGAZINE", "rigid": true, "ammo_restriction": { "charcoal": 2000 } } ]
  },
  {
    "id": "fake_clay_kiln",
    "//": "The stationary object needs a larger capacity than the portable base object",
    "type": "TOOL",
    "copy-from": "fake_item",
    "name": { "str": "basecamp clay kiln" },
    "description": "A fake clay kiln used for basecamps.",
    "sub": "brick_kiln",
    "extend": { "flags": [ "ALLOWS_REMOTE_USE" ] },
    "ammo": [ "charcoal" ],
    "pocket_data": [ { "pocket_type": "MAGAZINE", "ammo_restriction": { "charcoal": 2000 } } ]
  },
  {
    "id": "fake_fireplace",
    "type": "TOOL",
    "copy-from": "fake_item",
    "name": { "str": "basecamp fireplace" },
    "description": "A fake fireplace used for basecamps.",
    "sub": "hotplate",
    "extend": { "flags": [ "ALLOWS_REMOTE_USE" ] },
    "ammo": [ "tinder" ],
    "pocket_data": [ { "pocket_type": "MAGAZINE", "rigid": true, "ammo_restriction": { "tinder": 50000 } } ],
    "charge_factor": 25
  },
  {
    "id": "fake_woodstove",
    "type": "TOOL",
    "copy-from": "fake_item",
    "name": { "str": "basecamp stove" },
    "description": "A fake stove used for basecamps.",
    "sub": "hotplate",
    "extend": { "flags": [ "ALLOWS_REMOTE_USE" ] },
    "ammo": [ "tinder" ],
    "pocket_data": [ { "pocket_type": "MAGAZINE", "rigid": true, "ammo_restriction": { "tinder": 50000 } } ],
    "charge_factor": 10
  },
  {
    "id": "fake_drop_hammer",
    "type": "TOOL",
    "copy-from": "fake_item",
    "name": { "str": "basecamp drop hammer" },
    "description": "A fake drop hammer used for basecamps.",
    "qualities": [ [ "HAMMER", 5 ] ]
  },
  {
    "id": "parkour_practice",
    "type": "TOOL",
    "copy-from": "fake_item",
    "name": { "str": "basecamp parkour gym" },
    "description": "A fake parkour gym used for parkour training in basecamps."
  }
]<|MERGE_RESOLUTION|>--- conflicted
+++ resolved
@@ -29,13 +29,8 @@
     "type": "TOOL",
     "name": { "str": "basecamp forge" },
     "copy-from": "char_forge",
-<<<<<<< HEAD
     "description": "A fake charcoal forge used for basecamps.",
-    "flags": [ "ALLOWS_REMOTE_USE" ],
-=======
-    "description": "A fake forge used for basecamps.",
     "extend": { "flags": [ "ALLOWS_REMOTE_USE", "ZERO_WEIGHT" ] },
->>>>>>> 674c51c5
     "pocket_data": [ { "pocket_type": "MAGAZINE", "rigid": true, "ammo_restriction": { "charcoal": 2000 } } ]
   },
   {
