[
  {
    "abstract": "casing",
    "type": "GENERIC",
    "category": "spare_parts",
    "name": "Casing from ammunition cartridge",
    "stackable": true,
    "material": "brass",
    "symbol": "=",
    "color": "yellow",
    "damage_states": [ 0, 0 ]
  },
  {
    "id": "223_casing",
    "copy-from": "casing",
    "type": "GENERIC",
    "name": ".223 casing",
    "description": "An empty casing from a .223 round.",
    "weight": "5 g",
    "volume": "5ml"
  },
  {
    "id": "22_casing",
    "copy-from": "casing",
    "type": "GENERIC",
    "name": ".22 LR casing",
    "description": "An empty casing from a .22 LR round.  These can't be hand-reloaded.",
    "weight": "2 g",
    "volume": "3ml"
  },
  {
    "id": "3006_casing",
    "copy-from": "casing",
    "type": "GENERIC",
    "name": ".30-06 casing",
    "description": "An empty casing from a .30-06 round.",
    "weight": "7 g",
    "volume": "10ml"
  },
  {
    "id": "270win_casing",
    "copy-from": "casing",
    "type": "GENERIC",
    "name": ".270 Winchester casing",
    "description": "An empty casing from a .270 Winchester round.",
    "weight": "7 g",
    "volume": "10ml"
  },
  {
    "id": "300_casing",
    "copy-from": "casing",
    "type": "GENERIC",
    "name": ".300 Win Mag casing",
    "description": "An empty casing from a .300 Winchester Magnum round.",
    "weight": "7 g",
    "volume": "10ml"
  },
  {
    "id": "308_casing",
    "copy-from": "casing",
    "type": "GENERIC",
    "name": ".308 casing",
    "description": "An empty casing from a .308 round.",
    "weight": "6 g",
    "volume": "9ml"
  },
  {
    "id": "762_51_casing",
    "copy-from": "casing",
    "type": "GENERIC",
    "name": "7.62x51mm casing",
    "description": "An empty casing from a 7.62x51mm M80 round.",
    "weight": "6 g",
    "volume": "9ml"
  },
  {
    "id": "32_casing",
    "copy-from": "casing",
    "type": "GENERIC",
    "name": ".32 ACP casing",
    "description": "An empty casing from a .32 ACP round.",
    "weight": "2 g",
    "volume": "3ml"
  },
  {
    "id": "38_casing",
    "copy-from": "casing",
    "type": "GENERIC",
    "name": ".38 Special casing",
    "description": "An empty casing from a .38 Special round.",
    "weight": "3 g",
    "volume": "4ml"
  },
  {
    "id": "38super_casing",
    "copy-from": "casing",
    "type": "GENERIC",
    "name": ".38 Super casing",
    "description": "An empty casing from a .38 Super round.",
    "weight": "3 g",
    "volume": "4ml"
  },
  {
    "id": "40_casing",
    "copy-from": "casing",
    "type": "GENERIC",
    "name": ".40 S&W casing",
    "description": "An empty casing from a .40 S&W round.",
    "weight": "3 g",
    "volume": "5ml"
  },
  {
    "id": "10mm_casing",
    "copy-from": "casing",
    "type": "GENERIC",
    "name": "10mm Auto casing",
    "description": "An empty casing from a 10mm Auto round.",
    "weight": "3 g",
    "volume": "5ml"
  },
  {
    "id": "40mm_casing",
    "type": "GENERIC",
    "category": "spare_parts",
    "name": "40mm canister",
    "description": "A large canister from a spent 40mm grenade.",
    "weight": "50 g",
    "volume": "25ml",
    "material": "steel",
    "symbol": "=",
    "color": "dark_gray"
  },
  {
    "id": "44_casing",
    "copy-from": "casing",
    "type": "GENERIC",
    "name": ".44 Magnum casing",
    "description": "An empty casing from a .44 Magnum round.",
    "weight": "4 g",
    "volume": "6ml"
  },
  {
    "id": "454_casing",
    "copy-from": "casing",
    "type": "GENERIC",
    "name": ".454 Casull casing",
    "description": "An empty casing from a .454 Casull round.",
    "weight": "7 g",
    "volume": "10ml"
  },
  {
    "id": "45_casing",
    "copy-from": "casing",
    "type": "GENERIC",
    "name": ".45 ACP casing",
    "description": "An empty casing from a .45 ACP round.",
    "weight": "4 g",
    "volume": "6ml"
  },
  {
    "id": "45colt_casing",
    "copy-from": "casing",
    "type": "GENERIC",
    "name": ".45 Colt casing",
    "description": "An empty casing from a .45 Colt round.",
    "weight": "4 g",
    "volume": "6ml"
  },
  {
    "id": "4570_casing",
    "copy-from": "casing",
    "type": "GENERIC",
    "name": ".45-70 casing",
    "description": "An empty casing from a .45-70 Government round.",
    "weight": "4 g",
    "volume": "10ml"
  },
  {
    "id": "46mm_casing",
    "copy-from": "casing",
    "type": "GENERIC",
    "name": "4.6x30mm casing",
    "description": "An empty casing from a 4.6x30mm round.",
    "weight": "2 g",
    "volume": "3ml"
  },
  {
    "id": "460_casing",
    "copy-from": "casing",
    "type": "GENERIC",
    "name": ".460 Rowland casing",
    "description": "An empty casing from a .460 Rowland round.  It looks deceptively like a .45ACP casing.",
    "weight": "4 g",
    "volume": "6ml"
  },
  {
    "id": "5x50_hull",
    "copy-from": "casing",
    "type": "GENERIC",
    "name": "5x50mm hull",
    "description": "An empty plastic hull from a 5x50mm flechette round.",
    "weight": "1 g",
    "volume": "5ml",
    "material": "plastic",
    "color": "light_green"
  },
  {
    "id": "500_casing",
    "copy-from": "casing",
    "type": "GENERIC",
    "name": ".500 S&W Magnum casing",
    "description": "An empty casing from a .500 S&W Magnum round.",
    "weight": "7 g",
    "volume": "10ml"
  },
  {
    "id": "50_casing",
    "copy-from": "casing",
    "type": "GENERIC",
    "name": ".50 BMG casing",
    "description": "An empty casing from a .50 BMG round.  These are rare, so you might want to hold onto these.",
    "weight": "18 g",
    "volume": "12ml"
  },
  {
    "id": "545_casing",
    "copy-from": "casing",
    "type": "GENERIC",
    "name": "5.45x39mm casing",
    "description": "An empty casing from a 5.45x39mm round.",
    "weight": "4 g",
    "volume": "7ml"
  },
  {
    "id": "57mm_casing",
    "copy-from": "casing",
    "type": "GENERIC",
    "name": "5.7x28mm casing",
    "description": "An empty casing from a 5.7x28mm round.",
    "weight": "2 g",
    "volume": "3ml"
  },
  {
    "id": "700nx_casing",
    "copy-from": "casing",
    "type": "GENERIC",
    "name": ".700 NX casing",
    "description": "An empty casing from a .700 NX round.  These are rare, so you might want to hold onto these.",
    "weight": "18 g",
    "volume": "12ml"
  },
  {
    "id": "762R_casing",
    "copy-from": "casing",
    "type": "GENERIC",
    "name": "7.62x54mmR casing",
    "description": "An empty casing from a 7.62x54mmR round.",
    "weight": "7 g",
    "volume": "10ml"
  },
  {
    "id": "762_casing",
    "copy-from": "casing",
    "type": "GENERIC",
    "name": "7.62x39mm casing",
    "description": "An empty casing from a 7.62x39mm round.",
    "weight": "6 g",
    "volume": "9ml"
  },
  {
    "id": "762_25_casing",
    "copy-from": "casing",
    "type": "GENERIC",
    "name": "7.62x25mm casing",
    "description": "An empty casing from a 7.62x25mm round.",
    "weight": "4 g",
    "volume": "7ml"
  },
  {
    "id": "9mm_casing",
    "copy-from": "casing",
    "type": "GENERIC",
    "name": "9x19mm casing",
    "description": "An empty casing from a 9x19mm round.",
    "weight": "3 g",
    "volume": "5ml"
  },
  {
    "id": "357sig_casing",
    "copy-from": "casing",
    "type": "GENERIC",
    "name": ".357 SIG casing",
    "description": "An empty casing from a .357 SIG round.",
    "weight": "3 g",
    "volume": "5ml"
  },
  {
    "id": "357mag_casing",
    "copy-from": "casing",
    "type": "GENERIC",
    "name": ".357 magnum casing",
    "description": "An empty casing from a .357 magnum round.",
    "weight": "3 g",
    "volume": "5ml"
  },
  {
    "id": "9x18mm_casing",
    "copy-from": "casing",
    "type": "GENERIC",
    "name": "9x18mm casing",
    "description": "An empty casing from a 9x18mm round.",
    "weight": "3 g",
    "volume": "5ml"
  },
  {
    "id": "380_casing",
    "copy-from": "casing",
    "type": "GENERIC",
    "name": ".380 ACP casing",
    "description": "An empty casing from a .380 ACP round.",
    "weight": "3 g",
    "volume": "5ml"
  },
  {
    "id": "atgm_spent",
    "copy-from": "casing",
    "type": "GENERIC",
    "name": "152mm ATGM tube",
    "color": "dark_gray",
    "description": "An empty steel tube which once contained a 152mm ATGM.  Now it's essentially just a huge pipe.",
    "material": "steel",
<<<<<<< HEAD
    "weight": "9500 g",
    "volume": 30
=======
    "weight": 9500,
    "volume": "7500 ml"
>>>>>>> 9a3586aa
  },
  {
    "id": "shot_hull",
    "type": "GENERIC",
    "category": "spare_parts",
    "name": "shotgun hull",
    "description": "An empty hull from a shotgun shell.",
    "weight": "8 g",
    "volume": "12ml",
    "stackable": true,
    "material": "plastic",
    "symbol": "=",
    "color": "red",
    "damage_states": [ 0, 0 ]
  },
  {
    "id": "410shot_hull",
    "type": "GENERIC",
    "category": "spare_parts",
    "name": ".410 hull",
    "description": "An empty hull from a .410 shotgun shell.",
    "weight": "8 g",
    "volume": "12ml",
    "stackable": true,
    "material": "plastic",
    "symbol": "=",
    "color": "red",
    "damage_states": [ 0, 0 ]
  },
  {
    "id": "300blk_casing",
    "copy-from": "casing",
    "type": "GENERIC",
    "name": ".300BLK casing",
    "description": "An empty casing from a .300 AAC Blackout round.",
    "weight": "6 g",
    "volume": "9ml"
  }
]<|MERGE_RESOLUTION|>--- conflicted
+++ resolved
@@ -329,13 +329,8 @@
     "color": "dark_gray",
     "description": "An empty steel tube which once contained a 152mm ATGM.  Now it's essentially just a huge pipe.",
     "material": "steel",
-<<<<<<< HEAD
     "weight": "9500 g",
-    "volume": 30
-=======
-    "weight": 9500,
     "volume": "7500 ml"
->>>>>>> 9a3586aa
   },
   {
     "id": "shot_hull",
