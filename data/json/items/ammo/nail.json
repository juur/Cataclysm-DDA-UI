--- conflicted
+++ resolved
@@ -19,13 +19,8 @@
     "weight": "4 g",
     "volume": "250 ml",
     "price": 1000,
-<<<<<<< HEAD
-    "price_postapoc": 6000,
+    "price_postapoc": 250,
     "material": [ "iron" ],
-=======
-    "price_postapoc": 250,
-    "material": "iron",
->>>>>>> f594632c
     "symbol": "=",
     "color": "cyan",
     "count": 100,
