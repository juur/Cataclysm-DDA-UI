[
  {
    "id": "2lcanteen",
    "type": "GENERIC",
    "category": "container",
    "name": { "str": "2.5L canteen" },
    "looks_like": "bottle_plastic",
    "description": "A large plastic water canteen, with a 2.5 liter capacity and carrying strap.",
    "weight": "155 g",
    "volume": "2625 ml",
    "price": 1000,
    "price_postapoc": 50,
    "to_hit": -1,
    "bashing": 1,
    "material": [ "plastic" ],
    "symbol": ")",
    "color": "dark_gray",
    "pocket_data": [
      {
        "pocket_type": "CONTAINER",
        "watertight": true,
        "rigid": true,
        "max_contains_volume": "2500 ml",
        "max_item_volume": "32 ml",
        "max_contains_weight": "5 kg"
      }
    ],
    "armor_data": {
<<<<<<< HEAD
      "material_thickness": 2,
      "material": [ "plastic" ],
      "armor": [ { "encumbrance": 4, "coverage": 10, "covers": [ "torso" ], "specifically_covers": [ "torso_hanging_front" ] } ]
=======
      "armor": [
        {
          "material": [ { "type": "plastic", "portion_cover": 100, "thickness": 2.0 } ],
          "encumbrance": 4,
          "coverage": 10,
          "covers": [ "torso" ]
        }
      ]
>>>>>>> 9b60b4ca
    },
    "flags": [ "BELTED", "OVERSIZE", "WATER_FRIENDLY" ]
  },
  {
    "id": "30gal_barrel",
    "type": "GENERIC",
    "category": "container",
    "name": { "str": "30 gallon barrel" },
    "looks_like": "55gal_drum",
    "description": "A huge plastic barrel with a watertight lid.",
    "weight": "6800 g",
    "volume": "118125 ml",
    "price": 5000,
    "price_postapoc": 250,
    "to_hit": -5,
    "bashing": 8,
    "material": [ "plastic" ],
    "symbol": "0",
    "color": "light_blue",
    "pocket_data": [
      {
        "pocket_type": "CONTAINER",
        "watertight": true,
        "rigid": true,
        "max_contains_volume": "112500 ml",
        "max_contains_weight": "255 kg"
      }
    ],
    "qualities": [ [ "CONTAIN", 1 ] ]
  },
  {
    "id": "30gal_drum",
    "type": "GENERIC",
    "category": "container",
    "looks_like": "30gal_barrel",
    "name": { "str": "steel drum (100L)", "str_pl": "steel drums (100L)" },
    "description": "A huge steel barrel with a watertight lid.",
    "weight": "12000 g",
    "volume": "105 L",
    "price": 8000,
    "price_postapoc": 250,
    "to_hit": -5,
    "bashing": 8,
    "material": [ "steel" ],
    "symbol": "0",
    "color": "dark_gray",
    "pocket_data": [
      {
        "pocket_type": "CONTAINER",
        "watertight": true,
        "rigid": true,
        "max_contains_volume": "100 L",
        "max_contains_weight": "250 kg"
      }
    ],
    "qualities": [ [ "BOIL", 2 ], [ "CONTAIN", 1 ] ]
  },
  {
    "id": "55gal_drum",
    "type": "GENERIC",
    "category": "container",
    "looks_like": "30gal_drum",
    "name": { "str": "steel drum (200L)", "str_pl": "steel drums (200L)" },
    "description": "A massive steel barrel with a watertight lid.",
    "weight": "20000 g",
    "volume": "210 L",
    "price": 10000,
    "price_postapoc": 250,
    "to_hit": -5,
    "bashing": 8,
    "material": [ "steel" ],
    "symbol": "0",
    "color": "dark_gray",
    "pocket_data": [
      {
        "pocket_type": "CONTAINER",
        "watertight": true,
        "rigid": true,
        "max_contains_volume": "200 L",
        "max_contains_weight": "500 kg"
      }
    ],
    "qualities": [ [ "BOIL", 2 ], [ "CONTAIN", 1 ] ]
  },
  {
    "id": "bag_canvas",
    "type": "GENERIC",
    "category": "container",
    "name": { "str": "canvas sack" },
    "looks_like": "bag_plastic",
    "description": "A large and sturdy canvas sack.  Smells faintly of earth and hard work.",
    "weight": "415 g",
    "volume": "1 L",
    "price": 0,
    "price_postapoc": 10,
    "to_hit": -5,
    "material": [ "cotton" ],
    "pocket_data": [ { "pocket_type": "CONTAINER", "max_contains_volume": "15 L", "max_contains_weight": "15 kg", "moves": 400 } ],
    "symbol": ")",
    "color": "brown"
  },
  {
    "id": "bag_canvas_small",
    "type": "GENERIC",
    "category": "container",
    "name": { "str": "canvas bag" },
    "looks_like": "bag_canvas",
    "description": "Small bag made of canvas.  Looks fine to store dried herbs in.",
    "weight": "5 g",
    "volume": "250 ml",
    "price": 0,
    "price_postapoc": 10,
    "to_hit": -5,
    "material": [ "cotton" ],
    "pocket_data": [ { "pocket_type": "CONTAINER", "max_contains_volume": "1 L", "max_contains_weight": "3 kg", "moves": 400 } ],
    "symbol": ")",
    "color": "brown"
  },
  {
    "id": "bag_plastic",
    "type": "GENERIC",
    "category": "container",
    "name": { "str": "plastic bag" },
    "looks_like": "bag_canvas",
    "description": "A small, open plastic bag.  Essentially trash.",
    "weight": "5 g",
    "volume": "10 ml",
    "price": 0,
    "price_postapoc": 0,
    "to_hit": -1,
    "pocket_data": [ { "pocket_type": "CONTAINER", "max_contains_volume": "6 L", "max_contains_weight": "10 kg", "moves": 400 } ],
    "material": [ "plastic" ],
    "symbol": ")",
    "color": "light_gray"
  },
  {
    "id": "bag_paper_powder",
    "type": "GENERIC",
    "category": "container",
    "name": { "str": "small powder paper bag" },
    "looks_like": "bag_plastic",
    "description": "A small but sturdy paper bag.  Rock solid when packed full with powder.",
    "weight": "5 g",
    "volume": "10 ml",
    "price": "0 cent",
    "price_postapoc": "0 cent",
    "to_hit": -1,
    "pocket_data": [
      {
        "pocket_type": "CONTAINER",
        "watertight": false,
        "max_contains_volume": "2500 ml",
        "max_contains_weight": "2 kg",
        "moves": 200
      }
    ],
    "material": [ "paper" ],
    "symbol": ")",
    "color": "white"
  },
  {
    "id": "bag_zipper",
    "type": "GENERIC",
    "category": "container",
    "name": { "str": "zipper bag" },
    "looks_like": "bag_plastic",
    "description": "An inexpensive flexible rectangular storage bag on its typical small size.  Transparent and made of plastic, it can be sealed and opened by a slider which works in a similar way to a zip fastener.",
    "weight": "2 g",
    "volume": "10 ml",
    "price": 0,
    "price_postapoc": 10,
    "material": [ "plastic" ],
    "pocket_data": [
      {
        "pocket_type": "CONTAINER",
        "watertight": true,
        "max_contains_volume": "250 ml",
        "max_contains_weight": "750 g",
        "spoil_multiplier": 0.8,
        "moves": 400
      }
    ],
    "symbol": ")",
    "color": "light_gray"
  },
  {
    "id": "bag_zipper_gallon",
    "copy-from": "bag_zipper",
    "type": "GENERIC",
    "name": { "str": "gallon-sized zipper bag" },
    "description": "An inexpensive flexible rectangular storage bag, noticeably larger than it's more common counterpart.  Transparent and made of plastic, it can be sealed and opened by a slider which works in a similar way to a zip fastener.",
    "weight": "20 g",
    "volume": "75 ml",
    "price_postapoc": 13,
    "pocket_data": [
      {
        "pocket_type": "CONTAINER",
        "watertight": true,
        "max_contains_volume": "4500 ml",
        "max_contains_weight": "3000 g",
        "max_item_length": "29 cm",
        "spoil_multiplier": 0.8,
        "moves": 600
      }
    ]
  },
  {
    "id": "bag_body_bag",
    "type": "GENERIC",
    "category": "container",
    "name": { "str": "body bag" },
    "looks_like": "bag_canvas",
    "description": "A large, human size, rectangular bag made of strong plastic, with a zipper in the middle.  Used to hold a dead body.",
    "weight": "1500 g",
    "volume": "1 L",
    "longest_side": "40 cm",
    "price": 0,
    "price_postapoc": 10,
    "to_hit": -5,
    "material": [ "plastic" ],
    "symbol": ")",
    "pocket_data": [
      {
        "pocket_type": "CONTAINER",
        "max_contains_volume": "100 L",
        "max_contains_weight": "100 kg",
        "max_item_length": "200 cm",
        "moves": 400
      }
    ],
    "color": "dark_gray"
  },
  {
    "id": "bag_iv",
    "type": "GENERIC",
    "category": "container",
    "name": { "str": "IV bag" },
    "description": "A small, sealed plastic bag for liquids used in intravenous therapy.",
    "looks_like": "bag_plastic",
    "weight": "10 g",
    "volume": "50 ml",
    "price": 0,
    "price_postapoc": 10,
    "to_hit": -1,
    "material": [ "plastic" ],
    "symbol": ")",
    "color": "light_gray",
    "pocket_data": [
      {
        "pocket_type": "CONTAINER",
        "watertight": true,
        "max_contains_volume": "500 ml",
        "max_contains_weight": "3 kg",
        "moves": 400
      }
    ]
  },
  {
    "id": "bottle_glass",
    "type": "GENERIC",
    "category": "container",
    "name": { "str": "glass bottle" },
    "looks_like": "bottle_plastic",
    "description": "A watertight glass bottle, holds 750 ml of liquid.",
    "weight": "450 g",
    "volume": "953 ml",
    "longest_side": "276 mm",
    "price": 0,
    "price_postapoc": 10,
    "to_hit": 1,
    "bashing": 2,
    "material": [ "glass" ],
    "ascii_picture": "glass_bottle",
    "symbol": ")",
    "color": "cyan",
    "pocket_data": [
      {
        "pocket_type": "CONTAINER",
        "watertight": true,
        "rigid": true,
        "max_contains_volume": "750 ml",
        "max_item_volume": "17 ml",
        "max_contains_weight": "3 kg",
        "moves": 400
      }
    ],
    "qualities": [ [ "BOIL", 1 ] ]
  },
  {
    "id": "bottle_plastic",
    "type": "GENERIC",
    "category": "container",
    "name": { "str": "plastic bottle" },
    "description": "A watertight plastic bottle, holds 500 ml of liquid.  Some may be factory-sealed to increase shelf life.",
    "weight": "13 g",
    "volume": "510 ml",
    "pocket_data": [
      {
        "pocket_type": "CONTAINER",
        "airtight": true,
        "watertight": true,
        "rigid": true,
        "max_contains_volume": "500 ml",
        "max_item_volume": "17 ml",
        "max_contains_weight": "1250 g",
        "sealed_data": { "spoil_multiplier": 0.5 },
        "moves": 400
      }
    ],
    "price": 0,
    "price_postapoc": 10,
    "to_hit": 1,
    "material": [ "plastic" ],
    "ascii_picture": "plastic_bottle",
    "symbol": ")",
    "color": "light_cyan"
  },
  {
    "id": "condiment_bottle_sealed",
    "type": "GENERIC",
    "category": "container",
    "name": { "str": "condiment bottle" },
    "looks_like": "bottle_plastic",
    "description": "An inverted plastic bottle for condiments.  Preserves content from rot until opened.",
    "weight": "19 g",
    "volume": "525 ml",
    "pocket_data": [
      {
        "pocket_type": "CONTAINER",
        "watertight": true,
        "rigid": true,
        "max_contains_volume": "500 ml",
        "max_item_volume": "17 ml",
        "max_contains_weight": "1 kg",
        "spoil_multiplier": 0.5,
        "sealed_data": { "spoil_multiplier": 0.0 },
        "moves": 400
      }
    ],
    "price": 0,
    "price_postapoc": 0,
    "to_hit": 1,
    "material": [ "plastic" ],
    "symbol": ")",
    "color": "brown"
  },
  {
    "id": "bottle_plastic_small",
    "type": "GENERIC",
    "category": "container",
    "name": { "str": "small plastic bottle" },
    "looks_like": "bottle_plastic",
    "description": "A watertight plastic bottle, holds 250 ml of liquid.",
    "weight": "7 g",
    "volume": "255 ml",
    "pocket_data": [
      {
        "pocket_type": "CONTAINER",
        "watertight": true,
        "rigid": true,
        "max_contains_volume": "250 ml",
        "max_item_volume": "17 ml",
        "max_contains_weight": "1 kg",
        "moves": 400
      }
    ],
    "price": 0,
    "price_postapoc": 0,
    "to_hit": 1,
    "material": [ "plastic" ],
    "symbol": ")",
    "color": "white"
  },
  {
    "id": "bottle_plastic_pill_prescription",
    "type": "GENERIC",
    "category": "container",
    "name": { "str": "plastic prescription bottle" },
    "looks_like": "antibiotics",
    "description": "A small orange pill bottle with a white screw top.",
    "weight": "7 g",
    "volume": "251 ml",
    "pocket_data": [
      {
        "pocket_type": "CONTAINER",
        "watertight": true,
        "rigid": true,
        "max_contains_volume": "250 ml",
        "max_item_volume": "17 ml",
        "max_contains_weight": "1 kg",
        "moves": 400
      }
    ],
    "price": 0,
    "price_postapoc": 0,
    "to_hit": 1,
    "material": [ "plastic" ],
    "symbol": ")",
    "color": "brown"
  },
  {
    "id": "bottle_plastic_pill_painkiller",
    "type": "GENERIC",
    "copy-from": "bottle_plastic_pill_prescription",
    "name": { "str": "plastic painkiller bottle" },
    "looks_like": "aspirin",
    "description": "A small white pill bottle with a screw top.",
    "color": "white"
  },
  {
    "id": "bottle_plastic_pill_supplement",
    "type": "GENERIC",
    "copy-from": "bottle_plastic_pill_prescription",
    "name": { "str": "plastic suppliment bottle" },
    "looks_like": "vitamins",
    "description": "A small green pill bottle with a screw top.",
    "color": "green"
  },
  {
    "id": "bottle_twoliter",
    "type": "GENERIC",
    "category": "container",
    "name": { "str": "large plastic bottle" },
    "looks_like": "bottle_plastic",
    "description": "It's a two-liter plastic bottle that can hold a lot of soda, or, nowadays, boiled water.",
    "weight": "13 g",
    "volume": "2040 ml",
    "price": 25,
    "price_postapoc": 10,
    "material": [ "plastic" ],
    "symbol": ")",
    "color": "cyan",
    "pocket_data": [
      {
        "pocket_type": "CONTAINER",
        "watertight": true,
        "rigid": true,
        "max_contains_volume": "2 L",
        "max_item_volume": "17 ml",
        "max_contains_weight": "3 kg",
        "moves": 400
      }
    ]
  },
  {
    "id": "bowl_clay",
    "type": "GENERIC",
    "category": "container",
    "name": { "str": "clay bowl" },
    "looks_like": "bowl_plastic",
    "description": "A clay bowl with a waterproofed hide lid.  Can be used as a container or as a tool.  Holds 250 ml of liquid.",
    "weight": "60 g",
    "volume": "295 ml",
    "price": 100,
    "price_postapoc": 10,
    "to_hit": -1,
    "material": [ "clay" ],
    "symbol": ")",
    "color": "brown",
    "pocket_data": [
      {
        "pocket_type": "CONTAINER",
        "watertight": true,
        "rigid": true,
        "max_contains_volume": "250 ml",
        "max_contains_weight": "3 kg"
      }
    ],
    "qualities": [ [ "BOIL", 2 ], [ "CONTAIN", 1 ] ]
  },
  {
    "id": "box_cigarette",
    "type": "GENERIC",
    "category": "container",
    "name": { "str": "pack" },
    "looks_like": "box_small",
    "description": "SURGEON GENERAL'S WARNING: Smoking Causes Lung Cancer, Heart Disease, Emphysema And May Complicate Pregnancy.",
    "weight": "15 g",
    "volume": "95 ml",
    "price": 0,
    "price_postapoc": 0,
    "material": [ "paper" ],
    "ascii_picture": "box_cigarette",
    "symbol": ")",
    "color": "white",
    "pocket_data": [ { "pocket_type": "CONTAINER", "rigid": true, "max_contains_volume": "90 ml", "max_contains_weight": "3 kg" } ]
  },
  {
    "id": "case_cigar",
    "type": "GENERIC",
    "category": "container",
    "name": { "str": "cigar case" },
    "looks_like": "box_small",
    "description": "A small handmade wood and leather case meant to hold one or two cigars.",
    "weight": "95 g",
    "volume": "323 ml",
    "price": 10000,
    "price_postapoc": 50,
    "material": [ "wood", "leather" ],
    "symbol": "u",
    "color": "brown",
    "pocket_data": [ { "pocket_type": "CONTAINER", "rigid": true, "max_contains_volume": "145 ml", "max_contains_weight": "1 kg" } ]
  },
  {
    "id": "box_small",
    "type": "GENERIC",
    "category": "container",
    "name": { "str": "small cardboard box", "str_pl": "small cardboard boxes" },
    "description": "A small cardboard box.  No bigger than a foot in dimension.",
    "weight": "151 g",
    "volume": "2100 ml",
    "longest_side": "22 cm",
    "pocket_data": [
      {
        "pocket_type": "CONTAINER",
        "rigid": true,
        "max_contains_volume": "2000 ml",
        "max_contains_weight": "4 kg",
        "max_item_length": "20 cm"
      }
    ],
    "//": "~7x20x15 or ~4x22x22",
    "price": 0,
    "price_postapoc": 0,
    "material": [ "cardboard" ],
    "symbol": ")",
    "color": "brown"
  },
  {
    "id": "box_small_wood",
    "type": "GENERIC",
    "category": "container",
    "name": { "str": "small wooden box", "str_pl": "small wooden boxes" },
    "description": "A small wooden box a few inches on each side, just about right for holding a few small items.",
    "weight": "400 g",
    "volume": "2010 ml",
    "longest_side": "181 mm",
    "pocket_data": [
      {
        "pocket_type": "CONTAINER",
        "rigid": true,
        "max_contains_volume": "1350 ml",
        "max_contains_weight": "4536 g",
        "max_item_length": "167 mm"
      }
    ],
    "price": 2000,
    "price_postapoc": 5,
    "material": [ "wood" ],
    "symbol": "[",
    "color": "brown"
  },
  {
    "id": "box_medium",
    "type": "GENERIC",
    "category": "container",
    "name": { "str": "cardboard box", "str_pl": "cardboard boxes" },
    "looks_like": "box_small",
    "description": "A sturdy cardboard box, about the size of a banana box.  Great for packing.",
    "weight": "850 g",
    "volume": "50100 ml",
    "longest_side": "50 cm",
    "//": "(25x40x50)",
    "price": 0,
    "price_postapoc": 0,
    "pocket_data": [
      {
        "pocket_type": "CONTAINER",
        "rigid": true,
        "max_contains_volume": "50000 ml",
        "max_contains_weight": "20 kg",
        "max_item_length": "60 cm"
      }
    ],
    "material": [ "cardboard" ],
    "symbol": ")",
    "color": "brown"
  },
  {
    "id": "box_large",
    "type": "GENERIC",
    "category": "container",
    "name": { "str": "large cardboard box", "str_pl": "large cardboard boxes" },
    "looks_like": "box_medium",
    "description": "A very large cardboard box, the sort children would have loved to hide in, when there were still children.",
    "weight": "1250 g",
    "volume": "325000 ml",
    "longest_side": "90 cm",
    "//": "A box that children could hide in should be big enough to cram a (un)dead child or uncomfortable adult in (90x90x60)",
    "price": 0,
    "price_postapoc": 10,
    "material": [ "cardboard" ],
    "symbol": ")",
    "color": "brown",
    "pocket_data": [
      {
        "pocket_type": "CONTAINER",
        "rigid": true,
        "max_contains_volume": "324000 ml",
        "max_contains_weight": "50 kg",
        "max_item_length": "100 cm"
      }
    ],
    "use_action": { "type": "deploy_furn", "furn_type": "f_cardboard_box" }
  },
  {
    "id": "bucket",
    "type": "GENERIC",
    "category": "container",
    "name": { "str": "bucket" },
    "description": "A galvanized bucket for peanuts, chilled wine, iced beer, lobster, crab legs, French fries, animal feed, farm use, tailgating, crafts, planting flowers, holding gift baskets, containing a fruit basket and herbs, loose item storage or as an ice bucket.",
    "ascii_picture": "bucket",
    "weight": "725 g",
    "volume": "5500 ml",
    "price": 300,
    "price_postapoc": 10,
    "material": [ "steel" ],
    "symbol": ")",
    "color": "light_gray",
    "pocket_data": [
      {
        "pocket_type": "CONTAINER",
        "rigid": true,
        "watertight": true,
        "open_container": true,
        "max_contains_volume": "5000 ml",
        "max_contains_weight": "20 kg"
      }
    ],
    "qualities": [ [ "BOIL", 2 ], [ "CONTAIN", 1 ] ]
  },
  {
    "id": "camelbak",
    "type": "GENERIC",
    "category": "container",
    "name": { "str": "hydration pack" },
    "looks_like": "runner_bag",
    "description": "A slim and lightweight insulated plastic bladder worn on the back.  It has a large pocket and a capped mouth for filling with liquid with a hose that allows the wearer to drink hands-free.",
    "weight": "286 g",
    "volume": "2503 ml",
    "price": 10000,
    "price_postapoc": 250,
    "to_hit": -1,
    "bashing": 1,
    "material": [ "cotton", "plastic" ],
    "symbol": ")",
    "color": "dark_gray",
    "pocket_data": [
      {
        "pocket_type": "CONTAINER",
        "rigid": true,
        "watertight": true,
        "max_contains_volume": "2500 ml",
        "max_item_volume": "32 ml",
        "max_contains_weight": "20 kg"
      }
    ],
    "armor_data": {
      "armor": [
        {
          "material": [
            { "type": "cotton", "portion_cover": 100, "thickness": 1.0 },
            { "type": "plastic", "portion_cover": 100, "thickness": 1.0 }
          ],
          "coverage": 15,
          "covers": [ "torso" ],
          "specifically_covers": [ "torso_hanging_back" ]
        }
      ]
    },
    "flags": [ "BELTED" ]
  },
  {
    "id": "can_drink",
    "type": "GENERIC",
    "category": "container",
    "name": { "str": "aluminum can" },
    "description": "An aluminum can, like what soda comes in.",
    "weight": "13 g",
    "volume": "262 ml",
    "price": 0,
    "price_postapoc": 0,
    "to_hit": -3,
    "bashing": 2,
    "material": [ "aluminum" ],
    "symbol": ")",
    "color": "light_blue",
    "pocket_data": [
      {
        "pocket_type": "CONTAINER",
        "rigid": true,
        "watertight": true,
        "open_container": true,
        "max_contains_volume": "250 ml",
        "max_item_volume": "10 ml",
        "max_contains_weight": "1 kg",
        "sealed_data": { "spoil_multiplier": 0.0 }
      }
    ],
    "qualities": [ [ "BOIL", 1 ] ]
  },
  {
    "id": "carton_sealed",
    "type": "GENERIC",
    "category": "container",
    "name": { "str": "paper carton" },
    "looks_like": "box_small",
    "description": "A half gallon carton constructed of a paper, aluminum, and plastic laminate.  It has a threaded cap to keep liquid from leaking out.",
    "weight": "28 g",
    "volume": "2003 ml",
    "price": 0,
    "price_postapoc": 0,
    "to_hit": 1,
    "material": [ "plastic", "aluminum", "paper" ],
    "symbol": ")",
    "color": "light_cyan",
    "pocket_data": [
      {
        "pocket_type": "CONTAINER",
        "rigid": true,
        "watertight": true,
        "max_contains_volume": "2 L",
        "max_contains_weight": "5 kg",
        "//": "Calculated to keep shelf stable milk fresh for 304 days when sealed",
        "sealed_data": { "spoil_multiplier": 0.023 }
      }
    ]
  },
  {
    "id": "carton_milk",
    "type": "GENERIC",
    "category": "container",
    "name": { "str": "milk carton" },
    "looks_like": "box_small",
    "description": "A half-gallon carton constructed of thick, waterproof paper.  It has a threaded cap to keep the contents from leaking out.",
    "weight": "28 g",
    "volume": "2003 ml",
    "price": 0,
    "price_postapoc": 0,
    "to_hit": 1,
    "material": [ "paper" ],
    "symbol": ")",
    "color": "light_cyan",
    "pocket_data": [
      {
        "pocket_type": "CONTAINER",
        "rigid": true,
        "watertight": true,
        "max_contains_volume": "2 L",
        "max_contains_weight": "5 kg",
        "sealed_data": { "spoil_multiplier": 0.5 }
      }
    ]
  },
  {
    "id": "carton_egg",
    "type": "GENERIC",
    "category": "container",
    "name": { "str": "egg carton" },
    "looks_like": "box_small",
    "description": "A cardboard container with 12 individual cavities for storing eggs.",
    "weight": "28 g",
    "volume": "620 ml",
    "price": 0,
    "price_postapoc": 0,
    "to_hit": 1,
    "material": [ "cardboard" ],
    "symbol": ")",
    "color": "brown",
    "pocket_data": [
      {
        "pocket_type": "CONTAINER",
        "rigid": true,
        "watertight": false,
        "max_contains_volume": "600 ml",
        "max_contains_weight": "1 kg",
        "max_item_length": "45 mm"
      }
    ]
  },
  {
    "id": "plastic_bag_vac",
    "type": "GENERIC",
    "category": "container",
    "name": { "str": "vacuum-packed bag" },
    "looks_like": "bag_plastic",
    "description": "This is a bag of vacuum-packed food.",
    "weight": "2 g",
    "volume": "10 ml",
    "price": 0,
    "price_postapoc": 0,
    "material": [ "plastic" ],
    "symbol": "%",
    "color": "red",
    "pocket_data": [
      {
        "pocket_type": "CONTAINER",
        "open_container": true,
        "max_contains_volume": "500 ml",
        "max_contains_weight": "1 kg",
        "sealed_data": { "spoil_multiplier": 0.0 }
      }
    ]
  },
  {
    "id": "can_food",
    "type": "GENERIC",
    "category": "container",
    "name": { "str": "small tin can" },
    "looks_like": "can_drink",
    "description": "A small tin can, like what tuna comes in.",
    "//": "Represents a 4 cm radius x 5 cm height steel can.",
    "weight": "40 g",
    "volume": "262 ml",
    "price": 0,
    "price_postapoc": 0,
    "material": [ "steel" ],
    "symbol": ")",
    "color": "blue",
    "pocket_data": [
      {
        "pocket_type": "CONTAINER",
        "rigid": true,
        "watertight": true,
        "open_container": true,
        "max_contains_volume": "250 ml",
        "max_contains_weight": "1 kg",
        "sealed_data": { "spoil_multiplier": 0.0 }
      }
    ],
    "qualities": [ [ "BOIL", 1 ] ]
  },
  {
    "id": "can_medium",
    "copy-from": "can_food",
    "type": "GENERIC",
    "name": { "str": "medium tin can" },
    "description": "A medium tin can, like what soup comes in.",
    "//": "Represents a 4 cm radius x 10 cm height steel can.",
    "looks_like": "can_food",
    "weight": "70 g",
    "pocket_data": [
      {
        "pocket_type": "CONTAINER",
        "rigid": true,
        "watertight": true,
        "open_container": true,
        "max_contains_volume": "500 ml",
        "max_contains_weight": "2 kg",
        "sealed_data": { "spoil_multiplier": 0.0 }
      }
    ],
    "qualities": [ [ "BOIL", 1 ] ],
    "volume": "525 ml"
  },
  {
    "id": "canteen",
    "type": "GENERIC",
    "category": "container",
    "name": { "str": "plastic canteen" },
    "looks_like": "2lcanteen",
    "description": "A military-style water canteen with a 1.5 liter capacity.  Commonly worn at the hip.",
    "weight": "155 g",
    "volume": "1575 ml",
    "price": 800,
    "price_postapoc": 50,
    "to_hit": 1,
    "material": [ "plastic" ],
    "symbol": ")",
    "color": "green",
    "pocket_data": [
      {
        "pocket_type": "CONTAINER",
        "rigid": true,
        "watertight": true,
        "max_contains_volume": "1500 ml",
        "max_item_volume": "32 ml",
        "max_contains_weight": "3 kg"
      }
    ],
    "armor_data": {
      "sided": true,
<<<<<<< HEAD
      "material_thickness": 2,
=======
>>>>>>> 9b60b4ca
      "armor": [
        {
          "encumbrance": 2,
          "coverage": 5,
          "covers": [ "leg_l", "leg_r" ],
<<<<<<< HEAD
          "material": [ "plastic" ],
          "specifically_covers": [ "leg_hip_r", "leg_hip_l" ]
=======
          "material": [ { "type": "plastic", "portion_cover": 100, "thickness": 2.0 } ]
>>>>>>> 9b60b4ca
        }
      ]
    },
    "flags": [ "BELTED", "OVERSIZE", "WATER_FRIENDLY" ]
  },
  {
    "id": "thermos",
    "type": "GENERIC",
    "category": "container",
    "name": { "str": "thermos", "str_pl": "thermoses" },
    "looks_like": "bottle_plastic",
    "description": "A Thermos brand vacuum flask.  Built for temperature retention, helps keep things hot or cold.  Contains 1L of liquid.",
    "weight": "530 g",
    "price": 1595,
    "price_postapoc": 100,
    "volume": "1250 ml",
    "material": [ "steel" ],
    "symbol": "I",
    "color": "green",
    "pocket_data": [
      {
        "pocket_type": "CONTAINER",
        "rigid": true,
        "watertight": true,
        "max_contains_volume": "1 L",
        "max_contains_weight": "4 kg"
      }
    ],
    "insulation": 10
  },
  {
    "id": "clay_canister",
    "type": "GENERIC",
    "category": "container",
    "name": { "str": "clay canister" },
    "looks_like": "bowl_clay",
    "description": "A fragile clay vessel.  It can be used to make crude impact grenades or to store liquid.",
    "weight": "268 g",
    "volume": "295 ml",
    "price": 1000,
    "price_postapoc": 10,
    "to_hit": 1,
    "material": [ "clay" ],
    "symbol": "*",
    "color": "brown",
    "pocket_data": [
      {
        "pocket_type": "CONTAINER",
        "rigid": true,
        "watertight": true,
        "max_contains_volume": "250 ml",
        "max_contains_weight": "1 kg"
      }
    ],
    "qualities": [ [ "BOIL", 2 ], [ "CONTAIN", 1 ] ]
  },
  {
    "id": "clay_hydria",
    "type": "GENERIC",
    "category": "container",
    "name": { "str": "clay hydria" },
    "looks_like": "bowl_clay",
    "description": "A 15-liter clay pot with three handles for carrying and for pouring.",
    "weight": "1955 g",
    "volume": "17700 ml",
    "price": 2000,
    "price_postapoc": 50,
    "to_hit": -1,
    "bashing": 1,
    "material": [ "clay" ],
    "symbol": ")",
    "color": "brown",
    "pocket_data": [
      {
        "pocket_type": "CONTAINER",
        "rigid": true,
        "watertight": true,
        "max_contains_volume": "15 L",
        "max_contains_weight": "25 kg"
      }
    ],
    "qualities": [ [ "BOIL", 2 ], [ "CONTAIN", 1 ] ]
  },
  {
    "id": "clay_watercont",
    "type": "GENERIC",
    "category": "container",
    "name": { "str": "large clay pot" },
    "looks_like": "bowl_clay",
    "description": "A bulky and heavy clay pot with a waterproofed hide lid, meant to store water, but can carry other liquids in a pinch.",
    "weight": "4887 g",
    "volume": "44250 ml",
    "price": 10000,
    "price_postapoc": 10,
    "to_hit": -2,
    "material": [ "clay" ],
    "symbol": ")",
    "color": "brown",
    "pocket_data": [
      {
        "pocket_type": "CONTAINER",
        "rigid": true,
        "watertight": true,
        "max_contains_volume": "37500 ml",
        "max_contains_weight": "50 kg"
      }
    ],
    "qualities": [ [ "BOIL", 2 ], [ "CONTAIN", 1 ] ]
  },
  {
    "id": "cup_plastic",
    "type": "GENERIC",
    "category": "container",
    "name": { "str": "plastic cup" },
    "description": "A small, vacuum formed cup.",
    "weight": "6 g",
    "volume": "262 ml",
    "price": 0,
    "price_postapoc": 0,
    "to_hit": 1,
    "material": [ "plastic" ],
    "symbol": ")",
    "color": "light_cyan",
    "pocket_data": [
      {
        "pocket_type": "CONTAINER",
        "rigid": true,
        "watertight": true,
        "open_container": true,
        "sealed_data": { "spoil_multiplier": 0.0 },
        "max_contains_volume": "250 ml",
        "max_contains_weight": "1 kg"
      }
    ]
  },
  {
    "id": "flask_glass",
    "type": "GENERIC",
    "category": "container",
    "name": { "str": "glass flask" },
    "looks_like": "bottle_glass",
    "description": "A 250 ml laboratory conical flask, with a rubber bung.",
    "weight": "48 g",
    "volume": "360 ml",
    "longest_side": "132 mm",
    "price": 400,
    "price_postapoc": 10,
    "to_hit": 1,
    "bashing": 3,
    "material": [ "glass", "rubber" ],
    "symbol": ")",
    "color": "light_cyan",
    "pocket_data": [
      {
        "pocket_type": "CONTAINER",
        "rigid": true,
        "watertight": true,
        "max_contains_volume": "250 ml",
        "max_contains_weight": "1250 g"
      }
    ],
    "qualities": [ [ "BOIL", 1 ] ]
  },
  {
    "id": "test_tube",
    "type": "GENERIC",
    "category": "container",
    "name": { "str": "test tube" },
    "looks_like": "flask_glass",
    "description": "A 10ml laboratory cylindrical test tube, with a rubber stopper.",
    "weight": "36 g",
    "volume": "13 ml",
    "longest_side": "100 mm",
    "price": 300,
    "price_postapoc": 10,
    "to_hit": -1,
    "bashing": 1,
    "material": [ "glass", "rubber" ],
    "symbol": ")",
    "color": "light_cyan",
    "pocket_data": [
      {
        "pocket_type": "CONTAINER",
        "rigid": true,
        "watertight": true,
        "max_contains_volume": "10 ml",
        "max_contains_weight": "50 g"
      }
    ],
    "qualities": [ [ "BOIL", 1 ], [ "CONTAIN", 1 ] ]
  },
  {
    "id": "beaker",
    "type": "GENERIC",
    "category": "container",
    "name": { "str": "beaker" },
    "looks_like": "flask_glass",
    "description": "A 250ml laboratory beaker.  Basically a cup with delusions of grandeur.",
    "weight": "150 g",
    "volume": "251 ml",
    "longest_side": "72 mm",
    "price": 500,
    "price_postapoc": 10,
    "to_hit": -1,
    "material": [ "glass" ],
    "symbol": ")",
    "color": "light_cyan",
    "pocket_data": [
      {
        "pocket_type": "CONTAINER",
        "rigid": true,
        "watertight": true,
        "open_container": true,
        "max_contains_volume": "250 ml",
        "max_contains_weight": "1 kg"
      }
    ],
    "qualities": [ [ "BOIL", 1 ], [ "CONTAIN", 1 ] ]
  },
  {
    "id": "gradcylinder",
    "type": "GENERIC",
    "category": "container",
    "name": { "str": "graduated cylinder" },
    "looks_like": "flask_glass",
    "description": "A tall, narrow glass cylinder with precise markings for measuring fluid quantities.  An important science tool, it is also useful for anal retentive chefs.",
    "weight": "150 g",
    "volume": "177 ml",
    "longest_side": "25 cm",
    "price": 500,
    "price_postapoc": 10,
    "to_hit": -1,
    "material": [ "glass" ],
    "symbol": "|",
    "color": "light_cyan",
    "pocket_data": [
      {
        "pocket_type": "CONTAINER",
        "rigid": true,
        "watertight": true,
        "open_container": true,
        "//": "sealed_data is here so the container can be sealed to avoid spilling",
        "sealed_data": { "spoil_multiplier": 1.0 },
        "max_contains_volume": "100 ml",
        "max_contains_weight": "500 g"
      }
    ],
    "qualities": [ [ "BOIL", 1 ], [ "CONTAIN", 1 ] ]
  },
  {
    "id": "test_tube_micro",
    "type": "GENERIC",
    "category": "container",
    "name": { "str": "microcentrifuge tube" },
    "looks_like": "test_tube",
    "description": "These plastic tubes, with little built in snap-caps, are a great way to store a tiny amount of liquid.  Great for jello shooters if 1mL is enough for a shot for you.  Cool people call these \"eppies\".",
    "weight": "1 g",
    "volume": "2ml",
    "price": 10,
    "price_postapoc": 5,
    "to_hit": -1,
    "material": [ "plastic" ],
    "symbol": "v",
    "color": "light_cyan",
    "pocket_data": [
      {
        "pocket_type": "CONTAINER",
        "rigid": true,
        "watertight": true,
        "max_contains_volume": "1 ml",
        "max_contains_weight": "5 g"
      }
    ],
    "qualities": [ [ "BOIL", 1 ], [ "CONTAIN", 1 ] ]
  },
  {
    "id": "flask_hip",
    "type": "GENERIC",
    "category": "container",
    "name": { "str": "hip flask" },
    "looks_like": "2lcanteen",
    "description": "A 250 ml metal flask with a hinged screw-on lid, commonly used to discreetly transport alcohol.",
    "weight": "120 g",
    "volume": "262 ml",
    "price": 1000,
    "price_postapoc": 10,
    "to_hit": 1,
    "bashing": 3,
    "material": [ "iron" ],
    "symbol": ")",
    "color": "light_gray",
    "pocket_data": [
      {
        "pocket_type": "CONTAINER",
        "rigid": true,
        "watertight": true,
        "max_contains_volume": "250 ml",
        "max_item_volume": "17 ml",
        "max_contains_weight": "1 kg"
      }
    ],
    "armor_data": {
      "sided": true,
<<<<<<< HEAD
      "material_thickness": 1,
      "material": [ "iron" ],
      "armor": [ { "coverage": 2, "covers": [ "leg_l", "leg_r" ], "specifically_covers": [ "leg_hip_r", "leg_hip_l" ] } ]
=======
      "armor": [
        {
          "material": [ { "type": "iron", "portion_cover": 100, "thickness": 1.0 } ],
          "coverage": 2,
          "covers": [ "leg_l", "leg_r" ]
        }
      ]
>>>>>>> 9b60b4ca
    },
    "qualities": [ [ "BOIL", 1 ] ],
    "flags": [ "BELTED", "OVERSIZE", "WATER_FRIENDLY" ]
  },
  {
    "id": "jar_3l_glass_sealed",
    "type": "GENERIC",
    "category": "container",
    "name": { "str": "3L glass jar" },
    "looks_like": "jar_glass_sealed",
    "description": "A three-liter glass jar with a metal screw top lid, used for canning.  Preserves content from rot until opened.",
    "weight": "365 g",
    "volume": "3852 ml",
    "longest_side": "298 mm",
    "price": 0,
    "price_postapoc": 10,
    "to_hit": -1,
    "bashing": 5,
    "material": [ "glass" ],
    "symbol": ")",
    "color": "light_cyan",
    "pocket_data": [
      {
        "pocket_type": "CONTAINER",
        "rigid": true,
        "watertight": true,
        "max_contains_volume": "3 L",
        "max_contains_weight": "6 kg",
        "sealed_data": { "spoil_multiplier": 0.0 }
      }
    ],
    "qualities": [ [ "CONTAIN", 1 ], [ "BOIL", 1 ] ]
  },
  {
    "id": "jar_glass_sealed",
    "type": "GENERIC",
    "category": "container",
    "name": { "str": "glass jar" },
    "description": "A half-liter glass jar with a metal screw top lid, used for canning.  Preserves content from rot until opened (assuming it was sterile before sealing).",
    "weight": "150 g",
    "volume": "680 ml",
    "longest_side": "132 mm",
    "price": 0,
    "bashing": 4,
    "material": [ "glass" ],
    "symbol": ")",
    "color": "light_cyan",
    "pocket_data": [
      {
        "pocket_type": "CONTAINER",
        "rigid": true,
        "watertight": true,
        "max_contains_volume": "500 ml",
        "max_contains_weight": "1 kg",
        "sealed_data": { "spoil_multiplier": 0.0 }
      }
    ],
    "qualities": [ [ "CONTAIN", 1 ], [ "BOIL", 1 ] ]
  },
  {
    "id": "jerrycan",
    "type": "GENERIC",
    "category": "container",
    "name": { "str": "plastic jerrycan" },
    "description": "A bulky plastic jerrycan, meant to carry fuel, but can carry other liquids in a pinch.",
    "weight": "1587 g",
    "volume": "10500 ml",
    "price": 1250,
    "price_postapoc": 50,
    "to_hit": -2,
    "material": [ "plastic" ],
    "symbol": ")",
    "color": "green",
    "pocket_data": [
      {
        "pocket_type": "CONTAINER",
        "rigid": true,
        "watertight": true,
        "max_contains_volume": "10 L",
        "max_item_volume": "32 ml",
        "max_contains_weight": "15 kg"
      }
    ]
  },
  {
    "id": "jerrycan_big",
    "type": "GENERIC",
    "category": "container",
    "name": { "str": "steel jerrycan" },
    "looks_like": "jerrycan",
    "description": "A steel jerrycan, meant to carry fuel, but can carry other liquids in a pinch.",
    "weight": "4815 g",
    "volume": "21000 ml",
    "price": 5000,
    "price_postapoc": 100,
    "to_hit": -3,
    "bashing": 4,
    "material": [ "steel" ],
    "symbol": ")",
    "color": "green",
    "pocket_data": [
      {
        "pocket_type": "CONTAINER",
        "rigid": true,
        "watertight": true,
        "max_contains_volume": "20 L",
        "max_item_volume": "32 ml",
        "max_contains_weight": "25 kg"
      }
    ],
    "qualities": [ [ "BOIL", 1 ] ]
  },
  {
    "id": "jug_clay",
    "type": "GENERIC",
    "category": "container",
    "name": { "str": "clay jug" },
    "looks_like": "bowl_clay",
    "description": "A clay container with a lid, used to hold and pour liquids.",
    "weight": "400 g",
    "volume": "1180 ml",
    "price": 100,
    "price_postapoc": 10,
    "bashing": 1,
    "material": [ "clay" ],
    "symbol": ")",
    "color": "brown",
    "pocket_data": [
      {
        "pocket_type": "CONTAINER",
        "rigid": true,
        "watertight": true,
        "max_contains_volume": "1 L",
        "max_contains_weight": "2 kg"
      }
    ],
    "qualities": [ [ "CONTAIN", 1 ], [ "BOIL", 2 ] ]
  },
  {
    "id": "jug_plastic",
    "type": "GENERIC",
    "category": "container",
    "name": { "str": "gallon jug" },
    "looks_like": "bottle_plastic",
    "description": "A standard plastic jug used for milk and household cleaning chemicals.  Some may be factory-sealed to increase shelf life.",
    "weight": "190 g",
    "volume": "3825 ml",
    "price": 0,
    "price_postapoc": 10,
    "to_hit": 1,
    "material": [ "plastic" ],
    "symbol": ")",
    "color": "light_cyan",
    "pocket_data": [
      {
        "pocket_type": "CONTAINER",
        "rigid": true,
        "watertight": true,
        "max_contains_volume": "3750 ml",
        "max_item_volume": "32 ml",
        "max_contains_weight": "8 kg",
        "sealed_data": { "spoil_multiplier": 0.5 }
      }
    ]
  },
  {
    "id": "keg",
    "type": "GENERIC",
    "category": "container",
    "name": { "str": "aluminum keg" },
    "looks_like": "30l_barrel",
    "description": "A reusable lightweight aluminum keg, used for shipping beer.  It has a capacity of 50 liters.",
    "weight": "5040 g",
    "volume": "50050 ml",
    "price": 10000,
    "price_postapoc": 250,
    "to_hit": -5,
    "bashing": 10,
    "material": [ "aluminum" ],
    "symbol": ")",
    "color": "light_cyan",
    "pocket_data": [
      {
        "pocket_type": "CONTAINER",
        "rigid": true,
        "watertight": true,
        "max_contains_volume": "50 L",
        "max_item_volume": "50 ml",
        "max_contains_weight": "100 kg"
      }
    ],
    "qualities": [ [ "BOIL", 2 ], [ "CONTAIN", 1 ] ]
  },
  {
    "id": "keg_steel",
    "type": "GENERIC",
    "category": "container",
    "name": { "str": "steel keg" },
    "looks_like": "keg",
    "description": "A reusable heavy steel keg, used for shipping beer.  It has a capacity of 50 liters.",
    "weight": "12600 g",
    "volume": "52500 ml",
    "price": 8000,
    "price_postapoc": 250,
    "to_hit": -5,
    "bashing": 10,
    "material": [ "steel" ],
    "symbol": ")",
    "color": "light_cyan",
    "pocket_data": [
      {
        "pocket_type": "CONTAINER",
        "rigid": true,
        "watertight": true,
        "max_contains_volume": "50 L",
        "max_item_volume": "50 ml",
        "max_contains_weight": "120 kg"
      }
    ],
    "qualities": [ [ "BOIL", 2 ], [ "CONTAIN", 1 ] ]
  },
  {
    "id": "large_stomach_sealed",
    "type": "GENERIC",
    "category": "container",
    "name": { "str": "large sealed stomach" },
    "description": "The stomach of a large creature, cleaned and sealed with strings.  It can hold 3 liters of water.",
    "weight": "783 g",
    "volume": "500 ml",
    "price": 4000,
    "price_postapoc": 10,
    "to_hit": -1,
    "bashing": 1,
    "material": [ "gutskin" ],
    "symbol": ")",
    "color": "brown",
    "pocket_data": [
      {
        "pocket_type": "CONTAINER",
        "watertight": true,
        "max_contains_volume": "3 L",
        "max_item_volume": "17 ml",
        "max_contains_weight": "6 kg"
      }
    ]
  },
  {
    "id": "metal_tank",
    "type": "GENERIC",
    "category": "container",
    "looks_like": "keg",
    "name": { "str": "metal tank (60L)", "str_pl": "metal tanks (60L)" },
    "description": "A large metal tank for holding liquids.  Useful for crafting.",
    "weight": "5668 g",
    "volume": "60050 ml",
    "price": 10000,
    "price_postapoc": 250,
    "to_hit": -4,
    "bashing": 6,
    "material": [ "steel" ],
    "symbol": "}",
    "color": "light_cyan",
    "pocket_data": [
      {
        "pocket_type": "CONTAINER",
        "rigid": true,
        "watertight": true,
        "max_contains_volume": "60 L",
        "max_contains_weight": "120 kg"
      }
    ],
    "qualities": [ [ "BOIL", 2 ], [ "CONTAIN", 1 ] ]
  },
  {
    "id": "metal_tank_little",
    "type": "GENERIC",
    "category": "container",
    "looks_like": "keg",
    "name": { "str": "metal tank (2L)", "str_pl": "metal tanks (2L)" },
    "description": "A small metal tank for gas or liquids.  Useful for crafting.",
    "weight": "800 g",
    "volume": "2010 ml",
    "price": 1000,
    "price_postapoc": 50,
    "to_hit": -4,
    "bashing": 5,
    "material": [ "steel" ],
    "symbol": "}",
    "color": "light_cyan",
    "pocket_data": [
      {
        "pocket_type": "CONTAINER",
        "rigid": true,
        "watertight": true,
        "max_contains_volume": "2 L",
        "max_contains_weight": "4 kg"
      }
    ],
    "qualities": [ [ "BOIL", 2 ], [ "CONTAIN", 1 ] ]
  },
  {
    "id": "canteen_wood",
    "type": "GENERIC",
    "category": "container",
    "name": { "str": "wooden canteen" },
    "looks_like": "canteen",
    "description": "A water canteen made from wood, secured by metal bands and sealed with wax or pitch.  Holds 1.5 liters and has a simple carry strap.",
    "weight": "232 g",
    "volume": "1750 ml",
    "price": 800,
    "price_postapoc": 10,
    "to_hit": 1,
    "material": [ "wood" ],
    "symbol": ")",
    "color": "brown",
    "pocket_data": [
      {
        "pocket_type": "CONTAINER",
        "rigid": true,
        "watertight": true,
        "max_contains_volume": "1500 ml",
        "max_item_volume": "17 ml",
        "max_contains_weight": "3 kg"
      }
    ],
    "armor_data": {
<<<<<<< HEAD
      "material_thickness": 2,
      "material": [ "wood" ],
      "armor": [ { "encumbrance": 5, "coverage": 5, "covers": [ "torso" ], "specifically_covers": [ "torso_hanging_front" ] } ]
=======
      "armor": [
        {
          "material": [ { "type": "wood", "portion_cover": 100, "thickness": 2.0 } ],
          "encumbrance": 5,
          "coverage": 5,
          "covers": [ "torso" ]
        }
      ]
>>>>>>> 9b60b4ca
    },
    "flags": [ "BELTED", "WATER_FRIENDLY" ]
  },
  {
    "id": "stomach_sealed",
    "type": "GENERIC",
    "category": "container",
    "name": { "str": "sealed stomach" },
    "description": "The stomach of a creature, cleaned and sealed with a string.  It can hold 1.5 liters of water.",
    "weight": "453 g",
    "volume": "250 ml",
    "price": 2000,
    "price_postapoc": 10,
    "to_hit": -1,
    "bashing": 1,
    "material": [ "gutskin" ],
    "symbol": ")",
    "color": "brown",
    "pocket_data": [
      {
        "pocket_type": "CONTAINER",
        "watertight": true,
        "max_contains_volume": "1500 ml",
        "max_item_volume": "17 ml",
        "max_contains_weight": "3 kg"
      }
    ]
  },
  {
    "id": "waterskin",
    "type": "GENERIC",
    "category": "container",
    "name": { "str": "small waterskin" },
    "looks_like": "canvas_bag",
    "description": "A small watertight leather bag with a carrying strap, can hold 1.5 liters of water.",
    "weight": "453 g",
    "volume": "250 ml",
    "price": 2000,
    "price_postapoc": 50,
    "to_hit": -1,
    "bashing": 1,
    "material": [ "leather" ],
    "symbol": ")",
    "color": "brown",
    "pocket_data": [
      {
        "pocket_type": "CONTAINER",
        "watertight": true,
        "max_contains_volume": "1500 ml",
        "max_item_volume": "17 ml",
        "max_contains_weight": "3 kg"
      }
    ],
    "armor_data": {
      "sided": true,
<<<<<<< HEAD
      "material_thickness": 2,
      "material": [ "leather" ],
      "armor": [ { "coverage": 5, "covers": [ "leg_l", "leg_r" ], "specifically_covers": [ "leg_hip_r", "leg_hip_l" ] } ]
=======
      "armor": [
        {
          "material": [ { "type": "leather", "portion_cover": 100, "thickness": 2.0 } ],
          "coverage": 5,
          "covers": [ "leg_l", "leg_r" ]
        }
      ]
>>>>>>> 9b60b4ca
    },
    "flags": [ "BELTED", "WATER_FRIENDLY" ]
  },
  {
    "id": "waterskin2",
    "type": "GENERIC",
    "category": "container",
    "name": { "str": "waterskin" },
    "looks_like": "waterskin",
    "description": "A watertight leather bag with a carrying strap, can hold 3 liters of water.",
    "weight": "783 g",
    "volume": "500 ml",
    "price": 4000,
    "price_postapoc": 50,
    "to_hit": -1,
    "bashing": 2,
    "material": [ "leather" ],
    "symbol": ")",
    "color": "brown",
    "pocket_data": [
      {
        "pocket_type": "CONTAINER",
        "watertight": true,
        "max_contains_volume": "3 L",
        "max_item_volume": "17 ml",
        "max_contains_weight": "6 kg"
      }
    ],
    "armor_data": {
<<<<<<< HEAD
      "material_thickness": 2,
      "material": [ "leather" ],
      "armor": [ { "coverage": 10, "covers": [ "torso" ], "specifically_covers": [ "torso_hanging_front" ] } ]
    },
    "flags": [ "BELTED", "WATER_FRIENDLY" ]
=======
      "armor": [
        { "material": [ { "type": "leather", "portion_cover": 100, "thickness": 2.0 } ], "coverage": 10, "covers": [ "torso" ] }
      ]
    },
    "flags": [ "WAIST", "WATER_FRIENDLY" ]
>>>>>>> 9b60b4ca
  },
  {
    "id": "waterskin3",
    "type": "GENERIC",
    "category": "container",
    "name": { "str": "large waterskin" },
    "looks_like": "waterskin2",
    "description": "A large watertight leather bag with a carrying strap, can hold 5 liters of water.",
    "weight": "990 g",
    "volume": "750 ml",
    "price": 6000,
    "price_postapoc": 100,
    "to_hit": -1,
    "bashing": 3,
    "material": [ "leather" ],
    "symbol": ")",
    "color": "brown",
    "pocket_data": [
      {
        "pocket_type": "CONTAINER",
        "watertight": true,
        "max_contains_volume": "5 L",
        "max_item_volume": "17 ml",
        "max_contains_weight": "10 kg"
      }
    ],
    "armor_data": {
      "armor": [
        {
          "material": [ { "type": "leather", "portion_cover": 100, "thickness": 2.0 } ],
          "coverage": 15,
          "covers": [ "torso" ],
          "specifically_covers": [ "torso_hanging_front" ]
        }
      ]
    },
    "flags": [ "BELTED", "WATER_FRIENDLY" ]
  },
  {
    "id": "wooden_barrel",
    "type": "GENERIC",
    "category": "container",
    "name": { "str": "wooden barrel" },
    "looks_like": "30l_barrel",
    "description": "Traditionally made of white oak; these vessels are known for delivering delicious whiskey to the future.  It has a capacity of 100 liters.",
    "weight": "42408 g",
    "volume": "110 L",
    "price": 12000,
    "price_postapoc": 250,
    "to_hit": -5,
    "bashing": 8,
    "material": [ "wood", "steel" ],
    "symbol": ")",
    "color": "brown",
    "pocket_data": [
      {
        "pocket_type": "CONTAINER",
        "watertight": true,
        "rigid": true,
        "max_contains_volume": "100 L",
        "max_contains_weight": "200 kg"
      }
    ],
    "qualities": [ [ "CONTAIN", 1 ] ]
  },
  {
    "id": "wrapper",
    "type": "GENERIC",
    "category": "container",
    "name": { "str": "paper wrapper" },
    "description": "Just a piece of butcher's paper.  Good for starting fires.",
    "weight": "3 g",
    "volume": "5 ml",
    "price": 0,
    "price_postapoc": 0,
    "to_hit": -2,
    "material": [ "paper" ],
    "symbol": ",",
    "color": "light_gray",
    "pocket_data": [ { "pocket_type": "CONTAINER", "max_contains_volume": "2500 ml", "max_contains_weight": "6 kg" } ]
  },
  {
    "id": "wrapper_pr",
    "type": "GENERIC",
    "name": { "str": "wrapper" },
    "description": {
      "//~": "Daizu is Japanese for soy, hence DaiZoom",
      "str": "\"DaiZoom Protein Bar, brought to you by SoyPelusa\" is emblazoned proudly upon this greaseproof wrapper."
    },
    "copy-from": "wrapper",
    "pocket_data": [ { "pocket_type": "CONTAINER", "max_contains_volume": "225 ml", "max_contains_weight": "1 kg" } ]
  },
  {
    "id": "styrofoam_cup",
    "type": "GENERIC",
    "category": "container",
    "name": { "str": "styrofoam cup" },
    "looks_like": "cup_plastic",
    "description": "A cheap, disposable cup with a plastic lid and straw.",
    "weight": "50 g",
    "volume": "501 ml",
    "price": 0,
    "price_postapoc": 0,
    "material": [ "plastic" ],
    "symbol": ")",
    "color": "white",
    "pocket_data": [
      {
        "pocket_type": "CONTAINER",
        "watertight": true,
        "rigid": true,
        "max_contains_volume": "500 ml",
        "max_contains_weight": "1 kg"
      }
    ]
  },
  {
    "id": "plastic_bucket",
    "type": "GENERIC",
    "category": "container",
    "name": { "str": "plastic tub" },
    "description": "A big, square plastic bucket usually used for carrying ice cream.",
    "weight": "1360 g",
    "volume": "4500 ml",
    "price": 10,
    "price_postapoc": 10,
    "material": [ "plastic" ],
    "symbol": ")",
    "color": "white",
    "pocket_data": [
      {
        "pocket_type": "CONTAINER",
        "watertight": true,
        "rigid": true,
        "open_container": true,
        "max_contains_volume": "4250 ml",
        "max_contains_weight": "9 kg"
      }
    ]
  },
  {
    "id": "condom",
    "type": "GENERIC",
    "category": "container",
    "name": { "str": "condom" },
    "description": "A gentleman's balloon.  A single use life preventer.  A thumbless latex mitten.  This could be used as a makeshift water container, but otherwise it's anyone's guess what it's for.",
    "weight": "5 g",
    "volume": "15 ml",
    "price": 0,
    "price_postapoc": 25,
    "to_hit": -5,
    "material": [ "plastic" ],
    "symbol": ")",
    "color": "white",
    "pocket_data": [
      {
        "pocket_type": "CONTAINER",
        "watertight": true,
        "max_contains_volume": "3750 ml",
        "max_contains_weight": "7 kg",
        "max_item_length": "26 cm"
      }
    ],
    "properties": [ [ "burst_when_filled", "75" ] ]
  },
  {
    "id": "balloon",
    "type": "GENERIC",
    "looks_like": "condom",
    "name": { "str": "balloon" },
    "description": "A child's balloon.  This could be used as a makeshift water container.",
    "copy-from": "condom"
  },
  {
    "id": "can_food_big",
    "type": "GENERIC",
    "category": "container",
    "name": { "str": "large tin can" },
    "looks_like": "can_food",
    "description": "A large tin can, like what beans come in.  Holds a substantial amount of food.",
    "weight": "350 g",
    "volume": "3003 ml",
    "price": 0,
    "price_postapoc": 0,
    "material": [ "steel" ],
    "symbol": ")",
    "color": "blue",
    "pocket_data": [
      {
        "pocket_type": "CONTAINER",
        "watertight": true,
        "rigid": true,
        "open_container": true,
        "max_contains_volume": "3 L",
        "max_contains_weight": "6 kg",
        "sealed_data": { "spoil_multiplier": 0.0 }
      }
    ],
    "qualities": [ [ "BOIL", 1 ] ]
  },
  {
    "id": "survival_kit_box",
    "type": "GENERIC",
    "category": "container",
    "name": { "str": "survival kit box", "str_pl": "survival kit boxes" },
    "looks_like": "box_small",
    "description": "An aluminum box that used to contain a small survival kit.",
    "weight": "800 g",
    "volume": "2300 ml",
    "price": 0,
    "price_postapoc": 0,
    "material": [ "aluminum" ],
    "symbol": "!",
    "color": "light_cyan",
    "pocket_data": [
      {
        "pocket_type": "CONTAINER",
        "rigid": true,
        "watertight": true,
        "max_contains_volume": "2100 ml",
        "max_contains_weight": "4000 g"
      }
    ],
    "qualities": [ [ "CONTAIN", 1 ], [ "BOIL", 2 ] ]
  },
  {
    "id": "large_survival_kit_box",
    "type": "GENERIC",
    "category": "container",
    "name": { "str": "survival kit box", "str_pl": "survival kit boxes" },
    "looks_like": "box_small",
    "description": "The ultimate survival kit purchased either by the wealthy or the dedicated urban survivalist.  It contains tools and items to help you survive in case of an emergency.",
    "weight": "850 g",
    "volume": "8900 ml",
    "price": 0,
    "price_postapoc": 0,
    "pocket_data": [ { "pocket_type": "CONTAINER", "rigid": true, "max_contains_volume": "8500 ml", "max_contains_weight": "20000 g" } ],
    "material": [ "cardboard" ],
    "symbol": ")",
    "color": "brown"
  },
  {
    "id": "box_tea",
    "type": "GENERIC",
    "category": "container",
    "name": { "str": "small cardboard box of tea bags", "str_pl": "small cardboard boxes of tea bags" },
    "looks_like": "box_small",
    "description": "A very small cardboard box with tea brand written on it.",
    "weight": "10 g",
    "volume": "105 ml",
    "price": 0,
    "price_postapoc": 0,
    "material": [ "cardboard" ],
    "symbol": ")",
    "color": "green",
    "pocket_data": [ { "pocket_type": "CONTAINER", "rigid": true, "max_contains_volume": "100 ml", "max_contains_weight": "200 g" } ]
  },
  {
    "id": "1st_aid_box",
    "type": "GENERIC",
    "category": "container",
    "name": { "str": "first aid kit box", "str_pl": "first aid kit boxes" },
    "looks_like": "ifak_pouch",
    "description": "A plastic box that used to contain a first aid kit.",
    "weight": "50 g",
    "volume": "2900 ml",
    "price": 0,
    "price_postapoc": 0,
    "to_hit": -2,
    "material": [ "plastic" ],
    "flags": [ "COLLAPSE_CONTENTS" ],
    "pocket_data": [
      {
        "pocket_type": "CONTAINER",
        "max_contains_volume": "2700 ml",
        "max_contains_weight": "3 kg",
        "rigid": true,
        "moves": 400
      }
    ],
    "symbol": ")",
    "color": "red"
  },
  {
    "id": "ifak_pouch",
    "type": "GENERIC",
    "category": "container",
    "name": { "str": "IFAK pouch", "str_pl": "IFAK pouches" },
    "looks_like": "1st_aid_box",
    "description": "A fabric pouch that used to contain an IFAK.",
    "weight": "5 g",
    "volume": "1250 ml",
    "price": 0,
    "price_postapoc": 10,
    "to_hit": -2,
    "material": [ "cotton", "neoprene" ],
    "flags": [ "COLLAPSE_CONTENTS" ],
    "pocket_data": [
      {
        "pocket_type": "CONTAINER",
        "max_contains_volume": "3200 ml",
        "max_contains_weight": "4000 g",
        "moves": 400,
        "rigid": false
      }
    ],
    "symbol": ")",
    "color": "red"
  },
  {
    "id": "rc_car_box",
    "type": "GENERIC",
    "category": "container",
    "name": { "str": "radio car box", "str_pl": "radio car boxes" },
    "description": "An RC car, with radio-control and batteries included!  Unpack and enjoy.",
    "weight": "400 g",
    "volume": "3200 ml",
    "price": 0,
    "price_postapoc": 0,
    "to_hit": -1,
    "material": [ "cardboard" ],
    "pocket_data": [
      {
        "pocket_type": "CONTAINER",
        "max_contains_volume": "2900 ml",
        "max_contains_weight": "4 kg",
        "rigid": true,
        "moves": 400
      }
    ],
    "symbol": ")",
    "color": "red"
  },
  {
    "id": "mre_bag_small",
    "type": "GENERIC",
    "category": "container",
    "name": { "str": "small MRE bag" },
    "looks_like": "mre_beef_box",
    "description": "A small, sturdy, plastic and aluminum container of multi-layered construction, with detailed nutritional information about its contents.",
    "weight": "70 g",
    "volume": "100 ml",
    "price": 0,
    "price_postapoc": 0,
    "to_hit": -1,
    "pocket_data": [
      {
        "pocket_type": "CONTAINER",
        "max_contains_volume": "250 ml",
        "max_contains_weight": "1500 g",
        "airtight": true,
        "moves": 200,
        "sealed_data": { "spoil_multiplier": 0.0 },
        "watertight": true
      }
    ],
    "material": [ "plastic", "aluminum" ],
    "symbol": ")",
    "color": "light_gray"
  },
  {
    "id": "mre_bag",
    "type": "GENERIC",
    "category": "container",
    "name": { "str": "MRE bag" },
    "looks_like": "mre_beef_box",
    "description": "A sturdy plastic and aluminum container of multi-layered construction, with detailed nutritional information about its contents.",
    "weight": "180 g",
    "volume": "250 ml",
    "price": 0,
    "price_postapoc": 0,
    "to_hit": -1,
    "pocket_data": [
      {
        "pocket_type": "CONTAINER",
        "max_contains_volume": "510 ml",
        "max_contains_weight": "3 kg",
        "airtight": true,
        "moves": 200,
        "sealed_data": { "spoil_multiplier": 0.0 },
        "watertight": true
      }
    ],
    "material": [ "plastic", "aluminum" ],
    "symbol": ")",
    "color": "light_gray"
  },
  {
    "id": "mre_package",
    "type": "GENERIC",
    "category": "container",
    "name": { "str": "MRE package" },
    "looks_like": "mre_beef_box",
    "description": "The Meal, Ready-to-Eat - also known as the MRE - is an individual field ration.  It is in a lightweight yet sturdy multi-layered plastic and aluminum foil container - essentially a flexible can.",
    "weight": "320 g",
    "volume": "450 ml",
    "price": 0,
    "price_postapoc": 0,
    "to_hit": -1,
    "pocket_data": [
      {
        "pocket_type": "CONTAINER",
        "max_contains_volume": "2831 ml",
        "max_contains_weight": "4 kg",
        "airtight": true,
        "moves": 200,
        "sealed_data": { "spoil_multiplier": 0.0 },
        "watertight": true
      }
    ],
    "material": [ "plastic", "aluminum" ],
    "flags": [ "COLLAPSE_CONTENTS" ],
    "symbol": ")",
    "color": "light_gray"
  },
  {
    "id": "beverage_bag",
    "type": "GENERIC",
    "category": "container",
    "name": { "str": "plastic beverage bag" },
    "description": "A transparent, watertight plastic bag meant for holding drinks.",
    "looks_like": "bag_plastic",
    "weight": "6 g",
    "volume": "262 ml",
    "price": 0,
    "price_postapoc": 0,
    "to_hit": 1,
    "material": [ "plastic" ],
    "symbol": ")",
    "color": "white",
    "pocket_data": [
      {
        "pocket_type": "CONTAINER",
        "rigid": false,
        "watertight": true,
        "open_container": true,
        "max_contains_volume": "250 ml",
        "max_contains_weight": "1 kg"
      }
    ]
  },
  {
    "id": "aquarium_medium",
    "type": "GENERIC",
    "category": "container",
    "name": { "str": "glass aquarium" },
    "description": "A 50 gallon glass aquarium, used for safely storing small animals for use as pets and food.",
    "weight": "83 kg",
    "volume": "222 L",
    "longest_side": "91 cm",
    "price": 0,
    "bashing": 1,
    "material": [ "glass" ],
    "symbol": ")",
    "color": "light_cyan",
    "pocket_data": [
      {
        "pocket_type": "CONTAINER",
        "rigid": true,
        "watertight": true,
        "open_container": true,
        "max_contains_volume": "189 L",
        "max_contains_weight": "300 kg"
      }
    ],
    "qualities": [ [ "CONTAIN", 1 ] ]
  }
]<|MERGE_RESOLUTION|>--- conflicted
+++ resolved
@@ -26,20 +26,15 @@
       }
     ],
     "armor_data": {
-<<<<<<< HEAD
-      "material_thickness": 2,
-      "material": [ "plastic" ],
-      "armor": [ { "encumbrance": 4, "coverage": 10, "covers": [ "torso" ], "specifically_covers": [ "torso_hanging_front" ] } ]
-=======
       "armor": [
         {
           "material": [ { "type": "plastic", "portion_cover": 100, "thickness": 2.0 } ],
           "encumbrance": 4,
           "coverage": 10,
-          "covers": [ "torso" ]
+          "covers": [ "torso" ],
+          "specifically_covers": [ "torso_hanging_front" ]
         }
       ]
->>>>>>> 9b60b4ca
     },
     "flags": [ "BELTED", "OVERSIZE", "WATER_FRIENDLY" ]
   },
@@ -922,21 +917,14 @@
     ],
     "armor_data": {
       "sided": true,
-<<<<<<< HEAD
-      "material_thickness": 2,
-=======
->>>>>>> 9b60b4ca
+
       "armor": [
         {
           "encumbrance": 2,
           "coverage": 5,
           "covers": [ "leg_l", "leg_r" ],
-<<<<<<< HEAD
-          "material": [ "plastic" ],
           "specifically_covers": [ "leg_hip_r", "leg_hip_l" ]
-=======
-          "material": [ { "type": "plastic", "portion_cover": 100, "thickness": 2.0 } ]
->>>>>>> 9b60b4ca
+          "material": [ { "type": "plastic", "portion_cover": 100, "thickness": 2.0 } ],
         }
       ]
     },
@@ -1240,19 +1228,14 @@
     ],
     "armor_data": {
       "sided": true,
-<<<<<<< HEAD
-      "material_thickness": 1,
-      "material": [ "iron" ],
-      "armor": [ { "coverage": 2, "covers": [ "leg_l", "leg_r" ], "specifically_covers": [ "leg_hip_r", "leg_hip_l" ] } ]
-=======
       "armor": [
         {
           "material": [ { "type": "iron", "portion_cover": 100, "thickness": 1.0 } ],
           "coverage": 2,
-          "covers": [ "leg_l", "leg_r" ]
+          "covers": [ "leg_l", "leg_r" ],
+          "specifically_covers": [ "leg_hip_r", "leg_hip_l" ]
         }
       ]
->>>>>>> 9b60b4ca
     },
     "qualities": [ [ "BOIL", 1 ] ],
     "flags": [ "BELTED", "OVERSIZE", "WATER_FRIENDLY" ]
@@ -1579,20 +1562,15 @@
       }
     ],
     "armor_data": {
-<<<<<<< HEAD
-      "material_thickness": 2,
-      "material": [ "wood" ],
-      "armor": [ { "encumbrance": 5, "coverage": 5, "covers": [ "torso" ], "specifically_covers": [ "torso_hanging_front" ] } ]
-=======
       "armor": [
         {
           "material": [ { "type": "wood", "portion_cover": 100, "thickness": 2.0 } ],
           "encumbrance": 5,
           "coverage": 5,
-          "covers": [ "torso" ]
+          "covers": [ "torso" ],
+          "specifically_covers": [ "torso_hanging_front" ]
         }
       ]
->>>>>>> 9b60b4ca
     },
     "flags": [ "BELTED", "WATER_FRIENDLY" ]
   },
@@ -1648,19 +1626,14 @@
     ],
     "armor_data": {
       "sided": true,
-<<<<<<< HEAD
-      "material_thickness": 2,
-      "material": [ "leather" ],
-      "armor": [ { "coverage": 5, "covers": [ "leg_l", "leg_r" ], "specifically_covers": [ "leg_hip_r", "leg_hip_l" ] } ]
-=======
       "armor": [
         {
           "material": [ { "type": "leather", "portion_cover": 100, "thickness": 2.0 } ],
           "coverage": 5,
-          "covers": [ "leg_l", "leg_r" ]
+          "covers": [ "leg_l", "leg_r" ],
+          "specifically_covers": [ "leg_hip_r", "leg_hip_l" ]
         }
       ]
->>>>>>> 9b60b4ca
     },
     "flags": [ "BELTED", "WATER_FRIENDLY" ]
   },
@@ -1690,19 +1663,16 @@
       }
     ],
     "armor_data": {
-<<<<<<< HEAD
-      "material_thickness": 2,
-      "material": [ "leather" ],
-      "armor": [ { "coverage": 10, "covers": [ "torso" ], "specifically_covers": [ "torso_hanging_front" ] } ]
+      "armor": [
+        {
+          "material": [ { "type": "leather", "portion_cover": 100, "thickness": 2.0 } ],
+          "coverage": 10,
+          "covers": [ "torso" ],
+          "specifically_covers": [ "torso_hanging_front" ]
+        }
+      ]
     },
     "flags": [ "BELTED", "WATER_FRIENDLY" ]
-=======
-      "armor": [
-        { "material": [ { "type": "leather", "portion_cover": 100, "thickness": 2.0 } ], "coverage": 10, "covers": [ "torso" ] }
-      ]
-    },
-    "flags": [ "WAIST", "WATER_FRIENDLY" ]
->>>>>>> 9b60b4ca
   },
   {
     "id": "waterskin3",
