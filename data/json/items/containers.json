[
  {
    "id": "2lcanteen",
    "type": "GENERIC",
    "category": "container",
    "name": { "str": "2.5L canteen" },
    "looks_like": "bottle_plastic",
    "description": "A large plastic water canteen, with a 2.5 liter capacity and carrying strap.",
    "weight": "155 g",
    "volume": "2625 ml",
    "price": 1000,
    "price_postapoc": 50,
    "to_hit": -1,
    "bashing": 1,
    "material": [ "plastic" ],
    "symbol": ")",
    "color": "dark_gray",
    "pocket_data": [
      {
        "pocket_type": "CONTAINER",
        "watertight": true,
        "rigid": true,
        "max_contains_volume": "2500 ml",
        "max_item_volume": "32 ml",
        "max_contains_weight": "5 kg"
      }
    ],
    "armor_data": {
      "armor": [
        {
          "material": [ { "type": "plastic", "covered_by_mat": 100, "thickness": 2.0 } ],
          "encumbrance": 4,
          "coverage": 10,
          "covers": [ "torso" ],
          "specifically_covers": [ "torso_hanging_front" ]
        }
      ]
    },
    "flags": [ "BELTED", "OVERSIZE", "WATER_FRIENDLY", "COLLAPSE_CONTENTS" ]
  },
  {
    "id": "30gal_barrel",
    "type": "GENERIC",
    "category": "container",
    "name": { "str": "30 gallon barrel" },
    "looks_like": "55gal_drum",
    "description": "A huge plastic barrel with a watertight lid.",
    "weight": "6800 g",
    "volume": "118125 ml",
    "price": 5000,
    "price_postapoc": 250,
    "to_hit": -5,
    "bashing": 8,
    "material": [ "plastic" ],
    "symbol": "0",
    "color": "light_blue",
    "pocket_data": [
      {
        "pocket_type": "CONTAINER",
        "watertight": true,
        "rigid": true,
        "max_contains_volume": "112500 ml",
        "max_contains_weight": "255 kg"
      }
    ],
    "qualities": [ [ "CONTAIN", 1 ] ],
    "flags": [ "COLLAPSE_CONTENTS" ]
  },
  {
    "id": "30gal_drum",
    "type": "GENERIC",
    "category": "container",
    "looks_like": "30gal_barrel",
    "name": { "str": "steel drum (100L)", "str_pl": "steel drums (100L)" },
    "description": "A huge steel barrel with a watertight lid.",
    "weight": "7600 g",
    "volume": "105 L",
    "price": 8000,
    "price_postapoc": 250,
    "to_hit": -5,
    "bashing": 8,
    "material": [ "steel" ],
    "symbol": "0",
    "color": "dark_gray",
    "pocket_data": [
      {
        "pocket_type": "CONTAINER",
        "watertight": true,
        "rigid": true,
        "max_contains_volume": "100 L",
        "max_contains_weight": "250 kg"
      }
    ],
    "qualities": [ [ "BOIL", 2 ], [ "CONTAIN", 1 ] ],
    "flags": [ "COLLAPSE_CONTENTS" ]
  },
  {
    "id": "55gal_drum",
    "type": "GENERIC",
    "category": "container",
    "looks_like": "30gal_drum",
    "name": { "str": "steel drum (200L)", "str_pl": "steel drums (200L)" },
    "description": "A massive steel barrel with a watertight lid.",
    "weight": "20 kg",
    "volume": "210 L",
    "price": 10000,
    "price_postapoc": 250,
    "to_hit": -5,
    "bashing": 8,
    "material": [ "steel" ],
    "symbol": "0",
    "color": "dark_gray",
    "pocket_data": [
      {
        "pocket_type": "CONTAINER",
        "watertight": true,
        "rigid": true,
        "max_contains_volume": "200 L",
        "max_contains_weight": "500 kg"
      }
    ],
    "qualities": [ [ "BOIL", 2 ], [ "CONTAIN", 1 ] ],
    "flags": [ "COLLAPSE_CONTENTS" ]
  },
  {
    "id": "bag_canvas",
    "type": "GENERIC",
    "category": "container",
    "name": { "str": "canvas sack" },
    "looks_like": "bag_plastic",
    "description": "A large and sturdy canvas sack.  Smells faintly of soil and hard work.",
    "weight": "415 g",
    "volume": "1 L",
    "price": 0,
    "price_postapoc": 10,
    "to_hit": -5,
    "material": [ "canvas" ],
    "pocket_data": [ { "pocket_type": "CONTAINER", "max_contains_volume": "15 L", "max_contains_weight": "15 kg", "moves": 400 } ],
    "symbol": ")",
    "color": "brown",
    "flags": [ "COLLAPSE_CONTENTS" ]
  },
  {
    "id": "bag_canvas_small",
    "type": "GENERIC",
    "category": "container",
    "name": { "str": "canvas bag" },
    "looks_like": "bag_canvas",
    "description": "A small bag made of canvas.  Looks fine to store dried herbs in.",
    "weight": "5 g",
    "volume": "250 ml",
    "price": 0,
    "price_postapoc": 10,
    "to_hit": -5,
    "material": [ "canvas" ],
    "pocket_data": [ { "pocket_type": "CONTAINER", "max_contains_volume": "1 L", "max_contains_weight": "3 kg", "moves": 400 } ],
    "symbol": ")",
    "color": "brown",
    "flags": [ "COLLAPSE_CONTENTS" ]
  },
  {
    "id": "bag_plastic",
    "type": "GENERIC",
    "category": "container",
    "name": { "str": "plastic bag" },
    "looks_like": "bag_canvas",
    "description": "A small, open plastic bag.  Essentially trash.",
    "weight": "5 g",
    "volume": "10 ml",
    "price": 0,
    "price_postapoc": 0,
    "to_hit": -1,
    "pocket_data": [ { "pocket_type": "CONTAINER", "max_contains_volume": "6 L", "max_contains_weight": "10 kg", "moves": 400 } ],
    "material": [ "plastic" ],
    "symbol": ")",
    "color": "light_gray",
    "flags": [ "COLLAPSE_CONTENTS" ]
  },
  {
    "id": "bag_garbage",
    "type": "GENERIC",
    "category": "container",
    "name": { "str": "garbage bag" },
    "looks_like": "bag_canvas",
    "description": "A hefty plastic bag, made to carry lots of trash.  It's sturdy and waterproof, and could easily be repurposed.",
    "weight": "40 g",
    "volume": "42 ml",
    "price": 0,
    "price_postapoc": 0,
    "to_hit": -1,
    "pocket_data": [ { "pocket_type": "CONTAINER", "max_contains_volume": "110 L", "max_contains_weight": "10 kg", "moves": 400 } ],
    "material": [ "plastic" ],
    "symbol": ")",
    "color": "black"
  },
  {
    "id": "nylon_bag",
    "type": "GENERIC",
    "category": "container",
    "name": { "str": "nylon bag" },
    "looks_like": "bag_canvas",
    "description": "A square nylon bag designed to carry a folded portable stove.",
    "weight": "280 g",
    "volume": "2 L",
    "price": 400,
    "price_postapoc": 100,
    "to_hit": -1,
    "pocket_data": [
      {
        "pocket_type": "CONTAINER",
        "max_contains_volume": "3 L",
        "max_contains_weight": "3 kg",
        "max_item_length": "22 cm",
        "moves": 200
      }
    ],
    "material": [ "nylon" ],
    "symbol": "u",
    "color": "black"
  },
  {
    "id": "bag_garbage_reinforced",
    "type": "GENERIC",
    "name": { "str": "reinforced garbage bag" },
    "copy-from": "bag_garbage",
    "description": "Ten garbage bags layered within each other to carry a heavier load.",
    "weight": "400 g",
    "volume": "500 ml",
    "pocket_data": [ { "pocket_type": "CONTAINER", "max_contains_volume": "98 L", "max_contains_weight": "46 kg", "moves": 400 } ]
  },
  {
    "id": "bag_paper_powder",
    "type": "GENERIC",
    "category": "container",
    "name": { "str": "small powder paper bag" },
    "looks_like": "bag_plastic",
    "description": "A small but sturdy paper bag.  Rock solid when packed full with powder.",
    "weight": "5 g",
    "volume": "10 ml",
    "price": "0 cent",
    "price_postapoc": "0 cent",
    "to_hit": -1,
    "pocket_data": [
      {
        "pocket_type": "CONTAINER",
        "watertight": false,
        "max_contains_volume": "2500 ml",
        "max_contains_weight": "2 kg",
        "moves": 200
      }
    ],
    "material": [ "paper" ],
    "symbol": ")",
    "color": "white",
    "flags": [ "COLLAPSE_CONTENTS" ]
  },
  {
    "id": "bag_zipper",
    "type": "GENERIC",
    "category": "container",
    "name": { "str": "zipper bag" },
    "looks_like": "bag_plastic",
    "description": "A resealable, watertight transparent plastic bag roomy enough to hold a sandwich.  Known generically as a Ziploc bag, it can be sealed and opened with a press-together mechanism similar to a zipper.",
    "weight": "2 g",
    "volume": "10 ml",
    "price": 0,
    "price_postapoc": 10,
    "material": [ "plastic" ],
    "pocket_data": [
      {
        "pocket_type": "CONTAINER",
        "watertight": true,
        "max_contains_volume": "250 ml",
        "max_contains_weight": "750 g",
        "spoil_multiplier": 0.8,
        "moves": 400
      }
    ],
    "symbol": ")",
    "color": "light_gray",
    "flags": [ "COLLAPSE_CONTENTS" ]
  },
  {
    "id": "bag_zipper_gallon",
    "copy-from": "bag_zipper",
    "type": "GENERIC",
    "name": { "str": "gallon-sized zipper bag" },
    "description": "A resealable, watertight transparent plastic bag, extra-large size.  Known generically as a Ziploc bag, it can be sealed and opened with a press-together mechanism similarly to a zipper.",
    "weight": "20 g",
    "volume": "75 ml",
    "price_postapoc": 13,
    "pocket_data": [
      {
        "pocket_type": "CONTAINER",
        "watertight": true,
        "max_contains_volume": "4500 ml",
        "max_contains_weight": "3000 g",
        "max_item_length": "29 cm",
        "spoil_multiplier": 0.8,
        "moves": 600
      }
    ]
  },
  {
    "id": "bag_body_bag",
    "type": "GENERIC",
    "category": "container",
    "name": { "str": "body bag" },
    "looks_like": "bag_canvas",
    "description": "A human-sized rectangular bag made of strong plastic, with a zipper in the middle.  Intended to hold a dead body.",
    "weight": "1500 g",
    "volume": "1 L",
    "longest_side": "40 cm",
    "price": 0,
    "price_postapoc": 10,
    "to_hit": -5,
    "material": [ "plastic" ],
    "symbol": ")",
    "pocket_data": [
      {
        "pocket_type": "CONTAINER",
        "max_contains_volume": "100 L",
        "max_contains_weight": "100 kg",
        "max_item_length": "200 cm",
        "moves": 400
      }
    ],
    "color": "dark_gray"
  },
  {
    "id": "heavy_punching_bag_sack",
    "type": "GENERIC",
    "category": "container",
    "name": { "str": "heavy punching bag sack" },
    "looks_like": "bag_canvas",
    "description": "A five-foot-long cylindrical leather sack, a foot in diameter, with attachment points at the top.  With some bags of sand, some chains, and a bunch of blankets, you could hang it from the ceiling as a heavy punching bag.",
    "weight": "2400g",
    "volume": "2260 ml",
    "longest_side": "150 cm",
    "price": 0,
    "price_postapoc": 10,
    "to_hit": -5,
    "material": [ "leather" ],
    "symbol": ")",
    "pocket_data": [
      {
        "pocket_type": "CONTAINER",
        "max_contains_volume": "110 L",
        "max_contains_weight": "100 kg",
        "max_item_length": "150 cm",
        "moves": 400
      }
    ],
    "color": "dark_gray"
  },
  {
    "id": "bag_iv",
    "type": "GENERIC",
    "category": "container",
    "name": { "str": "IV bag" },
    "description": "A small, sealed plastic bag for liquids used in intravenous therapy.",
    "looks_like": "bag_plastic",
    "weight": "10 g",
    "volume": "50 ml",
    "price": 0,
    "price_postapoc": 10,
    "to_hit": -1,
    "material": [ "plastic" ],
    "symbol": ")",
    "color": "light_gray",
    "pocket_data": [
      {
        "pocket_type": "CONTAINER",
        "watertight": true,
        "max_contains_volume": "500 ml",
        "max_contains_weight": "3 kg",
        "moves": 400
      }
    ],
    "flags": [ "COLLAPSE_CONTENTS" ]
  },
  {
    "id": "bottle_glass",
    "type": "GENERIC",
    "category": "container",
    "name": { "str": "glass bottle" },
    "looks_like": "bottle_plastic",
    "description": "A watertight glass bottle, holds 750ml of liquid.",
    "weight": "450 g",
    "volume": "953 ml",
    "longest_side": "276 mm",
    "price": 0,
    "price_postapoc": 10,
    "to_hit": 1,
    "bashing": 2,
    "material": [ "glass" ],
    "ascii_picture": "glass_bottle",
    "symbol": ")",
    "color": "cyan",
    "pocket_data": [
      {
        "pocket_type": "CONTAINER",
        "watertight": true,
        "rigid": true,
        "max_contains_volume": "750 ml",
        "max_item_volume": "17 ml",
        "max_contains_weight": "3 kg",
        "moves": 400
      }
    ],
    "qualities": [ [ "BOIL", 1 ] ],
    "flags": [ "COLLAPSE_CONTENTS" ]
  },
  {
    "id": "bottle_plastic",
    "type": "GENERIC",
    "category": "container",
    "name": { "str": "plastic bottle" },
    "description": "A watertight plastic bottle, holds 500ml of liquid.  Some may be factory-sealed to increase shelf life.",
    "weight": "13 g",
    "volume": "510 ml",
    "pocket_data": [
      {
        "pocket_type": "CONTAINER",
        "airtight": true,
        "watertight": true,
        "rigid": true,
        "max_contains_volume": "500 ml",
        "max_item_volume": "17 ml",
        "max_contains_weight": "1250 g",
        "sealed_data": { "spoil_multiplier": 0.5 },
        "moves": 400
      }
    ],
    "price": 0,
    "price_postapoc": 10,
    "to_hit": 1,
    "material": [ "plastic" ],
    "ascii_picture": "plastic_bottle",
    "symbol": ")",
    "color": "light_cyan",
    "flags": [ "COLLAPSE_CONTENTS" ]
  },
  {
    "id": "condiment_bottle_sealed",
    "type": "GENERIC",
    "category": "container",
    "name": { "str": "condiment bottle" },
    "looks_like": "bottle_plastic",
    "description": "An inverted plastic bottle for condiments.  Preserves its contents from rot until opened.",
    "weight": "19 g",
    "volume": "525 ml",
    "pocket_data": [
      {
        "pocket_type": "CONTAINER",
        "watertight": true,
        "rigid": true,
        "max_contains_volume": "500 ml",
        "max_item_volume": "17 ml",
        "max_contains_weight": "1 kg",
        "spoil_multiplier": 0.5,
        "sealed_data": { "spoil_multiplier": 0.0 },
        "moves": 400
      }
    ],
    "price": 0,
    "price_postapoc": 0,
    "to_hit": 1,
    "material": [ "plastic" ],
    "symbol": ")",
    "color": "brown",
    "flags": [ "COLLAPSE_CONTENTS" ]
  },
  {
    "id": "bottle_plastic_small",
    "type": "GENERIC",
    "category": "container",
    "name": { "str": "small plastic bottle" },
    "looks_like": "bottle_plastic",
    "description": "A watertight plastic bottle, holds 250ml of liquid.",
    "weight": "7 g",
    "volume": "255 ml",
    "pocket_data": [
      {
        "pocket_type": "CONTAINER",
        "watertight": true,
        "rigid": true,
        "max_contains_volume": "250 ml",
        "max_item_volume": "17 ml",
        "max_contains_weight": "1 kg",
        "moves": 400
      }
    ],
    "price": 0,
    "price_postapoc": 0,
    "to_hit": 1,
    "material": [ "plastic" ],
    "symbol": ")",
    "color": "white",
    "flags": [ "COLLAPSE_CONTENTS" ]
  },
  {
    "id": "bottle_plastic_pill_prescription",
    "type": "GENERIC",
    "category": "container",
    "name": { "str": "plastic prescription bottle" },
    "looks_like": "antibiotics",
    "description": "A small orange pill bottle with a white screw top.",
    "weight": "7 g",
    "volume": "251 ml",
    "pocket_data": [
      {
        "pocket_type": "CONTAINER",
        "watertight": true,
        "rigid": true,
        "max_contains_volume": "250 ml",
        "max_item_volume": "17 ml",
        "max_contains_weight": "1 kg",
        "moves": 400
      }
    ],
    "price": 0,
    "price_postapoc": 0,
    "to_hit": 1,
    "material": [ "plastic" ],
    "symbol": ")",
    "color": "brown",
    "flags": [ "COLLAPSE_CONTENTS" ]
  },
  {
    "id": "bottle_plastic_pill_painkiller",
    "type": "GENERIC",
    "copy-from": "bottle_plastic_pill_prescription",
    "name": { "str": "plastic painkiller bottle" },
    "looks_like": "aspirin",
    "description": "A small white pill bottle with a screw top.",
    "color": "white"
  },
  {
    "id": "bottle_plastic_pill_supplement",
    "type": "GENERIC",
    "copy-from": "bottle_plastic_pill_prescription",
    "name": { "str": "plastic supplement bottle" },
    "looks_like": "vitamins",
    "description": "A small green pill bottle with a screw top.",
    "color": "green"
  },
  {
    "id": "bottle_twoliter",
    "type": "GENERIC",
    "category": "container",
    "name": { "str": "large plastic bottle" },
    "looks_like": "bottle_plastic",
    "description": "A two-liter plastic bottle that can hold a lot of soda, or, nowadays, boiled water.",
    "weight": "13 g",
    "volume": "2040 ml",
    "price": 25,
    "price_postapoc": 10,
    "material": [ "plastic" ],
    "symbol": ")",
    "color": "cyan",
    "pocket_data": [
      {
        "pocket_type": "CONTAINER",
        "watertight": true,
        "rigid": true,
        "max_contains_volume": "2 L",
        "max_item_volume": "17 ml",
        "max_contains_weight": "3 kg",
        "moves": 400
      }
    ],
    "flags": [ "COLLAPSE_CONTENTS" ]
  },
  {
    "id": "bowl_clay",
    "type": "GENERIC",
    "category": "container",
    "name": { "str": "clay bowl" },
    "looks_like": "bowl_plastic",
    "description": "A clay bowl with a waterproofed hide lid.  Can be used as a container or as a tool.  Holds 250ml of liquid.",
    "weight": "60 g",
    "volume": "295 ml",
    "price": 100,
    "price_postapoc": 10,
    "to_hit": -1,
    "material": [ "clay" ],
    "symbol": ")",
    "color": "brown",
    "pocket_data": [
      {
        "pocket_type": "CONTAINER",
        "watertight": true,
        "rigid": true,
        "max_contains_volume": "250 ml",
        "max_contains_weight": "3 kg"
      }
    ],
    "qualities": [ [ "BOIL", 2 ], [ "CONTAIN", 1 ] ]
  },
  {
    "id": "bowl_wood",
    "type": "GENERIC",
    "category": "container",
    "name": { "str": "wooden bowl" },
    "looks_like": "bowl_plastic",
    "description": "A crude-looking wooden bowl which can hold some liquid.",
    "weight": "48 g",
    "volume": "300 ml",
    "price": 100,
    "price_postapoc": 10,
    "material": [ "wood" ],
    "symbol": ")",
    "color": "brown",
    "pocket_data": [
      {
        "pocket_type": "CONTAINER",
        "watertight": true,
        "rigid": true,
        "open_container": true,
        "max_contains_volume": "250 ml",
        "max_contains_weight": "3 kg"
      }
    ],
    "qualities": [ [ "CONTAIN", 1 ] ]
  },
  {
    "id": "bowl_skull",
    "type": "GENERIC",
    "category": "container",
    "name": { "str": "skull bowl" },
    "looks_like": "bowl_plastic",
    "description": "A macabre-looking bowl made from the upper part of a skull.",
    "weight": "112 g",
    "volume": "520 ml",
    "price": 0,
    "price_postapoc": 0,
    "material": [ "bone" ],
    "symbol": ")",
    "color": "white",
    "pocket_data": [
      {
        "pocket_type": "CONTAINER",
        "watertight": true,
        "rigid": true,
        "open_container": true,
        "max_contains_volume": "500 ml",
        "max_contains_weight": "3 kg"
      }
    ],
    "qualities": [ [ "CONTAIN", 1 ] ]
  },
  {
    "id": "box_cigarette",
    "type": "GENERIC",
    "category": "container",
    "name": { "str": "cigarette pack" },
    "looks_like": "box_small",
    "description": "SURGEON GENERAL'S WARNING: Smoking Causes Lung Cancer, Heart Disease, Emphysema, And May Complicate Pregnancy.",
    "weight": "15 g",
    "volume": "95 ml",
    "price": 0,
    "price_postapoc": 0,
    "material": [ "paper" ],
    "ascii_picture": "box_cigarette",
    "symbol": ")",
    "color": "white",
    "pocket_data": [ { "pocket_type": "CONTAINER", "rigid": true, "max_contains_volume": "90 ml", "max_contains_weight": "3 kg" } ],
    "flags": [ "COLLAPSE_CONTENTS" ]
  },
  {
    "id": "case_cigar",
    "type": "GENERIC",
    "category": "container",
    "name": { "str": "cigar case" },
    "looks_like": "box_small",
    "description": "A small handmade wood and leather case meant to hold one or two cigars.",
    "weight": "95 g",
    "volume": "323 ml",
    "price": 10000,
    "price_postapoc": 50,
    "material": [ "wood", "leather" ],
    "symbol": "u",
    "color": "brown",
    "pocket_data": [
      {
        "pocket_type": "CONTAINER",
        "rigid": true,
        "max_contains_volume": "145 ml",
        "max_contains_weight": "1 kg",
        "max_item_length": "16 cm"
      }
    ]
  },
  {
    "id": "box_snack",
    "type": "GENERIC",
    "category": "container",
    "name": { "str": "snack cardboard box", "str_pl": "snack cardboard boxes" },
    "description": "A small cardboard box for housing snacks.  Sized so you can take it on the go.",
    "weight": "12 g",
    "volume": "550 ml",
    "longest_side": "12 cm",
    "pocket_data": [
      {
        "pocket_type": "CONTAINER",
        "rigid": true,
        "max_contains_volume": "540 ml",
        "max_contains_weight": "500 g",
        "max_item_length": "11 cm"
      }
    ],
    "price": 0,
    "price_postapoc": 0,
    "material": [ "cardboard" ],
    "symbol": ")",
    "color": "brown",
    "flags": [ "COLLAPSE_CONTENTS" ]
  },
  {
    "id": "box_small",
    "type": "GENERIC",
    "category": "container",
    "name": { "str": "small cardboard box", "str_pl": "small cardboard boxes" },
    "description": "A small cardboard box.  No bigger than a foot in dimension.  Can be folded.",
    "weight": "50 g",
    "volume": "2250 ml",
    "longest_side": "21 cm",
    "pocket_data": [
      {
        "pocket_type": "CONTAINER",
        "rigid": true,
        "max_contains_volume": "2100 ml",
        "max_contains_weight": "8 kg",
        "max_item_length": "20 cm"
      }
    ],
    "//": "~7x20x15 or ~4x22x22",
    "price": 0,
    "price_postapoc": 0,
    "material": [ "cardboard" ],
    "symbol": ")",
    "color": "brown",
    "use_action": {
      "target": "box_small_folded",
      "msg": "You fold the box.",
      "menu_text": "Fold",
      "type": "transform",
      "moves": 500,
      "need_empty": true
    },
    "flags": [ "COLLAPSE_CONTENTS" ]
  },
  {
    "id": "box_small_folded",
    "type": "GENERIC",
    "category": "container",
    "name": { "str": "small folded cardboard box", "str_pl": "small folded cardboard boxes" },
    "description": "A small folded cardboard box.  No bigger than a foot in dimension.  Can be assembled.",
    "weight": "50 g",
    "volume": "900 ml",
    "longest_side": "30 cm",
    "//": "~1x27x30 or ~1x26x44",
    "price": 0,
    "price_postapoc": 0,
    "material": [ "cardboard" ],
    "symbol": ")",
    "color": "brown"
  },
  {
    "id": "box_medium",
    "type": "GENERIC",
    "category": "container",
    "name": { "str": "cardboard box", "str_pl": "cardboard boxes" },
    "looks_like": "box_small",
    "description": "A sturdy cardboard box, about the size of a banana box.  Great for packing.  Can be folded.",
    "weight": "400 g",
    "volume": "51000 ml",
    "longest_side": "51 cm",
    "//": "(25x40x50)",
    "price": 0,
    "price_postapoc": 0,
    "pocket_data": [
      {
        "pocket_type": "CONTAINER",
        "rigid": true,
        "max_contains_volume": "50000 ml",
        "max_contains_weight": "20 kg",
        "max_item_length": "50 cm"
      }
    ],
    "material": [ "cardboard" ],
    "symbol": ")",
    "color": "brown",
    "use_action": {
      "target": "box_medium_folded",
      "msg": "You fold the box.",
      "menu_text": "Fold",
      "type": "transform",
      "moves": 1000,
      "need_empty": true
    }
  },
  {
    "id": "box_medium_folded",
    "type": "GENERIC",
    "category": "container",
    "name": { "str": "folded cardboard box", "str_pl": "folded cardboard boxes" },
    "description": "A sturdy folded cardboard box.  Great for packing.  Can be assembled.",
    "weight": "400 g",
    "volume": "6000 ml",
    "longest_side": "80 cm",
    "//": "(1x80x75)",
    "price": 0,
    "price_postapoc": 0,
    "material": [ "cardboard" ],
    "symbol": ")",
    "color": "brown"
  },
  {
    "id": "box_large",
    "type": "GENERIC",
    "category": "container",
    "name": { "str": "large cardboard box", "str_pl": "large cardboard boxes" },
    "looks_like": "box_medium",
    "description": "A very large cardboard box, the sort children would have loved to hide in, when there were still children.  Can be folded.",
    "weight": "2 kg",
    "volume": "329000 ml",
    "longest_side": "91 cm",
    "//": "A box that children could hide in should be big enough to cram a (un)dead child or uncomfortable adult in (90x60x60)",
    "price": 0,
    "price_postapoc": 10,
    "material": [ "cardboard" ],
    "symbol": ")",
    "color": "brown",
    "pocket_data": [
      {
        "pocket_type": "CONTAINER",
        "rigid": true,
        "max_contains_volume": "324000 ml",
        "max_contains_weight": "50 kg",
        "max_item_length": "90 cm"
      }
    ],
    "use_action": [
      { "type": "deploy_furn", "furn_type": "f_cardboard_box" },
      {
        "target": "box_large_folded",
        "msg": "You fold the box.",
        "menu_text": "Fold",
        "type": "transform",
        "moves": 1500,
        "need_empty": true
      }
    ]
  },
  {
    "id": "box_large_folded",
    "type": "GENERIC",
    "category": "container",
    "name": { "str": "large folded cardboard box", "str_pl": "large folded cardboard boxes" },
    "description": "A very large folded cardboard box, the sort children would have loved to hide in, when there were still children.  Can be assembled.",
    "weight": "2 kg",
    "volume": "18000 ml",
    "longest_side": "150 cm",
    "//": "(1x150x120)",
    "price": 0,
    "price_postapoc": 10,
    "material": [ "cardboard" ],
    "symbol": ")",
    "color": "brown"
  },
  {
    "id": "box_large_reinforced",
    "type": "GENERIC",
    "category": "container",
    "name": { "str": "reinforced large cardboard box", "str_pl": "reinforced large cardboard boxes" },
    "looks_like": "box_large",
    "description": "A very large cardboard box, doubled up with a second layer of cardboard and lots of duct tape.  It can't be folded anymore.",
    "weight": "4 kg",
    "volume": "334000 ml",
    "longest_side": "91 cm",
    "//": "A box that children could hide in should be big enough to cram a (un)dead child or uncomfortable adult in (90x60x60)",
    "price": 0,
    "price_postapoc": 10,
    "material": [ "cardboard" ],
    "symbol": ")",
    "color": "brown",
    "pocket_data": [
      {
        "pocket_type": "CONTAINER",
        "rigid": true,
        "max_contains_volume": "324000 ml",
        "max_contains_weight": "100 kg",
        "max_item_length": "90 cm"
      }
    ],
    "use_action": { "type": "deploy_furn", "furn_type": "f_cardboard_box_large_reinforced" }
  },
  {
    "id": "box_oversize",
    "type": "GENERIC",
    "category": "container",
    "name": { "str": "oversize cardboard box", "str_pl": "oversize cardboard boxes" },
    "looks_like": "box_small",
    "description": "An oversize cardboard box, big enough to fit some longer items.  Great for storage.  Can be folded.",
    "weight": "2000 g",
    "volume": "205000 ml",
    "longest_side": "201 cm",
    "//": "(200x50x20)",
    "price": 0,
    "price_postapoc": 10,
    "pocket_data": [
      {
        "pocket_type": "CONTAINER",
        "rigid": true,
        "max_contains_volume": "200000 ml",
        "max_contains_weight": "50 kg",
        "max_item_length": "200 cm"
      }
    ],
    "material": [ "cardboard" ],
    "symbol": ")",
    "color": "brown",
    "use_action": {
      "target": "box_oversize_folded",
      "msg": "You fold the box.",
      "menu_text": "Fold",
      "type": "transform",
      "moves": 1500,
      "need_empty": true
    }
  },
  {
    "id": "box_oversize_folded",
    "type": "GENERIC",
    "category": "container",
    "name": { "str": "oversize folded cardboard box", "str_pl": "oversize folded cardboard boxes" },
    "description": "An oversize cardboard box, big enough to fit some longer items.  Great for storage.  Can be assembled.",
    "weight": "2000 g",
    "volume": "22000 ml",
    "longest_side": "220 cm",
    "//": "(220x100x1)",
    "price": 0,
    "price_postapoc": 10,
    "material": [ "cardboard" ],
    "symbol": ")",
    "color": "brown"
  },
  {
    "id": "box_compact_wood",
    "type": "GENERIC",
    "name": { "str": "tiny wooden box", "str_pl": "tiny wooden boxes" },
    "copy-from": "box_small_wood",
    "description": "A small wooden box with a cap and two small handles.",
    "weight": "200 g",
    "volume": "6000 ml",
    "longest_side": "22 cm",
    "pocket_data": [ { "pocket_type": "CONTAINER", "rigid": true, "max_contains_volume": "4000 ml", "max_contains_weight": "80 kg" } ]
  },
  {
    "id": "box_small_wood",
    "type": "GENERIC",
    "category": "container",
    "name": { "str": "small wooden box", "str_pl": "small wooden boxes" },
    "description": "A small wooden box.  Beautifully made, perhaps it could hold something precious.",
    "weight": "650 g",
    "volume": "3200 ml",
    "longest_side": "22 cm",
    "pocket_data": [
      {
        "pocket_type": "CONTAINER",
        "rigid": true,
        "max_contains_volume": "2100 ml",
        "max_contains_weight": "40 kg",
        "max_item_length": "20 cm"
      }
    ],
    "//": "~7x20x15 or ~4x22x22",
    "price": 2000,
    "price_postapoc": 5,
    "material": [ "wood" ],
    "symbol": "[",
    "color": "brown"
  },
  {
    "id": "box_medium_wood",
    "type": "GENERIC",
    "category": "container",
    "name": { "str": "wooden box", "str_pl": "wooden boxes" },
    "looks_like": "box_small_wood",
    "description": "A hefty wooden box.  Great for storing items.",
    "weight": "5200 g",
    "volume": "58800 ml",
    "longest_side": "52 cm",
    "//": "(25x40x50)",
    "price": 2000,
    "price_postapoc": 20,
    "pocket_data": [
      {
        "pocket_type": "CONTAINER",
        "rigid": true,
        "max_contains_volume": "50000 ml",
        "max_contains_weight": "100 kg",
        "max_item_length": "50 cm"
      }
    ],
    "material": [ "wood" ],
    "symbol": ")",
    "color": "brown"
  },
  {
    "id": "box_large_wood",
    "type": "GENERIC",
    "category": "container",
    "name": { "str": "large wooden box", "str_pl": "large wooden boxes" },
    "looks_like": "box_small_wood",
    "description": "A small wooden crate.  Sturdy, but still light enough to be moved.",
    "weight": "41600 g",
    "volume": "394400 ml",
    "longest_side": "92 cm",
    "//": "(60x60x90)",
    "price": 5000,
    "price_postapoc": 40,
    "pocket_data": [
      {
        "pocket_type": "CONTAINER",
        "rigid": true,
        "max_contains_volume": "324000 ml",
        "max_contains_weight": "250 kg",
        "max_item_length": "90 cm"
      }
    ],
    "material": [ "wood" ],
    "symbol": ")",
    "color": "brown"
  },
  {
    "id": "box_oversize_wood",
    "type": "GENERIC",
    "category": "container",
    "name": { "str": "oversize wooden box", "str_pl": "oversize wooden boxes" },
    "looks_like": "box_small_wood",
    "description": "An oversize wooden box, big enough to fit some longer items.  Great for storage.",
    "weight": "34400 g",
    "volume": "255600 ml",
    "longest_side": "202 cm",
    "//": "(200x50x20)",
    "price": 5000,
    "price_postapoc": 40,
    "pocket_data": [
      {
        "pocket_type": "CONTAINER",
        "rigid": true,
        "max_contains_volume": "200000 ml",
        "max_contains_weight": "250 kg",
        "max_item_length": "200 cm"
      }
    ],
    "material": [ "wood" ],
    "symbol": ")",
    "color": "brown"
  },
  {
    "id": "box_small_metal",
    "type": "GENERIC",
    "category": "container",
    "name": { "str": "small metal box", "str_pl": "small metal boxes" },
    "description": "A small metal box.  It could hold even the densest of items.",
    "weight": "750 g",
    "volume": "2196 ml",
    "longest_side": "21 cm",
    "pocket_data": [
      {
        "pocket_type": "CONTAINER",
        "rigid": true,
        "max_contains_volume": "2100 ml",
        "max_contains_weight": "80 kg",
        "max_item_length": "20 cm"
      }
    ],
    "//": "~7x20x15 or ~4x22x22",
    "price": 3000,
    "price_postapoc": 10,
    "material": [ "steel" ],
    "symbol": ")",
    "color": "light_gray"
  },
  {
    "id": "box_medium_metal",
    "type": "GENERIC",
    "category": "container",
    "name": { "str": "metal box", "str_pl": "metal boxes" },
    "looks_like": "box_small_metal",
    "description": "A strong metal box.  Great for packing your heaviest items.",
    "weight": "6000 g",
    "volume": "50750 ml",
    "longest_side": "51 cm",
    "//": "(25x40x50)",
    "price": 8000,
    "price_postapoc": 40,
    "pocket_data": [
      {
        "pocket_type": "CONTAINER",
        "rigid": true,
        "max_contains_volume": "50000 ml",
        "max_contains_weight": "200 kg",
        "max_item_length": "50 cm"
      }
    ],
    "material": [ "steel" ],
    "symbol": ")",
    "color": "light_gray"
  },
  {
    "id": "box_large_metal",
    "type": "GENERIC",
    "category": "container",
    "name": { "str": "large metal box", "str_pl": "large metal boxes" },
    "looks_like": "box_small_metal",
    "description": "A small metal crate.  The slim profile makes storage a little bit easier.",
    "weight": "48 kg",
    "volume": "330000 ml",
    "longest_side": "91 cm",
    "//": "(60x60x90)",
    "price": 16000,
    "price_postapoc": 80,
    "pocket_data": [
      {
        "pocket_type": "CONTAINER",
        "rigid": true,
        "max_contains_volume": "324000 ml",
        "max_contains_weight": "500 kg",
        "max_item_length": "90 cm"
      }
    ],
    "material": [ "steel" ],
    "symbol": ")",
    "color": "light_gray"
  },
  {
    "id": "box_oversize_metal",
    "type": "GENERIC",
    "category": "container",
    "name": { "str": "oversize metal box", "str_pl": "oversize metal boxes" },
    "looks_like": "box_small_metal",
    "description": "An oversize metal box, big enough to fit some longer items.  The slim profile makes storage a little bit easier.",
    "weight": "48 kg",
    "volume": "206000 ml",
    "longest_side": "201 cm",
    "//": "(200x50x20)",
    "price": 16000,
    "price_postapoc": 80,
    "pocket_data": [
      {
        "pocket_type": "CONTAINER",
        "rigid": true,
        "max_contains_volume": "200000 ml",
        "max_contains_weight": "500 kg",
        "max_item_length": "200 cm"
      }
    ],
    "material": [ "steel" ],
    "symbol": ")",
    "color": "light_gray"
  },
  {
    "id": "bucket",
    "type": "GENERIC",
    "category": "container",
    "name": { "str": "bucket" },
    "description": "A galvanized bucket for peanuts, chilled wine, iced beer, lobster, crab legs, French fries, animal feed, farm use, tailgating, crafts, planting flowers, holding gift baskets, containing a fruit basket and herbs, loose item storage, or as an ice bucket.",
    "ascii_picture": "bucket",
    "weight": "725 g",
    "volume": "5500 ml",
    "price": 300,
    "price_postapoc": 10,
    "material": [ "steel" ],
    "symbol": ")",
    "color": "light_gray",
    "pocket_data": [
      {
        "pocket_type": "CONTAINER",
        "rigid": true,
        "watertight": true,
        "open_container": true,
        "max_contains_volume": "5000 ml",
        "max_contains_weight": "20 kg"
      }
    ],
    "qualities": [ [ "BOIL", 2 ], [ "CONTAIN", 1 ] ]
  },
  {
    "id": "bucket_wood",
    "type": "GENERIC",
    "category": "container",
    "name": { "str": "wooden bucket" },
    "description": "A wooden bucket.  Carefully chiseled out of a hardwood log section, almost like a dugout canoe.  Holds 5 liters of water and has a wooden carrying handle.",
    "ascii_picture": "bucket_wood",
    "weight": "1250 g",
    "volume": "7500 ml",
    "price": 300,
    "price_postapoc": 10,
    "material": [ "wood" ],
    "symbol": ")",
    "color": "c_brown",
    "pocket_data": [
      {
        "pocket_type": "CONTAINER",
        "rigid": true,
        "watertight": true,
        "open_container": true,
        "max_contains_volume": "5000 ml",
        "max_contains_weight": "20 kg"
      }
    ],
    "qualities": [ [ "CONTAIN", 1 ] ]
  },
  {
    "id": "camelbak",
    "type": "GENERIC",
    "category": "container",
    "name": { "str": "hydration pack" },
    "looks_like": "runner_bag",
    "description": "A slim and lightweight insulated plastic bladder worn on the back or within a hydration pouch in a backpack.  It has a large pocket and a capped mouth for filling with liquid, with a hose that allows the wearer to drink hands-free.",
    "weight": "286 g",
    "volume": "3001 ml",
    "price": 10000,
    "price_postapoc": 250,
    "to_hit": -1,
    "bashing": 1,
    "material": [ "cotton", "plastic" ],
    "symbol": ")",
    "color": "dark_gray",
    "pocket_data": [
      {
        "pocket_type": "CONTAINER",
        "rigid": true,
        "watertight": true,
        "max_contains_volume": "3000 ml",
        "max_item_volume": "32 ml",
        "max_contains_weight": "20 kg"
      }
    ],
    "armor_data": {
      "armor": [
        {
          "material": [
            { "type": "cotton", "covered_by_mat": 100, "thickness": 1.0 },
            { "type": "plastic", "covered_by_mat": 100, "thickness": 1.0 }
          ],
          "coverage": 30,
          "covers": [ "torso" ],
          "specifically_covers": [ "torso_hanging_back" ]
        }
      ]
    },
    "flags": [ "BELTED", "COLLAPSE_CONTENTS" ]
  },
  {
    "id": "can_drink",
    "type": "GENERIC",
    "category": "container",
    "name": { "str": "aluminum can" },
    "description": "An aluminum can, like what soda comes in.",
    "weight": "13 g",
    "volume": "262 ml",
    "price": 0,
    "price_postapoc": 0,
    "to_hit": -3,
    "bashing": 2,
    "material": [ "aluminum" ],
    "symbol": ")",
    "color": "light_blue",
    "pocket_data": [
      {
        "pocket_type": "CONTAINER",
        "rigid": true,
        "watertight": true,
        "open_container": true,
        "max_contains_volume": "250 ml",
        "max_item_volume": "10 ml",
        "max_contains_weight": "1 kg",
        "sealed_data": { "spoil_multiplier": 0.0 }
      }
    ],
    "qualities": [ [ "BOIL", 1 ] ],
    "flags": [ "COLLAPSE_CONTENTS" ]
  },
  {
    "id": "carton_sealed",
    "type": "GENERIC",
    "category": "container",
    "name": { "str": "paper carton" },
    "looks_like": "box_small",
    "description": "A half-gallon carton constructed of a paper, aluminum, and plastic laminate.  It has a threaded cap to keep liquid from leaking out.",
    "weight": "28 g",
    "volume": "2003 ml",
    "price": 0,
    "price_postapoc": 0,
    "to_hit": 1,
    "material": [ "plastic", "aluminum", "paper" ],
    "symbol": ")",
    "color": "light_cyan",
    "pocket_data": [
      {
        "pocket_type": "CONTAINER",
        "rigid": true,
        "watertight": true,
        "max_contains_volume": "2 L",
        "max_contains_weight": "5 kg",
        "//": "Calculated to keep shelf stable milk fresh for 304 days when sealed",
        "sealed_data": { "spoil_multiplier": 0.023 }
      }
    ],
    "flags": [ "COLLAPSE_CONTENTS" ]
  },
  {
    "id": "carton_milk",
    "type": "GENERIC",
    "category": "container",
    "name": { "str": "milk carton" },
    "looks_like": "box_small",
    "description": "A half-gallon carton constructed of thick, waterproof paper.  It has a threaded cap to keep the contents from leaking out.",
    "weight": "28 g",
    "volume": "2003 ml",
    "price": 0,
    "price_postapoc": 0,
    "to_hit": 1,
    "material": [ "paper" ],
    "symbol": ")",
    "color": "light_cyan",
    "pocket_data": [
      {
        "pocket_type": "CONTAINER",
        "rigid": true,
        "watertight": true,
        "max_contains_volume": "2 L",
        "max_contains_weight": "5 kg",
        "sealed_data": { "spoil_multiplier": 0.5 }
      }
    ],
    "flags": [ "COLLAPSE_CONTENTS" ]
  },
  {
    "id": "carton_egg",
    "type": "GENERIC",
    "category": "container",
    "name": { "str": "egg carton" },
    "looks_like": "box_small",
    "description": "A cardboard container with 12 individual cavities for storing eggs.",
    "weight": "28 g",
    "volume": "620 ml",
    "price": 0,
    "price_postapoc": 0,
    "to_hit": 1,
    "material": [ "cardboard" ],
    "symbol": ")",
    "color": "brown",
    "pocket_data": [
      {
        "pocket_type": "CONTAINER",
        "rigid": true,
        "watertight": false,
        "max_contains_volume": "600 ml",
        "max_contains_weight": "1 kg",
        "max_item_length": "45 mm"
      }
    ],
    "flags": [ "COLLAPSE_CONTENTS" ]
  },
  {
    "id": "plastic_bag_vac",
    "type": "GENERIC",
    "category": "container",
    "name": { "str": "vacuum-packed bag" },
    "looks_like": "bag_plastic",
    "description": "A bag of vacuum-packed food.",
    "weight": "2 g",
    "volume": "10 ml",
    "price": 0,
    "price_postapoc": 0,
    "material": [ "plastic" ],
    "symbol": "%",
    "color": "red",
    "pocket_data": [
      {
        "pocket_type": "CONTAINER",
        "open_container": true,
        "watertight": true,
        "max_contains_volume": "500 ml",
        "max_contains_weight": "1 kg",
        "sealed_data": { "spoil_multiplier": 0.5 }
      }
    ],
    "flags": [ "COLLAPSE_CONTENTS" ]
  },
  {
    "id": "can_food",
    "type": "GENERIC",
    "category": "container",
    "name": { "str": "small tin can" },
    "looks_like": "can_drink",
    "description": "A small tin can, like what tuna comes in.",
    "//": "Represents a 4 cm radius x 5 cm height steel can.",
    "weight": "40 g",
    "volume": "262 ml",
    "price": 0,
    "price_postapoc": 0,
    "material": [ "steel" ],
    "symbol": ")",
    "color": "blue",
    "pocket_data": [
      {
        "pocket_type": "CONTAINER",
        "rigid": true,
        "watertight": true,
        "open_container": true,
        "max_contains_volume": "250 ml",
        "max_contains_weight": "1 kg",
        "sealed_data": { "spoil_multiplier": 0.0 }
      }
    ],
    "qualities": [ [ "BOIL", 1 ] ],
    "flags": [ "COLLAPSE_CONTENTS" ]
  },
  {
    "id": "can_medium",
    "copy-from": "can_food",
    "type": "GENERIC",
    "name": { "str": "medium tin can" },
    "description": "A medium tin can, like what soup comes in.",
    "//": "Represents a 4 cm radius x 10 cm height steel can.",
    "looks_like": "can_food",
    "weight": "70 g",
    "pocket_data": [
      {
        "pocket_type": "CONTAINER",
        "rigid": true,
        "watertight": true,
        "open_container": true,
        "max_contains_volume": "500 ml",
        "max_contains_weight": "2 kg",
        "sealed_data": { "spoil_multiplier": 0.0 }
      }
    ],
    "qualities": [ [ "BOIL", 1 ] ],
    "volume": "525 ml",
    "flags": [ "COLLAPSE_CONTENTS" ]
  },
  {
    "id": "canteen",
    "type": "GENERIC",
    "category": "container",
    "name": { "str": "plastic canteen" },
    "looks_like": "2lcanteen",
    "description": "A military-style water canteen with a 1.5 liter capacity.  Commonly worn at the hip.",
    "weight": "155 g",
    "volume": "1575 ml",
    "price": 800,
    "price_postapoc": 50,
    "to_hit": 1,
    "material": [ "plastic" ],
    "symbol": ")",
    "color": "green",
    "pocket_data": [
      {
        "pocket_type": "CONTAINER",
        "rigid": true,
        "watertight": true,
        "max_contains_volume": "1500 ml",
        "max_item_volume": "32 ml",
        "max_contains_weight": "3 kg"
      }
    ],
    "armor_data": {
      "sided": true,
      "armor": [
        {
          "encumbrance": 2,
          "coverage": 5,
          "covers": [ "leg_l", "leg_r" ],
          "specifically_covers": [ "leg_hip_r", "leg_hip_l" ],
          "material": [ { "type": "plastic", "covered_by_mat": 100, "thickness": 2.0 } ]
        }
      ]
    },
    "flags": [ "BELTED", "OVERSIZE", "WATER_FRIENDLY", "COLLAPSE_CONTENTS" ]
  },
  {
    "id": "thermos",
    "type": "GENERIC",
    "category": "container",
    "name": { "str": "thermos", "str_pl": "thermoses" },
    "looks_like": "bottle_plastic",
    "description": "A Thermos brand vacuum flask.  Built for temperature retention, helps keep things hot or cold.  Contains 1L of liquid.",
    "weight": "530 g",
    "price": 1595,
    "price_postapoc": 100,
    "volume": "1250 ml",
    "material": [ "steel" ],
    "symbol": "I",
    "color": "green",
    "pocket_data": [
      {
        "pocket_type": "CONTAINER",
        "rigid": true,
        "watertight": true,
        "max_contains_volume": "1 L",
        "max_contains_weight": "4 kg"
      }
    ],
    "insulation": 10,
    "flags": [ "COLLAPSE_CONTENTS" ]
  },
  {
    "id": "clay_canister",
    "type": "GENERIC",
    "category": "container",
    "name": { "str": "clay canister" },
    "looks_like": "bowl_clay",
    "description": "A fragile clay vessel.  It can be used to make crude impact grenades or to store liquid.",
    "weight": "268 g",
    "volume": "295 ml",
    "price": 1000,
    "price_postapoc": 10,
    "to_hit": 1,
    "material": [ "clay" ],
    "symbol": "*",
    "color": "brown",
    "pocket_data": [
      {
        "pocket_type": "CONTAINER",
        "rigid": true,
        "watertight": true,
        "max_contains_volume": "250 ml",
        "max_contains_weight": "1 kg"
      }
    ],
    "qualities": [ [ "BOIL", 2 ], [ "CONTAIN", 1 ] ]
  },
  {
    "id": "clay_hydria",
    "type": "GENERIC",
    "category": "container",
    "name": { "str": "clay hydria" },
    "looks_like": "bowl_clay",
    "description": "A 15-liter clay pot with three handles for carrying and pouring.",
    "weight": "1955 g",
    "volume": "17700 ml",
    "price": 2000,
    "price_postapoc": 50,
    "to_hit": -1,
    "bashing": 1,
    "material": [ "clay" ],
    "symbol": ")",
    "color": "brown",
    "pocket_data": [
      {
        "pocket_type": "CONTAINER",
        "rigid": true,
        "watertight": true,
        "max_contains_volume": "15 L",
        "max_contains_weight": "25 kg"
      }
    ],
    "qualities": [ [ "BOIL", 2 ], [ "CONTAIN", 1 ] ]
  },
  {
    "id": "clay_watercont",
    "type": "GENERIC",
    "category": "container",
    "name": { "str": "large clay pot" },
    "looks_like": "bowl_clay",
    "description": "A bulky and heavy clay pot with a waterproofed hide lid, meant to store water, but can carry other liquids in a pinch.",
    "weight": "4887 g",
    "volume": "44250 ml",
    "price": 10000,
    "price_postapoc": 10,
    "to_hit": -2,
    "material": [ "clay" ],
    "symbol": ")",
    "color": "brown",
    "pocket_data": [
      {
        "pocket_type": "CONTAINER",
        "rigid": true,
        "watertight": true,
        "max_contains_volume": "37500 ml",
        "max_contains_weight": "50 kg"
      }
    ],
    "qualities": [ [ "BOIL", 2 ], [ "CONTAIN", 1 ] ]
  },
  {
    "id": "cup_plastic",
    "type": "GENERIC",
    "category": "container",
    "name": { "str": "plastic cup" },
    "description": "A small, vacuum-formed cup.",
    "weight": "6 g",
    "volume": "262 ml",
    "price": 0,
    "price_postapoc": 0,
    "to_hit": 1,
    "material": [ "plastic" ],
    "symbol": ")",
    "color": "light_cyan",
    "pocket_data": [
      {
        "pocket_type": "CONTAINER",
        "rigid": true,
        "watertight": true,
        "open_container": true,
        "sealed_data": { "spoil_multiplier": 0.0 },
        "max_contains_volume": "250 ml",
        "max_contains_weight": "1 kg"
      }
    ],
    "flags": [ "COLLAPSE_CONTENTS" ]
  },
  {
    "id": "cup_foil",
    "type": "GENERIC",
    "category": "container",
    "name": { "str": "foil cup" },
    "description": "An improvised foldable cup made from aluminum foil.  It can contain liquid and is usable for boiling water.",
    "weight": "24 g",
    "volume": "5 ml",
    "price": 0,
    "price_postapoc": 0,
    "material": [ "aluminum" ],
    "symbol": ")",
    "color": "light_gray",
    "pocket_data": [
      {
        "pocket_type": "CONTAINER",
        "watertight": true,
        "open_container": true,
        "max_contains_volume": "250 ml",
        "max_contains_weight": "300 g"
      }
    ],
    "qualities": [ [ "BOIL", 1 ], [ "CONTAIN", 1 ] ],
    "flags": [ "SOFT", "NO_REPAIR", "COLLAPSE_CONTENTS" ]
  },
  {
    "id": "flask_glass",
    "type": "GENERIC",
    "category": "container",
    "name": { "str": "glass flask" },
    "looks_like": "bottle_glass",
    "description": "A 250ml laboratory conical flask, with a rubber stopper.",
    "weight": "48 g",
    "volume": "360 ml",
    "longest_side": "132 mm",
    "price": 400,
    "price_postapoc": 10,
    "to_hit": 1,
    "bashing": 3,
    "material": [ "glass", "rubber" ],
    "symbol": ")",
    "color": "light_cyan",
    "pocket_data": [
      {
        "pocket_type": "CONTAINER",
        "rigid": true,
        "watertight": true,
        "max_contains_volume": "250 ml",
        "max_contains_weight": "1250 g"
      }
    ],
    "qualities": [ [ "BOIL", 1 ] ],
    "flags": [ "COLLAPSE_CONTENTS" ]
  },
  {
    "id": "test_tube",
    "type": "GENERIC",
    "category": "container",
    "name": { "str": "test tube" },
    "looks_like": "flask_glass",
    "description": "A 10ml laboratory cylindrical test tube, with a rubber stopper.",
    "weight": "36 g",
    "volume": "13 ml",
    "longest_side": "100 mm",
    "price": 300,
    "price_postapoc": 10,
    "to_hit": -1,
    "bashing": 1,
    "material": [ "glass", "rubber" ],
    "symbol": ")",
    "color": "light_cyan",
    "pocket_data": [
      {
        "pocket_type": "CONTAINER",
        "rigid": true,
        "watertight": true,
        "max_contains_volume": "10 ml",
        "max_contains_weight": "50 g"
      }
    ],
    "qualities": [ [ "BOIL", 1 ], [ "CONTAIN", 1 ] ],
    "flags": [ "COLLAPSE_CONTENTS" ]
  },
  {
    "id": "beaker",
    "type": "GENERIC",
    "category": "container",
    "name": { "str": "beaker" },
    "looks_like": "flask_glass",
    "description": "A 250ml laboratory beaker.  Basically a cup with delusions of grandeur.",
    "weight": "150 g",
    "volume": "251 ml",
    "longest_side": "72 mm",
    "price": 500,
    "price_postapoc": 10,
    "to_hit": -1,
    "material": [ "glass" ],
    "symbol": ")",
    "color": "light_cyan",
    "pocket_data": [
      {
        "pocket_type": "CONTAINER",
        "rigid": true,
        "watertight": true,
        "open_container": true,
        "max_contains_volume": "250 ml",
        "max_contains_weight": "1 kg"
      }
    ],
    "qualities": [ [ "BOIL", 1 ], [ "CONTAIN", 1 ] ],
    "flags": [ "COLLAPSE_CONTENTS" ]
  },
  {
    "id": "gradcylinder",
    "type": "GENERIC",
    "category": "container",
    "name": { "str": "graduated cylinder" },
    "looks_like": "flask_glass",
    "description": "A tall, narrow glass cylinder with precise markings for measuring fluid quantities.  An important science tool, it is also useful for anal-retentive chefs.",
    "weight": "150 g",
    "volume": "177 ml",
    "longest_side": "25 cm",
    "price": 500,
    "price_postapoc": 10,
    "to_hit": -1,
    "material": [ "glass" ],
    "symbol": "|",
    "color": "light_cyan",
    "pocket_data": [
      {
        "pocket_type": "CONTAINER",
        "rigid": true,
        "watertight": true,
        "open_container": true,
        "//": "sealed_data is here so the container can be sealed to avoid spilling",
        "sealed_data": { "spoil_multiplier": 1.0 },
        "max_contains_volume": "100 ml",
        "max_contains_weight": "500 g"
      }
    ],
    "qualities": [ [ "BOIL", 1 ], [ "CONTAIN", 1 ] ],
    "flags": [ "COLLAPSE_CONTENTS" ]
  },
  {
    "id": "test_tube_micro",
    "type": "GENERIC",
    "category": "container",
    "name": { "str": "microcentrifuge tube" },
    "looks_like": "test_tube",
    "description": "A plastic tube with a little built in snap-cap, a great way to store a tiny amount of liquid.  Great for Jell-O shots if 1mL is enough of a shot for you.  Cool people call these \"eppies\".",
    "weight": "1 g",
    "volume": "2ml",
    "price": 10,
    "price_postapoc": 5,
    "to_hit": -1,
    "material": [ "plastic" ],
    "symbol": "v",
    "color": "light_cyan",
    "pocket_data": [
      {
        "pocket_type": "CONTAINER",
        "rigid": true,
        "watertight": true,
        "max_contains_volume": "1 ml",
        "max_contains_weight": "5 g"
      }
    ],
    "qualities": [ [ "BOIL", 1 ], [ "CONTAIN", 1 ] ],
    "flags": [ "COLLAPSE_CONTENTS" ]
  },
  {
    "id": "flask_hip",
    "type": "GENERIC",
    "category": "container",
    "name": { "str": "hip flask" },
    "looks_like": "2lcanteen",
    "description": "A 250ml metal flask with a hinged screw-on lid, commonly used to discreetly transport alcohol.",
    "weight": "270 g",
    "volume": "650 ml",
    "longest_side": "13 cm",
    "price": 4000,
    "price_postapoc": 10,
    "to_hit": 1,
    "bashing": 3,
    "material": [ "steel" ],
    "symbol": ")",
    "color": "light_gray",
    "pocket_data": [
      {
        "pocket_type": "CONTAINER",
        "rigid": true,
        "watertight": true,
        "max_contains_volume": "250 ml",
        "max_item_volume": "17 ml",
        "max_contains_weight": "1 kg"
      }
    ],
    "armor_data": {
      "sided": true,
      "armor": [
        {
          "material": [ { "type": "iron", "covered_by_mat": 100, "thickness": 1.0 } ],
          "coverage": 2,
          "covers": [ "leg_l", "leg_r" ],
          "specifically_covers": [ "leg_hip_r", "leg_hip_l" ]
        }
      ]
    },
    "qualities": [ [ "BOIL", 1 ] ],
    "flags": [ "BELTED", "OVERSIZE", "WATER_FRIENDLY", "COLLAPSE_CONTENTS" ]
  },
  {
    "id": "jar_3l_glass_sealed",
    "type": "GENERIC",
    "category": "container",
    "name": { "str": "3L glass jar" },
    "looks_like": "jar_glass_sealed",
    "description": "A three-liter glass jar with a metal screw top lid, used for canning.  Preserves its contents from rot until opened.",
    "weight": "365 g",
    "volume": "3852 ml",
    "longest_side": "298 mm",
    "price": 0,
    "price_postapoc": 10,
    "to_hit": -1,
    "bashing": 5,
    "material": [ "glass" ],
    "symbol": ")",
    "color": "light_cyan",
    "pocket_data": [
      {
        "pocket_type": "CONTAINER",
        "rigid": true,
        "watertight": true,
        "max_contains_volume": "3 L",
        "max_contains_weight": "6 kg",
        "sealed_data": { "spoil_multiplier": 0.0 }
      }
    ],
    "qualities": [ [ "CONTAIN", 1 ], [ "BOIL", 1 ] ],
    "flags": [ "COLLAPSE_CONTENTS" ]
  },
  {
    "id": "jar_glass_sealed",
    "type": "GENERIC",
    "category": "container",
    "name": { "str": "0.5L glass jar" },
    "description": "A half-liter glass jar with a metal screw top lid, used for canning.  Preserves its contents from rot until opened (assuming it was sterile before sealing).",
    "weight": "150 g",
    "volume": "680 ml",
    "longest_side": "132 mm",
    "price": 0,
    "bashing": 4,
    "material": [ "glass" ],
    "symbol": ")",
    "color": "light_cyan",
    "pocket_data": [
      {
        "pocket_type": "CONTAINER",
        "rigid": true,
        "watertight": true,
        "max_contains_volume": "500 ml",
        "max_contains_weight": "1 kg",
        "sealed_data": { "spoil_multiplier": 0.0 }
      }
    ],
    "qualities": [ [ "CONTAIN", 1 ], [ "BOIL", 1 ] ],
    "flags": [ "COLLAPSE_CONTENTS" ]
  },
  {
    "id": "jerrycan",
    "type": "GENERIC",
    "category": "container",
    "name": { "str": "plastic jerrycan" },
    "description": "A bulky plastic jerrycan, meant to carry fuel, but can carry other liquids in a pinch.",
    "weight": "1587 g",
    "volume": "10500 ml",
    "price": 1250,
    "price_postapoc": 50,
    "to_hit": -2,
    "material": [ "plastic" ],
    "symbol": ")",
    "color": "green",
    "pocket_data": [
      {
        "pocket_type": "CONTAINER",
        "rigid": true,
        "watertight": true,
        "max_contains_volume": "10 L",
        "max_item_volume": "32 ml",
        "max_contains_weight": "15 kg"
      }
    ],
    "flags": [ "COLLAPSE_CONTENTS" ]
  },
  {
    "id": "jerrycan_big",
    "type": "GENERIC",
    "category": "container",
    "name": { "str": "steel jerrycan" },
    "looks_like": "jerrycan",
    "description": "A steel jerrycan, meant to carry fuel, but can carry other liquids in a pinch.",
    "weight": "4300 g",
    "volume": "26750 ml",
    "longest_side": "47 cm",
    "price": 5000,
    "price_postapoc": 100,
    "to_hit": -3,
    "bashing": 4,
    "material": [ "steel" ],
    "symbol": ")",
    "color": "green",
    "pocket_data": [
      {
        "pocket_type": "CONTAINER",
        "rigid": true,
        "watertight": true,
        "max_contains_volume": "20 L",
        "max_item_volume": "32 ml",
        "max_contains_weight": "25 kg"
      }
    ],
    "qualities": [ [ "BOIL", 1 ] ],
    "flags": [ "COLLAPSE_CONTENTS" ]
  },
  {
    "id": "jug_clay",
    "type": "GENERIC",
    "category": "container",
    "name": { "str": "clay jug" },
    "looks_like": "bowl_clay",
    "description": "A clay container with a lid, used to hold and pour liquids.",
    "weight": "400 g",
    "volume": "1180 ml",
    "price": 100,
    "price_postapoc": 10,
    "bashing": 1,
    "material": [ "clay" ],
    "symbol": ")",
    "color": "brown",
    "pocket_data": [
      {
        "pocket_type": "CONTAINER",
        "rigid": true,
        "watertight": true,
        "max_contains_volume": "1 L",
        "max_contains_weight": "2 kg"
      }
    ],
    "qualities": [ [ "CONTAIN", 1 ], [ "BOIL", 2 ] ]
  },
  {
    "id": "jug_plastic",
    "type": "GENERIC",
    "category": "container",
    "name": { "str": "gallon jug" },
    "looks_like": "bottle_plastic",
    "description": "A standard plastic jug used for milk and household cleaning chemicals.  Some may be factory-sealed to increase shelf life.",
    "weight": "190 g",
    "volume": "3825 ml",
    "price": 0,
    "price_postapoc": 10,
    "to_hit": 1,
    "material": [ "plastic" ],
    "symbol": ")",
    "color": "light_cyan",
    "pocket_data": [
      {
        "pocket_type": "CONTAINER",
        "rigid": true,
        "watertight": true,
        "max_contains_volume": "3750 ml",
        "max_item_volume": "32 ml",
        "max_contains_weight": "8 kg",
        "sealed_data": { "spoil_multiplier": 0.5 }
      }
    ],
    "flags": [ "COLLAPSE_CONTENTS" ]
  },
  {
    "id": "keg",
    "type": "GENERIC",
    "category": "container",
    "name": { "str": "aluminum keg" },
    "looks_like": "30l_barrel",
    "description": "A reusable lightweight aluminum keg, used for shipping beer.  It has a capacity of 50 liters.",
    "weight": "5040 g",
    "volume": "50050 ml",
    "price": 10000,
    "price_postapoc": 250,
    "to_hit": -5,
    "bashing": 10,
    "material": [ "aluminum" ],
    "symbol": ")",
    "color": "light_cyan",
    "pocket_data": [
      {
        "pocket_type": "CONTAINER",
        "rigid": true,
        "watertight": true,
        "max_contains_volume": "50 L",
        "max_item_volume": "50 ml",
        "max_contains_weight": "100 kg"
      }
    ],
    "qualities": [ [ "BOIL", 2 ], [ "CONTAIN", 1 ] ],
    "flags": [ "COLLAPSE_CONTENTS" ]
  },
  {
    "id": "keg_steel",
    "type": "GENERIC",
    "category": "container",
    "name": { "str": "steel keg" },
    "looks_like": "keg",
    "description": "A reusable heavy steel keg, used for shipping beer.  It has a capacity of 50 liters.",
    "weight": "12600 g",
    "volume": "52500 ml",
    "price": 8000,
    "price_postapoc": 250,
    "to_hit": -5,
    "bashing": 10,
    "material": [ "steel" ],
    "symbol": ")",
    "color": "light_cyan",
    "pocket_data": [
      {
        "pocket_type": "CONTAINER",
        "rigid": true,
        "watertight": true,
        "max_contains_volume": "50 L",
        "max_item_volume": "50 ml",
        "max_contains_weight": "120 kg"
      }
    ],
    "qualities": [ [ "BOIL", 2 ], [ "CONTAIN", 1 ] ],
    "flags": [ "COLLAPSE_CONTENTS" ]
  },
  {
    "id": "large_stomach_sealed",
    "type": "GENERIC",
    "category": "container",
    "name": { "str": "large sealed stomach" },
    "description": "The stomach of a large creature, cleaned and sealed with strings.  It can hold 3 liters of water.",
    "weight": "783 g",
    "volume": "500 ml",
    "price": 4000,
    "price_postapoc": 10,
    "to_hit": -1,
    "bashing": 1,
    "material": [ "gutskin" ],
    "symbol": ")",
    "color": "brown",
    "pocket_data": [
      {
        "pocket_type": "CONTAINER",
        "watertight": true,
        "max_contains_volume": "3 L",
        "max_item_volume": "17 ml",
        "max_contains_weight": "6 kg"
      }
    ]
  },
  {
    "id": "metal_tank",
    "type": "GENERIC",
    "category": "container",
    "looks_like": "keg",
    "name": { "str": "metal tank (60L)", "str_pl": "metal tanks (60L)" },
    "description": "A large metal tank for holding liquids.  Useful for crafting.",
    "weight": "5668 g",
    "volume": "60050 ml",
    "price": 10000,
    "price_postapoc": 250,
    "to_hit": -4,
    "bashing": 6,
    "material": [ "steel" ],
    "symbol": "}",
    "color": "light_cyan",
    "pocket_data": [
      {
        "pocket_type": "CONTAINER",
        "rigid": true,
        "watertight": true,
        "max_contains_volume": "60 L",
        "max_contains_weight": "120 kg"
      }
    ],
    "qualities": [ [ "BOIL", 2 ], [ "CONTAIN", 1 ] ],
    "flags": [ "COLLAPSE_CONTENTS" ]
  },
  {
    "id": "metal_tank_little",
    "type": "GENERIC",
    "category": "container",
    "looks_like": "keg",
    "name": { "str": "metal tank (2L)", "str_pl": "metal tanks (2L)" },
    "description": "A small metal tank for gasoline or other liquids.  Useful for crafting.",
    "weight": "950 g",
    "volume": "3500 ml",
    "longest_side": "25 cm",
    "price": 1000,
    "price_postapoc": 50,
    "to_hit": -4,
    "bashing": 5,
    "material": [ "steel" ],
    "symbol": "}",
    "color": "light_cyan",
    "pocket_data": [
      {
        "pocket_type": "CONTAINER",
        "rigid": true,
        "watertight": true,
        "max_contains_volume": "2 L",
        "max_contains_weight": "4 kg"
      }
    ],
    "qualities": [ [ "BOIL", 2 ], [ "CONTAIN", 1 ] ],
    "flags": [ "COLLAPSE_CONTENTS" ]
  },
  {
    "id": "canteen_wood",
    "type": "GENERIC",
    "category": "container",
    "name": { "str": "wooden canteen" },
    "looks_like": "canteen",
    "description": "A water canteen made from wood, secured by metal bands and sealed with wax or pitch.  Holds 1.5 liters and has a simple carry strap.",
    "weight": "232 g",
    "volume": "1750 ml",
    "price": 800,
    "price_postapoc": 10,
    "to_hit": 1,
    "material": [ "wood" ],
    "symbol": ")",
    "color": "brown",
    "pocket_data": [
      {
        "pocket_type": "CONTAINER",
        "rigid": true,
        "watertight": true,
        "max_contains_volume": "1500 ml",
        "max_item_volume": "17 ml",
        "max_contains_weight": "3 kg"
      }
    ],
    "armor_data": {
      "armor": [
        {
          "material": [ { "type": "wood", "covered_by_mat": 100, "thickness": 2.0 } ],
          "encumbrance": 5,
          "coverage": 5,
          "covers": [ "torso" ],
          "specifically_covers": [ "torso_hanging_front" ]
        }
      ]
    },
    "flags": [ "BELTED", "WATER_FRIENDLY" ]
  },
  {
    "id": "stomach_sealed",
    "type": "GENERIC",
    "category": "container",
    "name": { "str": "sealed stomach" },
    "description": "The stomach of a creature, cleaned and sealed with a string.  It can hold 1.5 liters of water.",
    "weight": "453 g",
    "volume": "250 ml",
    "price": 2000,
    "price_postapoc": 10,
    "to_hit": -1,
    "bashing": 1,
    "material": [ "gutskin" ],
    "symbol": ")",
    "color": "brown",
    "pocket_data": [
      {
        "pocket_type": "CONTAINER",
        "watertight": true,
        "max_contains_volume": "1500 ml",
        "max_item_volume": "17 ml",
        "max_contains_weight": "3 kg"
      }
    ]
  },
  {
    "id": "waterproof_smart_phone_case",
    "type": "GENERIC",
    "category": "container",
    "name": { "str": "waterproof smartphone case" },
    "looks_like": "smart_phone",
    "description": "A waterproof case designed for a standard smartphone.  Will protect your smartphone from water damage entirely.",
    "weight": "50 g",
    "volume": "125 ml",
    "price": 1000,
    "price_postapoc": 100,
    "material": [ "plastic" ],
    "symbol": ";",
    "color": "light_gray",
    "variant_type": "generic",
    "variants": [
      {
        "id": "tardis_case",
        "name": { "str": "police call box waterproof smartphone case" },
        "description": "This waterproof smartphone case has a drawing on it that makes it look like an old English police call box.",
        "weight": 1
      },
      {
        "id": "black_smart_phone_case",
        "name": { "str": "black waterproof smartphone case" },
        "description": "A black waterproof case designed for a standard smartphone.  Will protect your smartphone from water damage entirely.",
        "weight": 10
      },
      {
        "id": "pink_smart_phone_case",
        "name": { "str": "pink waterproof smartphone case" },
        "description": "A pink waterproof case designed for a standard smartphone.  Will protect your smartphone from water damage entirely.",
        "weight": 10
      },
      {
        "id": "red_smart_phone_case",
        "name": { "str": "red waterproof smartphone case" },
        "description": "A red waterproof case designed for a standard smartphone.  Will protect your smartphone from water damage entirely.",
        "weight": 10
      },
      {
        "id": "bejewelled_smart_phone_case",
        "name": { "str": "bejewelled waterproof smartphone case" },
        "description": "A gold waterproof case designed for a standard smartphone.  Will protect your smartphone from water damage entirely.",
        "weight": 5
      },
      {
        "id": "hello_kitty_case",
        "name": { "str": "Hello Kitty waterproof smartphone case" },
        "description": "This waterproof smartphone case has numerous versions of Hello Kitty posing on it.",
        "weight": 5
      },
      {
        "id": "zombie_case",
        "name": { "str": "zombie waterproof smartphone case" },
        "description": "This waterproof smartphone case has a green zombie on its reverse side.  Would using this be in poor taste now?",
        "weight": 1
      }
    ],
    "pocket_data": [
      {
        "pocket_type": "CONTAINER",
        "max_contains_volume": "100 ml",
        "max_contains_weight": "230 g",
        "moves": 100,
        "watertight": true,
        "rigid": true,
        "item_restriction": [ "smart_phone", "smart_phone_flashlight", "smartphone_music" ]
      }
    ]
  },
  {
    "id": "waterskin",
    "type": "GENERIC",
    "category": "container",
    "name": { "str": "small waterskin" },
    "looks_like": "canvas_bag",
    "description": "A small watertight leather bag with a carrying strap, can hold 1.5 liters of water.",
    "weight": "453 g",
    "volume": "250 ml",
    "price": 2000,
    "price_postapoc": 50,
    "to_hit": -1,
    "bashing": 1,
    "material": [ "leather" ],
    "symbol": ")",
    "color": "brown",
    "pocket_data": [
      {
        "pocket_type": "CONTAINER",
        "watertight": true,
        "max_contains_volume": "1500 ml",
        "max_item_volume": "17 ml",
        "max_contains_weight": "3 kg"
      }
    ],
    "armor_data": {
      "sided": true,
      "armor": [
        {
          "material": [ { "type": "leather", "covered_by_mat": 100, "thickness": 2.0 } ],
          "coverage": 5,
          "covers": [ "leg_l", "leg_r" ],
          "specifically_covers": [ "leg_hip_r", "leg_hip_l" ]
        }
      ]
    },
    "flags": [ "BELTED", "WATER_FRIENDLY" ]
  },
  {
    "id": "waterskin2",
    "type": "GENERIC",
    "category": "container",
    "name": { "str": "waterskin" },
    "looks_like": "waterskin",
    "description": "A watertight leather bag with a carrying strap, can hold 3 liters of water.",
    "weight": "783 g",
    "volume": "500 ml",
    "price": 4000,
    "price_postapoc": 50,
    "to_hit": -1,
    "bashing": 2,
    "material": [ "leather" ],
    "symbol": ")",
    "color": "brown",
    "pocket_data": [
      {
        "pocket_type": "CONTAINER",
        "watertight": true,
        "max_contains_volume": "3 L",
        "max_item_volume": "17 ml",
        "max_contains_weight": "6 kg"
      }
    ],
    "armor_data": {
      "armor": [
        {
          "material": [ { "type": "leather", "covered_by_mat": 100, "thickness": 2.0 } ],
          "coverage": 10,
          "covers": [ "torso" ],
          "specifically_covers": [ "torso_hanging_front" ]
        }
      ]
    },
    "flags": [ "BELTED", "WATER_FRIENDLY" ]
  },
  {
    "id": "waterskin3",
    "type": "GENERIC",
    "category": "container",
    "name": { "str": "large waterskin" },
    "looks_like": "waterskin2",
    "description": "A large watertight leather bag with a carrying strap, can hold 5 liters of water.",
    "weight": "990 g",
    "volume": "750 ml",
    "price": 6000,
    "price_postapoc": 100,
    "to_hit": -1,
    "bashing": 3,
    "material": [ "leather" ],
    "symbol": ")",
    "color": "brown",
    "pocket_data": [
      {
        "pocket_type": "CONTAINER",
        "watertight": true,
        "max_contains_volume": "5 L",
        "max_item_volume": "17 ml",
        "max_contains_weight": "10 kg"
      }
    ],
    "armor_data": {
      "armor": [
        {
          "material": [ { "type": "leather", "covered_by_mat": 100, "thickness": 2.0 } ],
          "coverage": 40,
          "covers": [ "torso" ],
          "specifically_covers": [ "torso_hanging_front" ]
        }
      ]
    },
    "flags": [ "BELTED", "WATER_FRIENDLY" ]
  },
  {
    "id": "wooden_barrel",
    "type": "GENERIC",
    "category": "container",
    "name": { "str": "wooden barrel" },
    "looks_like": "30l_barrel",
    "description": "Traditionally made of white oak; these vessels are known for delivering delicious whiskey to the future.  It has a capacity of 100 liters.",
    "weight": "42408 g",
    "volume": "110 L",
    "price": 12000,
    "price_postapoc": 250,
    "to_hit": -5,
    "bashing": 8,
    "material": [ "wood", "steel" ],
    "symbol": ")",
    "color": "brown",
    "pocket_data": [
      {
        "pocket_type": "CONTAINER",
        "watertight": true,
        "rigid": true,
        "max_contains_volume": "100 L",
        "max_contains_weight": "200 kg"
      }
    ],
    "qualities": [ [ "CONTAIN", 1 ] ],
    "flags": [ "COLLAPSE_CONTENTS" ]
  },
  {
    "id": "wrapper",
    "type": "GENERIC",
    "category": "container",
    "name": { "str": "paper wrapper" },
    "description": "Just a piece of butcher's paper.  Good for starting fires.",
    "weight": "3 g",
    "volume": "5 ml",
    "price": 0,
    "price_postapoc": 0,
    "to_hit": -2,
    "material": [ "paper" ],
    "symbol": ",",
    "color": "light_gray",
    "pocket_data": [ { "pocket_type": "CONTAINER", "max_contains_volume": "2500 ml", "max_contains_weight": "6 kg" } ],
    "flags": [ "COLLAPSE_CONTENTS" ]
  },
  {
    "id": "wrapper_foil",
    "type": "GENERIC",
    "category": "container",
    "name": { "str": "foil wrapper" },
    "description": "A piece of aluminum foil, large enough to wrap around something.  You could also cook food in it.",
    "weight": "24 g",
    "volume": "5 ml",
    "price": 0,
    "price_postapoc": 0,
    "material": [ "aluminum" ],
    "symbol": ",",
    "color": "light_gray",
    "pocket_data": [ { "pocket_type": "CONTAINER", "max_contains_volume": "2500 ml", "max_contains_weight": "6 kg" } ],
    "qualities": [ [ "COOK", 1 ] ],
    "flags": [ "SOFT", "NO_REPAIR", "COLLAPSE_CONTENTS" ]
  },
  {
    "id": "wrapper_pr",
    "type": "GENERIC",
    "name": { "str": "wrapper" },
    "description": {
      "//~": "Daizu is Japanese for soy, hence DaiZoom",
      "str": "\"DaiZoom Protein Bar, brought to you by SoyPelusa\" is emblazoned proudly upon this greaseproof wrapper."
    },
    "copy-from": "wrapper",
    "pocket_data": [ { "pocket_type": "CONTAINER", "max_contains_volume": "225 ml", "max_contains_weight": "1 kg" } ],
    "flags": [ "COLLAPSE_CONTENTS" ]
  },
  {
    "id": "styrofoam_cup",
    "type": "GENERIC",
    "category": "container",
    "name": { "str": "styrofoam cup" },
    "looks_like": "cup_plastic",
    "description": "A cheap, disposable cup with a plastic lid and straw.",
    "weight": "50 g",
    "volume": "501 ml",
    "price": 0,
    "price_postapoc": 0,
    "material": [ "plastic" ],
    "symbol": ")",
    "color": "white",
    "pocket_data": [
      {
        "pocket_type": "CONTAINER",
        "watertight": true,
        "rigid": true,
        "max_contains_volume": "500 ml",
        "max_contains_weight": "1 kg"
      }
    ],
    "flags": [ "COLLAPSE_CONTENTS" ]
  },
  {
    "id": "plastic_bucket",
    "type": "GENERIC",
    "category": "container",
    "name": { "str": "plastic tub" },
    "description": "A big, square plastic bucket usually used for carrying ice cream.",
    "weight": "1360 g",
    "volume": "4500 ml",
    "price": 10,
    "price_postapoc": 10,
    "material": [ "plastic" ],
    "symbol": ")",
    "color": "white",
    "pocket_data": [
      {
        "pocket_type": "CONTAINER",
        "watertight": true,
        "rigid": true,
        "open_container": true,
        "max_contains_volume": "4250 ml",
        "max_contains_weight": "9 kg"
      }
    ],
    "flags": [ "COLLAPSE_CONTENTS" ]
  },
  {
    "id": "condom",
    "type": "GENERIC",
    "category": "container",
    "name": { "str": "condom" },
    "description": "A gentleman's balloon.  A single-use life preventer.  A thumbless latex mitten.  This could be used as a makeshift water container, but otherwise it's anyone's guess what it's for.",
    "weight": "5 g",
    "volume": "15 ml",
    "price": 0,
    "price_postapoc": 25,
    "to_hit": -5,
    "material": [ "plastic" ],
    "symbol": ")",
    "color": "white",
    "pocket_data": [
      {
        "pocket_type": "CONTAINER",
        "watertight": true,
        "max_contains_volume": "3750 ml",
        "max_contains_weight": "7 kg",
        "max_item_length": "26 cm"
      }
    ],
    "properties": [ [ "burst_when_filled", "75" ] ]
  },
  {
    "id": "balloon",
    "type": "GENERIC",
    "looks_like": "condom",
    "name": { "str": "balloon" },
    "description": "A deflated balloon.  This could be used as a makeshift water container.",
    "copy-from": "condom"
  },
  {
    "id": "can_food_big",
    "type": "GENERIC",
    "category": "container",
    "name": { "str": "large tin can" },
    "looks_like": "can_food",
    "description": "A large tin can, like what beans come in.  Holds a substantial amount of food.",
    "weight": "350 g",
    "volume": "3003 ml",
    "price": 0,
    "price_postapoc": 0,
    "material": [ "steel" ],
    "symbol": ")",
    "color": "blue",
    "pocket_data": [
      {
        "pocket_type": "CONTAINER",
        "watertight": true,
        "rigid": true,
        "open_container": true,
        "max_contains_volume": "3 L",
        "max_contains_weight": "6 kg",
        "sealed_data": { "spoil_multiplier": 0.0 }
      }
    ],
    "qualities": [ [ "BOIL", 1 ] ],
    "flags": [ "COLLAPSE_CONTENTS" ]
  },
  {
    "id": "survival_kit_box",
    "type": "GENERIC",
    "category": "container",
    "name": { "str": "survival kit box", "str_pl": "survival kit boxes" },
    "looks_like": "box_small",
    "description": "An aluminum box designed to contain a small survival kit.",
    "weight": "800 g",
    "volume": "2300 ml",
    "price": 0,
    "price_postapoc": 0,
    "material": [ "aluminum" ],
    "symbol": "!",
    "color": "light_cyan",
    "pocket_data": [
      {
        "pocket_type": "CONTAINER",
        "rigid": true,
        "watertight": true,
        "max_contains_volume": "2100 ml",
        "max_contains_weight": "4000 g"
      }
    ],
    "qualities": [ [ "CONTAIN", 1 ], [ "BOIL", 2 ] ]
  },
  {
    "id": "large_survival_kit_box",
    "type": "GENERIC",
    "category": "container",
    "name": { "str": "survival kit box", "str_pl": "survival kit boxes" },
    "looks_like": "box_small",
    "description": "The ultimate survival kit purchased either by the wealthy or the dedicated urban survivalist.  It contains tools and items to help you survive in case of an emergency.",
    "weight": "850 g",
    "volume": "8900 ml",
    "price": 0,
    "price_postapoc": 0,
    "pocket_data": [ { "pocket_type": "CONTAINER", "rigid": true, "max_contains_volume": "8500 ml", "max_contains_weight": "20000 g" } ],
    "material": [ "cardboard" ],
    "symbol": ")",
    "color": "brown"
  },
  {
    "id": "box_tea",
    "type": "GENERIC",
    "category": "container",
    "name": { "str": "small cardboard box of tea bags", "str_pl": "small cardboard boxes of tea bags" },
    "looks_like": "box_small",
    "description": "A very small cardboard box with a tea brand's logo on it.",
    "weight": "10 g",
    "volume": "105 ml",
    "price": 0,
    "price_postapoc": 0,
    "material": [ "cardboard" ],
    "symbol": ")",
    "color": "green",
    "pocket_data": [ { "pocket_type": "CONTAINER", "rigid": true, "max_contains_volume": "100 ml", "max_contains_weight": "200 g" } ]
  },
  {
    "id": "1st_aid_box",
    "type": "GENERIC",
    "category": "container",
    "name": { "str": "first aid kit box", "str_pl": "first aid kit boxes" },
    "looks_like": "ifak_pouch",
    "description": "A plastic box designed to contain a first aid kit.",
    "weight": "50 g",
    "volume": "2900 ml",
    "price": 0,
    "price_postapoc": 0,
    "to_hit": -2,
    "material": [ "plastic" ],
    "flags": [ "COLLAPSE_CONTENTS" ],
    "pocket_data": [
      {
        "pocket_type": "CONTAINER",
        "max_contains_volume": "2700 ml",
        "max_contains_weight": "3 kg",
        "rigid": true,
        "moves": 100
      }
    ],
    "symbol": ")",
    "color": "red"
  },
  {
    "id": "ifak_pouch",
    "type": "GENERIC",
    "category": "container",
    "name": { "str": "IFAK pouch", "str_pl": "IFAK pouches" },
    "looks_like": "1st_aid_box",
    "description": "A fabric pouch designed to contain a personalized trauma kit.  These supplies are used to address immediate life-threatening conditions.",
    "weight": "5 g",
    "volume": "1250 ml",
    "price": 0,
    "price_postapoc": 10,
    "to_hit": -2,
    "material": [ "cotton", "neoprene" ],
    "flags": [ "COLLAPSE_CONTENTS", "PALS_MEDIUM" ],
    "pocket_data": [
      {
        "pocket_type": "CONTAINER",
        "max_contains_volume": "3200 ml",
        "max_contains_weight": "4000 g",
        "moves": 100,
        "rigid": false
      }
    ],
    "symbol": ")",
    "color": "red"
  },
  {
    "id": "rc_car_box",
    "type": "GENERIC",
    "category": "container",
    "name": { "str": "radio car box", "str_pl": "radio car boxes" },
    "description": "A small box with an image of a toy car printed on the front.  The text written on the side says it comes with a remote control and batteries included.",
    "weight": "400 g",
    "volume": "3200 ml",
    "price": 0,
    "price_postapoc": 0,
    "to_hit": -1,
    "material": [ "cardboard" ],
    "pocket_data": [
      {
        "pocket_type": "CONTAINER",
        "max_contains_volume": "2900 ml",
        "max_contains_weight": "4 kg",
        "rigid": true,
        "moves": 100
      }
    ],
    "symbol": ")",
    "color": "red"
  },
  {
    "id": "stirling_kit_box",
    "type": "GENERIC",
    "category": "container",
    "name": { "str": "STEM kit box", "str_pl": "STEM kit boxes" },
    "description": "A small box with an image of children building things.",
    "weight": "400 g",
    "volume": "3200 ml",
    "price": 0,
    "price_postapoc": 0,
    "to_hit": -1,
    "material": [ "cardboard" ],
    "pocket_data": [
      {
        "pocket_type": "CONTAINER",
        "max_contains_volume": "2900 ml",
        "max_contains_weight": "4 kg",
        "rigid": true,
        "moves": 100
      }
    ],
    "symbol": ")",
    "color": "white_cyan"
  },
  {
    "id": "maker_kit_box",
    "type": "GENERIC",
    "category": "container",
    "name": { "str": "maker kit box", "str_pl": "maker kit boxes" },
    "description": "A small box with an image of children building things.  It's labelled 'Makerspace Learner Kit'.",
    "weight": "400 g",
    "volume": "3200 ml",
    "price": 0,
    "price_postapoc": 0,
    "to_hit": -1,
    "material": [ "cardboard" ],
    "pocket_data": [
      {
        "pocket_type": "CONTAINER",
        "max_contains_volume": "2900 ml",
        "max_contains_weight": "4 kg",
        "rigid": true,
        "moves": 100
      }
    ],
    "symbol": ")",
    "color": "white_cyan"
  },
  {
    "id": "robot_kit_box",
    "type": "GENERIC",
    "category": "container",
    "name": { "str": "robot kit box", "str_pl": "robot kit boxes" },
    "description": "A small box with an image of children building robots.",
    "weight": "400 g",
    "volume": "3200 ml",
    "price": 0,
    "price_postapoc": 0,
    "to_hit": -1,
    "material": [ "cardboard" ],
    "pocket_data": [
      {
        "pocket_type": "CONTAINER",
        "max_contains_volume": "2900 ml",
        "max_contains_weight": "4 kg",
        "rigid": true,
        "moves": 100
      }
    ],
    "symbol": ")",
    "color": "white_cyan"
  },
  {
    "id": "mre_bag_small",
    "type": "GENERIC",
    "category": "container",
    "name": { "str": "small MRE bag" },
    "looks_like": "mre_beef_box",
    "description": "A small, sturdy, plastic and aluminum container of multi-layered construction, with detailed nutritional information about its contents.",
    "weight": "70 g",
    "volume": "100 ml",
    "price": 0,
    "price_postapoc": 0,
    "to_hit": -1,
    "pocket_data": [
      {
        "pocket_type": "CONTAINER",
        "max_contains_volume": "250 ml",
        "max_contains_weight": "1500 g",
        "airtight": true,
        "moves": 50,
        "sealed_data": { "spoil_multiplier": 0.0 },
        "watertight": true
      }
    ],
    "material": [ "plastic", "aluminum" ],
    "symbol": ")",
    "color": "light_gray"
  },
  {
    "id": "mre_bag",
    "type": "GENERIC",
    "category": "container",
    "name": { "str": "MRE bag" },
    "looks_like": "mre_beef_box",
    "description": "A sturdy plastic and aluminum container of multi-layered construction, with detailed nutritional information about its contents.",
    "weight": "180 g",
    "volume": "250 ml",
    "price": 0,
    "price_postapoc": 0,
    "to_hit": -1,
    "pocket_data": [
      {
        "pocket_type": "CONTAINER",
        "max_contains_volume": "510 ml",
        "max_contains_weight": "3 kg",
        "airtight": true,
        "moves": 50,
        "sealed_data": { "spoil_multiplier": 0.0 },
        "watertight": true
      }
    ],
    "material": [ "plastic", "aluminum" ],
    "symbol": ")",
    "color": "light_gray"
  },
  {
    "id": "mre_package",
    "type": "GENERIC",
    "category": "container",
    "name": { "str": "MRE package" },
    "looks_like": "mre_beef_box",
    "description": "The Meal, Ready-to-Eat - also known as the MRE - is the individual field ration of the United States Armed Forces.  It is in a lightweight yet sturdy multi-layered plastic and aluminum foil container - essentially a flexible can.",
    "weight": "320 g",
    "volume": "450 ml",
    "price": 0,
    "price_postapoc": 0,
    "to_hit": -1,
    "pocket_data": [
      {
        "pocket_type": "CONTAINER",
        "max_contains_volume": "2777 ml",
        "max_contains_weight": "4 kg",
        "airtight": true,
        "moves": 50,
        "sealed_data": { "spoil_multiplier": 0.0 },
        "watertight": true
      }
    ],
    "material": [ "plastic", "aluminum" ],
    "flags": [ "COLLAPSE_CONTENTS" ],
    "symbol": ")",
    "color": "light_gray"
  },
  {
    "id": "beverage_bag",
    "type": "GENERIC",
    "category": "container",
    "name": { "str": "plastic beverage bag" },
    "description": "A transparent, watertight plastic bag meant for holding drinks.",
    "looks_like": "bag_plastic",
    "weight": "6 g",
    "volume": "262 ml",
    "price": 0,
    "price_postapoc": 0,
    "to_hit": 1,
    "material": [ "plastic" ],
    "symbol": ")",
    "color": "white",
    "pocket_data": [
      {
        "pocket_type": "CONTAINER",
        "rigid": false,
        "watertight": true,
        "open_container": true,
        "max_contains_volume": "250 ml",
        "max_contains_weight": "1 kg"
      }
    ]
  },
  {
    "id": "ipok",
    "type": "GENERIC",
    "category": "container",
    "name": { "str": "individual patrol officer kit" },
    "//": "https://www.narescue.com/individual-patrol-officer-kit.html",
    "looks_like": "mre_beef_box",
    "description": "A first aid kit designed for patrolling police officers, contents selected for dealing with hemorrhaging injuries such as gunshot wounds.  Comes in a sealed pouch.",
    "weight": "50 g",
    "volume": "50 ml",
    "price": 0,
    "price_postapoc": 0,
    "to_hit": -1,
    "pocket_data": [
      {
        "pocket_type": "CONTAINER",
        "max_contains_volume": "2000 ml",
        "max_contains_weight": "1500 g",
        "airtight": true,
        "moves": 50,
        "sealed_data": { "spoil_multiplier": 0.0 },
        "watertight": true
      }
    ],
    "material": [ "plastic" ],
    "flags": [ "COLLAPSE_CONTENTS" ],
    "symbol": ")",
    "color": "light_gray"
  },
  {
    "id": "aquarium_medium",
    "type": "GENERIC",
    "category": "container",
    "name": { "str": "50 gallon aquarium" },
    "description": "A 50-gallon glass aquarium, used for safely storing small animals for use as pets or food.",
    "weight": "45 kg",
    "volume": "222 L",
    "longest_side": "91 cm",
    "price": 10000,
    "price_postapoc": 1500,
    "bashing": 1,
    "material": [ "glass" ],
    "symbol": ")",
    "color": "light_cyan",
    "pocket_data": [
      {
        "pocket_type": "CONTAINER",
        "rigid": true,
        "watertight": true,
        "open_container": true,
        "max_contains_volume": "189 L",
        "max_contains_weight": "300 kg"
      }
    ],
    "qualities": [ [ "CONTAIN", 1 ] ]
  },
  {
    "id": "aquarium_medium_drying",
    "type": "GENERIC",
    "category": "container",
    "name": { "str": "50 gallon aquarium (drying)", "str_pl": "50 gallon aquariums (drying)" },
    "description": "A 50-gallon glass aquarium, used for safely storing small animals for use as pets or food.  This one has been freshly made and requires time for the silicone to dry.",
    "weight": "45 kg",
    "volume": "222 L",
    "longest_side": "91 cm",
    "price": 5000,
    "price_postapoc": 750,
    "bashing": 1,
    "material": [ "glass" ],
    "symbol": ")",
    "color": "light_cyan",
    "pocket_data": [
      {
        "pocket_type": "CONTAINER",
        "rigid": true,
        "watertight": false,
        "open_container": true,
        "max_contains_volume": "189 L",
        "max_contains_weight": "300 kg"
      }
    ],
    "qualities": [ [ "CONTAIN", 1 ] ],
    "use_action": {
      "target": "aquarium_medium",
      "msg": "You check that the aquarium does indeed hold water, it is ready.",
      "moves": 100,
      "type": "delayed_transform",
      "transform_age": 604800,
      "not_ready_msg": "The silicone hasn't dried quite yet.",
      "//": "The time it takes is a week and this appears to be the minimum time the internet says it takes."
    }
  },
  {
    "id": "aquarium_small",
    "type": "GENERIC",
    "category": "container",
    "name": { "str": "30 gallon aquarium" },
    "description": "A 30-gallon glass aquarium, used for safely storing small animals for use as pets or food.",
    "weight": "22 kg",
    "volume": "133 L",
    "longest_side": "91 cm",
    "price": 5000,
    "price_postapoc": 1000,
    "bashing": 1,
    "material": [ "glass" ],
    "symbol": ")",
    "color": "light_cyan",
    "looks_like": "aquarium_medium",
    "pocket_data": [
      {
        "pocket_type": "CONTAINER",
        "rigid": true,
        "watertight": true,
        "open_container": true,
        "max_contains_volume": "113 L",
        "max_contains_weight": "180 kg"
      }
    ],
    "qualities": [ [ "CONTAIN", 1 ] ]
  },
  {
    "id": "aquarium_small_drying",
    "type": "GENERIC",
    "category": "container",
    "name": { "str": "30 gallon aquarium (drying)", "str_pl": "30 gallon aquariums (drying)" },
    "description": "A 30-gallon glass aquarium, used for safely storing small animals for use as pets or food.  This one has been freshly made and requires time for the silicone to dry.",
    "weight": "22 kg",
    "volume": "133 L",
    "longest_side": "91 cm",
    "price": 1500,
    "price_postapoc": 350,
    "bashing": 1,
    "material": [ "glass" ],
    "symbol": ")",
    "color": "light_cyan",
    "looks_like": "aquarium_medium",
    "pocket_data": [
      {
        "pocket_type": "CONTAINER",
        "rigid": true,
        "watertight": false,
        "open_container": true,
        "max_contains_volume": "113 L",
        "max_contains_weight": "180 kg"
      }
    ],
    "qualities": [ [ "CONTAIN", 1 ] ],
    "use_action": {
      "target": "aquarium_small",
      "msg": "You check that the aquarium does indeed hold water, it is ready.",
      "moves": 100,
      "type": "delayed_transform",
      "transform_age": 604800,
      "not_ready_msg": "The silicone hasn't dried quite yet.",
      "//": "The time it takes is a week and this appears to be the minimum time the internet says it takes."
    }
  },
  {
    "id": "aquarium_large",
    "type": "GENERIC",
    "category": "container",
    "name": { "str": "100 gallon aquarium" },
    "description": "A 100-gallon glass aquarium, used for safely storing small animals for use as pets or food.",
    "weight": "80 kg",
    "volume": "400 L",
    "longest_side": "183 cm",
    "price": 50000,
    "price_postapoc": 2500,
    "bashing": 1,
    "material": [ "glass" ],
    "symbol": ")",
    "color": "light_cyan",
    "looks_like": "aquarium_medium",
    "pocket_data": [
      {
        "pocket_type": "CONTAINER",
        "rigid": true,
        "watertight": true,
        "open_container": true,
        "max_contains_volume": "378 L",
        "max_contains_weight": "500 kg"
      }
    ],
    "qualities": [ [ "CONTAIN", 1 ] ]
  },
  {
    "id": "aquarium_large_drying",
    "type": "GENERIC",
    "category": "container",
    "name": { "str": "100 gallon aquarium (drying)", "str_pl": "100 gallon aquariums (drying)" },
    "description": "A 100-gallon glass aquarium, used for safely storing small animals for use as pets or food.  This one has been freshly made and requires time for the silicone to dry.",
    "weight": "80 kg",
    "volume": "400 L",
    "longest_side": "183 cm",
    "price": 20000,
    "price_postapoc": 1000,
    "bashing": 1,
    "material": [ "glass" ],
    "symbol": ")",
    "color": "light_cyan",
    "looks_like": "aquarium_medium",
    "pocket_data": [
      {
        "pocket_type": "CONTAINER",
        "rigid": true,
        "watertight": false,
        "open_container": true,
        "max_contains_volume": "378 L",
        "max_contains_weight": "500 kg"
      }
    ],
    "qualities": [ [ "CONTAIN", 1 ] ],
    "use_action": {
      "target": "aquarium_large",
      "msg": "You check that the aquarium does indeed hold water, it is ready.",
      "moves": 100,
      "type": "delayed_transform",
      "transform_age": 604800,
      "not_ready_msg": "The silicone hasn't dried quite yet.",
      "//": "The time it takes is a week and this appears to be the minimum time the internet says it takes."
    }
  },
  {
    "id": "small_propane_tank",
    "type": "TOOL",
    "name": { "str": "small propane tank" },
    "description": "A small tank of propane, commonly used for camping stoves and torches.",
    "//": "1 gallon tank, filled to 80% for safety.  1.3lbs while empty",
    "//1": "https://learnmetrics.com/propane-tank-sizes",
    "weight": "591 g",
    "volume": "5030 ml",
    "longest_side": "30 cm",
    "price": 2000,
    "price_postapoc": 500,
    "to_hit": -4,
    "bashing": 5,
    "material": [ "steel", "plastic" ],
    "symbol": ";",
    "color": "green",
    "pocket_data": [
      {
        "pocket_type": "MAGAZINE",
        "airtight": true,
        "watertight": true,
        "rigid": true,
        "ammo_restriction": { "propane": 3000 }
      }
    ],
    "charges_per_use": 1,
    "flags": [ "GAS_TANK", "COLLAPSE_CONTENTS" ]
  },
  {
    "id": "medium_propane_tank",
    "type": "TOOL",
    "name": { "str": "medium propane tank" },
    "description": "A medium-sized tank of propane, commonly used for barbeques.",
    "//": "5 gallon tank, filled to 80% for safety..  About 15lbs while empty.",
    "//1": "https://learnmetrics.com/propane-tank-sizes",
    "weight": "6720 g",
    "volume": "23250 ml",
    "longest_side": "50 cm",
    "price": 2000,
    "price_postapoc": 500,
    "to_hit": -4,
    "bashing": 5,
    "material": [ "steel", "plastic" ],
    "symbol": ";",
    "color": "green",
    "pocket_data": [
      {
        "pocket_type": "MAGAZINE",
        "airtight": true,
        "watertight": true,
        "rigid": true,
        "ammo_restriction": { "propane": 15000 }
      }
    ],
    "charges_per_use": 1,
    "flags": [ "GAS_TANK", "COLLAPSE_CONTENTS" ]
  },
  {
    "id": "large_propane_tank",
    "type": "TOOL",
    "name": { "str": "large propane tank" },
    "description": "A large tank of propane, commonly used for heating.",
    "//": "20 gallon tank, filled to 80% for safety.  About 50 lbs while empty.",
    "//1": "https://learnmetrics.com/propane-tank-sizes",
    "weight": "22727 g",
    "volume": "80 L",
    "longest_side": "117 cm",
    "price": 6000,
    "price_postapoc": 500,
    "to_hit": -4,
    "bashing": 10,
    "material": [ "steel", "plastic" ],
    "symbol": ";",
    "color": "light_gray",
    "pocket_data": [
      {
        "pocket_type": "MAGAZINE",
        "airtight": true,
        "watertight": true,
        "rigid": true,
        "ammo_restriction": { "propane": 60000 }
      }
    ],
    "charges_per_use": 1,
    "flags": [ "GAS_TANK", "COLLAPSE_CONTENTS" ]
  },
  {
    "id": "xl_propane_tank",
    "type": "TOOL",
    "name": { "str": "extra large propane tank" },
    "description": "A massive tank of propane, commonly used for heating a home or vehicle.",
    "//": "100 gallon tank, filled to 80% for safety.  212 lbs while empty",
    "//1": "https://learnmetrics.com/propane-tank-sizes",
    "weight": "96 kg",
    "volume": "390 L",
    "longest_side": "122 cm",
    "price": 6000,
    "price_postapoc": 500,
    "to_hit": -4,
    "bashing": 10,
    "material": [ "steel", "plastic" ],
    "symbol": ";",
    "color": "light_gray",
    "pocket_data": [
      {
        "pocket_type": "MAGAZINE",
        "airtight": true,
        "watertight": true,
        "rigid": true,
        "ammo_restriction": { "propane": 300000 }
      }
    ],
    "charges_per_use": 1,
    "flags": [ "GAS_TANK", "COLLAPSE_CONTENTS" ]
  },
  {
    "id": "shot_glass",
    "type": "GENERIC",
    "category": "container",
    "name": { "str": "shot glass", "str_pl": "shot glasses" },
    "description": "A standard 1.5 ounce shot glass.",
    "weight": "100 g",
    "volume": "116 ml",
    "longest_side": "58 mm",
    "price": 300,
    "price_postapoc": 5,
    "bashing": 1,
    "material": [ "glass" ],
    "symbol": "v",
    "color": "cyan",
    "pocket_data": [
      {
        "pocket_type": "CONTAINER",
        "watertight": true,
        "rigid": true,
        "open_container": true,
        "max_contains_volume": "44 ml",
        "max_contains_weight": "500 g"
      }
    ],
    "flags": [ "COLLAPSE_CONTENTS" ]
  },
  {
    "id": "30gal_drum_aluminum",
    "type": "GENERIC",
    "category": "container",
    "looks_like": "30gal_barrel",
    "name": { "str": "aluminum tank (100L)", "str_pl": "aluminum tanks (100L)" },
    "description": "A large aluminum tank, traditionally used to store fuel.",
    "weight": "2565 g",
    "volume": "130 L",
    "price": 8000,
    "price_postapoc": 250,
    "to_hit": -5,
    "bashing": 8,
    "material": [ "aluminum" ],
    "symbol": "0",
    "color": "light_gray",
    "pocket_data": [
      {
        "pocket_type": "CONTAINER",
        "watertight": true,
        "rigid": true,
        "max_contains_volume": "100 L",
        "max_contains_weight": "250 kg"
      }
    ],
    "qualities": [ [ "BOIL", 2 ], [ "CONTAIN", 1 ] ],
    "flags": [ "COLLAPSE_CONTENTS" ]
  },
  {
    "id": "55gal_drum_aluminum",
    "type": "GENERIC",
    "category": "container",
    "looks_like": "30gal_drum",
    "name": { "str": "aluminum tank (200L)", "str_pl": "aluminum tanks (200L)" },
    "description": "A massive aluminum tank, traditionally used to store fuel.",
    "weight": "10 kg",
    "volume": "230 L",
    "price": 10000,
    "price_postapoc": 250,
    "to_hit": -5,
    "bashing": 8,
    "material": [ "aluminum" ],
    "symbol": "0",
    "color": "light_gray",
    "pocket_data": [
      {
        "pocket_type": "CONTAINER",
        "watertight": true,
        "rigid": true,
        "max_contains_volume": "200 L",
        "max_contains_weight": "500 kg"
      }
    ],
    "qualities": [ [ "BOIL", 2 ], [ "CONTAIN", 1 ] ],
    "flags": [ "COLLAPSE_CONTENTS" ]
  },
  {
    "id": "squeeze_tube",
    "type": "GENERIC",
    "category": "container",
    "name": { "str": "10.1 ounce squeeze tube" },
    "description": "A 10.1 ounce squeeze tube, used for storing the likes of silicone caulk, paint, or food dressing.",
    "weight": "8150 mg",
    "volume": "221 ml",
    "price": 100,
    "price_postapoc": 10,
    "to_hit": -2,
    "bashing": 1,
    "material": [ "plastic" ],
    "symbol": "t",
    "color": "light_cyan",
    "pocket_data": [
      {
        "pocket_type": "CONTAINER",
        "rigid": false,
        "watertight": true,
        "open_container": false,
        "max_contains_volume": "299 ml",
        "max_contains_weight": "2500 g"
      }
    ],
    "qualities": [ [ "CONTAIN", 1 ] ],
    "flags": [ "COLLAPSE_CONTENTS" ]
  },
  {
    "id": "squeeze_tube_small",
    "type": "GENERIC",
    "category": "container",
    "name": { "str": "2.8 ounce squeeze tube" },
    "description": "A 2.8 ounce squeeze tube, used for storing the likes of silicone caulk, paint, or food dressing.",
    "weight": "3500 mg",
    "volume": "95 ml",
    "price": 50,
    "price_postapoc": 5,
    "to_hit": -2,
    "bashing": 1,
    "material": [ "plastic" ],
    "symbol": "t",
    "color": "light_cyan",
    "looks_like": "squeeze_tube",
    "pocket_data": [
      {
        "pocket_type": "CONTAINER",
        "rigid": false,
        "watertight": true,
        "open_container": false,
        "max_contains_volume": "82 ml",
        "max_contains_weight": "500 g"
      }
    ],
    "qualities": [ [ "CONTAIN", 1 ] ],
    "flags": [ "COLLAPSE_CONTENTS" ]
  },
  {
<<<<<<< HEAD
    "id": "55gal_drum_rubber",
    "type": "GENERIC",
    "category": "container",
    "name": { "str": "collapsible drum" },
    "description": "Beige collapsible drum with water valve and D-Rings.  The text on the top clearly says \"POTABLE WATER ONLY\".",
    "weight": "20 kg",
    "volume": "10 L",
    "price": 39500,
    "price_postapoc": 250,
    "material": [ "rubber" ],
    "symbol": "0",
    "color": "yellow",
    "pocket_data": [
      {
        "pocket_type": "CONTAINER",
        "watertight": true,
        "rigid": false,
        "max_contains_volume": "200 L",
        "max_contains_weight": "500 kg"
=======
    "id": "bottle_gourd",
    "type": "GENERIC",
    "category": "container",
    "name": { "str": "bottle gourd" },
    "looks_like": "clay_canister",
    "description": "A hard, watertight container made from a dried bottle gourd.  Can be used similar to a canteen or just for storing liquids.",
    "weight": "300 g",
    "volume": "2500 ml",
    "price": 300,
    "price_postapoc": 60,
    "to_hit": 1,
    "material": [ "wood" ],
    "symbol": "6",
    "color": "brown",
    "pocket_data": [
      {
        "pocket_type": "CONTAINER",
        "rigid": true,
        "watertight": true,
        "max_contains_volume": "2250 ml",
        "max_item_volume": "2501 ml",
        "max_contains_weight": "2501 g",
        "sealed_data": { "spoil_multiplier": 0.9 }
      }
    ],
    "armor_data": {
      "armor": [
        {
          "material": [ { "type": "wood", "covered_by_mat": 100, "thickness": 2.0 } ],
          "encumbrance": 3,
          "coverage": 8,
          "covers": [ "torso" ],
          "specifically_covers": [ "torso_hanging_front" ]
        }
      ]
    },
    "flags": [ "BELTED", "OVERSIZE", "WATER_FRIENDLY" ]
  },
  {
    "id": "paint_can_steel",
    "type": "GENERIC",
    "category": "container",
    "name": { "str": "metal paint can" },
    "description": "A metal paint can, able to hold a gallon of liquid.",
    "weight": "400 g",
    "volume": "4325 ml",
    "price": 10,
    "price_postapoc": 3,
    "material": [ "steel" ],
    "symbol": "o",
    "color": "light_gray",
    "pocket_data": [
      {
        "pocket_type": "CONTAINER",
        "watertight": true,
        "rigid": true,
        "max_contains_volume": "3785 ml",
        "max_contains_weight": "10 kg"
      }
    ],
    "qualities": [ [ "BOIL", 1 ], [ "CONTAIN", 1 ] ],
    "flags": [ "COLLAPSE_CONTENTS" ]
  },
  {
    "id": "paint_can_plastic",
    "type": "GENERIC",
    "category": "container",
    "name": { "str": "plastic paint can" },
    "description": "A plastic paint can, able to hold a gallon of liquid.",
    "weight": "50 g",
    "volume": "4325 ml",
    "price": 10,
    "price_postapoc": 3,
    "material": [ "plastic" ],
    "symbol": "o",
    "color": "green",
    "pocket_data": [
      {
        "pocket_type": "CONTAINER",
        "watertight": true,
        "rigid": true,
        "max_contains_volume": "3785 ml",
        "max_contains_weight": "10 kg"
>>>>>>> 4acd2193
      }
    ],
    "qualities": [ [ "CONTAIN", 1 ] ],
    "flags": [ "COLLAPSE_CONTENTS" ]
  },
  {
<<<<<<< HEAD
    "id": "432gal_drum_rubber",
    "type": "GENERIC",
    "category": "container",
    "name": { "str": "big collapsible drum" },
    "description": "Black collapsible drum with valve and D-Rings.  The yellow text on the top clearly says \"FLAMMABLE\".  Empty and collapsed, so you can move it elsewhere.",
    "weight": "44 kg",
    "volume": "38 L",
    "price": 39500,
    "price_postapoc": 250,
    "//": "todo: replace with some better rubber material",
    "material": [ "rubber" ],
    "symbol": "0",
    "color": "yellow",
    "qualities": [ [ "CONTAIN", 1 ] ],
    "flags": [ "COLLAPSE_CONTENTS" ]
=======
    "id": "lunchbox",
    "type": "GENERIC",
    "category": "container",
    "name": { "str": "lunchbox", "str_pl": "lunchboxes" },
    "description": "A plastic box, commonly used to store lunch and utensils to eat it with.",
    "weight": "282 g",
    "volume": "2050 ml",
    "longest_side": "21 cm",
    "price": 1400,
    "price_postapoc": 100,
    "material": [ "plastic" ],
    "symbol": "l",
    "color": "green",
    "pocket_data": [
      {
        "pocket_type": "CONTAINER",
        "rigid": true,
        "watertight": false,
        "open_container": false,
        "max_contains_volume": "1100 ml",
        "max_contains_weight": "2 kg"
      }
    ],
    "qualities": [ [ "CONTAIN", 1 ] ],
    "flags": [ "COLLAPSE_CONTENTS" ]
  },
  {
    "id": "pencil_case",
    "type": "GENERIC",
    "category": "container",
    "name": { "str": "pencil case" },
    "description": "A small fabric container with a zipper.  Commonly used by children to store school supplies.",
    "weight": "200 g",
    "volume": "1730 ml",
    "price": 900,
    "price_postapoc": 100,
    "material": [ "cotton" ],
    "symbol": "p",
    "color": "dark_gray",
    "pocket_data": [
      {
        "pocket_type": "CONTAINER",
        "rigid": false,
        "watertight": false,
        "open_container": false,
        "max_contains_volume": "1000 ml",
        "max_contains_weight": "2 kg",
        "max_item_length": "20 cm"
      }
    ],
    "flags": [ "COLLAPSE_CONTENTS" ]
>>>>>>> 4acd2193
  }
]<|MERGE_RESOLUTION|>--- conflicted
+++ resolved
@@ -3360,27 +3360,6 @@
     "flags": [ "COLLAPSE_CONTENTS" ]
   },
   {
-<<<<<<< HEAD
-    "id": "55gal_drum_rubber",
-    "type": "GENERIC",
-    "category": "container",
-    "name": { "str": "collapsible drum" },
-    "description": "Beige collapsible drum with water valve and D-Rings.  The text on the top clearly says \"POTABLE WATER ONLY\".",
-    "weight": "20 kg",
-    "volume": "10 L",
-    "price": 39500,
-    "price_postapoc": 250,
-    "material": [ "rubber" ],
-    "symbol": "0",
-    "color": "yellow",
-    "pocket_data": [
-      {
-        "pocket_type": "CONTAINER",
-        "watertight": true,
-        "rigid": false,
-        "max_contains_volume": "200 L",
-        "max_contains_weight": "500 kg"
-=======
     "id": "bottle_gourd",
     "type": "GENERIC",
     "category": "container",
@@ -3464,30 +3443,12 @@
         "rigid": true,
         "max_contains_volume": "3785 ml",
         "max_contains_weight": "10 kg"
->>>>>>> 4acd2193
       }
     ],
     "qualities": [ [ "CONTAIN", 1 ] ],
     "flags": [ "COLLAPSE_CONTENTS" ]
   },
   {
-<<<<<<< HEAD
-    "id": "432gal_drum_rubber",
-    "type": "GENERIC",
-    "category": "container",
-    "name": { "str": "big collapsible drum" },
-    "description": "Black collapsible drum with valve and D-Rings.  The yellow text on the top clearly says \"FLAMMABLE\".  Empty and collapsed, so you can move it elsewhere.",
-    "weight": "44 kg",
-    "volume": "38 L",
-    "price": 39500,
-    "price_postapoc": 250,
-    "//": "todo: replace with some better rubber material",
-    "material": [ "rubber" ],
-    "symbol": "0",
-    "color": "yellow",
-    "qualities": [ [ "CONTAIN", 1 ] ],
-    "flags": [ "COLLAPSE_CONTENTS" ]
-=======
     "id": "lunchbox",
     "type": "GENERIC",
     "category": "container",
@@ -3539,6 +3500,5 @@
       }
     ],
     "flags": [ "COLLAPSE_CONTENTS" ]
->>>>>>> 4acd2193
   }
 ]