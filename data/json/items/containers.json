[
  {
    "id": "2lcanteen",
    "type": "GENERIC",
    "category": "container",
    "name": { "str": "2.5L canteen" },
    "looks_like": "bottle_plastic",
    "description": "A large plastic water canteen, with a 2.5 liter capacity and carrying strap.",
    "weight": "155 g",
    "volume": "2625 ml",
    "price": 1000,
    "price_postapoc": 50,
    "to_hit": -1,
    "material": [ "plastic" ],
    "symbol": ")",
    "color": "dark_gray",
    "pocket_data": [
      {
        "pocket_type": "CONTAINER",
        "watertight": true,
        "rigid": true,
        "max_contains_volume": "2500 ml",
        "max_item_volume": "32 ml",
        "max_contains_weight": "5 kg"
      }
    ],
    "armor_data": {
      "armor": [
        {
          "material": [ { "type": "plastic", "covered_by_mat": 100, "thickness": 2.0 } ],
          "encumbrance": 4,
          "coverage": 10,
          "covers": [ "torso" ],
          "specifically_covers": [ "torso_hanging_front" ]
        }
      ]
    },
    "flags": [ "BELTED", "OVERSIZE", "WATER_FRIENDLY", "COLLAPSE_CONTENTS" ],
    "melee_damage": { "bash": 1 }
  },
  {
    "id": "30gal_barrel",
    "type": "GENERIC",
    "category": "container",
    "name": { "str": "30 gallon barrel" },
    "looks_like": "55gal_drum",
    "description": "A huge plastic barrel with a watertight lid.",
    "weight": "6800 g",
    "volume": "118125 ml",
    "price": 5000,
    "price_postapoc": 250,
    "to_hit": -5,
    "material": [ "plastic" ],
    "symbol": "0",
    "color": "light_blue",
    "pocket_data": [
      {
        "pocket_type": "CONTAINER",
        "watertight": true,
        "rigid": true,
        "max_contains_volume": "112500 ml",
        "max_contains_weight": "255 kg"
      }
    ],
    "qualities": [ [ "CONTAIN", 1 ] ],
    "flags": [ "COLLAPSE_CONTENTS" ],
    "melee_damage": { "bash": 8 }
  },
  {
    "id": "30gal_drum",
    "type": "GENERIC",
    "category": "container",
    "looks_like": "30gal_barrel",
    "name": { "str": "steel drum (100L)", "str_pl": "steel drums (100L)" },
    "description": "A huge steel barrel with a watertight lid.",
    "weight": "7600 g",
    "volume": "105 L",
    "price": 8000,
    "price_postapoc": 250,
    "to_hit": -5,
    "material": [ "steel" ],
    "symbol": "0",
    "color": "dark_gray",
    "pocket_data": [
      {
        "pocket_type": "CONTAINER",
        "watertight": true,
        "rigid": true,
        "max_contains_volume": "100 L",
        "max_contains_weight": "250 kg"
      }
    ],
    "qualities": [ [ "BOIL", 2 ], [ "CONTAIN", 1 ] ],
    "flags": [ "COLLAPSE_CONTENTS" ],
    "melee_damage": { "bash": 8 }
  },
  {
    "id": "55gal_drum",
    "type": "GENERIC",
    "category": "container",
    "looks_like": "30gal_drum",
    "name": { "str": "steel drum (200L)", "str_pl": "steel drums (200L)" },
    "description": "A massive steel barrel with a watertight lid.",
    "weight": "20 kg",
    "volume": "210 L",
    "price": 10000,
    "price_postapoc": 250,
    "to_hit": -5,
    "material": [ "steel" ],
    "symbol": "0",
    "color": "dark_gray",
    "pocket_data": [
      {
        "pocket_type": "CONTAINER",
        "watertight": true,
        "rigid": true,
        "max_contains_volume": "200 L",
        "max_contains_weight": "500 kg"
      }
    ],
    "qualities": [ [ "BOIL", 2 ], [ "CONTAIN", 1 ] ],
    "flags": [ "COLLAPSE_CONTENTS" ],
    "melee_damage": { "bash": 8 }
  },
  {
    "id": "bag_canvas",
    "type": "GENERIC",
    "category": "container",
    "name": { "str": "canvas sack" },
    "looks_like": "bag_plastic",
    "description": "A large and sturdy canvas sack.  Smells faintly of soil and hard work.",
    "weight": "415 g",
    "volume": "1 L",
    "price": 0,
    "price_postapoc": 10,
    "to_hit": -5,
    "material": [ "canvas" ],
    "pocket_data": [ { "pocket_type": "CONTAINER", "max_contains_volume": "15 L", "max_contains_weight": "15 kg", "moves": 400 } ],
    "symbol": ")",
    "color": "brown",
    "flags": [ "COLLAPSE_CONTENTS" ]
  },
  {
    "id": "bag_canvas_small",
    "type": "GENERIC",
    "category": "container",
    "name": { "str": "canvas bag" },
    "looks_like": "bag_canvas",
    "description": "A small bag made of canvas.  Looks fine to store dried herbs in.",
    "weight": "5 g",
    "volume": "250 ml",
    "price": 0,
    "price_postapoc": 10,
    "to_hit": -5,
    "material": [ "canvas" ],
    "pocket_data": [ { "pocket_type": "CONTAINER", "max_contains_volume": "1 L", "max_contains_weight": "3 kg", "moves": 400 } ],
    "symbol": ")",
    "color": "brown",
    "flags": [ "COLLAPSE_CONTENTS" ]
  },
  {
    "id": "bag_plastic",
    "type": "GENERIC",
    "category": "container",
    "name": { "str": "plastic bag" },
    "looks_like": "bag_canvas",
    "description": "A small, open plastic bag.  Essentially trash.",
    "weight": "5 g",
    "volume": "10 ml",
    "price": 0,
    "price_postapoc": 0,
    "to_hit": -1,
    "pocket_data": [ { "pocket_type": "CONTAINER", "max_contains_volume": "6 L", "max_contains_weight": "10 kg", "moves": 400 } ],
    "material": [ "plastic" ],
    "symbol": ")",
    "color": "light_gray",
    "flags": [ "COLLAPSE_CONTENTS" ]
  },
  {
    "id": "bag_garbage",
    "type": "GENERIC",
    "category": "container",
    "name": { "str": "garbage bag" },
    "looks_like": "bag_canvas",
    "description": "A hefty plastic bag, made to carry lots of trash.  It's sturdy and waterproof, and could easily be repurposed.",
    "weight": "40 g",
    "volume": "42 ml",
    "price": 0,
    "price_postapoc": 0,
    "to_hit": -1,
    "pocket_data": [ { "pocket_type": "CONTAINER", "max_contains_volume": "110 L", "max_contains_weight": "10 kg", "moves": 400 } ],
    "material": [ "plastic" ],
    "symbol": ")",
    "color": "black"
  },
  {
    "id": "nylon_bag",
    "type": "GENERIC",
    "category": "container",
    "name": { "str": "nylon bag" },
    "looks_like": "bag_canvas",
    "description": "A square nylon bag designed to carry a folded portable stove.",
    "weight": "280 g",
    "volume": "2 L",
    "price": 400,
    "price_postapoc": 100,
    "to_hit": -1,
    "pocket_data": [
      {
        "pocket_type": "CONTAINER",
        "max_contains_volume": "3 L",
        "max_contains_weight": "3 kg",
        "max_item_length": "22 cm",
        "moves": 200
      }
    ],
    "material": [ "nylon" ],
    "symbol": "u",
    "color": "black"
  },
  {
    "id": "bag_garbage_reinforced",
    "type": "GENERIC",
    "name": { "str": "reinforced garbage bag" },
    "copy-from": "bag_garbage",
    "description": "Ten garbage bags layered within each other to carry a heavier load.",
    "weight": "400 g",
    "volume": "500 ml",
    "pocket_data": [ { "pocket_type": "CONTAINER", "max_contains_volume": "98 L", "max_contains_weight": "46 kg", "moves": 400 } ]
  },
  {
    "id": "bag_paper_powder",
    "type": "GENERIC",
    "category": "container",
    "name": { "str": "small powder paper bag" },
    "looks_like": "bag_plastic",
    "description": "A small but sturdy paper bag.  Rock solid when packed full with powder.",
    "weight": "5 g",
    "volume": "10 ml",
    "price": "0 cent",
    "price_postapoc": "0 cent",
    "to_hit": -1,
    "pocket_data": [
      {
        "pocket_type": "CONTAINER",
        "watertight": false,
        "max_contains_volume": "2500 ml",
        "max_contains_weight": "2 kg",
        "moves": 200
      }
    ],
    "material": [ "paper" ],
    "symbol": ")",
    "color": "white",
    "flags": [ "COLLAPSE_CONTENTS" ]
  },
  {
    "id": "bag_zipper",
    "type": "GENERIC",
    "category": "container",
    "name": { "str": "zipper bag" },
    "looks_like": "bag_plastic",
    "description": "A resealable, watertight transparent plastic bag roomy enough to hold a sandwich.  Known generically as a Ziploc bag, it can be sealed and opened with a press-together mechanism similar to a zipper.",
    "weight": "2 g",
    "volume": "10 ml",
    "price": 0,
    "price_postapoc": 10,
    "material": [ "plastic" ],
    "pocket_data": [
      {
        "pocket_type": "CONTAINER",
        "watertight": true,
        "max_contains_volume": "250 ml",
        "max_contains_weight": "750 g",
        "spoil_multiplier": 0.8,
        "moves": 400
      }
    ],
    "symbol": ")",
    "color": "light_gray",
    "flags": [ "COLLAPSE_CONTENTS" ]
  },
  {
    "id": "bag_zipper_gallon",
    "copy-from": "bag_zipper",
    "type": "GENERIC",
    "name": { "str": "gallon-sized zipper bag" },
    "description": "A resealable, watertight transparent plastic bag, extra-large size.  Known generically as a Ziploc bag, it can be sealed and opened with a press-together mechanism similarly to a zipper.",
    "weight": "20 g",
    "volume": "75 ml",
    "price_postapoc": 13,
    "pocket_data": [
      {
        "pocket_type": "CONTAINER",
        "watertight": true,
        "max_contains_volume": "4500 ml",
        "max_contains_weight": "3000 g",
        "max_item_length": "29 cm",
        "spoil_multiplier": 0.8,
        "moves": 600
      }
    ]
  },
  {
    "id": "bag_body_bag",
    "type": "GENERIC",
    "category": "container",
    "name": { "str": "body bag" },
    "looks_like": "bag_canvas",
    "description": "A human-sized rectangular bag made of strong plastic, with a zipper in the middle.  Intended to hold a dead body.",
    "weight": "1500 g",
    "volume": "1 L",
    "longest_side": "40 cm",
    "price": 0,
    "price_postapoc": 10,
    "to_hit": -5,
    "material": [ "plastic" ],
    "symbol": ")",
    "pocket_data": [
      {
        "pocket_type": "CONTAINER",
        "max_contains_volume": "100 L",
        "max_contains_weight": "100 kg",
        "max_item_length": "200 cm",
        "moves": 400
      }
    ],
    "color": "dark_gray"
  },
  {
    "id": "heavy_punching_bag_sack",
    "type": "GENERIC",
    "category": "container",
    "name": { "str": "heavy punching bag sack" },
    "looks_like": "bag_canvas",
    "description": "A five-foot-long cylindrical leather sack, a foot in diameter, with attachment points at the top.  With some bags of sand, some chains, and a bunch of blankets, you could hang it from the ceiling as a heavy punching bag.",
    "weight": "2400g",
    "volume": "2260 ml",
    "longest_side": "150 cm",
    "price": 0,
    "price_postapoc": 10,
    "to_hit": -5,
    "material": [ "leather" ],
    "symbol": ")",
    "pocket_data": [
      {
        "pocket_type": "CONTAINER",
        "max_contains_volume": "110 L",
        "max_contains_weight": "100 kg",
        "max_item_length": "150 cm",
        "moves": 400
      }
    ],
    "color": "dark_gray"
  },
  {
    "id": "bag_iv",
    "type": "GENERIC",
    "category": "container",
    "name": { "str": "IV bag" },
    "description": "A small, sealed plastic bag for liquids used in intravenous therapy.",
    "looks_like": "bag_plastic",
    "weight": "10 g",
    "volume": "50 ml",
    "price": 0,
    "price_postapoc": 10,
    "to_hit": -1,
    "material": [ "plastic" ],
    "symbol": ")",
    "color": "light_gray",
    "pocket_data": [
      {
        "pocket_type": "CONTAINER",
        "watertight": true,
        "max_contains_volume": "500 ml",
        "max_contains_weight": "3 kg",
        "moves": 400
      }
    ],
    "flags": [ "COLLAPSE_CONTENTS" ]
  },
  {
    "id": "bottle_glass",
    "type": "GENERIC",
    "category": "container",
    "name": { "str": "glass bottle" },
    "looks_like": "bottle_plastic",
    "description": "A watertight glass bottle, holds 750ml of liquid.",
    "weight": "450 g",
    "volume": "953 ml",
    "longest_side": "276 mm",
    "price": 0,
    "price_postapoc": 10,
    "to_hit": 1,
    "material": [ "glass" ],
    "ascii_picture": "glass_bottle",
    "symbol": ")",
    "color": "cyan",
    "pocket_data": [
      {
        "pocket_type": "CONTAINER",
        "watertight": true,
        "rigid": true,
        "max_contains_volume": "750 ml",
        "max_item_volume": "17 ml",
        "max_contains_weight": "3 kg",
        "moves": 400
      }
    ],
    "qualities": [ [ "BOIL", 1 ] ],
    "flags": [ "COLLAPSE_CONTENTS" ],
    "melee_damage": { "bash": 2 }
  },
  {
    "id": "bottle_plastic",
    "type": "GENERIC",
    "category": "container",
    "name": { "str": "plastic bottle" },
    "description": "A watertight plastic bottle, holds 500ml of liquid.  Some may be factory-sealed to increase shelf life.",
    "weight": "13 g",
    "volume": "510 ml",
    "pocket_data": [
      {
        "pocket_type": "CONTAINER",
        "airtight": true,
        "watertight": true,
        "rigid": true,
        "max_contains_volume": "500 ml",
        "max_item_volume": "17 ml",
        "max_contains_weight": "1250 g",
        "sealed_data": { "spoil_multiplier": 0.5 },
        "moves": 400
      }
    ],
    "price": 0,
    "price_postapoc": 10,
    "to_hit": 1,
    "material": [ "plastic" ],
    "ascii_picture": "plastic_bottle",
    "symbol": ")",
    "color": "light_cyan",
    "flags": [ "COLLAPSE_CONTENTS" ]
  },
  {
    "id": "condiment_bottle_sealed",
    "type": "GENERIC",
    "category": "container",
    "name": { "str": "condiment bottle" },
    "looks_like": "bottle_plastic",
    "description": "An inverted plastic bottle for condiments.  Preserves its contents from rot until opened.",
    "weight": "19 g",
    "volume": "525 ml",
    "pocket_data": [
      {
        "pocket_type": "CONTAINER",
        "watertight": true,
        "rigid": true,
        "max_contains_volume": "500 ml",
        "max_item_volume": "17 ml",
        "max_contains_weight": "1 kg",
        "spoil_multiplier": 0.5,
        "sealed_data": { "spoil_multiplier": 0.0 },
        "moves": 400
      }
    ],
    "price": 0,
    "price_postapoc": 0,
    "to_hit": 1,
    "material": [ "plastic" ],
    "symbol": ")",
    "color": "brown",
    "flags": [ "COLLAPSE_CONTENTS" ]
  },
  {
    "id": "bottle_plastic_small",
    "type": "GENERIC",
    "category": "container",
    "name": { "str": "small plastic bottle" },
    "looks_like": "bottle_plastic",
    "description": "A watertight plastic bottle, holds 250ml of liquid.",
    "weight": "7 g",
    "volume": "255 ml",
    "pocket_data": [
      {
        "pocket_type": "CONTAINER",
        "watertight": true,
        "rigid": true,
        "max_contains_volume": "250 ml",
        "max_item_volume": "17 ml",
        "max_contains_weight": "1 kg",
        "moves": 400
      }
    ],
    "price": 0,
    "price_postapoc": 0,
    "to_hit": 1,
    "material": [ "plastic" ],
    "symbol": ")",
    "color": "white",
    "flags": [ "COLLAPSE_CONTENTS" ]
  },
  {
    "id": "bottle_plastic_pill_prescription",
    "type": "GENERIC",
    "category": "container",
    "name": { "str": "plastic prescription bottle" },
    "looks_like": "antibiotics",
    "description": "A small orange pill bottle with a white screw top.",
    "weight": "7 g",
    "volume": "251 ml",
    "pocket_data": [
      {
        "pocket_type": "CONTAINER",
        "watertight": true,
        "rigid": true,
        "max_contains_volume": "250 ml",
        "max_item_volume": "17 ml",
        "max_contains_weight": "1 kg",
        "moves": 400
      }
    ],
    "price": 0,
    "price_postapoc": 0,
    "to_hit": 1,
    "material": [ "plastic" ],
    "symbol": ")",
    "color": "brown",
    "flags": [ "COLLAPSE_CONTENTS" ]
  },
  {
    "id": "bottle_plastic_pill_painkiller",
    "type": "GENERIC",
    "copy-from": "bottle_plastic_pill_prescription",
    "name": { "str": "plastic painkiller bottle" },
    "looks_like": "aspirin",
    "description": "A small white pill bottle with a screw top.",
    "color": "white"
  },
  {
    "id": "bottle_plastic_pill_supplement",
    "type": "GENERIC",
    "copy-from": "bottle_plastic_pill_prescription",
    "name": { "str": "plastic supplement bottle" },
    "looks_like": "vitamins",
    "description": "A small green pill bottle with a screw top.",
    "color": "green"
  },
  {
    "id": "bottle_twoliter",
    "type": "GENERIC",
    "category": "container",
    "name": { "str": "large plastic bottle" },
    "looks_like": "bottle_plastic",
    "description": "A two-liter plastic bottle that can hold a lot of soda, or, nowadays, boiled water.",
    "weight": "13 g",
    "volume": "2040 ml",
    "price": 25,
    "price_postapoc": 10,
    "material": [ "plastic" ],
    "symbol": ")",
    "color": "cyan",
    "pocket_data": [
      {
        "pocket_type": "CONTAINER",
        "watertight": true,
        "rigid": true,
        "max_contains_volume": "2 L",
        "max_item_volume": "17 ml",
        "max_contains_weight": "3 kg",
        "moves": 400
      }
    ],
    "flags": [ "COLLAPSE_CONTENTS" ]
  },
  {
    "id": "bowl_clay",
    "type": "GENERIC",
    "category": "container",
    "name": { "str": "clay bowl" },
    "looks_like": "bowl_plastic",
    "description": "A clay bowl with a waterproofed hide lid.  Can be used as a container or as a tool.  Holds 250ml of liquid.",
    "weight": "60 g",
    "volume": "295 ml",
    "price": 100,
    "price_postapoc": 10,
    "to_hit": -1,
    "material": [ "clay" ],
    "symbol": ")",
    "color": "brown",
    "pocket_data": [
      {
        "pocket_type": "CONTAINER",
        "watertight": true,
        "rigid": true,
        "max_contains_volume": "250 ml",
        "max_contains_weight": "3 kg"
      }
    ],
    "qualities": [ [ "BOIL", 2 ], [ "CONTAIN", 1 ] ]
  },
  {
    "id": "bowl_wood",
    "type": "GENERIC",
    "category": "container",
    "name": { "str": "wooden bowl" },
    "looks_like": "bowl_plastic",
    "description": "A crude-looking wooden bowl which can hold some liquid.",
    "weight": "48 g",
    "volume": "300 ml",
    "price": 100,
    "price_postapoc": 10,
    "material": [ "wood" ],
    "symbol": ")",
    "color": "brown",
    "pocket_data": [
      {
        "pocket_type": "CONTAINER",
        "watertight": true,
        "rigid": true,
        "open_container": true,
        "max_contains_volume": "250 ml",
        "max_contains_weight": "3 kg"
      }
    ],
    "qualities": [ [ "CONTAIN", 1 ] ]
  },
  {
    "id": "bowl_skull",
    "type": "GENERIC",
    "category": "container",
    "name": { "str": "skull bowl" },
    "looks_like": "bowl_plastic",
    "description": "A macabre-looking bowl made from the upper part of a skull.",
    "weight": "112 g",
    "volume": "520 ml",
    "price": 0,
    "price_postapoc": 0,
    "material": [ "bone" ],
    "symbol": ")",
    "color": "white",
    "pocket_data": [
      {
        "pocket_type": "CONTAINER",
        "watertight": true,
        "rigid": true,
        "open_container": true,
        "max_contains_volume": "500 ml",
        "max_contains_weight": "3 kg"
      }
    ],
    "qualities": [ [ "CONTAIN", 1 ] ]
  },
  {
    "id": "box_cigarette",
    "type": "GENERIC",
    "category": "container",
    "name": { "str": "cigarette pack" },
    "looks_like": "box_small",
    "description": "SURGEON GENERAL'S WARNING: Smoking Causes Lung Cancer, Heart Disease, Emphysema, And May Complicate Pregnancy.",
    "weight": "15 g",
    "volume": "95 ml",
    "price": 0,
    "price_postapoc": 0,
    "material": [ "paper" ],
    "ascii_picture": "box_cigarette",
    "symbol": ")",
    "color": "white",
    "pocket_data": [ { "pocket_type": "CONTAINER", "rigid": true, "max_contains_volume": "90 ml", "max_contains_weight": "3 kg" } ],
    "flags": [ "COLLAPSE_CONTENTS" ]
  },
  {
    "id": "case_cigar",
    "type": "GENERIC",
    "category": "container",
    "name": { "str": "cigar case" },
    "looks_like": "box_small",
    "description": "A small handmade wood and leather case meant to hold one or two cigars.",
    "weight": "95 g",
    "volume": "323 ml",
    "price": 10000,
    "price_postapoc": 50,
    "material": [ "wood", "leather" ],
    "symbol": "u",
    "color": "brown",
    "pocket_data": [
      {
        "pocket_type": "CONTAINER",
        "rigid": true,
        "max_contains_volume": "145 ml",
        "max_contains_weight": "1 kg",
        "max_item_length": "16 cm"
      }
    ]
  },
  {
    "id": "box_snack",
    "type": "GENERIC",
    "category": "container",
    "name": { "str": "snack cardboard box", "str_pl": "snack cardboard boxes" },
    "description": "A small cardboard box for housing snacks.  Sized so you can take it on the go.",
    "weight": "12 g",
    "volume": "550 ml",
    "longest_side": "12 cm",
    "pocket_data": [
      {
        "pocket_type": "CONTAINER",
        "rigid": true,
        "max_contains_volume": "540 ml",
        "max_contains_weight": "500 g",
        "max_item_length": "11 cm"
      }
    ],
    "price": 0,
    "price_postapoc": 0,
    "material": [ "cardboard" ],
    "symbol": ")",
    "color": "brown",
    "flags": [ "COLLAPSE_CONTENTS" ]
  },
  {
    "id": "box_small",
    "type": "GENERIC",
    "category": "container",
    "name": { "str": "small cardboard box", "str_pl": "small cardboard boxes" },
    "description": "A small cardboard box.  No bigger than a foot in dimension.  Can be folded.",
    "weight": "50 g",
    "volume": "2250 ml",
    "longest_side": "21 cm",
    "pocket_data": [
      {
        "pocket_type": "CONTAINER",
        "rigid": true,
        "max_contains_volume": "2100 ml",
        "max_contains_weight": "8 kg",
        "max_item_length": "20 cm"
      }
    ],
    "//": "~7x20x15 or ~4x22x22",
    "price": 0,
    "price_postapoc": 0,
    "material": [ "cardboard" ],
    "symbol": ")",
    "color": "brown",
    "use_action": {
      "target": "box_small_folded",
      "msg": "You fold the box.",
      "menu_text": "Fold",
      "type": "transform",
      "moves": 500,
      "need_empty": true
    },
    "flags": [ "COLLAPSE_CONTENTS" ]
  },
  {
    "id": "box_small_folded",
    "type": "GENERIC",
    "category": "container",
    "name": { "str": "small folded cardboard box", "str_pl": "small folded cardboard boxes" },
    "description": "A small folded cardboard box.  No bigger than a foot in dimension.  Can be assembled.",
    "weight": "50 g",
    "volume": "900 ml",
    "longest_side": "30 cm",
    "//": "~1x27x30 or ~1x26x44",
    "price": 0,
    "price_postapoc": 0,
    "material": [ "cardboard" ],
    "symbol": ")",
    "color": "brown"
  },
  {
    "id": "box_medium",
    "type": "GENERIC",
    "category": "container",
    "name": { "str": "cardboard box", "str_pl": "cardboard boxes" },
    "looks_like": "box_small",
    "description": "A sturdy cardboard box, about the size of a banana box.  Great for packing.  Can be folded.",
    "weight": "400 g",
    "volume": "51000 ml",
    "longest_side": "51 cm",
    "//": "(25x40x50)",
    "price": 0,
    "price_postapoc": 0,
    "pocket_data": [
      {
        "pocket_type": "CONTAINER",
        "rigid": true,
        "max_contains_volume": "50000 ml",
        "max_contains_weight": "20 kg",
        "max_item_length": "50 cm"
      }
    ],
    "material": [ "cardboard" ],
    "symbol": ")",
    "color": "brown",
    "use_action": {
      "target": "box_medium_folded",
      "msg": "You fold the box.",
      "menu_text": "Fold",
      "type": "transform",
      "moves": 1000,
      "need_empty": true
    }
  },
  {
    "id": "box_medium_folded",
    "type": "GENERIC",
    "category": "container",
    "name": { "str": "folded cardboard box", "str_pl": "folded cardboard boxes" },
    "description": "A sturdy folded cardboard box.  Great for packing.  Can be assembled.",
    "weight": "400 g",
    "volume": "6000 ml",
    "longest_side": "80 cm",
    "//": "(1x80x75)",
    "price": 0,
    "price_postapoc": 0,
    "material": [ "cardboard" ],
    "symbol": ")",
    "color": "brown"
  },
  {
    "id": "box_large",
    "type": "GENERIC",
    "category": "container",
    "name": { "str": "large cardboard box", "str_pl": "large cardboard boxes" },
    "looks_like": "box_medium",
    "description": "A very large cardboard box, the sort children would have loved to hide in, when there were still children.  Can be folded.",
    "weight": "2 kg",
    "volume": "329000 ml",
    "longest_side": "91 cm",
    "//": "A box that children could hide in should be big enough to cram a (un)dead child or uncomfortable adult in (90x60x60)",
    "price": 0,
    "price_postapoc": 10,
    "material": [ "cardboard" ],
    "symbol": ")",
    "color": "brown",
    "pocket_data": [
      {
        "pocket_type": "CONTAINER",
        "rigid": true,
        "max_contains_volume": "324000 ml",
        "max_contains_weight": "50 kg",
        "max_item_length": "90 cm"
      }
    ],
    "use_action": [
      { "type": "deploy_furn", "furn_type": "f_cardboard_box" },
      {
        "target": "box_large_folded",
        "msg": "You fold the box.",
        "menu_text": "Fold",
        "type": "transform",
        "moves": 1500,
        "need_empty": true
      }
    ]
  },
  {
    "id": "box_large_folded",
    "type": "GENERIC",
    "category": "container",
    "name": { "str": "large folded cardboard box", "str_pl": "large folded cardboard boxes" },
    "description": "A very large folded cardboard box, the sort children would have loved to hide in, when there were still children.  Can be assembled.",
    "weight": "2 kg",
    "volume": "18000 ml",
    "longest_side": "150 cm",
    "//": "(1x150x120)",
    "price": 0,
    "price_postapoc": 10,
    "material": [ "cardboard" ],
    "symbol": ")",
    "color": "brown"
  },
  {
    "id": "box_large_reinforced",
    "type": "GENERIC",
    "category": "container",
    "name": { "str": "reinforced large cardboard box", "str_pl": "reinforced large cardboard boxes" },
    "looks_like": "box_large",
    "description": "A very large cardboard box, doubled up with a second layer of cardboard and lots of duct tape.  It can't be folded anymore.",
    "weight": "4 kg",
    "volume": "334000 ml",
    "longest_side": "91 cm",
    "//": "A box that children could hide in should be big enough to cram a (un)dead child or uncomfortable adult in (90x60x60)",
    "price": 0,
    "price_postapoc": 10,
    "material": [ "cardboard" ],
    "symbol": ")",
    "color": "brown",
    "pocket_data": [
      {
        "pocket_type": "CONTAINER",
        "rigid": true,
        "max_contains_volume": "324000 ml",
        "max_contains_weight": "100 kg",
        "max_item_length": "90 cm"
      }
    ],
    "use_action": { "type": "deploy_furn", "furn_type": "f_cardboard_box_large_reinforced" }
  },
  {
    "id": "box_oversize",
    "type": "GENERIC",
    "category": "container",
    "name": { "str": "oversize cardboard box", "str_pl": "oversize cardboard boxes" },
    "looks_like": "box_small",
    "description": "An oversize cardboard box, big enough to fit some longer items.  Great for storage.  Can be folded.",
    "weight": "2000 g",
    "volume": "205000 ml",
    "longest_side": "201 cm",
    "//": "(200x50x20)",
    "price": 0,
    "price_postapoc": 10,
    "pocket_data": [
      {
        "pocket_type": "CONTAINER",
        "rigid": true,
        "max_contains_volume": "200000 ml",
        "max_contains_weight": "50 kg",
        "max_item_length": "200 cm"
      }
    ],
    "material": [ "cardboard" ],
    "symbol": ")",
    "color": "brown",
    "use_action": {
      "target": "box_oversize_folded",
      "msg": "You fold the box.",
      "menu_text": "Fold",
      "type": "transform",
      "moves": 1500,
      "need_empty": true
    }
  },
  {
    "id": "box_oversize_folded",
    "type": "GENERIC",
    "category": "container",
    "name": { "str": "oversize folded cardboard box", "str_pl": "oversize folded cardboard boxes" },
    "description": "An oversize cardboard box, big enough to fit some longer items.  Great for storage.  Can be assembled.",
    "weight": "2000 g",
    "volume": "22000 ml",
    "longest_side": "220 cm",
    "//": "(220x100x1)",
    "price": 0,
    "price_postapoc": 10,
    "material": [ "cardboard" ],
    "symbol": ")",
    "color": "brown"
  },
  {
    "id": "box_compact_wood",
    "type": "GENERIC",
    "name": { "str": "tiny wooden box", "str_pl": "tiny wooden boxes" },
    "copy-from": "box_small_wood",
    "description": "A small wooden box with a cap and two small handles.",
    "weight": "200 g",
    "volume": "6000 ml",
    "longest_side": "22 cm",
    "pocket_data": [ { "pocket_type": "CONTAINER", "rigid": true, "max_contains_volume": "4000 ml", "max_contains_weight": "80 kg" } ]
  },
  {
    "id": "box_small_wood",
    "type": "GENERIC",
    "category": "container",
    "name": { "str": "small wooden box", "str_pl": "small wooden boxes" },
    "description": "A small wooden box.  Beautifully made, perhaps it could hold something precious.",
    "weight": "650 g",
    "volume": "3200 ml",
    "longest_side": "22 cm",
    "pocket_data": [
      {
        "pocket_type": "CONTAINER",
        "rigid": true,
        "max_contains_volume": "2100 ml",
        "max_contains_weight": "40 kg",
        "max_item_length": "20 cm"
      }
    ],
    "//": "~7x20x15 or ~4x22x22",
    "price": 2000,
    "price_postapoc": 5,
    "material": [ "wood" ],
    "symbol": "[",
    "color": "brown"
  },
  {
    "id": "box_medium_wood",
    "type": "GENERIC",
    "category": "container",
    "name": { "str": "wooden box", "str_pl": "wooden boxes" },
    "looks_like": "box_small_wood",
    "description": "A hefty wooden box.  Great for storing items.",
    "weight": "5200 g",
    "volume": "58800 ml",
    "longest_side": "52 cm",
    "//": "(25x40x50)",
    "price": 2000,
    "price_postapoc": 20,
    "pocket_data": [
      {
        "pocket_type": "CONTAINER",
        "rigid": true,
        "max_contains_volume": "50000 ml",
        "max_contains_weight": "100 kg",
        "max_item_length": "50 cm"
      }
    ],
    "material": [ "wood" ],
    "symbol": ")",
    "color": "brown"
  },
  {
    "id": "box_large_wood",
    "type": "GENERIC",
    "category": "container",
    "name": { "str": "large wooden box", "str_pl": "large wooden boxes" },
    "looks_like": "box_small_wood",
    "description": "A large wooden crate.  Sturdy, but still light enough to be moved.",
    "weight": "41600 g",
    "volume": "394400 ml",
    "longest_side": "92 cm",
    "//": "(60x60x90)",
    "price": 5000,
    "price_postapoc": 40,
    "pocket_data": [
      {
        "pocket_type": "CONTAINER",
        "rigid": true,
        "max_contains_volume": "324000 ml",
        "max_contains_weight": "250 kg",
        "max_item_length": "90 cm"
      }
    ],
    "material": [ "wood" ],
    "symbol": ")",
    "color": "brown"
  },
  {
    "id": "box_oversize_wood",
    "type": "GENERIC",
    "category": "container",
    "name": { "str": "oversize wooden box", "str_pl": "oversize wooden boxes" },
    "looks_like": "box_small_wood",
    "description": "An oversize wooden box, big enough to fit some longer items.  Great for storage.",
    "weight": "34400 g",
    "volume": "255600 ml",
    "longest_side": "202 cm",
    "//": "(200x50x20)",
    "price": 5000,
    "price_postapoc": 40,
    "pocket_data": [
      {
        "pocket_type": "CONTAINER",
        "rigid": true,
        "max_contains_volume": "200000 ml",
        "max_contains_weight": "250 kg",
        "max_item_length": "200 cm"
      }
    ],
    "material": [ "wood" ],
    "symbol": ")",
    "color": "brown"
  },
  {
    "id": "box_small_metal",
    "type": "GENERIC",
    "category": "container",
    "name": { "str": "small metal box", "str_pl": "small metal boxes" },
    "description": "A small metal box.  It could hold even the densest of items.",
    "weight": "750 g",
    "volume": "2196 ml",
    "longest_side": "21 cm",
    "pocket_data": [
      {
        "pocket_type": "CONTAINER",
        "rigid": true,
        "max_contains_volume": "2100 ml",
        "max_contains_weight": "80 kg",
        "max_item_length": "20 cm"
      }
    ],
    "//": "~7x20x15 or ~4x22x22",
    "price": 3000,
    "price_postapoc": 10,
    "material": [ "steel" ],
    "symbol": ")",
    "color": "light_gray"
  },
  {
    "id": "box_medium_metal",
    "type": "GENERIC",
    "category": "container",
    "name": { "str": "metal box", "str_pl": "metal boxes" },
    "looks_like": "box_small_metal",
    "description": "A strong metal box.  Great for packing your heaviest items.",
    "weight": "6000 g",
    "volume": "50750 ml",
    "longest_side": "51 cm",
    "//": "(25x40x50)",
    "price": 8000,
    "price_postapoc": 40,
    "pocket_data": [
      {
        "pocket_type": "CONTAINER",
        "rigid": true,
        "max_contains_volume": "50000 ml",
        "max_contains_weight": "200 kg",
        "max_item_length": "50 cm"
      }
    ],
    "material": [ "steel" ],
    "symbol": ")",
    "color": "light_gray"
  },
  {
    "id": "box_large_metal",
    "type": "GENERIC",
    "category": "container",
    "name": { "str": "large metal box", "str_pl": "large metal boxes" },
    "looks_like": "box_small_metal",
    "description": "A small metal crate.  The slim profile makes storage a little bit easier.",
    "weight": "48 kg",
    "volume": "330000 ml",
    "longest_side": "91 cm",
    "//": "(60x60x90)",
    "price": 16000,
    "price_postapoc": 80,
    "pocket_data": [
      {
        "pocket_type": "CONTAINER",
        "rigid": true,
        "max_contains_volume": "324000 ml",
        "max_contains_weight": "500 kg",
        "max_item_length": "90 cm"
      }
    ],
    "material": [ "steel" ],
    "symbol": ")",
    "color": "light_gray"
  },
  {
    "id": "box_oversize_metal",
    "type": "GENERIC",
    "category": "container",
    "name": { "str": "oversize metal box", "str_pl": "oversize metal boxes" },
    "looks_like": "box_small_metal",
    "description": "An oversize metal box, big enough to fit some longer items.  The slim profile makes storage a little bit easier.",
    "weight": "48 kg",
    "volume": "206000 ml",
    "longest_side": "201 cm",
    "//": "(200x50x20)",
    "price": 16000,
    "price_postapoc": 80,
    "pocket_data": [
      {
        "pocket_type": "CONTAINER",
        "rigid": true,
        "max_contains_volume": "200000 ml",
        "max_contains_weight": "500 kg",
        "max_item_length": "200 cm"
      }
    ],
    "material": [ "steel" ],
    "symbol": ")",
    "color": "light_gray"
  },
  {
    "id": "bucket",
    "type": "GENERIC",
    "category": "container",
    "name": { "str": "bucket" },
    "description": "A galvanized bucket for peanuts, chilled wine, iced beer, lobster, crab legs, French fries, animal feed, farm use, tailgating, crafts, planting flowers, holding gift baskets, containing a fruit basket and herbs, loose item storage, or as an ice bucket.",
    "ascii_picture": "bucket",
    "weight": "725 g",
    "volume": "5500 ml",
    "price": 300,
    "price_postapoc": 10,
    "material": [ "steel" ],
    "symbol": ")",
    "color": "light_gray",
    "pocket_data": [
      {
        "pocket_type": "CONTAINER",
        "rigid": true,
        "watertight": true,
        "open_container": true,
        "max_contains_volume": "5000 ml",
        "max_contains_weight": "20 kg"
      }
    ],
    "qualities": [ [ "BOIL", 2 ], [ "CONTAIN", 1 ] ]
  },
  {
    "id": "bucket_wood",
    "type": "GENERIC",
    "category": "container",
    "name": { "str": "wooden bucket" },
    "description": "A wooden bucket.  Carefully chiseled out of a hardwood log section, almost like a dugout canoe.  Holds 5 liters of water and has a wooden carrying handle.",
    "ascii_picture": "bucket_wood",
    "weight": "1250 g",
    "volume": "7500 ml",
    "price": 300,
    "price_postapoc": 10,
    "material": [ "wood" ],
    "symbol": ")",
    "color": "c_brown",
    "pocket_data": [
      {
        "pocket_type": "CONTAINER",
        "rigid": true,
        "watertight": true,
        "open_container": true,
        "max_contains_volume": "5000 ml",
        "max_contains_weight": "20 kg"
      }
    ],
    "qualities": [ [ "CONTAIN", 1 ] ]
  },
  {
    "id": "camelbak",
    "type": "GENERIC",
    "category": "container",
    "name": { "str": "hydration pack" },
    "looks_like": "runner_bag",
    "description": "A slim and lightweight insulated plastic bladder worn on the back or within a hydration pouch in a backpack.  It has a large pocket and a capped mouth for filling with liquid, with a hose that allows the wearer to drink hands-free.",
    "weight": "286 g",
    "volume": "3001 ml",
    "price": 10000,
    "price_postapoc": 250,
    "to_hit": -1,
    "material": [ "cotton", "plastic" ],
    "symbol": ")",
    "color": "dark_gray",
    "pocket_data": [
      {
        "pocket_type": "CONTAINER",
        "rigid": true,
        "watertight": true,
        "max_contains_volume": "3000 ml",
        "max_item_volume": "32 ml",
        "max_contains_weight": "20 kg"
      }
    ],
    "armor_data": {
      "armor": [
        {
          "material": [
            { "type": "cotton", "covered_by_mat": 100, "thickness": 1.0 },
            { "type": "plastic", "covered_by_mat": 100, "thickness": 1.0 }
          ],
          "coverage": 30,
          "covers": [ "torso" ],
          "specifically_covers": [ "torso_hanging_back" ]
        }
      ]
    },
    "flags": [ "BELTED", "COLLAPSE_CONTENTS" ],
    "melee_damage": { "bash": 1 }
  },
  {
    "id": "can_drink",
    "type": "GENERIC",
    "category": "container",
    "name": { "str": "aluminum can" },
    "description": "An aluminum can, like what soda comes in.",
    "weight": "13 g",
    "volume": "262 ml",
    "price": 0,
    "price_postapoc": 0,
    "to_hit": -3,
    "material": [ "aluminum" ],
    "symbol": ")",
    "color": "light_blue",
    "pocket_data": [
      {
        "pocket_type": "CONTAINER",
        "rigid": true,
        "watertight": true,
        "open_container": true,
        "max_contains_volume": "250 ml",
        "max_item_volume": "10 ml",
        "max_contains_weight": "1 kg",
        "sealed_data": { "spoil_multiplier": 0.0 }
      }
    ],
    "qualities": [ [ "BOIL", 1 ] ],
    "flags": [ "COLLAPSE_CONTENTS" ],
    "melee_damage": { "bash": 2 }
  },
  {
    "id": "carton_sealed",
    "type": "GENERIC",
    "category": "container",
    "name": { "str": "paper carton" },
    "looks_like": "box_small",
    "description": "A half-gallon carton constructed of a paper, aluminum, and plastic laminate.  It has a threaded cap to keep liquid from leaking out.",
    "weight": "28 g",
    "volume": "2003 ml",
    "price": 0,
    "price_postapoc": 0,
    "to_hit": 1,
    "material": [ "plastic", "aluminum", "paper" ],
    "symbol": ")",
    "color": "light_cyan",
    "pocket_data": [
      {
        "pocket_type": "CONTAINER",
        "rigid": true,
        "watertight": true,
        "max_contains_volume": "2 L",
        "max_contains_weight": "5 kg",
        "//": "Calculated to keep shelf stable milk fresh for 304 days when sealed",
        "sealed_data": { "spoil_multiplier": 0.023 }
      }
    ],
    "flags": [ "COLLAPSE_CONTENTS" ]
  },
  {
    "id": "carton_milk",
    "type": "GENERIC",
    "category": "container",
    "name": { "str": "milk carton" },
    "looks_like": "box_small",
    "description": "A half-gallon carton constructed of thick, waterproof paper.  It has a threaded cap to keep the contents from leaking out.",
    "weight": "28 g",
    "volume": "2003 ml",
    "price": 0,
    "price_postapoc": 0,
    "to_hit": 1,
    "material": [ "paper" ],
    "symbol": ")",
    "color": "light_cyan",
    "pocket_data": [
      {
        "pocket_type": "CONTAINER",
        "rigid": true,
        "watertight": true,
        "max_contains_volume": "2 L",
        "max_contains_weight": "5 kg",
        "sealed_data": { "spoil_multiplier": 0.5 }
      }
    ],
    "flags": [ "COLLAPSE_CONTENTS" ]
  },
  {
    "id": "carton_egg",
    "type": "GENERIC",
    "category": "container",
    "name": { "str": "egg carton" },
    "looks_like": "box_small",
    "description": "A cardboard container with 12 individual cavities for storing eggs.",
    "weight": "28 g",
    "volume": "620 ml",
    "price": 0,
    "price_postapoc": 0,
    "to_hit": 1,
    "material": [ "cardboard" ],
    "symbol": ")",
    "color": "brown",
    "pocket_data": [
      {
        "pocket_type": "CONTAINER",
        "rigid": true,
        "watertight": false,
        "max_contains_volume": "600 ml",
        "max_contains_weight": "1 kg",
        "max_item_length": "45 mm"
      }
    ],
    "flags": [ "COLLAPSE_CONTENTS" ]
  },
  {
    "id": "plastic_bag_vac",
    "type": "GENERIC",
    "category": "container",
    "name": { "str": "vacuum-packed bag" },
    "looks_like": "bag_plastic",
    "description": "A bag of vacuum-packed food.",
    "weight": "2 g",
    "volume": "10 ml",
    "price": 0,
    "price_postapoc": 0,
    "material": [ "plastic" ],
    "symbol": "%",
    "color": "red",
    "pocket_data": [
      {
        "pocket_type": "CONTAINER",
        "open_container": true,
        "watertight": true,
        "max_contains_volume": "500 ml",
        "max_contains_weight": "1 kg",
        "sealed_data": { "spoil_multiplier": 0.5 }
      }
    ],
    "flags": [ "COLLAPSE_CONTENTS" ]
  },
  {
    "id": "can_food",
    "type": "GENERIC",
    "category": "container",
    "name": { "str": "small tin can" },
    "looks_like": "can_drink",
    "description": "A small tin can, like what tuna comes in.",
    "//": "Represents a 4 cm radius x 5 cm height steel can.",
    "weight": "40 g",
    "volume": "262 ml",
    "price": 0,
    "price_postapoc": 0,
    "material": [ "steel" ],
    "symbol": ")",
    "color": "blue",
    "pocket_data": [
      {
        "pocket_type": "CONTAINER",
        "rigid": true,
        "watertight": true,
        "open_container": true,
        "max_contains_volume": "250 ml",
        "max_contains_weight": "1 kg",
        "sealed_data": { "spoil_multiplier": 0.0 }
      }
    ],
    "qualities": [ [ "BOIL", 1 ] ],
    "flags": [ "COLLAPSE_CONTENTS" ]
  },
  {
    "id": "can_medium",
    "copy-from": "can_food",
    "type": "GENERIC",
    "name": { "str": "medium tin can" },
    "description": "A medium tin can, like what soup comes in.",
    "//": "Represents a 4 cm radius x 10 cm height steel can.",
    "looks_like": "can_food",
    "weight": "70 g",
    "pocket_data": [
      {
        "pocket_type": "CONTAINER",
        "rigid": true,
        "watertight": true,
        "open_container": true,
        "max_contains_volume": "500 ml",
        "max_contains_weight": "2 kg",
        "sealed_data": { "spoil_multiplier": 0.0 }
      }
    ],
    "qualities": [ [ "BOIL", 1 ] ],
    "volume": "525 ml",
    "flags": [ "COLLAPSE_CONTENTS" ]
  },
  {
    "id": "canteen",
    "type": "GENERIC",
    "category": "container",
    "name": { "str": "plastic canteen" },
    "looks_like": "2lcanteen",
    "description": "A military-style water canteen with a 1.5 liter capacity.  Commonly worn at the hip.",
    "weight": "155 g",
    "volume": "1575 ml",
    "price": 800,
    "price_postapoc": 50,
    "to_hit": 1,
    "material": [ "plastic" ],
    "symbol": ")",
    "color": "green",
    "pocket_data": [
      {
        "pocket_type": "CONTAINER",
        "rigid": true,
        "watertight": true,
        "max_contains_volume": "1500 ml",
        "max_item_volume": "32 ml",
        "max_contains_weight": "3 kg"
      }
    ],
    "armor_data": {
      "sided": true,
      "armor": [
        {
          "encumbrance": 2,
          "coverage": 5,
          "covers": [ "leg_l", "leg_r" ],
          "specifically_covers": [ "leg_hip_r", "leg_hip_l" ],
          "material": [ { "type": "plastic", "covered_by_mat": 100, "thickness": 2.0 } ]
        }
      ]
    },
    "flags": [ "BELTED", "OVERSIZE", "WATER_FRIENDLY", "COLLAPSE_CONTENTS" ]
  },
  {
    "id": "thermos",
    "type": "GENERIC",
    "category": "container",
    "name": { "str": "thermos", "str_pl": "thermoses" },
    "looks_like": "bottle_plastic",
    "description": "A Thermos brand vacuum flask.  Built for temperature retention, helps keep things hot or cold.  Contains 1L of liquid.",
    "weight": "530 g",
    "price": 1595,
    "price_postapoc": 100,
    "volume": "1250 ml",
    "material": [ "steel" ],
    "symbol": "I",
    "color": "green",
    "pocket_data": [
      {
        "pocket_type": "CONTAINER",
        "rigid": true,
        "watertight": true,
        "max_contains_volume": "1 L",
        "max_contains_weight": "4 kg"
      }
    ],
    "insulation": 10,
    "flags": [ "COLLAPSE_CONTENTS" ]
  },
  {
    "id": "clay_canister",
    "type": "GENERIC",
    "category": "container",
    "name": { "str": "clay canister" },
    "looks_like": "bowl_clay",
    "description": "A fragile clay vessel.  It can be used to make crude impact grenades or to store liquid.",
    "weight": "268 g",
    "volume": "295 ml",
    "price": 1000,
    "price_postapoc": 10,
    "to_hit": 1,
    "material": [ "clay" ],
    "symbol": "*",
    "color": "brown",
    "pocket_data": [
      {
        "pocket_type": "CONTAINER",
        "rigid": true,
        "watertight": true,
        "max_contains_volume": "250 ml",
        "max_contains_weight": "1 kg"
      }
    ],
    "qualities": [ [ "BOIL", 2 ], [ "CONTAIN", 1 ] ]
  },
  {
    "id": "clay_hydria",
    "type": "GENERIC",
    "category": "container",
    "name": { "str": "clay hydria" },
    "looks_like": "bowl_clay",
    "description": "A 15-liter clay pot with three handles for carrying and pouring.",
    "weight": "1955 g",
    "volume": "17700 ml",
    "price": 2000,
    "price_postapoc": 50,
    "to_hit": -1,
    "material": [ "clay" ],
    "symbol": ")",
    "color": "brown",
    "pocket_data": [
      {
        "pocket_type": "CONTAINER",
        "rigid": true,
        "watertight": true,
        "max_contains_volume": "15 L",
        "max_contains_weight": "25 kg"
      }
    ],
    "qualities": [ [ "BOIL", 2 ], [ "CONTAIN", 1 ] ],
    "melee_damage": { "bash": 1 }
  },
  {
    "id": "clay_watercont",
    "type": "GENERIC",
    "category": "container",
    "name": { "str": "large clay pot" },
    "looks_like": "bowl_clay",
    "description": "A bulky and heavy clay pot with a waterproofed hide lid, meant to store water, but can carry other liquids in a pinch.",
    "weight": "4887 g",
    "volume": "44250 ml",
    "price": 10000,
    "price_postapoc": 10,
    "to_hit": -2,
    "material": [ "clay" ],
    "symbol": ")",
    "color": "brown",
    "pocket_data": [
      {
        "pocket_type": "CONTAINER",
        "rigid": true,
        "watertight": true,
        "max_contains_volume": "37500 ml",
        "max_contains_weight": "50 kg"
      }
    ],
    "qualities": [ [ "BOIL", 2 ], [ "CONTAIN", 1 ] ]
  },
  {
    "id": "cup_plastic",
    "type": "GENERIC",
    "category": "container",
    "name": { "str": "plastic cup" },
    "description": "A small, vacuum-formed cup.",
    "weight": "6 g",
    "volume": "262 ml",
    "price": 0,
    "price_postapoc": 0,
    "to_hit": 1,
    "material": [ "plastic" ],
    "symbol": ")",
    "color": "light_cyan",
    "pocket_data": [
      {
        "pocket_type": "CONTAINER",
        "rigid": true,
        "watertight": true,
        "open_container": true,
        "sealed_data": { "spoil_multiplier": 0.0 },
        "max_contains_volume": "250 ml",
        "max_contains_weight": "1 kg"
      }
    ],
    "flags": [ "COLLAPSE_CONTENTS" ]
  },
  {
    "id": "cup_foil",
    "type": "GENERIC",
    "category": "container",
    "name": { "str": "foil cup" },
    "description": "An improvised foldable cup made from aluminum foil.  It can contain liquid and is usable for boiling water.",
    "weight": "24 g",
    "volume": "5 ml",
    "price": 0,
    "price_postapoc": 0,
    "material": [ "aluminum" ],
    "symbol": ")",
    "color": "light_gray",
    "pocket_data": [
      {
        "pocket_type": "CONTAINER",
        "watertight": true,
        "open_container": true,
        "max_contains_volume": "250 ml",
        "max_contains_weight": "300 g"
      }
    ],
    "qualities": [ [ "BOIL", 1 ], [ "CONTAIN", 1 ] ],
    "flags": [ "SOFT", "NO_REPAIR", "COLLAPSE_CONTENTS" ]
  },
  {
    "id": "flask_glass",
    "type": "GENERIC",
    "category": "container",
    "name": { "str": "glass flask" },
    "looks_like": "bottle_glass",
    "description": "A 250ml laboratory conical flask, with a rubber stopper.",
    "weight": "48 g",
    "volume": "360 ml",
    "longest_side": "132 mm",
    "price": 400,
    "price_postapoc": 10,
    "to_hit": 1,
    "material": [ "glass", "rubber" ],
    "symbol": ")",
    "color": "light_cyan",
    "pocket_data": [
      {
        "pocket_type": "CONTAINER",
        "rigid": true,
        "watertight": true,
        "max_contains_volume": "250 ml",
        "max_contains_weight": "1250 g"
      }
    ],
    "qualities": [ [ "BOIL", 1 ] ],
    "flags": [ "COLLAPSE_CONTENTS" ],
    "melee_damage": { "bash": 3 }
  },
  {
    "id": "test_tube",
    "type": "GENERIC",
    "category": "container",
    "name": { "str": "test tube" },
    "looks_like": "flask_glass",
    "description": "A 10ml laboratory cylindrical test tube, with a rubber stopper.",
    "weight": "36 g",
    "volume": "13 ml",
    "longest_side": "100 mm",
    "price": 300,
    "price_postapoc": 10,
    "to_hit": -1,
    "material": [ "glass", "rubber" ],
    "symbol": ")",
    "color": "light_cyan",
    "pocket_data": [
      {
        "pocket_type": "CONTAINER",
        "rigid": true,
        "watertight": true,
        "max_contains_volume": "10 ml",
        "max_contains_weight": "50 g"
      }
    ],
    "qualities": [ [ "BOIL", 1 ], [ "CONTAIN", 1 ] ],
    "flags": [ "COLLAPSE_CONTENTS" ],
    "melee_damage": { "bash": 1 }
  },
  {
    "id": "beaker",
    "type": "GENERIC",
    "category": "container",
    "name": { "str": "beaker" },
    "looks_like": "flask_glass",
    "description": "A 250ml laboratory beaker.  Basically a cup with delusions of grandeur.",
    "weight": "150 g",
    "volume": "251 ml",
    "longest_side": "72 mm",
    "price": 500,
    "price_postapoc": 10,
    "to_hit": -1,
    "material": [ "glass" ],
    "symbol": ")",
    "color": "light_cyan",
    "pocket_data": [
      {
        "pocket_type": "CONTAINER",
        "rigid": true,
        "watertight": true,
        "open_container": true,
        "max_contains_volume": "250 ml",
        "max_contains_weight": "1 kg"
      }
    ],
    "qualities": [ [ "BOIL", 1 ], [ "CONTAIN", 1 ] ],
    "flags": [ "COLLAPSE_CONTENTS" ]
  },
  {
    "id": "gradcylinder",
    "type": "GENERIC",
    "category": "container",
    "name": { "str": "graduated cylinder" },
    "looks_like": "flask_glass",
    "description": "A tall, narrow glass cylinder with precise markings for measuring fluid quantities.  An important science tool, it is also useful for anal-retentive chefs.",
    "weight": "150 g",
    "volume": "177 ml",
    "longest_side": "25 cm",
    "price": 500,
    "price_postapoc": 10,
    "to_hit": -1,
    "material": [ "glass" ],
    "symbol": "|",
    "color": "light_cyan",
    "pocket_data": [
      {
        "pocket_type": "CONTAINER",
        "rigid": true,
        "watertight": true,
        "open_container": true,
        "//": "sealed_data is here so the container can be sealed to avoid spilling",
        "sealed_data": { "spoil_multiplier": 1.0 },
        "max_contains_volume": "100 ml",
        "max_contains_weight": "500 g"
      }
    ],
    "qualities": [ [ "BOIL", 1 ], [ "CONTAIN", 1 ] ],
    "flags": [ "COLLAPSE_CONTENTS" ]
  },
  {
    "id": "test_tube_micro",
    "type": "GENERIC",
    "category": "container",
    "name": { "str": "microcentrifuge tube" },
    "looks_like": "test_tube",
    "description": "A plastic tube with a little built in snap-cap, a great way to store a tiny amount of liquid.  Great for Jell-O shots if 1mL is enough of a shot for you.  Cool people call these \"eppies\".",
    "weight": "1 g",
    "volume": "2ml",
    "price": 10,
    "price_postapoc": 5,
    "to_hit": -1,
    "material": [ "plastic" ],
    "symbol": "v",
    "color": "light_cyan",
    "pocket_data": [
      {
        "pocket_type": "CONTAINER",
        "rigid": true,
        "watertight": true,
        "max_contains_volume": "1 ml",
        "max_contains_weight": "5 g"
      }
    ],
    "qualities": [ [ "BOIL", 1 ], [ "CONTAIN", 1 ] ],
    "flags": [ "COLLAPSE_CONTENTS" ]
  },
  {
    "id": "flask_hip",
    "type": "GENERIC",
    "category": "container",
    "name": { "str": "hip flask" },
    "looks_like": "2lcanteen",
    "description": "A 250ml metal flask with a hinged screw-on lid, commonly used to discreetly transport alcohol.",
    "weight": "270 g",
    "volume": "650 ml",
    "longest_side": "13 cm",
    "price": 4000,
    "price_postapoc": 10,
    "to_hit": 1,
    "material": [ "steel" ],
    "symbol": ")",
    "color": "light_gray",
    "pocket_data": [
      {
        "pocket_type": "CONTAINER",
        "rigid": true,
        "watertight": true,
        "max_contains_volume": "250 ml",
        "max_item_volume": "17 ml",
        "max_contains_weight": "1 kg"
      }
    ],
    "armor_data": {
      "sided": true,
      "armor": [
        {
          "material": [ { "type": "iron", "covered_by_mat": 100, "thickness": 1.0 } ],
          "coverage": 2,
          "covers": [ "leg_l", "leg_r" ],
          "specifically_covers": [ "leg_hip_r", "leg_hip_l" ]
        }
      ]
    },
    "qualities": [ [ "BOIL", 1 ] ],
    "flags": [ "BELTED", "OVERSIZE", "WATER_FRIENDLY", "COLLAPSE_CONTENTS" ],
    "melee_damage": { "bash": 3 }
  },
  {
    "id": "jar_3l_glass_sealed",
    "type": "GENERIC",
    "category": "container",
    "name": { "str": "3L glass jar" },
    "looks_like": "jar_glass_sealed",
    "description": "A three-liter glass jar with a metal screw top lid, used for canning.  Preserves its contents from rot until opened.",
    "weight": "365 g",
    "volume": "3852 ml",
    "longest_side": "298 mm",
    "price": 0,
    "price_postapoc": 10,
    "to_hit": -1,
    "material": [ "glass" ],
    "symbol": ")",
    "color": "light_cyan",
    "pocket_data": [
      {
        "pocket_type": "CONTAINER",
        "rigid": true,
        "watertight": true,
        "max_contains_volume": "3 L",
        "max_contains_weight": "6 kg",
        "sealed_data": { "spoil_multiplier": 0.0 }
      }
    ],
    "qualities": [ [ "CONTAIN", 1 ], [ "BOIL", 1 ] ],
    "flags": [ "COLLAPSE_CONTENTS" ],
    "melee_damage": { "bash": 5 }
  },
  {
    "id": "jar_glass_sealed",
    "type": "GENERIC",
    "category": "container",
    "name": { "str": "0.5L glass jar" },
    "description": "A half-liter glass jar with a metal screw top lid, used for canning.  Preserves its contents from rot until opened (assuming it was sterile before sealing).",
    "weight": "150 g",
    "volume": "680 ml",
    "longest_side": "132 mm",
    "price": 0,
    "material": [ "glass" ],
    "symbol": ")",
    "color": "light_cyan",
    "pocket_data": [
      {
        "pocket_type": "CONTAINER",
        "rigid": true,
        "watertight": true,
        "max_contains_volume": "500 ml",
        "max_contains_weight": "1 kg",
        "sealed_data": { "spoil_multiplier": 0.0 }
      }
    ],
    "qualities": [ [ "CONTAIN", 1 ], [ "BOIL", 1 ] ],
    "flags": [ "COLLAPSE_CONTENTS" ],
    "melee_damage": { "bash": 4 }
  },
  {
    "id": "jerrycan",
    "type": "GENERIC",
    "category": "container",
    "name": { "str": "plastic jerrycan" },
    "description": "A bulky plastic jerrycan, meant to carry fuel, but can carry other liquids in a pinch.",
    "weight": "1587 g",
    "volume": "10500 ml",
    "price": 1250,
    "price_postapoc": 50,
    "to_hit": -2,
    "material": [ "plastic" ],
    "symbol": ")",
    "color": "green",
    "pocket_data": [
      {
        "pocket_type": "CONTAINER",
        "rigid": true,
        "watertight": true,
        "max_contains_volume": "10 L",
        "max_item_volume": "32 ml",
        "max_contains_weight": "15 kg"
      }
    ],
    "flags": [ "COLLAPSE_CONTENTS" ]
  },
  {
    "id": "jerrycan_big",
    "type": "GENERIC",
    "category": "container",
    "name": { "str": "steel jerrycan" },
    "looks_like": "jerrycan",
    "description": "A steel jerrycan, meant to carry fuel, but can carry other liquids in a pinch.",
    "weight": "4300 g",
    "volume": "26750 ml",
    "longest_side": "47 cm",
    "price": 5000,
    "price_postapoc": 100,
    "to_hit": -3,
    "material": [ "steel" ],
    "symbol": ")",
    "color": "green",
    "pocket_data": [
      {
        "pocket_type": "CONTAINER",
        "rigid": true,
        "watertight": true,
        "max_contains_volume": "20 L",
        "max_item_volume": "32 ml",
        "max_contains_weight": "25 kg"
      }
    ],
    "qualities": [ [ "BOIL", 1 ] ],
    "flags": [ "COLLAPSE_CONTENTS" ],
    "melee_damage": { "bash": 4 }
  },
  {
    "id": "jug_clay",
    "type": "GENERIC",
    "category": "container",
    "name": { "str": "clay jug" },
    "looks_like": "bowl_clay",
    "description": "A clay container with a lid, used to hold and pour liquids.",
    "weight": "400 g",
    "volume": "1180 ml",
    "price": 100,
    "price_postapoc": 10,
    "material": [ "clay" ],
    "symbol": ")",
    "color": "brown",
    "pocket_data": [
      {
        "pocket_type": "CONTAINER",
        "rigid": true,
        "watertight": true,
        "max_contains_volume": "1 L",
        "max_contains_weight": "2 kg"
      }
    ],
    "qualities": [ [ "CONTAIN", 1 ], [ "BOIL", 2 ] ],
    "melee_damage": { "bash": 1 }
  },
  {
    "id": "jug_plastic",
    "type": "GENERIC",
    "category": "container",
    "name": { "str": "gallon jug" },
    "looks_like": "bottle_plastic",
    "description": "A standard plastic jug used for milk and household cleaning chemicals.  Some may be factory-sealed to increase shelf life.",
    "weight": "190 g",
    "volume": "3825 ml",
    "price": 0,
    "price_postapoc": 10,
    "to_hit": 1,
    "material": [ "plastic" ],
    "symbol": ")",
    "color": "light_cyan",
    "pocket_data": [
      {
        "pocket_type": "CONTAINER",
        "rigid": true,
        "watertight": true,
        "max_contains_volume": "3750 ml",
        "max_item_volume": "32 ml",
        "max_contains_weight": "8 kg",
        "sealed_data": { "spoil_multiplier": 0.5 }
      }
    ],
    "flags": [ "COLLAPSE_CONTENTS" ]
  },
  {
    "id": "keg",
    "type": "GENERIC",
    "category": "container",
    "name": { "str": "aluminum keg" },
    "looks_like": "30l_barrel",
    "description": "A reusable lightweight aluminum keg, used for shipping beer.  It has a capacity of 50 liters.",
    "weight": "5040 g",
    "volume": "50050 ml",
    "price": 10000,
    "price_postapoc": 250,
    "to_hit": -5,
    "material": [ "aluminum" ],
    "symbol": ")",
    "color": "light_cyan",
    "pocket_data": [
      {
        "pocket_type": "CONTAINER",
        "rigid": true,
        "watertight": true,
        "max_contains_volume": "50 L",
        "max_item_volume": "50 ml",
        "max_contains_weight": "100 kg"
      }
    ],
    "qualities": [ [ "BOIL", 2 ], [ "CONTAIN", 1 ] ],
    "flags": [ "COLLAPSE_CONTENTS" ],
    "melee_damage": { "bash": 10 }
  },
  {
    "id": "keg_steel",
    "type": "GENERIC",
    "category": "container",
    "name": { "str": "steel keg" },
    "looks_like": "keg",
    "description": "A reusable heavy steel keg, used for shipping beer.  It has a capacity of 50 liters.",
    "weight": "12600 g",
    "volume": "52500 ml",
    "price": 8000,
    "price_postapoc": 250,
    "to_hit": -5,
    "material": [ "steel" ],
    "symbol": ")",
    "color": "light_cyan",
    "pocket_data": [
      {
        "pocket_type": "CONTAINER",
        "rigid": true,
        "watertight": true,
        "max_contains_volume": "50 L",
        "max_item_volume": "50 ml",
        "max_contains_weight": "120 kg"
      }
    ],
    "qualities": [ [ "BOIL", 2 ], [ "CONTAIN", 1 ] ],
    "flags": [ "COLLAPSE_CONTENTS" ],
    "melee_damage": { "bash": 10 }
  },
  {
    "id": "large_stomach_sealed",
    "type": "GENERIC",
    "category": "container",
    "name": { "str": "large sealed stomach" },
    "description": "The stomach of a large creature, cleaned and sealed with strings.  It can hold 3 liters of water.",
    "weight": "783 g",
    "volume": "500 ml",
    "price": 4000,
    "price_postapoc": 10,
    "to_hit": -1,
    "material": [ "gutskin" ],
    "symbol": ")",
    "color": "brown",
    "pocket_data": [
      {
        "pocket_type": "CONTAINER",
        "watertight": true,
        "max_contains_volume": "3 L",
        "max_item_volume": "17 ml",
        "max_contains_weight": "6 kg"
      }
    ],
    "melee_damage": { "bash": 1 }
  },
  {
    "id": "metal_tank",
    "type": "GENERIC",
    "category": "container",
    "looks_like": "keg",
    "name": { "str": "metal tank (60L)", "str_pl": "metal tanks (60L)" },
    "description": "A large metal tank for holding liquids.  Useful for crafting.",
    "weight": "5668 g",
    "volume": "60050 ml",
    "price": 10000,
    "price_postapoc": 250,
    "to_hit": -4,
    "material": [ "steel" ],
    "symbol": "}",
    "color": "light_cyan",
    "pocket_data": [
      {
        "pocket_type": "CONTAINER",
        "rigid": true,
        "watertight": true,
        "max_contains_volume": "60 L",
        "max_contains_weight": "120 kg"
      }
    ],
    "qualities": [ [ "BOIL", 2 ], [ "CONTAIN", 1 ] ],
    "flags": [ "COLLAPSE_CONTENTS" ],
    "melee_damage": { "bash": 6 }
  },
  {
    "id": "metal_tank_little",
    "type": "GENERIC",
    "category": "container",
    "looks_like": "keg",
    "name": { "str": "metal tank (2L)", "str_pl": "metal tanks (2L)" },
    "description": "A small metal tank for gasoline or other liquids.  Useful for crafting.",
    "weight": "950 g",
    "volume": "3500 ml",
    "longest_side": "25 cm",
    "price": 1000,
    "price_postapoc": 50,
    "to_hit": -4,
    "material": [ "steel" ],
    "symbol": "}",
    "color": "light_cyan",
    "pocket_data": [
      {
        "pocket_type": "CONTAINER",
        "rigid": true,
        "watertight": true,
        "max_contains_volume": "2 L",
        "max_contains_weight": "4 kg"
      }
    ],
    "qualities": [ [ "BOIL", 2 ], [ "CONTAIN", 1 ] ],
    "flags": [ "COLLAPSE_CONTENTS" ],
    "melee_damage": { "bash": 5 }
  },
  {
    "id": "canteen_wood",
    "type": "GENERIC",
    "category": "container",
    "name": { "str": "wooden canteen" },
    "looks_like": "canteen",
    "description": "A water canteen made from wood, secured by metal bands and sealed with wax or pitch.  Holds 1.5 liters and has a simple carry strap.",
    "weight": "232 g",
    "volume": "1750 ml",
    "price": 800,
    "price_postapoc": 10,
    "to_hit": 1,
    "material": [ "wood" ],
    "symbol": ")",
    "color": "brown",
    "pocket_data": [
      {
        "pocket_type": "CONTAINER",
        "rigid": true,
        "watertight": true,
        "max_contains_volume": "1500 ml",
        "max_item_volume": "17 ml",
        "max_contains_weight": "3 kg"
      }
    ],
    "armor_data": {
      "armor": [
        {
          "material": [ { "type": "wood", "covered_by_mat": 100, "thickness": 2.0 } ],
          "encumbrance": 5,
          "coverage": 5,
          "covers": [ "torso" ],
          "specifically_covers": [ "torso_hanging_front" ]
        }
      ]
    },
    "flags": [ "BELTED", "WATER_FRIENDLY" ]
  },
  {
    "id": "stomach_sealed",
    "type": "GENERIC",
    "category": "container",
    "name": { "str": "sealed stomach" },
    "description": "The stomach of a creature, cleaned and sealed with a string.  It can hold 1.5 liters of water.",
    "weight": "453 g",
    "volume": "250 ml",
    "price": 2000,
    "price_postapoc": 10,
    "to_hit": -1,
    "material": [ "gutskin" ],
    "symbol": ")",
    "color": "brown",
    "pocket_data": [
      {
        "pocket_type": "CONTAINER",
        "watertight": true,
        "max_contains_volume": "1500 ml",
        "max_item_volume": "17 ml",
        "max_contains_weight": "3 kg"
      }
    ],
    "melee_damage": { "bash": 1 }
  },
  {
    "id": "waterproof_smart_phone_case",
    "type": "GENERIC",
    "category": "container",
    "name": { "str": "waterproof smartphone case" },
    "looks_like": "smart_phone",
    "description": "A waterproof case designed for a standard smartphone.  Will protect your smartphone from water damage entirely.",
    "weight": "50 g",
    "volume": "125 ml",
    "price": 1000,
    "price_postapoc": 100,
    "material": [ "plastic" ],
    "symbol": ";",
    "color": "light_gray",
    "variant_type": "generic",
    "variants": [
      {
        "id": "tardis_case",
        "name": { "str": "police call box waterproof smartphone case" },
        "description": "This waterproof smartphone case has a drawing on it that makes it look like an old English police call box.",
        "weight": 1
      },
      {
        "id": "black_smart_phone_case",
        "name": { "str": "black waterproof smartphone case" },
        "description": "A black waterproof case designed for a standard smartphone.  Will protect your smartphone from water damage entirely.",
        "weight": 10
      },
      {
        "id": "pink_smart_phone_case",
        "name": { "str": "pink waterproof smartphone case" },
        "description": "A pink waterproof case designed for a standard smartphone.  Will protect your smartphone from water damage entirely.",
        "weight": 10
      },
      {
        "id": "red_smart_phone_case",
        "name": { "str": "red waterproof smartphone case" },
        "description": "A red waterproof case designed for a standard smartphone.  Will protect your smartphone from water damage entirely.",
        "weight": 10
      },
      {
        "id": "bejewelled_smart_phone_case",
        "name": { "str": "bejewelled waterproof smartphone case" },
        "description": "A gold waterproof case designed for a standard smartphone.  Will protect your smartphone from water damage entirely.",
        "weight": 5
      },
      {
        "id": "hello_kitty_case",
        "name": { "str": "Hello Kitty waterproof smartphone case" },
        "description": "This waterproof smartphone case has numerous versions of Hello Kitty posing on it.",
        "weight": 5
      },
      {
        "id": "zombie_case",
        "name": { "str": "zombie waterproof smartphone case" },
        "description": "This waterproof smartphone case has a green zombie on its reverse side.  Would using this be in poor taste now?",
        "weight": 1
      }
    ],
    "pocket_data": [
      {
        "pocket_type": "CONTAINER",
        "max_contains_volume": "100 ml",
        "max_contains_weight": "230 g",
        "moves": 100,
        "watertight": true,
        "rigid": true,
        "item_restriction": [ "smart_phone", "smart_phone_flashlight", "smartphone_music" ]
      }
    ]
  },
  {
    "id": "waterskin",
    "type": "GENERIC",
    "category": "container",
    "name": { "str": "small waterskin" },
    "looks_like": "canvas_bag",
    "description": "A small watertight leather bag with a carrying strap, can hold 1.5 liters of water.",
    "weight": "453 g",
    "volume": "250 ml",
    "price": 2000,
    "price_postapoc": 50,
    "to_hit": -1,
    "material": [ "leather" ],
    "symbol": ")",
    "color": "brown",
    "pocket_data": [
      {
        "pocket_type": "CONTAINER",
        "watertight": true,
        "max_contains_volume": "1500 ml",
        "max_item_volume": "17 ml",
        "max_contains_weight": "3 kg"
      }
    ],
    "armor_data": {
      "sided": true,
      "armor": [
        {
          "material": [ { "type": "leather", "covered_by_mat": 100, "thickness": 2.0 } ],
          "coverage": 5,
          "covers": [ "leg_l", "leg_r" ],
          "specifically_covers": [ "leg_hip_r", "leg_hip_l" ]
        }
      ]
    },
    "flags": [ "BELTED", "WATER_FRIENDLY" ],
    "melee_damage": { "bash": 1 }
  },
  {
    "id": "waterskin2",
    "type": "GENERIC",
    "category": "container",
    "name": { "str": "waterskin" },
    "looks_like": "waterskin",
    "description": "A watertight leather bag with a carrying strap, can hold 3 liters of water.",
    "weight": "783 g",
    "volume": "500 ml",
    "price": 4000,
    "price_postapoc": 50,
    "to_hit": -1,
    "material": [ "leather" ],
    "symbol": ")",
    "color": "brown",
    "pocket_data": [
      {
        "pocket_type": "CONTAINER",
        "watertight": true,
        "max_contains_volume": "3 L",
        "max_item_volume": "17 ml",
        "max_contains_weight": "6 kg"
      }
    ],
    "armor_data": {
      "armor": [
        {
          "material": [ { "type": "leather", "covered_by_mat": 100, "thickness": 2.0 } ],
          "coverage": 10,
          "covers": [ "torso" ],
          "specifically_covers": [ "torso_hanging_front" ]
        }
      ]
    },
    "flags": [ "BELTED", "WATER_FRIENDLY" ],
    "melee_damage": { "bash": 2 }
  },
  {
    "id": "waterskin3",
    "type": "GENERIC",
    "category": "container",
    "name": { "str": "large waterskin" },
    "looks_like": "waterskin2",
    "description": "A large watertight leather bag with a carrying strap, can hold 5 liters of water.",
    "weight": "990 g",
    "volume": "750 ml",
    "price": 6000,
    "price_postapoc": 100,
    "to_hit": -1,
    "material": [ "leather" ],
    "symbol": ")",
    "color": "brown",
    "pocket_data": [
      {
        "pocket_type": "CONTAINER",
        "watertight": true,
        "max_contains_volume": "5 L",
        "max_item_volume": "17 ml",
        "max_contains_weight": "10 kg"
      }
    ],
    "armor_data": {
      "armor": [
        {
          "material": [ { "type": "leather", "covered_by_mat": 100, "thickness": 2.0 } ],
          "coverage": 40,
          "covers": [ "torso" ],
          "specifically_covers": [ "torso_hanging_front" ]
        }
      ]
    },
    "flags": [ "BELTED", "WATER_FRIENDLY" ],
    "melee_damage": { "bash": 3 }
  },
  {
    "id": "wooden_barrel",
    "type": "GENERIC",
    "category": "container",
    "name": { "str": "wooden barrel" },
    "looks_like": "30l_barrel",
    "description": "Traditionally made of white oak; these vessels are known for delivering delicious whiskey to the future.  It has a capacity of 100 liters.",
    "weight": "42408 g",
    "volume": "110 L",
    "price": 12000,
    "price_postapoc": 250,
    "to_hit": -5,
    "material": [ "wood", "steel" ],
    "symbol": ")",
    "color": "brown",
    "pocket_data": [
      {
        "pocket_type": "CONTAINER",
        "watertight": true,
        "rigid": true,
        "max_contains_volume": "100 L",
        "max_contains_weight": "200 kg"
      }
    ],
    "qualities": [ [ "CONTAIN", 1 ] ],
    "flags": [ "COLLAPSE_CONTENTS" ],
    "melee_damage": { "bash": 8 }
  },
  {
    "id": "wrapper",
    "type": "GENERIC",
    "category": "container",
    "name": { "str": "paper wrapper" },
    "description": "Just a piece of butcher's paper.  Good for starting fires.",
    "weight": "3 g",
    "volume": "5 ml",
    "price": 0,
    "price_postapoc": 0,
    "to_hit": -2,
    "material": [ "paper" ],
    "symbol": ",",
    "color": "light_gray",
    "pocket_data": [ { "pocket_type": "CONTAINER", "max_contains_volume": "2500 ml", "max_contains_weight": "6 kg" } ],
    "flags": [ "COLLAPSE_CONTENTS" ]
  },
  {
    "id": "wrapper_foil",
    "type": "GENERIC",
    "category": "container",
    "name": { "str": "foil wrapper" },
    "description": "A piece of aluminum foil, large enough to wrap around something.  You could also cook food in it.",
    "weight": "24 g",
    "volume": "5 ml",
    "price": 0,
    "price_postapoc": 0,
    "material": [ "aluminum" ],
    "symbol": ",",
    "color": "light_gray",
    "pocket_data": [ { "pocket_type": "CONTAINER", "max_contains_volume": "2500 ml", "max_contains_weight": "6 kg" } ],
    "qualities": [ [ "COOK", 1 ] ],
    "flags": [ "SOFT", "NO_REPAIR", "COLLAPSE_CONTENTS" ]
  },
  {
    "id": "wrapper_pr",
    "type": "GENERIC",
    "name": { "str": "wrapper" },
    "description": {
      "//~": "Daizu is Japanese for soy, hence DaiZoom",
      "str": "\"DaiZoom Protein Bar, brought to you by SoyPelusa\" is emblazoned proudly upon this greaseproof wrapper."
    },
    "copy-from": "wrapper",
    "pocket_data": [ { "pocket_type": "CONTAINER", "max_contains_volume": "225 ml", "max_contains_weight": "1 kg" } ],
    "flags": [ "COLLAPSE_CONTENTS" ]
  },
  {
    "id": "styrofoam_cup",
    "type": "GENERIC",
    "category": "container",
    "name": { "str": "styrofoam cup" },
    "looks_like": "cup_plastic",
    "description": "A cheap, disposable cup with a plastic lid and straw.",
    "weight": "50 g",
    "volume": "501 ml",
    "price": 0,
    "price_postapoc": 0,
    "material": [ "plastic" ],
    "symbol": ")",
    "color": "white",
    "pocket_data": [
      {
        "pocket_type": "CONTAINER",
        "watertight": true,
        "rigid": true,
        "max_contains_volume": "500 ml",
        "max_contains_weight": "1 kg"
      }
    ],
    "flags": [ "COLLAPSE_CONTENTS" ]
  },
  {
    "id": "plastic_bucket",
    "type": "GENERIC",
    "category": "container",
    "name": { "str": "plastic tub" },
    "description": "A big, square plastic bucket usually used for carrying ice cream.",
    "weight": "1360 g",
    "volume": "4500 ml",
    "price": 10,
    "price_postapoc": 10,
    "material": [ "plastic" ],
    "symbol": ")",
    "color": "white",
    "pocket_data": [
      {
        "pocket_type": "CONTAINER",
        "watertight": true,
        "rigid": true,
        "open_container": true,
        "max_contains_volume": "4250 ml",
        "max_contains_weight": "9 kg"
      }
    ],
    "flags": [ "COLLAPSE_CONTENTS" ]
  },
  {
    "id": "condom",
    "type": "GENERIC",
    "category": "container",
    "name": { "str": "condom" },
    "description": "A gentleman's balloon.  A single-use life preventer.  A thumbless latex mitten.  This could be used as a makeshift water container, but otherwise it's anyone's guess what it's for.",
    "weight": "5 g",
    "volume": "15 ml",
    "price": 0,
    "price_postapoc": 25,
    "to_hit": -5,
    "material": [ "plastic" ],
    "symbol": ")",
    "color": "white",
    "pocket_data": [
      {
        "pocket_type": "CONTAINER",
        "watertight": true,
        "max_contains_volume": "3750 ml",
        "max_contains_weight": "7 kg",
        "max_item_length": "26 cm"
      }
    ],
    "properties": [ [ "burst_when_filled", "75" ] ]
  },
  {
    "id": "balloon",
    "type": "GENERIC",
    "looks_like": "condom",
    "name": { "str": "balloon" },
    "description": "A deflated balloon.  This could be used as a makeshift water container.",
    "copy-from": "condom"
  },
  {
    "id": "can_food_big",
    "type": "GENERIC",
    "category": "container",
    "name": { "str": "large tin can" },
    "looks_like": "can_food",
    "description": "A large tin can, like what beans come in.  Holds a substantial amount of food.",
    "weight": "350 g",
    "volume": "3003 ml",
    "price": 0,
    "price_postapoc": 0,
    "material": [ "steel" ],
    "symbol": ")",
    "color": "blue",
    "pocket_data": [
      {
        "pocket_type": "CONTAINER",
        "watertight": true,
        "rigid": true,
        "open_container": true,
        "max_contains_volume": "3 L",
        "max_contains_weight": "6 kg",
        "sealed_data": { "spoil_multiplier": 0.0 }
      }
    ],
    "qualities": [ [ "BOIL", 1 ] ],
    "flags": [ "COLLAPSE_CONTENTS" ]
  },
  {
    "id": "survival_kit_box",
    "type": "GENERIC",
    "category": "container",
    "name": { "str": "survival kit box", "str_pl": "survival kit boxes" },
    "looks_like": "box_small",
    "description": "An aluminum box designed to contain a small survival kit.",
    "weight": "800 g",
    "volume": "2300 ml",
    "price": 0,
    "price_postapoc": 0,
    "material": [ "aluminum" ],
    "symbol": "!",
    "color": "light_cyan",
    "pocket_data": [
      {
        "pocket_type": "CONTAINER",
        "rigid": true,
        "watertight": true,
        "max_contains_volume": "2100 ml",
        "max_contains_weight": "4000 g"
      }
    ],
    "qualities": [ [ "CONTAIN", 1 ], [ "BOIL", 2 ] ]
  },
  {
    "id": "large_survival_kit_box",
    "type": "GENERIC",
    "category": "container",
    "name": { "str": "survival kit box", "str_pl": "survival kit boxes" },
    "looks_like": "box_small",
    "description": "The ultimate survival kit purchased either by the wealthy or the dedicated urban survivalist.  It contains tools and items to help you survive in case of an emergency.",
    "weight": "850 g",
    "volume": "8900 ml",
    "price": 0,
    "price_postapoc": 0,
    "pocket_data": [ { "pocket_type": "CONTAINER", "rigid": true, "max_contains_volume": "8500 ml", "max_contains_weight": "20000 g" } ],
    "material": [ "cardboard" ],
    "symbol": ")",
    "color": "brown"
  },
  {
    "id": "box_tea",
    "type": "GENERIC",
    "category": "container",
    "name": { "str": "small cardboard box of tea bags", "str_pl": "small cardboard boxes of tea bags" },
    "looks_like": "box_small",
    "description": "A very small cardboard box with a tea brand's logo on it.",
    "weight": "10 g",
    "volume": "105 ml",
    "price": 0,
    "price_postapoc": 0,
    "material": [ "cardboard" ],
    "symbol": ")",
    "color": "green",
    "pocket_data": [ { "pocket_type": "CONTAINER", "rigid": true, "max_contains_volume": "100 ml", "max_contains_weight": "200 g" } ]
  },
  {
    "id": "1st_aid_box",
    "type": "GENERIC",
    "category": "container",
    "name": { "str": "first aid kit box", "str_pl": "first aid kit boxes" },
    "looks_like": "ifak_pouch",
    "description": "A plastic box designed to contain a first aid kit.",
    "weight": "50 g",
    "volume": "2900 ml",
    "price": 0,
    "price_postapoc": 0,
    "to_hit": -2,
    "material": [ "plastic" ],
    "flags": [ "COLLAPSE_CONTENTS" ],
    "pocket_data": [
      {
        "pocket_type": "CONTAINER",
        "max_contains_volume": "2700 ml",
        "max_contains_weight": "3 kg",
        "rigid": true,
        "moves": 100
      }
    ],
    "symbol": ")",
    "color": "red"
  },
  {
    "id": "ifak_pouch",
    "type": "GENERIC",
    "category": "container",
    "name": { "str": "IFAK pouch", "str_pl": "IFAK pouches" },
    "looks_like": "1st_aid_box",
    "description": "A fabric pouch designed to contain a personalized trauma kit.  These supplies are used to address immediate life-threatening conditions.",
    "weight": "5 g",
    "volume": "1250 ml",
    "price": 0,
    "price_postapoc": 10,
    "to_hit": -2,
    "material": [ "cotton", "neoprene" ],
    "flags": [ "COLLAPSE_CONTENTS", "PALS_MEDIUM" ],
    "pocket_data": [
      {
        "pocket_type": "CONTAINER",
        "max_contains_volume": "3200 ml",
        "max_contains_weight": "4000 g",
        "moves": 100,
        "rigid": false
      }
    ],
    "symbol": ")",
    "color": "red"
  },
  {
    "id": "rc_car_box",
    "type": "GENERIC",
    "category": "container",
    "name": { "str": "radio car box", "str_pl": "radio car boxes" },
    "description": "A small box with an image of a toy car printed on the front.  The text written on the side says it comes with a remote control and batteries included.",
    "weight": "400 g",
    "volume": "3200 ml",
    "price": 0,
    "price_postapoc": 0,
    "to_hit": -1,
    "material": [ "cardboard" ],
    "pocket_data": [
      {
        "pocket_type": "CONTAINER",
        "max_contains_volume": "2900 ml",
        "max_contains_weight": "4 kg",
        "rigid": true,
        "moves": 100
      }
    ],
    "symbol": ")",
    "color": "red"
  },
  {
    "id": "stirling_kit_box",
    "type": "GENERIC",
    "category": "container",
    "name": { "str": "STEM kit box", "str_pl": "STEM kit boxes" },
    "description": "A small box with an image of children building things.",
    "weight": "400 g",
    "volume": "3200 ml",
    "price": 0,
    "price_postapoc": 0,
    "to_hit": -1,
    "material": [ "cardboard" ],
    "pocket_data": [
      {
        "pocket_type": "CONTAINER",
        "max_contains_volume": "2900 ml",
        "max_contains_weight": "4 kg",
        "rigid": true,
        "moves": 100
      }
    ],
    "symbol": ")",
    "color": "white_cyan"
  },
  {
    "id": "maker_kit_box",
    "type": "GENERIC",
    "category": "container",
    "name": { "str": "maker kit box", "str_pl": "maker kit boxes" },
    "description": "A small box with an image of children building things.  It's labelled 'Makerspace Learner Kit'.",
    "weight": "400 g",
    "volume": "3200 ml",
    "price": 0,
    "price_postapoc": 0,
    "to_hit": -1,
    "material": [ "cardboard" ],
    "pocket_data": [
      {
        "pocket_type": "CONTAINER",
        "max_contains_volume": "2900 ml",
        "max_contains_weight": "4 kg",
        "rigid": true,
        "moves": 100
      }
    ],
    "symbol": ")",
    "color": "white_cyan"
  },
  {
    "id": "robot_kit_box",
    "type": "GENERIC",
    "category": "container",
    "name": { "str": "robot kit box", "str_pl": "robot kit boxes" },
    "description": "A small box with an image of children building robots.",
    "weight": "400 g",
    "volume": "3200 ml",
    "price": 0,
    "price_postapoc": 0,
    "to_hit": -1,
    "material": [ "cardboard" ],
    "pocket_data": [
      {
        "pocket_type": "CONTAINER",
        "max_contains_volume": "2900 ml",
        "max_contains_weight": "4 kg",
        "rigid": true,
        "moves": 100
      }
    ],
    "symbol": ")",
    "color": "white_cyan"
  },
  {
    "id": "mre_bag_small",
    "type": "GENERIC",
    "category": "container",
    "name": { "str": "small MRE bag" },
    "looks_like": "mre_beef_box",
    "description": "A small, sturdy, plastic and aluminum container of multi-layered construction, with detailed nutritional information about its contents.",
    "weight": "70 g",
    "volume": "100 ml",
    "price": 0,
    "price_postapoc": 0,
    "to_hit": -1,
    "pocket_data": [
      {
        "pocket_type": "CONTAINER",
        "max_contains_volume": "250 ml",
        "max_contains_weight": "1500 g",
        "airtight": true,
        "moves": 50,
        "sealed_data": { "spoil_multiplier": 0.0 },
        "watertight": true
      }
    ],
    "material": [ "plastic", "aluminum" ],
    "symbol": ")",
    "color": "light_gray"
  },
  {
    "id": "mre_bag",
    "type": "GENERIC",
    "category": "container",
    "name": { "str": "MRE bag" },
    "looks_like": "mre_beef_box",
    "description": "A sturdy plastic and aluminum container of multi-layered construction, with detailed nutritional information about its contents.",
    "weight": "180 g",
    "volume": "250 ml",
    "price": 0,
    "price_postapoc": 0,
    "to_hit": -1,
    "pocket_data": [
      {
        "pocket_type": "CONTAINER",
        "max_contains_volume": "510 ml",
        "max_contains_weight": "3 kg",
        "airtight": true,
        "moves": 50,
        "sealed_data": { "spoil_multiplier": 0.0 },
        "watertight": true
      }
    ],
    "material": [ "plastic", "aluminum" ],
    "symbol": ")",
    "color": "light_gray"
  },
  {
    "id": "mre_package",
    "type": "GENERIC",
    "category": "container",
    "name": { "str": "MRE package" },
    "looks_like": "mre_beef_box",
    "description": "The Meal, Ready-to-Eat - also known as the MRE - is the individual field ration of the United States Armed Forces.  It is in a lightweight yet sturdy multi-layered plastic and aluminum foil container - essentially a flexible can.",
    "weight": "320 g",
    "volume": "450 ml",
    "price": 0,
    "price_postapoc": 0,
    "to_hit": -1,
    "pocket_data": [
      {
        "pocket_type": "CONTAINER",
        "max_contains_volume": "2777 ml",
        "max_contains_weight": "4 kg",
        "airtight": true,
        "moves": 50,
        "sealed_data": { "spoil_multiplier": 0.0 },
        "watertight": true
      }
    ],
    "material": [ "plastic", "aluminum" ],
    "flags": [ "COLLAPSE_CONTENTS" ],
    "symbol": ")",
    "color": "light_gray"
  },
  {
    "id": "beverage_bag",
    "type": "GENERIC",
    "category": "container",
    "name": { "str": "plastic beverage bag" },
    "description": "A transparent, watertight plastic bag meant for holding drinks.",
    "looks_like": "bag_plastic",
    "weight": "6 g",
    "volume": "262 ml",
    "price": 0,
    "price_postapoc": 0,
    "to_hit": 1,
    "material": [ "plastic" ],
    "symbol": ")",
    "color": "white",
    "pocket_data": [
      {
        "pocket_type": "CONTAINER",
        "rigid": false,
        "watertight": true,
        "open_container": true,
        "max_contains_volume": "250 ml",
        "max_contains_weight": "1 kg"
      }
    ]
  },
  {
    "id": "ipok",
    "type": "GENERIC",
    "category": "container",
    "name": { "str": "individual patrol officer kit" },
    "//": "https://www.narescue.com/individual-patrol-officer-kit.html",
    "looks_like": "mre_beef_box",
    "description": "A first aid kit designed for patrolling police officers, contents selected for dealing with hemorrhaging injuries such as gunshot wounds.  Comes in a sealed pouch.",
    "weight": "50 g",
    "volume": "50 ml",
    "price": 0,
    "price_postapoc": 0,
    "to_hit": -1,
    "pocket_data": [
      {
        "pocket_type": "CONTAINER",
        "max_contains_volume": "2000 ml",
        "max_contains_weight": "1500 g",
        "airtight": true,
        "moves": 50,
        "sealed_data": { "spoil_multiplier": 0.0 },
        "watertight": true
      }
    ],
    "material": [ "plastic" ],
    "flags": [ "COLLAPSE_CONTENTS" ],
    "symbol": ")",
    "color": "light_gray"
  },
  {
    "id": "aquarium_medium",
    "type": "GENERIC",
    "category": "container",
    "name": { "str": "50 gallon aquarium" },
    "description": "A 50-gallon glass aquarium, used for safely storing small animals for use as pets or food.",
    "weight": "45 kg",
    "volume": "222 L",
    "longest_side": "91 cm",
    "price": 10000,
    "price_postapoc": 1500,
    "material": [ "glass" ],
    "symbol": ")",
    "color": "light_cyan",
    "pocket_data": [
      {
        "pocket_type": "CONTAINER",
        "rigid": true,
        "watertight": true,
        "open_container": true,
        "max_contains_volume": "189 L",
        "max_contains_weight": "300 kg"
      }
    ],
    "qualities": [ [ "CONTAIN", 1 ] ],
    "melee_damage": { "bash": 1 }
  },
  {
    "id": "aquarium_medium_drying",
    "type": "GENERIC",
    "category": "container",
    "name": { "str": "50 gallon aquarium (drying)", "str_pl": "50 gallon aquariums (drying)" },
    "description": "A 50-gallon glass aquarium, used for safely storing small animals for use as pets or food.  This one has been freshly made and requires time for the silicone to dry.",
    "weight": "45 kg",
    "volume": "222 L",
    "longest_side": "91 cm",
    "price": 5000,
    "price_postapoc": 750,
    "material": [ "glass" ],
    "symbol": ")",
    "color": "light_cyan",
    "pocket_data": [
      {
        "pocket_type": "CONTAINER",
        "rigid": true,
        "watertight": false,
        "open_container": true,
        "max_contains_volume": "189 L",
        "max_contains_weight": "300 kg"
      }
    ],
    "qualities": [ [ "CONTAIN", 1 ] ],
    "use_action": {
      "target": "aquarium_medium",
      "msg": "You check that the aquarium does indeed hold water, it is ready.",
      "moves": 100,
      "type": "delayed_transform",
      "transform_age": 604800,
      "not_ready_msg": "The silicone hasn't dried quite yet.",
      "//": "The time it takes is a week and this appears to be the minimum time the internet says it takes."
    },
    "melee_damage": { "bash": 1 }
  },
  {
    "id": "aquarium_small",
    "type": "GENERIC",
    "category": "container",
    "name": { "str": "30 gallon aquarium" },
    "description": "A 30-gallon glass aquarium, used for safely storing small animals for use as pets or food.",
    "weight": "22 kg",
    "volume": "133 L",
    "longest_side": "91 cm",
    "price": 5000,
    "price_postapoc": 1000,
    "material": [ "glass" ],
    "symbol": ")",
    "color": "light_cyan",
    "looks_like": "aquarium_medium",
    "pocket_data": [
      {
        "pocket_type": "CONTAINER",
        "rigid": true,
        "watertight": true,
        "open_container": true,
        "max_contains_volume": "113 L",
        "max_contains_weight": "180 kg"
      }
    ],
    "qualities": [ [ "CONTAIN", 1 ] ],
    "melee_damage": { "bash": 1 }
  },
  {
    "id": "aquarium_small_drying",
    "type": "GENERIC",
    "category": "container",
    "name": { "str": "30 gallon aquarium (drying)", "str_pl": "30 gallon aquariums (drying)" },
    "description": "A 30-gallon glass aquarium, used for safely storing small animals for use as pets or food.  This one has been freshly made and requires time for the silicone to dry.",
    "weight": "22 kg",
    "volume": "133 L",
    "longest_side": "91 cm",
    "price": 1500,
    "price_postapoc": 350,
    "material": [ "glass" ],
    "symbol": ")",
    "color": "light_cyan",
    "looks_like": "aquarium_medium",
    "pocket_data": [
      {
        "pocket_type": "CONTAINER",
        "rigid": true,
        "watertight": false,
        "open_container": true,
        "max_contains_volume": "113 L",
        "max_contains_weight": "180 kg"
      }
    ],
    "qualities": [ [ "CONTAIN", 1 ] ],
    "use_action": {
      "target": "aquarium_small",
      "msg": "You check that the aquarium does indeed hold water, it is ready.",
      "moves": 100,
      "type": "delayed_transform",
      "transform_age": 604800,
      "not_ready_msg": "The silicone hasn't dried quite yet.",
      "//": "The time it takes is a week and this appears to be the minimum time the internet says it takes."
    },
    "melee_damage": { "bash": 1 }
  },
  {
    "id": "aquarium_large",
    "type": "GENERIC",
    "category": "container",
    "name": { "str": "100 gallon aquarium" },
    "description": "A 100-gallon glass aquarium, used for safely storing small animals for use as pets or food.",
    "weight": "80 kg",
    "volume": "400 L",
    "longest_side": "183 cm",
    "price": 50000,
    "price_postapoc": 2500,
    "material": [ "glass" ],
    "symbol": ")",
    "color": "light_cyan",
    "looks_like": "aquarium_medium",
    "pocket_data": [
      {
        "pocket_type": "CONTAINER",
        "rigid": true,
        "watertight": true,
        "open_container": true,
        "max_contains_volume": "378 L",
        "max_contains_weight": "500 kg"
      }
    ],
    "qualities": [ [ "CONTAIN", 1 ] ],
    "melee_damage": { "bash": 1 }
  },
  {
    "id": "aquarium_large_drying",
    "type": "GENERIC",
    "category": "container",
    "name": { "str": "100 gallon aquarium (drying)", "str_pl": "100 gallon aquariums (drying)" },
    "description": "A 100-gallon glass aquarium, used for safely storing small animals for use as pets or food.  This one has been freshly made and requires time for the silicone to dry.",
    "weight": "80 kg",
    "volume": "400 L",
    "longest_side": "183 cm",
    "price": 20000,
    "price_postapoc": 1000,
    "material": [ "glass" ],
    "symbol": ")",
    "color": "light_cyan",
    "looks_like": "aquarium_medium",
    "pocket_data": [
      {
        "pocket_type": "CONTAINER",
        "rigid": true,
        "watertight": false,
        "open_container": true,
        "max_contains_volume": "378 L",
        "max_contains_weight": "500 kg"
      }
    ],
    "qualities": [ [ "CONTAIN", 1 ] ],
    "use_action": {
      "target": "aquarium_large",
      "msg": "You check that the aquarium does indeed hold water, it is ready.",
      "moves": 100,
      "type": "delayed_transform",
      "transform_age": 604800,
      "not_ready_msg": "The silicone hasn't dried quite yet.",
      "//": "The time it takes is a week and this appears to be the minimum time the internet says it takes."
    },
    "melee_damage": { "bash": 1 }
  },
  {
    "id": "small_propane_tank",
    "type": "TOOL",
    "name": { "str": "small propane tank" },
    "description": "A small tank of propane, commonly used for camping stoves and torches.",
    "//": "1 gallon tank, filled to 80% for safety.  1.3lbs while empty",
    "//1": "https://learnmetrics.com/propane-tank-sizes",
    "weight": "591 g",
    "volume": "5030 ml",
    "longest_side": "30 cm",
    "price": 2000,
    "price_postapoc": 500,
    "to_hit": -4,
    "material": [ "steel", "plastic" ],
    "symbol": ";",
    "color": "green",
    "pocket_data": [
      {
        "pocket_type": "MAGAZINE",
        "airtight": true,
        "watertight": true,
        "rigid": true,
        "ammo_restriction": { "propane": 3000 }
      }
    ],
    "charges_per_use": 1,
<<<<<<< HEAD
    "flags": [ "GAS_TANK", "COLLAPSE_CONTENTS", "NO_SALVAGE" ]
=======
    "flags": [ "GAS_TANK", "COLLAPSE_CONTENTS" ],
    "melee_damage": { "bash": 5 }
>>>>>>> c02676ad
  },
  {
    "id": "medium_propane_tank",
    "type": "TOOL",
    "name": { "str": "medium propane tank" },
    "description": "A medium-sized tank of propane, commonly used for barbeques.",
    "//": "5 gallon tank, filled to 80% for safety..  About 15lbs while empty.",
    "//1": "https://learnmetrics.com/propane-tank-sizes",
    "weight": "6720 g",
    "volume": "23250 ml",
    "longest_side": "50 cm",
    "price": 2000,
    "price_postapoc": 500,
    "to_hit": -4,
    "material": [ "steel", "plastic" ],
    "symbol": ";",
    "color": "green",
    "pocket_data": [
      {
        "pocket_type": "MAGAZINE",
        "airtight": true,
        "watertight": true,
        "rigid": true,
        "ammo_restriction": { "propane": 15000 }
      }
    ],
    "charges_per_use": 1,
<<<<<<< HEAD
    "flags": [ "GAS_TANK", "COLLAPSE_CONTENTS", "NO_SALVAGE" ]
=======
    "flags": [ "GAS_TANK", "COLLAPSE_CONTENTS" ],
    "melee_damage": { "bash": 5 }
>>>>>>> c02676ad
  },
  {
    "id": "large_propane_tank",
    "type": "TOOL",
    "name": { "str": "large propane tank" },
    "description": "A large tank of propane, commonly used for heating.",
    "//": "20 gallon tank, filled to 80% for safety.  About 50 lbs while empty.",
    "//1": "https://learnmetrics.com/propane-tank-sizes",
    "weight": "22727 g",
    "volume": "80 L",
    "longest_side": "117 cm",
    "price": 6000,
    "price_postapoc": 500,
    "to_hit": -4,
    "material": [ "steel", "plastic" ],
    "symbol": ";",
    "color": "light_gray",
    "pocket_data": [
      {
        "pocket_type": "MAGAZINE",
        "airtight": true,
        "watertight": true,
        "rigid": true,
        "ammo_restriction": { "propane": 60000 }
      }
    ],
    "charges_per_use": 1,
<<<<<<< HEAD
    "flags": [ "GAS_TANK", "COLLAPSE_CONTENTS", "NO_SALVAGE" ]
=======
    "flags": [ "GAS_TANK", "COLLAPSE_CONTENTS" ],
    "melee_damage": { "bash": 10 }
>>>>>>> c02676ad
  },
  {
    "id": "xl_propane_tank",
    "type": "TOOL",
    "name": { "str": "extra large propane tank" },
    "description": "A massive tank of propane, commonly used for heating a home or vehicle.",
    "//": "100 gallon tank, filled to 80% for safety.  212 lbs while empty",
    "//1": "https://learnmetrics.com/propane-tank-sizes",
    "weight": "96 kg",
    "volume": "390 L",
    "longest_side": "122 cm",
    "price": 6000,
    "price_postapoc": 500,
    "to_hit": -4,
    "material": [ "steel", "plastic" ],
    "symbol": ";",
    "color": "light_gray",
    "pocket_data": [
      {
        "pocket_type": "MAGAZINE",
        "airtight": true,
        "watertight": true,
        "rigid": true,
        "ammo_restriction": { "propane": 300000 }
      }
    ],
    "charges_per_use": 1,
<<<<<<< HEAD
    "flags": [ "GAS_TANK", "COLLAPSE_CONTENTS", "NO_SALVAGE" ]
=======
    "flags": [ "GAS_TANK", "COLLAPSE_CONTENTS" ],
    "melee_damage": { "bash": 10 }
>>>>>>> c02676ad
  },
  {
    "id": "shot_glass",
    "type": "GENERIC",
    "category": "container",
    "name": { "str": "shot glass", "str_pl": "shot glasses" },
    "description": "A standard 1.5 ounce shot glass.",
    "weight": "100 g",
    "volume": "116 ml",
    "longest_side": "58 mm",
    "price": 300,
    "price_postapoc": 5,
    "material": [ "glass" ],
    "symbol": "v",
    "color": "cyan",
    "pocket_data": [
      {
        "pocket_type": "CONTAINER",
        "watertight": true,
        "rigid": true,
        "open_container": true,
        "max_contains_volume": "44 ml",
        "max_contains_weight": "500 g"
      }
    ],
    "flags": [ "COLLAPSE_CONTENTS" ],
    "melee_damage": { "bash": 1 }
  },
  {
    "id": "30gal_drum_aluminum",
    "type": "GENERIC",
    "category": "container",
    "looks_like": "30gal_barrel",
    "name": { "str": "aluminum tank (100L)", "str_pl": "aluminum tanks (100L)" },
    "description": "A large aluminum tank, traditionally used to store fuel.",
    "weight": "2565 g",
    "volume": "130 L",
    "price": 8000,
    "price_postapoc": 250,
    "to_hit": -5,
    "material": [ "aluminum" ],
    "symbol": "0",
    "color": "light_gray",
    "pocket_data": [
      {
        "pocket_type": "CONTAINER",
        "watertight": true,
        "rigid": true,
        "max_contains_volume": "100 L",
        "max_contains_weight": "250 kg"
      }
    ],
    "qualities": [ [ "BOIL", 2 ], [ "CONTAIN", 1 ] ],
    "flags": [ "COLLAPSE_CONTENTS" ],
    "melee_damage": { "bash": 8 }
  },
  {
    "id": "55gal_drum_aluminum",
    "type": "GENERIC",
    "category": "container",
    "looks_like": "30gal_drum",
    "name": { "str": "aluminum tank (200L)", "str_pl": "aluminum tanks (200L)" },
    "description": "A massive aluminum tank, traditionally used to store fuel.",
    "weight": "10 kg",
    "volume": "230 L",
    "price": 10000,
    "price_postapoc": 250,
    "to_hit": -5,
    "material": [ "aluminum" ],
    "symbol": "0",
    "color": "light_gray",
    "pocket_data": [
      {
        "pocket_type": "CONTAINER",
        "watertight": true,
        "rigid": true,
        "max_contains_volume": "200 L",
        "max_contains_weight": "500 kg"
      }
    ],
    "qualities": [ [ "BOIL", 2 ], [ "CONTAIN", 1 ] ],
    "flags": [ "COLLAPSE_CONTENTS" ],
    "melee_damage": { "bash": 8 }
  },
  {
    "id": "squeeze_tube",
    "type": "GENERIC",
    "category": "container",
    "name": { "str": "10.1 ounce squeeze tube" },
    "description": "A 10.1 ounce squeeze tube, used for storing the likes of silicone caulk, paint, or food dressing.",
    "weight": "8150 mg",
    "volume": "221 ml",
    "price": 100,
    "price_postapoc": 10,
    "to_hit": -2,
    "material": [ "plastic" ],
    "symbol": "t",
    "color": "light_cyan",
    "pocket_data": [
      {
        "pocket_type": "CONTAINER",
        "rigid": false,
        "watertight": true,
        "open_container": false,
        "max_contains_volume": "299 ml",
        "max_contains_weight": "2500 g"
      }
    ],
    "qualities": [ [ "CONTAIN", 1 ] ],
    "flags": [ "COLLAPSE_CONTENTS" ],
    "melee_damage": { "bash": 1 }
  },
  {
    "id": "squeeze_tube_small",
    "type": "GENERIC",
    "category": "container",
    "name": { "str": "2.8 ounce squeeze tube" },
    "description": "A 2.8 ounce squeeze tube, used for storing the likes of silicone caulk, paint, or food dressing.",
    "weight": "3500 mg",
    "volume": "95 ml",
    "price": 50,
    "price_postapoc": 5,
    "to_hit": -2,
    "material": [ "plastic" ],
    "symbol": "t",
    "color": "light_cyan",
    "looks_like": "squeeze_tube",
    "pocket_data": [
      {
        "pocket_type": "CONTAINER",
        "rigid": false,
        "watertight": true,
        "open_container": false,
        "max_contains_volume": "82 ml",
        "max_contains_weight": "500 g"
      }
    ],
    "qualities": [ [ "CONTAIN", 1 ] ],
    "flags": [ "COLLAPSE_CONTENTS" ],
    "melee_damage": { "bash": 1 }
  },
  {
    "id": "bottle_gourd",
    "type": "GENERIC",
    "category": "container",
    "name": { "str": "bottle gourd" },
    "looks_like": "clay_canister",
    "description": "A hard, watertight container made from a dried bottle gourd.  Can be used similar to a canteen or just for storing liquids.",
    "weight": "300 g",
    "volume": "2500 ml",
    "price": 300,
    "price_postapoc": 60,
    "to_hit": 1,
    "material": [ "wood" ],
    "symbol": "6",
    "color": "brown",
    "pocket_data": [
      {
        "pocket_type": "CONTAINER",
        "rigid": true,
        "watertight": true,
        "max_contains_volume": "2250 ml",
        "max_item_volume": "2501 ml",
        "max_contains_weight": "2501 g",
        "sealed_data": { "spoil_multiplier": 0.9 }
      }
    ],
    "armor_data": {
      "armor": [
        {
          "material": [ { "type": "wood", "covered_by_mat": 100, "thickness": 2.0 } ],
          "encumbrance": 3,
          "coverage": 8,
          "covers": [ "torso" ],
          "specifically_covers": [ "torso_hanging_front" ]
        }
      ]
    },
    "flags": [ "BELTED", "OVERSIZE", "WATER_FRIENDLY" ]
  },
  {
    "id": "paint_can_steel",
    "type": "GENERIC",
    "category": "container",
    "name": { "str": "metal paint can" },
    "description": "A metal paint can, able to hold a gallon of liquid.",
    "weight": "400 g",
    "volume": "4325 ml",
    "price": 10,
    "price_postapoc": 3,
    "material": [ "steel" ],
    "symbol": "o",
    "color": "light_gray",
    "pocket_data": [
      {
        "pocket_type": "CONTAINER",
        "watertight": true,
        "rigid": true,
        "max_contains_volume": "3785 ml",
        "max_contains_weight": "10 kg"
      }
    ],
    "qualities": [ [ "BOIL", 1 ], [ "CONTAIN", 1 ] ],
    "flags": [ "COLLAPSE_CONTENTS" ]
  },
  {
    "id": "paint_can_plastic",
    "type": "GENERIC",
    "category": "container",
    "name": { "str": "plastic paint can" },
    "description": "A plastic paint can, able to hold a gallon of liquid.",
    "weight": "50 g",
    "volume": "4325 ml",
    "price": 10,
    "price_postapoc": 3,
    "material": [ "plastic" ],
    "symbol": "o",
    "color": "green",
    "pocket_data": [
      {
        "pocket_type": "CONTAINER",
        "watertight": true,
        "rigid": true,
        "max_contains_volume": "3785 ml",
        "max_contains_weight": "10 kg"
      }
    ],
    "qualities": [ [ "CONTAIN", 1 ] ],
    "flags": [ "COLLAPSE_CONTENTS" ]
  },
  {
    "id": "lunchbox",
    "type": "GENERIC",
    "category": "container",
    "name": { "str": "lunchbox", "str_pl": "lunchboxes" },
    "description": "A plastic box, commonly used to store lunch and utensils to eat it with.",
    "weight": "282 g",
    "volume": "2050 ml",
    "longest_side": "21 cm",
    "price": 1400,
    "price_postapoc": 100,
    "material": [ "plastic" ],
    "symbol": "l",
    "color": "green",
    "pocket_data": [
      {
        "pocket_type": "CONTAINER",
        "rigid": true,
        "watertight": false,
        "open_container": false,
        "max_contains_volume": "1100 ml",
        "max_contains_weight": "2 kg"
      }
    ],
    "qualities": [ [ "CONTAIN", 1 ] ],
    "flags": [ "COLLAPSE_CONTENTS" ]
  },
  {
    "id": "pencil_case",
    "type": "GENERIC",
    "category": "container",
    "name": { "str": "pencil case" },
    "description": "A small fabric container with a zipper.  Commonly used by children to store school supplies.",
    "weight": "200 g",
    "volume": "1730 ml",
    "price": 900,
    "price_postapoc": 100,
    "material": [ "cotton" ],
    "symbol": "p",
    "color": "dark_gray",
    "pocket_data": [
      {
        "pocket_type": "CONTAINER",
        "rigid": false,
        "watertight": false,
        "open_container": false,
        "max_contains_volume": "1000 ml",
        "max_contains_weight": "2 kg",
        "max_item_length": "20 cm"
      }
    ],
    "flags": [ "COLLAPSE_CONTENTS" ]
  }
]<|MERGE_RESOLUTION|>--- conflicted
+++ resolved
@@ -3129,12 +3129,8 @@
       }
     ],
     "charges_per_use": 1,
-<<<<<<< HEAD
     "flags": [ "GAS_TANK", "COLLAPSE_CONTENTS", "NO_SALVAGE" ]
-=======
-    "flags": [ "GAS_TANK", "COLLAPSE_CONTENTS" ],
     "melee_damage": { "bash": 5 }
->>>>>>> c02676ad
   },
   {
     "id": "medium_propane_tank",
@@ -3162,12 +3158,8 @@
       }
     ],
     "charges_per_use": 1,
-<<<<<<< HEAD
     "flags": [ "GAS_TANK", "COLLAPSE_CONTENTS", "NO_SALVAGE" ]
-=======
-    "flags": [ "GAS_TANK", "COLLAPSE_CONTENTS" ],
     "melee_damage": { "bash": 5 }
->>>>>>> c02676ad
   },
   {
     "id": "large_propane_tank",
@@ -3195,12 +3187,8 @@
       }
     ],
     "charges_per_use": 1,
-<<<<<<< HEAD
     "flags": [ "GAS_TANK", "COLLAPSE_CONTENTS", "NO_SALVAGE" ]
-=======
-    "flags": [ "GAS_TANK", "COLLAPSE_CONTENTS" ],
     "melee_damage": { "bash": 10 }
->>>>>>> c02676ad
   },
   {
     "id": "xl_propane_tank",
@@ -3228,12 +3216,8 @@
       }
     ],
     "charges_per_use": 1,
-<<<<<<< HEAD
     "flags": [ "GAS_TANK", "COLLAPSE_CONTENTS", "NO_SALVAGE" ]
-=======
-    "flags": [ "GAS_TANK", "COLLAPSE_CONTENTS" ],
     "melee_damage": { "bash": 10 }
->>>>>>> c02676ad
   },
   {
     "id": "shot_glass",
