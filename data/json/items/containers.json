--- conflicted
+++ resolved
@@ -21,15 +21,11 @@
         "watertight": true,
         "rigid": true,
         "max_contains_volume": "2500 ml",
-<<<<<<< HEAD
+        "max_item_volume": "32 ml",
         "max_contains_weight": "10 kg",
         "spoil_multiplier": 0.85,
         "//moves": "set a stop watch for unscrew - gulp - rescrew: 4 seconds is heroic for a 0.5 L bottle",
         "moves": 350
-=======
-        "max_item_volume": "32 ml",
-        "max_contains_weight": "5 kg"
->>>>>>> 29c00232
       }
     ],
     "armor_data": { "covers": [ "TORSO" ], "coverage": 10, "encumbrance": 4, "material_thickness": 2 },
@@ -47,13 +43,8 @@
     "price": 5000,
     "price_postapoc": 250,
     "to_hit": -5,
-<<<<<<< HEAD
     "bashing": 6,
-    "material": "plastic",
-=======
-    "bashing": 8,
-    "material": [ "plastic" ],
->>>>>>> 29c00232
+    "material": [ "plastic" ],
     "symbol": "0",
     "color": "light_blue",
     "pocket_data": [
@@ -236,14 +227,8 @@
         "watertight": true,
         "max_contains_volume": "100 L",
         "max_contains_weight": "100 kg",
-<<<<<<< HEAD
-        "//spoil": "one would expect protection against decomposition to be a primary feature of a body bag",
-        "spoil_multiplier": 0.9,
+        "max_item_length": "200 cm",
         "moves": 1500
-=======
-        "max_item_length": "200 cm",
-        "moves": 400
->>>>>>> 29c00232
       }
     ],
     "color": "dark_gray",
@@ -552,13 +537,7 @@
     "looks_like": "box_small",
     "description": "A sturdy cardboard box, about the size of a banana box.  Great for packing.",
     "weight": "850 g",
-<<<<<<< HEAD
-    "volume": "2 L",
-    "//?": "Volume is much lower than the actual volume of a box this size because presumably if it's in your pack, it isn't empty and full of air; and if it's in your hands, it's irrelevant what the volume is.",
-=======
-    "volume": "2100 ml",
-    "//": "Volume is much lower than the actual volume of a box this size because presumably if it's in your pack, it isn't empty and full of air; and if it's in your hands, it's irrelevant what the volume is.",
->>>>>>> 29c00232
+    "volume": "42 L",
     "price": 0,
     "price_postapoc": 0,
     "pocket_data": [
@@ -584,7 +563,7 @@
     "looks_like": "box_medium",
     "description": "A very large cardboard box, the sort children would have loved to hide in, when there were still children.",
     "weight": "1250 g",
-    "volume": "3150 ml",
+    "volume": "501 L",
     "//": "Volume is much lower than the actual volume of a box this size because presumably if it's in your pack, it isn't empty and full of air; and if it's in your hands, it's irrelevant what the volume is.",
     "price": 0,
     "price_postapoc": 10,
@@ -594,38 +573,10 @@
     "pocket_data": [
       {
         "pocket_type": "CONTAINER",
-<<<<<<< HEAD
         "min_item_volume": "3 ml",
-=======
-        "rigid": false,
-        "max_contains_volume": "4990 ml",
-        "max_contains_weight": "50 kg",
-        "magazine_well": "3 L"
-      }
-    ],
-    "use_action": { "type": "deploy_furn", "furn_type": "f_cardboard_box" }
-  },
-  {
-    "id": "bucket",
-    "type": "GENERIC",
-    "category": "container",
-    "name": { "str": "bucket" },
-    "description": "A galvanized bucket for peanuts, chilled wine, iced beer, lobster, crab legs, French fries, animal feed, farm use, tailgating, crafts, planting flowers, holding gift baskets, containing a fruit basket and herbs, loose item storage or as an ice bucket.",
-    "weight": "725 g",
-    "volume": "5 L",
-    "price": 300,
-    "price_postapoc": 10,
-    "material": [ "steel" ],
-    "symbol": ")",
-    "color": "light_gray",
-    "pocket_data": [
-      {
-        "pocket_type": "CONTAINER",
->>>>>>> 29c00232
-        "rigid": true,
-        "max_contains_volume": "4990 ml",
+        "rigid": true,
+        "max_contains_volume": "500 L",
         "max_contains_weight": "42 kg",
-        "magazine_well": "3 L",
         "moves": 600
       }
     ],
@@ -652,14 +603,10 @@
         "pocket_type": "CONTAINER",
         "watertight": true,
         "max_contains_volume": "2500 ml",
-<<<<<<< HEAD
         "max_contains_weight": "20 kg",
+        "max_item_volume": "32 ml",
         "spoil_multiplier": 0.75,
         "moves": 33
-=======
-        "max_item_volume": "32 ml",
-        "max_contains_weight": "20 kg"
->>>>>>> 29c00232
       }
     ],
     "armor_data": { "covers": [ "TORSO" ], "coverage": 15, "material_thickness": 1 },
@@ -695,20 +642,6 @@
     ]
   },
   {
-<<<<<<< HEAD
-    "id": "can_drink_unsealed",
-    "copy-from": "can_drink",
-    "type": "GENERIC",
-    "//perKorGgenT": "all the _unsealed and _sealed container variants need to be obsoleted",
-    "name": { "str": "opened aluminum can" },
-    "description": "An aluminum can, like what soda comes in.  This one is opened and can't be easily sealed.",
-    "symbol": ")",
-    "color": "light_blue",
-    "qualities": [ [ "CONTAIN", 1 ], [ "BOIL", 2 ] ]
-  },
-  {
-=======
->>>>>>> 29c00232
     "id": "carton_sealed",
     "type": "GENERIC",
     "category": "container",
@@ -735,20 +668,6 @@
     ]
   },
   {
-<<<<<<< HEAD
-    "id": "carton_unsealed",
-    "copy-from": "carton_sealed",
-    "type": "GENERIC",
-    "//perKorGgenT": "all the _unsealed and _sealed container variants need to be obsoleted",
-    "name": { "str": "opened paper carton" },
-    "description": "A half gallon carton constructed of a paper, aluminum and plastic laminate.  This one is open and its contents will spoil.",
-    "symbol": ")",
-    "color": "light_blue",
-    "qualities": [ [ "CONTAIN", 1 ] ]
-  },
-  {
-=======
->>>>>>> 29c00232
     "id": "plastic_bag_vac",
     "type": "GENERIC",
     "category": "container",
@@ -803,20 +722,6 @@
     ]
   },
   {
-<<<<<<< HEAD
-    "id": "can_food_unsealed",
-    "copy-from": "can_food",
-    "type": "GENERIC",
-    "//perKorGgenT": "all the _unsealed and _sealed container variants need to be obsoleted",
-    "name": { "str": "small opened tin can" },
-    "description": "A small tin can, like what tuna comes in.  This one is opened and can't be easily sealed.",
-    "symbol": ")",
-    "color": "blue",
-    "qualities": [ [ "CONTAIN", 1 ], [ "BOIL", 2 ] ]
-  },
-  {
-=======
->>>>>>> 29c00232
     "id": "can_medium",
     "copy-from": "can_food",
     "type": "GENERIC",
@@ -839,19 +744,6 @@
     "volume": "503 ml"
   },
   {
-<<<<<<< HEAD
-    "id": "can_medium_unsealed",
-    "copy-from": "can_medium",
-    "type": "GENERIC",
-    "//perKorGgenT": "all the _unsealed and _sealed container variants need to be obsoleted",
-    "name": { "str": "medium opened tin can" },
-    "description": "A medium tin can, like what soup comes in.  This one is opened and can't be easily sealed.",
-    "looks_like": "can_food_unsealed",
-    "qualities": [ [ "CONTAIN", 1 ], [ "BOIL", 2 ] ]
-  },
-  {
-=======
->>>>>>> 29c00232
     "id": "canteen",
     "type": "GENERIC",
     "category": "container",
@@ -872,14 +764,10 @@
         "rigid": true,
         "watertight": true,
         "max_contains_volume": "1500 ml",
-<<<<<<< HEAD
         "max_contains_weight": "3 kg",
+        "max_item_volume": "32 ml",
         "spoil_multiplier": 0.95,
         "moves": 200
-=======
-        "max_item_volume": "32 ml",
-        "max_contains_weight": "3 kg"
->>>>>>> 29c00232
       }
     ],
     "armor_data": { "covers": [ "LEG_EITHER" ], "coverage": 5, "encumbrance": 2, "material_thickness": 2 },
@@ -1023,20 +911,6 @@
     ]
   },
   {
-<<<<<<< HEAD
-    "id": "cup_plastic_unsealed",
-    "copy-from": "cup_plastic",
-    "type": "GENERIC",
-    "//perKorGgenT": "all the _unsealed and _sealed container variants need to be obsoleted",
-    "name": { "str": "opened plastic cup" },
-    "description": "A small, vacuum formed cup, essentially trash.",
-    "symbol": ")",
-    "color": "light_cyan",
-    "qualities": [ [ "CONTAIN", 1 ] ]
-  },
-  {
-=======
->>>>>>> 29c00232
     "id": "flask_glass",
     "type": "GENERIC",
     "category": "container",
@@ -1207,13 +1081,9 @@
         "rigid": true,
         "watertight": true,
         "max_contains_volume": "250 ml",
-<<<<<<< HEAD
         "max_contains_weight": "1 kg",
+        "max_item_volume": "17 ml",
         "moves": 250
-=======
-        "max_item_volume": "17 ml",
-        "max_contains_weight": "1 kg"
->>>>>>> 29c00232
       }
     ],
     "armor_data": { "covers": [ "LEG_EITHER" ], "coverage": 2, "material_thickness": 1 },
@@ -1340,14 +1210,9 @@
         "rigid": true,
         "watertight": true,
         "max_contains_volume": "10 L",
-<<<<<<< HEAD
         "max_contains_weight": "15 kg",
-        "spoil_multiplier": 0.9,
+        "max_item_volume": "32 ml",
         "moves": 1200
-=======
-        "max_item_volume": "32 ml",
-        "max_contains_weight": "15 kg"
->>>>>>> 29c00232
       }
     ]
   },
@@ -1373,14 +1238,10 @@
         "rigid": true,
         "watertight": true,
         "max_contains_volume": "20 L",
-<<<<<<< HEAD
         "max_contains_weight": "25 kg",
+        "max_item_volume": "32 ml",
         "spoil_multiplier": 0.9,
         "moves": 1275
-=======
-        "max_item_volume": "32 ml",
-        "max_contains_weight": "25 kg"
->>>>>>> 29c00232
       }
     ],
     "qualities": [ [ "BOIL", 1 ] ]
@@ -1434,14 +1295,8 @@
         "rigid": true,
         "watertight": true,
         "max_contains_volume": "3750 ml",
-<<<<<<< HEAD
         "max_contains_weight": "8 kg",
-        "spoil_multiplier": 0.9,
         "moves": 400
-=======
-        "max_item_volume": "32 ml",
-        "max_contains_weight": "8 kg"
->>>>>>> 29c00232
       }
     ]
   },
@@ -1467,14 +1322,9 @@
         "rigid": true,
         "watertight": true,
         "max_contains_volume": "50 L",
-<<<<<<< HEAD
         "max_contains_weight": "100 kg",
         "moves": 1500,
         "spoil_multiplier": 0.9
-=======
-        "max_item_volume": "50 ml",
-        "max_contains_weight": "100 kg"
->>>>>>> 29c00232
       }
     ],
     "qualities": [ [ "BOIL", 2 ], [ "CONTAIN", 1 ] ]
@@ -1501,47 +1351,14 @@
         "rigid": true,
         "watertight": true,
         "max_contains_volume": "50 L",
-<<<<<<< HEAD
         "max_contains_weight": "120 kg",
         "moves": 1550,
         "spoil_multiplier": 0.9
-=======
-        "max_item_volume": "50 ml",
-        "max_contains_weight": "120 kg"
->>>>>>> 29c00232
       }
     ],
     "qualities": [ [ "BOIL", 2 ], [ "CONTAIN", 1 ] ]
   },
   {
-<<<<<<< HEAD
-=======
-    "id": "large_stomach_sealed",
-    "type": "GENERIC",
-    "category": "container",
-    "name": { "str": "large sealed stomach" },
-    "description": "The stomach of a large creature, cleaned and sealed with strings.  It can hold 3 liters of water.",
-    "weight": "783 g",
-    "volume": "500 ml",
-    "price": 4000,
-    "price_postapoc": 10,
-    "to_hit": -1,
-    "bashing": 1,
-    "material": [ "gutskin" ],
-    "symbol": ")",
-    "color": "brown",
-    "pocket_data": [
-      {
-        "pocket_type": "CONTAINER",
-        "watertight": true,
-        "max_contains_volume": "3 L",
-        "max_item_volume": "17 ml",
-        "max_contains_weight": "6 kg"
-      }
-    ]
-  },
-  {
->>>>>>> 29c00232
     "id": "metal_tank",
     "type": "GENERIC",
     "category": "container",
@@ -1620,14 +1437,8 @@
         "rigid": true,
         "watertight": true,
         "max_contains_volume": "1500 ml",
-<<<<<<< HEAD
         "max_contains_weight": "3 kg",
-        "spoil_multiplier": 0.95,
         "moves": 220
-=======
-        "max_item_volume": "17 ml",
-        "max_contains_weight": "3 kg"
->>>>>>> 29c00232
       }
     ],
     "armor_data": { "covers": [ "TORSO" ], "coverage": 5, "encumbrance": 5, "material_thickness": 2 },
@@ -1748,19 +1559,7 @@
     "material": [ "leather" ],
     "symbol": ")",
     "color": "brown",
-<<<<<<< HEAD
     "pocket_data": [ { "pocket_type": "CONTAINER", "watertight": true, "max_contains_volume": "5 L", "max_contains_weight": "9 kg" } ],
-=======
-    "pocket_data": [
-      {
-        "pocket_type": "CONTAINER",
-        "watertight": true,
-        "max_contains_volume": "5 L",
-        "max_item_volume": "17 ml",
-        "max_contains_weight": "10 kg"
-      }
-    ],
->>>>>>> 29c00232
     "armor_data": { "covers": [ "TORSO" ], "coverage": 15, "material_thickness": 2 },
     "flags": [ "BELTED", "WATER_FRIENDLY" ]
   },
@@ -1887,15 +1686,11 @@
     "description": "A big, square plastic bucket usually used for carrying ice cream.",
     "weight": "700 g",
     "volume": "4500 ml",
-<<<<<<< HEAD
-    "material": "plastic",
-=======
     "price": 10,
     "price_postapoc": 10,
     "material": [ "plastic" ],
     "symbol": ")",
     "color": "white",
->>>>>>> 29c00232
     "pocket_data": [
       {
         "pocket_type": "CONTAINER",
@@ -1906,9 +1701,7 @@
         "max_contains_weight": "9 kg",
         "moves": 120
       }
-    ],
-    "copy-from": "bucket",
-    "delete": { "qualities": [ [ "BOIL", 2 ] ] }
+    ]
   },
   {
     "id": "condom",
@@ -1971,20 +1764,6 @@
     ]
   },
   {
-<<<<<<< HEAD
-    "id": "can_food_big_unsealed",
-    "copy-from": "can_food_big",
-    "type": "GENERIC",
-    "//perKorGgenT": "all the _unsealed container variants need to be obsoleted",
-    "name": { "str": "large opened tin can" },
-    "description": "A large tin can, like what beans come in.  This one is opened and can't be easily sealed.",
-    "symbol": ")",
-    "color": "blue",
-    "qualities": [ [ "CONTAIN", 1 ], [ "BOIL", 2 ] ]
-  },
-  {
-=======
->>>>>>> 29c00232
     "id": "survival_kit_box",
     "type": "GENERIC",
     "category": "container",
@@ -2016,12 +1795,8 @@
     "id": "box_tea",
     "type": "GENERIC",
     "category": "container",
-<<<<<<< HEAD
     "name": { "str": "small box of tea bags", "str_pl": "small boxes of tea bags" },
-=======
-    "name": { "str": "small cardboard box of tea bags", "str_pl": "small cardboard boxes of tea bags" },
     "looks_like": "box_small",
->>>>>>> 29c00232
     "description": "A very small cardboard box with tea brand written on it.",
     "weight": "10 g",
     "volume": "105 ml",
@@ -2037,7 +1812,6 @@
         "rigid": true,
         "max_contains_volume": "100 ml",
         "max_contains_weight": "400 g",
-        "spoil_multiplier": 0.95,
         "moves": 525
       }
     ]
