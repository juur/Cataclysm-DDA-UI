[
  {
    "id": "2lcanteen",
    "type": "GENERIC",
    "category": "container",
    "name": { "str": "2.5L canteen" },
    "description": "A large plastic water canteen, with a 2.5 liter capacity and carrying strap.",
    "weight": "155 g",
    "volume": "2500 ml",
    "price": 1000,
    "price_postapoc": 50,
    "to_hit": -1,
    "bashing": 1,
    "material": "plastic",
    "symbol": ")",
    "color": "dark_gray",
    "pocket_data": [
      {
        "pocket_type": "CONTAINER",
        "watertight": true,
        "rigid": true,
        "max_contains_volume": "2500 ml",
        "max_contains_weight": "10 kg",
        "spoil_multiplier": 0.85,
        "//moves": "set a stop watch for unscrew - gulp - rescrew: 4 seconds is heroic for a 0.5 L bottle",
        "moves": 350
      }
    ],
    "armor_data": { "covers": [ "TORSO" ], "coverage": 10, "encumbrance": 4, "material_thickness": 2 },
    "flags": [ "WAIST", "OVERSIZE", "WATER_FRIENDLY" ]
  },
  {
    "id": "30gal_barrel",
    "type": "GENERIC",
    "category": "container",
    "name": { "str": "30 gallon barrel" },
    "description": "A huge plastic barrel with a resealable lid.",
    "weight": "6800 g",
    "volume": "112500 ml",
    "price": 5000,
    "price_postapoc": 250,
    "to_hit": -5,
    "bashing": 6,
    "material": "plastic",
    "symbol": "0",
    "color": "light_blue",
    "pocket_data": [
      {
        "pocket_type": "CONTAINER",
        "watertight": true,
        "rigid": true,
        "max_contains_volume": "112500 ml",
        "max_contains_weight": "255 kg",
        "spoil_multiplier": 0.9,
        "moves": 1500
      }
    ],
    "qualities": [ [ "CONTAIN", 1 ] ]
  },
  {
    "id": "30gal_drum",
    "type": "GENERIC",
    "category": "container",
    "name": { "str": "steel drum (100L)", "str_pl": "steel drums (100L)" },
    "description": "A huge steel barrel with a resealable lid.",
    "weight": "12000 g",
    "volume": "100 L",
    "price": 8000,
    "price_postapoc": 250,
    "to_hit": -5,
    "bashing": 8,
    "material": "steel",
    "symbol": "0",
    "color": "dark_gray",
    "pocket_data": [
      {
        "pocket_type": "CONTAINER",
        "watertight": true,
        "rigid": true,
        "max_contains_volume": "100 L",
        "max_contains_weight": "250 kg",
        "spoil_multiplier": 0.9,
        "moves": 1500
      }
    ],
    "qualities": [ [ "BOIL", 2 ], [ "CONTAIN", 1 ] ]
  },
  {
    "id": "55gal_drum",
    "type": "GENERIC",
    "category": "container",
    "name": { "str": "steel drum (200L)", "str_pl": "steel drums (200L)" },
    "description": "A massive steel barrel with a resealable lid.",
    "weight": "20000 g",
    "volume": "200 L",
    "price": 10000,
    "price_postapoc": 250,
    "to_hit": -5,
    "bashing": 8,
    "material": "steel",
    "symbol": "0",
    "color": "dark_gray",
    "pocket_data": [
      {
        "pocket_type": "CONTAINER",
        "watertight": true,
        "rigid": true,
        "max_contains_volume": "200 L",
        "max_contains_weight": "500 kg",
        "spoil_multiplier": 0.9,
        "moves": 1500
      }
    ],
    "qualities": [ [ "BOIL", 2 ], [ "CONTAIN", 1 ] ]
  },
  {
    "id": "bag_canvas",
    "type": "GENERIC",
    "category": "container",
    "name": { "str": "canvas sack" },
    "description": "A large and sturdy canvas sack.  Smells faintly of earth and hard work.",
    "weight": "415 g",
    "volume": "1 L",
    "price": 0,
    "price_postapoc": 10,
    "to_hit": -5,
    "material": [ "cotton" ],
    "pocket_data": [ { "pocket_type": "CONTAINER", "max_contains_volume": "15 L", "max_contains_weight": "15 kg", "moves": 400 } ],
    "symbol": ")",
    "color": "brown"
  },
  {
    "id": "bag_canvas_small",
    "type": "GENERIC",
    "category": "container",
    "name": { "str": "canvas bag" },
    "description": "Small bag made of canvas.  Looks fine to store dried herbs in.",
    "weight": "5 g",
    "volume": "250 ml",
    "price": 0,
    "price_postapoc": 10,
    "to_hit": -5,
    "material": [ "cotton" ],
    "pocket_data": [ { "pocket_type": "CONTAINER", "max_contains_volume": "1 L", "max_contains_weight": "3 kg", "moves": 400 } ],
    "symbol": ")",
    "color": "brown"
  },
  {
    "id": "bag_plastic",
    "type": "GENERIC",
    "category": "container",
    "name": { "str": "plastic bag" },
    "description": "A small, open plastic bag.  Essentially trash.",
    "weight": "5 g",
    "volume": "10 ml",
    "price": 0,
    "price_postapoc": 0,
    "to_hit": -1,
    "pocket_data": [
      {
        "pocket_type": "CONTAINER",
        "min_item_volume": "2 ml",
        "sealed_data": { "spoil_multiplier": 1.0 },
        "max_contains_volume": "6 L",
        "max_contains_weight": "10 kg",
        "moves": 400,
        "open_container": true
      }
    ],
    "material": "plastic",
    "symbol": ")",
    "color": "light_gray",
    "flags": [ "TRADER_AVOID" ]
  },
  {
    "id": "bag_zipper",
    "type": "GENERIC",
    "category": "container",
    "name": { "str": "zipper bag" },
    "looks_like": "bag_plastic",
    "description": "An inexpensive flexible rectangular storage bag on its typical small size.  Transparent and made of plastic, it can be sealed and opened by a slider which works in a similar way to a zip fastener.",
    "weight": "2 g",
    "volume": "10 ml",
    "price": 0,
    "price_postapoc": 10,
    "material": "plastic",
    "pocket_data": [
      {
        "pocket_type": "CONTAINER",
        "max_contains_volume": "250 ml",
        "max_contains_weight": "750 g",
        "spoil_multiplier": 0.7,
        "moves": 650,
        "watertight": true
      }
    ],
    "symbol": ")",
    "color": "light_gray",
    "flags": [ "TRADER_AVOID" ]
  },
  {
    "id": "bag_body_bag",
    "type": "GENERIC",
    "category": "container",
    "name": { "str": "body bag" },
    "looks_like": "bag_canvas",
    "description": "A large, human size, rectangular bag made of strong plastic, with a zipper in the middle.  Used to hold a dead body.",
    "weight": "500 g",
    "volume": "1 L",
    "price": 0,
    "price_postapoc": 10,
    "to_hit": -5,
    "material": "plastic",
    "symbol": ")",
    "pocket_data": [
      {
        "pocket_type": "CONTAINER",
        "watertight": true,
        "max_contains_volume": "100 L",
        "max_contains_weight": "100 kg",
        "//spoil": "one would expect protection against decomposition to be a primary feature of a body bag",
        "spoil_multiplier": 0.9,
        "moves": 1500
      }
    ],
    "color": "dark_gray",
    "flags": [ "TRADER_AVOID" ]
  },
  {
    "id": "bag_iv",
    "type": "GENERIC",
    "category": "container",
    "name": { "str": "IV bag" },
    "description": "A small, sealed plastic bag for liquids used in intravenous therapy.",
    "looks_like": "bag_plastic",
    "weight": "10 g",
    "volume": "50 ml",
    "price": 0,
    "price_postapoc": 10,
    "to_hit": -1,
    "material": "plastic",
    "symbol": ")",
    "color": "light_gray",
    "pocket_data": [
      {
        "pocket_type": "CONTAINER",
        "watertight": true,
        "max_contains_volume": "500 ml",
        "max_contains_weight": "3 kg",
        "spoil_multiplier": 0.7,
        "moves": 1700,
        "sealed_data": { "spoil_multiplier": 0.075 }
      }
    ],
    "flags": [ "TRADER_AVOID" ]
  },
  {
    "id": "bottle_glass",
    "type": "GENERIC",
    "category": "container",
    "name": { "str": "glass bottle" },
    "description": "A resealable glass bottle, holds 750 ml of liquid.",
    "weight": "200 g",
    "volume": "750 ml",
    "price": 0,
    "price_postapoc": 10,
    "to_hit": 1,
    "bashing": 2,
    "material": "glass",
    "ascii_picture": "glass_bottle",
    "symbol": ")",
    "color": "cyan",
    "pocket_data": [
      {
        "pocket_type": "CONTAINER",
        "watertight": true,
        "//gastight": "kinda",
        "gastight": true,
        "fire_protection": true,
        "rigid": true,
        "max_contains_volume": "750 ml",
        "max_contains_weight": "3 kg",
        "spoil_multiplier": 0.7,
        "moves": 400
      }
    ],
    "qualities": [ [ "BOIL", 1 ] ]
  },
  {
    "id": "bottle_plastic",
    "type": "GENERIC",
    "category": "container",
    "name": { "str": "plastic bottle" },
    "description": "A resealable plastic bottle, holds 500 ml of liquid.",
    "weight": "13 g",
    "volume": "502 ml",
    "pocket_data": [
      {
        "pocket_type": "CONTAINER",
        "watertight": true,
        "rigid": true,
        "max_contains_volume": "500 ml",
        "max_contains_weight": "1 kg",
        "spoil_multiplier": 0.85,
        "moves": 370
      }
    ],
    "price": 0,
    "price_postapoc": 10,
    "to_hit": 1,
    "material": "plastic",
    "ascii_picture": "plastic_bottle",
    "symbol": ")",
    "color": "light_cyan"
  },
  {
    "id": "condiment_bottle",
    "type": "GENERIC",
    "//TODO": "All instances of condiment_bottle_sealed and condiment_bottle_unsealed need to be replaced with this",
    "category": "container",
    "name": { "str": "condiment bottle" },
    "description": "An inverted plastic bottle for condiments.  Still sealed from factory, preserves content from rot until opened.",
    "weight": "19 g",
    "volume": "500 ml",
    "pocket_data": [
      {
        "pocket_type": "CONTAINER",
        "watertight": true,
        "rigid": true,
        "max_contains_volume": "500 ml",
        "max_contains_weight": "1 kg",
        "spoil_multiplier": 0.6,
        "sealed_data": { "spoil_multiplier": 0.0 },
        "moves": 450
      }
    ],
    "price": 0,
    "price_postapoc": 0,
    "to_hit": 1,
    "material": "plastic",
    "symbol": ")",
    "color": "brown"
  },
  {
    "id": "condiment_bottle_sealed",
    "type": "GENERIC",
    "//perKorGgenT": "all the _unsealed and _sealed container variants need to be obsoleted",
    "category": "container",
    "name": { "str": "condiment bottle" },
    "description": "An inverted plastic bottle for condiments.  Still sealed from factory, preserves content from rot until opened.",
    "weight": "19 g",
    "volume": "500 ml",
    "pocket_data": [
      {
        "pocket_type": "CONTAINER",
        "watertight": true,
        "rigid": true,
        "max_contains_volume": "500 ml",
        "max_contains_weight": "1 kg",
        "spoil_multiplier": 0.6,
        "sealed_data": { "spoil_multiplier": 0.0 },
        "moves": 450
      }
    ],
    "price": 0,
    "price_postapoc": 0,
    "to_hit": 1,
    "material": "plastic",
    "symbol": ")",
    "color": "brown"
  },
  {
    "id": "condiment_bottle_unsealed",
    "type": "GENERIC",
    "//perKorGgenT": "all the _unsealed and _sealed container variants need to be obsoleted",
    "category": "container",
    "name": { "str": "condiment bottle" },
    "description": "An inverted plastic bottle for condiments.",
    "weight": "19 g",
    "volume": "500 ml",
    "pocket_data": [
      {
        "pocket_type": "CONTAINER",
        "watertight": true,
        "rigid": true,
        "max_contains_volume": "500 ml",
        "max_contains_weight": "1 kg",
        "spoil_multiplier": 0.6,
        "//sealed": "useful redundancy?",
        "sealed_data": { "spoil_multiplier": 0.3 },
        "moves": 350
      }
    ],
    "price": 0,
    "price_postapoc": 0,
    "to_hit": 1,
    "material": "plastic",
    "symbol": ")",
    "color": "brown"
  },
  {
    "id": "bottle_plastic_small",
    "type": "GENERIC",
    "category": "container",
    "name": { "str": "small plastic bottle" },
    "description": "A resealable plastic bottle, holds 250 ml of liquid.",
    "weight": "7 g",
    "volume": "251 ml",
    "pocket_data": [
      {
        "pocket_type": "CONTAINER",
        "watertight": true,
        "rigid": true,
        "max_contains_volume": "250 ml",
        "max_contains_weight": "1 kg",
        "spoil_multiplier": 0.9,
        "moves": 400
      }
    ],
    "price": 0,
    "price_postapoc": 0,
    "to_hit": 1,
    "material": "plastic",
    "symbol": ")",
    "color": "white"
  },
  {
    "id": "bottle_twoliter",
    "type": "GENERIC",
    "category": "container",
    "name": { "str": "large plastic bottle" },
    "description": "It's a two-liter plastic bottle that can hold a lot of soda, or, nowadays, boiled water.",
    "weight": "13 g",
    "volume": "2003 ml",
    "price": 25,
    "price_postapoc": 10,
    "material": "plastic",
    "symbol": ")",
    "color": "cyan",
    "pocket_data": [
      {
        "pocket_type": "CONTAINER",
        "watertight": true,
        "rigid": true,
        "max_contains_volume": "2 L",
        "max_item_volume": "17 ml",
        "max_contains_weight": "3 kg",
        "spoil_multiplier": 0.9,
        "moves": 400
      }
    ]
  },
  {
    "id": "bowl_clay",
    "type": "GENERIC",
    "category": "container",
    "name": { "str": "clay bowl" },
    "description": "A clay bowl with a waterproofed hide lid.  Can be used as a container or as a tool.  Holds 250 ml of liquid.",
    "weight": "60 g",
    "volume": "255 ml",
    "price": 100,
    "price_postapoc": 10,
    "to_hit": -1,
    "material": "clay",
    "symbol": ")",
    "color": "brown",
    "pocket_data": [
      {
        "pocket_type": "CONTAINER",
        "watertight": true,
        "rigid": true,
        "max_contains_volume": "250 ml",
        "max_contains_weight": "3 kg",
        "spoil_multiplier": 0.9,
        "moves": 600
      }
    ],
    "qualities": [ [ "BOIL", 2 ], [ "CONTAIN", 1 ] ]
  },
  {
    "id": "box_cigarette",
    "type": "GENERIC",
    "category": "container",
    "name": { "str": "pack" },
    "description": "SURGEON GENERAL'S WARNING: Smoking Causes Lung Cancer, Heart Disease, Emphysema And May Complicate Pregnancy.",
    "weight": "15 g",
    "volume": "253 ml",
    "price": 0,
    "price_postapoc": 0,
    "material": "paper",
    "symbol": ")",
    "color": "white",
    "pocket_data": [ { "pocket_type": "CONTAINER", "rigid": true, "max_contains_volume": "250 ml", "max_contains_weight": "3 kg" } ]
  },
  {
    "id": "box_small",
    "type": "GENERIC",
    "category": "container",
    "name": { "str": "small cardboard box", "str_pl": "small cardboard boxes" },
    "description": "A small cardboard box.  No bigger than a foot in dimension.",
    "weight": "151 g",
    "volume": "1 L",
    "pocket_data": [ { "pocket_type": "CONTAINER", "rigid": false, "max_contains_volume": "990 ml", "max_contains_weight": "4 kg" } ],
    "price": 0,
    "price_postapoc": 0,
    "material": "cardboard",
    "symbol": ")",
    "color": "brown"
  },
  {
    "id": "box_medium",
    "type": "GENERIC",
    "category": "container",
    "name": { "str": "cardboard box", "str_pl": "cardboard boxes" },
    "description": "A sturdy cardboard box, about the size of a banana box.  Great for packing.",
    "weight": "850 g",
    "volume": "2 L",
    "//?": "Volume is much lower than the actual volume of a box this size because presumably if it's in your pack, it isn't empty and full of air; and if it's in your hands, it's irrelevant what the volume is.",
    "price": 0,
    "price_postapoc": 0,
    "pocket_data": [
      {
        "pocket_type": "CONTAINER",
<<<<<<< HEAD
        "min_item_volume": "2 ml",
        "rigid": true,
=======
        "rigid": false,
>>>>>>> 0085de6d
        "max_contains_volume": "2990 ml",
        "max_contains_weight": "18 kg",
        "magazine_well": "2 L",
        "moves": 600
      }
    ],
    "material": "cardboard",
    "symbol": ")",
    "color": "brown"
  },
  {
    "id": "box_large",
    "type": "GENERIC",
    "category": "container",
    "name": { "str": "large cardboard box", "str_pl": "large cardboard boxes" },
    "description": "A very large cardboard box, the sort children would have loved to hide in, when there were still children.",
    "weight": "1250 g",
    "volume": "3 L",
    "//": "Volume is much lower than the actual volume of a box this size because presumably if it's in your pack, it isn't empty and full of air; and if it's in your hands, it's irrelevant what the volume is.",
    "price": 0,
    "price_postapoc": 10,
    "material": "cardboard",
    "symbol": ")",
    "color": "brown",
    "pocket_data": [
      {
        "pocket_type": "CONTAINER",
<<<<<<< HEAD
        "min_item_volume": "3 ml",
        "rigid": true,
=======
        "rigid": false,
>>>>>>> 0085de6d
        "max_contains_volume": "4990 ml",
        "max_contains_weight": "42 kg",
        "magazine_well": "3 L",
        "moves": 600
      }
    ],
    "use_action": { "type": "deploy_furn", "furn_type": "f_cardboard_box" }
  },
  {
    "id": "camelbak",
    "type": "GENERIC",
    "category": "container",
    "name": { "str": "hydration pack" },
    "description": "A slim and lightweight insulated plastic bladder worn on the back.  It has a large pocket and a capped mouth for filling with liquid with a hose that allows the wearer to drink hands-free.",
    "weight": "286 g",
    "volume": "2503 ml",
    "price": 10000,
    "price_postapoc": 650,
    "to_hit": -1,
    "bashing": 1,
    "material": [ "cotton", "plastic" ],
    "symbol": ")",
    "color": "dark_gray",
    "pocket_data": [
      {
        "pocket_type": "CONTAINER",
        "watertight": true,
        "max_contains_volume": "2500 ml",
        "max_contains_weight": "20 kg",
        "spoil_multiplier": 0.75,
        "moves": 33
      }
    ],
    "armor_data": { "covers": [ "TORSO" ], "coverage": 15, "material_thickness": 1 },
    "flags": [ "BELTED" ]
  },
  {
    "id": "can_drink",
    "type": "GENERIC",
    "category": "container",
    "name": { "str": "aluminum can" },
    "description": "An aluminum can, like what soda comes in.",
    "weight": "13 g",
    "volume": "253 ml",
    "price": 0,
    "price_postapoc": 0,
    "to_hit": -3,
    "bashing": 2,
    "material": "aluminum",
    "symbol": ")",
    "color": "light_blue",
    "pocket_data": [
      {
        "pocket_type": "CONTAINER",
        "rigid": true,
        "watertight": true,
        "open_container": true,
        "max_contains_volume": "250 ml",
        "max_contains_weight": "1 kg",
        "moves": 120,
        "sealed_data": { "spoil_multiplier": 0.0 }
      }
    ]
  },
  {
    "id": "can_drink_unsealed",
    "copy-from": "can_drink",
    "type": "GENERIC",
    "//perKorGgenT": "all the _unsealed and _sealed container variants need to be obsoleted",
    "name": { "str": "opened aluminum can" },
    "description": "An aluminum can, like what soda comes in.  This one is opened and can't be easily sealed.",
    "symbol": ")",
    "color": "light_blue",
    "qualities": [ [ "CONTAIN", 1 ], [ "BOIL", 2 ] ]
  },
  {
    "id": "carton_sealed",
    "type": "GENERIC",
    "category": "container",
    "name": { "str": "paper carton" },
    "description": "A half gallon carton constructed of a paper, aluminum and plastic laminate.  It has a threaded cap for easy resealing.",
    "weight": "28 g",
    "volume": "2003 ml",
    "price": 0,
    "price_postapoc": 0,
    "to_hit": 1,
    "material": [ "plastic", "aluminum", "paper" ],
    "symbol": ")",
    "color": "light_cyan",
    "pocket_data": [
      {
        "pocket_type": "CONTAINER",
        "rigid": true,
        "watertight": true,
        "sealed_data": { "spoil_multiplier": 0.8 },
        "max_contains_volume": "2 L",
        "max_contains_weight": "5 kg"
      }
    ]
  },
  {
    "id": "carton_unsealed",
    "copy-from": "carton_sealed",
    "type": "GENERIC",
    "//perKorGgenT": "all the _unsealed and _sealed container variants need to be obsoleted",
    "name": { "str": "opened paper carton" },
    "description": "A half gallon carton constructed of a paper, aluminum and plastic laminate.  This one is open and its contents will spoil.",
    "symbol": ")",
    "color": "light_blue",
    "qualities": [ [ "CONTAIN", 1 ] ]
  },
  {
    "id": "plastic_bag_vac",
    "type": "GENERIC",
    "category": "container",
    "name": { "str": "vacuum-packed bag" },
    "description": "This is a bag of vacuum-packed food.",
    "weight": "2 g",
    "volume": "10 ml",
    "price": 0,
    "price_postapoc": 0,
    "material": "plastic",
    "symbol": "%",
    "color": "red",
    "pocket_data": [
      {
        "pocket_type": "CONTAINER",
        "open_container": true,
        "max_contains_volume": "500 ml",
        "max_contains_weight": "1 kg",
        "moves": 750,
        "sealed_data": { "spoil_multiplier": 0.0 }
      }
    ]
  },
  {
    "id": "can_food",
    "type": "GENERIC",
    "category": "container",
    "name": { "str": "small tin can" },
    "description": "A small tin can, like what tuna comes in.",
    "//": "Represents a 4 cm radius x 5 cm height steel can.",
    "weight": "40 g",
    "volume": "253 ml",
    "price": 0,
    "price_postapoc": 0,
    "material": "steel",
    "symbol": ")",
    "color": "blue",
    "pocket_data": [
      {
        "pocket_type": "CONTAINER",
        "rigid": true,
        "watertight": true,
        "//??": "this is sealed, how can it be open and sealed?",
        "open_container": true,
        "max_contains_volume": "250 ml",
        "max_contains_weight": "1 kg",
        "moves": 1000,
        "sealed_data": { "spoil_multiplier": 0.0 }
      }
    ]
  },
  {
    "id": "can_food_unsealed",
    "copy-from": "can_food",
    "type": "GENERIC",
    "//perKorGgenT": "all the _unsealed and _sealed container variants need to be obsoleted",
    "name": { "str": "small opened tin can" },
    "description": "A small tin can, like what tuna comes in.  This one is opened and can't be easily sealed.",
    "symbol": ")",
    "color": "blue",
    "qualities": [ [ "CONTAIN", 1 ], [ "BOIL", 2 ] ]
  },
  {
    "id": "can_medium",
    "copy-from": "can_food",
    "type": "GENERIC",
    "name": { "str": "medium tin can" },
    "description": "A medium tin can, like what soup comes in.",
    "//": "Represents a 4 cm radius x 10 cm height steel can.",
    "looks_like": "can_food",
    "weight": "70 g",
    "pocket_data": [
      {
        "pocket_type": "CONTAINER",
        "rigid": true,
        "watertight": true,
        "open_container": true,
        "max_contains_volume": "500 ml",
        "max_contains_weight": "2 kg",
        "sealed_data": { "spoil_multiplier": 0.0 }
      }
    ],
    "volume": "503 ml"
  },
  {
    "id": "can_medium_unsealed",
    "copy-from": "can_medium",
    "type": "GENERIC",
    "//perKorGgenT": "all the _unsealed and _sealed container variants need to be obsoleted",
    "name": { "str": "medium opened tin can" },
    "description": "A medium tin can, like what soup comes in.  This one is opened and can't be easily sealed.",
    "looks_like": "can_food_unsealed",
    "qualities": [ [ "CONTAIN", 1 ], [ "BOIL", 2 ] ]
  },
  {
    "id": "canteen",
    "type": "GENERIC",
    "category": "container",
    "name": { "str": "plastic canteen" },
    "description": "A military-style water canteen with a 1.5 liter capacity.  Commonly worn at the hip.",
    "weight": "155 g",
    "volume": "1503 ml",
    "price": 800,
    "price_postapoc": 50,
    "to_hit": 1,
    "material": "plastic",
    "symbol": ")",
    "color": "green",
    "pocket_data": [
      {
        "pocket_type": "CONTAINER",
        "rigid": true,
        "watertight": true,
        "max_contains_volume": "1500 ml",
        "max_contains_weight": "3 kg",
        "spoil_multiplier": 0.95,
        "moves": 200
      }
    ],
    "armor_data": { "covers": [ "LEG_EITHER" ], "coverage": 5, "encumbrance": 2, "material_thickness": 2 },
    "flags": [ "WAIST", "OVERSIZE", "WATER_FRIENDLY" ]
  },
  {
    "id": "thermos",
    "type": "GENERIC",
    "category": "container",
    "name": { "str": "thermos", "str_pl": "thermoses" },
    "description": "A Thermos brand vacuum flask.  Built for temperature retention, helps keep things hot or cold.  Contains 1L of liquid.",
    "weight": "530 g",
    "price": 1595,
    "price_postapoc": 100,
    "volume": "1250 ml",
    "material": "steel",
    "symbol": "I",
    "color": "green",
    "pocket_data": [
      {
        "pocket_type": "CONTAINER",
        "rigid": true,
        "watertight": true,
        "max_contains_volume": "1 L",
        "max_contains_weight": "4 kg",
        "spoil_multiplier": 0.85,
        "moves": 350
      }
    ],
    "insulation": 10
  },
  {
    "id": "clay_canister",
    "type": "GENERIC",
    "category": "container",
    "name": { "str": "clay canister" },
    "description": "A fragile clay vessel.  It can be used to make crude impact grenades or to store liquid.",
    "weight": "268 g",
    "volume": "253 ml",
    "price": 1000,
    "price_postapoc": 10,
    "to_hit": 1,
    "material": "clay",
    "symbol": "*",
    "color": "brown",
    "pocket_data": [
      {
        "pocket_type": "CONTAINER",
        "rigid": true,
        "watertight": true,
        "max_contains_volume": "250 ml",
        "max_contains_weight": "1 kg",
        "moves": 600
      }
    ],
    "qualities": [ [ "BOIL", 2 ], [ "CONTAIN", 1 ] ]
  },
  {
    "id": "clay_hydria",
    "type": "GENERIC",
    "category": "container",
    "name": { "str": "clay hydria" },
    "description": "A 15-liter clay pot with three handles for carrying and for pouring.",
    "weight": "1955 g",
    "volume": "15003 ml",
    "price": 2000,
    "price_postapoc": 50,
    "to_hit": -1,
    "bashing": 1,
    "material": "clay",
    "symbol": ")",
    "color": "brown",
    "pocket_data": [
      {
        "pocket_type": "CONTAINER",
        "rigid": true,
        "watertight": true,
        "max_contains_volume": "15 L",
        "max_contains_weight": "25 kg",
        "moves": 1000
      }
    ],
    "qualities": [ [ "BOIL", 2 ], [ "CONTAIN", 1 ] ]
  },
  {
    "id": "clay_watercont",
    "type": "GENERIC",
    "category": "container",
    "name": { "str": "large clay pot" },
    "description": "A bulky and heavy clay pot with a waterproofed hide lid, meant to store water, but can carry other liquids in a pinch.",
    "weight": "4887 g",
    "volume": "37500 ml",
    "price": 10000,
    "price_postapoc": 10,
    "to_hit": -2,
    "material": "clay",
    "symbol": ")",
    "color": "brown",
    "pocket_data": [
      {
        "pocket_type": "CONTAINER",
        "rigid": true,
        "watertight": true,
        "max_contains_volume": "37490 ml",
        "max_contains_weight": "50 kg",
        "moves": 1400
      }
    ],
    "qualities": [ [ "BOIL", 2 ], [ "CONTAIN", 1 ] ]
  },
  {
    "id": "cup_plastic",
    "type": "GENERIC",
    "category": "container",
    "name": { "str": "plastic cup" },
    "description": "A small, vacuum formed cup with a lid.",
    "weight": "6 g",
    "volume": "250 ml",
    "price": 0,
    "price_postapoc": 0,
    "to_hit": 1,
    "material": "plastic",
    "symbol": ")",
    "color": "light_cyan",
    "pocket_data": [
      {
        "pocket_type": "CONTAINER",
        "rigid": true,
        "watertight": true,
        "//": "while technically closed, if styrofoam is placed in another container it will spill",
        "open_container": true,
        "sealed_data": { "spoil_multiplier": 0.75 },
        "max_contains_volume": "250 ml",
        "max_contains_weight": "1 kg",
        "moves": 300
      }
    ]
  },
  {
    "id": "cup_plastic_unsealed",
    "copy-from": "cup_plastic",
    "type": "GENERIC",
    "//perKorGgenT": "all the _unsealed and _sealed container variants need to be obsoleted",
    "name": { "str": "opened plastic cup" },
    "description": "A small, vacuum formed cup, essentially trash.",
    "symbol": ")",
    "color": "light_cyan",
    "qualities": [ [ "CONTAIN", 1 ] ]
  },
  {
    "id": "flask_glass",
    "type": "GENERIC",
    "category": "container",
    "name": { "str": "glass flask" },
    "description": "A 250 ml laboratory conical flask, with a rubber bung.",
    "weight": "48 g",
    "volume": "251 ml",
    "price": 400,
    "price_postapoc": 10,
    "to_hit": 1,
    "bashing": 3,
    "material": [ "glass", "rubber" ],
    "symbol": ")",
    "color": "light_cyan",
    "pocket_data": [
      {
        "pocket_type": "CONTAINER",
        "spoil_multiplier": 0.7,
        "rigid": true,
        "watertight": true,
        "max_contains_volume": "250 ml",
        "max_contains_weight": "1 kg",
        "moves": 400
      }
    ],
    "qualities": [ [ "BOIL", 1 ] ]
  },
  {
    "id": "test_tube",
    "type": "GENERIC",
    "category": "container",
    "name": { "str": "test tube" },
    "description": "A 10ml laboratory cylindrical test tube, with a rubber stopper.",
    "weight": "36 g",
    "volume": "11ml",
    "price": 300,
    "price_postapoc": 10,
    "to_hit": -1,
    "bashing": 1,
    "material": [ "glass", "rubber" ],
    "symbol": ")",
    "color": "light_cyan",
    "pocket_data": [
      {
        "pocket_type": "CONTAINER",
        "spoil_multiplier": 0.7,
        "rigid": true,
        "watertight": true,
        "max_contains_volume": "10 ml",
        "max_contains_weight": "150 g",
        "moves": 300
      }
    ],
    "qualities": [ [ "BOIL", 1 ], [ "CONTAIN", 1 ] ]
  },
  {
    "id": "beaker",
    "type": "GENERIC",
    "category": "container",
    "name": { "str": "beaker" },
    "description": "A 250ml laboratory beaker.  Basically a cup with delusions of grandeur.",
    "weight": "150 g",
    "volume": "251ml",
    "price": 500,
    "price_postapoc": 10,
    "to_hit": -1,
    "material": "glass",
    "symbol": ")",
    "color": "light_cyan",
    "pocket_data": [
      {
        "pocket_type": "CONTAINER",
        "rigid": true,
        "watertight": true,
        "open_container": true,
        "max_contains_volume": "250 ml",
        "max_contains_weight": "4 kg",
        "moves": 250
      }
    ],
    "qualities": [ [ "BOIL", 1 ], [ "CONTAIN", 1 ] ]
  },
  {
    "id": "gradcylinder",
    "type": "GENERIC",
    "category": "container",
    "name": { "str": "graduated cylinder" },
    "description": "A tall, narrow glass cylinder with precise markings for measuring fluid quantities.  An important science tool, it is also useful for anal retentive chefs.",
    "weight": "150 g",
    "volume": "101ml",
    "price": 500,
    "price_postapoc": 10,
    "to_hit": -1,
    "material": "glass",
    "symbol": "|",
    "color": "light_cyan",
    "pocket_data": [
      {
        "pocket_type": "CONTAINER",
        "spoil_multiplier": 0.8,
        "rigid": true,
        "watertight": true,
        "open_container": true,
        "sealed_data": { "spoil_multiplier": 1.1 },
        "max_contains_volume": "100 ml",
        "max_contains_weight": "1500 g",
        "moves": 270
      }
    ],
    "qualities": [ [ "BOIL", 1 ], [ "CONTAIN", 1 ] ]
  },
  {
    "id": "test_tube_micro",
    "type": "GENERIC",
    "category": "container",
    "name": { "str": "microcentrifuge tube" },
    "description": "These plastic tubes, with little built in snap-caps, are a great way to store a tiny amount of liquid.  Great for jello shooters if 1mL is enough for a shot for you.  Cool people call these \"eppies\".",
    "weight": "1 g",
    "volume": "2ml",
    "price": 10,
    "price_postapoc": 5,
    "to_hit": -1,
    "material": "plastic",
    "symbol": "v",
    "color": "light_cyan",
    "pocket_data": [
      {
        "pocket_type": "CONTAINER",
        "spoil_multiplier": 0.72,
        "rigid": true,
        "watertight": true,
        "max_contains_volume": "1 ml",
        "max_contains_weight": "5 g",
        "moves": 300
      }
    ],
    "qualities": [ [ "BOIL", 1 ], [ "CONTAIN", 1 ] ]
  },
  {
    "id": "flask_hip",
    "type": "GENERIC",
    "category": "container",
    "name": { "str": "hip flask" },
    "description": "A 250 ml metal flask with a hinged screw-on lid, commonly used to discreetly transport alcohol.",
    "weight": "120 g",
    "volume": "251 ml",
    "price": 1000,
    "price_postapoc": 10,
    "to_hit": 1,
    "bashing": 3,
    "material": [ "iron" ],
    "symbol": ")",
    "color": "light_gray",
    "pocket_data": [
      {
        "pocket_type": "CONTAINER",
        "spoil_multiplier": 0.85,
        "rigid": true,
        "watertight": true,
        "max_contains_volume": "250 ml",
        "max_contains_weight": "1 kg",
        "moves": 250
      }
    ],
    "armor_data": { "covers": [ "LEG_EITHER" ], "coverage": 2, "material_thickness": 1 },
    "qualities": [ [ "BOIL", 1 ] ],
    "flags": [ "WAIST", "OVERSIZE", "WATER_FRIENDLY" ]
  },
  {
    "id": "jar_3l_glass",
    "type": "GENERIC",
    "category": "container",
    "name": { "str": "3L glass jar" },
    "description": "A three-liter glass jar with a metal screw top lid, used for canning.",
    "weight": "365 g",
    "volume": "3003 ml",
    "price": 0,
    "price_postapoc": 10,
    "to_hit": -1,
    "bashing": 5,
    "material": "glass",
    "symbol": ")",
    "color": "light_cyan",
    "pocket_data": [
      {
        "pocket_type": "CONTAINER",
        "spoil_multiplier": 0.75,
        "rigid": true,
        "watertight": true,
        "max_contains_volume": "3 L",
        "max_contains_weight": "6 kg",
        "moves": 300
      }
    ],
    "qualities": [ [ "CONTAIN", 1 ], [ "BOIL", 1 ] ]
  },
  {
    "id": "jar_3l_glass_sealed",
    "copy-from": "jar_3l_glass",
    "type": "GENERIC",
    "name": { "str": "sealed 3L glass jar" },
    "description": "A three-liter glass jar with a metal screw top lid, used for canning.  Sealed tightly to preserve contents from rot.",
    "symbol": ")",
    "color": "light_cyan",
    "pocket_data": [
      {
        "pocket_type": "CONTAINER",
        "spoil_multiplier": 0.7,
        "rigid": true,
        "watertight": true,
        "max_contains_volume": "3 L",
        "max_contains_weight": "6 kg",
        "sealed_data": { "spoil_multiplier": 0.0 },
        "moves": 500
      }
    ]
  },
  {
    "id": "jar_glass",
    "type": "GENERIC",
    "category": "container",
    "name": { "str": "glass jar" },
    "description": "A half-liter glass jar with a metal screw top lid, used for canning.",
    "weight": "150 g",
    "volume": "502 ml",
    "price": 0,
    "bashing": 4,
    "material": "glass",
    "symbol": ")",
    "color": "light_cyan",
    "pocket_data": [
      {
        "pocket_type": "CONTAINER",
        "spoil_multiplier": 0.75,
        "rigid": true,
        "watertight": true,
        "max_contains_volume": "500 ml",
        "max_contains_weight": "1 kg",
        "moves": 300
      }
    ],
    "qualities": [ [ "CONTAIN", 1 ], [ "BOIL", 1 ] ]
  },
  {
    "id": "jar_glass_sealed",
    "copy-from": "jar_glass",
    "type": "GENERIC",
    "//perKorGgenT": "all the _unsealed and _sealed container variants need to be obsoleted",
    "name": { "str": "sealed glass jar" },
    "description": "A half-liter glass jar with a metal screw top lid, used for canning.  Sealed tightly and will preserve the contents from rot (assuming it was sterile before sealing).",
    "symbol": ")",
    "color": "light_cyan",
    "pocket_data": [
      {
        "pocket_type": "CONTAINER",
        "rigid": true,
        "watertight": true,
        "max_contains_volume": "500 ml",
        "max_contains_weight": "1 kg",
        "moves": 600,
        "sealed_data": { "spoil_multiplier": 0.0 }
      }
    ]
  },
  {
    "id": "jerrycan",
    "type": "GENERIC",
    "category": "container",
    "name": { "str": "plastic jerrycan" },
    "description": "A bulky plastic jerrycan, meant to carry fuel, but can carry other liquids in a pinch.",
    "weight": "1587 g",
    "volume": "10003 ml",
    "price": 1250,
    "price_postapoc": 50,
    "to_hit": -2,
    "material": "plastic",
    "symbol": ")",
    "color": "green",
    "pocket_data": [
      {
        "pocket_type": "CONTAINER",
        "rigid": true,
        "watertight": true,
        "max_contains_volume": "10 L",
        "max_contains_weight": "15 kg",
        "spoil_multiplier": 0.9,
        "moves": 1200
      }
    ]
  },
  {
    "id": "jerrycan_big",
    "type": "GENERIC",
    "category": "container",
    "name": { "str": "steel jerrycan" },
    "description": "A steel jerrycan, meant to carry fuel, but can carry other liquids in a pinch.",
    "weight": "4815 g",
    "volume": "20002 ml",
    "price": 5000,
    "price_postapoc": 100,
    "to_hit": -3,
    "bashing": 4,
    "material": "steel",
    "symbol": ")",
    "color": "green",
    "pocket_data": [
      {
        "pocket_type": "CONTAINER",
        "rigid": true,
        "watertight": true,
        "max_contains_volume": "20 L",
        "max_contains_weight": "25 kg",
        "spoil_multiplier": 0.9,
        "moves": 1275
      }
    ],
    "qualities": [ [ "BOIL", 1 ] ]
  },
  {
    "id": "jug_clay",
    "type": "GENERIC",
    "category": "container",
    "name": { "str": "clay jug" },
    "description": "A clay container with a lid, used to hold and pour liquids.",
    "weight": "400 g",
    "volume": "1002 ml",
    "price": 100,
    "price_postapoc": 10,
    "bashing": 1,
    "material": "clay",
    "symbol": ")",
    "color": "brown",
    "pocket_data": [
      {
        "pocket_type": "CONTAINER",
        "rigid": true,
        "watertight": true,
        "max_contains_volume": "1 L",
        "max_contains_weight": "3 kg",
        "spoil_multiplier": 0.9,
        "moves": 800
      }
    ],
    "qualities": [ [ "CONTAIN", 1 ], [ "BOIL", 2 ] ]
  },
  {
    "id": "jug_plastic",
    "type": "GENERIC",
    "category": "container",
    "name": { "str": "gallon jug" },
    "description": "A standard plastic jug used for milk and household cleaning chemicals.",
    "weight": "190 g",
    "volume": "3752 ml",
    "price": 0,
    "price_postapoc": 10,
    "to_hit": 1,
    "material": "plastic",
    "symbol": ")",
    "color": "light_cyan",
    "pocket_data": [
      {
        "pocket_type": "CONTAINER",
        "rigid": true,
        "watertight": true,
        "max_contains_volume": "3750 ml",
        "max_contains_weight": "8 kg",
        "spoil_multiplier": 0.9,
        "moves": 400
      }
    ]
  },
  {
    "id": "keg",
    "type": "GENERIC",
    "category": "container",
    "name": { "str": "aluminum keg" },
    "description": "A reusable lightweight aluminum keg, used for shipping beer.  It has a capacity of 50 liters.",
    "weight": "5040 g",
    "volume": "50050 ml",
    "price": 10000,
    "price_postapoc": 250,
    "to_hit": -5,
    "bashing": 10,
    "material": "aluminum",
    "symbol": ")",
    "color": "light_cyan",
    "pocket_data": [
      {
        "pocket_type": "CONTAINER",
        "rigid": true,
        "watertight": true,
        "max_contains_volume": "50 L",
        "max_contains_weight": "100 kg",
        "moves": 1500,
        "spoil_multiplier": 0.9
      }
    ],
    "qualities": [ [ "BOIL", 2 ], [ "CONTAIN", 1 ] ]
  },
  {
    "id": "keg_steel",
    "type": "GENERIC",
    "category": "container",
    "name": { "str": "steel keg" },
    "description": "A reusable heavy steel keg, used for shipping beer.  It has a capacity of 50 liters.",
    "weight": "12600 g",
    "volume": "50050 ml",
    "price": 8000,
    "price_postapoc": 250,
    "to_hit": -5,
    "bashing": 10,
    "material": "steel",
    "symbol": ")",
    "color": "light_cyan",
    "pocket_data": [
      {
        "pocket_type": "CONTAINER",
        "rigid": true,
        "watertight": true,
        "max_contains_volume": "50 L",
        "max_contains_weight": "120 kg",
        "moves": 1550,
        "spoil_multiplier": 0.9
      }
    ],
    "qualities": [ [ "BOIL", 2 ], [ "CONTAIN", 1 ] ]
  },
  {
    "id": "metal_tank",
    "type": "GENERIC",
    "category": "container",
    "name": { "str": "metal tank (60L)", "str_pl": "metal tanks (60L)" },
    "description": "A large metal tank for holding liquids.  Useful for crafting.",
    "weight": "12000 g",
    "volume": "60050 ml",
    "price": 10000,
    "price_postapoc": 250,
    "to_hit": -4,
    "bashing": 6,
    "material": [ "steel" ],
    "symbol": "}",
    "color": "light_cyan",
    "pocket_data": [
      {
        "pocket_type": "CONTAINER",
        "rigid": true,
        "watertight": true,
        "max_contains_volume": "60 L",
        "max_contains_weight": "120 kg",
        "moves": 1500,
        "spoil_multiplier": 0.9
      }
    ],
    "qualities": [ [ "BOIL", 2 ], [ "CONTAIN", 1 ] ]
  },
  {
    "id": "metal_tank_little",
    "type": "GENERIC",
    "category": "container",
    "name": { "str": "metal tank (2L)", "str_pl": "metal tanks (2L)" },
    "description": "A small metal tank for gas or liquids.  Useful for crafting.",
    "weight": "800 g",
    "volume": "2010 ml",
    "price": 1000,
    "price_postapoc": 50,
    "to_hit": -4,
    "bashing": 5,
    "material": "steel",
    "symbol": "}",
    "color": "light_cyan",
    "pocket_data": [
      {
        "pocket_type": "CONTAINER",
        "rigid": true,
        "watertight": true,
        "max_contains_volume": "2 L",
        "max_contains_weight": "18 kg",
        "moves": 1100,
        "spoil_multiplier": 0.9
      }
    ],
    "qualities": [ [ "BOIL", 2 ], [ "CONTAIN", 1 ] ]
  },
  {
    "id": "canteen_wood",
    "type": "GENERIC",
    "category": "container",
    "name": { "str": "wooden canteen" },
    "description": "A water canteen made from wood, secured by metal bands and sealed with wax or pitch.  Holds 1.5 liters and has a simple carry strap.",
    "weight": "232 g",
    "volume": "1750 ml",
    "price": 800,
    "price_postapoc": 10,
    "to_hit": 1,
    "material": "wood",
    "symbol": ")",
    "color": "brown",
    "pocket_data": [
      {
        "pocket_type": "CONTAINER",
        "rigid": true,
        "watertight": true,
        "max_contains_volume": "1500 ml",
        "max_contains_weight": "3 kg",
        "spoil_multiplier": 0.95,
        "moves": 220
      }
    ],
    "armor_data": { "covers": [ "TORSO" ], "coverage": 5, "encumbrance": 5, "material_thickness": 2 },
    "flags": [ "WAIST", "WATER_FRIENDLY" ]
  },
  {
    "id": "stomach_sealed",
    "type": "GENERIC",
    "category": "container",
    "name": { "str": "sealed stomach" },
    "description": "The stomach of a creature, cleaned and sealed with a string.  It can hold 1.5 liters of water.",
    "weight": "453 g",
    "volume": "250 ml",
    "price": 2000,
    "price_postapoc": 10,
    "to_hit": -1,
    "bashing": 1,
    "material": "gutskin",
    "symbol": ")",
    "color": "brown",
    "pocket_data": [ { "pocket_type": "CONTAINER", "watertight": true, "max_contains_volume": "1500 ml", "max_contains_weight": "3 kg" } ]
  },
  {
    "id": "large_stomach_sealed",
    "type": "GENERIC",
    "category": "container",
    "name": { "str": "large sealed stomach" },
    "description": "The stomach of a large creature, cleaned and sealed with strings.  It can hold 3 liters of water.",
    "weight": "783 g",
    "volume": "500 ml",
    "price": 4000,
    "price_postapoc": 10,
    "to_hit": -1,
    "bashing": 1,
    "material": "gutskin",
    "symbol": ")",
    "color": "brown",
    "pocket_data": [ { "pocket_type": "CONTAINER", "watertight": true, "max_contains_volume": "3 L", "max_contains_weight": "6 kg" } ]
  },
  {
    "id": "waterskin",
    "type": "GENERIC",
    "category": "container",
    "name": { "str": "small waterskin" },
    "description": "A small watertight leather bag with a carrying strap, can hold 1.5 liters of water.",
    "//TODO": "waterskin2 and 3, and stomach sealed, ought to have copy-from waterskin",
    "weight": "453 g",
    "volume": "250 ml",
    "price": 2000,
    "price_postapoc": 50,
    "to_hit": -1,
    "bashing": 1,
    "material": "leather",
    "symbol": ")",
    "color": "brown",
    "pocket_data": [ { "pocket_type": "CONTAINER", "watertight": true, "max_contains_volume": "1500 ml", "max_contains_weight": "3 kg" } ],
    "armor_data": { "covers": [ "LEG_EITHER" ], "coverage": 5, "material_thickness": 2 },
    "flags": [ "WAIST", "WATER_FRIENDLY" ]
  },
  {
    "id": "waterskin2",
    "type": "GENERIC",
    "category": "container",
    "name": { "str": "waterskin" },
    "description": "A watertight leather bag with a carrying strap, can hold 3 liters of water.",
    "weight": "783 g",
    "volume": "500 ml",
    "price": 4000,
    "price_postapoc": 50,
    "to_hit": -1,
    "bashing": 2,
    "material": "leather",
    "symbol": ")",
    "color": "brown",
    "pocket_data": [ { "pocket_type": "CONTAINER", "watertight": true, "max_contains_volume": "3 L", "max_contains_weight": "6 kg" } ],
    "armor_data": { "covers": [ "TORSO" ], "coverage": 10, "material_thickness": 2 },
    "flags": [ "WAIST", "WATER_FRIENDLY" ]
  },
  {
    "id": "waterskin3",
    "type": "GENERIC",
    "category": "container",
    "name": { "str": "large waterskin" },
    "description": "A large watertight leather bag with a carrying strap, can hold 5 liters of water.",
    "weight": "990 g",
    "volume": "750 ml",
    "price": 6000,
    "price_postapoc": 100,
    "to_hit": -1,
    "bashing": 3,
    "material": "leather",
    "symbol": ")",
    "color": "brown",
    "pocket_data": [ { "pocket_type": "CONTAINER", "watertight": true, "max_contains_volume": "5 L", "max_contains_weight": "9 kg" } ],
    "armor_data": { "covers": [ "TORSO" ], "coverage": 15, "material_thickness": 2 },
    "flags": [ "BELTED", "WATER_FRIENDLY" ]
  },
  {
    "id": "wooden_barrel",
    "type": "GENERIC",
    "category": "container",
    "name": { "str": "wooden barrel" },
    "description": "Traditionally made of white oak; these vessels are known for delivering delicious whiskey to the future.  It has a capacity of 100 liters.",
    "weight": "42408 g",
    "volume": "101 L",
    "price": 12000,
    "price_postapoc": 250,
    "to_hit": -5,
    "bashing": 8,
    "material": [ "wood", "steel" ],
    "symbol": ")",
    "color": "brown",
    "pocket_data": [
      {
        "pocket_type": "CONTAINER",
        "max_contains_volume": "100 L",
        "max_contains_weight": "200 kg",
        "watertight": true,
        "moves": 650,
        "rigid": true,
        "spoil_multiplier": 0.9
      }
    ],
    "qualities": [ [ "CONTAIN", 1 ] ]
  },
  {
    "id": "wrapper",
    "type": "GENERIC",
    "category": "container",
    "name": { "str": "paper wrapper" },
    "description": "Just a piece of butcher's paper.  Good for starting fires.",
    "weight": "3 g",
    "volume": "5 ml",
    "price": 0,
    "price_postapoc": 0,
    "to_hit": -2,
    "material": "paper",
    "symbol": ",",
    "color": "light_gray",
    "pocket_data": [
      {
        "pocket_type": "CONTAINER",
        "max_contains_volume": "2500 ml",
        "max_contains_weight": "5 kg",
        "moves": 250,
        "spoil_multiplier": 0.9
      }
    ],
    "flags": [ "TRADER_AVOID" ]
  },
  {
    "id": "wrapper_pr",
    "type": "GENERIC",
    "name": { "str": "wrapper" },
    "//desc": "Daizu is Japanese for soy, hence DaiZoom",
    "description": "\"DaiZoom Protein Bar, brought to you by SoyPelusa\" is emblazoned proudly upon this greaseproof wrapper.",
    "copy-from": "wrapper",
    "pocket_data": [ { "pocket_type": "CONTAINER", "max_contains_volume": "225 ml", "max_contains_weight": "1 kg" } ]
  },
  {
    "id": "styrofoam_cup",
    "type": "GENERIC",
    "category": "container",
    "name": { "str": "styrofoam cup" },
    "description": "A cheap, disposable cup with a plastic lid and straw.",
    "weight": "50 g",
    "volume": "501 ml",
    "price": 0,
    "price_postapoc": 0,
    "material": "plastic",
    "symbol": ")",
    "color": "white",
    "pocket_data": [
      {
        "pocket_type": "CONTAINER",
        "watertight": true,
        "//": "while technically closed, if styrofoam is placed in another container it will spill",
        "open_container": true,
        "moves": 500,
        "rigid": true,
        "max_contains_volume": "500 ml",
        "max_contains_weight": "1 kg"
      }
    ]
  },
  {
    "id": "bucket",
    "type": "GENERIC",
    "category": "container",
    "name": { "str": "bucket" },
    "description": "A galvanized bucket for peanuts, chilled wine, iced beer, lobster, crab legs, French fries, animal feed, farm use, tailgating, crafts, planting flowers, holding gift baskets, containing a fruit basket and herbs, loose item storage or as an ice bucket.",
    "weight": "725 g",
    "volume": "5 L",
    "price": 300,
    "price_postapoc": 10,
    "material": "steel",
    "symbol": ")",
    "color": "light_gray",
    "pocket_data": [
      {
        "pocket_type": "CONTAINER",
        "rigid": true,
        "watertight": true,
        "open_container": true,
        "max_contains_volume": "4990 ml",
        "max_contains_weight": "20 kg",
        "moves": 120
      }
    ],
    "qualities": [ [ "BOIL", 2 ], [ "CONTAIN", 1 ] ]
  },
  {
    "id": "plastic_bucket",
    "type": "GENERIC",
    "name": { "str": "plastic tub" },
    "description": "A big, square plastic bucket usually used for carrying ice cream.",
    "weight": "700 g",
    "volume": "4500 ml",
    "material": "plastic",
    "pocket_data": [
      {
        "pocket_type": "CONTAINER",
        "rigid": true,
        "watertight": true,
        "open_container": true,
        "max_contains_volume": "4250 ml",
        "max_contains_weight": "9 kg",
        "moves": 120
      }
    ],
    "copy-from": "bucket",
    "delete": { "qualities": [ [ "BOIL", 2 ] ] }
  },
  {
    "id": "condom",
    "type": "GENERIC",
    "category": "container",
    "name": { "str": "condom" },
    "description": "A gentleman's balloon.  A single use life preventer.  A thumbless latex mitten.  This could be used as a makeshift water container, but otherwise it's anyone's guess what it's for.",
    "weight": "5 g",
    "volume": "15 ml",
    "price": 0,
    "price_postapoc": 25,
    "to_hit": -5,
    "material": "plastic",
    "symbol": ")",
    "color": "white",
    "pocket_data": [
      {
        "pocket_type": "CONTAINER",
        "watertight": true,
        "max_contains_volume": "3750 ml",
        "max_contains_weight": "7 kg",
        "moves": 800
      }
    ],
    "properties": [ [ "burst_when_filled", "75" ] ]
  },
  {
    "id": "balloon",
    "type": "GENERIC",
    "category": "other",
    "looks_like": "condom",
    "name": { "str": "balloon" },
    "description": "A child's balloon.  This could be used as a makeshift water container.",
    "copy-from": "condom"
  },
  {
    "id": "can_food_big",
    "type": "GENERIC",
    "category": "container",
    "name": { "str": "large tin can" },
    "description": "A large tin can, like what beans come in.  Holds a substantial amount of food.",
    "weight": "350 g",
    "volume": "3003 ml",
    "price": 0,
    "price_postapoc": 0,
    "material": "steel",
    "symbol": ")",
    "color": "blue",
    "pocket_data": [
      {
        "pocket_type": "CONTAINER",
        "watertight": true,
        "rigid": true,
        "max_contains_volume": "3 L",
        "max_contains_weight": "6 kg",
        "moves": 2000,
        "sealed_data": { "spoil_multiplier": 0.0 }
      }
    ]
  },
  {
    "id": "can_food_big_unsealed",
    "copy-from": "can_food_big",
    "type": "GENERIC",
    "//perKorGgenT": "all the _unsealed container variants need to be obsoleted",
    "name": { "str": "large opened tin can" },
    "description": "A large tin can, like what beans come in.  This one is opened and can't be easily sealed.",
    "symbol": ")",
    "color": "blue",
    "qualities": [ [ "CONTAIN", 1 ], [ "BOIL", 2 ] ]
  },
  {
    "id": "survival_kit_box",
    "type": "GENERIC",
    "category": "container",
    "name": { "str": "survival kit box", "str_pl": "survival kit boxes" },
    "description": "An aluminum box that used to contain a small survival kit.  Can hold 1 liter of liquid.",
    "weight": "200 g",
    "volume": "1002 ml",
    "price": 0,
    "price_postapoc": 0,
    "material": "aluminum",
    "symbol": "!",
    "color": "light_cyan",
    "pocket_data": [
      {
        "pocket_type": "CONTAINER",
        "rigid": true,
        "watertight": true,
        "max_contains_volume": "1 L",
        "max_contains_weight": "2 kg",
        "spoil_multiplier": 0.9,
        "fire_protection": true,
        "moves": 570
      }
    ],
    "qualities": [ [ "CONTAIN", 1 ], [ "BOIL", 2 ] ]
  },
  {
    "id": "box_tea",
    "type": "GENERIC",
    "category": "container",
    "name": { "str": "small box of tea bags", "str_pl": "small boxes of tea bags" },
    "description": "A very small cardboard box with tea brand written on it.",
    "weight": "10 g",
    "volume": "100 ml",
    "price": 0,
    "price_postapoc": 0,
    "material": "cardboard",
    "symbol": ")",
    "color": "green",
    "pocket_data": [
      {
        "pocket_type": "CONTAINER",
        "min_item_volume": "2 ml",
        "rigid": true,
        "max_contains_volume": "100 ml",
        "max_contains_weight": "400 g",
        "spoil_multiplier": 0.95,
        "moves": 525
      }
    ]
  }
]<|MERGE_RESOLUTION|>--- conflicted
+++ resolved
@@ -521,12 +521,8 @@
     "pocket_data": [
       {
         "pocket_type": "CONTAINER",
-<<<<<<< HEAD
         "min_item_volume": "2 ml",
         "rigid": true,
-=======
-        "rigid": false,
->>>>>>> 0085de6d
         "max_contains_volume": "2990 ml",
         "max_contains_weight": "18 kg",
         "magazine_well": "2 L",
@@ -554,12 +550,8 @@
     "pocket_data": [
       {
         "pocket_type": "CONTAINER",
-<<<<<<< HEAD
         "min_item_volume": "3 ml",
         "rigid": true,
-=======
-        "rigid": false,
->>>>>>> 0085de6d
         "max_contains_volume": "4990 ml",
         "max_contains_weight": "42 kg",
         "magazine_well": "3 L",
