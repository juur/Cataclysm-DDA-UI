[
  {
    "id": "fireman_belt",
    "type": "ARMOR",
    "name": { "str": "firefighter belt" },
    "description": "A stout firefighter's belt.  Useful for keeping your bunker gear up, it also doubles as an equipment belt with a reinforced loop for holding a large tool.",
    "weight": "210 g",
    "volume": "500 ml",
    "price": 9000,
    "price_postapoc": 750,
    "bashing": 5,
    "material": [ "leather", "steel" ],
    "symbol": "[",
    "looks_like": "holster",
    "repairs_like": "tool_belt",
    "color": "yellow",
    "pocket_data": [
      { "max_contains_volume": "1 L", "max_contains_weight": "1500 g", "moves": 100 },
      {
        "max_contains_volume": "2 L",
        "max_contains_weight": "6 kg",
        "max_item_length": "90 cm",
        "moves": 50,
        "flag_restriction": [ "BELT_CLIP" ],
        "holster": true
      }
    ],
    "use_action": { "type": "holster", "holster_prompt": "Attach what to belt loop?", "holster_msg": "You clip your %s to your %s" },
    "flags": [ "BELTED", "NO_QUICKDRAW", "WATER_FRIENDLY" ],
    "armor": [
      {
        "encumbrance": [ 2, 5 ],
        "coverage": 50,
        "covers": [ "torso" ],
        "specifically_covers": [ "torso_waist" ],
        "material": [
          { "type": "leather", "covered_by_mat": 100, "thickness": 2.5 },
          { "type": "steel", "covered_by_mat": 10, "thickness": 0.5 }
        ]
      }
    ]
  },
  {
    "abstract": "judo_belt_abstract",
    "repairs_like": "scarf",
    "type": "ARMOR",
    "name": { "str": "judo belt template" },
    "description": "This is a template for judo belts.  If found in a game, it is a bug.",
    "weight": "200 g",
    "volume": "250 ml",
    "price": 1000,
    "price_postapoc": 25,
    "to_hit": -1,
    "material": [ "cotton" ],
    "symbol": "[",
    "material_thickness": 2,
    "flags": [ "BELTED", "WATER_FRIENDLY" ],
    "armor": [ { "encumbrance": 2, "coverage": 50, "covers": [ "torso" ], "specifically_covers": [ "torso_waist" ] } ]
  },
  {
    "id": "judo_belt_black",
    "copy-from": "judo_belt_abstract",
    "type": "ARMOR",
    "name": { "str": "black belt" },
    "description": "A belt worn by martial arts practitioners, advertising a master.",
    "color": "dark_gray"
  },
  {
    "id": "judo_belt_blue",
    "copy-from": "judo_belt_abstract",
    "type": "ARMOR",
    "name": { "str": "blue belt" },
    "description": "A belt worn by martial arts practitioners, advertising a strong intermediate.",
    "color": "blue"
  },
  {
    "id": "judo_belt_brown",
    "copy-from": "judo_belt_abstract",
    "type": "ARMOR",
    "name": { "str": "brown belt" },
    "description": "A belt worn by martial arts practitioners, advertising a near-master.",
    "color": "brown"
  },
  {
    "id": "judo_belt_green",
    "copy-from": "judo_belt_abstract",
    "type": "ARMOR",
    "name": { "str": "green belt" },
    "description": "A belt worn by martial arts practitioners, advertising an intermediate.",
    "color": "green"
  },
  {
    "id": "judo_belt_orange",
    "copy-from": "judo_belt_abstract",
    "type": "ARMOR",
    "name": { "str": "orange belt" },
    "description": "A belt worn by martial arts practitioners, advertising a fresh intermediate.",
    "color": "light_red"
  },
  {
    "id": "judo_belt_white",
    "copy-from": "judo_belt_abstract",
    "type": "ARMOR",
    "name": { "str": "white belt" },
    "description": "A belt worn by martial arts practitioners, advertising a novice.",
    "color": "white"
  },
  {
    "id": "judo_belt_yellow",
    "copy-from": "judo_belt_abstract",
    "type": "ARMOR",
    "name": { "str": "yellow belt" },
    "description": "A belt worn by martial arts practitioners, advertising a moderate novice.",
    "color": "yellow"
  },
  {
    "id": "leather_belt",
    "type": "ARMOR",
    "name": { "str": "leather belt" },
    "description": "A leather belt.  Useful for making your pair of pants fit.",
    "weight": "102 g",
    "volume": "250 ml",
    "price": 9000,
    "price_postapoc": 250,
    "bashing": 5,
    "material": [ "leather", "steel" ],
    "symbol": "[",
    "color": "brown",
    "material_thickness": 1.5,
    "pocket_data": [
      {
        "holster": true,
        "max_contains_volume": "1 L",
        "max_contains_weight": "750 g",
        "max_item_length": "70 cm",
        "moves": 60,
        "flag_restriction": [ "BELT_CLIP" ]
      }
    ],
    "use_action": { "type": "holster", "holster_prompt": "Stick what into your belt", "holster_msg": "You tuck your %s into your %s" },
    "flags": [ "BELTED", "WATER_FRIENDLY" ],
    "armor": [ { "coverage": 50, "covers": [ "torso" ], "specifically_covers": [ "torso_waist" ] } ]
  },
  {
    "id": "obi_gi",
    "type": "ARMOR",
    "name": { "str": "obi" },
    "description": "A broad, black obi gi.",
    "weight": "200 g",
    "volume": "250 ml",
    "price": 2000,
    "price_postapoc": 50,
    "to_hit": -1,
    "material": [ "cotton" ],
    "symbol": "[",
    "color": "dark_gray"
  },
  {
    "id": "police_belt",
    "type": "ARMOR",
    "name": { "str": "police duty belt" },
    "description": "Black leather belt used by police officers.  It has several pouches and a holder for a baton.",
    "weight": "250 g",
    "volume": "2 L",
    "price": 10000,
    "price_postapoc": 750,
    "bashing": 5,
    "material": [ "leather", "steel" ],
    "symbol": "[",
    "looks_like": "fireman_belt",
    "repairs_like": "tool_belt",
    "color": "brown",
    "pocket_data": [
      { "max_contains_volume": "500 ml", "max_item_volume": "125 ml", "max_contains_weight": "1500 g", "moves": 100 },
      { "max_contains_volume": "500 ml", "max_item_volume": "125 ml", "max_contains_weight": "1500 g", "moves": 100 },
      { "max_contains_volume": "500 ml", "max_item_volume": "125 ml", "max_contains_weight": "1500 g", "moves": 100 },
      { "max_contains_volume": "500 ml", "max_item_volume": "125 ml", "max_contains_weight": "1500 g", "moves": 100 },
      {
        "holster": true,
        "max_contains_volume": "2250 ml",
        "max_contains_weight": "3600 g",
        "max_item_length": "70 cm",
        "moves": 50,
        "flag_restriction": [ "BELT_CLIP" ]
      }
    ],
    "use_action": { "type": "holster", "holster_prompt": "Attach what to holder?", "holster_msg": "You attach your %s to your %s." },
    "flags": [ "BELTED", "WATER_FRIENDLY" ],
    "armor": [
      {
        "encumbrance": [ 2, 5 ],
        "coverage": 50,
        "covers": [ "torso" ],
        "specifically_covers": [ "torso_waist" ],
        "material": [
          { "type": "leather", "covered_by_mat": 100, "thickness": 2.0 },
          { "type": "steel", "covered_by_mat": 10, "thickness": 0.5 }
        ]
      }
    ]
  },
  {
    "id": "santa_belt",
    "type": "ARMOR",
    "name": { "str": "broad belt" },
    "description": "A broad, buckled leather belt, commonly used by bearded men on Christmas.  Usually worn over a red jacket.",
    "weight": "150 g",
    "volume": "350 ml",
    "price": 9000,
    "price_postapoc": 250,
    "bashing": 5,
    "material": [ "leather", "steel" ],
    "symbol": "[",
    "looks_like": "leather_belt",
    "repairs_like": "leather_belt",
    "color": "dark_gray",
    "material_thickness": 1.5,
    "pocket_data": [
      {
        "holster": true,
        "max_contains_volume": "1200 ml",
        "max_contains_weight": "800 g",
        "max_item_length": "90 cm",
        "moves": 60,
        "flag_restriction": [ "BELT_CLIP" ]
      }
    ],
    "use_action": { "type": "holster", "holster_prompt": "Stick what into your belt", "holster_msg": "You tuck your %s into your %s" },
    "flags": [ "BELTED", "WATER_FRIENDLY" ],
    "armor": [ { "coverage": 100, "covers": [ "torso" ], "specifically_covers": [ "torso_waist" ] } ]
  },
  {
    "id": "tool_belt",
    "type": "ARMOR",
    "name": { "str": "tool belt" },
    "description": "A common belt with pockets, loops and sheaths to store up to six tools or blades.  Widely used by handymen and electricians.",
    "weight": "2000 g",
    "volume": "2250 ml",
    "price": 4500,
    "price_postapoc": 1500,
    "bashing": 5,
    "material": [ "leather" ],
    "symbol": "[",
    "looks_like": "holster",
    "color": "brown",
    "material_thickness": 2,
    "pocket_data": [
      { "max_contains_volume": "1 L", "max_contains_weight": "1500 g", "max_item_length": "40 cm", "moves": 100 },
      {
        "holster": true,
        "min_item_volume": "50 ml",
        "max_contains_volume": "1500 ml",
        "max_contains_weight": "1500 g",
        "max_item_length": "70 cm",
        "moves": 50,
        "flag_restriction": [ "BELT_CLIP", "SHEATH_KNIFE" ]
      },
      {
        "holster": true,
        "min_item_volume": "50 ml",
        "max_contains_volume": "1500 ml",
        "max_contains_weight": "1500 g",
        "max_item_length": "70 cm",
        "moves": 50,
        "flag_restriction": [ "BELT_CLIP", "SHEATH_KNIFE" ]
      },
      {
        "holster": true,
        "min_item_volume": "50 ml",
        "max_contains_volume": "1 L",
        "max_contains_weight": "1500 g",
        "max_item_length": "70 cm",
        "moves": 50,
        "flag_restriction": [ "BELT_CLIP", "SHEATH_KNIFE" ]
      },
      {
        "holster": true,
        "min_item_volume": "50 ml",
        "max_contains_volume": "1 L",
        "max_contains_weight": "1500 g",
        "max_item_length": "70 cm",
        "moves": 50,
        "flag_restriction": [ "BELT_CLIP", "SHEATH_KNIFE" ]
      },
      {
        "holster": true,
        "min_item_volume": "50 ml",
        "max_contains_volume": "1 L",
        "max_contains_weight": "1500 g",
        "max_item_length": "70 cm",
        "moves": 50,
        "flag_restriction": [ "BELT_CLIP", "SHEATH_KNIFE" ]
      }
    ],
    "use_action": { "type": "holster", "holster_prompt": "Store tool or blade", "holster_msg": "You put your %1$s in your %2$s" },
    "flags": [ "BELTED", "NO_QUICKDRAW", "WATER_FRIENDLY" ],
    "armor": [ { "encumbrance": [ 2, 12 ], "coverage": 100, "covers": [ "torso" ], "specifically_covers": [ "torso_waist" ] } ]
  },
  {
    "id": "webbing_belt",
    "type": "ARMOR",
    "name": { "str": "MOLLE webbing belt" },
    "description": "A 2-inch nylon webbing belt commonly used by military forces.  MOLLE-compatible pouches can be attached to the webbing for extra storage.",
    "weight": "210 g",
    "volume": "500 ml",
    "price": 1000,
    "price_postapoc": 50,
    "material": [ "nylon", "steel" ],
    "symbol": "[",
    "looks_like": "leather_belt",
    "repairs_like": "tool_belt",
    "color": "yellow",
    "material_thickness": 1.5,
    "pocket_data": [
      {
        "holster": true,
        "max_contains_volume": "1500 ml",
        "max_contains_weight": "1000 g",
        "max_item_length": "70 cm",
        "moves": 60,
        "description": "Clipped directly to belt.",
        "flag_restriction": [ "BELT_CLIP" ]
      }
    ],
<<<<<<< HEAD
    "use_action": { "type": "holster", "holster_prompt": "Store tool or blade", "holster_msg": "You put your %1$s in your %2$s" },
    "flags": [ "WAIST", "WATER_FRIENDLY" ],
    "armor": [ { "coverage": 5, "covers": [ "torso" ] } ]
  },
  {
    "id": "suspenders_cloth",
    "type": "ARMOR",
    "name": { "str": "suspenders", "str_pl": "pairs of suspenders" },
    "description": "A pair of black suspenders, which reach over the wearer's shoulders and hook to their waist. Gives a wonderful western feel!",
    "weight": "250g",
    "volume": "500 ml",
    "price": 1000,
    "price_postapoc": 25,
    "material": [ "cotton", "steel" ],
    "symbol": "#",
    "looks_like": "leather_belt",
    "color": "black",
    "material_thickness": 1.5,
    "flags": [ "WAIST", "WATER_FRIENDLY" ], 
    "armor": [ { "coverage": 5, "covers": [ "torso" ] } ]
  },
  {
    "id": "suspenders_leather",
    "type": "ARMOR",
    "name": { "str": "leather suspenders", "str_pl": "pairs of leather suspenders" },
    "description": "A pair of leather suspenders, which reach over the wearer's shoulders and hook to their waist. Gives a wonderful western feel!",
    "material": [ "leather", "steel" ],
    "color": "brown",
    "copy_from": "suspenders_cloth"
  },
  {
    "id": "suspenders_holster",
    "type": "ARMOR",
    "name": { "str": "holster suspenders", "str_pl": "pairs of holster suspenders" },
    "description": "A pair of leather suspenders with a holster placed near the stomach. It was designed with subtlety in mind so it can hold no more than a small revolver.",
    "copy_from": "suspenders_leather",
    "use_action": { "type": "holster", "holster_prompt": "Store tool or blade", "holster_msg": "You put your %1$s in your %2$s" },
    "flags": [ "WAIST", "WATER_FRIENDLY", "NO_QUICKDRAW" ], 
    "pocket_data": [ { "holster": true, "max_contains_volume": "500 ml", "max_contains_weight": "3000 g", "max_item_length": "20 cm", "moves": 60, "flag_restriction": [ "BELT_CLIP" ] } ]
=======
    "use_action": [
      { "type": "holster", "holster_prompt": "Store tool or blade", "holster_msg": "You put your %1$s in your %2$s" },
      { "type": "attach_molle", "size": 4 },
      { "type": "detach_molle" }
    ],
    "flags": [ "BELTED", "WATER_FRIENDLY" ],
    "armor": [
      {
        "encumbrance": 1,
        "coverage": 50,
        "covers": [ "torso" ],
        "specifically_covers": [ "torso_waist" ],
        "volume_encumber_modifier": 0.35
      }
    ]
>>>>>>> f95e0d07
  }
]<|MERGE_RESOLUTION|>--- conflicted
+++ resolved
@@ -322,10 +322,21 @@
         "flag_restriction": [ "BELT_CLIP" ]
       }
     ],
-<<<<<<< HEAD
-    "use_action": { "type": "holster", "holster_prompt": "Store tool or blade", "holster_msg": "You put your %1$s in your %2$s" },
-    "flags": [ "WAIST", "WATER_FRIENDLY" ],
-    "armor": [ { "coverage": 5, "covers": [ "torso" ] } ]
+    "use_action": [
+      { "type": "holster", "holster_prompt": "Store tool or blade", "holster_msg": "You put your %1$s in your %2$s" },
+      { "type": "attach_molle", "size": 4 },
+      { "type": "detach_molle" }
+    ],
+    "flags": [ "BELTED", "WATER_FRIENDLY" ],
+    "armor": [
+      {
+        "encumbrance": 1,
+        "coverage": 50,
+        "covers": [ "torso" ],
+        "specifically_covers": [ "torso_waist" ],
+        "volume_encumber_modifier": 0.35
+      }
+    ]
   },
   {
     "id": "suspenders_cloth",
@@ -360,24 +371,16 @@
     "description": "A pair of leather suspenders with a holster placed near the stomach. It was designed with subtlety in mind so it can hold no more than a small revolver.",
     "copy_from": "suspenders_leather",
     "use_action": { "type": "holster", "holster_prompt": "Store tool or blade", "holster_msg": "You put your %1$s in your %2$s" },
-    "flags": [ "WAIST", "WATER_FRIENDLY", "NO_QUICKDRAW" ], 
-    "pocket_data": [ { "holster": true, "max_contains_volume": "500 ml", "max_contains_weight": "3000 g", "max_item_length": "20 cm", "moves": 60, "flag_restriction": [ "BELT_CLIP" ] } ]
-=======
-    "use_action": [
-      { "type": "holster", "holster_prompt": "Store tool or blade", "holster_msg": "You put your %1$s in your %2$s" },
-      { "type": "attach_molle", "size": 4 },
-      { "type": "detach_molle" }
-    ],
-    "flags": [ "BELTED", "WATER_FRIENDLY" ],
-    "armor": [
-      {
-        "encumbrance": 1,
-        "coverage": 50,
-        "covers": [ "torso" ],
-        "specifically_covers": [ "torso_waist" ],
-        "volume_encumber_modifier": 0.35
+    "flags": [ "WAIST", "WATER_FRIENDLY", "NO_QUICKDRAW" ],
+    "pocket_data": [
+      {
+        "holster": true,
+        "max_contains_volume": "500 ml",
+        "max_contains_weight": "3000 g",
+        "max_item_length": "20 cm",
+        "moves": 60,
+        "flag_restriction": [ "BELT_CLIP" ]
       }
     ]
->>>>>>> f95e0d07
   }
 ]