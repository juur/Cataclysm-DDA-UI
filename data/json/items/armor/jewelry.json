--- conflicted
+++ resolved
@@ -285,13 +285,8 @@
     "id": "copper_bracelet",
     "type": "ARMOR",
     "name": { "str": "copper bracelet" },
-<<<<<<< HEAD
     "description": "An old-fashioned copper bracelet.",
-    "weight": "86 g",
-=======
-    "description": "An old-fashioned, copper bracelet.",
     "weight": "45 g",
->>>>>>> fa6f25bb
     "volume": "5 ml",
     "price": 2500,
     "price_postapoc": 10,
@@ -837,13 +832,8 @@
     "id": "ear_spool",
     "type": "ARMOR",
     "name": { "str": "plug" },
-<<<<<<< HEAD
     "description": "One of those round things people plug into their earlobes as earrings, also called an \"ear plug\" or \"ear spool.\"",
-    "weight": "10 g",
-=======
-    "description": "Those round things people plug into their earlobes as earrings, also called \"ear plug\" or \"ear spool.\"",
     "weight": "5 g",
->>>>>>> fa6f25bb
     "volume": "5 ml",
     "price": 1200,
     "price_postapoc": 10,
@@ -939,13 +929,8 @@
     "id": "gold_medal",
     "type": "ARMOR",
     "name": { "str": "gold medal" },
-<<<<<<< HEAD
     "description": "A medal awarded for achieving first place in some event.  Before everything fell apart, this was likely a source of great pride for its owner.  Now it's just another shiny bauble.",
-    "weight": "30 g",
-=======
-    "description": "A medal awarded for achieving first place in some event.  Before everything fell apart, this could be a source of pride for its owner.  Now it's just another shiny bauble.",
     "weight": "50 g",
->>>>>>> fa6f25bb
     "volume": "25 ml",
     "price": 10000,
     "price_postapoc": 25,
@@ -1019,15 +1004,9 @@
     "id": "silver_watch",
     "type": "ARMOR",
     "name": { "str": "silver watch", "str_pl": "silver watches" },
-<<<<<<< HEAD
     "description": "An elegant silver watch, crafted from silver-plated stainless steel.  It's much cheaper than other metal watches, but more classy than an ordinary wristwatch.",
-    "weight": "80 g",
-    "volume": "250 ml",
-=======
-    "description": "An elegant silver watch, crafted from silver-plated stainless steel.  It's much cheaper than other metal watches, and more classy than an ordinary wristwatch.",
     "weight": "130 g",
     "volume": "90 ml",
->>>>>>> fa6f25bb
     "price": 18000,
     "price_postapoc": 100,
     "to_hit": -1,
@@ -1080,15 +1059,9 @@
     "type": "ARMOR",
     "name": { "str": "fancy watch", "str_pl": "fancy watches" },
     "//": "That's about the midpoint for a rolex.",
-<<<<<<< HEAD
     "description": "A rather large and expensively-made wristwatch.  Tells the time in elegantly wrought gold with silver detailing.  It's really the only timepiece suitable for someone of your exquisitely discerning tastes.",
-    "weight": "80 g",
-    "volume": "250 ml",
-=======
-    "description": "A rather large and expensively made wristwatch.  Tells the time in elegantly wrought gold with silver detailing.  It's really the only timepiece suitable for someone of your exquisitely discerning tastes.",
     "weight": "150 g",
     "volume": "100 ml",
->>>>>>> fa6f25bb
     "price": 2200000,
     "price_postapoc": 500,
     "to_hit": -1,
@@ -1118,13 +1091,8 @@
     "id": "holy_symbol",
     "type": "ARMOR",
     "name": { "str": "holy symbol" },
-<<<<<<< HEAD
     "description": "A necklace made of fine gold chain, bearing the symbol of a forgotten faith.",
-    "weight": "22 g",
-=======
-    "description": "A necklace made of fine gold chain bearing the symbol of a forgotten faith.",
     "weight": "50 g",
->>>>>>> fa6f25bb
     "volume": "25 ml",
     "price": 5000,
     "price_postapoc": 100,
@@ -1167,15 +1135,9 @@
     "id": "pearl_collar",
     "type": "ARMOR",
     "name": { "str": "pearl collar" },
-<<<<<<< HEAD
     "description": "A collar made from round and lustrous pearls, its former owner must have been a wealthy individual.",
-    "weight": "30 g",
-    "volume": "300 ml",
-=======
-    "description": "A collar made from round and lustrous pearls, its former owner must be a wealthy individual.",
     "weight": "200 g",
     "volume": "200 ml",
->>>>>>> fa6f25bb
     "price": 590000,
     "price_postapoc": 25,
     "material": [ "stone" ],
@@ -1187,15 +1149,9 @@
     "id": "platinum_watch",
     "type": "ARMOR",
     "name": { "str": "platinum watch", "str_pl": "platinum watches" },
-<<<<<<< HEAD
     "description": "Flex on those gold-watch wearers with this rare, expensive, and superior platinum watch.  This one is made from solid platinum.",
-    "weight": "80 g",
-    "volume": "250 ml",
-=======
-    "description": "Flex on those gold-watch wearers with the rare, expensive and superior platinum watch.  This one is made from solid platinum.",
     "weight": "180 g",
     "volume": "100 ml",
->>>>>>> fa6f25bb
     "//": "far more expensive than gold watches, around $100,000 for most platinum watches ",
     "price": 10000000,
     "price_postapoc": 1000,
@@ -1394,15 +1350,9 @@
     "id": "silver_hairpin",
     "type": "ARMOR",
     "name": { "str": "silver hairpin" },
-<<<<<<< HEAD
     "description": "A shiny silver hairpin with a tiny bee engraved onto it.",
-    "weight": "3 g",
-    "volume": "5 ml",
-=======
-    "description": "A shiny, silver hairpin with a tiny bee engraved onto it.",
     "weight": "10 g",
     "volume": "2 ml",
->>>>>>> fa6f25bb
     "price": 2000,
     "price_postapoc": 10,
     "material": [ "silver" ],
@@ -1428,15 +1378,9 @@
     "id": "silver_medal",
     "type": "ARMOR",
     "name": { "str": "silver medal" },
-<<<<<<< HEAD
     "description": "A medal awarded for achieving second place in some event.  Before everything fell apart, this was likely a source of pride for its owner.  Now it's just another shiny bauble.",
-    "weight": "20 g",
-    "volume": "50 ml",
-=======
-    "description": "A medal awarded for achieving second place in some event.  Before everything fell apart, this could be a source of pride for its owner.  Now it's just another shiny bauble.",
     "weight": "50 g",
     "volume": "25 ml",
->>>>>>> fa6f25bb
     "price": 5000,
     "price_postapoc": 10,
     "material": [ "silver" ],
