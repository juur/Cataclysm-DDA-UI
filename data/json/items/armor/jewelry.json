--- conflicted
+++ resolved
@@ -4234,7 +4234,6 @@
     "color": "dark_gray"
   },
   {
-<<<<<<< HEAD
     "id": "simple_pistol_cartridge_necklace",
     "type": "ARMOR",
     "looks_like": "gold_necklace",
@@ -4539,7 +4538,8 @@
     "longest_side": "85 mm",
     "//": "Length is derived from averaging out the case lengths of a .338 Lapua, .50 BMG, and 12-Gauge shotgun cartridge.",
     "material": [ { "type": "brass", "portion": 3 }, { "type": "gold", "portion": 2 }, { "type": "gemstone" } ]
-=======
+  },
+  {
     "id": "silver_hair_beads",
     "copy-from": "garnet_silver_tiara",
     "type": "ARMOR",
@@ -4551,6 +4551,5 @@
     "symbol": ".",
     "color": "white",
     "flags": [ "FANCY", "NO_WEAR_EFFECT" ]
->>>>>>> 8b16b004
   }
 ]