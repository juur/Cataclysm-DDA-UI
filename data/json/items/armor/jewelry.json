[
  {
    "id": "bead_bracelet",
    "type": "ARMOR",
    "name": { "str": "beaded bracelet" },
    "description": "A simple bracelet of string and wooden beads.  You can wear it if you like, but it won't provide any effects.  Also doubles as a set of prayer beads, if you're so inclined.",
    "looks_like": "copper_bracelet",
    "weight": "12 g",
    "volume": "10 ml",
    "price": 100,
    "price_postapoc": 10,
    "flags": [ "FANCY" ],
    "material": [ "wood" ],
    "symbol": "[",
    "color": "brown",
    "use_action": "MEDITATE"
  },
  {
    "id": "bead_ear",
    "type": "ARMOR",
    "name": { "str": "pair of beaded earrings", "str_pl": "pairs of beaded earrings" },
    "description": "A simple pair of earrings made of string and wooden beads.  You can wear it if you like, but it won't provide any effects.",
    "weight": "7 g",
    "volume": "1 ml",
    "price": 100,
    "price_postapoc": 10,
    "material": [ "wood" ],
    "symbol": "[",
    "looks_like": "gold_ear",
    "color": "brown"
  },
  {
    "id": "bead_necklace",
    "type": "ARMOR",
    "name": { "str": "beaded necklace" },
    "description": "A simple necklace made of string and wooden beads.  You can wear it if you like, but it won't provide any effects.  Also doubles as a set of prayer beads, if you're so inclined.",
    "looks_like": "silver_necklace",
    "weight": "15 g",
    "volume": "10 ml",
    "price": 100,
    "price_postapoc": 10,
    "material": [ "wood" ],
    "flags": [ "FANCY" ],
    "symbol": "u",
    "color": "brown",
    "use_action": "MEDITATE"
  },
  {
    "id": "bracelet_friendship",
    "type": "ARMOR",
    "name": { "str": "friendship bracelet" },
    "description": "A homemade bracelet crafted from colorful knickknacks.  It's not very expensive, but it's the effort that makes it special.",
    "looks_like": "copper_bracelet",
    "weight": "20 g",
    "volume": "10 ml",
    "price": 100,
    "price_postapoc": 10,
    "flags": [ "FANCY" ],
    "material": [ "wood", "plastic" ],
    "symbol": "[",
    "color": "red"
  },
  {
    "id": "bronze_medal",
    "type": "ARMOR",
    "name": { "str": "bronze medal" },
    "description": "A medal awarded for achieving third place in some event.  It might be worth something if it was made of bronze; this one is made from iron.",
    "weight": "25 g",
    "volume": "10 ml",
    "price": 1000,
    "price_postapoc": 10,
    "material": [ "iron" ],
    "symbol": "[",
    "looks_like": "copper_locket",
    "color": "brown",
    "flags": [ "FANCY" ]
  },
  {
    "id": "diamond_dental_grill",
    "type": "ARMOR",
    "name": { "str": "diamond dental grill" },
    "description": "Fake teeth inlaid with diamonds, worn over the teeth.  Fits horribly, but looks very shiny.  For that high-class gangsta rap look.",
    "weight": "10 g",
    "volume": 0,
    "price": 50000,
    "price_postapoc": 250,
    "bashing": 3,
    "cutting": 3,
    "material": [ "gold" ],
    "symbol": "[",
    "looks_like": "gold_dental_grill",
    "color": "yellow",
    "covers": [ "MOUTH" ],
    "encumbrance": 10,
    "flags": [ "SUPER_FANCY", "SKINTIGHT" ]
  },
  {
    "id": "garnet_dental_grill",
    "type": "ARMOR",
    "name": { "str": "garnet dental grill" },
    "description": "Fake teeth inlaid with garnets, worn over the teeth.  It looks very shiny.",
    "weight": "10 g",
    "volume": 0,
    "price": 30000,
    "price_postapoc": 100,
    "bashing": 3,
    "cutting": 3,
    "material": [ "gold", "gemstone" ],
    "symbol": "[",
    "looks_like": "gold_dental_grill",
    "color": "red",
    "covers": [ "MOUTH" ],
    "encumbrance": 10,
    "flags": [ "FANCY", "SKINTIGHT" ]
  },
  {
    "id": "amethyst_dental_grill",
    "type": "ARMOR",
    "name": { "str": "amethyst dental grill" },
    "copy-from": "garnet_dental_grill",
    "description": "Fake teeth inlaid with amethysts, worn over the teeth.  It looks very shiny.",
    "color": "blue"
  },
  {
    "id": "aquamarine_dental_grill",
    "type": "ARMOR",
    "name": { "str": "aquamarine dental grill" },
    "copy-from": "garnet_dental_grill",
    "description": "Fake teeth inlaid with aquamarines, worn over the teeth.  It looks very shiny.",
    "color": "cyan"
  },
  {
    "id": "emerald_dental_grill",
    "type": "ARMOR",
    "name": { "str": "emerald dental grill" },
    "copy-from": "garnet_dental_grill",
    "description": "Fake teeth inlaid with emeralds, worn over the teeth.  It looks very shiny.",
    "color": "green"
  },
  {
    "id": "alexandrite_dental_grill",
    "type": "ARMOR",
    "name": { "str": "alexandrite dental grill" },
    "copy-from": "garnet_dental_grill",
    "description": "Fake teeth inlaid with alexandrites, worn over the teeth.  It looks very shiny.",
    "color": "green"
  },
  {
    "id": "ruby_dental_grill",
    "type": "ARMOR",
    "name": { "str": "ruby dental grill" },
    "copy-from": "garnet_dental_grill",
    "description": "Fake teeth inlaid with rubys, worn over the teeth.  It looks very shiny."
  },
  {
    "id": "peridot_dental_grill",
    "type": "ARMOR",
    "name": { "str": "peridot dental grill" },
    "copy-from": "garnet_dental_grill",
    "description": "Fake teeth inlaid with peridots, worn over the teeth.  It looks very shiny.",
    "color": "light_green"
  },
  {
    "id": "sapphire_dental_grill",
    "type": "ARMOR",
    "name": { "str": "sapphire dental grill" },
    "copy-from": "garnet_dental_grill",
    "description": "Fake teeth inlaid with sapphires, worn over the teeth.  It looks very shiny.",
    "color": "blue"
  },
  {
    "id": "tourmaline_dental_grill",
    "type": "ARMOR",
    "name": { "str": "tourmaline dental grill" },
    "copy-from": "garnet_dental_grill",
    "description": "Fake teeth inlaid with tourmaline, worn over the teeth.  It looks very shiny.",
    "color": "light_red"
  },
  {
    "id": "citrine_dental_grill",
    "type": "ARMOR",
    "name": { "str": "citrine dental grill" },
    "copy-from": "garnet_dental_grill",
    "description": "Fake teeth inlaid with citrines, worn over the teeth.  It looks very shiny.",
    "color": "yellow"
  },
  {
    "id": "barrette",
    "type": "ARMOR",
    "name": { "str": "barrette" },
    "description": "A barrette with lots of ornaments.",
    "weight": "5 g",
    "volume": "50 ml",
    "price": 800,
    "price_postapoc": 10,
    "material": [ "plastic" ],
    "symbol": "[",
    "color": "pink",
    "flags": [ "FANCY" ]
  },
  {
    "id": "blue_topaz_dental_grill",
    "type": "ARMOR",
    "name": { "str": "blue topaz dental grill" },
    "copy-from": "garnet_dental_grill",
    "description": "Fake teeth inlaid with blue topaz, worn over the teeth.  It looks very shiny.",
    "color": "light_blue"
  },
  {
    "id": "diamond_ring",
    "type": "ARMOR",
    "name": { "str": "diamond and gold ring" },
    "description": "A gold ring with a sparkling diamond mounted on top of it.  Back in the old days this could be worth a fortune.  You can wear it if you like, but it won't provide any effects.",
    "weight": "12 g",
    "volume": 0,
    "price": 190000,
    "price_postapoc": 100,
    "material": [ "gold" ],
    "symbol": "[",
    "looks_like": "ring_engagement",
    "color": "yellow",
    "flags": [ "FANCY" ]
  },
  {
    "id": "diving_watch",
    "type": "ARMOR",
    "name": { "str": "diver's watch", "str_pl": "diver's watches" },
    "description": "A waterproof, self-winding watch on a stainless steel watchband.  Tells the time and current temperature.  Activate to check the digital thermometer.",
    "weight": "65 g",
    "volume": "250 ml",
    "price": 12000,
    "price_postapoc": 700,
    "to_hit": -1,
    "material": [ "steel" ],
    "symbol": "[",
    "looks_like": "gold_watch",
    "color": "light_gray",
    "covers": [ "HAND_EITHER" ],
    "coverage": 5,
    "use_action": "WEATHER_TOOL",
    "flags": [ "WATCH", "ALARMCLOCK", "WATER_FRIENDLY", "THERMOMETER", "BELTED", "ALLOWS_NATURAL_ATTACKS", "OVERSIZE" ]
  },
  {
    "id": "collarpin",
    "type": "ARMOR",
    "name": { "str": "collar pin" },
    "description": "A staple accessory for gentlemen.  Keeps your shirt collar in place and provides a more aesthetically pleasing arc to your necktie.  You can wear it if you like, but it won't provide any effects.",
    "weight": "10 g",
    "volume": "2 ml",
    "price": 25000,
    "price_postapoc": 10,
    "material": [ "silver" ],
    "symbol": "[",
    "looks_like": "tieclip",
    "color": "light_gray",
    "flags": [ "FANCY" ]
  },
  {
    "id": "copper_bracelet",
    "type": "ARMOR",
    "name": { "str": "copper bracelet" },
    "description": "An old-fashioned, copper bracelet.  You can wear it if you like, but it won't provide any effects.",
    "weight": "86 g",
    "volume": "5 ml",
    "price": 2500,
    "price_postapoc": 10,
    "material": [ "copper" ],
    "symbol": "[",
    "looks_like": "silver_bracelet",
    "color": "brown"
  },
  {
    "id": "copper_ear",
    "type": "ARMOR",
    "name": { "str": "pair of copper earrings", "str_pl": "pairs of copper earrings" },
    "description": "A pair of copper earrings.  It's pretty heavy.  You can wear it if you like, but it won't provide any effects.",
    "weight": "50 g",
    "volume": "1 ml",
    "price": 2900,
    "price_postapoc": 10,
    "material": [ "copper" ],
    "symbol": "[",
    "looks_like": "gold_ear",
    "color": "brown"
  },
  {
    "id": "copper_hairpin",
    "type": "ARMOR",
    "name": { "str": "copper hairpin" },
    "description": "A hairpin made from copper.  You can wear it if you like, but it won't provide any effects.",
    "weight": "2 g",
    "volume": "2 ml",
    "price": 500,
    "price_postapoc": 10,
    "material": [ "copper" ],
    "symbol": "[",
    "looks_like": "tieclip",
    "color": "brown"
  },
  {
    "id": "copper_locket",
    "type": "ARMOR",
    "name": { "str": "copper locket" },
    "description": "A circular, copper locket.  It's been tarnished with use, and has gained some dull green spots.  You can wear it if you like, but it won't provide any effects.",
    "weight": "45 g",
    "volume": "10 ml",
    "price": 1000,
    "price_postapoc": 10,
    "material": [ "copper" ],
    "symbol": "[",
    "looks_like": "silver_necklace",
    "color": "brown"
  },
  {
    "id": "copper_necklace",
    "type": "ARMOR",
    "name": { "str": "copper necklace" },
    "description": "A simple chain of copper, with a clasp in the middle to create a necklace.  You can wear it if you like, but it won't provide any effects.",
    "weight": "30 g",
    "volume": "10 ml",
    "price": 3000,
    "price_postapoc": 10,
    "material": [ "copper" ],
    "symbol": "[",
    "looks_like": "silver_necklace",
    "color": "brown"
  },
  {
    "id": "copper_ring",
    "type": "ARMOR",
    "name": { "str": "copper ring" },
    "description": "A plain, copper ring.  Not very shiny, and not very popular.  You can wear it if you like, but it won't provide any effects.",
    "weight": "50 g",
    "volume": "2 ml",
    "price": 2000,
    "price_postapoc": 10,
    "material": [ "copper" ],
    "symbol": "[",
    "looks_like": "ring_purity",
    "color": "brown"
  },
  {
    "id": "cufflinks",
    "type": "ARMOR",
    "name": { "str": "pair of cufflinks", "str_pl": "pairs of cufflinks" },
    "description": "An unmarked, pair of silver cufflinks.  Cufflinks are used to secure the cuffs of dress shirts - a must-have for men in formal wear.  You can wear it if you like, but it won't provide any effects.",
    "weight": "15 g",
    "volume": 0,
    "price": 3000,
    "price_postapoc": 10,
    "material": [ "silver" ],
    "symbol": "[",
    "color": "light_gray"
  },
  {
    "id": "cufflinks_intricate",
    "type": "ARMOR",
    "name": { "str": "pair of intricate cufflinks", "str_pl": "pairs of intricate cufflinks" },
    "description": "An expensive pair of silver cufflinks, stylized with detailed overlays of gold gears and fractal patterns.  You can wear it if you like, but it won't provide any effects.",
    "weight": "21 g",
    "volume": 0,
    "price": 7000,
    "price_postapoc": 50,
    "material": [ "silver", "gold" ],
    "symbol": "[",
    "color": "light_gray"
  },
  {
    "id": "garnet_gold_cufflinks",
    "type": "ARMOR",
    "name": { "str": "garnet and gold cufflinks" },
    "description": "A pair of cufflinks with inset garnets.",
    "weight": "15 g",
    "volume": 0,
    "price": 3500,
    "price_postapoc": 50,
    "material": [ "gold", "gemstone" ],
    "looks_like": "cufflinks",
    "symbol": "[",
    "color": "red",
    "flags": [ "FANCY" ]
  },
  {
    "id": "diamond_gold_cufflinks",
    "copy-from": "garnet_gold_cufflinks",
    "type": "ARMOR",
    "name": { "str": "diamond and gold cufflinks" },
    "description": "A pair of cufflinks with inset diamonds.",
    "material": [ "gold", "diamond" ],
    "color": "white"
  },
  {
    "id": "amethyst_gold_cufflinks",
    "copy-from": "garnet_gold_cufflinks",
    "type": "ARMOR",
    "name": { "str": "amethyst and gold cufflinks" },
    "description": "A pair of cufflinks with inset amethysts.",
    "color": "blue"
  },
  {
    "id": "aquamarine_gold_cufflinks",
    "copy-from": "garnet_gold_cufflinks",
    "type": "ARMOR",
    "name": { "str": "aquamarine and gold cufflinks" },
    "description": "A pair of cufflinks with inset aquamarines.",
    "color": "light_blue"
  },
  {
    "id": "emerald_gold_cufflinks",
    "copy-from": "garnet_gold_cufflinks",
    "type": "ARMOR",
    "name": { "str": "emerald and gold cufflinks" },
    "description": "A pair of cufflinks with inset emeralds.",
    "color": "green"
  },
  {
    "id": "alexandrite_gold_cufflinks",
    "copy-from": "garnet_gold_cufflinks",
    "type": "ARMOR",
    "name": { "str": "alexandrite and gold cufflinks" },
    "description": "A pair of cufflinks with inset alexandrites.",
    "color": "green"
  },
  {
    "id": "ruby_gold_cufflinks",
    "copy-from": "garnet_gold_cufflinks",
    "type": "ARMOR",
    "name": { "str": "ruby and gold cufflinks" },
    "description": "A pair of cufflinks with inset rubies."
  },
  {
    "id": "peridot_gold_cufflinks",
    "copy-from": "garnet_gold_cufflinks",
    "type": "ARMOR",
    "name": { "str": "peridot and gold cufflinks" },
    "description": "A pair of cufflinks with inset peridots.",
    "color": "light_green"
  },
  {
    "id": "sapphire_gold_cufflinks",
    "copy-from": "garnet_gold_cufflinks",
    "type": "ARMOR",
    "name": { "str": "sapphire and gold cufflinks" },
    "description": "A pair of cufflinks with inset sapphires.",
    "color": "blue"
  },
  {
    "id": "tourmaline_gold_cufflinks",
    "copy-from": "garnet_gold_cufflinks",
    "type": "ARMOR",
    "name": { "str": "tourmaline and gold cufflinks" },
    "description": "A pair of cufflinks with inset tourmalines.",
    "color": "light_red"
  },
  {
    "id": "citrine_gold_cufflinks",
    "copy-from": "garnet_gold_cufflinks",
    "type": "ARMOR",
    "name": { "str": "citrine and gold cufflinks" },
    "description": "A pair of cufflinks with inset citrines.",
    "color": "yellow"
  },
  {
    "id": "blue_topaz_gold_cufflinks",
    "copy-from": "garnet_gold_cufflinks",
    "type": "ARMOR",
    "name": { "str": "blue topaz and gold cufflinks" },
    "description": "A pair of cufflinks with inset blue topaz.",
    "color": "light_blue"
  },
  {
    "id": "opal_gold_cufflinks",
    "copy-from": "garnet_gold_cufflinks",
    "type": "ARMOR",
    "name": { "str": "opal and gold cufflinks" },
    "description": "A pair of cufflinks with inset opals.",
    "color": "white"
  },
  {
    "id": "pearl_gold_cufflinks",
    "copy-from": "garnet_gold_cufflinks",
    "type": "ARMOR",
    "name": { "str": "pearl and gold cufflinks" },
    "description": "A pair of cufflinks with inset pearls.",
    "color": "white"
  },
  {
    "id": "garnet_silver_cufflinks",
    "type": "ARMOR",
    "name": { "str": "garnet and silver cufflinks" },
    "description": "A pair of cufflinks with inset garnets.",
    "weight": "15 g",
    "volume": 0,
    "price": 3500,
    "price_postapoc": 100,
    "material": [ "silver", "gemstone" ],
    "looks_like": "cufflinks",
    "symbol": "[",
    "color": "red",
    "flags": [ "FANCY" ]
  },
  {
    "id": "diamond_silver_cufflinks",
    "copy-from": "garnet_silver_cufflinks",
    "type": "ARMOR",
    "name": { "str": "diamond and silver cufflinks" },
    "description": "A pair of cufflinks with inset diamonds.",
    "material": [ "silver", "diamond" ],
    "color": "white"
  },
  {
    "id": "amethyst_silver_cufflinks",
    "copy-from": "garnet_silver_cufflinks",
    "type": "ARMOR",
    "name": { "str": "amethyst and silver cufflinks" },
    "description": "A pair of cufflinks with inset amethysts.",
    "color": "blue"
  },
  {
    "id": "aquamarine_silver_cufflinks",
    "copy-from": "garnet_silver_cufflinks",
    "type": "ARMOR",
    "name": { "str": "aquamarine and silver cufflinks" },
    "description": "A pair of cufflinks with inset aquamarines.",
    "color": "light_blue"
  },
  {
    "id": "emerald_silver_cufflinks",
    "copy-from": "garnet_silver_cufflinks",
    "type": "ARMOR",
    "name": { "str": "emerald and silver cufflinks" },
    "description": "A pair of cufflinks with inset emeralds.",
    "color": "green"
  },
  {
    "id": "alexandrite_silver_cufflinks",
    "copy-from": "garnet_silver_cufflinks",
    "type": "ARMOR",
    "name": { "str": "alexandrite and silver cufflinks" },
    "description": "A pair of cufflinks with inset alexandrites.",
    "color": "green"
  },
  {
    "id": "ruby_silver_cufflinks",
    "copy-from": "garnet_silver_cufflinks",
    "type": "ARMOR",
    "name": { "str": "ruby and silver cufflinks" },
    "description": "A pair of cufflinks with inset rubies."
  },
  {
    "id": "peridot_silver_cufflinks",
    "copy-from": "garnet_silver_cufflinks",
    "type": "ARMOR",
    "name": { "str": "peridot and silver cufflinks" },
    "description": "A pair of cufflinks with inset peridots.",
    "color": "light_green"
  },
  {
    "id": "sapphire_silver_cufflinks",
    "copy-from": "garnet_silver_cufflinks",
    "type": "ARMOR",
    "name": { "str": "sapphire and silver cufflinks" },
    "description": "A pair of cufflinks with inset sapphires.",
    "color": "blue"
  },
  {
    "id": "tourmaline_silver_cufflinks",
    "copy-from": "garnet_silver_cufflinks",
    "type": "ARMOR",
    "name": { "str": "tourmaline and silver cufflinks" },
    "description": "A pair of cufflinks with inset tourmalines.",
    "color": "light_red"
  },
  {
    "id": "citrine_silver_cufflinks",
    "copy-from": "garnet_silver_cufflinks",
    "type": "ARMOR",
    "name": { "str": "citrine and silver cufflinks" },
    "description": "A pair of cufflinks with inset citrines.",
    "color": "yellow"
  },
  {
    "id": "blue_topaz_silver_cufflinks",
    "copy-from": "garnet_silver_cufflinks",
    "type": "ARMOR",
    "name": { "str": "blue topaz and silver cufflinks" },
    "description": "A pair of cufflinks with inset blue topaz.",
    "color": "light_blue"
  },
  {
    "id": "opal_silver_cufflinks",
    "copy-from": "garnet_silver_cufflinks",
    "type": "ARMOR",
    "name": { "str": "opal and silver cufflinks" },
    "description": "A pair of cufflinks with inset opals.",
    "color": "white"
  },
  {
    "id": "pearl_silver_cufflinks",
    "copy-from": "garnet_silver_cufflinks",
    "type": "ARMOR",
    "name": { "str": "pearl and silver cufflinks" },
    "description": "A pair of cufflinks with inset pearls.",
    "color": "white"
  },
  {
    "id": "garnet_platinum_cufflinks",
    "type": "ARMOR",
    "name": { "str": "garnet and platinum cufflinks" },
    "description": "A pair of cufflinks with inset garnets.",
    "weight": "15 g",
    "volume": 0,
    "price": 3500,
    "price_postapoc": 100,
    "material": [ "platinum", "gemstone" ],
    "looks_like": "cufflinks",
    "symbol": "[",
    "color": "red",
    "flags": [ "FANCY" ]
  },
  {
    "id": "diamond_platinum_cufflinks",
    "copy-from": "garnet_platinum_cufflinks",
    "type": "ARMOR",
    "name": { "str": "diamond and platinum cufflinks" },
    "description": "A pair of cufflinks with inset diamonds.",
    "material": [ "platinum", "diamond" ],
    "color": "white"
  },
  {
    "id": "amethyst_platinum_cufflinks",
    "copy-from": "garnet_platinum_cufflinks",
    "type": "ARMOR",
    "name": { "str": "amethyst and platinum cufflinks" },
    "description": "A pair of cufflinks with inset amethysts.",
    "color": "blue"
  },
  {
    "id": "aquamarine_platinum_cufflinks",
    "copy-from": "garnet_platinum_cufflinks",
    "type": "ARMOR",
    "name": { "str": "aquamarine and platinum cufflinks" },
    "description": "A pair of cufflinks with inset aquamarines.",
    "color": "light_blue"
  },
  {
    "id": "emerald_platinum_cufflinks",
    "copy-from": "garnet_platinum_cufflinks",
    "type": "ARMOR",
    "name": { "str": "emerald and platinum cufflinks" },
    "description": "A pair of cufflinks with inset emeralds.",
    "color": "green"
  },
  {
    "id": "alexandrite_platinum_cufflinks",
    "copy-from": "garnet_platinum_cufflinks",
    "type": "ARMOR",
    "name": { "str": "alexandrite and platinum cufflinks" },
    "description": "A pair of cufflinks with inset alexandrites.",
    "color": "green"
  },
  {
    "id": "ruby_platinum_cufflinks",
    "copy-from": "garnet_platinum_cufflinks",
    "type": "ARMOR",
    "name": { "str": "ruby and platinum cufflinks" },
    "description": "A pair of cufflinks with inset rubies."
  },
  {
    "id": "peridot_platinum_cufflinks",
    "copy-from": "garnet_platinum_cufflinks",
    "type": "ARMOR",
    "name": { "str": "peridot and platinum cufflinks" },
    "description": "A pair of cufflinks with inset peridots.",
    "color": "light_green"
  },
  {
    "id": "sapphire_platinum_cufflinks",
    "copy-from": "garnet_platinum_cufflinks",
    "type": "ARMOR",
    "name": { "str": "sapphire and platinum cufflinks" },
    "description": "A pair of cufflinks with inset sapphires.",
    "color": "blue"
  },
  {
    "id": "tourmaline_platinum_cufflinks",
    "copy-from": "garnet_platinum_cufflinks",
    "type": "ARMOR",
    "name": { "str": "tourmaline and platinum cufflinks" },
    "description": "A pair of cufflinks with inset tourmalines.",
    "color": "light_red"
  },
  {
    "id": "citrine_platinum_cufflinks",
    "copy-from": "garnet_platinum_cufflinks",
    "type": "ARMOR",
    "name": { "str": "citrine and platinum cufflinks" },
    "description": "A pair of cufflinks with inset citrines.",
    "color": "yellow"
  },
  {
    "id": "blue_topaz_platinum_cufflinks",
    "copy-from": "garnet_platinum_cufflinks",
    "type": "ARMOR",
    "name": { "str": "blue topaz and platinum cufflinks" },
    "description": "A pair of cufflinks with inset blue topaz.",
    "color": "light_blue"
  },
  {
    "id": "opal_platinum_cufflinks",
    "copy-from": "garnet_platinum_cufflinks",
    "type": "ARMOR",
    "name": { "str": "opal and platinum cufflinks" },
    "description": "A pair of cufflinks with inset opals.",
    "color": "white"
  },
  {
    "id": "pearl_platinum_cufflinks",
    "copy-from": "garnet_platinum_cufflinks",
    "type": "ARMOR",
    "name": { "str": "pearl and platinum cufflinks" },
    "description": "A pair of cufflinks with inset pearls.",
    "color": "white"
  },
  {
    "id": "ear_spool",
    "type": "ARMOR",
    "name": { "str": "plug" },
    "description": "Those round things people plug into their earlobes as earrings, also called \"ear plug\" or \"ear spool.\"  You can wear it if you like, but it won't provide any effects.",
    "weight": "10 g",
    "volume": "5 ml",
    "price": 1200,
    "price_postapoc": 10,
    "material": [ "plastic" ],
    "symbol": "[",
    "color": "dark_gray",
    "material_thickness": 1
  },
  {
    "id": "gold_bracelet",
    "type": "ARMOR",
    "name": { "str": "gold bracelet" },
    "description": "A fancy golden bracelet.  You can wear it if you like, but it won't provide any effects.",
    "weight": "40 g",
    "volume": "25 ml",
    "price": 46000,
    "price_postapoc": 50,
    "material": [ "gold" ],
    "symbol": "[",
    "color": "yellow",
    "flags": [ "FANCY" ]
  },
  {
    "id": "gold_dental_grill",
    "type": "ARMOR",
    "name": { "str": "gold dental grill" },
    "description": "Fake golden teeth, worn over the teeth.  Fits horribly, but looks very shiny.",
    "weight": "10 g",
    "volume": "50 ml",
    "price": 20000,
    "price_postapoc": 50,
    "bashing": 2,
    "cutting": 2,
    "material": [ "gold" ],
    "symbol": "[",
    "color": "yellow",
    "covers": [ "MOUTH" ],
    "flags": [ "FANCY", "SKINTIGHT" ]
  },
  {
    "id": "gold_ear",
    "type": "ARMOR",
    "name": { "str": "pair of gold earrings", "str_pl": "pairs of gold earrings" },
    "description": "A pair of shiny gold earrings.  You can wear it if you like, but it won't provide any effects.",
    "weight": "10 g",
    "volume": "1 ml",
    "price": 13000,
    "price_postapoc": 10,
    "material": [ "gold" ],
    "symbol": "[",
    "color": "yellow",
    "flags": [ "FANCY" ]
  },
  {
    "id": "gold_hairpin",
    "type": "ARMOR",
    "name": { "str": "gold hairpin" },
    "description": "A gold hairpin, designed by the rich, for the rich.  You can wear it if you like, but it won't provide any effects.",
    "weight": "4 g",
    "volume": "10 ml",
    "price": 5000,
    "price_postapoc": 25,
    "material": [ "gold" ],
    "symbol": "[",
    "color": "yellow",
    "flags": [ "FANCY" ]
  },
  {
    "id": "gold_locket",
    "type": "ARMOR",
    "name": { "str": "gold locket" },
    "description": "A heart-shaped, gold locket with a frame inside to store photographs or small objects.  You can wear it if you like, but it won't provide any effects.",
    "weight": "50 g",
    "volume": "25 ml",
    "price": 20000,
    "price_postapoc": 25,
    "material": [ "gold" ],
    "symbol": "[",
    "color": "yellow",
    "flags": [ "FANCY" ]
  },
  {
    "id": "gold_medal",
    "type": "ARMOR",
    "name": { "str": "gold medal" },
    "description": "A medal awarded for achieving first place in some event.  Before everything fell apart, this could be a source of pride for its owner.  Now it's just another shiny bauble.",
    "weight": "30 g",
    "volume": "25 ml",
    "price": 10000,
    "price_postapoc": 25,
    "material": [ "gold" ],
    "symbol": "[",
    "color": "yellow",
    "flags": [ "SUPER_FANCY" ]
  },
  {
    "id": "gold_necklace",
    "type": "ARMOR",
    "name": { "str": "gold necklace" },
    "description": "A shiny, unadorned gold necklace.  You can wear it if you like, but it won't provide any effects.",
    "weight": "30 g",
    "volume": "50 ml",
    "price": 40000,
    "price_postapoc": 50,
    "material": [ "gold" ],
    "symbol": "[",
    "color": "yellow",
    "flags": [ "FANCY" ]
  },
  {
    "id": "gold_ring",
    "type": "ARMOR",
    "name": { "str": "gold ring" },
    "description": "A flashy gold ring.  You can wear it if you like, but it won't provide any effects.",
    "weight": "10 g",
    "volume": "5 ml",
    "price": 30000,
    "price_postapoc": 50,
    "material": [ "gold" ],
    "symbol": "[",
    "color": "yellow"
  },
  {
    "id": "gold_watch",
    "type": "ARMOR",
    "name": { "str": "gold watch", "str_pl": "gold watches" },
    "description": "A gold-plated steel self-winding wristwatch, suitable for a retirement present.  Tells the time and looks good.",
    "weight": "60 g",
    "volume": "250 ml",
    "price": 50000,
    "price_postapoc": 250,
    "to_hit": -1,
    "material": [ "steel", "gold" ],
    "symbol": "[",
    "color": "yellow",
    "covers": [ "HAND_EITHER" ],
    "coverage": 5,
    "flags": [ "WATCH", "FANCY", "BELTED", "FRAGILE", "ALLOWS_NATURAL_ATTACKS", "OVERSIZE" ]
  },
  {
    "id": "tieclip",
    "type": "ARMOR",
    "name": { "str": "tie clip" },
    "description": "A fancy silver tie clip, a great match for your skinny tie.  You can wear it if you like, but it won't provide any effects.",
    "weight": "12 g",
    "volume": "5 ml",
    "price": 28000,
    "price_postapoc": 10,
    "material": [ "silver" ],
    "symbol": "[",
    "color": "light_gray"
  },
  {
    "id": "silver_watch",
    "type": "ARMOR",
    "name": { "str": "silver watch", "str_pl": "silver watches" },
    "description": "An elegant silver watch, crafted from silver-plated stainless steel.  It's much cheaper than other metal watches, and more classy than an ordinary wristwatch.",
    "weight": "80 g",
    "volume": "250 ml",
    "price": 18000,
    "price_postapoc": 100,
    "to_hit": -1,
    "material": [ "steel", "silver" ],
    "symbol": "[",
    "color": "light_gray",
    "covers": [ "HAND_EITHER" ],
    "coverage": 10,
    "flags": [ "WATCH", "FANCY", "BELTED", "FRAGILE", "ALLOWS_NATURAL_ATTACKS", "WATER_FRIENDLY", "OVERSIZE" ]
  },
  {
    "id": "silver_bracelet",
    "type": "ARMOR",
    "name": { "str": "silver bracelet" },
    "description": "A nice silver bracelet.  You can wear it if you like, but it won't provide any effects.",
    "weight": "30 g",
    "volume": "25 ml",
    "price": 25000,
    "price_postapoc": 25,
    "material": [ "silver" ],
    "symbol": "[",
    "color": "light_gray",
    "flags": [ "FANCY" ]
  },
  {
    "id": "silver_ear",
    "type": "ARMOR",
    "name": { "str": "pair of silver earrings", "str_pl": "pairs of silver earrings" },
    "description": "A pair of beautiful silver earrings.  You can wear it if you like, but it won't provide any effects.",
    "weight": "9 g",
    "volume": "1 ml",
    "price": 8000,
    "price_postapoc": 25,
    "material": [ "silver" ],
    "symbol": "[",
    "color": "light_gray",
    "flags": [ "FANCY" ]
  },
  {
    "id": "sf_watch",
    "type": "ARMOR",
    "name": { "str": "fancy watch", "str_pl": "fancy watches" },
    "//": "That's about the midpoint for a rolex.",
    "description": "A rather large and expensively made wristwatch.  Tells the time in elegantly wrought gold with silver detailing.  It's really the only timepiece suitable for someone of your exquisitely discerning tastes.",
    "weight": "80 g",
    "volume": "250 ml",
    "price": 2200000,
    "price_postapoc": 500,
    "to_hit": -1,
    "material": [ "gold", "silver" ],
    "symbol": "[",
    "color": "yellow",
    "covers": [ "HAND_EITHER" ],
    "coverage": 10,
    "flags": [ "WATCH", "SUPER_FANCY", "BELTED", "FRAGILE", "ALLOWS_NATURAL_ATTACKS", "WATER_FRIENDLY", "OVERSIZE" ]
  },
  {
    "id": "small_relic",
    "type": "ARMOR",
    "name": { "str": "small relic" },
    "description": "A small relic from a forgotten saint.  As extraordinary as the world has become it may have some power yet.",
    "weight": "60 g",
    "volume": "15 ml",
    "price": 1000,
    "price_postapoc": 1000,
    "material": [ "bone", "silver" ],
    "symbol": "[",
    "color": "white",
    "use_action": "MEDITATE",
    "flags": [ "FANCY" ]
  },
  {
    "id": "holy_symbol",
    "type": "ARMOR",
    "name": { "str": "holy symbol" },
    "description": "A necklace made of fine gold chain bearing the symbol of a forgotten faith.",
    "weight": "22 g",
    "volume": "25 ml",
    "price": 5000,
<<<<<<< HEAD
    "price_postapoc": 500,
=======
    "price_postapoc": 100,
>>>>>>> f594632c
    "material": [ "gold" ],
    "symbol": ",",
    "color": "yellow",
    "use_action": "MEDITATE",
    "flags": [ "FANCY" ]
  },
  {
    "id": "holy_symbol_wood",
    "type": "ARMOR",
    "name": { "str": "handmade holy symbol" },
    "description": "A simple necklace representing a religious faith.",
    "weight": "38 g",
    "volume": "25 ml",
    "price": 500,
    "price_postapoc": 10,
    "material": [ "wood", "cotton" ],
    "symbol": ",",
    "color": "brown",
    "use_action": "MEDITATE"
  },
  {
    "id": "jade_brooch",
    "type": "ARMOR",
    "name": { "str": "jade brooch", "str_pl": "jade brooches" },
    "description": "A hand-crafted jade brooch of Oriental origin.  You can wear it if you like, but it won't provide any effects.",
    "weight": "26 g",
    "volume": "1 ml",
    "price": 90000,
    "price_postapoc": 25,
    "material": [ "stone" ],
    "symbol": "[",
    "color": "green",
    "flags": [ "FANCY" ]
  },
  {
    "id": "pearl_collar",
    "type": "ARMOR",
    "name": { "str": "pearl collar" },
    "description": "A collar made from round and lustrous pearls, its former owner must be a wealthy individual.",
    "weight": "30 g",
    "volume": "300 ml",
    "price": 590000,
    "price_postapoc": 25,
    "material": [ "stone" ],
    "symbol": "[",
    "color": "white",
    "flags": [ "SUPER_FANCY" ]
  },
  {
    "id": "platinum_watch",
    "type": "ARMOR",
    "name": { "str": "platinum watch", "str_pl": "platinum watches" },
    "description": "Flex on those gold-watch wearers with the rare, expensive and superior platinum watch.  This one is made from solid platinum.",
    "weight": "80 g",
    "volume": "250 ml",
    "//": "far more expensive than gold watches, around $100,000 for most platinum watches ",
    "price": 10000000,
    "price_postapoc": 1000,
    "to_hit": -1,
    "material": [ "platinum" ],
    "symbol": "[",
    "color": "white",
    "covers": [ "HAND_EITHER" ],
    "coverage": 5,
    "flags": [ "WATCH", "SUPER_FANCY", "BELTED", "FRAGILE", "ALLOWS_NATURAL_ATTACKS", "OVERSIZE" ]
  },
  {
    "id": "platinum_bracelet",
    "type": "ARMOR",
    "name": { "str": "platinum bracelet" },
    "description": "A flawless platinum bracelet.  You can wear it if you like, but it won't provide any effects.",
    "weight": "50 g",
    "volume": "25 ml",
    "price": 38000,
    "price_postapoc": 100,
    "material": [ "platinum" ],
    "symbol": "[",
    "color": "white",
    "flags": [ "FANCY" ]
  },
  {
    "id": "platinum_dental_grill",
    "type": "ARMOR",
    "name": { "str": "platinum dental grill" },
    "description": "Fake platinum-and-silver teeth.  They may be cheaper than fake gold teeth, but they're much more rare.  Fits horribly, but looks very shiny.",
    "weight": "15 g",
    "volume": "25 ml",
    "price": 15000,
    "price_postapoc": 100,
    "bashing": 2,
    "cutting": 2,
    "material": [ "platinum", "silver" ],
    "symbol": "[",
    "color": "white",
    "covers": [ "MOUTH" ],
    "flags": [ "SUPER_FANCY", "SKINTIGHT" ]
  },
  {
    "id": "platinum_ear",
    "type": "ARMOR",
    "name": { "str": "pair of platinum earrings", "str_pl": "pairs of platinum earrings" },
    "description": "A pair of plain platinum earrings - if gold is getting boring, just use another rare metal.  You can wear it if you like, but it won't provide any effects.",
    "weight": "15 g",
    "volume": "1 ml",
    "price": 12000,
    "price_postapoc": 50,
    "material": [ "platinum" ],
    "symbol": "[",
    "color": "white",
    "flags": [ "FANCY" ]
  },
  {
    "id": "platinum_hairpin",
    "type": "ARMOR",
    "name": { "str": "platinum hairpin" },
    "description": "The ultimate in esoteric, metal hair accessories, this hairpin is made from pure platinum.  You can wear it if you like, but it won't provide any effects.",
    "weight": "7 g",
    "volume": "5 ml",
    "price": 3500,
    "price_postapoc": 50,
    "material": [ "platinum" ],
    "symbol": "[",
    "color": "white",
    "flags": [ "FANCY" ]
  },
  {
    "id": "platinum_locket",
    "type": "ARMOR",
    "name": { "str": "platinum locket" },
    "description": "A small, platinum locket for storing photographs or other small objects.  You can wear it if you like, but it won't provide any effects.",
    "weight": "65 g",
    "volume": "40 ml",
    "price": 16000,
    "price_postapoc": 50,
    "material": [ "platinum" ],
    "symbol": "[",
    "color": "white",
    "flags": [ "FANCY" ]
  },
  {
    "id": "platinum_necklace",
    "type": "ARMOR",
    "name": { "str": "platinum necklace" },
    "description": "A platinum necklace, with a small, empty heart frame hanging from a chain.  You can wear it if you like, but it won't provide any effects.",
    "weight": "47 g",
    "volume": "50 ml",
    "price": 50000,
    "price_postapoc": 50,
    "material": [ "platinum" ],
    "symbol": "[",
    "color": "white",
    "flags": [ "FANCY" ]
  },
  {
    "id": "platinum_ring",
    "type": "ARMOR",
    "name": { "str": "platinum ring" },
    "description": "A platinum ring, engraved with all manner of swirls and spirals.  You can wear it if you like, but it won't provide any effects.",
    "weight": "13 g",
    "volume": "5 ml",
    "price": 24000,
    "price_postapoc": 50,
    "material": [ "platinum" ],
    "symbol": "[",
    "color": "white",
    "flags": [ "FANCY" ]
  },
  {
    "id": "ring_engagement",
    "type": "ARMOR",
    "name": { "str": "engagement ring" },
    "description": "This ring is an intricate gold band, with a small cluster of diamonds set in the center.  Before the world broke down, this ring would've cost a small fortune.",
    "weight": "14 g",
    "volume": "1 ml",
    "price": 100000,
    "price_postapoc": 25,
    "material": [ "gold", "diamond" ],
    "symbol": "[",
    "color": "yellow",
    "flags": [ "FANCY" ]
  },
  {
    "id": "ring_purity",
    "type": "ARMOR",
    "name": { "str": "purity ring" },
    "description": "Also known as a promise ring, this ring is worn as a sign of chastity.  This one bears the inscription, \"Love is patient.\"",
    "weight": "6 g",
    "volume": "5 ml",
    "price": 1700,
    "price_postapoc": 10,
    "material": [ "silver" ],
    "symbol": "[",
    "color": "light_gray",
    "flags": [ "FANCY" ]
  },
  {
    "id": "ring_signet",
    "type": "ARMOR",
    "name": { "str": "signet ring" },
    "description": "A gold and silver ring with a wide stamp attached to the band.  A long time ago, the stamp was legible, but now the pattern is too worn to discern its former use.",
    "weight": "25 g",
    "volume": "5 ml",
    "price": 10000,
    "price_postapoc": 25,
    "material": [ "gold", "silver" ],
    "symbol": "[",
    "color": "yellow",
    "flags": [ "FANCY" ]
  },
  {
    "id": "ring_wedding",
    "type": "ARMOR",
    "name": { "str": "wedding ring" },
    "description": "A flawless ring, ensnaring a diamond with twists of pure gold.  It's a constant reminder that the wearer is married.",
    "weight": "16 g",
    "volume": "5 ml",
    "price": 150000,
    "price_postapoc": 50,
    "material": [ "gold", "diamond" ],
    "symbol": "[",
    "color": "yellow",
    "flags": [ "SUPER_FANCY" ]
  },
  {
    "id": "silver_necklace",
    "type": "ARMOR",
    "name": { "str": "silver necklace" },
    "description": "A nice silver necklace.  You can wear it if you like, but it won't provide any effects.",
    "weight": "30 g",
    "volume": "25 ml",
    "price": 12000,
    "price_postapoc": 25,
    "material": [ "silver" ],
    "symbol": "[",
    "color": "light_gray",
    "flags": [ "FANCY" ]
  },
  {
    "id": "silver_hairpin",
    "type": "ARMOR",
    "name": { "str": "silver hairpin" },
    "description": "A shiny, silver hairpin with a tiny bee engraved onto it.  You can wear it if you like, but it won't provide any effects.",
    "weight": "3 g",
    "volume": "5 ml",
    "price": 2000,
    "price_postapoc": 10,
    "material": [ "silver" ],
    "symbol": "[",
    "color": "light_gray",
    "flags": [ "FANCY" ]
  },
  {
    "id": "silver_locket",
    "type": "ARMOR",
    "name": { "str": "silver locket" },
    "description": "A small, silver locket with a frame inside to store photographs or small objects.  You can wear it if you like, but it won't provide any effects.",
    "weight": "30 g",
    "volume": "25 ml",
    "price": 4000,
    "price_postapoc": 10,
    "material": [ "silver" ],
    "symbol": "[",
    "color": "light_gray",
    "flags": [ "FANCY" ]
  },
  {
    "id": "silver_medal",
    "type": "ARMOR",
    "name": { "str": "silver medal" },
    "description": "A medal awarded for achieving second place in some event.  Before everything fell apart, this could be a source of pride for its owner.  Now it's just another shiny bauble.",
    "weight": "20 g",
    "volume": "50 ml",
    "price": 5000,
    "price_postapoc": 10,
    "material": [ "silver" ],
    "symbol": "[",
    "color": "light_gray",
    "flags": [ "FANCY" ]
  },
  {
    "id": "silver_ring",
    "type": "ARMOR",
    "name": { "str": "silver ring" },
    "description": "A simple, silver ring.  You can wear it if you like, but it won't provide any effects.",
    "weight": "6 g",
    "volume": "5 ml",
    "price": 5000,
    "price_postapoc": 10,
    "material": [ "silver" ],
    "symbol": "[",
    "color": "light_gray",
    "flags": [ "FANCY" ]
  },
  {
    "id": "leather_collar",
    "type": "ARMOR",
    "name": { "str": "leather collar" },
    "description": "A black leather 'collar' with a bell dangling from the front.  Don't worry, the bell is silent.",
    "weight": "10 g",
    "volume": "250 ml",
    "price": 10000,
    "price_postapoc": 25,
    "material": [ "leather" ],
    "symbol": "-",
    "color": "dark_gray",
    "flags": [ "FANCY" ]
  },
  {
    "id": "wristwatch",
    "type": "ARMOR",
    "name": { "str": "wrist watch", "str_pl": "wrist watches" },
    "description": "A simple wristwatch on a plastic band.  Tells the time and has an alarm clock feature.",
    "weight": "50 g",
    "volume": "250 ml",
    "price": 5000,
    "price_postapoc": 100,
    "to_hit": -1,
    "material": [ "plastic", "steel" ],
    "symbol": "[",
    "color": "dark_gray",
    "covers": [ "HAND_EITHER" ],
    "coverage": 5,
    "flags": [ "WATCH", "ALARMCLOCK", "BELTED", "FRAGILE", "ALLOWS_NATURAL_ATTACKS", "WATER_FRIENDLY", "OVERSIZE" ]
  },
  {
    "id": "rad_badge",
    "type": "ARMOR",
    "name": { "str": "radiation badge" },
    "//": "These seem to be sold via subscription; makes a certain amount of sense, but low-bid seems a Bad Idea.",
    "description": "A plastic badge with an embedded filmstrip.  The filmstrip changes color as it is exposed to radiation.  Wear on your lapel so you can notice if it changes.",
    "weight": "20 g",
    "volume": "25 ml",
    "price": 8000,
    "price_postapoc": 500,
    "material": [ "plastic" ],
    "symbol": "[",
    "color": "light_blue",
    "flags": [ "OVERSIZE" ]
  },
  {
    "abstract": "badge_abstract",
    "type": "ARMOR",
    "name": { "str": "badge template" },
    "description": "This is a template for police/medical badges.  If found in a game, it is a bug.",
    "weight": "60 g",
    "volume": "5 ml",
    "price": 5000,
    "price_postapoc": 700,
    "material": [ "silver" ],
    "symbol": "[",
    "color": "yellow",
    "//": "should cover TORSO but give no encumbrance penalties",
    "coverage": 2,
    "material_thickness": 2,
    "flags": [ "ALLOWS_NATURAL_ATTACKS", "OUTER", "OVERSIZE", "WATER_FRIENDLY" ]
  },
  {
    "id": "badge_cybercop",
    "copy-from": "badge_abstract",
    "type": "ARMOR",
    "name": { "str": "cybercop badge" },
    "description": "A chromed silver shield identifies the wearer as an authority even the cop-killers couldn't kill."
  },
  {
    "id": "badge_deputy",
    "copy-from": "badge_abstract",
    "type": "ARMOR",
    "name": { "str": "deputy badge" },
    "description": "A tarnished silver star gives an air of authority to the wearer."
  },
  {
    "id": "badge_detective",
    "copy-from": "badge_abstract",
    "type": "ARMOR",
    "name": { "str": "detective badge" },
    "description": "A tarnished golden shield gives an air of authority to the wearer.",
    "material": [ "gold" ],
    "price_postapoc": 500,
    "proportional": { "weight": 2 }
  },
  {
    "id": "badge_marshal",
    "copy-from": "badge_abstract",
    "type": "ARMOR",
    "name": { "str": "marshal badge" },
    "description": "A bright silver star strikes fear into the eyes of ne'er-do-wells.",
    "proportional": { "price": 2 }
  },
  {
    "id": "badge_swat",
    "copy-from": "badge_abstract",
    "type": "ARMOR",
    "name": { "str": "SWAT badge" },
    "description": "A matte-finish silver shield identifies the wearer as an authority who goes in when the bots just aren't enough."
  },
  {
    "id": "badge_doctor",
    "copy-from": "badge_abstract",
    "type": "ARMOR",
    "name": { "str": "doctor badge" },
    "material": [ "plastic" ],
    "weight": "10 g",
    "price_postapoc": 10,
    "description": "A plastic name tag marking the wearer as a real doctor of the medical kind."
  },
  {
    "id": "badge_foodkid",
    "copy-from": "badge_abstract",
    "type": "ARMOR",
    "name": { "str": "Foodkid badge" },
    "material": [ "plastic" ],
    "price_postapoc": 10,
    "weight": "10 g",
    "description": "A star shaped badge.  On it, you can read \"Foodkid\" in bold letters.  This is Foodperson's trusty sidekick's badge."
  },
  {
    "id": "fur_cat_ears",
    "type": "ARMOR",
    "name": { "str": "pair of fuzzy cat ears", "str_pl": "pairs of fuzzy cat ears" },
    "description": "A fuzzy pair of brownish cat ears on a headband.  It does nothing, but there's no reason not to look good even if no one's looking.",
    "weight": "20 g",
    "volume": "250 ml",
    "price": 1500,
    "price_postapoc": 10,
    "material": [ "fur", "plastic" ],
    "symbol": "^",
    "color": "brown",
    "flags": [ "FANCY" ]
  },
  {
    "id": "faux_fur_cat_ears",
    "type": "ARMOR",
    "copy-from": "fur_cat_ears",
    "name": { "str": "pair of faux fur cat ears", "str_pl": "pairs of faux fur cat ears" },
    "description": "A fuzzy pair of garishly colored cat ears on a headband.  It does nothing, but there's no reason not to look good even if no one's looking.",
    "material": [ "faux_fur" ],
    "color": "pink"
  },
  {
    "id": "fur_cat_tail",
    "type": "ARMOR",
    "name": { "str": "fuzzy cat tail" },
    "description": "A fuzzy tawny tail weighted down with tiny beads of plastic.  Sways behind you when you walk.",
    "weight": "80 g",
    "volume": "250 ml",
    "price": 1000,
    "price_postapoc": 10,
    "bashing": 4,
    "material": [ "fur", "plastic" ],
    "symbol": "s",
    "color": "brown",
    "flags": [ "FANCY" ]
  },
  {
    "id": "faux_fur_cat_tail",
    "type": "ARMOR",
    "copy-from": "fur_cat_tail",
    "name": { "str": "faux fur cat tail" },
    "description": "A fuzzy garishly colored tail weighted down with tiny beads of plastic.  Sways behind you when you walk.",
    "material": [ "faux_fur", "plastic" ],
    "color": "pink"
  },
  {
    "id": "fur_collar",
    "type": "ARMOR",
    "name": { "str": "fur kitty collar" },
    "description": "A decorative 'collar' made out of fur, complete with a little bell hanging from the front.  Don't worry, it's silent.",
    "weight": "10 g",
    "volume": "250 ml",
    "price": 1000,
    "price_postapoc": 10,
    "material": [ "fur" ],
    "symbol": "-",
    "color": "brown",
    "flags": [ "FANCY" ]
  },
  {
    "id": "faux_fur_collar",
    "type": "ARMOR",
    "copy-from": "fur_collar",
    "name": { "str": "faux fur kitty collar" },
    "description": "A decorative 'collar' made out of faux fur.  Complete with a little bell hanging from the front.  Don't worry, it's silent.",
    "material": [ "faux_fur" ],
    "color": "pink"
  },
  {
    "id": "leather_cat_ears",
    "type": "ARMOR",
    "name": { "str": "pair of leather cat ears", "str_pl": "pairs of leather cat ears" },
    "description": "A shiny pair of black cat ears on a headband.  It does nothing, but there's no reason not to look good even if no one's looking.",
    "weight": "20 g",
    "volume": "250 ml",
    "price": 3000,
    "price_postapoc": 10,
    "material": [ "leather", "plastic" ],
    "symbol": "^",
    "color": "dark_gray",
    "flags": [ "FANCY" ]
  },
  {
    "id": "leather_cat_tail",
    "type": "ARMOR",
    "name": { "str": "leather cat tail" },
    "description": "A glossy black leather tail weighted down with tiny beads of plastic.  Sways behind you when you walk.",
    "weight": "80 g",
    "volume": "250 ml",
    "price": 2500,
    "price_postapoc": 10,
    "bashing": 4,
    "material": [ "leather", "plastic" ],
    "symbol": "s",
    "color": "dark_gray",
    "flags": [ "FANCY" ]
  },
  {
    "id": "diamond_gold_earring",
    "copy-from": "garnet_gold_earring",
    "type": "ARMOR",
    "name": { "str": "pair of diamond and gold earrings", "str_pl": "pairs of diamond and gold earrings" },
    "description": "A pair of shiny diamond and gold earrings.  You can wear it if you like, but it won't provide any effects.",
    "price": 13000,
    "price_postapoc": 50,
    "material": [ "gold", "diamond" ],
    "color": "white"
  },
  {
    "id": "garnet_gold_earring",
    "type": "ARMOR",
    "name": { "str": "pair of garnet and gold earrings", "str_pl": "pairs of garnet and gold earrings" },
    "description": "A pair of shiny garnet and gold earrings.  You can wear it if you like, but it won't provide any effects.",
    "weight": "2700 mg",
    "volume": 0,
    "price": 10000,
    "price_postapoc": 25,
    "material": [ "gold", "gemstone" ],
    "looks_like": "gold_ear",
    "symbol": "[",
    "color": "red",
    "flags": [ "FANCY" ]
  },
  {
    "id": "amethyst_gold_earring",
    "copy-from": "garnet_gold_earring",
    "type": "ARMOR",
    "name": { "str": "pair of amethyst and gold earrings", "str_pl": "pairs of amethyst and gold earrings" },
    "description": "A pair of shiny amethyst and gold earrings.  You can wear it if you like, but it won't provide any effects.",
    "color": "blue"
  },
  {
    "id": "aquamarine_gold_earring",
    "copy-from": "garnet_gold_earring",
    "type": "ARMOR",
    "name": { "str": "pair of aquamarine and gold earrings", "str_pl": "pairs of aquamarine and gold earrings" },
    "description": "A pair of shiny aquamarine and gold earrings.  You can wear it if you like, but it won't provide any effects.",
    "color": "light_blue"
  },
  {
    "id": "emerald_gold_earring",
    "copy-from": "garnet_gold_earring",
    "type": "ARMOR",
    "name": { "str": "pair of emerald and gold earrings", "str_pl": "pairs of emerald and gold earrings" },
    "description": "A pair of shiny emerald and gold earrings.  You can wear it if you like, but it won't provide any effects.",
    "color": "green"
  },
  {
    "id": "alexandrite_gold_earring",
    "copy-from": "garnet_gold_earring",
    "type": "ARMOR",
    "name": { "str": "pair of alexandrite and gold earrings", "str_pl": "pairs of alexandrite and gold earrings" },
    "description": "A pair of shiny alexandrite and gold earrings.  You can wear it if you like, but it won't provide any effects.",
    "color": "green"
  },
  {
    "id": "ruby_gold_earring",
    "copy-from": "garnet_gold_earring",
    "type": "ARMOR",
    "name": { "str": "pair of ruby and gold earrings", "str_pl": "pairs of ruby and gold earrings" },
    "description": "A pair of shiny ruby and gold earrings.  You can wear it if you like, but it won't provide any effects."
  },
  {
    "id": "peridot_gold_earring",
    "copy-from": "garnet_gold_earring",
    "type": "ARMOR",
    "name": { "str": "pair of peridot and gold earrings", "str_pl": "pairs of peridot and gold earrings" },
    "description": "A pair of shiny peridot and gold earrings.  You can wear it if you like, but it won't provide any effects.",
    "color": "light_green"
  },
  {
    "id": "sapphire_gold_earring",
    "copy-from": "garnet_gold_earring",
    "type": "ARMOR",
    "name": { "str": "pair of sapphire and gold earrings", "str_pl": "pairs of sapphire and gold earrings" },
    "description": "A pair of shiny sapphire and gold earrings.  You can wear it if you like, but it won't provide any effects.",
    "color": "blue"
  },
  {
    "id": "tourmaline_gold_earring",
    "copy-from": "garnet_gold_earring",
    "type": "ARMOR",
    "name": { "str": "pair of tourmaline and gold earrings", "str_pl": "pairs of tourmaline and gold earrings" },
    "description": "A pair of shiny tourmaline and gold earrings.  You can wear it if you like, but it won't provide any effects.",
    "color": "light_red"
  },
  {
    "id": "citrine_gold_earring",
    "copy-from": "garnet_gold_earring",
    "type": "ARMOR",
    "name": { "str": "pair of citrine and gold earrings", "str_pl": "pairs of citrine and gold earrings" },
    "description": "A pair of shiny citrine and gold earrings.  You can wear it if you like, but it won't provide any effects.",
    "color": "yellow"
  },
  {
    "id": "blue_topaz_gold_earring",
    "copy-from": "garnet_gold_earring",
    "type": "ARMOR",
    "name": { "str": "pair of blue topaz and gold earrings", "str_pl": "pairs of blue topaz and gold earrings" },
    "description": "A pair of shiny blue topaz and gold earrings.  You can wear it if you like, but it won't provide any effects.",
    "color": "light_blue"
  },
  {
    "id": "opal_gold_earring",
    "copy-from": "garnet_gold_earring",
    "type": "ARMOR",
    "name": { "str": "pair of opal and gold earrings", "str_pl": "pairs of opal and gold earrings" },
    "description": "A pair of shiny opal and gold earrings.  You can wear it if you like, but it won't provide any effects.",
    "color": "white"
  },
  {
    "id": "pearl_gold_earring",
    "copy-from": "garnet_gold_earring",
    "type": "ARMOR",
    "name": { "str": "pair of pearl and gold earrings", "str_pl": "pairs of pearl and gold earrings" },
    "description": "A pair of shiny pearl and gold earrings.  You can wear it if you like, but it won't provide any effects.",
    "color": "white"
  },
  {
    "id": "diamond_silver_earring",
    "copy-from": "garnet_silver_earring",
    "type": "ARMOR",
    "name": { "str": "pair of diamond and silver earrings", "str_pl": "pairs of diamond and silver earrings" },
    "description": "A pair of shiny diamond and silver earrings.  You can wear it if you like, but it won't provide any effects.",
    "price": 8000,
    "price_postapoc": 2000,
    "material": [ "silver", "diamond" ],
    "color": "white"
  },
  {
    "id": "garnet_silver_earring",
    "type": "ARMOR",
    "name": { "str": "pair of garnet and silver earrings", "str_pl": "pairs of garnet and silver earrings" },
    "description": "A pair of shiny garnet and silver earrings.  You can wear it if you like, but it won't provide any effects.",
    "weight": "2700 mg",
    "volume": 0,
    "price": 6000,
    "price_postapoc": 1000,
    "material": [ "silver", "gemstone" ],
    "looks_like": "silver_ear",
    "symbol": "[",
    "color": "red",
    "flags": [ "FANCY" ]
  },
  {
    "id": "amethyst_silver_earring",
    "copy-from": "garnet_silver_earring",
    "type": "ARMOR",
    "name": { "str": "pair of amethyst and silver earrings", "str_pl": "pairs of amethyst and silver earrings" },
    "description": "A pair of shiny amethyst and silver earrings.  You can wear it if you like, but it won't provide any effects.",
    "color": "blue"
  },
  {
    "id": "aquamarine_silver_earring",
    "copy-from": "garnet_silver_earring",
    "type": "ARMOR",
    "name": { "str": "pair of aquamarine and silver earrings", "str_pl": "pairs of aquamarine and silver earrings" },
    "description": "A pair of shiny aquamarine and silver earrings.  You can wear it if you like, but it won't provide any effects.",
    "color": "light_blue"
  },
  {
    "id": "emerald_silver_earring",
    "copy-from": "garnet_silver_earring",
    "type": "ARMOR",
    "name": { "str": "pair of emerald and silver earrings", "str_pl": "pairs of emerald and silver earrings" },
    "description": "A pair of shiny emerald and silver earrings.  You can wear it if you like, but it won't provide any effects.",
    "color": "green"
  },
  {
    "id": "alexandrite_silver_earring",
    "copy-from": "garnet_silver_earring",
    "type": "ARMOR",
    "name": { "str": "pair of alexandrite and silver earrings", "str_pl": "pairs of alexandrite and silver earrings" },
    "description": "A pair of shiny alexandrite and silver earrings.  You can wear it if you like, but it won't provide any effects.",
    "color": "green"
  },
  {
    "id": "ruby_silver_earring",
    "copy-from": "garnet_silver_earring",
    "type": "ARMOR",
    "name": { "str": "pair of ruby and silver earrings", "str_pl": "pairs of ruby and silver earrings" },
    "description": "A pair of shiny ruby and silver earrings.  You can wear it if you like, but it won't provide any effects."
  },
  {
    "id": "peridot_silver_earring",
    "copy-from": "garnet_silver_earring",
    "type": "ARMOR",
    "name": { "str": "pair of peridot and silver earrings", "str_pl": "pairs of peridot and silver earrings" },
    "description": "A pair of shiny peridot and silver earrings.  You can wear it if you like, but it won't provide any effects.",
    "color": "light_green"
  },
  {
    "id": "sapphire_silver_earring",
    "copy-from": "garnet_silver_earring",
    "type": "ARMOR",
    "name": { "str": "pair of sapphire and silver earrings", "str_pl": "pairs of sapphire and silver earrings" },
    "description": "A pair of shiny sapphire and silver earrings.  You can wear it if you like, but it won't provide any effects.",
    "color": "blue"
  },
  {
    "id": "tourmaline_silver_earring",
    "copy-from": "garnet_silver_earring",
    "type": "ARMOR",
    "name": { "str": "pair of tourmaline and silver earrings", "str_pl": "pairs of tourmaline and silver earrings" },
    "description": "A pair of shiny tourmaline and silver earrings.  You can wear it if you like, but it won't provide any effects.",
    "color": "light_red"
  },
  {
    "id": "citrine_silver_earring",
    "copy-from": "garnet_silver_earring",
    "type": "ARMOR",
    "name": { "str": "pair of citrine and silver earrings", "str_pl": "pairs of citrine and silver earrings" },
    "description": "A pair of shiny citrine and silver earrings.  You can wear it if you like, but it won't provide any effects.",
    "color": "yellow"
  },
  {
    "id": "blue_topaz_silver_earring",
    "copy-from": "garnet_silver_earring",
    "type": "ARMOR",
    "name": { "str": "pair of blue topaz and silver earrings", "str_pl": "pairs of blue topaz and silver earrings" },
    "description": "A pair of shiny blue topaz and silver earrings.  You can wear it if you like, but it won't provide any effects.",
    "color": "light_blue"
  },
  {
    "id": "opal_silver_earring",
    "copy-from": "garnet_silver_earring",
    "type": "ARMOR",
    "name": { "str": "pair of opal and silver earrings", "str_pl": "pairs of opal and silver earrings" },
    "description": "A pair of shiny opal and silver earrings.  You can wear it if you like, but it won't provide any effects.",
    "color": "white"
  },
  {
    "id": "pearl_silver_earring",
    "copy-from": "garnet_silver_earring",
    "type": "ARMOR",
    "name": { "str": "pair of pearl and silver earrings", "str_pl": "pairs of pearl and silver earrings" },
    "description": "A pair of shiny pearl and silver earrings.  You can wear it if you like, but it won't provide any effects.",
    "color": "white"
  },
  {
    "id": "diamond_platinum_earring",
    "copy-from": "garnet_platinum_earring",
    "type": "ARMOR",
    "name": { "str": "pair of diamond and platinum earrings", "str_pl": "pairs of diamond and platinum earrings" },
    "description": "A pair of shiny diamond and platinum earrings.  You can wear it if you like, but it won't provide any effects.",
    "price": 12000,
    "price_postapoc": 25,
    "material": [ "platinum", "diamond" ],
    "color": "white"
  },
  {
    "id": "garnet_platinum_earring",
    "type": "ARMOR",
    "name": { "str": "pair of garnet and platinum earrings", "str_pl": "pairs of garnet and platinum earrings" },
    "description": "A pair of shiny garnet and platinum earrings.  You can wear it if you like, but it won't provide any effects.",
    "weight": "2700 mg",
    "volume": 0,
    "price": 10000,
    "price_postapoc": 25,
    "material": [ "platinum", "gemstone" ],
    "looks_like": "platinum_ear",
    "symbol": "[",
    "color": "red",
    "flags": [ "FANCY" ]
  },
  {
    "id": "amethyst_platinum_earring",
    "copy-from": "garnet_platinum_earring",
    "type": "ARMOR",
    "name": { "str": "pair of amethyst and platinum earrings", "str_pl": "pairs of amethyst and platinum earrings" },
    "description": "A pair of shiny amethyst and platinum earrings.  You can wear it if you like, but it won't provide any effects.",
    "color": "blue"
  },
  {
    "id": "aquamarine_platinum_earring",
    "copy-from": "garnet_platinum_earring",
    "type": "ARMOR",
    "name": { "str": "pair of aquamarine and platinum earrings", "str_pl": "pairs of aquamarine and platinum earrings" },
    "description": "A pair of shiny aquamarine and platinum earrings.  You can wear it if you like, but it won't provide any effects.",
    "color": "light_blue"
  },
  {
    "id": "emerald_platinum_earring",
    "copy-from": "garnet_platinum_earring",
    "type": "ARMOR",
    "name": { "str": "pair of emerald and platinum earrings", "str_pl": "pairs of emerald and platinum earrings" },
    "description": "A pair of shiny emerald and platinum earrings.  You can wear it if you like, but it won't provide any effects.",
    "color": "green"
  },
  {
    "id": "alexandrite_platinum_earring",
    "copy-from": "garnet_platinum_earring",
    "type": "ARMOR",
    "name": { "str": "pair of alexandrite and platinum earrings", "str_pl": "pairs of alexandrite and platinum earrings" },
    "description": "A pair of shiny alexandrite and platinum earrings.  You can wear it if you like, but it won't provide any effects.",
    "color": "green"
  },
  {
    "id": "ruby_platinum_earring",
    "copy-from": "garnet_platinum_earring",
    "type": "ARMOR",
    "name": { "str": "pair of ruby and platinum earrings", "str_pl": "pairs of ruby and platinum earrings" },
    "description": "A pair of shiny ruby and platinum earrings.  You can wear it if you like, but it won't provide any effects."
  },
  {
    "id": "peridot_platinum_earring",
    "copy-from": "garnet_platinum_earring",
    "type": "ARMOR",
    "name": { "str": "pair of peridot and platinum earrings", "str_pl": "pairs of peridot and platinum earrings" },
    "description": "A pair of shiny peridot and platinum earrings.  You can wear it if you like, but it won't provide any effects.",
    "color": "light_green"
  },
  {
    "id": "sapphire_platinum_earring",
    "copy-from": "garnet_platinum_earring",
    "type": "ARMOR",
    "name": { "str": "pair of sapphire and platinum earrings", "str_pl": "pairs of sapphire and platinum earrings" },
    "description": "A pair of shiny sapphire and platinum earrings.  You can wear it if you like, but it won't provide any effects.",
    "color": "blue"
  },
  {
    "id": "tourmaline_platinum_earring",
    "copy-from": "garnet_platinum_earring",
    "type": "ARMOR",
    "name": { "str": "pair of tourmaline and platinum earrings", "str_pl": "pairs of tourmaline and platinum earrings" },
    "description": "A pair of shiny tourmaline and platinum earrings.  You can wear it if you like, but it won't provide any effects.",
    "color": "light_red"
  },
  {
    "id": "citrine_platinum_earring",
    "copy-from": "garnet_platinum_earring",
    "type": "ARMOR",
    "name": { "str": "pair of citrine and platinum earrings", "str_pl": "pairs of citrine and platinum earrings" },
    "description": "A pair of shiny citrine and platinum earrings.  You can wear it if you like, but it won't provide any effects.",
    "color": "yellow"
  },
  {
    "id": "blue_topaz_platinum_earring",
    "copy-from": "garnet_platinum_earring",
    "type": "ARMOR",
    "name": { "str": "pair of blue topaz and platinum earrings", "str_pl": "pairs of blue topaz and platinum earrings" },
    "description": "A pair of shiny blue topaz and platinum earrings.  You can wear it if you like, but it won't provide any effects.",
    "color": "light_blue"
  },
  {
    "id": "opal_platinum_earring",
    "copy-from": "garnet_platinum_earring",
    "type": "ARMOR",
    "name": { "str": "pair of opal and platinum earrings", "str_pl": "pairs of opal and platinum earrings" },
    "description": "A pair of shiny opal and platinum earrings.  You can wear it if you like, but it won't provide any effects.",
    "color": "white"
  },
  {
    "id": "pearl_platinum_earring",
    "copy-from": "garnet_platinum_earring",
    "type": "ARMOR",
    "name": { "str": "pair of pearl and platinum earrings", "str_pl": "pairs of pearl and platinum earrings" },
    "description": "A pair of shiny pearl and platinum earrings.  You can wear it if you like, but it won't provide any effects.",
    "color": "white"
  },
  {
    "id": "garnet_gold_ring",
    "type": "ARMOR",
    "name": { "str": "garnet and gold ring" },
    "description": "A gold ring with a garnet mounted on top of it.  You can wear it if you like, but it won't provide any effects.",
    "weight": "2700 mg",
    "volume": 0,
    "price": 10000,
    "price_postapoc": 1800,
    "material": [ "gold", "gemstone" ],
    "looks_like": "gold_ring",
    "symbol": "[",
    "color": "red",
    "flags": [ "FANCY" ]
  },
  {
    "id": "amethyst_gold_ring",
    "copy-from": "garnet_gold_ring",
    "type": "ARMOR",
    "name": { "str": "amethyst and gold ring" },
    "description": "A gold ring with an amethyst mounted on top of it.  You can wear it if you like, but it won't provide any effects.",
    "color": "blue"
  },
  {
    "id": "aquamarine_gold_ring",
    "copy-from": "garnet_gold_ring",
    "type": "ARMOR",
    "name": { "str": "aquamarine and gold ring" },
    "description": "A gold ring with an aquamarine mounted on top of it.  You can wear it if you like, but it won't provide any effects.",
    "color": "light_blue"
  },
  {
    "id": "emerald_gold_ring",
    "copy-from": "garnet_gold_ring",
    "type": "ARMOR",
    "name": { "str": "emerald and gold ring" },
    "description": "A gold ring with an emerald mounted on top of it.  You can wear it if you like, but it won't provide any effects.",
    "color": "green"
  },
  {
    "id": "alexandrite_gold_ring",
    "copy-from": "garnet_gold_ring",
    "type": "ARMOR",
    "name": { "str": "alexandrite and gold ring" },
    "description": "A gold ring with an alexandrite mounted on top of it.  You can wear it if you like, but it won't provide any effects.",
    "color": "green"
  },
  {
    "id": "ruby_gold_ring",
    "copy-from": "garnet_gold_ring",
    "type": "ARMOR",
    "name": { "str": "ruby and gold ring" },
    "description": "A gold ring with a ruby mounted on top of it.  You can wear it if you like, but it won't provide any effects."
  },
  {
    "id": "peridot_gold_ring",
    "copy-from": "garnet_gold_ring",
    "type": "ARMOR",
    "name": { "str": "peridot and gold ring" },
    "description": "A gold ring with a peridot mounted on top of it.  You can wear it if you like, but it won't provide any effects.",
    "color": "light_green"
  },
  {
    "id": "sapphire_gold_ring",
    "copy-from": "garnet_gold_ring",
    "type": "ARMOR",
    "name": { "str": "sapphire and gold ring" },
    "description": "A gold ring with a sapphire mounted on top of it.  You can wear it if you like, but it won't provide any effects.",
    "color": "blue"
  },
  {
    "id": "tourmaline_gold_ring",
    "copy-from": "garnet_gold_ring",
    "type": "ARMOR",
    "name": { "str": "tourmaline and gold ring" },
    "description": "A gold ring with a tourmaline mounted on top of it.  You can wear it if you like, but it won't provide any effects.",
    "color": "light_red"
  },
  {
    "id": "citrine_gold_ring",
    "copy-from": "garnet_gold_ring",
    "type": "ARMOR",
    "name": { "str": "citrine and gold ring" },
    "description": "A gold ring with a citrine mounted on top of it.  You can wear it if you like, but it won't provide any effects.",
    "color": "yellow"
  },
  {
    "id": "blue_topaz_gold_ring",
    "copy-from": "garnet_gold_ring",
    "type": "ARMOR",
    "name": { "str": "blue topaz and gold ring" },
    "description": "A gold ring with a blue topaz mounted on top of it.  You can wear it if you like, but it won't provide any effects.",
    "color": "light_blue"
  },
  {
    "id": "opal_gold_ring",
    "copy-from": "garnet_gold_ring",
    "type": "ARMOR",
    "name": { "str": "opal and gold ring" },
    "description": "A gold ring with an opal mounted on top of it.  You can wear it if you like, but it won't provide any effects.",
    "color": "white"
  },
  {
    "id": "pearl_gold_ring",
    "copy-from": "garnet_gold_ring",
    "type": "ARMOR",
    "name": { "str": "pearl and gold ring" },
    "description": "A gold ring with a pearl mounted on top of it.  You can wear it if you like, but it won't provide any effects.",
    "color": "white"
  },
  {
    "id": "diamond_silver_ring",
    "copy-from": "garnet_silver_ring",
    "type": "ARMOR",
    "name": { "str": "diamond and silver ring" },
    "description": "A silver ring with a diamond mounted on top of it.  You can wear it if you like, but it won't provide any effects.",
    "price": 12000,
    "price_postapoc": 25,
    "material": [ "silver", "diamond" ],
    "color": "white"
  },
  {
    "id": "garnet_silver_ring",
    "type": "ARMOR",
    "name": { "str": "garnet and silver ring" },
    "description": "A silver ring with a garnet mounted on top of it.  You can wear it if you like, but it won't provide any effects.",
    "weight": "2700 mg",
    "volume": 0,
    "price": 10000,
    "price_postapoc": 25,
    "material": [ "silver", "gemstone" ],
    "looks_like": "silver_ring",
    "symbol": "[",
    "color": "red",
    "flags": [ "FANCY" ]
  },
  {
    "id": "amethyst_silver_ring",
    "copy-from": "garnet_silver_ring",
    "type": "ARMOR",
    "name": { "str": "amethyst and silver ring" },
    "description": "A silver ring with an amethyst mounted on top of it.  You can wear it if you like, but it won't provide any effects.",
    "color": "blue"
  },
  {
    "id": "aquamarine_silver_ring",
    "copy-from": "garnet_silver_ring",
    "type": "ARMOR",
    "name": { "str": "aquamarine and silver ring" },
    "description": "A silver ring with an aquamarine mounted on top of it.  You can wear it if you like, but it won't provide any effects.",
    "color": "light_blue"
  },
  {
    "id": "emerald_silver_ring",
    "copy-from": "garnet_silver_ring",
    "type": "ARMOR",
    "name": { "str": "emerald and silver ring" },
    "description": "A silver ring with an emerald mounted on top of it.  You can wear it if you like, but it won't provide any effects.",
    "color": "green"
  },
  {
    "id": "alexandrite_silver_ring",
    "copy-from": "garnet_silver_ring",
    "type": "ARMOR",
    "name": { "str": "alexandrite and silver ring" },
    "description": "A silver ring with an alexandrite mounted on top of it.  You can wear it if you like, but it won't provide any effects.",
    "color": "green"
  },
  {
    "id": "ruby_silver_ring",
    "copy-from": "garnet_silver_ring",
    "type": "ARMOR",
    "name": { "str": "ruby and silver ring" },
    "description": "A silver ring with a ruby mounted on top of it.  You can wear it if you like, but it won't provide any effects."
  },
  {
    "id": "peridot_silver_ring",
    "copy-from": "garnet_silver_ring",
    "type": "ARMOR",
    "name": { "str": "peridot and silver ring" },
    "description": "A silver ring with a peridot mounted on top of it.  You can wear it if you like, but it won't provide any effects.",
    "color": "light_green"
  },
  {
    "id": "sapphire_silver_ring",
    "copy-from": "garnet_silver_ring",
    "type": "ARMOR",
    "name": { "str": "sapphire and silver ring" },
    "description": "A silver ring with a sapphire mounted on top of it.  You can wear it if you like, but it won't provide any effects.",
    "color": "blue"
  },
  {
    "id": "tourmaline_silver_ring",
    "copy-from": "garnet_silver_ring",
    "type": "ARMOR",
    "name": { "str": "tourmaline and silver ring" },
    "description": "A silver ring with a tourmaline mounted on top of it.  You can wear it if you like, but it won't provide any effects.",
    "color": "light_red"
  },
  {
    "id": "citrine_silver_ring",
    "copy-from": "garnet_silver_ring",
    "type": "ARMOR",
    "name": { "str": "citrine and silver ring" },
    "description": "A silver ring with a citrine mounted on top of it.  You can wear it if you like, but it won't provide any effects.",
    "color": "yellow"
  },
  {
    "id": "blue_topaz_silver_ring",
    "copy-from": "garnet_silver_ring",
    "type": "ARMOR",
    "name": { "str": "blue topaz and silver ring" },
    "description": "A silver ring with a blue topaz mounted on top of it.  You can wear it if you like, but it won't provide any effects.",
    "color": "light_blue"
  },
  {
    "id": "opal_silver_ring",
    "copy-from": "garnet_silver_ring",
    "type": "ARMOR",
    "name": { "str": "opal and silver ring" },
    "description": "A silver ring with an opal mounted on top of it.  You can wear it if you like, but it won't provide any effects.",
    "color": "white"
  },
  {
    "id": "pearl_silver_ring",
    "copy-from": "garnet_silver_ring",
    "type": "ARMOR",
    "name": { "str": "pearl and silver ring" },
    "description": "A silver ring with a pearl mounted on top of it.  You can wear it if you like, but it won't provide any effects.",
    "color": "white"
  },
  {
    "id": "diamond_platinum_ring",
    "copy-from": "garnet_platinum_ring",
    "type": "ARMOR",
    "name": { "str": "diamond and platinum ring" },
    "description": "A platinum ring with a diamond mounted on top of it.  You can wear it if you like, but it won't provide any effects.",
    "price": 12000,
    "price_postapoc": 50,
    "material": [ "platinum", "diamond" ],
    "color": "white"
  },
  {
    "id": "garnet_platinum_ring",
    "type": "ARMOR",
    "name": { "str": "garnet and platinum ring" },
    "description": "A platinum ring with a garnet mounted on top of it.  You can wear it if you like, but it won't provide any effects.",
    "weight": "2700 mg",
    "volume": 0,
    "price": 10000,
    "price_postapoc": 25,
    "material": [ "platinum", "gemstone" ],
    "looks_like": "platinum_ring",
    "symbol": "[",
    "color": "red",
    "flags": [ "FANCY" ]
  },
  {
    "id": "amethyst_platinum_ring",
    "copy-from": "garnet_platinum_ring",
    "type": "ARMOR",
    "name": { "str": "amethyst and platinum ring" },
    "description": "A platinum ring with an amethyst mounted on top of it.  You can wear it if you like, but it won't provide any effects.",
    "color": "blue"
  },
  {
    "id": "aquamarine_platinum_ring",
    "copy-from": "garnet_platinum_ring",
    "type": "ARMOR",
    "name": { "str": "aquamarine and platinum ring" },
    "description": "A platinum ring with an aquamarine mounted on top of it.  You can wear it if you like, but it won't provide any effects.",
    "color": "light_blue"
  },
  {
    "id": "emerald_platinum_ring",
    "copy-from": "garnet_platinum_ring",
    "type": "ARMOR",
    "name": { "str": "emerald and platinum ring" },
    "description": "A platinum ring with an emerald mounted on top of it.  You can wear it if you like, but it won't provide any effects.",
    "color": "green"
  },
  {
    "id": "alexandrite_platinum_ring",
    "copy-from": "garnet_platinum_ring",
    "type": "ARMOR",
    "name": { "str": "alexandrite and platinum ring" },
    "description": "A platinum ring with an alexandrite mounted on top of it.  You can wear it if you like, but it won't provide any effects.",
    "color": "green"
  },
  {
    "id": "ruby_platinum_ring",
    "copy-from": "garnet_platinum_ring",
    "type": "ARMOR",
    "name": { "str": "ruby and platinum ring" },
    "description": "A platinum ring with a ruby mounted on top of it.  You can wear it if you like, but it won't provide any effects."
  },
  {
    "id": "peridot_platinum_ring",
    "copy-from": "garnet_platinum_ring",
    "type": "ARMOR",
    "name": { "str": "peridot and platinum ring" },
    "description": "A platinum ring with a peridot mounted on top of it.  You can wear it if you like, but it won't provide any effects.",
    "color": "light_green"
  },
  {
    "id": "sapphire_platinum_ring",
    "copy-from": "garnet_platinum_ring",
    "type": "ARMOR",
    "name": { "str": "sapphire and platinum ring" },
    "description": "A platinum ring with a sapphire mounted on top of it.  You can wear it if you like, but it won't provide any effects.",
    "color": "blue"
  },
  {
    "id": "tourmaline_platinum_ring",
    "copy-from": "garnet_platinum_ring",
    "type": "ARMOR",
    "name": { "str": "tourmaline and platinum ring" },
    "description": "A platinum ring with a tourmaline mounted on top of it.  You can wear it if you like, but it won't provide any effects.",
    "color": "light_red"
  },
  {
    "id": "citrine_platinum_ring",
    "copy-from": "garnet_platinum_ring",
    "type": "ARMOR",
    "name": { "str": "citrine and platinum ring" },
    "description": "A platinum ring with a citrine mounted on top of it.  You can wear it if you like, but it won't provide any effects.",
    "color": "yellow"
  },
  {
    "id": "blue_topaz_platinum_ring",
    "copy-from": "garnet_platinum_ring",
    "type": "ARMOR",
    "name": { "str": "blue topaz and platinum ring" },
    "description": "A platinum ring with a blue topaz mounted on top of it.  You can wear it if you like, but it won't provide any effects.",
    "color": "light_blue"
  },
  {
    "id": "opal_platinum_ring",
    "copy-from": "garnet_platinum_ring",
    "type": "ARMOR",
    "name": { "str": "opal and platinum ring" },
    "description": "A platinum ring with an opal mounted on top of it.  You can wear it if you like, but it won't provide any effects.",
    "color": "white"
  },
  {
    "id": "pearl_platinum_ring",
    "copy-from": "garnet_platinum_ring",
    "type": "ARMOR",
    "name": { "str": "pearl and platinum ring" },
    "description": "A platinum ring with a pearl mounted on top of it.  You can wear it if you like, but it won't provide any effects.",
    "color": "white"
  },
  {
    "id": "diamond_gold_bracelet",
    "copy-from": "garnet_gold_bracelet",
    "type": "ARMOR",
    "name": { "str": "diamond and gold bracelet" },
    "description": "A gold bracelet with sparkling diamonds.  You can wear it if you like, but it won't provide any effects.",
    "price": 200000,
    "looks_like": "gold_bracelet",
    "price_postapoc": 25,
    "material": [ "gold", "diamond" ],
    "color": "white"
  },
  {
    "id": "garnet_gold_bracelet",
    "type": "ARMOR",
    "name": { "str": "garnet and gold bracelet" },
    "description": "A gold bracelet with sparkling garnets.  You can wear it if you like, but it won't provide any effects.",
    "weight": "2700 mg",
    "volume": 0,
    "price": 15000,
    "price_postapoc": 25,
    "material": [ "gold", "gemstone" ],
    "looks_like": "gold_bracelet",
    "symbol": "[",
    "color": "red",
    "flags": [ "FANCY" ]
  },
  {
    "id": "amethyst_gold_bracelet",
    "copy-from": "garnet_gold_bracelet",
    "type": "ARMOR",
    "name": { "str": "amethyst and gold bracelet" },
    "description": "A gold bracelet with sparkling amethysts.  You can wear it if you like, but it won't provide any effects.",
    "color": "blue"
  },
  {
    "id": "aquamarine_gold_bracelet",
    "copy-from": "garnet_gold_bracelet",
    "type": "ARMOR",
    "name": { "str": "aquamarine and gold bracelet" },
    "description": "A gold bracelet with sparkling aquamarines.  You can wear it if you like, but it won't provide any effects.",
    "color": "light_blue"
  },
  {
    "id": "emerald_gold_bracelet",
    "copy-from": "garnet_gold_bracelet",
    "type": "ARMOR",
    "name": { "str": "emerald and gold bracelet" },
    "description": "A gold bracelet with sparkling emeralds.  You can wear it if you like, but it won't provide any effects.",
    "color": "green"
  },
  {
    "id": "alexandrite_gold_bracelet",
    "copy-from": "garnet_gold_bracelet",
    "type": "ARMOR",
    "name": { "str": "alexandrite and gold bracelet" },
    "description": "A gold bracelet with sparkling alexandrites.  You can wear it if you like, but it won't provide any effects.",
    "color": "green"
  },
  {
    "id": "ruby_gold_bracelet",
    "copy-from": "garnet_gold_bracelet",
    "type": "ARMOR",
    "name": { "str": "ruby and gold bracelet" },
    "description": "A gold bracelet with sparkling rubies.  You can wear it if you like, but it won't provide any effects."
  },
  {
    "id": "peridot_gold_bracelet",
    "copy-from": "garnet_gold_bracelet",
    "type": "ARMOR",
    "name": { "str": "peridot and gold bracelet" },
    "description": "A gold bracelet with sparkling peridots.  You can wear it if you like, but it won't provide any effects.",
    "color": "light_green"
  },
  {
    "id": "sapphire_gold_bracelet",
    "copy-from": "garnet_gold_bracelet",
    "type": "ARMOR",
    "name": { "str": "sapphire and gold bracelet" },
    "description": "A gold bracelet with sparkling sapphires.  You can wear it if you like, but it won't provide any effects.",
    "color": "blue"
  },
  {
    "id": "tourmaline_gold_bracelet",
    "copy-from": "garnet_gold_bracelet",
    "type": "ARMOR",
    "name": { "str": "tourmaline and gold bracelet" },
    "description": "A gold bracelet with sparkling tourmalines.  You can wear it if you like, but it won't provide any effects.",
    "color": "light_red"
  },
  {
    "id": "citrine_gold_bracelet",
    "copy-from": "garnet_gold_bracelet",
    "type": "ARMOR",
    "name": { "str": "citrine and gold bracelet" },
    "description": "A gold bracelet with sparkling citrines.  You can wear it if you like, but it won't provide any effects.",
    "color": "yellow"
  },
  {
    "id": "blue_topaz_gold_bracelet",
    "copy-from": "garnet_gold_bracelet",
    "type": "ARMOR",
    "name": { "str": "blue topaz and gold bracelet" },
    "description": "A gold bracelet with sparkling blue topaz.  You can wear it if you like, but it won't provide any effects.",
    "color": "light_blue"
  },
  {
    "id": "opal_gold_bracelet",
    "copy-from": "garnet_gold_bracelet",
    "type": "ARMOR",
    "name": { "str": "opal and gold bracelet" },
    "description": "A gold bracelet with opals.  You can wear it if you like, but it won't provide any effects.",
    "color": "white"
  },
  {
    "id": "pearl_gold_bracelet",
    "copy-from": "garnet_gold_bracelet",
    "type": "ARMOR",
    "name": { "str": "pearl and gold bracelet" },
    "description": "A gold bracelet with pearls.  You can wear it if you like, but it won't provide any effects.",
    "color": "white"
  },
  {
    "id": "diamond_silver_bracelet",
    "copy-from": "garnet_silver_bracelet",
    "type": "ARMOR",
    "name": { "str": "diamond and silver bracelet" },
    "description": "A silver bracelet with sparkling diamonds.  You can wear it if you like, but it won't provide any effects.",
    "price": 200000,
    "looks_like": "silver_bracelet",
    "price_postapoc": 25,
    "material": [ "silver", "diamond" ],
    "color": "white"
  },
  {
    "id": "garnet_silver_bracelet",
    "type": "ARMOR",
    "name": { "str": "garnet and silver bracelet" },
    "description": "A silver bracelet with sparkling garnets.  You can wear it if you like, but it won't provide any effects.",
    "weight": "2700 mg",
    "volume": 0,
    "price": 15000,
    "price_postapoc": 25,
    "material": [ "silver", "gemstone" ],
    "looks_like": "silver_bracelet",
    "symbol": "[",
    "color": "red",
    "flags": [ "FANCY" ]
  },
  {
    "id": "amethyst_silver_bracelet",
    "copy-from": "garnet_silver_bracelet",
    "type": "ARMOR",
    "name": { "str": "amethyst and silver bracelet" },
    "description": "A silver bracelet with sparkling amethysts.  You can wear it if you like, but it won't provide any effects.",
    "color": "blue"
  },
  {
    "id": "aquamarine_silver_bracelet",
    "copy-from": "garnet_silver_bracelet",
    "type": "ARMOR",
    "name": { "str": "aquamarine and silver bracelet" },
    "description": "A silver bracelet with sparkling aquamarines.  You can wear it if you like, but it won't provide any effects.",
    "color": "light_blue"
  },
  {
    "id": "emerald_silver_bracelet",
    "copy-from": "garnet_silver_bracelet",
    "type": "ARMOR",
    "name": { "str": "emerald and silver bracelet" },
    "description": "A silver bracelet with sparkling emeralds.  You can wear it if you like, but it won't provide any effects.",
    "color": "green"
  },
  {
    "id": "alexandrite_silver_bracelet",
    "copy-from": "garnet_silver_bracelet",
    "type": "ARMOR",
    "name": { "str": "alexandrite and silver bracelet" },
    "description": "A silver bracelet with sparkling alexandrites.  You can wear it if you like, but it won't provide any effects.",
    "color": "green"
  },
  {
    "id": "ruby_silver_bracelet",
    "copy-from": "garnet_silver_bracelet",
    "type": "ARMOR",
    "name": { "str": "ruby and silver bracelet" },
    "description": "A silver bracelet with sparkling rubies.  You can wear it if you like, but it won't provide any effects."
  },
  {
    "id": "peridot_silver_bracelet",
    "copy-from": "garnet_silver_bracelet",
    "type": "ARMOR",
    "name": { "str": "peridot and silver bracelet" },
    "description": "A silver bracelet with sparkling peridots.  You can wear it if you like, but it won't provide any effects.",
    "color": "light_green"
  },
  {
    "id": "sapphire_silver_bracelet",
    "copy-from": "garnet_silver_bracelet",
    "type": "ARMOR",
    "name": { "str": "sapphire and silver bracelet" },
    "description": "A silver bracelet with sparkling sapphires.  You can wear it if you like, but it won't provide any effects.",
    "color": "blue"
  },
  {
    "id": "tourmaline_silver_bracelet",
    "copy-from": "garnet_silver_bracelet",
    "type": "ARMOR",
    "name": { "str": "tourmaline and silver bracelet" },
    "description": "A silver bracelet with sparkling tourmalines.  You can wear it if you like, but it won't provide any effects.",
    "color": "light_red"
  },
  {
    "id": "citrine_silver_bracelet",
    "copy-from": "garnet_silver_bracelet",
    "type": "ARMOR",
    "name": { "str": "citrine and silver bracelet" },
    "description": "A silver bracelet with sparkling citrines.  You can wear it if you like, but it won't provide any effects.",
    "color": "yellow"
  },
  {
    "id": "blue_topaz_silver_bracelet",
    "copy-from": "garnet_silver_bracelet",
    "type": "ARMOR",
    "name": { "str": "blue topaz and silver bracelet" },
    "description": "A silver bracelet with sparkling blue topaz.  You can wear it if you like, but it won't provide any effects.",
    "color": "light_blue"
  },
  {
    "id": "opal_silver_bracelet",
    "copy-from": "garnet_silver_bracelet",
    "type": "ARMOR",
    "name": { "str": "opal and silver bracelet" },
    "description": "A silver bracelet with opals.  You can wear it if you like, but it won't provide any effects.",
    "color": "white"
  },
  {
    "id": "pearl_silver_bracelet",
    "copy-from": "garnet_silver_bracelet",
    "type": "ARMOR",
    "name": { "str": "pearl and silver bracelet" },
    "description": "A silver bracelet with pearls.  You can wear it if you like, but it won't provide any effects.",
    "color": "white"
  },
  {
    "id": "diamond_platinum_bracelet",
    "copy-from": "garnet_platinum_bracelet",
    "type": "ARMOR",
    "name": { "str": "diamond and platinum bracelet" },
    "description": "A platinum bracelet with sparkling diamonds.  You can wear it if you like, but it won't provide any effects.",
    "price": 200000,
    "looks_like": "platinum_bracelet",
    "price_postapoc": 50,
    "material": [ "platinum", "diamond" ],
    "color": "white"
  },
  {
    "id": "garnet_platinum_bracelet",
    "type": "ARMOR",
    "name": { "str": "garnet and platinum bracelet" },
    "description": "A platinum bracelet with sparkling garnets.  You can wear it if you like, but it won't provide any effects.",
    "weight": "2700 mg",
    "volume": 0,
    "price": 15000,
    "price_postapoc": 25,
    "material": [ "platinum", "gemstone" ],
    "looks_like": "platinum_bracelet",
    "symbol": "[",
    "color": "red",
    "flags": [ "FANCY" ]
  },
  {
    "id": "amethyst_platinum_bracelet",
    "copy-from": "garnet_platinum_bracelet",
    "type": "ARMOR",
    "name": { "str": "amethyst and platinum bracelet" },
    "description": "A platinum bracelet with sparkling amethysts.  You can wear it if you like, but it won't provide any effects.",
    "color": "blue"
  },
  {
    "id": "aquamarine_platinum_bracelet",
    "copy-from": "garnet_platinum_bracelet",
    "type": "ARMOR",
    "name": { "str": "aquamarine and platinum bracelet" },
    "description": "A platinum bracelet with sparkling aquamarines.  You can wear it if you like, but it won't provide any effects.",
    "color": "light_blue"
  },
  {
    "id": "emerald_platinum_bracelet",
    "copy-from": "garnet_platinum_bracelet",
    "type": "ARMOR",
    "name": { "str": "emerald and platinum bracelet" },
    "description": "A platinum bracelet with sparkling emeralds.  You can wear it if you like, but it won't provide any effects.",
    "color": "green"
  },
  {
    "id": "alexandrite_platinum_bracelet",
    "copy-from": "garnet_platinum_bracelet",
    "type": "ARMOR",
    "name": { "str": "alexandrite and platinum bracelet" },
    "description": "A platinum bracelet with sparkling alexandrites.  You can wear it if you like, but it won't provide any effects.",
    "color": "green"
  },
  {
    "id": "ruby_platinum_bracelet",
    "copy-from": "garnet_platinum_bracelet",
    "type": "ARMOR",
    "name": { "str": "ruby and platinum bracelet" },
    "description": "A platinum bracelet with sparkling rubies.  You can wear it if you like, but it won't provide any effects."
  },
  {
    "id": "peridot_platinum_bracelet",
    "copy-from": "garnet_platinum_bracelet",
    "type": "ARMOR",
    "name": { "str": "peridot and platinum bracelet" },
    "description": "A platinum bracelet with sparkling peridots.  You can wear it if you like, but it won't provide any effects.",
    "color": "light_green"
  },
  {
    "id": "sapphire_platinum_bracelet",
    "copy-from": "garnet_platinum_bracelet",
    "type": "ARMOR",
    "name": { "str": "sapphire and platinum bracelet" },
    "description": "A platinum bracelet with sparkling sapphires.  You can wear it if you like, but it won't provide any effects.",
    "color": "blue"
  },
  {
    "id": "tourmaline_platinum_bracelet",
    "copy-from": "garnet_platinum_bracelet",
    "type": "ARMOR",
    "name": { "str": "tourmaline and platinum bracelet" },
    "description": "A platinum bracelet with sparkling tourmalines.  You can wear it if you like, but it won't provide any effects.",
    "color": "light_red"
  },
  {
    "id": "citrine_platinum_bracelet",
    "copy-from": "garnet_platinum_bracelet",
    "type": "ARMOR",
    "name": { "str": "citrine and platinum bracelet" },
    "description": "A platinum bracelet with sparkling citrines.  You can wear it if you like, but it won't provide any effects.",
    "color": "yellow"
  },
  {
    "id": "blue_topaz_platinum_bracelet",
    "copy-from": "garnet_platinum_bracelet",
    "type": "ARMOR",
    "name": { "str": "blue topaz and platinum bracelet" },
    "description": "A platinum bracelet with sparkling blue topaz.  You can wear it if you like, but it won't provide any effects.",
    "color": "light_blue"
  },
  {
    "id": "opal_platinum_bracelet",
    "copy-from": "garnet_platinum_bracelet",
    "type": "ARMOR",
    "name": { "str": "opal and platinum bracelet" },
    "description": "A platinum bracelet with opals.  You can wear it if you like, but it won't provide any effects.",
    "color": "white"
  },
  {
    "id": "pearl_platinum_bracelet",
    "copy-from": "garnet_platinum_bracelet",
    "type": "ARMOR",
    "name": { "str": "pearl and platinum bracelet" },
    "description": "A platinum bracelet with pearls.  You can wear it if you like, but it won't provide any effects.",
    "color": "white"
  },
  {
    "id": "garnet_gold_pendant_necklace",
    "type": "ARMOR",
    "name": { "str": "garnet and gold necklace" },
    "description": "A shiny, gold necklace adorned with a garnet pendant.  You can wear it if you like, but it won't provide any effects.",
    "weight": "70 g",
    "volume": 0,
    "price": 50000,
    "price_postapoc": 25,
    "material": [ "gold", "gemstone" ],
    "looks_like": "gold_necklace",
    "symbol": "[",
    "color": "red",
    "flags": [ "FANCY" ]
  },
  {
    "id": "diamond_gold_pendant_necklace",
    "copy-from": "garnet_gold_pendant_necklace",
    "type": "ARMOR",
    "name": { "str": "diamond and gold pendant necklace" },
    "description": "A shiny, gold necklace adorned with a diamond pendant.  You can wear it if you like, but it won't provide any effects.",
    "material": [ "gold", "diamond" ],
    "color": "white"
  },
  {
    "id": "amethyst_gold_pendant_necklace",
    "copy-from": "garnet_gold_pendant_necklace",
    "type": "ARMOR",
    "name": { "str": "amethyst and gold pendant necklace" },
    "description": "A shiny, gold necklace adorned with an amethyst pendant.  You can wear it if you like, but it won't provide any effects.",
    "color": "blue"
  },
  {
    "id": "aquamarine_gold_pendant_necklace",
    "copy-from": "garnet_gold_pendant_necklace",
    "type": "ARMOR",
    "name": { "str": "aquamarine and gold pendant necklace" },
    "description": "A shiny, gold necklace adorned with an aquamarine pendant.  You can wear it if you like, but it won't provide any effects.",
    "color": "light_blue"
  },
  {
    "id": "emerald_gold_pendant_necklace",
    "copy-from": "garnet_gold_pendant_necklace",
    "type": "ARMOR",
    "name": { "str": "emerald and gold pendant necklace" },
    "description": "A shiny, gold necklace adorned with an emerald pendant.  You can wear it if you like, but it won't provide any effects.",
    "color": "green"
  },
  {
    "id": "alexandrite_gold_pendant_necklace",
    "copy-from": "garnet_gold_pendant_necklace",
    "type": "ARMOR",
    "name": { "str": "alexandrite and gold pendant necklace" },
    "description": "A shiny, gold necklace adorned with an alexandrite pendant.  You can wear it if you like, but it won't provide any effects.",
    "color": "green"
  },
  {
    "id": "ruby_gold_pendant_necklace",
    "copy-from": "garnet_gold_pendant_necklace",
    "type": "ARMOR",
    "name": { "str": "ruby and gold pendant necklace" },
    "description": "A shiny, gold necklace adorned with a ruby pendant.  You can wear it if you like, but it won't provide any effects."
  },
  {
    "id": "peridot_gold_pendant_necklace",
    "copy-from": "garnet_gold_pendant_necklace",
    "type": "ARMOR",
    "name": { "str": "peridot and gold pendant necklace" },
    "description": "A shiny, gold necklace adorned with a peridot pendant.  You can wear it if you like, but it won't provide any effects.",
    "color": "light_green"
  },
  {
    "id": "sapphire_gold_pendant_necklace",
    "copy-from": "garnet_gold_pendant_necklace",
    "type": "ARMOR",
    "name": { "str": "sapphire and gold pendant necklace" },
    "description": "A shiny, gold necklace adorned with a sapphire pendant.  You can wear it if you like, but it won't provide any effects.",
    "color": "blue"
  },
  {
    "id": "tourmaline_gold_pendant_necklace",
    "copy-from": "garnet_gold_pendant_necklace",
    "type": "ARMOR",
    "name": { "str": "tourmaline and gold pendant necklace" },
    "description": "A shiny, gold necklace adorned with a tourmaline pendant.  You can wear it if you like, but it won't provide any effects.",
    "color": "light_red"
  },
  {
    "id": "citrine_gold_pendant_necklace",
    "copy-from": "garnet_gold_pendant_necklace",
    "type": "ARMOR",
    "name": { "str": "citrine and gold pendant necklace" },
    "description": "A shiny, gold necklace adorned with a citrine pendant.  You can wear it if you like, but it won't provide any effects.",
    "color": "yellow"
  },
  {
    "id": "blue_topaz_gold_pendant_necklace",
    "copy-from": "garnet_gold_pendant_necklace",
    "type": "ARMOR",
    "name": { "str": "blue topaz and gold pendant necklace" },
    "description": "A shiny, gold necklace adorned with a blue topaz pendant.  You can wear it if you like, but it won't provide any effects.",
    "color": "light_blue"
  },
  {
    "id": "opal_gold_pendant_necklace",
    "copy-from": "garnet_gold_pendant_necklace",
    "type": "ARMOR",
    "name": { "str": "opal and gold pendant necklace" },
    "description": "A shiny, gold necklace adorned with an opal pendant.  You can wear it if you like, but it won't provide any effects.",
    "color": "white"
  },
  {
    "id": "pearl_gold_pendant_necklace",
    "copy-from": "garnet_gold_pendant_necklace",
    "type": "ARMOR",
    "name": { "str": "pearl and gold pendant necklace" },
    "description": "A shiny, gold necklace adorned with a pearl pendant.  You can wear it if you like, but it won't provide any effects.",
    "color": "white"
  },
  {
    "id": "garnet_silver_pendant_necklace",
    "type": "ARMOR",
    "name": { "str": "garnet and silver necklace" },
    "description": "A shiny, silver necklace adorned with a garnet pendant.  You can wear it if you like, but it won't provide any effects.",
    "weight": "70 g",
    "volume": 0,
    "price": 50000,
    "price_postapoc": 25,
    "material": [ "silver", "gemstone" ],
    "looks_like": "silver_necklace",
    "symbol": "[",
    "color": "red",
    "flags": [ "FANCY" ]
  },
  {
    "id": "diamond_silver_pendant_necklace",
    "copy-from": "garnet_silver_pendant_necklace",
    "type": "ARMOR",
    "name": { "str": "diamond and silver pendant necklace" },
    "description": "A shiny, silver necklace adorned with a diamond pendant.  You can wear it if you like, but it won't provide any effects.",
    "material": [ "silver", "diamond" ],
    "color": "white"
  },
  {
    "id": "amethyst_silver_pendant_necklace",
    "copy-from": "garnet_silver_pendant_necklace",
    "type": "ARMOR",
    "name": { "str": "amethyst and silver pendant necklace" },
    "description": "A shiny, silver necklace adorned with an amethyst pendant.  You can wear it if you like, but it won't provide any effects.",
    "color": "blue"
  },
  {
    "id": "aquamarine_silver_pendant_necklace",
    "copy-from": "garnet_silver_pendant_necklace",
    "type": "ARMOR",
    "name": { "str": "aquamarine and silver pendant necklace" },
    "description": "A shiny, silver necklace adorned with an aquamarine pendant.  You can wear it if you like, but it won't provide any effects.",
    "color": "light_blue"
  },
  {
    "id": "emerald_silver_pendant_necklace",
    "copy-from": "garnet_silver_pendant_necklace",
    "type": "ARMOR",
    "name": { "str": "emerald and silver pendant necklace" },
    "description": "A shiny, silver necklace adorned with an emerald pendant.  You can wear it if you like, but it won't provide any effects.",
    "color": "green"
  },
  {
    "id": "alexandrite_silver_pendant_necklace",
    "copy-from": "garnet_silver_pendant_necklace",
    "type": "ARMOR",
    "name": { "str": "alexandrite and silver pendant necklace" },
    "description": "A shiny, silver necklace adorned with an alexandrite pendant.  You can wear it if you like, but it won't provide any effects.",
    "color": "green"
  },
  {
    "id": "ruby_silver_pendant_necklace",
    "copy-from": "garnet_silver_pendant_necklace",
    "type": "ARMOR",
    "name": { "str": "ruby and silver pendant necklace" },
    "description": "A shiny, silver necklace adorned with a ruby pendant.  You can wear it if you like, but it won't provide any effects."
  },
  {
    "id": "peridot_silver_pendant_necklace",
    "copy-from": "garnet_silver_pendant_necklace",
    "type": "ARMOR",
    "name": { "str": "peridot and silver pendant necklace" },
    "description": "A shiny, silver necklace adorned with a peridot pendant.  You can wear it if you like, but it won't provide any effects.",
    "color": "light_green"
  },
  {
    "id": "sapphire_silver_pendant_necklace",
    "copy-from": "garnet_silver_pendant_necklace",
    "type": "ARMOR",
    "name": { "str": "sapphire and silver pendant necklace" },
    "description": "A shiny, silver necklace adorned with a sapphire pendant.  You can wear it if you like, but it won't provide any effects.",
    "color": "blue"
  },
  {
    "id": "tourmaline_silver_pendant_necklace",
    "copy-from": "garnet_silver_pendant_necklace",
    "type": "ARMOR",
    "name": { "str": "tourmaline and silver pendant necklace" },
    "description": "A shiny, silver necklace adorned with a tourmaline pendant.  You can wear it if you like, but it won't provide any effects.",
    "color": "light_red"
  },
  {
    "id": "citrine_silver_pendant_necklace",
    "copy-from": "garnet_silver_pendant_necklace",
    "type": "ARMOR",
    "name": { "str": "citrine and silver pendant necklace" },
    "description": "A shiny, silver necklace adorned with a citrine pendant.  You can wear it if you like, but it won't provide any effects.",
    "color": "yellow"
  },
  {
    "id": "blue_topaz_silver_pendant_necklace",
    "copy-from": "garnet_silver_pendant_necklace",
    "type": "ARMOR",
    "name": { "str": "blue topaz and silver pendant necklace" },
    "description": "A shiny, silver necklace adorned with a blue topaz pendant.  You can wear it if you like, but it won't provide any effects.",
    "color": "light_blue"
  },
  {
    "id": "opal_silver_pendant_necklace",
    "copy-from": "garnet_silver_pendant_necklace",
    "type": "ARMOR",
    "name": { "str": "opal and silver pendant necklace" },
    "description": "A shiny, silver necklace adorned with an opal pendant.  You can wear it if you like, but it won't provide any effects.",
    "color": "white"
  },
  {
    "id": "pearl_silver_pendant_necklace",
    "copy-from": "garnet_silver_pendant_necklace",
    "type": "ARMOR",
    "name": { "str": "pearl and silver pendant necklace" },
    "description": "A shiny, silver necklace adorned with a pearl pendant.  You can wear it if you like, but it won't provide any effects.",
    "color": "white"
  },
  {
    "id": "garnet_platinum_pendant_necklace",
    "type": "ARMOR",
    "name": { "str": "garnet and platinum necklace" },
    "description": "A shiny, platinum necklace adorned with a garnet pendant.  You can wear it if you like, but it won't provide any effects.",
    "weight": "70 g",
    "volume": 0,
    "price": 50000,
    "price_postapoc": 25,
    "material": [ "platinum", "gemstone" ],
    "looks_like": "platinum_necklace",
    "symbol": "[",
    "color": "red",
    "flags": [ "FANCY" ]
  },
  {
    "id": "diamond_platinum_pendant_necklace",
    "copy-from": "garnet_platinum_pendant_necklace",
    "type": "ARMOR",
    "name": { "str": "diamond and platinum pendant necklace" },
    "description": "A shiny, platinum necklace adorned with a diamond pendant.  You can wear it if you like, but it won't provide any effects.",
    "material": [ "platinum", "diamond" ],
    "color": "white"
  },
  {
    "id": "amethyst_platinum_pendant_necklace",
    "copy-from": "garnet_platinum_pendant_necklace",
    "type": "ARMOR",
    "name": { "str": "amethyst and platinum pendant necklace" },
    "description": "A shiny, platinum necklace adorned with an amethyst pendant.  You can wear it if you like, but it won't provide any effects.",
    "color": "blue"
  },
  {
    "id": "aquamarine_platinum_pendant_necklace",
    "copy-from": "garnet_platinum_pendant_necklace",
    "type": "ARMOR",
    "name": { "str": "aquamarine and platinum pendant necklace" },
    "description": "A shiny, platinum necklace adorned with an aquamarine pendant.  You can wear it if you like, but it won't provide any effects.",
    "color": "light_blue"
  },
  {
    "id": "emerald_platinum_pendant_necklace",
    "copy-from": "garnet_platinum_pendant_necklace",
    "type": "ARMOR",
    "name": { "str": "emerald and platinum pendant necklace" },
    "description": "A shiny, platinum necklace adorned with an emerald pendant.  You can wear it if you like, but it won't provide any effects.",
    "color": "green"
  },
  {
    "id": "alexandrite_platinum_pendant_necklace",
    "copy-from": "garnet_platinum_pendant_necklace",
    "type": "ARMOR",
    "name": { "str": "alexandrite and platinum pendant necklace" },
    "description": "A shiny, platinum necklace adorned with an alexandrite pendant.  You can wear it if you like, but it won't provide any effects.",
    "color": "green"
  },
  {
    "id": "ruby_platinum_pendant_necklace",
    "copy-from": "garnet_platinum_pendant_necklace",
    "type": "ARMOR",
    "name": { "str": "ruby and platinum pendant necklace" },
    "description": "A shiny, platinum necklace adorned with a ruby pendant.  You can wear it if you like, but it won't provide any effects."
  },
  {
    "id": "peridot_platinum_pendant_necklace",
    "copy-from": "garnet_platinum_pendant_necklace",
    "type": "ARMOR",
    "name": { "str": "peridot and platinum pendant necklace" },
    "description": "A shiny, platinum necklace adorned with a peridot pendant.  You can wear it if you like, but it won't provide any effects.",
    "color": "light_green"
  },
  {
    "id": "sapphire_platinum_pendant_necklace",
    "copy-from": "garnet_platinum_pendant_necklace",
    "type": "ARMOR",
    "name": { "str": "sapphire and platinum pendant necklace" },
    "description": "A shiny, platinum necklace adorned with a sapphire pendant.  You can wear it if you like, but it won't provide any effects.",
    "color": "blue"
  },
  {
    "id": "tourmaline_platinum_pendant_necklace",
    "copy-from": "garnet_platinum_pendant_necklace",
    "type": "ARMOR",
    "name": { "str": "tourmaline and platinum pendant necklace" },
    "description": "A shiny, platinum necklace adorned with a tourmaline pendant.  You can wear it if you like, but it won't provide any effects.",
    "color": "light_red"
  },
  {
    "id": "citrine_platinum_pendant_necklace",
    "copy-from": "garnet_platinum_pendant_necklace",
    "type": "ARMOR",
    "name": { "str": "citrine and platinum pendant necklace" },
    "description": "A shiny, platinum necklace adorned with a citrine pendant.  You can wear it if you like, but it won't provide any effects.",
    "color": "yellow"
  },
  {
    "id": "blue_topaz_platinum_pendant_necklace",
    "copy-from": "garnet_platinum_pendant_necklace",
    "type": "ARMOR",
    "name": { "str": "blue topaz and platinum pendant necklace" },
    "description": "A shiny, platinum necklace adorned with a blue topaz pendant.  You can wear it if you like, but it won't provide any effects.",
    "color": "light_blue"
  },
  {
    "id": "opal_platinum_pendant_necklace",
    "copy-from": "garnet_platinum_pendant_necklace",
    "type": "ARMOR",
    "name": { "str": "opal and platinum pendant necklace" },
    "description": "A shiny, platinum necklace adorned with an opal pendant.  You can wear it if you like, but it won't provide any effects.",
    "color": "white"
  },
  {
    "id": "pearl_platinum_pendant_necklace",
    "copy-from": "garnet_platinum_pendant_necklace",
    "type": "ARMOR",
    "name": { "str": "pearl and platinum pendant necklace" },
    "description": "A shiny, platinum necklace adorned with a pearl pendant.  You can wear it if you like, but it won't provide any effects.",
    "color": "white"
  },
  {
    "id": "garnet_platinum_tiara",
    "type": "ARMOR",
    "name": { "str": "garnet and platinum tiara" },
    "description": "A shiny, platinum tiara adorned with garnets.",
    "weight": "100 g",
    "volume": "100 ml",
    "price": 500000,
    "price_postapoc": 25,
    "material": [ "platinum", "gemstone" ],
    "looks_like": "crown_golden",
    "symbol": "[",
    "color": "red",
    "coverage": 5,
    "encumbrance": 1,
    "material_thickness": 1,
    "flags": [ "SUPER_FANCY" ]
  },
  {
    "id": "diamond_platinum_tiara",
    "copy-from": "garnet_platinum_tiara",
    "type": "ARMOR",
    "name": { "str": "diamond and platinum tiara" },
    "description": "A shiny, platinum tiara adorned with diamonds.",
    "material": [ "platinum", "diamond" ],
    "color": "white"
  },
  {
    "id": "amethyst_platinum_tiara",
    "copy-from": "garnet_platinum_tiara",
    "type": "ARMOR",
    "name": { "str": "amethyst and platinum tiara" },
    "description": "A shiny, platinum tiara adorned with amethyst.",
    "color": "blue"
  },
  {
    "id": "aquamarine_platinum_tiara",
    "copy-from": "garnet_platinum_tiara",
    "type": "ARMOR",
    "name": { "str": "aquamarine and platinum tiara" },
    "description": "A shiny, platinum tiara adorned with aquamarine.",
    "color": "light_blue"
  },
  {
    "id": "emerald_platinum_tiara",
    "copy-from": "garnet_platinum_tiara",
    "type": "ARMOR",
    "name": { "str": "emerald and platinum tiara" },
    "description": "A shiny, platinum tiara adorned with emeralds.",
    "color": "green"
  },
  {
    "id": "alexandrite_platinum_tiara",
    "copy-from": "garnet_platinum_tiara",
    "type": "ARMOR",
    "name": { "str": "alexandrite and platinum tiara" },
    "description": "A shiny, platinum tiara adorned with alexandrites.",
    "color": "green"
  },
  {
    "id": "ruby_platinum_tiara",
    "copy-from": "garnet_platinum_tiara",
    "type": "ARMOR",
    "name": { "str": "ruby and platinum tiara" },
    "description": "A shiny, platinum tiara adorned with rubies."
  },
  {
    "id": "peridot_platinum_tiara",
    "copy-from": "garnet_platinum_tiara",
    "type": "ARMOR",
    "name": { "str": "peridot and platinum tiara" },
    "description": "A shiny, platinum tiara adorned with peridots.",
    "color": "light_green"
  },
  {
    "id": "sapphire_platinum_tiara",
    "copy-from": "garnet_platinum_tiara",
    "type": "ARMOR",
    "name": { "str": "sapphire and platinum tiara" },
    "description": "A shiny, platinum tiara adorned with sapphires.",
    "color": "blue"
  },
  {
    "id": "tourmaline_platinum_tiara",
    "copy-from": "garnet_platinum_tiara",
    "type": "ARMOR",
    "name": { "str": "tourmaline and platinum tiara" },
    "description": "A shiny, platinum tiara adorned with tourmalines.",
    "color": "light_red"
  },
  {
    "id": "citrine_platinum_tiara",
    "copy-from": "garnet_platinum_tiara",
    "type": "ARMOR",
    "name": { "str": "citrine and platinum tiara" },
    "description": "A shiny, platinum tiara adorned with citrines.",
    "color": "yellow"
  },
  {
    "id": "blue_topaz_platinum_tiara",
    "copy-from": "garnet_platinum_tiara",
    "type": "ARMOR",
    "name": { "str": "blue topaz and platinum tiara" },
    "description": "A shiny, platinum tiara adorned with blue topaz.",
    "color": "light_blue"
  },
  {
    "id": "opal_platinum_tiara",
    "copy-from": "garnet_platinum_tiara",
    "type": "ARMOR",
    "name": { "str": "opal and platinum tiara" },
    "description": "A shiny, platinum tiara adorned with opals.",
    "color": "white"
  },
  {
    "id": "pearl_platinum_tiara",
    "copy-from": "garnet_platinum_tiara",
    "type": "ARMOR",
    "name": { "str": "pearl and platinum tiara" },
    "description": "A shiny, platinum tiara adorned with pearls.",
    "color": "white"
  },
  {
    "id": "garnet_gold_tiara",
    "type": "ARMOR",
    "name": { "str": "garnet and gold tiara" },
    "description": "A shiny, gold tiara adorned with garnets.",
    "weight": "100 g",
    "volume": "100 ml",
    "price": 400000,
    "price_postapoc": 25,
    "material": [ "gold", "gemstone" ],
    "looks_like": "crown_golden",
    "symbol": "[",
    "color": "red",
    "coverage": 5,
    "encumbrance": 1,
    "material_thickness": 1,
    "flags": [ "SUPER_FANCY" ]
  },
  {
    "id": "diamond_gold_tiara",
    "copy-from": "garnet_gold_tiara",
    "type": "ARMOR",
    "name": { "str": "diamond and gold tiara" },
    "description": "A shiny, gold tiara adorned with diamonds.",
    "material": [ "gold", "diamond" ],
    "color": "white"
  },
  {
    "id": "amethyst_gold_tiara",
    "copy-from": "garnet_gold_tiara",
    "type": "ARMOR",
    "name": { "str": "amethyst and gold tiara" },
    "description": "A shiny, gold tiara adorned with amethyst.",
    "color": "blue"
  },
  {
    "id": "aquamarine_gold_tiara",
    "copy-from": "garnet_gold_tiara",
    "type": "ARMOR",
    "name": { "str": "aquamarine and gold tiara" },
    "description": "A shiny, gold tiara adorned with aquamarine.",
    "color": "light_blue"
  },
  {
    "id": "emerald_gold_tiara",
    "copy-from": "garnet_gold_tiara",
    "type": "ARMOR",
    "name": { "str": "emerald and gold tiara" },
    "description": "A shiny, gold tiara adorned with emeralds.",
    "color": "green"
  },
  {
    "id": "alexandrite_gold_tiara",
    "copy-from": "garnet_gold_tiara",
    "type": "ARMOR",
    "name": { "str": "alexandrite and gold tiara" },
    "description": "A shiny, gold tiara adorned with alexandrites.",
    "color": "green"
  },
  {
    "id": "ruby_gold_tiara",
    "copy-from": "garnet_gold_tiara",
    "type": "ARMOR",
    "name": { "str": "ruby and gold tiara" },
    "description": "A shiny, gold tiara adorned with rubies."
  },
  {
    "id": "peridot_gold_tiara",
    "copy-from": "garnet_gold_tiara",
    "type": "ARMOR",
    "name": { "str": "peridot and gold tiara" },
    "description": "A shiny, gold tiara adorned with peridots.",
    "color": "light_green"
  },
  {
    "id": "sapphire_gold_tiara",
    "copy-from": "garnet_gold_tiara",
    "type": "ARMOR",
    "name": { "str": "sapphire and gold tiara" },
    "description": "A shiny, gold tiara adorned with sapphires.",
    "color": "blue"
  },
  {
    "id": "tourmaline_gold_tiara",
    "copy-from": "garnet_gold_tiara",
    "type": "ARMOR",
    "name": { "str": "tourmaline and gold tiara" },
    "description": "A shiny, gold tiara adorned with tourmalines.",
    "color": "light_red"
  },
  {
    "id": "citrine_gold_tiara",
    "copy-from": "garnet_gold_tiara",
    "type": "ARMOR",
    "name": { "str": "citrine and gold tiara" },
    "description": "A shiny, gold tiara adorned with citrines.",
    "color": "yellow"
  },
  {
    "id": "blue_topaz_gold_tiara",
    "copy-from": "garnet_gold_tiara",
    "type": "ARMOR",
    "name": { "str": "blue topaz and gold tiara" },
    "description": "A shiny, gold tiara adorned with blue topaz.",
    "color": "light_blue"
  },
  {
    "id": "opal_gold_tiara",
    "copy-from": "garnet_gold_tiara",
    "type": "ARMOR",
    "name": { "str": "opal and gold tiara" },
    "description": "A shiny, gold tiara adorned with opals.",
    "color": "white"
  },
  {
    "id": "pearl_gold_tiara",
    "copy-from": "garnet_gold_tiara",
    "type": "ARMOR",
    "name": { "str": "pearl and gold tiara" },
    "description": "A shiny, gold tiara adorned with pearls.",
    "color": "white"
  },
  {
    "id": "garnet_silver_tiara",
    "type": "ARMOR",
    "name": { "str": "garnet and silver tiara" },
    "description": "A shiny, silver tiara adorned with garnets.",
    "weight": "100 g",
    "volume": "100 ml",
    "price": 200000,
    "price_postapoc": 25,
    "material": [ "silver", "gemstone" ],
    "looks_like": "crown_golden",
    "symbol": "[",
    "color": "red",
    "coverage": 5,
    "encumbrance": 1,
    "material_thickness": 1,
    "flags": [ "SUPER_FANCY" ]
  },
  {
    "id": "diamond_silver_tiara",
    "copy-from": "garnet_silver_tiara",
    "type": "ARMOR",
    "name": { "str": "diamond and silver tiara" },
    "description": "A shiny, silver tiara adorned with diamonds.",
    "material": [ "silver", "diamond" ],
    "color": "white"
  },
  {
    "id": "amethyst_silver_tiara",
    "copy-from": "garnet_silver_tiara",
    "type": "ARMOR",
    "name": { "str": "amethyst and silver tiara" },
    "description": "A shiny, silver tiara adorned with amethyst.",
    "color": "blue"
  },
  {
    "id": "aquamarine_silver_tiara",
    "copy-from": "garnet_silver_tiara",
    "type": "ARMOR",
    "name": { "str": "aquamarine and silver tiara" },
    "description": "A shiny, silver tiara adorned with aquamarine.",
    "color": "light_blue"
  },
  {
    "id": "emerald_silver_tiara",
    "copy-from": "garnet_silver_tiara",
    "type": "ARMOR",
    "name": { "str": "emerald and silver tiara" },
    "description": "A shiny, silver tiara adorned with emeralds.",
    "color": "green"
  },
  {
    "id": "alexandrite_silver_tiara",
    "copy-from": "garnet_silver_tiara",
    "type": "ARMOR",
    "name": { "str": "alexandrite and silver tiara" },
    "description": "A shiny, silver tiara adorned with alexandrites.",
    "color": "green"
  },
  {
    "id": "ruby_silver_tiara",
    "copy-from": "garnet_silver_tiara",
    "type": "ARMOR",
    "name": { "str": "ruby and silver tiara" },
    "description": "A shiny, silver tiara adorned with rubies."
  },
  {
    "id": "peridot_silver_tiara",
    "copy-from": "garnet_silver_tiara",
    "type": "ARMOR",
    "name": { "str": "peridot and silver tiara" },
    "description": "A shiny, silver tiara adorned with peridots.",
    "color": "light_green"
  },
  {
    "id": "sapphire_silver_tiara",
    "copy-from": "garnet_silver_tiara",
    "type": "ARMOR",
    "name": { "str": "sapphire and silver tiara" },
    "description": "A shiny, silver tiara adorned with sapphires.",
    "color": "blue"
  },
  {
    "id": "tourmaline_silver_tiara",
    "copy-from": "garnet_silver_tiara",
    "type": "ARMOR",
    "name": { "str": "tourmaline and silver tiara" },
    "description": "A shiny, silver tiara adorned with tourmalines.",
    "color": "light_red"
  },
  {
    "id": "citrine_silver_tiara",
    "copy-from": "garnet_silver_tiara",
    "type": "ARMOR",
    "name": { "str": "citrine and silver tiara" },
    "description": "A shiny, silver tiara adorned with citrines.",
    "color": "yellow"
  },
  {
    "id": "blue_topaz_silver_tiara",
    "copy-from": "garnet_silver_tiara",
    "type": "ARMOR",
    "name": { "str": "blue topaz and silver tiara" },
    "description": "A shiny, silver tiara adorned with blue topaz.",
    "color": "light_blue"
  },
  {
    "id": "opal_silver_tiara",
    "copy-from": "garnet_silver_tiara",
    "type": "ARMOR",
    "name": { "str": "opal and silver tiara" },
    "description": "A shiny, silver tiara adorned with opals.",
    "color": "white"
  },
  {
    "id": "pearl_silver_tiara",
    "copy-from": "garnet_silver_tiara",
    "type": "ARMOR",
    "name": { "str": "pearl and silver tiara" },
    "description": "A shiny, silver tiara adorned with pearls.",
    "color": "white"
  }
]<|MERGE_RESOLUTION|>--- conflicted
+++ resolved
@@ -966,11 +966,7 @@
     "weight": "22 g",
     "volume": "25 ml",
     "price": 5000,
-<<<<<<< HEAD
-    "price_postapoc": 500,
-=======
     "price_postapoc": 100,
->>>>>>> f594632c
     "material": [ "gold" ],
     "symbol": ",",
     "color": "yellow",
