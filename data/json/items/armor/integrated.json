--- conflicted
+++ resolved
@@ -401,11 +401,7 @@
     "color": "light_red",
     "warmth": 12,
     "environmental_protection": 1,
-<<<<<<< HEAD
-    "flags": [ "INTEGRATED", "ALLOWS_NATURAL_ATTACKS", "UNBREAKABLE", "NORMAL", "WATER_FRIENDLY", "PADDED" ],
-=======
     "flags": [ "INTEGRATED", "ALLOWS_NATURAL_ATTACKS", "UNBREAKABLE", "SKINTIGHT", "WATER_FRIENDLY", "SOFT" ],
->>>>>>> bca74ad3
     "armor": [
       {
         "material": [
