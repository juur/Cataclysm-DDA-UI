--- conflicted
+++ resolved
@@ -3097,10 +3097,6 @@
     "type": "TOOL_ARMOR",
     "name": { "str": "nomad plate armor (on)", "str_pl": "nomad plate armors (on)" },
     "revert_to": "armor_nomad_plate",
-<<<<<<< HEAD
-    "extend": { "flags": [ "CLIMATE_CONTROL" ] },
-=======
->>>>>>> b56a3d97
     "power_draw": "100 J",
     "use_action": {
       "ammo_scale": 0,
@@ -3177,10 +3173,6 @@
     "type": "TOOL_ARMOR",
     "name": { "str": "nomad light plate armor (on)", "str_pl": "nomad light plate armors (on)" },
     "revert_to": "armor_nomad_lightplate",
-<<<<<<< HEAD
-    "extend": { "flags": [ "CLIMATE_CONTROL" ] },
-=======
->>>>>>> b56a3d97
     "power_draw": "100 J",
     "use_action": {
       "ammo_scale": 0,
@@ -3257,10 +3249,6 @@
     "type": "TOOL_ARMOR",
     "name": { "str": "nomad heavy plate armor (on)", "str_pl": "nomad heavy plate armors (on)" },
     "revert_to": "armor_nomad_heavyplate",
-<<<<<<< HEAD
-    "extend": { "flags": [ "CLIMATE_CONTROL" ] },
-=======
->>>>>>> b56a3d97
     "power_draw": "100 J",
     "use_action": {
       "ammo_scale": 0,
@@ -3311,7 +3299,16 @@
       }
     ],
     "extend": { "flags": [ "NORMAL", "MUNDANE", "USES_BIONIC_POWER" ] },
-    "relic_data": { "passive_effects": [ { "has": "WORN", "condition": "ALWAYS", "mutations": [ "well_distributed" ] } ] },
+    "relic_data": {
+      "passive_effects": [
+        { "has": "WORN", "condition": "ALWAYS", "mutations": [ "well_distributed" ] },
+        {
+          "has": "WORN",
+          "condition": "ACTIVE",
+          "values": [ { "value": "CLIMATE_CONTROL_HEAT", "add": 50 }, { "value": "CLIMATE_CONTROL_CHILL", "add": 50 } ]
+        }
+      ]
+    },
     "use_action": {
       "type": "transform",
       "msg": "You turn the climate control on.",
