[
  {
    "id": "armor_blarmor",
    "type": "ARMOR",
    "category": "armor",
    "name": { "str": "boiled leather armor" },
    "description": "Thick leather body armor that has been hardened via chemical treatment.  Light and strong.",
    "weight": "2108 g",
    "volume": "9500 ml",
    "price": 26000,
    "price_postapoc": 3000,
    "to_hit": -5,
    "bashing": 2,
    "material": [ "leather" ],
    "symbol": "[",
    "longest_side": "60 cm",
    "looks_like": "armor_larmor",
    "color": "brown",
    "armor": [
      { "covers": [ "torso" ], "coverage": 90, "encumbrance": [ 18, 22 ] },
      { "covers": [ "leg_l", "leg_r" ], "coverage": 90, "encumbrance": [ 18, 18 ] },
      { "covers": [ "arm_l", "arm_r" ], "coverage": 90, "encumbrance": [ 18, 18 ] }
    ],
    "pocket_data": [
      {
        "pocket_type": "CONTAINER",
        "max_contains_volume": "500 ml",
        "max_contains_weight": "3 kg",
        "max_item_length": "165 mm",
        "moves": 80
      },
      {
        "pocket_type": "CONTAINER",
        "max_contains_volume": "500 ml",
        "max_contains_weight": "3 kg",
        "max_item_length": "165 mm",
        "moves": 80
      }
    ],
    "warmth": 20,
    "material_thickness": 5,
    "valid_mods": [ "steel_padded" ],
    "flags": [ "VARSIZE", "POCKETS", "STURDY", "OUTER" ]
  },
  {
    "id": "armor_chitin",
    "type": "ARMOR",
    "category": "armor",
    "name": { "str": "chitinous armor" },
    "description": "Leg and body armor made from the exoskeletons of insects.",
    "weight": "2632 g",
    "volume": "17500 ml",
    "price": 120000,
    "price_postapoc": 3000,
    "to_hit": -5,
    "bashing": 2,
    "material": [ "chitin" ],
    "symbol": "[",
    "looks_like": "armor_larmor",
    "color": "green",
    "warmth": 10,
    "longest_side": "60 cm",
    "material_thickness": 4,
    "flags": [ "STURDY", "OUTER" ],
    "armor": [ { "encumbrance": 10, "coverage": 90, "covers": [ "torso", "leg_l", "leg_r" ] } ]
  },
  {
    "id": "xl_armor_chitin",
    "type": "ARMOR",
    "name": { "str": "XL chitinous armor" },
    "copy-from": "armor_chitin",
    "proportional": { "weight": 1.125, "volume": 1.13, "price": 1.25 },
    "extend": { "flags": [ "OVERSIZE" ] }
  },
  {
    "id": "armor_chitin_xs",
    "type": "ARMOR",
    "copy-from": "armor_chitin",
    "looks_like": "armor_chitin",
    "name": { "str": "XS chitinous armor" },
    "proportional": { "weight": 0.75, "volume": 0.75, "price": 0.5 },
    "flags": [ "STURDY", "OUTER", "UNDERSIZE" ]
  },
  {
    "id": "armor_acidchitin",
    "copy-from": "armor_chitin",
    "looks_like": "armor_chitin",
    "type": "ARMOR",
    "name": { "str": "biosilicified chitin armor" },
    "description": "Leg and body armor crafted from the carefully cleaned and pruned biosilicified exoskeletons of acidic ants.  Acid-resistant but brittle.",
    "material": [ "acidchitin" ],
    "material_thickness": 5,
    "environmental_protection": 2,
    "price_postapoc": 3500,
    "proportional": { "weight": 1.125, "volume": 1.13, "price": 1.25, "encumbrance": 1.5, "warmth": 1.5 },
    "relative": { "bashing": 1 },
    "extend": { "flags": [ "NO_REPAIR" ] }
  },
  {
    "id": "xl_armor_acidchitin",
    "type": "ARMOR",
    "name": { "str": "XL biosilicified chitin armor" },
    "copy-from": "armor_acidchitin",
    "proportional": { "weight": 1.125, "volume": 1.13, "price": 1.25 },
    "extend": { "flags": [ "OVERSIZE" ] }
  },
  {
    "id": "armor_acidchitin_xs",
    "type": "ARMOR",
    "copy-from": "armor_acidchitin",
    "looks_like": "armor_acidchitin",
    "name": { "str": "XS biosilicified chitin armor" },
    "proportional": { "weight": 0.75, "volume": 0.75, "price": 0.5 },
    "extend": { "flags": [ "UNDERSIZE" ] }
  },
  {
    "id": "armor_farmor",
    "type": "ARMOR",
    "category": "armor",
    "name": { "str": "fur body armor" },
    "description": "Thick body armor made from furs.",
    "weight": "3414 g",
    "volume": "10 L",
    "price": 100000,
    "price_postapoc": 1500,
    "to_hit": -5,
    "bashing": 2,
    "material": [ "fur" ],
    "symbol": "[",
    "longest_side": "30 cm",
    "looks_like": "armor_larmor",
    "color": "brown",
    "armor": [
      { "covers": [ "torso" ], "coverage": 90, "encumbrance": [ 21, 25 ] },
      { "covers": [ "leg_l", "leg_r" ], "coverage": 90, "encumbrance": [ 21, 21 ] },
      { "covers": [ "arm_l", "arm_r" ], "coverage": 90, "encumbrance": [ 21, 21 ] }
    ],
    "pocket_data": [
      {
        "pocket_type": "CONTAINER",
        "max_contains_volume": "500 ml",
        "max_contains_weight": "3 kg",
        "max_item_length": "165 mm",
        "moves": 80
      },
      {
        "pocket_type": "CONTAINER",
        "max_contains_volume": "500 ml",
        "max_contains_weight": "3 kg",
        "max_item_length": "165 mm",
        "moves": 80
      }
    ],
    "warmth": 60,
    "material_thickness": 4,
    "valid_mods": [ "steel_padded" ],
    "flags": [ "VARSIZE", "POCKETS", "WATERPROOF", "STURDY", "OUTER" ]
  },
  {
    "id": "xl_armor_farmor",
    "type": "ARMOR",
    "name": { "str": "XL fur body armor" },
    "copy-from": "armor_farmor",
    "proportional": { "weight": 1.125, "volume": 1.13, "price": 1.25 },
    "extend": { "flags": [ "OVERSIZE" ] }
  },
  {
    "id": "armor_farmor_xs",
    "type": "ARMOR",
    "copy-from": "armor_farmor",
    "looks_like": "armor_farmor",
    "name": { "str": "XS fur body armor" },
    "proportional": { "weight": 0.75, "volume": 0.75, "price": 0.5 },
    "flags": [ "VARSIZE", "POCKETS", "WATERPROOF", "STURDY", "OUTER", "UNDERSIZE" ]
  },
  {
    "id": "armor_larmor",
    "type": "ARMOR",
    "category": "armor",
    "name": { "str": "leather body armor" },
    "description": "Thick leather body armor.  Light and comfortable.",
    "weight": "1498 g",
    "volume": "7 L",
    "price": 12000,
    "price_postapoc": 2500,
    "to_hit": -5,
    "bashing": 2,
    "material": [ "leather" ],
    "symbol": "[",
    "longest_side": "60 cm",
    "looks_like": "touring_suit",
    "color": "brown",
    "armor": [
      { "covers": [ "torso" ], "coverage": 90, "encumbrance": [ 12, 18 ] },
      { "covers": [ "leg_l", "leg_r" ], "coverage": 90, "encumbrance": [ 12, 12 ] }
    ],
    "pocket_data": [
      {
        "pocket_type": "CONTAINER",
        "max_contains_volume": "800 ml",
        "max_contains_weight": "3 kg",
        "max_item_length": "165 mm",
        "moves": 80
      },
      {
        "pocket_type": "CONTAINER",
        "max_contains_volume": "800 ml",
        "max_contains_weight": "3 kg",
        "max_item_length": "165 mm",
        "moves": 80
      }
    ],
    "warmth": 25,
    "material_thickness": 4,
    "valid_mods": [ "steel_padded" ],
    "flags": [ "VARSIZE", "POCKETS", "STURDY", "OUTER" ]
  },
  {
    "id": "xl_armor_larmor",
    "type": "ARMOR",
    "name": { "str": "XL leather body armor" },
    "copy-from": "armor_larmor",
    "proportional": { "weight": 1.125, "volume": 1.13, "price": 1.25 },
    "extend": { "flags": [ "OVERSIZE" ] }
  },
  {
    "id": "armor_larmor_xs",
    "type": "ARMOR",
    "copy-from": "armor_larmor",
    "looks_like": "armor_larmor",
    "name": { "str": "XS leather body armor" },
    "proportional": { "weight": 0.75, "volume": 0.75, "price": 0.5 },
    "flags": [ "VARSIZE", "POCKETS", "STURDY", "OUTER", "UNDERSIZE" ]
  },
  {
    "id": "armor_junk_lightplate",
    "type": "ARMOR",
    "copy-from": "armor_lightplate",
    "name": { "str": "junk plate armor" },
    "description": "A suit of Gothic plate armor.  The metal shows signs of rust and corrosion and the leather straps are tattered.",
    "material": [ "budget_steel", "leather" ]
  },
  {
    "id": "armor_lc_lightplate",
    "type": "ARMOR",
    "category": "armor",
    "name": { "str": "mild steel light plate armor" },
    "description": "A light suit of plate armor with a 2 mm thick chestpiece.  This one has been made with mild steel.",
    "weight": "15 kg",
    "volume": "17500 ml",
    "price": 60000,
    "price_postapoc": 12000,
    "to_hit": -5,
    "bashing": 8,
    "material": [ "lc_steel", "lc_steel_chain" ],
    "symbol": "[",
    "looks_like": "armor_larmor",
    "color": "light_gray",
    "warmth": 20,
    "longest_side": "60 cm",
    "material_thickness": 2,
    "flags": [ "OUTER", "STURDY", "CONDUCTIVE", "ONLY_ONE", "BLOCK_WHILE_WORN" ],
    "armor": [
      {
        "material": [
          { "type": "lc_steel", "covered_by_mat": 95, "thickness": 0.8 },
          { "type": "lc_steel_chain", "covered_by_mat": 100, "thickness": 1.2 },
          { "type": "leather", "covered_by_mat": 1, "thickness": 1.0 }
        ],
        "covers": [ "torso" ],
        "coverage": 100,
        "encumbrance": 15
      },
      {
        "material": [
          { "type": "lc_steel", "covered_by_mat": 95, "thickness": 0.05 },
          { "type": "lc_steel_chain", "covered_by_mat": 100, "thickness": 1.2 },
          { "type": "leather", "covered_by_mat": 1, "thickness": 1.0 }
        ],
        "covers": [ "arm_l", "arm_r" ],
        "coverage": 100,
        "encumbrance": 10
      },
      {
        "material": [
          { "type": "lc_steel", "covered_by_mat": 95, "thickness": 0.05 },
          { "type": "lc_steel_chain", "covered_by_mat": 100, "thickness": 1.2 },
          { "type": "leather", "covered_by_mat": 1, "thickness": 1.0 }
        ],
        "covers": [ "leg_l", "leg_r" ],
        "coverage": 100,
        "encumbrance": 10
      }
    ]
  },
  {
    "id": "xl_armor_lc_lightplate",
    "type": "ARMOR",
    "name": { "str": "XL mild steel light plate armor" },
    "copy-from": "armor_lc_lightplate",
    "proportional": { "weight": 1.125, "volume": 1.13, "price": 1.25 },
    "extend": { "flags": [ "OVERSIZE" ] }
  },
  {
    "id": "armor_mc_lightplate",
    "type": "ARMOR",
    "copy-from": "armor_lc_lightplate",
    "material": [ "mc_steel", "mc_steel_chain" ],
    "name": { "str": "medium steel light plate armor" },
    "description": "A light suit of plate armor with a 2 mm thick chestpiece.  Made with tougher medium steel, this suit offers solid protection.",
    "armor": [
      {
        "material": [
          { "type": "mc_steel", "covered_by_mat": 95, "thickness": 0.8 },
          { "type": "mc_steel_chain", "covered_by_mat": 100, "thickness": 1.2 },
          { "type": "leather", "covered_by_mat": 1, "thickness": 1.0 }
        ],
        "covers": [ "torso" ],
        "coverage": 100,
        "encumbrance": 15
      },
      {
        "material": [
          { "type": "mc_steel", "covered_by_mat": 95, "thickness": 0.05 },
          { "type": "mc_steel_chain", "covered_by_mat": 100, "thickness": 1.2 },
          { "type": "leather", "covered_by_mat": 1, "thickness": 1.0 }
        ],
        "covers": [ "arm_l", "arm_r" ],
        "coverage": 100,
        "encumbrance": 10
      },
      {
        "material": [
          { "type": "mc_steel", "covered_by_mat": 95, "thickness": 0.05 },
          { "type": "mc_steel_chain", "covered_by_mat": 100, "thickness": 1.2 },
          { "type": "leather", "covered_by_mat": 1, "thickness": 1.0 }
        ],
        "covers": [ "leg_l", "leg_r" ],
        "coverage": 100,
        "encumbrance": 10
      }
    ]
  },
  {
    "id": "xl_armor_mc_lightplate",
    "type": "ARMOR",
    "name": { "str": "XL mild steel light plate armor" },
    "copy-from": "armor_mc_lightplate",
    "proportional": { "weight": 1.125, "volume": 1.13, "price": 1.25 },
    "extend": { "flags": [ "OVERSIZE" ] }
  },
  {
    "id": "armor_hc_lightplate",
    "type": "ARMOR",
    "copy-from": "armor_lc_lightplate",
    "material": [ "hc_steel", "hc_steel_chain" ],
    "name": { "str": "high steel light plate armor" },
    "description": "A light suit of plate armor with a 2 mm thick chestpiece.  Made with high carbon steel offering excellent protection.",
    "armor": [
      {
        "material": [
          { "type": "hc_steel", "covered_by_mat": 95, "thickness": 0.8 },
          { "type": "hc_steel_chain", "covered_by_mat": 100, "thickness": 1.2 },
          { "type": "leather", "covered_by_mat": 1, "thickness": 1.0 }
        ],
        "covers": [ "torso" ],
        "coverage": 100,
        "encumbrance": 15
      },
      {
        "material": [
          { "type": "hc_steel", "covered_by_mat": 95, "thickness": 0.05 },
          { "type": "hc_steel_chain", "covered_by_mat": 100, "thickness": 1.2 },
          { "type": "leather", "covered_by_mat": 1, "thickness": 1.0 }
        ],
        "covers": [ "arm_l", "arm_r" ],
        "coverage": 100,
        "encumbrance": 10
      },
      {
        "material": [
          { "type": "hc_steel", "covered_by_mat": 95, "thickness": 0.05 },
          { "type": "hc_steel_chain", "covered_by_mat": 100, "thickness": 1.2 },
          { "type": "leather", "covered_by_mat": 1, "thickness": 1.0 }
        ],
        "covers": [ "leg_l", "leg_r" ],
        "coverage": 100,
        "encumbrance": 10
      }
    ]
  },
  {
    "id": "xl_armor_hc_lightplate",
    "type": "ARMOR",
    "name": { "str": "XL high steel light plate armor" },
    "copy-from": "armor_hc_lightplate",
    "proportional": { "weight": 1.125, "volume": 1.13, "price": 1.25 },
    "extend": { "flags": [ "OVERSIZE" ] }
  },
  {
    "id": "armor_ch_lightplate",
    "type": "ARMOR",
    "copy-from": "armor_lc_lightplate",
    "material": [ "ch_steel", "ch_steel_chain" ],
    "name": { "str": "case hardened light plate armor" },
    "description": "A light suit of plate armor with a 2 mm thick chestpiece.  The mild steel has been case hardened, offering superior protection.",
    "armor": [
      {
        "material": [
          { "type": "ch_steel", "covered_by_mat": 95, "thickness": 0.8 },
          { "type": "ch_steel_chain", "covered_by_mat": 100, "thickness": 1.2 },
          { "type": "leather", "covered_by_mat": 1, "thickness": 1.0 }
        ],
        "covers": [ "torso" ],
        "coverage": 100,
        "encumbrance": 15
      },
      {
        "material": [
          { "type": "ch_steel", "covered_by_mat": 95, "thickness": 0.05 },
          { "type": "ch_steel_chain", "covered_by_mat": 100, "thickness": 1.2 },
          { "type": "leather", "covered_by_mat": 1, "thickness": 1.0 }
        ],
        "covers": [ "arm_l", "arm_r" ],
        "coverage": 100,
        "encumbrance": 10
      },
      {
        "material": [
          { "type": "ch_steel", "covered_by_mat": 95, "thickness": 0.05 },
          { "type": "ch_steel_chain", "covered_by_mat": 100, "thickness": 1.2 },
          { "type": "leather", "covered_by_mat": 1, "thickness": 1.0 }
        ],
        "covers": [ "leg_l", "leg_r" ],
        "coverage": 100,
        "encumbrance": 10
      }
    ]
  },
  {
    "id": "xl_armor_ch_lightplate",
    "type": "ARMOR",
    "name": { "str": "XL case hardened light plate armor" },
    "copy-from": "armor_ch_lightplate",
    "proportional": { "weight": 1.125, "volume": 1.13, "price": 1.25 },
    "extend": { "flags": [ "OVERSIZE" ] }
  },
  {
    "id": "armor_qt_lightplate",
    "type": "ARMOR",
    "copy-from": "armor_lc_lightplate",
    "material": [ "qt_steel", "qt_steel_chain" ],
    "name": { "str": "tempered light plate armor" },
    "description": "A light suit of plate armor with a 2 mm thick chestpiece.  The medium steel has been quenched and tempered, offering top of the line protection.",
    "armor": [
      {
        "material": [
          { "type": "qt_steel", "covered_by_mat": 95, "thickness": 0.8 },
          { "type": "qt_steel_chain", "covered_by_mat": 100, "thickness": 1.2 },
          { "type": "leather", "covered_by_mat": 1, "thickness": 1.0 }
        ],
        "covers": [ "torso" ],
        "coverage": 100,
        "encumbrance": 15
      },
      {
        "material": [
          { "type": "qt_steel", "covered_by_mat": 95, "thickness": 0.05 },
          { "type": "qt_steel_chain", "covered_by_mat": 100, "thickness": 1.2 },
          { "type": "leather", "covered_by_mat": 1, "thickness": 1.0 }
        ],
        "covers": [ "arm_l", "arm_r" ],
        "coverage": 100,
        "encumbrance": 10
      },
      {
        "material": [
          { "type": "qt_steel", "covered_by_mat": 95, "thickness": 0.05 },
          { "type": "qt_steel_chain", "covered_by_mat": 100, "thickness": 1.2 },
          { "type": "leather", "covered_by_mat": 1, "thickness": 1.0 }
        ],
        "covers": [ "leg_l", "leg_r" ],
        "coverage": 100,
        "encumbrance": 10
      }
    ]
  },
  {
    "id": "xl_armor_qt_lightplate",
    "type": "ARMOR",
    "name": { "str": "XL tempered light plate armor" },
    "copy-from": "armor_qt_lightplate",
    "proportional": { "weight": 1.125, "volume": 1.13, "price": 1.25 },
    "extend": { "flags": [ "OVERSIZE" ] }
  },
  {
    "id": "armor_lc_plate",
    "type": "ARMOR",
    "category": "armor",
    "name": { "str": "mild steel plate armor" },
    "description": "A suit of plate armor with a 4 mm thick chestpiece.  This one has been made with mild steel.",
    "weight": "20 kg",
    "volume": "17500 ml",
    "price": 60000,
    "price_postapoc": 12000,
    "to_hit": -5,
    "bashing": 8,
    "material": [ "lc_steel", "lc_steel_chain" ],
    "symbol": "[",
    "looks_like": "armor_larmor",
    "color": "light_gray",
    "warmth": 20,
    "longest_side": "60 cm",
    "material_thickness": 4,
    "flags": [ "OUTER", "STURDY", "CONDUCTIVE", "ONLY_ONE", "BLOCK_WHILE_WORN" ],
    "armor": [
      {
        "material": [
          { "type": "lc_steel", "covered_by_mat": 95, "thickness": 2.8 },
          { "type": "lc_steel_chain", "covered_by_mat": 100, "thickness": 1.2 },
          { "type": "leather", "covered_by_mat": 1, "thickness": 1.0 }
        ],
        "covers": [ "torso" ],
        "coverage": 100,
        "encumbrance": 20
      },
      {
        "material": [
          { "type": "lc_steel", "covered_by_mat": 95, "thickness": 0.55 },
          { "type": "lc_steel_chain", "covered_by_mat": 100, "thickness": 1.2 },
          { "type": "leather", "covered_by_mat": 1, "thickness": 1.0 }
        ],
        "covers": [ "arm_l", "arm_r" ],
        "coverage": 100,
        "encumbrance": 15
      },
      {
        "material": [
          { "type": "lc_steel", "covered_by_mat": 95, "thickness": 0.55 },
          { "type": "lc_steel_chain", "covered_by_mat": 100, "thickness": 1.2 },
          { "type": "leather", "covered_by_mat": 1, "thickness": 1.0 }
        ],
        "covers": [ "leg_l", "leg_r" ],
        "coverage": 100,
        "encumbrance": 15
      }
    ]
  },
  {
    "id": "xl_armor_lc_plate",
    "type": "ARMOR",
    "name": { "str": "XL mild steel plate armor" },
    "copy-from": "armor_lc_plate",
    "proportional": { "weight": 1.125, "volume": 1.13, "price": 1.25 },
    "extend": { "flags": [ "OVERSIZE" ] }
  },
  {
    "id": "armor_mc_plate",
    "type": "ARMOR",
    "copy-from": "armor_lc_plate",
    "material": [ "mc_steel", "mc_steel_chain" ],
    "name": { "str": "medium steel plate armor" },
    "description": "A suit of plate armor with a 4 mm thick chestpiece.  Made with tougher medium steel, this suit offers solid protection.",
    "armor": [
      {
        "material": [
          { "type": "mc_steel", "covered_by_mat": 95, "thickness": 2.8 },
          { "type": "mc_steel_chain", "covered_by_mat": 100, "thickness": 1.2 },
          { "type": "leather", "covered_by_mat": 1, "thickness": 1.0 }
        ],
        "covers": [ "torso" ],
        "coverage": 100,
        "encumbrance": 20
      },
      {
        "material": [
          { "type": "mc_steel", "covered_by_mat": 95, "thickness": 0.55 },
          { "type": "mc_steel_chain", "covered_by_mat": 100, "thickness": 1.2 },
          { "type": "leather", "covered_by_mat": 1, "thickness": 1.0 }
        ],
        "covers": [ "arm_l", "arm_r" ],
        "coverage": 100,
        "encumbrance": 15
      },
      {
        "material": [
          { "type": "mc_steel", "covered_by_mat": 95, "thickness": 0.55 },
          { "type": "mc_steel_chain", "covered_by_mat": 100, "thickness": 1.2 },
          { "type": "leather", "covered_by_mat": 1, "thickness": 1.0 }
        ],
        "covers": [ "leg_l", "leg_r" ],
        "coverage": 100,
        "encumbrance": 15
      }
    ]
  },
  {
    "id": "xl_armor_mc_plate",
    "type": "ARMOR",
    "name": { "str": "XL mild steel plate armor" },
    "copy-from": "armor_mc_plate",
    "proportional": { "weight": 1.125, "volume": 1.13, "price": 1.25 },
    "extend": { "flags": [ "OVERSIZE" ] }
  },
  {
    "id": "armor_hc_plate",
    "type": "ARMOR",
    "copy-from": "armor_lc_plate",
    "material": [ "hc_steel", "hc_steel_chain" ],
    "name": { "str": "high steel plate armor" },
    "description": "A suit of plate armor with a 4 mm thick chestpiece.  Made with high carbon steel offering excellent protection.",
    "armor": [
      {
        "material": [
          { "type": "hc_steel", "covered_by_mat": 95, "thickness": 2.8 },
          { "type": "hc_steel_chain", "covered_by_mat": 100, "thickness": 1.2 },
          { "type": "leather", "covered_by_mat": 1, "thickness": 1.0 }
        ],
        "covers": [ "torso" ],
        "coverage": 100,
        "encumbrance": 20
      },
      {
        "material": [
          { "type": "hc_steel", "covered_by_mat": 95, "thickness": 0.55 },
          { "type": "hc_steel_chain", "covered_by_mat": 100, "thickness": 1.2 },
          { "type": "leather", "covered_by_mat": 1, "thickness": 1.0 }
        ],
        "covers": [ "arm_l", "arm_r" ],
        "coverage": 100,
        "encumbrance": 15
      },
      {
        "material": [
          { "type": "hc_steel", "covered_by_mat": 95, "thickness": 0.55 },
          { "type": "hc_steel_chain", "covered_by_mat": 100, "thickness": 1.2 },
          { "type": "leather", "covered_by_mat": 1, "thickness": 1.0 }
        ],
        "covers": [ "leg_l", "leg_r" ],
        "coverage": 100,
        "encumbrance": 15
      }
    ]
  },
  {
    "id": "xl_armor_hc_plate",
    "type": "ARMOR",
    "name": { "str": "XL high steel plate armor" },
    "copy-from": "armor_hc_plate",
    "proportional": { "weight": 1.125, "volume": 1.13, "price": 1.25 },
    "extend": { "flags": [ "OVERSIZE" ] }
  },
  {
    "id": "armor_ch_plate",
    "type": "ARMOR",
    "copy-from": "armor_lc_plate",
    "material": [ "ch_steel", "ch_steel_chain" ],
    "name": { "str": "case hardened plate armor" },
    "description": "A suit of plate armor with a 4 mm thick chestpiece.  The mild steel has been case hardened, offering superior protection.",
    "armor": [
      {
        "material": [
          { "type": "ch_steel", "covered_by_mat": 95, "thickness": 2.8 },
          { "type": "ch_steel_chain", "covered_by_mat": 100, "thickness": 1.2 },
          { "type": "leather", "covered_by_mat": 1, "thickness": 1.0 }
        ],
        "covers": [ "torso" ],
        "coverage": 100,
        "encumbrance": 20
      },
      {
        "material": [
          { "type": "ch_steel", "covered_by_mat": 95, "thickness": 0.55 },
          { "type": "ch_steel_chain", "covered_by_mat": 100, "thickness": 1.2 },
          { "type": "leather", "covered_by_mat": 1, "thickness": 1.0 }
        ],
        "covers": [ "arm_l", "arm_r" ],
        "coverage": 100,
        "encumbrance": 15
      },
      {
        "material": [
          { "type": "ch_steel", "covered_by_mat": 95, "thickness": 0.55 },
          { "type": "ch_steel_chain", "covered_by_mat": 100, "thickness": 1.2 },
          { "type": "leather", "covered_by_mat": 1, "thickness": 1.0 }
        ],
        "covers": [ "leg_l", "leg_r" ],
        "coverage": 100,
        "encumbrance": 15
      }
    ]
  },
  {
    "id": "xl_armor_ch_plate",
    "type": "ARMOR",
    "name": { "str": "XL case hardened plate armor" },
    "copy-from": "armor_ch_plate",
    "proportional": { "weight": 1.125, "volume": 1.13, "price": 1.25 },
    "extend": { "flags": [ "OVERSIZE" ] }
  },
  {
    "id": "armor_qt_plate",
    "type": "ARMOR",
    "copy-from": "armor_lc_plate",
    "material": [ "qt_steel", "qt_steel_chain" ],
    "name": { "str": "tempered plate armor" },
    "description": "A suit of plate armor with a 4 mm thick chestpiece.  The medium steel has been quenched and tempered, offering top of the line protection.",
    "armor": [
      {
        "material": [
          { "type": "qt_steel", "covered_by_mat": 95, "thickness": 2.8 },
          { "type": "qt_steel_chain", "covered_by_mat": 100, "thickness": 1.2 },
          { "type": "leather", "covered_by_mat": 1, "thickness": 1.0 }
        ],
        "covers": [ "torso" ],
        "coverage": 100,
        "encumbrance": 20
      },
      {
        "material": [
          { "type": "qt_steel", "covered_by_mat": 95, "thickness": 0.55 },
          { "type": "qt_steel_chain", "covered_by_mat": 100, "thickness": 1.2 },
          { "type": "leather", "covered_by_mat": 1, "thickness": 1.0 }
        ],
        "covers": [ "arm_l", "arm_r" ],
        "coverage": 100,
        "encumbrance": 15
      },
      {
        "material": [
          { "type": "qt_steel", "covered_by_mat": 95, "thickness": 0.55 },
          { "type": "qt_steel_chain", "covered_by_mat": 100, "thickness": 1.2 },
          { "type": "leather", "covered_by_mat": 1, "thickness": 1.0 }
        ],
        "covers": [ "leg_l", "leg_r" ],
        "coverage": 100,
        "encumbrance": 15
      }
    ]
  },
  {
    "id": "xl_armor_qt_plate",
    "type": "ARMOR",
    "name": { "str": "XL tempered plate armor" },
    "copy-from": "armor_qt_plate",
    "proportional": { "weight": 1.125, "volume": 1.13, "price": 1.25 },
    "extend": { "flags": [ "OVERSIZE" ] }
  },
  {
    "id": "armor_lc_heavyplate",
    "type": "ARMOR",
    "category": "armor",
    "name": { "str": "mild steel heavy plate armor" },
    "description": "A heavy suit of plate armor with a 6 mm thick chestpiece.  This one has been made with mild steel.",
    "weight": "25 kg",
    "volume": "17500 ml",
    "price": 60000,
    "price_postapoc": 12000,
    "to_hit": -5,
    "bashing": 8,
    "material": [ "lc_steel", "lc_steel_chain" ],
    "symbol": "[",
    "looks_like": "armor_larmor",
    "color": "light_gray",
    "warmth": 20,
    "longest_side": "60 cm",
    "material_thickness": 6,
    "flags": [ "OUTER", "STURDY", "CONDUCTIVE", "ONLY_ONE", "BLOCK_WHILE_WORN" ],
    "armor": [
      {
        "material": [
          { "type": "lc_steel", "covered_by_mat": 95, "thickness": 4.8 },
          { "type": "lc_steel_chain", "covered_by_mat": 100, "thickness": 1.2 },
          { "type": "leather", "covered_by_mat": 1, "thickness": 1.0 }
        ],
        "covers": [ "torso" ],
        "coverage": 100,
        "encumbrance": 25
      },
      {
        "material": [
          { "type": "lc_steel", "covered_by_mat": 95, "thickness": 1.05 },
          { "type": "lc_steel_chain", "covered_by_mat": 100, "thickness": 1.2 },
          { "type": "leather", "covered_by_mat": 1, "thickness": 1.0 }
        ],
        "covers": [ "arm_l", "arm_r" ],
        "coverage": 100,
        "encumbrance": 20
      },
      {
        "material": [
          { "type": "lc_steel", "covered_by_mat": 95, "thickness": 1.05 },
          { "type": "lc_steel_chain", "covered_by_mat": 100, "thickness": 1.2 },
          { "type": "leather", "covered_by_mat": 1, "thickness": 1.0 }
        ],
        "covers": [ "leg_l", "leg_r" ],
        "coverage": 100,
        "encumbrance": 20
      }
    ]
  },
  {
    "id": "xl_armor_lc_heavyplate",
    "type": "ARMOR",
    "name": { "str": "XL mild steel heavy plate armor" },
    "copy-from": "armor_lc_heavyplate",
    "proportional": { "weight": 1.125, "volume": 1.13, "price": 1.25 },
    "extend": { "flags": [ "OVERSIZE" ] }
  },
  {
    "id": "armor_mc_heavyplate",
    "type": "ARMOR",
    "copy-from": "armor_lc_heavyplate",
    "material": [ "mc_steel", "mc_steel_chain" ],
    "name": { "str": "medium steel heavy plate armor" },
    "description": "A heavy suit of plate armor with a 6 mm thick chestpiece.  Made with tougher medium steel, this suit offers solid protection.",
    "armor": [
      {
        "material": [
          { "type": "mc_steel", "covered_by_mat": 95, "thickness": 4.8 },
          { "type": "mc_steel_chain", "covered_by_mat": 100, "thickness": 1.2 },
          { "type": "leather", "covered_by_mat": 1, "thickness": 1.0 }
        ],
        "covers": [ "torso" ],
        "coverage": 100,
        "encumbrance": 25
      },
      {
        "material": [
          { "type": "mc_steel", "covered_by_mat": 95, "thickness": 1.05 },
          { "type": "mc_steel_chain", "covered_by_mat": 100, "thickness": 1.2 },
          { "type": "leather", "covered_by_mat": 1, "thickness": 1.0 }
        ],
        "covers": [ "arm_l", "arm_r" ],
        "coverage": 100,
        "encumbrance": 20
      },
      {
        "material": [
          { "type": "mc_steel", "covered_by_mat": 95, "thickness": 1.05 },
          { "type": "mc_steel_chain", "covered_by_mat": 100, "thickness": 1.2 },
          { "type": "leather", "covered_by_mat": 1, "thickness": 1.0 }
        ],
        "covers": [ "leg_l", "leg_r" ],
        "coverage": 100,
        "encumbrance": 20
      }
    ]
  },
  {
    "id": "xl_armor_mc_heavyplate",
    "type": "ARMOR",
    "name": { "str": "XL mild steel heavy plate armor" },
    "copy-from": "armor_mc_heavyplate",
    "proportional": { "weight": 1.125, "volume": 1.13, "price": 1.25 },
    "extend": { "flags": [ "OVERSIZE" ] }
  },
  {
    "id": "armor_hc_heavyplate",
    "type": "ARMOR",
    "copy-from": "armor_lc_heavyplate",
    "material": [ "hc_steel", "hc_steel_chain" ],
    "name": { "str": "high steel heavy plate armor" },
    "description": "A heavy suit of plate armor with a 6 mm thick chestpiece.  Made with high carbon steel offering excellent protection.",
    "armor": [
      {
        "material": [
          { "type": "hc_steel", "covered_by_mat": 95, "thickness": 4.8 },
          { "type": "hc_steel_chain", "covered_by_mat": 100, "thickness": 1.2 },
          { "type": "leather", "covered_by_mat": 1, "thickness": 1.0 }
        ],
        "covers": [ "torso" ],
        "coverage": 100,
        "encumbrance": 25
      },
      {
        "material": [
          { "type": "hc_steel", "covered_by_mat": 95, "thickness": 1.05 },
          { "type": "hc_steel_chain", "covered_by_mat": 100, "thickness": 1.2 },
          { "type": "leather", "covered_by_mat": 1, "thickness": 1.0 }
        ],
        "covers": [ "arm_l", "arm_r" ],
        "coverage": 100,
        "encumbrance": 20
      },
      {
        "material": [
          { "type": "hc_steel", "covered_by_mat": 95, "thickness": 1.05 },
          { "type": "hc_steel_chain", "covered_by_mat": 100, "thickness": 1.2 },
          { "type": "leather", "covered_by_mat": 1, "thickness": 1.0 }
        ],
        "covers": [ "leg_l", "leg_r" ],
        "coverage": 100,
        "encumbrance": 20
      }
    ]
  },
  {
    "id": "xl_armor_hc_heavyplate",
    "type": "ARMOR",
    "name": { "str": "XL high steel heavy plate armor" },
    "copy-from": "armor_hc_heavyplate",
    "proportional": { "weight": 1.125, "volume": 1.13, "price": 1.25 },
    "extend": { "flags": [ "OVERSIZE" ] }
  },
  {
    "id": "armor_ch_heavyplate",
    "type": "ARMOR",
    "copy-from": "armor_lc_heavyplate",
    "material": [ "ch_steel", "ch_steel_chain" ],
    "name": { "str": "case hardened heavy plate armor" },
    "description": "A heavy suit of plate armor with a 6 mm thick chestpiece.  The mild steel has been case hardened, offering superior protection.",
    "armor": [
      {
        "material": [
          { "type": "ch_steel", "covered_by_mat": 95, "thickness": 4.8 },
          { "type": "ch_steel_chain", "covered_by_mat": 100, "thickness": 1.2 },
          { "type": "leather", "covered_by_mat": 1, "thickness": 1.0 }
        ],
        "covers": [ "torso" ],
        "coverage": 100,
        "encumbrance": 25
      },
      {
        "material": [
          { "type": "ch_steel", "covered_by_mat": 95, "thickness": 1.05 },
          { "type": "ch_steel_chain", "covered_by_mat": 100, "thickness": 1.2 },
          { "type": "leather", "covered_by_mat": 1, "thickness": 1.0 }
        ],
        "covers": [ "arm_l", "arm_r" ],
        "coverage": 100,
        "encumbrance": 20
      },
      {
        "material": [
          { "type": "ch_steel", "covered_by_mat": 95, "thickness": 1.05 },
          { "type": "ch_steel_chain", "covered_by_mat": 100, "thickness": 1.2 },
          { "type": "leather", "covered_by_mat": 1, "thickness": 1.0 }
        ],
        "covers": [ "leg_l", "leg_r" ],
        "coverage": 100,
        "encumbrance": 20
      }
    ]
  },
  {
    "id": "xl_armor_ch_heavyplate",
    "type": "ARMOR",
    "name": { "str": "XL case hardened heavy plate armor" },
    "copy-from": "armor_ch_heavyplate",
    "proportional": { "weight": 1.125, "volume": 1.13, "price": 1.25 },
    "extend": { "flags": [ "OVERSIZE" ] }
  },
  {
    "id": "armor_qt_heavyplate",
    "type": "ARMOR",
    "copy-from": "armor_lc_heavyplate",
    "material": [ "qt_steel", "qt_steel_chain" ],
    "name": { "str": "tempered heavy plate armor" },
    "description": "A heavy suit of plate armor with a 6 mm thick chestpiece.  The medium steel has been quenched and tempered, offering top of the line protection.",
    "armor": [
      {
        "material": [
          { "type": "qt_steel", "covered_by_mat": 95, "thickness": 4.8 },
          { "type": "qt_steel_chain", "covered_by_mat": 100, "thickness": 1.2 },
          { "type": "leather", "covered_by_mat": 1, "thickness": 1.0 }
        ],
        "covers": [ "torso" ],
        "coverage": 100,
        "encumbrance": 25
      },
      {
        "material": [
          { "type": "qt_steel", "covered_by_mat": 95, "thickness": 1.05 },
          { "type": "qt_steel_chain", "covered_by_mat": 100, "thickness": 1.2 },
          { "type": "leather", "covered_by_mat": 1, "thickness": 1.0 }
        ],
        "covers": [ "arm_l", "arm_r" ],
        "coverage": 100,
        "encumbrance": 20
      },
      {
        "material": [
          { "type": "qt_steel", "covered_by_mat": 95, "thickness": 1.05 },
          { "type": "qt_steel_chain", "covered_by_mat": 100, "thickness": 1.2 },
          { "type": "leather", "covered_by_mat": 1, "thickness": 1.0 }
        ],
        "covers": [ "leg_l", "leg_r" ],
        "coverage": 100,
        "encumbrance": 20
      }
    ]
  },
  {
    "id": "xl_armor_qt_heavyplate",
    "type": "ARMOR",
    "name": { "str": "XL tempered heavy plate armor" },
    "copy-from": "armor_qt_heavyplate",
    "proportional": { "weight": 1.125, "volume": 1.13, "price": 1.25 },
    "extend": { "flags": [ "OVERSIZE" ] }
  },
  {
    "id": "armor_plarmor",
    "type": "ARMOR",
    "category": "armor",
    "name": { "str": "plated leather armor" },
    "description": "Thick leather body armor that has been reinforced with strategically-placed metal plates.",
    "weight": "4280 g",
    "volume": "9 L",
    "price": 110000,
    "price_postapoc": 3000,
    "to_hit": -5,
    "bashing": 2,
    "material": [ "leather", "iron" ],
    "symbol": "[",
    "color": "brown",
    "longest_side": "60 cm",
    "looks_like": "armor_larmor",
    "armor": [
      { "covers": [ "torso" ], "coverage": 90, "encumbrance": [ 17, 22 ] },
      { "covers": [ "leg_l", "leg_r" ], "coverage": 90, "encumbrance": [ 17, 19 ] },
      { "covers": [ "arm_l", "arm_r" ], "coverage": 90, "encumbrance": [ 17, 17 ] }
    ],
    "pocket_data": [
      {
        "pocket_type": "CONTAINER",
        "max_contains_volume": "800 ml",
        "max_contains_weight": "3 kg",
        "max_item_length": "165 mm",
        "moves": 80
      },
      {
        "pocket_type": "CONTAINER",
        "max_contains_volume": "800 ml",
        "max_contains_weight": "3 kg",
        "max_item_length": "165 mm",
        "moves": 80
      },
      {
        "pocket_type": "CONTAINER",
        "max_contains_volume": "500 ml",
        "max_contains_weight": "3 kg",
        "max_item_length": "145 mm",
        "moves": 120
      },
      {
        "pocket_type": "CONTAINER",
        "max_contains_volume": "500 ml",
        "max_contains_weight": "3 kg",
        "max_item_length": "145 mm",
        "moves": 120
      }
    ],
    "warmth": 25,
    "material_thickness": 4,
    "environmental_protection": 1,
    "flags": [ "VARSIZE", "POCKETS", "STURDY", "OUTER" ]
  },
  {
    "id": "xl_armor_plarmor",
    "type": "ARMOR",
    "name": { "str": "XL plated leather armor" },
    "copy-from": "armor_plarmor",
    "proportional": { "weight": 1.125, "volume": 1.13, "price": 1.25 },
    "extend": { "flags": [ "OVERSIZE" ] }
  },
  {
    "id": "armor_plarmor_xs",
    "type": "ARMOR",
    "copy-from": "armor_plarmor",
    "looks_like": "armor_plarmor",
    "name": { "str": "XS plated leather armor" },
    "proportional": { "weight": 0.75, "volume": 0.75, "price": 0.5 },
    "extend": { "flags": [ "UNDERSIZE" ] }
  },
  {
<<<<<<< HEAD
=======
    "id": "armor_plate",
    "type": "ARMOR",
    "category": "armor",
    "name": { "str": "ornamental plate armor" },
    "description": "An extremely heavy suit of ornamental armor.",
    "weight": "18 kg",
    "volume": "30 L",
    "price": 780000,
    "price_postapoc": 6000,
    "to_hit": -5,
    "bashing": 8,
    "material": [ "steel", "leather" ],
    "symbol": "[",
    "looks_like": "armor_lightplate",
    "color": "light_gray",
    "warmth": 20,
    "longest_side": "60 cm",
    "material_thickness": 5,
    "flags": [ "VARSIZE", "OUTER" ],
    "armor": [ { "encumbrance": 45, "coverage": 90, "covers": [ "torso", "leg_l", "leg_r", "arm_l", "arm_r" ] } ]
  },
  {
    "id": "xl_armor_plate",
    "type": "ARMOR",
    "name": { "str": "XL ornamental plate armor" },
    "copy-from": "armor_plate",
    "proportional": { "weight": 1.125, "volume": 1.13, "price": 1.25 },
    "extend": { "flags": [ "OVERSIZE" ] }
  },
  {
    "id": "xs_armor_plate",
    "type": "ARMOR",
    "copy-from": "armor_plate",
    "looks_like": "armor_plate",
    "name": { "str": "XS ornamental plate armor" },
    "proportional": { "weight": 0.75, "volume": 0.75, "price": 0.5 },
    "extend": { "flags": [ "UNDERSIZE" ] }
  },
  {
>>>>>>> a1c5d0a9
    "id": "armor_junk_plate",
    "type": "ARMOR",
    "copy-from": "armor_plate",
    "name": { "str": "junk ornamental plate armor" },
    "description": "An extremely heavy suit of ornamental armor.  The metal shows signs of rust and corrosion and the leather straps are tattered.",
    "material": [ "budget_steel", "leather" ]
  },
  {
    "id": "armor_riot",
    "repairs_like": "survivor_suit",
    "type": "ARMOR",
    "category": "armor",
    "name": { "str": "riot armor" },
    "description": "Black plastic body armor plates used by riot police officers, back when they were just riots.  The word POLICE is emblazoned across the front.",
    "weight": "1000 g",
    "volume": "7500 ml",
    "price": 35000,
    "price_postapoc": 1500,
    "to_hit": -3,
    "material": [ "thermo_resin", "plastic" ],
    "symbol": "[",
    "looks_like": "kevlar",
    "color": "light_gray",
    "warmth": 10,
    "longest_side": "60 cm",
    "material_thickness": 2.5,
    "flags": [ "STURDY", "OUTER" ],
    "armor": [
      { "encumbrance": 7, "coverage": 60, "covers": [ "torso" ] },
      { "encumbrance": 7, "coverage": 55, "covers": [ "leg_l", "leg_r" ] },
      { "encumbrance": 7, "coverage": 60, "covers": [ "arm_l", "arm_r" ] }
    ]
  },
  {
    "id": "armor_samurai",
    "type": "ARMOR",
    "category": "armor",
    "name": { "str": "ō-yoroi" },
    "description": "An ornamental suit of Japanese samurai armor.",
    "weight": "9220 g",
    "volume": "11500 ml",
    "price": 90000,
    "price_postapoc": 8000,
    "bashing": 8,
    "material": [ "iron", "leather" ],
    "symbol": "[",
    "looks_like": "armor_lightplate",
    "color": "dark_gray",
    "warmth": 25,
    "longest_side": "60 cm",
    "material_thickness": 4,
    "flags": [ "VARSIZE", "STURDY", "OUTER" ],
    "armor": [ { "encumbrance": 15, "coverage": 85, "covers": [ "torso", "leg_l", "leg_r", "arm_l", "arm_r", "hand_l", "hand_r" ] } ]
  },
  {
    "id": "armor_scrapsuit",
    "type": "ARMOR",
    "category": "armor",
    "name": { "str": "scrap suit" },
    "description": "A suit of armor made from scraps of metal secured by simple strings to cloth wraps; the loose collection of plates provides decent but uncomfortable protection.",
    "weight": "9534 g",
    "volume": "15500 ml",
    "price": 60000,
    "price_postapoc": 250,
    "to_hit": -5,
    "bashing": 6,
    "cutting": 8,
    "material": [ "budget_steel", "cotton" ],
    "symbol": "[",
    "looks_like": "armor_lightplate",
    "color": "light_gray",
    "longest_side": "40 cm",
    "warmth": 10,
    "flags": [ "OUTER" ],
    "armor": [
      {
        "material": [
          { "type": "budget_steel", "covered_by_mat": 75, "thickness": 2 },
          { "type": "cotton", "covered_by_mat": 100, "thickness": 1.0 }
        ],
        "covers": [ "torso" ],
        "coverage": 95,
        "encumbrance": 18
      },
      {
        "material": [
          { "type": "budget_steel", "covered_by_mat": 75, "thickness": 1.5 },
          { "type": "cotton", "covered_by_mat": 100, "thickness": 1.0 }
        ],
        "covers": [ "arm_l", "arm_r" ],
        "coverage": 95,
        "encumbrance": 15
      },
      {
        "material": [
          { "type": "budget_steel", "covered_by_mat": 75, "thickness": 1.5 },
          { "type": "cotton", "covered_by_mat": 100, "thickness": 1.0 }
        ],
        "covers": [ "leg_l", "leg_r" ],
        "coverage": 95,
        "encumbrance": 15
      }
    ]
  },
  {
    "id": "armor_xl_scrapsuit",
    "type": "ARMOR",
    "copy-from": "armor_scrapsuit",
    "name": { "str": "XL scrap suit" },
    "proportional": { "weight": 1.25, "volume": 1.3, "price": 1.25 },
    "extend": { "flags": [ "OVERSIZE" ] }
  },
  {
    "id": "armor_xs_scrapsuit",
    "type": "ARMOR",
    "copy-from": "armor_scrapsuit",
    "name": { "str": "XS scrap suit" },
    "proportional": { "weight": 0.75, "volume": 0.75, "price": 0.5 },
    "extend": { "flags": [ "UNDERSIZE" ] }
  },
  {
    "id": "armor_tiresuit",
    "type": "ARMOR",
    "category": "armor",
    "name": { "str": "tire suit" },
    "description": "A suit of armor made from thick chunks of rubber tire secured by simple strings; the loose collection of rubber plates provides decent but not the most convenient protection.",
    "weight": "14400 g",
    "volume": "15500 ml",
    "price": 50000,
    "price_postapoc": 200,
    "to_hit": -5,
    "material": [ "rubber" ],
    "symbol": "[",
    "looks_like": "armor_scrapsuit",
    "color": "light_gray",
    "warmth": 10,
    "longest_side": "40 cm",
    "material_thickness": 4,
    "flags": [ "OUTER", "NONCONDUCTIVE" ],
    "armor": [ { "encumbrance": 18, "coverage": 80, "covers": [ "torso", "leg_l", "leg_r", "arm_l", "arm_r" ] } ]
  },
  {
    "id": "beekeeping_suit",
    "repairs_like": "trenchcoat",
    "type": "ARMOR",
    "name": { "str": "beekeeping suit" },
    "description": "A white suit commonly worn by professional beekeepers with straps on your ankles and wrists to prevent bees from flying in.  It's not a very tough fabric, but it's lightweight and has plenty of storage thanks to a chest pocket.",
    "weight": "1587 g",
    "volume": "3500 ml",
    "price": 12000,
    "price_postapoc": 100,
    "to_hit": -5,
    "material": [ "cotton" ],
    "symbol": "[",
    "looks_like": "hazmat_suit",
    "color": "white",
    "longest_side": "12 cm",
    "armor": [
      { "covers": [ "torso" ], "coverage": 100, "encumbrance": [ 10, 15 ] },
      { "covers": [ "leg_l", "leg_r" ], "coverage": 100, "encumbrance": [ 10, 12 ] },
      { "covers": [ "arm_l", "arm_r" ], "coverage": 100, "encumbrance": [ 10, 10 ] }
    ],
    "pocket_data": [
      {
        "pocket_type": "CONTAINER",
        "max_contains_volume": "1600 ml",
        "max_contains_weight": "3 kg",
        "max_item_length": "18 cm",
        "moves": 120
      }
    ],
    "warmth": 25,
    "material_thickness": 2,
    "environmental_protection": 1,
    "flags": [ "VARSIZE", "OUTER" ]
  },
  {
    "id": "chainmail_junk_hauberk",
    "type": "ARMOR",
    "category": "armor",
    "name": { "str": "chainmail hauberk" },
    "description": "A fully customized chainmail outfit, leaving the head uncovered.  Combine with a gambeson or other padded layer for optimal protection.",
    "weight": "14430 g",
    "volume": "2750 ml",
    "price": 35988,
    "price_postapoc": 3000,
    "to_hit": -1,
    "material": [ "budget_steel" ],
    "symbol": "[",
    "looks_like": "armor_blarmor",
    "color": "light_red",
    "warmth": 0,
    "flags": [ "VARSIZE", "STURDY", "OUTER" ],
    "armor": [
      {
        "material": [ { "type": "budget_steel", "covered_by_mat": 100, "thickness": 1.2 } ],
        "covers": [ "torso", "leg_l", "leg_r", "arm_l", "arm_r" ],
        "coverage": 95,
        "encumbrance": 20
      }
    ]
  },
  {
    "id": "lc_chainmail_hauberk",
    "type": "ARMOR",
    "category": "armor",
    "name": { "str": "low steel chainmail hauberk" },
    "description": "A fully customized low steel chainmail outfit, leaving the head uncovered.  Combine with a gambeson or other padded layer for optimal protection.",
    "weight": "14430 g",
    "volume": "2750 ml",
    "price": 35988,
    "price_postapoc": 3000,
    "to_hit": -1,
    "material": [ "lc_steel_chain" ],
    "symbol": "[",
    "looks_like": "armor_blarmor",
    "color": "light_red",
    "warmth": 0,
    "flags": [ "VARSIZE", "STURDY", "OUTER" ],
    "armor": [
      {
        "material": [ { "type": "lc_steel_chain", "covered_by_mat": 100, "thickness": 1.2 } ],
        "covers": [ "torso", "leg_l", "leg_r", "arm_l", "arm_r" ],
        "coverage": 95,
        "encumbrance": 20
      }
    ]
  },
  {
    "id": "xl_lc_chainmail_hauberk",
    "type": "ARMOR",
    "name": { "str": "XL low steel chainmail hauberk" },
    "copy-from": "lc_chainmail_hauberk",
    "proportional": { "weight": 1.125, "volume": 1.13, "price": 1.25 },
    "extend": { "flags": [ "OVERSIZE" ] }
  },
  {
    "id": "lc_chainmail_hauberk_xs",
    "type": "ARMOR",
    "copy-from": "lc_chainmail_hauberk",
    "name": { "str": "XS low steel chainmail hauberk" },
    "proportional": { "weight": 0.75, "volume": 0.75, "price": 0.5 },
    "extend": { "flags": [ "UNDERSIZE" ] }
  },
  {
    "id": "mc_chainmail_hauberk",
    "type": "ARMOR",
    "copy-from": "lc_chainmail_hauberk",
    "material": [ "mc_steel_chain" ],
    "name": { "str": "medium steel chainmail hauberk" },
    "description": "A fully customized medium steel chainmail outfit, leaving the head uncovered.  Combine with a gambeson or other padded layer for optimal protection.",
    "armor": [
      {
        "material": [ { "type": "mc_steel_chain", "covered_by_mat": 100, "thickness": 1.2 } ],
        "covers": [ "torso", "leg_l", "leg_r", "arm_l", "arm_r" ],
        "coverage": 95,
        "encumbrance": 20
      }
    ]
  },
  {
    "id": "xl_mc_chainmail_hauberk",
    "type": "ARMOR",
    "name": { "str": "XL medium steel chainmail hauberk" },
    "copy-from": "mc_chainmail_hauberk",
    "proportional": { "weight": 1.125, "volume": 1.13, "price": 1.25 },
    "extend": { "flags": [ "OVERSIZE" ] }
  },
  {
    "id": "mc_chainmail_hauberk_xs",
    "type": "ARMOR",
    "copy-from": "mc_chainmail_hauberk",
    "looks_like": "mc_chainmail_hauberk",
    "name": { "str": "XS medium steel chainmail hauberk" },
    "proportional": { "weight": 0.75, "volume": 0.75, "price": 0.5 },
    "extend": { "flags": [ "UNDERSIZE" ] }
  },
  {
    "id": "hc_chainmail_hauberk",
    "type": "ARMOR",
    "copy-from": "lc_chainmail_hauberk",
    "material": [ "hc_steel_chain" ],
    "name": { "str": "high steel chainmail hauberk" },
    "description": "A fully customized high steel chainmail outfit, leaving the head uncovered.  Combine with a gambeson or other padded layer for optimal protection.",
    "armor": [
      {
        "material": [ { "type": "hc_steel_chain", "covered_by_mat": 100, "thickness": 1.2 } ],
        "covers": [ "torso", "leg_l", "leg_r", "arm_l", "arm_r" ],
        "coverage": 95,
        "encumbrance": 20
      }
    ]
  },
  {
    "id": "xl_hc_chainmail_hauberk",
    "type": "ARMOR",
    "name": { "str": "XL high steel chainmail hauberk" },
    "copy-from": "hc_chainmail_hauberk",
    "proportional": { "weight": 1.125, "volume": 1.13, "price": 1.25 },
    "extend": { "flags": [ "OVERSIZE" ] }
  },
  {
    "id": "hc_chainmail_hauberk_xs",
    "type": "ARMOR",
    "copy-from": "hc_chainmail_hauberk",
    "name": { "str": "XS high steel chainmail hauberk" },
    "proportional": { "weight": 0.75, "volume": 0.75, "price": 0.5 },
    "extend": { "flags": [ "UNDERSIZE" ] }
  },
  {
    "id": "ch_chainmail_hauberk",
    "type": "ARMOR",
    "copy-from": "lc_chainmail_hauberk",
    "material": [ "ch_steel_chain" ],
    "name": { "str": "hardened steel chainmail hauberk" },
    "description": "A fully customized hardened steel chainmail outfit, leaving the head uncovered.  Combine with a gambeson or other padded layer for optimal protection.",
    "armor": [
      {
        "material": [ { "type": "ch_steel_chain", "covered_by_mat": 100, "thickness": 1.2 } ],
        "covers": [ "torso", "leg_l", "leg_r", "arm_l", "arm_r" ],
        "coverage": 95,
        "encumbrance": 20
      }
    ]
  },
  {
    "id": "xl_ch_chainmail_hauberk",
    "type": "ARMOR",
    "name": { "str": "XL hardened steel chainmail hauberk" },
    "copy-from": "ch_chainmail_hauberk",
    "proportional": { "weight": 1.125, "volume": 1.13, "price": 1.25 },
    "extend": { "flags": [ "OVERSIZE" ] }
  },
  {
    "id": "ch_chainmail_hauberk_xs",
    "type": "ARMOR",
    "copy-from": "ch_chainmail_hauberk",
    "name": { "str": "XS hardened steel chainmail hauberk" },
    "proportional": { "weight": 0.75, "volume": 0.75, "price": 0.5 },
    "extend": { "flags": [ "UNDERSIZE" ] }
  },
  {
    "id": "qt_chainmail_hauberk",
    "type": "ARMOR",
    "copy-from": "lc_chainmail_hauberk",
    "material": [ "qt_steel_chain" ],
    "name": { "str": "tempered steel chainmail hauberk" },
    "description": "A fully customized tempered steel chainmail outfit, leaving the head uncovered.  Combine with a gambeson or other padded layer for optimal protection.",
    "armor": [
      {
        "material": [ { "type": "qt_steel_chain", "covered_by_mat": 100, "thickness": 1.2 } ],
        "covers": [ "torso", "leg_l", "leg_r", "arm_l", "arm_r" ],
        "coverage": 95,
        "encumbrance": 20
      }
    ]
  },
  {
    "id": "xl_qt_chainmail_hauberk",
    "type": "ARMOR",
    "name": { "str": "XL tempered steel chainmail hauberk" },
    "copy-from": "qt_chainmail_hauberk",
    "proportional": { "weight": 1.125, "volume": 1.13, "price": 1.25 },
    "extend": { "flags": [ "OVERSIZE" ] }
  },
  {
    "id": "qt_chainmail_hauberk_xs",
    "type": "ARMOR",
    "copy-from": "qt_chainmail_hauberk",
    "name": { "str": "XS tempered steel chainmail hauberk" },
    "proportional": { "weight": 0.75, "volume": 0.75, "price": 0.5 },
    "extend": { "flags": [ "UNDERSIZE" ] }
  },
  {
    "id": "chainmail_junk_suit",
    "type": "ARMOR",
    "category": "armor",
    "name": { "str": "chainmail armor" },
    "description": "A fully customized chainmail suit.  The metal shows signs of rust and corrosion.  Combine with a gambeson or other padded layer for optimal protection.",
    "weight": "16436 g",
    "volume": "3250 ml",
    "price": 45000,
    "price_postapoc": 8000,
    "to_hit": -1,
    "material": [ "budget_steel" ],
    "symbol": "[",
    "looks_like": "touring_suit",
    "color": "light_red",
    "warmth": 0,
    "flags": [ "VARSIZE", "STURDY", "HELMET_COMPAT", "OUTER" ],
    "armor": [
      {
        "material": [ { "type": "budget_steel", "covered_by_mat": 100, "thickness": 1.2 } ],
        "covers": [ "head", "torso", "leg_l", "leg_r", "arm_l", "arm_r" ],
        "coverage": 95,
        "encumbrance": 20
      }
    ]
  },
  {
    "id": "lc_chainmail_suit",
    "type": "ARMOR",
    "category": "armor",
    "name": { "str": "low steel chainmail armor" },
    "description": "A fully customized low steel chainmail suit.  Combine with a gambeson or other padded layer for optimal protection.",
    "weight": "16436 g",
    "volume": "3250 ml",
    "price": 45000,
    "price_postapoc": 8000,
    "to_hit": -1,
    "material": [ "lc_steel_chain" ],
    "symbol": "[",
    "looks_like": "touring_suit",
    "color": "light_red",
    "warmth": 0,
    "flags": [ "VARSIZE", "STURDY", "HELMET_COMPAT", "OUTER" ],
    "armor": [
      {
        "material": [ { "type": "lc_steel_chain", "covered_by_mat": 100, "thickness": 1.2 } ],
        "covers": [ "head", "torso", "leg_l", "leg_r", "arm_l", "arm_r" ],
        "coverage": 95,
        "encumbrance": 20
      }
    ]
  },
  {
    "id": "xl_lc_chainmail_suit",
    "type": "ARMOR",
    "name": { "str": "XL low steel chainmail armor" },
    "copy-from": "lc_chainmail_suit",
    "proportional": { "weight": 1.125, "volume": 1.13, "price": 1.25 },
    "extend": { "flags": [ "OVERSIZE" ] }
  },
  {
    "id": "lc_chainmail_suit_xs",
    "type": "ARMOR",
    "copy-from": "lc_chainmail_suit",
    "name": { "str": "XS low steel chainmail armor" },
    "proportional": { "weight": 0.75, "volume": 0.75, "price": 0.5 },
    "extend": { "flags": [ "UNDERSIZE" ] }
  },
  {
    "id": "mc_chainmail_suit",
    "type": "ARMOR",
    "copy-from": "lc_chainmail_suit",
    "material": [ "mc_steel_chain" ],
    "name": { "str": "medium steel chainmail armor" },
    "description": "A fully customized medium steel chainmail suit.  Combine with a gambeson or other padded layer for optimal protection.",
    "armor": [
      {
        "material": [ { "type": "mc_steel_chain", "covered_by_mat": 100, "thickness": 1.2 } ],
        "covers": [ "head", "torso", "leg_l", "leg_r", "arm_l", "arm_r" ],
        "coverage": 95,
        "encumbrance": 20
      }
    ]
  },
  {
    "id": "xl_mc_chainmail_suit",
    "type": "ARMOR",
    "name": { "str": "XL medium steel chainmail armor" },
    "copy-from": "mc_chainmail_suit",
    "proportional": { "weight": 1.125, "volume": 1.13, "price": 1.25 },
    "extend": { "flags": [ "OVERSIZE" ] }
  },
  {
    "id": "mc_chainmail_suit_xs",
    "type": "ARMOR",
    "copy-from": "mc_chainmail_suit",
    "name": { "str": "XS medium steel chainmail armor" },
    "proportional": { "weight": 0.75, "volume": 0.75, "price": 0.5 },
    "extend": { "flags": [ "UNDERSIZE" ] }
  },
  {
    "id": "hc_chainmail_suit",
    "type": "ARMOR",
    "copy-from": "lc_chainmail_suit",
    "material": [ "hc_steel_chain" ],
    "name": { "str": "high steel chainmail armor" },
    "description": "A fully customized high steel chainmail suit.  Combine with a gambeson or other padded layer for optimal protection.",
    "armor": [
      {
        "material": [ { "type": "hc_steel_chain", "covered_by_mat": 100, "thickness": 1.2 } ],
        "covers": [ "head", "torso", "leg_l", "leg_r", "arm_l", "arm_r" ],
        "coverage": 95,
        "encumbrance": 20
      }
    ]
  },
  {
    "id": "xl_hc_chainmail_suit",
    "type": "ARMOR",
    "name": { "str": "XL high steel chainmail armor" },
    "copy-from": "hc_chainmail_suit",
    "proportional": { "weight": 1.125, "volume": 1.13, "price": 1.25 },
    "extend": { "flags": [ "OVERSIZE" ] }
  },
  {
    "id": "hc_chainmail_suit_xs",
    "type": "ARMOR",
    "copy-from": "hc_chainmail_suit",
    "material": [ "ch_steel_chain" ],
    "name": { "str": "XS high steel chainmail armor" },
    "proportional": { "weight": 0.75, "volume": 0.75, "price": 0.5 },
    "extend": { "flags": [ "UNDERSIZE" ] }
  },
  {
    "id": "ch_chainmail_suit",
    "type": "ARMOR",
    "copy-from": "lc_chainmail_suit",
    "name": { "str": "hardened steel chainmail armor" },
    "description": "A fully customized hardened steel chainmail suit.  Combine with a gambeson or other padded layer for optimal protection.",
    "armor": [
      {
        "material": [ { "type": "ch_steel_chain", "covered_by_mat": 100, "thickness": 1.2 } ],
        "covers": [ "head", "torso", "leg_l", "leg_r", "arm_l", "arm_r" ],
        "coverage": 95,
        "encumbrance": 20
      }
    ]
  },
  {
    "id": "xl_ch_chainmail_suit",
    "type": "ARMOR",
    "name": { "str": "XL hardened steel chainmail armor" },
    "copy-from": "ch_chainmail_suit",
    "proportional": { "weight": 1.125, "volume": 1.13, "price": 1.25 },
    "extend": { "flags": [ "OVERSIZE" ] }
  },
  {
    "id": "ch_chainmail_suit_xs",
    "type": "ARMOR",
    "copy-from": "ch_chainmail_suit",
    "name": { "str": "XS hardened steel chainmail armor" },
    "proportional": { "weight": 0.75, "volume": 0.75, "price": 0.5 },
    "extend": { "flags": [ "UNDERSIZE" ] }
  },
  {
    "id": "qt_chainmail_suit",
    "type": "ARMOR",
    "copy-from": "lc_chainmail_suit",
    "material": [ "qt_steel_chain" ],
    "name": { "str": "tempered steel chainmail armor" },
    "description": "A fully customized tempered steel chainmail suit.  Combine with a gambeson or other padded layer for optimal protection.",
    "armor": [
      {
        "material": [ { "type": "qt_steel_chain", "covered_by_mat": 100, "thickness": 1.2 } ],
        "covers": [ "head", "torso", "leg_l", "leg_r", "arm_l", "arm_r" ],
        "coverage": 95,
        "encumbrance": 20
      }
    ]
  },
  {
    "id": "xl_qt_chainmail_suit",
    "type": "ARMOR",
    "name": { "str": "XL tempered steel chainmail armor" },
    "copy-from": "qt_chainmail_suit",
    "proportional": { "weight": 1.125, "volume": 1.13, "price": 1.25 },
    "extend": { "flags": [ "OVERSIZE" ] }
  },
  {
    "id": "qt_chainmail_suit_xs",
    "type": "ARMOR",
    "copy-from": "qt_chainmail_suit",
    "name": { "str": "XS tempered steel chainmail armor" },
    "proportional": { "weight": 0.75, "volume": 0.75, "price": 0.5 },
    "extend": { "flags": [ "UNDERSIZE" ] }
  },
  {
    "id": "chainmail_suit_faraday",
    "type": "ARMOR",
    "copy-from": "lc_chainmail_suit",
    "name": { "str": "faraday chainmail suit" },
    "description": "A fully customized chainmail suit that can be worn over your normal clothing.  The suit is conductively interconnected, protecting against electricity.",
    "armor": [
      {
        "material": [ { "type": "lc_steel", "covered_by_mat": 100, "thickness": 1.2 } ],
        "covers": [ "torso", "head", "arm_l", "arm_r", "hand_l", "hand_r", "leg_l", "leg_r", "foot_l", "foot_r", "mouth", "eyes" ],
        "coverage": 100,
        "encumbrance": 30
      }
    ],
    "extend": { "flags": [ "ELECTRIC_IMMUNE" ] }
  },
  {
    "id": "xl_chainmail_suit_faraday",
    "type": "ARMOR",
    "copy-from": "chainmail_suit_faraday",
    "name": { "str": "XL faraday chainmail suit" },
    "proportional": { "weight": 1.125, "volume": 1.13, "price": 1.25 },
    "extend": { "flags": [ "ELECTRIC_IMMUNE", "OVERSIZE" ] }
  },
  {
    "id": "chainmail_suit_faraday_xs",
    "type": "ARMOR",
    "copy-from": "chainmail_suit_faraday",
    "looks_like": "chainmail_suit_faraday",
    "name": { "str": "XS faraday chainmail suit" },
    "proportional": { "weight": 0.75, "volume": 0.75, "price": 0.5 },
    "extend": { "flags": [ "ELECTRIC_IMMUNE", "UNDERSIZE" ] }
  },
  {
    "id": "cleansuit",
    "repairs_like": "fsurvivor_suit",
    "type": "ARMOR",
    "name": { "str": "cleansuit" },
    "description": "A simple hazardous materials handling suit.  Though somewhat restrictive and fragile, wearing it will provide excellent protection against ambient radiation.",
    "weight": "2100 g",
    "volume": "2500 ml",
    "price": 7700,
    "price_postapoc": 1250,
    "material": [ "plastic" ],
    "symbol": "[",
    "looks_like": "jumpsuit",
    "color": "white",
    "warmth": 10,
    "longest_side": "12 cm",
    "material_thickness": 1,
    "environmental_protection": 10,
    "flags": [ "VARSIZE", "WATERPROOF", "HOOD", "RAINPROOF", "RAD_RESIST", "OUTER" ],
    "armor": [
      {
        "encumbrance": 25,
        "coverage": 100,
        "covers": [ "leg_l", "leg_r", "foot_l", "foot_r", "head", "torso", "arm_l", "arm_r" ]
      }
    ]
  },
  {
    "id": "entry_suit",
    "type": "ARMOR",
    "name": { "str": "entry suit" },
    "description": "A flame-resistant whole-body garment worn by firefighters as protection against extreme heat.  It requires a separate gas mask for full protection against smoke.",
    "weight": "2900 g",
    "volume": "6 L",
    "price": 240500,
    "price_postapoc": 2500,
    "material": [ "nomex", "kevlar" ],
    "symbol": "[",
    "looks_like": "jumpsuit",
    "color": "light_gray",
    "warmth": 30,
    "longest_side": "30 cm",
    "material_thickness": 5,
    "environmental_protection": 20,
    "flags": [ "VARSIZE", "WATERPROOF", "RAINPROOF", "GAS_PROOF", "STURDY", "OUTER" ],
    "armor": [
      {
        "encumbrance": 50,
        "coverage": 100,
        "covers": [ "head", "torso", "arm_l", "arm_r", "hand_l", "hand_r", "leg_l", "leg_r", "foot_l", "foot_r" ]
      }
    ]
  },
  {
    "id": "xl_entry_suit",
    "type": "ARMOR",
    "name": { "str": "XL entry suit" },
    "copy-from": "entry_suit",
    "proportional": { "weight": 1.125, "volume": 1.13, "price": 1.25 },
    "extend": { "flags": [ "OVERSIZE" ] }
  },
  {
    "id": "entry_suit_xs",
    "type": "ARMOR",
    "copy-from": "entry_suit",
    "looks_like": "entry_suit",
    "name": { "str": "XS entry suit" },
    "proportional": { "weight": 0.75, "volume": 0.75, "price": 0.5 },
    "extend": { "flags": [ "UNDERSIZE" ] }
  },
  {
    "id": "gambeson",
    "type": "ARMOR",
    "name": { "str": "gambeson" },
    "description": "A thick jacket of quilted fabric, designed to be worn underneath mail or other armor.  Or worn on its own, if you can't afford proper armor.  Use it to loosen it if you want to wear it over your clothes.",
    "weight": "4140 g",
    "volume": "3 L",
    "price": 20000,
    "price_postapoc": 750,
    "to_hit": -5,
    "material": [ "cotton" ],
    "symbol": "[",
    "looks_like": "coat_winter",
    "color": "light_gray",
    "warmth": 50,
    "material_thickness": 5,
    "valid_mods": [ "steel_padded" ],
    "flags": [ "VARSIZE", "STURDY" ],
    "use_action": { "type": "transform", "msg": "You loosen your %s.", "target": "gambeson_loose", "menu_text": "Loosen" },
    "armor": [
      { "covers": [ "torso" ], "coverage": 100, "encumbrance": 20 },
      { "covers": [ "arm_l", "arm_r" ], "coverage": 100, "encumbrance": 20 }
    ]
  },
  {
    "id": "gambeson_vest",
    "type": "ARMOR",
    "name": { "str": "gambeson vest" },
    "description": "A thick vest of quilted fabric, designed to be worn underneath mail or other armor.  This one has had its sleeves removed.  Use it to loosen it if you want to wear it over your clothes.",
    "weight": "2760 g",
    "volume": "2 L",
    "price": 20000,
    "price_postapoc": 600,
    "to_hit": -5,
    "material": [ "cotton" ],
    "symbol": "[",
    "looks_like": "coat_winter",
    "color": "light_gray",
    "warmth": 50,
    "material_thickness": 5,
    "valid_mods": [ "steel_padded" ],
    "flags": [ "VARSIZE", "STURDY" ],
    "use_action": { "type": "transform", "msg": "You loosen your %s.", "target": "gambeson_loose_vest", "menu_text": "Loosen" },
    "armor": [ { "covers": [ "torso" ], "coverage": 100, "encumbrance": 20 } ]
  },
  {
    "id": "gambeson_loose",
    "repairs_like": "gambeson",
    "type": "ARMOR",
    "name": { "str": "gambeson (loose)", "str_pl": "gambesons (loose)" },
    "description": "A thick jacket of quilted fabric, loosened to be worn as outer armor.  Use it to wear it tighter and be able to put proper armor over it.",
    "copy-from": "gambeson",
    "extend": { "flags": [ "OUTER" ] },
    "use_action": {
      "type": "transform",
      "msg": "You adjust your gambeson a bit tighter.",
      "target": "gambeson",
      "menu_text": "Adjust tighter"
    }
  },
  {
    "id": "gambeson_loose_vest",
    "repairs_like": "gambeson",
    "type": "ARMOR",
    "name": { "str": "gambeson vest (loose)", "str_pl": "gambeson vests (loose)" },
    "description": "A thick jacket of quilted fabric, loosened to be worn as outer armor.  Use it to wear it tighter and be able to put proper armor over it.",
    "copy-from": "gambeson_vest",
    "extend": { "flags": [ "OUTER" ] },
    "use_action": {
      "type": "transform",
      "msg": "You adjust your gambeson vest a bit tighter.",
      "target": "gambeson",
      "menu_text": "Adjust tighter"
    }
  },
  {
    "id": "gambeson_pants",
    "type": "ARMOR",
    "name": { "str": "arming pants", "str_pl": "pairs of arming pants" },
    "description": "Thick pants made of quilted fabric, meant to be worn alongside a gambeson under or without armor.",
    "weight": "2760 g",
    "volume": "2 L",
    "price": 14000,
    "price_postapoc": 600,
    "to_hit": -5,
    "material": [ "cotton" ],
    "symbol": "[",
    "looks_like": "pants_ski",
    "color": "light_gray",
    "warmth": 50,
    "material_thickness": 5,
    "valid_mods": [ "steel_padded" ],
    "flags": [ "VARSIZE", "STURDY" ],
    "armor": [ { "covers": [ "leg_l", "leg_r" ], "coverage": 100, "encumbrance": 20 } ]
  },
  {
    "id": "k_gambeson",
    "type": "ARMOR",
    "name": { "str": "Kevlar gambeson" },
    "description": "Designed to mimic a thick jacket of quilted fabric that would be worn underneath mail or other armor.  A base layer of aramid fabric has had strips of soft body armor sewn into it to mimic quilting.  Use it to loosen it if you want to wear it over your clothes.",
    "weight": "2760 g",
    "volume": "2520 ml",
    "price": 20000,
    "price_postapoc": 750,
    "to_hit": -5,
    "material": [ { "type": "kevlar_layered" }, { "type": "kevlar" } ],
    "symbol": "[",
    "looks_like": "coat_winter",
    "color": "light_gray",
    "warmth": 50,
    "material_thickness": 3.2,
    "valid_mods": [ "steel_padded" ],
    "flags": [ "VARSIZE", "STURDY", "NONCONDUCTIVE" ],
    "use_action": { "type": "transform", "msg": "You loosen your %s.", "target": "k_gambeson_loose", "menu_text": "Loosen" },
    "//": "materials on this guy are slightly weird since it is trying to quilt soft armor panels, so at thickest it is their thickness",
    "armor": [
      {
        "material": [
          { "type": "kevlar_layered", "covered_by_mat": 95, "thickness": 3.4, "ignore_sheet_thickness": true },
          { "type": "kevlar", "covered_by_mat": 100, "thickness": 1.0 }
        ],
        "covers": [ "torso" ],
        "coverage": 100,
        "encumbrance": 20
      },
      {
        "material": [
          { "type": "kevlar_layered", "covered_by_mat": 95, "thickness": 3.4, "ignore_sheet_thickness": true },
          { "type": "kevlar", "covered_by_mat": 100, "thickness": 1.0 }
        ],
        "covers": [ "arm_l", "arm_r" ],
        "specifically_covers": [ "arm_upper_l", "arm_lower_l", "arm_upper_r", "arm_lower_r" ],
        "coverage": 100,
        "encumbrance": 20
      },
      {
        "material": [
          { "type": "kevlar_layered", "covered_by_mat": 70, "thickness": 3.4, "ignore_sheet_thickness": true },
          { "type": "kevlar", "covered_by_mat": 100, "thickness": 1.0 }
        ],
        "covers": [ "arm_l", "arm_r" ],
        "specifically_covers": [ "arm_elbow_l", "arm_shoulder_l", "arm_elbow_r", "arm_shoulder_r" ],
        "coverage": 100,
        "encumbrance": 0,
        "//": "skip second entry for arm encumbrance"
      }
    ]
  },
  {
    "id": "k_gambeson_vest",
    "type": "ARMOR",
    "name": { "str": "Kevlar gambeson vest" },
    "description": "Designed to mimic a thick vest of quilted fabric that would be worn underneath mail or other armor.  A base layer of aramid fabric has had strips of soft body armor sewn into it to mimic quilting.  Use it to loosen it if you want to wear it over your clothes.",
    "weight": "1840 g",
    "volume": "1670 ml",
    "price": 20000,
    "price_postapoc": 600,
    "to_hit": -5,
    "material": [ { "type": "kevlar_layered" }, { "type": "kevlar" } ],
    "symbol": "[",
    "looks_like": "coat_winter",
    "color": "light_gray",
    "warmth": 50,
    "material_thickness": 3.2,
    "valid_mods": [ "steel_padded" ],
    "flags": [ "VARSIZE", "STURDY", "NONCONDUCTIVE" ],
    "use_action": { "type": "transform", "msg": "You loosen your %s.", "target": "k_gambeson_vest_loose", "menu_text": "Loosen" },
    "armor": [
      {
        "material": [
          { "type": "kevlar_layered", "covered_by_mat": 95, "thickness": 3.4, "ignore_sheet_thickness": true },
          { "type": "kevlar", "covered_by_mat": 100, "thickness": 1.0 }
        ],
        "covers": [ "torso" ],
        "coverage": 100,
        "encumbrance": 20
      }
    ]
  },
  {
    "id": "k_gambeson_loose",
    "repairs_like": "k_gambeson",
    "type": "ARMOR",
    "name": { "str": "Kevlar gambeson (loose)", "str_pl": "Kevlar gambesons (loose)" },
    "description": "A thick jacket of quilted fabric, loosened to be worn as outer armor.  This one incorporates Kevlar layers added for better protection.  Use it to wear it tighter and be able to put proper armor over it.",
    "copy-from": "k_gambeson",
    "extend": { "flags": [ "OUTER" ] },
    "use_action": {
      "type": "transform",
      "msg": "You adjust your kevlar gambeson a bit tighter.",
      "target": "k_gambeson",
      "menu_text": "Adjust tighter"
    }
  },
  {
    "id": "k_gambeson_vest_loose",
    "repairs_like": "k_gambeson",
    "type": "ARMOR",
    "name": { "str": "Kevlar gambeson vest (loose)", "str_pl": "Kevlar gambeson vests (loose)" },
    "description": "A thick vest of quilted fabric, loosened to be worn as outer armor.  This one incorporates Kevlar layers added for better protection.  Use it to wear it tighter and be able to put proper armor over it.",
    "copy-from": "k_gambeson_vest",
    "extend": { "flags": [ "OUTER" ] },
    "use_action": {
      "type": "transform",
      "msg": "You adjust your kevlar gambeson a bit tighter.",
      "target": "k_gambeson_vest",
      "menu_text": "Adjust tighter"
    }
  },
  {
    "id": "k_gambeson_pants",
    "type": "ARMOR",
    "name": { "str": "Kevlar arming pants", "str_pl": "pairs of Kevlar arming pants" },
    "description": "Thick pants made of quilted fabric, meant to be worn alongside a gambeson under or without armor.  This one incorporates Kevlar layers added for better protection.",
    "weight": "1840 g",
    "volume": "2000 ml",
    "price": 14000,
    "price_postapoc": 600,
    "to_hit": -5,
    "material": [ { "type": "kevlar_layered", "portion": 6 }, { "type": "kevlar", "portion": 4 } ],
    "symbol": "[",
    "looks_like": "pants_ski",
    "color": "light_gray",
    "warmth": 50,
    "material_thickness": 3.2,
    "valid_mods": [ "steel_padded" ],
    "flags": [ "VARSIZE", "STURDY", "NONCONDUCTIVE" ],
    "armor": [ { "covers": [ "leg_l", "leg_r" ], "coverage": 100, "encumbrance": 20 } ]
  },
  {
    "id": "xl_gambeson",
    "type": "ARMOR",
    "name": { "str": "XL gambeson" },
    "copy-from": "gambeson",
    "proportional": { "weight": 1.125, "volume": 1.13, "price": 1.25 },
    "extend": { "flags": [ "OVERSIZE" ] },
    "use_action": { "type": "transform", "msg": "You loosen your %s.", "target": "xl_gambeson_loose", "menu_text": "Loosen" }
  },
  {
    "id": "xl_gambeson_vest",
    "type": "ARMOR",
    "name": { "str": "XL gambeson vest" },
    "copy-from": "gambeson_vest",
    "proportional": { "weight": 1.125, "volume": 1.13, "price": 1.25 },
    "extend": { "flags": [ "OVERSIZE" ] },
    "use_action": { "type": "transform", "msg": "You loosen your %s.", "target": "xl_gambeson_vest_loose", "menu_text": "Loosen" }
  },
  {
    "id": "gambeson_xs",
    "type": "ARMOR",
    "copy-from": "gambeson",
    "looks_like": "gambeson",
    "name": { "str": "XS gambeson" },
    "proportional": { "weight": 0.75, "volume": 0.75, "price": 0.5 },
    "extend": { "flags": [ "UNDERSIZE" ] },
    "use_action": { "type": "transform", "msg": "You loosen your %s.", "target": "gambeson_xs_loose", "menu_text": "Loosen" }
  },
  {
    "id": "gambeson_xs_loose",
    "repairs_like": "gambeson",
    "type": "ARMOR",
    "name": { "str": "XS gambeson (loose)", "str_pl": "XS gambesons (loose)" },
    "description": "A thick vest of quilted fabric, loosened to be worn as outer armor, coming in size XS.  Use it to wear it tighter and be able to put proper armor over it.",
    "copy-from": "gambeson_xs",
    "extend": { "flags": [ "OUTER" ] },
    "use_action": {
      "type": "transform",
      "msg": "You adjust your XS gambeson a bit tighter.",
      "target": "gambeson_xs",
      "menu_text": "Adjust tighter"
    }
  },
  {
    "id": "gambeson_vest_xs",
    "type": "ARMOR",
    "copy-from": "gambeson_vest",
    "looks_like": "gambeson",
    "name": { "str": "XS gambeson vest" },
    "proportional": { "weight": 0.75, "volume": 0.75, "price": 0.5 },
    "extend": { "flags": [ "UNDERSIZE" ] },
    "use_action": { "type": "transform", "msg": "You loosen your %s.", "target": "gambeson_xs_loose", "menu_text": "Loosen" }
  },
  {
    "id": "gambeson_vest_xs_loose",
    "repairs_like": "gambeson_vest",
    "type": "ARMOR",
    "name": { "str": "XS gambeson vest (loose)", "str_pl": "XS gambeson vests (loose)" },
    "description": "A thick vest of quilted fabric, loosened to be worn as outer armor, coming in size XS with removed sleeves.  Use it to wear it tighter and be able to put proper armor over it.",
    "copy-from": "gambeson_vest_xs",
    "extend": { "flags": [ "OUTER" ] },
    "use_action": {
      "type": "transform",
      "msg": "You adjust your XS gambeson vest a bit tighter.",
      "target": "gambeson_vest_xs",
      "menu_text": "Adjust tighter"
    }
  },
  {
    "id": "xl_gambeson_pants",
    "type": "ARMOR",
    "name": { "str": "XL arming pants", "str_pl": "pairs of XL arming pants" },
    "copy-from": "gambeson_pants",
    "proportional": { "weight": 1.125, "volume": 1.13, "price": 1.25 },
    "extend": { "flags": [ "OVERSIZE" ] }
  },
  {
    "id": "xl_gambeson_loose",
    "repairs_like": "xl_gambeson",
    "type": "ARMOR",
    "name": { "str": "XL gambeson (loose)", "str_pl": "XL gambesons (loose)" },
    "copy-from": "xl_gambeson",
    "extend": { "flags": [ "OUTER" ] },
    "use_action": {
      "type": "transform",
      "msg": "You adjust your XL gambeson a bit tighter.",
      "target": "xl_gambeson",
      "menu_text": "Adjust tighter"
    }
  },
  {
    "id": "xl_gambeson_vest_loose",
    "repairs_like": "xl_gambeson",
    "type": "ARMOR",
    "name": { "str": "XL gambeson vest (loose)", "str_pl": "XL gambeson vests (loose)" },
    "copy-from": "xl_gambeson_vest",
    "extend": { "flags": [ "OUTER" ] },
    "use_action": {
      "type": "transform",
      "msg": "You adjust your XL gambeson vest a bit tighter.",
      "target": "xl_gambeson_vest",
      "menu_text": "Adjust tighter"
    }
  },
  {
    "id": "xl_k_gambeson",
    "type": "ARMOR",
    "name": { "str": "XL Kevlar gambeson" },
    "copy-from": "k_gambeson",
    "proportional": { "weight": 1.125, "volume": 1.13, "price": 1.25 },
    "extend": { "flags": [ "OVERSIZE" ] },
    "use_action": { "type": "transform", "msg": "You loosen your %s.", "target": "xl_k_gambeson_loose", "menu_text": "Loosen" }
  },
  {
    "id": "xl_k_gambeson_vest",
    "type": "ARMOR",
    "name": { "str": "XL Kevlar gambeson vest" },
    "copy-from": "k_gambeson_vest",
    "proportional": { "weight": 1.125, "volume": 1.13, "price": 1.25 },
    "extend": { "flags": [ "OVERSIZE" ] },
    "use_action": { "type": "transform", "msg": "You loosen your %s.", "target": "xl_k_gambeson_vest_loose", "menu_text": "Loosen" }
  },
  {
    "id": "k_gambeson_xs",
    "type": "ARMOR",
    "copy-from": "k_gambeson",
    "looks_like": "k_gambeson",
    "name": { "str": "XS kevlar gambeson" },
    "proportional": { "weight": 0.75, "volume": 0.75, "price": 0.5 },
    "extend": { "flags": [ "UNDERSIZE" ] }
  },
  {
    "id": "k_gambeson_vest_xs",
    "type": "ARMOR",
    "copy-from": "k_gambeson_vest",
    "looks_like": "k_gambeson",
    "name": { "str": "XS kevlar gambeson" },
    "proportional": { "weight": 0.75, "volume": 0.75, "price": 0.5 },
    "extend": { "flags": [ "UNDERSIZE" ] },
    "use_action": { "type": "transform", "msg": "You loosen your %s.", "target": "k_gambeson_vest_xs_loose", "menu_text": "Loosen" }
  },
  {
    "id": "xl_k_gambeson_pants",
    "type": "ARMOR",
    "name": { "str": "XL Kevlar arming pants", "str_pl": "pairs of XL Kevlar arming pants" },
    "copy-from": "k_gambeson_pants",
    "proportional": { "weight": 1.125, "volume": 1.13, "price": 1.25 },
    "extend": { "flags": [ "OVERSIZE" ] }
  },
  {
    "id": "xl_k_gambeson_loose",
    "repairs_like": "xl_k_gambeson",
    "type": "ARMOR",
    "name": { "str": "XL Kevlar gambeson (loose)", "str_pl": "XL Kevlar gambesons (loose)" },
    "copy-from": "xl_k_gambeson",
    "extend": { "flags": [ "OUTER" ] },
    "use_action": {
      "type": "transform",
      "msg": "You adjust your XL kevlar gambeson a bit tighter.",
      "target": "xl_k_gambeson",
      "menu_text": "Adjust tighter"
    }
  },
  {
    "id": "xl_k_gambeson_vest_loose",
    "repairs_like": "xl_k_gambeson",
    "type": "ARMOR",
    "name": { "str": "XL Kevlar gambeson vest (loose)", "str_pl": "XL Kevlar gambeson vests (loose)" },
    "copy-from": "xl_k_gambeson_vest",
    "extend": { "flags": [ "OUTER" ] },
    "use_action": {
      "type": "transform",
      "msg": "You adjust your XL kevlar gambeson vest a bit tighter.",
      "target": "xl_k_gambeson_vest",
      "menu_text": "Adjust tighter"
    }
  },
  {
    "id": "k_gambeson_vest_xs_loose",
    "repairs_like": "k_gambeson_xs",
    "type": "ARMOR",
    "name": { "str": "XS Kevlar gambeson vest (loose)", "str_pl": "XS Kevlar gambeson vests (loose)" },
    "copy-from": "k_gambeson_vest_xs",
    "extend": { "flags": [ "OUTER" ] },
    "use_action": {
      "type": "transform",
      "msg": "You adjust your XL kevlar gambeson vest a bit tighter.",
      "target": "k_gambeson_vest_xs",
      "menu_text": "Adjust tighter"
    }
  },
  {
    "id": "hazmat_suit",
    "repairs_like": "fsurvivor_suit",
    "type": "ARMOR",
    "name": { "str": "hazmat suit" },
    "description": "An impermeable whole-body garment worn as protection against hazardous materials.  Restrictive and fragile, wearing it will provide complete protection against ambient radiation.  It requires a separate gas mask for full protection.",
    "weight": "5000 g",
    "volume": "17 L",
    "price": 117500,
    "price_postapoc": 1500,
    "material": [ "plastic" ],
    "symbol": "[",
    "looks_like": "beekeeping_suit",
    "color": "yellow",
    "warmth": 40,
    "material_thickness": 2,
    "environmental_protection": 20,
    "flags": [ "VARSIZE", "WATERPROOF", "RAINPROOF", "GAS_PROOF", "RAD_PROOF", "ELECTRIC_IMMUNE", "OUTER" ],
    "armor": [
      {
        "encumbrance": 37,
        "coverage": 100,
        "covers": [ "head", "torso", "arm_l", "arm_r", "hand_l", "hand_r", "leg_l", "leg_r", "foot_l", "foot_r" ]
      }
    ]
  },
  {
    "id": "nomex_suit",
    "type": "ARMOR",
    "name": { "str": "flame-resistant suit" },
    "description": "A snug body suit made from thin and lightweight Nomex fire-resistant fabric.  Tough yet breathable, it is light and comfortable to wear under clothing.",
    "weight": "688 g",
    "volume": "1500 ml",
    "price": 13000,
    "price_postapoc": 750,
    "to_hit": -5,
    "material": [ "nomex" ],
    "symbol": "[",
    "looks_like": "jumpsuit",
    "color": "light_gray",
    "warmth": 5,
    "material_thickness": 2,
    "environmental_protection": 2,
    "flags": [ "VARSIZE", "WATER_FRIENDLY", "SKINTIGHT", "STURDY" ],
    "armor": [ { "encumbrance": 6, "coverage": 100, "covers": [ "leg_l", "leg_r", "torso", "arm_l", "arm_r" ] } ]
  },
  {
    "id": "xl_nomex_suit",
    "type": "ARMOR",
    "name": { "str": "XL flame-resistant suit" },
    "copy-from": "nomex_suit",
    "proportional": { "weight": 1.125, "volume": 1.13, "price": 1.25 },
    "extend": { "flags": [ "OVERSIZE" ] }
  },
  {
    "id": "nomex_suit_xs",
    "type": "ARMOR",
    "copy-from": "nomex_suit",
    "looks_like": "nomex_suit",
    "name": { "str": "XS flame-resistant suit" },
    "proportional": { "weight": 0.75, "volume": 0.75, "price": 0.5 },
    "extend": { "flags": [ "UNDERSIZE" ] }
  },
  {
    "id": "robofac_enviro_suit",
    "repairs_like": "fsurvivor_suit",
    "type": "ARMOR",
    "name": { "str": "Hub 01 environmental suit" },
    "description": "A lightweight environmental suit worn by Hub personnel in their rare forays aboveground.  Colored brown and blue, the white seal of Hub 01 is embroidered on both of its upper arms.  It requires a separate gas mask for full protection.",
    "weight": "4000 g",
    "volume": "14 L",
    "price": 117500,
    "price_postapoc": 750,
    "material": [ "nomex" ],
    "symbol": "[",
    "looks_like": "hazmat_suit",
    "color": "brown",
    "armor": [
      { "covers": [ "head" ], "coverage": 100, "encumbrance": [ 7, 7 ] },
      { "covers": [ "torso" ], "coverage": 100, "encumbrance": [ 7, 7 ] },
      { "covers": [ "leg_l", "leg_r" ], "coverage": 100, "encumbrance": [ 7, 7 ] },
      { "covers": [ "foot_l", "foot_r" ], "coverage": 100, "encumbrance": [ 7, 7 ] },
      { "covers": [ "arm_l", "arm_r" ], "coverage": 100, "encumbrance": [ 7, 7 ] },
      { "covers": [ "hand_l", "hand_r" ], "coverage": 100, "encumbrance": [ 7, 7 ] }
    ],
    "pocket_data": [
      { "pocket_type": "CONTAINER", "max_contains_volume": "250 ml", "max_contains_weight": "1 kg", "moves": 80 },
      { "pocket_type": "CONTAINER", "max_contains_volume": "250 ml", "max_contains_weight": "1 kg", "moves": 80 }
    ],
    "warmth": 40,
    "material_thickness": 2,
    "environmental_protection": 20,
    "flags": [ "VARSIZE", "WATERPROOF", "RAINPROOF", "GAS_PROOF", "HELMET_COMPAT", "RAD_PROOF", "ELECTRIC_IMMUNE", "STURDY" ]
  },
  {
    "id": "xedra_enviro_suit",
    "copy-from": "robofac_enviro_suit",
    "type": "ARMOR",
    "name": { "str": "activity suit" },
    "description": "A single-piece brown and orange environmental suit, tailored in a way that slightly recalls a military flight suit.  The letters \"X.E.D.R.A\" are inscribed on its back, and a white shoulder patch on the right arm shows an arrow reaching within rings of concentric circles."
  },
  {
    "id": "stillsuit",
    "type": "ARMOR",
    "name": { "str": "WS-47G moisture retention suit" },
    "description": "The WebbStar moisture retention suit utilizes advanced technology to prevent up to 30% of moisture loss through perspiration.  The suit is powered by the micro-motions of the body, especially breathing and walking motions.  Because of this, your walking speed is impaired while wearing it.",
    "weight": "3481 g",
    "volume": "7500 ml",
    "price": 4500000,
    "price_postapoc": 2000,
    "material": [ "lycra", "neoprene" ],
    "symbol": "[",
    "looks_like": "jumpsuit",
    "color": "dark_gray",
    "warmth": 15,
    "material_thickness": 1,
    "flags": [ "VARSIZE", "SKINTIGHT", "HOOD", "WATERPROOF", "SLOWS_THIRST", "SLOWS_MOVEMENT" ],
    "armor": [ { "encumbrance": 18, "coverage": 95, "covers": [ "foot_l", "foot_r", "leg_l", "leg_r", "torso", "arm_l", "arm_r" ] } ]
  },
  {
    "id": "suit",
    "repairs_like": "trenchcoat",
    "type": "ARMOR",
    "name": { "str": "suit" },
    "description": "A full-body cotton suit.  Makes the apocalypse a truly gentlemanly experience.",
    "weight": "1587 g",
    "volume": "4750 ml",
    "price": 20000,
    "price_postapoc": 500,
    "to_hit": -5,
    "material": [ "cotton" ],
    "symbol": "[",
    "looks_like": "jumpsuit",
    "color": "light_gray",
    "armor": [
      { "covers": [ "torso" ], "coverage": 95, "encumbrance": [ 7, 13 ] },
      { "covers": [ "leg_l", "leg_r" ], "coverage": 95, "encumbrance": [ 7, 10 ] },
      { "covers": [ "arm_l", "arm_r" ], "coverage": 95, "encumbrance": [ 7, 7 ] }
    ],
    "pocket_data": [
      { "pocket_type": "CONTAINER", "max_contains_volume": "700 ml", "max_contains_weight": "2 kg", "moves": 80 },
      { "pocket_type": "CONTAINER", "max_contains_volume": "700 ml", "max_contains_weight": "2 kg", "moves": 80 },
      { "pocket_type": "CONTAINER", "max_contains_volume": "250 ml", "max_contains_weight": "1 kg", "moves": 120 },
      { "pocket_type": "CONTAINER", "max_contains_volume": "250 ml", "max_contains_weight": "1 kg", "moves": 120 },
      { "pocket_type": "CONTAINER", "max_contains_volume": "350 ml", "max_contains_weight": "1 kg", "moves": 80 },
      { "pocket_type": "CONTAINER", "max_contains_volume": "350 ml", "max_contains_weight": "1 kg", "moves": 80 },
      { "pocket_type": "CONTAINER", "max_contains_volume": "250 ml", "max_contains_weight": "1 kg", "moves": 100 },
      { "pocket_type": "CONTAINER", "max_contains_volume": "250 ml", "max_contains_weight": "1 kg", "moves": 100 }
    ],
    "warmth": 25,
    "material_thickness": 0.8,
    "flags": [ "VARSIZE", "FANCY", "POCKETS", "OUTER" ]
  },
  {
    "id": "swat_armor",
    "repairs_like": "survivor_suit",
    "type": "ARMOR",
    "category": "armor",
    "name": { "str": "SWAT armor" },
    "//": "This is well within the pricing structure I found for ballistic vest, shins, and LBE.  LEO gear ain't cheap.",
    "description": "A suit of black armour plating covering the vital parts of the chest, arms, and legs.  The word SWAT is emblazoned across the back.",
    "weight": "2200 g",
    "volume": "9 L",
    "price": 285000,
    "price_postapoc": 2500,
    "to_hit": -3,
    "material": [ "kevlar", "thermo_resin", "plastic" ],
    "symbol": "[",
    "longest_side": "40 cm",
    "looks_like": "armor_riot",
    "color": "dark_gray",
    "armor": [
      { "covers": [ "torso" ], "coverage": 65, "encumbrance": [ 10, 17 ] },
      { "covers": [ "leg_l", "leg_r" ], "coverage": 65, "encumbrance": [ 10, 14 ] },
      { "covers": [ "arm_l", "arm_r" ], "coverage": 60, "encumbrance": [ 12, 12 ] }
    ],
    "pocket_data": [
      { "pocket_type": "CONTAINER", "max_contains_volume": "1 L", "max_contains_weight": "3 kg", "moves": 80 },
      { "pocket_type": "CONTAINER", "max_contains_volume": "1 L", "max_contains_weight": "3 kg", "moves": 80 },
      { "pocket_type": "CONTAINER", "max_contains_volume": "1500 ml", "max_contains_weight": "3 kg", "moves": 120 },
      { "pocket_type": "CONTAINER", "max_contains_volume": "1500 ml", "max_contains_weight": "3 kg", "moves": 120 }
    ],
    "warmth": 12,
    "material_thickness": 5,
    "environmental_protection": 1,
    "flags": [ "POCKETS", "STURDY", "OUTER" ]
  },
  {
    "id": "touring_suit",
    "repairs_like": "armor_larmor",
    "type": "ARMOR",
    "name": { "str": "track touring suit" },
    "description": "A stiff leather bodysuit with padding in high-impact areas, meant for motorcyclists out on the track.",
    "weight": "2214 g",
    "volume": "6500 ml",
    "price": 58000,
    "price_postapoc": 1000,
    "to_hit": -5,
    "bashing": 2,
    "material": [ "leather", "plastic" ],
    "symbol": "[",
    "looks_like": "jumpsuit",
    "color": "light_red",
    "armor": [
      {
        "material": [
          { "type": "plastic", "covered_by_mat": 65, "thickness": 4.0 },
          { "type": "leather", "covered_by_mat": 100, "thickness": 1.3 }
        ],
        "covers": [ "torso" ],
        "coverage": 100,
        "encumbrance": [ 20, 21 ]
      },
      {
        "material": [
          { "type": "plastic", "covered_by_mat": 45, "thickness": 4.0 },
          { "type": "leather", "covered_by_mat": 100, "thickness": 1.3 }
        ],
        "covers": [ "arm_l", "arm_r" ],
        "coverage": 100,
        "encumbrance": [ 20, 20 ]
      },
      {
        "material": [
          { "type": "plastic", "covered_by_mat": 30, "thickness": 4.0 },
          { "type": "leather", "covered_by_mat": 100, "thickness": 1.3 }
        ],
        "covers": [ "leg_l", "leg_r" ],
        "coverage": 100,
        "encumbrance": [ 20, 20 ]
      }
    ],
    "pocket_data": [
      {
        "pocket_type": "CONTAINER",
        "max_contains_volume": "800 ml",
        "max_contains_weight": "1 kg",
        "max_item_length": "13 cm",
        "moves": 120
      },
      {
        "pocket_type": "CONTAINER",
        "max_contains_volume": "800 ml",
        "max_contains_weight": "1 kg",
        "max_item_length": "13 cm",
        "moves": 120
      }
    ],
    "warmth": 25,
    "material_thickness": 4.3,
    "valid_mods": [ "steel_padded" ],
    "environmental_protection": 2,
    "flags": [ "VARSIZE", "WATERPROOF", "RAINPROOF", "OUTER", "POCKETS", "STURDY" ]
  },
  {
    "id": "officer_uniform",
    "repairs_like": "trenchcoat",
    "type": "ARMOR",
    "name": { "str": "dress uniform" },
    "description": "A military officer's dress uniform from before the Cataclysm, complete with rank and ribbons.  Just looking at it gives you an air of authority.  Perhaps not the most practical military wear, but a very stylish option.",
    "weight": "1653 g",
    "volume": "4750 ml",
    "price": 22400,
    "price_postapoc": 550,
    "to_hit": -5,
    "material": [ "cotton" ],
    "symbol": "[",
    "looks_like": "suit",
    "color": "black",
    "armor": [
      { "covers": [ "torso" ], "coverage": 95, "encumbrance": [ 7, 13 ] },
      { "covers": [ "leg_l", "leg_r" ], "coverage": 95, "encumbrance": [ 7, 10 ] },
      { "covers": [ "arm_l", "arm_r" ], "coverage": 95, "encumbrance": [ 7, 7 ] }
    ],
    "pocket_data": [
      { "pocket_type": "CONTAINER", "max_contains_volume": "700 ml", "max_contains_weight": "2 kg", "moves": 80 },
      { "pocket_type": "CONTAINER", "max_contains_volume": "700 ml", "max_contains_weight": "2 kg", "moves": 80 },
      { "pocket_type": "CONTAINER", "max_contains_volume": "250 ml", "max_contains_weight": "1 kg", "moves": 120 },
      { "pocket_type": "CONTAINER", "max_contains_volume": "250 ml", "max_contains_weight": "1 kg", "moves": 120 },
      { "pocket_type": "CONTAINER", "max_contains_volume": "350 ml", "max_contains_weight": "1 kg", "moves": 80 },
      { "pocket_type": "CONTAINER", "max_contains_volume": "350 ml", "max_contains_weight": "1 kg", "moves": 80 },
      { "pocket_type": "CONTAINER", "max_contains_volume": "250 ml", "max_contains_weight": "1 kg", "moves": 100 },
      { "pocket_type": "CONTAINER", "max_contains_volume": "250 ml", "max_contains_weight": "1 kg", "moves": 100 }
    ],
    "warmth": 15,
    "material_thickness": 0.5,
    "environmental_protection": 3,
    "flags": [ "OVERSIZE", "VARSIZE", "WATERPROOF", "POCKETS", "HOOD", "RAINPROOF", "STURDY" ]
  },
  {
    "id": "mil_flight_suit",
    "repairs_like": "nomex_suit",
    "type": "ARMOR",
    "name": { "str": "military flight suit" },
    "description": "A sage-green US military flight suit.  It has various insignia embroidered onto it.",
    "weight": "1315 g",
    "volume": "4687 ml",
    "price": 22065,
    "price_postapoc": 500,
    "to_hit": -3,
    "material": [ "nomex" ],
    "symbol": "[",
    "looks_like": "touring_suit",
    "color": "green",
    "armor": [
      { "covers": [ "torso" ], "coverage": 95, "encumbrance": [ 1, 2 ] },
      { "covers": [ "arm_l", "arm_r" ], "coverage": 50, "encumbrance": [ 1, 1 ] },
      { "covers": [ "leg_l", "leg_r" ], "coverage": 80, "encumbrance": [ 1, 2 ] }
    ],
    "pocket_data": [
      { "pocket_type": "CONTAINER", "max_contains_volume": "700 ml", "max_contains_weight": "2 kg", "moves": 80 },
      { "pocket_type": "CONTAINER", "max_contains_volume": "700 ml", "max_contains_weight": "2 kg", "moves": 80 },
      { "pocket_type": "CONTAINER", "max_contains_volume": "250 ml", "max_contains_weight": "1 kg", "moves": 100 },
      { "pocket_type": "CONTAINER", "max_contains_volume": "250 ml", "max_contains_weight": "1 kg", "moves": 100 }
    ],
    "warmth": 25,
    "material_thickness": 0.8,
    "flags": [ "VARSIZE", "POCKETS" ]
  },
  {
    "id": "armor_nomad_plate",
    "type": "TOOL_ARMOR",
    "copy-from": "armor_lc_plate",
    "name": { "str": "nomad plate armor" },
    "description": "A full body multilayered suit of plate armor with a 4 mm thick chest piece.  The medium steel has been quenched, tempered and affixed over a full-body layered suit of weight-distributing straps.  The armor has an integrated breathable lycra jumpsuit and the torso has a spall liner of aramid panels.  Electronics run below the surface and circulate cool air to the skin drawing power from your internal CBM reservoir.",
    "material": [ "qt_steel", "qt_steel_chain", "lycra", "kevlar" ],
    "armor": [
      {
        "material": [
          { "type": "qt_steel", "covered_by_mat": 95, "thickness": 2.8 },
          { "type": "qt_steel_chain", "covered_by_mat": 100, "thickness": 1.2 },
          { "type": "lycra", "covered_by_mat": 100, "thickness": 2.0 },
          { "type": "kevlar", "covered_by_mat": 100, "thickness": 2.0 }
        ],
        "covers": [ "torso" ],
        "coverage": 100,
        "encumbrance": 22
      },
      {
        "material": [
          { "type": "qt_steel", "covered_by_mat": 95, "thickness": 0.55 },
          { "type": "qt_steel_chain", "covered_by_mat": 100, "thickness": 1.2 },
          { "type": "lycra", "covered_by_mat": 100, "thickness": 4.0 }
        ],
        "covers": [ "arm_l", "arm_r" ],
        "coverage": 100,
        "encumbrance": 15
      },
      {
        "material": [
          { "type": "qt_steel", "covered_by_mat": 95, "thickness": 0.55 },
          { "type": "qt_steel_chain", "covered_by_mat": 100, "thickness": 1.2 },
          { "type": "lycra", "covered_by_mat": 100, "thickness": 4.0 }
        ],
        "covers": [ "leg_l", "leg_r" ],
        "coverage": 100,
        "encumbrance": 15
      }
    ],
    "extend": { "flags": [ "NORMAL", "MUNDANE", "USES_BIONIC_POWER" ] },
    "relic_data": { "passive_effects": [ { "has": "WORN", "condition": "ALWAYS", "mutations": [ "well_distributed" ] } ] },
    "use_action": {
      "type": "transform",
      "msg": "You turn the climate control on.",
      "target": "armor_nomad_plate_on",
      "active": true,
      "need_charges": 1,
      "need_charges_msg": "Your internal reservoir is empty."
    }
  },
  {
    "id": "armor_nomad_plate_on",
    "copy-from": "armor_nomad_plate",
    "repairs_like": "armor_nomad_plate",
    "type": "TOOL_ARMOR",
    "name": { "str": "nomad plate armor (on)", "str_pl": "nomad plate armors (on)" },
    "revert_to": "armor_nomad_plate",
    "extend": { "flags": [ "CLIMATE_CONTROL" ] },
    "power_draw": 100000,
    "use_action": {
      "ammo_scale": 0,
      "type": "transform",
      "menu_text": "Turn off",
      "msg": "The %s pipes stop humming.",
      "target": "armor_nomad_plate"
    }
  },
  {
    "id": "armor_nomad_lightplate",
    "type": "TOOL_ARMOR",
    "copy-from": "armor_lc_lightplate",
    "name": { "str": "nomad light plate armor" },
    "description": "A full body multilayered light suit of plate armor with a 2 mm thick chest piece.  The medium steel has been quenched, tempered and affixed over a full-body layered suit of weight-distributing straps.  The armor has an integrated breathable lycra jumpsuit and the torso has a spall liner of aramid panels.  Electronics run below the surface and circulate cool air to the skin drawing power from your internal CBM reservoir.",
    "material": [ "qt_steel", "qt_steel_chain", "lycra", "kevlar" ],
    "armor": [
      {
        "material": [
          { "type": "qt_steel", "covered_by_mat": 95, "thickness": 0.8 },
          { "type": "qt_steel_chain", "covered_by_mat": 100, "thickness": 1.2 },
          { "type": "lycra", "covered_by_mat": 100, "thickness": 2.0 },
          { "type": "kevlar", "covered_by_mat": 100, "thickness": 2.0 }
        ],
        "covers": [ "torso" ],
        "coverage": 100,
        "encumbrance": 17
      },
      {
        "material": [
          { "type": "qt_steel", "covered_by_mat": 95, "thickness": 0.05 },
          { "type": "qt_steel_chain", "covered_by_mat": 100, "thickness": 1.2 },
          { "type": "lycra", "covered_by_mat": 100, "thickness": 4.0 }
        ],
        "covers": [ "arm_l", "arm_r" ],
        "coverage": 100,
        "encumbrance": 10
      },
      {
        "material": [
          { "type": "qt_steel", "covered_by_mat": 95, "thickness": 0.05 },
          { "type": "qt_steel_chain", "covered_by_mat": 100, "thickness": 1.2 },
          { "type": "lycra", "covered_by_mat": 100, "thickness": 4.0 }
        ],
        "covers": [ "leg_l", "leg_r" ],
        "coverage": 100,
        "encumbrance": 10
      }
    ],
    "extend": { "flags": [ "NORMAL", "MUNDANE", "USES_BIONIC_POWER" ] },
    "relic_data": { "passive_effects": [ { "has": "WORN", "condition": "ALWAYS", "mutations": [ "well_distributed" ] } ] },
    "use_action": {
      "type": "transform",
      "msg": "You turn the climate control on.",
      "target": "armor_nomad_lightplate_on",
      "active": true,
      "need_charges": 1,
      "need_charges_msg": "Your internal reservoir is empty."
    }
  },
  {
    "id": "armor_nomad_lightplate_on",
    "copy-from": "armor_nomad_lightplate",
    "repairs_like": "armor_nomad_lightplate",
    "type": "TOOL_ARMOR",
    "name": { "str": "nomad light plate armor (on)", "str_pl": "nomad light plate armors (on)" },
    "revert_to": "armor_nomad_lightplate",
    "extend": { "flags": [ "CLIMATE_CONTROL" ] },
    "power_draw": 100000,
    "use_action": {
      "ammo_scale": 0,
      "type": "transform",
      "menu_text": "Turn off",
      "msg": "The %s pipes stop humming.",
      "target": "armor_nomad_lightplate"
    }
  },
  {
    "id": "armor_nomad_heavyplate",
    "type": "TOOL_ARMOR",
    "copy-from": "armor_lc_heavyplate",
    "name": { "str": "nomad heavy plate armor" },
    "description": "A full body multilayered heavy suit of plate armor with a 6 mm thick chest piece.  The medium steel has been quenched, tempered and affixed over a full-body layered suit of weight-distributing straps.  The armor has an integrated breathable lycra jumpsuit and the torso has a spall liner of aramid panels.  Electronics run below the surface and circulate cool air to the skin drawing power from your internal CBM reservoir.",
    "material": [ "qt_steel", "qt_steel_chain", "lycra", "kevlar" ],
    "armor": [
      {
        "material": [
          { "type": "qt_steel", "covered_by_mat": 95, "thickness": 4.8 },
          { "type": "qt_steel_chain", "covered_by_mat": 100, "thickness": 1.2 },
          { "type": "lycra", "covered_by_mat": 100, "thickness": 2.0 },
          { "type": "kevlar", "covered_by_mat": 100, "thickness": 2.0 }
        ],
        "covers": [ "torso" ],
        "coverage": 100,
        "encumbrance": 27
      },
      {
        "material": [
          { "type": "qt_steel", "covered_by_mat": 95, "thickness": 1.05 },
          { "type": "qt_steel_chain", "covered_by_mat": 100, "thickness": 1.2 },
          { "type": "lycra", "covered_by_mat": 100, "thickness": 4.0 }
        ],
        "covers": [ "arm_l", "arm_r" ],
        "coverage": 100,
        "encumbrance": 20
      },
      {
        "material": [
          { "type": "qt_steel", "covered_by_mat": 95, "thickness": 1.05 },
          { "type": "qt_steel_chain", "covered_by_mat": 100, "thickness": 1.2 },
          { "type": "lycra", "covered_by_mat": 100, "thickness": 4.0 }
        ],
        "covers": [ "leg_l", "leg_r" ],
        "coverage": 100,
        "encumbrance": 20
      }
    ],
    "extend": { "flags": [ "NORMAL", "MUNDANE", "USES_BIONIC_POWER" ] },
    "relic_data": { "passive_effects": [ { "has": "WORN", "condition": "ALWAYS", "mutations": [ "well_distributed" ] } ] },
    "use_action": {
      "type": "transform",
      "msg": "You turn the climate control on.",
      "target": "armor_nomad_heavyplate_on",
      "active": true,
      "need_charges": 1,
      "need_charges_msg": "Your internal reservoir is empty."
    }
  },
  {
    "id": "armor_nomad_heavyplate_on",
    "copy-from": "armor_nomad_heavyplate",
    "repairs_like": "armor_nomad_heavyplate",
    "type": "TOOL_ARMOR",
    "name": { "str": "nomad heavy plate armor (on)", "str_pl": "nomad heavy plate armors (on)" },
    "revert_to": "armor_nomad_heavyplate",
    "extend": { "flags": [ "CLIMATE_CONTROL" ] },
    "power_draw": 100000,
    "use_action": {
      "ammo_scale": 0,
      "type": "transform",
      "menu_text": "Turn off",
      "msg": "The %s pipes stop humming.",
      "target": "armor_nomad_heavyplate"
    }
  }
]<|MERGE_RESOLUTION|>--- conflicted
+++ resolved
@@ -1074,48 +1074,6 @@
     "extend": { "flags": [ "UNDERSIZE" ] }
   },
   {
-<<<<<<< HEAD
-=======
-    "id": "armor_plate",
-    "type": "ARMOR",
-    "category": "armor",
-    "name": { "str": "ornamental plate armor" },
-    "description": "An extremely heavy suit of ornamental armor.",
-    "weight": "18 kg",
-    "volume": "30 L",
-    "price": 780000,
-    "price_postapoc": 6000,
-    "to_hit": -5,
-    "bashing": 8,
-    "material": [ "steel", "leather" ],
-    "symbol": "[",
-    "looks_like": "armor_lightplate",
-    "color": "light_gray",
-    "warmth": 20,
-    "longest_side": "60 cm",
-    "material_thickness": 5,
-    "flags": [ "VARSIZE", "OUTER" ],
-    "armor": [ { "encumbrance": 45, "coverage": 90, "covers": [ "torso", "leg_l", "leg_r", "arm_l", "arm_r" ] } ]
-  },
-  {
-    "id": "xl_armor_plate",
-    "type": "ARMOR",
-    "name": { "str": "XL ornamental plate armor" },
-    "copy-from": "armor_plate",
-    "proportional": { "weight": 1.125, "volume": 1.13, "price": 1.25 },
-    "extend": { "flags": [ "OVERSIZE" ] }
-  },
-  {
-    "id": "xs_armor_plate",
-    "type": "ARMOR",
-    "copy-from": "armor_plate",
-    "looks_like": "armor_plate",
-    "name": { "str": "XS ornamental plate armor" },
-    "proportional": { "weight": 0.75, "volume": 0.75, "price": 0.5 },
-    "extend": { "flags": [ "UNDERSIZE" ] }
-  },
-  {
->>>>>>> a1c5d0a9
     "id": "armor_junk_plate",
     "type": "ARMOR",
     "copy-from": "armor_plate",
