[
  {
    "id": "armor_cuirass",
    "type": "ARMOR",
    "name": { "str": "bell cuirass", "str_pl": "bell cuirasses" },
    "category": "armor",
    "description": "An ancient Greek breastplate made of bronze.",
    "weight": "5896 g",
    "volume": "6 L",
    "price": 50000,
    "price_postapoc": 3000,
    "to_hit": -5,
    "bashing": 6,
    "material": [ "bronze" ],
    "symbol": "[",
    "looks_like": "cuirass_lightplate",
    "color": "yellow",
    "longest_side": "60 cm",
    "warmth": 15,
    "material_thickness": 3,
    "flags": [ "VARSIZE", "OUTER", "STURDY" ],
    "armor": [ { "encumbrance": 15, "coverage": 90, "covers": [ "torso" ] } ]
  },
  {
    "id": "xl_armor_cuirass",
    "type": "ARMOR",
    "name": { "str": "XL bell cuirass", "str_pl": "XL bell cuirasses" },
    "copy-from": "armor_cuirass",
    "proportional": { "weight": 1.125, "volume": 1.13, "price": 1.25 },
    "extend": { "flags": [ "OVERSIZE" ] }
  },
  {
    "id": "xs_armor_cuirass",
    "type": "ARMOR",
    "copy-from": "armor_cuirass",
    "looks_like": "armor_cuirass",
    "name": { "str": "XS bell cuirass", "str_pl": "XS bell cuirasses" },
    "proportional": { "weight": 0.75, "volume": 0.75, "price": 0.5 },
    "extend": { "flags": [ "UNDERSIZE" ] }
  },
  {
    "id": "cuirass_bronze",
    "type": "ARMOR",
    "name": { "str": "bronze cuirass", "str_pl": "bronze cuirasses" },
    "category": "armor",
    "description": "A solid, single-piece cuirass made from bronze.  It isn't particularly well designed, but it does its job.",
    "weight": "4896 g",
    "volume": "6 L",
    "price": 40000,
    "price_postapoc": 2000,
    "to_hit": -5,
    "bashing": 6,
    "material": [ "bronze" ],
    "symbol": "[",
    "looks_like": "armor_cuirass",
    "color": "yellow",
    "longest_side": "60 cm",
    "warmth": 15,
    "material_thickness": 2,
    "flags": [ "OUTER", "STURDY" ],
    "armor": [ { "encumbrance": 10, "coverage": 85, "covers": [ "torso" ] } ]
  },
  {
    "id": "xl_cuirass_bronze",
    "type": "ARMOR",
    "name": { "str": "XL bronze cuirass", "str_pl": "XL bronze cuirasses" },
    "copy-from": "cuirass_bronze",
    "proportional": { "weight": 1.125, "volume": 1.13, "price": 1.25 },
    "extend": { "flags": [ "OVERSIZE" ] }
  },
  {
    "id": "xs_cuirass_bronze",
    "type": "ARMOR",
    "name": { "str": "XS bronze cuirass", "str_pl": "XS bronze cuirasses" },
    "copy-from": "cuirass_bronze",
    "proportional": { "weight": 0.75, "volume": 0.75, "price": 0.5 },
    "extend": { "flags": [ "UNDERSIZE" ] }
  },
  {
    "id": "armor_lamellar",
    "type": "ARMOR",
    "name": { "str": "lamellar cuirass", "str_pl": "lamellar cuirasses" },
    "description": "A cuirass made of multiple pieces of tough leather, laced together for durable yet flexible protection.",
    "weight": "2108 g",
    "volume": "9250 ml",
    "price": 26000,
    "price_postapoc": 2500,
    "material": [ "leather" ],
    "symbol": "[",
    "looks_like": "vest_leather",
    "copy-from": "armor_chitin",
    "color": "brown",
    "longest_side": "60 cm",
    "warmth": 20,
    "material_thickness": 3,
    "flags": [ "VARSIZE", "STURDY", "OUTER" ],
    "armor": [
      {
        "material": [
          { "type": "leather", "covered_by_mat": 100, "thickness": 2.0 },
          { "//": "this simulates the overlapping plates", "type": "leather", "covered_by_mat": 40, "thickness": 2.0 }
        ],
        "encumbrance": 8,
        "coverage": 100,
        "cover_ranged": 95,
        "cover_vitals": 70,
        "covers": [ "torso" ]
      },
      {
        "material": [
          { "type": "leather", "covered_by_mat": 100, "thickness": 2.0 },
          { "//": "this simulates the overlapping plates", "type": "leather", "covered_by_mat": 40, "thickness": 2.0 }
        ],
        "encumbrance": 4,
        "coverage": 90,
        "cover_ranged": 95,
        "cover_vitals": 70,
        "covers": [ "arm_l", "arm_r" ],
        "specifically_covers": [ "arm_upper_l", "arm_shoulder_l", "arm_upper_r", "arm_shoulder_r" ]
      }
    ]
  },
  {
    "id": "xl_armor_lamellar",
    "type": "ARMOR",
    "name": { "str": "XL lamellar cuirass", "str_pl": "XL lamellar cuirasses" },
    "copy-from": "armor_lamellar",
    "proportional": { "weight": 1.125, "volume": 1.13, "price": 1.25 },
    "extend": { "flags": [ "OVERSIZE" ] }
  },
  {
    "id": "xs_armor_lamellar",
    "type": "ARMOR",
    "copy-from": "armor_lamellar",
    "looks_like": "armor_lamellar",
    "name": { "str": "XS lamellar cuirass", "str_pl": "XS lamellar cuirasses" },
    "proportional": { "weight": 0.75, "volume": 0.75, "price": 0.5 },
    "extend": { "flags": [ "UNDERSIZE" ] }
  },
  {
    "id": "armor_lorica",
    "type": "ARMOR",
    "name": { "str_sp": "lorica segmentata" },
    "description": "An ancient Roman laminar armor, made of overlapping metal strips connected to internal leather straps.",
    "weight": "5286 g",
    "volume": "6 L",
    "price": 50000,
    "price_postapoc": 3500,
    "to_hit": -5,
    "bashing": 6,
    "material": [ "iron", "leather" ],
    "symbol": "[",
    "longest_side": "60 cm",
    "looks_like": "armor_lamellar",
    "color": "light_gray",
    "warmth": 15,
    "material_thickness": 4,
    "flags": [ "VARSIZE", "OUTER", "STURDY" ],
    "armor": [
      { "encumbrance": 15, "coverage": 90, "covers": [ "torso" ] },
      {
        "encumbrance": 3,
        "coverage": 90,
        "covers": [ "arm_l", "arm_r" ],
        "specifically_covers": [ "arm_shoulder_r", "arm_shoulder_l" ]
      }
    ]
  },
  {
    "id": "xl_armor_lorica",
    "type": "ARMOR",
    "name": { "str_sp": "XL lorica segmentata" },
    "copy-from": "armor_lorica",
    "proportional": { "weight": 1.125, "volume": 1.13, "price": 1.25 },
    "flags": [ "VARSIZE", "STURDY", "OVERSIZE", "OUTER" ]
  },
  {
    "id": "xs_armor_lorica",
    "type": "ARMOR",
    "copy-from": "armor_lorica",
    "looks_like": "armor_lorica",
    "name": { "str_sp": "XS lorica segmentata" },
    "proportional": { "weight": 0.75, "volume": 0.75, "price": 0.5 },
    "extend": { "flags": [ "UNDERSIZE" ] }
  },
  {
    "id": "armor_thessalonian",
    "type": "ARMOR",
    "category": "armor",
    "name": { "str": "cataphract armor", "str_pl": "suits of cataphract armor" },
    "description": "This armor, made of interlocking plates of burnished bronze, appears to be either a high-quality recreation or a genuine artifact.  Despite having an ancient design, it is in mint condition aside from some battle damage.  It covers from the shoulders to the hips and is of extremely high quality.",
    "weight": "7286 g",
    "volume": "6 L",
    "price": 50000,
    "price_postapoc": 7000,
    "to_hit": -5,
    "bashing": 6,
    "material": [ "fancy_bronze", "leather" ],
    "symbol": "[",
    "longest_side": "60 cm",
    "looks_like": "armor_lorica",
    "repairs_like": "armor_cuirass",
    "color": "brown",
    "warmth": 18,
    "material_thickness": 5,
    "flags": [ "VARSIZE", "OUTER", "STURDY" ],
    "armor": [
      { "encumbrance": 17, "coverage": 93, "cover_melee": 95, "cover_ranged": 90, "cover_vitals": 100, "covers": [ "torso" ] },
      {
        "encumbrance": 17,
        "coverage": 93,
        "cover_melee": 95,
        "cover_ranged": 90,
        "cover_vitals": 100,
        "covers": [ "arm_l", "arm_r" ]
      },
      {
        "encumbrance": 4,
        "coverage": 93,
        "cover_melee": 95,
        "cover_ranged": 90,
        "cover_vitals": 100,
        "covers": [ "leg_l", "leg_r" ],
        "specifically_covers": [ "leg_hip_l", "leg_hip_r" ]
      }
    ]
  },
  {
    "id": "chestguard_metal_sheets",
    "type": "ARMOR",
    "category": "armor",
    "name": { "str": "sheet metal chest guard" },
    "description": "Two sheets of metal hammered to fit your torso and riveted to leather belts to act as straps.  Heavy, uncomfortable, and difficult to move in, but it should help keep your blood inside your body.",
    "weight": "8800 g",
    "//": "The weight assumes the sheet metal is 75cm x 50cm x 1.5mm.",
    "volume": "4 L",
    "price": 500,
    "price_postapoc": 400,
    "to_hit": -2,
    "material": [ "lc_steel" ],
    "repairs_with": [ "steel" ],
    "symbol": "H",
    "looks_like": "cuirass_lightplate",
    "color": "light_gray",
    "warmth": 10,
    "longest_side": "75 cm",
    "material_thickness": 1.5,
    "environmental_protection": 2,
    "flags": [ "OUTER", "WATER_FRIENDLY" ],
    "armor": [ { "encumbrance": 18, "coverage": 95, "covers": [ "torso" ] } ]
  },
  {
    "id": "ch_chestguard_metal_sheets",
    "type": "ARMOR",
    "copy-from": "chestguard_metal_sheets",
    "name": { "str": "case hardened sheet metal chest guard" },
    "description": "A chest guard made of hammered sheet metal, case hardened for added protection.  It's not any easier to move in, but it is much sturdier now.",
    "material": [ "ch_steel" ],
    "extend": { "flags": [ "STURDY" ] }
  },
  {
    "id": "chestguard_metal_sheets_heavy",
    "type": "ARMOR",
    "category": "armor",
    "name": { "str": "heavy sheet metal chest guard" },
    "description": "A double-decker chest guard made from two sheets of metal layered over each other and hammered to fit your torso.  Monstrously heavy, but it's quite protective and the thicker material makes it sturdier.",
    "weight": "17600 g",
    "//": "The weight assumes the sheet metal is 75cm x 50cm x 1.5mm, doubled.",
    "volume": "4 L",
    "price": 1000,
    "price_postapoc": 400,
    "to_hit": -3,
    "material": [ "lc_steel" ],
    "repairs_with": [ "steel" ],
    "symbol": "H",
    "looks_like": "cuirass_lightplate",
    "color": "light_gray",
    "warmth": 10,
    "longest_side": "75 cm",
    "material_thickness": 3,
    "environmental_protection": 2,
    "flags": [ "OUTER", "WATER_FRIENDLY", "STURDY" ],
    "armor": [ { "encumbrance": 30, "coverage": 95, "covers": [ "torso" ] } ]
  },
  {
    "id": "ch_chestguard_metal_sheets_heavy",
    "type": "ARMOR",
    "copy-from": "chestguard_metal_sheets_heavy",
    "name": { "str": "case hardened heavy sheet metal chest guard" },
    "description": "Double-thick, case hardened sheet metal hammered to fit your torso.  Offers the best protection a junkyard knight could ask for.",
    "material": [ "ch_steel" ]
  },
  {
    "id": "chestguard_metal_sheets_light",
    "type": "ARMOR",
    "category": "armor",
    "name": { "str": "light sheet metal chest guard" },
    "description": "One sheet of metal, cut in half to only cover your upper torso and back and riveted to leather belts to act as straps.  It's heavy and uncomfortable, but at least you can bend at the waist.",
    "weight": "4400 g",
    "//": "The weight assumes the sheets are 35cm x 50cm x 1.5mm.",
    "volume": "2 L",
    "price": 500,
    "price_postapoc": 400,
    "to_hit": -2,
    "material": [ "lc_steel" ],
    "repairs_with": [ "steel" ],
    "symbol": "H",
    "looks_like": "chestguard_metal",
    "color": "light_gray",
    "warmth": 5,
    "longest_side": "50 cm",
    "material_thickness": 1.5,
    "environmental_protection": 1,
    "flags": [ "OUTER", "WATER_FRIENDLY" ],
    "armor": [
      {
        "covers": [ "torso" ],
        "encumbrance": 4,
        "coverage": 95,
        "cover_melee": 95,
        "cover_ranged": 90,
        "cover_vitals": 90,
        "specifically_covers": [ "torso_upper" ]
      }
    ]
  },
  {
    "id": "ch_chestguard_metal_sheets_light",
    "type": "ARMOR",
    "copy-from": "chestguard_metal_sheets_light",
    "name": { "str": "case hardened light sheet metal chest guard" },
    "description": "Sheet metal cut to only cover your upper torso and case hardened for extra protection.  Provides a decent compromise between protection and being able to move.",
    "material": [ "ch_steel" ],
    "extend": { "flags": [ "STURDY" ] }
  },
  {
    "id": "bookplate",
    "type": "ARMOR",
    "category": "armor",
    "name": { "str": "bookplate" },
    "description": "A crude form of armor made from thickly-stacked paper and rolls of duct tape.",
    "weight": "5790 g",
    "volume": "9500 ml",
    "price": 4200,
    "price_postapoc": 100,
    "to_hit": -1,
    "material": [ "paper" ],
    "symbol": "O",
    "looks_like": "armor_scrapsuit",
    "color": "light_gray",
    "warmth": 10,
    "longest_side": "60 cm",
    "material_thickness": 12,
    "flags": [ "OUTER" ],
    "armor": [ { "encumbrance": 20, "coverage": 80, "covers": [ "torso" ] } ]
  },
  {
    "id": "tireplate",
    "type": "ARMOR",
    "category": "armor",
    "name": { "str": "tireplate" },
    "description": "Armor fashioned from from overlapping chunks of tire and rolls of duct tape, covering the shoulders and torso.",
    "weight": "5790 g",
    "volume": "9500 ml",
    "price": 4200,
    "price_postapoc": 100,
    "to_hit": -1,
    "material": [ "rubber" ],
    "symbol": "O",
    "looks_like": "armor_scrapsuit",
    "color": "light_gray",
    "warmth": 10,
    "longest_side": "40 cm",
    "material_thickness": 4,
    "flags": [ "OUTER", "NONCONDUCTIVE" ],
    "armor": [ { "encumbrance": 20, "coverage": 80, "covers": [ "torso" ] } ]
  },
  {
    "id": "chainmail_junk_vest",
    "type": "ARMOR",
    "category": "armor",
    "name": { "str": "chainmail vest" },
    "description": "A customized chainmail vest.  The metal shows signs of rust and corrosion.  It's a sleeveless piece of chainmail with small straps designed to better distribute the weight.",
    "weight": "6200 g",
    "volume": "1 L",
    "price": 10000,
    "price_postapoc": 2000,
    "to_hit": -1,
    "material": [ "budget_steel_chain" ],
    "symbol": "[",
    "looks_like": "vest_leather",
    "color": "light_red",
    "flags": [ "VARSIZE", "STURDY", "OUTER" ],
    "armor": [
      {
        "material": [ { "type": "budget_steel_chain", "covered_by_mat": 100, "thickness": 1.2 } ],
        "covers": [ "torso" ],
        "coverage": 95,
        "encumbrance": 20
      }
    ]
  },
  {
    "id": "lc_chainmail_vest",
    "type": "ARMOR",
    "category": "armor",
    "name": { "str": "mild steel chainmail vest" },
    "description": "A customized mild steel chainmail vest.  It's a sleeveless piece of chainmail with small straps designed to better distribute the weight.",
    "weight": "6200 g",
    "volume": "1 L",
    "price": 10000,
    "price_postapoc": 2000,
    "to_hit": -1,
    "material": [ "lc_steel_chain" ],
    "symbol": "[",
    "looks_like": "vest_leather",
    "color": "light_red",
    "flags": [ "VARSIZE", "STURDY", "OUTER" ],
    "armor": [
      {
        "material": [ { "type": "lc_steel_chain", "covered_by_mat": 100, "thickness": 1.2 } ],
        "covers": [ "torso" ],
        "coverage": 100,
        "encumbrance": 20
      }
    ]
  },
  {
    "id": "xl_lc_chainmail_vest",
    "type": "ARMOR",
    "name": { "str": "XL mild steel chainmail vest" },
    "copy-from": "lc_chainmail_vest",
    "proportional": { "weight": 1.125, "volume": 1.13, "price": 1.25 },
    "extend": { "flags": [ "OVERSIZE" ] }
  },
  {
    "id": "xs_lc_chainmail_vest",
    "type": "ARMOR",
    "copy-from": "lc_chainmail_vest",
    "name": { "str": "XS mild steel chainmail vest" },
    "proportional": { "weight": 0.75, "volume": 0.75, "price": 0.5 },
    "extend": { "flags": [ "UNDERSIZE" ] }
  },
  {
    "id": "mc_chainmail_vest",
    "type": "ARMOR",
    "copy-from": "lc_chainmail_vest",
    "material": [ "mc_steel_chain" ],
    "name": { "str": "medium steel chainmail vest" },
    "description": "A customized medium steel chainmail vest.  It's a sleeveless piece of chainmail with small straps designed to better distribute the weight.",
    "armor": [
      {
        "material": [ { "type": "mc_steel_chain", "covered_by_mat": 100, "thickness": 1.2 } ],
        "covers": [ "torso" ],
        "coverage": 100,
        "encumbrance": 20
      }
    ]
  },
  {
    "id": "xl_mc_chainmail_vest",
    "type": "ARMOR",
    "name": { "str": "XL medium steel chainmail vest" },
    "copy-from": "mc_chainmail_vest",
    "proportional": { "weight": 1.125, "volume": 1.13, "price": 1.25 },
    "extend": { "flags": [ "OVERSIZE" ] }
  },
  {
    "id": "xs_mc_chainmail_vest",
    "type": "ARMOR",
    "copy-from": "mc_chainmail_vest",
    "name": { "str": "XS medium steel chainmail vest" },
    "proportional": { "weight": 0.75, "volume": 0.75, "price": 0.5 },
    "extend": { "flags": [ "UNDERSIZE" ] }
  },
  {
    "id": "hc_chainmail_vest",
    "type": "ARMOR",
    "copy-from": "lc_chainmail_vest",
    "material": [ "hc_steel_chain" ],
    "name": { "str": "high steel chainmail vest" },
    "description": "A customized high steel chainmail vest.  It's a sleeveless piece of chainmail with small straps designed to better distribute the weight.",
    "armor": [
      {
        "material": [ { "type": "hc_steel_chain", "covered_by_mat": 100, "thickness": 1.2 } ],
        "covers": [ "torso" ],
        "coverage": 100,
        "encumbrance": 20
      }
    ]
  },
  {
    "id": "xl_hc_chainmail_vest",
    "type": "ARMOR",
    "name": { "str": "XL high steel chainmail vest" },
    "copy-from": "hc_chainmail_vest",
    "proportional": { "weight": 1.125, "volume": 1.13, "price": 1.25 },
    "extend": { "flags": [ "OVERSIZE" ] }
  },
  {
    "id": "xs_hc_chainmail_vest",
    "type": "ARMOR",
    "copy-from": "hc_chainmail_vest",
    "name": { "str": "XS high steel chainmail vest" },
    "proportional": { "weight": 0.75, "volume": 0.75, "price": 0.5 },
    "extend": { "flags": [ "UNDERSIZE" ] }
  },
  {
    "id": "ch_chainmail_vest",
    "type": "ARMOR",
    "copy-from": "lc_chainmail_vest",
    "material": [ "ch_steel_chain" ],
    "name": { "str": "hardened steel chainmail vest" },
    "description": "A customized high steel chainmail vest.  It's a sleeveless piece of chainmail with small straps designed to better distribute the weight.",
    "armor": [
      {
        "material": [ { "type": "ch_steel_chain", "covered_by_mat": 100, "thickness": 1.2 } ],
        "covers": [ "torso" ],
        "coverage": 100,
        "encumbrance": 20
      }
    ]
  },
  {
    "id": "xl_ch_chainmail_vest",
    "type": "ARMOR",
    "name": { "str": "XL hardened steel chainmail vest" },
    "copy-from": "ch_chainmail_vest",
    "proportional": { "weight": 1.125, "volume": 1.13, "price": 1.25 },
    "extend": { "flags": [ "OVERSIZE" ] }
  },
  {
    "id": "xs_ch_chainmail_vest",
    "type": "ARMOR",
    "copy-from": "ch_chainmail_vest",
    "name": { "str": "XS hardened steel chainmail vest" },
    "proportional": { "weight": 0.75, "volume": 0.75, "price": 0.5 },
    "extend": { "flags": [ "UNDERSIZE" ] }
  },
  {
    "id": "qt_chainmail_vest",
    "type": "ARMOR",
    "copy-from": "lc_chainmail_vest",
    "material": [ "qt_steel_chain" ],
    "name": { "str": "tempered steel chainmail vest" },
    "description": "A customized tempered steel chainmail vest.  It's a sleeveless piece of chainmail with small straps designed to better distribute the weight.",
    "armor": [
      {
        "material": [ { "type": "qt_steel_chain", "covered_by_mat": 100, "thickness": 1.2 } ],
        "covers": [ "torso" ],
        "coverage": 100,
        "encumbrance": 20
      }
    ]
  },
  {
    "id": "xl_qt_chainmail_vest",
    "type": "ARMOR",
    "name": { "str": "XL tempered steel chainmail vest" },
    "copy-from": "qt_chainmail_vest",
    "proportional": { "weight": 1.125, "volume": 1.13, "price": 1.25 },
    "extend": { "flags": [ "OVERSIZE" ] }
  },
  {
    "id": "xs_qt_chainmail_vest",
    "type": "ARMOR",
    "copy-from": "qt_chainmail_vest",
    "name": { "str": "XS tempered steel chainmail vest" },
    "proportional": { "weight": 0.75, "volume": 0.75, "price": 0.5 },
    "extend": { "flags": [ "UNDERSIZE" ] }
  },
  {
    "id": "cloth_shirt_padded",
    "type": "ARMOR",
    "category": "armor",
    "name": { "str": "cloth-padded shirt" },
    "description": "A thick cotton sweatshirt that an amateur tailor sewed ever-increasing amounts of cloth onto, providing noticeable, if haphazard padding.",
    "weight": "1000 g",
    "volume": "3500 ml",
    "price_postapoc": 200,
    "to_hit": -2,
    "material": [ "cotton" ],
    "symbol": "[",
    "looks_like": "sweatshirt",
    "color": "light_gray",
    "armor": [
      {
        "material": [
          { "type": "cotton", "covered_by_mat": 100, "thickness": 1.0 },
          { "type": "cotton", "covered_by_mat": 90, "thickness": 1.0 },
          { "type": "cotton", "covered_by_mat": 90, "thickness": 1.0 }
        ],
        "covers": [ "torso" ],
        "coverage": 100,
        "encumbrance": 8
      },
      {
        "material": [
          { "type": "cotton", "covered_by_mat": 100, "thickness": 1.0 },
          { "type": "cotton", "covered_by_mat": 90, "thickness": 1.0 },
          { "type": "cotton", "covered_by_mat": 90, "thickness": 1.0 }
        ],
        "covers": [ "arm_l", "arm_r" ],
        "coverage": 100,
        "encumbrance": 8
      }
    ],
    "warmth": 35,
    "material_thickness": 3,
    "environmental_protection": 2,
    "flags": [ "VARSIZE" ]
  },
  {
    "id": "cloth_vest_padded",
    "type": "ARMOR",
    "category": "armor",
    "name": { "str": "cloth-padded sleeveless shirt" },
    "description": "A thick cotton shirt with the sleeves cut off and large amounts of cloth sewn in to make a padded vest.  It would be fashionable, if not for all the disparate colors from the patchwork cotton cannibalized from other random clothes.",
    "weight": "600 g",
    "volume": "2000 ml",
    "price_postapoc": 100,
    "to_hit": -2,
    "material": [ "cotton" ],
    "symbol": "[",
    "looks_like": "tank_top",
    "color": "light_gray",
    "armor": [
      {
        "material": [
          { "type": "cotton", "covered_by_mat": 100, "thickness": 1.0 },
          { "type": "cotton", "covered_by_mat": 90, "thickness": 1.0 },
          { "type": "cotton", "covered_by_mat": 90, "thickness": 1.0 }
        ],
        "covers": [ "torso" ],
        "coverage": 100,
        "encumbrance": 8
      }
    ],
    "warmth": 35,
    "material_thickness": 3,
    "environmental_protection": 2,
    "flags": [ "VARSIZE" ]
  },
  {
    "id": "chestguard_hard",
    "repairs_like": "armor_larmor",
    "type": "ARMOR",
    "category": "armor",
    "name": { "str": "hard chest guard" },
    "description": "A solid vest of plastic padding protecting your torso.",
    "weight": "1000 g",
    "volume": "7 L",
    "price": 60000,
    "price_postapoc": 500,
    "to_hit": -2,
    "material": [ "plastic", "neoprene" ],
    "symbol": "H",
    "looks_like": "cuirass_lightplate",
    "color": "dark_gray",
    "warmth": 15,
    "longest_side": "20 cm",
    "material_thickness": 4,
    "environmental_protection": 1,
    "flags": [ "WATER_FRIENDLY", "STURDY", "OUTER" ],
    "armor": [ { "encumbrance": 4, "coverage": 90, "covers": [ "torso" ] } ]
  },
  {
    "id": "cuirass_lightplate",
    "type": "ARMOR",
    "category": "armor",
    "name": { "str": "cuirass", "str_pl": "cuirasses" },
    "description": "A steel breastplate, and a vital part of plate armor.  Even as full armor went into decline, cuirasses remained in use among cavalry in Europe.",
    "weight": "4200 g",
    "volume": "6 L",
    "price": 20000,
    "price_postapoc": 4000,
    "to_hit": -1,
    "material": [ "steel", "leather" ],
    "symbol": "[",
    "looks_like": "chestguard_hard",
    "color": "light_gray",
    "warmth": 20,
    "longest_side": "60 cm",
    "material_thickness": 4,
    "flags": [ "VARSIZE", "OUTER", "STURDY" ],
    "armor": [
      { "encumbrance": 20, "coverage": 95, "covers": [ "torso" ] },
      {
        "encumbrance": 4,
        "coverage": 95,
        "covers": [ "arm_l", "arm_r" ],
        "specifically_covers": [ "arm_shoulder_l", "arm_shoulder_r" ]
      },
      {
        "encumbrance": 4,
        "coverage": 95,
        "covers": [ "leg_l", "leg_r" ],
        "specifically_covers": [ "leg_hip_l", "leg_hip_r" ]
      }
    ]
  },
  {
    "id": "xl_cuirass_lightplate",
    "type": "ARMOR",
    "name": { "str": "XL cuirass", "str_pl": "XL cuirasses" },
    "copy-from": "cuirass_lightplate",
    "proportional": { "weight": 1.125, "volume": 1.13, "price": 1.25 },
    "flags": [ "VARSIZE", "STURDY", "OVERSIZE", "OUTER" ]
  },
  {
    "id": "xs_cuirass_lightplate",
    "type": "ARMOR",
    "copy-from": "cuirass_lightplate",
    "looks_like": "cuirass_lightplate",
    "name": { "str": "XS cuirass", "str_pl": "XS cuirasses" },
    "proportional": { "weight": 0.75, "volume": 0.75, "price": 0.5 },
    "extend": { "flags": [ "UNDERSIZE" ] }
  },
  {
    "id": "cuirass_scrap",
    "type": "ARMOR",
    "category": "armor",
    "name": { "str": "scrap cuirass", "str_pl": "scrap cuirasses" },
    "description": "A cuirass made from scraps of metal secured by simple strings.",
    "weight": "3366 g",
    "volume": "5750 ml",
    "price": 20000,
    "price_postapoc": 50,
    "to_hit": -1,
    "bashing": 2,
    "cutting": 3,
    "material": [ "budget_steel", "cotton" ],
    "repairs_with": [ "budget_steel" ],
    "symbol": "[",
    "looks_like": "cuirass_lightplate",
    "color": "light_gray",
    "longest_side": "40 cm",
    "warmth": 10,
    "flags": [ "OUTER" ],
    "armor": [
      {
        "material": [
          { "type": "budget_steel", "covered_by_mat": 75, "thickness": 2 },
          { "type": "cotton", "covered_by_mat": 100, "thickness": 1.0 }
        ],
        "covers": [ "torso" ],
        "coverage": 95,
        "encumbrance": 18
      }
    ]
  },
  {
    "id": "xl_cuirass_scrap",
    "type": "ARMOR",
    "name": { "str": "XL scrap cuirass", "str_pl": "XL scrap cuirasses" },
    "copy-from": "cuirass_scrap",
    "proportional": { "weight": 1.125, "volume": 1.13, "price": 1.25 },
    "extend": { "flags": [ "OVERSIZE" ] }
  },
  {
    "id": "xs_cuirass_scrap",
    "type": "ARMOR",
    "copy-from": "cuirass_scrap",
    "looks_like": "cuirass_scrap",
    "name": { "str": "XS scrap cuirass", "str_pl": "XS scrap cuirasses" },
    "proportional": { "weight": 0.75, "volume": 0.75, "price": 0.5 },
    "extend": { "flags": [ "UNDERSIZE" ] }
  },
  {
    "id": "cuirass_tire",
    "type": "ARMOR",
    "category": "armor",
    "name": { "str": "tire cuirass", "str_pl": "tire cuirasses" },
    "description": "A cuirass made from thick chunks of tire secured by simple strings; the loose collection of rubber plates provides decent but not the most convenient protection.",
    "weight": "4800 g",
    "volume": "5750 ml",
    "price": 20000,
    "price_postapoc": 50,
    "to_hit": -1,
    "material": [ "rubber" ],
    "symbol": "[",
    "looks_like": "cuirass_lightplate",
    "color": "light_gray",
    "longest_side": "40 cm",
    "warmth": 10,
    "material_thickness": 4,
    "flags": [ "OUTER", "NONCONDUCTIVE" ],
    "armor": [ { "encumbrance": 18, "coverage": 80, "covers": [ "torso" ] } ]
  },
  {
    "id": "xl_cuirass_tire",
    "type": "ARMOR",
    "name": { "str": "XL tire cuirass", "str_pl": "XL tire cuirasses" },
    "copy-from": "cuirass_scrap",
    "proportional": { "weight": 1.125, "volume": 1.13, "price": 1.25 },
    "flags": [ "OVERSIZE", "OUTER", "NONCONDUCTIVE" ]
  },
  {
    "id": "xs_cuirass_tire",
    "type": "ARMOR",
    "copy-from": "cuirass_tire",
    "looks_like": "cuirass_tire",
    "name": { "str": "XS tire cuirass", "str_pl": "XS tire cuirasses" },
    "proportional": { "weight": 0.75, "volume": 0.75, "price": 0.5 },
    "extend": { "flags": [ "UNDERSIZE" ] }
  },
  {
    "id": "fencing_jacket",
    "repairs_like": "armor_larmor",
    "type": "ARMOR",
    "name": { "str": "fencing jacket" },
    "description": "A padded jacket with a zipper on the back, used by fencers to prevent accidents.",
    "weight": "800 g",
    "volume": "2500 ml",
    "price": 3000,
    "price_postapoc": 100,
    "material": [ "cotton", "nylon" ],
    "symbol": "[",
    "looks_like": "coat_lab",
    "color": "white",
    "warmth": 20,
    "material_thickness": 3,
    "valid_mods": [ "steel_padded" ],
    "flags": [ "STURDY" ],
    "armor": [ { "encumbrance": 5, "coverage": 100, "covers": [ "torso", "arm_l", "arm_r" ] } ]
  },
  {
    "id": "jacket_leather_mod",
    "type": "ARMOR",
    "name": { "str": "armored leather jacket" },
    "description": "An armored jacket made from thick leather and metal plates.",
    "weight": "2180 g",
    "volume": "5500 ml",
    "price": 17900,
    "price_postapoc": 1500,
    "to_hit": 1,
    "material": [ "leather", "budget_steel" ],
    "symbol": "[",
    "looks_like": "jacket_leather",
    "color": "dark_gray",
    "armor": [
      {
        "covers": [ "torso" ],
        "specifically_covers": [ "torso_lower" ],
        "coverage": 100,
        "encumbrance": [ 20, 28 ],
        "material": [
          { "type": "leather", "covered_by_mat": 100, "thickness": 1.5 },
          { "type": "budget_steel", "covered_by_mat": 75, "thickness": 1.5 }
        ]
      },
      {
        "covers": [ "torso" ],
        "specifically_covers": [ "torso_upper" ],
        "encumbrance": [ 0, 0 ],
        "coverage": 95,
        "material": [
          { "type": "leather", "covered_by_mat": 100, "thickness": 1.5 },
          { "type": "budget_steel", "covered_by_mat": 75, "thickness": 1.5 }
        ]
      },
      {
        "covers": [ "arm_l", "arm_r" ],
        "coverage": 100,
        "encumbrance": [ 22, 22 ],
        "material": [
          { "type": "leather", "covered_by_mat": 100, "thickness": 1.5 },
          { "type": "budget_steel", "covered_by_mat": 65, "thickness": 1 }
        ],
        "specifically_covers": [ "arm_lower_l", "arm_lower_r", "arm_upper_r", "arm_upper_l" ]
      },
      {
        "covers": [ "arm_l", "arm_r" ],
        "coverage": 100,
        "encumbrance": [ 0, 0 ],
        "material": [ { "type": "leather", "covered_by_mat": 100, "thickness": 1.5 } ],
        "specifically_covers": [ "arm_elbow_r", "arm_elbow_l", "arm_shoulder_l", "arm_shoulder_r" ]
      }
    ],
    "pocket_data": [
      { "pocket_type": "CONTAINER", "max_contains_volume": "350 ml", "max_contains_weight": "1 kg", "moves": 80 },
      { "pocket_type": "CONTAINER", "max_contains_volume": "350 ml", "max_contains_weight": "1 kg", "moves": 80 },
      { "pocket_type": "CONTAINER", "max_contains_volume": "250 ml", "max_contains_weight": "1 kg", "moves": 120 },
      { "pocket_type": "CONTAINER", "max_contains_volume": "250 ml", "max_contains_weight": "1 kg", "moves": 120 }
    ],
    "warmth": 30,
    "environmental_protection": 1,
    "flags": [ "VARSIZE", "POCKETS", "OUTER" ]
  },
  {
    "id": "jacket_leather_bone",
    "type": "ARMOR",
    "name": { "str": "occult bone armor" },
    "description": "A black jacket made from thick leather and covered with intricately carved bones.  You've never seen patterns like those before, each time you look at them you spot a new one as if they were changing on their own.",
    "copy-from": "jacket_leather_mod",
    "material_thickness": 4,
    "material": [ "leather", "bone" ]
  },
  {
    "id": "jacket_leather_tire",
    "repairs_like": "jacket_leather",
    "type": "ARMOR",
    "category": "armor",
    "name": { "str_sp": "tire leather jacket" },
    "description": "A jacket reinforced with chunks of thick rubber tire.  Bulky and heavy, but thick and immune to electricity.",
    "weight": "6250 g",
    "volume": "7 L",
    "price": 11000,
    "price_postapoc": 250,
    "material": [ "rubber", "leather" ],
    "symbol": "[",
    "looks_like": "jacket_leather_mod",
    "color": "light_gray",
    "warmth": 30,
    "material_thickness": 5,
    "flags": [ "VARSIZE", "POCKETS", "OUTER", "NONCONDUCTIVE" ],
    "armor": [
      {
        "covers": [ "torso" ],
        "specifically_covers": [ "torso_lower" ],
        "coverage": 100,
        "encumbrance": [ 22, 30 ],
        "material": [
          { "type": "leather", "covered_by_mat": 100, "thickness": 1.5 },
          { "type": "rubber", "covered_by_mat": 70, "thickness": 2.25 }
        ]
      },
      {
        "covers": [ "torso" ],
        "specifically_covers": [ "torso_upper" ],
        "encumbrance": [ 0, 0 ],
        "coverage": 95,
        "material": [
          { "type": "leather", "covered_by_mat": 100, "thickness": 1.5 },
          { "type": "rubber", "covered_by_mat": 70, "thickness": 2.25 }
        ]
      },
      {
        "covers": [ "arm_l", "arm_r" ],
        "coverage": 100,
        "encumbrance": [ 26, 26 ],
        "material": [
          { "type": "leather", "covered_by_mat": 100, "thickness": 1.5 },
          { "type": "rubber", "covered_by_mat": 60, "thickness": 1.5 }
        ],
        "specifically_covers": [ "arm_lower_l", "arm_lower_r", "arm_upper_l", "arm_upper_r" ]
      },
      {
        "covers": [ "arm_l", "arm_r" ],
        "encumbrance": [ 0, 0 ],
        "coverage": 100,
        "material": [ { "type": "leather", "covered_by_mat": 100, "thickness": 1.5 } ],
        "specifically_covers": [ "arm_elbow_r", "arm_elbow_l", "arm_shoulder_l", "arm_shoulder_r" ]
      }
    ],
    "pocket_data": [
      { "pocket_type": "CONTAINER", "max_contains_volume": "350 ml", "max_contains_weight": "1 kg", "moves": 80 },
      { "pocket_type": "CONTAINER", "max_contains_volume": "350 ml", "max_contains_weight": "1 kg", "moves": 80 },
      { "pocket_type": "CONTAINER", "max_contains_volume": "250 ml", "max_contains_weight": "1 kg", "moves": 120 },
      { "pocket_type": "CONTAINER", "max_contains_volume": "250 ml", "max_contains_weight": "1 kg", "moves": 120 }
    ]
  },
  {
    "id": "lame_foil",
    "repairs_like": "armor_larmor",
    "type": "ARMOR",
    "name": { "str": "lamé (foil)", "str_pl": "lamés (foil)" },
    "description": "A thin, lightweight conductive vest with the zipper on the back used by fencers for electronic scoring.  Its outer layer is a woven mix of sturdy cotton and stainless steel strands.",
    "weight": "843 g",
    "volume": "2500 ml",
    "price": 3000,
    "price_postapoc": 250,
    "material": [ "cotton", "budget_steel" ],
    "symbol": "[",
    "color": "light_gray",
    "warmth": 10,
    "material_thickness": 1,
    "flags": [ "VARSIZE", "OUTER" ],
    "armor": [ { "encumbrance": 8, "coverage": 100, "covers": [ "torso" ] } ]
  },
  {
    "id": "lame_saber",
    "repairs_like": "armor_larmor",
    "type": "ARMOR",
    "name": { "str": "lamé (saber)", "str_pl": "lamés (saber)" },
    "description": "A thin, lightweight conductive jacket used by fencers for electronic scoring.  Its outer layer is a woven mix of sturdy cotton and stainless steel strands.",
    "weight": "1043 g",
    "volume": "2500 ml",
    "price": 8500,
    "price_postapoc": 250,
    "material": [ "cotton", "budget_steel" ],
    "symbol": "[",
    "color": "light_gray",
    "warmth": 10,
    "material_thickness": 1,
    "flags": [ "VARSIZE", "OUTER" ],
    "armor": [ { "encumbrance": 8, "coverage": 100, "covers": [ "torso", "arm_l", "arm_r" ] } ]
  },
  {
    "id": "football_armor",
    "repairs_like": "armor_larmor",
    "type": "ARMOR",
    "category": "armor",
    "name": { "str": "football armor" },
    "description": "Heavy polycarbonate armor for your upper torso.  Normally worn by football players.",
    "weight": "2810 g",
    "volume": "7 L",
    "price": 11000,
    "price_postapoc": 250,
    "material": [ "thermo_resin", "cotton" ],
    "symbol": "[",
    "looks_like": "chestguard_hard",
    "color": "light_gray",
    "warmth": 5,
    "material_thickness": 6,
    "flags": [ "OUTER" ],
    "armor": [
      {
        "encumbrance": 4,
        "coverage": 90,
        "covers": [ "torso" ],
        "specifically_covers": [ "torso_upper" ],
        "material": [
          { "type": "thermo_resin", "covered_by_mat": 90, "thickness": 1.0 },
          { "type": "cotton", "covered_by_mat": 100, "thickness": 6.0 }
        ]
      },
      {
        "encumbrance": 4,
        "coverage": 100,
        "covers": [ "arm_l", "arm_r" ],
        "specifically_covers": [ "arm_shoulder_l", "arm_shoulder_r" ],
        "material": [
          { "type": "thermo_resin", "covered_by_mat": 80, "thickness": 1.0 },
          { "type": "thermo_resin", "covered_by_mat": 80, "thickness": 1.0 },
          { "type": "cotton", "covered_by_mat": 100, "thickness": 6.0 }
        ]
      }
    ]
  },
  {
    "id": "kevlar",
    "repairs_like": "survivor_suit",
    "type": "ARMOR",
    "category": "armor",
    "name": { "str": "Kevlar vest" },
    "description": "A lightweight level II ballistic vest, suitable for wearing under a coat or other outer wear.",
    "weight": "1960 g",
    "volume": "4 L",
    "price": 35000,
    "price_postapoc": 1250,
    "to_hit": -3,
    "bashing": 6,
    "material": [ "kevlar", "nylon" ],
    "symbol": "[",
    "looks_like": "vest_leather",
    "color": "light_gray",
    "warmth": 15,
    "material_thickness": 3,
    "flags": [ "STURDY" ],
    "armor": [
      {
        "material": [
          { "type": "nylon", "covered_by_mat": 100, "thickness": 0.5 },
          { "type": "kevlar", "covered_by_mat": 95, "thickness": 3.3 }
        ],
        "encumbrance": 3,
        "coverage": 94,
        "cover_vitals": 70,
        "covers": [ "torso" ],
        "specifically_covers": [ "torso_upper" ]
      },
      {
        "material": [
          { "type": "nylon", "covered_by_mat": 100, "thickness": 0.5 },
          { "type": "kevlar", "covered_by_mat": 95, "thickness": 3.3 }
        ],
        "//": "encumbrance handled above",
        "encumbrance": 0,
        "coverage": 85,
        "cover_vitals": 60,
        "covers": [ "torso" ],
        "specifically_covers": [ "torso_lower" ]
      }
    ]
  },
  {
    "id": "motorbike_armor",
    "repairs_like": "under_armor",
    "type": "ARMOR",
    "name": { "str": "motorcycle armor" },
    "description": "A light jacket made of a stretch mesh covered in plastic pads meant for motorcyclists.  Made to be much more comfortable to wear than leather alternatives, but the underlying lycra isn't protective at all.",
    "weight": "1066 g",
    "volume": "2 L",
    "price": 15000,
    "price_postapoc": 1000,
    "bashing": 2,
    "material": [ "plastic_pad", "lycra" ],
    "symbol": "[",
    "looks_like": "jacket_leather",
    "color": "dark_gray",
    "armor": [
      {
        "material": [
          { "type": "lycra", "covered_by_mat": 100, "thickness": 0.25 },
          { "type": "plastic_pad", "covered_by_mat": 90, "thickness": 12 }
        ],
        "covers": [ "torso" ],
        "coverage": 100,
        "encumbrance": 8
      },
      {
        "material": [
          { "type": "lycra", "covered_by_mat": 100, "thickness": 0.25 },
          { "type": "plastic_pad", "covered_by_mat": 90, "thickness": 12 }
        ],
        "covers": [ "arm_l", "arm_r" ],
        "coverage": 100,
        "encumbrance": 8
      }
    ],
    "warmth": 15,
    "material_thickness": 4,
    "environmental_protection": 1,
    "flags": [ "VARSIZE", "WATERPROOF", "OUTER", "BLOCK_WHILE_WORN" ]
  },
  {
    "id": "plastron_cotton",
    "repairs_like": "vambrace_larmor",
    "type": "ARMOR",
    "name": { "str": "underarm protector" },
    "description": "A sturdy cotton plastron that protects much of the torso, the dominant shoulder, and underarm while fencing.",
    "weight": "110 g",
    "volume": "500 ml",
    "price": 1600,
    "price_postapoc": 50,
    "material": [ "cotton" ],
    "symbol": "[",
    "color": "white",
    "warmth": 5,
    "material_thickness": 3,
    "flags": [ "SKINTIGHT" ],
    "armor": [ { "coverage": 65, "covers": [ "torso" ] } ]
  },
  {
    "id": "plastron_plastic",
    "type": "ARMOR",
    "name": { "str": "plastic chest protector" },
    "description": "A rigid plastic plastron with molded cups to be worn by female fencers for protection while fencing.",
    "weight": "194 g",
    "volume": "850 ml",
    "price": 3000,
    "price_postapoc": 50,
    "material": [ "plastic" ],
    "symbol": "[",
    "color": "white",
    "warmth": 5,
    "material_thickness": 3,
    "flags": [ "SKINTIGHT" ],
    "armor": [ { "encumbrance": 2, "coverage": 60, "covers": [ "torso" ], "specifically_covers": [ "torso_upper" ] } ]
  },
  {
    "id": "vest_leather_mod",
    "type": "ARMOR",
    "name": { "str": "armored leather vest" },
    "description": "An armored vest made from thick leather and metal plates.",
    "weight": "1210 g",
    "volume": "3 L",
    "price": 17900,
    "price_postapoc": 750,
    "to_hit": 1,
    "material": [ "leather", "budget_steel" ],
    "symbol": "[",
    "looks_like": "vest_leather",
    "color": "dark_gray",
    "pocket_data": [
      { "pocket_type": "CONTAINER", "max_contains_volume": "700 ml", "max_contains_weight": "2 kg", "moves": 80 },
      { "pocket_type": "CONTAINER", "max_contains_volume": "700 ml", "max_contains_weight": "2 kg", "moves": 80 },
      { "pocket_type": "CONTAINER", "max_contains_volume": "250 ml", "max_contains_weight": "1 kg", "moves": 120 },
      { "pocket_type": "CONTAINER", "max_contains_volume": "250 ml", "max_contains_weight": "1 kg", "moves": 120 }
    ],
    "warmth": 30,
    "material_thickness": 3,
    "environmental_protection": 1,
    "flags": [ "VARSIZE", "POCKETS", "OUTER" ],
    "armor": [
      {
        "encumbrance": [ 15, 25 ],
        "coverage": 90,
        "covers": [ "torso" ],
        "material": [
          { "type": "leather", "covered_by_mat": 100, "thickness": 1.5 },
          { "type": "budget_steel", "covered_by_mat": 75, "thickness": 1.5 }
        ]
      }
    ]
  },
  {
    "id": "jacket_eod",
    "repairs_like": "survivor_suit",
    "type": "TOOL_ARMOR",
    "category": "armor",
    "name": { "str": "EOD jacket" },
    "description": "A thick armored jacket constructed from Kevlar and Nomex for use by explosive ordnance disposal technicians.",
    "weight": "16300 g",
    "volume": "15 L",
    "price": 200000,
    "price_postapoc": 12000,
    "warmth": 65,
    "material": [ "kevlar_layered", "kevlar_rigid", "nomex" ],
    "symbol": "[",
    "color": "light_gray",
    "environmental_protection": 2,
    "material_thickness": 15,
    "flags": [ "STURDY", "OUTER", "RAINPROOF", "ONLY_ONE" ],
    "armor": [ { "encumbrance": 80, "coverage": 100, "covers": [ "torso", "arm_l", "arm_r" ] } ]
  },
  {
    "id": "jacket_eod_light",
    "repairs_like": "lsurvivor_suit",
    "type": "TOOL_ARMOR",
    "category": "armor",
    "name": { "str": "light EOD jacket" },
    "description": "An armored jacket constructed from Kevlar and Nomex for use by explosive ordnance disposal technicians.  It is lighter than normal EOD armor to provide more maneuverability and can be worn over ballistic armor.",
    "weight": "7000 g",
    "volume": "15 L",
    "price": 200000,
    "price_postapoc": 12000,
    "warmth": 40,
    "material": [ "kevlar_layered", "kevlar_rigid", "nomex" ],
    "symbol": "[",
    "color": "light_gray",
    "environmental_protection": 2,
    "material_thickness": 7,
    "flags": [ "STURDY", "OUTER", "RAINPROOF", "ONLY_ONE" ],
    "armor": [ { "encumbrance": 40, "coverage": 100, "covers": [ "torso", "arm_l", "arm_r" ] } ]
  },
  {
    "id": "armor_lc_light_chestplate",
    "type": "ARMOR",
    "category": "armor",
    "name": { "str": "mild steel light chestplate" },
    "description": "A light chestplate, 2mm thick.  This one has been made with mild steel.",
    "weight": "7500 g",
    "volume": "8750 ml",
    "price": 60000,
    "price_postapoc": 12000,
    "to_hit": -5,
    "bashing": 8,
    "symbol": "[",
    "looks_like": "cuirass_lightplate",
    "color": "light_gray",
    "warmth": 20,
    "longest_side": "60 cm",
    "material_thickness": 2,
    "flags": [ "OUTER", "STURDY", "CONDUCTIVE", "ONLY_ONE" ],
    "armor": [
      {
        "material": [
          { "type": "lc_steel", "covered_by_mat": 95, "thickness": 0.8 },
          { "type": "lc_steel_chain", "covered_by_mat": 100, "thickness": 1.2 },
          { "type": "leather", "covered_by_mat": 1, "thickness": 1.0 }
        ],
        "covers": [ "torso" ],
        "coverage": 100,
        "encumbrance": 15
      },
      {
        "material": [
          { "type": "lc_steel", "covered_by_mat": 95, "thickness": 0.8 },
          { "type": "lc_steel_chain", "covered_by_mat": 100, "thickness": 1.2 },
          { "type": "leather", "covered_by_mat": 1, "thickness": 1.0 }
        ],
        "covers": [ "leg_l", "leg_r", "arm_l", "arm_r" ],
        "specifically_covers": [ "arm_shoulder_r", "arm_shoulder_l", "leg_hip_l", "leg_hip_r" ],
        "coverage": 100,
        "encumbrance": 10
      }
    ]
  },
  {
    "id": "xl_armor_lc_light_chestplate",
    "type": "ARMOR",
    "name": { "str": "XL mild steel light chestplate" },
    "copy-from": "armor_lc_light_chestplate",
    "proportional": { "weight": 1.125, "volume": 1.13, "price": 1.25 },
    "extend": { "flags": [ "OVERSIZE" ] }
  },
  {
    "id": "armor_mc_light_chestplate",
    "type": "ARMOR",
    "copy-from": "armor_lc_light_chestplate",
    "name": { "str": "medium steel light chestplate" },
    "description": "A light chestplate, 2mm thick.  Made with tougher medium steel, offering solid protection.",
    "armor": [
      {
        "material": [
          { "type": "mc_steel", "covered_by_mat": 95, "thickness": 0.8 },
          { "type": "mc_steel_chain", "covered_by_mat": 100, "thickness": 1.2 },
          { "type": "leather", "covered_by_mat": 1, "thickness": 1.0 }
        ],
        "covers": [ "torso" ],
        "coverage": 100,
        "encumbrance": 15
      },
      {
        "material": [
          { "type": "mc_steel", "covered_by_mat": 95, "thickness": 0.8 },
          { "type": "mc_steel_chain", "covered_by_mat": 100, "thickness": 1.2 },
          { "type": "leather", "covered_by_mat": 1, "thickness": 1.0 }
        ],
        "covers": [ "leg_l", "leg_r", "arm_l", "arm_r" ],
        "specifically_covers": [ "arm_shoulder_r", "arm_shoulder_l", "leg_hip_l", "leg_hip_r" ],
        "coverage": 100,
        "encumbrance": 10
      }
    ]
  },
  {
    "id": "xl_armor_mc_light_chestplate",
    "type": "ARMOR",
    "name": { "str": "XL medium steel light chestplate" },
    "copy-from": "armor_mc_light_chestplate",
    "proportional": { "weight": 1.125, "volume": 1.13, "price": 1.25 },
    "extend": { "flags": [ "OVERSIZE" ] }
  },
  {
    "id": "armor_hc_light_chestplate",
    "type": "ARMOR",
    "copy-from": "armor_lc_light_chestplate",
    "name": { "str": "high steel light chestplate" },
    "description": "A light chestplate, 2mm thick.  Made with high carbon steel, offering excellent protection.",
    "armor": [
      {
        "material": [
          { "type": "hc_steel", "covered_by_mat": 95, "thickness": 0.8 },
          { "type": "hc_steel_chain", "covered_by_mat": 100, "thickness": 1.2 },
          { "type": "leather", "covered_by_mat": 1, "thickness": 1.0 }
        ],
        "covers": [ "torso" ],
        "coverage": 100,
        "encumbrance": 15
      },
      {
        "material": [
          { "type": "hc_steel", "covered_by_mat": 95, "thickness": 0.8 },
          { "type": "hc_steel_chain", "covered_by_mat": 100, "thickness": 1.2 },
          { "type": "leather", "covered_by_mat": 1, "thickness": 1.0 }
        ],
        "covers": [ "leg_l", "leg_r", "arm_l", "arm_r" ],
        "specifically_covers": [ "arm_shoulder_r", "arm_shoulder_l", "leg_hip_l", "leg_hip_r" ],
        "coverage": 100,
        "encumbrance": 10
      }
    ]
  },
  {
    "id": "xl_armor_hc_light_chestplate",
    "type": "ARMOR",
    "name": { "str": "XL high steel light chestplate" },
    "copy-from": "armor_hc_light_chestplate",
    "proportional": { "weight": 1.125, "volume": 1.13, "price": 1.25 },
    "extend": { "flags": [ "OVERSIZE" ] }
  },
  {
    "id": "armor_ch_light_chestplate",
    "type": "ARMOR",
    "copy-from": "armor_lc_light_chestplate",
    "name": { "str": "case hardened light chestplate" },
    "description": "A light chestplate, 2mm thick.  The mild steel has been case hardened, offering superior protection.",
    "armor": [
      {
        "material": [
          { "type": "ch_steel", "covered_by_mat": 95, "thickness": 0.8 },
          { "type": "ch_steel_chain", "covered_by_mat": 100, "thickness": 1.2 },
          { "type": "leather", "covered_by_mat": 1, "thickness": 1.0 }
        ],
        "covers": [ "torso" ],
        "coverage": 100,
        "encumbrance": 15
      },
      {
        "material": [
          { "type": "ch_steel", "covered_by_mat": 95, "thickness": 0.8 },
          { "type": "ch_steel_chain", "covered_by_mat": 100, "thickness": 1.2 },
          { "type": "leather", "covered_by_mat": 1, "thickness": 1.0 }
        ],
        "covers": [ "leg_l", "leg_r", "arm_l", "arm_r" ],
        "specifically_covers": [ "arm_shoulder_r", "arm_shoulder_l", "leg_hip_l", "leg_hip_r" ],
        "coverage": 100,
        "encumbrance": 10
      }
    ]
  },
  {
    "id": "xl_armor_ch_light_chestplate",
    "type": "ARMOR",
    "name": { "str": "XL case hardened light chestplate" },
    "copy-from": "armor_ch_light_chestplate",
    "proportional": { "weight": 1.125, "volume": 1.13, "price": 1.25 },
    "extend": { "flags": [ "OVERSIZE" ] }
  },
  {
    "id": "armor_qt_light_chestplate",
    "type": "ARMOR",
    "copy-from": "armor_lc_light_chestplate",
    "name": { "str": "tempered light chestplate" },
    "description": "A light chestplate, 2mm thick.  The medium steel has been quenched and tempered, offering top-of-the-line protection.",
    "armor": [
      {
        "material": [
          { "type": "qt_steel", "covered_by_mat": 95, "thickness": 0.8 },
          { "type": "qt_steel_chain", "covered_by_mat": 100, "thickness": 1.2 },
          { "type": "leather", "covered_by_mat": 1, "thickness": 1.0 }
        ],
        "covers": [ "torso" ],
        "coverage": 100,
        "encumbrance": 15
      },
      {
        "material": [
          { "type": "qt_steel", "covered_by_mat": 95, "thickness": 0.8 },
          { "type": "qt_steel_chain", "covered_by_mat": 100, "thickness": 1.2 },
          { "type": "leather", "covered_by_mat": 1, "thickness": 1.0 }
        ],
        "covers": [ "leg_l", "leg_r", "arm_l", "arm_r" ],
        "specifically_covers": [ "arm_shoulder_r", "arm_shoulder_l", "leg_hip_l", "leg_hip_r" ],
        "coverage": 100,
        "encumbrance": 10
      }
    ]
  },
  {
    "id": "xl_armor_qt_light_chestplate",
    "type": "ARMOR",
    "name": { "str": "XL tempered light chestplate" },
    "copy-from": "armor_qt_light_chestplate",
    "proportional": { "weight": 1.125, "volume": 1.13, "price": 1.25 },
    "extend": { "flags": [ "OVERSIZE" ] }
  },
  {
    "id": "armor_lc_chestplate",
    "type": "ARMOR",
    "category": "armor",
    "name": { "str": "mild steel chestplate" },
    "description": "A chestplate, 4mm thick.  This one has been made with mild steel.",
    "weight": "10 kg",
    "volume": "17500 ml",
    "price": 60000,
    "price_postapoc": 12000,
    "to_hit": -5,
    "bashing": 8,
    "symbol": "[",
    "looks_like": "armor_larmor",
    "color": "light_gray",
    "warmth": 20,
    "longest_side": "60 cm",
    "material_thickness": 4,
    "flags": [ "OUTER", "STURDY", "CONDUCTIVE", "ONLY_ONE" ],
    "armor": [
      {
        "material": [
          { "type": "lc_steel", "covered_by_mat": 95, "thickness": 2.8 },
          { "type": "lc_steel_chain", "covered_by_mat": 100, "thickness": 1.2 },
          { "type": "leather", "covered_by_mat": 1, "thickness": 1.0 }
        ],
        "covers": [ "torso" ],
        "coverage": 100,
        "encumbrance": 20
      },
      {
        "material": [
          { "type": "lc_steel", "covered_by_mat": 95, "thickness": 2.8 },
          { "type": "lc_steel_chain", "covered_by_mat": 100, "thickness": 1.2 },
          { "type": "leather", "covered_by_mat": 1, "thickness": 1.0 }
        ],
        "covers": [ "leg_l", "leg_r", "arm_l", "arm_r" ],
        "specifically_covers": [ "arm_shoulder_r", "arm_shoulder_l", "leg_hip_l", "leg_hip_r" ],
        "coverage": 100,
        "encumbrance": 10
      }
    ]
  },
  {
    "id": "xl_armor_lc_chestplate",
    "type": "ARMOR",
    "name": { "str": "XL mild steel chestplate" },
    "copy-from": "armor_lc_chestplate",
    "proportional": { "weight": 1.125, "volume": 1.13, "price": 1.25 },
    "extend": { "flags": [ "OVERSIZE" ] }
  },
  {
    "id": "armor_mc_chestplate",
    "type": "ARMOR",
    "copy-from": "armor_lc_chestplate",
    "name": { "str": "medium steel chestplate" },
    "description": "A chestplate, 4mm thick.  Made with tougher medium steel, offering solid protection.",
    "armor": [
      {
        "material": [
          { "type": "mc_steel", "covered_by_mat": 95, "thickness": 2.8 },
          { "type": "mc_steel_chain", "covered_by_mat": 100, "thickness": 1.2 },
          { "type": "leather", "covered_by_mat": 1, "thickness": 1.0 }
        ],
        "covers": [ "torso" ],
        "coverage": 100,
        "encumbrance": 20
      },
      {
        "material": [
          { "type": "mc_steel", "covered_by_mat": 95, "thickness": 2.8 },
          { "type": "mc_steel_chain", "covered_by_mat": 100, "thickness": 1.2 },
          { "type": "leather", "covered_by_mat": 1, "thickness": 1.0 }
        ],
        "covers": [ "leg_l", "leg_r", "arm_l", "arm_r" ],
        "specifically_covers": [ "arm_shoulder_r", "arm_shoulder_l", "leg_hip_l", "leg_hip_r" ],
        "coverage": 100,
        "encumbrance": 10
      }
    ]
  },
  {
    "id": "xl_armor_mc_chestplate",
    "type": "ARMOR",
    "name": { "str": "XL medium steel chestplate" },
    "copy-from": "armor_mc_chestplate",
    "proportional": { "weight": 1.125, "volume": 1.13, "price": 1.25 },
    "extend": { "flags": [ "OVERSIZE" ] }
  },
  {
    "id": "armor_hc_chestplate",
    "type": "ARMOR",
    "copy-from": "armor_lc_chestplate",
    "name": { "str": "high steel chestplate" },
    "description": "A chestplate, 4mm thick.  Made with high carbon steel, offering excellent protection.",
    "armor": [
      {
        "material": [
          { "type": "hc_steel", "covered_by_mat": 95, "thickness": 2.8 },
          { "type": "hc_steel_chain", "covered_by_mat": 100, "thickness": 1.2 },
          { "type": "leather", "covered_by_mat": 1, "thickness": 1.0 }
        ],
        "covers": [ "torso" ],
        "coverage": 100,
        "encumbrance": 20
      },
      {
        "material": [
          { "type": "hc_steel", "covered_by_mat": 95, "thickness": 2.8 },
          { "type": "hc_steel_chain", "covered_by_mat": 100, "thickness": 1.2 },
          { "type": "leather", "covered_by_mat": 1, "thickness": 1.0 }
        ],
        "covers": [ "leg_l", "leg_r", "arm_l", "arm_r" ],
        "specifically_covers": [ "arm_shoulder_r", "arm_shoulder_l", "leg_hip_l", "leg_hip_r" ],
        "coverage": 100,
        "encumbrance": 10
      }
    ]
  },
  {
    "id": "xl_armor_hc_chestplate",
    "type": "ARMOR",
    "name": { "str": "XL high steel chestplate" },
    "copy-from": "armor_hc_chestplate",
    "proportional": { "weight": 1.125, "volume": 1.13, "price": 1.25 },
    "extend": { "flags": [ "OVERSIZE" ] }
  },
  {
    "id": "armor_ch_chestplate",
    "type": "ARMOR",
    "copy-from": "armor_lc_chestplate",
    "name": { "str": "case hardened chestplate" },
    "description": "A chestplate, 4mm thick.  The mild steel has been case hardened, offering superior protection.",
    "armor": [
      {
        "material": [
          { "type": "ch_steel", "covered_by_mat": 95, "thickness": 2.8 },
          { "type": "ch_steel_chain", "covered_by_mat": 100, "thickness": 1.2 },
          { "type": "leather", "covered_by_mat": 1, "thickness": 1.0 }
        ],
        "covers": [ "torso" ],
        "coverage": 100,
        "encumbrance": 20
      },
      {
        "material": [
          { "type": "ch_steel", "covered_by_mat": 95, "thickness": 2.8 },
          { "type": "ch_steel_chain", "covered_by_mat": 100, "thickness": 1.2 },
          { "type": "leather", "covered_by_mat": 1, "thickness": 1.0 }
        ],
        "covers": [ "leg_l", "leg_r", "arm_l", "arm_r" ],
        "specifically_covers": [ "arm_shoulder_r", "arm_shoulder_l", "leg_hip_l", "leg_hip_r" ],
        "coverage": 100,
        "encumbrance": 10
      }
    ]
  },
  {
    "id": "xl_armor_ch_chestplate",
    "type": "ARMOR",
    "name": { "str": "XL case hardened chestplate" },
    "copy-from": "armor_ch_chestplate",
    "proportional": { "weight": 1.125, "volume": 1.13, "price": 1.25 },
    "extend": { "flags": [ "OVERSIZE" ] }
  },
  {
    "id": "armor_qt_chestplate",
    "type": "ARMOR",
    "copy-from": "armor_lc_chestplate",
    "name": { "str": "tempered chestplate" },
    "description": "A chestplate, 4mm thick.  The medium steel has been quenched and tempered, offering top-of-the-line protection.",
    "armor": [
      {
        "material": [
          { "type": "qt_steel", "covered_by_mat": 95, "thickness": 2.8 },
          { "type": "qt_steel_chain", "covered_by_mat": 100, "thickness": 1.2 },
          { "type": "leather", "covered_by_mat": 1, "thickness": 1.0 }
        ],
        "covers": [ "torso" ],
        "coverage": 100,
        "encumbrance": 20
      },
      {
        "material": [
          { "type": "qt_steel", "covered_by_mat": 95, "thickness": 2.8 },
          { "type": "qt_steel_chain", "covered_by_mat": 100, "thickness": 1.2 },
          { "type": "leather", "covered_by_mat": 1, "thickness": 1.0 }
        ],
        "covers": [ "leg_l", "leg_r", "arm_l", "arm_r" ],
        "specifically_covers": [ "arm_shoulder_r", "arm_shoulder_l", "leg_hip_l", "leg_hip_r" ],
        "coverage": 100,
        "encumbrance": 10
      }
    ]
  },
  {
    "id": "xl_armor_qt_chestplate",
    "type": "ARMOR",
    "name": { "str": "XL tempered chestplate" },
    "copy-from": "armor_qt_chestplate",
    "proportional": { "weight": 1.125, "volume": 1.13, "price": 1.25 },
    "extend": { "flags": [ "OVERSIZE" ] }
  },
  {
    "id": "armor_lc_heavy_chestplate",
    "type": "ARMOR",
    "category": "armor",
    "name": { "str": "mild steel heavy chestplate" },
    "description": "A heavy chestplate, 6mm thick.  This one has been made with mild steel.",
    "weight": "17500 g",
    "volume": "17500 ml",
    "price": 60000,
    "price_postapoc": 12000,
    "to_hit": -5,
    "bashing": 8,
    "symbol": "[",
    "looks_like": "armor_larmor",
    "color": "light_gray",
    "warmth": 20,
    "longest_side": "60 cm",
    "material_thickness": 6,
    "flags": [ "OUTER", "STURDY", "CONDUCTIVE", "ONLY_ONE" ],
    "armor": [
      {
        "material": [
          { "type": "lc_steel", "covered_by_mat": 95, "thickness": 4.8 },
          { "type": "lc_steel_chain", "covered_by_mat": 100, "thickness": 1.2 },
          { "type": "leather", "covered_by_mat": 1, "thickness": 1.0 }
        ],
        "covers": [ "torso" ],
        "coverage": 100,
        "encumbrance": 25
      },
      {
        "material": [
          { "type": "lc_steel", "covered_by_mat": 95, "thickness": 4.8 },
          { "type": "lc_steel_chain", "covered_by_mat": 100, "thickness": 1.2 },
          { "type": "leather", "covered_by_mat": 1, "thickness": 1.0 }
        ],
        "covers": [ "leg_l", "leg_r", "arm_l", "arm_r" ],
        "specifically_covers": [ "arm_shoulder_r", "arm_shoulder_l", "leg_hip_l", "leg_hip_r" ],
        "coverage": 100,
        "encumbrance": 10
      }
    ]
  },
  {
    "id": "xl_armor_lc_heavy_chestplate",
    "type": "ARMOR",
    "name": { "str": "XL mild steel heavy chestplate" },
    "copy-from": "armor_lc_heavy_chestplate",
    "proportional": { "weight": 1.125, "volume": 1.13, "price": 1.25 },
    "extend": { "flags": [ "OVERSIZE" ] }
  },
  {
    "id": "armor_mc_heavy_chestplate",
    "type": "ARMOR",
    "copy-from": "armor_lc_heavy_chestplate",
    "name": { "str": "medium steel heavy chestplate" },
    "description": "A heavy chestplate, 6mm thick.  Made with tougher medium steel, offering solid protection.",
    "armor": [
      {
        "material": [
          { "type": "mc_steel", "covered_by_mat": 95, "thickness": 4.8 },
          { "type": "mc_steel_chain", "covered_by_mat": 100, "thickness": 1.2 },
          { "type": "leather", "covered_by_mat": 1, "thickness": 1.0 }
        ],
        "covers": [ "torso" ],
        "coverage": 100,
        "encumbrance": 25
      },
      {
        "material": [
          { "type": "mc_steel", "covered_by_mat": 95, "thickness": 4.8 },
          { "type": "mc_steel_chain", "covered_by_mat": 100, "thickness": 1.2 },
          { "type": "leather", "covered_by_mat": 1, "thickness": 1.0 }
        ],
        "covers": [ "leg_l", "leg_r", "arm_l", "arm_r" ],
        "specifically_covers": [ "arm_shoulder_r", "arm_shoulder_l", "leg_hip_l", "leg_hip_r" ],
        "coverage": 100,
        "encumbrance": 10
      }
    ]
  },
  {
    "id": "xl_armor_mc_heavy_chestplate",
    "type": "ARMOR",
    "name": { "str": "XL medium steel heavy chestplate" },
    "copy-from": "armor_mc_heavy_chestplate",
    "proportional": { "weight": 1.125, "volume": 1.13, "price": 1.25 },
    "extend": { "flags": [ "OVERSIZE" ] }
  },
  {
    "id": "armor_hc_heavy_chestplate",
    "type": "ARMOR",
    "copy-from": "armor_lc_heavy_chestplate",
    "name": { "str": "high steel heavy chestplate" },
    "description": "A heavy chestplate, 6mm thick.  Made with high carbon steel, offering excellent protection.",
    "armor": [
      {
        "material": [
          { "type": "hc_steel", "covered_by_mat": 95, "thickness": 4.8 },
          { "type": "hc_steel_chain", "covered_by_mat": 100, "thickness": 1.2 },
          { "type": "leather", "covered_by_mat": 1, "thickness": 1.0 }
        ],
        "covers": [ "torso" ],
        "coverage": 100,
        "encumbrance": 25
      },
      {
        "material": [
          { "type": "hc_steel", "covered_by_mat": 95, "thickness": 4.8 },
          { "type": "hc_steel_chain", "covered_by_mat": 100, "thickness": 1.2 },
          { "type": "leather", "covered_by_mat": 1, "thickness": 1.0 }
        ],
        "covers": [ "leg_l", "leg_r", "arm_l", "arm_r" ],
        "specifically_covers": [ "arm_shoulder_r", "arm_shoulder_l", "leg_hip_l", "leg_hip_r" ],
        "coverage": 100,
        "encumbrance": 10
      }
    ]
  },
  {
    "id": "xl_armor_hc_heavy_chestplate",
    "type": "ARMOR",
    "name": { "str": "XL high steel heavy chestplate" },
    "copy-from": "armor_hc_heavy_chestplate",
    "proportional": { "weight": 1.125, "volume": 1.13, "price": 1.25 },
    "extend": { "flags": [ "OVERSIZE" ] }
  },
  {
    "id": "armor_ch_heavy_chestplate",
    "type": "ARMOR",
    "copy-from": "armor_lc_heavy_chestplate",
    "name": { "str": "case hardened heavy chestplate" },
    "description": "A heavy chestplate, 6mm thick.  The mild steel has been case hardened, offering superior protection.",
    "armor": [
      {
        "material": [
          { "type": "ch_steel", "covered_by_mat": 95, "thickness": 4.8 },
          { "type": "ch_steel_chain", "covered_by_mat": 100, "thickness": 1.2 },
          { "type": "leather", "covered_by_mat": 1, "thickness": 1.0 }
        ],
        "covers": [ "torso" ],
        "coverage": 100,
        "encumbrance": 25
      },
      {
        "material": [
          { "type": "ch_steel", "covered_by_mat": 95, "thickness": 4.8 },
          { "type": "ch_steel_chain", "covered_by_mat": 100, "thickness": 1.2 },
          { "type": "leather", "covered_by_mat": 1, "thickness": 1.0 }
        ],
        "covers": [ "leg_l", "leg_r", "arm_l", "arm_r" ],
        "specifically_covers": [ "arm_shoulder_r", "arm_shoulder_l", "leg_hip_l", "leg_hip_r" ],
        "coverage": 100,
        "encumbrance": 10
      }
    ]
  },
  {
    "id": "xl_armor_ch_heavy_chestplate",
    "type": "ARMOR",
    "name": { "str": "XL case hardened heavy chestplate" },
    "copy-from": "armor_ch_heavy_chestplate",
    "proportional": { "weight": 1.125, "volume": 1.13, "price": 1.25 },
    "extend": { "flags": [ "OVERSIZE" ] }
  },
  {
    "id": "armor_qt_heavy_chestplate",
    "type": "ARMOR",
    "copy-from": "armor_lc_heavy_chestplate",
    "name": { "str": "tempered heavy chestplate" },
    "description": "A heavy chestplate, 6mm thick.  The medium steel has been quenched and tempered, offering top-of-the-line protection.",
    "armor": [
      {
        "material": [
          { "type": "qt_steel", "covered_by_mat": 95, "thickness": 4.8 },
          { "type": "qt_steel_chain", "covered_by_mat": 100, "thickness": 1.2 },
          { "type": "leather", "covered_by_mat": 1, "thickness": 1.0 }
        ],
        "covers": [ "torso" ],
        "coverage": 100,
        "encumbrance": 25
      },
      {
        "material": [
          { "type": "qt_steel", "covered_by_mat": 95, "thickness": 4.8 },
          { "type": "qt_steel_chain", "covered_by_mat": 100, "thickness": 1.2 },
          { "type": "leather", "covered_by_mat": 1, "thickness": 1.0 }
        ],
        "covers": [ "leg_l", "leg_r", "arm_l", "arm_r" ],
        "specifically_covers": [ "arm_shoulder_r", "arm_shoulder_l", "leg_hip_l", "leg_hip_r" ],
        "coverage": 100,
        "encumbrance": 10
      }
    ]
  },
  {
    "id": "xl_armor_qt_heavy_chestplate",
    "type": "ARMOR",
    "name": { "str": "XL tempered heavy chestplate" },
    "copy-from": "armor_qt_heavy_chestplate",
    "proportional": { "weight": 1.125, "volume": 1.13, "price": 1.25 },
    "extend": { "flags": [ "OVERSIZE" ] }
  },
  {
    "id": "survivor_adhoc_leather_shirt",
    "repairs_like": "longshirt",
    "type": "ARMOR",
    "category": "armor",
    "name": { "str": "leather-padded shirt" },
    "description": "Armor made of combined pre-Cataclysm clothing.  Sections from leather clothing are tightened and affixed to a thick cotton shirt, excluding the joints.",
    "weight": "2000 g",
    "volume": "2500 ml",
    "price_postapoc": 3500,
    "to_hit": -2,
    "material": [ "cotton", "leather" ],
    "symbol": "[",
    "looks_like": "sweatshirt",
    "color": "light_red",
    "armor": [
      {
        "material": [
          { "type": "cotton", "covered_by_mat": 100, "thickness": 1.0 },
          { "type": "leather", "covered_by_mat": 90, "thickness": 1.5 }
        ],
        "covers": [ "torso" ],
        "coverage": 100,
        "encumbrance": 8
      },
      {
        "material": [ { "type": "cotton", "covered_by_mat": 100, "thickness": 1.0 } ],
        "covers": [ "arm_l", "arm_r" ],
        "specifically_covers": [ "arm_elbow_l", "arm_elbow_r", "arm_shoulder_l", "arm_shoulder_r" ],
        "coverage": 100,
        "encumbrance": 0
      },
      {
        "material": [
          { "type": "cotton", "covered_by_mat": 100, "thickness": 1.0 },
          { "type": "leather", "covered_by_mat": 95, "thickness": 1.5 }
        ],
        "covers": [ "arm_l", "arm_r" ],
        "specifically_covers": [ "arm_upper_l", "arm_lower_l", "arm_upper_r", "arm_lower_r" ],
        "coverage": 100,
        "encumbrance": 8
      }
    ],
    "warmth": 35,
    "material_thickness": 2.5,
    "environmental_protection": 2,
    "flags": [ "VARSIZE", "WATER_FRIENDLY" ]
  },
  {
    "id": "survivor_adhoc_leather_torso",
    "repairs_like": "longshirt",
    "type": "ARMOR",
    "category": "armor",
    "name": { "str": "leather-padded sleeveless shirt" },
    "description": "Armor made of combined pre-Cataclysm clothing.  Sections from leather clothing are tightened and affixed to a thick cotton shirt.  The sleeves have been cut off.",
    "weight": "1500 g",
    "volume": "2000 ml",
    "price_postapoc": 2000,
    "to_hit": -2,
    "material": [ "cotton", "leather" ],
    "symbol": "[",
    "looks_like": "sleeveless_tunic",
    "color": "light_red",
    "armor": [
      {
        "material": [
          { "type": "cotton", "covered_by_mat": 100, "thickness": 1.0 },
          { "type": "leather", "covered_by_mat": 90, "thickness": 1.5 }
        ],
        "covers": [ "torso" ],
        "coverage": 100,
        "encumbrance": 8
      }
    ],
    "warmth": 35,
    "material_thickness": 2.5,
    "environmental_protection": 2,
    "flags": [ "VARSIZE", "WATER_FRIENDLY" ]
  },
  {
<<<<<<< HEAD
    "id": "armor_riot_torso",
    "repairs_like": "armor_larmor",
    "type": "ARMOR",
    "category": "armor",
    "name": { "str": "riot chest guard" },
    "description": "A hard chest protector, attached to thigh and upper arm guards.  Used by riot police officers.  Molle webbing is attached to the thighs.  The word POLICE is emblazoned across the front.",
    "weight": "2 kg",
    "volume": "10000 ml",
    "price": 40000,
    "price_postapoc": 2500,
    "to_hit": -3,
    "material": [ "thermo_resin", "plastic_pad" ],
    "symbol": "[",
    "looks_like": "chestguard_hard",
    "color": "dark_gray",
    "warmth": 20,
    "longest_side": "60 cm",
    "flags": [ "STURDY", "OUTER", "WATER_FRIENDLY", "PADDED" ],
    "use_action": [ { "type": "attach_molle", "size": 6 }, { "type": "detach_molle" } ],
    "armor": [
      {
        "encumbrance": 7,
        "coverage": 95,
        "covers": [ "torso" ],
        "material": [
          { "type": "plastic_pad", "covered_by_mat": 100, "thickness": 8 },
          { "type": "thermo_resin", "covered_by_mat": 85, "thickness": 2.5 }
        ]
      },
      {
        "covers": [ "arm_l", "arm_r", "leg_l", "leg_r" ],
        "encumbrance": 2,
        "coverage": 85,
        "material": [
          { "type": "plastic_pad", "covered_by_mat": 100, "thickness": 6 },
          { "type": "thermo_resin", "covered_by_mat": 85, "thickness": 1.5 }
        ],
        "specifically_covers": [ "arm_shoulder_l", "arm_shoulder_r", "arm_upper_l", "arm_upper_r", "leg_upper_l", "leg_upper_r" ]
      },
      {
        "covers": [ "leg_l", "leg_r" ],
        "coverage": 100,
        "material": [
          { "type": "plastic_pad", "covered_by_mat": 100, "thickness": 6 },
          { "type": "thermo_resin", "covered_by_mat": 20, "thickness": 1.5 }
        ],
        "specifically_covers": [ "leg_hip_l", "leg_hip_r" ]
      }
    ]
=======
    "id": "armor_larmor_chest",
    "type": "ARMOR",
    "category": "armor",
    "name": { "str": "leather armor cuirass", "str_pl": "leather armor cuirasses" },
    "description": "A leather chest plate with attached shoulder guards.",
    "weight": "3250 g",
    "volume": "3500 ml",
    "price": 6000,
    "price_postapoc": 1250,
    "to_hit": -5,
    "bashing": 2,
    "material": [ "leather" ],
    "symbol": "[",
    "longest_side": "60 cm",
    "looks_like": "cuirass_bronze",
    "color": "brown",
    "armor": [
      {
        "covers": [ "torso" ],
        "coverage": 95,
        "encumbrance": 17,
        "material": [ { "type": "leather", "covered_by_mat": 100, "thickness": 4.5 } ]
      },
      {
        "covers": [ "arm_l", "arm_r" ],
        "coverage": 90,
        "encumbrance": 4,
        "specifically_covers": [ "arm_shoulder_l", "arm_shoulder_r" ]
      }
    ],
    "warmth": 25,
    "material_thickness": 4,
    "valid_mods": [ "steel_padded" ],
    "flags": [ "VARSIZE", "STURDY", "OUTER" ]
  },
  {
    "id": "xl_armor_larmor_chest",
    "type": "ARMOR",
    "name": { "str": "XL leather armor cuirass", "str_pl": "XL leather armor cuirasses" },
    "copy-from": "armor_larmor_chest",
    "proportional": { "weight": 1.125, "volume": 1.13, "price": 1.25 },
    "extend": { "flags": [ "OVERSIZE" ] }
  },
  {
    "id": "armor_larmor_chest_xs",
    "type": "ARMOR",
    "copy-from": "armor_larmor_chest",
    "looks_like": "cuirass_bronze",
    "name": { "str": "XS leather armor cuirass", "str_pl": "XS leather armor cuirasses" },
    "proportional": { "weight": 0.75, "volume": 0.75, "price": 0.5 },
    "flags": [ "VARSIZE", "STURDY", "OUTER", "UNDERSIZE" ]
>>>>>>> d1f765d8
  }
]<|MERGE_RESOLUTION|>--- conflicted
+++ resolved
@@ -1924,7 +1924,6 @@
     "flags": [ "VARSIZE", "WATER_FRIENDLY" ]
   },
   {
-<<<<<<< HEAD
     "id": "armor_riot_torso",
     "repairs_like": "armor_larmor",
     "type": "ARMOR",
@@ -1974,7 +1973,8 @@
         "specifically_covers": [ "leg_hip_l", "leg_hip_r" ]
       }
     ]
-=======
+   },
+   {
     "id": "armor_larmor_chest",
     "type": "ARMOR",
     "category": "armor",
@@ -2026,6 +2026,5 @@
     "name": { "str": "XS leather armor cuirass", "str_pl": "XS leather armor cuirasses" },
     "proportional": { "weight": 0.75, "volume": 0.75, "price": 0.5 },
     "flags": [ "VARSIZE", "STURDY", "OUTER", "UNDERSIZE" ]
->>>>>>> d1f765d8
   }
 ]