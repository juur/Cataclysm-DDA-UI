[
  {
    "id": "ballistic_vest_empty",
    "type": "ARMOR",
    "category": "armor",
    "//": "Based on US Army SPCS",
    "name": { "str": "empty ballistic vest" },
    "description": "Ballistic armor without any armor inserts.  The soft armor plate carrier is still protective but it won't stop high energy projectiles.",
    "weight": "2911 g",
    "volume": "6 L",
    "price": 160000,
    "material": [ "nylon" ],
    "symbol": "[",
    "looks_like": "modularvest",
    "color": "light_gray",
    "covers": [ "TORSO" ],
    "coverage": 85,
    "encumbrance": 6,
    "warmth": 15,
    "material_thickness": 6,
    "flags": [ "STURDY", "OUTER", "WATER_FRIENDLY" ]
  },
  {
    "id": "ballistic_vest_esapi",
    "type": "ARMOR",
    "category": "armor",
    "name": { "str": "ESAPI ballistic vest" },
    "description": "Ballistic armor with ESAPI ceramic armor plates.",
    "weight": "9911 g",
    "volume": "6 L",
    "price": 280000,
    "material": [ "nylon", "ceramic" ],
    "symbol": "[",
    "looks_like": "modularvestceramic",
    "color": "light_gray",
    "covers": [ "TORSO" ],
    "coverage": 85,
    "encumbrance": 10,
    "warmth": 15,
    "material_thickness": 20,
    "flags": [ "STURDY", "OUTER", "WATER_FRIENDLY", "NO_REPAIR" ]
  },
  {
    "id": "dragonskin",
    "type": "ARMOR",
    "category": "armor",
    "name": { "str": "dragon skin vest" },
    "description": "A state-of-the-art, lightweight, flexible, bullet resistant vest.  The ceramic disks used in its construction make it impossible to repair, only replace.",
    "weight": "2860 g",
    "volume": "6 L",
    "price": 190000,
    "to_hit": -3,
    "bashing": 6,
    "material": [ "lightceramic", "kevlar" ],
    "symbol": "[",
    "looks_like": "kevlar",
    "color": "light_red",
    "covers": [ "TORSO" ],
    "coverage": 95,
    "encumbrance": 8,
    "warmth": 12,
    "material_thickness": 3,
    "//": "Ceramic disks inside block addition of steel plating modification",
    "flags": [ "STURDY", "OUTER", "NO_REPAIR" ]
  },
  {
    "id": "dragonskinempty",
    "repairs_like": "survivor_suit",
    "type": "ARMOR",
    "category": "armor",
<<<<<<< HEAD
    "name": "lamellar kevlar vest",
    "description": "A lamellar Kevlar vest, there are intricately cut voids usually filled with stitched in ceramic disks, you could repair the stitching if needed",
=======
    "name": { "str": "lamellar kevlar vest" },
    "description": "A lamellar kevlar vest, there are intricately cut voids usually filled with stitched in ceramic disks, you could repair the stitching if needed",
>>>>>>> c3ee8518
    "weight": "2060 g",
    "volume": "4 L",
    "price": 1900,
    "to_hit": -3,
    "bashing": 6,
    "material": [ "kevlar" ],
    "symbol": "[",
    "looks_like": "dragonskin",
    "color": "light_red",
    "covers": [ "TORSO" ],
    "coverage": 25,
    "encumbrance": 6,
    "warmth": 10,
    "material_thickness": 2,
    "flags": [ "STURDY", "OUTER" ]
  }
]<|MERGE_RESOLUTION|>--- conflicted
+++ resolved
@@ -68,13 +68,8 @@
     "repairs_like": "survivor_suit",
     "type": "ARMOR",
     "category": "armor",
-<<<<<<< HEAD
-    "name": "lamellar kevlar vest",
-    "description": "A lamellar Kevlar vest, there are intricately cut voids usually filled with stitched in ceramic disks, you could repair the stitching if needed",
-=======
     "name": { "str": "lamellar kevlar vest" },
     "description": "A lamellar kevlar vest, there are intricately cut voids usually filled with stitched in ceramic disks, you could repair the stitching if needed",
->>>>>>> c3ee8518
     "weight": "2060 g",
     "volume": "4 L",
     "price": 1900,
