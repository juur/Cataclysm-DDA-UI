[
  {
    "id": "beekeeping_hood",
    "repairs_like": "balclava",
    "type": "ARMOR",
    "name": { "str": "beekeeping hood" },
    "description": "A beekeeping hood.  Keeps the bees out, but lets fresh air in.",
    "weight": "260 g",
    "volume": "1500 ml",
    "price": 4500,
    "price_postapoc": 250,
    "material": [ "cotton", "plastic" ],
    "symbol": "[",
    "looks_like": "cowboy_hat",
    "color": "white",
    "armor": [
      { "covers": [ "head" ], "coverage": 100, "encumbrance": 20 },
      { "covers": [ "eyes", "mouth" ], "coverage": 100, "encumbrance": 5 }
    ],
    "warmth": 10,
    "material_thickness": 1,
    "environmental_protection": 1,
    "flags": [ "VARSIZE", "OUTER" ]
  },
  {
<<<<<<< HEAD
=======
    "id": "chainmail_hood",
    "type": "ARMOR",
    "category": "armor",
    "name": { "str": "chainmail coif" },
    "description": "A customized chainmail hood.  Can be worn comfortably under helmets.",
    "weight": "2006 g",
    "volume": "500 ml",
    "price": 5012,
    "price_postapoc": 2500,
    "to_hit": -1,
    "material": [ "steel", "iron" ],
    "symbol": "[",
    "looks_like": "balclava",
    "color": "light_red",
    "material_thickness": 4,
    "flags": [ "VARSIZE", "STURDY", "HELMET_COMPAT", "OUTER" ],
    "armor": [
      {
        "material": [ { "type": "steel", "covered_by_mat": 100, "thickness": 1.2 } ],
        "covers": [ "head" ],
        "coverage": 95,
        "encumbrance": 10
      }
    ]
  },
  {
    "id": "xl_chainmail_hood",
    "type": "ARMOR",
    "copy-from": "chainmail_hood",
    "name": { "str": "XL chainmail coif" },
    "description": "A customized chainmail hood.  Can be worn comfortably under helmets.  Comes in size XL.",
    "proportional": { "weight": 1.25, "volume": 1.3, "price": 1.25 },
    "extend": { "flags": [ "OVERSIZE" ] }
  },
  {
    "id": "xs_chainmail_hood",
    "type": "ARMOR",
    "copy-from": "chainmail_hood",
    "looks_like": "chainmail_hood",
    "name": { "str": "XS chainmail coif" },
    "description": "A customized chainmail hood.  Can be worn comfortably under helmets.  Comes in size XS.",
    "proportional": { "weight": 0.75, "volume": 0.75, "price": 0.5 },
    "extend": { "flags": [ "UNDERSIZE" ] }
  },
  {
>>>>>>> a1c5d0a9
    "id": "chainmail_junk_hood",
    "type": "ARMOR",
    "category": "armor",
    "name": { "str": "chainmail coif" },
    "description": "A customized chainmail hood.  Can be worn comfortably under helmets.",
    "weight": "2006 g",
    "volume": "500 ml",
    "price": 5012,
    "price_postapoc": 2500,
    "to_hit": -1,
    "material": [ "budget_steel" ],
    "symbol": "[",
    "looks_like": "balclava",
    "color": "light_red",
    "material_thickness": 4,
    "flags": [ "VARSIZE", "STURDY", "HELMET_COMPAT", "OUTER" ],
    "armor": [
      {
        "material": [ { "type": "budget_steel", "covered_by_mat": 100, "thickness": 1.2 } ],
        "covers": [ "head" ],
        "coverage": 95,
        "encumbrance": 10
      }
    ]
  },
  {
    "id": "lc_chainmail_hood",
    "type": "ARMOR",
    "category": "armor",
    "name": { "str": "mild steel chainmail coif" },
    "description": "A customized mild steel chainmail hood.  Can be worn comfortably under helmets.",
    "weight": "2006 g",
    "volume": "500 ml",
    "price": 5012,
    "price_postapoc": 2500,
    "to_hit": -1,
    "material": [ "lc_steel_chain" ],
    "symbol": "[",
    "looks_like": "balclava",
    "color": "light_red",
    "flags": [ "VARSIZE", "STURDY", "HELMET_COMPAT", "OUTER" ],
    "armor": [
      {
        "material": [ { "type": "lc_steel_chain", "covered_by_mat": 100, "thickness": 1.2 } ],
        "covers": [ "head" ],
        "coverage": 95,
        "encumbrance": 10
      }
    ]
  },
  {
    "id": "xl_lc_chainmail_hood",
    "type": "ARMOR",
    "copy-from": "lc_chainmail_hood",
    "name": { "str": "XL mild steel chainmail coif" },
    "description": "A customized mild steel chainmail hood.  Can be worn comfortably under helmets.  Comes in size XL.",
    "proportional": { "weight": 1.25, "volume": 1.3, "price": 1.25 },
    "extend": { "flags": [ "OVERSIZE" ] }
  },
  {
    "id": "xs_lc_chainmail_hood",
    "type": "ARMOR",
    "copy-from": "lc_chainmail_hood",
    "looks_like": "lc_chainmail_hood",
    "name": { "str": "XS mild steel chainmail coif" },
    "description": "A customized mild steel chainmail hood.  Can be worn comfortably under helmets.  Comes in size XS.",
    "proportional": { "weight": 0.75, "volume": 0.75, "price": 0.5 },
    "extend": { "flags": [ "UNDERSIZE" ] }
  },
  {
    "id": "mc_chainmail_hood",
    "type": "ARMOR",
    "copy-from": "lc_chainmail_hood",
    "material": [ "mc_steel_chain" ],
    "name": { "str": "medium steel chainmail coif" },
    "description": "A customized medium steel chainmail hood.  Can be worn comfortably under helmets.",
    "armor": [
      {
        "material": [ { "type": "mc_steel_chain", "covered_by_mat": 100, "thickness": 1.2 } ],
        "covers": [ "head" ],
        "coverage": 95,
        "encumbrance": 10
      }
    ]
  },
  {
    "id": "xl_mc_chainmail_hood",
    "type": "ARMOR",
    "copy-from": "mc_chainmail_hood",
    "name": { "str": "XL medium steel chainmail coif" },
    "description": "A customized medium steel chainmail hood.  Can be worn comfortably under helmets.  Comes in size XL.",
    "proportional": { "weight": 1.25, "volume": 1.3, "price": 1.25 },
    "extend": { "flags": [ "OVERSIZE" ] }
  },
  {
    "id": "xs_mc_chainmail_hood",
    "type": "ARMOR",
    "copy-from": "mc_chainmail_hood",
    "looks_like": "mc_chainmail_hood",
    "name": { "str": "XS medium steel chainmail coif" },
    "description": "A customized medium steel chainmail hood.  Can be worn comfortably under helmets.  Comes in size XS.",
    "proportional": { "weight": 0.75, "volume": 0.75, "price": 0.5 },
    "extend": { "flags": [ "UNDERSIZE" ] }
  },
  {
    "id": "hc_chainmail_hood",
    "type": "ARMOR",
    "copy-from": "lc_chainmail_hood",
    "material": [ "hc_steel_chain" ],
    "name": { "str": "high steel chainmail coif" },
    "description": "A customized high steel chainmail hood.  Can be worn comfortably under helmets.",
    "armor": [
      {
        "material": [ { "type": "hc_steel_chain", "covered_by_mat": 100, "thickness": 1.2 } ],
        "covers": [ "head" ],
        "coverage": 95,
        "encumbrance": 10
      }
    ]
  },
  {
    "id": "xl_hc_chainmail_hood",
    "type": "ARMOR",
    "copy-from": "hc_chainmail_hood",
    "name": { "str": "XL high steel chainmail coif" },
    "description": "A customized high steel chainmail hood.  Can be worn comfortably under helmets.  Comes in size XL.",
    "proportional": { "weight": 1.25, "volume": 1.3, "price": 1.25 },
    "extend": { "flags": [ "OVERSIZE" ] }
  },
  {
    "id": "xs_hc_chainmail_hood",
    "type": "ARMOR",
    "copy-from": "hc_chainmail_hood",
    "looks_like": "hc_chainmail_hood",
    "name": { "str": "XS high steel chainmail coif" },
    "description": "A customized high steel chainmail hood.  Can be worn comfortably under helmets.  Comes in size XS.",
    "proportional": { "weight": 0.75, "volume": 0.75, "price": 0.5 },
    "extend": { "flags": [ "UNDERSIZE" ] }
  },
  {
    "id": "ch_chainmail_hood",
    "type": "ARMOR",
    "copy-from": "lc_chainmail_hood",
    "material": [ "ch_steel_chain" ],
    "name": { "str": "hardened steel chainmail coif" },
    "description": "A customized hardened steel chainmail hood.  Can be worn comfortably under helmets.",
    "armor": [
      {
        "material": [ { "type": "ch_steel_chain", "covered_by_mat": 100, "thickness": 1.2 } ],
        "covers": [ "head" ],
        "coverage": 95,
        "encumbrance": 10
      }
    ]
  },
  {
    "id": "xl_ch_chainmail_hood",
    "type": "ARMOR",
    "copy-from": "ch_chainmail_hood",
    "name": { "str": "XL hardened steel chainmail coif" },
    "description": "A customized hardened steel chainmail hood.  Can be worn comfortably under helmets.  Comes in size XL.",
    "proportional": { "weight": 1.25, "volume": 1.3, "price": 1.25 },
    "extend": { "flags": [ "OVERSIZE" ] }
  },
  {
    "id": "xs_ch_chainmail_hood",
    "type": "ARMOR",
    "copy-from": "ch_chainmail_hood",
    "looks_like": "ch_chainmail_hood",
    "name": { "str": "XS hardened steel chainmail coif" },
    "description": "A customized hardened steel chainmail hood.  Can be worn comfortably under helmets.  Comes in size XS.",
    "proportional": { "weight": 0.75, "volume": 0.75, "price": 0.5 },
    "extend": { "flags": [ "UNDERSIZE" ] }
  },
  {
    "id": "qt_chainmail_hood",
    "type": "ARMOR",
    "copy-from": "lc_chainmail_hood",
    "material": [ "qt_steel_chain" ],
    "name": { "str": "tempered steel chainmail coif" },
    "description": "A customized tempered steel chainmail hood.  Can be worn comfortably under helmets.",
    "armor": [
      {
        "material": [ { "type": "qt_steel_chain", "covered_by_mat": 100, "thickness": 1.2 } ],
        "covers": [ "head" ],
        "coverage": 95,
        "encumbrance": 10
      }
    ]
  },
  {
    "id": "xl_qt_chainmail_hood",
    "type": "ARMOR",
    "copy-from": "qt_chainmail_hood",
    "name": { "str": "XL tempered steel chainmail coif" },
    "description": "A customized tempered steel chainmail hood.  Can be worn comfortably under helmets.  Comes in size XL.",
    "proportional": { "weight": 1.25, "volume": 1.3, "price": 1.25 },
    "extend": { "flags": [ "OVERSIZE" ] }
  },
  {
    "id": "xs_qt_chainmail_hood",
    "type": "ARMOR",
    "copy-from": "qt_chainmail_hood",
    "looks_like": "qt_chainmail_hood",
    "name": { "str": "XS tempered steel chainmail coif" },
    "description": "A customized tempered steel chainmail hood.  Can be worn comfortably under helmets.  Comes in size XS.",
    "proportional": { "weight": 0.75, "volume": 0.75, "price": 0.5 },
    "extend": { "flags": [ "UNDERSIZE" ] }
  },
  {
    "id": "gambeson_hood",
    "type": "ARMOR",
    "category": "armor",
    "name": { "str": "gambeson hood" },
    "description": "A customized hood made from quilted fabrics.  Can be worn under helmets.",
    "weight": "510 g",
    "volume": "300 ml",
    "price": 412,
    "price_postapoc": 500,
    "to_hit": -1,
    "material": [ "cotton" ],
    "symbol": "[",
    "looks_like": "balclava",
    "color": "light_red",
    "warmth": 30,
    "material_thickness": 5,
    "flags": [ "VARSIZE", "STURDY", "HELMET_COMPAT" ],
    "armor": [ { "encumbrance": 12, "coverage": 90, "covers": [ "head" ] } ]
  },
  {
    "id": "xl_gambeson_hood",
    "type": "ARMOR",
    "copy-from": "gambeson_hood",
    "name": { "str": "XL gambeson hood" },
    "description": "A customized hood made from quilted fabrics.  Can be worn under helmets.  Comes in size XL.",
    "proportional": { "weight": 1.25, "volume": 1.3, "price": 1.25 },
    "extend": { "flags": [ "OVERSIZE" ] }
  },
  {
    "id": "xs_gambeson_hood",
    "type": "ARMOR",
    "copy-from": "gambeson_hood",
    "name": { "str": "XS gambeson hood" },
    "description": "A customized hood made from quilted fabrics.  Can be worn under helmets.  Comes in size XS.",
    "proportional": { "weight": 0.75, "volume": 0.75, "price": 0.5 },
    "extend": { "flags": [ "UNDERSIZE" ] }
  },
  {
    "id": "k_gambeson_hood",
    "type": "ARMOR",
    "category": "armor",
    "name": { "str": "kevlar gambeson hood" },
    "description": "A customized gambeson hood made from kevlar.  Can be worn under helmets.",
    "weight": "340 g",
    "volume": "300 ml",
    "price": 412,
    "price_postapoc": 500,
    "to_hit": -1,
    "material": [ { "type": "kevlar_layered", "portion": 6 }, { "type": "kevlar", "portion": 4 } ],
    "symbol": "[",
    "looks_like": "balclava",
    "color": "light_red",
    "warmth": 30,
    "material_thickness": 3.2,
    "flags": [ "VARSIZE", "STURDY", "HELMET_COMPAT" ],
    "armor": [ { "encumbrance": 12, "coverage": 90, "covers": [ "head" ] } ]
  },
  {
    "id": "xl_k_gambeson_hood",
    "type": "ARMOR",
    "copy-from": "k_gambeson_hood",
    "name": { "str": "XL kevlar gambeson hood" },
    "description": "A customized gambeson hood made from kevlar.  Can be worn under helmets.  Comes in size XL.",
    "proportional": { "weight": 1.25, "volume": 1.3, "price": 1.25 },
    "extend": { "flags": [ "OVERSIZE" ] }
  },
  {
    "id": "xs_k_gambeson_hood",
    "type": "ARMOR",
    "copy-from": "k_gambeson_hood",
    "name": { "str": "XS gambeson hood" },
    "description": "A customized hood made from quilted fabrics and kevlar.  Can be worn under helmets.  Comes in size XS.",
    "proportional": { "weight": 0.75, "volume": 0.75, "price": 0.5 },
    "extend": { "flags": [ "UNDERSIZE" ] }
  },
  {
    "id": "hood_rain",
    "type": "ARMOR",
    "name": { "str": "rain hood" },
    "description": "A waterproof hood made to be worn in bad weather.",
    "weight": "160 g",
    "volume": "750 ml",
    "price": 2000,
    "price_postapoc": 250,
    "material": [ "plastic", "cotton" ],
    "symbol": "[",
    "looks_like": "hat_cotton",
    "color": "yellow",
    "warmth": 10,
    "material_thickness": 0.3,
    "environmental_protection": 1,
    "flags": [ "WATERPROOF", "OUTER", "HELMET_COMPAT" ],
    "armor": [ { "coverage": 100, "covers": [ "head" ] } ]
  },
  {
    "id": "nomex_hood",
    "type": "ARMOR",
    "name": { "str": "flame-resistant hood" },
    "description": "A snug fitting garment that protects your head and neck, made from lightweight Nomex fire-resistant fabric.  Tough yet breathable, it is light and comfortable to wear under clothing.",
    "weight": "210 g",
    "volume": "500 ml",
    "price": 5000,
    "price_postapoc": 500,
    "to_hit": -5,
    "material": [ "nomex" ],
    "symbol": "[",
    "looks_like": "hood_rain",
    "color": "light_gray",
    "warmth": 5,
    "material_thickness": 3,
    "environmental_protection": 2,
    "flags": [ "VARSIZE", "WATER_FRIENDLY", "SKINTIGHT", "STURDY" ],
    "armor": [ { "encumbrance": 6, "coverage": 100, "covers": [ "head" ] } ]
  },
  {
    "id": "hood_gut",
    "type": "ARMOR",
    "name": { "str": "gutskin hood" },
    "description": "A hood sewn of treated and split intestines, perfect companion for a gutskin parka.",
    "weight": "40 g",
    "volume": "250 ml",
    "price": 2600,
    "price_postapoc": 150,
    "material": [ "gutskin" ],
    "symbol": "[",
    "looks_like": "hood_rain",
    "color": "light_gray",
    "warmth": 10,
    "material_thickness": 0.1,
    "environmental_protection": 1,
    "flags": [ "WATERPROOF", "RAINPROOF", "OUTER", "HELMET_COMPAT" ],
    "armor": [ { "coverage": 95, "covers": [ "head" ] } ]
  }
]<|MERGE_RESOLUTION|>--- conflicted
+++ resolved
@@ -23,54 +23,6 @@
     "flags": [ "VARSIZE", "OUTER" ]
   },
   {
-<<<<<<< HEAD
-=======
-    "id": "chainmail_hood",
-    "type": "ARMOR",
-    "category": "armor",
-    "name": { "str": "chainmail coif" },
-    "description": "A customized chainmail hood.  Can be worn comfortably under helmets.",
-    "weight": "2006 g",
-    "volume": "500 ml",
-    "price": 5012,
-    "price_postapoc": 2500,
-    "to_hit": -1,
-    "material": [ "steel", "iron" ],
-    "symbol": "[",
-    "looks_like": "balclava",
-    "color": "light_red",
-    "material_thickness": 4,
-    "flags": [ "VARSIZE", "STURDY", "HELMET_COMPAT", "OUTER" ],
-    "armor": [
-      {
-        "material": [ { "type": "steel", "covered_by_mat": 100, "thickness": 1.2 } ],
-        "covers": [ "head" ],
-        "coverage": 95,
-        "encumbrance": 10
-      }
-    ]
-  },
-  {
-    "id": "xl_chainmail_hood",
-    "type": "ARMOR",
-    "copy-from": "chainmail_hood",
-    "name": { "str": "XL chainmail coif" },
-    "description": "A customized chainmail hood.  Can be worn comfortably under helmets.  Comes in size XL.",
-    "proportional": { "weight": 1.25, "volume": 1.3, "price": 1.25 },
-    "extend": { "flags": [ "OVERSIZE" ] }
-  },
-  {
-    "id": "xs_chainmail_hood",
-    "type": "ARMOR",
-    "copy-from": "chainmail_hood",
-    "looks_like": "chainmail_hood",
-    "name": { "str": "XS chainmail coif" },
-    "description": "A customized chainmail hood.  Can be worn comfortably under helmets.  Comes in size XS.",
-    "proportional": { "weight": 0.75, "volume": 0.75, "price": 0.5 },
-    "extend": { "flags": [ "UNDERSIZE" ] }
-  },
-  {
->>>>>>> a1c5d0a9
     "id": "chainmail_junk_hood",
     "type": "ARMOR",
     "category": "armor",
