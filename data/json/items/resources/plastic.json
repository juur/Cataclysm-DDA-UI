[
  {
    "id": "thermo_resin_chunk",
    "type": "TOOL",
    "category": "spare_parts",
    "name": { "str": "thermoplastic resin chunk" },
    "description": "A piece of tough thermoplastic resin that could be used to craft, repair, or reinforce items.",
    "weight": "50 g",
    "volume": "100 ml",
    "price": 0,
    "price_postapoc": 10,
    "material": [ "thermo_resin" ],
    "symbol": ",",
    "color": "light_blue",
    "flags": [ "NO_SALVAGE" ]
  },
  {
    "id": "epoxy_chunk",
    "type": "TOOL",
    "category": "spare_parts",
    "name": { "str": "epoxy chunk" },
    "description": "A hardy and durable piece of epoxy.  You could potentially craft items with it.",
    "weight": "50 g",
    "volume": "100 ml",
    "price": 0,
    "price_postapoc": 10,
    "material": [ "epoxy" ],
    "symbol": ",",
    "color": "light_blue",
    "flags": [ "NO_SALVAGE" ]
  },
  {
    "id": "10l_plastic",
    "type": "AMMO",
    "category": "spare_parts",
    "name": { "str": "10L plastic block" },
    "description": "A ten-liter block of solid plastic.",
    "weight": "10 kg",
    "volume": "10 L",
    "price": 23150,
    "price_postapoc": 230,
    "material": [ "plastic" ],
    "symbol": "=",
    "color": "light_blue",
    "ammo_type": "components"
  },
  {
    "id": "5l_plastic",
    "type": "AMMO",
    "category": "spare_parts",
    "name": { "str": "5L plastic block" },
    "description": "A five-liter block of solid plastic.",
    "weight": "5 kg",
    "volume": "5 L",
    "price": 11575,
    "price_postapoc": 116,
    "material": [ "plastic" ],
    "symbol": "=",
    "color": "light_blue",
    "ammo_type": "components"
  },
  {
    "id": "plastic_chunk",
    "type": "TOOL",
    "category": "spare_parts",
    "name": { "str": "plastic chunk" },
    "description": "A piece of plastic.  It could be used to fabricate, repair, or reinforce plastic items.",
    "weight": "50 g",
    "volume": "95 ml",
    "//": "Based on a density around 1.05 grams/mL, like PLA and ABS, + 100% for being rigid and probably oddly-shaped.",
    "price": 0,
    "price_postapoc": 10,
    "material": [ "plastic" ],
    "symbol": ",",
    "color": "light_blue",
    "flags": [ "NO_SALVAGE" ]
  },
  {
    "id": "nylon",
    "type": "TOOL",
    "category": "spare_parts",
    "name": { "str": "synthetic fabric patch", "str_pl": "synthetic fabric patches" },
<<<<<<< HEAD
    "description": "This a 6 inch square patch of synthetic fabric.  Unlike you and other natural materials, it won't degrade much with age.  Maybe that's less of a bad thing now.",
    "weight": "5750 mg",
    "volume": "5 ml",
    "//": ".25mm thick, 288GSM",
=======
    "description": "A six-inch square patch of synthetic fabric.  Unlike you and other natural materials, it won't degrade much with age.  Maybe that's less of a bad thing now.",
    "weight": "9 g",
    "volume": "12 ml",
    "//": ".5mm thick, 250GSM",
>>>>>>> 674c51c5
    "price": 0,
    "price_postapoc": 10,
    "material": [ "nylon" ],
    "symbol": ",",
    "color": "white",
    "flags": [ "NO_SALVAGE" ]
  },
  {
    "id": "lycra_patch",
    "type": "TOOL",
    "category": "spare_parts",
    "name": { "str": "Lycra patch", "str_pl": "Lycra patches" },
    "description": "A six-inch square patch of synthetic fabric blended with stretchy Lycra fibers.  It could be used to make flexible yet strong clothing.  Stylish, but bad for the environment; at least you're recycling it.",
    "weight": "4 g",
    "volume": "15 ml",
    "//": "180GSM, .63mm thick",
    "price": 0,
    "price_postapoc": 10,
    "material": [ "lycra" ],
    "symbol": ",",
    "color": "light_blue",
    "flags": [ "NO_SALVAGE" ]
  },
  {
    "id": "plastic_sheet",
    "type": "GENERIC",
    "category": "spare_parts",
    "name": { "str": "large plastic sheet" },
    "description": "A large sheet of flexible plastic, the sort that might have been used for commercial wrapping or for weather-sealing a home.",
    "weight": "40 g",
    "volume": "42 ml",
    "//": "Roughly 1.6 square meters of 1 mil (0.0254 mm) thick HDPE plastic, density 0.94 g/cm3, like a strong garbage bag is made of.",
    "price": 0,
    "price_postapoc": 25,
    "material": [ "plastic" ],
    "qualities": [ [ "SURFACE", 3 ] ],
    "symbol": ")",
    "color": "light_blue",
    "use_action": { "type": "deploy_furn", "furn_type": "f_plastic_groundsheet" },
    "flags": [ "NO_SALVAGE" ]
  },
  {
    "id": "plastic_sheet_small",
    "type": "GENERIC",
    "category": "spare_parts",
    "name": { "str": "plastic sheet" },
    "description": "A small sheet of flexible plastic, like a cut-up garbage bag.  It might be useful for waterproofing clothes.",
    "weight": "5 g",
    "volume": "5 ml",
    "price": 0,
    "price_postapoc": 2,
    "material": [ "plastic" ],
    "symbol": ",",
    "flags": [ "NO_SALVAGE" ]
  },
  {
    "id": "polycarbonate_sheet",
    "type": "AMMO",
    "ammo_type": "NULL",
    "category": "spare_parts",
    "name": { "str": "polycarbonate sheet" },
    "description": "A polycarbonate sheet that can be used for, among other things, vacuum molding.",
    "weight": "30 g",
    "//": "Density of 1.2 g/cm3",
    "volume": "500 ml",
    "price": 0,
    "price_postapoc": 25,
    "material": [ "plastic" ],
    "symbol": ")",
    "stack_size": 20,
    "count": 20,
    "color": "light_blue",
    "flags": [ "UNRECOVERABLE" ]
  },
  {
    "id": "rigid_plastic_sheet",
    "type": "GENERIC",
    "category": "spare_parts",
    "name": { "str": "rigid plastic sheet" },
    "description": "A large, rigid sheet of translucent plastic, useful for all manner of things; from construction to art, or even amateur snowboarding.",
    "weight": "14875 g",
    "volume": "12500 ml",
    "longest_side": "122 cm",
    "price": 0,
    "price_postapoc": 25,
    "material": [ "plastic" ],
    "symbol": ")",
    "color": "light_blue"
  }
]<|MERGE_RESOLUTION|>--- conflicted
+++ resolved
@@ -80,17 +80,10 @@
     "type": "TOOL",
     "category": "spare_parts",
     "name": { "str": "synthetic fabric patch", "str_pl": "synthetic fabric patches" },
-<<<<<<< HEAD
-    "description": "This a 6 inch square patch of synthetic fabric.  Unlike you and other natural materials, it won't degrade much with age.  Maybe that's less of a bad thing now.",
+    "description": "A six-inch square patch of synthetic fabric.  Unlike you and other natural materials, it won't degrade much with age.  Maybe that's less of a bad thing now.",
     "weight": "5750 mg",
     "volume": "5 ml",
     "//": ".25mm thick, 288GSM",
-=======
-    "description": "A six-inch square patch of synthetic fabric.  Unlike you and other natural materials, it won't degrade much with age.  Maybe that's less of a bad thing now.",
-    "weight": "9 g",
-    "volume": "12 ml",
-    "//": ".5mm thick, 250GSM",
->>>>>>> 674c51c5
     "price": 0,
     "price_postapoc": 10,
     "material": [ "nylon" ],
