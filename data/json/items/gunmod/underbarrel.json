--- conflicted
+++ resolved
@@ -303,13 +303,7 @@
     "gunmod_data": {
       "location": "underbarrel",
       "mod_targets": [ "shotgun", "rifle", "smg", "launcher", "crossbow" ],
-<<<<<<< HEAD
-      "dispersion_modifier": 10,
-      "mode_modifier": [ [ "REACH", "bayonet", 2, [ "MELEE", "REACH_ATTACK" ] ] ],
-      "min_skills": [ [ "weapon", 2 ], [ "melee", 1 ] ]
-=======
       "mode_modifier": [ [ "REACH", "bayonet", 2, [ "MELEE", "REACH_ATTACK" ] ] ]
->>>>>>> 4c43c0d3
     },
     "extend": { "flags": [ "PUMP_RAIL_COMPATIBLE" ] }
   },
