[
  {
    "id": "adjustable_stock",
    "type": "GUNMOD",
    "name": { "str": "adjustable stock" },
    "description": "An adjustable replacement stock improving both recoil and accuracy.",
    "weight": "350 g",
    "volume": "500 ml",
    "integral_volume": "0 ml",
    "integral_weight": "0 g",
    "price": "380 USD",
    "price_postapoc": "5 USD",
    "install_time": "10 m",
    "to_hit": 1,
    "material": [ "plastic", "steel" ],
    "symbol": ":",
    "color": "dark_gray",
    "location": "stock",
    "mod_targets": [ "smg", "rifle", "shotgun", "crossbow", "launcher" ],
    "dispersion_modifier": -1,
    "handling_modifier": 1,
    "melee_damage": { "bash": 6 }
  },
  {
    "id": "folding_stock",
    "type": "GUNMOD",
    "name": { "str": "folding stock" },
    "description": "A folding stock which reduces length when folded.  Currently unfolded and ready to shoot.",
    "weight": "200 g",
    "volume": "500 ml",
    "integral_volume": "0 ml",
    "integral_weight": "0 g",
    "price": "420 USD",
    "price_postapoc": "2 USD 50 cent",
    "install_time": "5 m",
    "material": [ "plastic", "steel" ],
    "symbol": ":",
    "color": "dark_gray",
    "location": "stock",
    "mod_targets": [ "smg", "rifle", "shotgun", "launcher" ],
    "use_action": {
      "type": "transform",
      "msg": "You fold the stock for transport.",
      "menu_text": "Fold",
      "target": "folding_stock_folded",
      "moves": 120
    },
    "min_skills": [ [ "weapon", 3 ] ]
  },
  {
    "id": "folding_stock_folded",
    "type": "GUNMOD",
    "name": { "str": "folding stock (folded)", "str_pl": "folding stocks (folded)" },
    "description": "A folding stock which reduces length.  Currently folded, making shooting this gun difficult.",
    "copy-from": "folding_stock",
    "use_action": {
      "type": "transform",
      "msg": "You unfold the stock for combat.",
      "menu_text": "Unfold",
      "target": "folding_stock",
      "moves": 120
    },
    "//": "10 is the modifier that stocked weapons normally get",
    "handling_modifier": -10,
    "flags": [ "FOLDED_STOCK" ]
  },
  {
    "id": "high_end_folding_stock",
    "type": "GUNMOD",
    "name": { "str": "modular folding stock" },
    "description": "A multi position, high-end folding stock which reduces length when folded.  Currently unfolded and ready to shoot.",
    "weight": "200 g",
    "volume": "500 ml",
    "integral_volume": "0 ml",
    "integral_weight": "0 g",
    "price": "420 USD",
    "price_postapoc": "2 USD 50 cent",
    "install_time": "5 m",
    "material": [ "plastic", "steel" ],
    "symbol": ":",
    "color": "dark_gray",
    "location": "stock",
    "mod_targets": [ "smg", "rifle", "shotgun", "launcher" ],
    "use_action": {
      "type": "transform",
      "msg": "You fold the stock for transport.",
      "menu_text": "Fold",
      "target": "high_end_folding_stock_folded",
      "moves": 120
    },
    "//": "benefits of a recoil stock and adjustable stock",
    "dispersion_modifier": -1,
    "handling_modifier": 5,
    "min_skills": [ [ "weapon", 3 ] ]
  },
  {
    "id": "high_end_folding_stock_folded",
    "type": "GUNMOD",
    "name": { "str": "modular folding stock (folded)", "str_pl": "modular folding stocks (folded)" },
    "description": "A multi position, high-end folding stock which reduces length when folded.  Currently folded, making shooting this gun hard.",
    "copy-from": "high_end_folding_stock",
    "use_action": {
      "type": "transform",
      "msg": "You unfold the stock for combat.",
      "menu_text": "Unfold",
      "target": "high_end_folding_stock",
      "moves": 120
    },
    "//": "10 is the modifier that stocked weapons normally get",
    "dispersion_modifier": 0,
    "handling_modifier": -10,
    "flags": [ "FOLDED_STOCK" ]
  },
  {
    "id": "wire_stock",
    "type": "GUNMOD",
    "name": { "str": "collapsing wire stock" },
    "description": "A collapsing wire stock which folds closely against the body of the weapon, reducing length and volume.",
    "weight": "170 g",
    "volume": "250 ml",
    "integral_volume": "0 ml",
    "integral_weight": "0 g",
    "price": "300 USD",
    "price_postapoc": "2 USD 50 cent",
    "install_time": "5 m",
    "material": [ "steel" ],
    "symbol": ":",
    "color": "dark_gray",
    "location": "stock",
    "handling_modifier": 2,
    "mod_targets": [ "pistol", "smg", "rifle", "shotgun" ],
    "use_action": {
      "type": "transform",
      "msg": "You push the stock in for storage.",
      "menu_text": "Fold",
      "target": "wire_stock_folded",
      "moves": 120
    },
    "min_skills": [ [ "weapon", 3 ] ],
    "flags": [ "IRREMOVABLE" ]
  },
  {
    "id": "wire_stock_folded",
    "type": "GUNMOD",
    "name": { "str": "collapsing wire stock (collapsed)", "str_pl": "collapsing wire stocks (collapsed)" },
    "description": "A collapsing wire stock which folds closely against the body of the weapon, reducing length and volume.  Currently collapsed, making shooting difficult",
    "copy-from": "wire_stock",
    "use_action": {
      "type": "transform",
      "msg": "You pull the stock out for combat.",
      "menu_text": "Unfold",
      "target": "wire_stock",
      "moves": 120
    },
    "//": "10 is the modifier that stocked weapons normally get",
    "handling_modifier": -10,
    "flags": [ "COLLAPSED_STOCK", "IRREMOVABLE" ]
  },
  {
    "id": "stock_mauser",
    "type": "GUNMOD",
    "name": { "str": "Mauser C96 stock" },
<<<<<<< HEAD
    "description": "The hollow removable wooden pistol stock of the C96 Mauser pistol, which doubles as a holster.  It fits both the original clip-loaded C96 and later reproductions that use magazines, but a gun with an extended magazine won't fit without modification.",
=======
    "description": "The hollow removable wooden pistol stock of the C96 Mauser pistol, which doubles as a holster.  It fits both the original clip-loaded C96 and later magazine-fed reproductions, but a gun with an extended magazine won't fit without modification.",
>>>>>>> 22f4aa16
    "copy-from": "pistol_stock",
    "volume": "700 ml",
    "integral_volume": "700 ml",
    "integral_weight": "590 g",
    "integral_longest_side": "35 cm",
    "weight": "590 g",
    "material": [ "wood" ],
    "color": "brown",
    "location": "stock mount",
    "mod_targets": [ "mauser_c96", "mauser_m714" ],
    "min_skills": [ [ "weapon", 1 ] ],
    "pocket_data": [
      {
        "pocket_type": "CONTAINER",
        "holster": true,
        "rigid": true,
        "item_restriction": [ "mauser_c96", "mauser_m714" ],
        "max_contains_volume": "650 ml",
        "max_contains_weight": "1815 g",
        "max_item_length": "32 cm",
        "moves": 50
      }
    ],
    "use_action": { "type": "holster" },
    "flags": [ "BELTED", "BELT_CLIP", "OVERSIZE" ],
    "armor_data": {
      "armor": [
        {
          "material": [ { "type": "wood", "thickness": 5 } ],
          "encumbrance": [ 3, 4 ],
          "covers": [ "leg_l", "leg_r" ],
          "specifically_covers": [ "leg_hip_r", "leg_hip_l" ]
        }
      ]
    }
  },
  {
    "id": "stock_none",
    "type": "GUNMOD",
    "name": { "str": "sawn-off stock" },
    "description": "A quick saw cut removed the original stock from this weapon.  It is now much harder to handle, but much smaller.",
    "install_time": "5 m",
    "material": [ "wood" ],
    "symbol": ":",
    "color": "dark_gray",
    "location": "stock mount",
    "handling_modifier": -10,
    "mod_targets": [ "smg", "rifle", "shotgun" ],
    "//": "though the stock isn't COLLAPSED it is functionally the same",
    "flags": [ "REMOVED_STOCK", "IRREMOVABLE" ]
  },
  {
    "id": "pistol_stock",
    "type": "GUNMOD",
    "name": { "str": "pistol stock" },
    "description": "An add-on stock for handguns, this considerably improves control of recoil.",
    "weight": "350 g",
    "volume": "500 ml",
    "integral_longest_side": "30 cm",
    "integral_volume": "500 ml",
    "integral_weight": "350 g",
    "price": "380 USD",
    "price_postapoc": "5 USD",
    "install_time": "5 m",
    "material": [ "plastic", "steel" ],
    "symbol": ":",
    "color": "dark_gray",
    "location": "stock",
    "mod_targets": [ "pistol", "crossbow" ],
    "handling_modifier": 6,
    "min_skills": [ [ "weapon", 2 ] ]
  },
  {
    "id": "recoil_stock",
    "type": "GUNMOD",
    "name": { "str": "recoil stock" },
    "description": "A replacement stock designed to absorb perceived recoil.",
    "weight": "960 g",
    "volume": "500 ml",
    "integral_volume": "0 ml",
    "integral_weight": "0 g",
    "price": "4 USD",
    "price_postapoc": "5 USD",
    "install_time": "5 m",
    "to_hit": 1,
    "material": [ "plastic", "steel" ],
    "symbol": ":",
    "color": "dark_gray",
    "location": "stock",
    "mod_targets": [ "smg", "rifle", "shotgun", "launcher" ],
    "handling_modifier": 4,
    "min_skills": [ [ "weapon", 2 ] ],
    "melee_damage": { "bash": 6 }
  },
  {
    "id": "cheek_pad",
    "type": "GUNMOD",
    "name": { "str": "cheek pad" },
    "description": "A stock accessory for sniper rifles and DMRs, this considerably improves eye relief efficiency, prevents slipping, and reduces recoil to the neck and cheek.",
    "weight": "300 g",
    "volume": "250 ml",
    "integral_volume": "0 ml",
    "integral_weight": "300 g",
    "price": "45 USD",
    "price_postapoc": "5 USD",
    "install_time": "3 m",
    "to_hit": 1,
    "material": [ "plastic", "steel" ],
    "symbol": ":",
    "color": "dark_gray",
    "location": "stock accessory",
    "mod_targets": [ "rifle" ],
    "dispersion_modifier": -1,
    "handling_modifier": 2,
    "min_skills": [ [ "weapon", 2 ] ],
    "melee_damage": { "bash": 2 }
  },
  {
    "id": "butt_hook",
    "type": "GUNMOD",
    "name": { "str": "butt hook" },
    "description": "An attachment to the butt of the gun that is held under the armpit, improving stability.",
    "weight": "100 g",
    "volume": "100 ml",
    "integral_longest_side": "4 cm",
    "integral_volume": "100 ml",
    "integral_weight": "100 g",
    "price": "47 USD 50 cent",
    "price_postapoc": "50 cent",
    "material": [ "aluminum" ],
    "symbol": ":",
    "color": "dark_gray",
    "location": "stock accessory",
    "mod_targets": [ "smg", "rifle", "shotgun", "launcher", "crossbow" ],
    "install_time": "10 m",
    "dispersion_modifier": -15,
    "min_skills": [ [ "weapon", 1 ] ]
  },
  {
    "id": "tail_hook_stock",
    "type": "GUNMOD",
    "name": { "str": "tail hook stock" },
    "//": "When we get 'rate of angular change' a version for rifles and crossbow can be added.  Currently it would be too strong",
    "description": "A foldable add-on stock for handguns and submachine guns with a pivoting hook that latches onto the forearm, allowing for greater stability.",
    "weight": "150 g",
    "volume": "200 ml",
    "integral_volume": "0 L",
    "price": "50 USD",
    "price_postapoc": "3 USD",
    "material": [ "aluminum" ],
    "symbol": ":",
    "color": "dark_gray",
    "location": "stock",
    "mod_targets": [ "smg", "pistol", "slingshot" ],
    "install_time": "5 m",
    "dispersion_modifier": -20,
    "handling_modifier": 4,
    "min_skills": [ [ "weapon", 3 ] ],
    "//2": "this seems to be for hooking the gun on your arm not actually folding it up for storage",
    "flags": [ "NEEDS_UNFOLD" ]
  },
  {
    "id": "under_folding_stock",
    "type": "GUNMOD",
    "name": { "str": "under folding stock" },
    "description": "A light wire-framed stock with a push button release catch on the side  which allows it to fold and be stored away under the weapon's receiver.  The wire construction means that it's less comfortable to shoulder than a regular fixed attachment.  The stock is currently locked in the open position.",
    "weight": "100 g",
    "volume": "300 ml",
    "integral_volume": "100 ml",
    "integral_weight": "100 g",
    "price": "420 USD",
    "price_postapoc": "2 USD 50 cent",
    "install_time": "5 m",
    "material": [ "steel" ],
    "symbol": ":",
    "color": "dark_gray",
    "location": "stock",
    "mod_targets": [ "smg", "rifle", "shotgun", "launcher" ],
    "use_action": {
      "type": "transform",
      "msg": "You push in the release catch on the side and fold away the stock.",
      "menu_text": "Fold",
      "target": "under_folding_stock_folded",
      "moves": 120
    },
    "handling_modifier": 8,
    "min_skills": [ [ "weapon", 3 ] ]
  },
  {
    "id": "under_folding_stock_folded",
    "type": "GUNMOD",
    "name": { "str": "under-folding stock (folded)", "str_pl": "under-folding stocks (folded)" },
    "description": "A light wire-framed stock with a push button release catch on the side  which allows it to fold and be stored away under the weapon's receiver.  It is currently folded underneath the weapon's chassis, making it more difficult to control.",
    "copy-from": "under_folding_stock",
    "use_action": {
      "type": "transform",
      "msg": "You unfold the stock for combat.",
      "menu_text": "Unfold",
      "target": "under_folding_stock",
      "moves": 120
    },
    "handling_modifier": -10,
    "flags": [ "FOLDED_STOCK" ]
  },
  {
    "id": "sub2000_folding_mechanism",
    "type": "GUNMOD",
    "name": { "str": "integral folding mechanism" },
    "description": "The integral series of hinges and pivots which allow the SUB-2000 to fold in half and be stored for transport.  The firearm is currently locked in the unfolded position and is ready for use.",
    "weight": "10 g",
    "volume": "10 ml",
    "integral_longest_side": "35 cm",
    "integral_volume": "0 ml",
    "integral_weight": "0 g",
    "price": "0 cent",
    "price_postapoc": "0 cent",
    "install_time": "5 m",
    "material": [ "plastic", "steel" ],
    "symbol": ":",
    "color": "dark_gray",
    "location": "stock",
    "mod_targets": [ "ksub2000" ],
    "mode_modifier": [ [ "DEFAULT", "semi-auto", 1 ] ],
    "use_action": {
      "type": "transform",
      "msg": "You tug down on the trigger guard whilst swinging the barrel assembly up and over onto the receiver, locking it into place by the buttplate.",
      "menu_text": "Fold",
      "target": "sub2000_folding_mechanism_folded",
      "moves": 300
    },
    "handling_modifier": 10,
    "min_skills": [ [ "weapon", 3 ] ]
  },
  {
    "id": "sub2000_folding_mechanism_folded",
    "type": "GUNMOD",
    "name": { "str": "integral folding mechanism (folded))", "str_pl": "integral folding mechanisms (folded)" },
    "description": "The integral series of hinges and pivots which allow the SUB-2000 to fold in half and be stored for transport.  Shooting this firearm would be particularly tricky given that the barrel assembly is folded and locked backwards for storage, rendering the weapon inoperable.",
    "weight": "10 g",
    "volume": "10 ml",
    "integral_volume": "0 ml",
    "integral_weight": "0 g",
    "price": "0 cent",
    "price_postapoc": "0 cent",
    "install_time": "5 m",
    "material": [ "plastic", "steel" ],
    "symbol": ":",
    "color": "dark_gray",
    "location": "stock",
    "mod_targets": [ "ksub2000" ],
    "mode_modifier": [ [ "DEFAULT", "disabled", 0, [ "MELEE" ] ] ],
    "use_action": {
      "type": "transform",
      "msg": "You release the barrel and pivot it forwards, locking it in the open firing position.",
      "menu_text": "Unfold",
      "target": "sub2000_folding_mechanism",
      "moves": 300
    },
    "handling_modifier": -10,
    "//": "This mod shouldn't get a folding stock flag. The deployed version of this mod adds extra length to the base gun item, which this folded version removes to simulate the greatly shorter length of the sub2000 when collapsed. Adding a folding stock flag will remove another 20 cm from the base gun, making it only 19 cm long."
  },
  {
    "id": "m26_mass_stock",
    "type": "GUNMOD",
    "name": { "str": "MASS compatible stock" },
    "description": "A specially designed adjustable stock with an integrated grip to convert the M26-MASS to a standalone configuration.",
    "weight": "960 g",
    "volume": "500 ml",
    "integral_volume": "0 ml",
    "integral_weight": "0 g",
    "price": "4 USD",
    "price_postapoc": "5 USD",
    "install_time": "5 m",
    "to_hit": 1,
    "material": [ "plastic", "steel" ],
    "symbol": ":",
    "color": "dark_gray",
    "location": "stock",
    "mod_targets": [ "m26_mass_standalone" ],
    "handling_modifier": 4,
    "min_skills": [ [ "shotgun", 2 ] ],
    "melee_damage": { "bash": 4 }
  },
  {
    "id": "scout_stock",
    "type": "GUNMOD",
    "name": { "str": "hollow polymer stock" },
    "description": "An extremely lightweight stock.  There's a hollow cavity at the bottom where a spare magazine can be stored.",
    "weight": "260 g",
    "volume": "500 ml",
    "integral_volume": "0 ml",
    "integral_weight": "0 g",
    "price": "4 USD",
    "price_postapoc": "5 USD",
    "install_time": "5 m",
    "to_hit": 1,
    "material": [ "plastic" ],
    "symbol": ":",
    "color": "dark_gray",
    "location": "stock",
    "mod_targets": [ "steyr_scout" ],
    "melee_damage": { "bash": 3 },
    "pocket_mods": [
      {
        "pocket_type": "CONTAINER",
        "rigid": true,
        "item_restriction": [ "steyr_scout_mag", "steyr_scout_mag_makeshift" ],
        "max_contains_volume": "200 ml",
        "max_contains_weight": "200 g"
      }
    ]
  }
]<|MERGE_RESOLUTION|>--- conflicted
+++ resolved
@@ -160,11 +160,7 @@
     "id": "stock_mauser",
     "type": "GUNMOD",
     "name": { "str": "Mauser C96 stock" },
-<<<<<<< HEAD
-    "description": "The hollow removable wooden pistol stock of the C96 Mauser pistol, which doubles as a holster.  It fits both the original clip-loaded C96 and later reproductions that use magazines, but a gun with an extended magazine won't fit without modification.",
-=======
     "description": "The hollow removable wooden pistol stock of the C96 Mauser pistol, which doubles as a holster.  It fits both the original clip-loaded C96 and later magazine-fed reproductions, but a gun with an extended magazine won't fit without modification.",
->>>>>>> 22f4aa16
     "copy-from": "pistol_stock",
     "volume": "700 ml",
     "integral_volume": "700 ml",
