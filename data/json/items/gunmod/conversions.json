[
  {
    "id": "retool_ar15_300blk",
    "type": "GUNMOD",
    "name": { "str": ".300 AAC Blackout AR-15 conversion kit" },
    "description": "A complete AR-15 upper assembly with a .300 AAC Blackout barrel.",
    "weight": "1000 g",
    "volume": "500 ml",
    "integral_volume": "0 ml",
    "integral_weight": "0 g",
    "price": 50000,
<<<<<<< HEAD
    "material": [ "steel" ],
=======
    "price_postapoc": 1000,
    "material": "steel",
>>>>>>> d2b512e4
    "symbol": ":",
    "color": "green",
    "location": "bore",
    "mod_targets": [ "ar15", "m4a1", "m16a4", "h&k416a5", "m27iar" ],
    "install_time": "1 m",
    "ammo_modifier": [ "300blk" ],
    "magazine_adaptor": [ [ "300blk", [ "stanag30", "stanag50", "survivor223mag" ] ] ],
    "min_skills": [ [ "weapon", 1 ] ],
    "flags": [ "IRREMOVABLE" ]
  }
]<|MERGE_RESOLUTION|>--- conflicted
+++ resolved
@@ -9,12 +9,8 @@
     "integral_volume": "0 ml",
     "integral_weight": "0 g",
     "price": 50000,
-<<<<<<< HEAD
+    "price_postapoc": 1000,
     "material": [ "steel" ],
-=======
-    "price_postapoc": 1000,
-    "material": "steel",
->>>>>>> d2b512e4
     "symbol": ":",
     "color": "green",
     "location": "bore",
