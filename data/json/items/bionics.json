--- conflicted
+++ resolved
@@ -676,7 +676,6 @@
     "difficulty": 4
   },
   {
-<<<<<<< HEAD
     "id": "bio_fuel_cell_gasoline",
     "copy-from": "bionic_general_npc_usable",
     "type": "BIONIC_ITEM",
@@ -687,28 +686,6 @@
     "difficulty": 6
   },
   {
-    "id": "bio_reactor",
-    "copy-from": "bionic_general_npc_usable",
-    "type": "BIONIC_ITEM",
-    "name": "Internal Microreactor CBM",
-    "description": "This stripped down mini-reactor will generate impressive amounts of bionic power, but may not be the safest thing to install.  Once active, it cannot be shut down and will slowly contaminate the user's body with radiation.",
-    "price": 900000,
-    "difficulty": 11
-  },
-  {
-    "id": "bio_reactor_upgrade",
-    "bionic_id": "bio_advreactor",
-    "copy-from": "bionic_general_npc_usable",
-    "type": "BIONIC_ITEM",
-    "name": "Microreactor Upgrade CBM",
-    "description": "A kit for upgrading a pre-installed microreactor with enhanced maximum yield and limited automatic radiation scrubbing capabilities.",
-    "price": 250000,
-    "difficulty": 11,
-    "is_upgrade": true
-  },
-  {
-=======
->>>>>>> dbdebf77
     "id": "bio_recycler",
     "copy-from": "bionic_general_npc_usable",
     "type": "BIONIC_ITEM",
