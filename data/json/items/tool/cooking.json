[
  {
    "id": "atomic_coffeepot",
    "type": "GENERIC",
    "category": "tools",
    "name": { "str": "atomic coffeemaker" },
    "looks_like": "coffeemaker",
<<<<<<< HEAD
    "description": "This is a Curie-G coffeemaker, by CuppaTech.  It famously uses a radioactive generator to heat water for coffee, reducing the amount of total electricity it consumes.  Consumer safety concerns led to it being banned in the EU as well as many other countries, but don't let that stop you from brewing your morning Joe with the power of the atom™!",
=======
    "description": "A Curie-G coffeemaker, made by CuppaTech.  It famously uses a radioactive generator to heat water for coffee.  Normally the water is heated using energy stored in a capacitor, and makes ordinary coffee.  However, as a special feature, water from the RTG containment area can be used, giving the coffee a very special kick.  The Curie-G is illegal in most countries.",
>>>>>>> 8382eec7
    "weight": "6102 g",
    "volume": "1500 ml",
    "longest_side": "20 cm",
    "price": 100000,
    "price_postapoc": 3000,
    "to_hit": -2,
    "bashing": 5,
    "material": [ "plastic", "aluminum", "lead", "steel" ],
    "qualities": [ [ "BOIL", 1 ] ],
    "ammo": [ "battery" ],
    "symbol": ",",
    "color": "light_green",
    "use_action": [ "HOTPLATE_ATOMIC" ],
    "//": "This now uses energy to heat food, the RTG is just a minor cost-saving element.  However in a pinch you could use just the RTG to unfreeze water",
    "flags": [ "LEAK_DAM", "RADIOACTIVE", "DURABLE_MELEE", "WATER_BREAK" ],
    "pocket_data": [
      {
        "pocket_type": "MAGAZINE_WELL",
        "rigid": true,
        "flag_restriction": [ "BATTERY_MEDIUM" ],
        "default_magazine": "medium_plus_battery_cell"
      }
    ]
  },
  {
    "id": "butchering_kit",
    "name": { "str": "butchering kit" },
    "type": "TOOL",
    "description": "A kit containing all the specialized knives you need to debone, skin, and prepare cuts of meat from an animal.",
    "copy-from": "base_kitchen_knife",
    "looks_like": "knife_butcher",
    "weight": "1170 g",
    "volume": "800 ml",
    "longest_side": "40 cm",
    "//": "butcher knives and carving knives are between 30-40cm.",
    "price": 8000,
    "price_postapoc": 150,
    "qualities": [ [ "CUT", 2 ], [ "CUT_FINE", 1 ], [ "BUTCHER", 37 ] ]
  },
  {
    "id": "butter_churn",
    "type": "TOOL",
    "name": { "str": "pseudo butter churn" },
    "description": "This is a crafting_pseudo_item if you have it something is wrong.",
    "weight": "6464 g",
    "volume": "9 L",
    "price": 20000,
    "price_postapoc": 100,
    "to_hit": -2,
    "bashing": 9,
    "material": [ "wood" ],
    "qualities": [ [ "CHURN", 1 ] ],
    "symbol": "H",
    "color": "light_cyan",
    "flags": [ "ALLOWS_REMOTE_USE" ]
  },
  {
    "id": "screw_press",
    "type": "TOOL",
    "name": { "str": "screw press", "str_pl": "screw presses" },
    "description": "This is a crafting_pseudo_item if you have it something is wrong.",
    "weight": "70000 g",
    "volume": "100 L",
    "price": 20000,
    "price_postapoc": 100,
    "to_hit": -2,
    "bashing": 9,
    "material": [ "wood" ],
    "symbol": "T",
    "color": "red"
  },
  {
    "id": "can_sealer",
    "type": "GENERIC",
    "category": "tools",
    "name": { "str": "can sealer" },
    "description": "A hand-crank-powered cast steel machine designed to automatically seal tin cans.",
    "weight": "9800 g",
    "volume": "5 L",
    "price": 52500,
    "price_postapoc": 2500,
    "to_hit": -2,
    "bashing": 8,
    "material": [ "steel" ],
    "symbol": ";",
    "color": "light_gray"
  },
  {
    "id": "carver_off",
    "type": "TOOL",
    "name": { "str": "electric carver (off)", "str_pl": "electric carvers (off)" },
    "description": "An electric meat carver powered by batteries.  It has two serrated blades that vibrate together to slice just about anything from turkey to ham… even zombies!",
    "weight": "1106 g",
    "volume": "1500 ml",
    "longest_side": "30 cm",
    "price": 2000,
    "price_postapoc": 50,
    "bashing": 2,
    "cutting": 8,
    "to_hit": -2,
    "material": [ "steel", "plastic" ],
    "symbol": "/",
    "color": "yellow",
    "ammo": [ "battery" ],
    "charges_per_use": 5,
    "use_action": [ "CARVER_OFF" ],
    "flags": [ "SHEATH_SWORD", "NONCONDUCTIVE", "WATER_BREAK_ACTIVE" ],
    "pocket_data": [
      {
        "pocket_type": "MAGAZINE_WELL",
        "rigid": true,
        "flag_restriction": [ "BATTERY_MEDIUM" ],
        "default_magazine": "medium_battery_cell"
      }
    ]
  },
  {
    "id": "carver_on",
    "copy-from": "carver_off",
    "type": "TOOL",
    "name": { "str": "electric carver (on)", "str_pl": "electric carvers (on)" },
    "description": "This carver is on and the blades are buzzing.  Use it to turn it off.",
    "cutting": 30,
    "to_hit": 1,
    "power_draw": "150 W",
    "charges_per_use": 0,
    "revert_to": "carver_off",
    "qualities": [ [ "CUT", 2 ], [ "BUTCHER", 25 ] ],
    "use_action": [ "CARVER_ON" ],
    "flags": [ "MESSY", "TRADER_AVOID", "NONCONDUCTIVE" ]
  },
  {
    "id": "char_purifier",
    "type": "TOOL",
    "name": { "str": "charcoal water purifier" },
    "description": "Using this item on a container full of water will purify the water using layered charcoal.  Once the charcoal has purified enough water, it will become unusable and can be disassembled and recycled.  Water taken from uncertain sources like a river may be dirty.",
    "weight": "1820 g",
    "volume": "3750 ml",
    "longest_side": "30 cm",
    "price": 4000,
    "price_postapoc": 2000,
    "to_hit": -3,
    "bashing": 3,
    "material": [ "plastic" ],
    "symbol": ";",
    "color": "light_gray",
    "pocket_data": [ { "pocket_type": "MAGAZINE", "ammo_restriction": { "charcoal": 180 } } ],
    "//": "each charcoal is 5mL so it is 900ml total of charcoal (187g charcoal, enough to purify one gallon)",
    "//1": "https://blackblum.com/pages/charcoal-water-filter",
    "//2": "50g of charcoal for 1 liter of water = 12.5g of charcoal per u of water.  1u charcoal weighs 1.04g, so making it 12:1",
    "charges_per_use": 12,
    "use_action": [ "WATER_PURIFIER" ],
    "flags": [ "ALLOWS_REMOTE_USE", "NO_UNLOAD", "NO_RELOAD" ]
  },
  {
    "id": "char_purifier_clay",
    "type": "TOOL",
    "name": { "str": "large charcoal water purifier" },
    "looks_like": "clay_hydria",
    "description": "Using this item on a container full of water will purify the water using layered charcoal.  Once the charcoal has purified enough water, it will become unusable and can be disassembled and recycled.  Water taken from uncertain sources like a river may be dirty.",
    "weight": "2300 g",
    "volume": "15004 ml",
    "longest_side": "45 cm",
    "price": 4000,
    "price_postapoc": 2000,
    "to_hit": -1,
    "bashing": 1,
    "material": [ "clay" ],
    "symbol": ";",
    "color": "light_gray",
    "pocket_data": [ { "pocket_type": "MAGAZINE", "ammo_restriction": { "charcoal": 720 } } ],
    "//": "each charcoal is 5mL so it is 3600mL total of charcoal (750g charcoal, enough to purify 4 gallons)",
    "//1": "https://blackblum.com/pages/charcoal-water-filter",
    "//2": "50g of charcoal for 1 liter of water = 12.5g of charcoal per u of water.  1u charcoal weighs 1.04g, so making it 12:1",
    "charges_per_use": 12,
    "use_action": [ "WATER_PURIFIER" ],
    "flags": [ "ALLOWS_REMOTE_USE", "NO_UNLOAD", "NO_RELOAD" ]
  },
  {
    "id": "char_smoker",
    "type": "TOOL",
    "name": { "str": "charcoal smoker" },
    "description": "A portable charcoal smoker.  Good for weekend barbecuing and preserving meat with smoke.",
    "weight": "4000 g",
    "volume": "20 L",
    "longest_side": "60 cm",
    "price": 10000,
    "price_postapoc": 1500,
    "to_hit": -2,
    "bashing": 9,
    "material": [ "steel" ],
    "symbol": ";",
    "color": "light_gray",
    "ammo": [ "charcoal" ],
    "//": "contains up to 10 liters of charcoal. Or the same amount of coal by weight, 1u coal weighs about as much as 1u of charcoal and has the same energy although it is 5x smaller.",
    "pocket_data": [ { "pocket_type": "MAGAZINE", "rigid": true, "ammo_restriction": { "charcoal": 2000 } } ],
    "flags": [ "ALLOWS_REMOTE_USE" ],
    "charges_per_use": 5,
    "use_action": [ "HOTPLATE" ]
  },
  {
    "id": "charcoal_cooker",
    "type": "TOOL",
    "name": { "str": "charcoal cooker" },
    "description": "A little metal tank for holding charcoal, with a pilot light attached.  You could use it for cooking food.",
    "weight": "450 g",
    "volume": "2 L",
    "longest_side": "30 cm",
    "price": 5000,
    "price_postapoc": 250,
    "to_hit": -1,
    "bashing": 4,
    "material": [ "steel" ],
    "symbol": ";",
    "color": "green",
    "ammo": [ "charcoal" ],
    "//": "contains up to 1 liter of charcoal. Or the same amount of coal by weight, 1u coal weighs about as much as 1u of charcoal and has the same energy although it is 5x smaller.",
    "pocket_data": [ { "pocket_type": "MAGAZINE", "ammo_restriction": { "charcoal": 200 } } ],
    "charges_per_use": 5,
    "use_action": [ "HOTPLATE" ]
  },
  {
    "id": "clay_pot",
    "type": "GENERIC",
    "category": "tools",
    "name": { "str": "clay pot" },
    "description": "A crude clay pot with a lid, used for cooking.",
    "weight": "480 g",
    "volume": "2100 ml",
    "price": 2500,
    "price_postapoc": 10,
    "bashing": 1,
    "material": [ "clay" ],
    "symbol": ")",
    "color": "brown",
    "pocket_data": [ { "max_contains_volume": "2 L", "max_contains_weight": "2100 g", "watertight": true, "rigid": true } ],
    "qualities": [ [ "COOK", 3 ], [ "BOIL", 2 ], [ "CONTAIN", 1 ], [ "CHEM", 1 ] ],
    "use_action": [ "HEAT_FOOD" ],
    "flags": [ "ALLOWS_REMOTE_USE" ]
  },
  {
    "id": "clay_quern",
    "type": "GENERIC",
    "category": "tools",
    "name": { "str": "clay quern" },
    "description": "A simple hand-powered clay quern for grinding grain.",
    "weight": "2264 g",
    "volume": "1500 ml",
    "price": 3000,
    "price_postapoc": 10,
    "material": [ "clay" ],
    "symbol": ":",
    "color": "brown"
  },
  {
    "id": "clay_teapot",
    "type": "GENERIC",
    "category": "tools",
    "name": { "str": "clay teapot" },
    "description": "A clay teapot.  Now all you need is tea and water.",
    "weight": "429 g",
    "volume": "787 ml",
    "price": 2000,
    "price_postapoc": 10,
    "to_hit": 1,
    "bashing": 1,
    "material": [ "clay" ],
    "symbol": ")",
    "color": "brown",
    "pocket_data": [ { "max_contains_volume": "750 ml", "max_contains_weight": "2 kg", "watertight": true, "rigid": true } ],
    "qualities": [ [ "BOIL", 1 ] ]
  },
  {
    "id": "coffeemaker",
    "type": "TOOL",
    "name": { "str": "coffeemaker" },
    "description": "A heating element with a pot and a frame for holding coffee or other powders.  It's got a battery compartment for use when the power goes out.  You can use it to make coffee, or other drinks if you so choose.",
    "weight": "1000 g",
    "volume": "7 L",
    "longest_side": "25 cm",
    "price": 2000,
    "price_postapoc": 50,
    "to_hit": -5,
    "bashing": 2,
    "material": [ "plastic" ],
    "symbol": ";",
    "color": "light_gray",
    "ammo": [ "battery" ],
    "flags": [ "WATER_BREAK" ],
    "charges_per_use": 25,
    "qualities": [ [ "BOIL", 1 ] ],
    "use_action": [ "HOTPLATE" ],
    "pocket_data": [
      {
        "pocket_type": "MAGAZINE_WELL",
        "rigid": true,
        "flag_restriction": [ "BATTERY_MEDIUM" ],
        "default_magazine": "medium_battery_cell"
      }
    ]
  },
  {
    "id": "dehydrator",
    "type": "TOOL",
    "name": { "str": "food dehydrator" },
    "description": "A portable electric food dehydrator.  It's powered by batteries, and could be invaluable in preserving food.",
    "weight": "2500 g",
    "volume": "13 L",
    "price": 6000,
    "price_postapoc": 2000,
    "to_hit": -2,
    "bashing": 8,
    "material": [ "plastic" ],
    "symbol": ";",
    "color": "blue",
    "ammo": [ "battery" ],
    "flags": [ "ALLOWS_REMOTE_USE", "WATER_BREAK", "ELECTRONIC" ],
    "pocket_data": [
      {
        "pocket_type": "MAGAZINE_WELL",
        "rigid": true,
        "flag_restriction": [ "BATTERY_MEDIUM" ],
        "default_magazine": "medium_battery_cell"
      }
    ]
  },
  {
    "id": "eggs_ferment",
    "type": "GENERIC",
    "category": "food",
    "name": { "str": "fermenting eggs jar" },
    "description": "This jar contains a batch of eggs in a pickling solution.  You can seal up the jar once the process is completed.",
    "weight": "700 g",
    "volume": "680 ml",
    "longest_side": "132 mm",
    "price": 10,
    "price_postapoc": 10,
    "bashing": 8,
    "material": [ "glass", "egg" ],
    "symbol": "%",
    "color": "white",
    "use_action": {
      "target": "pickled_egg",
      "container": "jar_glass_sealed",
      "target_charges": 10,
      "msg": "You examine the batch and see that the pickling solution has done its job, so you seal the jar up for storage.",
      "moves": 50,
      "type": "delayed_transform",
      "transform_age": 201600,
      "not_ready_msg": "The eggs are not done yet."
    }
  },
  {
    "id": "esbit_stove",
    "type": "TOOL",
    "name": { "str": "hexamine stove" },
    "description": "A lightweight, folding stove designed to use small hexamine tablets for cooking.  Also known as an Esbit stove.",
    "weight": "92 g",
    "volume": "147 ml",
    "price": 2000,
    "price_postapoc": 100,
    "to_hit": -1,
    "bashing": 2,
    "material": [ "aluminum" ],
    "symbol": ";",
    "color": "light_gray",
    "ammo": [ "esbit" ],
    "pocket_data": [ { "pocket_type": "MAGAZINE", "ammo_restriction": { "esbit": 100 } } ],
    "charges_per_use": 2,
    "use_action": [ "HOTPLATE", "HEAT_FOOD" ]
  },
  {
    "id": "flask_yeast",
    "type": "GENERIC",
    "category": "food",
    "name": { "str_sp": "sealed yeast culture" },
    "description": "A sealed jar holding sanitized yeast wort.  You may harvest the yeast inside when it's done culturing.",
    "weight": "460 g",
    "volume": "680 ml",
    "longest_side": "132 mm",
    "price": 10,
    "price_postapoc": 10,
    "bashing": 8,
    "material": [ "glass", "powder" ],
    "symbol": "%",
    "color": "white",
    "use_action": {
      "target": "yeast",
      "msg": "You open the jar and harvest the culture.",
      "container": "jar_glass_sealed",
      "target_charges": 50,
      "moves": 50,
      "type": "delayed_transform",
      "transform_age": 43200,
      "not_ready_msg": "The yeast isn't done culturing yet.",
      "//": "12 hours"
    },
    "flags": [ "TRADER_AVOID" ]
  },
  {
    "id": "food_processor",
    "type": "TOOL",
    "category": "tools",
    "name": { "str": "food processor" },
    "description": "A kitchen appliance capable of slicing, chopping, shredding, grinding, pureeing, and mixing.",
    "weight": "3500 g",
    "volume": "20 L",
    "longest_side": "40 cm",
    "price": 12000,
    "price_postapoc": 700,
    "to_hit": -1,
    "bashing": 10,
    "material": [ "plastic", "steel" ],
    "symbol": "%",
    "color": "white",
    "ammo": [ "battery" ],
    "flags": [ "ALLOWS_REMOTE_USE", "WATER_BREAK", "ELECTRONIC" ],
    "pocket_data": [
      {
        "pocket_type": "MAGAZINE_WELL",
        "rigid": true,
        "flag_restriction": [ "BATTERY_MEDIUM" ],
        "default_magazine": "medium_battery_cell"
      }
    ]
  },
  {
    "id": "gasoline_cooker",
    "type": "TOOL",
    "name": { "str": "gasoline cooker" },
    "description": "A simple heater powered by gasoline.  It is designed for cooking food.",
    "weight": "800 g",
    "volume": "1250 ml",
    "price": 5000,
    "price_postapoc": 250,
    "to_hit": -1,
    "bashing": 4,
    "material": [ "steel" ],
    "symbol": ";",
    "color": "green",
    "ammo": [ "gasoline" ],
    "pocket_data": [ { "pocket_type": "MAGAZINE", "ammo_restriction": { "gasoline": 500 }, "watertight": true, "rigid": true } ],
    "charges_per_use": 2,
    "use_action": [ "HOTPLATE" ]
  },
  {
    "id": "heatpack",
    "type": "TOOL",
    "name": { "str": "heat pack" },
    "description": "A chemical heat pack, used to treat sports injuries and heat food.  It is usable only once.",
    "weight": "36 g",
    "volume": "128 ml",
    "price": 100,
    "price_postapoc": 50,
    "to_hit": 1,
    "bashing": 1,
    "cutting": 1,
    "material": [ "plastic" ],
    "symbol": ";",
    "color": "light_gray",
    "use_action": [ "HEATPACK" ]
  },
  {
    "id": "heatpack_used",
    "type": "TOOL",
    "category": "other",
    "name": { "str": "used heat pack" },
    "description": "A chemical heat pack, used to treat sports injuries and heat food.  This one has been used up and is chemically inert, rendering it useless.",
    "weight": "36 g",
    "volume": "128 ml",
    "price": 0,
    "price_postapoc": 0,
    "to_hit": 1,
    "bashing": 1,
    "cutting": 1,
    "material": [ "plastic" ],
    "symbol": ";",
    "color": "light_gray"
  },
  {
    "id": "hotplate",
    "type": "TOOL",
    "name": { "str": "hotplate" },
    "description": "A small heating element on a stand, powered by batteries.  It is indispensable for cooking and chemistry.  Try not to burn yourself.",
    "weight": "795 g",
    "volume": "2 L",
    "longest_side": "35 cm",
    "price": 2500,
    "price_postapoc": 250,
    "to_hit": -1,
    "bashing": 4,
    "material": [ "aluminum", "plastic" ],
    "symbol": ";",
    "color": "green",
    "flags": [ "WATER_BREAK" ],
    "ammo": [ "battery" ],
    "charges_per_use": 35,
    "use_action": [ "HOTPLATE" ],
    "pocket_data": [
      {
        "pocket_type": "MAGAZINE_WELL",
        "rigid": true,
        "flag_restriction": [ "BATTERY_MEDIUM" ],
        "default_magazine": "medium_battery_cell"
      }
    ]
  },
  {
    "id": "hotplate_induction",
    "type": "TOOL",
    "name": { "str": "induction hotplate" },
    "description": "This is a high end hotplate that utilizes magnetic induction coils to heat ferrous cookware directly.  It is far more efficient than a standard hotplate.",
    "//": "technically this should only work with iron/steel ferromagnetic cookware, as most copper/aluminum and ceramic stuff wouldn't work.  No way to do that easily though.",
    "weight": "862 g",
    "volume": "2 L",
    "longest_side": "35 cm",
    "price": 60000,
    "price_postapoc": 1000,
    "to_hit": -1,
    "bashing": 4,
    "material": [ "aluminum", "plastic" ],
    "symbol": ";",
    "color": "green",
    "flags": [ "WATER_BREAK", "ELECTRONIC" ],
    "ammo": [ "battery" ],
    "charges_per_use": 25,
    "use_action": [ "HOTPLATE" ],
    "pocket_data": [
      {
        "pocket_type": "MAGAZINE_WELL",
        "rigid": true,
        "flag_restriction": [ "BATTERY_MEDIUM" ],
        "default_magazine": "medium_plus_battery_cell"
      }
    ]
  },
  {
    "id": "makeshift_sealer",
    "type": "TOOL",
    "name": { "str": "makeshift vacuum sealer" },
    "description": "A homemade heat sealer unit with an air pump.  It's used for vacuum packing food to preserve it.",
    "weight": "2000 g",
    "volume": "5 L",
    "longest_side": "35 cm",
    "price": 1000,
    "price_postapoc": 250,
    "to_hit": -1,
    "bashing": 8,
    "material": [ "aluminum", "plastic" ],
    "symbol": ";",
    "color": "white",
    "ammo": [ "battery" ],
    "flags": [ "ALLOWS_REMOTE_USE", "WATER_BREAK" ],
    "pocket_data": [
      {
        "pocket_type": "MAGAZINE_WELL",
        "rigid": true,
        "flag_restriction": [ "BATTERY_MEDIUM" ],
        "default_magazine": "medium_battery_cell"
      }
    ]
  },
  {
    "id": "mess_kit",
    "type": "TOOL",
    "name": { "str": "mess kit" },
    "description": "A self-contained camping mess kit, containing everything you might need for wilderness cooking.  This model relies on a battery-operated hotplate, rather than the more commonplace chemical-fueled hexamine stove.",
    "weight": "1500 g",
    "volume": "1 L",
    "longest_side": "12 cm",
    "price": 5000,
    "price_postapoc": 500,
    "to_hit": -1,
    "bashing": 4,
    "material": [ "aluminum", "plastic" ],
    "symbol": ";",
    "color": "green",
    "ammo": [ "battery" ],
    "flags": [ "WATER_BREAK" ],
    "sub": "hotplate",
    "charges_per_use": 35,
    "qualities": [ [ "COOK", 2 ], [ "BOIL", 2 ], [ "CONTAIN", 1 ] ],
    "use_action": [ "HOTPLATE", "HEAT_FOOD" ],
    "pocket_data": [
      {
        "pocket_type": "MAGAZINE_WELL",
        "rigid": true,
        "flag_restriction": [ "BATTERY_MEDIUM" ],
        "default_magazine": "medium_battery_cell"
      }
    ]
  },
  {
    "id": "mess_tin",
    "type": "GENERIC",
    "category": "tools",
    "name": { "str": "mess tin" },
    "description": "A compact military-style pan and tray, designed for heating food over a fire or portable stove.  It is shallower than a proper pot or pan, and lacks the integrated heating elements modern mess kits have.",
    "weight": "450 g",
    "volume": "750 ml",
    "longest_side": "9 cm",
    "price": 2000,
    "price_postapoc": 50,
    "to_hit": 2,
    "bashing": 10,
    "material": [ "steel" ],
    "symbol": ")",
    "color": "light_gray",
    "qualities": [ [ "COOK", 2 ], [ "BOIL", 1 ], [ "CONTAIN", 1 ] ],
    "use_action": [ "HEAT_FOOD" ]
  },
  {
    "id": "milk_cream_jar",
    "type": "GENERIC",
    "category": "food",
    "name": { "str": "milk cream jar" },
    "looks_like": "jar_glass_sealed",
    "description": "This jar contains raw milk separated into cream.  It is sealed until you are ready to use it.",
    "weight": "3461 g",
    "volume": "3850 ml",
    "longest_side": "298 mm",
    "price": 10,
    "price_postapoc": 10,
    "bashing": 8,
    "material": [ "glass" ],
    "symbol": "%",
    "color": "white"
  },
  {
    "id": "milk_cream_rising",
    "type": "GENERIC",
    "category": "food",
    "name": { "str": "rising cream jar" },
    "description": "This jar contains raw milk separating into cream.  You can seal up the jar once the process is completed.",
    "weight": "3461 g",
    "volume": "3850 ml",
    "longest_side": "298 mm",
    "price": 10,
    "price_postapoc": 10,
    "bashing": 8,
    "material": [ "glass" ],
    "symbol": "%",
    "looks_like": "jar_glass_sealed",
    "color": "white",
    "use_action": {
      "target": "milk_cream_jar",
      "msg": "You examine the batch and see that the cream has risen to the top, so you seal the jar up for storage.",
      "moves": 50,
      "type": "delayed_transform",
      "transform_age": 21600,
      "not_ready_msg": "The cream has not risen yet."
    }
  },
  {
    "id": "mil_mess_kit",
    "type": "TOOL",
    "name": { "str": "military mess kit" },
    "description": "A military mess kit designed for long-range reconnaissance patrols deployed behind enemy lines.  All of its parts are made from thin sheets of aluminum-superalloy composite and are insulated with ceramic coating.  Relies on a battery-operated hotplate, rather than the smoke-producing chemical-fueled hexamine stove.  Compact, durable and lightweight.",
    "weight": "900 g",
    "volume": "1 L",
    "longest_side": "10 cm",
    "price": 6000,
    "price_postapoc": 500,
    "to_hit": -1,
    "bashing": 4,
    "material": [ "superalloy", "ceramic" ],
    "symbol": ";",
    "color": "green",
    "ammo": [ "battery" ],
    "sub": "hotplate_induction",
    "charges_per_use": 25,
    "qualities": [ [ "COOK", 2 ], [ "BOIL", 2 ], [ "CONTAIN", 1 ] ],
    "use_action": [ "HOTPLATE", "HEAT_FOOD" ],
    "pocket_data": [
      {
        "pocket_type": "MAGAZINE_WELL",
        "rigid": true,
        "flag_restriction": [ "BATTERY_MEDIUM" ],
        "default_magazine": "medium_plus_battery_cell"
      }
    ]
  },
  {
    "id": "mortar_pestle",
    "type": "TOOL",
    "name": { "str": "mortar and pestle", "str_pl": "mortars and pestles" },
    "description": "A simple combination of a small grindstone and a bowl-shaped stone.  Used for grinding grain, but time-consuming compared to more complex methods.",
    "weight": "1632 g",
    "volume": "1 L",
    "longest_side": "12 cm",
    "price": 0,
    "price_postapoc": 10,
    "to_hit": -4,
    "bashing": 3,
    "material": [ "stone" ],
    "symbol": ":",
    "color": "light_gray",
    "qualities": [ [ "BOIL", 2 ], [ "CONTAIN", 1 ], [ "FINE_GRIND", 1 ], [ "HAMMER", 1 ] ]
  },
  {
    "id": "multi_cooker",
    "type": "TOOL",
    "name": { "str": "multi-cooker" },
    "description": "A professional-grade multi-cooker, with a battery slot for camping trips or tailgating.  Its multitude of settings and features promise to handle any sort of cooking, from parboiling potatoes to cooking curry to popping popcorn.  There's no manual, but you're sure you can work it out.",
    "weight": "11339 g",
    "volume": "3750 ml",
    "price": 20000,
    "price_postapoc": 250,
    "to_hit": -3,
    "material": [ "steel", "plastic" ],
    "symbol": ";",
    "color": "red",
    "ammo": [ "battery" ],
    "flags": [ "WATER_BREAK", "ELECTRONIC" ],
    "power_draw": "100 W",
    "qualities": [ [ "CONTAIN", 1 ] ],
    "use_action": [ "MULTICOOKER" ],
    "pocket_data": [
      {
        "pocket_type": "MAGAZINE_WELL",
        "rigid": true,
        "flag_restriction": [ "BATTERY_MEDIUM" ],
        "default_magazine": "medium_battery_cell"
      },
      {
        "pocket_type": "CONTAINER",
        "watertight": true,
        "rigid": true,
        "max_contains_volume": "2 L",
        "max_contains_weight": "4 kg",
        "max_item_length": "35 cm",
        "moves": 50
      }
    ]
  },
  {
    "id": "multi_cooker_filled",
    "type": "TOOL",
    "copy-from": "multi_cooker",
    "name": { "str": "multi-cooker - cooking", "str_pl": "multi-cookers - cooking" },
    "description": "A professional-grade multi-cooker, with a battery slot for camping trips or tailgating.  There is a dish cooking inside it.",
    "delete": { "qualities": [ [ "CONTAIN", 1 ] ] }
  },
  {
    "id": "oil_cooker",
    "type": "TOOL",
    "name": { "str": "kerosene cooker" },
    "description": "A simple heater powered by kerosene.  It is designed for cooking food.",
    "weight": "2264 g",
    "volume": "1250 ml",
    "price": 5000,
    "price_postapoc": 250,
    "to_hit": -1,
    "bashing": 4,
    "material": [ "steel" ],
    "symbol": ";",
    "color": "green",
    "ammo": [ "lamp_oil" ],
    "pocket_data": [ { "pocket_type": "MAGAZINE", "ammo_restriction": { "lamp_oil": 800 }, "watertight": true, "rigid": true } ],
    "charges_per_use": 2,
    "use_action": [ "HOTPLATE" ]
  },
  {
    "id": "oil_press_manual",
    "type": "TOOL",
    "name": { "str": "manual oil press", "str_pl": "manual oil presses" },
    "description": "A hand-cranked press for creating vegetable oil.  A hotplate heats the raw material to increase extraction efficiency.",
    "weight": "2300 g",
    "volume": "1560 ml",
    "longest_side": "20 cm",
    "price": 12000,
    "price_postapoc": 1000,
    "to_hit": -2,
    "bashing": 7,
    "material": [ "steel" ],
    "symbol": ";",
    "color": "green",
    "ammo": [ "battery" ],
    "pocket_data": [
      {
        "pocket_type": "MAGAZINE_WELL",
        "rigid": true,
        "flag_restriction": [ "BATTERY_MEDIUM" ],
        "default_magazine": "medium_battery_cell"
      }
    ]
  },
  {
    "id": "oil_press_primitive",
    "type": "TOOL",
    "name": { "str": "oil-powered manual oil press", "str_pl": "oil-powered manual oil presses" },
    "description": "A barrel with a large screw press for creating vegetable oil.  A kerosene cooker heats the raw material to increase extraction efficiency.",
    "weight": "12000 g",
    "volume": "20 L",
    "looks_like": "oil_press_manual",
    "price": 12000,
    "price_postapoc": 1000,
    "to_hit": -2,
    "bashing": 7,
    "material": [ "wood" ],
    "symbol": ";",
    "color": "green",
    "ammo": [ "lamp_oil" ],
    "pocket_data": [ { "pocket_type": "MAGAZINE", "ammo_restriction": { "lamp_oil": 800 }, "watertight": true, "rigid": true } ]
  },
  {
    "id": "pastaextruder",
    "type": "GENERIC",
    "category": "tools",
    "name": { "str": "pasta extruder" },
    "description": "A pasta extruder powered by a hand crank.  Useful in making pasta.  It comes with various heads to make various kinds of pasta.",
    "weight": "650 g",
    "volume": "1 L",
    "price": 2000,
    "price_postapoc": 100,
    "to_hit": 2,
    "bashing": 10,
    "material": [ "iron" ],
    "symbol": ")",
    "color": "dark_gray"
  },
  {
    "id": "pickles_ferment",
    "type": "GENERIC",
    "category": "food",
    "name": { "str": "fermenting pickle jar" },
    "description": "This jar contains a batch of pickles set to ferment.  You can seal up the jar once the process is completed.",
    "weight": "850 g",
    "volume": "680 ml",
    "longest_side": "132 mm",
    "price": 10,
    "price_postapoc": 10,
    "bashing": 8,
    "material": [ "glass", "veggy" ],
    "symbol": "%",
    "color": "white",
    "use_action": {
      "target": "pickle",
      "container": "jar_glass_sealed",
      "target_charges": 2,
      "msg": "You test the batch, and it tastes good, so you seal the jar up for storage.",
      "moves": 50,
      "type": "delayed_transform",
      "transform_age": 201600,
      "not_ready_msg": "The pickles are not done fermenting yet.",
      "//": "2 1/3 days, from the suggested recipe of 1 rl week"
    }
  },
  {
    "id": "popcan_stove",
    "type": "TOOL",
    "name": { "str": "soda can stove kit" },
    "//": "Should be 20 but currently recipes do not utilize this value",
    "description": "An ultra-light alcohol-burning stove with a simmer ring, crafted by hand from a couple of aluminum soda cans.  It comes with a 500 ml plastic bottle to hold concentrated alcohol fuel.",
    "weight": "45 g",
    "volume": "750 ml",
    "price": 250,
    "price_postapoc": 10,
    "bashing": 1,
    "material": [ "aluminum" ],
    "symbol": ";",
    "color": "light_gray",
    "ammo": [ "conc_alcohol" ],
    "pocket_data": [ { "pocket_type": "MAGAZINE", "ammo_restriction": { "conc_alcohol": 500 }, "watertight": true, "rigid": true } ],
    "charges_per_use": 3,
    "use_action": [ "HOTPLATE" ]
  },
  {
    "id": "pressure_cooker",
    "type": "GENERIC",
    "category": "tools",
    "name": { "str": "pressure cooker" },
<<<<<<< HEAD
    "description": "Useful for boiling water when cooking spaghetti and more.  This sealed pot is designed to cook food at higher pressures and temperatures.  Can also be used for pressure sensitive chemical reactions.",
    "//": "roughy a 6-quart pot, these usually hold about 15-16 psi safely",
    "weight": "6 kg",
    "volume": "7500 ml",
=======
    "description": "A sealable pot, designed to cook food at higher pressures and temperatures.  Useful for all kinds of cooking, and it can also be used for pressure-sensitive chemical reactions.",
    "weight": "2200 g",
    "volume": "2500 ml",
>>>>>>> 8382eec7
    "price": 6500,
    "price_postapoc": 50,
    "to_hit": 1,
    "bashing": 6,
    "material": [ "steel" ],
    "symbol": ")",
    "color": "light_gray",
    "looks_like": "pot_canning",
    "pocket_data": [ { "max_contains_volume": "6 L", "max_contains_weight": "100 kg", "watertight": true, "rigid": true } ],
    "qualities": [ [ "COOK", 3 ], [ "BOIL", 2 ], [ "CONTAIN", 1 ], [ "CHEM", 1 ] ],
    "use_action": [ "HEAT_FOOD" ],
    "flags": [ "ALLOWS_REMOTE_USE" ]
  },
  {
    "id": "rock_quern",
    "type": "TOOL",
    "name": { "str": "stone quern" },
    "description": "A simple hand-powered stone quern with a wooden handle, for grinding grain.",
    "weight": "31536 g",
    "volume": "12 L",
    "longest_side": "30 cm",
    "price": 100,
    "to_hit": -4,
    "bashing": 5,
    "material": [ "stone" ],
    "symbol": ":",
    "color": "light_gray"
  },
  {
    "id": "sauerkraut_ferment",
    "type": "GENERIC",
    "category": "food",
    "name": { "str": "fermenting sauerkraut jar" },
    "description": "This jar contains a batch of sauerkraut set to ferment.  You can seal up the jar once the process is completed.",
    "weight": "710 g",
    "volume": "680 ml",
    "longest_side": "132 mm",
    "price": 10,
    "price_postapoc": 10,
    "bashing": 4,
    "material": [ "glass", "veggy" ],
    "symbol": "%",
    "color": "white",
    "use_action": {
      "target": "sauerkraut",
      "container": "jar_glass_sealed",
      "target_charges": 2,
      "msg": "You test the batch, and it tastes good, so you seal the jar up for storage.",
      "moves": 50,
      "type": "delayed_transform",
      "transform_age": 201600,
      "not_ready_msg": "The sauerkraut isn't done fermenting yet.",
      "//": "2 1/3 days, from the suggested recipe of 1 rl week"
    }
  },
  {
    "id": "sieve_primitive",
    "type": "GENERIC",
    "category": "tools",
    "name": { "str": "wicker sieve" },
    "description": "A primitive sieve constructed from woven strips of plant material.  Early sieves like this were used to sift grain, though the openings on this one are too small for that.",
    "weight": "50 g",
    "volume": "500 ml",
    "price": 300,
    "price_postapoc": 10,
    "bashing": 1,
    "material": [ "paper" ],
    "symbol": ";",
    "color": "light_gray"
  },
  {
    "id": "sieve_steel",
    "type": "GENERIC",
    "category": "tools",
    "name": { "str": "sieve" },
    "description": "This is no mere strainer for noodles; it's a laboratory-grade sieve used to separate particles of certain sizes.  You could use this to do a really good job sifting flour, remove dust and soil from grain, or perhaps conduct gradation tests for any civil engineers you might know.  This one has been constructed from steel mesh.",
    "volume": "500 ml",
    "weight": "318 g",
    "price": 700,
    "price_postapoc": 50,
    "bashing": 2,
    "material": [ "steel" ],
    "symbol": ";",
    "color": "dark_gray"
  },
  {
    "id": "still",
    "type": "TOOL",
    "name": { "str": "still" },
    "description": "A large still, useful for creating distillations of alcohol and other, more curious substances.  Features a slot for a thermometer.",
    "weight": "10000 g",
    "volume": "10 L",
    "price": 30000,
    "price_postapoc": 250,
    "to_hit": -6,
    "bashing": 10,
    "material": [ "copper" ],
    "symbol": "L",
    "color": "white",
    "qualities": [ [ "DISTILL", 2 ], [ "BOIL", 2 ], [ "CONTAIN", 1 ] ]
  },
  {
    "id": "survivor_mess_kit",
    "type": "TOOL",
    "name": { "str": "survivor mess kit" },
    "description": "A homemade mess kit containing everything you might need for creating post-apocalyptic cuisine.  Powered by a kerosene burner, it is composed of simple yet durable tools and materials.",
    "weight": "2160 g",
    "volume": "2500 ml",
    "longest_side": "24 cm",
    "price": 2000,
    "price_postapoc": 100,
    "to_hit": -1,
    "bashing": 6,
    "material": [ "steel", "glass" ],
    "symbol": ";",
    "color": "brown",
    "ammo": [ "lamp_oil" ],
    "sub": "oil_cooker",
    "pocket_data": [ { "pocket_type": "MAGAZINE", "ammo_restriction": { "lamp_oil": 800 }, "watertight": true, "rigid": true } ],
    "charges_per_use": 2,
    "qualities": [ [ "COOK", 3 ], [ "BOIL", 2 ], [ "CONTAIN", 1 ], [ "CHEM", 1 ] ],
    "use_action": [ "HOTPLATE", "HEAT_FOOD" ]
  },
  {
    "id": "teapot",
    "type": "GENERIC",
    "category": "tools",
    "name": { "str": "teapot" },
    "description": "A small metal teapot.  Teatime wouldn't be complete without one.",
    "weight": "265 g",
    "volume": "1600 ml",
    "longest_side": "17 cm",
    "price": 1000,
    "price_postapoc": 10,
    "to_hit": 2,
    "bashing": 3,
    "material": [ "steel" ],
    "symbol": ")",
    "color": "dark_gray",
    "pocket_data": [ { "max_contains_volume": "500 ml", "max_contains_weight": "2 kg", "watertight": true, "rigid": true } ],
    "qualities": [ [ "BOIL", 1 ] ]
  },
  {
    "id": "vac_sealer",
    "type": "TOOL",
    "name": { "str": "vacuum sealer" },
    "description": "A portable heat sealer unit with an air pump.  It's used for vacuum packing food to preserve it.",
    "weight": "1770 g",
    "volume": "4100 ml",
    "longest_side": "35 cm",
    "price": 2500,
    "price_postapoc": 2000,
    "to_hit": -1,
    "bashing": 8,
    "material": [ "aluminum", "plastic" ],
    "symbol": ";",
    "color": "white",
    "ammo": [ "battery" ],
    "flags": [ "ALLOWS_REMOTE_USE", "WATER_BREAK" ],
    "pocket_data": [
      {
        "pocket_type": "MAGAZINE_WELL",
        "rigid": true,
        "flag_restriction": [ "BATTERY_MEDIUM" ],
        "default_magazine": "medium_battery_cell"
      }
    ]
  },
  {
    "id": "waffleiron",
    "type": "GENERIC",
    "category": "tools",
    "name": { "str": "waffle iron" },
    "description": "A waffle iron, generally used for making waffles.  Also not bad for whacking zombies over the head, though it's a bit slow to swing.",
    "weight": "2628 g",
    "volume": "5 L",
    "price": 2000,
    "price_postapoc": 10,
    "to_hit": 2,
    "bashing": 10,
    "material": [ "iron" ],
    "symbol": ")",
    "color": "dark_gray",
    "qualities": [ [ "COOK", 1 ] ]
  },
  {
    "id": "water_purifier",
    "type": "TOOL",
    "name": { "str": "water purifier" },
<<<<<<< HEAD
    "description": "This is a battery-powered device designed to purify drinking water.  Using this item on a container full of water will purify the contents.  It could be useful for water taken from uncertain sources like a river, as it may be non-potable.",
    "//": "based off RO filter. https://www.netsolwater.com/how-much-energy-does-an-ro-system-use.php claims RO uses 0.03KWH for 2 liters of water/day giving ~14kJ per 0.25L unit of water",
=======
    "description": "A battery-powered device designed to purify drinking water.  Using this item on a container full of water will purify the contents.  It could be useful for water taken from uncertain sources like a river, as it may be non-potable.",
>>>>>>> 8382eec7
    "weight": "1360 g",
    "volume": "3 L",
    "price": 10000,
    "price_postapoc": 1500,
    "to_hit": -3,
    "bashing": 2,
    "material": [ "plastic", "steel" ],
    "symbol": ";",
    "color": "light_blue",
    "ammo": [ "battery" ],
    "charges_per_use": 14,
    "use_action": [ "WATER_PURIFIER" ],
    "flags": [ "ALLOWS_REMOTE_USE" ],
    "pocket_data": [
      {
        "pocket_type": "MAGAZINE_WELL",
        "rigid": true,
        "flag_restriction": [ "BATTERY_LIGHT", "BATTERY_ULTRA_LIGHT" ],
        "default_magazine": "light_battery_cell"
      }
    ]
  },
  {
    "id": "propane_cooker",
    "type": "TOOL",
    "name": { "str": "propane cooker" },
    "description": "A simple heater powered by propane.  It is designed for cooking food.",
    "weight": "800 g",
    "volume": "1250 ml",
    "price": 5000,
    "price_postapoc": 250,
    "to_hit": -1,
    "bashing": 4,
    "material": [ "steel" ],
    "symbol": ";",
    "color": "green",
    "ammo": [ "propane" ],
    "pocket_data": [ { "pocket_type": "MAGAZINE_WELL", "flag_restriction": [ "GAS_TANK" ], "default_magazine": "small_propane_tank" } ],
    "charges_per_use": 2,
    "use_action": [ "HOTPLATE", "HEAT_FOOD" ]
  },
  {
    "id": "acetylene_cooker",
    "type": "TOOL",
    "name": { "str": "acetylene cooker" },
    "description": "This is a simple heater powered by acetylene welding gas.  It is designed for cooking food.",
    "weight": "850 g",
    "volume": "1500 ml",
    "price": 5000,
    "price_postapoc": 250,
    "to_hit": -1,
    "bashing": 4,
    "material": [ "brass", "steel" ],
    "symbol": ";",
    "color": "green",
    "ammo": [ "weldgas" ],
    "pocket_data": [
      {
        "pocket_type": "MAGAZINE_WELL",
        "item_restriction": [ "tinyweldtank", "weldtank" ],
        "default_magazine": "tinyweldtank"
      }
    ],
    "charges_per_use": 1,
    "use_action": [ "HOTPLATE", "HEAT_FOOD" ]
  },
  {
    "type": "TOOL",
    "id": "microwave",
    "symbol": ",",
    "color": "light_gray",
    "name": { "str": "microwave" },
    "description": "A home microwave, has probably seen its share of baked beans.  While usually meant to be plugged in, it can run on a backup battery too.",
    "price": 1000,
    "price_postapoc": 10,
    "material": [ "steel", "plastic" ],
    "weight": "11339 g",
    "volume": "9 L",
    "use_action": [ "HOTPLATE", "HEAT_FOOD" ],
    "qualities": [ [ "COOK", 1 ], [ "OVEN", 1 ] ],
    "flags": [ "WATER_BREAK" ],
    "charges_per_use": 25,
    "pocket_data": [
      {
        "pocket_type": "MAGAZINE_WELL",
        "rigid": true,
        "flag_restriction": [ "BATTERY_HEAVY" ],
        "default_magazine": "heavy_battery_cell"
      }
    ]
  }
]<|MERGE_RESOLUTION|>--- conflicted
+++ resolved
@@ -5,11 +5,7 @@
     "category": "tools",
     "name": { "str": "atomic coffeemaker" },
     "looks_like": "coffeemaker",
-<<<<<<< HEAD
     "description": "This is a Curie-G coffeemaker, by CuppaTech.  It famously uses a radioactive generator to heat water for coffee, reducing the amount of total electricity it consumes.  Consumer safety concerns led to it being banned in the EU as well as many other countries, but don't let that stop you from brewing your morning Joe with the power of the atom™!",
-=======
-    "description": "A Curie-G coffeemaker, made by CuppaTech.  It famously uses a radioactive generator to heat water for coffee.  Normally the water is heated using energy stored in a capacitor, and makes ordinary coffee.  However, as a special feature, water from the RTG containment area can be used, giving the coffee a very special kick.  The Curie-G is illegal in most countries.",
->>>>>>> 8382eec7
     "weight": "6102 g",
     "volume": "1500 ml",
     "longest_side": "20 cm",
@@ -882,16 +878,10 @@
     "type": "GENERIC",
     "category": "tools",
     "name": { "str": "pressure cooker" },
-<<<<<<< HEAD
-    "description": "Useful for boiling water when cooking spaghetti and more.  This sealed pot is designed to cook food at higher pressures and temperatures.  Can also be used for pressure sensitive chemical reactions.",
     "//": "roughy a 6-quart pot, these usually hold about 15-16 psi safely",
     "weight": "6 kg",
     "volume": "7500 ml",
-=======
     "description": "A sealable pot, designed to cook food at higher pressures and temperatures.  Useful for all kinds of cooking, and it can also be used for pressure-sensitive chemical reactions.",
-    "weight": "2200 g",
-    "volume": "2500 ml",
->>>>>>> 8382eec7
     "price": 6500,
     "price_postapoc": 50,
     "to_hit": 1,
@@ -1081,12 +1071,8 @@
     "id": "water_purifier",
     "type": "TOOL",
     "name": { "str": "water purifier" },
-<<<<<<< HEAD
-    "description": "This is a battery-powered device designed to purify drinking water.  Using this item on a container full of water will purify the contents.  It could be useful for water taken from uncertain sources like a river, as it may be non-potable.",
     "//": "based off RO filter. https://www.netsolwater.com/how-much-energy-does-an-ro-system-use.php claims RO uses 0.03KWH for 2 liters of water/day giving ~14kJ per 0.25L unit of water",
-=======
     "description": "A battery-powered device designed to purify drinking water.  Using this item on a container full of water will purify the contents.  It could be useful for water taken from uncertain sources like a river, as it may be non-potable.",
->>>>>>> 8382eec7
     "weight": "1360 g",
     "volume": "3 L",
     "price": 10000,
