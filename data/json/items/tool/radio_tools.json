--- conflicted
+++ resolved
@@ -119,16 +119,13 @@
     "description": "A portable radio that is turned on and continually draining its batteries.  It is playing the broadcast being sent from any nearby radio towers.",
     "power_draw": "500 mW",
     "revert_to": "radio",
-<<<<<<< HEAD
-    "use_action": [ "RADIO_ON", { "type": "link_up", "cable_length": 3, "charge_rate": "5 W" } ],
-=======
+
     "use_action": [
       "RADIO_ON",
       { "type": "link_up", "menu_text": "Plug in / Unplug", "ammo_scale": 0, "cable_length": 3, "charge_rate": "5 W" },
       { "type": "transform", "target": "radio", "menu_text": "Turn off" }
     ],
     "tick_action": [ "RADIO_TICK" ],
->>>>>>> 9eb4e707
     "flags": [ "TRADER_AVOID", "WATER_BREAK", "ELECTRONIC" ]
   },
   {
