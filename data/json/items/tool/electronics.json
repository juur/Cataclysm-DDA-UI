[
  {
    "id": "camera",
    "type": "TOOL",
    "name": { "str": "camera" },
    "description": "A point-and-shoot digital camera with a digital viewfinder, a backup 'iron-sight', and flash.  You can look at your photos on the digital screen, or transfer them with a memory card.  Takes conventional batteries.",
    "weight": "907 g",
    "volume": "250 ml",
    "price": 20000,
    "price_postapoc": 50,
    "bashing": 1,
    "material": [ "plastic", "steel" ],
    "symbol": ";",
    "color": "yellow",
    "ammo": [ "battery" ],
    "flags": [ "WATER_BREAK_ACTIVE", "ELECTRONIC" ],
    "charges_per_use": 5,
    "use_action": [ "CAMERA" ],
    "pocket_data": [
      {
        "pocket_type": "MAGAZINE_WELL",
        "rigid": true,
        "flag_restriction": [ "BATTERY_LIGHT", "BATTERY_ULTRA_LIGHT" ],
        "default_magazine": "light_plus_battery_cell"
      }
    ]
  },
  {
    "id": "camera_pro",
    "type": "TOOL",
    "name": { "str": "professional camera" },
    "description": "A 35mm digital SLR (single-lens reflex) camera with optical and digital viewfinders, a zoom lens with auto-focus and stabilizer, and flash.  You can view your photos on it or transfer them with a memory card; it runs on conventional batteries.  Before the Cataclysm, you could have taken professional-grade photos using this.",
    "weight": "2268 g",
    "volume": "1250 ml",
    "price": 800000,
    "price_postapoc": 100,
    "bashing": 1,
    "material": [ "plastic", "steel" ],
    "symbol": ";",
    "color": "yellow",
    "ammo": [ "battery" ],
    "charges_per_use": 5,
    "use_action": [ "CAMERA" ],
    "flags": [ "CAMERA_PRO", "ALWAYS_TWOHAND", "WATER_BREAK_ACTIVE", "ELECTRONIC" ],
    "pocket_data": [
      {
        "pocket_type": "MAGAZINE_WELL",
        "rigid": true,
        "flag_restriction": [ "BATTERY_LIGHT", "BATTERY_ULTRA_LIGHT" ],
        "default_magazine": "light_plus_battery_cell"
      }
    ]
  },
  {
    "id": "cell_phone",
    "type": "TOOL",
    "name": { "str": "cellphone" },
<<<<<<< HEAD
    "description": "A cellphone, an older cousin of the smartphone that is still popular in certain circles due to its reliability, sturdiness, and ability to run on common batteries.  Using the phone will turn it on and provide light, assuming it is sufficiently charged.  It also tells the time and has an alarm feature.",
    "weight": "226 g",
    "volume": "100 ml",
=======
    "description": "This is a cellphone, an older cousin of a smartphone but still popular in certain circles due to its reliability, sturdiness and the ability to run on common batteries.  Using this cellphone will turn it on and provide light, assuming it is sufficiently charged.  It also has a clock app that includes an alarm.",
    "weight": "200 g",
    "volume": "150 ml",
    "material": [ { "type": "aluminum", "portion": 25 }, { "type": "plastic" } ],
>>>>>>> 0b1daba7
    "price": 9000,
    "price_postapoc": 100,
    "symbol": ";",
    "color": "light_gray",
    "ammo": [ "battery" ],
    "charges_per_use": 1,
    "use_action": {
      "target": "cell_phone_flashlight",
      "msg": "You light up the screen.",
      "active": true,
      "need_charges": 1,
      "need_charges_msg": "The cellphone's batteries need more charge.",
      "type": "transform"
    },
    "flags": [ "WATCH", "ALARMCLOCK", "WATER_BREAK", "ELECTRONIC" ],
    "pocket_data": [
      {
        "pocket_type": "MAGAZINE_WELL",
        "rigid": true,
        "flag_restriction": [ "BATTERY_LIGHT", "BATTERY_ULTRA_LIGHT" ],
        "default_magazine": "light_plus_battery_cell"
      }
    ]
  },
  {
    "id": "cell_phone_flashlight",
    "copy-from": "cell_phone",
    "type": "TOOL",
    "name": { "str": "cellphone - Flashlight", "str_pl": "cellphones - Flashlight" },
    "power_draw": "500 mJ",
    "revert_to": "cell_phone",
    "use_action": {
      "ammo_scale": 0,
      "target": "cell_phone",
      "msg": "You turn off the screen.",
      "menu_text": "Turn off",
      "type": "transform"
    },
    "flags": [ "WATCH", "LIGHT_8", "CHARGEDIM", "TRADER_AVOID", "WATER_BREAK", "ELECTRONIC" ]
  },
  {
    "id": "directional_antenna",
    "type": "TOOL",
    "name": { "str": "directional antenna" },
    "description": "An antenna designed to pick up signals better when pointed at the source.  You could use this with a radio to receive faint signals.",
    "weight": "454 g",
    "volume": "500 ml",
    "longest_side": "60 cm",
    "price": 800,
    "price_postapoc": 250,
    "to_hit": 1,
    "material": [ "copper", "wood" ],
    "symbol": ",",
    "color": "light_gray",
    "use_action": [ "DIRECTIONAL_ANTENNA" ]
  },
  {
    "id": "e_handcuffs",
    "type": "TOOL",
    "name": { "str_sp": "electronic handcuffs" },
    "description": "A pair of electronic handcuffs, used by police and riot bots to detain captives.  Their continuous siren clearly identifies the wearer as an arrested criminal and alerts human police.  Wait for their arrival, don't try to escape or to remove the cuffs - they will administer an electric shock.\nHowever, since the only police likely to respond are undead, you may have a long wait ahead, unless you get creative…",
    "weight": "2000 g",
    "volume": "500 ml",
    "price": 0,
    "price_postapoc": 0,
    "to_hit": -8,
    "cutting": 1,
    "material": [ "plastic", "steel" ],
    "symbol": ";",
    "color": "white",
    "max_charges": 3000,
    "turns_per_charge": 1,
    "use_action": [ "EHANDCUFFS" ],
    "//": "Don't add ELECTRONIC flag here, since these handcuffs have their own behavior when affected by EMP blast",
    "flags": [ "ALWAYS_TWOHAND", "UNARMED_WEAPON", "TRADER_AVOID", "WATER_BREAK" ]
  },
  {
    "id": "eink_tablet_pc",
    "type": "TOOL",
    "name": { "str": "e-ink tablet PC" },
    "description": "A tablet PC using an efficient color e-ink display.  Before the Cataclysm, these were nifty gadgets; now, it's an almost priceless resource.  Runs on conventional batteries.",
    "weight": "250 g",
    "volume": "250 ml",
    "longest_side": "25 cm",
    "price": 20000,
    "price_postapoc": 100,
    "to_hit": -1,
    "material": [ "plastic" ],
    "symbol": ";",
    "color": "blue",
    "ammo": [ "battery" ],
    "charges_per_use": 1,
    "use_action": [
      "EINKTABLETPC",
      "ELECTRICSTORAGE",
      "EBOOKSAVE",
      "EBOOKREAD",
      {
        "type": "transform",
        "menu_text": "Turn on the screen",
        "msg": "You power up the screen.",
        "target": "eink_tablet_pc_on",
        "active": true,
        "need_charges": 1,
        "need_charges_msg": "The tablet batteries are dead."
      }
    ],
    "flags": [ "WATCH", "WATER_BREAK", "ELECTRONIC" ],
    "pocket_data": [
      {
        "pocket_type": "MAGAZINE_WELL",
        "rigid": true,
        "flag_restriction": [ "BATTERY_LIGHT", "BATTERY_ULTRA_LIGHT" ],
        "default_magazine": "light_plus_battery_cell"
      },
      {
        "pocket_type": "EBOOK",
        "rigid": true,
        "max_contains_volume": "1 ml",
        "max_contains_weight": "1 g",
        "weight_multiplier": 0.0
      }
    ]
  },
  {
    "type": "TOOL",
    "id": "eink_tablet_pc_on",
    "copy-from": "eink_tablet_pc",
    "name": { "str": "e-ink tablet PC (on)", "str_pl": "e-ink tablet PCs (on)" },
    "power_draw": "2 J",
    "revert_to": "eink_tablet_pc",
    "use_action": [
      "EINKTABLETPC",
      "ELECTRICSTORAGE",
      "EBOOKSAVE",
      "EBOOKREAD",
      {
        "ammo_scale": 0,
        "type": "transform",
        "menu_text": "Turn off the screen",
        "msg": "You power down the screen.",
        "target": "eink_tablet_pc"
      }
    ],
    "//": "LIGHT_10 is the bare minimum for reading without penalties",
    "flags": [ "LIGHT_10", "TRADER_AVOID", "WATCH", "WATER_BREAK", "ELECTRONIC" ]
  },
  {
    "id": "electrohack",
    "type": "TOOL",
    "category": "tools",
    "name": { "str": "electrohack" },
    "description": "This device has many ports attached, allowing it to connect to almost any control panel or other electronic machine (but not computers).  With a little skill, it can be used to crack passwords and more.  It requires 25 charges of battery power per use.",
    "weight": "114 g",
    "volume": "500 ml",
    "price": 40000,
    "price_postapoc": 500,
    "to_hit": 1,
    "bashing": 5,
    "material": [ "plastic", "aluminum" ],
    "ascii_picture": "electrohack",
    "symbol": ",",
    "color": "green",
    "ammo": [ "battery" ],
    "flags": [ "WATER_BREAK", "ELECTRONIC" ],
    "pocket_data": [
      {
        "pocket_type": "MAGAZINE_WELL",
        "rigid": true,
        "flag_restriction": [ "BATTERY_LIGHT", "BATTERY_ULTRA_LIGHT" ],
        "default_magazine": "light_battery_cell"
      }
    ]
  },
  {
    "id": "geiger_off",
    "type": "TOOL",
    "name": { "str": "geiger counter (off)", "str_pl": "geiger counters (off)" },
    "description": "A tool for measuring radiation.  Using it will prompt you to choose whether to scan yourself or the terrain, or to turn on continuous scan, which will provide continuous feedback on ambient radiation.  It is currently off.",
    "weight": "225 g",
    "volume": "500 ml",
    "price": 15000,
    "price_postapoc": 1000,
    "bashing": 2,
    "material": [ "plastic", "aluminum" ],
    "symbol": ";",
    "color": "green",
    "ammo": [ "battery" ],
    "flags": [ "WATER_BREAK" ],
    "charges_per_use": 1,
    "use_action": [ "GEIGER" ],
    "pocket_data": [
      {
        "pocket_type": "MAGAZINE_WELL",
        "rigid": true,
        "flag_restriction": [ "BATTERY_LIGHT", "BATTERY_ULTRA_LIGHT" ],
        "default_magazine": "light_battery_cell"
      }
    ]
  },
  {
    "id": "geiger_on",
    "copy-from": "geiger_off",
    "type": "TOOL",
    "name": { "str": "geiger counter (on)", "str_pl": "geiger counters (on)" },
    "description": "A tool for measuring radiation.  It is in continuous scan mode, and will produce quiet clicking sounds in the presence of ambient radiation.  Using it allows you to turn it off, or scan yourself or the ground.",
    "power_draw": "200 mJ",
    "revert_to": "geiger_off",
    "use_action": [ "GEIGER" ],
    "flags": [ "TRADER_AVOID", "WATER_BREAK" ]
  },
  {
    "id": "nre_recorder",
    "type": "TOOL",
    "name": { "str": "NRE recorder" },
    "description": "A strange apparatus, seemingly consisting of a glass-encased microphone linked to a small thermal printer and digital screen.  The screen remains perpetually blank, save for a battery indicator on its upper right, and on its left side lies a single red button: \"PRINT DATA\".",
    "weight": "225 g",
    "volume": "2735 ml",
    "price": 15000,
    "price_postapoc": 100,
    "bashing": 2,
    "material": [ "plastic", "aluminum" ],
    "symbol": ";",
    "color": "red",
    "ammo": [ "battery" ],
    "flags": [ "WATER_BREAK" ],
    "charges_per_use": 10,
    "use_action": {
      "type": "effect_on_conditions",
      "description": "Activate the recorder's printer",
      "effect_on_conditions": [ "print_portal_storm_data" ]
    },
    "pocket_data": [
      {
        "pocket_type": "MAGAZINE_WELL",
        "rigid": true,
        "flag_restriction": [ "BATTERY_LIGHT", "BATTERY_ULTRA_LIGHT" ],
        "default_magazine": "light_battery_cell"
      }
    ]
  },
  {
    "id": "hand_crank_charger",
    "type": "TOOL",
    "category": "tools",
    "name": { "str": "hand-crank charger" },
    "description": "A hand-powered battery charger.  It has an adjustable receptacle designed to accept a wide variety of rechargeable battery cells.",
    "weight": "2000 g",
    "volume": "500 ml",
    "price": 1000,
    "price_postapoc": 250,
    "material": [ "plastic" ],
    "symbol": ":",
    "color": "light_gray",
    "ammo": [ "battery" ],
    "flags": [ "WATER_BREAK" ],
    "use_action": [ "HAND_CRANK" ],
    "pocket_data": [
      {
        "pocket_type": "MAGAZINE_WELL",
        "rigid": true,
        "flag_restriction": [ "BATTERY_LIGHT", "BATTERY_ULTRA_LIGHT" ],
        "default_magazine": "light_battery_cell"
      }
    ]
  },
  {
    "id": "laptop",
    "type": "TOOL",
    "category": "tools",
    "name": { "str": "laptop computer" },
    "description": "A laptop computer with replaceable batteries.",
    "symbol": ",",
    "color": "dark_gray",
    "material": [ "plastic", "aluminum" ],
    "weight": "2721 g",
    "volume": "2500 ml",
    "longest_side": "40 cm",
    "price": 75000,
    "price_postapoc": 250,
    "bashing": 6,
    "ammo": [ "battery" ],
    "charges_per_use": 1,
    "use_action": [
      "EINKTABLETPC",
      "EBOOKREAD",
      "ELECTRICSTORAGE",
      "PORTABLE_GAME",
      {
        "target": "laptop_screen_lit",
        "msg": "You light up the screen.",
        "menu_text": "Light up the screen",
        "active": true,
        "need_charges": 1,
        "need_charges_msg": "The laptop's batteries need more charge.",
        "type": "transform"
      }
    ],
    "flags": [ "WATCH", "WATER_BREAK", "ELECTRONIC" ],
    "pocket_data": [
      {
        "pocket_type": "MAGAZINE_WELL",
        "rigid": true,
        "flag_restriction": [ "BATTERY_MEDIUM" ],
        "default_magazine": "medium_battery_cell"
      },
      {
        "pocket_type": "EBOOK",
        "rigid": true,
        "max_contains_volume": "1 ml",
        "max_contains_weight": "1 g",
        "weight_multiplier": 0.0
      }
    ]
  },
  {
    "id": "laptop_screen_lit",
    "copy-from": "laptop",
    "type": "TOOL",
    "name": { "str": "laptop computer - lit screen", "str_pl": "laptop computers - lit screen" },
    "power_draw": "1 J",
    "revert_to": "laptop",
    "use_action": [
      "EINKTABLETPC",
      "EBOOKREAD",
      "ELECTRICSTORAGE",
      "PORTABLE_GAME",
      {
        "ammo_scale": 0,
        "target": "laptop",
        "msg": "You stop lighting up the screen.",
        "menu_text": "Turn off",
        "type": "transform"
      }
    ],
    "flags": [ "WATCH", "LIGHT_10", "TRADER_AVOID", "WATER_BREAK", "ELECTRONIC" ]
  },
  {
    "id": "mp3",
    "type": "TOOL",
    "name": { "str": "mp3 player (off)", "str_pl": "mp3 players (off)" },
    "description": "This battery-powered device is loaded up with someone's music collection.  Fortunately, there's lots of songs you like, and listening to it will raise your morale slightly.  Use it to turn it on.",
    "weight": "140 g",
    "volume": "75 ml",
    "price": 3000,
    "price_postapoc": 100,
    "material": [ { "type": "aluminum", "portion": 25 }, { "type": "plastic" } ],
    "ascii_picture": "mp3",
    "symbol": ";",
    "color": "dark_gray",
    "ammo": [ "battery" ],
    "use_action": [ "MP3" ],
    "charges_per_use": 1,
    "flags": [ "WATER_BREAK_ACTIVE", "ELECTRONIC" ],
    "pocket_data": [
      {
        "pocket_type": "MAGAZINE_WELL",
        "rigid": true,
        "flag_restriction": [ "BATTERY_LIGHT", "BATTERY_ULTRA_LIGHT" ],
        "default_magazine": "light_battery_cell"
      }
    ]
  },
  {
    "id": "mp3_on",
    "copy-from": "mp3",
    "type": "TOOL",
    "name": { "str": "mp3 player (on)", "str_pl": "mp3 players (on)" },
    "description": "This mp3 player is turned on and playing some great tunes, raising your morale steadily while on your person.  It runs through batteries quickly; you can turn it off by using it.  It also obscures your hearing.",
    "power_draw": "1 J",
    "revert_to": "mp3",
    "use_action": [ "MP3_ON" ],
    "flags": [ "TRADER_AVOID", "WATER_BREAK", "ELECTRONIC" ]
  },
  {
    "id": "noise_emitter",
    "type": "TOOL",
    "name": { "str": "noise emitter (off)", "str_pl": "noise emitters (off)" },
    "description": "A device constructed by 'enhancing' a speaker with some amplifier circuits.  It has no other use besides emitting loud crackling static noise that could distract zombies.",
    "weight": "340 g",
    "volume": "1 L",
    "price": 0,
    "price_postapoc": 50,
    "to_hit": -1,
    "bashing": 6,
    "material": [ "plastic", "aluminum" ],
    "symbol": ";",
    "color": "yellow",
    "ammo": [ "battery" ],
    "charges_per_use": 1,
    "use_action": [ "NOISE_EMITTER_OFF" ],
    "flags": [ "RADIO_MODABLE", "RADIO_INVOKE_PROC", "WATER_BREAK" ],
    "pocket_data": [
      {
        "pocket_type": "MAGAZINE_WELL",
        "rigid": true,
        "flag_restriction": [ "BATTERY_LIGHT", "BATTERY_ULTRA_LIGHT" ],
        "default_magazine": "light_battery_cell"
      }
    ]
  },
  {
    "id": "noise_emitter_on",
    "copy-from": "noise_emitter",
    "type": "TOOL",
    "name": { "str": "noise emitter (on)", "str_pl": "noise emitters (on)" },
    "description": "A homemade device that is emitting horrible crackles, pops, and other loud static sounds.  Quick, get away from it before it draws zombies to you!",
    "power_draw": "10 J",
    "revert_to": "noise_emitter",
    "use_action": [ "NOISE_EMITTER_ON" ],
    "flags": [ "RADIO_MODABLE", "RADIO_INVOKE_PROC", "TRADER_AVOID", "WATER_BREAK" ]
  },
  {
    "id": "emf_detector",
    "//": "Based off the TRIFIELD EMF Meter Model TF2",
    "type": "TOOL",
    "name": { "str": "EMF detector (off)", "str_pl": "EMF detectors (off)" },
    "description": "This device detects and reads out different electromagnetic wave lengths.  It beeps with proximity and is sensitive enough you could use it to get a sense of direction.",
    "weight": "240 g",
    "volume": "355 ml",
    "price": 0,
    "price_postapoc": 50,
    "to_hit": -1,
    "bashing": 6,
    "material": [ "plastic", "aluminum" ],
    "symbol": ";",
    "color": "yellow",
    "ammo": [ "battery" ],
    "charges_per_use": 1,
    "use_action": [ "EMF_PASSIVE_OFF" ],
    "flags": [ "WATER_BREAK", "ELECTRONIC" ],
    "pocket_data": [
      {
        "pocket_type": "MAGAZINE_WELL",
        "rigid": true,
        "flag_restriction": [ "BATTERY_LIGHT", "BATTERY_ULTRA_LIGHT" ],
        "default_magazine": "light_battery_cell"
      }
    ]
  },
  {
    "id": "emf_detector_on",
    "copy-from": "emf_detector",
    "type": "TOOL",
    "name": { "str": "EMF detector (on)", "str_pl": "EMF detectors (on)" },
    "description": "This device detects and reads out different wave lengths.  It is currently on, humming and beeping with proximity.  It is sensitive enough you could use it to get a sense of direction.",
    "//": "lasts 12 hours with backlight off",
    "power_draw": "6 J",
    "revert_to": "emf_detector",
    "use_action": [ "EMF_PASSIVE_ON" ],
    "flags": [ "TRADER_AVOID", "WATER_BREAK", "ELECTRONIC" ]
  },
  {
    "id": "portable_game",
    "type": "TOOL",
    "name": { "str": "handheld game system" },
    "description": "A portable video game console, with a backlit screen allowing you to play in the dark.  You can use it to play a game, but this requires batteries.  Multiple game systems can be linked together for multiplayer games.",
    "weight": "200 g",
    "volume": "230 ml",
    "price": 12000,
    "price_postapoc": 100,
    "material": [ "plastic" ],
    "symbol": ";",
    "color": "light_gray",
    "ammo": [ "battery" ],
    "charges_per_use": 1,
    "flags": [ "WATER_BREAK", "ELECTRONIC" ],
    "use_action": [ "PORTABLE_GAME" ],
    "pocket_data": [
      {
        "pocket_type": "MAGAZINE_WELL",
        "rigid": true,
        "flag_restriction": [ "BATTERY_LIGHT", "BATTERY_ULTRA_LIGHT" ],
        "default_magazine": "light_disposable_cell"
      }
    ]
  },
  {
    "id": "smart_phone",
    "type": "TOOL",
    "name": { "str": "smartphone" },
    "description": "A popular, fancy smartphone.  Capable of taking photos with its integrated camera and illuminating an area with its flashlight app, assuming it has enough charge.  The smartphone also has a clock app that includes an alarm and an app for tracking consumed calories.  Runs on a small, rechargeable power cell compatible with a Unified Power Supply.",
    "weight": "200 g",
    "volume": "100 ml",
    "price": 20000,
    "price_postapoc": 200,
    "material": [ { "type": "aluminum", "portion": 25 }, { "type": "plastic" } ],
    "looks_like": "cell_phone",
    "symbol": ";",
    "color": "light_gray",
    "ammo": [ "battery" ],
    "charges_per_use": 1,
    "use_action": [
      "CAMERA",
      "MP3",
      "CALORIES_INTAKE_TRACKER",
      "PORTABLE_GAME",
      "EINKTABLETPC",
      "ELECTRICSTORAGE",
      "EBOOKSAVE",
      "EBOOKREAD",
      {
        "target": "smart_phone_flashlight",
        "msg": "You activate the flashlight app.",
        "menu_text": "Turn on flashlight",
        "active": true,
        "need_charges": 5,
        "need_charges_msg": "The smartphone's charge is too low.",
        "type": "transform"
      }
    ],
    "flags": [ "WATCH", "ALARMCLOCK", "USE_UPS", "NO_UNLOAD", "NO_RELOAD", "WATER_BREAK", "CALORIES_INTAKE", "ELECTRONIC" ],
    "pocket_data": [
      { "pocket_type": "MAGAZINE", "rigid": true, "ammo_restriction": { "battery": 120 } },
      {
        "pocket_type": "EBOOK",
        "rigid": true,
        "max_contains_volume": "1 ml",
        "max_contains_weight": "1 g",
        "weight_multiplier": 0.0
      }
    ]
  },
  {
    "id": "smartphone_music",
    "copy-from": "smart_phone",
    "type": "TOOL",
    "name": { "str": "smartphone - music", "str_pl": "smartphones - music" },
    "description": "This phone is playing music, steadily raising your morale.  You can't hear anything else while you're listening.",
    "power_draw": "300 mJ",
    "revert_to": "smart_phone",
    "use_action": [ "MP3_ON", "PORTABLE_GAME", "EINKTABLETPC", "EBOOKSAVE", "EBOOKREAD" ],
    "extend": { "flags": [ "TRADER_AVOID" ] }
  },
  {
    "id": "smart_phone_flashlight",
    "copy-from": "smart_phone",
    "type": "TOOL",
    "name": { "str": "smartphone - Flashlight", "str_pl": "smartphones - Flashlight" },
    "power_draw": "1500 mJ",
    "revert_to": "smart_phone",
    "use_action": [
      "PORTABLE_GAME",
      "EINKTABLETPC",
      "EBOOKSAVE",
      "EBOOKREAD",
      {
        "ammo_scale": 0,
        "target": "smart_phone",
        "msg": "You deactivate the flashlight app.",
        "menu_text": "Turn off flashlight",
        "type": "transform"
      }
    ],
    "extend": { "flags": [ "LIGHT_20", "CHARGEDIM", "TRADER_AVOID" ] }
  },
  {
    "id": "UPS_off",
    "type": "TOOL",
    "name": { "str": "UPS", "str_pl": "UPSes" },
    "description": "A unified power supply, or UPS.  It is a device developed jointly by military and scientific interests for use in combat and the field.  The UPS is designed to power bionics, armor, and some guns, but drains batteries quickly.",
    "weight": "680 g",
    "volume": "2500 ml",
    "price": 280000,
    "price_postapoc": 1500,
    "to_hit": -1,
    "bashing": 8,
    "material": [ "aluminum", "plastic" ],
    "symbol": ";",
    "color": "light_gray",
    "ammo": [ "battery" ],
    "flags": [ "IS_UPS" ],
    "pocket_data": [
      {
        "pocket_type": "MAGAZINE_WELL",
        "flag_restriction": [ "BATTERY_HEAVY" ],
        "default_magazine": "heavy_plus_battery_cell"
      }
    ]
  },
  {
    "id": "methanol_fuel_cell",
    "type": "TOOL",
    "name": { "str": "methanol fuel cell UPS", "str_pl": "methanol fuel cell UPSes" },
    "description": "A direct methanol fuel cell which can provide power to UPS-compatible electronic devices by oxidizing methanol supplied from a specialized fuel tank to produce electricity.",
    "weight": "7800 g",
    "volume": "24390 ml",
    "longest_side": "448 mm",
    "price": 280000,
    "price_postapoc": 1500,
    "material": [ "aluminum", "plastic" ],
    "symbol": ";",
    "color": "light_gray",
    "ammo": [ "methanol_fuelcell" ],
    "flags": [ "IS_UPS" ],
    "pocket_data": [ { "pocket_type": "MAGAZINE_WELL", "flag_restriction": [ "METHANOL_TANK" ], "default_magazine": "5l_methanol_tank" } ]
  },
  {
    "id": "vibrator",
    "type": "TOOL",
    "name": { "str": "vibrator" },
    "description": "This battery-devouring device is just the thing to knead the tension out and help you relax.  Use it to take a break and unwind.",
    "weight": "453 g",
    "volume": "500 ml",
    "longest_side": "25 cm",
    "price": 5500,
    "price_postapoc": 100,
    "material": [ "aluminum", "plastic" ],
    "symbol": ";",
    "color": "dark_gray",
    "ammo": [ "battery" ],
    "charges_per_use": 10,
    "use_action": [ "VIBE" ],
    "flags": [ "WATER_BREAK" ],
    "pocket_data": [
      {
        "pocket_type": "MAGAZINE_WELL",
        "rigid": true,
        "flag_restriction": [ "BATTERY_LIGHT", "BATTERY_ULTRA_LIGHT" ],
        "default_magazine": "light_battery_cell"
      }
    ]
  },
  {
    "id": "gas_charger",
    "type": "TOOL",
    "name": { "str": "gas-powered UPS (off)", "str_pl": "gas-powered UPSes (off)" },
    "description": "A compact thermoelectric generator.  Burns propane gas to charge UPS devices.  Use it to turn it on.",
    "weight": "680 g",
    "volume": "2500 ml",
    "price": 280000,
    "price_postapoc": 1500,
    "to_hit": -1,
    "bashing": 8,
    "material": [ "aluminum", "plastic" ],
    "symbol": ";",
    "color": "light_gray",
    "ammo": [ "propane" ],
    "flags": [ "IS_UPS", "ALLOWS_REMOTE_USE" ],
    "pocket_data": [
      {
        "pocket_type": "MAGAZINE_WELL",
        "rigid": true,
        "flag_restriction": [ "GAS_TANK" ],
        "default_magazine": "small_propane_tank"
      }
    ],
    "charges_per_use": 1,
    "use_action": {
      "target": "gas_charger_on",
      "msg": "You turn the charger on.",
      "active": true,
      "need_charges": 1,
      "need_charges_msg": "The charger's tank is empty.",
      "type": "transform"
    }
  },
  {
    "id": "gas_charger_on",
    "copy-from": "gas_charger",
    "type": "TOOL",
    "name": { "str": "gas-powered UPS (on)", "str_pl": "gas-powered UPSes (on)" },
    "description": "A compact thermoelectric generator.  When connected to a propane tank, it will slowly charge UPS-compatible devices.",
    "power_draw": "60 mJ",
    "revert_to": "gas_charger",
    "use_action": {
      "ammo_scale": 0,
      "target": "gas_charger",
      "msg": "The charger is extinguished.",
      "menu_text": "Turn off",
      "type": "transform"
    }
  }
]<|MERGE_RESOLUTION|>--- conflicted
+++ resolved
@@ -55,16 +55,10 @@
     "id": "cell_phone",
     "type": "TOOL",
     "name": { "str": "cellphone" },
-<<<<<<< HEAD
     "description": "A cellphone, an older cousin of the smartphone that is still popular in certain circles due to its reliability, sturdiness, and ability to run on common batteries.  Using the phone will turn it on and provide light, assuming it is sufficiently charged.  It also tells the time and has an alarm feature.",
-    "weight": "226 g",
-    "volume": "100 ml",
-=======
-    "description": "This is a cellphone, an older cousin of a smartphone but still popular in certain circles due to its reliability, sturdiness and the ability to run on common batteries.  Using this cellphone will turn it on and provide light, assuming it is sufficiently charged.  It also has a clock app that includes an alarm.",
     "weight": "200 g",
     "volume": "150 ml",
     "material": [ { "type": "aluminum", "portion": 25 }, { "type": "plastic" } ],
->>>>>>> 0b1daba7
     "price": 9000,
     "price_postapoc": 100,
     "symbol": ";",
