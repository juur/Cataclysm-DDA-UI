[
  {
    "id": "anvil",
    "type": "TOOL",
    "name": { "str": "anvil" },
    "description": "This is an enormously heavy block of oddly shaped steel with a chisel-like projection set into the corner.  It's used in most metalworking fabrication recipes.",
    "weight": "54000 g",
    "volume": "4 L",
    "price": 100000,
    "price_postapoc": 2000,
    "to_hit": -5,
    "bashing": 40,
    "material": [ "iron" ],
    "symbol": ";",
    "color": "dark_gray",
    "qualities": [ [ "ANVIL", 3 ] ],
    "flags": [ "DURABLE_MELEE" ]
  },
  {
    "id": "anvil_bronze",
    "type": "TOOL",
    "name": { "str": "bronze anvil" },
    "description": "This is a block of oddly shaped bronze with a chisel-like projection set into the corner.  It's used in most metalworking fabrication recipes.",
    "weight": "2180 g",
    "volume": "2500 ml",
    "price": 60000,
    "price_postapoc": 750,
    "to_hit": -5,
    "bashing": 20,
    "material": [ "bronze" ],
    "symbol": ";",
    "color": "yellow",
    "qualities": [ [ "ANVIL", 2 ] ],
    "flags": [ "DURABLE_MELEE" ]
  },
  {
    "id": "boltcutters",
    "type": "TOOL",
    "name": { "str": "pair of bolt cutters", "str_pl": "pairs of bolt cutters" },
    "description": "This is a large pair of bolt cutters.  You could use them to cut padlocks or heavy gauge wire.",
    "weight": "1224 g",
    "volume": "750 ml",
    "price": 3000,
    "price_postapoc": 250,
    "bashing": 7,
    "cutting": 4,
    "material": [ "steel", "plastic" ],
    "symbol": ";",
    "color": "red",
    "use_action": "BOLTCUTTERS",
    "flags": [ "BELT_CLIP" ]
  },
  {
    "id": "char_forge",
    "type": "TOOL",
    "name": { "str": "charcoal forge" },
    "description": "This is a portable, charcoal fired, metalworking forge.  If combined with the right tools, you could use this for metalworking.",
    "weight": "8600 g",
    "volume": "8 L",
    "price": 20000,
    "price_postapoc": 3000,
    "to_hit": -2,
    "bashing": 9,
    "material": [ "steel" ],
    "symbol": ";",
    "color": "dark_gray",
    "ammo": [ "charcoal" ],
    "sub": "forge",
    "max_charges": 500,
    "flags": [ "ALLOWS_REMOTE_USE" ]
  },
  {
    "id": "char_kiln",
    "type": "GENERIC",
    "category": "tools",
    "name": { "str": "charcoal kiln" },
    "description": "A stout metal box used for producing charcoal via pyrolysis; the incomplete burning of organic materials in the absence of oxygen.",
    "weight": "6400 g",
    "volume": "7500 ml",
    "price": 16000,
    "price_postapoc": 1000,
    "to_hit": -2,
    "bashing": 10,
    "material": [ "steel" ],
    "symbol": ";",
    "color": "dark_gray",
    "qualities": [ [ "BOIL", 2 ], [ "CONTAIN", 1 ] ]
  },
  {
    "id": "chisel",
    "type": "TOOL",
    "name": { "str": "metalworking chisel" },
    "description": "This is a short, stout metalworking chisel.  It's used in some metalworking fabrication recipes.",
    "weight": "660 g",
    "volume": "250 ml",
    "price": 1600,
    "price_postapoc": 250,
    "to_hit": -1,
    "bashing": 4,
    "cutting": 2,
    "material": [ "steel" ],
    "symbol": ";",
    "color": "light_gray",
    "qualities": [ [ "CHISEL", 3 ] ],
    "flags": [ "DURABLE_MELEE", "BELT_CLIP" ]
  },
  {
    "id": "crucible",
    "type": "TOOL",
    "name": { "str": "crucible" },
    "description": "This is a small metalworking crucible.  It's used in some metalworking fabrication recipes.",
    "weight": "1400 g",
    "volume": "2 L",
    "price": 100000,
    "price_postapoc": 750,
    "to_hit": -2,
    "bashing": 10,
    "material": [ "ceramic" ],
    "symbol": ";",
    "color": "dark_gray",
    "qualities": [ [ "COOK", 1 ], [ "CHEM", 1 ], [ "BOIL", 2 ], [ "CONTAIN", 1 ] ]
  },
  {
    "id": "crucible_clay",
    "type": "TOOL",
    "name": { "str": "clay crucible" },
    "description": "This is a primitive metalworking crucible made of clay.  You could use it for metalworking.",
    "weight": "1642 g",
    "volume": "2500 ml",
    "price": 60000,
    "price_postapoc": 250,
    "to_hit": -2,
    "bashing": 10,
    "material": [ "clay" ],
    "symbol": ";",
    "color": "brown",
    "qualities": [ [ "COOK", 1 ], [ "CHEM", 1 ], [ "BOIL", 2 ], [ "CONTAIN", 1 ] ]
  },
  {
    "id": "forge",
    "type": "TOOL",
    "name": { "str": "electric forge" },
    "description": "This is a portable electric metalworking forge, powered by batteries.  Combined with the right tools, you could use this for metalworking.  With a little mechanical know-how, you could probably even convert it to run directly off a vehicle's power system.",
    "weight": "10000 g",
    "volume": "6 L",
    "price": 40000,
    "price_postapoc": 4000,
    "to_hit": -2,
    "bashing": 8,
    "material": [ "steel", "plastic" ],
    "symbol": ";",
    "color": "light_gray",
    "ammo": [ "battery" ],
    "flags": [ "ALLOWS_REMOTE_USE" ],
    "pocket_data": [
      {
        "pocket_type": "MAGAZINE_WELL",
        "holster": true,
        "max_contains_volume": "20 L",
        "max_contains_weight": "20 kg",
        "item_restriction": [ "heavy_battery_cell", "heavy_plus_battery_cell", "heavy_atomic_battery_cell", "heavy_disposable_cell" ]
      }
    ]
  },
  {
    "id": "kiln_done",
    "type": "TOOL",
    "category": "tools",
    "name": { "str": "finished charcoal kiln" },
    "description": "A charcoal kiln that has finished burning.  Disassemble it to retrieve the charcoal and kiln.",
    "weight": "8142 g",
    "volume": "10 L",
    "price": 100,
    "price_postapoc": 500,
    "to_hit": -2,
    "material": [ "steel" ],
    "symbol": ";",
    "color": "brown"
  },
  {
    "id": "kiln_full",
    "type": "TOOL",
    "category": "tools",
    "name": { "str": "filled charcoal kiln" },
    "description": "A kiln filled with wood which will become charcoal after a slow period of burning.",
    "weight": "15142 g",
    "volume": "10 L",
    "price": 100,
    "price_postapoc": 500,
    "to_hit": -2,
    "material": [ "steel", "wood" ],
    "symbol": ";",
    "color": "brown",
    "use_action": {
      "target": "kiln_lit",
      "msg": "You light the wood.",
      "need_fire": 1,
      "need_fire_msg": "You need something to light it with!",
      "menu_text": "Light wood",
      "type": "transform"
    },
    "flags": [ "ALLOWS_REMOTE_USE" ]
  },
  {
    "id": "kiln_lit",
    "type": "GENERIC",
    "category": "tools",
    "name": { "str": "lit charcoal kiln" },
    "description": "A kiln full of wood that has been lit; better drop it!",
    "weight": "15142 g",
    "volume": "10 L",
    "price": 100,
    "price_postapoc": 500,
    "to_hit": -2,
    "material": [ "steel", "wood" ],
    "symbol": ";",
    "color": "brown",
    "use_action": {
      "target": "kiln_done",
      "msg": "The kilns embers have died out, you can now disassemble it to harvest the charcoal.",
      "moves": 0,
      "type": "delayed_transform",
      "transform_age": 3600,
      "not_ready_msg": "The kiln is still burning."
    },
    "flags": [ "TRADER_AVOID", "ALLOWS_REMOTE_USE" ]
  },
  {
    "id": "link_sheet",
    "type": "TOOL",
    "category": "spare_parts",
    "name": { "str": "chainmail sheet" },
    "description": "This is a sheet of riveted chainmail.  With some skill, several of these sheets could be connected to make effective armor.",
    "weight": "1000 g",
    "volume": "500 ml",
    "price": 1000,
<<<<<<< HEAD
    "material": [ "iron" ],
=======
    "price_postapoc": 500,
    "material": "iron",
>>>>>>> d2b512e4
    "symbol": ",",
    "color": "light_gray",
    "flags": [ "NO_SALVAGE" ]
  },
  {
    "id": "swage",
    "type": "TOOL",
    "name": { "str": "swage and die set" },
    "description": "These are a set of swages and dies for metalsmithing.  These loops and metal blocks are used in some metalworking fabrication recipes.",
    "weight": "2620 g",
    "volume": "2 L",
    "price": 16000,
    "price_postapoc": 250,
    "to_hit": 1,
    "bashing": 10,
    "material": [ "steel" ],
    "symbol": ";",
    "color": "light_gray",
    "flags": [ "DURABLE_MELEE" ]
  },
  {
    "id": "tongs",
    "type": "TOOL",
    "name": { "str": "pair of metal tongs", "str_pl": "pairs of metal tongs" },
    "description": "These are long, metal tongs.  They are commonly used for cooking or in metalworking fabrication recipes.",
    "weight": "540 g",
    "volume": "500 ml",
    "price": 1600,
    "price_postapoc": 10,
    "bashing": 3,
    "material": [ "steel" ],
    "symbol": ";",
    "color": "light_gray",
    "qualities": [ [ "COOK", 1 ] ],
    "use_action": "HEAT_FOOD",
    "flags": [ "BELT_CLIP", "ALLOWS_REMOTE_USE" ]
  }
]<|MERGE_RESOLUTION|>--- conflicted
+++ resolved
@@ -47,7 +47,7 @@
     "material": [ "steel", "plastic" ],
     "symbol": ";",
     "color": "red",
-    "use_action": "BOLTCUTTERS",
+    "use_action": [ "BOLTCUTTERS" ],
     "flags": [ "BELT_CLIP" ]
   },
   {
@@ -234,12 +234,8 @@
     "weight": "1000 g",
     "volume": "500 ml",
     "price": 1000,
-<<<<<<< HEAD
+    "price_postapoc": 500,
     "material": [ "iron" ],
-=======
-    "price_postapoc": 500,
-    "material": "iron",
->>>>>>> d2b512e4
     "symbol": ",",
     "color": "light_gray",
     "flags": [ "NO_SALVAGE" ]
@@ -274,7 +270,7 @@
     "symbol": ";",
     "color": "light_gray",
     "qualities": [ [ "COOK", 1 ] ],
-    "use_action": "HEAT_FOOD",
+    "use_action": [ "HEAT_FOOD" ],
     "flags": [ "BELT_CLIP", "ALLOWS_REMOTE_USE" ]
   }
 ]