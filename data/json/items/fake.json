[
  {
    "abstract": "fake_item",
    "type": "GENERIC",
    "name": { "str": "fake item" },
    "description": "Dummy item.  If you see this, then something went wrong.",
    "weight": "1 g",
    "volume": "1 ml",
    "symbol": "@",
    "color": "red"
  },
  {
    "id": "arcfurnace",
    "copy-from": "fake_item",
    "type": "TOOL",
    "name": { "str": "arc furnace" }
  },
  {
    "id": "fake_burrowing",
    "copy-from": "fake_item",
    "type": "TOOL",
    "name": { "str_sp": "teeth and claws" },
    "flags": [ "TRADER_AVOID" ],
    "use_action": [ "DIG" ],
    "qualities": [ [ "DIG", 2 ] ]
  },
  {
    "id": "toolset",
    "copy-from": "fake_item",
    "type": "TOOL",
    "name": { "str": "integrated toolset" },
    "flags": [ "TRADER_AVOID", "FIRESTARTER", "USES_BIONIC_POWER" ],
    "max_charges": 10000,
    "use_action": [ "HAMMER", "CROWBAR" ],
    "qualities": [
      [ "HAMMER", 3 ],
      [ "HAMMER_FINE", 1 ],
      [ "SAW_W", 1 ],
      [ "SAW_M", 2 ],
      [ "SAW_M_FINE", 1 ],
      [ "WRENCH", 2 ],
      [ "WRENCH_FINE", 1 ],
      [ "WHEEL_FAST", 1 ],
      [ "SCREW", 1 ],
      [ "SCREW_FINE", 1 ],
      [ "CUT", 1 ],
      [ "PRY", 1 ],
      [ "DRILL", 3 ],
      [ "BUTCHER", -38 ]
    ]
  },
  {
    "id": "fake_goggles",
    "copy-from": "fake_item",
    "type": "TOOL",
    "name": { "str_sp": "bionic goggles" },
    "qualities": [ [ "GLARE", 2 ] ]
  },
  {
    "id": "bio_scalpel",
    "copy-from": "fake_item",
    "type": "TOOL",
    "name": { "str_sp": "autonomous surgical scalpels" },
    "description": "A system of surgical grade scalpels.  They allow you to make precise cuts and can also be used as a high-quality butchering tool.",
    "to_hit": 2,
    "cutting": 8,
    "techniques": [ "PRECISE" ],
    "flags": [ "TRADER_AVOID", "NO_UNWIELD", "UNBREAKABLE_MELEE", "SPEAR" ],
    "qualities": [ [ "CUT", 1 ], [ "CUT_FINE", 5 ], [ "BUTCHER", 50 ] ]
  },
  {
    "id": "fake_razor",
    "copy-from": "fake_item",
    "type": "TOOL",
    "name": { "str": "bionic razor" },
    "qualities": [ [ "BUTCHER", 8 ] ]
  },
  {
    "id": "acid_spit",
    "type": "GUN",
    "copy-from": "fake_item",
    "name": { "str": "acid spit gun" },
    "description": "Fake gun that fires acid globs.",
    "flags": [ "NEVER_JAMS" ],
    "ammo_effects": [ "BLINDS_EYES", "NEVER_MISFIRES", "NO_DAMAGE_SCALING", "NO_PENETRATE_OBSTACLES" ],
    "skill": "rifle",
    "durability": 10,
    "range": 100,
    "dispersion": 1000,
    "ranged_damage": { "damage_type": "acid", "amount": 4 }
  },
  {
    "id": "reach_bow",
    "type": "GUN",
    "symbol": "(",
    "color": "yellow",
    "name": { "str": "reach bow" },
    "description": "A test item that is both a ranged weapon and a reach weapon",
    "price": 16000,
    "material": [ "steel" ],
    "flags": [ "REACH_ATTACK", "WATERPROOF_GUN", "NEVER_JAMS" ],
    "ammo_effects": [ "NEVER_MISFIRES" ],
    "skill": "archery",
    "ammo": [ "arrow" ],
    "weight": "340 g",
    "volume": "1500 ml",
    "bashing": 6,
    "ranged_damage": { "damage_type": "stab", "amount": 3 },
    "range": 5,
    "dispersion": 210,
    "durability": 6,
    "clip_size": 1,
    "reload": 60,
    "valid_mod_locations": [ [ "underbarrel", 1 ], [ "sights", 1 ], [ "accessories", 2 ] ],
    "pocket_data": [ { "pocket_type": "MAGAZINE", "ammo_restriction": { "arrow": 1 } } ]
  },
  {
    "id": "boulder_anvil",
    "type": "TOOL",
    "copy-from": "fake_item",
    "name": { "str": "boulder anvil" },
    "qualities": [ [ "ANVIL", 1 ] ]
  },
  {
    "id": "fake_milling_item",
    "copy-from": "fake_item",
    "type": "GENERIC",
    "name": { "str_sp": "semi ground grains" },
    "description": "A paste of half-finished milled grains, not yet flour.",
    "flags": [ "TRADER_AVOID", "FAKE_MILL" ]
  },
  {
    "id": "fake_smoke_plume",
    "copy-from": "fake_item",
    "type": "GENERIC",
    "name": { "str_sp": "smoldering embers" },
    "description": "A handful of smoldering embers emitting smoke.  They are fading away even when you look at them.",
    "emits": [ "emit_small_smoke_plume" ],
    "flags": [ "TRADER_AVOID", "FAKE_SMOKE" ]
  },
  {
    "id": "fake_firestarter",
    "copy-from": "fake_item",
    "type": "TOOL",
    "name": { "str": "bionic firestarter" },
    "flags": [ "FIRESTARTER", "USES_BIONIC_POWER" ]
  },
  {
    "id": "migo_bio_gun",
    "type": "GUN",
    "copy-from": "fake_item",
    "name": { "str": "mi-go bio-gun" },
    "description": "Fake gun that fires some sort of solidified organic matter at very high speed by unknown means of propulsion.",
    "flags": [ "NEVER_JAMS" ],
    "ammo_effects": [ "NEVER_MISFIRES", "NO_PENETRATE_OBSTACLES" ],
    "skill": "rifle",
    "durability": 10,
    "range": 100,
    "dispersion": 1000,
    "ranged_damage": { "damage_type": "stab", "amount": 30 }
  },
  {
    "id": "pseudo_char_smoker",
    "type": "TOOL",
    "name": { "str": "smoking rack" },
    "description": "This is a crafting_pseudo_item if you have it something is wrong.",
    "material": [ "steel" ],
    "symbol": ";",
    "color": "light_gray",
    "ammo": [ "charcoal" ],
    "pocket_data": [ { "pocket_type": "MAGAZINE", "ammo_restriction": { "charcoal": 2000 } } ],
    "sub": "char_smoker",
    "max_charges": 2000,
    "flags": [ "ALLOWS_REMOTE_USE", "PSEUDO" ]
  },
  {
    "id": "fake_power_tool",
    "type": "TOOL",
    "copy-from": "fake_item",
    "name": { "str": "fake power tool" },
    "ammo": [ "battery" ],
    "flags": [ "ALLOWS_REMOTE_USE", "PSEUDO", "USE_UPS" ]
  },
  {
    "id": "fake_arc_furnace",
    "type": "TOOL",
    "copy-from": "fake_power_tool",
    "name": { "str": "electric arc furnace" }
  },
  {
    "id": "fake_drill_press",
    "type": "TOOL",
    "copy-from": "fake_power_tool",
    "name": { "str": "drill press" }
  },
  {
    "id": "fake_tablesaw",
    "type": "TOOL",
    "copy-from": "fake_power_tool",
    "name": { "str": "tablesaw" }
  },
  {
    "id": "fake_mitresaw",
    "type": "TOOL",
    "copy-from": "fake_power_tool",
    "name": { "str": "mitresaw" }
  },
  {
    "id": "fake_bandsaw",
    "type": "TOOL",
    "copy-from": "fake_power_tool",
    "name": { "str": "bandsaw" }
  },
  {
    "id": "fake_router_table",
    "type": "TOOL",
    "copy-from": "fake_power_tool",
    "name": { "str": "router table" }
  },
  {
    "id": "fake_planer",
    "type": "TOOL",
    "copy-from": "fake_power_tool",
    "name": { "str": "planer" }
  },
  {
    "id": "fake_jointer",
    "type": "TOOL",
    "copy-from": "fake_power_tool",
    "name": { "str": "jointer" }
  },
  {
    "id": "fake_hydraulic_press",
    "type": "TOOL",
    "copy-from": "fake_power_tool",
    "name": { "str": "hydraulic press" }
  },
  {
    "id": "fake_power_lathe",
    "type": "TOOL",
    "copy-from": "fake_power_tool",
    "name": { "str": "power lathe" }
  },
  {
    "id": "fake_air_compressor",
    "type": "TOOL",
    "copy-from": "fake_power_tool",
    "name": { "str": "air compressor" }
  },
  {
    "id": "fake_oven",
    "type": "TOOL",
    "copy-from": "fake_power_tool",
    "name": { "str": "oven" }
<<<<<<< HEAD
=======
  },
  {
    "id": "fake_water_purifier",
    "type": "TOOL",
    "copy-from": "fake_power_tool",
    "name": { "str": "stationary water purifier" }
>>>>>>> 5f90cfb7
  }
]<|MERGE_RESOLUTION|>--- conflicted
+++ resolved
@@ -252,14 +252,11 @@
     "type": "TOOL",
     "copy-from": "fake_power_tool",
     "name": { "str": "oven" }
-<<<<<<< HEAD
-=======
   },
   {
     "id": "fake_water_purifier",
     "type": "TOOL",
     "copy-from": "fake_power_tool",
     "name": { "str": "stationary water purifier" }
->>>>>>> 5f90cfb7
   }
 ]