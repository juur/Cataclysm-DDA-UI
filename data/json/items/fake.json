[
  {
    "abstract": "fake_item",
    "type": "GENERIC",
    "name": { "str": "fake item" },
    "description": "Dummy item.  If you see this, then something went wrong.",
    "//": "Include ZERO_WEIGHT flag to avoid errors when instantiating pseudo items.",
    "flags": [ "ZERO_WEIGHT" ],
    "weight": "1 g",
    "volume": "1 ml",
    "symbol": "@",
    "color": "red"
  },
  {
    "id": "fake_arcfurnace",
    "copy-from": "fake_item",
    "type": "TOOL",
    "name": { "str": "arc furnace" }
  },
  {
    "id": "spinwheelitem",
    "copy-from": "fake_item",
    "type": "TOOL",
    "name": { "str": "spinning wheel" }
  },
  {
    "id": "fake_burrowing",
    "copy-from": "fake_item",
    "type": "TOOL",
    "name": { "str_sp": "teeth and claws" },
    "flags": [ "TRADER_AVOID" ],
    "use_action": [ "DIG" ],
    "qualities": [ [ "DIG", 2 ] ]
  },
  {
    "id": "toolset",
    "copy-from": "fake_item",
    "type": "TOOL",
    "name": { "str": "integrated multitool" },
    "flags": [ "TRADER_AVOID", "FIRESTARTER" ],
    "use_action": [ "HAMMER", "CROWBAR" ],
    "qualities": [
      [ "SAW_W", 1 ],
      [ "SAW_M", 1 ],
      [ "SAW_M_FINE", 1 ],
      [ "WRENCH", 1 ],
      [ "WRENCH_FINE", 1 ],
      [ "SCREW", 1 ],
      [ "SCREW_FINE", 1 ],
      [ "CUT", 2 ],
      [ "PRY", 1 ],
      [ "PRYING_NAIL", 1 ],
      [ "BUTCHER", -55 ]
    ]
  },
  {
    "id": "fake_goggles",
    "copy-from": "fake_item",
    "type": "TOOL",
    "name": { "str_sp": "bionic goggles" },
    "qualities": [ [ "GLARE", 1 ] ]
  },
  {
    "id": "bio_scalpel",
    "copy-from": "fake_item",
    "type": "TOOL",
    "name": { "str_sp": "autonomous surgical scalpels" },
    "description": "A system of surgical grade scalpels.  They allow you to make precise cuts on corpses.",
    "to_hit": 2,
    "cutting": 8,
    "techniques": [ "PRECISE" ],
    "flags": [ "TRADER_AVOID", "BIONIC_WEAPON", "UNBREAKABLE_MELEE", "SPEAR" ],
    "qualities": [ [ "CUT", 2 ], [ "CUT_FINE", 5 ], [ "BUTCHER", 14 ] ]
  },
  {
    "id": "fake_razor",
    "copy-from": "fake_item",
    "type": "TOOL",
    "name": { "str": "bionic razor" },
    "qualities": [ [ "BUTCHER", 8 ] ]
  },
  {
    "id": "acid_spit",
    "type": "GUN",
    "copy-from": "fake_item",
    "name": { "str": "acid spit gun" },
    "description": "Fake gun that fires acid globs.",
    "flags": [ "NEVER_JAMS" ],
    "ammo_effects": [ "BLINDS_EYES", "NEVER_MISFIRES", "NO_DAMAGE_SCALING", "NO_PENETRATE_OBSTACLES" ],
    "skill": "rifle",
    "durability": 10,
    "range": 100,
    "dispersion": 1000,
    "ranged_damage": { "damage_type": "acid", "amount": 4 }
  },
  {
    "id": "reach_bow",
    "type": "GUN",
    "symbol": "(",
    "color": "yellow",
    "name": { "str": "reach bow" },
    "description": "A test item that is both a ranged weapon and a reach weapon",
    "price": 16000,
    "material": [ "steel" ],
    "flags": [ "REACH_ATTACK", "WATERPROOF_GUN", "NEVER_JAMS" ],
    "ammo_effects": [ "NEVER_MISFIRES" ],
    "skill": "archery",
    "ammo": [ "arrow" ],
    "weight": "340 g",
    "volume": "1500 ml",
    "bashing": 6,
    "ranged_damage": { "damage_type": "stab", "amount": 3 },
    "range": 5,
    "dispersion": 210,
    "durability": 6,
    "clip_size": 1,
    "reload": 60,
    "valid_mod_locations": [ [ "underbarrel", 1 ], [ "sights", 1 ], [ "accessories", 2 ] ],
    "pocket_data": [ { "pocket_type": "MAGAZINE", "ammo_restriction": { "arrow": 1 } } ]
  },
  {
    "id": "boulder_anvil",
    "type": "TOOL",
    "copy-from": "fake_item",
    "name": { "str": "boulder anvil" },
    "qualities": [ [ "ANVIL", 1 ] ]
  },
  {
    "id": "fake_milling_item",
    "copy-from": "fake_item",
    "type": "GENERIC",
    "name": { "str_sp": "semi ground grains" },
    "description": "A paste of half-finished milled grains, not yet flour.",
    "flags": [ "TRADER_AVOID", "FAKE_MILL" ]
  },
  {
    "id": "fake_smoke_plume",
    "copy-from": "fake_item",
    "type": "GENERIC",
    "name": { "str_sp": "smoldering embers" },
    "description": "A handful of smoldering embers emitting smoke.  They are fading away even when you look at them.",
    "emits": [ "emit_small_smoke_plume" ],
    "flags": [ "TRADER_AVOID", "FAKE_SMOKE" ]
  },
  {
    "id": "fake_firestarter",
    "copy-from": "fake_item",
    "type": "TOOL",
    "name": { "str": "bionic firestarter" },
    "flags": [ "FIRESTARTER", "USES_BIONIC_POWER" ]
  },
  {
    "id": "migo_bio_gun",
    "type": "GUN",
    "copy-from": "fake_item",
    "name": { "str": "mi-go bio-gun" },
    "description": "Fake gun that fires some sort of solidified organic matter at very high speed by unknown means of propulsion.",
    "flags": [ "NEVER_JAMS" ],
    "ammo_effects": [ "NEVER_MISFIRES", "NO_PENETRATE_OBSTACLES" ],
    "skill": "rifle",
    "durability": 10,
    "range": 100,
    "dispersion": 1000,
    "ranged_damage": { "damage_type": "stab", "amount": 30 }
  },
  {
    "id": "fake_tire_changer",
    "copy-from": "fake_item",
    "type": "TOOL",
    "name": { "str": "tire changer" },
    "flags": [ "ALLOWS_REMOTE_USE", "PSEUDO" ],
    "qualities": [ [ "PRY", 1 ], [ "PRESSURIZATION", 1 ] ]
  },
  {
    "id": "fake_power_tool",
    "type": "TOOL",
    "copy-from": "fake_item",
    "name": { "str": "fake power tool" },
    "ammo": [ "battery" ],
    "flags": [ "ALLOWS_REMOTE_USE", "PSEUDO", "USE_UPS" ]
  },
  {
    "id": "fake_arc_furnace",
    "type": "TOOL",
    "copy-from": "fake_power_tool",
    "name": { "str": "electric arc furnace" }
  },
  {
    "id": "fake_beverly_shear",
    "copy-from": "fake_item",
    "type": "TOOL",
    "name": { "str": "Beverly shear" },
    "flags": [ "ALLOWS_REMOTE_USE" ],
    "qualities": [ [ "SAW_M", 2 ] ]
  },
  {
    "id": "fake_hydraulic_press",
    "type": "TOOL",
    "copy-from": "fake_power_tool",
    "name": { "str": "hydraulic press", "str_pl": "hydraulic presses" }
  },
  {
    "id": "fake_heavy_lathe",
    "type": "TOOL",
    "copy-from": "fake_power_tool",
    "name": { "str": "power lathe" }
  },
  {
    "id": "fake_air_compressor",
    "type": "TOOL",
    "copy-from": "fake_power_tool",
    "name": { "str": "air compressor" }
  },
  {
    "id": "fake_oven",
    "type": "TOOL",
    "copy-from": "fake_power_tool",
    "name": { "str": "oven" }
  },
  {
    "id": "fake_appliance_tool",
    "name": { "str": "fake appliance tool" },
    "description": "Dummy item.  If you see this, then something went wrong.",
    "type": "TOOL",
    "copy-from": "fake_item",
    "ammo": [ "battery" ],
    "flags": [ "ALLOWS_REMOTE_USE", "PSEUDO" ],
    "pocket_data": [
      {
        "pocket_type": "MAGAZINE_WELL",
        "rigid": true,
        "flag_restriction": [ "BATTERY_HEAVY" ],
        "default_magazine": "heavy_battery_cell"
      }
    ]
  },
  {
    "id": "drill_press_tool",
    "type": "TOOL",
    "name": { "str": "drill press", "str_pl": "drill presses" },
    "copy-from": "fake_appliance_tool"
  },
  {
    "id": "tablesaw_tool",
    "type": "TOOL",
    "name": { "str": "table saw" },
    "copy-from": "fake_appliance_tool"
  },
  {
    "id": "mitresaw_tool",
    "type": "TOOL",
    "name": { "str": "mitre saw" },
    "copy-from": "fake_appliance_tool"
  },
  {
    "id": "bandsaw_tool",
    "type": "TOOL",
    "name": { "str": "band saw" },
    "copy-from": "fake_appliance_tool"
  },
  {
    "id": "router_tool",
    "type": "TOOL",
    "name": { "str": "router" },
    "copy-from": "fake_appliance_tool"
  },
  {
    "id": "planer_tool",
    "type": "TOOL",
<<<<<<< HEAD
    "copy-from": "fake_power_tool",
    "name": { "str": "oven" },
    "qualities": [ [ "OVEN", 2 ] ]
=======
    "name": { "str": "planer" },
    "copy-from": "fake_appliance_tool"
  },
  {
    "id": "jointer_tool",
    "type": "TOOL",
    "name": { "str": "jointer" },
    "copy-from": "fake_appliance_tool"
>>>>>>> b54ab40e
  },
  {
    "id": "fake_water_purifier",
    "type": "TOOL",
    "copy-from": "fake_power_tool",
    "name": { "str": "stationary water purifier" }
  },
  {
    "id": "pseudo_exercise_machine",
    "type": "TOOL",
    "name": { "str": "exercise machine" },
    "description": "This is a crafting_pseudo_item if you have it something is wrong.",
    "material": [ "steel" ],
    "symbol": "T",
    "color": "dark_gray",
    "flags": [ "ALLOWS_REMOTE_USE", "PSEUDO" ]
  },
  {
    "id": "pseudo_punching_bag",
    "type": "TOOL",
    "name": { "str": "heavy punching bag" },
    "description": "This is a crafting_pseudo_item if you have it something is wrong.",
    "symbol": "0",
    "color": "dark_gray",
    "flags": [ "ALLOWS_REMOTE_USE", "PSEUDO" ]
  },
  {
    "id": "pseudo_ergometer_mechanical",
    "type": "TOOL",
    "name": { "str": "mechanical ergometer" },
    "description": "This is a crafting_pseudo_item if you have it something is wrong.",
    "symbol": "5",
    "color": "dark_gray",
    "flags": [ "ALLOWS_REMOTE_USE", "PSEUDO" ]
  },
  {
    "id": "pseudo_treadmill_mechanical",
    "type": "TOOL",
    "name": { "str": "gravity treadmill" },
    "description": "This is a crafting_pseudo_item if you have it something is wrong.",
    "symbol": "L",
    "color": "dark_gray",
    "flags": [ "ALLOWS_REMOTE_USE", "PSEUDO" ]
  },
  {
    "id": "oil_press_mounted",
    "copy-from": "fake_power_tool",
    "type": "TOOL",
    "name": { "str": "mounted electric oil press", "str_pl": "mounted electric oil presses" }
  },
  {
    "id": "pseudo_training_dummy_light",
    "type": "TOOL",
    "name": { "str": "training dummy" },
    "description": "This is a crafting_pseudo_item if you have it something is wrong.",
    "symbol": "@",
    "color": "brown",
    "flags": [ "ALLOWS_REMOTE_USE", "PSEUDO" ]
  },
  {
    "id": "pseudo_training_dummy_heavy",
    "type": "TOOL",
    "name": { "str": "armored training dummy" },
    "description": "This is a crafting_pseudo_item if you have it something is wrong.",
    "symbol": "@",
    "color": "brown",
    "flags": [ "ALLOWS_REMOTE_USE", "PSEUDO" ]
  }
]<|MERGE_RESOLUTION|>--- conflicted
+++ resolved
@@ -267,20 +267,21 @@
   {
     "id": "planer_tool",
     "type": "TOOL",
-<<<<<<< HEAD
-    "copy-from": "fake_power_tool",
+    "name": { "str": "planer" },
+    "copy-from": "fake_appliance_tool"
+  },
+  {
+    "id": "jointer_tool",
+    "type": "TOOL",
+    "name": { "str": "jointer" },
+    "copy-from": "fake_appliance_tool"
+  },
+    "id": "fake_oven",
+    "type": "TOOL",
+    "copy-from": "fake_power_tool",
+    "name": { "str": "oven" }
     "name": { "str": "oven" },
     "qualities": [ [ "OVEN", 2 ] ]
-=======
-    "name": { "str": "planer" },
-    "copy-from": "fake_appliance_tool"
-  },
-  {
-    "id": "jointer_tool",
-    "type": "TOOL",
-    "name": { "str": "jointer" },
-    "copy-from": "fake_appliance_tool"
->>>>>>> b54ab40e
   },
   {
     "id": "fake_water_purifier",
