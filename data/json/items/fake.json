[
  {
    "abstract": "fake_item",
    "type": "GENERIC",
    "name": { "str": "fake item" },
    "description": "Dummy item.  If you see this, then something went wrong.",
    "//": "Include ZERO_WEIGHT flag to avoid errors when instantiating pseudo items.",
    "flags": [ "ZERO_WEIGHT" ],
    "weight": "1 g",
    "volume": "1 ml",
    "symbol": "@",
    "color": "red"
  },
  {
    "id": "fake_arcfurnace",
    "copy-from": "fake_item",
    "type": "TOOL",
    "name": { "str": "arc furnace" }
  },
  {
    "id": "spinwheelitem",
    "copy-from": "fake_item",
    "type": "TOOL",
    "name": { "str": "spinning wheel" }
  },
  {
    "id": "scutcheritem",
    "copy-from": "fake_item",
    "type": "TOOL",
    "name": { "str": "stationary scutcher" }
  },
  {
    "id": "fake_burrowing",
    "copy-from": "fake_item",
    "type": "TOOL",
    "name": { "str_sp": "teeth and claws" },
    "extend": { "flags": [ "TRADER_AVOID" ] },
    "use_action": [ "DIG" ],
    "qualities": [ [ "DIG", 2 ] ]
  },
  {
    "id": "fake_goggles",
    "copy-from": "fake_item",
    "type": "TOOL",
    "name": { "str_sp": "bionic goggles" },
    "qualities": [ [ "GLARE", 1 ] ]
  },
  {
    "id": "bio_scalpel",
    "copy-from": "fake_item",
    "type": "TOOL",
    "name": { "str_sp": "autonomous surgical scalpels" },
    "description": "A system of surgical-grade scalpels.  They allow you to make precise cuts on corpses.",
    "to_hit": 2,
    "techniques": [ "PRECISE" ],
<<<<<<< HEAD
    "extend": { "flags": [ "TRADER_AVOID", "BIONIC_WEAPON", "UNBREAKABLE_MELEE", "SPEAR" ] },
    "qualities": [ [ "CUT", 2 ], [ "CUT_FINE", 5 ], [ "BUTCHER", 14 ] ]
=======
    "flags": [ "TRADER_AVOID", "BIONIC_WEAPON", "UNBREAKABLE_MELEE", "SPEAR" ],
    "qualities": [ [ "CUT", 2 ], [ "CUT_FINE", 5 ], [ "BUTCHER", 14 ] ],
    "melee_damage": { "stab": 8 }
>>>>>>> c02676ad
  },
  {
    "id": "fake_razor",
    "copy-from": "fake_item",
    "type": "TOOL",
    "name": { "str": "bionic razor" },
    "qualities": [ [ "BUTCHER", 8 ], [ "CUT", 1 ] ]
  },
  {
    "id": "boulder_anvil",
    "type": "TOOL",
    "copy-from": "fake_item",
    "name": { "str": "boulder anvil" },
    "qualities": [ [ "ANVIL", 1 ] ]
  },
  {
    "id": "fake_milling_item",
    "copy-from": "fake_item",
    "type": "GENERIC",
    "name": { "str_sp": "semi ground grains" },
    "description": "A paste of half-finished milled grains, not yet flour.",
    "extend": { "flags": [ "TRADER_AVOID", "FAKE_MILL" ] }
  },
  {
    "id": "fake_smoke_plume",
    "copy-from": "fake_item",
    "type": "GENERIC",
    "name": { "str_sp": "smoldering embers" },
    "description": "A handful of smoldering embers emitting smoke.  They are fading away before your eyes.",
    "emits": [ "emit_small_smoke_plume" ],
    "extend": { "flags": [ "TRADER_AVOID", "FAKE_SMOKE" ] }
  },
  {
    "id": "fake_firestarter",
    "copy-from": "fake_item",
    "type": "TOOL",
    "name": { "str": "bionic firestarter" },
    "extend": { "flags": [ "FIRESTARTER", "USES_BIONIC_POWER" ] }
  },
  {
    "id": "fake_tire_changer",
    "copy-from": "fake_item",
    "type": "TOOL",
    "name": { "str": "tire changer" },
    "extend": { "flags": [ "ALLOWS_REMOTE_USE", "PSEUDO" ] },
    "qualities": [ [ "PRY", 1 ], [ "PRESSURIZATION", 1 ] ]
  },
  {
    "id": "fake_power_tool",
    "type": "TOOL",
    "copy-from": "fake_item",
    "name": { "str": "fake power tool" },
    "ammo": [ "battery" ],
    "extend": { "flags": [ "ALLOWS_REMOTE_USE", "PSEUDO", "USE_UPS" ] }
  },
  {
    "id": "fake_arc_furnace",
    "type": "TOOL",
    "copy-from": "fake_power_tool",
    "name": { "str": "electric arc furnace" }
  },
  {
    "id": "fake_beverly_shear",
    "copy-from": "fake_item",
    "type": "TOOL",
    "name": { "str": "Beverly shear" },
    "extend": { "flags": [ "ALLOWS_REMOTE_USE" ] },
    "qualities": [ [ "SAW_M", 2 ] ]
  },
  {
    "abstract": "fake_appliance_tool",
    "name": { "str": "fake appliance tool" },
    "description": "Dummy item.  If you see this, then something went wrong.",
    "type": "TOOL",
    "copy-from": "fake_item",
    "ammo": [ "battery" ],
    "extend": { "flags": [ "ALLOWS_REMOTE_USE", "PSEUDO" ] },
    "pocket_data": [ { "pocket_type": "MAGAZINE_WELL", "default_magazine": "pseudo_battery" } ]
  },
  {
    "id": "drill_press_tool",
    "type": "TOOL",
    "name": { "str": "drill press", "str_pl": "drill presses" },
    "copy-from": "fake_appliance_tool",
    "charges_per_use": 25,
    "charged_qualities": [ [ "DRILL", 3 ] ]
  },
  {
    "id": "tablesaw_tool",
    "type": "TOOL",
    "name": { "str": "table saw" },
    "copy-from": "fake_appliance_tool"
  },
  {
    "id": "mitresaw_tool",
    "type": "TOOL",
    "name": { "str": "mitre saw" },
    "copy-from": "fake_appliance_tool"
  },
  {
    "id": "bandsaw_tool",
    "type": "TOOL",
    "name": { "str": "band saw" },
    "copy-from": "fake_appliance_tool"
  },
  {
    "id": "router_tool",
    "type": "TOOL",
    "name": { "str": "router" },
    "copy-from": "fake_appliance_tool"
  },
  {
    "id": "planer_tool",
    "type": "TOOL",
    "name": { "str": "planer" },
    "copy-from": "fake_appliance_tool"
  },
  {
    "id": "jointer_tool",
    "type": "TOOL",
    "name": { "str": "jointer" },
    "copy-from": "fake_appliance_tool"
  },
  {
    "id": "hydraulic_press_tool",
    "type": "TOOL",
    "copy-from": "fake_appliance_tool",
    "name": { "str": "hydraulic press", "str_pl": "hydraulic presses" }
  },
  {
    "id": "heavy_lathe_tool",
    "type": "TOOL",
    "copy-from": "fake_appliance_tool",
    "name": { "str": "power lathe" }
  },
  {
    "id": "air_compressor_tool",
    "type": "TOOL",
    "copy-from": "fake_appliance_tool",
    "name": { "str": "air compressor" },
    "charges_per_use": 50,
    "charged_qualities": [ [ "PRESSURIZATION", 2 ] ]
  },
  {
    "id": "pseudo_exercise_machine",
    "type": "TOOL",
    "name": { "str": "exercise machine" },
    "description": "This is a crafting_pseudo_item if you have it something is wrong.",
    "material": [ "steel" ],
    "symbol": "T",
    "color": "dark_gray",
    "flags": [ "ALLOWS_REMOTE_USE", "PSEUDO" ]
  },
  {
    "id": "pseudo_punching_bag",
    "type": "TOOL",
    "name": { "str": "heavy punching bag" },
    "description": "This is a crafting_pseudo_item if you have it something is wrong.",
    "symbol": "0",
    "color": "dark_gray",
    "flags": [ "ALLOWS_REMOTE_USE", "PSEUDO" ]
  },
  {
    "id": "pseudo_ergometer_mechanical",
    "type": "TOOL",
    "name": { "str": "mechanical ergometer" },
    "description": "This is a crafting_pseudo_item if you have it something is wrong.",
    "symbol": "5",
    "color": "dark_gray",
    "flags": [ "ALLOWS_REMOTE_USE", "PSEUDO" ]
  },
  {
    "id": "pseudo_treadmill_mechanical",
    "type": "TOOL",
    "name": { "str": "gravity treadmill" },
    "description": "This is a crafting_pseudo_item if you have it something is wrong.",
    "symbol": "L",
    "color": "dark_gray",
    "flags": [ "ALLOWS_REMOTE_USE", "PSEUDO" ]
  },
  {
    "id": "pseudo_training_dummy_light",
    "type": "TOOL",
    "name": { "str": "training dummy", "str_pl": "training dummies" },
    "description": "This is a crafting_pseudo_item if you have it something is wrong.",
    "symbol": "@",
    "color": "brown",
    "flags": [ "ALLOWS_REMOTE_USE", "PSEUDO" ]
  },
  {
    "id": "pseudo_training_dummy_heavy",
    "type": "TOOL",
    "name": { "str": "armored training dummy", "str_pl": "armored training dummies" },
    "description": "This is a crafting_pseudo_item if you have it something is wrong.",
    "symbol": "@",
    "color": "brown",
    "flags": [ "ALLOWS_REMOTE_USE", "PSEUDO" ]
  },
  {
    "id": "pseudo_archery_target_box",
    "type": "TOOL",
    "name": { "str": "box archery target" },
    "description": "This is a crafting_pseudo_item if you have it something is wrong.",
    "symbol": "@",
    "color": "brown",
    "flags": [ "ALLOWS_REMOTE_USE", "PSEUDO" ]
  },
  {
    "id": "pseudo_archery_target_bale",
    "type": "TOOL",
    "name": { "str": "bale archery target" },
    "description": "This is a crafting_pseudo_item if you have it something is wrong.",
    "symbol": "@",
    "color": "yellow",
    "flags": [ "ALLOWS_REMOTE_USE", "PSEUDO" ]
  },
  {
    "id": "pseudo_magazine",
    "type": "MAGAZINE",
    "category": "spare_parts",
    "name": { "str": "pseudo magazine" },
    "description": "Pseudo magazine for use in dirty vehicle hacks.  If you see this, then something went wrong",
    "flags": [ "PSEUDO", "ZERO_WEIGHT", "NO_SALVAGE", "NO_UNLOAD", "NO_RELOAD" ],
    "ammo_type": [ "battery" ],
    "capacity": 1000000,
    "pocket_data": [
      {
        "pocket_type": "MAGAZINE",
        "airtight": true,
        "watertight": true,
        "rigid": true,
        "ammo_restriction": { "battery": 1000000, "propane": 1000000 }
      }
    ],
    "symbol": "@",
    "color": "red"
  },
  {
    "id": "fake_lift_light",
    "copy-from": "fake_item",
    "type": "TOOL",
    "name": { "str": "light hoist" },
    "flags": [ "ALLOWS_REMOTE_USE", "PSEUDO" ],
    "qualities": [ [ "LIFT", 2 ], [ "ROPE", 2 ], [ "SUSPENDING", 2 ] ]
  },
  {
    "id": "fake_lift_medium",
    "copy-from": "fake_item",
    "type": "TOOL",
    "name": { "str": "sturdy hoist" },
    "flags": [ "ALLOWS_REMOTE_USE", "PSEUDO" ],
    "qualities": [ [ "LIFT", 8 ], [ "ROPE", 2 ], [ "SUSPENDING", 2 ] ]
  },
  {
    "id": "fake_lift_heavy",
    "copy-from": "fake_item",
    "type": "TOOL",
    "name": { "str": "heavy-duty hoist" },
    "flags": [ "ALLOWS_REMOTE_USE", "PSEUDO" ],
    "qualities": [ [ "LIFT", 40 ], [ "ROPE", 2 ], [ "SUSPENDING", 2 ] ]
  },
  {
    "id": "pseudo_app_oxygen_concentrator",
    "type": "TOOL",
    "ammo": [ "battery" ],
    "flags": [ "ALLOWS_REMOTE_USE", "PSEUDO", "ZERO_WEIGHT" ],
    "pocket_data": [ { "pocket_type": "MAGAZINE_WELL", "default_magazine": "pseudo_battery" } ],
    "description": "Dummy item.  If you see this, then something went wrong.",
    "weight": "1 g",
    "volume": "1 ml",
    "symbol": "@",
    "color": "red",
    "name": { "str": "oxygen concentrator" }
  },
  {
    "id": "pseudo_app_hd_compressor_unit",
    "type": "TOOL",
    "ammo": [ "battery" ],
    "flags": [ "ALLOWS_REMOTE_USE", "PSEUDO", "ZERO_WEIGHT" ],
    "pocket_data": [ { "pocket_type": "MAGAZINE_WELL", "default_magazine": "pseudo_battery" } ],
    "description": "Dummy item.  If you see this, then something went wrong.",
    "weight": "1 g",
    "volume": "1 ml",
    "symbol": "@",
    "color": "red",
    "name": { "str": "high pressure compressor unit" },
    "charges_per_use": 100,
    "charged_qualities": [ [ "PRESSURIZATION", 10 ] ]
  }
]<|MERGE_RESOLUTION|>--- conflicted
+++ resolved
@@ -53,14 +53,9 @@
     "description": "A system of surgical-grade scalpels.  They allow you to make precise cuts on corpses.",
     "to_hit": 2,
     "techniques": [ "PRECISE" ],
-<<<<<<< HEAD
     "extend": { "flags": [ "TRADER_AVOID", "BIONIC_WEAPON", "UNBREAKABLE_MELEE", "SPEAR" ] },
     "qualities": [ [ "CUT", 2 ], [ "CUT_FINE", 5 ], [ "BUTCHER", 14 ] ]
-=======
-    "flags": [ "TRADER_AVOID", "BIONIC_WEAPON", "UNBREAKABLE_MELEE", "SPEAR" ],
-    "qualities": [ [ "CUT", 2 ], [ "CUT_FINE", 5 ], [ "BUTCHER", 14 ] ],
     "melee_damage": { "stab": 8 }
->>>>>>> c02676ad
   },
   {
     "id": "fake_razor",
