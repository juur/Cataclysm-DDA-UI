--- conflicted
+++ resolved
@@ -298,7 +298,6 @@
     "flags": [ "ALLOWS_REMOTE_USE", "PSEUDO" ]
   },
   {
-<<<<<<< HEAD
     "id": "pseudo_battery",
     "type": "MAGAZINE",
     "category": "spare_parts",
@@ -432,7 +431,8 @@
     "type": "TOOL",
     "name": { "str": "electric kiln appliance" },
     "sub": "kiln"
-=======
+  },
+  {
     "id": "fake_lift_light",
     "copy-from": "fake_item",
     "type": "TOOL",
@@ -455,6 +455,5 @@
     "name": { "str": "heavy-duty hoist" },
     "flags": [ "ALLOWS_REMOTE_USE", "PSEUDO" ],
     "qualities": [ [ "LIFT", 40 ] ]
->>>>>>> bc8d87c8
   }
 ]