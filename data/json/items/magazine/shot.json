--- conflicted
+++ resolved
@@ -96,11 +96,7 @@
     "color": "light_gray",
     "ammo_type": [ "shot" ],
     "capacity": 6,
-<<<<<<< HEAD
-    "flags": [ "SPEEDLOADER", "BELT_CLIP" ],
-=======
-    "flags": [ "SPEEDLOADER_CLIP" ],
->>>>>>> 2a407408
+    "flags": [ "SPEEDLOADER_CLIP", "BELT_CLIP" ],
     "pocket_data": [ { "pocket_type": "MAGAZINE", "rigid": true, "ammo_restriction": { "shot": 6 } } ]
   },
   {
@@ -119,11 +115,7 @@
     "color": "light_gray",
     "ammo_type": [ "shot" ],
     "capacity": 8,
-<<<<<<< HEAD
-    "flags": [ "SPEEDLOADER", "BELT_CLIP" ],
-=======
-    "flags": [ "SPEEDLOADER_CLIP" ],
->>>>>>> 2a407408
+    "flags": [ "SPEEDLOADER_CLIP", "BELT_CLIP" ],
     "pocket_data": [ { "pocket_type": "MAGAZINE", "rigid": true, "ammo_restriction": { "shot": 8 } } ]
   },
   {
