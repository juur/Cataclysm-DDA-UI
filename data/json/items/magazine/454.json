[
  {
    "id": "454_speedloader5",
    "looks_like": "38_speedloader",
    "type": "MAGAZINE",
    "name": { "str": ".454 5-round speedloader" },
    "description": "This speedloader can hold 5 rounds of .454, .45 Colt or .410 bore and quickly reload a compatible revolver.",
    "weight": "108 g",
    "volume": "250 ml",
    "price": 2200,
<<<<<<< HEAD
    "material": [ "steel" ],
=======
    "price_postapoc": 100,
    "material": "steel",
>>>>>>> d2b512e4
    "symbol": "#",
    "color": "light_gray",
    "ammo_type": [ "454", "45colt", "410shot" ],
    "capacity": 5,
    "flags": [ "SPEEDLOADER" ],
    "pocket_data": [ { "pocket_type": "MAGAZINE", "ammo_restriction": { "454": 5, "45colt": 5, "410shot": 5 } } ]
  },
  {
    "id": "454_speedloader6",
    "copy-from": "454_speedloader5",
    "type": "MAGAZINE",
    "name": { "str": ".454 6-round speedloader" },
    "description": "This speedloader can hold 5 rounds of .454, .45 Colt or .410 bore and quickly reload a compatible revolver.",
    "capacity": 6,
    "pocket_data": [ { "pocket_type": "MAGAZINE", "ammo_restriction": { "454": 6, "45colt": 6, "410shot": 6 } } ]
  }
]<|MERGE_RESOLUTION|>--- conflicted
+++ resolved
@@ -8,12 +8,8 @@
     "weight": "108 g",
     "volume": "250 ml",
     "price": 2200,
-<<<<<<< HEAD
+    "price_postapoc": 100,
     "material": [ "steel" ],
-=======
-    "price_postapoc": 100,
-    "material": "steel",
->>>>>>> d2b512e4
     "symbol": "#",
     "color": "light_gray",
     "ammo_type": [ "454", "45colt", "410shot" ],
