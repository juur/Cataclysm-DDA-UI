[
  {
    "id": "454_speedloader5",
    "type": "MAGAZINE",
    "name": ".454 5-round speedloader",
<<<<<<< HEAD
    "description": "This speedloader can hold 5 rounds of .454 and quickly reload a compatible revolver.",
    "weight": "108 g",
=======
    "description": "This speedloader can hold 5 rounds of .454 or .45 Colt and quickly reload a compatible revolver.",
    "weight": 108,
>>>>>>> 9a3586aa
    "volume": "250 ml",
    "price": 2200,
    "material": "steel",
    "symbol": "#",
    "color": "light_gray",
    "ammo_type": [ "454", "45colt" ],
    "capacity": 5,
    "flags": [ "SPEEDLOADER" ]
  }
]<|MERGE_RESOLUTION|>--- conflicted
+++ resolved
@@ -3,13 +3,8 @@
     "id": "454_speedloader5",
     "type": "MAGAZINE",
     "name": ".454 5-round speedloader",
-<<<<<<< HEAD
-    "description": "This speedloader can hold 5 rounds of .454 and quickly reload a compatible revolver.",
+    "description": "This speedloader can hold 5 rounds of .454 or .45 Colt and quickly reload a compatible revolver.",
     "weight": "108 g",
-=======
-    "description": "This speedloader can hold 5 rounds of .454 or .45 Colt and quickly reload a compatible revolver.",
-    "weight": 108,
->>>>>>> 9a3586aa
     "volume": "250 ml",
     "price": 2200,
     "material": "steel",
