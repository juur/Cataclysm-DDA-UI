--- conflicted
+++ resolved
@@ -8,12 +8,8 @@
     "weight": "210 g",
     "volume": "500 ml",
     "price": 4500,
-<<<<<<< HEAD
+    "price_postapoc": 100,
     "material": [ "plastic" ],
-=======
-    "price_postapoc": 100,
-    "material": "plastic",
->>>>>>> d2b512e4
     "symbol": "#",
     "color": "dark_gray",
     "ammo_type": [ "410shot" ],
@@ -30,12 +26,8 @@
     "weight": "460 g",
     "volume": "1 L",
     "price": 11000,
-<<<<<<< HEAD
+    "price_postapoc": 500,
     "material": [ "plastic" ],
-=======
-    "price_postapoc": 500,
-    "material": "plastic",
->>>>>>> d2b512e4
     "symbol": "#",
     "color": "dark_gray",
     "ammo_type": [ "410shot" ],
