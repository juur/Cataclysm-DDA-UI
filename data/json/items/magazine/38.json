[
  {
<<<<<<< HEAD
    "id": "smg_38_mag",
    "type": "MAGAZINE",
    "name": "makeshift .38 25-round magazine",
    "description": "A makeshift 25-round single-column steel magazine which fits Taurus Pro .38 pistol, but may fit some makeshift magazine-fed firearms as well.  Don't expect much reliability.",
    "weight": "300 g",
    "volume": "750 ml",
    "price": 4000,
    "material": "steel",
    "symbol": "#",
    "color": "light_gray",
    "ammo_type": "38",
    "capacity": 25,
    "reliability": 1,
    "reload_time": 160,
    "flags": [ "MAG_COMPACT" ]
  },
  {
=======
>>>>>>> 9a3586aa
    "id": "taurus38mag",
    "type": "MAGAZINE",
    "name": "Taurus .38 magazine",
    "description": "A compact steel box magazine for use with the Taurus Pro .38 pistol.",
    "weight": "80 g",
    "volume": "250 ml",
    "price": 3400,
    "material": "steel",
    "symbol": "#",
    "color": "light_gray",
    "ammo_type": "38",
    "capacity": 10,
    "reliability": 8,
    "flags": [ "MAG_COMPACT" ]
  },
  {
    "id": "38_speedloader",
    "type": "MAGAZINE",
    "name": ".38/.357 7-round speedloader",
    "description": "This speedloader can hold 7 rounds of .357 Magnum or .38 Special and quickly reload a compatible revolver.",
    "weight": "80 g",
    "volume": "250 ml",
    "price": 1000,
    "material": "steel",
    "symbol": "#",
    "color": "light_gray",
    "ammo_type": [ "357mag", "38" ],
    "capacity": 7,
    "flags": [ "SPEEDLOADER" ]
  },
  {
    "id": "38_speedloader5",
    "type": "MAGAZINE",
    "name": ".38/.357 5-round speedloader",
    "description": "This speedloader can hold 5 rounds of .357 Magnum or .38 Special and quickly reload a compatible revolver.",
    "weight": "60 g",
    "volume": "250 ml",
    "price": 800,
    "material": "steel",
    "symbol": "#",
    "color": "light_gray",
    "ammo_type": [ "357mag", "38" ],
    "capacity": 5,
    "flags": [ "SPEEDLOADER" ]
  }
]<|MERGE_RESOLUTION|>--- conflicted
+++ resolved
@@ -1,25 +1,5 @@
 [
   {
-<<<<<<< HEAD
-    "id": "smg_38_mag",
-    "type": "MAGAZINE",
-    "name": "makeshift .38 25-round magazine",
-    "description": "A makeshift 25-round single-column steel magazine which fits Taurus Pro .38 pistol, but may fit some makeshift magazine-fed firearms as well.  Don't expect much reliability.",
-    "weight": "300 g",
-    "volume": "750 ml",
-    "price": 4000,
-    "material": "steel",
-    "symbol": "#",
-    "color": "light_gray",
-    "ammo_type": "38",
-    "capacity": 25,
-    "reliability": 1,
-    "reload_time": 160,
-    "flags": [ "MAG_COMPACT" ]
-  },
-  {
-=======
->>>>>>> 9a3586aa
     "id": "taurus38mag",
     "type": "MAGAZINE",
     "name": "Taurus .38 magazine",
