[
  {
    "abstract": "mre_box",
    "type": "GENERIC",
    "symbol": ")",
    "color": "brown",
    "name": { "str": "MRE" },
    "category": "food",
    "description": "A generic MRE box, you shouldn't see this.",
    "price": 1500,
    "price_postapoc": 1500,
    "weight": "725 g",
    "volume": "750 ml",
    "material": [ "plastic" ],
    "looks_like": "mre_beef_box",
    "use_action": [ "DISASSEMBLE" ]
  },
  {
    "abstract": "mre_smallbox",
    "type": "GENERIC",
    "symbol": ")",
    "color": "brown",
    "name": { "str": "MRE small box", "str_pl": "MRE small boxes" },
    "category": "food",
    "description": "A generic small MRE box, you shouldn't see this",
    "price": 500,
    "price_postapoc": 100,
    "weight": "300 g",
    "volume": "250 ml",
    "material": [ "plastic" ],
    "looks_like": "mre_beef_box",
    "use_action": [ "DISASSEMBLE" ]
  },
  {
    "id": "mre_accessory",
    "type": "GENERIC",
    "copy-from": "mre_smallbox",
    "name": { "str": "MRE - Accessory Pack", "str_pl": "MREs - Accessory Packs" },
    "description": "An MRE accessory pack containing a variety of utensils and drinks.  Activate or disassemble it to get to its contents.",
    "use_action": { "type": "unpack", "group": "mre_accessory_pack" }
  },
  {
    "id": "mre_dessert",
    "type": "GENERIC",
    "copy-from": "mre_smallbox",
    "name": { "str": "MRE - Dessert Pack", "str_pl": "MREs - Dessert Packs" },
    "description": "A sealed plastic bag containing an array of desserts.  Activate or disassemble it to get to its contents.",
    "use_action": { "type": "unpack", "group": "mre_dessert_pack" }
  },
  {
    "id": "mre_chilibeans_box",
    "type": "GENERIC",
    "copy-from": "mre_box",
    "name": { "str": "MRE - Chili & Beans", "str_pl": "MREs - Chili & Beans" },
    "description": "A 'Meal Ready to Eat' with a chili & beans entree and everything a vegetarian soldier needs.  The contents will begin to rot once they're removed from this sealed bag.  Activate or disassemble it to get to its contents.",
    "use_action": { "type": "unpack", "group": "mre_full_pack" }
  },
  {
    "id": "mre_bbqbeef_box",
    "type": "GENERIC",
    "copy-from": "mre_box",
    "name": { "str": "MRE - BBQ Beef", "str_pl": "MREs - BBQ Beef" },
    "description": "A 'Meal Ready to Eat' with a BBQ beef entree and everything a hungry soldier needs.  The contents will begin to rot once they're removed from this sealed bag.  Activate or disassemble it to get to its contents.",
    "use_action": { "type": "unpack", "group": "mre_full_pack" }
  },
  {
    "id": "mre_chickennoodle_box",
    "type": "GENERIC",
    "copy-from": "mre_box",
    "name": { "str": "MRE - Chicken & Noodles", "str_pl": "MREs - Chicken & Noodles" },
    "description": "A 'Meal Ready to Eat' with a chicken & noodles entree and everything a hungry soldier needs.  The contents will begin to rot once they're removed from this sealed bag.  Activate or disassemble it to get to its contents.",
    "use_action": { "type": "unpack", "group": "mre_full_pack" }
  },
  {
    "id": "mre_spaghetti_box",
    "type": "GENERIC",
    "copy-from": "mre_box",
    "name": { "str": "MRE - Spaghetti", "str_pl": "MREs - Spaghetti" },
    "description": "A 'Meal Ready to Eat' with a spaghetti entree and everything a hungry soldier needs.  The contents will begin to rot once they're removed from this sealed bag.  Activate or disassemble it to get to its contents.",
    "use_action": { "type": "unpack", "group": "mre_full_pack" },
    "looks_like": "mre_veggy_box"
  },
  {
    "id": "mre_chicken_box",
    "type": "GENERIC",
    "copy-from": "mre_box",
    "name": { "str": "MRE - Chicken Chunks", "str_pl": "MREs - Chicken Chunks" },
    "description": "A 'Meal Ready to Eat' with a chicken chunk entree and everything a hungry soldier needs.  The contents will begin to rot once they're removed from this sealed bag.  Activate or disassemble it to get to its contents.",
    "use_action": { "type": "unpack", "group": "mre_full_pack" }
  },
  {
    "id": "mre_beeftaco_box",
    "type": "GENERIC",
    "copy-from": "mre_box",
    "name": { "str": "MRE - Beef Taco", "str_pl": "MREs - Beef Taco" },
    "description": "A 'Meal Ready to Eat' with a beef taco entree and everything a hungry soldier needs.  The contents will begin to rot once they're removed from this sealed bag.  Activate or disassemble it to get to its contents.",
    "use_action": { "type": "unpack", "group": "mre_full_pack" }
  },
  {
    "id": "mre_beef_box",
    "type": "GENERIC",
    "copy-from": "mre_box",
    "name": { "str": "MRE - Beef Brisket", "str_pl": "MREs - Beef Brisket" },
    "description": "A 'Meal Ready to Eat' with a beef brisket entree and everything a hungry soldier needs.  The contents will begin to rot once they're removed from this sealed bag.  Activate or disassemble it to get to its contents.",
    "use_action": { "type": "unpack", "group": "mre_full_pack" }
  },
  {
    "id": "mre_meatball_box",
    "type": "GENERIC",
    "copy-from": "mre_box",
    "name": { "str": "MRE - Meatballs & Marinara", "str_pl": "MREs - Meatballs & Marinara" },
    "description": "A 'Meal Ready to Eat' with a meatball entree and everything a hungry soldier needs.  The contents will begin to rot once they're removed from this sealed bag.  Activate or disassemble it to get to its contents.",
    "use_action": { "type": "unpack", "group": "mre_full_pack" }
  },
  {
    "id": "mre_beefstew_box",
    "type": "GENERIC",
    "copy-from": "mre_box",
    "name": { "str": "MRE - Beef Stew", "str_pl": "MREs - Beef Stew" },
    "description": "A 'Meal Ready to Eat' with a beef stew entree and everything a hungry soldier needs.  The contents will begin to rot once they're removed from this sealed bag.  Activate or disassemble it to get to its contents.",
    "use_action": { "type": "unpack", "group": "mre_full_pack" }
  },
  {
    "id": "mre_chilimac_box",
    "type": "GENERIC",
    "copy-from": "mre_box",
    "name": { "str": "MRE - Chili & Macaroni", "str_pl": "MREs - Chili & Macaroni" },
    "description": "A 'Meal Ready to Eat' with a chili & macaroni entree and everything a hungry soldier needs.  The contents will begin to rot once they're removed from this sealed bag.  Activate or disassemble it to get to its contents.",
    "use_action": { "type": "unpack", "group": "mre_full_pack" },
    "looks_like": "mre_veggy_box"
  },
  {
    "id": "mre_veggy_box",
    "type": "GENERIC",
    "copy-from": "mre_box",
    "name": { "str": "MRE - Vegetarian Taco", "str_pl": "MREs - Vegetarian Taco" },
    "description": "A 'Meal Ready to Eat' with a vegetarian taco entree and everything a hungry soldier needs.  The contents will begin to rot once they're removed from this sealed bag.  Activate or disassemble it to get to its contents.",
    "use_action": { "type": "unpack", "group": "mre_full_pack" }
  },
  {
    "id": "mre_macaronimarinara_box",
    "type": "GENERIC",
    "copy-from": "mre_box",
    "name": { "str": "MRE - Macaroni Marinara", "str_pl": "MREs - Macaroni Marinara" },
    "description": "A 'Meal Ready to Eat' with a macaroni marinara entree and everything a hungry soldier needs.  The contents will begin to rot once they're removed from this sealed bag.  Activate or disassemble it to get to its contents.",
    "use_action": { "type": "unpack", "group": "mre_full_pack" },
    "looks_like": "mre_veggy_box"
  },
  {
    "id": "mre_sfettuccine_box",
    "type": "GENERIC",
    "copy-from": "mre_box",
    "name": { "str": "MRE - Spinach Fettuccine", "str_pl": "MREs - Spinach Fettuccine" },
    "description": "A 'Meal Ready to Eat' with a creamy spinach fettuccine entree and everything a vegetarian soldier needs.  The contents will begin to rot once they're removed from this sealed bag.  Activate or disassemble it to get to its contents.",
    "use_action": { "type": "unpack", "group": "mre_full_pack" },
    "looks_like": "mre_veggy_box"
  },
  {
    "id": "mre_ratatouille_box",
    "type": "GENERIC",
    "copy-from": "mre_box",
    "name": { "str": "MRE - Ratatouille", "str_pl": "MREs - Ratatouille" },
    "description": "A 'Meal Ready to Eat' with a ratatouille entree and everything a vegetarian soldier needs.  The contents will begin to rot once they're removed from this sealed bag.  Activate or disassemble it to get to its contents.",
    "use_action": { "type": "unpack", "group": "mre_full_pack" },
    "looks_like": "mre_veggy_box"
  },
  {
    "id": "mre_cheesetort_box",
    "type": "GENERIC",
    "copy-from": "mre_box",
    "name": { "str": "MRE - Cheese Tortellini", "str_pl": "MREs - Cheese Tortellini" },
    "description": "A 'Meal Ready to Eat' with a cheese tortellini entree and everything a hungry soldier needs.  The contents will begin to rot once they're removed from this sealed bag.  Activate or disassemble it to get to its contents.",
    "use_action": { "type": "unpack", "group": "mre_full_pack" },
    "looks_like": "mre_veggy_box"
  },
  {
    "id": "mre_mushroomfettuccine_box",
    "type": "GENERIC",
    "copy-from": "mre_box",
    "name": { "str": "MRE - Mushroom Fettuccine", "str_pl": "MREs - Mushroom Fettuccine" },
    "description": "A 'Meal Ready to Eat' with a mushroom fettuccine entree and everything a hungry soldier needs.  The contents will begin to rot once they're removed from this sealed bag.  Activate or disassemble it to get to its contents.",
    "use_action": { "type": "unpack", "group": "mre_full_pack" },
    "looks_like": "mre_veggy_box"
  },
  {
    "id": "mre_mexicanchickenstew_box",
    "type": "GENERIC",
    "copy-from": "mre_box",
    "name": { "str": "MRE - Mexican Chicken Stew", "str_pl": "MREs - Mexican Chicken Stew" },
    "description": "A 'Meal Ready to Eat' with a Mexican chicken stew entree and everything a hungry soldier needs.  The contents will begin to rot once they're removed from this sealed bag.  Activate or disassemble it to get to its contents.",
    "use_action": { "type": "unpack", "group": "mre_full_pack" },
    "looks_like": "mre_beef_box"
  },
  {
    "id": "mre_chickenburritobowl_box",
    "type": "GENERIC",
    "copy-from": "mre_box",
    "name": { "str": "MRE - Chicken Burrito Bowl", "str_pl": "MREs - Chicken Burrito Bowl" },
    "description": "A 'Meal Ready to Eat' with a chicken burrito bowl entree and everything a hungry soldier needs.  The contents will begin to rot once they're removed from this sealed bag.  Activate or disassemble it to get to its contents.",
    "use_action": { "type": "unpack", "group": "mre_full_pack" }
  },
  {
    "id": "mre_maplesausage_box",
    "type": "GENERIC",
    "copy-from": "mre_box",
    "name": { "str": "MRE - Maple Sausage", "str_pl": "MREs - Maple Sausage" },
    "description": "A 'Meal Ready to Eat' with a maple sausage entree and everything a hungry soldier needs.  The contents will begin to rot once they're removed from this sealed bag.  Activate or disassemble it to get to its contents.",
    "use_action": { "type": "unpack", "group": "mre_full_pack" }
  },
  {
    "id": "mre_ravioli_box",
    "type": "GENERIC",
    "copy-from": "mre_box",
    "name": { "str": "MRE - Ravioli", "str_pl": "MREs - Ravioli" },
    "description": "A 'Meal Ready to Eat' with a ravioli entree and everything a hungry soldier needs.  The contents will begin to rot once they're removed from this sealed bag.  Activate or disassemble it to get to its contents.",
    "use_action": { "type": "unpack", "group": "mre_full_pack" }
  },
  {
    "id": "mre_pepperjackbeef_box",
    "type": "GENERIC",
    "copy-from": "mre_box",
    "name": { "str": "MRE - Pepper Jack Beef", "str_pl": "MREs - Pepper Jack Beef" },
    "description": "A 'Meal Ready to Eat' with a pepper jack beef entree and everything a hungry soldier needs.  The contents will begin to rot once they're removed from this sealed bag.  Activate or disassemble it to get to its contents.",
    "use_action": { "type": "unpack", "group": "mre_full_pack" }
  },
  {
    "id": "mre_hashbrownbacon_box",
    "type": "GENERIC",
    "copy-from": "mre_box",
    "name": { "str": "MRE - Hash Browns & Bacon", "str_pl": "MREs - Hash Browns & Bacon" },
    "description": "A 'Meal Ready to Eat' with a hash browns & bacon entree and everything a hungry soldier needs.  The contents will begin to rot once they're removed from this sealed bag.  Activate or disassemble it to get to its contents.",
    "use_action": { "type": "unpack", "group": "mre_full_pack" }
  },
  {
    "id": "mre_lemontuna_box",
    "type": "GENERIC",
    "copy-from": "mre_box",
    "name": { "str": "MRE - Lemon Pepper Tuna", "str_pl": "MREs - Lemon Pepper Tuna" },
    "description": "A 'Meal Ready to Eat' with a lemon pepper tuna entree and everything a hungry soldier needs.  The contents will begin to rot once they're removed from this sealed bag.  Activate or disassemble it to get to its contents.",
    "use_action": { "type": "unpack", "group": "mre_full_pack" }
  },
  {
    "id": "mre_asianbeef_box",
    "type": "GENERIC",
    "copy-from": "mre_box",
    "name": { "str": "MRE - Asian Beef & Vegetables", "str_pl": "MREs - Asian Beef & Vegetables" },
    "description": "A 'Meal Ready to Eat' with an Asian beef & vegetables entree and everything a hungry soldier needs.  The contents will begin to rot once they're removed from this sealed bag.  Activate or disassemble it to get to its contents.",
    "use_action": { "type": "unpack", "group": "mre_full_pack" }
  },
  {
    "id": "mre_chickenpesto_box",
    "type": "GENERIC",
    "copy-from": "mre_box",
    "name": { "str": "MRE - Chicken Pesto & Pasta", "str_pl": "MREs - Chicken Pesto & Pasta" },
    "description": "A 'Meal Ready to Eat' with a chicken pesto entree and everything a hungry soldier needs.  The contents will begin to rot once they're removed from this sealed bag.  Activate or disassemble it to get to its contents.",
    "use_action": { "type": "unpack", "group": "mre_full_pack" }
  },
  {
    "id": "mre_southwestbeef_box",
    "type": "GENERIC",
    "copy-from": "mre_box",
    "name": { "str": "MRE - Southwest Beef & Beans", "str_pl": "MREs - Southwest Beef & Beans" },
    "description": "A 'Meal Ready to Eat' with a southwest beef & beans entree and everything a hungry soldier needs.  The contents will begin to rot once they're removed from this sealed bag.  Activate or disassemble it to get to its contents.",
    "use_action": { "type": "unpack", "group": "mre_full_pack" }
  },
  {
    "id": "mre_hotdog_box",
    "type": "GENERIC",
    "copy-from": "mre_box",
    "name": { "str": "MRE - Frankfurters & Beans", "str_pl": "MREs - Frankfurters & Beans" },
    "description": "A vintage MRE, still perfectly preserved and edible.  The contents will begin to rot once they're removed from this sealed bag.  Activate or disassemble it to get to its contents.",
    "use_action": { "type": "unpack", "group": "mre_full_pack" },
    "price": 1000
  },
  {
    "id": "inj_vitb",
    "type": "COMESTIBLE",
    "comestible_type": "MED",
    "name": { "str": "injectable vitamin B" },
    "description": "Small vials of pale yellow liquid containing soluble vitamin B for injection.",
    "weight": "40 g",
    "volume": "250 ml",
    "price": 150,
    "price_postapoc": 500,
    "charges": 2,
    "stack_size": 10,
    "symbol": "!",
    "color": "magenta",
    "flags": [ "NO_INGEST", "IRREPLACEABLE_CONSUMABLE" ],
    "use_action": { "type": "consume_drug", "activation_message": "You inject some vitamin B.", "tools_needed": { "syringe": -1 } }
  },
  {
    "id": "aep_suit",
    "type": "ARMOR",
    "category": "armor",
    "name": { "str": "AEP suit" },
    "description": "An armored environmental protection suit.  Custom-built from a cleansuit and body armor, it provides excellent protection against both physical harm and ambient radiation.",
    "weight": "7200 g",
    "volume": "9 L",
    "price": 140000,
    "price_postapoc": 6000,
    "material": [ "kevlar_layered", "plastic" ],
    "symbol": "[",
    "looks_like": "hazmat_suit",
    "color": "light_red",
    "armor": [
      { "covers": [ "torso" ], "coverage": 100, "encumbrance": [ 10, 15 ] },
      { "covers": [ "leg_l", "leg_r" ], "coverage": 100, "encumbrance": [ 10, 15 ] },
      { "covers": [ "arm_l", "arm_r" ], "coverage": 100, "encumbrance": [ 10, 10 ] }
    ],
    "pocket_data": [
      {
        "pocket_type": "CONTAINER",
        "max_contains_volume": "1 L",
        "max_contains_weight": "3 kg",
        "max_item_length": "18 cm",
        "moves": 80
      },
      {
        "pocket_type": "CONTAINER",
        "max_contains_volume": "1 L",
        "max_contains_weight": "3 kg",
        "max_item_length": "18 cm",
        "moves": 80
      },
      {
        "pocket_type": "CONTAINER",
        "max_contains_volume": "1 L",
        "max_contains_weight": "3 kg",
        "max_item_length": "18 cm",
        "moves": 80
      },
      {
        "pocket_type": "CONTAINER",
        "max_contains_volume": "1 L",
        "max_contains_weight": "3 kg",
        "max_item_length": "18 cm",
        "moves": 80
      }
    ],
    "warmth": 35,
    "material_thickness": 7,
    "environmental_protection": 9,
    "flags": [ "VARSIZE", "WATERPROOF", "HOOD", "RAINPROOF", "STURDY", "RAD_RESIST", "OUTER" ]
  },
  {
    "id": "anbc_suit",
    "type": "ARMOR",
    "category": "armor",
    "name": { "str": "ANBC suit" },
    "description": "An armored, impermeable full-body suit that functions as body armor, as well as protecting from nuclear, biological, and chemical hazards.  It requires a separate gas mask for full protection.",
    "weight": "8700 g",
    "volume": "20 L",
    "price": 400000,
    "price_postapoc": 9000,
    "material": [ "kevlar_layered", "plastic" ],
    "symbol": "[",
    "looks_like": "hazmat_suit",
    "color": "light_red",
    "warmth": 50,
    "material_thickness": 7,
    "environmental_protection": 20,
    "flags": [ "VARSIZE", "WATERPROOF", "RAINPROOF", "GAS_PROOF", "STURDY", "RAD_PROOF", "ELECTRIC_IMMUNE", "OUTER" ],
    "armor": [
      {
        "encumbrance": 35,
        "coverage": 100,
        "covers": [ "head", "torso", "arm_l", "arm_r", "hand_l", "hand_r", "leg_l", "leg_r", "foot_l", "foot_r" ]
      }
    ]
  },
  {
    "type": "GENERIC",
    "id": "spidery_legs_big",
    "name": { "str": "set of spidery legs", "str_pl": "sets of spidery legs" },
    "description": "A set of big pointy legs, like the ones found under a tripod.",
    "symbol": "W",
    "color": "light_gray",
    "weight": "40000 g",
    "volume": "20 L",
    "price": 200000,
    "material": [ "steel" ],
    "category": "spare_parts"
  },
  {
    "id": "rock_pot",
    "type": "GENERIC",
    "category": "tools",
    "name": { "str": "stone pot" },
    "description": "A large stone, roughly hollowed out into a pot.",
    "weight": "1500 g",
    "volume": "2 L",
    "price": 0,
    "to_hit": -1,
    "bashing": 4,
    "material": [ "stone" ],
    "symbol": ";",
    "color": "dark_gray",
    "pocket_data": [
      {
        "max_contains_volume": "1500 ml",
        "max_contains_weight": "3 kg",
        "watertight": true,
        "open_container": true,
        "rigid": true
      }
    ],
    "qualities": [ [ "COOK", 2 ], [ "BOIL", 1 ], [ "CONTAIN", 1 ] ],
    "use_action": [ "HEAT_FOOD" ],
    "flags": [ "ALLOWS_REMOTE_USE" ]
  },
  {
    "type": "AMMO",
    "id": "chem_match_head_powder",
    "category": "chems",
    "price": 50,
    "price_postapoc": 10,
    "name": { "str_sp": "match head powder" },
    "symbol": "=",
    "color": "light_red",
    "description": "Some match head powder from match heads, similar to black gunpowder but a bit weaker.  It can be used in crafting explosives and fuses when other, more suitable candidates are less available.",
    "material": [ "powder" ],
    "volume": "10 ml",
    "weight": "2050 mg",
    "bashing": 1,
    "ammo_type": "components",
    "container": "bag_plastic",
    "count": 10
  },
  {
    "id": "helmet_lobster",
    "repairs_like": "xlkevlar",
    "type": "ARMOR",
    "category": "armor",
    "name": { "str": "lobster helmet" },
    "description": "A heavy helmet that provides excellent protection from all sorts of damage.  It has a tail coming off the back that provides protection to your neck.",
    "weight": "1383 g",
    "volume": "2 L",
    "price": 28000,
    "price_postapoc": 3000,
    "to_hit": -1,
    "bashing": 10,
    "material": [ "kevlar_rigid", "plastic" ],
    "symbol": "[",
    "looks_like": "helmet_barbute",
    "color": "light_gray",
    "armor": [
      { "covers": [ "head" ], "coverage": 98, "encumbrance": 20 },
      { "covers": [ "eyes" ], "coverage": 65, "encumbrance": 0 },
      { "covers": [ "mouth" ], "coverage": 40, "encumbrance": 0 }
    ],
    "warmth": 20,
    "material_thickness": 4,
    "techniques": [ "WBLOCK_1" ],
    "flags": [ "VARSIZE", "WATERPROOF", "STURDY" ]
  },
  {
    "id": "kevlar_chainmail_hauberk",
    "type": "ARMOR",
    "name": { "str": "Kevlar chainmail hauberk" },
    "description": "A fully customized chainmail outfit, leaving the head uncovered.  The shirt, arms, and leggings have been modified with straps and combined with a kevlar gambeson to deal with uneven weight distribution, cold environments and to allow them to be used separately.",
    "copy-from": "chainmail_hauberk",
    "material": [ { "type": "steel", "portion": 5 }, { "type": "kevlar_layered", "portion": 3 }, { "type": "kevlar", "portion": 2 } ]
  },
  {
    "id": "xl_kevlar_chainmail_hauberk",
    "type": "ARMOR",
    "name": { "str": "XL Kevlar chainmail hauberk" },
    "copy-from": "kevlar_chainmail_hauberk",
    "proportional": { "weight": 1.125, "volume": 1.13, "price": 1.25 },
    "extend": { "flags": [ "OVERSIZE" ] }
  },
  {
    "id": "kevlar_chainmail_hauberk_xs",
    "type": "ARMOR",
    "copy-from": "kevlar_chainmail_hauberk",
    "looks_like": "kevlar_chainmail_hauberk",
    "name": { "str": "XS kevlar chainmail hauberk" },
    "proportional": { "weight": 0.75, "volume": 0.75, "price": 0.5 },
    "flags": [ "UNDERSIZE" ]
  },
  {
    "id": "kevlar_chainmail_suit",
    "type": "ARMOR",
    "name": { "str": "Kevlar chainmail armor" },
    "description": "A fully customized chainmail suit.  The shirt, arms, and leggings have been modified with straps and combined with a kevlar gambeson to deal with uneven weight distribution, cold environments and to allow them to be used separately.",
    "copy-from": "chainmail_suit",
    "material_thickness": 6,
    "material": [ { "type": "steel", "portion": 5 }, { "type": "kevlar_layered", "portion": 3 }, { "type": "kevlar", "portion": 2 } ],
    "armor": [ { "encumbrance": 20, "coverage": 95, "covers": [ "head", "torso", "leg_l", "leg_r", "arm_l", "arm_r" ] } ],
    "flags": [ "VARSIZE", "STURDY", "OUTER", "NONCONDUCTIVE" ]
  },
  {
    "id": "xl_kevlar_chainmail_suit",
    "type": "ARMOR",
    "name": { "str": "XL Kevlar chainmail armor" },
    "copy-from": "kevlar_chainmail_suit",
    "proportional": { "weight": 1.125, "volume": 1.13, "price": 1.25 },
    "extend": { "flags": [ "OVERSIZE" ] }
  },
  {
    "id": "kevlar_chainmail_suit_xs",
    "type": "ARMOR",
    "copy-from": "kevlar_chainmail_suit",
    "looks_like": "kevlar_chainmail_suit",
    "name": { "str": "XS kevlar chainmail armor" },
    "proportional": { "weight": 0.75, "volume": 0.75, "price": 0.5 },
    "flags": [ "VARSIZE", "STURDY", "OUTER", "NONCONDUCTIVE", "UNDERSIZE" ]
  },
  {
    "id": "chainmail_hauberk",
    "type": "ARMOR",
    "category": "armor",
    "name": { "str": "chainmail hauberk" },
    "description": "A fully customized chainmail outfit, leaving the head uncovered.  Combine with a gambeson or other padded layer for optimal protection.",
    "weight": "14430 g",
    "volume": "2750 ml",
    "price": 35988,
    "price_postapoc": 3000,
    "to_hit": -1,
    "material": [ "steel", "iron" ],
    "symbol": "[",
    "looks_like": "armor_blarmor",
    "color": "light_red",
    "warmth": 0,
    "flags": [ "VARSIZE", "STURDY", "OUTER" ],
    "armor": [
      {
        "material": [ { "type": "steel", "covered_by_mat": 100, "thickness": 1.2 } ],
        "covers": [ "torso", "leg_l", "leg_r", "arm_l", "arm_r" ],
        "coverage": 95,
        "encumbrance": 20
      }
    ]
  },
  {
    "id": "xl_chainmail_hauberk",
    "type": "ARMOR",
    "name": { "str": "XL chainmail hauberk" },
    "copy-from": "chainmail_hauberk",
    "proportional": { "weight": 1.125, "volume": 1.13, "price": 1.25 },
    "extend": { "flags": [ "OVERSIZE" ] }
  },
  {
    "id": "chainmail_hauberk_xs",
    "type": "ARMOR",
    "copy-from": "chainmail_hauberk",
    "looks_like": "chainmail_hauberk",
    "name": { "str": "XS chainmail hauberk" },
    "proportional": { "weight": 0.75, "volume": 0.75, "price": 0.5 },
    "extend": { "flags": [ "UNDERSIZE" ] }
  },
  {
    "id": "chainmail_suit",
    "type": "ARMOR",
    "category": "armor",
    "name": { "str": "chainmail armor" },
    "description": "A fully customized chainmail suit.  Combine with a gambeson or other padded layer for optimal protection.",
    "weight": "16436 g",
    "volume": "3250 ml",
    "price": 45000,
    "price_postapoc": 8000,
    "to_hit": -1,
    "material": [ "steel", "iron" ],
    "symbol": "[",
    "looks_like": "touring_suit",
    "color": "light_red",
    "warmth": 0,
    "flags": [ "VARSIZE", "STURDY", "OUTER" ],
    "armor": [
      {
        "material": [ { "type": "steel", "covered_by_mat": 100, "thickness": 1.2 } ],
        "covers": [ "head", "torso", "leg_l", "leg_r", "arm_l", "arm_r" ],
        "coverage": 95,
        "encumbrance": 20
      }
    ]
  },
  {
    "id": "xl_chainmail_suit",
    "type": "ARMOR",
    "name": { "str": "XL chainmail armor" },
    "copy-from": "chainmail_suit",
    "proportional": { "weight": 1.125, "volume": 1.13, "price": 1.25 },
    "extend": { "flags": [ "OVERSIZE" ] }
  },
  {
    "id": "chainmail_suit_xs",
    "type": "ARMOR",
    "copy-from": "chainmail_suit",
    "looks_like": "chainmail_suit",
    "name": { "str": "XS chainmail armor" },
    "proportional": { "weight": 0.75, "volume": 0.75, "price": 0.5 },
    "extend": { "flags": [ "UNDERSIZE" ] }
  },
  {
    "id": "armor_plate",
    "type": "ARMOR",
    "category": "armor",
    "name": { "str": "ornamental plate armor" },
    "description": "An extremely heavy suit of ornamental armor.",
    "weight": "18 kg",
    "volume": "30 L",
    "price": 780000,
    "price_postapoc": 6000,
    "to_hit": -5,
    "bashing": 8,
    "material": [ "steel", "leather" ],
    "symbol": "[",
    "looks_like": "armor_lightplate",
    "color": "light_gray",
    "warmth": 25,
    "longest_side": "60 cm",
    "material_thickness": 5,
    "flags": [ "VARSIZE", "OUTER" ],
    "armor": [ { "encumbrance": 50, "coverage": 90, "covers": [ "torso", "leg_l", "leg_r", "arm_l", "arm_r" ] } ]
  },
  {
    "id": "xl_armor_plate",
    "type": "ARMOR",
    "name": { "str": "XL ornamental plate armor" },
    "copy-from": "armor_plate",
    "proportional": { "weight": 1.125, "volume": 1.13, "price": 1.25 },
    "flags": [ "VARSIZE", "OUTER", "OVERSIZE" ]
  },
  {
    "id": "xs_armor_plate",
    "type": "ARMOR",
    "copy-from": "armor_plate",
    "looks_like": "armor_plate",
    "name": { "str": "XS ornamental plate armor" },
    "proportional": { "weight": 0.75, "volume": 0.75, "price": 0.5 },
    "flags": [ "VARSIZE", "OUTER", "UNDERSIZE" ]
  },
  {
    "id": "armor_lightplate",
    "type": "ARMOR",
    "category": "armor",
    "name": { "str": "plate armor" },
    "description": "A suit of Gothic plate armor.",
    "weight": "11 kg",
    "volume": "17500 ml",
    "price": 60000,
    "price_postapoc": 12000,
    "to_hit": -5,
    "bashing": 8,
    "material": [ "steel", "leather" ],
    "symbol": "[",
    "looks_like": "armor_larmor",
    "color": "light_gray",
    "warmth": 25,
    "longest_side": "60 cm",
    "material_thickness": 4,
    "flags": [ "VARSIZE", "OUTER", "STURDY" ],
    "armor": [ { "encumbrance": 35, "coverage": 95, "covers": [ "torso", "leg_l", "leg_r", "arm_l", "arm_r" ] } ]
  },
  {
    "id": "xl_armor_lightplate",
    "type": "ARMOR",
    "name": { "str": "XL plate armor" },
    "copy-from": "armor_lightplate",
    "proportional": { "weight": 1.125, "volume": 1.13, "price": 1.25 },
    "flags": [ "VARSIZE", "OUTER", "STURDY", "OVERSIZE" ]
  },
  {
    "id": "xs_armor_lightplate",
    "type": "ARMOR",
    "copy-from": "armor_lightplate",
    "looks_like": "armor_lightplate",
    "name": { "str": "XS plate armor" },
    "proportional": { "weight": 0.75, "volume": 0.75, "price": 0.5 },
    "flags": [ "VARSIZE", "OUTER", "STURDY", "UNDERSIZE" ]
  },
  {
    "id": "chainmail_hood",
    "type": "ARMOR",
    "category": "armor",
    "name": { "str": "chainmail coif" },
    "description": "A customized chainmail hood.  Can be worn comfortably under helmets.",
    "weight": "2006 g",
    "volume": "500 ml",
    "price": 5012,
    "price_postapoc": 2500,
    "to_hit": -1,
    "material": [ "steel", "iron" ],
    "symbol": "[",
    "looks_like": "balclava",
    "color": "light_red",
    "material_thickness": 4,
    "flags": [ "VARSIZE", "STURDY", "OUTER" ],
    "armor": [
      {
        "material": [ { "type": "steel", "covered_by_mat": 100, "thickness": 1.2 } ],
        "covers": [ "head" ],
        "coverage": 95,
        "encumbrance": 10
      }
    ]
  },
  {
    "id": "xl_chainmail_hood",
    "type": "ARMOR",
    "copy-from": "chainmail_hood",
    "name": { "str": "XL chainmail coif" },
    "description": "A customized chainmail hood.  Can be worn comfortably under helmets.  Comes in XL size.",
    "proportional": { "weight": 1.25, "volume": 1.3, "price": 1.25 },
    "flags": [ "VARSIZE", "STURDY", "OVERSIZE" ]
  },
  {
    "id": "xs_chainmail_hood",
    "type": "ARMOR",
    "copy-from": "chainmail_hood",
    "looks_like": "chainmail_hood",
    "name": { "str": "XS chainmail coif" },
    "description": "A customized chainmail hood.  Can be worn comfortably under helmets.  Comes in XS size.",
    "proportional": { "weight": 0.75, "volume": 0.75, "price": 0.5 },
    "flags": [ "VARSIZE", "STURDY", "UNDERSIZE" ]
  },
  {
    "id": "chainmail_vest",
    "type": "ARMOR",
    "category": "armor",
    "name": { "str": "chainmail vest" },
    "description": "A customized chainmail vest.  It's a sleeveless piece of chainmail with small straps designed to better distribute the weight.",
    "weight": "6953 g",
    "volume": "1 L",
    "price": 10000,
    "price_postapoc": 2000,
    "to_hit": -1,
    "material": [ "steel", "iron" ],
    "symbol": "[",
    "looks_like": "vest_leather",
    "color": "light_red",
    "flags": [ "VARSIZE", "STURDY", "OUTER" ],
    "armor": [
      {
        "material": [ { "type": "steel", "covered_by_mat": 100, "thickness": 1.2 } ],
        "covers": [ "torso" ],
        "coverage": 95,
        "encumbrance": 20
      }
    ]
  },
  {
    "id": "xl_chainmail_vest",
    "type": "ARMOR",
    "name": { "str": "XL chainmail vest" },
    "copy-from": "chainmail_vest",
    "proportional": { "weight": 1.125, "volume": 1.13, "price": 1.25 },
    "extend": { "flags": [ "OVERSIZE" ] }
  },
  {
    "id": "xs_chainmail_vest",
    "type": "ARMOR",
    "copy-from": "chainmail_vest",
    "name": { "str": "XS chainmail vest" },
    "proportional": { "weight": 0.75, "volume": 0.75, "price": 0.5 },
    "extend": { "flags": [ "UNDERSIZE" ] }
  },
  {
    "id": "chainmail_arms",
    "type": "ARMOR",
    "category": "armor",
    "name": { "str": "pair of chainmail sleeves", "str_pl": "pairs of chainmail sleeves" },
    "description": "Customized chainmail arms.  Each sleeve has straps to connect them with each other.  The lack of fingers makes them less cumbersome and allows them to be used with gloves.",
    "weight": "2812 g",
    "volume": "750 ml",
    "price": 7500,
    "price_postapoc": 2500,
    "to_hit": -1,
    "material": [ "steel", "iron" ],
    "symbol": "[",
    "looks_like": "armguard_metal",
    "color": "light_red",
    "material_thickness": 3,
    "flags": [ "VARSIZE", "STURDY", "OUTER" ],
    "armor": [
      {
        "material": [ { "type": "steel", "covered_by_mat": 100, "thickness": 1.2 } ],
        "covers": [ "arm_l", "arm_r" ],
        "coverage": 95,
        "encumbrance": 20
      }
    ]
  },
  {
    "id": "xl_chainmail_arms",
    "type": "ARMOR",
    "name": { "str": "pair of XL chainmail sleeves", "str_pl": "pairs of XL chainmail sleeves" },
    "description": "Customized chainmail arms.  Each sleeve has straps to connect them with each other.  The lack of fingers makes them less cumbersome and allows them to be used with gloves.  These are oversized.",
    "weight": "3212 g",
    "volume": "1050 ml",
    "copy-from": "chainmail_arms",
    "extend": { "flags": [ "OVERSIZE" ] }
  },
  {
    "id": "xs_chainmail_arms",
    "type": "ARMOR",
    "copy-from": "chainmail_arms",
    "looks_like": "chainmail_arms",
    "name": { "str": "pair of XS chainmail sleeves", "str_pl": "pairs of XS chainmail sleeves" },
    "description": "Customized chainmail arms.  Each sleeve has straps to connect them with each other.  The lack of fingers makes them less cumbersome and allows them to be used with gloves.  These are undersized",
    "proportional": { "weight": 0.75, "volume": 0.75, "price": 0.5 },
    "extend": { "flags": [ "UNDERSIZE" ] }
  },
  {
    "id": "chainmail_hands",
    "type": "ARMOR",
    "category": "armor",
    "name": { "str": "pair of chainmail gloves", "str_pl": "pairs of chainmail gloves" },
    "description": "Customized chainmail gloves that fully enclose the hand.",
    "weight": "2006 g",
    "volume": "500 ml",
    "price": 5012,
    "price_postapoc": 2500,
    "to_hit": -1,
    "material": [ "steel", "iron" ],
    "symbol": "[",
    "color": "light_red",
    "material_thickness": 2,
    "flags": [ "VARSIZE", "STURDY", "OUTER" ],
    "armor": [
      {
        "material": [ { "type": "steel", "covered_by_mat": 100, "thickness": 1.2 } ],
        "covers": [ "hand_l", "hand_r" ],
        "coverage": 100,
        "encumbrance": 20
      }
    ]
  },
  {
    "id": "xl_chainmail_hands",
    "type": "ARMOR",
    "name": { "str": "pair of XL chainmail gloves", "str_pl": "pairs of XL chainmail gloves" },
    "copy-from": "chainmail_hands",
    "proportional": { "weight": 1.5, "volume": 1.5 },
    "extend": { "flags": [ "OVERSIZE" ] }
  },
  {
    "id": "xs_chainmail_hands",
    "type": "ARMOR",
    "copy-from": "chainmail_hands",
    "looks_like": "chainmail_hands",
    "name": { "str": "pair of XS chainmail gloves", "str_pl": "pairs of XS chainmail gloves" },
    "proportional": { "weight": 0.75, "volume": 0.75, "price": 0.5 },
    "extend": { "flags": [ "UNDERSIZE" ] }
  },
  {
    "id": "chainmail_legs",
    "type": "ARMOR",
    "category": "armor",
    "name": { "str": "chainmail leggings", "str_pl": "pairs of chainmail leggings" },
    "description": "Customized chainmail legs.  Their straps keep everything in place, and the lack of toes and heels allows them to work perfectly well with footwear.",
    "weight": "4212 g",
    "volume": "1500 ml",
    "price": 7500,
    "price_postapoc": 2000,
    "to_hit": -1,
    "material": [ "steel", "iron" ],
    "symbol": "[",
    "looks_like": "legguard_hard",
    "color": "light_red",
    "flags": [ "VARSIZE", "STURDY", "OUTER" ],
    "armor": [
      {
        "material": [ { "type": "steel", "covered_by_mat": 100, "thickness": 1.2 } ],
        "covers": [ "leg_l", "leg_r" ],
        "coverage": 95,
        "encumbrance": 20
      }
    ]
  },
  {
    "id": "xl_chainmail_legs",
    "type": "ARMOR",
    "copy-from": "chainmail_legs",
    "name": { "str": "XL chainmail leggings", "str_pl": "pairs of XL chainmail leggings" },
    "description": "Customized chainmail legs for the largest of transhumans.  Their straps keep everything in place, and the lack of toes and heels allows them to work perfectly well with footwear.",
    "proportional": { "weight": 1.25, "volume": 1.13, "price": 1.25 },
    "extend": { "flags": [ "OVERSIZE" ] }
  },
  {
    "id": "xs_chainmail_legs",
    "type": "ARMOR",
    "copy-from": "chainmail_legs",
    "name": { "str": "XS chainmail leggings", "str_pl": "pairs of XS chainmail leggings" },
    "description": "Customized chainmail legs for the smallest of transhumans.  Their straps keep everything in place, and the lack of toes and heels allows them to work perfectly well with footwear.",
    "proportional": { "weight": 0.75, "volume": 0.75, "price": 0.5 },
    "extend": { "flags": [ "UNDERSIZE" ] }
  },
  {
    "id": "chainmail_feet",
    "type": "ARMOR",
    "category": "armor",
    "name": { "str": "pair of chainmail chausses", "str_pl": "pairs of chainmail chausses" },
    "description": "Customized chainmail chausses that cover the feet, like booties made of chainmail.",
    "weight": "2006 g",
    "volume": "500 ml",
    "price": 5012,
    "price_postapoc": 2000,
    "to_hit": -1,
    "material": [ "steel", "iron" ],
    "symbol": "[",
    "color": "light_red",
    "flags": [ "VARSIZE", "STURDY", "OUTER" ],
    "armor": [
      {
        "material": [ { "type": "steel", "covered_by_mat": 100, "thickness": 1.2 } ],
        "covers": [ "foot_l", "foot_r" ],
        "coverage": 100,
        "encumbrance": 20
      }
    ]
  },
  {
    "id": "xl_chainmail_feet",
    "type": "ARMOR",
    "name": { "str": "pair of XL chainmail chausses", "str_pl": "pairs of XL chainmail chausses" },
    "copy-from": "chainmail_feet",
    "proportional": { "weight": 2, "volume": 2 },
    "extend": { "flags": [ "OVERSIZE" ] }
  },
  {
    "id": "xs_chainmail_feet",
    "type": "ARMOR",
    "copy-from": "chainmail_feet",
    "looks_like": "chainmail_feet",
    "name": { "str": "pair of XS chainmail chausses", "str_pl": "pairs of XS chainmail chausses" },
    "proportional": { "weight": 0.75, "volume": 0.75, "price": 0.5 },
    "extend": { "flags": [ "UNDERSIZE" ] }
  },
  {
    "id": "armor_scavenger",
    "type": "ARMOR",
    "name": { "str": "scavenger gear" },
    "description": "A sturdy scavenger's outfit made from refitted pre-Cataclysm protective gear reinforced with soft armor panels.  It has a lot of storage space.",
    "weight": "7915 g",
    "volume": "7500 ml",
    "price": 180000,
    "price_postapoc": 2000,
    "to_hit": -3,
    "material": [ "kevlar_layered", "nylon", "cotton" ],
    "symbol": "[",
    "looks_like": "armor_nomad",
    "color": "green",
    "armor": [
      {
        "material": [
          { "type": "nylon", "covered_by_mat": 100, "thickness": 1.0 },
          { "type": "kevlar_layered", "covered_by_mat": 95, "thickness": 4.4 }
        ],
        "volume_encumber_modifier": 0.2,
        "encumbrance": 15,
        "coverage": 100,
        "cover_vitals": 90,
        "covers": [ "torso" ]
      },
      {
        "material": [
          { "type": "nylon", "covered_by_mat": 100, "thickness": 1.0 },
          { "type": "kevlar_layered", "covered_by_mat": 80, "thickness": 4.4 }
        ],
        "encumbrance": 15,
        "volume_encumber_modifier": 0,
        "coverage": 100,
        "cover_vitals": 90,
        "covers": [ "arm_l", "arm_r" ]
      },
      {
        "material": [
          { "type": "cotton", "covered_by_mat": 100, "thickness": 1.0 },
          { "type": "kevlar_layered", "covered_by_mat": 80, "thickness": 4.4 }
        ],
        "volume_encumber_modifier": 0.1,
        "encumbrance": 10,
        "coverage": 100,
        "cover_vitals": 90,
        "covers": [ "leg_l", "leg_r" ]
      }
    ],
    "pocket_data": [
      {
        "pocket_type": "CONTAINER",
        "description": "Deep leg holster",
        "holster": true,
        "min_item_volume": "500 ml",
        "max_contains_volume": "1500 ml",
        "max_contains_weight": "5 kg",
        "max_item_length": "45 cm",
        "moves": 70
      },
      {
        "magazine_well": "350 ml",
        "description": "Small sheath",
        "holster": true,
        "max_contains_volume": "750 ml",
        "max_contains_weight": "2 kg",
        "max_item_length": "70 cm",
        "moves": 20,
        "flag_restriction": [ "SHEATH_KNIFE" ]
      },
      {
        "pocket_type": "CONTAINER",
        "description": "Magazine pocket",
        "max_item_length": "240 mm",
        "max_contains_volume": "750 ml",
        "max_contains_weight": "2 kg",
        "moves": 40,
        "flag_restriction": [ "MAG_COMPACT" ]
      },
      {
        "pocket_type": "CONTAINER",
        "description": "Magazine pocket",
        "max_item_length": "240 mm",
        "max_contains_volume": "750 ml",
        "max_contains_weight": "2 kg",
        "moves": 40,
        "flag_restriction": [ "MAG_COMPACT" ]
      },
      {
        "pocket_type": "CONTAINER",
        "description": "Magazine pocket",
        "max_item_length": "240 mm",
        "max_contains_volume": "750 ml",
        "max_contains_weight": "2 kg",
        "moves": 40,
        "flag_restriction": [ "MAG_COMPACT" ]
      },
      {
        "pocket_type": "CONTAINER",
        "description": "Magazine pocket",
        "max_item_length": "240 mm",
        "max_contains_volume": "750 ml",
        "max_contains_weight": "2 kg",
        "moves": 40,
        "flag_restriction": [ "MAG_COMPACT" ]
      },
      { "pocket_type": "CONTAINER", "max_contains_volume": "8 L", "max_contains_weight": "16 kg", "moves": 150 },
      { "pocket_type": "CONTAINER", "max_contains_volume": "4 L", "max_contains_weight": "8 kg", "moves": 100 },
      { "pocket_type": "CONTAINER", "max_contains_volume": "4 L", "max_contains_weight": "8 kg", "moves": 100 },
      { "pocket_type": "CONTAINER", "max_contains_volume": "2 L", "max_contains_weight": "3 kg", "moves": 80 },
      { "pocket_type": "CONTAINER", "max_contains_volume": "1 L", "max_contains_weight": "2 kg", "moves": 80 },
      { "pocket_type": "CONTAINER", "max_contains_volume": "1 L", "max_contains_weight": "2 kg", "moves": 80 },
      {
        "pocket_type": "CONTAINER",
        "ablative": true,
        "volume_encumber_modifier": 0,
        "max_contains_volume": "1600 ml",
        "max_contains_weight": "5 kg",
        "moves": 200,
        "description": "Pocket for front plate",
        "flag_restriction": [ "ABLATIVE_LARGE" ]
      },
      {
        "pocket_type": "CONTAINER",
        "ablative": true,
        "volume_encumber_modifier": 0,
        "max_contains_volume": "1600 ml",
        "max_contains_weight": "5 kg",
        "moves": 200,
        "description": "Pocket for back plate",
        "flag_restriction": [ "ABLATIVE_LARGE" ]
      },
      {
        "pocket_type": "CONTAINER",
        "ablative": true,
        "volume_encumber_modifier": 0,
        "max_contains_volume": "800 ml",
        "max_contains_weight": "2 kg",
        "moves": 200,
        "description": "Pocket for right side plate",
        "flag_restriction": [ "ABLATIVE_MEDIUM" ]
      },
      {
        "pocket_type": "CONTAINER",
        "ablative": true,
        "volume_encumber_modifier": 0,
        "max_contains_volume": "800 ml",
        "max_contains_weight": "2 kg",
        "moves": 200,
        "description": "Pocket for left side plate",
        "flag_restriction": [ "ABLATIVE_MEDIUM" ]
      }
    ],
    "warmth": 40,
    "material_thickness": 5,
    "valid_mods": [ "steel_padded" ],
    "environmental_protection": 2,
    "flags": [ "VARSIZE", "POCKETS", "STURDY", "WATERPROOF", "OUTER", "BELTED" ]
  },
  {
    "id": "swat_armor",
    "repairs_like": "survivor_suit",
    "type": "ARMOR",
    "category": "armor",
    "name": { "str": "SWAT armor" },
    "//": "This is well within the pricing structure I found for ballistic vest, shins, and LBE.  LEO gear ain't cheap.",
    "description": "A suit of black armour plating covering the vital parts of the chest, arms, and legs.  The word SWAT is emblazoned across the back.",
    "weight": "2200 g",
    "volume": "9 L",
    "price": 285000,
    "price_postapoc": 2500,
    "to_hit": -3,
    "material": [ "kevlar", "thermo_resin", "plastic" ],
    "symbol": "[",
    "longest_side": "40 cm",
    "looks_like": "armor_riot",
    "color": "dark_gray",
    "armor": [
      { "covers": [ "torso" ], "coverage": 65, "encumbrance": [ 10, 17 ] },
      { "covers": [ "leg_l", "leg_r" ], "coverage": 65, "encumbrance": [ 10, 14 ] },
      { "covers": [ "arm_l", "arm_r" ], "coverage": 60, "encumbrance": [ 12, 12 ] }
    ],
    "pocket_data": [
      { "pocket_type": "CONTAINER", "max_contains_volume": "1 L", "max_contains_weight": "3 kg", "moves": 80 },
      { "pocket_type": "CONTAINER", "max_contains_volume": "1 L", "max_contains_weight": "3 kg", "moves": 80 },
      { "pocket_type": "CONTAINER", "max_contains_volume": "1500 ml", "max_contains_weight": "3 kg", "moves": 120 },
      { "pocket_type": "CONTAINER", "max_contains_volume": "1500 ml", "max_contains_weight": "3 kg", "moves": 120 }
    ],
    "warmth": 12,
    "material_thickness": 5,
    "environmental_protection": 1,
    "flags": [ "POCKETS", "STURDY", "OUTER" ]
  },
  {
    "id": "dragonskinempty",
    "repairs_like": "survivor_suit",
    "type": "ARMOR",
    "category": "armor",
    "name": { "str": "lamellar Kevlar vest" },
    "description": "A lamellar Kevlar vest, there are intricately cut voids usually filled with stitched in ceramic disks, you could repair the stitching if needed",
    "weight": "2060 g",
    "volume": "4 L",
    "price": 1900,
    "price_postapoc": 2000,
    "to_hit": -3,
    "bashing": 6,
    "material": [ "kevlar_layered" ],
    "symbol": "[",
    "looks_like": "dragonskin",
    "color": "light_red",
    "warmth": 10,
    "material_thickness": 2,
    "flags": [ "STURDY", "OUTER" ],
    "armor": [ { "encumbrance": 6, "coverage": 25, "covers": [ "torso" ] } ]
  },
  {
    "type": "GENERIC",
    "id": "ceramicdisks",
    "category": "spare_parts",
    "symbol": ",",
    "color": "light_gray",
    "name": { "str": "ceramic disk" },
    "description": "A set of small slightly elongated disks, made of high-grade ceramic.  They remind you of scales.",
    "price": 0,
    "price_postapoc": 25,
    "material": [ "ceramic" ],
    "weight": "100 g",
    "volume": "250 ml",
    "bashing": 1,
    "to_hit": -3
  },
  {
    "type": "GENERIC",
    "id": "data_card",
    "symbol": ",",
    "color": "white",
    "name": { "str": "data card" },
    "description": "Some type of advanced data storage device.  Useful for storing very large amounts of information.  Didn't someone want this?",
    "price": 10000,
    "price_postapoc": 50,
    "material": [ "plastic" ],
    "weight": "18 g",
    "volume": "1 ml",
    "pocket_data": [ { "pocket_type": "SOFTWARE", "max_contains_volume": "1 L", "max_contains_weight": "1 kg" } ],
    "to_hit": -3
  },
  {
    "id": "mind_scan_robofac",
    "type": "GENERIC",
    "name": { "str_sp": "neural data" },
    "symbol": "#",
    "container": "data_card",
    "description": "Data stolen from a dead scientist memory banks.  Is the owner of these thoughts still hidden here, amidst the unreadable data; or are these just a collection of the precious moments of someone's life?\n\nWhatever the case, the idea of perpetually keeping a part of you within a metallic pill makes you feel uncomfortable.",
    "flags": [ "NO_DROP" ]
  },
  {
    "type": "GENERIC",
    "id": "mind_splicer",
    "symbol": "o",
    "color": "white",
    "name": { "str": "mind splicer kit" },
    "description": "Surgical forceps, cables and a modified smartphone inside a small plastic pouch.  Assembled to steal the mind of some poor man, these are tools of the creepy high-tech sandman.",
    "material": [ "plastic" ],
    "price": 12500,
    "price_postapoc": 500,
    "volume": "1 L",
    "weight": "600 g",
    "flags": [ "TRADER_AVOID" ]
  },
  {
    "type": "GENERIC",
    "id": "veh_tracker",
    "name": { "str": "vehicle tracking device" },
    "description": "A vehicle tracking device.  When installed on a vehicle it allows you track the vehicle.",
    "weight": "400 g",
    "color": "red",
    "symbol": ";",
    "material": [ "plastic", "aluminum" ],
    "volume": "500 ml",
    "bashing": 1,
    "category": "veh_parts",
    "price": 80000,
    "price_postapoc": 750
  },
  {
    "type": "ammunition_type",
    "id": "metal_rail",
    "name": "ferrous rail projectile",
    "default": "steel_rail"
  },
  {
    "id": "rebar_rail",
    "type": "AMMO",
    "name": { "str": "rebar rail" },
    "description": "A short piece of ferromagnetic rebar which has been straightened and sharpened on one end.  Could be used as a projectile by a sufficiently powerful electromagnetic weapon.",
    "weight": "236 g",
    "longest_side": "16 cm",
    "volume": "300 ml",
    "price": 1000,
    "price_postapoc": 250,
    "to_hit": -1,
    "bashing": 5,
    "cutting": 1,
    "material": [ "steel" ],
    "symbol": "=",
    "color": "light_gray",
    "count": 10,
    "ammo_type": "metal_rail",
    "range": 40,
    "damage": { "damage_type": "stab", "amount": 70, "armor_penetration": 25 },
    "dispersion": 150,
    "effects": [ "RECYCLED", "NON_FOULING" ]
  },
  {
    "id": "steel_rail",
    "copy-from": "rebar_rail",
    "type": "AMMO",
    "name": { "str": "steel rail" },
    "description": "A short piece of steel which has been forged true and sharpened on one end.  Could be used as a projectile by a sufficiently powerful electromagnetic weapon.",
    "weight": "212 g",
    "volume": "270 ml",
    "price": 1500,
    "price_postapoc": 500,
    "bashing": 4,
    "cutting": 2,
    "material": [ "steel" ],
    "color": "light_gray",
    "dispersion": 0,
    "effects": [ "NEVER_MISFIRES", "NON_FOULING" ],
    "relative": { "range": 10, "damage": { "damage_type": "stab", "amount": -5, "armor_penetration": 15 } }
  },
  {
<<<<<<< HEAD
    "type": "PET_ARMOR",
    "id": "superalloy_harness_dog",
    "copy-from": "kevlar_harness",
    "color": "light_cyan",
    "name": { "str": "superalloy tactical dog outfit" },
    "description": "A thin mesh interwoven with superalloy plates and pouches, for military working dogs.  Covers from the dewlap to the croup, down to the elbows.  You could put this on a friendly dog.",
    "price": 130000,
    "price_postapoc": 5000,
    "material": [ "superalloy" ],
    "weight": "3125 g",
    "min_pet_vol": "20000 ml",
    "pocket_data": [
      {
        "pocket_type": "CONTAINER",
        "max_contains_volume": "10 L",
        "max_contains_weight": "20 kg",
        "max_item_length": "80 cm",
        "moves": 200
      },
      {
        "pocket_type": "CONTAINER",
        "max_contains_volume": "10 L",
        "max_contains_weight": "20 kg",
        "max_item_length": "80 cm",
        "moves": 200
      },
      {
        "pocket_type": "CONTAINER",
        "max_contains_volume": "2500 ml",
        "max_contains_weight": "5 kg",
        "max_item_length": "30 cm",
        "moves": 200
      },
      {
        "pocket_type": "CONTAINER",
        "max_contains_volume": "2500 ml",
        "max_contains_weight": "5 kg",
        "max_item_length": "30 cm",
        "moves": 200
      }
    ]
=======
    "type": "AMMO",
    "id": "unfinished_cac2",
    "category": "spare_parts",
    "price": 0,
    "price_postapoc": 0,
    "name": { "str_sp": "unfinished calcium carbide" },
    "symbol": "=",
    "color": "white",
    "description": "The incomplete process of converting coal and lime into calcium carbide.  Useless in this state.",
    "material": [ "stone" ],
    "volume": "250 ml",
    "weight": "300 g",
    "ammo_type": "components"
>>>>>>> a47f23ec
  }
]<|MERGE_RESOLUTION|>--- conflicted
+++ resolved
@@ -1261,49 +1261,6 @@
     "relative": { "range": 10, "damage": { "damage_type": "stab", "amount": -5, "armor_penetration": 15 } }
   },
   {
-<<<<<<< HEAD
-    "type": "PET_ARMOR",
-    "id": "superalloy_harness_dog",
-    "copy-from": "kevlar_harness",
-    "color": "light_cyan",
-    "name": { "str": "superalloy tactical dog outfit" },
-    "description": "A thin mesh interwoven with superalloy plates and pouches, for military working dogs.  Covers from the dewlap to the croup, down to the elbows.  You could put this on a friendly dog.",
-    "price": 130000,
-    "price_postapoc": 5000,
-    "material": [ "superalloy" ],
-    "weight": "3125 g",
-    "min_pet_vol": "20000 ml",
-    "pocket_data": [
-      {
-        "pocket_type": "CONTAINER",
-        "max_contains_volume": "10 L",
-        "max_contains_weight": "20 kg",
-        "max_item_length": "80 cm",
-        "moves": 200
-      },
-      {
-        "pocket_type": "CONTAINER",
-        "max_contains_volume": "10 L",
-        "max_contains_weight": "20 kg",
-        "max_item_length": "80 cm",
-        "moves": 200
-      },
-      {
-        "pocket_type": "CONTAINER",
-        "max_contains_volume": "2500 ml",
-        "max_contains_weight": "5 kg",
-        "max_item_length": "30 cm",
-        "moves": 200
-      },
-      {
-        "pocket_type": "CONTAINER",
-        "max_contains_volume": "2500 ml",
-        "max_contains_weight": "5 kg",
-        "max_item_length": "30 cm",
-        "moves": 200
-      }
-    ]
-=======
     "type": "AMMO",
     "id": "unfinished_cac2",
     "category": "spare_parts",
@@ -1317,6 +1274,48 @@
     "volume": "250 ml",
     "weight": "300 g",
     "ammo_type": "components"
->>>>>>> a47f23ec
+  },
+  {
+    "type": "PET_ARMOR",
+    "id": "superalloy_harness_dog",
+    "copy-from": "kevlar_harness",
+    "color": "light_cyan",
+    "name": { "str": "superalloy tactical dog outfit" },
+    "description": "A thin mesh interwoven with superalloy plates and pouches, for military working dogs.  Covers from the dewlap to the croup, down to the elbows.  You could put this on a friendly dog.",
+    "price": 130000,
+    "price_postapoc": 5000,
+    "material": [ "superalloy" ],
+    "weight": "3125 g",
+    "min_pet_vol": "20000 ml",
+    "pocket_data": [
+      {
+        "pocket_type": "CONTAINER",
+        "max_contains_volume": "10 L",
+        "max_contains_weight": "20 kg",
+        "max_item_length": "80 cm",
+        "moves": 200
+      },
+      {
+        "pocket_type": "CONTAINER",
+        "max_contains_volume": "10 L",
+        "max_contains_weight": "20 kg",
+        "max_item_length": "80 cm",
+        "moves": 200
+      },
+      {
+        "pocket_type": "CONTAINER",
+        "max_contains_volume": "2500 ml",
+        "max_contains_weight": "5 kg",
+        "max_item_length": "30 cm",
+        "moves": 200
+      },
+      {
+        "pocket_type": "CONTAINER",
+        "max_contains_volume": "2500 ml",
+        "max_contains_weight": "5 kg",
+        "max_item_length": "30 cm",
+        "moves": 200
+      }
+    ]
   }
 ]