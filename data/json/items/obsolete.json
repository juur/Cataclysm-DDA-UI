--- conflicted
+++ resolved
@@ -1025,7 +1025,6 @@
     "extend": { "flags": [ "UNDERSIZE" ] }
   },
   {
-<<<<<<< HEAD
     "type": "GENERIC",
     "id": "rabbit_foot",
     "symbol": "!",
@@ -1114,7 +1113,8 @@
     "weight": "114 g",
     "volume": "250 ml",
     "category": "spare_parts"
-=======
+  },
+  {
     "id": "armor_scavenger",
     "type": "ARMOR",
     "name": { "str": "scavenger gear" },
@@ -1272,6 +1272,5 @@
     "valid_mods": [ "steel_padded" ],
     "environmental_protection": 2,
     "flags": [ "VARSIZE", "POCKETS", "STURDY", "WATERPROOF", "OUTER", "BELTED" ]
->>>>>>> 4cbd44f2
   }
 ]