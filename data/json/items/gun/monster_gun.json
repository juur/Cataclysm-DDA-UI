--- conflicted
+++ resolved
@@ -67,10 +67,7 @@
     "skill": "throw",
     "ammo": [ "rock" ],
     "ammo_effects": [ "NO_PENETRATE_OBSTACLES", "NEVER_MISFIRES" ],
-<<<<<<< HEAD
-=======
     "ranged_damage": { "damage_type": "bash", "amount": -1 },
->>>>>>> 5f90cfb7
     "clip_size": 1,
     "weight": "540 g",
     "volume": "210 ml",
