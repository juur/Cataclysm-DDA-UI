[
  {
    "id": "2_shot_special",
    "type": "GUN",
    "reload_noise_volume": 10,
    "name": "2 Shot Special",
    "//": "It's hard to say just how big this is, although it's (very large) pistol sized. But it is a handmade weapon.",
    "description": "A crudely made double barrel pistol firing 38 special ammo.  Unfortunately, the name is less about the double barrels and more about the number of shots you'll get before it breaks down on you.",
    "weight": "750 g",
    "volume": "1 L",
    "price": 2000,
    "to_hit": -1,
    "bashing": 3,
    "material": [ "steel" ],
    "symbol": "(",
    "color": "brown",
    "ammo": "38",
    "skill": "pistol",
    "ranged_damage": -1,
    "dispersion": 620,
    "durability": 3,
    "blackpowder_tolerance": 60,
    "clip_size": 2,
    "reload": 200,
    "valid_mod_locations": [
      [ "accessories", 4 ],
      [ "grip", 1 ],
      [ "sights", 1 ],
      [ "underbarrel", 1 ],
      [ "rail mount", 1 ],
      [ "stock mount", 1 ]
    ],
    "faults": [ "fault_gun_blackpowder", "fault_gun_dirt" ],
    "flags": [ "RELOAD_ONE", "RELOAD_EJECT" ]
  },
  {
    "id": "cop_38",
    "copy-from": "pistol_base",
    "type": "GUN",
<<<<<<< HEAD
    "name": "COP .38",
    "name_plural": "COP .38",
    "description": "The COP .38 is a small, chubby derringer pistol that bears a slight resemblance to the Mossberg Brownie.  It has four barrels arranged in a square formation.",
    "weight": "800 g",
=======
    "name": "COP .357 Derringer",
    "description": "A small, chubby derringer pistol bearing a slight resemblance to the Mossberg Brownie.  It uses a rotating firing pin to fire the individual hammers of the four barrels arranged in a square formation.",
    "weight": "857 g",
>>>>>>> 3c1831fc
    "volume": "399ml",
    "price": 120000,
    "to_hit": -1,
    "bashing": 3,
    "material": [ "steel", "wood" ],
    "ammo": [ "357mag", "38" ],
    "range": 3,
    "dispersion": 520,
    "durability": 6,
    "blackpowder_tolerance": 96,
    "clip_size": 4,
    "valid_mod_locations": [
      [ "accessories", 2 ],
      [ "barrel", 1 ],
      [ "bore", 1 ],
      [ "grip", 1 ],
      [ "mechanism", 2 ],
      [ "sights mount", 1 ],
      [ "stock mount", 1 ],
      [ "underbarrel mount", 1 ]
    ],
    "faults": [ "fault_gun_blackpowder", "fault_gun_dirt" ],
    "flags": [ "RELOAD_ONE", "NEVER_JAMS", "RELOAD_EJECT" ]
  },
  {
    "id": "rifle_38",
    "copy-from": "gun_base",
    "type": "GUN",
    "name": "pipe rifle: .38 Special",
    "name_plural": "pipe rifles: .38 Special",
    "description": "A home-made rifle.  It is simply a pipe attached to a stock, with a hammer to strike the single round it holds.",
    "weight": "2114 g",
    "volume": "2 L",
    "price": 10000,
    "to_hit": -1,
    "bashing": 10,
    "material": [ "steel", "wood" ],
    "color": "brown",
    "ammo": "38",
    "skill": "rifle",
    "ranged_damage": 1,
    "dispersion": 550,
    "durability": 6,
    "blackpowder_tolerance": 60,
    "loudness": 25,
    "clip_size": 1,
    "reload": 200,
    "barrel_length": 3,
    "valid_mod_locations": [
      [ "accessories", 2 ],
      [ "muzzle", 1 ],
      [ "sling", 1 ],
      [ "stock", 1 ],
      [ "grip mount", 1 ],
      [ "rail mount", 1 ],
      [ "sights mount", 1 ],
      [ "underbarrel mount", 1 ]
    ],
    "faults": [ "fault_gun_blackpowder", "fault_gun_dirt" ],
    "flags": [ "RELOAD_EJECT" ]
  },
  {
    "id": "ruger_lcr_38",
    "copy-from": "pistol_revolver",
    "type": "GUN",
    "name": "Ruger LCR .38",
    "name_plural": "Ruger LCR .38",
    "description": "A compact, double-action-only revolver designed for easy concealment, with a stainless steel cylinder and aluminum frame.",
    "weight": "382 g",
    "volume": "250 ml",
    "price": 54500,
    "to_hit": -2,
    "bashing": 8,
    "material": [ "steel", "aluminum", "plastic" ],
    "symbol": "(",
    "color": "dark_gray",
    "ammo": "38",
    "ranged_damage": -2,
    "dispersion": 480,
    "durability": 10,
    "blackpowder_tolerance": 56,
    "clip_size": 5,
    "magazines": [ [ "38", [ "38_speedloader5" ] ] ],
    "valid_mod_locations": [
      [ "accessories", 2 ],
      [ "barrel", 1 ],
      [ "bore", 1 ],
      [ "grip", 1 ],
      [ "mechanism", 4 ],
      [ "rail", 1 ],
      [ "sights", 1 ],
      [ "stock", 1 ],
      [ "underbarrel", 1 ]
    ]
  },
  {
    "id": "sw_619",
    "copy-from": "pistol_revolver",
    "type": "GUN",
    "name": "S&W 619",
    "name_plural": "S&W 619",
    "description": "A seven-round .38 revolver sold by Smith & Wesson.  It features a fixed rear sight and a reinforced frame.",
    "weight": "1074 g",
    "volume": "500 ml",
    "price": 62000,
    "to_hit": -2,
    "bashing": 9,
    "material": [ "steel", "plastic" ],
    "symbol": "(",
    "color": "light_gray",
    "ammo": [ "357mag", "38" ],
    "dispersion": 320,
    "durability": 10,
    "blackpowder_tolerance": 56,
    "clip_size": 7,
    "magazines": [ [ "38", [ "38_speedloader" ] ] ],
    "valid_mod_locations": [
      [ "accessories", 2 ],
      [ "barrel", 1 ],
      [ "bore", 1 ],
      [ "grip", 1 ],
      [ "mechanism", 4 ],
      [ "rail", 1 ],
      [ "sights", 1 ],
      [ "stock", 1 ],
      [ "underbarrel", 1 ]
    ]
  }
]<|MERGE_RESOLUTION|>--- conflicted
+++ resolved
@@ -37,16 +37,9 @@
     "id": "cop_38",
     "copy-from": "pistol_base",
     "type": "GUN",
-<<<<<<< HEAD
-    "name": "COP .38",
-    "name_plural": "COP .38",
-    "description": "The COP .38 is a small, chubby derringer pistol that bears a slight resemblance to the Mossberg Brownie.  It has four barrels arranged in a square formation.",
-    "weight": "800 g",
-=======
     "name": "COP .357 Derringer",
     "description": "A small, chubby derringer pistol bearing a slight resemblance to the Mossberg Brownie.  It uses a rotating firing pin to fire the individual hammers of the four barrels arranged in a square formation.",
-    "weight": "857 g",
->>>>>>> 3c1831fc
+    "weight": "800 g",
     "volume": "399ml",
     "price": 120000,
     "to_hit": -1,
