--- conflicted
+++ resolved
@@ -438,11 +438,7 @@
     "looks_like": "ar15",
     "type": "GUN",
     "name": { "str": "special duty carbine" },
-<<<<<<< HEAD
-    "description": "A rugged military carbine that has been outfitted with various accessories, such as an adjustable buttstock, suppressor, and shortened barrel, to improve its close-quarter battle effectiveness.  Most commonly deployed with special forces units and marines before the Cataclysm, its handy size lends itself well to room clearing and fighting within tight spaces.",
-=======
     "description": "a rugged military carbine that has been outfitted with various accessories, such as an adjustable buttstock, suppressor, and shortened barrel, to improve its close-quarter battle effectiveness.  Most commonly deployed with special forces units and marines before the Cataclysm, its handy size lends itself well to room clearing and fighting within tight spaces.",
->>>>>>> 61fc8c7e
     "weight": "2676 g",
     "volume": "3200 ml",
     "longest_side": "748 mm",
