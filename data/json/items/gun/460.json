[
  {
    "id": "l_sp_45",
    "copy-from": "l_sp_9mm",
    "type": "GUN",
    "name": "L39-460",
    "description": "Developed as a testament to the L39 family of pistols' strength, this hefty pistol chambers powerful .460 Rowland.  In addition to the heavy slide and L39 standard sighting package, this pistol sports a large compensator.  Notably, normal .45ACP can also be fired through the weapon.  Similar to other Leadworks products it doesn't accept third-party modifications.",
    "price": 90000,
    "ammo": "460",
    "min_cycle_recoil": 540,
    "relative": { "durability": -1 },
    "built_in_mods": [ "lead_holo_sight", "muzzle_brake", "lead_laser_sight" ]
  },
  {
    "id": "l_mp_45",
    "copy-from": "l_mp_9mm",
    "type": "GUN",
    "name": "L39B-45",
    "description": "After the success of their 9x19mm machine pistol, Leadworks LLC developed the L39B-45 from their .460 Rowland semi-autos, intending them to be used with .45ACP.  Because it shares most of its parts with the L39-460, this variant retains the ability to fire fearsome .460 Rowland, though users are strongly advised not to do so during automatic fire.  Comes with built in red dot, recoil compensator and laser sights.  Similar to other Leadworks products it doesn't accept third-party modifications.",
    "ammo": "460",
    "min_cycle_recoil": 540,
    "relative": { "durability": -1 },
    "built_in_mods": [ "lead_holo_sight", "muzzle_brake", "lead_laser_sight" ]
  },
  {
    "id": "l_enforcer_45",
    "copy-from": "pistol_revolver",
    "type": "GUN",
    "name": "L2031 Enforcer",
    "name_plural": "L2031 Enforcer",
    "//": "Real-life Autorevolvers tended to vary between 6-7.5 inch barrels, so we'll err on the side of a +1 here.",
    "description": "An \"autorevolver\", this Leadworks LLC six-shooter combines the ease-of-action of a semi-auto with the ease-of-reloading and style of a revolver.  In addition to ubiquitous .45 ACP, the Enforcer also fires powerful .460 Rowland, offering .44 Magnum performance in a smaller package.  It achieved overnight stardom when it appeared in \"Treasure Trail\", a popular space-Western series.  Comes with built in holographic and laser sights.  Similar to other Leadworks products it doesn't accept third-party modifications.",
    "weight": 1370,
    "volume": 2,
    "price": 83000,
    "to_hit": -2,
    "bashing": 7,
    "material": [ "steel", "wood" ],
    "symbol": "(",
    "color": "light_gray",
    "ammo": "460",
    "ranged_damage": 1,
    "dispersion": 360,
    "durability": 8,
    "blackpowder_tolerance": 56,
    "clip_size": 6,
    "magazines": [ [ "460", [ "460_speedloader6" ] ] ],
    "built_in_mods": [ "lead_holo_sight", "lead_laser_sight" ],
    "valid_mod_locations": [
      [ "accessories", 2 ],
      [ "sights", 1 ],
      [ "underbarrel", 1 ],
      [ "grip mount", 1 ],
      [ "rail mount", 1 ],
      [ "stock mount", 1 ]
    ]
  },
  {
    "id": "l_long_45",
    "type": "GUN",
    "reload_noise_volume": 10,
    "name": "L1820 Long Ranger",
    "name_plural": "L1820 Long Ranger",
    "//": "If it's based off the Winchester 94, it's likely got a 20 inch barrel. For sanity's sake though, let's cap it at +4.",
    "description": "The Leadworks Long Ranger was designed to give Enforcer users (or anyone using .460/.45 caliber cartridges) a little extra reach while using the same ammunition.  Loaded with powerful .460 Rowland ammunition, this rifle offers a competitive replacement to the AR-15 in politically restrictive climates, but was met with disgust from lever action purists because of its synthetic furniture and built in holographic and laser sights.  Similar to other Leadworks products it doesn't accept third-party modifications.",
    "weight": 4175,
    "volume": 13,
    "price": 90000,
    "to_hit": -1,
    "bashing": 12,
    "material": [ "steel", "plastic" ],
    "symbol": "(",
    "color": "brown",
    "ammo": "460",
    "skill": "rifle",
    "range": 8,
    "ranged_damage": 4,
    "dispersion": 180,
    "durability": 9,
    "blackpowder_tolerance": 32,
    "clip_size": 12,
    "barrel_length": 2,
    "built_in_mods": [ "lead_holo_sight", "lead_laser_sight" ],
<<<<<<< HEAD
    "valid_mod_locations": [ [ "accessories", 2 ], [ "brass catcher", 1 ], [ "sights", 1 ], [ "sling", 1 ], [ "underbarrel", 1 ] ],
    "faults": [ "fault_gun_blackpowder", "fault_gun_clogged" ],
=======
    "valid_mod_locations": [
      [ "accessories", 2 ],
      [ "brass catcher", 1 ],
      [ "sights", 1 ],
      [ "sling", 1 ],
      [ "underbarrel", 1 ],
      [ "muzzle", 1 ],
      [ "grip mount", 1 ],
      [ "rail mount", 1 ],
      [ "stock mount", 1 ]
    ],
>>>>>>> dc3475c7
    "flags": [ "RELOAD_ONE" ]
  }
]<|MERGE_RESOLUTION|>--- conflicted
+++ resolved
@@ -81,10 +81,6 @@
     "clip_size": 12,
     "barrel_length": 2,
     "built_in_mods": [ "lead_holo_sight", "lead_laser_sight" ],
-<<<<<<< HEAD
-    "valid_mod_locations": [ [ "accessories", 2 ], [ "brass catcher", 1 ], [ "sights", 1 ], [ "sling", 1 ], [ "underbarrel", 1 ] ],
-    "faults": [ "fault_gun_blackpowder", "fault_gun_clogged" ],
-=======
     "valid_mod_locations": [
       [ "accessories", 2 ],
       [ "brass catcher", 1 ],
@@ -96,7 +92,7 @@
       [ "rail mount", 1 ],
       [ "stock mount", 1 ]
     ],
->>>>>>> dc3475c7
+    "faults": [ "fault_gun_blackpowder", "fault_gun_clogged" ],
     "flags": [ "RELOAD_ONE" ]
   }
 ]