--- conflicted
+++ resolved
@@ -20,34 +20,5 @@
     "clip_size": 6,
     "pocket_data": [ { "pocket_type": "MAGAZINE", "rigid": true, "ammo_restriction": { "44paper": 6 } } ],
     "melee_damage": { "bash": 8 }
-<<<<<<< HEAD
-  },
-  {
-    "id": "lemat_revolver",
-    "copy-from": "pistol_revolver_cap_ball",
-    "looks_like": "sw_619",
-    "type": "GUN",
-    "name": { "str": "LeMat revolver" },
-    "description": "A Pietta reproduction of the Civil War era LeMat revolver, a rare and unusual cap & ball .44-caliber revolver.  While its original non-standard .42 or .35 caliber curbed its usefulness for the CSA army, this reproduction is offered in more prevalent .44 caliber.  Despite modern quality materials, the design is still rather delicate.",
-    "weight": "1410 g",
-    "volume": "851 ml",
-    "longest_side": "378 mm",
-    "price": 120000,
-    "price_postapoc": 4000,
-    "material": [ "steel", "wood" ],
-    "symbol": "(",
-    "color": "brown",
-    "ammo": [ "44paper" ],
-    "dispersion": 420,
-    "durability": 6,
-    "blackpowder_tolerance": 56,
-    "clip_size": 9,
-    "valid_mod_locations": [ [ "barrel", 1 ], [ "grip", 1 ], [ "stock", 1 ], [ "underbarrel", 1 ], [ "rail mount", 1 ], [ "sights mount", 1 ] ],
-    "built_in_mods": [ "lemat_revolver_shotgun" ],
-    "extend": { "flags": [ "NO_UNLOAD" ] },
-    "pocket_data": [ { "pocket_type": "MAGAZINE", "rigid": true, "ammo_restriction": { "44paper": 9 } } ],
-    "melee_damage": { "bash": 4 }
-=======
->>>>>>> cb96143f
   }
 ]