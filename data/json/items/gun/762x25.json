[
  {
    "id": "ppsh",
    "type": "GUN",
    "name": "PPSh-41",
    "description": "The Soviet-made PPSh-41 is a mass-produced selective-fire submachine gun.  It has a relatively high rate of fire.",
    "weight": 3630,
    "volume": 7,
    "price": 280000,
    "to_hit": -2,
    "bashing": 10,
    "material": [ "steel", "wood" ],
    "symbol": "(",
    "color": "brown",
    "ammo": "762x25",
    "skill": "smg",
    "range": 2,
    "ranged_damage": 2,
    "dispersion": 120,
    "durability": 8,
    "barrel_length": 2,
    "modes": [
      [ "DEFAULT", "semi-auto", 1 ],
      [ "AUTO", "auto", 12 ]
    ],
    "valid_mod_locations": [ [ "accessories", 3 ], [ "barrel", 1 ], [ "grip", 1 ], [ "mechanism", 4 ], [ "muzzle", 1 ], [ "sights", 1 ], [ "stock", 1 ], [ "underbarrel", 1 ] ],
    "magazines": [ [ "762x25", [ "ppshmag", "ppshdrum" ] ] ]
  },
  {
    "id": "tokarev",
    "copy-from": "pistol_base",
    "type": "GUN",
    "name": "Tokarev TT-33",
    "name_plural": "Tokarev TT-33",
    "//": "And it's therefore expensive.",
    "description": "The Tokarev TT-33 is an antique Russian semiautomatic pistol, famous for its durability, accuracy, and uncomfortable grip angle.  It was chambered for the 7.62x25mm due to the popularity of the C96 pistol among Russian revolutionaries.",
    "weight": 798,
    "volume": 2,
    "price": 100000,
    "to_hit": -2,
    "bashing": 10,
    "material": [ "steel", "plastic" ],
    "ammo": "762x25",
    "dispersion": 225,
<<<<<<< HEAD
    "durability": 6,
=======
    "recoil": 60,
    "durability": 7,
>>>>>>> df9e1f8a
    "magazine_well": 1,
    "magazines": [ [ "762x25", [ "tokarevmag" ] ] ]
  }
]<|MERGE_RESOLUTION|>--- conflicted
+++ resolved
@@ -42,12 +42,7 @@
     "material": [ "steel", "plastic" ],
     "ammo": "762x25",
     "dispersion": 225,
-<<<<<<< HEAD
-    "durability": 6,
-=======
-    "recoil": 60,
     "durability": 7,
->>>>>>> df9e1f8a
     "magazine_well": 1,
     "magazines": [ [ "762x25", [ "tokarevmag" ] ] ]
   }
