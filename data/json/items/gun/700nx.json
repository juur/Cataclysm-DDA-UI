--- conflicted
+++ resolved
@@ -32,11 +32,7 @@
       [ "stock accessory", 2 ],
       [ "underbarrel", 1 ]
     ],
-<<<<<<< HEAD
-    "flags": [ "NEVER_JAMS", "RELOAD_EJECT", "RELOAD_ONE", "OLD_GUN" ],
-=======
-    "flags": [ "NEVER_JAMS", "RELOAD_EJECT", "RELOAD_ONE", "EASY_CLEAN" ],
->>>>>>> 1fc71037
+    "flags": [ "NEVER_JAMS", "RELOAD_EJECT", "RELOAD_ONE", "EASY_CLEAN", "OLD_GUN" ],
     "pocket_data": [ { "pocket_type": "MAGAZINE", "rigid": true, "ammo_restriction": { "700nx": 2 } } ],
     "melee_damage": { "bash": 12 }
   }
