--- conflicted
+++ resolved
@@ -33,7 +33,7 @@
     "looks_like": "ar15",
     "type": "GUN",
     "name": { "str_sp": "Hub 01 HWP assault" },
-    "description": "The Hub 01 Hybrid Weapons Platform.  Made with a combination of dark finished steel, blue polymer furniture, and a number of proprietary bolts and fixings to hold the pieces in place this weapon looks like it could come from a science fiction movie.  This version has a long barrel with '5.56 ASSAULT' stamped into the metal."
+    "description": "The Hub 01 Hybrid Weapons Platform.  Made with a combination of dark finished steel, blue polymer furniture, and a number of proprietary bolts and fixings to hold the pieces in place, this weapon looks like it belongs in a science fiction movie.  This version has a long barrel with '5.56 NATO ASSAULT' stamped into the metal."
   },
   {
     "id": "robofac_gun_smg",
@@ -41,11 +41,7 @@
     "looks_like": "ar15",
     "type": "GUN",
     "name": { "str_sp": "Hub 01 HWP personal defense" },
-<<<<<<< HEAD
-    "description": "The Hub 01 Hybrid Weapons Platform.  Made with a combination of dark finished steel, blue polymer furniture, and a number of proprietary bolts and fixings to hold the pieces in place this weapon looks like it could come from a science fiction movie.  This version has a short barrel with '9mm Parabellum PDW' stamped into the metal.",
-=======
-    "description": "The Hub 01 Hybrid Weapons Platform.  Made with a combination of dark finished steel, blue polymer furniture, and a number of proprietary bolts and fixings to hold the pieces in place, this weapon looks like it belongs in a science fiction movie.  This version has a short barrel with parabellum PDW stamped into the metal.",
->>>>>>> 29174a94
+    "description": "The Hub 01 Hybrid Weapons Platform.  Made with a combination of dark finished steel, blue polymer furniture, and a number of proprietary bolts and fixings to hold the pieces in place, this weapon looks like it belongs in a science fiction movie.  This version has a short barrel with '9mm Parabellum PDW' stamped into the metal.",
     "proportional": { "weight": 0.9, "volume": 0.95, "longest_side": 0.85 },
     "min_cycle_recoil": 450,
     "ammo": [ "9mm" ],
@@ -58,11 +54,7 @@
     "looks_like": "ar15",
     "type": "GUN",
     "name": { "str_sp": "Hub 01 HWP designated marksman" },
-<<<<<<< HEAD
-    "description": "The Hub 01 Hybrid Weapons Platform.  Made with a combination of dark finished steel, blue polymer furniture, and a number of proprietary bolts and fixings to hold the pieces in place this weapon looks like it could come from a science fiction movie.  This version has a longer barrel with '7.62 NATO DMR' stamped into the metal.",
-=======
-    "description": "The Hub 01 Hybrid Weapons Platform.  Made with a combination of dark finished steel, blue polymer furniture, and a number of proprietary bolts and fixings to hold the pieces in place, this weapon looks like it belongs in a science fiction movie.  This version has a longer barrel with 7.62 NATO DMR stamped into the metal.",
->>>>>>> 29174a94
+    "description": "The Hub 01 Hybrid Weapons Platform.  Made with a combination of dark finished steel, blue polymer furniture, and a number of proprietary bolts and fixings to hold the pieces in place, this weapon looks like it belongs in a science fiction movie.  This version has a longer barrel with '7.62 NATO DMR' stamped into the metal.",
     "proportional": { "weight": 1.1, "volume": 1.05, "longest_side": 1.15 },
     "min_cycle_recoil": 2700,
     "ammo": [ "308" ],
@@ -75,11 +67,7 @@
     "looks_like": "ar15",
     "type": "GUN",
     "name": { "str_sp": "Hub 01 HWP close quarters" },
-<<<<<<< HEAD
-    "description": "The Hub 01 Hybrid Weapons Platform.  Made with a combination of dark finished steel, blue polymer furniture, and a number of proprietary bolts and fixings to hold the pieces in place this weapon looks like it could come from a science fiction movie.  This version has a wide barrel with '00 CQC' stamped into the metal.",
-=======
-    "description": "The Hub 01 Hybrid Weapons Platform.  Made with a combination of dark finished steel, blue polymer furniture, and a number of proprietary bolts and fixings to hold the pieces in place, this weapon looks like it belongs in a science fiction movie.  This version has a wide barrel with 00 CQC stamped into the metal.",
->>>>>>> 29174a94
+    "description": "The Hub 01 Hybrid Weapons Platform.  Made with a combination of dark finished steel, blue polymer furniture, and a number of proprietary bolts and fixings to hold the pieces in place, this weapon looks like it belongs in a science fiction movie.  This version has a wide barrel with '00 CQC' stamped into the metal.",
     "proportional": { "weight": 1.05, "volume": 0.95, "longest_side": 0.95 },
     "min_cycle_recoil": 1250,
     "ammo": [ "shot" ],
