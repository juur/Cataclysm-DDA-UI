[
  {
    "id": "m202_flash",
    "looks_like": "m79",
    "type": "GUN",
    "symbol": "(",
    "color": "dark_gray",
    "name": { "str": "M202A1 FLASH", "str_pl": "M202A1 FLASH" },
    "description": "An American rocket launcher designed in the 1970s to replace WW2 era flamethrowers still in use in Vietnam.  It has four barrels sharing the 66mm caliber of the M72 LAW.",
    "price": 2900000,
<<<<<<< HEAD
    "material": [ "steel" ],
=======
    "price_postapoc": 4000,
    "material": "steel",
>>>>>>> f594632c
    "skill": "launcher",
    "ammo": "m235",
    "weight": "5220 g",
    "volume": "6 L",
    "reload_noise_volume": 10,
    "bashing": 12,
    "to_hit": -3,
    "dispersion": 300,
    "durability": 7,
    "modes": [ [ "DEFAULT", "single shot", 1 ], [ "BURST", "all barrels", 4 ] ],
    "magazines": [ [ "m235", [ "m74_clip" ] ] ],
    "reload": 600,
    "loudness": 200,
    "valid_mod_locations": [ [ "accessories", 4 ], [ "grip", 1 ], [ "sling", 1 ] ],
    "flags": [ "BACKBLAST", "NEVER_JAMS" ]
  }
]<|MERGE_RESOLUTION|>--- conflicted
+++ resolved
@@ -8,12 +8,8 @@
     "name": { "str": "M202A1 FLASH", "str_pl": "M202A1 FLASH" },
     "description": "An American rocket launcher designed in the 1970s to replace WW2 era flamethrowers still in use in Vietnam.  It has four barrels sharing the 66mm caliber of the M72 LAW.",
     "price": 2900000,
-<<<<<<< HEAD
+    "price_postapoc": 4000,
     "material": [ "steel" ],
-=======
-    "price_postapoc": 4000,
-    "material": "steel",
->>>>>>> f594632c
     "skill": "launcher",
     "ammo": "m235",
     "weight": "5220 g",
