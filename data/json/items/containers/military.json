[
  {
    "id": "ammunition_can_30",
    "type": "GENERIC",
    "category": "container",
    "name": "small ammo can",
    "//0": "M19A1",
    "looks_like": "box_small_metal",
    "description": "A solid metal ammo box with a small handle on top and shabby yellow text printed on the side.",
    "weight": "1680 g",
    "volume": "5058 ml",
    "longest_side": "299 mm",
    "//": "<https://www.cleanammocans.com/new-m19a1-30-cal-ammo-can.html>",
    "//2": "External: 29.85 x 9.53 x 17.78 cm, Internal: 25.4 x 8.9 x 16.5 cm",
    "flags": [ "COLLAPSE_CONTENTS" ],
    "price": 1930,
    "price_postapoc": 10,
    "pocket_data": [
      {
        "pocket_type": "CONTAINER",
        "rigid": true,
        "watertight": true,
        "max_contains_volume": "3730 ml",
        "max_contains_weight": "50 kg",
        "max_item_length": "254 mm"
      }
    ],
    "material": [ { "type": "steel" } ],
    "//3": "every ammo can contain o-ring, which should've been reflected by 1/50 of rubber material, but in this case the thing simply burn out into pure scrap, and there is no flag to prevent it",
    "//material": [ { "type": "steel", "portion": 49 }, { "type": "rubber" } ],
    "symbol": "#",
<<<<<<< HEAD
    "color": "light_gray"
  },
  {
    "id": "ammo_can_30_9mm_fmj_1000",
    "type": "GENERIC",
    "copy-from": "ammunition_can_30",
    "name": { "str": "1000 9x19mm FMJ ammo can" },
    "description": "A solid metal ammo box with a small handle on top.  Front side has printed:\n<color_yellow>1305-01-172-9558 A363\n1000 CRTG 9MM\nBALL M882</color>",
    "color": "light_gray",
    "symbol": "#"
  },
  {
    "id": "ammo_can_30_9mm_jhp_1000",
    "type": "GENERIC",
    "copy-from": "ammunition_can_30",
    "name": { "str": "1000 9x19mm JHP ammo can" },
    "description": "A solid metal ammo box with a small handle on top.  Front side has printed:\n<color_yellow>1305-01-357-8488 A260\n1000 CARTRIDGES 9MM\nSUBSONIC</color>",
    "color": "light_gray",
    "symbol": "#"
  },
  {
    "id": "ammo_can_30_300jhp_240",
    "type": "GENERIC",
    "copy-from": "ammunition_can_30",
    "name": { "str": "240 .300 win mag ammo can" },
    "description": "A solid metal ammo box with a small handle on top.  Front side has printed:\n<color_yellow>1305-01-018-1547 A191\n240 CARTRIDGES .300WM\nMATCH GRAGE\n220 GRAIN BULLET\nMk 248 Mod 1\"</color>",
    "color": "light_gray",
    "symbol": "#"
  },
  {
    "id": "ammo_can_30_300AAC_otmss_720",
    "type": "GENERIC",
    "copy-from": "ammunition_can_30",
    "name": { "str": "720 .300 AAC ammo can" },
    "//": "dodic code is unknown",
    "description": "A solid metal ammo box with a small handle on top.  Front side has printed:\n<color_yellow>1305-01-651-3478 A001\n720 CARTRIDGES 7.62x35MM (300AAC)\n125 OTMSS OPEN TIP MATCH SUBSONIC</color>",
    "color": "light_gray",
    "symbol": "#"
  },
  {
    "id": "ammo_can_30_308_1tracer4ap_200",
    "type": "GENERIC",
    "copy-from": "ammunition_can_30",
    "name": { "str": "200 7.62mm ammo can" },
    "description": "A solid metal ammo box with a small handle on top.  Front side has printed:\n<color_yellow>1305-01-398-1449 AA04\n200 CARTRIDGES 7.62MM\n4 AP M993\n1 TRACER M62\nON LINK M13</color>",
    "color": "light_gray",
    "symbol": "#"
  },
  {
    "id": "ammo_can_30_308ap_240",
    "type": "GENERIC",
    "copy-from": "ammunition_can_30",
    "name": { "str": "240 7.62mm ammo can" },
    "description": "A solid metal ammo box with a small handle on top.  Front side has printed:\n<color_yellow>1305-01-398-1450 AA03\n240 CARTRIDGES 7.62MM\nAP M993</color>",
    "color": "light_gray",
    "symbol": "#"
  },
  {
    "id": "ammo_can_30_308fmj_460",
    "type": "GENERIC",
    "copy-from": "ammunition_can_30",
    "name": { "str": "460 7.62mm ammo can" },
    "description": "A solid metal ammo box with a small handle on top.  Front side has printed:\n<color_yellow>1305-01-41-8202 AA11\n460 CARTRIDGES\n7.62MM BALL M80\nCARTONS</color>",
    "color": "light_gray",
    "symbol": "#"
  },
  {
    "id": "ammo_can_30_308_4fmj1tracer_200",
    "type": "GENERIC",
    "copy-from": "ammunition_can_30",
    "name": { "str": "200 7.62mm ammo can" },
    "description": "A solid metal ammo box with a small handle on top.  Front side has printed:\n<color_yellow>1305-00-892-2150\n200 CARTRIDGES 7.62MM\n4 BALL M80\n1 TRACER M62\nON LINK M13</color>",
    "color": "light_gray",
    "symbol": "#"
  },
  {
    "id": "ammo_can_30_338fmjbt_200",
    "type": "GENERIC",
    "copy-from": "ammunition_can_30",
    "name": { "str": "200 .338 ammo can" },
    "//": "completely made up",
    "description": "A solid metal ammo box with a small handle on top.  Front side has printed:\n<color_yellow>1305-01-618-1847 AB98\n200 CARTRIDGES .338 LAPUA MAG\nSWISS P Styx Action\nHPBT</color>",
    "color": "light_gray",
    "symbol": "#"
  },
  {
    "id": "ammo_can_30_shot_120",
    "type": "GENERIC",
    "copy-from": "ammunition_can_30",
    "name": { "str": "120 slug ammo can" },
    "description": "A solid metal ammo box with a small handle on top.  Front side has printed:\n<color_yellow>1305-01-386-5604 A023\n120 CRTGS 12 GA\n1 OZ SLUG LDD</color>",
    "//": "LDD stands for LOADED",
=======
>>>>>>> 4a1d36c7
    "color": "light_gray",
    "variant_type": "gun",
    "variants": [
      {
        "id": "ammunition_can_30_9mm_fmj_1000",
        "name": { "str": "1000 9x19mm FMJ ammo can" },
        "weight": 0,
        "description": "A solid metal ammo box with a small handle on top.  Front side has printed:\n<color_yellow>1305-01-172-9558 A363\n1000 CRTG 9 MM\nBALL M882</color>"
      },
      {
        "id": "ammunition_can_30_9mm_jhp_1000",
        "name": { "str": "1000 9x19mm JHP ammo can" },
        "weight": 0,
        "description": "A solid metal ammo box with a small handle on top.  Front side has printed:\n<color_yellow>1305-01-357-8488 A260\n1000 CARTRIDGES 9 MM\nSUBSONIC</color>"
      },
      {
        "id": "ammunition_can_30_300jhp_240",
        "name": { "str": "240 .300 win mag ammo can" },
        "weight": 0,
        "description": "A solid metal ammo box with a small handle on top.  Front side has printed:\n<color_yellow>1305-01-018-1547 A191\n240 CARTRIDGES .300 WM\nMATCH GRAGE\n220 GRAIN BULLET\nMk 248 Mod 1\"</color>"
      },
      {
        "id": "ammunition_can_30_300AAC_otmss_720",
        "name": { "str": "720 .300 AAC ammo can" },
        "weight": 0,
        "//": "dodic code is unknown",
        "description": "A solid metal ammo box with a small handle on top.  Front side has printed:\n<color_yellow>1305-01-651-3478 A001\n720 CARTRIDGES 7.62 x 35mm (300AAC)\n125 OTMSS OPEN TIP MATCH SUBSONIC</color>"
      },
      {
        "id": "ammunition_can_30_308_1tracer4ap_200",
        "name": { "str": "200 7.62mm ammo can" },
        "weight": 0,
        "description": "A solid metal ammo box with a small handle on top.  Front side has printed:\n<color_yellow>1305-01-398-1449 AA04\n200 CARTRIDGES 7.62 mm\n4 AP M993\n1 TRACER M62\nON LINK M13</color>"
      },
      {
        "id": "ammunition_can_30_308ap_240",
        "name": { "str": "240 7.62mm ammo can" },
        "weight": 0,
        "description": "A solid metal ammo box with a small handle on top.  Front side has printed:\n<color_yellow>1305-01-398-1450 AA03\n240 CARTRIDGES 7.62 mm\nAP M993</color>"
      },
      {
        "id": "ammunition_can_30_308fmj_460",
        "name": { "str": "460 7.62mm ammo can" },
        "weight": 0,
        "description": "A solid metal ammo box with a small handle on top.  Front side has printed:\n<color_yellow>1305-01-41-8202 AA11\n460 CARTRIDGES\n7.62MM BALL M80\nCARTONS</color>"
      },
      {
        "id": "ammunition_can_30_308_4fmj1tracer_200",
        "name": { "str": "200 7.62mm ammo can" },
        "weight": 0,
        "description": "A solid metal ammo box with a small handle on top.  Front side has printed:\n<color_yellow>1305-00-892-2150\n200 CARTRIDGES 7.62 mm\n4 BALL M80\n1 TRACER M62\nON LINK M13</color>"
      },
      {
        "id": "ammunition_can_30_338fmjbt_200",
        "name": { "str": "200 .338 ammo can" },
        "weight": 0,
        "//": "completely made up",
        "description": "A solid metal ammo box with a small handle on top.  Front side has printed:\n<color_yellow>\n1305-01-618-1847 AB98\n200 CARTRIDGES .338 LAPUA MAG\nSWISS P Styx Action\nHPBT</color>"
      },
      {
        "id": "ammunition_can_30_shot_120",
        "name": { "str": "120 slug ammo can" },
        "weight": 0,
        "description": "A solid metal ammo box with a small handle on top.  Front side has printed:\n<color_yellow>1305-01-386-5604 A023\n120 CRTGS 12 GA\n1 OZ SLUG LDD</color>",
        "//": "LDD stands for LOADED"
      }
    ]
  },
  {
    "id": "ammunition_can_50",
    "type": "GENERIC",
    "name": "ammo can",
    "//0": "M2A1/M2A2",
    "copy-from": "ammunition_can_30",
    "weight": "2360 g",
    "volume": "8666 ml",
    "longest_side": "299 mm",
    "//": "<https://www.cleanammocans.com/new-50-cal-m2a1-usgi-ammo-can.html>",
    "//2": "External: 29.85 x 15.24 x 19.05 cm, Internal: 27.94 x 13.97 x 17.78 cm ",
    "price": 1999,
    "pocket_data": [
      {
        "pocket_type": "CONTAINER",
        "rigid": true,
        "watertight": true,
        "max_contains_volume": "6940 ml",
        "max_contains_weight": "80 kg",
        "max_item_length": "279 mm"
      }
    ],
    "variant_type": "gun",
    "variants": [
      {
        "id": "ammunition_can_50_556tracer_820",
        "name": { "str": "820 5.56mm ammo can" },
        "weight": 0,
        "description": "A solid metal ammo box with a small handle on top.  Front side has printed:\n<color_yellow>1305-01-155-5457 A063\n820 CTGS 5.56MM\nTRACER M856</color>"
      },
      {
        "id": "ammunition_can_50_50bmg_4fmj1tracer_100",
        "name": { "str": "100 .50 ammo can" },
        "weight": 0,
        "description": "A solid metal ammo box with a small handle on top.  Front side has printed:\n<color_yellow>1305-00-028-6583 A557\n100 CRTG .50 CAL\nLINK M9\n4-BALL M33\n1-TRACER M17</color>"
      },
      {
        "id": "ammunition_can_50_50bmg_1tracer4mk211_100",
        "name": { "str": "100 .50 ammo can" },
        "weight": 0,
        "description": "A solid metal ammo box with a small handle on top.  Front side has printed:\n<color_yellow>1305-01-249-6888 A607\n100 CRTG .50 CAL\nLINK M9\n4-MK 211 MOD 0\n1-M20 API TRACER</color>"
      },
      {
        "id": "ammunition_can_50_50bmg_fmj_120",
        "name": { "str": "120 .50 ammo can" },
        "weight": 0,
        "description": "A solid metal ammo box with a small handle on top.  Front side has printed:\n<color_yellow>1305-00-585-5191 A552\n120 CARTRIDGES\n.50 Browning BALL M33\nFMJ BT 625 gr</color>"
      },
      {
        "id": "ammunition_can_50_556_m855a1_clipped_840",
        "name": { "str": "840 5.56mm ammo can" },
        "weight": 0,
        "description": "A solid metal ammo box with a small handle on top.  Front side has printed:\n<color_yellow>1305-01-559-3333 AB57\n840 CARTRIDGES 5.56 MM\nBALL M855A1\n10 ROUND CLIPS</color>"
      },
      {
        "id": "ammunition_can_50_300AAC_otm_840",
        "name": { "str": "840 .300 AAC ammo can" },
        "weight": 0,
        "//": "dodic code is unknown",
        "description": "A solid metal ammo box with a small handle on top.  Front side has printed:\n<color_yellow>1305-01-651-3479 A002\n840 CARTRIDGES 7.62 x 35mm (300AAC)\n125 OTM OPEN TIP MATCH SUPERSONIC</color>"
      },
      {
        "id": "ammunition_can_50_308_600",
        "name": { "str": "600 7.62mm ammo can" },
        "weight": 0,
        "description": "A solid metal ammo box with a small handle on top.  Front side has printed:\n<color_yellow>1305-00-257-1089 A143\n600 CARTRIDGES\n7.62MM BALL M80\nON LINK M13</color>"
      },
      {
        "id": "ammunition_can_50_338fmjbt_400",
        "name": { "str": "400 .338 ammo can" },
        "weight": 0,
        "description": "A solid metal ammo box with a small handle on top.  Front side has printed:\n<color_yellow>1305-01-618-1846 AB97\n400 CARTRIDGES .338 LAPUA MAG\nSWISS P Styx Action\nHPBT</color>"
      },
      {
        "id": "ammunition_can_50_shot_160",
        "name": { "str": "160 00 shot ammo can" },
        "weight": 0,
        "description": "A solid metal ammo box with a small handle on top.  Front side has printed:\n<color_yellow>1305-01-232-8338 A011\n160 CRTGS 12 GA\nNO. 00 BUCKSHOT</color>"
      },
      {
        "id": "ammunition_can_50_beanbag_160",
        "name": { "str": "160 beanbag ammo can" },
        "weight": 0,
        "description": "A solid metal ammo box with a small handle on top.  Front side has printed:\n<color_yellow>1305-01-454-0191 AA29\n160 CRTGS 12 GA BEAN BAG\nNON-LETHAL</color>"
      }
    ]
  },
  {
<<<<<<< HEAD
    "id": "ammo_can_50_556tracer_820",
    "type": "GENERIC",
    "copy-from": "ammunition_can_50",
    "name": { "str": "820 5.56mm ammo can" },
    "description": "A solid metal ammo box with a small handle on top.  Front side has printed:\n<color_yellow>1305-01-155-5457 A063\n820 CTGS 5.56MM\nTRACER M856</color>",
    "color": "light_gray",
    "symbol": "#"
  },
  {
    "id": "ammo_can_50_50bmg_4fmj1tracer_100",
    "type": "GENERIC",
    "copy-from": "ammunition_can_50",
    "name": { "str": "100 .50 ammo can" },
    "description": "A solid metal ammo box with a small handle on top.  Front side has printed:\n<color_yellow>1305-00-028-6583 A557\n100 CRTG .50 CAL\nLINK M9\n4-BALL M33\n1-TRACER M17</color>",
    "color": "light_gray",
    "symbol": "#"
  },
  {
    "id": "ammo_can_50_50bmg_1tracer4mk211_100",
    "type": "GENERIC",
    "copy-from": "ammunition_can_50",
    "name": { "str": "100 .50 ammo can" },
    "description": "A solid metal ammo box with a small handle on top.  Front side has printed:\n<color_yellow>1305-01-249-6888 A607\n100 CRTG .50 CAL\nLINK M9\n4-MK 211 MOD 0\n1-M20 API TRACER</color>",
    "color": "light_gray",
    "symbol": "#"
  },
  {
    "id": "ammo_can_50_50bmg_fmj_120",
    "type": "GENERIC",
    "copy-from": "ammunition_can_50",
    "name": { "str": "120 .50 ammo can" },
    "description": "A solid metal ammo box with a small handle on top.  Front side has printed:\n<color_yellow>1305-00-585-5191 A552\n120 CARTRIDGES\n.50 Browning BALL M33\nFMJ BT 625GR</color>",
    "color": "light_gray",
    "symbol": "#"
  },
  {
    "id": "ammo_can_50_556_m855a1_clipped_840",
    "type": "GENERIC",
    "copy-from": "ammunition_can_50",
    "name": { "str": "840 5.56mm ammo can" },
    "description": "A solid metal ammo box with a small handle on top.  Front side has printed:\n<color_yellow>1305-01-559-3333 AB57\n840 CARTRIDGES 5.56MM\nBALL M855A1\n10 ROUND CLIPS</color>",
    "color": "light_gray",
    "symbol": "#"
  },
  {
    "id": "ammo_can_50_300AAC_otm_840",
    "type": "GENERIC",
    "copy-from": "ammunition_can_50",
    "name": { "str": "840 .300 AAC ammo can" },
    "//": "dodic code is unknown",
    "description": "A solid metal ammo box with a small handle on top.  Front side has printed:\n<color_yellow>1305-01-651-3479 A002\n840 CARTRIDGES 7.62x35MM (300AAC)\n125 OTM OPEN TIP MATCH SUPERSONIC</color>",
    "color": "light_gray",
    "symbol": "#"
  },
  {
    "id": "ammo_can_50_308_600",
    "type": "GENERIC",
    "copy-from": "ammunition_can_50",
    "name": { "str": "600 7.62mm ammo can" },
    "description": "A solid metal ammo box with a small handle on top.  Front side has printed:\n<color_yellow>1305-00-257-1089 A143\n600 CARTRIDGES\n7.62MM BALL M80\nON LINK M13</color>",
    "color": "light_gray",
    "symbol": "#"
  },
  {
    "id": "ammo_can_50_338fmjbt_400",
    "type": "GENERIC",
    "copy-from": "ammunition_can_50",
    "name": { "str": "400 .338 ammo can" },
    "description": "A solid metal ammo box with a small handle on top.  Front side has printed:\n<color_yellow>1305-01-618-1846 AB97\n400 CARTRIDGES .338 LAPUA MAG\nSWISS P Styx Action\nHPBT</color>",
    "color": "light_gray",
    "symbol": "#"
  },
  {
    "id": "ammo_can_50_shot_160",
    "type": "GENERIC",
    "copy-from": "ammunition_can_50",
    "name": { "str": "160 00 shot ammo can" },
    "description": "A solid metal ammo box with a small handle on top.  Front side has printed:\n<color_yellow>1305-01-232-8338 A011\n160 CRTGS 12 GA\nNO. 00 BUCKSHOT</color>",
    "color": "light_gray",
    "symbol": "#"
  },
  {
    "id": "ammo_can_50_beanbag_160",
    "type": "GENERIC",
    "copy-from": "ammunition_can_50",
    "name": { "str": "160 beanbag ammo can" },
    "description": "A solid metal ammo box with a small handle on top.  Front side has printed:\n<color_yellow>1305-01-454-0191 AA29\n160 CRTGS 12 GA BEAN BAG\nNON-LETHAL</color>",
    "color": "light_gray",
    "symbol": "#"
  },
  {
=======
>>>>>>> 4a1d36c7
    "id": "ammunition_can_fat_50",
    "type": "GENERIC",
    "name": "big ammo can",
    "//0": "PA108 SAW",
    "copy-from": "ammunition_can_30",
    "weight": "2990 g",
    "volume": "12627 ml",
    "longest_side": "318 mm",
    "//": "<https://www.cleanammocans.com/2-pack-new-fat-50-pa108-saw-ammo-cans.html>",
    "//2": "External: 31.75 x 18.42 x 21.59 cm, Internal: 29.85 x 17.15 x 20.96 cm ",
    "price": 1999,
    "pocket_data": [
      {
        "pocket_type": "CONTAINER",
        "rigid": true,
        "watertight": true,
        "max_contains_volume": "10730 ml",
        "max_contains_weight": "120 kg",
        "max_item_length": "298 mm"
      }
    ],
    "variant_type": "gun",
    "variants": [
      {
        "id": "ammunition_can_fat_50_223_1tracer4ball_800",
        "name": { "str": "800 5.56mm ammo can" },
        "weight": 0,
        "description": "A solid metal ammo box with a small handle on top.  Front side has printed:\n<color_yellow>1305-01-533-5663 AB03\n800 CRTG 5.56MM\n4 BALL M855\n1 TRACER M856\nM27 LINK</color>"
      },
      {
        "id": "ammunition_can_fat_50_223_1tracer4ap_800",
        "name": { "str": "800 5.56mm ammo can" },
        "weight": 0,
        "description": "A solid metal ammo box with a small handle on top.  Front side has printed:\n<color_yellow>1305-01-393-7052 AA02\n800 CRTG 5.56MM\n4 AP M995\n1 TRACER M856\nM27 LINK</color>"
      },
      {
        "id": "ammunition_can_fat_50_223ap_800",
        "name": { "str": "800 5.56mm ammo can" },
        "weight": 0,
        "description": "A solid metal ammo box with a small handle on top.  Front side has printed:\n<color_yellow>1305-01-393-7050 AA01\n800 CRTG 5.56MM\n5 AP M995\nM27 LINK</color>"
      },
      {
        "id": "ammunition_can_fat_50_223fmj_800",
        "name": { "str": "800 5.56mm ammo can" },
        "weight": 0,
        "description": "A solid metal ammo box with a small handle on top.  Front side has printed:\n<color_yellow>1305-01-258-8692 A062\n800 CRTG 5.56MM\n BALL M855\nM27 LINK</color>"
      },
      {
        "id": "ammunition_can_fat_50_308_1tracer4ap_600",
        "name": { "str": "600 7.62mm ammo can" },
        "weight": 0,
        "description": "A solid metal ammo box with a small handle on top.  Front side has printed:\n<color_yellow>1305-00-209-5139 A127\n600 CARTRIDGES 7.62 mm\n4 BALL M80\n1 TRACER M62\nON LINK M13</color>"
      }
    ]
  },
  {
<<<<<<< HEAD
    "id": "ammo_can_fat_50_223_1tracer4ball_800",
    "type": "GENERIC",
    "copy-from": "ammunition_can_fat_50",
    "name": { "str": "800 5.56mm ammo can" },
    "description": "A solid metal ammo box with a small handle on top.  Front side has printed:\n<color_yellow>1305-01-533-5663 AB03\n800 CRTG 5.56MM\n4 BALL M855\n1 TRACER M856\nM27 LINK</color>",
    "color": "light_gray",
    "symbol": "#"
  },
  {
    "id": "ammo_can_fat_50_223_1tracer4ap_800",
    "type": "GENERIC",
    "copy-from": "ammunition_can_fat_50",
    "name": { "str": "800 5.56mm ammo can" },
    "description": "A solid metal ammo box with a small handle on top.  Front side has printed:\n<color_yellow>1305-01-393-7052 AA02\n800 CRTG 5.56MM\n4 AP M995\n1 TRACER M856\nM27 LINK</color>",
    "color": "light_gray",
    "symbol": "#"
  },
  {
    "id": "ammo_can_fat_50_223ap_800",
    "type": "GENERIC",
    "copy-from": "ammunition_can_fat_50",
    "name": { "str": "800 5.56mm ammo can" },
    "description": "A solid metal ammo box with a small handle on top.  Front side has printed:\n<color_yellow>1305-01-393-7050 AA01\n800 CRTG 5.56MM\n5 AP M995\nM27 LINK</color>",
    "color": "light_gray",
    "symbol": "#"
  },
  {
    "id": "ammo_can_fat_50_223fmj_800",
    "type": "GENERIC",
    "copy-from": "ammunition_can_fat_50",
    "name": { "str": "800 5.56mm ammo can" },
    "description": "A solid metal ammo box with a small handle on top.  Front side has printed:\n<color_yellow>1305-01-258-8692 A062\n800 CRTG 5.56MM\n BALL M855\nM27 LINK</color>",
    "color": "light_gray",
    "symbol": "#"
  },
  {
    "id": "ammo_can_fat_50_308_1tracer4ap_600",
    "type": "GENERIC",
    "copy-from": "ammunition_can_fat_50",
    "name": { "str": "600 7.62mm ammo can" },
    "description": "A solid metal ammo box with a small handle on top.  Front side has printed:\n<color_yellow>1305-00-209-5139 A127\n600 CARTRIDGES 7.62MM\n4 BALL M80\n1 TRACER M62\nON LINK M13</color>",
    "color": "light_gray",
    "symbol": "#"
  },
  {
=======
>>>>>>> 4a1d36c7
    "id": "ammunition_can_pa120",
    "type": "GENERIC",
    "name": "heavy-duty ammo can",
    "//0": "PA-120",
    "copy-from": "ammunition_can_30",
    "description": "A huge metal box with handles on each end.  It is almost inconveniently big, but can hold a lot of heavy items inside.",
    "flags": [ "COLLAPSE_CONTENTS" ],
    "weight": "6350 g",
    "volume": "18572 ml",
    "longest_side": "470 mm",
    "//": "<https://www.cleanammocans.com/2-pack-40mm-ammo-cans.html>",
    "//2": "External: 46.99 x 15.56 x 25.40 cm, Internal: 43.82 x 13.97 x 24.13 cm",
    "price": 2500,
    "pocket_data": [
      {
        "pocket_type": "CONTAINER",
        "rigid": true,
        "watertight": true,
        "max_contains_volume": "14772 ml",
        "max_contains_weight": "160 kg",
        "max_item_length": "438 mm"
      }
    ],
    "variant_type": "gun",
    "variants": [
      {
        "id": "ammunition_can_pa120_40x53_32",
        "name": { "str": "48 40mm ammo can" },
        "weight": 0,
        "description": "A solid metal ammo box with a small handle on top.  Front side has printed:\n<color_yellow>1310-01-159-8043 B542\n32 CARTRIDGES 40 MM HEDP\nHIGH EXPLOSIVE DUAL PURPOSE M433 LINKED</color>"
      }
    ]
  },
  {
<<<<<<< HEAD
    "id": "ammo_can_pa120_40x53_32",
    "type": "GENERIC",
    "copy-from": "ammunition_can_pa120",
    "name": { "str": "48 40mm ammo can" },
    "description": "A solid metal ammo box with a small handle on top.  Front side has printed:\n<color_yellow>1310-01-159-8043 B542\n32 CARTRIDGES 40MM HEDP\nHIGH EXPLOSIVE DUAL PURPOSE M433 LINKED</color>",
    "color": "light_gray",
    "symbol": "#"
  },
  {
=======
>>>>>>> 4a1d36c7
    "id": "ammunition_box_grenade",
    "type": "GENERIC",
    "category": "container",
    "name": "grenade container",
    "description": "A small, thick cylindrical container.  Designed to store a single grenade, it seems.",
    "flags": [ "COLLAPSE_CONTENTS" ],
    "weight": "411 g",
    "volume": "590 ml",
    "material": [ { "type": "cardboard" } ],
    "pocket_data": [
      {
        "pocket_type": "CONTAINER",
        "rigid": true,
        "watertight": true,
        "max_contains_volume": "550 ml",
        "max_contains_weight": "5000 g"
      }
    ],
    "symbol": "0",
    "color": "black",
    "variant_type": "gun",
    "variants": [
      {
        "id": "ammunition_box_grenade_m67",
        "name": { "str": "grenade container" },
        "weight": 0,
        "description": "A small, thick cylindrical container.  Dark, shabby surface has printed:\n1330-00-133-8244 G881\nCOMP B 1 GRENADE HAND FRAG DELAY M67 W/FUZE M213\nCONTAINER M415A1 UAC"
      }
    ]
  },
  {
    "id": "ammunition_can_carlgustav",
    "type": "GENERIC",
    "category": "container",
    "name": "double 84mm HEDP container",
<<<<<<< HEAD
    "description": "A heavy and bulky container in a shape of two rockets.  Text on the front says:\n<color_yellow>1 RD\n84MM HEDP 502\n1315-01-343-1944</color>\n\n<color_red>EXPLOSIVE</color>",
=======
    "description": "Huge metal container, in a shape of two massive rockets.",
>>>>>>> 4a1d36c7
    "//": "84mm heat 551 container, 265x700x124mm",
    "flags": [ "COLLAPSE_CONTENTS" ],
    "weight": "1400 g",
    "volume": "23000 ml",
    "pocket_data": [
      {
        "pocket_type": "CONTAINER",
        "rigid": true,
        "watertight": true,
        "max_contains_volume": "2422 ml",
        "max_contains_weight": "5000 g",
        "max_item_length": "437 mm"
      },
      {
        "pocket_type": "CONTAINER",
        "rigid": true,
        "watertight": true,
        "max_contains_volume": "2422 ml",
        "max_contains_weight": "5000 g",
        "max_item_length": "437 mm"
      }
    ],
    "material": [ "steel" ],
    "symbol": "8",
<<<<<<< HEAD
    "color": "black"
  },
  {
    "id": "ammunition_can_carlgustav_he",
    "type": "GENERIC",
    "copy-from": "ammunition_can_carlgustav_hedp",
    "name": "double 84mm HE container",
    "description": "A heavy and bulky container in a shape of two rockets.  Text on the front says:\n<color_yellow>1 RD\n84MM HE 441D</color>\n\n<color_red>EXPLOSIVE</color>",
    "color": "light_gray",
    "symbol": "8"
=======
    "color": "black",
    "variant_type": "gun",
    "variants": [
      {
        "id": "ammunition_can_carlgustav_hedp",
        "name": { "str": "double 84mm HEDP container" },
        "weight": 0,
        "description": "A heavy and bulky container in a shape of two recoilless rifle rounds.  Text on the front says:\n<color_yellow>1 RD\n84 mm HEDP 502\n1315-01-343-1944</color>\n\n<color_red>EXPLOSIVE</color>"
      },
      {
        "id": "ammunition_can_carlgustav_he",
        "name": { "str": "double 84mm HE container" },
        "weight": 0,
        "description": "A heavy and bulky container in a shape of two recoilless rifle rounds.  Text on the front says:\n<color_yellow>1 RD\n84 mm HE 441D</color>\n\n<color_red>EXPLOSIVE</color>"
      }
    ]
>>>>>>> 4a1d36c7
  },
  {
    "id": "ammunition_box_carlgustav",
    "type": "GENERIC",
    "category": "container",
    "name": "84mm HE crate",
<<<<<<< HEAD
    "description": "A big metal crate.  On one side it has label \"EXPLOSIVE\", and on another is written:\n<color_yellow>6 RDS 84MM HE</color>",
=======
    "description": "Relatively small metal box.  On one side it has label \"EXPLOSIVE\"",
>>>>>>> 4a1d36c7
    "//": "84mm heat551 transport box, 610x400x290mm",
    "looks_like": "box_oversize_metal",
    "flags": [ "COLLAPSE_CONTENTS" ],
    "weight": "1400 g",
    "volume": "70760 ml",
    "pocket_data": [
      {
        "pocket_type": "CONTAINER",
        "rigid": true,
        "watertight": true,
        "max_contains_volume": "69 L",
        "max_contains_weight": "200 kg"
      }
    ],
    "material": [ "steel" ],
    "symbol": "#",
<<<<<<< HEAD
    "color": "black"
  },
  {
    "id": "ammunition_box_carlgustav_hedp",
    "type": "GENERIC",
    "copy-from": "ammunition_box_carlgustav_he",
    "name": "84mm HEDP crate",
    "description": "A big metal crate.  On one side it has label \"EXPLOSIVE\", and on another is written:\n<color_yellow>6 RDS 84MM HEDP</color>",
    "//": "found no docs for HEDP crates, hence copy the hedp",
    "looks_like": "box_oversize_metal",
    "color": "light_gray",
    "symbol": "#"
=======
    "color": "black",
    "variant_type": "gun",
    "variants": [
      {
        "id": "ammunition_box_carlgustav_he",
        "name": { "str": "84mm HE crate" },
        "weight": 0,
        "description": "A big metal crate.  On one side it has label \"EXPLOSIVE\", and on another is written:\n<color_yellow>6 RDS 84mm HE</color>"
      },
      {
        "id": "ammunition_box_carlgustav_hedp",
        "name": { "str": "84mm HEDP crate" },
        "weight": 0,
        "description": "A big metal crate.  On one side it has label \"EXPLOSIVE\", and on another is written:\n<color_yellow>6 RDS 84mm HEDP</color>",
        "//": "found no docs for HEDP crates, hence copy the hedp"
      }
    ]
>>>>>>> 4a1d36c7
  },
  {
    "id": "ammunition_crate_40x46_72",
    "type": "GENERIC",
    "copy-from": "box_medium_wood",
    "looks_like": "box_medium_wood",
<<<<<<< HEAD
    "name": { "str": "72 40mm ammo crate" },
    "description": "Huge wooden crate, closed with metal wire.  Front side has printed:\n<color_yellow>1310-00-992-0451 B546\n72 CARTRIDGE COMP A-5\n40MM HEDP M433</color>",
=======
    "name": { "str": "wooden crate" },
    "description": "Huge wooden crate, closed with metal wire.",
>>>>>>> 4a1d36c7
    "pocket_data": [ { "pocket_type": "CONTAINER", "rigid": true, "max_contains_volume": "10 L", "max_contains_weight": "40 kg" } ],
    "color": "light_gray",
    "symbol": "#",
    "variant_type": "gun",
    "variants": [
      {
        "id": "ammunition_crate_40x46_72",
        "name": { "str": "72 40mm ammo crate" },
        "weight": 0,
        "description": "Huge wooden crate, closed with metal wire.  Front side has printed:\n<color_yellow>1310-00-992-0451 B546\n72 CARTRIDGE COMP A-5\n40 MM HEDP M433</color>"
      }
    ]
  },
  {
    "abstract": "ammo_box_1",
    "type": "GENERIC",
    "name": { "str": "ammo box", "str_pl": "ammo boxes" },
    "description": "A small, cardboard box for ammo.",
    "category": "container",
    "symbol": "#",
    "color": "brown",
    "material": [ "paper" ],
    "flags": [ "COLLAPSE_CONTENTS" ],
    "weight": "14 g",
    "volume": "105 ml",
    "pocket_data": [
      {
        "pocket_type": "CONTAINER",
        "rigid": true,
        "max_contains_volume": "100 ml",
        "max_contains_weight": "1600 g",
        "max_item_length": "60 mm"
      }
    ]
  },
  {
    "id": "ammo_box_army_20_223",
    "type": "GENERIC",
    "copy-from": "ammo_box_1",
    "name": { "str": "20 5.56mm rounds ammo box", "str_pl": "20 5.56mm rounds ammo boxes" },
    "description": "Small, plain brown ammo box.  Black text, printed on the front, says \"20 CARTRIDGES 5.56MM TRACER M856\"",
    "color": "brown",
    "symbol": "#"
  },
  {
    "id": "ammo_box_army_5_shot",
    "type": "GENERIC",
    "copy-from": "ammo_box_1",
    "name": { "str": "5 00 shot ammo box", "str_pl": "5 00 shot ammo boxes" },
    "description": "Small, plain brown ammo box.  Black text, printed on the front, says \"5 CARTRIDGES 12 GA SHOTSHELL NO. 00 BUCKSHOT\"",
    "color": "brown",
    "symbol": "#",
    "volume": "115 ml",
    "pocket_data": [
      {
        "pocket_type": "CONTAINER",
        "rigid": true,
        "max_contains_volume": "110 ml",
        "max_contains_weight": "1600 g",
        "max_item_length": "90 mm"
      }
    ]
  },
  {
    "id": "ammo_box_army_5_slug",
    "type": "GENERIC",
    "copy-from": "ammo_box_1",
    "name": { "str": "5 slug ammo box", "str_pl": "5 slug ammo boxes" },
    "description": "Small, plain brown ammo box.  Black text, printed on the front, says \"5 CARTRIDGES 12 GA SHOTSHELL SLUG\"",
    "color": "brown",
    "symbol": "#",
    "volume": "115 ml",
    "pocket_data": [
      {
        "pocket_type": "CONTAINER",
        "rigid": true,
        "max_contains_volume": "110 ml",
        "max_contains_weight": "1600 g",
        "max_item_length": "90 mm"
      }
    ]
  },
  {
    "id": "ammo_box_2",
    "type": "GENERIC",
    "name": { "str": "ammo box", "str_pl": "ammo boxes" },
    "//": "20x308mm, 100x9mm, ex ammunition_box_308",
    "description": "A lightweight box, labelled with a big, shiny image of an ammunition cartridge.",
    "category": "container",
    "symbol": "#",
    "color": "brown",
    "material": [ "paper" ],
    "flags": [ "COLLAPSE_CONTENTS" ],
    "weight": "34 g",
    "volume": "175 ml",
    "pocket_data": [
      {
        "pocket_type": "CONTAINER",
        "rigid": true,
        "max_contains_volume": "170 ml",
        "max_contains_weight": "1600 g",
        "max_item_length": "100 mm"
      }
    ]
  },
  {
    "id": "ammo_box_army_100_9mm_fmj",
    "type": "GENERIC",
    "weight": "38 g",
    "volume": "245 ml",
    "copy-from": "ammo_box_2",
    "name": { "str": "100 9x19mm FMJ ammo box", "str_pl": "100 9x19mm FMJ ammo boxes" },
    "description": "Small, plain brown ammo box.  Black text, printed on the front, says \"100 ROUNDS 9x19MM PARA FMJ FULL METAL JACKED 115GR.\"",
    "color": "brown",
    "symbol": "#",
    "pocket_data": [
      {
        "pocket_type": "CONTAINER",
        "rigid": true,
        "max_contains_volume": "240 ml",
        "max_contains_weight": "2000 g",
        "max_item_length": "32 mm"
      }
    ]
  },
  {
    "id": "ammo_box_army_100_9mm_jhp",
    "type": "GENERIC",
    "copy-from": "ammo_box_army_100_9mm_fmj",
    "name": { "str": "100 9x19mm JHP ammo box", "str_pl": "100 9x19mm JHP ammo boxes" },
    "description": "Small, plain brown ammo box.  Black text, printed on the front, says \"100 ROUNDS 9x19MM PARA JHP JACKED HOLLOW POINT 116GR.\"",
    "color": "brown",
    "symbol": "#"
  },
  {
    "abstract": "ammo_box_3",
    "type": "GENERIC",
    "name": { "str": "ammo box", "str_pl": "ammo boxes" },
    "//": "30x223 clips or 50x223 or 20x300",
    "description": "A small, cardboard box for ammo.",
    "category": "container",
    "symbol": "#",
    "color": "brown",
    "material": [ "paper" ],
    "flags": [ "COLLAPSE_CONTENTS" ],
    "weight": "28 g",
    "volume": "235 ml",
    "pocket_data": [
      {
        "pocket_type": "CONTAINER",
        "rigid": true,
        "max_contains_volume": "230 ml",
        "max_contains_weight": "1600 g",
        "max_item_length": "100 mm"
      }
    ]
  },
  {
    "id": "ammo_box_army_10_338",
    "type": "GENERIC",
    "copy-from": "ammo_box_3",
    "name": { "str": "10 .338 lapua ammo box", "str_pl": "10 .338 lapua ammo boxes" },
    "description": "Small, painted in white ammo box.  Black text, printed on the front, says:\n10 CARTRIDGES\n.338 LAPUA MAG.\nSWISS P TARGET\nHPBT",
    "color": "brown",
    "symbol": "#",
    "weight": "20 g",
    "volume": "170 ml",
    "pocket_data": [
      {
        "pocket_type": "CONTAINER",
        "rigid": true,
        "max_contains_volume": "164 ml",
        "max_contains_weight": "1600 g",
        "max_item_length": "100 mm"
      }
    ]
  },
  {
    "id": "ammo_box_army_20_300wm",
    "type": "GENERIC",
    "copy-from": "ammo_box_3",
    "name": { "str": "20 .300 win mag ammo box", "str_pl": "20 .300 win mag ammo boxes" },
    "description": "Small, plain brown ammo box.  Black text, printed on the front, says:\"20 CARTRIDGES  .300 WINCHESTER MAGNUM MATCH MK 248 MOD 1\"",
    "color": "brown",
    "symbol": "#"
  },
  {
    "id": "ammo_box_army_30_300blk",
    "type": "GENERIC",
    "copy-from": "ammo_box_3",
    "name": { "str": "30 .300 BLK ammo box", "str_pl": "30 .300 BLK ammo boxes" },
    "description": "Small, plain black ammo box.  White text, printed on the front, says:\"30 CARTRIDGES  .300 AAC BLACKOUT SUBSONIC\"",
    "color": "brown",
    "symbol": "#",
    "weight": "14 g",
    "volume": "128 ml",
    "pocket_data": [
      {
        "pocket_type": "CONTAINER",
        "rigid": true,
        "max_contains_volume": "125 ml",
        "max_contains_weight": "1600 g",
        "max_item_length": "60 mm"
      }
    ]
  },
  {
    "id": "ammo_box_army_3_clips",
    "type": "GENERIC",
    "copy-from": "ammo_box_3",
    "name": { "str": "cardboard ammo box", "str_pl": "cardboard ammo boxes" },
    "description": "Small brown box without cover.",
    "color": "brown",
    "symbol": "#"
  },
  {
    "id": "ammo_box_army_20_308",
    "type": "GENERIC",
    "copy-from": "ammo_box_3",
    "name": { "str": "20 7.62mm ammo box", "str_pl": "20 7.62mm ammo boxes" },
    "description": "Small, plain brown ammo box.  Black text, printed on the front, says:\"20 ROUNDS 7.62MM BALL M80\"",
    "color": "brown",
    "symbol": "#",
    "weight": "18 g",
    "volume": "162 ml",
    "pocket_data": [
      {
        "pocket_type": "CONTAINER",
        "rigid": true,
        "max_contains_volume": "160 ml",
        "max_contains_weight": "1600 g",
        "max_item_length": "75 mm"
      }
    ]
  },
  {
    "id": "ammo_box_4",
    "type": "GENERIC",
    "name": { "str": "small ammo box", "str_pl": "small ammo boxes" },
    "//": "10x50bmg, 20x12 gauge, ex ammunition_box_50bmg",
    "description": "A lightweight box, labelled with a big, shiny image of an ammunition cartridge.",
    "category": "container",
    "symbol": "#",
    "color": "brown",
    "material": [ "paper" ],
    "flags": [ "COLLAPSE_CONTENTS" ],
    "weight": "44 g",
    "volume": "480 ml",
    "longest_side": "14 cm",
    "pocket_data": [
      {
        "pocket_type": "CONTAINER",
        "rigid": true,
        "max_contains_volume": "470 ml",
        "max_contains_weight": "4000 g",
        "max_item_length": "14 cm"
      }
    ]
  },
  {
    "id": "ammo_box_army_20_338",
    "type": "GENERIC",
    "copy-from": "ammo_box_4",
    "name": { "str": "20 .338 lapua ammo box", "str_pl": "20 .338 lapua ammo boxes" },
    "description": "Small, painted in white ammo box.  Black text, printed on the front, says \"20 CARTRIDGES\n.338 LAPUA MAG.\nSWISS P TARGET\nHPBT\"",
    "color": "brown",
    "symbol": "#",
    "weight": "33 g",
    "volume": "335 ml",
    "pocket_data": [
      {
        "pocket_type": "CONTAINER",
        "rigid": true,
        "max_contains_volume": "330 ml",
        "max_contains_weight": "4000 g",
        "max_item_length": "100 mm"
      }
    ]
  },
  {
    "id": "ammo_box_army_10_50bmg",
    "type": "GENERIC",
    "copy-from": "ammo_box_4",
    "name": { "str": "10 .50 ammo box", "str_pl": "10 .50 ammo boxes" },
    "description": "Small, painted in white ammo box.  Black text, printed on the front, says \"10 CARTRIDGES\n12.7x99MM BALL M33\n(50 Browning)\"",
    "color": "brown",
    "symbol": "#"
  },
  {
    "id": "55gal_drum_rubber",
    "type": "GENERIC",
    "category": "container",
    "name": { "str": "collapsible drum" },
    "description": "A beige collapsible drum with a water valve and D-Rings.  Text on its top clearly says \"POTABLE WATER ONLY\".",
    "weight": "16 kg",
    "volume": "23 L",
    "price": 39500,
    "price_postapoc": 250,
    "//": "todo: replace with some better rubber material",
    "material": [ { "type": "rubber", "portion": 9 }, { "type": "steel", "portion": 1 } ],
    "symbol": "0",
    "color": "yellow",
    "qualities": [ [ "CONTAIN", 1 ] ],
    "flags": [ "COLLAPSE_CONTENTS" ],
    "pocket_data": [
      {
        "pocket_type": "CONTAINER",
        "watertight": true,
        "rigid": false,
        "max_contains_volume": "200 L",
        "max_contains_weight": "500 kg"
      }
    ]
  },
  {
    "id": "432gal_drum_rubber",
    "type": "GENERIC",
    "category": "container",
    "name": { "str": "big collapsible drum" },
    "description": "A black collapsible drum with a valve and D-Rings.  Yellow text on its top clearly says \"FLAMMABLE\".  Empty and collapsed, it could be moved elsewhere.",
    "weight": "125 kg",
    "volume": "180 L",
    "price": 39500,
    "price_postapoc": 250,
    "//": "todo: replace with some better rubber material",
    "use_action": { "type": "deploy_furn", "furn_type": "f_432gal_drum_rubber" },
    "material": [ { "type": "rubber", "portion": 9 }, { "type": "steel", "portion": 1 } ],
    "symbol": "0"
  }
]<|MERGE_RESOLUTION|>--- conflicted
+++ resolved
@@ -29,101 +29,6 @@
     "//3": "every ammo can contain o-ring, which should've been reflected by 1/50 of rubber material, but in this case the thing simply burn out into pure scrap, and there is no flag to prevent it",
     "//material": [ { "type": "steel", "portion": 49 }, { "type": "rubber" } ],
     "symbol": "#",
-<<<<<<< HEAD
-    "color": "light_gray"
-  },
-  {
-    "id": "ammo_can_30_9mm_fmj_1000",
-    "type": "GENERIC",
-    "copy-from": "ammunition_can_30",
-    "name": { "str": "1000 9x19mm FMJ ammo can" },
-    "description": "A solid metal ammo box with a small handle on top.  Front side has printed:\n<color_yellow>1305-01-172-9558 A363\n1000 CRTG 9MM\nBALL M882</color>",
-    "color": "light_gray",
-    "symbol": "#"
-  },
-  {
-    "id": "ammo_can_30_9mm_jhp_1000",
-    "type": "GENERIC",
-    "copy-from": "ammunition_can_30",
-    "name": { "str": "1000 9x19mm JHP ammo can" },
-    "description": "A solid metal ammo box with a small handle on top.  Front side has printed:\n<color_yellow>1305-01-357-8488 A260\n1000 CARTRIDGES 9MM\nSUBSONIC</color>",
-    "color": "light_gray",
-    "symbol": "#"
-  },
-  {
-    "id": "ammo_can_30_300jhp_240",
-    "type": "GENERIC",
-    "copy-from": "ammunition_can_30",
-    "name": { "str": "240 .300 win mag ammo can" },
-    "description": "A solid metal ammo box with a small handle on top.  Front side has printed:\n<color_yellow>1305-01-018-1547 A191\n240 CARTRIDGES .300WM\nMATCH GRAGE\n220 GRAIN BULLET\nMk 248 Mod 1\"</color>",
-    "color": "light_gray",
-    "symbol": "#"
-  },
-  {
-    "id": "ammo_can_30_300AAC_otmss_720",
-    "type": "GENERIC",
-    "copy-from": "ammunition_can_30",
-    "name": { "str": "720 .300 AAC ammo can" },
-    "//": "dodic code is unknown",
-    "description": "A solid metal ammo box with a small handle on top.  Front side has printed:\n<color_yellow>1305-01-651-3478 A001\n720 CARTRIDGES 7.62x35MM (300AAC)\n125 OTMSS OPEN TIP MATCH SUBSONIC</color>",
-    "color": "light_gray",
-    "symbol": "#"
-  },
-  {
-    "id": "ammo_can_30_308_1tracer4ap_200",
-    "type": "GENERIC",
-    "copy-from": "ammunition_can_30",
-    "name": { "str": "200 7.62mm ammo can" },
-    "description": "A solid metal ammo box with a small handle on top.  Front side has printed:\n<color_yellow>1305-01-398-1449 AA04\n200 CARTRIDGES 7.62MM\n4 AP M993\n1 TRACER M62\nON LINK M13</color>",
-    "color": "light_gray",
-    "symbol": "#"
-  },
-  {
-    "id": "ammo_can_30_308ap_240",
-    "type": "GENERIC",
-    "copy-from": "ammunition_can_30",
-    "name": { "str": "240 7.62mm ammo can" },
-    "description": "A solid metal ammo box with a small handle on top.  Front side has printed:\n<color_yellow>1305-01-398-1450 AA03\n240 CARTRIDGES 7.62MM\nAP M993</color>",
-    "color": "light_gray",
-    "symbol": "#"
-  },
-  {
-    "id": "ammo_can_30_308fmj_460",
-    "type": "GENERIC",
-    "copy-from": "ammunition_can_30",
-    "name": { "str": "460 7.62mm ammo can" },
-    "description": "A solid metal ammo box with a small handle on top.  Front side has printed:\n<color_yellow>1305-01-41-8202 AA11\n460 CARTRIDGES\n7.62MM BALL M80\nCARTONS</color>",
-    "color": "light_gray",
-    "symbol": "#"
-  },
-  {
-    "id": "ammo_can_30_308_4fmj1tracer_200",
-    "type": "GENERIC",
-    "copy-from": "ammunition_can_30",
-    "name": { "str": "200 7.62mm ammo can" },
-    "description": "A solid metal ammo box with a small handle on top.  Front side has printed:\n<color_yellow>1305-00-892-2150\n200 CARTRIDGES 7.62MM\n4 BALL M80\n1 TRACER M62\nON LINK M13</color>",
-    "color": "light_gray",
-    "symbol": "#"
-  },
-  {
-    "id": "ammo_can_30_338fmjbt_200",
-    "type": "GENERIC",
-    "copy-from": "ammunition_can_30",
-    "name": { "str": "200 .338 ammo can" },
-    "//": "completely made up",
-    "description": "A solid metal ammo box with a small handle on top.  Front side has printed:\n<color_yellow>1305-01-618-1847 AB98\n200 CARTRIDGES .338 LAPUA MAG\nSWISS P Styx Action\nHPBT</color>",
-    "color": "light_gray",
-    "symbol": "#"
-  },
-  {
-    "id": "ammo_can_30_shot_120",
-    "type": "GENERIC",
-    "copy-from": "ammunition_can_30",
-    "name": { "str": "120 slug ammo can" },
-    "description": "A solid metal ammo box with a small handle on top.  Front side has printed:\n<color_yellow>1305-01-386-5604 A023\n120 CRTGS 12 GA\n1 OZ SLUG LDD</color>",
-    "//": "LDD stands for LOADED",
-=======
->>>>>>> 4a1d36c7
     "color": "light_gray",
     "variant_type": "gun",
     "variants": [
@@ -280,100 +185,6 @@
     ]
   },
   {
-<<<<<<< HEAD
-    "id": "ammo_can_50_556tracer_820",
-    "type": "GENERIC",
-    "copy-from": "ammunition_can_50",
-    "name": { "str": "820 5.56mm ammo can" },
-    "description": "A solid metal ammo box with a small handle on top.  Front side has printed:\n<color_yellow>1305-01-155-5457 A063\n820 CTGS 5.56MM\nTRACER M856</color>",
-    "color": "light_gray",
-    "symbol": "#"
-  },
-  {
-    "id": "ammo_can_50_50bmg_4fmj1tracer_100",
-    "type": "GENERIC",
-    "copy-from": "ammunition_can_50",
-    "name": { "str": "100 .50 ammo can" },
-    "description": "A solid metal ammo box with a small handle on top.  Front side has printed:\n<color_yellow>1305-00-028-6583 A557\n100 CRTG .50 CAL\nLINK M9\n4-BALL M33\n1-TRACER M17</color>",
-    "color": "light_gray",
-    "symbol": "#"
-  },
-  {
-    "id": "ammo_can_50_50bmg_1tracer4mk211_100",
-    "type": "GENERIC",
-    "copy-from": "ammunition_can_50",
-    "name": { "str": "100 .50 ammo can" },
-    "description": "A solid metal ammo box with a small handle on top.  Front side has printed:\n<color_yellow>1305-01-249-6888 A607\n100 CRTG .50 CAL\nLINK M9\n4-MK 211 MOD 0\n1-M20 API TRACER</color>",
-    "color": "light_gray",
-    "symbol": "#"
-  },
-  {
-    "id": "ammo_can_50_50bmg_fmj_120",
-    "type": "GENERIC",
-    "copy-from": "ammunition_can_50",
-    "name": { "str": "120 .50 ammo can" },
-    "description": "A solid metal ammo box with a small handle on top.  Front side has printed:\n<color_yellow>1305-00-585-5191 A552\n120 CARTRIDGES\n.50 Browning BALL M33\nFMJ BT 625GR</color>",
-    "color": "light_gray",
-    "symbol": "#"
-  },
-  {
-    "id": "ammo_can_50_556_m855a1_clipped_840",
-    "type": "GENERIC",
-    "copy-from": "ammunition_can_50",
-    "name": { "str": "840 5.56mm ammo can" },
-    "description": "A solid metal ammo box with a small handle on top.  Front side has printed:\n<color_yellow>1305-01-559-3333 AB57\n840 CARTRIDGES 5.56MM\nBALL M855A1\n10 ROUND CLIPS</color>",
-    "color": "light_gray",
-    "symbol": "#"
-  },
-  {
-    "id": "ammo_can_50_300AAC_otm_840",
-    "type": "GENERIC",
-    "copy-from": "ammunition_can_50",
-    "name": { "str": "840 .300 AAC ammo can" },
-    "//": "dodic code is unknown",
-    "description": "A solid metal ammo box with a small handle on top.  Front side has printed:\n<color_yellow>1305-01-651-3479 A002\n840 CARTRIDGES 7.62x35MM (300AAC)\n125 OTM OPEN TIP MATCH SUPERSONIC</color>",
-    "color": "light_gray",
-    "symbol": "#"
-  },
-  {
-    "id": "ammo_can_50_308_600",
-    "type": "GENERIC",
-    "copy-from": "ammunition_can_50",
-    "name": { "str": "600 7.62mm ammo can" },
-    "description": "A solid metal ammo box with a small handle on top.  Front side has printed:\n<color_yellow>1305-00-257-1089 A143\n600 CARTRIDGES\n7.62MM BALL M80\nON LINK M13</color>",
-    "color": "light_gray",
-    "symbol": "#"
-  },
-  {
-    "id": "ammo_can_50_338fmjbt_400",
-    "type": "GENERIC",
-    "copy-from": "ammunition_can_50",
-    "name": { "str": "400 .338 ammo can" },
-    "description": "A solid metal ammo box with a small handle on top.  Front side has printed:\n<color_yellow>1305-01-618-1846 AB97\n400 CARTRIDGES .338 LAPUA MAG\nSWISS P Styx Action\nHPBT</color>",
-    "color": "light_gray",
-    "symbol": "#"
-  },
-  {
-    "id": "ammo_can_50_shot_160",
-    "type": "GENERIC",
-    "copy-from": "ammunition_can_50",
-    "name": { "str": "160 00 shot ammo can" },
-    "description": "A solid metal ammo box with a small handle on top.  Front side has printed:\n<color_yellow>1305-01-232-8338 A011\n160 CRTGS 12 GA\nNO. 00 BUCKSHOT</color>",
-    "color": "light_gray",
-    "symbol": "#"
-  },
-  {
-    "id": "ammo_can_50_beanbag_160",
-    "type": "GENERIC",
-    "copy-from": "ammunition_can_50",
-    "name": { "str": "160 beanbag ammo can" },
-    "description": "A solid metal ammo box with a small handle on top.  Front side has printed:\n<color_yellow>1305-01-454-0191 AA29\n160 CRTGS 12 GA BEAN BAG\nNON-LETHAL</color>",
-    "color": "light_gray",
-    "symbol": "#"
-  },
-  {
-=======
->>>>>>> 4a1d36c7
     "id": "ammunition_can_fat_50",
     "type": "GENERIC",
     "name": "big ammo can",
@@ -430,54 +241,6 @@
     ]
   },
   {
-<<<<<<< HEAD
-    "id": "ammo_can_fat_50_223_1tracer4ball_800",
-    "type": "GENERIC",
-    "copy-from": "ammunition_can_fat_50",
-    "name": { "str": "800 5.56mm ammo can" },
-    "description": "A solid metal ammo box with a small handle on top.  Front side has printed:\n<color_yellow>1305-01-533-5663 AB03\n800 CRTG 5.56MM\n4 BALL M855\n1 TRACER M856\nM27 LINK</color>",
-    "color": "light_gray",
-    "symbol": "#"
-  },
-  {
-    "id": "ammo_can_fat_50_223_1tracer4ap_800",
-    "type": "GENERIC",
-    "copy-from": "ammunition_can_fat_50",
-    "name": { "str": "800 5.56mm ammo can" },
-    "description": "A solid metal ammo box with a small handle on top.  Front side has printed:\n<color_yellow>1305-01-393-7052 AA02\n800 CRTG 5.56MM\n4 AP M995\n1 TRACER M856\nM27 LINK</color>",
-    "color": "light_gray",
-    "symbol": "#"
-  },
-  {
-    "id": "ammo_can_fat_50_223ap_800",
-    "type": "GENERIC",
-    "copy-from": "ammunition_can_fat_50",
-    "name": { "str": "800 5.56mm ammo can" },
-    "description": "A solid metal ammo box with a small handle on top.  Front side has printed:\n<color_yellow>1305-01-393-7050 AA01\n800 CRTG 5.56MM\n5 AP M995\nM27 LINK</color>",
-    "color": "light_gray",
-    "symbol": "#"
-  },
-  {
-    "id": "ammo_can_fat_50_223fmj_800",
-    "type": "GENERIC",
-    "copy-from": "ammunition_can_fat_50",
-    "name": { "str": "800 5.56mm ammo can" },
-    "description": "A solid metal ammo box with a small handle on top.  Front side has printed:\n<color_yellow>1305-01-258-8692 A062\n800 CRTG 5.56MM\n BALL M855\nM27 LINK</color>",
-    "color": "light_gray",
-    "symbol": "#"
-  },
-  {
-    "id": "ammo_can_fat_50_308_1tracer4ap_600",
-    "type": "GENERIC",
-    "copy-from": "ammunition_can_fat_50",
-    "name": { "str": "600 7.62mm ammo can" },
-    "description": "A solid metal ammo box with a small handle on top.  Front side has printed:\n<color_yellow>1305-00-209-5139 A127\n600 CARTRIDGES 7.62MM\n4 BALL M80\n1 TRACER M62\nON LINK M13</color>",
-    "color": "light_gray",
-    "symbol": "#"
-  },
-  {
-=======
->>>>>>> 4a1d36c7
     "id": "ammunition_can_pa120",
     "type": "GENERIC",
     "name": "heavy-duty ammo can",
@@ -511,19 +274,7 @@
       }
     ]
   },
-  {
-<<<<<<< HEAD
-    "id": "ammo_can_pa120_40x53_32",
-    "type": "GENERIC",
-    "copy-from": "ammunition_can_pa120",
-    "name": { "str": "48 40mm ammo can" },
-    "description": "A solid metal ammo box with a small handle on top.  Front side has printed:\n<color_yellow>1310-01-159-8043 B542\n32 CARTRIDGES 40MM HEDP\nHIGH EXPLOSIVE DUAL PURPOSE M433 LINKED</color>",
-    "color": "light_gray",
-    "symbol": "#"
-  },
-  {
-=======
->>>>>>> 4a1d36c7
+  }
     "id": "ammunition_box_grenade",
     "type": "GENERIC",
     "category": "container",
@@ -559,11 +310,7 @@
     "type": "GENERIC",
     "category": "container",
     "name": "double 84mm HEDP container",
-<<<<<<< HEAD
-    "description": "A heavy and bulky container in a shape of two rockets.  Text on the front says:\n<color_yellow>1 RD\n84MM HEDP 502\n1315-01-343-1944</color>\n\n<color_red>EXPLOSIVE</color>",
-=======
     "description": "Huge metal container, in a shape of two massive rockets.",
->>>>>>> 4a1d36c7
     "//": "84mm heat 551 container, 265x700x124mm",
     "flags": [ "COLLAPSE_CONTENTS" ],
     "weight": "1400 g",
@@ -588,18 +335,6 @@
     ],
     "material": [ "steel" ],
     "symbol": "8",
-<<<<<<< HEAD
-    "color": "black"
-  },
-  {
-    "id": "ammunition_can_carlgustav_he",
-    "type": "GENERIC",
-    "copy-from": "ammunition_can_carlgustav_hedp",
-    "name": "double 84mm HE container",
-    "description": "A heavy and bulky container in a shape of two rockets.  Text on the front says:\n<color_yellow>1 RD\n84MM HE 441D</color>\n\n<color_red>EXPLOSIVE</color>",
-    "color": "light_gray",
-    "symbol": "8"
-=======
     "color": "black",
     "variant_type": "gun",
     "variants": [
@@ -607,27 +342,22 @@
         "id": "ammunition_can_carlgustav_hedp",
         "name": { "str": "double 84mm HEDP container" },
         "weight": 0,
-        "description": "A heavy and bulky container in a shape of two recoilless rifle rounds.  Text on the front says:\n<color_yellow>1 RD\n84 mm HEDP 502\n1315-01-343-1944</color>\n\n<color_red>EXPLOSIVE</color>"
+        "description": "A heavy and bulky container in a shape of two recoilless rifle rounds.  Text on the front says:\n<color_yellow>1 RD\n84MM HEDP 502\n1315-01-343-1944</color>\n\n<color_red>EXPLOSIVE</color>"
       },
       {
         "id": "ammunition_can_carlgustav_he",
         "name": { "str": "double 84mm HE container" },
         "weight": 0,
-        "description": "A heavy and bulky container in a shape of two recoilless rifle rounds.  Text on the front says:\n<color_yellow>1 RD\n84 mm HE 441D</color>\n\n<color_red>EXPLOSIVE</color>"
-      }
-    ]
->>>>>>> 4a1d36c7
+        "description": "A heavy and bulky container in a shape of two recoilless rifle rounds.  Text on the front says:\n<color_yellow>1 RD\n84MM HE 441D</color>\n\n<color_red>EXPLOSIVE</color>"
+      }
+    ]
   },
   {
     "id": "ammunition_box_carlgustav",
     "type": "GENERIC",
     "category": "container",
     "name": "84mm HE crate",
-<<<<<<< HEAD
-    "description": "A big metal crate.  On one side it has label \"EXPLOSIVE\", and on another is written:\n<color_yellow>6 RDS 84MM HE</color>",
-=======
     "description": "Relatively small metal box.  On one side it has label \"EXPLOSIVE\"",
->>>>>>> 4a1d36c7
     "//": "84mm heat551 transport box, 610x400x290mm",
     "looks_like": "box_oversize_metal",
     "flags": [ "COLLAPSE_CONTENTS" ],
@@ -644,20 +374,6 @@
     ],
     "material": [ "steel" ],
     "symbol": "#",
-<<<<<<< HEAD
-    "color": "black"
-  },
-  {
-    "id": "ammunition_box_carlgustav_hedp",
-    "type": "GENERIC",
-    "copy-from": "ammunition_box_carlgustav_he",
-    "name": "84mm HEDP crate",
-    "description": "A big metal crate.  On one side it has label \"EXPLOSIVE\", and on another is written:\n<color_yellow>6 RDS 84MM HEDP</color>",
-    "//": "found no docs for HEDP crates, hence copy the hedp",
-    "looks_like": "box_oversize_metal",
-    "color": "light_gray",
-    "symbol": "#"
-=======
     "color": "black",
     "variant_type": "gun",
     "variants": [
@@ -665,30 +381,24 @@
         "id": "ammunition_box_carlgustav_he",
         "name": { "str": "84mm HE crate" },
         "weight": 0,
-        "description": "A big metal crate.  On one side it has label \"EXPLOSIVE\", and on another is written:\n<color_yellow>6 RDS 84mm HE</color>"
+        "description": "A big metal crate.  On one side it has label \"EXPLOSIVE\", and on another is written:\n<color_yellow>6 RDS 84MM HE</color>"
       },
       {
         "id": "ammunition_box_carlgustav_hedp",
         "name": { "str": "84mm HEDP crate" },
         "weight": 0,
-        "description": "A big metal crate.  On one side it has label \"EXPLOSIVE\", and on another is written:\n<color_yellow>6 RDS 84mm HEDP</color>",
+        "description": "A big metal crate.  On one side it has label \"EXPLOSIVE\", and on another is written:\n<color_yellow>6 RDS 84MM HEDP</color>",
         "//": "found no docs for HEDP crates, hence copy the hedp"
       }
     ]
->>>>>>> 4a1d36c7
   },
   {
     "id": "ammunition_crate_40x46_72",
     "type": "GENERIC",
     "copy-from": "box_medium_wood",
     "looks_like": "box_medium_wood",
-<<<<<<< HEAD
-    "name": { "str": "72 40mm ammo crate" },
-    "description": "Huge wooden crate, closed with metal wire.  Front side has printed:\n<color_yellow>1310-00-992-0451 B546\n72 CARTRIDGE COMP A-5\n40MM HEDP M433</color>",
-=======
     "name": { "str": "wooden crate" },
     "description": "Huge wooden crate, closed with metal wire.",
->>>>>>> 4a1d36c7
     "pocket_data": [ { "pocket_type": "CONTAINER", "rigid": true, "max_contains_volume": "10 L", "max_contains_weight": "40 kg" } ],
     "color": "light_gray",
     "symbol": "#",
