--- conflicted
+++ resolved
@@ -87,10 +87,5 @@
       "#": { "chunks": [ [ "shelter_graffiti", 1 ], [ "general_graffiti", 1 ], [ "null", 298 ] ] },
       " ": { "chunks": [ [ "corpse_blood_1x1", 1 ], [ "blood_field", 2 ], [ "bile_field", 1 ], [ "null", 196 ] ] }
     }
-<<<<<<< HEAD
-  ]
-  
-=======
   }
-]
->>>>>>> a710ed83
+]