[
  {
    "type": "overmap_terrain",
    "id": "",
    "name": "nothing",
    "sym": 37,
    "color": "white",
    "flags": [ "NO_ROTATE" ]
  },
  {
    "type": "overmap_terrain",
    "id": "open_air",
    "name": "open air",
    "sym": 46,
    "color": "blue",
    "flags": [ "NO_ROTATE" ]
  },
  {
    "type": "overmap_terrain",
    "abstract": "generic_city_building_no_sidewalk",
    "name": "city building",
    "sym": 94,
    "see_cost": 5,
    "extras": "build",
    "mondensity": 2
  },
  {
    "type": "overmap_terrain",
    "abstract": "generic_city_building",
    "copy-from": "generic_city_building_no_sidewalk",
    "flags": [ "SIDEWALK" ]
  },
  {
    "type": "overmap_terrain",
    "abstract": "generic_city_building_no_rotate",
    "copy-from": "generic_city_building",
    "flags": [ "NO_ROTATE" ]
  },
  {
    "type": "overmap_terrain",
    "abstract": "generic_city_house_basement",
    "name": "basement",
    "sym": 79,
    "color": "dark_gray",
    "copy-from": "generic_city_building_no_sidewalk",
    "flags": [ "KNOWN_UP", "NO_ROTATE" ]
  },
  {
    "type": "overmap_terrain",
    "abstract": "generic_necropolis_surface_building",
    "name": "city building",
    "sym": 94,
    "see_cost": 5,
    "mondensity": 2,
    "flags": [ "SIDEWALK" ]
  },
  {
    "type": "overmap_terrain",
    "abstract": "generic_mansion_no_sidewalk",
    "name": "mansion",
    "sym": 77,
    "color": "green",
    "see_cost": 5,
    "mondensity": 2
  },
  {
    "type": "overmap_terrain",
    "abstract": "generic_mansion",
    "copy-from": "generic_mansion_no_sidewalk",
    "color": "light_green",
    "flags": [ "SIDEWALK" ]
  },
  {
    "type": "overmap_terrain",
    "abstract": "generic_mall",
    "name": "mall",
    "see_cost": 5,
    "mondensity": 2,
    "flags": [ "SIDEWALK" ]
  },
  {
    "type": "overmap_terrain",
    "id": "crater",
    "name": "crater",
    "sym": 79,
    "color": "red",
    "see_cost": 2,
    "extras": "field",
    "flags": [ "NO_ROTATE" ]
  },
  {
    "type": "overmap_terrain",
    "id": "field",
    "name": "field",
    "sym": 46,
    "color": "brown",
    "see_cost": 2,
    "extras": "field",
    "spawns": { "group": "GROUP_FOREST", "population": [ 0, 1 ], "chance": 13 },
    "flags": [ "NO_ROTATE" ]
  },
  {
    "type": "overmap_terrain",
    "id": "forest",
    "name": "forest",
    "sym": 70,
    "color": "green",
    "see_cost": 3,
    "extras": "forest",
    "spawns": { "group": "GROUP_FOREST", "population": [ 0, 3 ], "chance": 13 },
    "flags": [ "NO_ROTATE" ]
  },
  {
    "type": "overmap_terrain",
    "id": "forest_thick",
    "name": "forest",
    "sym": 70,
    "color": "green",
    "see_cost": 4,
    "extras": "forest_thick",
    "spawns": { "group": "GROUP_FOREST", "population": [ 0, 6 ], "chance": 15 },
    "mapgen": [ { "method": "builtin", "name": "forest" } ],
    "flags": [ "NO_ROTATE" ]
  },
  {
    "type": "overmap_terrain",
    "id": "forest_water",
    "name": "swamp",
    "sym": 70,
    "color": "cyan",
    "see_cost": 4,
    "extras": "forest_water",
    "spawns": { "group": "GROUP_SWAMP", "population": [ 1, 4 ], "chance": 16 },
    "mapgen": [ { "method": "builtin", "name": "forest" } ],
    "flags": [ "NO_ROTATE" ]
  },
  {
    "type": "overmap_terrain",
    "id": "hiway_ns",
    "name": "highway",
    "sym": 72,
    "color": "dark_gray",
    "see_cost": 2,
    "extras": "road",
    "mapgen": [ { "method": "builtin", "name": "highway" } ],
    "flags": [ "NO_ROTATE" ]
  },
  {
    "type": "overmap_terrain",
    "id": "hiway_ew",
    "name": "highway",
    "sym": 61,
    "color": "dark_gray",
    "see_cost": 2,
    "extras": "road",
    "mapgen": [ { "method": "builtin", "name": "highway" } ],
    "flags": [ "NO_ROTATE" ]
  },
  {
    "type": "overmap_terrain",
    "id": "road",
    "name": "road",
    "color": "dark_gray",
    "see_cost": 2,
    "extras": "road",
    "//": "the entries below are optional and serve as an example of mapgen for line_drawing tiles",
    "mapgen_straight": [ { "method": "builtin", "name": "road_straight" } ],
    "mapgen_curved": [ { "method": "builtin", "name": "road_curved" } ],
    "mapgen_end": [ { "method": "builtin", "name": "road_end" } ],
    "mapgen_tee": [ { "method": "builtin", "name": "road_tee" } ],
    "mapgen_four_way": [ { "method": "builtin", "name": "road_four_way" } ],
    "flags": [ "LINEAR" ]
  },
  {
    "type": "overmap_terrain",
    "id": "road_nesw_manhole",
    "name": "road, manhole",
    "sym": 4194414,
    "color": "yellow",
    "see_cost": 2,
    "extras": "road",
    "mapgen": [ { "method": "builtin", "name": "road_four_way" } ],
    "flags": [ "KNOWN_DOWN", "NO_ROTATE" ]
  },
  {
    "type": "overmap_terrain",
    "id": "bridge",
    "name": "bridge",
    "sym": 4194424,
    "color": "white",
    "see_cost": 2,
    "mapgen": [ { "method": "builtin", "name": "bridge" } ],
    "flags": [ "RIVER" ]
  },
  {
    "type": "overmap_terrain",
    "id": "river_center",
    "name": "river",
    "sym": 82,
    "color": "blue",
    "see_cost": 1,
    "mapgen": [ { "method": "builtin", "name": "river_center" } ],
    "flags": [ "RIVER", "NO_ROTATE" ]
  },
  {
    "type": "overmap_terrain",
    "id": "river",
    "name": "river bank",
    "sym": 82,
    "color": "light_blue",
    "see_cost": 1,
    "mapgen": [ { "method": "builtin", "name": "river_straight" } ],
    "flags": [ "RIVER" ]
  },
  {
    "type": "overmap_terrain",
    "id": "river_c_not_ne",
    "name": "river bank",
    "sym": 82,
    "color": "light_blue",
    "see_cost": 1,
    "mapgen": [ { "method": "builtin", "name": "river_curved_not" } ],
    "flags": [ "RIVER", "NO_ROTATE" ]
  },
  {
    "type": "overmap_terrain",
    "id": "river_c_not_nw",
    "name": "river bank",
    "sym": 82,
    "color": "light_blue",
    "see_cost": 1,
    "mapgen": [ { "method": "builtin", "name": "river_curved_not" } ],
    "flags": [ "RIVER", "NO_ROTATE" ]
  },
  {
    "type": "overmap_terrain",
    "id": "river_c_not_se",
    "name": "river bank",
    "sym": 82,
    "color": "light_blue",
    "see_cost": 1,
    "mapgen": [ { "method": "builtin", "name": "river_curved_not" } ],
    "flags": [ "RIVER", "NO_ROTATE" ]
  },
  {
    "type": "overmap_terrain",
    "id": "river_c_not_sw",
    "name": "river bank",
    "sym": 82,
    "color": "light_blue",
    "see_cost": 1,
    "mapgen": [ { "method": "builtin", "name": "river_curved_not" } ],
    "flags": [ "RIVER", "NO_ROTATE" ]
  },
  {
    "type": "overmap_terrain",
    "id": "river_ne",
    "name": "river bank",
    "sym": 82,
    "color": "light_blue",
    "see_cost": 1,
    "mapgen": [ { "method": "builtin", "name": "river_curved" } ],
    "flags": [ "RIVER", "NO_ROTATE" ]
  },
  {
    "type": "overmap_terrain",
    "id": "river_se",
    "name": "river bank",
    "sym": 82,
    "color": "light_blue",
    "see_cost": 1,
    "mapgen": [ { "method": "builtin", "name": "river_curved" } ],
    "flags": [ "RIVER", "NO_ROTATE" ]
  },
  {
    "type": "overmap_terrain",
    "id": "river_sw",
    "name": "river bank",
    "sym": 82,
    "color": "light_blue",
    "see_cost": 1,
    "mapgen": [ { "method": "builtin", "name": "river_curved" } ],
    "flags": [ "RIVER", "NO_ROTATE" ]
  },
  {
    "type": "overmap_terrain",
    "id": "river_nw",
    "name": "river bank",
    "sym": 82,
    "color": "light_blue",
    "see_cost": 1,
    "mapgen": [ { "method": "builtin", "name": "river_curved" } ],
    "flags": [ "RIVER", "NO_ROTATE" ]
  },
  {
    "type": "overmap_terrain",
    "id": "house",
    "copy-from": "generic_city_building",
    "name": "house",
    "color": "light_green",
    "see_cost": 2,
    "mapgen": [
      { "method": "builtin", "name": "house_generic_boxy" },
      { "method": "builtin", "name": "house_generic_big_livingroom" },
      { "method": "builtin", "name": "house_generic_center_hallway" }
    ],
    "flags": [ "SIDEWALK" ]
  },
  {
    "type": "overmap_terrain",
    "id": "house_prepper",
    "copy-from": "generic_city_building",
    "name": "house",
    "color": "light_green",
    "see_cost": 2,
    "flags": [ "SIDEWALK" ]
  },
  {
    "type": "overmap_terrain",
    "id": "house_base",
    "copy-from": "house",
    "mapgen": [
      { "method": "builtin", "name": "house_generic_boxy" },
      { "method": "builtin", "name": "house_generic_big_livingroom" },
      { "method": "builtin", "name": "house_generic_center_hallway" }
    ]
  },
  {
    "type": "overmap_terrain",
    "id": "duplex",
    "name": "duplex",
    "copy-from": "generic_city_building",
    "color": "light_green",
    "see_cost": 2,
    "flags": [ "SIDEWALK" ]
  },
  {
    "type": "overmap_terrain",
    "id": "s_lot",
    "name": "parking lot",
    "sym": 79,
    "color": "dark_gray",
    "see_cost": 1,
    "extras": "build",
    "mondensity": 2,
    "mapgen": [ { "method": "builtin", "name": "parking_lot" } ],
    "flags": [ "SIDEWALK", "NO_ROTATE" ]
  },
  {
    "type": "overmap_terrain",
    "id": "park",
    "name": "park",
    "sym": 79,
    "color": "green",
    "see_cost": 2,
    "extras": "build",
    "mondensity": 2,
    "flags": [ "SIDEWALK", "NO_ROTATE" ]
  },
  {
    "type": "overmap_terrain",
    "id": "pool",
    "name": "pool",
    "sym": 79,
    "color": "blue",
    "see_cost": 2,
    "mondensity": 2,
    "flags": [ "SIDEWALK", "NO_ROTATE" ]
  },
  {
    "type": "overmap_terrain",
    "id": "s_gas",
    "name": "gas station",
    "copy-from": "generic_city_building",
    "color": "light_blue"
  },
  {
    "type": "overmap_terrain",
    "id": "s_pharm",
    "name": "pharmacy",
    "copy-from": "generic_city_building",
    "color": "light_red"
  },
  {
    "type": "overmap_terrain",
    "id": "office_doctor",
    "name": "doctor's office",
    "copy-from": "generic_city_building",
    "color": "i_light_red"
  },
  {
    "type": "overmap_terrain",
    "id": "office_cubical",
    "name": "office",
    "copy-from": "generic_city_building",
    "color": "light_gray"
  },
  {
    "type": "overmap_terrain",
    "abstract": "apartments_tower_any",
    "name": "apartment tower",
    "sym": 65,
    "color": "light_green",
    "see_cost": 5,
    "mondensity": 2,
    "flags": [ "SIDEWALK" ]
  },
  {
    "type": "overmap_terrain",
    "id": "apartments_con_tower_NW",
    "copy-from": "apartments_tower_any"
  },
  {
    "type": "overmap_terrain",
    "id": "apartments_con_tower_NE",
    "copy-from": "apartments_tower_any"
  },
  {
    "type": "overmap_terrain",
    "id": "apartments_con_tower_SW",
    "copy-from": "apartments_tower_any"
  },
  {
    "type": "overmap_terrain",
    "id": "apartments_con_tower_SE",
    "copy-from": "apartments_tower_any"
  },
  {
    "type": "overmap_terrain",
    "id": "apartments_mod_tower_NW",
    "copy-from": "apartments_tower_any"
  },
  {
    "type": "overmap_terrain",
    "id": "apartments_mod_tower_NE",
    "copy-from": "apartments_tower_any"
  },
  {
    "type": "overmap_terrain",
    "id": "apartments_mod_tower_SW",
    "copy-from": "apartments_tower_any"
  },
  {
    "type": "overmap_terrain",
    "id": "apartments_mod_tower_SE",
    "copy-from": "apartments_tower_any"
  },
  {
    "type": "overmap_terrain",
    "id": "office_tower_1_entrance",
    "name": "office tower",
    "sym": 84,
    "color": "i_light_gray",
    "see_cost": 5,
    "mondensity": 2,
    "flags": [ "SIDEWALK", "NO_ROTATE" ]
  },
  {
    "type": "overmap_terrain",
    "id": "office_tower_1",
    "name": "office tower",
    "sym": 116,
    "color": "i_light_gray",
    "see_cost": 5,
    "mondensity": 2,
    "flags": [ "SIDEWALK", "NO_ROTATE" ]
  },
  {
    "type": "overmap_terrain",
    "id": "office_tower_b_entrance",
    "name": "tower parking",
    "sym": 112,
    "color": "i_light_gray",
    "see_cost": 5,
    "mondensity": 2,
    "flags": [ "SIDEWALK", "NO_ROTATE" ]
  },
  {
    "type": "overmap_terrain",
    "id": "office_tower_b",
    "name": "tower parking",
    "sym": 112,
    "color": "i_light_gray",
    "see_cost": 5,
    "mondensity": 2,
    "flags": [ "SIDEWALK", "NO_ROTATE" ]
  },
  {
    "type": "overmap_terrain",
    "id": "office_tower_2_a1",
    "name": "office tower",
    "sym": 116,
    "color": "i_light_gray",
    "see_cost": 5,
    "mondensity": 2,
    "flags": [ "SIDEWALK" ]
  },
  {
    "type": "overmap_terrain",
    "id": "office_tower_2_a2",
    "name": "office tower",
    "sym": 116,
    "color": "i_light_gray",
    "see_cost": 5,
    "mondensity": 2,
    "flags": [ "SIDEWALK" ]
  },
  {
    "type": "overmap_terrain",
    "id": "office_tower_2_a3",
    "name": "office courtyard",
    "sym": 79,
    "color": "light_gray",
    "see_cost": 5,
    "mondensity": 2,
    "flags": [ "SIDEWALK" ]
  },
  {
    "type": "overmap_terrain",
    "id": "office_tower_2_b1",
    "name": "office tower",
    "sym": 116,
    "color": "i_light_gray",
    "see_cost": 5,
    "mondensity": 2,
    "flags": [ "SIDEWALK" ]
  },
  {
    "type": "overmap_terrain",
    "id": "office_tower_2_b2",
    "name": "office tower",
    "sym": 116,
    "color": "i_light_gray",
    "see_cost": 5,
    "mondensity": 2,
    "flags": [ "SIDEWALK" ]
  },
  {
    "type": "overmap_terrain",
    "id": "office_tower_2_b3",
    "name": "office tower",
    "sym": 84,
    "color": "i_light_gray",
    "see_cost": 5,
    "mondensity": 2,
    "flags": [ "SIDEWALK" ]
  },
  {
    "type": "overmap_terrain",
    "id": "office_tower_2_a1_tower_lab",
    "name": "office tower",
    "sym": 116,
    "color": "i_light_gray",
    "see_cost": 5,
    "mondensity": 2,
    "flags": [ "SIDEWALK" ]
  },
  {
    "type": "overmap_terrain",
    "id": "office_tower_open_air_corner",
    "name": "open air",
    "sym": 46,
    "color": "blue"
  },
  {
    "type": "overmap_terrain",
    "id": "church",
    "copy-from": "generic_city_building",
    "name": "church",
    "sym": 67,
    "color": "light_red"
  },
  {
    "type": "overmap_terrain",
    "id": "cathedral_1_NW",
    "name": "cathedral",
    "sym": 67,
    "color": "i_light_red",
    "see_cost": 5,
    "mondensity": 2,
    "flags": [ "SIDEWALK", "KNOWN_DOWN" ]
  },
  {
    "type": "overmap_terrain",
    "id": "cathedral_1_NE",
    "copy-from": "cathedral_1_NW"
  },
  {
    "type": "overmap_terrain",
    "id": "cathedral_1_SW",
    "copy-from": "cathedral_1_NW"
  },
  {
    "type": "overmap_terrain",
    "id": "cathedral_1_SE",
    "copy-from": "cathedral_1_NW"
  },
  {
    "type": "overmap_terrain",
    "id": "cathedral_b_NW",
    "copy-from": "cathedral_1_NW",
    "name": "cathedral basement",
    "delete": { "flags": [ "SIDEWALK", "KNOWN_DOWN" ] }
  },
  {
    "type": "overmap_terrain",
    "id": "cathedral_b_NE",
    "copy-from": "cathedral_b_NW"
  },
  {
    "type": "overmap_terrain",
    "id": "cathedral_b_SW",
    "copy-from": "cathedral_b_NW"
  },
  {
    "type": "overmap_terrain",
    "id": "cathedral_b_SE",
    "copy-from": "cathedral_b_NW"
  },
  {
    "type": "overmap_terrain",
    "id": "s_grocery",
    "name": "grocery store",
    "copy-from": "generic_city_building",
    "color": "green"
  },
  {
    "type": "overmap_terrain",
    "id": "s_hardware",
    "name": "hardware store",
    "copy-from": "generic_city_building",
    "color": "cyan"
  },
  {
    "type": "overmap_terrain",
    "id": "s_electronics",
    "name": "electronics store",
    "copy-from": "generic_city_building",
    "color": "yellow"
  },
  {
    "type": "overmap_terrain",
    "id": "s_sports",
    "name": "sporting goods store",
    "copy-from": "generic_city_building",
    "color": "light_cyan"
  },
  {
    "type": "overmap_terrain",
    "id": "s_liquor",
    "name": "liquor store",
    "copy-from": "generic_city_building",
    "color": "magenta"
  },
  {
    "type": "overmap_terrain",
    "id": "s_gun",
    "name": "gun store",
    "copy-from": "generic_city_building",
    "color": "red"
  },
  {
    "type": "overmap_terrain",
    "id": "s_clothes",
    "name": "clothing store",
    "copy-from": "generic_city_building",
    "color": "blue"
  },
  {
    "type": "overmap_terrain",
    "id": "s_library",
    "name": "library",
    "copy-from": "generic_city_building",
    "color": "i_brown"
  },
  {
    "type": "overmap_terrain",
    "id": "s_bookstore",
    "name": "bookstore",
    "copy-from": "generic_city_building",
    "color": "i_brown"
  },
  {
    "type": "overmap_terrain",
    "id": "s_restaurant",
    "name": "restaurant",
    "copy-from": "generic_city_building",
    "color": "pink"
  },
  {
    "type": "overmap_terrain",
    "id": "s_restaurant_fast",
    "name": "fast food restaurant",
    "copy-from": "generic_city_building",
    "color": "yellow_magenta"
  },
  {
    "type": "overmap_terrain",
    "id": "s_restaurant_coffee",
    "name": "coffee shop",
    "copy-from": "generic_city_building",
    "color": "white_magenta"
  },
  {
    "type": "overmap_terrain",
    "id": "s_teashop",
    "name": "teashop",
    "copy-from": "generic_city_building",
    "color": "c_light_cyan_magenta"
  },
  {
    "type": "overmap_terrain",
    "id": "bar",
    "name": "bar",
    "copy-from": "generic_city_building",
    "color": "i_magenta"
  },
  {
    "type": "overmap_terrain",
    "id": "s_butcher",
    "name": "butcher shop",
    "copy-from": "generic_city_building",
    "color": "i_red"
  },
  {
    "type": "overmap_terrain",
    "id": "s_bike_shop",
    "name": "bike shop",
    "copy-from": "generic_city_building",
    "color": "i_cyan"
  },
  {
    "type": "overmap_terrain",
    "id": "s_pizza_parlor",
    "name": "pizza parlor",
    "copy-from": "generic_city_building",
    "color": "pink_magenta"
  },
  {
    "type": "overmap_terrain",
    "id": "sub_station",
    "name": "subway station",
    "sym": 83,
    "color": "yellow",
    "see_cost": 5,
    "extras": "build",
    "mondensity": 2,
    "flags": [ "KNOWN_DOWN", "SIDEWALK" ]
  },
  {
    "type": "overmap_terrain",
    "id": "s_garage",
    "copy-from": "generic_city_building",
    "name": "garage",
    "sym": 79,
    "color": "white"
  },
  {
    "type": "overmap_terrain",
    "id": "cabin_strange",
    "name": "forest",
    "sym": 70,
    "color": "green",
    "see_cost": 5,
    "extras": "field",
    "flags": [ "NO_ROTATE" ]
  },
  {
    "type": "overmap_terrain",
    "id": "cabin_strange_b",
    "name": "cabin basement",
    "sym": 67,
    "color": "i_green",
    "see_cost": 5,
    "extras": "build",
    "flags": [ "NO_ROTATE" ]
  },
  {
    "type": "overmap_terrain",
    "id": "cabin",
    "name": "cabin",
    "sym": 67,
    "color": "i_green",
    "see_cost": 5,
    "extras": "build",
    "mondensity": 2,
    "flags": [ "NO_ROTATE" ]
  },
  {
    "type": "overmap_terrain",
    "id": "dirtlot",
    "name": "dirt lot",
    "sym": 79,
    "color": "brown",
    "see_cost": 5,
    "extras": "field",
    "flags": [ "NO_ROTATE" ]
  },
  {
    "type": "overmap_terrain",
    "id": "sugar_house",
    "copy-from": "generic_city_building_no_sidewalk",
    "name": "sugar house",
    "sym": 83,
    "color": "i_brown"
  },
  {
    "type": "overmap_terrain",
    "id": "farm_1",
    "name": "farm field",
    "sym": 35,
    "color": "i_brown",
    "see_cost": 5,
    "extras": "field",
    "mondensity": 2
  },
  {
    "type": "overmap_terrain",
    "id": "farm_2",
    "name": "farm house",
    "sym": 94,
    "color": "i_brown",
    "see_cost": 5,
    "extras": "build",
    "mondensity": 2
  },
  {
    "type": "overmap_terrain",
    "id": "farm_3",
    "name": "farm field",
    "sym": 35,
    "color": "i_brown",
    "see_cost": 5,
    "extras": "field",
    "mondensity": 2
  },
  {
    "type": "overmap_terrain",
    "id": "farm_4",
    "name": "farm field",
    "sym": 35,
    "color": "i_brown",
    "see_cost": 5,
    "extras": "field",
    "mondensity": 2
  },
  {
    "type": "overmap_terrain",
    "id": "farm_5",
    "name": "farm field",
    "sym": 35,
    "color": "i_brown",
    "see_cost": 5,
    "extras": "field",
    "mondensity": 2
  },
  {
    "type": "overmap_terrain",
    "id": "farm_6",
    "name": "farm field",
    "sym": 35,
    "color": "i_brown",
    "see_cost": 5,
    "extras": "field",
    "mondensity": 2
  },
  {
    "type": "overmap_terrain",
    "id": "farm_7",
    "name": "farm field",
    "sym": 35,
    "color": "i_brown",
    "see_cost": 5,
    "extras": "field",
    "mondensity": 2
  },
  {
    "type": "overmap_terrain",
    "id": "farm_8",
    "name": "farm field",
    "sym": 35,
    "color": "i_brown",
    "see_cost": 5,
    "extras": "field",
    "mondensity": 2
  },
  {
    "type": "overmap_terrain",
    "id": "farm_9",
    "name": "farm field",
    "sym": 35,
    "color": "i_brown",
    "see_cost": 5,
    "extras": "field",
    "mondensity": 2
  },
  {
    "type": "overmap_terrain",
    "id": "police",
    "name": "police station",
    "copy-from": "generic_city_building",
    "color": "h_yellow"
  },
  {
    "type": "overmap_terrain",
    "id": "bank",
    "name": "bank",
    "sym": 36,
    "color": "light_gray",
    "see_cost": 5,
    "mondensity": 2,
    "flags": [ "SIDEWALK" ]
  },
  {
    "type": "overmap_terrain",
    "id": "pawn",
    "name": "pawn shop",
    "copy-from": "generic_city_building",
    "color": "white"
  },
  {
    "type": "overmap_terrain",
    "id": "mil_surplus",
    "name": "mil. surplus",
    "sym": 77,
    "copy-from": "generic_city_building",
    "color": "i_light_gray"
  },
  {
    "type": "overmap_terrain",
    "id": "furniture",
    "name": "furniture store",
    "copy-from": "generic_city_building",
    "color": "brown"
  },
  {
    "type": "overmap_terrain",
    "id": "abstorefront",
    "name": "abandoned storefront",
    "copy-from": "generic_city_building",
    "color": "h_dark_gray"
  },
  {
    "type": "overmap_terrain",
    "id": "s_music",
    "copy-from": "generic_city_building",
    "name": "music store",
    "sym": 109,
    "color": "brown"
  },
  {
    "type": "overmap_terrain",
    "id": "megastore_entrance",
    "name": "megastore",
    "sym": 43,
    "color": "light_blue",
    "see_cost": 5,
    "extras": "build",
    "mondensity": 2,
    "flags": [ "SIDEWALK", "NO_ROTATE" ]
  },
  {
    "type": "overmap_terrain",
    "id": "megastore",
    "name": "megastore",
    "sym": 77,
    "color": "blue",
    "see_cost": 5,
    "extras": "build",
    "mondensity": 2,
    "flags": [ "SIDEWALK", "NO_ROTATE" ]
  },
  {
    "type": "overmap_terrain",
    "abstract": "generic_hospital",
    "copy-from": "generic_city_building",
    "name": "hospital",
    "sym": 72,
    "color": "red"
  },
  {
    "type": "overmap_terrain",
    "id": "hospital_1",
    "copy-from": "generic_hospital"
  },
  {
    "type": "overmap_terrain",
    "id": "hospital_2",
    "copy-from": "generic_hospital",
    "color": "light_red"
  },
  {
    "type": "overmap_terrain",
    "id": "hospital_3",
    "copy-from": "generic_hospital"
  },
  {
    "type": "overmap_terrain",
    "id": "hospital_4",
    "copy-from": "generic_hospital"
  },
  {
    "type": "overmap_terrain",
    "id": "hospital_5",
    "copy-from": "generic_hospital"
  },
  {
    "type": "overmap_terrain",
    "id": "hospital_6",
    "copy-from": "generic_hospital"
  },
  {
    "type": "overmap_terrain",
    "id": "hospital_7",
    "copy-from": "generic_hospital"
  },
  {
    "type": "overmap_terrain",
    "id": "hospital_8",
    "copy-from": "generic_hospital"
  },
  {
    "type": "overmap_terrain",
    "id": "hospital_9",
    "copy-from": "generic_hospital"
  },
  {
    "type": "overmap_terrain",
    "id": "public_works_NE",
    "name": "public works",
    "sym": 119,
    "color": "light_gray",
    "see_cost": 5,
    "mondensity": 2,
    "flags": [ "SIDEWALK" ]
  },
  {
    "type": "overmap_terrain",
    "id": "public_works_NW",
    "name": "public works",
    "sym": 119,
    "color": "light_gray",
    "see_cost": 5,
    "mondensity": 2,
    "flags": [ "SIDEWALK" ]
  },
  {
    "type": "overmap_terrain",
    "id": "public_works_SW",
    "name": "public works",
    "sym": 87,
    "color": "light_gray",
    "see_cost": 5,
    "mondensity": 2,
    "flags": [ "SIDEWALK" ]
  },
  {
    "type": "overmap_terrain",
    "id": "public_works_SE",
    "name": "public works",
    "sym": 119,
    "color": "light_gray",
    "see_cost": 5,
    "mondensity": 2,
    "flags": [ "SIDEWALK" ]
  },
  {
    "type": "overmap_terrain",
    "id": "school_1_1",
    "name": "regional school",
    "sym": 115,
    "color": "light_blue",
    "see_cost": 5,
    "mondensity": 2,
    "flags": [ "SIDEWALK" ]
  },
  {
    "type": "overmap_terrain",
    "id": "school_1_2",
    "name": "regional school",
    "sym": 83,
    "color": "light_blue",
    "see_cost": 5,
    "mondensity": 2,
    "flags": [ "SIDEWALK" ]
  },
  {
    "type": "overmap_terrain",
    "id": "school_1_3",
    "name": "regional school",
    "sym": 115,
    "color": "light_blue",
    "see_cost": 5,
    "mondensity": 2,
    "flags": [ "SIDEWALK" ]
  },
  {
    "type": "overmap_terrain",
    "id": "school_1_4",
    "name": "regional school",
    "sym": 115,
    "color": "light_blue",
    "see_cost": 5,
    "mondensity": 2,
    "flags": [ "SIDEWALK" ]
  },
  {
    "type": "overmap_terrain",
    "id": "school_1_5",
    "name": "regional school",
    "sym": 115,
    "color": "light_blue",
    "see_cost": 5,
    "mondensity": 2,
    "flags": [ "SIDEWALK" ]
  },
  {
    "type": "overmap_terrain",
    "id": "school_1_6",
    "name": "regional school",
    "sym": 115,
    "color": "light_blue",
    "see_cost": 5,
    "mondensity": 2,
    "flags": [ "SIDEWALK" ]
  },
  {
    "type": "overmap_terrain",
    "id": "school_1_7",
    "name": "regional school",
    "sym": 115,
    "color": "light_blue",
    "see_cost": 5,
    "mondensity": 2,
    "flags": [ "SIDEWALK" ]
  },
  {
    "type": "overmap_terrain",
    "id": "school_1_8",
    "name": "regional school",
    "sym": 115,
    "color": "light_blue",
    "see_cost": 5,
    "mondensity": 2,
    "flags": [ "SIDEWALK" ]
  },
  {
    "type": "overmap_terrain",
    "id": "school_1_9",
    "name": "regional school",
    "sym": 115,
    "color": "light_blue",
    "see_cost": 5,
    "mondensity": 2,
    "flags": [ "SIDEWALK" ]
  },
  {
    "type": "overmap_terrain",
    "id": "prison_1_1",
    "name": "prison",
    "sym": 112,
    "color": "i_light_blue",
    "see_cost": 5,
    "flags": [ "SIDEWALK" ]
  },
  {
    "type": "overmap_terrain",
    "id": "prison_1_2",
    "name": "prison",
    "sym": 80,
    "color": "i_light_blue",
    "see_cost": 5,
    "flags": [ "SIDEWALK" ]
  },
  {
    "type": "overmap_terrain",
    "id": "prison_1_3",
    "name": "prison",
    "sym": 112,
    "color": "i_light_blue",
    "see_cost": 5,
    "flags": [ "SIDEWALK" ]
  },
  {
    "type": "overmap_terrain",
    "id": "prison_1_4",
    "name": "prison",
    "sym": 112,
    "color": "i_light_blue",
    "see_cost": 5,
    "flags": [ "SIDEWALK" ]
  },
  {
    "type": "overmap_terrain",
    "id": "prison_1_5",
    "name": "prison",
    "sym": 112,
    "color": "i_light_blue",
    "see_cost": 5,
    "flags": [ "SIDEWALK" ]
  },
  {
    "type": "overmap_terrain",
    "id": "prison_1_6",
    "name": "prison",
    "sym": 112,
    "color": "i_light_blue",
    "see_cost": 5,
    "flags": [ "SIDEWALK" ]
  },
  {
    "type": "overmap_terrain",
    "id": "prison_1_7",
    "name": "prison",
    "sym": 112,
    "color": "i_light_blue",
    "see_cost": 5,
    "flags": [ "SIDEWALK" ]
  },
  {
    "type": "overmap_terrain",
    "id": "prison_1_8",
    "name": "prison",
    "sym": 112,
    "color": "i_light_blue",
    "see_cost": 5,
    "flags": [ "SIDEWALK" ]
  },
  {
    "type": "overmap_terrain",
    "id": "prison_1_9",
    "name": "prison",
    "sym": 112,
    "color": "i_light_blue",
    "see_cost": 5,
    "flags": [ "SIDEWALK" ]
  },
  {
    "type": "overmap_terrain",
    "id": "prison_1_b_1",
    "name": "prison",
    "sym": 112,
    "color": "i_light_blue",
    "see_cost": 5
  },
  {
    "type": "overmap_terrain",
    "id": "prison_1_b_2",
    "name": "prison",
    "sym": 80,
    "color": "i_light_blue",
    "see_cost": 5
  },
  {
    "type": "overmap_terrain",
    "id": "prison_1_b_3",
    "name": "prison",
    "sym": 112,
    "color": "i_light_blue",
    "see_cost": 5
  },
  {
    "type": "overmap_terrain",
    "id": "prison_1_b_4",
    "name": "prison",
    "sym": 112,
    "color": "i_light_blue",
    "see_cost": 5
  },
  {
    "type": "overmap_terrain",
    "id": "prison_1_b_5",
    "name": "prison",
    "sym": 112,
    "color": "i_light_blue",
    "see_cost": 5
  },
  {
    "type": "overmap_terrain",
    "id": "prison_1_b_6",
    "name": "prison",
    "sym": 112,
    "color": "i_light_blue",
    "see_cost": 5
  },
  {
    "type": "overmap_terrain",
    "id": "prison_1_b_7",
    "name": "prison",
    "sym": 112,
    "color": "i_light_blue",
    "see_cost": 5
  },
  {
    "type": "overmap_terrain",
    "id": "prison_1_b_8",
    "name": "prison",
    "sym": 112,
    "color": "i_light_blue",
    "see_cost": 5
  },
  {
    "type": "overmap_terrain",
    "id": "prison_1_b_9",
    "name": "prison",
    "sym": 112,
    "color": "i_light_blue",
    "see_cost": 5
  },
  {
    "type": "overmap_terrain",
    "id": "prison_1_b_7_hidden",
    "name": "prison",
    "sym": 112,
    "color": "i_light_blue",
    "see_cost": 5
  },
  {
    "type": "overmap_terrain",
    "id": "prison_1_b_8_hidden_lab_stairs",
    "name": "prison",
    "sym": 112,
    "color": "i_light_blue",
    "see_cost": 5
  },
  {
    "type": "overmap_terrain",
    "id": "prison_1_b_9_hidden",
    "name": "prison",
    "sym": 112,
    "color": "i_light_blue",
    "see_cost": 5
  },
  {
    "type": "overmap_terrain",
    "id": "hotel_tower_1_1",
    "copy-from": "generic_city_building",
    "name": "hotel parking",
    "sym": 104,
    "color": "light_blue"
  },
  {
    "type": "overmap_terrain",
    "id": "hotel_tower_1_2",
    "copy-from": "generic_city_building",
    "name": "hotel parking",
    "sym": 104,
    "color": "light_blue"
  },
  {
    "type": "overmap_terrain",
    "id": "hotel_tower_1_3",
    "copy-from": "generic_city_building",
    "name": "hotel parking",
    "sym": 104,
    "color": "light_blue"
  },
  {
    "type": "overmap_terrain",
    "id": "hotel_tower_1_4",
    "copy-from": "generic_city_building",
    "name": "hotel parking",
    "sym": 104,
    "color": "light_blue"
  },
  {
    "type": "overmap_terrain",
    "id": "hotel_tower_1_5",
    "copy-from": "generic_city_building",
    "name": "hotel entrance",
    "sym": 72,
    "color": "light_blue"
  },
  {
    "type": "overmap_terrain",
    "id": "hotel_tower_1_6",
    "copy-from": "generic_city_building",
    "name": "hotel parking",
    "sym": 104,
    "color": "light_blue"
  },
  {
    "type": "overmap_terrain",
    "id": "hotel_tower_1_7",
    "copy-from": "generic_city_building",
    "name": "hotel tower",
    "sym": 72,
    "color": "light_blue"
  },
  {
    "type": "overmap_terrain",
    "id": "hotel_tower_1_8",
    "copy-from": "generic_city_building",
    "name": "hotel tower",
    "sym": 72,
    "color": "light_blue"
  },
  {
    "type": "overmap_terrain",
    "id": "hotel_tower_1_9",
    "copy-from": "generic_city_building",
    "name": "hotel tower",
    "sym": 72,
    "color": "light_blue"
  },
  {
    "type": "overmap_terrain",
    "id": "hotel_tower_b_1",
    "copy-from": "generic_city_building_no_sidewalk",
    "name": "hotel basement",
    "sym": 66,
    "color": "light_blue"
  },
  {
    "type": "overmap_terrain",
    "id": "hotel_tower_b_2",
    "copy-from": "generic_city_building_no_sidewalk",
    "name": "hotel basement",
    "sym": 66,
    "color": "light_blue"
  },
  {
    "type": "overmap_terrain",
    "id": "hotel_tower_b_3",
    "copy-from": "generic_city_building_no_sidewalk",
    "name": "hotel basement",
    "sym": 66,
    "color": "light_blue"
  },
  {
    "type": "overmap_terrain",
    "id": "motel_entrance",
    "copy-from": "generic_city_building",
    "name": "motel",
    "sym": 104,
    "color": "light_blue"
  },
  {
    "type": "overmap_terrain",
    "id": "motel_1",
    "copy-from": "generic_city_building",
    "name": "motel",
    "sym": 104,
    "color": "light_blue"
  },
  {
    "type": "overmap_terrain",
    "id": "motel_2",
    "copy-from": "generic_city_building",
    "name": "motel",
    "sym": 104,
    "color": "light_blue"
  },
  {
    "type": "overmap_terrain",
    "id": "motel_3",
    "copy-from": "generic_city_building",
    "name": "motel",
    "sym": 104,
    "color": "light_blue"
  },
  {
    "type": "overmap_terrain",
    "id": "dirtroad1_aban1",
    "name": "forest",
    "sym": 70,
    "color": "green",
    "see_cost": 4
  },
  {
    "type": "overmap_terrain",
    "id": "forest_aban1",
    "name": "forest",
    "sym": 70,
    "color": "green",
    "see_cost": 4
  },
  {
    "type": "overmap_terrain",
    "id": "dirtroad2_aban1",
    "name": "forest",
    "sym": 70,
    "color": "green",
    "see_cost": 4
  },
  {
    "type": "overmap_terrain",
    "id": "dirtplaza_aban1",
    "name": "forest",
    "sym": 70,
    "color": "green",
    "see_cost": 4
  },
  {
    "type": "overmap_terrain",
    "id": "cabin_aban1",
    "name": "ruined cabin",
    "sym": 70,
    "color": "green",
    "see_cost": 4
  },
  {
    "type": "overmap_terrain",
    "id": "barn_aban1",
    "name": "barn",
    "sym": 70,
    "color": "green",
    "see_cost": 4
  },
  {
    "type": "overmap_terrain",
    "id": "car_corner_aban1",
    "name": "car corner",
    "sym": 70,
    "color": "green",
    "see_cost": 4
  },
  {
    "type": "overmap_terrain",
    "id": "shipwreck_river_1",
    "name": "shipwreck",
    "sym": 119,
    "color": "red",
    "see_cost": 4,
    "flags": [ "NO_ROTATE" ]
  },
  {
    "type": "overmap_terrain",
    "id": "shipwreck_river_2",
    "name": "shipwreck",
    "sym": 119,
    "color": "red",
    "see_cost": 4,
    "flags": [ "NO_ROTATE" ]
  },
  {
    "type": "overmap_terrain",
    "id": "shipwreck_river_3",
    "name": "razorclaw nest",
    "sym": 119,
    "color": "red",
    "see_cost": 4,
    "flags": [ "NO_ROTATE" ]
  },
  {
    "type": "overmap_terrain",
    "id": "shipwreck_river_4",
    "name": "shipwreck",
    "sym": 119,
    "color": "red",
    "see_cost": 4,
    "flags": [ "NO_ROTATE" ]
  },
  {
    "type": "overmap_terrain",
    "id": "s_gas_rural",
    "name": "gas station",
    "sym": 94,
    "color": "light_blue",
    "extras": "build",
    "mondensity": 2,
    "flags": [ "SIDEWALK" ]
  },
  {
    "type": "overmap_terrain",
    "id": "fema_entrance",
    "name": "fema camp",
    "sym": 43,
    "color": "blue",
    "see_cost": 5,
    "extras": "build",
    "flags": [ "NO_ROTATE" ]
  },
  {
    "type": "overmap_terrain",
    "id": "fema",
    "name": "fema camp",
    "sym": 70,
    "color": "i_blue",
    "see_cost": 5,
    "extras": "build",
    "flags": [ "NO_ROTATE" ]
  },
  {
    "type": "overmap_terrain",
    "id": "station_radio",
    "copy-from": "generic_city_building",
    "name": "radio station",
    "sym": 88,
    "color": "i_light_gray"
  },
  {
    "type": "overmap_terrain",
    "id": "shelter",
    "name": "evac shelter",
    "sym": 43,
    "color": "white",
    "see_cost": 2,
    "flags": [ "KNOWN_DOWN", "NO_ROTATE" ]
  },
  {
    "type": "overmap_terrain",
    "id": "shelter_under",
    "name": "evac shelter",
    "sym": 43,
    "color": "white",
    "see_cost": 2,
    "flags": [ "KNOWN_UP", "NO_ROTATE" ]
  },
  {
    "type": "overmap_terrain",
    "id": "lmoe",
    "name": "LMOE shelter",
    "sym": 43,
    "color": "red",
    "see_cost": 2,
    "flags": [ "KNOWN_DOWN", "NO_ROTATE" ]
  },
  {
    "type": "overmap_terrain",
    "id": "lmoe_under",
    "name": "LMOE shelter",
    "sym": 43,
    "color": "red",
    "see_cost": 2,
    "flags": [ "KNOWN_UP", "NO_ROTATE" ]
  },
  {
    "type": "overmap_terrain",
    "id": "lab",
    "name": "science lab",
    "sym": 76,
    "color": "light_blue",
    "spawns": { "group": "GROUP_LAB", "population": [ 0, 5 ], "chance": 20 },
    "see_cost": 5,
    "flags": [ "NO_ROTATE" ]
  },
  {
    "type": "overmap_terrain",
    "id": "lab_stairs",
    "name": "science lab",
    "sym": 76,
    "color": "blue",
    "see_cost": 5,
    "spawns": { "group": "GROUP_LAB", "population": [ 0, 5 ], "chance": 20 },
    "flags": [ "KNOWN_DOWN", "NO_ROTATE" ]
  },
  {
    "type": "overmap_terrain",
    "id": "lab_core",
    "name": "science lab",
    "sym": 76,
    "color": "light_blue",
    "spawns": { "group": "GROUP_LAB", "population": [ 0, 8 ], "chance": 30 },
    "see_cost": 5,
    "flags": [ "NO_ROTATE" ]
  },
  {
    "type": "overmap_terrain",
    "id": "lab_escape_cells",
    "name": "science lab",
    "sym": 76,
    "color": "light_blue",
    "see_cost": 5,
    "flags": [ "NO_ROTATE" ]
  },
  {
    "type": "overmap_terrain",
    "id": "lab_escape_entrance",
    "name": "science lab",
    "sym": 76,
    "color": "light_blue",
    "spawns": { "group": "GROUP_LAB", "population": [ 0, 5 ], "chance": 20 },
    "see_cost": 5,
    "flags": [ "NO_ROTATE" ]
  },
  {
    "type": "overmap_terrain",
    "id": "ants_lab",
    "name": "science lab",
    "sym": 76,
    "color": "light_blue",
    "spawns": { "group": "GROUP_LAB", "population": [ 0, 5 ], "chance": 20 },
    "see_cost": 5,
    "flags": [ "NO_ROTATE" ]
  },
  {
    "type": "overmap_terrain",
    "id": "ants_lab_stairs",
    "name": "science lab",
    "sym": 76,
    "color": "blue",
    "see_cost": 5,
    "spawns": { "group": "GROUP_LAB", "population": [ 0, 5 ], "chance": 20 },
    "flags": [ "KNOWN_DOWN", "NO_ROTATE" ]
  },
  {
    "type": "overmap_terrain",
    "id": "lab_finale",
    "name": "science lab",
    "sym": 76,
    "color": "cyan",
    "spawns": { "group": "GROUP_LAB", "population": [ 4, 12 ], "chance": 90 },
    "see_cost": 5,
    "flags": [ "NO_ROTATE" ]
  },
  {
    "type": "overmap_terrain",
    "id": "ice_lab",
    "name": "science lab",
    "sym": 76,
    "color": "light_blue",
    "spawns": { "group": "GROUP_LAB", "population": [ 0, 5 ], "chance": 20 },
    "see_cost": 5,
    "flags": [ "NO_ROTATE" ]
  },
  {
    "type": "overmap_terrain",
    "id": "ice_lab_stairs",
    "name": "science lab",
    "sym": 76,
    "color": "blue",
    "see_cost": 5,
    "spawns": { "group": "GROUP_LAB", "population": [ 0, 5 ], "chance": 20 },
    "flags": [ "KNOWN_DOWN", "NO_ROTATE" ]
  },
  {
    "type": "overmap_terrain",
    "id": "ice_lab_core",
    "name": "science lab",
    "sym": 76,
    "color": "light_blue",
    "spawns": { "group": "GROUP_LAB", "population": [ 0, 8 ], "chance": 30 },
    "see_cost": 5,
    "flags": [ "NO_ROTATE" ]
  },
  {
    "type": "overmap_terrain",
    "id": "ice_lab_finale",
    "name": "science lab",
    "sym": 76,
    "color": "cyan",
    "spawns": { "group": "GROUP_LAB", "population": [ 4, 12 ], "chance": 90 },
    "see_cost": 5,
    "flags": [ "NO_ROTATE" ]
  },
  {
    "type": "overmap_terrain",
    "id": "tower_lab",
    "name": "science lab tower",
    "sym": 76,
    "color": "light_blue",
    "see_cost": 5,
    "spawns": { "group": "GROUP_LAB", "population": [ 0, 5 ], "chance": 20 },
    "flags": [ "NO_ROTATE" ]
  },
  {
    "type": "overmap_terrain",
    "id": "tower_lab_stairs",
    "name": "science lab tower",
    "sym": 76,
    "color": "blue",
    "see_cost": 5,
    "spawns": { "group": "GROUP_LAB", "population": [ 0, 5 ], "chance": 20 },
    "flags": [ "NO_ROTATE" ]
  },
  {
    "type": "overmap_terrain",
    "id": "tower_lab_finale",
    "name": "science lab tower",
    "sym": 76,
    "color": "cyan",
    "see_cost": 5,
    "flags": [ "NO_ROTATE" ]
  },
  {
    "type": "overmap_terrain",
    "id": "lab_train_depot",
    "name": "science train depot",
    "sym": 76,
    "color": "light_blue",
    "see_cost": 5,
    "extras": "subway",
    "spawns": { "group": "GROUP_LAB", "population": [ 0, 5 ], "chance": 20 },
    "flags": [ "NO_ROTATE" ]
  },
  {
    "type": "overmap_terrain",
    "id": "central_lab_train_depot",
    "name": "central train depot",
    "copy-from": "lab_train_depot",
    "spawns": { "group": "GROUP_CENTRAL_LAB", "population": [ 0, 5 ], "chance": 20 }
  },
  {
    "type": "overmap_terrain",
    "id": "central_lab_entrance",
    "name": "forest",
    "sym": 70,
    "color": "green",
    "see_cost": 3,
    "flags": [ "NO_ROTATE" ]
  },
  {
    "type": "overmap_terrain",
    "id": "central_lab_shaft",
    "name": "access shaft",
    "sym": 48,
    "color": "light_gray",
    "see_cost": 5,
    "flags": [ "NO_ROTATE" ]
  },
  {
    "type": "overmap_terrain",
    "abstract": "generic_central_lab",
    "name": "central lab",
    "sym": 76,
    "color": "cyan",
    "see_cost": 5,
    "spawns": { "group": "GROUP_CENTRAL_LAB", "population": [ 0, 5 ], "chance": 20 }
  },
  {
    "type": "overmap_terrain",
    "id": "central_lab_hq_1",
    "copy-from": "generic_central_lab"
  },
  {
    "type": "overmap_terrain",
    "id": "central_lab_hq_2",
    "copy-from": "generic_central_lab"
  },
  {
    "type": "overmap_terrain",
    "id": "central_lab_hq_3",
    "copy-from": "generic_central_lab"
  },
  {
    "type": "overmap_terrain",
    "id": "central_lab_hq_4",
    "copy-from": "generic_central_lab"
  },
  {
    "type": "overmap_terrain",
    "id": "central_lab_hq_5",
    "copy-from": "generic_central_lab"
  },
  {
    "type": "overmap_terrain",
    "id": "central_lab_hq_6",
    "copy-from": "generic_central_lab"
  },
  {
    "type": "overmap_terrain",
    "id": "central_lab_hq_7",
    "copy-from": "generic_central_lab"
  },
  {
    "type": "overmap_terrain",
    "id": "central_lab_hq_8",
    "copy-from": "generic_central_lab"
  },
  {
    "type": "overmap_terrain",
    "id": "central_lab_hq_9",
    "copy-from": "generic_central_lab"
  },
  {
    "type": "overmap_terrain",
    "id": "central_lab",
    "name": "central lab",
    "sym": 76,
    "color": "light_blue",
    "see_cost": 5,
    "flags": [ "NO_ROTATE" ],
    "spawns": { "group": "GROUP_CENTRAL_LAB", "population": [ 0, 7 ], "chance": 40 }
  },
  {
    "type": "overmap_terrain",
    "id": "central_lab_stairs",
    "name": "central lab",
    "sym": 76,
    "color": "blue",
    "see_cost": 5,
    "flags": [ "NO_ROTATE" ],
    "spawns": { "group": "GROUP_CENTRAL_LAB", "population": [ 0, 7 ], "chance": 40 }
  },
  {
    "type": "overmap_terrain",
    "id": "central_lab_core",
    "name": "central lab",
    "sym": 76,
    "color": "light_blue",
    "see_cost": 5,
    "flags": [ "NO_ROTATE" ],
    "spawns": { "group": "GROUP_CENTRAL_LAB", "population": [ 0, 7 ], "chance": 40 }
  },
  {
    "type": "overmap_terrain",
    "id": "central_lab_finale",
    "name": "central lab",
    "sym": 76,
    "color": "cyan",
    "see_cost": 5,
    "flags": [ "NO_ROTATE" ],
    "spawns": { "group": "GROUP_CENTRAL_LAB", "population": [ 0, 5 ], "chance": 20 }
  },
  {
    "type": "overmap_terrain",
    "id": "bunker",
    "name": "military bunker",
    "sym": 66,
    "color": "dark_gray",
    "see_cost": 2,
    "flags": [ "KNOWN_DOWN" ]
  },
  {
    "type": "overmap_terrain",
    "id": "bunker_basement",
    "name": "military bunker",
    "sym": 66,
    "color": "dark_gray",
    "see_cost": 2,
    "flags": [ "KNOWN_UP", "NO_ROTATE" ]
  },
  {
    "type": "overmap_terrain",
    "id": "outpost",
    "name": "military outpost",
    "sym": 77,
    "color": "dark_gray",
    "see_cost": 2,
    "extras": "build",
    "flags": [ "NO_ROTATE" ]
  },
  {
    "type": "overmap_terrain",
    "id": "silo",
    "name": "missile silo",
    "sym": 48,
    "color": "light_gray",
    "see_cost": 2,
    "flags": [ "NO_ROTATE" ]
  },
  {
    "type": "overmap_terrain",
    "id": "silo_finale",
    "name": "missile silo",
    "sym": 48,
    "color": "light_gray",
    "see_cost": 2,
    "flags": [ "NO_ROTATE" ]
  },
  {
    "type": "overmap_terrain",
    "id": "temple",
    "name": "strange temple",
    "sym": 84,
    "color": "magenta",
    "see_cost": 5,
    "flags": [ "KNOWN_DOWN", "NO_ROTATE" ]
  },
  {
    "type": "overmap_terrain",
    "id": "standing_stones",
    "name": "forest",
    "sym": 70,
    "color": "green",
    "see_cost": 3,
    "extras": "field",
    "spawns": { "group": "GROUP_STANDING_STONES", "population": [ 1, 4 ], "chance": 100 },
    "flags": [ "NO_ROTATE" ]
  },
  {
    "type": "overmap_terrain",
    "id": "temple_stairs",
    "name": "strange temple",
    "sym": 84,
    "color": "pink",
    "see_cost": 5,
    "flags": [ "KNOWN_DOWN", "NO_ROTATE" ]
  },
  {
    "type": "overmap_terrain",
    "id": "temple_finale",
    "name": "strange temple",
    "sym": 84,
    "color": "yellow",
    "see_cost": 5,
    "flags": [ "KNOWN_DOWN", "NO_ROTATE" ]
  },
  {
    "type": "overmap_terrain",
    "id": "sewage_treatment",
    "name": "sewage treatment",
    "sym": 80,
    "color": "red",
    "see_cost": 5,
    "flags": [ "KNOWN_DOWN", "NO_ROTATE" ]
  },
  {
    "type": "overmap_terrain",
    "id": "sewage_treatment_hub",
    "name": "sewage treatment",
    "sym": 80,
    "color": "green",
    "see_cost": 5,
    "extras": "build",
    "flags": [ "KNOWN_UP", "NO_ROTATE" ]
  },
  {
    "type": "overmap_terrain",
    "id": "sewage_treatment_under",
    "name": "sewage treatment",
    "sym": 80,
    "color": "green",
    "see_cost": 5,
    "flags": [ "NO_ROTATE" ]
  },
  {
    "type": "overmap_terrain",
    "id": "mine_entrance",
    "name": "mine entrance",
    "sym": 77,
    "color": "light_gray",
    "see_cost": 5,
    "flags": [ "KNOWN_DOWN", "NO_ROTATE" ]
  },
  {
    "type": "overmap_terrain",
    "id": "mine_shaft",
    "name": "mine shaft",
    "sym": 79,
    "color": "dark_gray",
    "see_cost": 5,
    "flags": [ "KNOWN_UP", "KNOWN_DOWN", "NO_ROTATE" ]
  },
  {
    "type": "overmap_terrain",
    "id": "mine",
    "name": "mine",
    "sym": 77,
    "color": "brown",
    "see_cost": 2,
    "flags": [ "NO_ROTATE" ]
  },
  {
    "type": "overmap_terrain",
    "id": "mine_down",
    "name": "mine",
    "sym": 77,
    "color": "brown",
    "see_cost": 2,
    "flags": [ "NO_ROTATE" ]
  },
  {
    "type": "overmap_terrain",
    "id": "mine_finale",
    "name": "mine",
    "sym": 77,
    "color": "brown",
    "see_cost": 2,
    "flags": [ "NO_ROTATE" ]
  },
  {
    "type": "overmap_terrain",
    "id": "spiral_hub",
    "name": "spiral cavern",
    "sym": 64,
    "color": "pink",
    "see_cost": 2,
    "flags": [ "NO_ROTATE" ]
  },
  {
    "type": "overmap_terrain",
    "id": "spiral",
    "name": "spiral cavern",
    "sym": 64,
    "color": "pink",
    "see_cost": 2,
    "flags": [ "NO_ROTATE" ]
  },
  {
    "type": "overmap_terrain",
    "id": "radio_tower",
    "name": "radio tower",
    "sym": 88,
    "color": "light_gray",
    "see_cost": 2,
    "flags": [ "NO_ROTATE" ]
  },
  {
    "type": "overmap_terrain",
    "id": "toxic_dump",
    "name": "toxic waste dump",
    "sym": 68,
    "color": "pink",
    "see_cost": 2,
    "flags": [ "NO_ROTATE" ]
  },
  {
    "type": "overmap_terrain",
    "id": "haz_sar_entrance",
    "name": "hazardous waste sarcophagus",
    "sym": 88,
    "color": "pink",
    "see_cost": 5,
    "flags": [ "NO_ROTATE" ]
  },
  {
    "type": "overmap_terrain",
    "id": "haz_sar",
    "name": "hazardous waste sarcophagus",
    "sym": 88,
    "color": "pink",
    "see_cost": 5,
    "flags": [ "NO_ROTATE" ]
  },
  {
    "type": "overmap_terrain",
    "id": "haz_sar_entrance_b1",
    "name": "hazardous waste sarcophagus",
    "sym": 88,
    "color": "pink",
    "see_cost": 5,
    "flags": [ "NO_ROTATE" ]
  },
  {
    "type": "overmap_terrain",
    "id": "haz_sar_b1",
    "name": "hazardous waste sarcophagus",
    "sym": 88,
    "color": "pink",
    "see_cost": 5,
    "flags": [ "NO_ROTATE" ]
  },
  {
    "type": "overmap_terrain",
    "id": "cave",
    "name": "cave",
    "sym": 67,
    "color": "brown",
    "see_cost": 2,
    "extras": "field",
    "flags": [ "NO_ROTATE" ]
  },
  {
    "type": "overmap_terrain",
    "id": "cave_rat",
    "name": "rat cave",
    "sym": 67,
    "color": "dark_gray",
    "see_cost": 2,
    "flags": [ "KNOWN_DOWN", "NO_ROTATE" ]
  },
  {
    "type": "overmap_terrain",
    "id": "hive",
    "name": "bee hive",
    "sym": 56,
    "color": "yellow",
    "see_cost": 3,
    "extras": "field",
    "flags": [ "NO_ROTATE" ]
  },
  {
    "type": "overmap_terrain",
    "id": "fungal_bloom",
    "name": "fungal bloom",
    "sym": 84,
    "color": "light_gray",
    "see_cost": 2,
    "extras": "field",
    "flags": [ "NO_ROTATE" ]
  },
  {
    "type": "overmap_terrain",
    "id": "fungal_tower",
    "name": "fungal tower",
    "sym": 84,
    "color": "yellow",
    "see_cost": 3,
    "extras": "field",
    "flags": [ "NO_ROTATE" ]
  },
  {
    "type": "overmap_terrain",
    "id": "fungal_flowers",
    "name": "fungal flowers",
    "sym": 84,
    "color": "cyan",
    "see_cost": 5,
    "extras": "field",
    "flags": [ "NO_ROTATE" ]
  },
  {
    "type": "overmap_terrain",
    "id": "spider_pit",
    "name": "forest",
    "sym": 70,
    "color": "green",
    "see_cost": 3,
    "extras": "field",
    "flags": [ "NO_ROTATE" ]
  },
  {
    "type": "overmap_terrain",
    "id": "spider_pit_under",
    "name": "cavern",
    "sym": 48,
    "color": "light_gray",
    "see_cost": 5,
    "flags": [ "NO_ROTATE" ]
  },
  {
    "type": "overmap_terrain",
    "id": "anthill",
    "name": "anthill",
    "sym": 37,
    "color": "brown",
    "see_cost": 2,
    "flags": [ "KNOWN_DOWN", "NO_ROTATE" ]
  },
  {
    "type": "overmap_terrain",
    "id": "acid_anthill",
    "name": "sulfurous anthill",
    "sym": 37,
    "color": "green",
    "see_cost": 2,
    "flags": [ "KNOWN_DOWN", "NO_ROTATE" ]
  },
  {
    "type": "overmap_terrain",
    "id": "slimepit",
    "name": "slime pit",
    "sym": 126,
    "color": "light_green",
    "see_cost": 2,
    "flags": [ "NO_ROTATE" ]
  },
  {
    "type": "overmap_terrain",
    "id": "slimepit_down",
    "name": "slime pit",
    "sym": 126,
    "color": "light_green",
    "see_cost": 2,
    "flags": [ "KNOWN_DOWN", "NO_ROTATE" ]
  },
  {
    "type": "overmap_terrain",
    "id": "triffid_grove",
    "name": "triffid grove",
    "sym": 84,
    "color": "light_red",
    "see_cost": 5,
    "flags": [ "KNOWN_DOWN", "NO_ROTATE" ]
  },
  {
    "type": "overmap_terrain",
    "id": "triffid_roots",
    "name": "triffid roots",
    "sym": 84,
    "color": "light_red",
    "see_cost": 5,
    "flags": [ "KNOWN_UP", "KNOWN_DOWN", "NO_ROTATE" ]
  },
  {
    "type": "overmap_terrain",
    "id": "triffid_finale",
    "name": "triffid heart",
    "sym": 84,
    "color": "red",
    "see_cost": 5,
    "flags": [ "KNOWN_UP", "NO_ROTATE" ]
  },
  {
    "type": "overmap_terrain",
    "id": "basement",
    "copy-from": "generic_city_house_basement",
    "mapgen": [ { "method": "builtin", "name": "basement_junk" }, { "method": "builtin", "name": "basement_spiders" } ]
  },
  {
    "type": "overmap_terrain",
    "id": "basement_bionic",
    "copy-from": "generic_city_house_basement"
  },
  {
    "type": "overmap_terrain",
    "id": "basement_hidden_lab_stairs",
    "copy-from": "generic_city_house_basement"
  },
  {
    "type": "overmap_terrain",
    "id": "cavern",
    "name": "cavern",
    "sym": 48,
    "color": "light_gray",
    "see_cost": 5,
    "flags": [ "NO_ROTATE" ]
  },
  {
    "type": "overmap_terrain",
    "id": "rock",
    "//": "This is old rock type, new one (below) will replace it in new overmaps",
    "name": "solid rock",
    "sym": 37,
    "color": "dark_gray",
    "see_cost": 5,
    "flags": [ "NO_ROTATE" ]
  },
  {
    "type": "overmap_terrain",
    "id": "empty_rock",
    "name": "solid rock",
    "sym": 37,
    "color": "dark_gray",
    "see_cost": 5,
    "flags": [ "NO_ROTATE" ]
  },
  {
    "type": "overmap_terrain",
    "id": "rift",
    "name": "rift",
    "sym": 94,
    "color": "red",
    "see_cost": 2,
    "flags": [ "NO_ROTATE" ]
  },
  {
    "type": "overmap_terrain",
    "id": "hellmouth",
    "name": "hellmouth",
    "sym": 94,
    "color": "light_red",
    "see_cost": 2,
    "flags": [ "KNOWN_DOWN", "NO_ROTATE" ]
  },
  {
    "type": "overmap_terrain",
    "id": "sewer_sub_station",
    "name": "subway station (sewer level)",
    "sym": 83,
    "color": "yellow",
    "see_cost": 5,
    "extras": "subway",
    "flags": [ "KNOWN_UP", "KNOWN_DOWN", "NO_ROTATE" ]
  },
  {
    "type": "overmap_terrain",
    "id": "underground_sub_station",
    "name": "subway station (underground level)",
    "sym": 83,
    "color": "yellow",
    "see_cost": 5,
    "extras": "subway",
    "flags": [ "KNOWN_UP", "NO_ROTATE" ]
  },
  {
    "type": "overmap_terrain",
    "id": "subway",
    "name": "subway",
    "color": "dark_gray",
    "see_cost": 5,
    "extras": "subway",
    "mapgen_straight": [ { "method": "builtin", "name": "subway_straight" } ],
    "mapgen_curved": [ { "method": "builtin", "name": "subway_curved" } ],
    "mapgen_end": [ { "method": "builtin", "name": "subway_end" } ],
    "mapgen_tee": [ { "method": "builtin", "name": "subway_tee" } ],
    "mapgen_four_way": [ { "method": "builtin", "name": "subway_four_way" } ],
    "flags": [ "LINEAR" ]
  },
  {
    "type": "overmap_terrain",
    "id": "sewer",
    "name": "sewer",
    "color": "green",
    "see_cost": 5,
    "flags": [ "LINEAR" ]
  },
  {
    "type": "overmap_terrain",
    "id": "ants",
    "name": "ant tunnel",
    "color": "brown",
    "see_cost": 5,
    "flags": [ "LINEAR" ]
  },
  {
    "type": "overmap_terrain",
    "id": "ants_food",
    "name": "ant food storage",
    "sym": 79,
    "color": "green",
    "see_cost": 5,
    "flags": [ "NO_ROTATE" ]
  },
  {
    "type": "overmap_terrain",
    "id": "ants_larvae",
    "name": "ant larva chamber",
    "sym": 79,
    "color": "white",
    "see_cost": 5,
    "flags": [ "NO_ROTATE" ]
  },
  {
    "type": "overmap_terrain",
    "id": "ants_queen",
    "name": "ant queen chamber",
    "sym": 79,
    "color": "red",
    "see_cost": 5,
    "flags": [ "NO_ROTATE" ]
  },
  {
    "type": "overmap_terrain",
    "id": "tutorial",
    "name": "tutorial room",
    "sym": 79,
    "color": "cyan",
    "see_cost": 5,
    "flags": [ "NO_ROTATE" ]
  },
  {
    "type": "overmap_terrain",
    "id": "mall_a_1",
    "name": "road",
    "copy-from": "generic_mall",
    "sym": 4194412,
    "color": "dark_gray"
  },
  {
    "type": "overmap_terrain",
    "id": "mall_a_2",
    "name": "road",
    "copy-from": "generic_mall",
    "sym": 4194417,
    "color": "dark_gray"
  },
  {
    "type": "overmap_terrain",
    "id": "mall_a_3",
    "name": "mall - loading bay",
    "copy-from": "generic_mall",
    "sym": 77,
    "color": "i_light_red"
  },
  {
    "type": "overmap_terrain",
    "id": "mall_a_4",
    "name": "mall - utilities",
    "copy-from": "generic_mall",
    "sym": 77,
    "color": "i_red"
  },
  {
    "type": "overmap_terrain",
    "id": "mall_a_5",
    "name": "mall - utilities",
    "copy-from": "generic_mall",
    "sym": 77,
    "color": "i_red"
  },
  {
    "type": "overmap_terrain",
    "id": "mall_a_6",
    "name": "road",
    "copy-from": "generic_mall",
    "sym": 4194424,
    "color": "dark_gray"
  },
  {
    "type": "overmap_terrain",
    "id": "mall_a_7",
    "name": "lot",
    "copy-from": "generic_mall",
    "sym": 79,
    "color": "dark_gray"
  },
  {
    "type": "overmap_terrain",
    "id": "mall_a_8",
    "name": "lot",
    "copy-from": "generic_mall",
    "sym": 79,
    "color": "dark_gray"
  },
  {
    "type": "overmap_terrain",
    "id": "mall_a_9",
    "name": "lot",
    "copy-from": "generic_mall",
    "sym": 79,
    "color": "dark_gray"
  },
  {
    "type": "overmap_terrain",
    "id": "mall_a_10",
    "name": "road",
    "copy-from": "generic_mall",
    "sym": 4194424,
    "color": "dark_gray"
  },
  {
    "type": "overmap_terrain",
    "id": "mall_a_11",
    "copy-from": "generic_mall",
    "sym": 77,
    "color": "i_red"
  },
  {
    "type": "overmap_terrain",
    "id": "mall_a_12",
    "copy-from": "generic_mall",
    "sym": 77,
    "color": "i_red"
  },
  {
    "type": "overmap_terrain",
    "id": "mall_a_13",
    "copy-from": "generic_mall",
    "sym": 77,
    "color": "i_red"
  },
  {
    "type": "overmap_terrain",
    "id": "mall_a_14",
    "name": "mall - entrance",
    "copy-from": "generic_mall",
    "sym": 77,
    "color": "i_light_red"
  },
  {
    "type": "overmap_terrain",
    "id": "mall_a_15",
    "name": "road",
    "copy-from": "generic_mall",
    "sym": 4194413,
    "color": "dark_gray"
  },
  {
    "type": "overmap_terrain",
    "id": "mall_a_16",
    "name": "road",
    "copy-from": "generic_mall",
    "sym": 4194417,
    "color": "dark_gray"
  },
  {
    "type": "overmap_terrain",
    "id": "mall_a_17",
    "name": "road",
    "copy-from": "generic_mall",
    "sym": 4194417,
    "color": "dark_gray"
  },
  {
    "type": "overmap_terrain",
    "id": "mall_a_18",
    "name": "road",
    "copy-from": "generic_mall",
    "sym": 4194411,
    "color": "dark_gray"
  },
  {
    "type": "overmap_terrain",
    "id": "mall_a_19",
    "name": "road",
    "copy-from": "generic_mall",
    "sym": 4194424,
    "color": "dark_gray"
  },
  {
    "type": "overmap_terrain",
    "id": "mall_a_20",
    "name": "mall - food court",
    "copy-from": "generic_mall",
    "sym": 77,
    "color": "i_light_red"
  },
  {
    "type": "overmap_terrain",
    "id": "mall_a_21",
    "copy-from": "generic_mall",
    "sym": 77,
    "color": "i_red"
  },
  {
    "type": "overmap_terrain",
    "id": "mall_a_22",
    "copy-from": "generic_mall",
    "sym": 77,
    "color": "i_red"
  },
  {
    "type": "overmap_terrain",
    "id": "mall_a_23",
    "copy-from": "generic_mall",
    "sym": 77,
    "color": "i_red"
  },
  {
    "type": "overmap_terrain",
    "id": "mall_a_24",
    "copy-from": "generic_mall",
    "sym": 77,
    "color": "i_red"
  },
  {
    "type": "overmap_terrain",
    "id": "mall_a_25",
    "copy-from": "generic_mall",
    "sym": 77,
    "color": "i_red"
  },
  {
    "type": "overmap_terrain",
    "id": "mall_a_26",
    "copy-from": "generic_mall",
    "sym": 77,
    "color": "i_red"
  },
  {
    "type": "overmap_terrain",
    "id": "mall_a_27",
    "name": "road",
    "copy-from": "generic_mall",
    "sym": 4194424,
    "color": "dark_gray"
  },
  {
    "type": "overmap_terrain",
    "id": "mall_a_28",
    "name": "road",
    "copy-from": "generic_mall",
    "sym": 4194424,
    "color": "dark_gray"
  },
  {
    "type": "overmap_terrain",
    "id": "mall_a_29",
    "name": "mall - food court",
    "copy-from": "generic_mall",
    "sym": 77,
    "color": "i_light_red"
  },
  {
    "type": "overmap_terrain",
    "id": "mall_a_30",
    "copy-from": "generic_mall",
    "sym": 77,
    "color": "i_red"
  },
  {
    "type": "overmap_terrain",
    "id": "mall_a_31",
    "copy-from": "generic_mall",
    "sym": 77,
    "color": "i_red"
  },
  {
    "type": "overmap_terrain",
    "id": "mall_a_32",
    "copy-from": "generic_mall",
    "sym": 77,
    "color": "i_red"
  },
  {
    "type": "overmap_terrain",
    "id": "mall_a_33",
    "copy-from": "generic_mall",
    "sym": 77,
    "color": "i_red"
  },
  {
    "type": "overmap_terrain",
    "id": "mall_a_34",
    "copy-from": "generic_mall",
    "sym": 77,
    "color": "i_red"
  },
  {
    "type": "overmap_terrain",
    "id": "mall_a_35",
    "copy-from": "generic_mall",
    "sym": 77,
    "color": "i_red"
  },
  {
    "type": "overmap_terrain",
    "id": "mall_a_36",
    "name": "road",
    "copy-from": "generic_mall",
    "sym": 4194424,
    "color": "dark_gray"
  },
  {
    "type": "overmap_terrain",
    "id": "mall_a_37",
    "name": "road",
    "copy-from": "generic_mall",
    "sym": 4194424,
    "color": "dark_gray"
  },
  {
    "type": "overmap_terrain",
    "id": "mall_a_38",
    "copy-from": "generic_mall",
    "sym": 77,
    "color": "i_red"
  },
  {
    "type": "overmap_terrain",
    "id": "mall_a_39",
    "copy-from": "generic_mall",
    "sym": 77,
    "color": "i_red"
  },
  {
    "type": "overmap_terrain",
    "id": "mall_a_40",
    "copy-from": "generic_mall",
    "sym": 77,
    "color": "i_red"
  },
  {
    "type": "overmap_terrain",
    "id": "mall_a_41",
    "copy-from": "generic_mall",
    "sym": 77,
    "color": "i_red"
  },
  {
    "type": "overmap_terrain",
    "id": "mall_a_42",
    "copy-from": "generic_mall",
    "sym": 77,
    "color": "i_red"
  },
  {
    "type": "overmap_terrain",
    "id": "mall_a_43",
    "copy-from": "generic_mall",
    "sym": 77,
    "color": "i_red"
  },
  {
    "type": "overmap_terrain",
    "id": "mall_a_44",
    "copy-from": "generic_mall",
    "sym": 77,
    "color": "i_red"
  },
  {
    "type": "overmap_terrain",
    "id": "mall_a_45",
    "name": "road",
    "copy-from": "generic_mall",
    "sym": 4194424,
    "color": "dark_gray"
  },
  {
    "type": "overmap_terrain",
    "id": "mall_a_46",
    "name": "road",
    "copy-from": "generic_mall",
    "sym": 4194424,
    "color": "dark_gray"
  },
  {
    "type": "overmap_terrain",
    "id": "mall_a_47",
    "name": "mall - entrance",
    "copy-from": "generic_mall",
    "sym": 77,
    "color": "i_light_red"
  },
  {
    "type": "overmap_terrain",
    "id": "mall_a_48",
    "copy-from": "generic_mall",
    "sym": 77,
    "color": "i_red"
  },
  {
    "type": "overmap_terrain",
    "id": "mall_a_49",
    "copy-from": "generic_mall",
    "sym": 77,
    "color": "i_red"
  },
  {
    "type": "overmap_terrain",
    "id": "mall_a_50",
    "copy-from": "generic_mall",
    "sym": 77,
    "color": "i_red"
  },
  {
    "type": "overmap_terrain",
    "id": "mall_a_51",
    "copy-from": "generic_mall",
    "sym": 77,
    "color": "i_red"
  },
  {
    "type": "overmap_terrain",
    "id": "mall_a_52",
    "copy-from": "generic_mall",
    "sym": 77,
    "color": "i_red"
  },
  {
    "type": "overmap_terrain",
    "id": "mall_a_53",
    "name": "mall - entrance",
    "copy-from": "generic_mall",
    "sym": 77,
    "color": "i_light_red"
  },
  {
    "type": "overmap_terrain",
    "id": "mall_a_54",
    "name": "road",
    "copy-from": "generic_mall",
    "sym": 4194424,
    "color": "dark_gray"
  },
  {
    "type": "overmap_terrain",
    "id": "mall_a_55",
    "name": "road",
    "copy-from": "generic_mall",
    "sym": 4194424,
    "color": "dark_gray"
  },
  {
    "type": "overmap_terrain",
    "id": "mall_a_56",
    "copy-from": "generic_mall",
    "sym": 77,
    "color": "i_red"
  },
  {
    "type": "overmap_terrain",
    "id": "mall_a_57",
    "copy-from": "generic_mall",
    "sym": 77,
    "color": "i_red"
  },
  {
    "type": "overmap_terrain",
    "id": "mall_a_58",
    "copy-from": "generic_mall",
    "sym": 77,
    "color": "i_red"
  },
  {
    "type": "overmap_terrain",
    "id": "mall_a_59",
    "copy-from": "generic_mall",
    "sym": 77,
    "color": "i_red"
  },
  {
    "type": "overmap_terrain",
    "id": "mall_a_60",
    "copy-from": "generic_mall",
    "sym": 77,
    "color": "i_red"
  },
  {
    "type": "overmap_terrain",
    "id": "mall_a_61",
    "copy-from": "generic_mall",
    "sym": 77,
    "color": "i_red"
  },
  {
    "type": "overmap_terrain",
    "id": "mall_a_62",
    "copy-from": "generic_mall",
    "sym": 77,
    "color": "i_red"
  },
  {
    "type": "overmap_terrain",
    "id": "mall_a_63",
    "name": "road",
    "copy-from": "generic_mall",
    "sym": 4194424,
    "color": "dark_gray"
  },
  {
    "type": "overmap_terrain",
    "id": "mall_a_64",
    "name": "road",
    "copy-from": "generic_mall",
    "sym": 4194424,
    "color": "dark_gray"
  },
  {
    "type": "overmap_terrain",
    "id": "mall_a_65",
    "copy-from": "generic_mall",
    "sym": 77,
    "color": "i_red"
  },
  {
    "type": "overmap_terrain",
    "id": "mall_a_66",
    "copy-from": "generic_mall",
    "sym": 77,
    "color": "i_red"
  },
  {
    "type": "overmap_terrain",
    "id": "mall_a_67",
    "copy-from": "generic_mall",
    "sym": 77,
    "color": "i_red"
  },
  {
    "type": "overmap_terrain",
    "id": "mall_a_68",
    "name": "mall - entrance",
    "copy-from": "generic_mall",
    "sym": 77,
    "color": "i_light_red"
  },
  {
    "type": "overmap_terrain",
    "id": "mall_a_69",
    "copy-from": "generic_mall",
    "sym": 77,
    "color": "i_red"
  },
  {
    "type": "overmap_terrain",
    "id": "mall_a_70",
    "copy-from": "generic_mall",
    "sym": 77,
    "color": "i_red"
  },
  {
    "type": "overmap_terrain",
    "id": "mall_a_71",
    "copy-from": "generic_mall",
    "sym": 77,
    "color": "i_red"
  },
  {
    "type": "overmap_terrain",
    "id": "mall_a_72",
    "name": "road",
    "copy-from": "generic_mall",
    "sym": 4194424,
    "color": "dark_gray"
  },
  {
    "type": "overmap_terrain",
    "id": "mall_a_73",
    "name": "road",
    "copy-from": "generic_mall",
    "sym": 4194413,
    "color": "dark_gray"
  },
  {
    "type": "overmap_terrain",
    "id": "mall_a_74",
    "name": "road",
    "copy-from": "generic_mall",
    "sym": 4194417,
    "color": "dark_gray"
  },
  {
    "type": "overmap_terrain",
    "id": "mall_a_75",
    "name": "road",
    "copy-from": "generic_mall",
    "sym": 4194417,
    "color": "dark_gray"
  },
  {
    "type": "overmap_terrain",
    "id": "mall_a_76",
    "name": "road",
    "copy-from": "generic_mall",
    "sym": 4194417,
    "color": "dark_gray"
  },
  {
    "type": "overmap_terrain",
    "id": "mall_a_77",
    "name": "road",
    "copy-from": "generic_mall",
    "sym": 4194423,
    "color": "dark_gray"
  },
  {
    "type": "overmap_terrain",
    "id": "mall_a_78",
    "name": "road",
    "copy-from": "generic_mall",
    "sym": 4194417,
    "color": "dark_gray"
  },
  {
    "type": "overmap_terrain",
    "id": "mall_a_79",
    "name": "road",
    "copy-from": "generic_mall",
    "sym": 4194417,
    "color": "dark_gray"
  },
  {
    "type": "overmap_terrain",
    "id": "mall_a_80",
    "name": "road",
    "copy-from": "generic_mall",
    "sym": 4194417,
    "color": "dark_gray"
  },
  {
    "type": "overmap_terrain",
    "id": "mall_a_81",
    "name": "road",
    "copy-from": "generic_mall",
    "sym": 4194410,
    "color": "dark_gray"
  },
  {
    "type": "overmap_terrain",
    "id": "necropolis_a_1",
    "name": "field",
    "sym": 46,
    "color": "brown",
    "see_cost": 5,
    "mondensity": 2,
    "flags": [ "SIDEWALK" ]
  },
  {
    "type": "overmap_terrain",
    "id": "necropolis_a_2",
    "name": "house",
    "sym": 118,
    "color": "light_green",
    "see_cost": 5,
    "mondensity": 2,
    "flags": [ "SIDEWALK" ]
  },
  {
    "type": "overmap_terrain",
    "id": "necropolis_a_3",
    "name": "field",
    "sym": 46,
    "color": "brown",
    "see_cost": 5,
    "mondensity": 2,
    "flags": [ "SIDEWALK" ]
  },
  {
    "type": "overmap_terrain",
    "id": "necropolis_a_4",
    "name": "field",
    "sym": 46,
    "color": "brown",
    "see_cost": 5,
    "mondensity": 2,
    "flags": [ "SIDEWALK" ]
  },
  {
    "type": "overmap_terrain",
    "id": "necropolis_a_5",
    "name": "abandoned store",
    "sym": 62,
    "color": "h_dark_gray",
    "see_cost": 5,
    "mondensity": 2
  },
  {
    "type": "overmap_terrain",
    "id": "necropolis_a_6",
    "name": "road",
    "color": "dark_gray",
    "sym": 4194424,
    "see_cost": 5,
    "mondensity": 2
  },
  {
    "type": "overmap_terrain",
    "id": "necropolis_a_7",
    "name": "pump station",
    "sym": 80,
    "color": "red",
    "see_cost": 5,
    "mondensity": 2,
    "flags": [ "KNOWN_DOWN" ]
  },
  {
    "type": "overmap_terrain",
    "id": "necropolis_a_8",
    "name": "pump station",
    "sym": 80,
    "color": "red",
    "see_cost": 5,
    "mondensity": 2,
    "flags": [ "KNOWN_DOWN", "SIDEWALK" ]
  },
  {
    "type": "overmap_terrain",
    "id": "necropolis_a_9",
    "name": "field",
    "sym": 46,
    "color": "brown",
    "see_cost": 5,
    "mondensity": 2,
    "flags": [ "SIDEWALK" ]
  },
  {
    "type": "overmap_terrain",
    "id": "necropolis_a_10",
    "name": "house",
    "sym": 62,
    "color": "light_green",
    "see_cost": 5,
    "mondensity": 2,
    "flags": [ "SIDEWALK" ]
  },
  {
    "type": "overmap_terrain",
    "id": "necropolis_a_11",
    "name": "road",
    "color": "dark_gray",
    "sym": 4194424,
    "see_cost": 5,
    "mondensity": 2,
    "extras": "road",
    "flags": [ "SIDEWALK" ]
  },
  {
    "type": "overmap_terrain",
    "id": "necropolis_a_12",
    "name": "gardening store",
    "sym": 60,
    "color": "light_green_yellow",
    "see_cost": 5,
    "mondensity": 2,
    "flags": [ "SIDEWALK" ]
  },
  {
    "type": "overmap_terrain",
    "id": "necropolis_a_13",
    "name": "salon",
    "sym": 83,
    "color": "white",
    "see_cost": 5,
    "mondensity": 2,
    "flags": [ "SIDEWALK" ]
  },
  {
    "type": "overmap_terrain",
    "id": "necropolis_a_14",
    "name": "crater",
    "sym": 79,
    "color": "red",
    "see_cost": 5,
    "mondensity": 2,
    "flags": [ "SIDEWALK" ]
  },
  {
    "type": "overmap_terrain",
    "id": "necropolis_a_15",
    "name": "road",
    "mondensity": 2,
    "see_cost": 5,
    "sym": 4194424,
    "color": "dark_gray"
  },
  {
    "type": "overmap_terrain",
    "id": "necropolis_a_16",
    "name": "police station",
    "sym": 60,
    "color": "h_yellow",
    "see_cost": 5,
    "mondensity": 2,
    "flags": [ "SIDEWALK" ]
  },
  {
    "type": "overmap_terrain",
    "id": "necropolis_a_17",
    "name": "police station",
    "sym": 118,
    "color": "h_yellow",
    "see_cost": 5,
    "mondensity": 2,
    "flags": [ "SIDEWALK" ]
  },
  {
    "type": "overmap_terrain",
    "id": "necropolis_a_18",
    "name": "field",
    "sym": 46,
    "color": "brown",
    "see_cost": 5,
    "mondensity": 2,
    "flags": [ "SIDEWALK" ]
  },
  {
    "type": "overmap_terrain",
    "id": "necropolis_a_19",
    "name": "lot",
    "sym": 79,
    "color": "dark_gray",
    "see_cost": 5,
    "mondensity": 2,
    "flags": [ "SIDEWALK" ]
  },
  {
    "type": "overmap_terrain",
    "id": "necropolis_a_20",
    "name": "road",
    "sym": 4194413,
    "color": "dark_gray",
    "see_cost": 5,
    "mondensity": 2,
    "flags": [ "SIDEWALK" ]
  },
  {
    "type": "overmap_terrain",
    "id": "necropolis_a_21",
    "name": "road",
    "sym": 4194417,
    "color": "dark_gray",
    "see_cost": 5,
    "mondensity": 2,
    "flags": [ "SIDEWALK" ]
  },
  {
    "type": "overmap_terrain",
    "id": "necropolis_a_22",
    "name": "road",
    "sym": 4194423,
    "color": "dark_gray",
    "see_cost": 5,
    "mondensity": 2,
    "flags": [ "SIDEWALK" ]
  },
  {
    "type": "overmap_terrain",
    "id": "necropolis_a_23",
    "name": "road",
    "sym": 4194417,
    "color": "dark_gray",
    "see_cost": 5,
    "mondensity": 2,
    "flags": [ "SIDEWALK" ]
  },
  {
    "type": "overmap_terrain",
    "id": "necropolis_a_24",
    "name": "road",
    "sym": 4194422,
    "color": "dark_gray",
    "see_cost": 5,
    "mondensity": 2,
    "flags": [ "SIDEWALK" ]
  },
  {
    "type": "overmap_terrain",
    "id": "necropolis_a_25",
    "name": "road",
    "sym": 4194417,
    "color": "dark_gray",
    "see_cost": 5,
    "mondensity": 2,
    "flags": [ "SIDEWALK" ]
  },
  {
    "type": "overmap_terrain",
    "id": "necropolis_a_26",
    "name": "road",
    "sym": 4194411,
    "color": "dark_gray",
    "see_cost": 5,
    "mondensity": 2,
    "flags": [ "SIDEWALK" ]
  },
  {
    "type": "overmap_terrain",
    "id": "necropolis_a_27",
    "name": "field",
    "sym": 46,
    "color": "brown",
    "see_cost": 5,
    "mondensity": 2,
    "flags": [ "SIDEWALK" ]
  },
  {
    "type": "overmap_terrain",
    "id": "necropolis_a_28",
    "name": "grocery store",
    "copy-from": "generic_necropolis_surface_building",
    "color": "green"
  },
  {
    "type": "overmap_terrain",
    "id": "necropolis_a_29",
    "name": "grocery store",
    "copy-from": "generic_necropolis_surface_building",
    "color": "green"
  },
  {
    "type": "overmap_terrain",
    "id": "necropolis_a_30",
    "name": "park",
    "sym": 79,
    "color": "green",
    "see_cost": 5,
    "mondensity": 2,
    "flags": [ "SIDEWALK" ]
  },
  {
    "type": "overmap_terrain",
    "id": "necropolis_a_31",
    "name": "road",
    "sym": 4194424,
    "color": "dark_gray",
    "see_cost": 5,
    "mondensity": 2,
    "flags": [ "SIDEWALK" ]
  },
  {
    "type": "overmap_terrain",
    "id": "necropolis_a_32",
    "name": "church",
    "sym": 67,
    "color": "light_red",
    "see_cost": 5,
    "mondensity": 2,
    "flags": [ "SIDEWALK" ]
  },
  {
    "type": "overmap_terrain",
    "id": "necropolis_a_33",
    "name": "church",
    "sym": 67,
    "color": "light_red",
    "see_cost": 5,
    "mondensity": 2,
    "flags": [ "SIDEWALK" ]
  },
  {
    "type": "overmap_terrain",
    "id": "necropolis_a_34",
    "name": "pawn shop",
    "copy-from": "generic_necropolis_surface_building",
    "color": "white"
  },
  {
    "type": "overmap_terrain",
    "id": "necropolis_a_35",
    "name": "crater",
    "sym": 79,
    "color": "red",
    "see_cost": 5,
    "mondensity": 2,
    "flags": [ "SIDEWALK" ]
  },
  {
    "type": "overmap_terrain",
    "id": "necropolis_a_36",
    "name": "field",
    "sym": 46,
    "color": "brown",
    "see_cost": 5,
    "mondensity": 2,
    "flags": [ "SIDEWALK" ]
  },
  {
    "type": "overmap_terrain",
    "id": "necropolis_a_37",
    "name": "furniture store",
    "sym": 62,
    "color": "i_brown",
    "see_cost": 5,
    "mondensity": 2,
    "flags": [ "SIDEWALK" ]
  },
  {
    "type": "overmap_terrain",
    "id": "necropolis_a_38",
    "name": "crater",
    "sym": 79,
    "color": "red",
    "see_cost": 5,
    "mondensity": 2,
    "flags": [ "SIDEWALK" ]
  },
  {
    "type": "overmap_terrain",
    "id": "necropolis_a_39",
    "name": "road",
    "sym": 4194417,
    "color": "dark_gray",
    "see_cost": 5,
    "mondensity": 2,
    "flags": [ "SIDEWALK" ]
  },
  {
    "type": "overmap_terrain",
    "id": "necropolis_a_40",
    "name": "road",
    "sym": 4194422,
    "color": "dark_gray",
    "see_cost": 5,
    "mondensity": 2,
    "flags": [ "SIDEWALK" ]
  },
  {
    "type": "overmap_terrain",
    "id": "necropolis_a_41",
    "name": "road",
    "sym": 4194423,
    "color": "dark_gray",
    "see_cost": 5,
    "mondensity": 2,
    "flags": [ "SIDEWALK" ]
  },
  {
    "type": "overmap_terrain",
    "id": "necropolis_a_42",
    "name": "road",
    "sym": 4194417,
    "color": "dark_gray",
    "see_cost": 5,
    "mondensity": 2,
    "flags": [ "SIDEWALK" ]
  },
  {
    "type": "overmap_terrain",
    "id": "necropolis_a_43",
    "name": "road",
    "sym": 4194417,
    "color": "dark_gray",
    "see_cost": 5,
    "mondensity": 2,
    "flags": [ "SIDEWALK" ]
  },
  {
    "type": "overmap_terrain",
    "id": "necropolis_a_44",
    "name": "road",
    "sym": 4194421,
    "color": "dark_gray",
    "see_cost": 5,
    "mondensity": 2,
    "flags": [ "SIDEWALK" ]
  },
  {
    "type": "overmap_terrain",
    "id": "necropolis_a_45",
    "name": "field",
    "sym": 46,
    "color": "brown",
    "see_cost": 5,
    "mondensity": 2,
    "flags": [ "SIDEWALK" ]
  },
  {
    "type": "overmap_terrain",
    "id": "necropolis_a_46",
    "name": "clothing store",
    "sym": 62,
    "color": "blue",
    "see_cost": 5,
    "mondensity": 2,
    "flags": [ "SIDEWALK" ]
  },
  {
    "type": "overmap_terrain",
    "id": "necropolis_a_47",
    "name": "road",
    "sym": 4194424,
    "color": "dark_gray",
    "see_cost": 5,
    "mondensity": 2,
    "flags": [ "SIDEWALK" ]
  },
  {
    "type": "overmap_terrain",
    "id": "necropolis_a_48",
    "name": "motel",
    "sym": 109,
    "color": "light_blue",
    "see_cost": 5,
    "mondensity": 2,
    "flags": [ "SIDEWALK" ]
  },
  {
    "type": "overmap_terrain",
    "id": "necropolis_a_49",
    "name": "motel",
    "sym": 109,
    "color": "light_blue",
    "see_cost": 5,
    "mondensity": 2,
    "flags": [ "SIDEWALK" ]
  },
  {
    "type": "overmap_terrain",
    "id": "necropolis_a_50",
    "name": "road",
    "sym": 4194424,
    "color": "dark_gray",
    "see_cost": 5,
    "mondensity": 2,
    "flags": [ "SIDEWALK" ]
  },
  {
    "type": "overmap_terrain",
    "id": "necropolis_a_51",
    "name": "restaurant",
    "sym": 60,
    "color": "pink",
    "see_cost": 5,
    "mondensity": 2,
    "flags": [ "SIDEWALK" ]
  },
  {
    "type": "overmap_terrain",
    "id": "necropolis_a_52",
    "name": "bank",
    "sym": 36,
    "color": "light_gray",
    "see_cost": 5,
    "mondensity": 2,
    "flags": [ "SIDEWALK" ]
  },
  {
    "type": "overmap_terrain",
    "id": "necropolis_a_53",
    "name": "road",
    "sym": 4194424,
    "color": "dark_gray",
    "see_cost": 5,
    "mondensity": 2,
    "flags": [ "SIDEWALK" ]
  },
  {
    "type": "overmap_terrain",
    "id": "necropolis_a_54",
    "name": "house",
    "sym": 60,
    "color": "light_green",
    "see_cost": 5,
    "mondensity": 2,
    "flags": [ "SIDEWALK" ]
  },
  {
    "type": "overmap_terrain",
    "id": "necropolis_a_55",
    "name": "motel",
    "sym": 109,
    "color": "light_blue",
    "see_cost": 5,
    "mondensity": 2,
    "flags": [ "SIDEWALK" ]
  },
  {
    "type": "overmap_terrain",
    "id": "necropolis_a_56",
    "name": "lot",
    "sym": 79,
    "color": "dark_gray",
    "see_cost": 5,
    "mondensity": 2,
    "flags": [ "SIDEWALK" ]
  },
  {
    "type": "overmap_terrain",
    "id": "necropolis_a_57",
    "name": "motel",
    "sym": 109,
    "color": "light_blue",
    "see_cost": 5,
    "mondensity": 2,
    "flags": [ "SIDEWALK" ]
  },
  {
    "type": "overmap_terrain",
    "id": "necropolis_a_58",
    "name": "lot",
    "sym": 79,
    "color": "dark_gray",
    "see_cost": 5,
    "mondensity": 2,
    "flags": [ "SIDEWALK" ]
  },
  {
    "type": "overmap_terrain",
    "id": "necropolis_a_59",
    "name": "road",
    "sym": 4194424,
    "color": "dark_gray",
    "see_cost": 5,
    "mondensity": 2,
    "flags": [ "SIDEWALK" ]
  },
  {
    "type": "overmap_terrain",
    "id": "necropolis_a_60",
    "name": "lot",
    "sym": 79,
    "color": "dark_gray",
    "see_cost": 5,
    "mondensity": 2,
    "flags": [ "SIDEWALK" ]
  },
  {
    "type": "overmap_terrain",
    "id": "necropolis_a_61",
    "name": "lot",
    "sym": 79,
    "color": "dark_gray",
    "see_cost": 5,
    "mondensity": 2,
    "flags": [ "SIDEWALK" ]
  },
  {
    "type": "overmap_terrain",
    "id": "necropolis_a_62",
    "name": "road",
    "sym": 4194424,
    "color": "dark_gray",
    "see_cost": 5,
    "mondensity": 2,
    "flags": [ "SIDEWALK" ]
  },
  {
    "type": "overmap_terrain",
    "id": "necropolis_a_63",
    "name": "house",
    "sym": 60,
    "color": "light_green",
    "see_cost": 5,
    "mondensity": 2,
    "flags": [ "SIDEWALK" ]
  },
  {
    "type": "overmap_terrain",
    "id": "necropolis_a_64",
    "name": "road",
    "sym": 4194417,
    "color": "dark_gray",
    "see_cost": 5,
    "mondensity": 2
  },
  {
    "type": "overmap_terrain",
    "id": "necropolis_a_65",
    "name": "road",
    "sym": 4194422,
    "color": "dark_gray",
    "see_cost": 5,
    "mondensity": 2,
    "flags": [ "SIDEWALK" ]
  },
  {
    "type": "overmap_terrain",
    "id": "necropolis_a_66",
    "name": "road",
    "sym": 4194417,
    "color": "dark_gray",
    "see_cost": 5,
    "mondensity": 2,
    "flags": [ "SIDEWALK" ]
  },
  {
    "type": "overmap_terrain",
    "id": "necropolis_a_67",
    "name": "road",
    "sym": 4194417,
    "color": "dark_gray",
    "see_cost": 5,
    "mondensity": 2,
    "flags": [ "SIDEWALK" ]
  },
  {
    "type": "overmap_terrain",
    "id": "necropolis_a_68",
    "name": "road",
    "sym": 4194414,
    "color": "dark_gray",
    "see_cost": 5,
    "mondensity": 2,
    "flags": [ "SIDEWALK" ]
  },
  {
    "type": "overmap_terrain",
    "id": "necropolis_a_69",
    "name": "road",
    "sym": 4194417,
    "color": "dark_gray",
    "see_cost": 5,
    "mondensity": 2,
    "flags": [ "SIDEWALK" ]
  },
  {
    "type": "overmap_terrain",
    "id": "necropolis_a_70",
    "name": "road",
    "sym": 4194417,
    "color": "dark_gray",
    "see_cost": 5,
    "mondensity": 2,
    "flags": [ "SIDEWALK" ]
  },
  {
    "type": "overmap_terrain",
    "id": "necropolis_a_71",
    "name": "road",
    "sym": 4194410,
    "color": "dark_gray",
    "see_cost": 5,
    "mondensity": 2,
    "flags": [ "SIDEWALK" ]
  },
  {
    "type": "overmap_terrain",
    "id": "necropolis_a_72",
    "name": "field",
    "sym": 46,
    "color": "brown",
    "see_cost": 5,
    "mondensity": 2,
    "flags": [ "SIDEWALK" ]
  },
  {
    "type": "overmap_terrain",
    "id": "necropolis_a_73",
    "name": "field",
    "sym": 46,
    "color": "brown",
    "see_cost": 5,
    "mondensity": 2,
    "flags": [ "SIDEWALK" ]
  },
  {
    "type": "overmap_terrain",
    "id": "necropolis_a_74",
    "name": "bar",
    "copy-from": "generic_necropolis_surface_building",
    "color": "i_magenta"
  },
  {
    "type": "overmap_terrain",
    "id": "necropolis_a_75",
    "name": "fast food restaurant",
    "copy-from": "generic_necropolis_surface_building",
    "color": "yellow_magenta"
  },
  {
    "type": "overmap_terrain",
    "id": "necropolis_a_76",
    "name": "lot",
    "sym": 79,
    "color": "dark_gray",
    "see_cost": 5,
    "mondensity": 2,
    "flags": [ "SIDEWALK" ]
  },
  {
    "type": "overmap_terrain",
    "id": "necropolis_a_77",
    "name": "road",
    "sym": 4194424,
    "color": "dark_gray",
    "see_cost": 5,
    "mondensity": 2
  },
  {
    "type": "overmap_terrain",
    "id": "necropolis_a_78",
    "name": "gas station",
    "copy-from": "generic_necropolis_surface_building",
    "color": "light_blue"
  },
  {
    "type": "overmap_terrain",
    "id": "necropolis_a_79",
    "name": "garage",
    "sym": 79,
    "color": "white",
    "see_cost": 5,
    "mondensity": 2,
    "flags": [ "SIDEWALK" ]
  },
  {
    "type": "overmap_terrain",
    "id": "necropolis_a_80",
    "name": "field",
    "sym": 46,
    "color": "brown",
    "see_cost": 5,
    "mondensity": 2,
    "flags": [ "SIDEWALK" ]
  },
  {
    "type": "overmap_terrain",
    "id": "necropolis_a_81",
    "name": "field",
    "sym": 46,
    "color": "brown",
    "see_cost": 5,
    "mondensity": 2,
    "flags": [ "SIDEWALK" ]
  },
  {
    "//": "xxx Bookmark for necropolis sewers",
    "type": "overmap_terrain",
    "id": "necropolis_b_1",
    "name": "solid rock",
    "sym": 37,
    "color": "dark_gray",
    "see_cost": 999,
    "mondensity": 2
  },
  {
    "type": "overmap_terrain",
    "id": "necropolis_b_2",
    "name": "solid rock",
    "sym": 37,
    "color": "dark_gray",
    "see_cost": 999,
    "mondensity": 2
  },
  {
    "type": "overmap_terrain",
    "id": "necropolis_b_3",
    "name": "solid rock",
    "sym": 37,
    "color": "dark_gray",
    "see_cost": 999,
    "mondensity": 2
  },
  {
    "type": "overmap_terrain",
    "id": "necropolis_b_4",
    "name": "solid rock",
    "sym": 37,
    "color": "dark_gray",
    "see_cost": 999,
    "mondensity": 2
  },
  {
    "type": "overmap_terrain",
    "id": "necropolis_b_5",
    "name": "sewer",
    "sym": 4194414,
    "color": "green",
    "see_cost": 999,
    "mondensity": 2
  },
  {
    "type": "overmap_terrain",
    "id": "necropolis_b_6",
    "name": "sewer",
    "sym": 4194414,
    "color": "green",
    "see_cost": 999,
    "mondensity": 2
  },
  {
    "type": "overmap_terrain",
    "id": "necropolis_b_7",
    "name": "sewer",
    "sym": 4194414,
    "color": "green",
    "see_cost": 999,
    "mondensity": 2
  },
  {
    "type": "overmap_terrain",
    "id": "necropolis_b_8",
    "name": "sewer",
    "sym": 4194414,
    "color": "green",
    "see_cost": 999,
    "mondensity": 2
  },
  {
    "type": "overmap_terrain",
    "id": "necropolis_b_9",
    "name": "solid rock",
    "sym": 37,
    "color": "dark_gray",
    "see_cost": 999,
    "mondensity": 2
  },
  {
    "type": "overmap_terrain",
    "id": "necropolis_b_10",
    "name": "solid rock",
    "sym": 37,
    "color": "dark_gray",
    "see_cost": 999,
    "mondensity": 2
  },
  {
    "type": "overmap_terrain",
    "id": "necropolis_b_11",
    "name": "sewer",
    "sym": 4194414,
    "color": "green",
    "see_cost": 999,
    "mondensity": 2
  },
  {
    "type": "overmap_terrain",
    "id": "necropolis_b_12",
    "name": "sewer",
    "sym": 4194414,
    "color": "green",
    "see_cost": 999,
    "mondensity": 2
  },
  {
    "type": "overmap_terrain",
    "id": "necropolis_b_13",
    "name": "solid rock",
    "sym": 37,
    "color": "dark_gray",
    "see_cost": 999,
    "mondensity": 2
  },
  {
    "type": "overmap_terrain",
    "id": "necropolis_b_14",
    "name": "solid rock",
    "sym": 37,
    "color": "dark_gray",
    "see_cost": 999,
    "mondensity": 2
  },
  {
    "type": "overmap_terrain",
    "id": "necropolis_b_15",
    "name": "sewer",
    "sym": 4194414,
    "color": "green",
    "see_cost": 999,
    "mondensity": 2
  },
  {
    "type": "overmap_terrain",
    "id": "necropolis_b_16",
    "name": "solid rock",
    "sym": 37,
    "color": "dark_gray",
    "see_cost": 999,
    "mondensity": 2
  },
  {
    "type": "overmap_terrain",
    "id": "necropolis_b_17",
    "name": "sewer",
    "sym": 4194414,
    "color": "green",
    "see_cost": 999,
    "mondensity": 2
  },
  {
    "type": "overmap_terrain",
    "id": "necropolis_b_18",
    "name": "solid rock",
    "sym": 37,
    "color": "dark_gray",
    "see_cost": 999,
    "mondensity": 2
  },
  {
    "type": "overmap_terrain",
    "id": "necropolis_b_19",
    "name": "solid rock",
    "sym": 37,
    "color": "dark_gray",
    "see_cost": 999,
    "mondensity": 2
  },
  {
    "type": "overmap_terrain",
    "id": "necropolis_b_20",
    "name": "sewer",
    "sym": 4194414,
    "color": "green",
    "see_cost": 999,
    "mondensity": 2
  },
  {
    "type": "overmap_terrain",
    "id": "necropolis_b_21",
    "name": "sewer",
    "sym": 4194414,
    "color": "green",
    "see_cost": 999,
    "mondensity": 2
  },
  {
    "type": "overmap_terrain",
    "id": "necropolis_b_22",
    "name": "sewer",
    "sym": 4194414,
    "color": "green",
    "see_cost": 999,
    "mondensity": 2
  },
  {
    "type": "overmap_terrain",
    "id": "necropolis_b_23",
    "name": "sewer",
    "sym": 4194414,
    "color": "green",
    "see_cost": 999,
    "mondensity": 2
  },
  {
    "type": "overmap_terrain",
    "id": "necropolis_b_24",
    "name": "sewer",
    "sym": 4194414,
    "color": "green",
    "see_cost": 999,
    "mondensity": 2
  },
  {
    "type": "overmap_terrain",
    "id": "necropolis_b_25",
    "name": "sewer",
    "sym": 4194414,
    "color": "green",
    "see_cost": 999,
    "mondensity": 2
  },
  {
    "type": "overmap_terrain",
    "id": "necropolis_b_26",
    "name": "sewer",
    "sym": 4194414,
    "color": "green",
    "see_cost": 999,
    "mondensity": 2
  },
  {
    "type": "overmap_terrain",
    "id": "necropolis_b_27",
    "name": "solid rock",
    "sym": 37,
    "color": "dark_gray",
    "see_cost": 999,
    "mondensity": 2
  },
  {
    "type": "overmap_terrain",
    "id": "necropolis_b_28",
    "name": "cavern",
    "sym": 48,
    "color": "light_gray",
    "see_cost": 999,
    "mondensity": 2
  },
  {
    "type": "overmap_terrain",
    "id": "necropolis_b_29",
    "name": "sewer?",
    "sym": 4194414,
    "color": "green",
    "see_cost": 999,
    "mondensity": 2
  },
  {
    "type": "overmap_terrain",
    "id": "necropolis_b_30",
    "name": "solid rock",
    "sym": 37,
    "color": "dark_gray",
    "see_cost": 999,
    "mondensity": 2
  },
  {
    "type": "overmap_terrain",
    "id": "necropolis_b_31",
    "name": "sewer",
    "sym": 4194414,
    "color": "green",
    "see_cost": 999,
    "mondensity": 2
  },
  {
    "type": "overmap_terrain",
    "id": "necropolis_b_32",
    "name": "solid rock",
    "sym": 37,
    "color": "dark_gray",
    "see_cost": 999,
    "mondensity": 2
  },
  {
    "type": "overmap_terrain",
    "id": "necropolis_b_33",
    "name": "solid rock",
    "sym": 37,
    "color": "dark_gray",
    "see_cost": 999,
    "mondensity": 2
  },
  {
    "type": "overmap_terrain",
    "id": "necropolis_b_34",
    "name": "basement",
    "sym": 79,
    "color": "dark_gray",
    "see_cost": 999,
    "mondensity": 2
  },
  {
    "type": "overmap_terrain",
    "id": "necropolis_b_35",
    "name": "sewer",
    "sym": 4194414,
    "color": "green",
    "see_cost": 999,
    "mondensity": 2
  },
  {
    "type": "overmap_terrain",
    "id": "necropolis_b_36",
    "name": "solid rock",
    "sym": 37,
    "color": "dark_gray",
    "see_cost": 999,
    "mondensity": 2
  },
  {
    "type": "overmap_terrain",
    "id": "necropolis_b_37",
    "name": "cavern",
    "sym": 48,
    "color": "light_gray",
    "see_cost": 999,
    "mondensity": 2
  },
  {
    "type": "overmap_terrain",
    "id": "necropolis_b_38",
    "name": "sewer",
    "sym": 4194414,
    "color": "green",
    "see_cost": 999,
    "mondensity": 2
  },
  {
    "type": "overmap_terrain",
    "id": "necropolis_b_39",
    "name": "sewer",
    "sym": 4194414,
    "color": "green",
    "see_cost": 999,
    "mondensity": 2
  },
  {
    "type": "overmap_terrain",
    "id": "necropolis_b_40",
    "name": "sewer",
    "sym": 4194414,
    "color": "green",
    "see_cost": 999,
    "mondensity": 2
  },
  {
    "type": "overmap_terrain",
    "id": "necropolis_b_41",
    "name": "sewer",
    "sym": 4194414,
    "color": "green",
    "see_cost": 999,
    "mondensity": 2
  },
  {
    "type": "overmap_terrain",
    "id": "necropolis_b_42",
    "name": "sewer",
    "sym": 4194414,
    "color": "green",
    "see_cost": 999,
    "mondensity": 2
  },
  {
    "type": "overmap_terrain",
    "id": "necropolis_b_43",
    "name": "sewer",
    "sym": 4194414,
    "color": "green",
    "see_cost": 999,
    "mondensity": 2
  },
  {
    "type": "overmap_terrain",
    "id": "necropolis_b_44",
    "name": "sewer",
    "sym": 4194414,
    "color": "green",
    "see_cost": 999,
    "mondensity": 2
  },
  {
    "type": "overmap_terrain",
    "id": "necropolis_b_45",
    "name": "solid rock",
    "sym": 37,
    "color": "dark_gray",
    "see_cost": 999,
    "mondensity": 2
  },
  {
    "type": "overmap_terrain",
    "id": "necropolis_b_46",
    "name": "sewer",
    "sym": 4194414,
    "color": "green",
    "see_cost": 999,
    "mondensity": 2
  },
  {
    "type": "overmap_terrain",
    "id": "necropolis_b_47",
    "name": "sewer",
    "sym": 4194414,
    "color": "green",
    "see_cost": 999,
    "mondensity": 2
  },
  {
    "type": "overmap_terrain",
    "id": "necropolis_b_48",
    "name": "sewer",
    "sym": 4194414,
    "color": "green",
    "see_cost": 999,
    "mondensity": 2
  },
  {
    "type": "overmap_terrain",
    "id": "necropolis_b_49",
    "name": "sewer",
    "sym": 4194414,
    "color": "green",
    "see_cost": 999,
    "mondensity": 2
  },
  {
    "type": "overmap_terrain",
    "id": "necropolis_b_50",
    "name": "sewer",
    "sym": 4194414,
    "color": "green",
    "see_cost": 999,
    "mondensity": 2
  },
  {
    "type": "overmap_terrain",
    "id": "necropolis_b_51",
    "name": "sewer",
    "sym": 4194414,
    "color": "green",
    "see_cost": 999,
    "mondensity": 2
  },
  {
    "type": "overmap_terrain",
    "id": "necropolis_b_52",
    "name": "solid rock",
    "sym": 37,
    "color": "dark_gray",
    "see_cost": 999,
    "mondensity": 2
  },
  {
    "type": "overmap_terrain",
    "id": "necropolis_b_53",
    "name": "sewer",
    "sym": 4194414,
    "color": "green",
    "see_cost": 999,
    "mondensity": 2
  },
  {
    "type": "overmap_terrain",
    "id": "necropolis_b_54",
    "name": "basement",
    "sym": 79,
    "color": "dark_gray",
    "see_cost": 999,
    "mondensity": 2
  },
  {
    "type": "overmap_terrain",
    "id": "necropolis_b_55",
    "name": "solid rock",
    "sym": 37,
    "color": "dark_gray",
    "see_cost": 999,
    "mondensity": 2
  },
  {
    "type": "overmap_terrain",
    "id": "necropolis_b_56",
    "name": "sewer",
    "sym": 4194414,
    "color": "green",
    "see_cost": 999,
    "mondensity": 2
  },
  {
    "type": "overmap_terrain",
    "id": "necropolis_b_57",
    "name": "sewer",
    "sym": 4194414,
    "color": "green",
    "see_cost": 999,
    "mondensity": 2
  },
  {
    "type": "overmap_terrain",
    "id": "necropolis_b_58",
    "name": "sewer",
    "sym": 4194414,
    "color": "green",
    "see_cost": 999,
    "mondensity": 2
  },
  {
    "type": "overmap_terrain",
    "id": "necropolis_b_59",
    "name": "sewer",
    "sym": 4194414,
    "color": "green",
    "see_cost": 999,
    "mondensity": 2
  },
  {
    "type": "overmap_terrain",
    "id": "necropolis_b_60",
    "name": "solid rock",
    "sym": 37,
    "color": "dark_gray",
    "see_cost": 999,
    "mondensity": 2
  },
  {
    "type": "overmap_terrain",
    "id": "necropolis_b_61",
    "name": "solid rock",
    "sym": 37,
    "color": "dark_gray",
    "see_cost": 999,
    "mondensity": 2
  },
  {
    "type": "overmap_terrain",
    "id": "necropolis_b_62",
    "name": "sewer",
    "sym": 4194414,
    "color": "green",
    "see_cost": 999,
    "mondensity": 2
  },
  {
    "type": "overmap_terrain",
    "id": "necropolis_b_63",
    "name": "solid rock",
    "sym": 37,
    "color": "dark_gray",
    "see_cost": 999,
    "mondensity": 2
  },
  {
    "type": "overmap_terrain",
    "id": "necropolis_b_64",
    "name": "sewer",
    "sym": 4194414,
    "color": "green",
    "see_cost": 999,
    "mondensity": 2
  },
  {
    "type": "overmap_terrain",
    "id": "necropolis_b_65",
    "name": "sewer",
    "sym": 4194414,
    "color": "green",
    "see_cost": 999,
    "mondensity": 2
  },
  {
    "type": "overmap_terrain",
    "id": "necropolis_b_66",
    "name": "sewer",
    "sym": 4194414,
    "color": "green",
    "see_cost": 999,
    "mondensity": 2
  },
  {
    "type": "overmap_terrain",
    "id": "necropolis_b_67",
    "name": "sewer",
    "sym": 4194414,
    "color": "green",
    "see_cost": 999,
    "mondensity": 2
  },
  {
    "type": "overmap_terrain",
    "id": "necropolis_b_68",
    "name": "sewer",
    "sym": 4194414,
    "color": "green",
    "see_cost": 999,
    "mondensity": 2
  },
  {
    "type": "overmap_terrain",
    "id": "necropolis_b_69",
    "name": "sewer",
    "sym": 4194414,
    "color": "green",
    "see_cost": 999,
    "mondensity": 2
  },
  {
    "type": "overmap_terrain",
    "id": "necropolis_b_70",
    "name": "sewer",
    "sym": 4194414,
    "color": "green",
    "see_cost": 999,
    "mondensity": 2
  },
  {
    "type": "overmap_terrain",
    "id": "necropolis_b_71",
    "name": "sewer",
    "sym": 4194414,
    "color": "green",
    "see_cost": 999,
    "mondensity": 2
  },
  {
    "type": "overmap_terrain",
    "id": "necropolis_b_72",
    "name": "solid rock",
    "sym": 37,
    "color": "dark_gray",
    "see_cost": 999,
    "mondensity": 2
  },
  {
    "type": "overmap_terrain",
    "id": "necropolis_b_73",
    "name": "solid rock",
    "sym": 37,
    "color": "dark_gray",
    "see_cost": 999,
    "mondensity": 2
  },
  {
    "type": "overmap_terrain",
    "id": "necropolis_b_74",
    "name": "solid rock",
    "sym": 37,
    "color": "dark_gray",
    "see_cost": 999,
    "mondensity": 2
  },
  {
    "type": "overmap_terrain",
    "id": "necropolis_b_75",
    "name": "solid rock",
    "sym": 37,
    "color": "dark_gray",
    "see_cost": 999,
    "mondensity": 2
  },
  {
    "type": "overmap_terrain",
    "id": "necropolis_b_76",
    "name": "solid rock",
    "sym": 37,
    "color": "dark_gray",
    "see_cost": 999,
    "mondensity": 2
  },
  {
    "type": "overmap_terrain",
    "id": "necropolis_b_77",
    "name": "sewer",
    "sym": 4194414,
    "color": "green",
    "see_cost": 999,
    "mondensity": 2
  },
  {
    "type": "overmap_terrain",
    "id": "necropolis_b_78",
    "name": "sewer",
    "sym": 4194414,
    "color": "green",
    "see_cost": 999,
    "mondensity": 2
  },
  {
    "type": "overmap_terrain",
    "id": "necropolis_b_79",
    "name": "sewer",
    "sym": 4194414,
    "color": "green",
    "see_cost": 999,
    "mondensity": 2
  },
  {
    "type": "overmap_terrain",
    "id": "necropolis_b_80",
    "name": "solid rock",
    "sym": 37,
    "color": "dark_gray",
    "see_cost": 999,
    "mondensity": 2
  },
  {
    "type": "overmap_terrain",
    "id": "necropolis_b_81",
    "name": "solid rock",
    "sym": 37,
    "color": "dark_gray",
    "see_cost": 999,
    "mondensity": 2
  },
  {
    "type": "overmap_terrain",
    "id": "necropolis_c_1",
    "name": "Vault - Barracks",
    "sym": 66,
    "color": "yellow",
    "see_cost": 999,
    "mondensity": 2
  },
  {
    "type": "overmap_terrain",
    "id": "necropolis_c_2",
    "name": "Vault - Armory",
    "sym": 65,
    "color": "yellow",
    "see_cost": 999,
    "mondensity": 2
  },
  {
    "type": "overmap_terrain",
    "id": "necropolis_c_3",
    "name": "Vault - Barracks",
    "sym": 66,
    "color": "yellow",
    "see_cost": 999,
    "mondensity": 2
  },
  {
    "type": "overmap_terrain",
    "id": "necropolis_c_4",
    "name": "Vault - Barracks",
    "sym": 66,
    "color": "yellow",
    "see_cost": 999,
    "mondensity": 2
  },
  {
    "type": "overmap_terrain",
    "id": "necropolis_c_5",
    "name": "Vault - Hospital",
    "sym": 72,
    "color": "yellow",
    "see_cost": 999,
    "mondensity": 2
  },
  {
    "type": "overmap_terrain",
    "id": "necropolis_c_6",
    "name": "Vault - Hospital",
    "sym": 72,
    "color": "yellow",
    "see_cost": 999,
    "mondensity": 2
  },
  {
    "type": "overmap_terrain",
    "id": "necropolis_c_7",
    "name": "Vault - Hospital",
    "sym": 72,
    "color": "yellow",
    "see_cost": 999,
    "mondensity": 2
  },
  {
    "type": "overmap_terrain",
    "id": "necropolis_c_8",
    "name": "Vault - Hospital",
    "sym": 72,
    "color": "yellow",
    "see_cost": 999,
    "mondensity": 2
  },
  {
    "type": "overmap_terrain",
    "id": "necropolis_c_9",
    "name": "Vault - Jail",
    "sym": 74,
    "color": "yellow",
    "see_cost": 999,
    "mondensity": 2
  },
  {
    "type": "overmap_terrain",
    "id": "necropolis_c_10",
    "name": "Vault - Barracks",
    "sym": 66,
    "color": "yellow",
    "see_cost": 999,
    "mondensity": 2
  },
  {
    "type": "overmap_terrain",
    "id": "necropolis_c_11",
    "name": "Vault - Barracks",
    "sym": 66,
    "color": "yellow",
    "see_cost": 999,
    "mondensity": 2
  },
  {
    "type": "overmap_terrain",
    "id": "necropolis_c_12",
    "name": "Vault - Barracks",
    "sym": 66,
    "color": "yellow",
    "see_cost": 999,
    "mondensity": 2
  },
  {
    "type": "overmap_terrain",
    "id": "necropolis_c_13",
    "name": "Vault - Offices",
    "sym": 79,
    "color": "yellow",
    "see_cost": 999,
    "mondensity": 2
  },
  {
    "type": "overmap_terrain",
    "id": "necropolis_c_14",
    "name": "Vault - Offices",
    "sym": 79,
    "color": "yellow",
    "see_cost": 999,
    "mondensity": 2
  },
  {
    "type": "overmap_terrain",
    "id": "necropolis_c_15",
    "name": "Vault - Hospital",
    "sym": 72,
    "color": "yellow",
    "see_cost": 999,
    "mondensity": 2
  },
  {
    "type": "overmap_terrain",
    "id": "necropolis_c_16",
    "name": "Vault - Hospital",
    "sym": 72,
    "color": "yellow",
    "see_cost": 999,
    "mondensity": 2
  },
  {
    "type": "overmap_terrain",
    "id": "necropolis_c_17",
    "name": "Vault - Police Station",
    "sym": 80,
    "color": "yellow",
    "see_cost": 999,
    "mondensity": 2
  },
  {
    "type": "overmap_terrain",
    "id": "necropolis_c_18",
    "name": "Vault - Police Station",
    "sym": 80,
    "color": "yellow",
    "see_cost": 999,
    "mondensity": 2
  },
  {
    "type": "overmap_terrain",
    "id": "necropolis_c_19",
    "name": "solid rock",
    "sym": 37,
    "color": "dark_gray",
    "see_cost": 999,
    "mondensity": 2
  },
  {
    "type": "overmap_terrain",
    "id": "necropolis_c_20",
    "name": "Vault - Entrance",
    "sym": 69,
    "color": "yellow",
    "see_cost": 999,
    "mondensity": 2
  },
  {
    "type": "overmap_terrain",
    "id": "necropolis_c_21",
    "name": "Vault - Utilities",
    "sym": 85,
    "color": "yellow",
    "see_cost": 999,
    "mondensity": 2
  },
  {
    "type": "overmap_terrain",
    "id": "necropolis_c_22",
    "name": "Vault - Passage",
    "sym": 4194414,
    "color": "white",
    "see_cost": 999,
    "mondensity": 2
  },
  {
    "type": "overmap_terrain",
    "id": "necropolis_c_23",
    "name": "Vault - Communications",
    "sym": 67,
    "color": "yellow",
    "see_cost": 999,
    "mondensity": 2
  },
  {
    "type": "overmap_terrain",
    "id": "necropolis_c_24",
    "name": "Vault - Passage",
    "sym": 4194414,
    "color": "white",
    "see_cost": 999,
    "mondensity": 2
  },
  {
    "type": "overmap_terrain",
    "id": "necropolis_c_25",
    "name": "Vault - Courthouse",
    "sym": 67,
    "color": "yellow",
    "see_cost": 999,
    "mondensity": 2
  },
  {
    "type": "overmap_terrain",
    "id": "necropolis_c_26",
    "name": "Vault - Police Station",
    "sym": 80,
    "color": "yellow",
    "see_cost": 999,
    "mondensity": 2
  },
  {
    "type": "overmap_terrain",
    "id": "necropolis_c_27",
    "name": "Vault - Police Station",
    "sym": 80,
    "color": "yellow",
    "see_cost": 999,
    "mondensity": 2
  },
  {
    "type": "overmap_terrain",
    "id": "necropolis_c_28",
    "name": "Vault - Passage",
    "sym": 4194414,
    "color": "white",
    "see_cost": 999,
    "mondensity": 2
  },
  {
    "type": "overmap_terrain",
    "id": "necropolis_c_29",
    "name": "Vault - Entrance",
    "sym": 69,
    "color": "yellow",
    "see_cost": 999,
    "mondensity": 2
  },
  {
    "type": "overmap_terrain",
    "id": "necropolis_c_30",
    "name": "Vault - Passage",
    "sym": 4194414,
    "color": "white",
    "see_cost": 999,
    "mondensity": 2
  },
  {
    "type": "overmap_terrain",
    "id": "necropolis_c_31",
    "name": "Vault - Passage",
    "sym": 4194414,
    "color": "white",
    "see_cost": 999,
    "mondensity": 2
  },
  {
    "type": "overmap_terrain",
    "id": "necropolis_c_32",
    "name": "Vault - Passage",
    "sym": 4194414,
    "color": "white",
    "see_cost": 999,
    "mondensity": 2
  },
  {
    "type": "overmap_terrain",
    "id": "necropolis_c_33",
    "name": "Vault - Passage",
    "sym": 4194414,
    "color": "white",
    "see_cost": 999,
    "mondensity": 2
  },
  {
    "type": "overmap_terrain",
    "id": "necropolis_c_34",
    "name": "Vault - Passage",
    "sym": 4194414,
    "color": "white",
    "see_cost": 999,
    "mondensity": 2
  },
  {
    "type": "overmap_terrain",
    "id": "necropolis_c_35",
    "name": "Vault - Passage",
    "sym": 4194414,
    "color": "white",
    "see_cost": 999,
    "mondensity": 2
  },
  {
    "type": "overmap_terrain",
    "id": "necropolis_c_36",
    "name": "Vault - Passage",
    "sym": 4194414,
    "color": "white",
    "see_cost": 999,
    "mondensity": 2
  },
  {
    "type": "overmap_terrain",
    "id": "necropolis_c_37",
    "name": "Vault - Passage",
    "sym": 4194414,
    "color": "white",
    "see_cost": 999,
    "mondensity": 2
  },
  {
    "type": "overmap_terrain",
    "id": "necropolis_c_38",
    "name": "Vault - Motor Pool",
    "sym": 77,
    "color": "yellow",
    "see_cost": 999,
    "mondensity": 2
  },
  {
    "type": "overmap_terrain",
    "id": "necropolis_c_39",
    "name": "Vault - Motor Pool",
    "sym": 77,
    "color": "yellow",
    "see_cost": 999,
    "mondensity": 2
  },
  {
    "type": "overmap_terrain",
    "id": "necropolis_c_40",
    "name": "Vault - Visitor Center",
    "sym": 86,
    "color": "yellow",
    "see_cost": 999,
    "mondensity": 2
  },
  {
    "type": "overmap_terrain",
    "id": "necropolis_c_41",
    "name": "Vault - Passage",
    "sym": 4194414,
    "color": "white",
    "see_cost": 999,
    "mondensity": 2
  },
  {
    "type": "overmap_terrain",
    "id": "necropolis_c_42",
    "name": "Vault - Control",
    "sym": 88,
    "color": "yellow",
    "see_cost": 999,
    "mondensity": 2
  },
  {
    "type": "overmap_terrain",
    "id": "necropolis_c_43",
    "name": "Vault - Control",
    "sym": 88,
    "color": "yellow",
    "see_cost": 999,
    "mondensity": 2
  },
  {
    "type": "overmap_terrain",
    "id": "necropolis_c_44",
    "name": "Vault - Control",
    "sym": 88,
    "color": "yellow",
    "see_cost": 999,
    "mondensity": 2
  },
  {
    "type": "overmap_terrain",
    "id": "necropolis_c_45",
    "name": "Vault - Passage",
    "sym": 4194414,
    "color": "white",
    "see_cost": 999,
    "mondensity": 2
  },
  {
    "type": "overmap_terrain",
    "id": "necropolis_c_46",
    "name": "solid rock",
    "sym": 37,
    "color": "dark_gray",
    "see_cost": 999,
    "mondensity": 2
  },
  {
    "type": "overmap_terrain",
    "id": "necropolis_c_47",
    "name": "Vault - Motor Pool",
    "sym": 77,
    "color": "yellow",
    "see_cost": 999,
    "mondensity": 2
  },
  {
    "type": "overmap_terrain",
    "id": "necropolis_c_48",
    "name": "Vault - Motor Pool",
    "sym": 77,
    "color": "yellow",
    "see_cost": 999,
    "mondensity": 2
  },
  {
    "type": "overmap_terrain",
    "id": "necropolis_c_49",
    "name": "Vault - Passage",
    "sym": 4194414,
    "color": "white",
    "see_cost": 999,
    "mondensity": 2
  },
  {
    "type": "overmap_terrain",
    "id": "necropolis_c_50",
    "name": "Vault - Passage",
    "sym": 4194414,
    "color": "white",
    "see_cost": 999,
    "mondensity": 2
  },
  {
    "type": "overmap_terrain",
    "id": "necropolis_c_51",
    "name": "Vault - Cafeteria",
    "sym": 67,
    "color": "yellow",
    "see_cost": 999,
    "mondensity": 2
  },
  {
    "type": "overmap_terrain",
    "id": "necropolis_c_52",
    "name": "Vault - Cafeteria",
    "sym": 67,
    "color": "yellow",
    "see_cost": 999,
    "mondensity": 2
  },
  {
    "type": "overmap_terrain",
    "id": "necropolis_c_53",
    "name": "Vault - Cafeteria",
    "sym": 67,
    "color": "yellow",
    "see_cost": 999,
    "mondensity": 2
  },
  {
    "type": "overmap_terrain",
    "id": "necropolis_c_54",
    "name": "Vault - Passage",
    "sym": 4194414,
    "color": "white",
    "see_cost": 999,
    "mondensity": 2
  },
  {
    "type": "overmap_terrain",
    "id": "necropolis_c_55",
    "name": "solid rock",
    "sym": 37,
    "color": "dark_gray",
    "see_cost": 999,
    "mondensity": 2
  },
  {
    "type": "overmap_terrain",
    "id": "necropolis_c_56",
    "name": "Vault - Passage",
    "sym": 4194414,
    "color": "white",
    "see_cost": 999,
    "mondensity": 2
  },
  {
    "type": "overmap_terrain",
    "id": "necropolis_c_57",
    "name": "Vault - Passage",
    "sym": 4194414,
    "color": "white",
    "see_cost": 999,
    "mondensity": 2
  },
  {
    "type": "overmap_terrain",
    "id": "necropolis_c_58",
    "name": "Vault - Passage",
    "sym": 4194414,
    "color": "white",
    "see_cost": 999,
    "mondensity": 2
  },
  {
    "type": "overmap_terrain",
    "id": "necropolis_c_59",
    "name": "Vault - Passage",
    "sym": 4194414,
    "color": "white",
    "see_cost": 999,
    "mondensity": 2
  },
  {
    "type": "overmap_terrain",
    "id": "necropolis_c_60",
    "name": "Vault - Passage",
    "sym": 4194414,
    "color": "white",
    "see_cost": 999,
    "mondensity": 2
  },
  {
    "type": "overmap_terrain",
    "id": "necropolis_c_61",
    "name": "Vault - Passage",
    "sym": 4194414,
    "color": "white",
    "see_cost": 999,
    "mondensity": 2
  },
  {
    "type": "overmap_terrain",
    "id": "necropolis_c_62",
    "name": "Vault - Passage",
    "sym": 4194414,
    "color": "white",
    "see_cost": 999,
    "mondensity": 2
  },
  {
    "type": "overmap_terrain",
    "id": "necropolis_c_63",
    "name": "Vault - Passage",
    "sym": 4194414,
    "color": "white",
    "see_cost": 999,
    "mondensity": 2
  },
  {
    "type": "overmap_terrain",
    "id": "necropolis_c_64",
    "name": "Vault - School",
    "sym": 83,
    "color": "yellow",
    "see_cost": 999,
    "mondensity": 2
  },
  {
    "type": "overmap_terrain",
    "id": "necropolis_c_65",
    "name": "Vault - School",
    "sym": 83,
    "color": "yellow",
    "see_cost": 999,
    "mondensity": 2
  },
  {
    "type": "overmap_terrain",
    "id": "necropolis_c_66",
    "name": "Vault - School",
    "sym": 83,
    "color": "yellow",
    "see_cost": 999,
    "mondensity": 2
  },
  {
    "type": "overmap_terrain",
    "id": "necropolis_c_67",
    "name": "Vault - School",
    "sym": 83,
    "color": "yellow",
    "see_cost": 999,
    "mondensity": 2
  },
  {
    "type": "overmap_terrain",
    "id": "necropolis_c_68",
    "name": "Vault - Labs",
    "sym": 76,
    "color": "yellow",
    "see_cost": 999,
    "mondensity": 2
  },
  {
    "type": "overmap_terrain",
    "id": "necropolis_c_69",
    "name": "Vault - Labs",
    "sym": 76,
    "color": "yellow",
    "see_cost": 999,
    "mondensity": 2
  },
  {
    "type": "overmap_terrain",
    "id": "necropolis_c_70",
    "name": "Vault - Labs",
    "sym": 76,
    "color": "yellow",
    "see_cost": 999,
    "mondensity": 2
  },
  {
    "type": "overmap_terrain",
    "id": "necropolis_c_71",
    "name": "Vault - Labs",
    "sym": 76,
    "color": "yellow",
    "see_cost": 999,
    "mondensity": 2
  },
  {
    "type": "overmap_terrain",
    "id": "necropolis_c_72",
    "name": "Vault - Labs",
    "sym": 76,
    "color": "yellow",
    "see_cost": 999,
    "mondensity": 2
  },
  {
    "type": "overmap_terrain",
    "id": "necropolis_c_73",
    "name": "solid rock",
    "sym": 37,
    "color": "dark_gray",
    "see_cost": 999,
    "mondensity": 2
  },
  {
    "type": "overmap_terrain",
    "id": "necropolis_c_74",
    "name": "Vault - School",
    "sym": 83,
    "color": "yellow",
    "see_cost": 999,
    "mondensity": 2
  },
  {
    "type": "overmap_terrain",
    "id": "necropolis_c_75",
    "name": "Vault - School",
    "sym": 83,
    "color": "yellow",
    "see_cost": 999,
    "mondensity": 2
  },
  {
    "type": "overmap_terrain",
    "id": "necropolis_c_76",
    "name": "Vault - School",
    "sym": 83,
    "color": "yellow",
    "see_cost": 999,
    "mondensity": 2
  },
  {
    "type": "overmap_terrain",
    "id": "necropolis_c_77",
    "name": "Vault - School",
    "sym": 83,
    "color": "yellow",
    "see_cost": 999,
    "mondensity": 2
  },
  {
    "type": "overmap_terrain",
    "id": "necropolis_c_78",
    "name": "Vault - School",
    "sym": 83,
    "color": "yellow",
    "see_cost": 999,
    "mondensity": 2
  },
  {
    "type": "overmap_terrain",
    "id": "necropolis_c_79",
    "name": "Vault - School",
    "sym": 83,
    "color": "yellow",
    "see_cost": 999,
    "mondensity": 2
  },
  {
    "type": "overmap_terrain",
    "id": "necropolis_c_80",
    "name": "Vault - Labs",
    "sym": 76,
    "color": "yellow",
    "see_cost": 999,
    "mondensity": 2
  },
  {
    "type": "overmap_terrain",
    "id": "necropolis_c_81",
    "name": "Vault - Labs",
    "sym": 76,
    "color": "yellow",
    "see_cost": 999,
    "mondensity": 2
  },
  {
    "type": "overmap_terrain",
    "id": "necropolis_d_1",
    "name": "Vault - Robotics Bay",
    "sym": 82,
    "color": "yellow",
    "see_cost": 999,
    "mondensity": 2
  },
  {
    "type": "overmap_terrain",
    "id": "necropolis_d_2",
    "name": "Vault - Robotics Bay",
    "sym": 82,
    "color": "yellow",
    "see_cost": 999,
    "mondensity": 2
  },
  {
    "type": "overmap_terrain",
    "id": "necropolis_d_3",
    "name": "Vault - Slum Housing",
    "sym": 104,
    "color": "yellow",
    "see_cost": 999,
    "mondensity": 2
  },
  {
    "type": "overmap_terrain",
    "id": "necropolis_d_4",
    "name": "Vault - Slum Housing",
    "sym": 104,
    "color": "yellow",
    "see_cost": 999,
    "mondensity": 2
  },
  {
    "type": "overmap_terrain",
    "id": "necropolis_d_5",
    "name": "Vault - Slum Housing",
    "sym": 104,
    "color": "yellow",
    "see_cost": 999,
    "mondensity": 2
  },
  {
    "type": "overmap_terrain",
    "id": "necropolis_d_6",
    "name": "Vault - Hospital",
    "sym": 72,
    "color": "yellow",
    "see_cost": 999,
    "mondensity": 2
  },
  {
    "type": "overmap_terrain",
    "id": "necropolis_d_7",
    "name": "Vault - Hospital",
    "sym": 72,
    "color": "yellow",
    "see_cost": 999,
    "mondensity": 2
  },
  {
    "type": "overmap_terrain",
    "id": "necropolis_d_8",
    "name": "solid rock",
    "sym": 37,
    "color": "dark_gray",
    "see_cost": 999,
    "mondensity": 2
  },
  {
    "type": "overmap_terrain",
    "id": "necropolis_d_9",
    "name": "Vault - Suites",
    "sym": 104,
    "color": "yellow",
    "see_cost": 999,
    "mondensity": 2
  },
  {
    "type": "overmap_terrain",
    "id": "necropolis_d_10",
    "name": "solid rock",
    "sym": 37,
    "color": "dark_gray",
    "see_cost": 999,
    "mondensity": 2
  },
  {
    "type": "overmap_terrain",
    "id": "necropolis_d_11",
    "name": "Vault - Passage",
    "sym": 4194414,
    "color": "white",
    "see_cost": 999,
    "mondensity": 2
  },
  {
    "type": "overmap_terrain",
    "id": "necropolis_d_12",
    "name": "Vault - Passage",
    "sym": 4194414,
    "color": "white",
    "see_cost": 999,
    "mondensity": 2
  },
  {
    "type": "overmap_terrain",
    "id": "necropolis_d_13",
    "name": "Vault - Passage",
    "sym": 4194414,
    "color": "white",
    "see_cost": 999,
    "mondensity": 2
  },
  {
    "type": "overmap_terrain",
    "id": "necropolis_d_14",
    "name": "Vault - Passage",
    "sym": 4194414,
    "color": "white",
    "see_cost": 999,
    "mondensity": 2
  },
  {
    "type": "overmap_terrain",
    "id": "necropolis_d_15",
    "name": "Vault - Passage",
    "sym": 4194414,
    "color": "white",
    "see_cost": 999,
    "mondensity": 2
  },
  {
    "type": "overmap_terrain",
    "id": "necropolis_d_16",
    "name": "Vault - Passage",
    "sym": 4194414,
    "color": "white",
    "see_cost": 999,
    "mondensity": 2
  },
  {
    "type": "overmap_terrain",
    "id": "necropolis_d_17",
    "name": "Vault - Suites",
    "sym": 104,
    "color": "yellow",
    "see_cost": 999,
    "mondensity": 2
  },
  {
    "type": "overmap_terrain",
    "id": "necropolis_d_18",
    "name": "Vault - Passage",
    "sym": 4194414,
    "color": "white",
    "see_cost": 999,
    "mondensity": 2
  },
  {
    "type": "overmap_terrain",
    "id": "necropolis_d_19",
    "name": "Vault - Living Bays",
    "sym": 104,
    "color": "yellow",
    "see_cost": 999,
    "mondensity": 2
  },
  {
    "type": "overmap_terrain",
    "id": "necropolis_d_20",
    "name": "Vault - Living Bays",
    "sym": 104,
    "color": "yellow",
    "see_cost": 999,
    "mondensity": 2
  },
  {
    "type": "overmap_terrain",
    "id": "necropolis_d_21",
    "name": "Vault - Housing",
    "sym": 104,
    "color": "yellow",
    "see_cost": 999,
    "mondensity": 2
  },
  {
    "type": "overmap_terrain",
    "id": "necropolis_d_22",
    "name": "Vault - Housing",
    "sym": 104,
    "color": "yellow",
    "see_cost": 999,
    "mondensity": 2
  },
  {
    "type": "overmap_terrain",
    "id": "necropolis_d_23",
    "name": "Vault - Housing",
    "sym": 104,
    "color": "yellow",
    "see_cost": 999,
    "mondensity": 2
  },
  {
    "type": "overmap_terrain",
    "id": "necropolis_d_24",
    "name": "Vault - Passage",
    "sym": 4194414,
    "color": "white",
    "see_cost": 999,
    "mondensity": 2
  },
  {
    "type": "overmap_terrain",
    "id": "necropolis_d_25",
    "name": "Vault - Living Bays",
    "sym": 104,
    "color": "yellow",
    "see_cost": 999,
    "mondensity": 2
  },
  {
    "type": "overmap_terrain",
    "id": "necropolis_d_26",
    "name": "Vault - Passage",
    "sym": 4194414,
    "color": "white",
    "see_cost": 999,
    "mondensity": 2
  },
  {
    "type": "overmap_terrain",
    "id": "necropolis_d_27",
    "name": "Vault - Transition Bay",
    "sym": 84,
    "color": "yellow",
    "see_cost": 999,
    "mondensity": 2
  },
  {
    "type": "overmap_terrain",
    "id": "necropolis_d_28",
    "name": "Vault - Living Bays",
    "sym": 104,
    "color": "yellow",
    "see_cost": 999,
    "mondensity": 2
  },
  {
    "type": "overmap_terrain",
    "id": "necropolis_d_29",
    "name": "Vault - Living Bays",
    "sym": 104,
    "color": "yellow",
    "see_cost": 999,
    "mondensity": 2
  },
  {
    "type": "overmap_terrain",
    "id": "necropolis_d_30",
    "name": "Vault - Housing",
    "sym": 104,
    "color": "yellow",
    "see_cost": 999,
    "mondensity": 2
  },
  {
    "type": "overmap_terrain",
    "id": "necropolis_d_31",
    "name": "Vault - Housing",
    "sym": 104,
    "color": "yellow",
    "see_cost": 999,
    "mondensity": 2
  },
  {
    "type": "overmap_terrain",
    "id": "necropolis_d_32",
    "name": "Vault - Housing",
    "sym": 104,
    "color": "yellow",
    "see_cost": 999,
    "mondensity": 2
  },
  {
    "type": "overmap_terrain",
    "id": "necropolis_d_33",
    "name": "Vault - Housing",
    "sym": 104,
    "color": "yellow",
    "see_cost": 999,
    "mondensity": 2
  },
  {
    "type": "overmap_terrain",
    "id": "necropolis_d_34",
    "name": "Vault - Housing",
    "sym": 104,
    "color": "yellow",
    "see_cost": 999,
    "mondensity": 2
  },
  {
    "type": "overmap_terrain",
    "id": "necropolis_d_35",
    "name": "Vault - Housing",
    "sym": 104,
    "color": "yellow",
    "see_cost": 999,
    "mondensity": 2
  },
  {
    "type": "overmap_terrain",
    "id": "necropolis_d_36",
    "name": "Vault - Transition Bay",
    "sym": 84,
    "color": "yellow",
    "see_cost": 999,
    "mondensity": 2
  },
  {
    "type": "overmap_terrain",
    "id": "necropolis_d_37",
    "name": "solid rock",
    "sym": 37,
    "color": "dark_gray",
    "see_cost": 999,
    "mondensity": 2
  },
  {
    "type": "overmap_terrain",
    "id": "necropolis_d_38",
    "name": "Vault - Maint. Bay",
    "sym": 77,
    "color": "yellow",
    "see_cost": 999,
    "mondensity": 2
  },
  {
    "type": "overmap_terrain",
    "id": "necropolis_d_39",
    "name": "Vault - Maint. Bay",
    "sym": 77,
    "color": "yellow",
    "see_cost": 999,
    "mondensity": 2
  },
  {
    "type": "overmap_terrain",
    "id": "necropolis_d_40",
    "name": "Vault - Passage",
    "sym": 4194414,
    "color": "white",
    "see_cost": 999,
    "mondensity": 2
  },
  {
    "type": "overmap_terrain",
    "id": "necropolis_d_41",
    "name": "Vault - Quartermasters",
    "sym": 81,
    "color": "yellow",
    "see_cost": 999,
    "mondensity": 2
  },
  {
    "type": "overmap_terrain",
    "id": "necropolis_d_42",
    "name": "Vault - Housing",
    "sym": 104,
    "color": "yellow",
    "see_cost": 999,
    "mondensity": 2
  },
  {
    "type": "overmap_terrain",
    "id": "necropolis_d_43",
    "name": "Vault - Housing",
    "sym": 104,
    "color": "yellow",
    "see_cost": 999,
    "mondensity": 2
  },
  {
    "type": "overmap_terrain",
    "id": "necropolis_d_44",
    "name": "Vault - Housing",
    "sym": 104,
    "color": "yellow",
    "see_cost": 999,
    "mondensity": 2
  },
  {
    "type": "overmap_terrain",
    "id": "necropolis_d_45",
    "name": "Vault - Passage",
    "sym": 4194414,
    "color": "white",
    "see_cost": 999,
    "mondensity": 2
  },
  {
    "type": "overmap_terrain",
    "id": "necropolis_d_46",
    "name": "Vault - Living Bays",
    "sym": 104,
    "color": "yellow",
    "see_cost": 999,
    "mondensity": 2
  },
  {
    "type": "overmap_terrain",
    "id": "necropolis_d_47",
    "name": "Vault - Passage",
    "sym": 4194414,
    "color": "white",
    "see_cost": 999,
    "mondensity": 2
  },
  {
    "type": "overmap_terrain",
    "id": "necropolis_d_48",
    "name": "Vault - Housing",
    "sym": 104,
    "color": "yellow",
    "see_cost": 999,
    "mondensity": 2
  },
  {
    "type": "overmap_terrain",
    "id": "necropolis_d_49",
    "name": "Vault - Housing",
    "sym": 104,
    "color": "yellow",
    "see_cost": 999,
    "mondensity": 2
  },
  {
    "type": "overmap_terrain",
    "id": "necropolis_d_50",
    "name": "Vault - Housing",
    "sym": 104,
    "color": "yellow",
    "see_cost": 999,
    "mondensity": 2
  },
  {
    "type": "overmap_terrain",
    "id": "necropolis_d_51",
    "name": "Vault - Passage",
    "sym": 4194414,
    "color": "white",
    "see_cost": 999,
    "mondensity": 2
  },
  {
    "type": "overmap_terrain",
    "id": "necropolis_d_52",
    "name": "Vault - Kitchen",
    "sym": 75,
    "color": "yellow",
    "see_cost": 999,
    "mondensity": 2
  },
  {
    "type": "overmap_terrain",
    "id": "necropolis_d_53",
    "name": "Vault - Passage",
    "sym": 4194414,
    "color": "white",
    "see_cost": 999,
    "mondensity": 2
  },
  {
    "type": "overmap_terrain",
    "id": "necropolis_d_54",
    "name": "Vault - Slum Housing",
    "sym": 104,
    "color": "yellow",
    "see_cost": 999,
    "mondensity": 2
  },
  {
    "type": "overmap_terrain",
    "id": "necropolis_d_55",
    "name": "Vault - Living Bays",
    "sym": 104,
    "color": "yellow",
    "see_cost": 999,
    "mondensity": 2
  },
  {
    "type": "overmap_terrain",
    "id": "necropolis_d_56",
    "name": "Vault - Living Bays",
    "sym": 104,
    "color": "yellow",
    "see_cost": 999,
    "mondensity": 2
  },
  {
    "type": "overmap_terrain",
    "id": "necropolis_d_57",
    "name": "Vault - Housing",
    "sym": 104,
    "color": "yellow",
    "see_cost": 999,
    "mondensity": 2
  },
  {
    "type": "overmap_terrain",
    "id": "necropolis_d_58",
    "name": "Vault - Housing",
    "sym": 104,
    "color": "yellow",
    "see_cost": 999,
    "mondensity": 2
  },
  {
    "type": "overmap_terrain",
    "id": "necropolis_d_59",
    "name": "Vault - Housing",
    "sym": 104,
    "color": "yellow",
    "see_cost": 999,
    "mondensity": 2
  },
  {
    "type": "overmap_terrain",
    "id": "necropolis_d_60",
    "name": "Vault - Passage",
    "sym": 4194414,
    "color": "white",
    "see_cost": 999,
    "mondensity": 2
  },
  {
    "type": "overmap_terrain",
    "id": "necropolis_d_61",
    "name": "Vault - Conference Room",
    "sym": 67,
    "color": "yellow",
    "see_cost": 999,
    "mondensity": 2
  },
  {
    "type": "overmap_terrain",
    "id": "necropolis_d_62",
    "name": "Vault - Passage",
    "sym": 4194414,
    "color": "white",
    "see_cost": 999,
    "mondensity": 2
  },
  {
    "type": "overmap_terrain",
    "id": "necropolis_d_63",
    "name": "Vault - Slum Housing",
    "sym": 104,
    "color": "yellow",
    "see_cost": 999,
    "mondensity": 2
  },
  {
    "type": "overmap_terrain",
    "id": "necropolis_d_64",
    "name": "Vault - Living Bays",
    "sym": 104,
    "color": "yellow",
    "see_cost": 999,
    "mondensity": 2
  },
  {
    "type": "overmap_terrain",
    "id": "necropolis_d_65",
    "name": "Vault - Living Bays",
    "sym": 104,
    "color": "yellow",
    "see_cost": 999,
    "mondensity": 2
  },
  {
    "type": "overmap_terrain",
    "id": "necropolis_d_66",
    "name": "Vault - Housing",
    "sym": 104,
    "color": "yellow",
    "see_cost": 999,
    "mondensity": 2
  },
  {
    "type": "overmap_terrain",
    "id": "necropolis_d_67",
    "name": "Vault - Housing",
    "sym": 104,
    "color": "yellow",
    "see_cost": 999,
    "mondensity": 2
  },
  {
    "type": "overmap_terrain",
    "id": "necropolis_d_68",
    "name": "Vault - Housing",
    "sym": 104,
    "color": "yellow",
    "see_cost": 999,
    "mondensity": 2
  },
  {
    "type": "overmap_terrain",
    "id": "necropolis_d_69",
    "name": "Vault - Passage",
    "sym": 4194414,
    "color": "white",
    "see_cost": 999,
    "mondensity": 2
  },
  {
    "type": "overmap_terrain",
    "id": "necropolis_d_70",
    "name": "Vault - Passage",
    "sym": 4194414,
    "color": "white",
    "see_cost": 999,
    "mondensity": 2
  },
  {
    "type": "overmap_terrain",
    "id": "necropolis_d_71",
    "name": "Vault - Passage",
    "sym": 4194414,
    "color": "white",
    "see_cost": 999,
    "mondensity": 2
  },
  {
    "type": "overmap_terrain",
    "id": "necropolis_d_72",
    "name": "Vault - Passage",
    "sym": 4194414,
    "color": "white",
    "see_cost": 999,
    "mondensity": 2
  },
  {
    "type": "overmap_terrain",
    "id": "necropolis_d_73",
    "name": "solid rock",
    "sym": 37,
    "color": "dark_gray",
    "see_cost": 999,
    "mondensity": 2
  },
  {
    "type": "overmap_terrain",
    "id": "necropolis_d_74",
    "name": "Vault - Passage",
    "sym": 4194414,
    "color": "white",
    "see_cost": 999,
    "mondensity": 2
  },
  {
    "type": "overmap_terrain",
    "id": "necropolis_d_75",
    "name": "Vault - Library",
    "sym": 76,
    "color": "yellow",
    "see_cost": 999,
    "mondensity": 2
  },
  {
    "type": "overmap_terrain",
    "id": "necropolis_d_76",
    "name": "Vault - Passage",
    "sym": 4194414,
    "color": "white",
    "see_cost": 999,
    "mondensity": 2
  },
  {
    "type": "overmap_terrain",
    "id": "necropolis_d_77",
    "name": "Vault - Light Industry",
    "sym": 73,
    "color": "yellow",
    "see_cost": 999,
    "mondensity": 2
  },
  {
    "type": "overmap_terrain",
    "id": "necropolis_d_78",
    "name": "Vault - Light Industry",
    "sym": 73,
    "color": "yellow",
    "see_cost": 999,
    "mondensity": 2
  },
  {
    "type": "overmap_terrain",
    "id": "necropolis_d_79",
    "name": "Vault - Passage",
    "sym": 4194414,
    "color": "white",
    "see_cost": 999,
    "mondensity": 2
  },
  {
    "type": "overmap_terrain",
    "id": "necropolis_d_80",
    "name": "Vault - Gym",
    "sym": 71,
    "color": "yellow",
    "see_cost": 999,
    "mondensity": 2
  },
  {
    "type": "overmap_terrain",
    "id": "necropolis_d_81",
    "name": "Vault - Passage",
    "sym": 4194414,
    "color": "white",
    "see_cost": 999,
    "mondensity": 2
  },
  {
    "type": "overmap_terrain",
    "id": "evac_center_1",
    "copy-from": "generic_city_building_no_sidewalk",
    "name": "road",
    "sym": 4194412,
    "color": "dark_gray"
  },
  {
    "type": "overmap_terrain",
    "id": "evac_center_2",
    "copy-from": "generic_city_building_no_sidewalk",
    "name": "road",
    "sym": 4194417,
    "color": "dark_gray"
  },
  {
    "type": "overmap_terrain",
    "id": "evac_center_3",
    "copy-from": "generic_city_building_no_sidewalk",
    "name": "road",
    "sym": 4194417,
    "color": "dark_gray"
  },
  {
    "type": "overmap_terrain",
    "id": "evac_center_4",
    "copy-from": "generic_city_building_no_sidewalk",
    "name": "road",
    "sym": 4194417,
    "color": "dark_gray"
  },
  {
    "type": "overmap_terrain",
    "id": "evac_center_5",
    "copy-from": "generic_city_building_no_sidewalk",
    "name": "road",
    "sym": 4194411,
    "color": "dark_gray"
  },
  {
    "type": "overmap_terrain",
    "id": "evac_center_6",
    "copy-from": "generic_city_building_no_sidewalk",
    "name": "road",
    "sym": 4194424,
    "color": "dark_gray"
  },
  {
    "type": "overmap_terrain",
    "id": "evac_center_7",
    "copy-from": "generic_city_building_no_sidewalk",
    "name": "refugee center",
    "sym": 4194414,
    "color": "white"
  },
  {
    "type": "overmap_terrain",
    "id": "evac_center_8",
    "copy-from": "generic_city_building_no_sidewalk",
    "name": "refugee center",
    "sym": 4194414,
    "color": "white"
  },
  {
    "type": "overmap_terrain",
    "id": "evac_center_9",
    "copy-from": "generic_city_building_no_sidewalk",
    "name": "refugee center",
    "sym": 4194414,
    "color": "white"
  },
  {
    "type": "overmap_terrain",
    "id": "evac_center_10",
    "copy-from": "generic_city_building_no_sidewalk",
    "name": "road",
    "sym": 4194424,
    "color": "dark_gray"
  },
  {
    "type": "overmap_terrain",
    "id": "evac_center_11",
    "copy-from": "generic_city_building_no_sidewalk",
    "name": "road",
    "sym": 4194424,
    "color": "dark_gray"
  },
  {
    "type": "overmap_terrain",
    "id": "evac_center_12",
    "copy-from": "generic_city_building_no_sidewalk",
    "name": "refugee center",
    "sym": 4194414,
    "color": "white"
  },
  {
    "type": "overmap_terrain",
    "id": "evac_center_13",
    "copy-from": "generic_city_building_no_sidewalk",
    "name": "refugee center",
    "sym": 4194414,
    "color": "white"
  },
  {
    "type": "overmap_terrain",
    "id": "evac_center_14",
    "copy-from": "generic_city_building_no_sidewalk",
    "name": "refugee center",
    "sym": 4194414,
    "color": "white"
  },
  {
    "type": "overmap_terrain",
    "id": "evac_center_15",
    "copy-from": "generic_city_building_no_sidewalk",
    "name": "road",
    "sym": 4194424,
    "color": "dark_gray"
  },
  {
    "type": "overmap_terrain",
    "id": "evac_center_16",
    "copy-from": "generic_city_building_no_sidewalk",
    "name": "road",
    "sym": 4194424,
    "color": "dark_gray"
  },
  {
    "type": "overmap_terrain",
    "id": "evac_center_17",
    "copy-from": "generic_city_building_no_sidewalk",
    "name": "refugee center",
    "sym": 4194414,
    "color": "white"
  },
  {
    "type": "overmap_terrain",
    "id": "evac_center_18",
    "copy-from": "generic_city_building_no_sidewalk",
    "name": "refugee center",
    "sym": 4194414,
    "color": "white"
  },
  {
    "type": "overmap_terrain",
    "id": "evac_center_19",
    "copy-from": "generic_city_building_no_sidewalk",
    "name": "refugee center",
    "sym": 4194414,
    "color": "white"
  },
  {
    "type": "overmap_terrain",
    "id": "evac_center_20",
    "copy-from": "generic_city_building_no_sidewalk",
    "name": "road",
    "sym": 4194424,
    "color": "dark_gray"
  },
  {
    "type": "overmap_terrain",
    "id": "evac_center_21",
    "copy-from": "generic_city_building_no_sidewalk",
    "name": "road",
    "sym": 4194413,
    "color": "dark_gray"
  },
  {
    "type": "overmap_terrain",
    "id": "evac_center_22",
    "copy-from": "generic_city_building_no_sidewalk",
    "name": "road",
    "sym": 4194417,
    "color": "dark_gray"
  },
  {
    "type": "overmap_terrain",
    "id": "evac_center_23",
    "copy-from": "generic_city_building_no_sidewalk",
    "name": "road",
    "sym": 4194423,
    "color": "dark_gray"
  },
  {
    "type": "overmap_terrain",
    "id": "evac_center_24",
    "copy-from": "generic_city_building_no_sidewalk",
    "name": "road",
    "sym": 4194417,
    "color": "dark_gray"
  },
  {
    "type": "overmap_terrain",
    "id": "evac_center_25",
    "copy-from": "generic_city_building_no_sidewalk",
    "name": "road",
    "sym": 4194410,
    "color": "dark_gray"
  },
  {
    "type": "overmap_terrain",
    "id": "bandit_cabin",
    "name": "forest",
    "sym": 70,
    "color": "green",
    "see_cost": 5,
    "extras": "field",
    "flags": [ "NO_ROTATE" ]
  },
  {
    "type": "overmap_terrain",
    "id": "bandit_camp_1",
    "name": "forest",
    "sym": 70,
    "color": "green",
    "see_cost": 5,
    "extras": "field",
    "flags": [ "NO_ROTATE" ]
  },
  {
    "type": "overmap_terrain",
    "id": "bandit_camp_2",
    "name": "forest",
    "sym": 70,
    "color": "green",
    "see_cost": 5,
    "extras": "field",
    "flags": [ "NO_ROTATE" ]
  },
  {
    "type": "overmap_terrain",
    "id": "bandit_camp_3",
    "name": "forest",
    "sym": 70,
    "color": "green",
    "see_cost": 5,
    "extras": "field",
    "flags": [ "NO_ROTATE" ]
  },
  {
    "type": "overmap_terrain",
    "id": "bandit_camp_4",
    "name": "forest",
    "sym": 70,
    "color": "green",
    "see_cost": 5,
    "extras": "field",
    "flags": [ "NO_ROTATE" ]
  },
  {
    "type": "overmap_terrain",
    "id": "sai",
    "name": "serving area interface",
    "sym": 48,
    "color": "i_magenta",
    "see_cost": 5,
    "flags": [ "NO_ROTATE" ]
  },
  {
    "type": "overmap_terrain",
    "id": "pwr_sub_s",
    "name": "small power substation",
    "sym": 72,
    "color": "light_cyan",
    "see_cost": 5,
    "extras": "field",
    "flags": [ "NO_ROTATE" ]
  },
  {
    "type": "overmap_terrain",
    "id": "pwr_large_entrance",
    "name": "large power substation",
    "sym": 72,
    "color": "cyan",
    "see_cost": 5,
    "extras": "field",
    "flags": [ "NO_ROTATE" ]
  },
  {
    "type": "overmap_terrain",
    "id": "pwr_large_2",
    "name": "large power substation",
    "sym": 72,
    "color": "cyan",
    "see_cost": 5,
    "extras": "field",
    "flags": [ "NO_ROTATE" ]
  },
  {
    "type": "overmap_terrain",
    "id": "pwr_large_3",
    "name": "large power substation",
    "sym": 72,
    "color": "cyan",
    "see_cost": 5,
    "extras": "field",
    "flags": [ "NO_ROTATE" ]
  },
  {
    "type": "overmap_terrain",
    "id": "pwr_large_4",
    "name": "large power substation",
    "sym": 72,
    "color": "cyan",
    "see_cost": 5,
    "extras": "field",
    "flags": [ "NO_ROTATE" ]
  },
  {
    "type": "overmap_terrain",
    "id": "warehouse",
    "copy-from": "generic_city_building",
    "name": "small warehouse",
    "sym": 119,
    "color": "light_blue"
  },
  {
    "type": "overmap_terrain",
    "id": "hdwr_large_entrance",
    "name": "home improvement superstore entrance",
    "sym": 72,
    "color": "light_green_yellow",
    "see_cost": 5,
    "extras": "field",
    "flags": [ "NO_ROTATE" ]
  },
  {
    "type": "overmap_terrain",
    "id": "hdwr_large_SW",
    "name": "home improvement superstore",
    "sym": 72,
    "color": "light_green_yellow",
    "see_cost": 5,
    "extras": "field",
    "flags": [ "NO_ROTATE" ]
  },
  {
    "type": "overmap_terrain",
    "id": "hdwr_large_NW",
    "name": "home improvement superstore",
    "sym": 72,
    "color": "light_green_yellow",
    "see_cost": 5,
    "extras": "field",
    "flags": [ "NO_ROTATE" ]
  },
  {
    "type": "overmap_terrain",
    "id": "hdwr_large_NE",
    "name": "home improvement superstore",
    "sym": 72,
    "color": "light_green_yellow",
    "see_cost": 5,
    "extras": "field",
    "flags": [ "NO_ROTATE" ]
  },
  {
    "type": "overmap_terrain",
    "id": "hdwr_large_backroom",
    "name": "home improvement superstore",
    "sym": 72,
    "color": "light_green_yellow",
    "see_cost": 5,
    "extras": "field",
    "flags": [ "NO_ROTATE" ]
  },
  {
    "type": "overmap_terrain",
    "id": "hdwr_large_loadingbay",
    "name": "home improvement superstore",
    "sym": 72,
    "color": "light_green_yellow",
    "see_cost": 5,
    "extras": "field",
    "flags": [ "NO_ROTATE" ]
  },
  {
    "type": "overmap_terrain",
    "id": "ranch_camp_1",
    "name": "field",
    "sym": 4194412,
    "color": "brown",
    "see_cost": 2,
    "flags": [ "NO_ROTATE" ]
  },
  {
    "type": "overmap_terrain",
    "id": "ranch_camp_2",
    "name": "field",
    "sym": 4194417,
    "color": "brown",
    "see_cost": 2,
    "flags": [ "NO_ROTATE" ]
  },
  {
    "type": "overmap_terrain",
    "id": "ranch_camp_3",
    "name": "field",
    "sym": 4194417,
    "color": "brown",
    "see_cost": 2,
    "flags": [ "NO_ROTATE" ]
  },
  {
    "type": "overmap_terrain",
    "id": "ranch_camp_4",
    "name": "field",
    "sym": 4194417,
    "color": "brown",
    "see_cost": 2,
    "flags": [ "NO_ROTATE" ]
  },
  {
    "type": "overmap_terrain",
    "id": "ranch_camp_5",
    "name": "field",
    "sym": 4194417,
    "color": "brown",
    "see_cost": 2,
    "flags": [ "NO_ROTATE" ]
  },
  {
    "type": "overmap_terrain",
    "id": "ranch_camp_6",
    "name": "field",
    "sym": 4194417,
    "color": "brown",
    "see_cost": 2,
    "flags": [ "NO_ROTATE" ]
  },
  {
    "type": "overmap_terrain",
    "id": "ranch_camp_7",
    "name": "field",
    "sym": 4194417,
    "color": "brown",
    "see_cost": 2,
    "flags": [ "NO_ROTATE" ]
  },
  {
    "type": "overmap_terrain",
    "id": "ranch_camp_8",
    "name": "field",
    "sym": 4194417,
    "color": "brown",
    "see_cost": 2,
    "flags": [ "NO_ROTATE" ]
  },
  {
    "type": "overmap_terrain",
    "id": "ranch_camp_9",
    "name": "field",
    "sym": 4194411,
    "color": "brown",
    "see_cost": 2,
    "flags": [ "NO_ROTATE" ]
  },
  {
    "type": "overmap_terrain",
    "id": "ranch_camp_10",
    "name": "field",
    "sym": 4194424,
    "color": "brown",
    "see_cost": 2,
    "flags": [ "NO_ROTATE" ]
  },
  {
    "type": "overmap_terrain",
    "id": "ranch_camp_11",
    "name": "field",
    "sym": 46,
    "color": "brown",
    "see_cost": 2,
    "flags": [ "NO_ROTATE" ]
  },
  {
    "type": "overmap_terrain",
    "id": "ranch_camp_12",
    "name": "field",
    "sym": 46,
    "color": "brown",
    "see_cost": 2,
    "flags": [ "NO_ROTATE" ]
  },
  {
    "type": "overmap_terrain",
    "id": "ranch_camp_13",
    "name": "field",
    "sym": 46,
    "color": "brown",
    "see_cost": 2,
    "flags": [ "NO_ROTATE" ]
  },
  {
    "type": "overmap_terrain",
    "id": "ranch_camp_14",
    "name": "field",
    "sym": 46,
    "color": "brown",
    "see_cost": 2,
    "flags": [ "NO_ROTATE" ]
  },
  {
    "type": "overmap_terrain",
    "id": "ranch_camp_15",
    "name": "field",
    "sym": 46,
    "color": "brown",
    "see_cost": 2,
    "flags": [ "NO_ROTATE" ]
  },
  {
    "type": "overmap_terrain",
    "id": "ranch_camp_16",
    "name": "field",
    "sym": 46,
    "color": "brown",
    "see_cost": 2,
    "flags": [ "NO_ROTATE" ]
  },
  {
    "type": "overmap_terrain",
    "id": "ranch_camp_17",
    "name": "pond",
    "sym": 80,
    "color": "blue",
    "see_cost": 2,
    "flags": [ "NO_ROTATE" ]
  },
  {
    "type": "overmap_terrain",
    "id": "ranch_camp_18",
    "name": "field",
    "sym": 4194424,
    "color": "brown",
    "see_cost": 2,
    "flags": [ "NO_ROTATE" ]
  },
  {
    "type": "overmap_terrain",
    "id": "ranch_camp_19",
    "name": "field",
    "sym": 4194424,
    "color": "brown",
    "see_cost": 2,
    "flags": [ "NO_ROTATE" ]
  },
  {
    "type": "overmap_terrain",
    "id": "ranch_camp_20",
    "name": "field",
    "sym": 46,
    "color": "brown",
    "see_cost": 2,
    "flags": [ "NO_ROTATE" ]
  },
  {
    "type": "overmap_terrain",
    "id": "ranch_camp_21",
    "name": "field",
    "sym": 46,
    "color": "brown",
    "see_cost": 2,
    "flags": [ "NO_ROTATE" ]
  },
  {
    "type": "overmap_terrain",
    "id": "ranch_camp_22",
    "name": "field",
    "sym": 46,
    "color": "brown",
    "see_cost": 2,
    "flags": [ "NO_ROTATE" ]
  },
  {
    "type": "overmap_terrain",
    "id": "ranch_camp_23",
    "name": "field",
    "sym": 46,
    "color": "brown",
    "see_cost": 2,
    "flags": [ "NO_ROTATE" ]
  },
  {
    "type": "overmap_terrain",
    "id": "ranch_camp_24",
    "name": "field",
    "sym": 46,
    "color": "brown",
    "see_cost": 2,
    "flags": [ "NO_ROTATE" ]
  },
  {
    "type": "overmap_terrain",
    "id": "ranch_camp_25",
    "name": "field",
    "sym": 46,
    "color": "brown",
    "see_cost": 2,
    "flags": [ "NO_ROTATE" ]
  },
  {
    "type": "overmap_terrain",
    "id": "ranch_camp_26",
    "name": "field",
    "sym": 46,
    "color": "brown",
    "see_cost": 2,
    "flags": [ "NO_ROTATE" ]
  },
  {
    "type": "overmap_terrain",
    "id": "ranch_camp_27",
    "name": "field",
    "sym": 4194424,
    "color": "brown",
    "see_cost": 2,
    "flags": [ "NO_ROTATE" ]
  },
  {
    "type": "overmap_terrain",
    "id": "ranch_camp_28",
    "name": "field",
    "sym": 4194424,
    "color": "brown",
    "see_cost": 2,
    "flags": [ "NO_ROTATE" ]
  },
  {
    "type": "overmap_terrain",
    "id": "ranch_camp_29",
    "name": "field",
    "sym": 46,
    "color": "brown",
    "see_cost": 2,
    "flags": [ "NO_ROTATE" ]
  },
  {
    "type": "overmap_terrain",
    "id": "ranch_camp_30",
    "name": "field",
    "sym": 46,
    "color": "brown",
    "see_cost": 2,
    "flags": [ "NO_ROTATE" ]
  },
  {
    "type": "overmap_terrain",
    "id": "ranch_camp_31",
    "name": "field",
    "sym": 46,
    "color": "brown",
    "see_cost": 2,
    "flags": [ "NO_ROTATE" ]
  },
  {
    "type": "overmap_terrain",
    "id": "ranch_camp_32",
    "name": "field",
    "sym": 46,
    "color": "brown",
    "see_cost": 2,
    "flags": [ "NO_ROTATE" ]
  },
  {
    "type": "overmap_terrain",
    "id": "ranch_camp_33",
    "name": "field",
    "sym": 46,
    "color": "brown",
    "see_cost": 2,
    "flags": [ "NO_ROTATE" ]
  },
  {
    "type": "overmap_terrain",
    "id": "ranch_camp_34",
    "name": "field",
    "sym": 46,
    "color": "brown",
    "see_cost": 2,
    "flags": [ "NO_ROTATE" ]
  },
  {
    "type": "overmap_terrain",
    "id": "ranch_camp_35",
    "name": "field",
    "sym": 46,
    "color": "brown",
    "see_cost": 2,
    "flags": [ "NO_ROTATE" ]
  },
  {
    "type": "overmap_terrain",
    "id": "ranch_camp_36",
    "name": "field",
    "sym": 4194424,
    "color": "brown",
    "see_cost": 2,
    "flags": [ "NO_ROTATE" ]
  },
  {
    "type": "overmap_terrain",
    "id": "ranch_camp_37",
    "name": "field",
    "sym": 4194424,
    "color": "brown",
    "see_cost": 2,
    "flags": [ "NO_ROTATE" ]
  },
  {
    "type": "overmap_terrain",
    "id": "ranch_camp_38",
    "name": "field",
    "sym": 46,
    "color": "brown",
    "see_cost": 2,
    "flags": [ "NO_ROTATE" ]
  },
  {
    "type": "overmap_terrain",
    "id": "ranch_camp_39",
    "name": "field",
    "sym": 46,
    "color": "brown",
    "see_cost": 2,
    "flags": [ "NO_ROTATE" ]
  },
  {
    "type": "overmap_terrain",
    "id": "ranch_camp_40",
    "name": "field",
    "sym": 46,
    "color": "brown",
    "see_cost": 2,
    "flags": [ "NO_ROTATE" ]
  },
  {
    "type": "overmap_terrain",
    "id": "ranch_camp_41",
    "name": "field",
    "sym": 46,
    "color": "brown",
    "see_cost": 2,
    "flags": [ "NO_ROTATE" ]
  },
  {
    "type": "overmap_terrain",
    "id": "ranch_camp_42",
    "name": "field",
    "sym": 46,
    "color": "brown",
    "see_cost": 2,
    "flags": [ "NO_ROTATE" ]
  },
  {
    "type": "overmap_terrain",
    "id": "ranch_camp_43",
    "name": "field",
    "sym": 46,
    "color": "brown",
    "see_cost": 2,
    "flags": [ "NO_ROTATE" ]
  },
  {
    "type": "overmap_terrain",
    "id": "ranch_camp_44",
    "name": "field",
    "sym": 46,
    "color": "brown",
    "see_cost": 2,
    "flags": [ "NO_ROTATE" ]
  },
  {
    "type": "overmap_terrain",
    "id": "ranch_camp_45",
    "name": "field",
    "sym": 4194424,
    "color": "brown",
    "see_cost": 2,
    "flags": [ "NO_ROTATE" ]
  },
  {
    "type": "overmap_terrain",
    "id": "ranch_camp_46",
    "name": "field",
    "sym": 4194424,
    "color": "brown",
    "see_cost": 2,
    "flags": [ "NO_ROTATE" ]
  },
  {
    "type": "overmap_terrain",
    "id": "ranch_camp_47",
    "name": "field",
    "sym": 46,
    "color": "brown",
    "see_cost": 2,
    "flags": [ "NO_ROTATE" ]
  },
  {
    "type": "overmap_terrain",
    "id": "ranch_camp_48",
    "name": "field",
    "sym": 46,
    "color": "brown",
    "see_cost": 2,
    "flags": [ "NO_ROTATE" ]
  },
  {
    "type": "overmap_terrain",
    "id": "ranch_camp_49",
    "name": "field",
    "sym": 46,
    "color": "brown",
    "see_cost": 2,
    "flags": [ "NO_ROTATE" ]
  },
  {
    "type": "overmap_terrain",
    "id": "ranch_camp_50",
    "name": "field",
    "sym": 46,
    "color": "brown",
    "see_cost": 2,
    "flags": [ "NO_ROTATE" ]
  },
  {
    "type": "overmap_terrain",
    "id": "ranch_camp_51",
    "name": "field",
    "sym": 46,
    "color": "brown",
    "see_cost": 2,
    "flags": [ "NO_ROTATE" ]
  },
  {
    "type": "overmap_terrain",
    "id": "ranch_camp_52",
    "name": "field",
    "sym": 46,
    "color": "brown",
    "see_cost": 2,
    "flags": [ "NO_ROTATE" ]
  },
  {
    "type": "overmap_terrain",
    "id": "ranch_camp_53",
    "name": "field",
    "sym": 46,
    "color": "brown",
    "see_cost": 2,
    "flags": [ "NO_ROTATE" ]
  },
  {
    "type": "overmap_terrain",
    "id": "ranch_camp_54",
    "name": "field",
    "sym": 4194424,
    "color": "brown",
    "see_cost": 2,
    "flags": [ "NO_ROTATE" ]
  },
  {
    "type": "overmap_terrain",
    "id": "ranch_camp_55",
    "name": "field",
    "sym": 4194424,
    "color": "brown",
    "see_cost": 2,
    "flags": [ "NO_ROTATE" ]
  },
  {
    "type": "overmap_terrain",
    "id": "ranch_camp_56",
    "name": "field",
    "sym": 46,
    "color": "brown",
    "see_cost": 2,
    "flags": [ "NO_ROTATE" ]
  },
  {
    "type": "overmap_terrain",
    "id": "ranch_camp_57",
    "name": "silo",
    "sym": 35,
    "color": "i_brown",
    "see_cost": 2,
    "flags": [ "NO_ROTATE" ]
  },
  {
    "type": "overmap_terrain",
    "id": "ranch_camp_58",
    "name": "field",
    "sym": 46,
    "color": "brown",
    "see_cost": 2,
    "flags": [ "NO_ROTATE" ]
  },
  {
    "type": "overmap_terrain",
    "id": "ranch_camp_59",
    "name": "field",
    "sym": 46,
    "color": "brown",
    "see_cost": 2,
    "flags": [ "NO_ROTATE" ]
  },
  {
    "type": "overmap_terrain",
    "id": "ranch_camp_60",
    "name": "field",
    "sym": 46,
    "color": "brown",
    "see_cost": 2,
    "flags": [ "NO_ROTATE" ]
  },
  {
    "type": "overmap_terrain",
    "id": "ranch_camp_61",
    "name": "field",
    "sym": 46,
    "color": "brown",
    "see_cost": 2,
    "flags": [ "NO_ROTATE" ]
  },
  {
    "type": "overmap_terrain",
    "id": "ranch_camp_62",
    "name": "field",
    "sym": 46,
    "color": "brown",
    "see_cost": 2,
    "flags": [ "NO_ROTATE" ]
  },
  {
    "type": "overmap_terrain",
    "id": "ranch_camp_63",
    "name": "field",
    "sym": 4194424,
    "color": "brown",
    "see_cost": 2,
    "flags": [ "NO_ROTATE" ]
  },
  {
    "type": "overmap_terrain",
    "id": "ranch_camp_64",
    "name": "field",
    "sym": 4194424,
    "color": "brown",
    "see_cost": 2,
    "flags": [ "NO_ROTATE" ]
  },
  {
    "type": "overmap_terrain",
    "id": "ranch_camp_65",
    "name": "field",
    "sym": 46,
    "color": "brown",
    "see_cost": 2,
    "flags": [ "NO_ROTATE" ]
  },
  {
    "type": "overmap_terrain",
    "id": "ranch_camp_66",
    "name": "barn",
    "sym": 35,
    "color": "i_brown",
    "see_cost": 2,
    "flags": [ "NO_ROTATE" ]
  },
  {
    "type": "overmap_terrain",
    "id": "ranch_camp_67",
    "name": "garage",
    "sym": 79,
    "color": "white",
    "see_cost": 2,
    "flags": [ "NO_ROTATE" ]
  },
  {
    "type": "overmap_terrain",
    "id": "ranch_camp_68",
    "name": "ranch",
    "sym": 118,
    "color": "light_green",
    "see_cost": 2,
    "flags": [ "NO_ROTATE" ]
  },
  {
    "type": "overmap_terrain",
    "id": "ranch_camp_69",
    "name": "field",
    "sym": 4194411,
    "color": "brown",
    "see_cost": 2,
    "flags": [ "NO_ROTATE" ]
  },
  {
    "type": "overmap_terrain",
    "id": "ranch_camp_70",
    "name": "field",
    "sym": 46,
    "color": "brown",
    "see_cost": 2,
    "flags": [ "NO_ROTATE" ]
  },
  {
    "type": "overmap_terrain",
    "id": "ranch_camp_71",
    "name": "field",
    "sym": 46,
    "color": "brown",
    "see_cost": 2,
    "flags": [ "NO_ROTATE" ]
  },
  {
    "type": "overmap_terrain",
    "id": "ranch_camp_72",
    "name": "field",
    "sym": 4194424,
    "color": "brown",
    "see_cost": 2,
    "flags": [ "NO_ROTATE" ]
  },
  {
    "type": "overmap_terrain",
    "id": "ranch_camp_73",
    "name": "field",
    "sym": 4194413,
    "color": "brown",
    "see_cost": 2,
    "flags": [ "NO_ROTATE" ]
  },
  {
    "type": "overmap_terrain",
    "id": "ranch_camp_74",
    "name": "field",
    "sym": 4194417,
    "color": "brown",
    "see_cost": 2,
    "flags": [ "NO_ROTATE" ]
  },
  {
    "type": "overmap_terrain",
    "id": "ranch_camp_75",
    "name": "field",
    "sym": 4194410,
    "color": "brown",
    "see_cost": 2,
    "flags": [ "NO_ROTATE" ]
  },
  {
    "type": "overmap_terrain",
    "id": "ranch_camp_76",
    "name": "lot",
    "sym": 79,
    "color": "dark_gray",
    "see_cost": 2,
    "flags": [ "NO_ROTATE" ]
  },
  {
    "type": "overmap_terrain",
    "id": "ranch_camp_77",
    "name": "road",
    "sym": 4194424,
    "color": "dark_gray",
    "see_cost": 2,
    "extras": "road",
    "flags": [ "NO_ROTATE" ]
  },
  {
    "type": "overmap_terrain",
    "id": "ranch_camp_78",
    "name": "field",
    "sym": 4194413,
    "color": "brown",
    "see_cost": 2,
    "flags": [ "NO_ROTATE" ]
  },
  {
    "type": "overmap_terrain",
    "id": "ranch_camp_79",
    "name": "field",
    "sym": 4194417,
    "color": "brown",
    "see_cost": 2,
    "flags": [ "NO_ROTATE" ]
  },
  {
    "type": "overmap_terrain",
    "id": "ranch_camp_80",
    "name": "field",
    "sym": 4194417,
    "color": "brown",
    "see_cost": 2,
    "flags": [ "NO_ROTATE" ]
  },
  {
    "type": "overmap_terrain",
    "id": "ranch_camp_81",
    "name": "field",
    "sym": 4194410,
    "color": "brown",
    "see_cost": 2,
    "flags": [ "NO_ROTATE" ]
  },
  {
    "type": "overmap_terrain",
    "id": "looted_building",
    "name": "looted building",
    "sym": 35,
    "color": "light_gray",
    "see_cost": 2
  },
  {
    "type": "overmap_terrain",
    "id": "debug_ramps",
    "name": "ramp testing area",
    "sym": 37,
    "color": "white",
    "flags": [ "NO_ROTATE" ]
  },
  {
    "type": "overmap_terrain",
    "id": "football_field_a1",
    "copy-from": "generic_city_building",
    "name": "football field",
    "sym": 79,
    "color": "light_green"
  },
  {
    "type": "overmap_terrain",
    "id": "football_field_a2",
    "copy-from": "generic_city_building",
    "name": "football field",
    "sym": 79,
    "color": "light_green"
  },
  {
    "type": "overmap_terrain",
    "id": "football_field_a3",
    "copy-from": "generic_city_building",
    "name": "football field",
    "sym": 79,
    "color": "light_green"
  },
  {
    "type": "overmap_terrain",
    "id": "football_field_a4",
    "copy-from": "generic_city_building",
    "name": "football field",
    "sym": 79,
    "color": "light_green"
  },
  {
    "type": "overmap_terrain",
    "id": "football_field_a5",
    "copy-from": "generic_city_building",
    "name": "football field",
    "sym": 79,
    "color": "light_green"
  },
  {
    "type": "overmap_terrain",
    "id": "football_field_b1",
    "copy-from": "generic_city_building",
    "name": "football field",
    "sym": 79,
    "color": "light_green"
  },
  {
    "type": "overmap_terrain",
    "id": "football_field_b2",
    "copy-from": "generic_city_building",
    "name": "football field",
    "sym": 79,
    "color": "light_green"
  },
  {
    "type": "overmap_terrain",
    "id": "football_field_b3",
    "copy-from": "generic_city_building",
    "name": "football field",
    "sym": 79,
    "color": "light_green"
  },
  {
    "type": "overmap_terrain",
    "id": "football_field_b4",
    "copy-from": "generic_city_building",
    "name": "football field",
    "sym": 79,
    "color": "light_green"
  },
  {
    "type": "overmap_terrain",
    "id": "football_field_b5",
    "copy-from": "generic_city_building",
    "name": "football field",
    "sym": 79,
    "color": "light_green"
  },
  {
    "type": "overmap_terrain",
    "id": "football_field_c1",
    "copy-from": "generic_city_building",
    "name": "football field",
    "sym": 79,
    "color": "light_green"
  },
  {
    "type": "overmap_terrain",
    "id": "football_field_c2",
    "copy-from": "generic_city_building",
    "name": "football field",
    "sym": 79,
    "color": "light_green"
  },
  {
    "type": "overmap_terrain",
    "id": "football_field_c3",
    "copy-from": "generic_city_building",
    "name": "football field",
    "sym": 79,
    "color": "light_green"
  },
  {
    "type": "overmap_terrain",
    "id": "football_field_c4",
    "copy-from": "generic_city_building",
    "name": "football field",
    "sym": 79,
    "color": "light_green"
  },
  {
    "type": "overmap_terrain",
    "id": "football_field_c5",
    "copy-from": "generic_city_building",
    "name": "football field",
    "sym": 79,
    "color": "light_green"
  },
  {
    "type": "overmap_terrain",
    "id": "campsite",
    "name": "campsite",
    "sym": 43,
    "color": "green",
    "see_cost": 5,
    "extras": "field",
    "spawns": { "group": "GROUP_FOREST", "population": [ 0, 1 ], "chance": 13 },
    "flags": [ "NO_ROTATE" ]
  },
  {
    "type": "overmap_terrain",
    "id": "campsite_a",
    "name": "campsites",
    "sym": 43,
    "color": "green",
    "see_cost": 5,
    "extras": "field",
    "spawns": { "group": "GROUP_FOREST", "population": [ 0, 1 ], "chance": 13 },
    "flags": [ "NO_ROTATE" ]
  },
  {
    "type": "overmap_terrain",
    "id": "campsite_cabin_incomplete",
    "name": "incomplete cabin",
    "sym": 43,
    "color": "light_green",
    "see_cost": 5,
    "extras": "field",
    "spawns": { "group": "GROUP_FOREST", "population": [ 0, 1 ], "chance": 13 },
    "flags": [ "NO_ROTATE" ]
  },
  {
    "type": "overmap_terrain",
    "id": "campsite_field_biker",
    "name": "field campsite",
    "sym": 43,
    "color": "light_green",
    "see_cost": 5,
    "extras": "field",
    "spawns": { "group": "GROUP_FOREST", "population": [ 0, 1 ], "chance": 13 },
    "flags": [ "NO_ROTATE" ]
  },
  {
    "type": "overmap_terrain",
    "id": "campsite_field_biker_destroyed",
    "name": "field campsite",
    "sym": 43,
    "color": "light_green",
    "see_cost": 5,
    "extras": "field",
    "spawns": { "group": "GROUP_FOREST", "population": [ 0, 1 ], "chance": 13 },
    "flags": [ "NO_ROTATE" ]
  },
  {
    "type": "overmap_terrain",
    "id": "roadstop",
    "name": "roadstop",
    "sym": 94,
    "color": "light_blue",
    "mondensity": 2,
    "flags": [ "SIDEWALK" ]
  },
  {
    "type": "overmap_terrain",
    "id": "roadstop_a",
    "name": "public washroom",
    "sym": 94,
    "color": "light_blue",
    "mondensity": 2,
    "flags": [ "SIDEWALK" ]
  },
  {
    "type": "overmap_terrain",
    "id": "roadstop_b",
    "name": "roadside foodcart",
    "sym": 94,
    "color": "magenta",
    "mondensity": 2,
    "flags": [ "SIDEWALK" ]
  },
  {
    "type": "overmap_terrain",
    "id": "pump_station_1",
    "copy-from": "generic_city_building",
    "name": "pump station",
    "sym": 80,
    "color": "red",
    "flags": [ "KNOWN_DOWN" ]
  },
  {
    "type": "overmap_terrain",
    "id": "pump_station_2",
    "copy-from": "generic_city_building",
    "name": "pump station",
    "sym": 80,
    "color": "red",
    "flags": [ "KNOWN_DOWN" ]
  },
  {
    "type": "overmap_terrain",
    "id": "pump_station_3",
    "name": "sewer",
    "sym": 4194414,
    "color": "green",
    "see_cost": 999,
    "mondensity": 2
  },
  {
    "type": "overmap_terrain",
    "id": "pump_station_4",
    "name": "sewer",
    "sym": 4194414,
    "color": "green",
    "see_cost": 999,
    "mondensity": 2
  },
  {
    "type": "overmap_terrain",
    "id": "pump_station_5",
    "name": "sewer",
    "sym": 4194414,
    "color": "green",
    "see_cost": 999,
    "mondensity": 2
  },
  {
    "type": "overmap_terrain",
    "id": "garage_gas_1",
    "name": "garage - gas station",
    "copy-from": "generic_necropolis_surface_building",
    "color": "light_blue"
  },
  {
    "type": "overmap_terrain",
    "id": "garage_gas_2",
    "copy-from": "generic_city_building",
    "name": "garage",
    "sym": 79,
    "color": "white"
  },
  {
    "type": "overmap_terrain",
    "id": "garage_gas_3",
    "copy-from": "generic_city_building",
    "name": "garage",
    "sym": 79,
    "color": "white"
  },
  {
    "type": "overmap_terrain",
    "id": "cemetery_4square_00",
    "copy-from": "generic_city_building_no_sidewalk",
    "name": "religious cemetery",
    "sym": 110,
    "color": "white",
    "extras": "field",
    "flags": [ "NO_ROTATE" ]
  },
  {
    "type": "overmap_terrain",
    "id": "cemetery_4square_10",
    "copy-from": "generic_city_building_no_sidewalk",
    "name": "religious cemetery",
    "sym": 110,
    "color": "white",
    "extras": "field",
    "flags": [ "NO_ROTATE" ]
  },
  {
    "type": "overmap_terrain",
    "id": "cemetery_4square_01",
    "copy-from": "generic_city_building_no_sidewalk",
    "name": "religious cemetery",
    "sym": 110,
    "color": "white",
    "extras": "field",
    "flags": [ "NO_ROTATE" ]
  },
  {
    "type": "overmap_terrain",
    "id": "cemetery_4square_11",
    "copy-from": "generic_city_building_no_sidewalk",
    "name": "religious cemetery",
    "sym": 110,
    "color": "white",
    "extras": "field",
    "flags": [ "NO_ROTATE" ]
  },
  {
    "type": "overmap_terrain",
    "id": "4way_road",
    "copy-from": "generic_city_building_no_sidewalk",
    "name": "road",
    "sym": 43,
    "color": "light_gray",
    "extras": "field",
    "flags": [ "NO_ROTATE" ]
  },
  {
    "type": "overmap_terrain",
    "id": "pond_field",
    "name": "pond",
    "sym": 46,
    "color": "blue",
    "see_cost": 5,
    "mondensity": 2,
    "flags": [ "NO_ROTATE" ]
  },
  {
    "type": "overmap_terrain",
    "id": "pond_forest",
    "name": "basin",
    "sym": 70,
    "color": "blue",
    "see_cost": 5,
    "mondensity": 2,
    "flags": [ "NO_ROTATE" ]
  },
  {
    "type": "overmap_terrain",
    "id": "pond_swamp",
    "name": "bog",
    "sym": 70,
    "color": "blue",
    "see_cost": 5,
    "mondensity": 2,
    "flags": [ "NO_ROTATE" ]
  },
  {
    "type": "overmap_terrain",
    "id": "hunter_shack",
    "name": "swamp shack",
    "sym": 70,
    "color": "cyan",
    "see_cost": 5,
    "extras": "field",
    "flags": [ "NO_ROTATE" ]
  },
  {
    "type": "overmap_terrain",
    "id": "orchard_tree_apple",
    "name": "apple orchard",
    "sym": 84,
    "color": "light_green",
    "see_cost": 5,
    "extras": "field",
    "mondensity": 3,
    "flags": [ "NO_ROTATE" ]
  },
  {
    "type": "overmap_terrain",
    "id": "orchard_processing",
    "name": "orchard processing",
    "sym": 84,
    "color": "i_light_green",
    "see_cost": 5,
    "extras": "field",
    "mondensity": 3,
    "flags": [ "NO_ROTATE" ]
  },
  {
    "type": "overmap_terrain",
    "id": "orchard_stall",
    "name": "orchard stall",
    "sym": 84,
    "color": "i_light_green",
    "see_cost": 5,
    "extras": "field",
    "mondensity": 3,
    "flags": [ "NO_ROTATE" ]
  },
  {
    "id": "dairy_farm_NW",
    "type": "overmap_terrain",
    "name": "dairy farm",
    "sym": 119,
    "color": "brown",
    "see_cost": 1,
    "flags": [ "SIDEWALK", "NO_ROTATE" ]
  },
  {
    "id": "dairy_farm_NE",
    "type": "overmap_terrain",
    "name": "dairy farm",
    "sym": 119,
    "color": "brown",
    "see_cost": 1,
    "flags": [ "SIDEWALK", "NO_ROTATE" ]
  },
  {
    "id": "dairy_farm_SE",
    "type": "overmap_terrain",
    "name": "dairy farm",
    "sym": 119,
    "color": "brown",
    "see_cost": 5,
    "flags": [ "SIDEWALK", "NO_ROTATE" ]
  },
  {
    "id": "dairy_farm_SW",
    "type": "overmap_terrain",
    "name": "dairy farm",
    "sym": 119,
    "color": "brown",
    "see_cost": 5,
    "flags": [ "SIDEWALK", "NO_ROTATE" ]
  },
  {
    "id": "dispensary",
    "type": "overmap_terrain",
    "copy-from": "generic_city_building",
    "name": "dispensary",
    "sym": 68,
    "color": "i_green"
  },
  {
    "id": "art_gallery",
    "type": "overmap_terrain",
    "copy-from": "generic_city_building",
    "name": "art gallery",
    "sym": 97,
    "color": "i_yellow"
  },
  {
    "id": "state_park_0_0",
    "type": "overmap_terrain",
    "copy-from": "generic_city_building_no_sidewalk",
    "name": "state park",
    "sym": 83,
    "color": "i_green"
  },
  {
    "id": "state_park_0_1",
    "type": "overmap_terrain",
    "copy-from": "generic_city_building_no_sidewalk",
    "name": "state park",
    "sym": 83,
    "color": "i_green"
  },
  {
    "id": "state_park_1_0",
    "type": "overmap_terrain",
    "copy-from": "generic_city_building",
    "name": "state park parking",
    "sym": 36,
    "color": "i_green"
  },
  {
    "id": "state_park_1_1",
    "type": "overmap_terrain",
    "copy-from": "generic_city_building_no_sidewalk",
    "name": "state park",
    "sym": 83,
    "color": "i_green"
  },
  {
    "id": "fishing_pond_0_0",
    "type": "overmap_terrain",
    "copy-from": "generic_city_building_no_sidewalk",
    "name": "fishing pond",
    "sym": 83,
    "color": "i_blue"
  },
  {
    "id": "fishing_pond_0_1",
    "type": "overmap_terrain",
    "copy-from": "generic_city_building_no_sidewalk",
    "name": "fishing pond",
    "sym": 83,
    "color": "i_blue"
  },
  {
    "id": "fishing_pond_1_0",
    "type": "overmap_terrain",
    "copy-from": "generic_city_building",
    "name": "fishing pond",
    "sym": 83,
    "color": "i_blue"
  },
  {
    "id": "fishing_pond_1_1",
    "type": "overmap_terrain",
    "copy-from": "generic_city_building_no_sidewalk",
    "name": "fishing pond",
    "sym": 83,
    "color": "i_blue"
  },
  {
    "id": "cemetery_small",
    "type": "overmap_terrain",
    "copy-from": "generic_city_building",
    "name": "small cemetery",
    "sym": 67,
    "color": "light_gray"
  },
  {
    "id": "mansion_c",
    "type": "overmap_terrain",
    "copy-from": "generic_mansion_no_sidewalk"
  },
  {
    "id": "mansion_c1",
    "type": "overmap_terrain",
    "copy-from": "generic_mansion_no_sidewalk"
  },
  {
    "id": "mansion_c2",
    "type": "overmap_terrain",
    "copy-from": "generic_mansion_no_sidewalk"
  },
  {
    "id": "mansion_c3",
    "type": "overmap_terrain",
    "copy-from": "generic_mansion_no_sidewalk"
  },
  {
    "id": "mansion_c4",
    "type": "overmap_terrain",
    "copy-from": "generic_mansion_no_sidewalk"
  },
  {
    "id": "mansion_c5",
    "type": "overmap_terrain",
    "copy-from": "generic_mansion_no_sidewalk"
  },
  {
    "id": "mansion_c_up",
    "type": "overmap_terrain",
    "copy-from": "generic_mansion_no_sidewalk"
  },
  {
    "id": "mansion_c1u",
    "type": "overmap_terrain",
    "copy-from": "generic_mansion_no_sidewalk"
  },
  {
    "id": "mansion_c2u",
    "type": "overmap_terrain",
    "copy-from": "generic_mansion_no_sidewalk"
  },
  {
    "id": "mansion_c3u",
    "type": "overmap_terrain",
    "copy-from": "generic_mansion_no_sidewalk"
  },
  {
    "id": "mansion_c4u",
    "type": "overmap_terrain",
    "copy-from": "generic_mansion_no_sidewalk"
  },
  {
    "id": "mansion_c5u",
    "type": "overmap_terrain",
    "copy-from": "generic_mansion_no_sidewalk"
  },
  {
    "id": "mansion_c_dn",
    "type": "overmap_terrain",
    "copy-from": "generic_mansion_no_sidewalk"
  },
  {
    "id": "mansion_c1d",
    "type": "overmap_terrain",
    "copy-from": "generic_mansion_no_sidewalk"
  },
  {
    "id": "mansion_c2d",
    "type": "overmap_terrain",
    "copy-from": "generic_mansion_no_sidewalk"
  },
  {
    "id": "mansion_c3d",
    "type": "overmap_terrain",
    "copy-from": "generic_mansion_no_sidewalk"
  },
  {
    "id": "mansion_c4d",
    "type": "overmap_terrain",
    "copy-from": "generic_mansion_no_sidewalk"
  },
  {
    "id": "mansion_c5d",
    "type": "overmap_terrain",
    "copy-from": "generic_mansion_no_sidewalk"
  },
  {
    "id": "mansion_+",
    "type": "overmap_terrain",
    "copy-from": "generic_mansion_no_sidewalk"
  },
  {
    "id": "mansion_+1",
    "type": "overmap_terrain",
    "copy-from": "generic_mansion_no_sidewalk"
  },
  {
    "id": "mansion_+2",
    "type": "overmap_terrain",
    "copy-from": "generic_mansion_no_sidewalk"
  },
  {
    "id": "mansion_+3",
    "type": "overmap_terrain",
    "copy-from": "generic_mansion_no_sidewalk"
  },
  {
    "id": "mansion_+4",
    "type": "overmap_terrain",
    "copy-from": "generic_mansion_no_sidewalk"
  },
  {
    "id": "mansion_+_up",
    "type": "overmap_terrain",
    "copy-from": "generic_mansion_no_sidewalk"
  },
  {
    "id": "mansion_+1u",
    "type": "overmap_terrain",
    "copy-from": "generic_mansion_no_sidewalk"
  },
  {
    "id": "mansion_+2u",
    "type": "overmap_terrain",
    "copy-from": "generic_mansion_no_sidewalk"
  },
  {
    "id": "mansion_+3u",
    "type": "overmap_terrain",
    "copy-from": "generic_mansion_no_sidewalk"
  },
  {
    "id": "mansion_+4u",
    "type": "overmap_terrain",
    "copy-from": "generic_mansion_no_sidewalk"
  },
  {
    "id": "mansion_+_dn",
    "type": "overmap_terrain",
    "copy-from": "generic_mansion_no_sidewalk"
  },
  {
    "id": "mansion_+1d",
    "type": "overmap_terrain",
    "copy-from": "generic_mansion_no_sidewalk"
  },
  {
    "id": "mansion_+2d",
    "type": "overmap_terrain",
    "copy-from": "generic_mansion_no_sidewalk"
  },
  {
    "id": "mansion_+4d",
    "type": "overmap_terrain",
    "copy-from": "generic_mansion_no_sidewalk"
  },
  {
    "id": "mansion_t",
    "type": "overmap_terrain",
    "copy-from": "generic_mansion_no_sidewalk"
  },
  {
    "id": "mansion_t1",
    "type": "overmap_terrain",
    "copy-from": "generic_mansion_no_sidewalk"
  },
  {
    "id": "mansion_t2",
    "type": "overmap_terrain",
    "copy-from": "generic_mansion_no_sidewalk"
  },
  {
    "id": "mansion_t4",
    "type": "overmap_terrain",
    "copy-from": "generic_mansion_no_sidewalk"
  },
  {
    "id": "mansion_t5",
    "type": "overmap_terrain",
    "copy-from": "generic_mansion_no_sidewalk"
  },
  {
    "id": "mansion_t6",
    "type": "overmap_terrain",
    "copy-from": "generic_mansion_no_sidewalk"
  },
  {
    "id": "mansion_t7",
    "type": "overmap_terrain",
    "copy-from": "generic_mansion_no_sidewalk"
  },
  {
    "id": "mansion_t_up",
    "type": "overmap_terrain",
    "copy-from": "generic_mansion_no_sidewalk"
  },
  {
    "id": "mansion_t1u",
    "type": "overmap_terrain",
    "copy-from": "generic_mansion_no_sidewalk"
  },
  {
    "id": "mansion_t2u",
    "type": "overmap_terrain",
    "copy-from": "generic_mansion_no_sidewalk"
  },
  {
    "id": "mansion_t4u",
    "type": "overmap_terrain",
    "copy-from": "generic_mansion_no_sidewalk"
  },
  {
    "id": "mansion_t5u",
    "type": "overmap_terrain",
    "copy-from": "generic_mansion_no_sidewalk"
  },
  {
    "id": "mansion_t6u",
    "type": "overmap_terrain",
    "copy-from": "generic_mansion_no_sidewalk"
  },
  {
    "id": "mansion_t7u",
    "type": "overmap_terrain",
    "copy-from": "generic_mansion_no_sidewalk"
  },
  {
    "id": "mansion_t_dn",
    "type": "overmap_terrain",
    "copy-from": "generic_mansion_no_sidewalk"
  },
  {
    "id": "mansion_t1d",
    "type": "overmap_terrain",
    "copy-from": "generic_mansion_no_sidewalk"
  },
  {
    "id": "mansion_t2d",
    "type": "overmap_terrain",
    "copy-from": "generic_mansion_no_sidewalk"
  },
  {
    "id": "mansion_t4d",
    "type": "overmap_terrain",
    "copy-from": "generic_mansion_no_sidewalk"
  },
  {
    "id": "mansion_t5d",
    "type": "overmap_terrain",
    "copy-from": "generic_mansion_no_sidewalk"
  },
  {
    "id": "mansion_t6d",
    "type": "overmap_terrain",
    "copy-from": "generic_mansion_no_sidewalk"
  },
  {
    "id": "mansion_t7d",
    "type": "overmap_terrain",
    "copy-from": "generic_mansion_no_sidewalk"
  },
  {
    "id": "mansion_entry",
    "type": "overmap_terrain",
    "copy-from": "generic_mansion"
  },
  {
    "id": "mansion_e1",
    "type": "overmap_terrain",
    "copy-from": "generic_mansion"
  },
  {
    "id": "mansion_e2",
    "type": "overmap_terrain",
    "copy-from": "generic_mansion"
  },
  {
    "id": "mansion_entry_up",
    "type": "overmap_terrain",
    "copy-from": "generic_mansion_no_sidewalk"
  },
  {
    "id": "mansion_e1u",
    "type": "overmap_terrain",
    "copy-from": "generic_mansion_no_sidewalk"
  },
  {
    "id": "mansion_e2u",
    "type": "overmap_terrain",
    "copy-from": "generic_mansion_no_sidewalk"
  },
  {
    "id": "mansion_entry_dn",
    "type": "overmap_terrain",
    "copy-from": "generic_mansion_no_sidewalk"
  },
  {
    "id": "mansion_e1d",
    "type": "overmap_terrain",
    "copy-from": "generic_mansion_no_sidewalk"
  },
  {
    "id": "mansion_e2d",
    "type": "overmap_terrain",
    "copy-from": "generic_mansion_no_sidewalk"
  },
  {
    "id": "mansion_wild",
    "type": "overmap_terrain",
    "copy-from": "generic_mansion_no_sidewalk",
    "color": "light_green"
  },
  {
    "id": "mansion_wild_up",
    "type": "overmap_terrain",
    "copy-from": "generic_mansion_no_sidewalk"
  },
  {
    "id": "mansion_wild_dn",
    "type": "overmap_terrain",
    "copy-from": "generic_mansion_no_sidewalk"
  },
  {
    "id": "orchard",
    "type": "overmap_terrain",
    "copy-from": "generic_city_building",
    "name": "orchard",
    "sym": 35,
    "color": "i_green"
  },
  {
    "id": "skate_park",
    "type": "overmap_terrain",
    "copy-from": "generic_city_building",
    "name": "skate park",
    "sym": 79,
    "color": "light_gray"
  },
  {
    "id": "small_office",
    "type": "overmap_terrain",
    "copy-from": "generic_city_building",
    "name": "small office",
    "sym": 111,
    "color": "brown"
  },
  {
    "id": "small_wooded_trail",
    "type": "overmap_terrain",
    "copy-from": "generic_city_building",
    "name": "small wooded trail",
    "sym": 83,
    "color": "i_green"
  },
  {
    "id": "derelict_property",
    "type": "overmap_terrain",
    "copy-from": "generic_city_building",
    "name": "derelict property",
    "sym": 88,
    "color": "i_brown",
    "extras": "field"
  },
  {
    "id": "pavilion",
    "type": "overmap_terrain",
    "copy-from": "generic_city_building",
    "name": "pavilion",
    "sym": 65,
    "color": "i_green"
  },
  {
    "id": "hunting_blind",
    "type": "overmap_terrain",
    "name": "hunting blind",
    "sym": 72,
    "color": "i_green",
    "see_cost": 5,
    "mondensity": 2,
    "extras": "field"
  },
  {
    "id": "small_storage_units",
    "type": "overmap_terrain",
    "copy-from": "generic_city_building",
    "name": "small storage units",
    "sym": 35,
    "color": "i_yellow"
  },
  {
    "type": "overmap_terrain",
    "id": "lumberyard_0_0",
    "name": "lumberyard",
    "copy-from": "generic_city_building",
    "sym": 76,
    "color": "i_green"
  },
  {
    "type": "overmap_terrain",
    "id": "lumberyard_0_1",
    "name": "lumberyard",
    "copy-from": "generic_city_building_no_sidewalk",
    "sym": 76,
    "color": "i_green"
  },
  {
    "type": "overmap_terrain",
    "id": "lumberyard_1_0",
    "name": "lumberyard",
    "copy-from": "generic_city_building_no_sidewalk",
    "sym": 76,
    "color": "i_green"
  },
  {
    "type": "overmap_terrain",
    "id": "lumberyard_1_1",
    "name": "lumberyard",
    "copy-from": "generic_city_building_no_sidewalk",
    "sym": 76,
    "color": "i_green"
  },
  {
    "type": "overmap_terrain",
    "id": "construction_site",
    "name": "construction site",
    "copy-from": "generic_city_building",
    "sym": 120,
    "color": "i_light_gray"
  },
  {
    "type": "overmap_terrain",
    "id": "post_office",
    "name": "post office",
    "copy-from": "generic_city_building",
    "color": "blue"
  },
  {
    "type": "overmap_terrain",
    "id": "candy_shop",
    "name": "candy shop",
    "copy-from": "generic_city_building",
    "color": "c_red_white"
  },
  {
    "type": "overmap_terrain",
    "id": "bakery",
    "name": "bakery",
    "copy-from": "generic_city_building",
    "color": "c_yellow_white"
  },
  {
    "type": "overmap_terrain",
    "id": "icecream_shop",
    "name": "icecream shop",
    "copy-from": "generic_city_building",
    "color": "c_blue_white"
  },
  {
    "type": "overmap_terrain",
    "id": "faction_base_camp_0",
    "name": "camp survey",
    "sym": 43,
    "color": "white",
    "see_cost": 5,
    "flags": [ "NO_ROTATE" ]
  },
  {
    "type": "overmap_terrain",
    "id": "faction_base_camp_1",
    "name": "survivor camp",
    "sym": 43,
    "color": "white",
    "see_cost": 5,
    "flags": [ "NO_ROTATE" ]
  },
  {
    "type": "overmap_terrain",
    "id": "faction_base_camp_2",
    "name": "survivor camp",
    "sym": 43,
    "color": "white",
    "see_cost": 5,
    "flags": [ "NO_ROTATE" ]
  },
  {
    "type": "overmap_terrain",
    "id": "faction_base_camp_3",
    "name": "survivor camp",
    "sym": 43,
    "color": "white",
    "see_cost": 5,
    "flags": [ "NO_ROTATE" ]
  },
  {
    "type": "overmap_terrain",
    "id": "faction_base_camp_4",
    "name": "survivor camp",
    "sym": 43,
    "color": "white",
    "see_cost": 5,
    "flags": [ "NO_ROTATE" ]
  },
  {
    "type": "overmap_terrain",
    "id": "faction_base_camp_5",
    "name": "survivor camp",
    "sym": 43,
    "color": "white",
    "see_cost": 5,
    "flags": [ "NO_ROTATE" ]
  },
  {
    "type": "overmap_terrain",
    "id": "faction_base_camp_6",
    "name": "survivor camp",
    "sym": 43,
    "color": "white",
    "see_cost": 5,
    "flags": [ "NO_ROTATE" ]
  },
  {
    "type": "overmap_terrain",
    "id": "faction_base_camp_7",
    "name": "survivor camp",
    "sym": 43,
    "color": "white",
    "see_cost": 5,
    "flags": [ "NO_ROTATE" ]
  },
  {
    "type": "overmap_terrain",
    "id": "faction_base_camp_8",
    "name": "survivor camp",
    "sym": 43,
    "color": "white",
    "see_cost": 5,
    "flags": [ "NO_ROTATE" ]
  },
  {
    "type": "overmap_terrain",
    "id": "faction_base_camp_9",
    "name": "survivor camp",
    "sym": 43,
    "color": "white",
    "see_cost": 5,
    "flags": [ "NO_ROTATE" ]
  },
  {
    "type": "overmap_terrain",
    "id": "faction_base_camp_10",
    "name": "survivor camp",
    "sym": 43,
    "color": "white",
    "see_cost": 5,
    "flags": [ "NO_ROTATE" ]
  },
  {
    "type": "overmap_terrain",
    "id": "faction_base_camp_11",
    "name": "survivor camp",
    "sym": 43,
    "color": "white",
    "see_cost": 5,
    "flags": [ "NO_ROTATE" ]
  },
  {
    "type": "overmap_terrain",
    "id": "faction_base_camp_12",
    "name": "survivor camp",
    "sym": 43,
    "color": "white",
    "see_cost": 5,
    "flags": [ "NO_ROTATE" ]
  },
  {
    "type": "overmap_terrain",
    "id": "faction_base_camp_13",
    "name": "survivor camp",
    "sym": 43,
    "color": "white",
    "see_cost": 5,
    "flags": [ "NO_ROTATE" ]
  },
  {
    "type": "overmap_terrain",
    "id": "faction_base_camp_14",
    "name": "survivor camp",
    "sym": 43,
    "color": "white",
    "see_cost": 5,
    "flags": [ "NO_ROTATE" ]
  },
  {
    "type": "overmap_terrain",
    "id": "faction_base_camp_15",
    "name": "survivor base",
    "sym": 43,
    "color": "white",
    "see_cost": 5,
    "flags": [ "NO_ROTATE" ]
  },
  {
    "type": "overmap_terrain",
    "id": "faction_base_camp_16",
    "name": "survivor base",
    "sym": 43,
    "color": "white",
    "see_cost": 5,
    "flags": [ "NO_ROTATE" ]
  },
  {
    "type": "overmap_terrain",
    "id": "faction_base_camp_17",
    "name": "survivor base",
    "sym": 43,
    "color": "white",
    "see_cost": 5,
    "flags": [ "NO_ROTATE" ]
  },
  {
    "type": "overmap_terrain",
    "id": "faction_base_camp_18",
    "name": "survivor base",
    "sym": 43,
    "color": "white",
    "see_cost": 5,
    "flags": [ "NO_ROTATE" ]
  },
  {
    "type": "overmap_terrain",
    "id": "faction_base_farm_0",
    "name": "farm survey",
    "sym": 43,
    "color": "i_brown",
    "see_cost": 5,
    "flags": [ "NO_ROTATE" ]
  },
  {
    "type": "overmap_terrain",
    "id": "faction_base_farm_1",
    "name": "farm",
    "sym": 43,
    "color": "i_brown",
    "see_cost": 5,
    "flags": [ "NO_ROTATE" ]
  },
  {
    "type": "overmap_terrain",
    "id": "faction_base_farm_2",
    "name": "farm",
    "sym": 43,
    "color": "i_brown",
    "see_cost": 5,
    "flags": [ "NO_ROTATE" ]
  },
  {
    "type": "overmap_terrain",
    "id": "faction_base_farm_3",
    "name": "farm",
    "sym": 43,
    "color": "i_brown",
    "see_cost": 5,
    "flags": [ "NO_ROTATE" ]
  },
  {
    "type": "overmap_terrain",
    "id": "faction_base_farm_4",
    "name": "farm",
    "sym": 43,
    "color": "i_brown",
    "see_cost": 5,
    "flags": [ "NO_ROTATE" ]
  },
  {
    "type": "overmap_terrain",
    "id": "faction_base_garage_0",
    "name": "garage survey",
    "sym": 43,
    "color": "i_light_gray",
    "see_cost": 5,
    "flags": [ "NO_ROTATE" ]
  },
  {
    "type": "overmap_terrain",
    "id": "faction_base_garage_1",
    "name": "garage",
    "sym": 43,
    "color": "i_light_gray",
    "see_cost": 5,
    "flags": [ "NO_ROTATE" ]
  },
  {
    "type": "overmap_terrain",
    "id": "faction_base_garage_2",
    "name": "garage",
    "sym": 43,
    "color": "i_light_gray",
    "see_cost": 5,
    "flags": [ "NO_ROTATE" ]
  },
  {
    "type": "overmap_terrain",
    "id": "faction_base_garage_3",
    "name": "garage",
    "sym": 43,
    "color": "i_light_gray",
    "see_cost": 5,
    "flags": [ "NO_ROTATE" ]
  },
  {
    "type": "overmap_terrain",
    "id": "faction_base_garage_4",
    "name": "garage",
    "sym": 43,
    "color": "i_light_gray",
    "see_cost": 5,
    "flags": [ "NO_ROTATE" ]
  },
  {
    "type": "overmap_terrain",
    "id": "faction_base_garage_5",
    "name": "garage",
    "sym": 43,
    "color": "i_light_gray",
    "see_cost": 5,
    "flags": [ "NO_ROTATE" ]
  },
  {
    "type": "overmap_terrain",
    "id": "faction_base_garage_6",
    "name": "garage",
    "sym": 43,
    "color": "i_light_gray",
    "see_cost": 5,
    "flags": [ "NO_ROTATE" ]
  },
  {
    "type": "overmap_terrain",
    "id": "faction_base_kitchen_0",
    "name": "kitchen survey",
    "sym": 43,
    "color": "i_green",
    "see_cost": 5,
    "flags": [ "NO_ROTATE" ]
  },
  {
    "type": "overmap_terrain",
    "id": "faction_base_kitchen_1",
    "name": "kitchen",
    "sym": 43,
    "color": "i_green",
    "see_cost": 5,
    "flags": [ "NO_ROTATE" ]
  },
  {
    "type": "overmap_terrain",
    "id": "faction_base_kitchen_2",
    "name": "kitchen",
    "sym": 43,
    "color": "i_green",
    "see_cost": 5,
    "flags": [ "NO_ROTATE" ]
  },
  {
    "type": "overmap_terrain",
    "id": "faction_base_kitchen_3",
    "name": "kitchen",
    "sym": 43,
    "color": "i_green",
    "see_cost": 5,
    "flags": [ "NO_ROTATE" ]
  },
  {
    "type": "overmap_terrain",
    "id": "faction_base_kitchen_4",
    "name": "kitchen",
    "sym": 43,
    "color": "i_green",
    "see_cost": 5,
    "flags": [ "NO_ROTATE" ]
  },
  {
    "type": "overmap_terrain",
    "id": "faction_base_kitchen_5",
    "name": "kitchen",
    "sym": 43,
    "color": "i_green",
    "see_cost": 5,
    "flags": [ "NO_ROTATE" ]
  },
  {
    "type": "overmap_terrain",
    "id": "faction_base_kitchen_6",
    "name": "kitchen",
    "sym": 43,
    "color": "i_green",
    "see_cost": 5,
    "flags": [ "NO_ROTATE" ]
  },
  {
    "type": "overmap_terrain",
    "id": "faction_base_kitchen_7",
    "name": "kitchen",
    "sym": 43,
    "color": "i_green",
    "see_cost": 5,
    "flags": [ "NO_ROTATE" ]
  },
  {
    "type": "overmap_terrain",
    "id": "faction_base_kitchen_8",
    "name": "kitchen",
    "sym": 43,
    "color": "i_green",
    "see_cost": 5,
    "flags": [ "NO_ROTATE" ]
  },
  {
    "type": "overmap_terrain",
    "id": "faction_hide_site_0",
    "name": "hide site",
    "sym": 43,
    "color": "white",
    "see_cost": 5,
    "flags": [ "NO_ROTATE" ]
  },
  {
    "type": "overmap_terrain",
    "id": "faction_wall_level_N_0",
    "name": "trench",
    "sym": 88,
    "color": "light_gray",
    "see_cost": 5,
    "flags": [ "NO_ROTATE" ]
  },
  {
    "type": "overmap_terrain",
    "id": "faction_wall_level_E_0",
    "name": "trench",
    "sym": 88,
    "color": "light_gray",
    "see_cost": 5,
    "flags": [ "NO_ROTATE" ]
  },
  {
    "type": "overmap_terrain",
    "id": "faction_wall_level_S_0",
    "name": "trench",
    "sym": 88,
    "color": "light_gray",
    "see_cost": 5,
    "flags": [ "NO_ROTATE" ]
  },
  {
    "type": "overmap_terrain",
    "id": "faction_wall_level_W_0",
    "name": "trench",
    "sym": 88,
    "color": "light_gray",
    "see_cost": 5,
    "flags": [ "NO_ROTATE" ]
  },
  {
    "type": "overmap_terrain",
    "id": "faction_wall_level_N_1",
    "name": "spiked trench",
    "sym": 88,
    "color": "dark_gray",
    "see_cost": 5,
    "flags": [ "NO_ROTATE" ]
  },
  {
    "type": "overmap_terrain",
    "id": "faction_wall_level_E_1",
    "name": "spiked trench",
    "sym": 88,
    "color": "dark_gray",
    "see_cost": 5,
    "flags": [ "NO_ROTATE" ]
  },
  {
    "type": "overmap_terrain",
    "id": "faction_wall_level_S_1",
    "name": "spiked trench",
    "sym": 88,
    "color": "dark_gray",
    "see_cost": 5,
    "flags": [ "NO_ROTATE" ]
  },
  {
    "type": "overmap_terrain",
    "id": "faction_wall_level_W_1",
    "name": "spiked trench",
    "sym": 88,
    "color": "dark_gray",
    "see_cost": 5,
    "flags": [ "NO_ROTATE" ]
  },
  {
    "type": "overmap_terrain",
    "id": "faction_base_blacksmith_0",
    "name": "blacksmith survey",
    "sym": 43,
    "color": "i_dark_gray",
    "see_cost": 5,
    "flags": [ "NO_ROTATE" ]
  },
  {
    "type": "overmap_terrain",
    "id": "faction_base_blacksmith_1",
    "name": "blacksmith shop",
    "sym": 43,
    "color": "i_dark_gray",
    "see_cost": 5,
    "flags": [ "NO_ROTATE" ]
  },
  {
    "type": "overmap_terrain",
    "id": "faction_base_blacksmith_2",
    "name": "blacksmith shop",
    "sym": 43,
    "color": "i_dark_gray",
    "see_cost": 5,
    "flags": [ "NO_ROTATE" ]
  },
  {
    "type": "overmap_terrain",
    "id": "faction_base_blacksmith_3",
    "name": "blacksmith shop",
    "sym": 43,
    "color": "i_dark_gray",
    "see_cost": 5,
    "flags": [ "NO_ROTATE" ]
  },
  {
    "type": "overmap_terrain",
    "id": "faction_base_blacksmith_4",
    "name": "blacksmith shop",
    "sym": 43,
    "color": "i_dark_gray",
    "see_cost": 5,
    "flags": [ "NO_ROTATE" ]
  },
  {
    "type": "overmap_terrain",
    "id": "faction_base_blacksmith_5",
    "name": "blacksmith shop",
    "sym": 43,
    "color": "i_dark_gray",
    "see_cost": 5,
    "flags": [ "NO_ROTATE" ]
  },
  {
    "type": "overmap_terrain",
    "id": "faction_base_blacksmith_6",
    "name": "blacksmith shop",
    "sym": 43,
    "color": "i_dark_gray",
    "see_cost": 5,
    "flags": [ "NO_ROTATE" ]
  },
  {
    "type": "overmap_terrain",
    "id": "faction_base_blacksmith_7",
    "name": "blacksmith shop",
    "sym": 43,
    "color": "i_dark_gray",
    "see_cost": 5,
    "flags": [ "NO_ROTATE" ]
  },
  {
    "type": "overmap_terrain",
    "id": "faction_base_blacksmith_8",
    "name": "blacksmith shop",
    "sym": 43,
    "color": "i_dark_gray",
    "see_cost": 5,
    "flags": [ "NO_ROTATE" ]
  },
  {
    "type": "overmap_terrain",
    "id": "faction_base_blacksmith_9",
    "name": "blacksmith shop",
    "sym": 43,
    "color": "i_dark_gray",
    "see_cost": 5,
    "flags": [ "NO_ROTATE" ]
  },
  {
    "type": "overmap_terrain",
    "id": "faction_base_blacksmith_10",
    "name": "blacksmith shop",
    "sym": 43,
    "color": "i_dark_gray",
    "see_cost": 5,
    "flags": [ "NO_ROTATE" ]
  },
  {
    "type": "overmap_terrain",
    "id": "faction_base_blacksmith_11",
    "name": "blacksmith shop",
    "sym": 43,
    "color": "i_dark_gray",
    "see_cost": 5,
    "flags": [ "NO_ROTATE" ]
  },
  {
    "type": "overmap_terrain",
    "id": "faction_base_blacksmith_12",
    "name": "blacksmith shop",
    "sym": 43,
    "color": "i_dark_gray",
    "see_cost": 5,
    "flags": [ "NO_ROTATE" ]
  },
  {
    "type": "overmap_terrain",
    "id": "dumpsite",
    "copy-from": "generic_city_building_no_sidewalk",
    "name": "dumpsite",
    "sym": 68,
    "color": "brown"
  },
  {
    "type": "overmap_terrain",
    "id": "dump",
    "copy-from": "generic_city_building_no_sidewalk",
    "name": "dump",
    "sym": 68,
    "color": "i_brown"
  },
  {
    "type": "overmap_terrain",
    "id": "recyclecenter",
    "copy-from": "generic_city_building",
    "name": "recycle center",
    "sym": 82,
    "color": "i_green"
  },
  {
    "type": "overmap_terrain",
    "id": "landfill",
    "copy-from": "generic_city_building",
    "name": "landfill",
    "sym": 76,
    "color": "i_brown"
  },
  {
    "type": "overmap_terrain",
    "id": "junkyard_1a",
    "copy-from": "generic_city_building",
    "name": "junkyard",
    "sym": 74,
    "color": "i_brown"
  },
  {
    "type": "overmap_terrain",
    "id": "junkyard_1b",
    "copy-from": "generic_city_building",
    "name": "junkyard",
    "sym": 74,
    "color": "i_brown"
  },
  {
    "type": "overmap_terrain",
    "id": "junkyard_2a",
    "copy-from": "generic_city_building",
    "name": "junkyard",
    "sym": 74,
    "color": "i_brown"
  },
  {
    "type": "overmap_terrain",
    "id": "junkyard_2b",
    "copy-from": "generic_city_building",
    "name": "junkyard",
    "sym": 74,
    "color": "i_brown"
  },
  {
    "type": "overmap_terrain",
    "id": "NatureTrail_1a",
    "copy-from": "generic_city_building_no_sidewalk",
    "name": "nature trail",
    "sym": 83,
    "color": "i_green"
  },
  {
    "type": "overmap_terrain",
    "id": "NatureTrail_1b",
    "copy-from": "generic_city_building_no_sidewalk",
    "name": "nature trail",
    "sym": 83,
    "color": "i_green"
  },
  {
    "type": "overmap_terrain",
    "id": "PublicPond_1a",
    "copy-from": "generic_city_building_no_sidewalk",
    "name": "public pond",
    "sym": 80,
    "color": "i_green"
  },
  {
    "type": "overmap_terrain",
    "id": "PublicPond_1b",
    "copy-from": "generic_city_building_no_sidewalk",
    "name": "public pond",
    "sym": 80,
    "color": "i_green"
  },
  {
    "type": "overmap_terrain",
    "id": "Cemetery_1a",
    "name": "cemetery",
    "sym": 110,
    "color": "white",
    "see_cost": 5,
    "extras": "field",
    "mondensity": 2
  },
  {
    "type": "overmap_terrain",
    "id": "Cemetery_1b",
    "name": "cemetery",
    "sym": 110,
    "color": "white",
    "see_cost": 5,
    "extras": "field",
    "mondensity": 2
  },
  {
    "type": "overmap_terrain",
    "id": "communitygarden",
    "name": "community garden",
    "sym": 103,
    "color": "yellow",
    "see_cost": 5,
    "extras": "field",
    "mondensity": 2
  },
  {
    "type": "overmap_terrain",
    "id": "publicgarden",
    "name": "public garden",
    "sym": 103,
    "color": "light_green",
    "see_cost": 5,
    "extras": "field",
    "mondensity": 2
  },
  {
    "type": "overmap_terrain",
    "id": "BotanicalGarden_1a",
    "name": "botanical garden",
    "sym": 103,
    "color": "i_green",
    "see_cost": 5,
    "extras": "field",
    "mondensity": 2
  },
  {
    "type": "overmap_terrain",
    "id": "BotanicalGarden_1b",
    "name": "botanical garden",
    "sym": 103,
    "color": "i_green",
    "see_cost": 5,
    "extras": "field",
    "mondensity": 2
  },
  {
    "type": "overmap_terrain",
    "id": "TreeFarm_1a",
    "name": "tree farm",
    "sym": 84,
    "color": "i_green",
    "see_cost": 5,
    "extras": "field",
    "mondensity": 2
  },
  {
    "type": "overmap_terrain",
    "id": "dirtroad",
    "copy-from": "generic_city_building_no_sidewalk",
    "name": "dirt road",
    "sym": 35,
    "color": "brown"
  },
  {
    "type": "overmap_terrain",
    "id": "rural_house",
    "copy-from": "generic_city_building_no_sidewalk",
    "name": "rural house",
    "sym": 35,
    "color": "blue"
  },
  {
    "type": "overmap_terrain",
    "id": "moonshine_still",
    "copy-from": "generic_city_building_no_sidewalk",
    "name": "moonshine still",
    "sym": 83,
    "color": "i_brown"
  },
  {
    "type": "overmap_terrain",
    "id": "TreeFarm_1b",
    "name": "tree farm",
    "sym": 84,
    "color": "i_green",
    "see_cost": 5,
    "extras": "field",
    "mondensity": 2
  },
  {
    "type": "overmap_terrain",
    "id": "shootingrange_1a",
    "name": "shooting range",
    "sym": 83,
    "color": "red",
    "see_cost": 5,
    "extras": "field",
    "mondensity": 2
  },
  {
    "type": "overmap_terrain",
    "id": "shootingrange_2a",
    "name": "shooting range",
    "sym": 83,
    "color": "red",
    "see_cost": 5,
    "extras": "field",
    "mondensity": 2
  },
  {
    "type": "overmap_terrain",
    "id": "campground_1a",
    "name": "campground",
    "sym": 43,
    "color": "i_green",
    "see_cost": 5,
    "extras": "field",
    "mondensity": 2
  },
  {
    "type": "overmap_terrain",
    "id": "campground_1b",
    "name": "campground",
    "sym": 43,
    "color": "i_green",
    "see_cost": 5,
    "extras": "field",
    "mondensity": 2
  },
  {
    "type": "overmap_terrain",
    "id": "campground_2a",
    "name": "campground",
    "sym": 43,
    "color": "i_green",
    "see_cost": 5,
    "extras": "field",
    "mondensity": 2
  },
  {
    "type": "overmap_terrain",
    "id": "campground_2b",
    "name": "campground",
    "sym": 43,
    "color": "i_green",
    "see_cost": 5,
    "extras": "field",
    "mondensity": 2
  },
  {
    "type": "overmap_terrain",
    "id": "desolatebarn",
    "copy-from": "generic_city_building_no_sidewalk",
    "name": "desolate barn",
    "sym": 66,
    "color": "brown"
  },
  {
    "type": "overmap_terrain",
    "id": "emptycommerciallot",
    "copy-from": "generic_city_building",
    "name": "empty commercial lot",
    "sym": 79,
    "color": "i_light_gray"
  },
  {
    "type": "overmap_terrain",
    "id": "emptyresidentiallot",
    "copy-from": "generic_city_building",
    "name": "empty residential lot",
    "sym": 79,
    "color": "i_green"
  },
  {
    "type": "overmap_terrain",
    "id": "abandonedwarehouse",
    "copy-from": "generic_city_building",
    "name": "abandoned warehouse",
    "sym": 119,
    "color": "brown"
  },
  {
    "type": "overmap_terrain",
    "id": "dollarstore",
    "copy-from": "generic_city_building",
    "name": "dollar store",
    "sym": 36,
    "color": "yellow"
  },
  {
    "type": "overmap_terrain",
    "id": "lancenter",
    "name": "LAN center",
    "copy-from": "generic_city_building",
    "sym": 76,
    "color": "light_gray"
  },
  {
    "type": "overmap_terrain",
    "id": "landscapingsupplyco_1a",
    "copy-from": "generic_city_building_no_sidewalk",
    "name": "landscaping supply co",
    "sym": 76,
    "color": "i_green"
  },
  {
    "type": "overmap_terrain",
    "id": "landscapingsupplyco_1b",
    "copy-from": "generic_city_building_no_sidewalk",
    "name": "landscaping supply co",
    "sym": 76,
    "color": "i_green"
  },
  {
    "type": "overmap_terrain",
    "id": "bandit_garage_1",
    "name": "forest",
    "sym": 70,
    "color": "green",
    "see_cost": 5,
    "extras": "field",
    "flags": [ "NO_ROTATE" ]
  },
  {
    "type": "overmap_terrain",
    "id": "bandit_garage_2",
    "name": "forest",
    "sym": 70,
    "color": "green",
    "see_cost": 5,
    "extras": "field",
    "flags": [ "NO_ROTATE" ]
  },
  {
    "type": "overmap_terrain",
    "id": "golfcourse_00",
    "copy-from": "generic_city_building_no_sidewalk",
    "name": "golf course",
    "sym": 71,
    "color": "green"
  },
  {
    "type": "overmap_terrain",
    "id": "golfcourse_01",
    "copy-from": "generic_city_building_no_sidewalk",
    "name": "golf course",
    "sym": 71,
    "color": "green"
  },
  {
    "type": "overmap_terrain",
    "id": "golfcourse_02",
    "copy-from": "generic_city_building_no_sidewalk",
    "name": "golf course",
    "sym": 71,
    "color": "green"
  },
  {
    "type": "overmap_terrain",
    "id": "golfcourse_10",
    "copy-from": "generic_city_building_no_sidewalk",
    "name": "golf course",
    "sym": 71,
    "color": "green"
  },
  {
    "type": "overmap_terrain",
    "id": "golfcourse_11",
    "copy-from": "generic_city_building_no_sidewalk",
    "name": "golf course",
    "sym": 71,
    "color": "green"
  },
  {
    "type": "overmap_terrain",
    "id": "golfcourse_12",
    "copy-from": "generic_city_building_no_sidewalk",
    "name": "golf course",
    "sym": 71,
    "color": "green"
  },
  {
    "type": "overmap_terrain",
    "id": "golfcourse_20",
    "copy-from": "generic_city_building_no_sidewalk",
    "name": "golf course",
    "sym": 71,
    "color": "green"
  },
  {
    "type": "overmap_terrain",
    "id": "golfcourse_21",
    "copy-from": "generic_city_building_no_sidewalk",
    "name": "golf course",
    "sym": 71,
    "color": "green"
  },
  {
    "type": "overmap_terrain",
    "id": "golfcourse_22",
    "copy-from": "generic_city_building_no_sidewalk",
    "name": "golf course",
    "sym": 71,
    "color": "green"
  },
  {
    "type": "overmap_terrain",
    "id": "golfcourse_30",
    "copy-from": "generic_city_building_no_sidewalk",
    "name": "golf course parking lot",
    "sym": 71,
    "color": "light_gray"
  },
  {
    "type": "overmap_terrain",
    "id": "golfcourse_31",
    "copy-from": "generic_city_building_no_sidewalk",
    "name": "golf course service building",
    "sym": 71,
    "color": "light_gray"
  },
  {
    "type": "overmap_terrain",
    "id": "golfcourse_32",
    "copy-from": "generic_city_building_no_sidewalk",
    "name": "golf course",
    "sym": 71,
    "color": "green"
  },
  {
    "type": "overmap_terrain",
    "id": "s_vfw",
    "copy-from": "generic_city_building",
    "name": "veterans of foreign wars",
    "color": "i_green"
  },
  {
    "type": "overmap_terrain",
    "id": "s_thrift",
    "copy-from": "generic_city_building",
    "name": "thrift store",
    "color": "light_gray"
  },
  {
    "type": "overmap_terrain",
    "id": "s_daycare",
    "copy-from": "generic_city_building",
    "name": "daycare center",
    "color": "blue"
  },
  {
    "type": "overmap_terrain",
    "id": "s_petstore",
    "copy-from": "generic_city_building",
    "name": "pet supply store",
    "color": "yellow"
  },
  {
    "type": "overmap_terrain",
    "id": "large_storage_units_3",
    "copy-from": "generic_city_building",
    "name": "storage units",
    "sym": 77,
    "color": "white"
  },
  {
    "type": "overmap_terrain",
    "id": "large_storage_units_2",
    "copy-from": "generic_city_building",
    "name": "storage units",
    "sym": 77,
    "color": "white"
  },
  {
    "type": "overmap_terrain",
    "id": "large_storage_units_1",
    "copy-from": "generic_city_building",
    "name": "storage units",
    "sym": 77,
    "color": "white"
  },
  {
    "type": "overmap_terrain",
    "id": "medium_storage_units_1",
    "copy-from": "generic_city_building",
    "name": "storage units",
    "sym": 77,
    "color": "white"
  },
  {
    "type": "overmap_terrain",
    "id": "medium_storage_units_2",
    "copy-from": "generic_city_building",
    "name": "storage units",
    "sym": 77,
    "color": "white"
  },
  {
    "type": "overmap_terrain",
    "id": "s_baseballfield_a1",
    "copy-from": "generic_city_building",
    "name": "baseball field",
    "sym": 35,
    "color": "white"
  },
  {
    "type": "overmap_terrain",
    "id": "s_baseballfield_a2",
    "copy-from": "generic_city_building",
    "name": "baseball field",
    "sym": 35,
    "color": "white"
  },
  {
    "type": "overmap_terrain",
    "id": "s_baseballfield_b1",
    "copy-from": "generic_city_building",
    "name": "baseball field",
    "sym": 35,
    "color": "white"
  },
  {
    "type": "overmap_terrain",
    "id": "s_baseballfield_b2",
    "copy-from": "generic_city_building",
    "name": "baseball field",
    "sym": 35,
    "color": "white"
  },
  {
    "type": "overmap_terrain",
    "id": "s_shoppingplaza_a1",
    "copy-from": "generic_city_building",
    "name": "abandoned shopping plaza",
    "sym": 43,
    "color": "red"
  },
  {
    "type": "overmap_terrain",
    "id": "s_shoppingplaza_a2",
    "copy-from": "generic_city_building",
    "name": "abandoned shopping plaza",
    "sym": 43,
    "color": "red"
  },
  {
    "type": "overmap_terrain",
    "id": "s_shoppingplaza_a3",
    "copy-from": "generic_city_building",
    "name": "abandoned shopping plaza",
    "sym": 43,
    "color": "red"
  },
  {
    "type": "overmap_terrain",
    "id": "s_shoppingplaza_a4",
    "copy-from": "generic_city_building",
    "name": "abandoned shopping plaza",
    "sym": 43,
    "color": "red"
  },
  {
    "type": "overmap_terrain",
    "id": "s_shoppingplaza_a5",
    "copy-from": "generic_city_building",
    "name": "abandoned shopping plaza",
    "sym": 43,
    "color": "red"
  },
  {
    "type": "overmap_terrain",
    "id": "s_shoppingplaza_a6",
    "copy-from": "generic_city_building",
    "name": "abandoned shopping plaza",
    "sym": 77,
    "color": "red"
  },
  {
    "type": "overmap_terrain",
    "id": "s_shoppingplaza_b1",
    "copy-from": "generic_city_building",
    "name": "abandoned shopping plaza",
    "sym": 77,
    "color": "red"
  },
  {
    "type": "overmap_terrain",
    "id": "s_shoppingplaza_b2",
    "copy-from": "generic_city_building",
    "name": "abandoned shopping plaza",
    "sym": 77,
    "color": "red"
  },
  {
    "type": "overmap_terrain",
    "id": "s_shoppingplaza_b3",
    "copy-from": "generic_city_building",
    "name": "abandoned shopping plaza",
    "sym": 77,
    "color": "red"
  },
  {
    "type": "overmap_terrain",
    "id": "s_shoppingplaza_b4",
    "copy-from": "generic_city_building",
    "name": "abandoned shopping plaza",
    "sym": 77,
    "color": "red"
  },
  {
    "type": "overmap_terrain",
    "id": "s_shoppingplaza_b5",
    "copy-from": "generic_city_building",
    "name": "abandoned shopping plaza",
    "sym": 77,
    "color": "red"
  },
  {
    "type": "overmap_terrain",
    "id": "s_shoppingplaza_b6",
    "copy-from": "generic_city_building",
    "name": "abandoned shopping plaza",
    "sym": 77,
    "color": "red"
  },
  {
    "type": "overmap_terrain",
    "id": "s_reststop_1",
    "copy-from": "generic_city_building",
    "name": "rest area",
    "sym": 35,
    "color": "blue"
  },
  {
    "type": "overmap_terrain",
    "id": "s_reststop_2",
    "copy-from": "generic_city_building",
    "name": "rest area",
    "sym": 35,
    "color": "blue"
  },
  {
    "type": "overmap_terrain",
    "id": "s_restparking_1",
    "copy-from": "generic_city_building",
    "name": "rest area parking",
    "sym": 43,
    "color": "dark_gray"
  },
  {
    "type": "overmap_terrain",
    "id": "s_restparking_2",
    "copy-from": "generic_city_building",
    "name": "rest area parking",
    "sym": 43,
    "color": "dark_gray"
  },
  {
    "type": "overmap_terrain",
    "id": "zoo_0_0",
    "copy-from": "generic_city_building",
    "name": "zoo parking",
    "sym": 80,
    "color": "i_green"
  },
  {
    "type": "overmap_terrain",
    "id": "zoo_1_0",
    "copy-from": "generic_city_building",
    "name": "zoo parking",
    "sym": 80,
    "color": "i_green"
  },
  {
    "type": "overmap_terrain",
    "id": "zoo_2_0",
    "copy-from": "generic_city_building",
    "name": "zoo pavilion",
    "sym": 80,
    "color": "i_green"
  },
  {
    "type": "overmap_terrain",
    "id": "zoo_0_1",
    "copy-from": "generic_city_building_no_sidewalk",
    "name": "zoo",
    "sym": 90,
    "color": "i_green"
  },
  {
    "type": "overmap_terrain",
    "id": "zoo_1_1",
    "copy-from": "generic_city_building_no_sidewalk",
    "name": "zoo",
    "sym": 90,
    "color": "i_green"
  },
  {
    "type": "overmap_terrain",
    "id": "zoo_2_1",
    "copy-from": "generic_city_building_no_sidewalk",
    "name": "zoo",
    "sym": 90,
    "color": "i_green"
  },
  {
    "type": "overmap_terrain",
    "id": "zoo_0_2",
    "copy-from": "generic_city_building_no_sidewalk",
    "name": "zoo",
    "sym": 90,
    "color": "i_green"
  },
  {
    "type": "overmap_terrain",
    "id": "zoo_1_2",
    "copy-from": "generic_city_building_no_sidewalk",
    "name": "zoo",
    "sym": 90,
    "color": "i_green"
  },
  {
    "type": "overmap_terrain",
    "id": "zoo_2_2",
    "copy-from": "generic_city_building_no_sidewalk",
    "name": "zoo",
    "sym": 90,
    "color": "i_green"
  },
  {
    "type": "overmap_terrain",
    "id": "stadium_0_0",
    "copy-from": "generic_city_building",
    "name": "stadium parking",
    "sym": 43,
    "color": "white"
  },
  {
    "type": "overmap_terrain",
    "id": "stadium_1_0",
    "copy-from": "generic_city_building",
    "name": "stadium parking",
    "sym": 43,
    "color": "white"
  },
  {
    "type": "overmap_terrain",
    "id": "stadium_2_0",
    "copy-from": "generic_city_building",
    "name": "stadium parking",
    "sym": 43,
    "color": "white"
  },
  {
    "type": "overmap_terrain",
    "id": "stadium_3_0",
    "copy-from": "generic_city_building",
    "name": "stadium parking",
    "sym": 43,
    "color": "white"
  },
  {
    "type": "overmap_terrain",
    "id": "stadium_0_1",
    "copy-from": "generic_city_building",
    "name": "stadium",
    "sym": 48,
    "color": "white"
  },
  {
    "type": "overmap_terrain",
    "id": "stadium_1_1",
    "copy-from": "generic_city_building",
    "name": "stadium entrance",
    "sym": 48,
    "color": "white"
  },
  {
    "type": "overmap_terrain",
    "id": "stadium_2_1",
    "copy-from": "generic_city_building",
    "name": "stadium",
    "sym": 48,
    "color": "white"
  },
  {
    "type": "overmap_terrain",
    "id": "stadium_3_1",
    "copy-from": "generic_city_building",
    "name": "stadium",
    "sym": 48,
    "color": "white"
  },
  {
    "type": "overmap_terrain",
    "id": "stadium_0_2",
    "copy-from": "generic_city_building",
    "name": "stadium",
    "sym": 48,
    "color": "white"
  },
  {
    "type": "overmap_terrain",
    "id": "stadium_1_2",
    "copy-from": "generic_city_building",
    "name": "stadium field",
    "sym": 88,
    "color": "green"
  },
  {
    "type": "overmap_terrain",
    "id": "stadium_2_2",
    "copy-from": "generic_city_building",
    "name": "stadium field",
    "sym": 88,
    "color": "green"
  },
  {
    "type": "overmap_terrain",
    "id": "stadium_3_2",
    "copy-from": "generic_city_building",
    "name": "stadium",
    "sym": 48,
    "color": "white"
  },
  {
    "type": "overmap_terrain",
    "id": "stadium_0_3",
    "copy-from": "generic_city_building",
    "name": "stadium",
    "sym": 48,
    "color": "white"
  },
  {
    "type": "overmap_terrain",
    "id": "stadium_1_3",
    "copy-from": "generic_city_building",
    "name": "stadium field",
    "sym": 88,
    "color": "green"
  },
  {
    "type": "overmap_terrain",
    "id": "stadium_2_3",
    "copy-from": "generic_city_building",
    "name": "stadium field",
    "sym": 88,
    "color": "green"
  },
  {
    "type": "overmap_terrain",
    "id": "stadium_3_3",
    "copy-from": "generic_city_building",
    "name": "stadium",
    "sym": 48,
    "color": "white"
  },
  {
    "type": "overmap_terrain",
    "id": "stadium_0_4",
    "copy-from": "generic_city_building",
    "name": "stadium garage",
    "sym": 48,
    "color": "white"
  },
  {
    "type": "overmap_terrain",
    "id": "stadium_1_4",
    "copy-from": "generic_city_building",
    "name": "stadium",
    "sym": 48,
    "color": "white"
  },
  {
    "type": "overmap_terrain",
    "id": "stadium_2_4",
    "copy-from": "generic_city_building",
    "name": "stadium",
    "sym": 48,
    "color": "white"
  },
  {
    "type": "overmap_terrain",
    "id": "stadium_3_4",
    "copy-from": "generic_city_building",
    "name": "stadium bar",
    "sym": 48,
    "color": "white"
  },
  {
    "type": "overmap_terrain",
    "id": "headshop",
    "copy-from": "generic_city_building",
    "name": "Head Shop",
    "sym": 48,
    "color": "i_white"
  },
  {
    "type": "overmap_terrain",
    "id": "natural_spring",
    "copy-from": "generic_city_building_no_sidewalk",
    "name": "Natural Spring",
    "sym": 111,
    "color": "blue"
  },
  {
    "type": "overmap_terrain",
    "id": "movietheater_0_0",
    "copy-from": "generic_city_building",
    "name": "movie theater",
    "sym": 77,
    "color": "i_yellow"
  },
  {
    "type": "overmap_terrain",
    "id": "movietheater_1_0",
    "copy-from": "generic_city_building",
    "name": "movie theater entrance",
    "sym": 77,
    "color": "i_yellow"
  },
  {
    "type": "overmap_terrain",
    "id": "movietheater_2_0",
    "copy-from": "generic_city_building",
    "name": "movie theater",
    "sym": 77,
    "color": "i_yellow"
  },
  {
    "type": "overmap_terrain",
    "id": "movietheater_0_1",
    "copy-from": "generic_city_building",
    "name": "movie theater",
    "sym": 77,
    "color": "i_yellow"
  },
  {
    "type": "overmap_terrain",
    "id": "movietheater_1_1",
    "name": "movie theater",
    "copy-from": "generic_city_building",
    "sym": 77,
    "color": "i_yellow"
  },
  {
    "type": "overmap_terrain",
    "id": "movietheater_2_1",
    "copy-from": "generic_city_building",
    "name": "movie theater",
    "sym": 77,
    "color": "i_yellow"
  },
  {
    "type": "overmap_terrain",
    "id": "movietheater_0_2",
    "copy-from": "generic_city_building",
    "name": "movie theater",
    "sym": 77,
    "color": "i_yellow"
  },
  {
    "type": "overmap_terrain",
    "id": "movietheater_1_2",
    "copy-from": "generic_city_building",
    "name": "movie theater",
    "sym": 77,
    "color": "i_yellow"
  },
  {
    "type": "overmap_terrain",
    "id": "movietheater_2_2",
    "copy-from": "generic_city_building",
    "name": "movie theater",
    "sym": 77,
    "color": "i_yellow"
  },
  {
    "type": "overmap_terrain",
    "id": "paintball_field",
    "copy-from": "generic_city_building",
    "name": "paintball field",
    "sym": 112,
    "color": "red"
  },
  {
    "type": "overmap_terrain",
    "id": "smoke_lounge",
    "copy-from": "generic_city_building",
    "name": "smoking lounge",
    "sym": 115,
    "color": "white"
  },
  {
    "type": "overmap_terrain",
    "id": "music_venue",
    "copy-from": "generic_city_building",
    "name": "music venue",
    "sym": 77,
    "color": "white"
  },
  {
    "type": "overmap_terrain",
    "id": "gambling_hall",
    "copy-from": "generic_city_building",
    "name": "gambling hall",
    "sym": 103,
    "color": "blue"
  },
  {
    "type": "overmap_terrain",
    "id": "homelesscamp",
    "copy-from": "generic_city_building_no_sidewalk",
    "name": "homeless camp",
    "sym": 72,
    "color": "green"
  },
  {
    "type": "overmap_terrain",
    "id": "smallscrapyard",
    "copy-from": "generic_city_building_no_sidewalk",
    "name": "small scrap yard",
    "sym": 115,
    "color": "red"
  },
  {
    "type": "overmap_terrain",
    "id": "stripclub",
    "copy-from": "generic_city_building",
    "name": "strip club",
    "sym": 115,
    "color": "i_red"
  },
  {
    "type": "overmap_terrain",
    "id": "trailerparksmall0",
    "copy-from": "generic_city_building_no_sidewalk",
    "name": "trailer park",
    "sym": 35,
    "color": "white"
  },
  {
    "type": "overmap_terrain",
    "id": "trailerparksmall1",
    "copy-from": "generic_city_building_no_sidewalk",
    "name": "trailer park",
    "sym": 35,
    "color": "i_white"
  },
  {
    "type": "overmap_terrain",
    "id": "trailerparksmall2",
    "copy-from": "generic_city_building_no_sidewalk",
    "name": "trailer park",
    "sym": 35,
    "color": "white"
  },
  {
    "type": "overmap_terrain",
    "id": "mass_grave",
    "name": "mass grave",
    "sym": 88,
    "color": "yellow"
  },
  {
    "type": "overmap_terrain",
    "id": "railroad",
    "name": "railroad",
    "color": "light_green",
    "see_cost": 2,
    "mapgen_straight": [ { "method": "builtin", "name": "railroad_straight" } ],
    "mapgen_curved": [ { "method": "builtin", "name": "railroad_curved" } ],
    "mapgen_end": [ { "method": "builtin", "name": "railroad_end" } ],
    "mapgen_tee": [ { "method": "builtin", "name": "railroad_tee" } ],
    "mapgen_four_way": [ { "method": "builtin", "name": "railroad_four_way" } ],
    "flags": [ "LINEAR" ]
  },
  {
    "type": "overmap_terrain",
    "id": "railroad_bridge",
    "name": "railroad bridge",
    "sym": 4194424,
    "color": "light_cyan",
    "see_cost": 2,
    "mapgen": [ { "method": "builtin", "name": "railroad_bridge" } ],
    "flags": [ "RIVER" ]
  },
  {
    "type": "overmap_terrain",
    "id": "railroad_level_crossing",
    "name": "railroad level crossing",
    "sym": 4194414,
    "color": "red",
    "see_cost": 2,
    "extras": "road"
  },
  {
    "abstract": "generic_railroad_station",
    "type": "overmap_terrain",
    "name": "railroad station",
    "copy-from": "generic_city_building_no_sidewalk",
    "sym": 82,
    "color": "light_green"
  },
  {
    "abstract": "generic_railroad_station_under",
    "type": "overmap_terrain",
    "copy-from": "generic_railroad_station",
    "color": "dark_gray"
  },
  {
    "abstract": "generic_railroad_station_parking_lot",
    "type": "overmap_terrain",
    "name": "railroad station parking lot",
    "copy-from": "generic_railroad_station",
    "sym": 79,
    "color": "dark_gray"
  },
  {
    "id": "railroad_station_0_1",
    "type": "overmap_terrain",
    "copy-from": "generic_railroad_station",
    "sym": 4194424
  },
  {
    "id": "railroad_station_0_2",
    "type": "overmap_terrain",
    "copy-from": "generic_railroad_station",
    "sym": 4194424
  },
  {
    "id": "railroad_station_0_3",
    "type": "overmap_terrain",
    "copy-from": "generic_railroad_station",
    "sym": 4194424
  },
  {
    "id": "railroad_station_0_4",
    "type": "overmap_terrain",
    "copy-from": "generic_railroad_station",
    "sym": 4194424
  },
  {
    "id": "railroad_station_1_1",
    "type": "overmap_terrain",
    "copy-from": "generic_railroad_station"
  },
  {
    "id": "railroad_station_1_2",
    "type": "overmap_terrain",
    "copy-from": "generic_railroad_station"
  },
  {
    "id": "railroad_station_1_3",
    "type": "overmap_terrain",
    "copy-from": "generic_railroad_station"
  },
  {
    "id": "railroad_station_1_4",
    "type": "overmap_terrain",
    "copy-from": "generic_railroad_station"
  },
  {
    "id": "railroad_station_2_1",
    "type": "overmap_terrain",
    "copy-from": "generic_railroad_station_parking_lot"
  },
  {
    "id": "railroad_station_2_2",
    "type": "overmap_terrain",
    "copy-from": "generic_railroad_station_parking_lot"
  },
  {
    "id": "railroad_station_2_3",
    "type": "overmap_terrain",
    "copy-from": "generic_railroad_station_parking_lot"
  },
  {
    "id": "railroad_station_2_4",
    "type": "overmap_terrain",
    "copy-from": "generic_railroad_station_parking_lot"
  },
  {
    "id": "railroad_station_under_0_1",
    "type": "overmap_terrain",
    "copy-from": "generic_railroad_station_under"
  },
  {
    "id": "railroad_station_under_0_2",
    "type": "overmap_terrain",
    "copy-from": "generic_railroad_station_under"
  },
  {
    "id": "railroad_station_under_0_3",
    "type": "overmap_terrain",
    "copy-from": "generic_railroad_station_under"
  },
  {
    "id": "railroad_station_under_1_1",
    "type": "overmap_terrain",
    "copy-from": "generic_railroad_station_under"
  },
  {
    "id": "railroad_station_under_1_2",
    "type": "overmap_terrain",
    "copy-from": "generic_railroad_station_under"
  },
  {
    "id": "railroad_station_under_1_3",
    "type": "overmap_terrain",
    "copy-from": "generic_railroad_station_under"
  },
  {
    "type": "overmap_terrain",
    "id": "forest_trail",
    "name": "forest trail",
    "sym": 84,
    "color": "green",
    "mapgen_straight": [ { "method": "builtin", "name": "forest_trail_straight" } ],
    "mapgen_curved": [ { "method": "builtin", "name": "forest_trail_curved" } ],
    "mapgen_end": [ { "method": "builtin", "name": "forest_trail_straight" } ],
    "mapgen_tee": [ { "method": "builtin", "name": "forest_trail_tee" } ],
    "mapgen_four_way": [ { "method": "builtin", "name": "forest_trail_four_way" } ],
    "flags": [ "LINEAR" ]
  },
  {
    "type": "overmap_terrain",
    "id": "trailhead",
    "name": "trailhead",
    "sym": 84,
    "color": "brown"
  },
  {
    "type": "overmap_terrain",
<<<<<<< HEAD
    "id": "veterinarian",
    "name": "veterinarian clinic",
    "copy-from": "generic_city_building",
    "color": "i_pink"
  },
  {
    "type": "overmap_terrain",
    "id": "museum",
    "name": "museum",
    "copy-from": "generic_city_building",
    "sym": 77,
    "color": "white"
  },
  {
    "type": "overmap_terrain",
    "id": "mortuary",
    "name": "mortuary",
    "copy-from": "generic_city_building",
    "sym": 77,
    "color": "i_blue",
    "mondensity": 6
  },
  {
    "type": "overmap_terrain",
    "id": "s_laundromat",
    "name": "laundromat",
    "copy-from": "generic_city_building",
    "color": "white_white"
  },
  {
    "type": "overmap_terrain",
    "id": "s_jewelry",
    "name": "jewelry store",
    "copy-from": "generic_city_building",
    "sym": 74,
=======
    "abstract": "generic_motel",
    "name": "2-story motel",
    "copy-from": "generic_city_building",
    "sym": 104,
    "color": "light_blue"
  },
  {
    "type": "overmap_terrain",
    "id": "2fmotel_entrance",
    "copy-from": "generic_motel"
  },
  {
    "type": "overmap_terrain",
    "id": "2fmotel_1",
    "copy-from": "generic_motel"
  },
  {
    "type": "overmap_terrain",
    "id": "2fmotel_2",
    "copy-from": "generic_motel"
  },
  {
    "type": "overmap_terrain",
    "id": "2fmotel_3",
    "copy-from": "generic_motel"
  },
  {
    "type": "overmap_terrain",
    "id": "2fmotel_entrance_f2",
    "copy-from": "generic_motel"
  },
  {
    "type": "overmap_terrain",
    "id": "2fmotel_1_f2",
    "copy-from": "generic_motel"
  },
  {
    "type": "overmap_terrain",
    "id": "2fmotel_2_f2",
    "copy-from": "generic_motel"
  },
  {
    "type": "overmap_terrain",
    "id": "2fmotel_3_f2",
    "copy-from": "generic_motel"
  },
  {
    "type": "overmap_terrain",
    "id": "2fmotel_1_r",
    "copy-from": "generic_motel"
  },
  {
    "type": "overmap_terrain",
    "id": "2fmotel_2_r",
    "copy-from": "generic_motel"
  },
  {
    "type": "overmap_terrain",
    "id": "2fmotel_3_r",
    "copy-from": "generic_motel"
  },
  {
    "type": "overmap_terrain",
    "abstract": "generic_large_office_tower",
    "name": "Large Office Tower",
    "copy-from": "generic_city_building_no_rotate",
    "sym": 84,
>>>>>>> 4f267bf3
    "color": "white"
  },
  {
    "type": "overmap_terrain",
<<<<<<< HEAD
    "id": "home_improvement",
    "name": "home improvement store",
    "copy-from": "generic_city_building",
    "color": "c_yellow_green"
=======
    "id": "loffice_tower_1",
    "copy-from": "generic_large_office_tower"
  },
  {
    "type": "overmap_terrain",
    "id": "loffice_tower_2",
    "copy-from": "generic_large_office_tower"
  },
  {
    "type": "overmap_terrain",
    "id": "loffice_tower_3",
    "copy-from": "generic_large_office_tower"
  },
  {
    "type": "overmap_terrain",
    "id": "loffice_tower_4",
    "copy-from": "generic_large_office_tower"
  },
  {
    "type": "overmap_terrain",
    "id": "loffice_tower_5",
    "copy-from": "generic_large_office_tower"
  },
  {
    "type": "overmap_terrain",
    "id": "loffice_tower_6",
    "copy-from": "generic_large_office_tower"
  },
  {
    "type": "overmap_terrain",
    "id": "loffice_tower_7",
    "copy-from": "generic_large_office_tower"
  },
  {
    "type": "overmap_terrain",
    "id": "loffice_tower_8",
    "copy-from": "generic_large_office_tower"
  },
  {
    "type": "overmap_terrain",
    "id": "loffice_tower_9",
    "copy-from": "generic_large_office_tower"
  },
  {
    "type": "overmap_terrain",
    "id": "loffice_tower_10",
    "copy-from": "generic_large_office_tower"
  },
  {
    "type": "overmap_terrain",
    "id": "loffice_tower_11",
    "copy-from": "generic_large_office_tower"
  },
  {
    "type": "overmap_terrain",
    "id": "loffice_tower_12",
    "copy-from": "generic_large_office_tower"
  },
  {
    "type": "overmap_terrain",
    "id": "loffice_tower_13",
    "copy-from": "generic_large_office_tower"
  },
  {
    "type": "overmap_terrain",
    "id": "loffice_tower_14",
    "copy-from": "generic_large_office_tower"
  },
  {
    "type": "overmap_terrain",
    "id": "loffice_tower_15",
    "copy-from": "generic_large_office_tower"
  },
  {
    "type": "overmap_terrain",
    "id": "loffice_tower_16",
    "copy-from": "generic_large_office_tower"
>>>>>>> 4f267bf3
  }
]<|MERGE_RESOLUTION|>--- conflicted
+++ resolved
@@ -9909,7 +9909,6 @@
   },
   {
     "type": "overmap_terrain",
-<<<<<<< HEAD
     "id": "veterinarian",
     "name": "veterinarian clinic",
     "copy-from": "generic_city_building",
@@ -9945,7 +9944,9 @@
     "name": "jewelry store",
     "copy-from": "generic_city_building",
     "sym": 74,
-=======
+  },
+  {
+    "type": "overmap_terrain",
     "abstract": "generic_motel",
     "name": "2-story motel",
     "copy-from": "generic_city_building",
@@ -10013,17 +10014,17 @@
     "name": "Large Office Tower",
     "copy-from": "generic_city_building_no_rotate",
     "sym": 84,
->>>>>>> 4f267bf3
     "color": "white"
   },
   {
     "type": "overmap_terrain",
-<<<<<<< HEAD
     "id": "home_improvement",
     "name": "home improvement store",
     "copy-from": "generic_city_building",
     "color": "c_yellow_green"
-=======
+  },
+  {
+    "type": "overmap_terrain",
     "id": "loffice_tower_1",
     "copy-from": "generic_large_office_tower"
   },
@@ -10101,6 +10102,5 @@
     "type": "overmap_terrain",
     "id": "loffice_tower_16",
     "copy-from": "generic_large_office_tower"
->>>>>>> 4f267bf3
   }
 ]