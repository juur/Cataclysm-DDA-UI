[
    {
        "type" : "overmap_terrain",
        "id" : "",
        "name" : "nothing",
        "sym" : 37,
        "color" : "white",
        "flags" : [ "NO_ROTATE" ]
    },{
        "type" : "overmap_terrain",
        "id" : "open_air",
        "name" : "open air",
        "sym" : 46,
        "color" : "blue",
        "flags" : [ "NO_ROTATE" ]
    },{
        "type" : "overmap_terrain",
        "id" : "crater",
        "name" : "crater",
        "sym" : 79,
        "color" : "red",
        "see_cost" : 2,
        "extras" : "field",
        "flags" : [ "NO_ROTATE" ]
    },{
        "type" : "overmap_terrain",
        "id" : "field",
        "name" : "field",
        "sym" : 46,
        "color" : "brown",
        "see_cost" : 2,
        "extras" : "field",
        "spawns" : { "group": "GROUP_FOREST", "population": [0, 1], "chance": 80 },
        "flags" : [ "NO_ROTATE" ]
    },{
        "type" : "overmap_terrain",
        "id" : "forest",
        "name" : "forest",
        "sym" : 70,
        "color" : "green",
        "see_cost" : 3,
        "extras" : "field",
        "spawns" : { "group": "GROUP_FOREST", "population": [0, 3], "chance": 80 },
        "flags" : [ "NO_ROTATE" ]
    },{
        "type" : "overmap_terrain",
        "id" : "forest_thick",
        "name" : "forest",
        "sym" : 70,
        "color" : "green",
        "see_cost" : 4,
        "extras" : "field",
        "spawns" : { "group": "GROUP_FOREST", "population": [0, 6], "chance": 90 },
        "mapgen": [
            { "method": "builtin", "name": "forest" }
        ],
        "flags" : [ "NO_ROTATE" ]
    },{
        "type" : "overmap_terrain",
        "id" : "forest_water",
        "name" : "swamp",
        "sym" : 70,
        "color" : "cyan",
        "see_cost" : 4,
        "extras" : "field",
        "spawns" : { "group": "GROUP_SWAMP", "population": [1, 4], "chance": 100 },
        "mapgen": [
            { "method": "builtin", "name": "forest" }
        ],
        "flags" : [ "NO_ROTATE" ]
    },{
        "type" : "overmap_terrain",
        "id" : "hiway_ns",
        "name" : "highway",
        "sym" : 72,
        "color" : "dark_gray",
        "see_cost" : 2,
        "extras" : "road",
        "mapgen": [
            { "method": "builtin", "name": "highway" }
        ],
        "flags" : [ "NO_ROTATE" ]
    },{
        "type" : "overmap_terrain",
        "id" : "hiway_ew",
        "name" : "highway",
        "sym" : 61,
        "color" : "dark_gray",
        "see_cost" : 2,
        "extras" : "road",
        "mapgen": [
            { "method": "builtin", "name": "highway" }
        ],
        "flags" : [ "NO_ROTATE" ]
    },{
        "type" : "overmap_terrain",
        "id" : "road",
        "name" : "road",
        "color" : "dark_gray",
        "see_cost" : 2,
        "extras" : "road",
        "//" : "the entries below are optional and serve as an example of mapgen for line_drawing tiles",
        "mapgen_straight": [
            { "method": "builtin", "name": "road_straight" }
        ],
        "mapgen_curved": [
            { "method": "builtin", "name": "road_curved" }
        ],
        "mapgen_end": [
            { "method": "builtin", "name": "road_end" }
        ],
        "mapgen_tee": [
            { "method": "builtin", "name": "road_tee" }
        ],
        "mapgen_four_way": [
            { "method": "builtin", "name": "road_four_way" }
        ],
        "flags" : [ "LINEAR" ]
    },{
        "type" : "overmap_terrain",
        "id" : "road_nesw_manhole",
        "name" : "road, manhole",
        "sym" : 4194414,
        "color" : "yellow",
        "see_cost" : 2,
        "extras" : "road",
        "mapgen": [
            { "method": "builtin", "name": "road_four_way" }
        ],
        "flags" : [ "KNOWN_DOWN", "NO_ROTATE" ]
    },{
        "type" : "overmap_terrain",
        "id" : "bridge",
        "name" : "bridge",
        "sym" : 4194424,
        "color" : "white",
        "see_cost" : 2,
        "mapgen": [
            { "method": "builtin", "name": "bridge" }
        ],
        "flags" : [ "RIVER" ]
    },{
        "type" : "overmap_terrain",
        "id" : "river_center",
        "name" : "river",
        "sym" : 82,
        "color" : "blue",
        "see_cost" : 1,
        "mapgen": [
            { "method": "builtin", "name": "river_center" }
        ],
        "flags" : [ "RIVER", "NO_ROTATE" ]
    },{
        "type" : "overmap_terrain",
        "id" : "river",
        "name" : "river bank",
        "sym" : 82,
        "color" : "light_blue",
        "see_cost" : 1,
        "mapgen": [
            { "method": "builtin", "name": "river_straight" }
        ],
        "flags" : [ "RIVER" ]
    },{
        "type" : "overmap_terrain",
        "id" : "river_c_not_ne",
        "name" : "river bank",
        "sym" : 82,
        "color" : "light_blue",
        "see_cost" : 1,
        "mapgen": [
            { "method": "builtin", "name": "river_curved_not" }
        ],
        "flags" : [ "RIVER", "NO_ROTATE" ]
    },{
        "type" : "overmap_terrain",
        "id" : "river_c_not_nw",
        "name" : "river bank",
        "sym" : 82,
        "color" : "light_blue",
        "see_cost" : 1,
        "mapgen": [
            { "method": "builtin", "name": "river_curved_not" }
        ],
        "flags" : [ "RIVER", "NO_ROTATE" ]
    },{
        "type" : "overmap_terrain",
        "id" : "river_c_not_se",
        "name" : "river bank",
        "sym" : 82,
        "color" : "light_blue",
        "see_cost" : 1,
        "mapgen": [
            { "method": "builtin", "name": "river_curved_not" }
        ],
        "flags" : [ "RIVER", "NO_ROTATE" ]
    },{
        "type" : "overmap_terrain",
        "id" : "river_c_not_sw",
        "name" : "river bank",
        "sym" : 82,
        "color" : "light_blue",
        "see_cost" : 1,
        "mapgen": [
            { "method": "builtin", "name": "river_curved_not" }
        ],
        "flags" : [ "RIVER", "NO_ROTATE" ]
    },{
        "type" : "overmap_terrain",
        "id" : "river_ne",
        "name" : "river bank",
        "sym" : 82,
        "color" : "light_blue",
        "see_cost" : 1,
        "mapgen": [
            { "method": "builtin", "name": "river_curved" }
        ],
        "flags" : [ "RIVER", "NO_ROTATE" ]
    },{
        "type" : "overmap_terrain",
        "id" : "river_se",
        "name" : "river bank",
        "sym" : 82,
        "color" : "light_blue",
        "see_cost" : 1,
        "mapgen": [
            { "method": "builtin", "name": "river_curved" }
        ],
        "flags" : [ "RIVER", "NO_ROTATE" ]
    },{
        "type" : "overmap_terrain",
        "id" : "river_sw",
        "name" : "river bank",
        "sym" : 82,
        "color" : "light_blue",
        "see_cost" : 1,
        "mapgen": [
            { "method": "builtin", "name": "river_curved" }
        ],
        "flags" : [ "RIVER", "NO_ROTATE" ]
    },{
        "type" : "overmap_terrain",
        "id" : "river_nw",
        "name" : "river bank",
        "sym" : 82,
        "color" : "light_blue",
        "see_cost" : 1,
        "mapgen": [
            { "method": "builtin", "name": "river_curved" }
        ],
        "flags" : [ "RIVER", "NO_ROTATE" ]
    },{
        "type" : "overmap_terrain",
        "id" : "house",
        "name" : "house",
        "sym" : 94,
        "color" : "light_green",
        "see_cost" : 2,
        "extras" : "build",
        "mondensity" : 2,
        "mapgen": [
            { "method": "builtin", "name": "house_generic_boxy" },
            { "method": "builtin", "name": "house_generic_big_livingroom" },
            { "method": "builtin", "name": "house_generic_center_hallway" }
        ],
        "flags" : [ "SIDEWALK" ]
    },{
        "type" : "overmap_terrain",
        "id" : "house_base",
        "name" : "house",
        "sym" : 94,
        "color" : "light_green",
        "see_cost" : 2,
        "extras" : "build",
        "mondensity" : 2,
        "mapgen": [
            { "method": "builtin", "name": "house_generic_boxy" },
            { "method": "builtin", "name": "house_generic_big_livingroom" },
            { "method": "builtin", "name": "house_generic_center_hallway" }
        ],
        "flags" : [ "SIDEWALK" ]
    },{
        "type" : "overmap_terrain",
        "id" : "s_lot",
        "name" : "parking lot",
        "sym" : 79,
        "color" : "dark_gray",
        "see_cost" : 1,
        "extras" : "build",
        "mondensity" : 2,
        "mapgen": [
            { "method": "builtin", "name": "parking_lot" }
        ],
        "flags" : [ "SIDEWALK", "NO_ROTATE" ]
    },{
        "type" : "overmap_terrain",
        "id" : "park",
        "name" : "park",
        "sym" : 79,
        "color" : "green",
        "see_cost" : 2,
        "extras" : "build",
        "mondensity" : 2,
        "flags" : [ "SIDEWALK", "NO_ROTATE" ]
    },{
        "type" : "overmap_terrain",
        "id" : "pool",
        "name" : "pool",
        "sym" : 79,
        "color" : "blue",
        "see_cost" : 2,
        "mondensity" : 2,
        "flags" : [ "SIDEWALK", "NO_ROTATE" ]
    },{
        "type" : "overmap_terrain",
        "id" : "s_gas",
        "name" : "gas station",
        "sym" : 94,
        "color" : "light_blue",
        "extras" : "build",
        "mondensity" : 2,
        "flags" : [ "SIDEWALK" ]
    },{
        "type" : "overmap_terrain",
        "id" : "s_pharm",
        "name" : "pharmacy",
        "sym" : 94,
        "color" : "light_red",
        "see_cost" : 5,
        "extras" : "build",
        "mondensity" : 2,
        "flags" : [ "SIDEWALK" ]
    },{
        "type" : "overmap_terrain",
        "id" : "office_doctor",
        "name" : "doctor's office",
        "sym" : 94,
        "color" : "i_ltred",
        "see_cost" : 5,
        "extras" : "build",
        "mondensity" : 2,
        "flags" : [ "SIDEWALK" ]
    },{
        "type" : "overmap_terrain",
        "id" : "office_cubical",
        "name" : "office",
        "sym" : 94,
        "color" : "light_gray",
        "see_cost" : 5,
        "extras" : "build",
        "mondensity" : 2,
        "flags" : [ "SIDEWALK" ]
    },{
        "type" : "overmap_terrain",
        "id" : "apartments_con_tower_NW",
        "name" : "apartment tower",
        "sym" : 65,
        "color" : "light_green",
        "see_cost" : 5,
        "mondensity" : 2,
        "flags" : [ "SIDEWALK" ]
    },{
        "type" : "overmap_terrain",
        "id" : "apartments_con_tower_NE",
        "name" : "apartment tower",
        "sym" : 65,
        "color" : "light_green",
        "see_cost" : 5,
        "mondensity" : 2,
        "flags" : [ "SIDEWALK" ]
    },{
        "type" : "overmap_terrain",
        "id" : "apartments_con_tower_SW",
        "name" : "apartment tower",
        "sym" : 65,
        "color" : "light_green",
        "see_cost" : 5,
        "mondensity" : 2,
        "flags" : [ "SIDEWALK" ]
    },{
        "type" : "overmap_terrain",
        "id" : "apartments_con_tower_SE",
        "name" : "apartment tower",
        "sym" : 65,
        "color" : "light_green",
        "see_cost" : 5,
        "mondensity" : 2,
        "flags" : [ "SIDEWALK" ]
    },{
        "type" : "overmap_terrain",
        "id" : "apartments_mod_tower_NW",
        "name" : "apartment tower",
        "sym" : 65,
        "color" : "light_green",
        "see_cost" : 5,
        "mondensity" : 2,
        "flags" : [ "SIDEWALK" ]
    },{
        "type" : "overmap_terrain",
        "id" : "apartments_mod_tower_NE",
        "name" : "apartment tower",
        "sym" : 65,
        "color" : "light_green",
        "see_cost" : 5,
        "mondensity" : 2,
        "flags" : [ "SIDEWALK" ]
    },{
        "type" : "overmap_terrain",
        "id" : "apartments_mod_tower_SW",
        "name" : "apartment tower",
        "sym" : 65,
        "color" : "light_green",
        "see_cost" : 5,
        "mondensity" : 2,
        "flags" : [ "SIDEWALK" ]
    },{
        "type" : "overmap_terrain",
        "id" : "apartments_mod_tower_SE",
        "name" : "apartment tower",
        "sym" : 65,
        "color" : "light_green",
        "see_cost" : 5,
        "mondensity" : 2,
        "flags" : [ "SIDEWALK" ]
    },{
        "type" : "overmap_terrain",
        "id" : "office_tower_1_entrance",
        "name" : "office tower",
        "sym" : 84,
        "color" : "i_ltgray",
        "see_cost" : 5,
        "mondensity" : 2,
        "flags" : [ "SIDEWALK", "NO_ROTATE" ]
    },{
        "type" : "overmap_terrain",
        "id" : "office_tower_1",
        "name" : "office tower",
        "sym" : 116,
        "color" : "i_ltgray",
        "see_cost" : 5,
        "mondensity" : 2,
        "flags" : [ "SIDEWALK", "NO_ROTATE" ]
    },{
        "type" : "overmap_terrain",
        "id" : "office_tower_b_entrance",
        "name" : "tower parking",
        "sym" : 112,
        "color" : "i_ltgray",
        "see_cost" : 5,
        "mondensity" : 2,
        "flags" : [ "SIDEWALK", "NO_ROTATE" ]
    },{
        "type" : "overmap_terrain",
        "id" : "office_tower_b",
        "name" : "tower parking",
        "sym" : 112,
        "color" : "i_ltgray",
        "see_cost" : 5,
        "mondensity" : 2,
        "flags" : [ "SIDEWALK", "NO_ROTATE" ]
    },{
        "type" : "overmap_terrain",
        "id" : "office_tower_2_a1",
        "name" : "office tower",
        "sym" : 84,
        "color" : "i_ltgray",
        "see_cost" : 5,
        "mondensity" : 2,
        "flags" : [ "SIDEWALK" ]
    },{
        "type" : "overmap_terrain",
        "id" : "office_tower_2_a2",
        "name" : "office tower",
        "sym" : 84,
        "color" : "i_ltgray",
        "see_cost" : 5,
        "mondensity" : 2,
        "flags" : [ "SIDEWALK" ]
    },{
        "type" : "overmap_terrain",
        "id" : "office_tower_2_a3",
        "name" : "office tower",
        "sym" : 84,
        "color" : "i_ltgray",
        "see_cost" : 5,
        "mondensity" : 2,
        "flags" : [ "SIDEWALK" ]
    },{
        "type" : "overmap_terrain",
        "id" : "office_tower_2_b1",
        "name" : "office tower",
        "sym" : 84,
        "color" : "i_ltgray",
        "see_cost" : 5,
        "mondensity" : 2,
        "flags" : [ "SIDEWALK" ]
    },{
        "type" : "overmap_terrain",
        "id" : "office_tower_2_b2",
        "name" : "office tower",
        "sym" : 84,
        "color" : "i_ltgray",
        "see_cost" : 5,
        "mondensity" : 2,
        "flags" : [ "SIDEWALK" ]
    },{
        "type" : "overmap_terrain",
        "id" : "office_tower_2_b3",
        "name" : "office tower",
        "sym" : 84,
        "color" : "i_ltgray",
        "see_cost" : 5,
        "mondensity" : 2,
        "flags" : [ "SIDEWALK" ]
    },{
        "type" : "overmap_terrain",
        "id" : "church",
        "name" : "church",
        "sym" : 67,
        "color" : "light_red",
        "see_cost" : 5,
        "extras" : "build",
        "mondensity" : 2,
        "flags" : [ "SIDEWALK" ]
    },{
        "type" : "overmap_terrain",
        "id" : "cathedral_1_NW",
        "name" : "cathedral",
        "sym" : 67,
        "color" : "i_ltred",
        "see_cost" : 5,
        "mondensity" : 2,
        "flags" : [ "SIDEWALK" ]
    },{
        "type" : "overmap_terrain",
        "id" : "cathedral_1_NE",
        "name" : "cathedral",
        "sym" : 67,
        "color" : "i_ltred",
        "see_cost" : 5,
        "mondensity" : 2,
        "flags" : [ "SIDEWALK" ]
    },{
        "type" : "overmap_terrain",
        "id" : "cathedral_1_SW",
        "name" : "cathedral",
        "sym" : 67,
        "color" : "i_ltred",
        "see_cost" : 5,
        "mondensity" : 2,
        "flags" : [ "SIDEWALK" ]
    },{
        "type" : "overmap_terrain",
        "id" : "cathedral_1_SE",
        "name" : "cathedral",
        "sym" : 67,
        "color" : "i_ltred",
        "see_cost" : 5,
        "mondensity" : 2,
        "flags" : [ "SIDEWALK" ]
    },{
        "type" : "overmap_terrain",
        "id" : "cathedral_b_NW",
        "name" : "cathedral basement",
        "sym" : 67,
        "color" : "i_ltred",
        "see_cost" : 5,
        "mondensity" : 2,
        "flags" : [ "SIDEWALK" ]
    },{
        "type" : "overmap_terrain",
        "id" : "cathedral_b_NE",
        "name" : "cathedral basement",
        "sym" : 67,
        "color" : "i_ltred",
        "see_cost" : 5,
        "mondensity" : 2,
        "flags" : [ "SIDEWALK" ]
    },{
        "type" : "overmap_terrain",
        "id" : "cathedral_b_SW",
        "name" : "cathedral basement",
        "sym" : 67,
        "color" : "i_ltred",
        "see_cost" : 5,
        "mondensity" : 2,
        "flags" : [ "SIDEWALK" ]
    },{
        "type" : "overmap_terrain",
        "id" : "cathedral_b_SE",
        "name" : "cathedral basement",
        "sym" : 67,
        "color" : "i_ltred",
        "see_cost" : 5,
        "mondensity" : 2,
        "flags" : [ "SIDEWALK" ]
    },{
        "type" : "overmap_terrain",
        "id" : "s_grocery",
        "name" : "grocery store",
        "sym" : 94,
        "color" : "green",
        "see_cost" : 5,
        "extras" : "build",
        "mondensity" : 2,
        "flags" : [ "SIDEWALK" ]
    },{
        "type" : "overmap_terrain",
        "id" : "s_hardware",
        "name" : "hardware store",
        "sym" : 94,
        "color" : "cyan",
        "see_cost" : 5,
        "extras" : "build",
        "mondensity" : 2,
        "flags" : [ "SIDEWALK" ]
    },{
        "type" : "overmap_terrain",
        "id" : "s_electronics",
        "name" : "electronics store",
        "sym" : 94,
        "color" : "yellow",
        "see_cost" : 5,
        "extras" : "build",
        "mondensity" : 2,
        "flags" : [ "SIDEWALK" ]
    },{
        "type" : "overmap_terrain",
        "id" : "s_sports",
        "name" : "sporting goods store",
        "sym" : 94,
        "color" : "light_cyan",
        "see_cost" : 5,
        "extras" : "build",
        "mondensity" : 2,
        "flags" : [ "SIDEWALK" ]
    },{
        "type" : "overmap_terrain",
        "id" : "s_liquor",
        "name" : "liquor store",
        "sym" : 94,
        "color" : "magenta",
        "see_cost" : 5,
        "extras" : "build",
        "mondensity" : 2,
        "flags" : [ "SIDEWALK" ]
    },{
        "type" : "overmap_terrain",
        "id" : "s_gun",
        "name" : "gun store",
        "sym" : 94,
        "color" : "red",
        "see_cost" : 5,
        "extras" : "build",
        "mondensity" : 2,
        "flags" : [ "SIDEWALK" ]
    },{
        "type" : "overmap_terrain",
        "id" : "s_clothes",
        "name" : "clothing store",
        "sym" : 94,
        "color" : "blue",
        "see_cost" : 5,
        "extras" : "build",
        "mondensity" : 2,
        "flags" : [ "SIDEWALK" ]
    },{
        "type" : "overmap_terrain",
        "id" : "s_library",
        "name" : "library",
        "sym" : 94,
        "color" : "brown",
        "see_cost" : 5,
        "extras" : "build",
        "mondensity" : 2,
        "flags" : [ "SIDEWALK" ]
    },{
        "type" : "overmap_terrain",
        "id" : "s_bookstore",
        "name" : "bookstore",
        "sym" : 94,
        "color" : "black_yellow",
        "see_cost" : 5,
        "extras" : "build",
        "mondensity" : 2,
        "flags" : [ "SIDEWALK" ]
    },{
        "type" : "overmap_terrain",
        "id" : "s_restaurant",
        "name" : "restaurant",
        "sym" : 94,
        "color" : "pink",
        "see_cost" : 5,
        "extras" : "build",
        "mondensity" : 2,
        "flags" : [ "SIDEWALK" ]
    },{
        "type" : "overmap_terrain",
        "id" : "s_restaurant_fast",
        "name" : "fast food restaurant",
        "sym" : 94,
        "color" : "yellow_magenta",
        "see_cost" : 5,
        "extras" : "build",
        "mondensity" : 2,
        "flags" : [ "SIDEWALK" ]
    },{
        "type" : "overmap_terrain",
        "id" : "s_restaurant_coffee",
        "name" : "coffee shop",
        "sym" : 94,
        "color" : "white_magenta",
        "see_cost" : 5,
        "extras" : "build",
        "mondensity" : 2,
        "flags" : [ "SIDEWALK" ]
    },{
        "type" : "overmap_terrain",
        "id" : "s_teashop",
        "name" : "teashop",
        "sym" : 94,
        "color" : "white_magenta",
        "see_cost" : 5,
        "extras" : "build",
        "mondensity" : 2,
        "flags" : [ "SIDEWALK" ]
    },{
        "type" : "overmap_terrain",
        "id" : "bar",
        "name" : "bar",
        "sym" : 94,
        "color" : "i_magenta",
        "see_cost" : 5,
        "extras" : "build",
        "mondensity" : 2,
        "flags" : [ "SIDEWALK" ]
    },{
        "type" : "overmap_terrain",
        "id" : "s_pizza_parlor",
        "name" : "pizza parlor",
        "sym" : 94,
        "color" : "pink_magenta",
        "see_cost" : 5,
        "extras" : "build",
        "mondensity" : 2,
        "flags" : [ "SIDEWALK" ]
    },{
        "type" : "overmap_terrain",
        "id" : "sub_station",
        "name" : "subway station",
        "sym" : 83,
        "color" : "yellow",
        "see_cost" : 5,
        "extras" : "build",
        "mondensity" : 2,
        "flags" : [ "KNOWN_DOWN", "SIDEWALK" ]
    },{
        "type" : "overmap_terrain",
        "id" : "s_garage",
        "name" : "garage",
        "sym" : 79,
        "color" : "white",
        "see_cost" : 5,
        "extras" : "build",
        "mondensity" : 2,
        "flags" : [ "SIDEWALK" ]
    },{
        "type" : "overmap_terrain",
        "id" : "cabin_strange",
        "name" : "forest",
        "sym" : 70,
        "color" : "green",
        "see_cost" : 5,
        "extras" : "field",
        "flags" : [ "NO_ROTATE" ]
    },{
        "type" : "overmap_terrain",
        "id" : "cabin_strange_b",
        "name" : "cabin basement",
        "sym" : 67,
        "color" : "i_green",
        "see_cost" : 5,
        "extras" : "build",
        "flags" : [ "NO_ROTATE" ]
    },{
        "type" : "overmap_terrain",
        "id" : "cabin",
        "name" : "cabin",
        "sym" : 67,
        "color" : "i_green",
        "see_cost" : 5,
        "extras" : "build",
        "mondensity" : 2,
        "flags" : [ "NO_ROTATE" ]
    },{
        "type" : "overmap_terrain",
        "id" : "dirtlot",
        "name" : "dirt lot",
        "sym" : 79,
        "color" : "brown",
        "see_cost" : 5,
        "extras" : "field",
        "flags" : [ "NO_ROTATE" ]
    },{
        "type" : "overmap_terrain",
        "id" : "sugar_house",
        "name" : "sugar house",
        "sym" : 83,
        "color" : "i_brown",
        "see_cost" : 5,
        "extras" : "build",
        "mondensity" : 2
    },{
        "type" : "overmap_terrain",
        "id" : "farm_1",
        "name" : "farm field",
        "sym" : 35,
        "color" : "i_brown",
        "see_cost" : 5,
        "extras" : "field",
        "mondensity" : 2
    },{
        "type" : "overmap_terrain",
        "id" : "farm_2",
        "name" : "farm house",
        "sym" : 94,
        "color" : "i_brown",
        "see_cost" : 5,
        "extras" : "build",
        "mondensity" : 2
    },{
        "type" : "overmap_terrain",
        "id" : "farm_3",
        "name" : "farm field",
        "sym" : 35,
        "color" : "i_brown",
        "see_cost" : 5,
        "extras" : "field",
        "mondensity" : 2
    },{
        "type" : "overmap_terrain",
        "id" : "farm_4",
        "name" : "farm field",
        "sym" : 35,
        "color" : "i_brown",
        "see_cost" : 5,
        "extras" : "field",
        "mondensity" : 2
    },{
        "type" : "overmap_terrain",
        "id" : "farm_5",
        "name" : "farm field",
        "sym" : 35,
        "color" : "i_brown",
        "see_cost" : 5,
        "extras" : "field",
        "mondensity" : 2
    },{
        "type" : "overmap_terrain",
        "id" : "farm_6",
        "name" : "farm field",
        "sym" : 35,
        "color" : "i_brown",
        "see_cost" : 5,
        "extras" : "field",
        "mondensity" : 2
    },{
        "type" : "overmap_terrain",
        "id" : "farm_7",
        "name" : "farm field",
        "sym" : 35,
        "color" : "i_brown",
        "see_cost" : 5,
        "extras" : "field",
        "mondensity" : 2
    },{
        "type" : "overmap_terrain",
        "id" : "farm_8",
        "name" : "farm field",
        "sym" : 35,
        "color" : "i_brown",
        "see_cost" : 5,
        "extras" : "field",
        "mondensity" : 2
    },{
        "type" : "overmap_terrain",
        "id" : "farm_9",
        "name" : "farm field",
        "sym" : 35,
        "color" : "i_brown",
        "see_cost" : 5,
        "extras" : "field",
        "mondensity" : 2
    },{
        "type" : "overmap_terrain",
        "id" : "police",
        "name" : "police station",
        "sym" : 94,
        "color" : "h_yellow",
        "see_cost" : 5,
        "extras" : "build",
        "mondensity" : 2,
        "flags" : [ "SIDEWALK" ]
    },{
        "type" : "overmap_terrain",
        "id" : "bank",
        "name" : "bank",
        "sym" : 36,
        "color" : "light_gray",
        "see_cost" : 5,
        "mondensity" : 2,
        "flags" : [ "SIDEWALK" ]
    },{
        "type" : "overmap_terrain",
        "id" : "pawn",
        "name" : "pawn shop",
        "sym" : 94,
        "color" : "white",
        "see_cost" : 5,
        "extras" : "build",
        "mondensity" : 2,
        "flags" : [ "SIDEWALK" ]
    },{
        "type" : "overmap_terrain",
        "id" : "mil_surplus",
        "name" : "mil. surplus",
        "sym" : 94,
        "color" : "i_ltgray",
        "see_cost" : 5,
        "extras" : "build",
        "mondensity" : 2,
        "flags" : [ "SIDEWALK" ]
    },{
        "type" : "overmap_terrain",
        "id" : "furniture",
        "name" : "furniture store",
        "sym" : 94,
        "color" : "i_brown",
        "see_cost" : 5,
        "extras" : "build",
        "mondensity" : 2,
        "flags" : [ "SIDEWALK" ]
    },{
        "type" : "overmap_terrain",
        "id" : "abstorefront",
        "name" : "abandoned storefront",
        "sym" : 94,
        "color" : "h_dkgray",
        "see_cost" : 5,
        "extras" : "build",
        "mondensity" : 2,
        "flags" : [ "SIDEWALK" ]
    },{
        "type" : "overmap_terrain",
        "id" : "s_music",
        "name" : "music store",
        "sym" : 109,
        "color" : "brown",
        "see_cost" : 5,
        "extras" : "build",
        "mondensity" : 2,
        "flags" : [ "SIDEWALK" ]
    },{
        "type" : "overmap_terrain",
        "id" : "megastore_entrance",
        "name" : "megastore",
        "sym" : 43,
        "color" : "light_blue",
        "see_cost" : 5,
        "extras" : "build",
        "mondensity" : 2,
        "flags" : [ "SIDEWALK", "NO_ROTATE" ]
    },{
        "type" : "overmap_terrain",
        "id" : "megastore",
        "name" : "megastore",
        "sym" : 77,
        "color" : "blue",
        "see_cost" : 5,
        "extras" : "build",
        "mondensity" : 2,
        "flags" : [ "SIDEWALK", "NO_ROTATE" ]
    },{
        "type" : "overmap_terrain",
        "id" : "hospital_entrance",
        "name" : "hospital",
        "sym" : 72,
        "color" : "light_red",
        "see_cost" : 5,
        "extras" : "build",
        "mondensity" : 2,
        "flags" : [ "SIDEWALK", "NO_ROTATE" ]
    },{
        "type" : "overmap_terrain",
        "id" : "hospital",
        "name" : "hospital",
        "sym" : 72,
        "color" : "red",
        "see_cost" : 5,
        "extras" : "build",
        "mondensity" : 2,
        "flags" : [ "SIDEWALK", "NO_ROTATE" ]
    },{
        "type" : "overmap_terrain",
        "id" : "public_works_NE",
        "name" : "public works",
        "sym" : 119,
        "color" : "light_gray",
        "see_cost" : 5,
        "mondensity" : 2,
        "flags" : [ "SIDEWALK" ]
    },{
        "type" : "overmap_terrain",
        "id" : "public_works_NW",
        "name" : "public works",
        "sym" : 119,
        "color" : "light_gray",
        "see_cost" : 5,
        "mondensity" : 2,
        "flags" : [ "SIDEWALK" ]
    },{
        "type" : "overmap_terrain",
        "id" : "public_works_SW",
        "name" : "public works",
        "sym" : 87,
        "color" : "light_gray",
        "see_cost" : 5,
        "mondensity" : 2,
        "flags" : [ "SIDEWALK"]
    },{
        "type" : "overmap_terrain",
        "id" : "public_works_SE",
        "name" : "public works",
        "sym" : 119,
        "color" : "light_gray",
        "see_cost" : 5,
        "mondensity" : 2,
        "flags" : [ "SIDEWALK" ]
    },{
        "type" : "overmap_terrain",
        "id" : "school_1_1",
        "name" : "regional school",
        "sym" : 115,
        "color" : "light_blue",
        "see_cost" : 5,
        "mondensity" : 2,
        "flags" : [ "SIDEWALK" ]
    },{
        "type" : "overmap_terrain",
        "id" : "school_1_2",
        "name" : "regional school",
        "sym" : 83,
        "color" : "light_blue",
        "see_cost" : 5,
        "mondensity" : 2,
        "flags" : [ "SIDEWALK" ]
    },{
        "type" : "overmap_terrain",
        "id" : "school_1_3",
        "name" : "regional school",
        "sym" : 115,
        "color" : "light_blue",
        "see_cost" : 5,
        "mondensity" : 2,
        "flags" : [ "SIDEWALK" ]
    },{
        "type" : "overmap_terrain",
        "id" : "school_1_4",
        "name" : "regional school",
        "sym" : 115,
        "color" : "light_blue",
        "see_cost" : 5,
        "mondensity" : 2,
        "flags" : [ "SIDEWALK" ]
    },{
        "type" : "overmap_terrain",
        "id" : "school_1_5",
        "name" : "regional school",
        "sym" : 115,
        "color" : "light_blue",
        "see_cost" : 5,
        "mondensity" : 2,
        "flags" : [ "SIDEWALK" ]
    },{
        "type" : "overmap_terrain",
        "id" : "school_1_6",
        "name" : "regional school",
        "sym" : 115,
        "color" : "light_blue",
        "see_cost" : 5,
        "mondensity" : 2,
        "flags" : [ "SIDEWALK" ]
    },{
        "type" : "overmap_terrain",
        "id" : "school_1_7",
        "name" : "regional school",
        "sym" : 115,
        "color" : "light_blue",
        "see_cost" : 5,
        "mondensity" : 2,
        "flags" : [ "SIDEWALK" ]
    },{
        "type" : "overmap_terrain",
        "id" : "school_1_8",
        "name" : "regional school",
        "sym" : 115,
        "color" : "light_blue",
        "see_cost" : 5,
        "mondensity" : 2,
        "flags" : [ "SIDEWALK" ]
    },{
        "type" : "overmap_terrain",
        "id" : "school_1_9",
        "name" : "regional school",
        "sym" : 115,
        "color" : "light_blue",
        "see_cost" : 5,
        "mondensity" : 2,
        "flags" : [ "SIDEWALK" ]
    },{
        "type" : "overmap_terrain",
        "id" : "prison_1_1",
        "name" : "prison",
        "sym" : 112,
        "color" : "i_ltblue",
        "see_cost" : 5,
        "flags" : [ "SIDEWALK" ]
    },{
        "type" : "overmap_terrain",
        "id" : "prison_1_2",
        "name" : "prison",
        "sym" : 80,
        "color" : "i_ltblue",
        "see_cost" : 5,
        "flags" : [ "SIDEWALK" ]
    },{
        "type" : "overmap_terrain",
        "id" : "prison_1_3",
        "name" : "prison",
        "sym" : 112,
        "color" : "i_ltblue",
        "see_cost" : 5,
        "flags" : [ "SIDEWALK" ]
    },{
        "type" : "overmap_terrain",
        "id" : "prison_1_4",
        "name" : "prison",
        "sym" : 112,
        "color" : "i_ltblue",
        "see_cost" : 5,
        "flags" : [ "SIDEWALK" ]
    },{
        "type" : "overmap_terrain",
        "id" : "prison_1_5",
        "name" : "prison",
        "sym" : 112,
        "color" : "i_ltblue",
        "see_cost" : 5,
        "flags" : [ "SIDEWALK" ]
    },{
        "type" : "overmap_terrain",
        "id" : "prison_1_6",
        "name" : "prison",
        "sym" : 112,
        "color" : "i_ltblue",
        "see_cost" : 5,
        "flags" : [ "SIDEWALK" ]
    },{
        "type" : "overmap_terrain",
        "id" : "prison_1_7",
        "name" : "prison",
        "sym" : 112,
        "color" : "i_ltblue",
        "see_cost" : 5,
        "flags" : [ "SIDEWALK" ]
    },{
        "type" : "overmap_terrain",
        "id" : "prison_1_8",
        "name" : "prison",
        "sym" : 112,
        "color" : "i_ltblue",
        "see_cost" : 5,
        "flags" : [ "SIDEWALK" ]
    },{
        "type" : "overmap_terrain",
        "id" : "prison_1_9",
        "name" : "prison",
        "sym" : 112,
        "color" : "i_ltblue",
        "see_cost" : 5,
        "flags" : [ "SIDEWALK" ]
    },{
        "type" : "overmap_terrain",
        "id" : "prison_1_b_1",
        "name" : "prison",
        "sym" : 112,
        "color" : "i_ltblue",
        "see_cost" : 5
    },{
        "type" : "overmap_terrain",
        "id" : "prison_1_b_2",
        "name" : "prison",
        "sym" : 80,
        "color" : "i_ltblue",
        "see_cost" : 5
    },{
        "type" : "overmap_terrain",
        "id" : "prison_1_b_3",
        "name" : "prison",
        "sym" : 112,
        "color" : "i_ltblue",
        "see_cost" : 5
    },{
        "type" : "overmap_terrain",
        "id" : "prison_1_b_4",
        "name" : "prison",
        "sym" : 112,
        "color" : "i_ltblue",
        "see_cost" : 5
    },{
        "type" : "overmap_terrain",
        "id" : "prison_1_b_5",
        "name" : "prison",
        "sym" : 112,
        "color" : "i_ltblue",
        "see_cost" : 5
    },{
        "type" : "overmap_terrain",
        "id" : "prison_1_b_6",
        "name" : "prison",
        "sym" : 112,
        "color" : "i_ltblue",
        "see_cost" : 5
    },{
        "type" : "overmap_terrain",
        "id" : "prison_1_b_7",
        "name" : "prison",
        "sym" : 112,
        "color" : "i_ltblue",
        "see_cost" : 5
    },{
        "type" : "overmap_terrain",
        "id" : "prison_1_b_8",
        "name" : "prison",
        "sym" : 112,
        "color" : "i_ltblue",
        "see_cost" : 5
    },{
        "type" : "overmap_terrain",
        "id" : "prison_1_b_9",
        "name" : "prison",
        "sym" : 112,
        "color" : "i_ltblue",
        "see_cost" : 5
    },{
        "type" : "overmap_terrain",
        "id" : "hotel_tower_1_1",
        "name" : "hotel parking",
        "sym" : 104,
        "color" : "light_blue",
        "see_cost" : 5,
        "mondensity" : 2,
        "flags" : [ "SIDEWALK" ]
    },{
        "type" : "overmap_terrain",
        "id" : "hotel_tower_1_2",
        "name" : "hotel parking",
        "sym" : 104,
        "color" : "light_blue",
        "see_cost" : 5,
        "mondensity" : 2,
        "flags" : [ "SIDEWALK" ]
    },{
        "type" : "overmap_terrain",
        "id" : "hotel_tower_1_3",
        "name" : "hotel parking",
        "sym" : 104,
        "color" : "light_blue",
        "see_cost" : 5,
        "mondensity" : 2,
        "flags" : [ "SIDEWALK" ]
    },{
        "type" : "overmap_terrain",
        "id" : "hotel_tower_1_4",
        "name" : "hotel parking",
        "sym" : 104,
        "color" : "light_blue",
        "see_cost" : 5,
        "mondensity" : 2,
        "flags" : [ "SIDEWALK" ]
    },{
        "type" : "overmap_terrain",
        "id" : "hotel_tower_1_5",
        "name" : "hotel entrance",
        "sym" : 72,
        "color" : "light_blue",
        "see_cost" : 5,
        "mondensity" : 2,
        "flags" : [ "SIDEWALK" ]
    },{
        "type" : "overmap_terrain",
        "id" : "hotel_tower_1_6",
        "name" : "hotel parking",
        "sym" : 104,
        "color" : "light_blue",
        "see_cost" : 5,
        "mondensity" : 2,
        "flags" : [ "SIDEWALK" ]
    },{
        "type" : "overmap_terrain",
        "id" : "hotel_tower_1_7",
        "name" : "hotel tower",
        "sym" : 72,
        "color" : "light_blue",
        "see_cost" : 5,
        "mondensity" : 2,
        "flags" : [ "SIDEWALK" ]
    },{
        "type" : "overmap_terrain",
        "id" : "hotel_tower_1_8",
        "name" : "hotel tower",
        "sym" : 72,
        "color" : "light_blue",
        "see_cost" : 5,
        "mondensity" : 2,
        "flags" : [ "SIDEWALK" ]
    },{
        "type" : "overmap_terrain",
        "id" : "hotel_tower_1_9",
        "name" : "hotel tower",
        "sym" : 72,
        "color" : "light_blue",
        "see_cost" : 5,
        "mondensity" : 2,
        "flags" : [ "SIDEWALK" ]
    },{
        "type" : "overmap_terrain",
        "id" : "hotel_tower_b_1",
        "name" : "hotel basement",
        "sym" : 66,
        "color" : "light_blue",
        "see_cost" : 5,
        "mondensity" : 2
    },{
        "type" : "overmap_terrain",
        "id" : "hotel_tower_b_2",
        "name" : "hotel basement",
        "sym" : 66,
        "color" : "light_blue",
        "see_cost" : 5,
        "mondensity" : 2
    },{
        "type" : "overmap_terrain",
        "id" : "hotel_tower_b_3",
        "name" : "hotel basement",
        "sym" : 66,
        "color" : "light_blue",
        "see_cost" : 5,
        "mondensity" : 2
    },{
        "type" : "overmap_terrain",
        "id" : "motel_entrance",
        "name" : "motel",
        "sym" : 104,
        "color" : "light_blue",
        "see_cost" : 5,
        "extras" : "build",
        "mondensity" : 2,
        "flags" : [ "SIDEWALK" ]
    },{
        "type" : "overmap_terrain",
        "id" : "motel_1",
        "name" : "motel",
        "sym" : 104,
        "color" : "light_blue",
        "see_cost" : 5,
        "extras" : "build",
        "mondensity" : 2,
        "flags" : [ "SIDEWALK" ]
    },{
        "type" : "overmap_terrain",
        "id" : "motel_2",
        "name" : "motel",
        "sym" : 104,
        "color" : "light_blue",
        "see_cost" : 5,
        "extras" : "build",
        "mondensity" : 2,
        "flags" : [ "SIDEWALK" ]
    },{
        "type" : "overmap_terrain",
        "id" : "motel_3",
        "name" : "motel",
        "sym" : 104,
        "color" : "light_blue",
        "see_cost" : 5,
        "extras" : "build",
        "mondensity" : 2,
        "flags" : [ "SIDEWALK" ]
    },{
        "type" : "overmap_terrain",
        "id" : "dirtroad1_aban1",
        "name" : "forest",
        "sym" : 70,
        "color" : "green",
        "see_cost" : 4
    },{
        "type" : "overmap_terrain",
        "id" : "forest_aban1",
        "name" : "forest",
        "sym" : 70,
        "color" : "green",
        "see_cost" : 4
    },{
        "type" : "overmap_terrain",
        "id" : "dirtroad2_aban1",
        "name" : "forest",
        "sym" : 70,
        "color" : "green",
        "see_cost" : 4
    },{
        "type" : "overmap_terrain",
        "id" : "dirtplaza_aban1",
        "name" : "forest",
        "sym" : 70,
        "color" : "green",
        "see_cost" : 4
    },{
        "type" : "overmap_terrain",
        "id" : "cabin_aban1",
        "name" : "ruined cabin",
        "sym" : 70,
        "color" : "green",
        "see_cost" : 4
    },{
        "type" : "overmap_terrain",
        "id" : "barn_aban1",
        "name" : "barn",
        "sym" : 70,
        "color" : "green",
        "see_cost" : 4
    },{
        "type" : "overmap_terrain",
        "id" : "car_corner_aban1",
        "name" : "car corner",
        "sym" : 70,
        "color" : "green",
        "see_cost" : 4
    },{
        "type" : "overmap_terrain",
        "id" : "shipwreck_river_1",
        "name" : "shipwreck",
        "sym" : 119,
        "color" : "red",
        "see_cost" : 4,
        "flags" : [ "NO_ROTATE" ]
     },{
        "type" : "overmap_terrain",
        "id" : "shipwreck_river_2",
        "name" : "shipwreck",
        "sym" : 119,
        "color" : "red",
        "see_cost" : 4,
        "flags" : [ "NO_ROTATE" ]
    },{
        "type" : "overmap_terrain",
        "id" : "shipwreck_river_3",
        "name" : "razorclaw nest",
        "sym" : 119,
        "color" : "red",
        "see_cost" : 4,
        "flags" : [ "NO_ROTATE" ]
    },{
        "type" : "overmap_terrain",
        "id" : "shipwreck_river_4",
        "name" : "shipwreck",
        "sym" : 119,
        "color" : "red",
        "see_cost" : 4,
        "flags" : [ "NO_ROTATE" ]
    },{
        "type" : "overmap_terrain",
        "id" : "s_gas_rural",
        "name" : "gas station",
        "sym" : 94,
        "color" : "light_blue",
        "extras" : "build",
        "mondensity" : 2,
        "flags" : [ "SIDEWALK" ]
    },{
        "type" : "overmap_terrain",
        "id" : "mansion_entrance",
        "name" : "mansion",
        "sym" : 77,
        "color" : "light_green",
        "see_cost" : 5,
        "extras" : "build",
        "mondensity" : 2,
        "flags" : [ "NO_ROTATE" ]
    },{
        "type" : "overmap_terrain",
        "id" : "mansion",
        "name" : "mansion",
        "sym" : 77,
        "color" : "green",
        "see_cost" : 5,
        "extras" : "build",
        "mondensity" : 2,
        "flags" : [ "NO_ROTATE" ]
    },{
        "type" : "overmap_terrain",
        "id" : "fema_entrance",
        "name" : "fema camp",
        "sym" : 43,
        "color" : "blue",
        "see_cost" : 5,
        "extras" : "build",
        "flags" : [ "NO_ROTATE" ]
    },{
        "type" : "overmap_terrain",
        "id" : "fema",
        "name" : "fema camp",
        "sym" : 70,
        "color" : "i_blue",
        "see_cost" : 5,
        "extras" : "build",
        "flags" : [ "NO_ROTATE" ]
    },{
        "type" : "overmap_terrain",
        "id" : "station_radio",
        "name" : "radio station",
        "sym" : 88,
        "color" : "i_ltgray",
        "see_cost" : 5,
        "extras" : "build",
        "flags" : [ "SIDEWALK" ]
    },{
        "type" : "overmap_terrain",
        "id" : "shelter",
        "name" : "evac shelter",
        "sym" : 43,
        "color" : "white",
        "see_cost" : 2,
        "flags" : [ "KNOWN_DOWN", "NO_ROTATE" ]
    },{
        "type" : "overmap_terrain",
        "id" : "shelter_under",
        "name" : "evac shelter",
        "sym" : 43,
        "color" : "white",
        "see_cost" : 2,
        "flags" : [ "KNOWN_UP", "NO_ROTATE" ]
    },{
        "type" : "overmap_terrain",
        "id" : "lmoe",
        "name" : "LMOE shelter",
        "sym" : 43,
        "color" : "red",
        "see_cost" : 2,
        "flags" : [ "KNOWN_DOWN", "NO_ROTATE" ]
    },{
        "type" : "overmap_terrain",
        "id" : "lmoe_under",
        "name" : "LMOE shelter",
        "sym" : 43,
        "color" : "red",
        "see_cost" : 2,
        "flags" : [ "KNOWN_UP", "NO_ROTATE" ]
    },{
        "type" : "overmap_terrain",
        "id" : "lab",
        "name" : "science lab",
        "sym" : 76,
        "color" : "light_blue",
        "spawns" : { "group": "GROUP_LAB", "population": [0, 5], "chance": 20 },
        "see_cost" : 5,
        "flags" : [ "NO_ROTATE" ]
    },{
        "type" : "overmap_terrain",
        "id" : "lab_stairs",
        "name" : "science lab",
        "sym" : 76,
        "color" : "blue",
        "see_cost" : 5,
        "spawns" : { "group": "GROUP_LAB", "population": [0, 5], "chance": 20 },
        "flags" : [ "KNOWN_DOWN", "NO_ROTATE" ]
    },{
        "type" : "overmap_terrain",
        "id" : "lab_core",
        "name" : "science lab",
        "sym" : 76,
        "color" : "light_blue",
        "spawns" : { "group": "GROUP_LAB", "population": [0, 8], "chance": 30 },
        "see_cost" : 5,
        "flags" : [ "NO_ROTATE" ]
    },{
        "type" : "overmap_terrain",
        "id" : "lab_finale",
        "name" : "science lab",
        "sym" : 76,
        "color" : "cyan",
        "spawns" : { "group": "GROUP_LAB", "population": [4, 12], "chance": 90 },
        "see_cost" : 5,
        "flags" : [ "NO_ROTATE" ]
    },{
        "type" : "overmap_terrain",
        "id" : "ice_lab",
        "name" : "science lab",
        "sym" : 76,
        "color" : "light_blue",
        "spawns" : { "group": "GROUP_ICE_LAB", "population": [0, 5], "chance": 20 },
        "see_cost" : 5,
        "flags" : [ "NO_ROTATE" ]
    },{
        "type" : "overmap_terrain",
        "id" : "ice_lab_stairs",
        "name" : "science lab",
        "sym" : 76,
        "color" : "blue",
        "see_cost" : 5,
        "spawns" : { "group": "GROUP_ICE_LAB", "population": [0, 5], "chance": 20 },
        "flags" : [ "KNOWN_DOWN", "NO_ROTATE" ]
    },{
        "type" : "overmap_terrain",
        "id" : "ice_lab_core",
        "name" : "science lab",
        "sym" : 76,
        "color" : "light_blue",
        "spawns" : { "group": "GROUP_ICE_LAB", "population": [0, 8], "chance": 30 },
        "see_cost" : 5,
        "flags" : [ "NO_ROTATE" ]
    },{
        "type" : "overmap_terrain",
        "id" : "ice_lab_finale",
        "name" : "science lab",
        "sym" : 76,
        "color" : "cyan",
        "spawns" : { "group": "GROUP_ICE_LAB", "population": [4, 12], "chance": 90 },
        "see_cost" : 5,
        "flags" : [ "NO_ROTATE" ]
    },{
        "type" : "overmap_terrain",
        "id" : "bunker",
        "name" : "military bunker",
        "sym" : 66,
        "color" : "dark_gray",
        "see_cost" : 2,
        "flags" : [ "KNOWN_DOWN" ]
    },{
        "type": "overmap_terrain",
        "id": "bunker_basement",
        "name": "military bunker",
        "sym": 66,
        "color": "dark_gray",
        "see_cost": 2,
        "flags" : [ "KNOWN_UP", "NO_ROTATE" ]
    },{
        "type" : "overmap_terrain",
        "id" : "outpost",
        "name" : "military outpost",
        "sym" : 77,
        "color" : "dark_gray",
        "see_cost" : 2,
        "extras" : "build",
        "flags" : [ "NO_ROTATE" ]
    },{
        "type" : "overmap_terrain",
        "id" : "silo",
        "name" : "missile silo",
        "sym" : 48,
        "color" : "light_gray",
        "see_cost" : 2,
        "flags" : [ "NO_ROTATE" ]
    },{
        "type" : "overmap_terrain",
        "id" : "silo_finale",
        "name" : "missile silo",
        "sym" : 48,
        "color" : "light_gray",
        "see_cost" : 2,
        "flags" : [ "NO_ROTATE" ]
    },{
        "type" : "overmap_terrain",
        "id" : "temple",
        "name" : "strange temple",
        "sym" : 84,
        "color" : "magenta",
        "see_cost" : 5,
        "flags" : [ "KNOWN_DOWN", "NO_ROTATE" ]
    },{
        "type" : "overmap_terrain",
        "id" : "standing_stones",
        "name" : "forest",
        "sym" : 70,
        "color" : "green",
        "see_cost" : 3,
        "extras" : "field",
        "spawns" : { "group": "GROUP_STANDING_STONES", "population": [ 1,4 ], "chance": 100 },
        "flags" : [ "NO_ROTATE" ]
    },{
        "type" : "overmap_terrain",
        "id" : "temple_stairs",
        "name" : "strange temple",
        "sym" : 84,
        "color" : "pink",
        "see_cost" : 5,
        "flags" : [ "KNOWN_DOWN", "NO_ROTATE" ]
    },{
        "type" : "overmap_terrain",
        "id" : "temple_finale",
        "name" : "strange temple",
        "sym" : 84,
        "color" : "yellow",
        "see_cost" : 5,
        "flags" : [ "KNOWN_DOWN", "NO_ROTATE" ]
    },{
        "type" : "overmap_terrain",
        "id" : "sewage_treatment",
        "name" : "sewage treatment",
        "sym" : 80,
        "color" : "red",
        "see_cost" : 5,
        "flags" : [ "KNOWN_DOWN", "NO_ROTATE" ]
    },{
        "type" : "overmap_terrain",
        "id" : "sewage_treatment_hub",
        "name" : "sewage treatment",
        "sym" : 80,
        "color" : "green",
        "see_cost" : 5,
        "flags" : [ "KNOWN_UP", "NO_ROTATE" ]
    },{
        "type" : "overmap_terrain",
        "id" : "sewage_treatment_under",
        "name" : "sewage treatment",
        "sym" : 80,
        "color" : "green",
        "see_cost" : 5,
        "flags" : [ "NO_ROTATE" ]
    },{
        "type" : "overmap_terrain",
        "id" : "mine_entrance",
        "name" : "mine entrance",
        "sym" : 77,
        "color" : "light_gray",
        "see_cost" : 5,
        "flags" : [ "KNOWN_DOWN", "NO_ROTATE" ]
    },{
        "type" : "overmap_terrain",
        "id" : "mine_shaft",
        "name" : "mine shaft",
        "sym" : 79,
        "color" : "dark_gray",
        "see_cost" : 5,
        "flags" : [ "KNOWN_UP", "KNOWN_DOWN", "NO_ROTATE" ]
    },{
        "type" : "overmap_terrain",
        "id" : "mine",
        "name" : "mine",
        "sym" : 77,
        "color" : "brown",
        "see_cost" : 2,
        "flags" : [ "NO_ROTATE" ]
    },{
        "type" : "overmap_terrain",
        "id" : "mine_down",
        "name" : "mine",
        "sym" : 77,
        "color" : "brown",
        "see_cost" : 2,
        "flags" : [ "NO_ROTATE" ]
    },{
        "type" : "overmap_terrain",
        "id" : "mine_finale",
        "name" : "mine",
        "sym" : 77,
        "color" : "brown",
        "see_cost" : 2,
        "flags" : [ "NO_ROTATE" ]
    },{
        "type" : "overmap_terrain",
        "id" : "spiral_hub",
        "name" : "spiral cavern",
        "sym" : 64,
        "color" : "pink",
        "see_cost" : 2,
        "flags" : [ "NO_ROTATE" ]
    },{
        "type" : "overmap_terrain",
        "id" : "spiral",
        "name" : "spiral cavern",
        "sym" : 64,
        "color" : "pink",
        "see_cost" : 2,
        "flags" : [ "NO_ROTATE" ]
    },{
        "type" : "overmap_terrain",
        "id" : "radio_tower",
        "name" : "radio tower",
        "sym" : 88,
        "color" : "light_gray",
        "see_cost" : 2,
        "flags" : [ "NO_ROTATE" ]
    },{
        "type" : "overmap_terrain",
        "id" : "toxic_dump",
        "name" : "toxic waste dump",
        "sym" : 68,
        "color" : "pink",
        "see_cost" : 2,
        "flags" : [ "NO_ROTATE" ]
    },{
        "type" : "overmap_terrain",
        "id" : "haz_sar_entrance",
        "name" : "hazardous waste sarcophagus",
        "sym" : 88,
        "color" : "pink",
        "see_cost" : 5,
        "flags" : [ "NO_ROTATE" ]
    },{
        "type" : "overmap_terrain",
        "id" : "haz_sar",
        "name" : "hazardous waste sarcophagus",
        "sym" : 88,
        "color" : "pink",
        "see_cost" : 5,
        "flags" : [ "NO_ROTATE" ]
    },{
        "type" : "overmap_terrain",
        "id" : "haz_sar_entrance_b1",
        "name" : "hazardous waste sarcophagus",
        "sym" : 88,
        "color" : "pink",
        "see_cost" : 5,
        "flags" : [ "NO_ROTATE" ]
    },{
        "type" : "overmap_terrain",
        "id" : "haz_sar_b1",
        "name" : "hazardous waste sarcophagus",
        "sym" : 88,
        "color" : "pink",
        "see_cost" : 5,
        "flags" : [ "NO_ROTATE" ]
    },{
        "type" : "overmap_terrain",
        "id" : "cave",
        "name" : "cave",
        "sym" : 67,
        "color" : "brown",
        "see_cost" : 2,
        "extras" : "field",
        "flags" : [ "NO_ROTATE" ]
    },{
        "type" : "overmap_terrain",
        "id" : "cave_rat",
        "name" : "rat cave",
        "sym" : 67,
        "color" : "dark_gray",
        "see_cost" : 2,
        "flags" : [ "KNOWN_DOWN", "NO_ROTATE" ]
    },{
        "type" : "overmap_terrain",
        "id" : "hive",
        "name" : "bee hive",
        "sym" : 56,
        "color" : "yellow",
        "see_cost" : 3,
        "extras" : "field",
        "flags" : [ "NO_ROTATE" ]
    },{
        "type" : "overmap_terrain",
        "id" : "fungal_bloom",
        "name" : "fungal bloom",
        "sym" : 84,
        "color" : "light_gray",
        "see_cost" : 2,
        "extras" : "field",
        "flags" : [ "NO_ROTATE" ]
    },{
        "type" : "overmap_terrain",
        "id" : "fungal_tower",
        "name" : "fungal tower",
        "sym" : 84,
        "color" : "yellow",
        "see_cost" : 3,
        "extras" : "field",
        "flags" : [ "NO_ROTATE" ]
    },{
        "type" : "overmap_terrain",
        "id" : "fungal_flowers",
        "name" : "fungal flowers",
        "sym" : 84,
        "color" : "cyan",
        "see_cost" : 5,
        "extras" : "field",
        "flags" : [ "NO_ROTATE" ]
    },{
        "type" : "overmap_terrain",
        "id" : "spider_pit",
        "name" : "forest",
        "sym" : 70,
        "color" : "green",
        "see_cost" : 3,
        "extras" : "field",
        "flags" : [ "NO_ROTATE" ]
    },{
        "type" : "overmap_terrain",
        "id" : "spider_pit_under",
        "name" : "cavern",
        "sym" : 48,
        "color" : "light_gray",
        "see_cost" : 5,
        "flags" : [ "NO_ROTATE" ]
    },{
        "type" : "overmap_terrain",
        "id" : "anthill",
        "name" : "anthill",
        "sym" : 37,
        "color" : "brown",
        "see_cost" : 2,
        "flags" : [ "KNOWN_DOWN", "NO_ROTATE" ]
    },{
        "type" : "overmap_terrain",
        "id" : "slimepit",
        "name" : "slime pit",
        "sym" : 126,
        "color" : "light_green",
        "see_cost" : 2,
        "flags" : [ "NO_ROTATE" ]
    },{
        "type" : "overmap_terrain",
        "id" : "slimepit_down",
        "name" : "slime pit",
        "sym" : 126,
        "color" : "light_green",
        "see_cost" : 2,
        "flags" : [ "KNOWN_DOWN", "NO_ROTATE" ]
    },{
        "type" : "overmap_terrain",
        "id" : "triffid_grove",
        "name" : "triffid grove",
        "sym" : 84,
        "color" : "light_red",
        "see_cost" : 5,
        "flags" : [ "KNOWN_DOWN", "NO_ROTATE" ]
    },{
        "type" : "overmap_terrain",
        "id" : "triffid_roots",
        "name" : "triffid roots",
        "sym" : 84,
        "color" : "light_red",
        "see_cost" : 5,
        "flags" : [ "KNOWN_UP", "KNOWN_DOWN", "NO_ROTATE" ]
    },{
        "type" : "overmap_terrain",
        "id" : "triffid_finale",
        "name" : "triffid heart",
        "sym" : 84,
        "color" : "red",
        "see_cost" : 5,
        "flags" : [ "KNOWN_UP", "NO_ROTATE" ]
    },{
        "type" : "overmap_terrain",
        "id" : "basement",
        "name" : "basement",
        "sym" : 79,
        "color" : "dark_gray",
        "see_cost" : 5,
        "mondensity" : 2,
        "mapgen": [
            { "method": "builtin", "name": "basement_junk" },
            { "method": "builtin", "name": "basement_spiders" }
        ],
        "flags" : [ "KNOWN_UP", "NO_ROTATE" ]
    },{
        "type" : "overmap_terrain",
        "id" : "cavern",
        "name" : "cavern",
        "sym" : 48,
        "color" : "light_gray",
        "see_cost" : 5,
        "flags" : [ "NO_ROTATE" ]
    },{
        "type" : "overmap_terrain",
        "id" : "rock", "//" : "This is old rock type, new one (below) will replace it in new overmaps",
        "name" : "solid rock",
        "sym" : 37,
        "color" : "dark_gray",
        "see_cost" : 5,
        "flags" : [ "NO_ROTATE" ]
    },{
        "type" : "overmap_terrain",
        "id" : "empty_rock",
        "name" : "solid rock",
        "sym" : 37,
        "color" : "dark_gray",
        "see_cost" : 5,
        "flags" : [ "NO_ROTATE" ]
    },{
        "type" : "overmap_terrain",
        "id" : "rift",
        "name" : "rift",
        "sym" : 94,
        "color" : "red",
        "see_cost" : 2,
        "flags" : [ "NO_ROTATE" ]
    },{
        "type" : "overmap_terrain",
        "id" : "hellmouth",
        "name" : "hellmouth",
        "sym" : 94,
        "color" : "light_red",
        "see_cost" : 2,
        "flags" : [ "KNOWN_DOWN", "NO_ROTATE" ]
    },{
        "type" : "overmap_terrain",
        "id" : "subway_station",
        "name" : "subway station",
        "sym" : 83,
        "color" : "yellow",
        "see_cost" : 5,
        "extras" : "subway",
        "flags" : [ "KNOWN_UP", "NO_ROTATE" ]
    },{
        "type" : "overmap_terrain",
        "id" : "subway",
        "name" : "subway",
        "color" : "dark_gray",
        "see_cost" : 5,
        "extras" : "subway",
        "flags" : [ "LINEAR" ]
    },{
        "type" : "overmap_terrain",
        "id" : "sewer",
        "name" : "sewer",
        "color" : "green",
        "see_cost" : 5,
        "flags" : [ "LINEAR" ]
    },{
        "type" : "overmap_terrain",
        "id" : "ants",
        "name" : "ant tunnel",
        "color" : "brown",
        "see_cost" : 5,
        "flags" : [ "LINEAR" ]
    },{
        "type" : "overmap_terrain",
        "id" : "ants_food",
        "name" : "ant food storage",
        "sym" : 79,
        "color" : "green",
        "see_cost" : 5,
        "flags" : [ "NO_ROTATE" ]
    },{
        "type" : "overmap_terrain",
        "id" : "ants_larvae",
        "name" : "ant larva chamber",
        "sym" : 79,
        "color" : "white",
        "see_cost" : 5,
        "flags" : [ "NO_ROTATE" ]
    },{
        "type" : "overmap_terrain",
        "id" : "ants_queen",
        "name" : "ant queen chamber",
        "sym" : 79,
        "color" : "red",
        "see_cost" : 5,
        "flags" : [ "NO_ROTATE" ]
    },{
        "type" : "overmap_terrain",
        "id" : "tutorial",
        "name" : "tutorial room",
        "sym" : 79,
        "color" : "cyan",
        "see_cost" : 5,
        "flags" : [ "NO_ROTATE" ]
    },{
        "type" : "overmap_terrain",
        "id" : "mall_a_1",
        "name" : "road",
        "sym" : 4194412,
        "color" : "dark_gray",
        "see_cost" : 5,
        "mondensity" : 2,
        "flags" : [ "SIDEWALK" ]
    },{
        "type" : "overmap_terrain",
        "id" : "mall_a_2",
        "name" : "road",
        "sym" : 4194417,
        "color" : "dark_gray",
        "see_cost" : 5,
        "mondensity" : 2,
        "flags" : [ "SIDEWALK" ]
    },{
        "type" : "overmap_terrain",
        "id" : "mall_a_3",
        "name" : "mall - loading bay",
        "sym" : 77,
        "color" : "i_ltred",
        "see_cost" : 5,
        "mondensity" : 2,
        "flags" : [ "SIDEWALK" ]
    },{
        "type" : "overmap_terrain",
        "id" : "mall_a_4",
        "name" : "mall - utilities",
        "sym" : 77,
        "color" : "i_red",
        "see_cost" : 5,
        "mondensity" : 2,
        "flags" : [ "SIDEWALK" ]
    },{
        "type" : "overmap_terrain",
        "id" : "mall_a_5",
        "name" : "mall - utilities",
        "sym" : 77,
        "color" : "i_red",
        "see_cost" : 5,
        "mondensity" : 2,
        "flags" : [ "SIDEWALK" ]
    },{
        "type" : "overmap_terrain",
        "id" : "mall_a_6",
        "name" : "road",
        "sym" : 4194424,
        "color" : "dark_gray",
        "see_cost" : 5,
        "mondensity" : 2,
        "flags" : [ "SIDEWALK" ]
    },{
        "type" : "overmap_terrain",
        "id" : "mall_a_7",
        "name" : "lot",
        "sym" : 79,
        "color" : "dark_gray",
        "see_cost" : 5,
        "mondensity" : 2,
        "flags" : [ "SIDEWALK" ]
    },{
        "type" : "overmap_terrain",
        "id" : "mall_a_8",
        "name" : "lot",
        "sym" : 79,
        "color" : "dark_gray",
        "see_cost" : 5,
        "mondensity" : 2,
        "flags" : [ "SIDEWALK" ]
    },{
        "type" : "overmap_terrain",
        "id" : "mall_a_9",
        "name" : "lot",
        "sym" : 79,
        "color" : "dark_gray",
        "see_cost" : 5,
        "mondensity" : 2,
        "flags" : [ "SIDEWALK" ]
    },{
        "type" : "overmap_terrain",
        "id" : "mall_a_10",
        "name" : "road",
        "sym" : 4194424,
        "color" : "dark_gray",
        "see_cost" : 5,
        "mondensity" : 2,
        "flags" : [ "SIDEWALK" ]
    },{
        "type" : "overmap_terrain",
        "id" : "mall_a_11",
        "name" : "mall",
        "sym" : 77,
        "color" : "i_red",
        "see_cost" : 5,
        "mondensity" : 2,
        "flags" : [ "SIDEWALK" ]
    },{
        "type" : "overmap_terrain",
        "id" : "mall_a_12",
        "name" : "mall",
        "sym" : 77,
        "color" : "i_red",
        "see_cost" : 5,
        "mondensity" : 2,
        "flags" : [ "SIDEWALK" ]
    },{
        "type" : "overmap_terrain",
        "id" : "mall_a_13",
        "name" : "mall",
        "sym" : 77,
        "color" : "i_red",
        "see_cost" : 5,
        "mondensity" : 2,
        "flags" : [ "SIDEWALK" ]
    },{
        "type" : "overmap_terrain",
        "id" : "mall_a_14",
        "name" : "mall - entrance",
        "sym" : 77,
        "color" : "i_ltred",
        "see_cost" : 5,
        "mondensity" : 2,
        "flags" : [ "SIDEWALK" ]
    },{
        "type" : "overmap_terrain",
        "id" : "mall_a_15",
        "name" : "road",
        "sym" : 4194413,
        "color" : "dark_gray",
        "see_cost" : 5,
        "mondensity" : 2,
        "flags" : [ "SIDEWALK" ]
    },{
        "type" : "overmap_terrain",
        "id" : "mall_a_16",
        "name" : "road",
        "sym" : 4194417,
        "color" : "dark_gray",
        "see_cost" : 5,
        "mondensity" : 2,
        "flags" : [ "SIDEWALK" ]
    },{
        "type" : "overmap_terrain",
        "id" : "mall_a_17",
        "name" : "road",
        "sym" : 4194417,
        "color" : "dark_gray",
        "see_cost" : 5,
        "mondensity" : 2,
        "flags" : [ "SIDEWALK" ]
    },{
        "type" : "overmap_terrain",
        "id" : "mall_a_18",
        "name" : "road",
        "sym" : 4194411,
        "color" : "dark_gray",
        "see_cost" : 5,
        "mondensity" : 2,
        "flags" : [ "SIDEWALK" ]
    },{
        "type" : "overmap_terrain",
        "id" : "mall_a_19",
        "name" : "road",
        "sym" : 4194424,
        "color" : "dark_gray",
        "see_cost" : 5,
        "mondensity" : 2,
        "flags" : [ "SIDEWALK" ]
    },{
        "type" : "overmap_terrain",
        "id" : "mall_a_20",
        "name" : "mall - food court",
        "sym" : 77,
        "color" : "i_ltred",
        "see_cost" : 5,
        "mondensity" : 2,
        "flags" : [ "SIDEWALK" ]
    },{
        "type" : "overmap_terrain",
        "id" : "mall_a_21",
        "name" : "mall",
        "sym" : 77,
        "color" : "i_red",
        "see_cost" : 5,
        "mondensity" : 2,
        "flags" : [ "SIDEWALK" ]
    },{
        "type" : "overmap_terrain",
        "id" : "mall_a_22",
        "name" : "mall",
        "sym" : 77,
        "color" : "i_red",
        "see_cost" : 5,
        "mondensity" : 2,
        "flags" : [ "SIDEWALK" ]
    },{
        "type" : "overmap_terrain",
        "id" : "mall_a_23",
        "name" : "mall",
        "sym" : 77,
        "color" : "i_red",
        "see_cost" : 5,
        "mondensity" : 2,
        "flags" : [ "SIDEWALK" ]
    },{
        "type" : "overmap_terrain",
        "id" : "mall_a_24",
        "name" : "mall",
        "sym" : 77,
        "color" : "i_red",
        "see_cost" : 5,
        "mondensity" : 2,
        "flags" : [ "SIDEWALK" ]
    },{
        "type" : "overmap_terrain",
        "id" : "mall_a_25",
        "name" : "mall",
        "sym" : 77,
        "color" : "i_red",
        "see_cost" : 5,
        "mondensity" : 2,
        "flags" : [ "SIDEWALK" ]
    },{
        "type" : "overmap_terrain",
        "id" : "mall_a_26",
        "name" : "mall",
        "sym" : 77,
        "color" : "i_red",
        "see_cost" : 5,
        "mondensity" : 2,
        "flags" : [ "SIDEWALK" ]
    },{
        "type" : "overmap_terrain",
        "id" : "mall_a_27",
        "name" : "road",
        "sym" : 4194424,
        "color" : "dark_gray",
        "see_cost" : 5,
        "mondensity" : 2,
        "flags" : [ "SIDEWALK" ]
    },{
        "type" : "overmap_terrain",
        "id" : "mall_a_28",
        "name" : "road",
        "sym" : 4194424,
        "color" : "dark_gray",
        "see_cost" : 5,
        "mondensity" : 2,
        "flags" : [ "SIDEWALK" ]
    },{
        "type" : "overmap_terrain",
        "id" : "mall_a_29",
        "name" : "mall - food court",
        "sym" : 77,
        "color" : "i_ltred",
        "see_cost" : 5,
        "mondensity" : 2,
        "flags" : [ "SIDEWALK" ]
    },{
        "type" : "overmap_terrain",
        "id" : "mall_a_30",
        "name" : "mall",
        "sym" : 77,
        "color" : "i_red",
        "see_cost" : 5,
        "mondensity" : 2,
        "flags" : [ "SIDEWALK" ]
    },{
        "type" : "overmap_terrain",
        "id" : "mall_a_31",
        "name" : "mall",
        "sym" : 77,
        "color" : "i_red",
        "see_cost" : 5,
        "mondensity" : 2,
        "flags" : [ "SIDEWALK" ]
    },{
        "type" : "overmap_terrain",
        "id" : "mall_a_32",
        "name" : "mall",
        "sym" : 77,
        "color" : "i_red",
        "see_cost" : 5,
        "mondensity" : 2,
        "flags" : [ "SIDEWALK" ]
    },{
        "type" : "overmap_terrain",
        "id" : "mall_a_33",
        "name" : "mall",
        "sym" : 77,
        "color" : "i_red",
        "see_cost" : 5,
        "mondensity" : 2,
        "flags" : [ "SIDEWALK" ]
    },{
        "type" : "overmap_terrain",
        "id" : "mall_a_34",
        "name" : "mall",
        "sym" : 77,
        "color" : "i_red",
        "see_cost" : 5,
        "mondensity" : 2,
        "flags" : [ "SIDEWALK" ]
    },{
        "type" : "overmap_terrain",
        "id" : "mall_a_35",
        "name" : "mall",
        "sym" : 77,
        "color" : "i_red",
        "see_cost" : 5,
        "mondensity" : 2,
        "flags" : [ "SIDEWALK" ]
    },{
        "type" : "overmap_terrain",
        "id" : "mall_a_36",
        "name" : "road",
        "sym" : 4194424,
        "color" : "dark_gray",
        "see_cost" : 5,
        "mondensity" : 2,
        "flags" : [ "SIDEWALK" ]
    },{
        "type" : "overmap_terrain",
        "id" : "mall_a_37",
        "name" : "road",
        "sym" : 4194424,
        "color" : "dark_gray",
        "see_cost" : 5,
        "mondensity" : 2,
        "flags" : [ "SIDEWALK" ]
    },{
        "type" : "overmap_terrain",
        "id" : "mall_a_38",
        "name" : "mall",
        "sym" : 77,
        "color" : "i_red",
        "see_cost" : 5,
        "mondensity" : 2,
        "flags" : [ "SIDEWALK" ]
    },{
        "type" : "overmap_terrain",
        "id" : "mall_a_39",
        "name" : "mall",
        "sym" : 77,
        "color" : "i_red",
        "see_cost" : 5,
        "mondensity" : 2,
        "flags" : [ "SIDEWALK" ]
    },{
        "type" : "overmap_terrain",
        "id" : "mall_a_40",
        "name" : "mall",
        "sym" : 77,
        "color" : "i_red",
        "see_cost" : 5,
        "mondensity" : 2,
        "flags" : [ "SIDEWALK" ]
    },{
        "type" : "overmap_terrain",
        "id" : "mall_a_41",
        "name" : "mall",
        "sym" : 77,
        "color" : "i_red",
        "see_cost" : 5,
        "mondensity" : 2,
        "flags" : [ "SIDEWALK" ]
    },{
        "type" : "overmap_terrain",
        "id" : "mall_a_42",
        "name" : "mall",
        "sym" : 77,
        "color" : "i_red",
        "see_cost" : 5,
        "mondensity" : 2,
        "flags" : [ "SIDEWALK" ]
    },{
        "type" : "overmap_terrain",
        "id" : "mall_a_43",
        "name" : "mall",
        "sym" : 77,
        "color" : "i_red",
        "see_cost" : 5,
        "mondensity" : 2,
        "flags" : [ "SIDEWALK" ]
    },{
        "type" : "overmap_terrain",
        "id" : "mall_a_44",
        "name" : "mall",
        "sym" : 77,
        "color" : "i_red",
        "see_cost" : 5,
        "mondensity" : 2,
        "flags" : [ "SIDEWALK" ]
    },{
        "type" : "overmap_terrain",
        "id" : "mall_a_45",
        "name" : "road",
        "sym" : 4194424,
        "color" : "dark_gray",
        "see_cost" : 5,
        "mondensity" : 2,
        "flags" : [ "SIDEWALK" ]
    },{
        "type" : "overmap_terrain",
        "id" : "mall_a_46",
        "name" : "road",
        "sym" : 4194424,
        "color" : "dark_gray",
        "see_cost" : 5,
        "mondensity" : 2,
        "flags" : [ "SIDEWALK" ]
    },{
        "type" : "overmap_terrain",
        "id" : "mall_a_47",
        "name" : "mall - entrance",
        "sym" : 77,
        "color" : "i_ltred",
        "see_cost" : 5,
        "mondensity" : 2,
        "flags" : [ "SIDEWALK" ]
    },{
        "type" : "overmap_terrain",
        "id" : "mall_a_48",
        "name" : "mall",
        "sym" : 77,
        "color" : "i_red",
        "see_cost" : 5,
        "mondensity" : 2,
        "flags" : [ "SIDEWALK" ]
    },{
        "type" : "overmap_terrain",
        "id" : "mall_a_49",
        "name" : "mall",
        "sym" : 77,
        "color" : "i_red",
        "see_cost" : 5,
        "mondensity" : 2,
        "flags" : [ "SIDEWALK" ]
    },{
        "type" : "overmap_terrain",
        "id" : "mall_a_50",
        "name" : "mall",
        "sym" : 77,
        "color" : "i_red",
        "see_cost" : 5,
        "mondensity" : 2,
        "flags" : [ "SIDEWALK" ]
    },{
        "type" : "overmap_terrain",
        "id" : "mall_a_51",
        "name" : "mall",
        "sym" : 77,
        "color" : "i_red",
        "see_cost" : 5,
        "mondensity" : 2,
        "flags" : [ "SIDEWALK" ]
    },{
        "type" : "overmap_terrain",
        "id" : "mall_a_52",
        "name" : "mall",
        "sym" : 77,
        "color" : "i_red",
        "see_cost" : 5,
        "mondensity" : 2,
        "flags" : [ "SIDEWALK" ]
    },{
        "type" : "overmap_terrain",
        "id" : "mall_a_53",
        "name" : "mall - entrance",
        "sym" : 77,
        "color" : "i_ltred",
        "see_cost" : 5,
        "mondensity" : 2,
        "flags" : [ "SIDEWALK" ]
    },{
        "type" : "overmap_terrain",
        "id" : "mall_a_54",
        "name" : "road",
        "sym" : 4194424,
        "color" : "dark_gray",
        "see_cost" : 5,
        "mondensity" : 2,
        "flags" : [ "SIDEWALK" ]
    },{
        "type" : "overmap_terrain",
        "id" : "mall_a_55",
        "name" : "road",
        "sym" : 4194424,
        "color" : "dark_gray",
        "see_cost" : 5,
        "mondensity" : 2,
        "flags" : [ "SIDEWALK" ]
    },{
        "type" : "overmap_terrain",
        "id" : "mall_a_56",
        "name" : "mall",
        "sym" : 77,
        "color" : "i_red",
        "see_cost" : 5,
        "mondensity" : 2,
        "flags" : [ "SIDEWALK" ]
    },{
        "type" : "overmap_terrain",
        "id" : "mall_a_57",
        "name" : "mall",
        "sym" : 77,
        "color" : "i_red",
        "see_cost" : 5,
        "mondensity" : 2,
        "flags" : [ "SIDEWALK" ]
    },{
        "type" : "overmap_terrain",
        "id" : "mall_a_58",
        "name" : "mall",
        "sym" : 77,
        "color" : "i_red",
        "see_cost" : 5,
        "mondensity" : 2,
        "flags" : [ "SIDEWALK" ]
    },{
        "type" : "overmap_terrain",
        "id" : "mall_a_59",
        "name" : "mall",
        "sym" : 77,
        "color" : "i_red",
        "see_cost" : 5,
        "mondensity" : 2,
        "flags" : [ "SIDEWALK" ]
    },{
        "type" : "overmap_terrain",
        "id" : "mall_a_60",
        "name" : "mall",
        "sym" : 77,
        "color" : "i_red",
        "see_cost" : 5,
        "mondensity" : 2,
        "flags" : [ "SIDEWALK" ]
    },{
        "type" : "overmap_terrain",
        "id" : "mall_a_61",
        "name" : "mall",
        "sym" : 77,
        "color" : "i_red",
        "see_cost" : 5,
        "mondensity" : 2,
        "flags" : [ "SIDEWALK" ]
    },{
        "type" : "overmap_terrain",
        "id" : "mall_a_62",
        "name" : "mall",
        "sym" : 77,
        "color" : "i_red",
        "see_cost" : 5,
        "mondensity" : 2,
        "flags" : [ "SIDEWALK" ]
    },{
        "type" : "overmap_terrain",
        "id" : "mall_a_63",
        "name" : "road",
        "sym" : 4194424,
        "color" : "dark_gray",
        "see_cost" : 5,
        "mondensity" : 2,
        "flags" : [ "SIDEWALK" ]
    },{
        "type" : "overmap_terrain",
        "id" : "mall_a_64",
        "name" : "road",
        "sym" : 4194424,
        "color" : "dark_gray",
        "see_cost" : 5,
        "mondensity" : 2,
        "flags" : [ "SIDEWALK" ]
    },{
        "type" : "overmap_terrain",
        "id" : "mall_a_65",
        "name" : "mall",
        "sym" : 77,
        "color" : "i_red",
        "see_cost" : 5,
        "mondensity" : 2,
        "flags" : [ "SIDEWALK" ]
    },{
        "type" : "overmap_terrain",
        "id" : "mall_a_66",
        "name" : "mall",
        "sym" : 77,
        "color" : "i_red",
        "see_cost" : 5,
        "mondensity" : 2,
        "flags" : [ "SIDEWALK" ]
    },{
        "type" : "overmap_terrain",
        "id" : "mall_a_67",
        "name" : "mall",
        "sym" : 77,
        "color" : "i_red",
        "see_cost" : 5,
        "mondensity" : 2,
        "flags" : [ "SIDEWALK" ]
    },{
        "type" : "overmap_terrain",
        "id" : "mall_a_68",
        "name" : "mall - entrance",
        "sym" : 77,
        "color" : "i_ltred",
        "see_cost" : 5,
        "mondensity" : 2,
        "flags" : [ "SIDEWALK" ]
    },{
        "type" : "overmap_terrain",
        "id" : "mall_a_69",
        "name" : "mall",
        "sym" : 77,
        "color" : "i_red",
        "see_cost" : 5,
        "mondensity" : 2,
        "flags" : [ "SIDEWALK" ]
    },{
        "type" : "overmap_terrain",
        "id" : "mall_a_70",
        "name" : "mall",
        "sym" : 77,
        "color" : "i_red",
        "see_cost" : 5,
        "mondensity" : 2,
        "flags" : [ "SIDEWALK" ]
    },{
        "type" : "overmap_terrain",
        "id" : "mall_a_71",
        "name" : "mall",
        "sym" : 77,
        "color" : "i_red",
        "see_cost" : 5,
        "mondensity" : 2,
        "flags" : [ "SIDEWALK" ]
    },{
        "type" : "overmap_terrain",
        "id" : "mall_a_72",
        "name" : "road",
        "sym" : 4194424,
        "color" : "dark_gray",
        "see_cost" : 5,
        "mondensity" : 2,
        "flags" : [ "SIDEWALK" ]
    },{
        "type" : "overmap_terrain",
        "id" : "mall_a_73",
        "name" : "road",
        "sym" : 4194413,
        "color" : "dark_gray",
        "see_cost" : 5,
        "mondensity" : 2,
        "flags" : [ "SIDEWALK" ]
    },{
        "type" : "overmap_terrain",
        "id" : "mall_a_74",
        "name" : "road",
        "sym" : 4194417,
        "color" : "dark_gray",
        "see_cost" : 5,
        "mondensity" : 2,
        "flags" : [ "SIDEWALK" ]
    },{
        "type" : "overmap_terrain",
        "id" : "mall_a_75",
        "name" : "road",
        "sym" : 4194417,
        "color" : "dark_gray",
        "see_cost" : 5,
        "mondensity" : 2,
        "flags" : [ "SIDEWALK" ]
    },{
        "type" : "overmap_terrain",
        "id" : "mall_a_76",
        "name" : "road",
        "sym" : 4194417,
        "color" : "dark_gray",
        "see_cost" : 5,
        "mondensity" : 2,
        "flags" : [ "SIDEWALK" ]
    },{
        "type" : "overmap_terrain",
        "id" : "mall_a_77",
        "name" : "road",
        "sym" : 4194423,
        "color" : "dark_gray",
        "see_cost" : 5,
        "mondensity" : 2,
        "flags" : [ "SIDEWALK" ]
    },{
        "type" : "overmap_terrain",
        "id" : "mall_a_78",
        "name" : "road",
        "sym" : 4194417,
        "color" : "dark_gray",
        "see_cost" : 5,
        "mondensity" : 2,
        "flags" : [ "SIDEWALK" ]
    },{
        "type" : "overmap_terrain",
        "id" : "mall_a_79",
        "name" : "road",
        "sym" : 4194417,
        "color" : "dark_gray",
        "see_cost" : 5,
        "mondensity" : 2,
        "flags" : [ "SIDEWALK" ]
    },{
        "type" : "overmap_terrain",
        "id" : "mall_a_80",
        "name" : "road",
        "sym" : 4194417,
        "color" : "dark_gray",
        "see_cost" : 5,
        "mondensity" : 2,
        "flags" : [ "SIDEWALK" ]
    },{
        "type" : "overmap_terrain",
        "id" : "mall_a_81",
        "name" : "road",
        "sym" : 4194410,
        "color" : "dark_gray",
        "see_cost" : 5,
        "mondensity" : 2,
        "flags" : [ "SIDEWALK" ]
    },{
        "type" : "overmap_terrain",
        "id" : "necropolis_a_1",
        "name" : "field",
        "sym" : 46,
        "color" : "brown",
        "see_cost" : 5,
        "mondensity" : 2,
        "flags" : [ "SIDEWALK" ]
    },{
        "type" : "overmap_terrain",
        "id" : "necropolis_a_2",
        "name" : "house",
        "sym" : 118,
        "color" : "light_green",
        "see_cost" : 5,
        "mondensity" : 2,
        "flags" : [ "SIDEWALK" ]
    },{
        "type" : "overmap_terrain",
        "id" : "necropolis_a_3",
        "name" : "field",
        "sym" : 46,
        "color" : "brown",
        "see_cost" : 5,
        "mondensity" : 2,
        "flags" : [ "SIDEWALK" ]
    },{
        "type" : "overmap_terrain",
        "id" : "necropolis_a_4",
        "name" : "field",
        "sym" : 46,
        "color" : "brown",
        "see_cost" : 5,
        "mondensity" : 2,
        "flags" : [ "SIDEWALK" ]
    },{
        "type" : "overmap_terrain",
        "id" : "necropolis_a_5",
        "name" : "abandoned store",
        "sym" : 62,
        "color" : "h_dkgray",
        "see_cost" : 5,
        "mondensity" : 2
    },{
        "type" : "overmap_terrain",
        "id" : "necropolis_a_6",
        "name" : "road",
        "color" : "dark_gray",
        "sym" : 4194424,
        "see_cost" : 5,
        "mondensity" : 2
    },{
        "type" : "overmap_terrain",
        "id" : "necropolis_a_7",
        "name" : "pump station",
        "sym" : 80,
        "color" : "red",
        "see_cost" : 5,
        "mondensity" : 2,
        "flags" : [ "KNOWN_DOWN" ]
    },{
        "type" : "overmap_terrain",
        "id" : "necropolis_a_8",
        "name" : "pump station",
        "sym" : 80,
        "color" : "red",
        "see_cost" : 5,
        "mondensity" : 2,
        "flags" : [ "KNOWN_DOWN", "SIDEWALK" ]
    },{
        "type" : "overmap_terrain",
        "id" : "necropolis_a_9",
        "name" : "field",
        "sym" : 46,
        "color" : "brown",
        "see_cost" : 5,
        "mondensity" : 2,
        "flags" : [ "SIDEWALK" ]
    },{
        "type" : "overmap_terrain",
        "id" : "necropolis_a_10",
        "name" : "house",
        "sym" : 62,
        "color" : "light_green",
        "see_cost" : 5,
        "mondensity" : 2,
        "flags" : [ "SIDEWALK" ]
    },{
        "type" : "overmap_terrain",
        "id" : "necropolis_a_11",
        "name" : "road",
        "color" : "dark_gray",
        "sym" : 4194424,
        "see_cost" : 5,
        "mondensity" : 2,
        "extras" : "road",
        "flags" : [ "SIDEWALK" ]
    },{
        "type" : "overmap_terrain",
        "id" : "necropolis_a_12",
        "name" : "gardening store",
        "sym" : 60,
        "color" : "ltgreen_yellow",
        "see_cost" : 5,
        "mondensity" : 2,
        "flags" : [ "SIDEWALK" ]
    },{
        "type" : "overmap_terrain",
        "id" : "necropolis_a_13",
        "name" : "salon",
        "sym" : 83,
        "color" : "white",
        "see_cost" : 5,
        "mondensity" : 2,
        "flags" : [ "SIDEWALK" ]
    },{
        "type" : "overmap_terrain",
        "id" : "necropolis_a_14",
        "name" : "crater",
        "sym" : 79,
        "color" : "red",
        "see_cost" : 5,
        "mondensity" : 2,
        "flags" : [ "SIDEWALK" ]
    },{
        "type" : "overmap_terrain",
        "id" : "necropolis_a_15",
        "name" : "road",
        "mondensity" : 2,
        "see_cost" : 5,
        "sym" : 4194424,
        "color" : "dark_gray"
    },{
        "type" : "overmap_terrain",
        "id" : "necropolis_a_16",
        "name" : "police station",
        "sym" : 60,
        "color" : "h_yellow",
        "see_cost" : 5,
        "mondensity" : 2,
        "flags" : [ "SIDEWALK" ]
    },{
        "type" : "overmap_terrain",
        "id" : "necropolis_a_17",
        "name" : "police station",
        "sym" : 118,
        "color" : "h_yellow",
        "see_cost" : 5,
        "mondensity" : 2,
        "flags" : [ "SIDEWALK" ]
    },{
        "type" : "overmap_terrain",
        "id" : "necropolis_a_18",
        "name" : "field",
        "sym" : 46,
        "color" : "brown",
        "see_cost" : 5,
        "mondensity" : 2,
        "flags" : [ "SIDEWALK" ]
    },{
        "type" : "overmap_terrain",
        "id" : "necropolis_a_19",
        "name" : "lot",
        "sym" : 79,
        "color" : "dark_gray",
        "see_cost" : 5,
        "mondensity" : 2,
        "flags" : [ "SIDEWALK" ]
    },{
        "type" : "overmap_terrain",
        "id" : "necropolis_a_20",
        "name" : "road",
        "sym" : 4194413,
        "color" : "dark_gray",
        "see_cost" : 5,
        "mondensity" : 2,
        "flags" : [ "SIDEWALK" ]
    },{
        "type" : "overmap_terrain",
        "id" : "necropolis_a_21",
        "name" : "road",
        "sym" : 4194417,
        "color" : "dark_gray",
        "see_cost" : 5,
        "mondensity" : 2,
        "flags" : [ "SIDEWALK" ]
    },{
        "type" : "overmap_terrain",
        "id" : "necropolis_a_22",
        "name" : "road",
        "sym" : 4194423,
        "color" : "dark_gray",
        "see_cost" : 5,
        "mondensity" : 2,
        "flags" : [ "SIDEWALK" ]
    },{
        "type" : "overmap_terrain",
        "id" : "necropolis_a_23",
        "name" : "road",
        "sym" : 4194417,
        "color" : "dark_gray",
        "see_cost" : 5,
        "mondensity" : 2,
        "flags" : [ "SIDEWALK" ]
    },{
        "type" : "overmap_terrain",
        "id" : "necropolis_a_24",
        "name" : "road",
        "sym" : 4194422,
        "color" : "dark_gray",
        "see_cost" : 5,
        "mondensity" : 2,
        "flags" : [ "SIDEWALK" ]
    },{
        "type" : "overmap_terrain",
        "id" : "necropolis_a_25",
        "name" : "road",
        "sym" : 4194417,
        "color" : "dark_gray",
        "see_cost" : 5,
        "mondensity" : 2,
        "flags" : [ "SIDEWALK" ]
    },{
        "type" : "overmap_terrain",
        "id" : "necropolis_a_26",
        "name" : "road",
        "sym" : 4194411,
        "color" : "dark_gray",
        "see_cost" : 5,
        "mondensity" : 2,
        "flags" : [ "SIDEWALK" ]
    },{
        "type" : "overmap_terrain",
        "id" : "necropolis_a_27",
        "name" : "field",
        "sym" : 46,
        "color" : "brown",
        "see_cost" : 5,
        "mondensity" : 2,
        "flags" : [ "SIDEWALK" ]
    },{
        "type" : "overmap_terrain",
        "id" : "necropolis_a_28",
        "name" : "grocery store",
        "sym" : 94,
        "color" : "green",
        "see_cost" : 5,
        "mondensity" : 2,
        "flags" : [ "SIDEWALK" ]
    },{
        "type" : "overmap_terrain",
        "id" : "necropolis_a_29",
        "name" : "grocery store",
        "sym" : 94,
        "color" : "green",
        "see_cost" : 5,
        "mondensity" : 2,
        "flags" : [ "SIDEWALK" ]
    },{
        "type" : "overmap_terrain",
        "id" : "necropolis_a_30",
        "name" : "park",
        "sym" : 79,
        "color" : "green",
        "see_cost" : 5,
        "mondensity" : 2,
        "flags" : [ "SIDEWALK" ]
    },{
        "type" : "overmap_terrain",
        "id" : "necropolis_a_31",
        "name" : "road",
        "sym" : 4194424,
        "color" : "dark_gray",
        "see_cost" : 5,
        "mondensity" : 2,
        "flags" : [ "SIDEWALK" ]
    },{
        "type" : "overmap_terrain",
        "id" : "necropolis_a_32",
        "name" : "church",
        "sym" : 67,
        "color" : "light_red",
        "see_cost" : 5,
        "mondensity" : 2,
        "flags" : [ "SIDEWALK" ]
    },{
        "type" : "overmap_terrain",
        "id" : "necropolis_a_33",
        "name" : "church",
        "sym" : 67,
        "color" : "light_red",
        "see_cost" : 5,
        "mondensity" : 2,
        "flags" : [ "SIDEWALK" ]
    },{
        "type" : "overmap_terrain",
        "id" : "necropolis_a_34",
        "name" : "pawn shop",
        "sym" : 94,
        "color" : "white",
        "see_cost" : 5,
        "mondensity" : 2,
        "flags" : [ "SIDEWALK" ]
    },{
        "type" : "overmap_terrain",
        "id" : "necropolis_a_35",
        "name" : "crater",
        "sym" : 79,
        "color" : "red",
        "see_cost" : 5,
        "mondensity" : 2,
        "flags" : [ "SIDEWALK" ]
    },{
        "type" : "overmap_terrain",
        "id" : "necropolis_a_36",
        "name" : "field",
        "sym" : 46,
        "color" : "brown",
        "see_cost" : 5,
        "mondensity" : 2,
        "flags" : [ "SIDEWALK" ]
    },{
        "type" : "overmap_terrain",
        "id" : "necropolis_a_37",
        "name" : "furniture store",
        "sym" : 62,
        "color" : "i_brown",
        "see_cost" : 5,
        "mondensity" : 2,
        "flags" : [ "SIDEWALK" ]
    },{
        "type" : "overmap_terrain",
        "id" : "necropolis_a_38",
        "name" : "crater",
        "sym" : 79,
        "color" : "red",
        "see_cost" : 5,
        "mondensity" : 2,
        "flags" : [ "SIDEWALK" ]
    },{
        "type" : "overmap_terrain",
        "id" : "necropolis_a_39",
        "name" : "road",
        "sym" : 4194417,
        "color" : "dark_gray",
        "see_cost" : 5,
        "mondensity" : 2,
        "flags" : [ "SIDEWALK" ]
    },{
        "type" : "overmap_terrain",
        "id" : "necropolis_a_40",
        "name" : "road",
        "sym" : 4194422,
        "color" : "dark_gray",
        "see_cost" : 5,
        "mondensity" : 2,
        "flags" : [ "SIDEWALK" ]
    },{
        "type" : "overmap_terrain",
        "id" : "necropolis_a_41",
        "name" : "road",
        "sym" : 4194423,
        "color" : "dark_gray",
        "see_cost" : 5,
        "mondensity" : 2,
        "flags" : [ "SIDEWALK" ]
    },{
        "type" : "overmap_terrain",
        "id" : "necropolis_a_42",
        "name" : "road",
        "sym" : 4194417,
        "color" : "dark_gray",
        "see_cost" : 5,
        "mondensity" : 2,
        "flags" : [ "SIDEWALK" ]
    },{
        "type" : "overmap_terrain",
        "id" : "necropolis_a_43",
        "name" : "road",
        "sym" : 4194417,
        "color" : "dark_gray",
        "see_cost" : 5,
        "mondensity" : 2,
        "flags" : [ "SIDEWALK" ]
    },{
        "type" : "overmap_terrain",
        "id" : "necropolis_a_44",
        "name" : "road",
        "sym" : 4194421,
        "color" : "dark_gray",
        "see_cost" : 5,
        "mondensity" : 2,
        "flags" : [ "SIDEWALK" ]
    },{
        "type" : "overmap_terrain",
        "id" : "necropolis_a_45",
        "name" : "field",
        "sym" : 46,
        "color" : "brown",
        "see_cost" : 5,
        "mondensity" : 2,
        "flags" : [ "SIDEWALK" ]
    },{
        "type" : "overmap_terrain",
        "id" : "necropolis_a_46",
        "name" : "clothing store",
        "sym" : 62,
        "color" : "blue",
        "see_cost" : 5,
        "mondensity" : 2,
        "flags" : [ "SIDEWALK" ]
    },{
        "type" : "overmap_terrain",
        "id" : "necropolis_a_47",
        "name" : "road",
        "sym" : 4194424,
        "color" : "dark_gray",
        "see_cost" : 5,
        "mondensity" : 2,
        "flags" : [ "SIDEWALK" ]
    },{
        "type" : "overmap_terrain",
        "id" : "necropolis_a_48",
        "name" : "motel",
        "sym" : 109,
        "color" : "light_blue",
        "see_cost" : 5,
        "mondensity" : 2,
        "flags" : [ "SIDEWALK" ]
    },{
        "type" : "overmap_terrain",
        "id" : "necropolis_a_49",
        "name" : "motel",
        "sym" : 109,
        "color" : "light_blue",
        "see_cost" : 5,
        "mondensity" : 2,
        "flags" : [ "SIDEWALK" ]
    },{
        "type" : "overmap_terrain",
        "id" : "necropolis_a_50",
        "name" : "road",
        "sym" : 4194424,
        "color" : "dark_gray",
        "see_cost" : 5,
        "mondensity" : 2,
        "flags" : [ "SIDEWALK" ]
    },{
        "type" : "overmap_terrain",
        "id" : "necropolis_a_51",
        "name" : "restaurant",
        "sym" : 60,
        "color" : "pink",
        "see_cost" : 5,
        "mondensity" : 2,
        "flags" : [ "SIDEWALK" ]
    },{
        "type" : "overmap_terrain",
        "id" : "necropolis_a_52",
        "name" : "bank",
        "sym" : 36,
        "color" : "light_gray",
        "see_cost" : 5,
        "mondensity" : 2,
        "flags" : [ "SIDEWALK" ]
    },{
        "type" : "overmap_terrain",
        "id" : "necropolis_a_53",
        "name" : "road",
        "sym" : 4194424,
        "color" : "dark_gray",
        "see_cost" : 5,
        "mondensity" : 2,
        "flags" : [ "SIDEWALK" ]
    },{
        "type" : "overmap_terrain",
        "id" : "necropolis_a_54",
        "name" : "house",
        "sym" : 60,
        "color" : "light_green",
        "see_cost" : 5,
        "mondensity" : 2,
        "flags" : [ "SIDEWALK" ]
    },{
        "type" : "overmap_terrain",
        "id" : "necropolis_a_55",
        "name" : "motel",
        "sym" : 109,
        "color" : "light_blue",
        "see_cost" : 5,
        "mondensity" : 2,
        "flags" : [ "SIDEWALK" ]
    },{
        "type" : "overmap_terrain",
        "id" : "necropolis_a_56",
        "name" : "lot",
        "sym" : 79,
        "color" : "dark_gray",
        "see_cost" : 5,
        "mondensity" : 2,
        "flags" : [ "SIDEWALK" ]
    },{
        "type" : "overmap_terrain",
        "id" : "necropolis_a_57",
        "name" : "motel",
        "sym" : 109,
        "color" : "light_blue",
        "see_cost" : 5,
        "mondensity" : 2,
        "flags" : [ "SIDEWALK" ]
    },{
        "type" : "overmap_terrain",
        "id" : "necropolis_a_58",
        "name" : "lot",
        "sym" : 79,
        "color" : "dark_gray",
        "see_cost" : 5,
        "mondensity" : 2,
        "flags" : [ "SIDEWALK" ]
    },{
        "type" : "overmap_terrain",
        "id" : "necropolis_a_59",
        "name" : "road",
        "sym" : 4194424,
        "color" : "dark_gray",
        "see_cost" : 5,
        "mondensity" : 2,
        "flags" : [ "SIDEWALK" ]
    },{
        "type" : "overmap_terrain",
        "id" : "necropolis_a_60",
        "name" : "lot",
        "sym" : 79,
        "color" : "dark_gray",
        "see_cost" : 5,
        "mondensity" : 2,
        "flags" : [ "SIDEWALK" ]
    },{
        "type" : "overmap_terrain",
        "id" : "necropolis_a_61",
        "name" : "lot",
        "sym" : 79,
        "color" : "dark_gray",
        "see_cost" : 5,
        "mondensity" : 2,
        "flags" : [ "SIDEWALK" ]
    },{
        "type" : "overmap_terrain",
        "id" : "necropolis_a_62",
        "name" : "road",
        "sym" : 4194424,
        "color" : "dark_gray",
        "see_cost" : 5,
        "mondensity" : 2,
        "flags" : [ "SIDEWALK" ]
    },{
        "type" : "overmap_terrain",
        "id" : "necropolis_a_63",
        "name" : "house",
        "sym" : 60,
        "color" : "light_green",
        "see_cost" : 5,
        "mondensity" : 2,
        "flags" : [ "SIDEWALK" ]
    },{
        "type" : "overmap_terrain",
        "id" : "necropolis_a_64",
        "name" : "road",
        "sym" : 4194417,
        "color" : "dark_gray",
        "see_cost" : 5,
        "mondensity" : 2
    },{
        "type" : "overmap_terrain",
        "id" : "necropolis_a_65",
        "name" : "road",
        "sym" : 4194422,
        "color" : "dark_gray",
        "see_cost" : 5,
        "mondensity" : 2,
        "flags" : [ "SIDEWALK" ]
    },{
        "type" : "overmap_terrain",
        "id" : "necropolis_a_66",
        "name" : "road",
        "sym" : 4194417,
        "color" : "dark_gray",
        "see_cost" : 5,
        "mondensity" : 2,
        "flags" : [ "SIDEWALK" ]
    },{
        "type" : "overmap_terrain",
        "id" : "necropolis_a_67",
        "name" : "road",
        "sym" : 4194417,
        "color" : "dark_gray",
        "see_cost" : 5,
        "mondensity" : 2,
        "flags" : [ "SIDEWALK" ]
    },{
        "type" : "overmap_terrain",
        "id" : "necropolis_a_68",
        "name" : "road",
        "sym" : 4194414,
        "color" : "dark_gray",
        "see_cost" : 5,
        "mondensity" : 2,
        "flags" : [ "SIDEWALK" ]
    },{
        "type" : "overmap_terrain",
        "id" : "necropolis_a_69",
        "name" : "road",
        "sym" : 4194417,
        "color" : "dark_gray",
        "see_cost" : 5,
        "mondensity" : 2,
        "flags" : [ "SIDEWALK" ]
    },{
        "type" : "overmap_terrain",
        "id" : "necropolis_a_70",
        "name" : "road",
        "sym" : 4194417,
        "color" : "dark_gray",
        "see_cost" : 5,
        "mondensity" : 2,
        "flags" : [ "SIDEWALK" ]
    },{
        "type" : "overmap_terrain",
        "id" : "necropolis_a_71",
        "name" : "road",
        "sym" : 4194410,
        "color" : "dark_gray",
        "see_cost" : 5,
        "mondensity" : 2,
        "flags" : [ "SIDEWALK" ]
    },{
        "type" : "overmap_terrain",
        "id" : "necropolis_a_72",
        "name" : "field",
        "sym" : 46,
        "color" : "brown",
        "see_cost" : 5,
        "mondensity" : 2,
        "flags" : [ "SIDEWALK" ]
    },{
        "type" : "overmap_terrain",
        "id" : "necropolis_a_73",
        "name" : "field",
        "sym" : 46,
        "color" : "brown",
        "see_cost" : 5,
        "mondensity" : 2,
        "flags" : [ "SIDEWALK" ]
    },{
        "type" : "overmap_terrain",
        "id" : "necropolis_a_74",
        "name" : "bar",
        "sym" : 94,
        "color" : "i_magenta",
        "see_cost" : 5,
        "mondensity" : 2,
        "flags" : [ "SIDEWALK" ]
    },{
        "type" : "overmap_terrain",
        "id" : "necropolis_a_75",
        "name" : "fast food restaurant",
        "sym" : 94,
        "color" : "yellow_magenta",
        "see_cost" : 5,
        "mondensity" : 2,
        "flags" : [ "SIDEWALK" ]
    },{
        "type" : "overmap_terrain",
        "id" : "necropolis_a_76",
        "name" : "lot",
        "sym" : 79,
        "color" : "dark_gray",
        "see_cost" : 5,
        "mondensity" : 2,
        "flags" : [ "SIDEWALK" ]
    },{
        "type" : "overmap_terrain",
        "id" : "necropolis_a_77",
        "name" : "road",
        "sym" : 4194424,
        "color" : "dark_gray",
        "see_cost" : 5,
        "mondensity" : 2
    },{
        "type" : "overmap_terrain",
        "id" : "necropolis_a_78",
        "name" : "gas station",
        "sym" : 94,
        "color" : "light_blue",
        "see_cost" : 5,
        "mondensity" : 2,
        "flags" : [ "SIDEWALK" ]
    },{
        "type" : "overmap_terrain",
        "id" : "necropolis_a_79",
        "name" : "garage",
        "sym" : 79,
        "color" : "white",
        "see_cost" : 5,
        "mondensity" : 2,
        "flags" : [ "SIDEWALK" ]
    },{
        "type" : "overmap_terrain",
        "id" : "necropolis_a_80",
        "name" : "field",
        "sym" : 46,
        "color" : "brown",
        "see_cost" : 5,
        "mondensity" : 2,
        "flags" : [ "SIDEWALK" ]
    },{
        "type" : "overmap_terrain",
        "id" : "necropolis_a_81",
        "name" : "field",
        "sym" : 46,
        "color" : "brown",
        "see_cost" : 5,
        "mondensity" : 2,
        "flags" : [ "SIDEWALK" ]
    },{
        "//" : "xxx Bookmark for necropolis sewers",
        "type" : "overmap_terrain",
        "id" : "necropolis_b_1",
        "name" : "solid rock",
        "sym" : 37,
        "color" : "dark_gray",
        "see_cost" : 999,
        "mondensity" : 2
    },{
        "type" : "overmap_terrain",
        "id" : "necropolis_b_2",
        "name" : "solid rock",
        "sym" : 37,
        "color" : "dark_gray",
        "see_cost" : 999,
        "mondensity" : 2
    },{
        "type" : "overmap_terrain",
        "id" : "necropolis_b_3",
        "name" : "solid rock",
        "sym" : 37,
        "color" : "dark_gray",
        "see_cost" : 999,
        "mondensity" : 2
    },{
        "type" : "overmap_terrain",
        "id" : "necropolis_b_4",
        "name" : "solid rock",
        "sym" : 37,
        "color" : "dark_gray",
        "see_cost" : 999,
        "mondensity" : 2
    },{
        "type" : "overmap_terrain",
        "id" : "necropolis_b_5",
        "name" : "sewer",
        "sym" : 4194414,
        "color" : "green",
        "see_cost" : 999,
        "mondensity" : 2
    },{
        "type" : "overmap_terrain",
        "id" : "necropolis_b_6",
        "name" : "sewer",
        "sym" : 4194414,
        "color" : "green",
        "see_cost" : 999,
        "mondensity" : 2
    },{
        "type" : "overmap_terrain",
        "id" : "necropolis_b_7",
        "name" : "sewer",
        "sym" : 4194414,
        "color" : "green",
        "see_cost" : 999,
        "mondensity" : 2
    },{
        "type" : "overmap_terrain",
        "id" : "necropolis_b_8",
        "name" : "sewer",
        "sym" : 4194414,
        "color" : "green",
        "see_cost" : 999,
        "mondensity" : 2
    },{
        "type" : "overmap_terrain",
        "id" : "necropolis_b_9",
        "name" : "solid rock",
        "sym" : 37,
        "color" : "dark_gray",
        "see_cost" : 999,
        "mondensity" : 2
    },{
        "type" : "overmap_terrain",
        "id" : "necropolis_b_10",
        "name" : "solid rock",
        "sym" : 37,
        "color" : "dark_gray",
        "see_cost" : 999,
        "mondensity" : 2
    },{
        "type" : "overmap_terrain",
        "id" : "necropolis_b_11",
        "name" : "sewer",
        "sym" : 4194414,
        "color" : "green",
        "see_cost" : 999,
        "mondensity" : 2
    },{
        "type" : "overmap_terrain",
        "id" : "necropolis_b_12",
        "name" : "sewer",
        "sym" : 4194414,
        "color" : "green",
        "see_cost" : 999,
        "mondensity" : 2
    },{
        "type" : "overmap_terrain",
        "id" : "necropolis_b_13",
        "name" : "solid rock",
        "sym" : 37,
        "color" : "dark_gray",
        "see_cost" : 999,
        "mondensity" : 2
    },{
        "type" : "overmap_terrain",
        "id" : "necropolis_b_14",
        "name" : "solid rock",
        "sym" : 37,
        "color" : "dark_gray",
        "see_cost" : 999,
        "mondensity" : 2
    },{
        "type" : "overmap_terrain",
        "id" : "necropolis_b_15",
        "name" : "sewer",
        "sym" : 4194414,
        "color" : "green",
        "see_cost" : 999,
        "mondensity" : 2
    },{
        "type" : "overmap_terrain",
        "id" : "necropolis_b_16",
        "name" : "solid rock",
        "sym" : 37,
        "color" : "dark_gray",
        "see_cost" : 999,
        "mondensity" : 2
    },{
        "type" : "overmap_terrain",
        "id" : "necropolis_b_17",
        "name" : "sewer",
        "sym" : 4194414,
        "color" : "green",
        "see_cost" : 999,
        "mondensity" : 2
    },{
        "type" : "overmap_terrain",
        "id" : "necropolis_b_18",
        "name" : "solid rock",
        "sym" : 37,
        "color" : "dark_gray",
        "see_cost" : 999,
        "mondensity" : 2
    },{
        "type" : "overmap_terrain",
        "id" : "necropolis_b_19",
        "name" : "solid rock",
        "sym" : 37,
        "color" : "dark_gray",
        "see_cost" : 999,
        "mondensity" : 2
    },{
        "type" : "overmap_terrain",
        "id" : "necropolis_b_20",
        "name" : "sewer",
        "sym" : 4194414,
        "color" : "green",
        "see_cost" : 999,
        "mondensity" : 2
    },{
        "type" : "overmap_terrain",
        "id" : "necropolis_b_21",
        "name" : "sewer",
        "sym" : 4194414,
        "color" : "green",
        "see_cost" : 999,
        "mondensity" : 2
    },{
        "type" : "overmap_terrain",
        "id" : "necropolis_b_22",
        "name" : "sewer",
        "sym" : 4194414,
        "color" : "green",
        "see_cost" : 999,
        "mondensity" : 2
    },{
        "type" : "overmap_terrain",
        "id" : "necropolis_b_23",
        "name" : "sewer",
        "sym" : 4194414,
        "color" : "green",
        "see_cost" : 999,
        "mondensity" : 2
    },{
        "type" : "overmap_terrain",
        "id" : "necropolis_b_24",
        "name" : "sewer",
        "sym" : 4194414,
        "color" : "green",
        "see_cost" : 999,
        "mondensity" : 2
    },{
        "type" : "overmap_terrain",
        "id" : "necropolis_b_25",
        "name" : "sewer",
        "sym" : 4194414,
        "color" : "green",
        "see_cost" : 999,
        "mondensity" : 2
    },{
        "type" : "overmap_terrain",
        "id" : "necropolis_b_26",
        "name" : "sewer",
        "sym" : 4194414,
        "color" : "green",
        "see_cost" : 999,
        "mondensity" : 2
    },{
        "type" : "overmap_terrain",
        "id" : "necropolis_b_27",
        "name" : "solid rock",
        "sym" : 37,
        "color" : "dark_gray",
        "see_cost" : 999,
        "mondensity" : 2
    },{
        "type" : "overmap_terrain",
        "id" : "necropolis_b_28",
        "name" : "cavern",
        "sym" : 48,
        "color" : "light_gray",
        "see_cost" : 999,
        "mondensity" : 2
    },{
        "type" : "overmap_terrain",
        "id" : "necropolis_b_29",
        "name" : "sewer?",
        "sym" : 4194414,
        "color" : "green",
        "see_cost" : 999,
        "mondensity" : 2
    },{
        "type" : "overmap_terrain",
        "id" : "necropolis_b_30",
        "name" : "solid rock",
        "sym" : 37,
        "color" : "dark_gray",
        "see_cost" : 999,
        "mondensity" : 2
    },{
        "type" : "overmap_terrain",
        "id" : "necropolis_b_31",
        "name" : "sewer",
        "sym" : 4194414,
        "color" : "green",
        "see_cost" : 999,
        "mondensity" : 2
    },{
        "type" : "overmap_terrain",
        "id" : "necropolis_b_32",
        "name" : "solid rock",
        "sym" : 37,
        "color" : "dark_gray",
        "see_cost" : 999,
        "mondensity" : 2
    },{
        "type" : "overmap_terrain",
        "id" : "necropolis_b_33",
        "name" : "solid rock",
        "sym" : 37,
        "color" : "dark_gray",
        "see_cost" : 999,
        "mondensity" : 2
    },{
        "type" : "overmap_terrain",
        "id" : "necropolis_b_34",
        "name" : "basement",
        "sym" : 79,
        "color" : "dark_gray",
        "see_cost" : 999,
        "mondensity" : 2
    },{
        "type" : "overmap_terrain",
        "id" : "necropolis_b_35",
        "name" : "sewer",
        "sym" : 4194414,
        "color" : "green",
        "see_cost" : 999,
        "mondensity" : 2
    },{
        "type" : "overmap_terrain",
        "id" : "necropolis_b_36",
        "name" : "solid rock",
        "sym" : 37,
        "color" : "dark_gray",
        "see_cost" : 999,
        "mondensity" : 2
    },{
        "type" : "overmap_terrain",
        "id" : "necropolis_b_37",
        "name" : "cavern",
        "sym" : 48,
        "color" : "light_gray",
        "see_cost" : 999,
        "mondensity" : 2
    },{
        "type" : "overmap_terrain",
        "id" : "necropolis_b_38",
        "name" : "sewer",
        "sym" : 4194414,
        "color" : "green",
        "see_cost" : 999,
        "mondensity" : 2
    },{
        "type" : "overmap_terrain",
        "id" : "necropolis_b_39",
        "name" : "sewer",
        "sym" : 4194414,
        "color" : "green",
        "see_cost" : 999,
        "mondensity" : 2
    },{
        "type" : "overmap_terrain",
        "id" : "necropolis_b_40",
        "name" : "sewer",
        "sym" : 4194414,
        "color" : "green",
        "see_cost" : 999,
        "mondensity" : 2
    },{
        "type" : "overmap_terrain",
        "id" : "necropolis_b_41",
        "name" : "sewer",
        "sym" : 4194414,
        "color" : "green",
        "see_cost" : 999,
        "mondensity" : 2
    },{
        "type" : "overmap_terrain",
        "id" : "necropolis_b_42",
        "name" : "sewer",
        "sym" : 4194414,
        "color" : "green",
        "see_cost" : 999,
        "mondensity" : 2
    },{
        "type" : "overmap_terrain",
        "id" : "necropolis_b_43",
        "name" : "sewer",
        "sym" : 4194414,
        "color" : "green",
        "see_cost" : 999,
        "mondensity" : 2
    },{
        "type" : "overmap_terrain",
        "id" : "necropolis_b_44",
        "name" : "sewer",
        "sym" : 4194414,
        "color" : "green",
        "see_cost" : 999,
        "mondensity" : 2
    },{
        "type" : "overmap_terrain",
        "id" : "necropolis_b_45",
        "name" : "solid rock",
        "sym" : 37,
        "color" : "dark_gray",
        "see_cost" : 999,
        "mondensity" : 2
    },{
        "type" : "overmap_terrain",
        "id" : "necropolis_b_46",
        "name" : "sewer",
        "sym" : 4194414,
        "color" : "green",
        "see_cost" : 999,
        "mondensity" : 2
    },{
        "type" : "overmap_terrain",
        "id" : "necropolis_b_47",
        "name" : "sewer",
        "sym" : 4194414,
        "color" : "green",
        "see_cost" : 999,
        "mondensity" : 2
    },{
        "type" : "overmap_terrain",
        "id" : "necropolis_b_48",
        "name" : "sewer",
        "sym" : 4194414,
        "color" : "green",
        "see_cost" : 999,
        "mondensity" : 2
    },{
        "type" : "overmap_terrain",
        "id" : "necropolis_b_49",
        "name" : "sewer",
        "sym" : 4194414,
        "color" : "green",
        "see_cost" : 999,
        "mondensity" : 2
    },{
        "type" : "overmap_terrain",
        "id" : "necropolis_b_50",
        "name" : "sewer",
        "sym" : 4194414,
        "color" : "green",
        "see_cost" : 999,
        "mondensity" : 2
    },{
        "type" : "overmap_terrain",
        "id" : "necropolis_b_51",
        "name" : "sewer",
        "sym" : 4194414,
        "color" : "green",
        "see_cost" : 999,
        "mondensity" : 2
    },{
        "type" : "overmap_terrain",
        "id" : "necropolis_b_52",
        "name" : "solid rock",
        "sym" : 37,
        "color" : "dark_gray",
        "see_cost" : 999,
        "mondensity" : 2
    },{
        "type" : "overmap_terrain",
        "id" : "necropolis_b_53",
        "name" : "sewer",
        "sym" : 4194414,
        "color" : "green",
        "see_cost" : 999,
        "mondensity" : 2
    },{
        "type" : "overmap_terrain",
        "id" : "necropolis_b_54",
        "name" : "basement",
        "sym" : 79,
        "color" : "dark_gray",
        "see_cost" : 999,
        "mondensity" : 2
    },{
        "type" : "overmap_terrain",
        "id" : "necropolis_b_55",
        "name" : "solid rock",
        "sym" : 37,
        "color" : "dark_gray",
        "see_cost" : 999,
        "mondensity" : 2
    },{
        "type" : "overmap_terrain",
        "id" : "necropolis_b_56",
        "name" : "sewer",
        "sym" : 4194414,
        "color" : "green",
        "see_cost" : 999,
        "mondensity" : 2
    },{
        "type" : "overmap_terrain",
        "id" : "necropolis_b_57",
        "name" : "sewer",
        "sym" : 4194414,
        "color" : "green",
        "see_cost" : 999,
        "mondensity" : 2
    },{
        "type" : "overmap_terrain",
        "id" : "necropolis_b_58",
        "name" : "sewer",
        "sym" : 4194414,
        "color" : "green",
        "see_cost" : 999,
        "mondensity" : 2
    },{
        "type" : "overmap_terrain",
        "id" : "necropolis_b_59",
        "name" : "sewer",
        "sym" : 4194414,
        "color" : "green",
        "see_cost" : 999,
        "mondensity" : 2
    },{
        "type" : "overmap_terrain",
        "id" : "necropolis_b_60",
        "name" : "solid rock",
        "sym" : 37,
        "color" : "dark_gray",
        "see_cost" : 999,
        "mondensity" : 2
    },{
        "type" : "overmap_terrain",
        "id" : "necropolis_b_61",
        "name" : "solid rock",
        "sym" : 37,
        "color" : "dark_gray",
        "see_cost" : 999,
        "mondensity" : 2
    },{
        "type" : "overmap_terrain",
        "id" : "necropolis_b_62",
        "name" : "sewer",
        "sym" : 4194414,
        "color" : "green",
        "see_cost" : 999,
        "mondensity" : 2
    },{
        "type" : "overmap_terrain",
        "id" : "necropolis_b_63",
        "name" : "solid rock",
        "sym" : 37,
        "color" : "dark_gray",
        "see_cost" : 999,
        "mondensity" : 2
    },{
        "type" : "overmap_terrain",
        "id" : "necropolis_b_64",
        "name" : "sewer",
        "sym" : 4194414,
        "color" : "green",
        "see_cost" : 999,
        "mondensity" : 2
    },{
        "type" : "overmap_terrain",
        "id" : "necropolis_b_65",
        "name" : "sewer",
        "sym" : 4194414,
        "color" : "green",
        "see_cost" : 999,
        "mondensity" : 2
    },{
        "type" : "overmap_terrain",
        "id" : "necropolis_b_66",
        "name" : "sewer",
        "sym" : 4194414,
        "color" : "green",
        "see_cost" : 999,
        "mondensity" : 2
    },{
        "type" : "overmap_terrain",
        "id" : "necropolis_b_67",
        "name" : "sewer",
        "sym" : 4194414,
        "color" : "green",
        "see_cost" : 999,
        "mondensity" : 2
    },{
        "type" : "overmap_terrain",
        "id" : "necropolis_b_68",
        "name" : "sewer",
        "sym" : 4194414,
        "color" : "green",
        "see_cost" : 999,
        "mondensity" : 2
    },{
        "type" : "overmap_terrain",
        "id" : "necropolis_b_69",
        "name" : "sewer",
        "sym" : 4194414,
        "color" : "green",
        "see_cost" : 999,
        "mondensity" : 2
    },{
        "type" : "overmap_terrain",
        "id" : "necropolis_b_70",
        "name" : "sewer",
        "sym" : 4194414,
        "color" : "green",
        "see_cost" : 999,
        "mondensity" : 2
    },{
        "type" : "overmap_terrain",
        "id" : "necropolis_b_71",
        "name" : "sewer",
        "sym" : 4194414,
        "color" : "green",
        "see_cost" : 999,
        "mondensity" : 2
    },{
        "type" : "overmap_terrain",
        "id" : "necropolis_b_72",
        "name" : "solid rock",
        "sym" : 37,
        "color" : "dark_gray",
        "see_cost" : 999,
        "mondensity" : 2
    },{
        "type" : "overmap_terrain",
        "id" : "necropolis_b_73",
        "name" : "solid rock",
        "sym" : 37,
        "color" : "dark_gray",
        "see_cost" : 999,
        "mondensity" : 2
    },{
        "type" : "overmap_terrain",
        "id" : "necropolis_b_74",
        "name" : "solid rock",
        "sym" : 37,
        "color" : "dark_gray",
        "see_cost" : 999,
        "mondensity" : 2
    },{
        "type" : "overmap_terrain",
        "id" : "necropolis_b_75",
        "name" : "solid rock",
        "sym" : 37,
        "color" : "dark_gray",
        "see_cost" : 999,
        "mondensity" : 2
    },{
        "type" : "overmap_terrain",
        "id" : "necropolis_b_76",
        "name" : "solid rock",
        "sym" : 37,
        "color" : "dark_gray",
        "see_cost" : 999,
        "mondensity" : 2
    },{
        "type" : "overmap_terrain",
        "id" : "necropolis_b_77",
        "name" : "sewer",
        "sym" : 4194414,
        "color" : "green",
        "see_cost" : 999,
        "mondensity" : 2
    },{
        "type" : "overmap_terrain",
        "id" : "necropolis_b_78",
        "name" : "sewer",
        "sym" : 4194414,
        "color" : "green",
        "see_cost" : 999,
        "mondensity" : 2
    },{
        "type" : "overmap_terrain",
        "id" : "necropolis_b_79",
        "name" : "sewer",
        "sym" : 4194414,
        "color" : "green",
        "see_cost" : 999,
        "mondensity" : 2
    },{
        "type" : "overmap_terrain",
        "id" : "necropolis_b_80",
        "name" : "solid rock",
        "sym" : 37,
        "color" : "dark_gray",
        "see_cost" : 999,
        "mondensity" : 2
    },{
        "type" : "overmap_terrain",
        "id" : "necropolis_b_81",
        "name" : "solid rock",
        "sym" : 37,
        "color" : "dark_gray",
        "see_cost" : 999,
        "mondensity" : 2
    },{
        "type" : "overmap_terrain",
        "id" : "necropolis_c_1",
        "name" : "Vault - Barracks",
        "sym" : 66,
        "color" : "yellow",
        "see_cost" : 999,
        "mondensity" : 2
    },{
        "type" : "overmap_terrain",
        "id" : "necropolis_c_2",
        "name" : "Vault - Armory",
        "sym" : 65,
        "color" : "yellow",
        "see_cost" : 999,
        "mondensity" : 2
    },{
        "type" : "overmap_terrain",
        "id" : "necropolis_c_3",
        "name" : "Vault - Barracks",
        "sym" : 66,
        "color" : "yellow",
        "see_cost" : 999,
        "mondensity" : 2
    },{
        "type" : "overmap_terrain",
        "id" : "necropolis_c_4",
        "name" : "Vault - Barracks",
        "sym" : 66,
        "color" : "yellow",
        "see_cost" : 999,
        "mondensity" : 2
    },{
        "type" : "overmap_terrain",
        "id" : "necropolis_c_5",
        "name" : "Vault - Hospital",
        "sym" : 72,
        "color" : "yellow",
        "see_cost" : 999,
        "mondensity" : 2
    },{
        "type" : "overmap_terrain",
        "id" : "necropolis_c_6",
        "name" : "Vault - Hospital",
        "sym" : 72,
        "color" : "yellow",
        "see_cost" : 999,
        "mondensity" : 2
    },{
        "type" : "overmap_terrain",
        "id" : "necropolis_c_7",
        "name" : "Vault - Hospital",
        "sym" : 72,
        "color" : "yellow",
        "see_cost" : 999,
        "mondensity" : 2
    },{
        "type" : "overmap_terrain",
        "id" : "necropolis_c_8",
        "name" : "Vault - Hospital",
        "sym" : 72,
        "color" : "yellow",
        "see_cost" : 999,
        "mondensity" : 2
    },{
        "type" : "overmap_terrain",
        "id" : "necropolis_c_9",
        "name" : "Vault - Jail",
        "sym" : 74,
        "color" : "yellow",
        "see_cost" : 999,
        "mondensity" : 2
    },{
        "type" : "overmap_terrain",
        "id" : "necropolis_c_10",
        "name" : "Vault - Barracks",
        "sym" : 66,
        "color" : "yellow",
        "see_cost" : 999,
        "mondensity" : 2
    },{
        "type" : "overmap_terrain",
        "id" : "necropolis_c_11",
        "name" : "Vault - Barracks",
        "sym" : 66,
        "color" : "yellow",
        "see_cost" : 999,
        "mondensity" : 2
    },{
        "type" : "overmap_terrain",
        "id" : "necropolis_c_12",
        "name" : "Vault - Barracks",
        "sym" : 66,
        "color" : "yellow",
        "see_cost" : 999,
        "mondensity" : 2
    },{
        "type" : "overmap_terrain",
        "id" : "necropolis_c_13",
        "name" : "Vault - Offices",
        "sym" : 79,
        "color" : "yellow",
        "see_cost" : 999,
        "mondensity" : 2
    },{
        "type" : "overmap_terrain",
        "id" : "necropolis_c_14",
        "name" : "Vault - Offices",
        "sym" : 79,
        "color" : "yellow",
        "see_cost" : 999,
        "mondensity" : 2
    },{
        "type" : "overmap_terrain",
        "id" : "necropolis_c_15",
        "name" : "Vault - Hospital",
        "sym" : 72,
        "color" : "yellow",
        "see_cost" : 999,
        "mondensity" : 2
    },{
        "type" : "overmap_terrain",
        "id" : "necropolis_c_16",
        "name" : "Vault - Hospital",
        "sym" : 72,
        "color" : "yellow",
        "see_cost" : 999,
        "mondensity" : 2
    },{
        "type" : "overmap_terrain",
        "id" : "necropolis_c_17",
        "name" : "Vault - Police Station",
        "sym" : 80,
        "color" : "yellow",
        "see_cost" : 999,
        "mondensity" : 2
    },{
        "type" : "overmap_terrain",
        "id" : "necropolis_c_18",
        "name" : "Vault - Police Station",
        "sym" : 80,
        "color" : "yellow",
        "see_cost" : 999,
        "mondensity" : 2
    },{
        "type" : "overmap_terrain",
        "id" : "necropolis_c_19",
        "name" : "solid rock",
        "sym" : 37,
        "color" : "dark_gray",
        "see_cost" : 999,
        "mondensity" : 2
    },{
        "type" : "overmap_terrain",
        "id" : "necropolis_c_20",
        "name" : "Vault - Entrance",
        "sym" : 69,
        "color" : "yellow",
        "see_cost" : 999,
        "mondensity" : 2
    },{
        "type" : "overmap_terrain",
        "id" : "necropolis_c_21",
        "name" : "Vault - Utilities",
        "sym" : 85,
        "color" : "yellow",
        "see_cost" : 999,
        "mondensity" : 2
    },{
        "type" : "overmap_terrain",
        "id" : "necropolis_c_22",
        "name" : "Vault - Passage",
        "sym" : 4194414,
        "color" : "white",
        "see_cost" : 999,
        "mondensity" : 2
    },{
        "type" : "overmap_terrain",
        "id" : "necropolis_c_23",
        "name" : "Vault - Communications",
        "sym" : 67,
        "color" : "yellow",
        "see_cost" : 999,
        "mondensity" : 2
    },{
        "type" : "overmap_terrain",
        "id" : "necropolis_c_24",
        "name" : "Vault - Passage",
        "sym" : 4194414,
        "color" : "white",
        "see_cost" : 999,
        "mondensity" : 2
    },{
        "type" : "overmap_terrain",
        "id" : "necropolis_c_25",
        "name" : "Vault - Courthouse",
        "sym" : 67,
        "color" : "yellow",
        "see_cost" : 999,
        "mondensity" : 2
    },{
        "type" : "overmap_terrain",
        "id" : "necropolis_c_26",
        "name" : "Vault - Police Station",
        "sym" : 80,
        "color" : "yellow",
        "see_cost" : 999,
        "mondensity" : 2
    },{
        "type" : "overmap_terrain",
        "id" : "necropolis_c_27",
        "name" : "Vault - Police Station",
        "sym" : 80,
        "color" : "yellow",
        "see_cost" : 999,
        "mondensity" : 2
    },{
        "type" : "overmap_terrain",
        "id" : "necropolis_c_28",
        "name" : "Vault - Passage",
        "sym" : 4194414,
        "color" : "white",
        "see_cost" : 999,
        "mondensity" : 2
    },{
        "type" : "overmap_terrain",
        "id" : "necropolis_c_29",
        "name" : "Vault - Entrance",
        "sym" : 69,
        "color" : "yellow",
        "see_cost" : 999,
        "mondensity" : 2
    },{
        "type" : "overmap_terrain",
        "id" : "necropolis_c_30",
        "name" : "Vault - Passage",
        "sym" : 4194414,
        "color" : "white",
        "see_cost" : 999,
        "mondensity" : 2
    },{
        "type" : "overmap_terrain",
        "id" : "necropolis_c_31",
        "name" : "Vault - Passage",
        "sym" : 4194414,
        "color" : "white",
        "see_cost" : 999,
        "mondensity" : 2
    },{
        "type" : "overmap_terrain",
        "id" : "necropolis_c_32",
        "name" : "Vault - Passage",
        "sym" : 4194414,
        "color" : "white",
        "see_cost" : 999,
        "mondensity" : 2
    },{
        "type" : "overmap_terrain",
        "id" : "necropolis_c_33",
        "name" : "Vault - Passage",
        "sym" : 4194414,
        "color" : "white",
        "see_cost" : 999,
        "mondensity" : 2
    },{
        "type" : "overmap_terrain",
        "id" : "necropolis_c_34",
        "name" : "Vault - Passage",
        "sym" : 4194414,
        "color" : "white",
        "see_cost" : 999,
        "mondensity" : 2
    },{
        "type" : "overmap_terrain",
        "id" : "necropolis_c_35",
        "name" : "Vault - Passage",
        "sym" : 4194414,
        "color" : "white",
        "see_cost" : 999,
        "mondensity" : 2
    },{
        "type" : "overmap_terrain",
        "id" : "necropolis_c_36",
        "name" : "Vault - Passage",
        "sym" : 4194414,
        "color" : "white",
        "see_cost" : 999,
        "mondensity" : 2
    },{
        "type" : "overmap_terrain",
        "id" : "necropolis_c_37",
        "name" : "Vault - Passage",
        "sym" : 4194414,
        "color" : "white",
        "see_cost" : 999,
        "mondensity" : 2
    },{
        "type" : "overmap_terrain",
        "id" : "necropolis_c_38",
        "name" : "Vault - Motor Pool",
        "sym" : 77,
        "color" : "yellow",
        "see_cost" : 999,
        "mondensity" : 2
    },{
        "type" : "overmap_terrain",
        "id" : "necropolis_c_39",
        "name" : "Vault - Motor Pool",
        "sym" : 77,
        "color" : "yellow",
        "see_cost" : 999,
        "mondensity" : 2
    },{
        "type" : "overmap_terrain",
        "id" : "necropolis_c_40",
        "name" : "Vault - Visitor Center",
        "sym" : 86,
        "color" : "yellow",
        "see_cost" : 999,
        "mondensity" : 2
    },{
        "type" : "overmap_terrain",
        "id" : "necropolis_c_41",
        "name" : "Vault - Passage",
        "sym" : 4194414,
        "color" : "white",
        "see_cost" : 999,
        "mondensity" : 2
    },{
        "type" : "overmap_terrain",
        "id" : "necropolis_c_42",
        "name" : "Vault - Control",
        "sym" : 88,
        "color" : "yellow",
        "see_cost" : 999,
        "mondensity" : 2
    },{
        "type" : "overmap_terrain",
        "id" : "necropolis_c_43",
        "name" : "Vault - Control",
        "sym" : 88,
        "color" : "yellow",
        "see_cost" : 999,
        "mondensity" : 2
    },{
        "type" : "overmap_terrain",
        "id" : "necropolis_c_44",
        "name" : "Vault - Control",
        "sym" : 88,
        "color" : "yellow",
        "see_cost" : 999,
        "mondensity" : 2
    },{
        "type" : "overmap_terrain",
        "id" : "necropolis_c_45",
        "name" : "Vault - Passage",
        "sym" : 4194414,
        "color" : "white",
        "see_cost" : 999,
        "mondensity" : 2
    },{
        "type" : "overmap_terrain",
        "id" : "necropolis_c_46",
        "name" : "solid rock",
        "sym" : 37,
        "color" : "dark_gray",
        "see_cost" : 999,
        "mondensity" : 2
    },{
        "type" : "overmap_terrain",
        "id" : "necropolis_c_47",
        "name" : "Vault - Motor Pool",
        "sym" : 77,
        "color" : "yellow",
        "see_cost" : 999,
        "mondensity" : 2
    },{
        "type" : "overmap_terrain",
        "id" : "necropolis_c_48",
        "name" : "Vault - Motor Pool",
        "sym" : 77,
        "color" : "yellow",
        "see_cost" : 999,
        "mondensity" : 2
    },{
        "type" : "overmap_terrain",
        "id" : "necropolis_c_49",
        "name" : "Vault - Passage",
        "sym" : 4194414,
        "color" : "white",
        "see_cost" : 999,
        "mondensity" : 2
    },{
        "type" : "overmap_terrain",
        "id" : "necropolis_c_50",
        "name" : "Vault - Passage",
        "sym" : 4194414,
        "color" : "white",
        "see_cost" : 999,
        "mondensity" : 2
    },{
        "type" : "overmap_terrain",
        "id" : "necropolis_c_51",
        "name" : "Vault - Cafeteria",
        "sym" : 67,
        "color" : "yellow",
        "see_cost" : 999,
        "mondensity" : 2
    },{
        "type" : "overmap_terrain",
        "id" : "necropolis_c_52",
        "name" : "Vault - Cafeteria",
        "sym" : 67,
        "color" : "yellow",
        "see_cost" : 999,
        "mondensity" : 2
    },{
        "type" : "overmap_terrain",
        "id" : "necropolis_c_53",
        "name" : "Vault - Cafeteria",
        "sym" : 67,
        "color" : "yellow",
        "see_cost" : 999,
        "mondensity" : 2
    },{
        "type" : "overmap_terrain",
        "id" : "necropolis_c_54",
        "name" : "Vault - Passage",
        "sym" : 4194414,
        "color" : "white",
        "see_cost" : 999,
        "mondensity" : 2
    },{
        "type" : "overmap_terrain",
        "id" : "necropolis_c_55",
        "name" : "solid rock",
        "sym" : 37,
        "color" : "dark_gray",
        "see_cost" : 999,
        "mondensity" : 2
    },{
        "type" : "overmap_terrain",
        "id" : "necropolis_c_56",
        "name" : "Vault - Passage",
        "sym" : 4194414,
        "color" : "white",
        "see_cost" : 999,
        "mondensity" : 2
    },{
        "type" : "overmap_terrain",
        "id" : "necropolis_c_57",
        "name" : "Vault - Passage",
        "sym" : 4194414,
        "color" : "white",
        "see_cost" : 999,
        "mondensity" : 2
    },{
        "type" : "overmap_terrain",
        "id" : "necropolis_c_58",
        "name" : "Vault - Passage",
        "sym" : 4194414,
        "color" : "white",
        "see_cost" : 999,
        "mondensity" : 2
    },{
        "type" : "overmap_terrain",
        "id" : "necropolis_c_59",
        "name" : "Vault - Passage",
        "sym" : 4194414,
        "color" : "white",
        "see_cost" : 999,
        "mondensity" : 2
    },{
        "type" : "overmap_terrain",
        "id" : "necropolis_c_60",
        "name" : "Vault - Passage",
        "sym" : 4194414,
        "color" : "white",
        "see_cost" : 999,
        "mondensity" : 2
    },{
        "type" : "overmap_terrain",
        "id" : "necropolis_c_61",
        "name" : "Vault - Passage",
        "sym" : 4194414,
        "color" : "white",
        "see_cost" : 999,
        "mondensity" : 2
    },{
        "type" : "overmap_terrain",
        "id" : "necropolis_c_62",
        "name" : "Vault - Passage",
        "sym" : 4194414,
        "color" : "white",
        "see_cost" : 999,
        "mondensity" : 2
    },{
        "type" : "overmap_terrain",
        "id" : "necropolis_c_63",
        "name" : "Vault - Passage",
        "sym" : 4194414,
        "color" : "white",
        "see_cost" : 999,
        "mondensity" : 2
    },{
        "type" : "overmap_terrain",
        "id" : "necropolis_c_64",
        "name" : "Vault - School",
        "sym" : 83,
        "color" : "yellow",
        "see_cost" : 999,
        "mondensity" : 2
    },{
        "type" : "overmap_terrain",
        "id" : "necropolis_c_65",
        "name" : "Vault - School",
        "sym" : 83,
        "color" : "yellow",
        "see_cost" : 999,
        "mondensity" : 2
    },{
        "type" : "overmap_terrain",
        "id" : "necropolis_c_66",
        "name" : "Vault - School",
        "sym" : 83,
        "color" : "yellow",
        "see_cost" : 999,
        "mondensity" : 2
    },{
        "type" : "overmap_terrain",
        "id" : "necropolis_c_67",
        "name" : "Vault - School",
        "sym" : 83,
        "color" : "yellow",
        "see_cost" : 999,
        "mondensity" : 2
    },{
        "type" : "overmap_terrain",
        "id" : "necropolis_c_68",
        "name" : "Vault - Labs",
        "sym" : 76,
        "color" : "yellow",
        "see_cost" : 999,
        "mondensity" : 2
    },{
        "type" : "overmap_terrain",
        "id" : "necropolis_c_69",
        "name" : "Vault - Labs",
        "sym" : 76,
        "color" : "yellow",
        "see_cost" : 999,
        "mondensity" : 2
    },{
        "type" : "overmap_terrain",
        "id" : "necropolis_c_70",
        "name" : "Vault - Labs",
        "sym" : 76,
        "color" : "yellow",
        "see_cost" : 999,
        "mondensity" : 2
    },{
        "type" : "overmap_terrain",
        "id" : "necropolis_c_71",
        "name" : "Vault - Labs",
        "sym" : 76,
        "color" : "yellow",
        "see_cost" : 999,
        "mondensity" : 2
    },{
        "type" : "overmap_terrain",
        "id" : "necropolis_c_72",
        "name" : "Vault - Labs",
        "sym" : 76,
        "color" : "yellow",
        "see_cost" : 999,
        "mondensity" : 2
    },{
        "type" : "overmap_terrain",
        "id" : "necropolis_c_73",
        "name" : "solid rock",
        "sym" : 37,
        "color" : "dark_gray",
        "see_cost" : 999,
        "mondensity" : 2
    },{
        "type" : "overmap_terrain",
        "id" : "necropolis_c_74",
        "name" : "Vault - School",
        "sym" : 83,
        "color" : "yellow",
        "see_cost" : 999,
        "mondensity" : 2
    },{
        "type" : "overmap_terrain",
        "id" : "necropolis_c_75",
        "name" : "Vault - School",
        "sym" : 83,
        "color" : "yellow",
        "see_cost" : 999,
        "mondensity" : 2
    },{
        "type" : "overmap_terrain",
        "id" : "necropolis_c_76",
        "name" : "Vault - School",
        "sym" : 83,
        "color" : "yellow",
        "see_cost" : 999,
        "mondensity" : 2
    },{
        "type" : "overmap_terrain",
        "id" : "necropolis_c_77",
        "name" : "Vault - School",
        "sym" : 83,
        "color" : "yellow",
        "see_cost" : 999,
        "mondensity" : 2
    },{
        "type" : "overmap_terrain",
        "id" : "necropolis_c_78",
        "name" : "Vault - School",
        "sym" : 83,
        "color" : "yellow",
        "see_cost" : 999,
        "mondensity" : 2
    },{
        "type" : "overmap_terrain",
        "id" : "necropolis_c_79",
        "name" : "Vault - School",
        "sym" : 83,
        "color" : "yellow",
        "see_cost" : 999,
        "mondensity" : 2
    },{
        "type" : "overmap_terrain",
        "id" : "necropolis_c_80",
        "name" : "Vault - Labs",
        "sym" : 76,
        "color" : "yellow",
        "see_cost" : 999,
        "mondensity" : 2
    },{
        "type" : "overmap_terrain",
        "id" : "necropolis_c_81",
        "name" : "Vault - Labs",
        "sym" : 76,
        "color" : "yellow",
        "see_cost" : 999,
        "mondensity" : 2
    },{
        "type" : "overmap_terrain",
        "id" : "necropolis_d_1",
        "name" : "Vault - Robotics Bay",
        "sym" : 82,
        "color" : "yellow",
        "see_cost" : 999,
        "mondensity" : 2
    },{
        "type" : "overmap_terrain",
        "id" : "necropolis_d_2",
        "name" : "Vault - Robotics Bay",
        "sym" : 82,
        "color" : "yellow",
        "see_cost" : 999,
        "mondensity" : 2
    },{
        "type" : "overmap_terrain",
        "id" : "necropolis_d_3",
        "name" : "Vault - Slum Housing",
        "sym" : 104,
        "color" : "yellow",
        "see_cost" : 999,
        "mondensity" : 2
    },{
        "type" : "overmap_terrain",
        "id" : "necropolis_d_4",
        "name" : "Vault - Slum Housing",
        "sym" : 104,
        "color" : "yellow",
        "see_cost" : 999,
        "mondensity" : 2
    },{
        "type" : "overmap_terrain",
        "id" : "necropolis_d_5",
        "name" : "Vault - Slum Housing",
        "sym" : 104,
        "color" : "yellow",
        "see_cost" : 999,
        "mondensity" : 2
    },{
        "type" : "overmap_terrain",
        "id" : "necropolis_d_6",
        "name" : "Vault - Hospital",
        "sym" : 72,
        "color" : "yellow",
        "see_cost" : 999,
        "mondensity" : 2
    },{
        "type" : "overmap_terrain",
        "id" : "necropolis_d_7",
        "name" : "Vault - Hospital",
        "sym" : 72,
        "color" : "yellow",
        "see_cost" : 999,
        "mondensity" : 2
    },{
        "type" : "overmap_terrain",
        "id" : "necropolis_d_8",
        "name" : "solid rock",
        "sym" : 37,
        "color" : "dark_gray",
        "see_cost" : 999,
        "mondensity" : 2
    },{
        "type" : "overmap_terrain",
        "id" : "necropolis_d_9",
        "name" : "Vault - Suites",
        "sym" : 104,
        "color" : "yellow",
        "see_cost" : 999,
        "mondensity" : 2
    },{
        "type" : "overmap_terrain",
        "id" : "necropolis_d_10",
        "name" : "solid rock",
        "sym" : 37,
        "color" : "dark_gray",
        "see_cost" : 999,
        "mondensity" : 2
    },{
        "type" : "overmap_terrain",
        "id" : "necropolis_d_11",
        "name" : "Vault - Passage",
        "sym" : 4194414,
        "color" : "white",
        "see_cost" : 999,
        "mondensity" : 2
    },{
        "type" : "overmap_terrain",
        "id" : "necropolis_d_12",
        "name" : "Vault - Passage",
        "sym" : 4194414,
        "color" : "white",
        "see_cost" : 999,
        "mondensity" : 2
    },{
        "type" : "overmap_terrain",
        "id" : "necropolis_d_13",
        "name" : "Vault - Passage",
        "sym" : 4194414,
        "color" : "white",
        "see_cost" : 999,
        "mondensity" : 2
    },{
        "type" : "overmap_terrain",
        "id" : "necropolis_d_14",
        "name" : "Vault - Passage",
        "sym" : 4194414,
        "color" : "white",
        "see_cost" : 999,
        "mondensity" : 2
    },{
        "type" : "overmap_terrain",
        "id" : "necropolis_d_15",
        "name" : "Vault - Passage",
        "sym" : 4194414,
        "color" : "white",
        "see_cost" : 999,
        "mondensity" : 2
    },{
        "type" : "overmap_terrain",
        "id" : "necropolis_d_16",
        "name" : "Vault - Passage",
        "sym" : 4194414,
        "color" : "white",
        "see_cost" : 999,
        "mondensity" : 2
    },{
        "type" : "overmap_terrain",
        "id" : "necropolis_d_17",
        "name" : "Vault - Suites",
        "sym" : 104,
        "color" : "yellow",
        "see_cost" : 999,
        "mondensity" : 2
    },{
        "type" : "overmap_terrain",
        "id" : "necropolis_d_18",
        "name" : "Vault - Passage",
        "sym" : 4194414,
        "color" : "white",
        "see_cost" : 999,
        "mondensity" : 2
    },{
        "type" : "overmap_terrain",
        "id" : "necropolis_d_19",
        "name" : "Vault - Living Bays",
        "sym" : 104,
        "color" : "yellow",
        "see_cost" : 999,
        "mondensity" : 2
    },{
        "type" : "overmap_terrain",
        "id" : "necropolis_d_20",
        "name" : "Vault - Living Bays",
        "sym" : 104,
        "color" : "yellow",
        "see_cost" : 999,
        "mondensity" : 2
    },{
        "type" : "overmap_terrain",
        "id" : "necropolis_d_21",
        "name" : "Vault - Housing",
        "sym" : 104,
        "color" : "yellow",
        "see_cost" : 999,
        "mondensity" : 2
    },{
        "type" : "overmap_terrain",
        "id" : "necropolis_d_22",
        "name" : "Vault - Housing",
        "sym" : 104,
        "color" : "yellow",
        "see_cost" : 999,
        "mondensity" : 2
    },{
        "type" : "overmap_terrain",
        "id" : "necropolis_d_23",
        "name" : "Vault - Housing",
        "sym" : 104,
        "color" : "yellow",
        "see_cost" : 999,
        "mondensity" : 2
    },{
        "type" : "overmap_terrain",
        "id" : "necropolis_d_24",
        "name" : "Vault - Passage",
        "sym" : 4194414,
        "color" : "white",
        "see_cost" : 999,
        "mondensity" : 2
    },{
        "type" : "overmap_terrain",
        "id" : "necropolis_d_25",
        "name" : "Vault - Living Bays",
        "sym" : 104,
        "color" : "yellow",
        "see_cost" : 999,
        "mondensity" : 2
    },{
        "type" : "overmap_terrain",
        "id" : "necropolis_d_26",
        "name" : "Vault - Passage",
        "sym" : 4194414,
        "color" : "white",
        "see_cost" : 999,
        "mondensity" : 2
    },{
        "type" : "overmap_terrain",
        "id" : "necropolis_d_27",
        "name" : "Vault - Transition Bay",
        "sym" : 84,
        "color" : "yellow",
        "see_cost" : 999,
        "mondensity" : 2
    },{
        "type" : "overmap_terrain",
        "id" : "necropolis_d_28",
        "name" : "Vault - Living Bays",
        "sym" : 104,
        "color" : "yellow",
        "see_cost" : 999,
        "mondensity" : 2
    },{
        "type" : "overmap_terrain",
        "id" : "necropolis_d_29",
        "name" : "Vault - Living Bays",
        "sym" : 104,
        "color" : "yellow",
        "see_cost" : 999,
        "mondensity" : 2
    },{
        "type" : "overmap_terrain",
        "id" : "necropolis_d_30",
        "name" : "Vault - Housing",
        "sym" : 104,
        "color" : "yellow",
        "see_cost" : 999,
        "mondensity" : 2
    },{
        "type" : "overmap_terrain",
        "id" : "necropolis_d_31",
        "name" : "Vault - Housing",
        "sym" : 104,
        "color" : "yellow",
        "see_cost" : 999,
        "mondensity" : 2
    },{
        "type" : "overmap_terrain",
        "id" : "necropolis_d_32",
        "name" : "Vault - Housing",
        "sym" : 104,
        "color" : "yellow",
        "see_cost" : 999,
        "mondensity" : 2
    },{
        "type" : "overmap_terrain",
        "id" : "necropolis_d_33",
        "name" : "Vault - Housing",
        "sym" : 104,
        "color" : "yellow",
        "see_cost" : 999,
        "mondensity" : 2
    },{
        "type" : "overmap_terrain",
        "id" : "necropolis_d_34",
        "name" : "Vault - Housing",
        "sym" : 104,
        "color" : "yellow",
        "see_cost" : 999,
        "mondensity" : 2
    },{
        "type" : "overmap_terrain",
        "id" : "necropolis_d_35",
        "name" : "Vault - Housing",
        "sym" : 104,
        "color" : "yellow",
        "see_cost" : 999,
        "mondensity" : 2
    },{
        "type" : "overmap_terrain",
        "id" : "necropolis_d_36",
        "name" : "Vault - Transition Bay",
        "sym" : 84,
        "color" : "yellow",
        "see_cost" : 999,
        "mondensity" : 2
    },{
        "type" : "overmap_terrain",
        "id" : "necropolis_d_37",
        "name" : "solid rock",
        "sym" : 37,
        "color" : "dark_gray",
        "see_cost" : 999,
        "mondensity" : 2
    },{
        "type" : "overmap_terrain",
        "id" : "necropolis_d_38",
        "name" : "Vault - Maint. Bay",
        "sym" : 77,
        "color" : "yellow",
        "see_cost" : 999,
        "mondensity" : 2
    },{
        "type" : "overmap_terrain",
        "id" : "necropolis_d_39",
        "name" : "Vault - Maint. Bay",
        "sym" : 77,
        "color" : "yellow",
        "see_cost" : 999,
        "mondensity" : 2
    },{
        "type" : "overmap_terrain",
        "id" : "necropolis_d_40",
        "name" : "Vault - Passage",
        "sym" : 4194414,
        "color" : "white",
        "see_cost" : 999,
        "mondensity" : 2
    },{
        "type" : "overmap_terrain",
        "id" : "necropolis_d_41",
        "name" : "Vault - Quartermasters",
        "sym" : 81,
        "color" : "yellow",
        "see_cost" : 999,
        "mondensity" : 2
    },{
        "type" : "overmap_terrain",
        "id" : "necropolis_d_42",
        "name" : "Vault - Housing",
        "sym" : 104,
        "color" : "yellow",
        "see_cost" : 999,
        "mondensity" : 2
    },{
        "type" : "overmap_terrain",
        "id" : "necropolis_d_43",
        "name" : "Vault - Housing",
        "sym" : 104,
        "color" : "yellow",
        "see_cost" : 999,
        "mondensity" : 2
    },{
        "type" : "overmap_terrain",
        "id" : "necropolis_d_44",
        "name" : "Vault - Housing",
        "sym" : 104,
        "color" : "yellow",
        "see_cost" : 999,
        "mondensity" : 2
    },{
        "type" : "overmap_terrain",
        "id" : "necropolis_d_45",
        "name" : "Vault - Passage",
        "sym" : 4194414,
        "color" : "white",
        "see_cost" : 999,
        "mondensity" : 2
    },{
        "type" : "overmap_terrain",
        "id" : "necropolis_d_46",
        "name" : "Vault - Living Bays",
        "sym" : 104,
        "color" : "yellow",
        "see_cost" : 999,
        "mondensity" : 2
    },{
        "type" : "overmap_terrain",
        "id" : "necropolis_d_47",
        "name" : "Vault - Passage",
        "sym" : 4194414,
        "color" : "white",
        "see_cost" : 999,
        "mondensity" : 2
    },{
        "type" : "overmap_terrain",
        "id" : "necropolis_d_48",
        "name" : "Vault - Housing",
        "sym" : 104,
        "color" : "yellow",
        "see_cost" : 999,
        "mondensity" : 2
    },{
        "type" : "overmap_terrain",
        "id" : "necropolis_d_49",
        "name" : "Vault - Housing",
        "sym" : 104,
        "color" : "yellow",
        "see_cost" : 999,
        "mondensity" : 2
    },{
        "type" : "overmap_terrain",
        "id" : "necropolis_d_50",
        "name" : "Vault - Housing",
        "sym" : 104,
        "color" : "yellow",
        "see_cost" : 999,
        "mondensity" : 2
    },{
        "type" : "overmap_terrain",
        "id" : "necropolis_d_51",
        "name" : "Vault - Passage",
        "sym" : 4194414,
        "color" : "white",
        "see_cost" : 999,
        "mondensity" : 2
    },{
        "type" : "overmap_terrain",
        "id" : "necropolis_d_52",
        "name" : "Vault - Kitchen",
        "sym" : 75,
        "color" : "yellow",
        "see_cost" : 999,
        "mondensity" : 2
    },{
        "type" : "overmap_terrain",
        "id" : "necropolis_d_53",
        "name" : "Vault - Passage",
        "sym" : 4194414,
        "color" : "white",
        "see_cost" : 999,
        "mondensity" : 2
    },{
        "type" : "overmap_terrain",
        "id" : "necropolis_d_54",
        "name" : "Vault - Slum Housing",
        "sym" : 104,
        "color" : "yellow",
        "see_cost" : 999,
        "mondensity" : 2
    },{
        "type" : "overmap_terrain",
        "id" : "necropolis_d_55",
        "name" : "Vault - Living Bays",
        "sym" : 104,
        "color" : "yellow",
        "see_cost" : 999,
        "mondensity" : 2
    },{
        "type" : "overmap_terrain",
        "id" : "necropolis_d_56",
        "name" : "Vault - Living Bays",
        "sym" : 104,
        "color" : "yellow",
        "see_cost" : 999,
        "mondensity" : 2
    },{
        "type" : "overmap_terrain",
        "id" : "necropolis_d_57",
        "name" : "Vault - Housing",
        "sym" : 104,
        "color" : "yellow",
        "see_cost" : 999,
        "mondensity" : 2
    },{
        "type" : "overmap_terrain",
        "id" : "necropolis_d_58",
        "name" : "Vault - Housing",
        "sym" : 104,
        "color" : "yellow",
        "see_cost" : 999,
        "mondensity" : 2
    },{
        "type" : "overmap_terrain",
        "id" : "necropolis_d_59",
        "name" : "Vault - Housing",
        "sym" : 104,
        "color" : "yellow",
        "see_cost" : 999,
        "mondensity" : 2
    },{
        "type" : "overmap_terrain",
        "id" : "necropolis_d_60",
        "name" : "Vault - Passage",
        "sym" : 4194414,
        "color" : "white",
        "see_cost" : 999,
        "mondensity" : 2
    },{
        "type" : "overmap_terrain",
        "id" : "necropolis_d_61",
        "name" : "Vault - Conference Room",
        "sym" : 67,
        "color" : "yellow",
        "see_cost" : 999,
        "mondensity" : 2
    },{
        "type" : "overmap_terrain",
        "id" : "necropolis_d_62",
        "name" : "Vault - Passage",
        "sym" : 4194414,
        "color" : "white",
        "see_cost" : 999,
        "mondensity" : 2
    },{
        "type" : "overmap_terrain",
        "id" : "necropolis_d_63",
        "name" : "Vault - Slum Housing",
        "sym" : 104,
        "color" : "yellow",
        "see_cost" : 999,
        "mondensity" : 2
    },{
        "type" : "overmap_terrain",
        "id" : "necropolis_d_64",
        "name" : "Vault - Living Bays",
        "sym" : 104,
        "color" : "yellow",
        "see_cost" : 999,
        "mondensity" : 2
    },{
        "type" : "overmap_terrain",
        "id" : "necropolis_d_65",
        "name" : "Vault - Living Bays",
        "sym" : 104,
        "color" : "yellow",
        "see_cost" : 999,
        "mondensity" : 2
    },{
        "type" : "overmap_terrain",
        "id" : "necropolis_d_66",
        "name" : "Vault - Housing",
        "sym" : 104,
        "color" : "yellow",
        "see_cost" : 999,
        "mondensity" : 2
    },{
        "type" : "overmap_terrain",
        "id" : "necropolis_d_67",
        "name" : "Vault - Housing",
        "sym" : 104,
        "color" : "yellow",
        "see_cost" : 999,
        "mondensity" : 2
    },{
        "type" : "overmap_terrain",
        "id" : "necropolis_d_68",
        "name" : "Vault - Housing",
        "sym" : 104,
        "color" : "yellow",
        "see_cost" : 999,
        "mondensity" : 2
    },{
        "type" : "overmap_terrain",
        "id" : "necropolis_d_69",
        "name" : "Vault - Passage",
        "sym" : 4194414,
        "color" : "white",
        "see_cost" : 999,
        "mondensity" : 2
    },{
        "type" : "overmap_terrain",
        "id" : "necropolis_d_70",
        "name" : "Vault - Passage",
        "sym" : 4194414,
        "color" : "white",
        "see_cost" : 999,
        "mondensity" : 2
    },{
        "type" : "overmap_terrain",
        "id" : "necropolis_d_71",
        "name" : "Vault - Passage",
        "sym" : 4194414,
        "color" : "white",
        "see_cost" : 999,
        "mondensity" : 2
    },{
        "type" : "overmap_terrain",
        "id" : "necropolis_d_72",
        "name" : "Vault - Passage",
        "sym" : 4194414,
        "color" : "white",
        "see_cost" : 999,
        "mondensity" : 2
    },{
        "type" : "overmap_terrain",
        "id" : "necropolis_d_73",
        "name" : "solid rock",
        "sym" : 37,
        "color" : "dark_gray",
        "see_cost" : 999,
        "mondensity" : 2
    },{
        "type" : "overmap_terrain",
        "id" : "necropolis_d_74",
        "name" : "Vault - Passage",
        "sym" : 4194414,
        "color" : "white",
        "see_cost" : 999,
        "mondensity" : 2
    },{
        "type" : "overmap_terrain",
        "id" : "necropolis_d_75",
        "name" : "Vault - Library",
        "sym" : 76,
        "color" : "yellow",
        "see_cost" : 999,
        "mondensity" : 2
    },{
        "type" : "overmap_terrain",
        "id" : "necropolis_d_76",
        "name" : "Vault - Passage",
        "sym" : 4194414,
        "color" : "white",
        "see_cost" : 999,
        "mondensity" : 2
    },{
        "type" : "overmap_terrain",
        "id" : "necropolis_d_77",
        "name" : "Vault - Light Industry",
        "sym" : 73,
        "color" : "yellow",
        "see_cost" : 999,
        "mondensity" : 2
    },{
        "type" : "overmap_terrain",
        "id" : "necropolis_d_78",
        "name" : "Vault - Light Industry",
        "sym" : 73,
        "color" : "yellow",
        "see_cost" : 999,
        "mondensity" : 2
    },{
        "type" : "overmap_terrain",
        "id" : "necropolis_d_79",
        "name" : "Vault - Passage",
        "sym" : 4194414,
        "color" : "white",
        "see_cost" : 999,
        "mondensity" : 2
    },{
        "type" : "overmap_terrain",
        "id" : "necropolis_d_80",
        "name" : "Vault - Gym",
        "sym" : 71,
        "color" : "yellow",
        "see_cost" : 999,
        "mondensity" : 2
    },{
        "type" : "overmap_terrain",
        "id" : "necropolis_d_81",
        "name" : "Vault - Passage",
        "sym" : 4194414,
        "color" : "white",
        "see_cost" : 999,
        "mondensity" : 2
    },{
        "type" : "overmap_terrain",
        "id" : "evac_center_1",
        "name" : "road",
        "sym" : 4194412,
        "color" : "dark_gray",
        "see_cost" : 5,
        "mondensity" : 2
    },{
        "type" : "overmap_terrain",
        "id" : "evac_center_2",
        "name" : "road",
        "sym" : 4194417,
        "color" : "dark_gray",
        "see_cost" : 5,
        "mondensity" : 2
    },{
        "type" : "overmap_terrain",
        "id" : "evac_center_3",
        "name" : "road",
        "sym" : 4194417,
        "color" : "dark_gray",
        "see_cost" : 5,
        "mondensity" : 2
    },{
        "type" : "overmap_terrain",
        "id" : "evac_center_4",
        "name" : "road",
        "sym" : 4194417,
        "color" : "dark_gray",
        "see_cost" : 5,
        "mondensity" : 2
    },{
        "type" : "overmap_terrain",
        "id" : "evac_center_5",
        "name" : "road",
        "sym" : 4194411,
        "color" : "dark_gray",
        "see_cost" : 5,
        "mondensity" : 2
    },{
        "type" : "overmap_terrain",
        "id" : "evac_center_6",
        "name" : "road",
        "sym" : 4194424,
        "color" : "dark_gray",
        "see_cost" : 5,
        "mondensity" : 2
    },{
        "type" : "overmap_terrain",
        "id" : "evac_center_7",
        "name" : "refugee center",
        "sym" : 4194414,
        "color" : "white",
        "see_cost" : 5,
        "mondensity" : 2
    },{
        "type" : "overmap_terrain",
        "id" : "evac_center_8",
        "name" : "refugee center",
        "sym" : 4194414,
        "color" : "white",
        "see_cost" : 5,
        "mondensity" : 2
    },{
        "type" : "overmap_terrain",
        "id" : "evac_center_9",
        "name" : "refugee center",
        "sym" : 4194414,
        "color" : "white",
        "see_cost" : 5,
        "mondensity" : 2
    },{
        "type" : "overmap_terrain",
        "id" : "evac_center_10",
        "name" : "road",
        "sym" : 4194424,
        "color" : "dark_gray",
        "see_cost" : 5,
        "mondensity" : 2
    },{
        "type" : "overmap_terrain",
        "id" : "evac_center_11",
        "name" : "road",
        "sym" : 4194424,
        "color" : "dark_gray",
        "see_cost" : 5,
        "mondensity" : 2
    },{
        "type" : "overmap_terrain",
        "id" : "evac_center_12",
        "name" : "refugee center",
        "sym" : 4194414,
        "color" : "white",
        "see_cost" : 5,
        "mondensity" : 2
    },{
        "type" : "overmap_terrain",
        "id" : "evac_center_13",
        "name" : "refugee center",
        "sym" : 4194414,
        "color" : "white",
        "see_cost" : 5,
        "mondensity" : 2
    },{
        "type" : "overmap_terrain",
        "id" : "evac_center_14",
        "name" : "refugee center",
        "sym" : 4194414,
        "color" : "white",
        "see_cost" : 5,
        "mondensity" : 2
    },{
        "type" : "overmap_terrain",
        "id" : "evac_center_15",
        "name" : "road",
        "sym" : 4194424,
        "color" : "dark_gray",
        "extras" : "build",
        "see_cost" : 5,
        "mondensity" : 2
    },{
        "type" : "overmap_terrain",
        "id" : "evac_center_16",
        "name" : "road",
        "sym" : 4194424,
        "color" : "dark_gray",
        "see_cost" : 5,
        "mondensity" : 2
    },{
        "type" : "overmap_terrain",
        "id" : "evac_center_17",
        "name" : "refugee center",
        "sym" : 4194414,
        "color" : "white",
        "see_cost" : 5,
        "mondensity" : 2
    },{
        "type" : "overmap_terrain",
        "id" : "evac_center_18",
        "name" : "refugee center",
        "sym" : 4194414,
        "color" : "white",
        "see_cost" : 5,
        "mondensity" : 2
    },{
        "type" : "overmap_terrain",
        "id" : "evac_center_19",
        "name" : "refugee center",
        "sym" : 4194414,
        "color" : "white",
        "see_cost" : 5,
        "mondensity" : 2
    },{
        "type" : "overmap_terrain",
        "id" : "evac_center_20",
        "name" : "road",
        "sym" : 4194424,
        "color" : "dark_gray",
        "see_cost" : 5,
        "mondensity" : 2
    },{
        "type" : "overmap_terrain",
        "id" : "evac_center_21",
        "name" : "road",
        "sym" : 4194413,
        "color" : "dark_gray",
        "see_cost" : 5,
        "mondensity" : 2
    },{
        "type" : "overmap_terrain",
        "id" : "evac_center_22",
        "name" : "road",
        "sym" : 4194417,
        "color" : "dark_gray",
        "see_cost" : 5,
        "mondensity" : 2
    },{
        "type" : "overmap_terrain",
        "id" : "evac_center_23",
        "name" : "road",
        "sym" : 4194423,
        "color" : "dark_gray",
        "see_cost" : 5,
        "mondensity" : 2
    },{
        "type" : "overmap_terrain",
        "id" : "evac_center_24",
        "name" : "road",
        "sym" : 4194417,
        "color" : "dark_gray",
        "see_cost" : 5,
        "mondensity" : 2
    },{
        "type" : "overmap_terrain",
        "id" : "evac_center_25",
        "name" : "road",
        "sym" : 4194410,
        "color" : "dark_gray",
        "see_cost" : 5,
        "mondensity" : 2
    },{
        "type" : "overmap_terrain",
        "id" : "bandit_cabin",
        "name" : "forest",
        "sym" : 70,
        "color" : "green",
        "see_cost" : 5,
        "extras" : "field",
        "flags" : [ "NO_ROTATE" ]
    },{
        "type" : "overmap_terrain",
        "id" : "bandit_camp_1",
        "name" : "forest",
        "sym" : 70,
        "color" : "green",
        "see_cost" : 5,
        "extras" : "field",
        "flags" : [ "NO_ROTATE" ]
    },{
        "type" : "overmap_terrain",
        "id" : "bandit_camp_2",
        "name" : "forest",
        "sym" : 70,
        "color" : "green",
        "see_cost" : 5,
        "extras" : "field",
        "flags" : [ "NO_ROTATE" ]
    },{
        "type" : "overmap_terrain",
        "id" : "bandit_camp_3",
        "name" : "forest",
        "sym" : 70,
        "color" : "green",
        "see_cost" : 5,
        "extras" : "field",
        "flags" : [ "NO_ROTATE" ]
    },{
        "type" : "overmap_terrain",
        "id" : "bandit_camp_4",
        "name" : "forest",
        "sym" : 70,
        "color" : "green",
        "see_cost" : 5,
        "extras" : "field",
        "flags" : [ "NO_ROTATE" ]
    },{
        "type" : "overmap_terrain",
        "id" : "sai",
        "name" : "serving area interface",
        "sym" : 48,
        "color" : "i_magenta",
        "see_cost" : 5,
        "flags" : [ "NO_ROTATE" ]
    },{
        "type" : "overmap_terrain",
        "id" : "pwr_sub_s",
        "name" : "small power substation",
        "sym" : 72,
        "color" : "light_cyan",
        "see_cost" : 5,
        "extras" : "field",
        "flags" : [ "NO_ROTATE" ]
    },{
        "type" : "overmap_terrain",
        "id" : "pwr_large_entrance",
        "name" : "large power substation",
        "sym" : 72,
        "color" : "cyan",
        "see_cost" : 5,
        "extras" : "field",
        "flags" : [ "NO_ROTATE" ]
    },{
        "type" : "overmap_terrain",
        "id" : "pwr_large_2",
        "name" : "large power substation",
        "sym" : 72,
        "color" : "cyan",
        "see_cost" : 5,
        "extras" : "field",
        "flags" : [ "NO_ROTATE" ]
    },{
        "type" : "overmap_terrain",
        "id" : "pwr_large_3",
        "name" : "large power substation",
        "sym" : 72,
        "color" : "cyan",
        "see_cost" : 5,
        "extras" : "field",
        "flags" : [ "NO_ROTATE" ]
    },{
        "type" : "overmap_terrain",
        "id" : "pwr_large_4",
        "name" : "large power substation",
        "sym" : 72,
        "color" : "cyan",
        "see_cost" : 5,
        "extras" : "field",
        "flags" : [ "NO_ROTATE" ]
    },{
        "type" : "overmap_terrain",
        "id" : "warehouse",
        "name" : "small warehouse",
        "sym" : 119,
        "color" : "light_blue",
        "see_cost" : 5,
        "mondensity" : 2,
        "flags" : [ "SIDEWALK" ]
    },
    {
        "type" : "overmap_terrain",
        "id" : "hdwr_large_entrance",
        "name" : "home improvement superstore entrance",
        "sym" : 72,
        "color" : "ltgreen_yellow",
        "see_cost" : 5,
        "extras" : "field",
        "flags" : [ "NO_ROTATE" ]
    },{
        "type" : "overmap_terrain",
        "id" : "hdwr_large_SW",
        "name" : "home improvement superstore",
        "sym" : 72,
        "color" : "ltgreen_yellow",
        "see_cost" : 5,
        "extras" : "field",
        "flags" : [ "NO_ROTATE" ]
    },{
        "type" : "overmap_terrain",
        "id" : "hdwr_large_NW",
        "name" : "home improvement superstore",
        "sym" : 72,
        "color" : "ltgreen_yellow",
        "see_cost" : 5,
        "extras" : "field",
        "flags" : [ "NO_ROTATE" ]
    },{
        "type" : "overmap_terrain",
        "id" : "hdwr_large_NE",
        "name" : "home improvement superstore",
        "sym" : 72,
        "color" : "ltgreen_yellow",
        "see_cost" : 5,
        "extras" : "field",
        "flags" : [ "NO_ROTATE" ]
    },{
        "type" : "overmap_terrain",
        "id" : "hdwr_large_backroom",
        "name" : "home improvement superstore",
        "sym" : 72,
        "color" : "ltgreen_yellow",
        "see_cost" : 5,
        "extras" : "field",
        "flags" : [ "NO_ROTATE" ]
    },{
        "type" : "overmap_terrain",
        "id" : "hdwr_large_loadingbay",
        "name" : "home improvement superstore",
        "sym" : 72,
        "color" : "ltgreen_yellow",
        "see_cost" : 5,
        "extras" : "field",
        "flags" : [ "NO_ROTATE" ]
 },{
        "type" : "overmap_terrain",
        "id" : "ranch_camp_1",
        "name" : "field",
        "sym" : 4194412,
        "color" : "brown",
        "see_cost" : 2,
        "flags" : [ "NO_ROTATE" ]
    },{
        "type" : "overmap_terrain",
        "id" : "ranch_camp_2",
        "name" : "field",
        "sym" : 4194417,
        "color" : "brown",
        "see_cost" : 2,
        "flags" : [ "NO_ROTATE" ]
    },{
        "type" : "overmap_terrain",
        "id" : "ranch_camp_3",
        "name" : "field",
        "sym" : 4194417,
        "color" : "brown",
        "see_cost" : 2,
        "flags" : [ "NO_ROTATE" ]
    },{
        "type" : "overmap_terrain",
        "id" : "ranch_camp_4",
        "name" : "field",
        "sym" : 4194417,
        "color" : "brown",
        "see_cost" : 2,
        "flags" : [ "NO_ROTATE" ]
    },{
        "type" : "overmap_terrain",
        "id" : "ranch_camp_5",
        "name" : "field",
        "sym" : 4194417,
        "color" : "brown",
        "see_cost" : 2,
        "flags" : [ "NO_ROTATE" ]
    },{
        "type" : "overmap_terrain",
        "id" : "ranch_camp_6",
        "name" : "field",
        "sym" : 4194417,
        "color" : "brown",
        "see_cost" : 2,
        "flags" : [ "NO_ROTATE" ]
    },{
        "type" : "overmap_terrain",
        "id" : "ranch_camp_7",
        "name" : "field",
        "sym" : 4194417,
        "color" : "brown",
        "see_cost" : 2,
        "flags" : [ "NO_ROTATE" ]
    },{
        "type" : "overmap_terrain",
        "id" : "ranch_camp_8",
        "name" : "field",
        "sym" : 4194417,
        "color" : "brown",
        "see_cost" : 2,
        "flags" : [ "NO_ROTATE" ]
    },{
        "type" : "overmap_terrain",
        "id" : "ranch_camp_9",
        "name" : "field",
        "sym" : 4194411,
        "color" : "brown",
        "see_cost" : 2,
        "flags" : [ "NO_ROTATE" ]
    },{
        "type" : "overmap_terrain",
        "id" : "ranch_camp_10",
        "name" : "field",
        "sym" : 4194424,
        "color" : "brown",
        "see_cost" : 2,
        "flags" : [ "NO_ROTATE" ]
    },{
        "type" : "overmap_terrain",
        "id" : "ranch_camp_11",
        "name" : "field",
        "sym" : 46,
        "color" : "brown",
        "see_cost" : 2,
        "flags" : [ "NO_ROTATE" ]
    },{
        "type" : "overmap_terrain",
        "id" : "ranch_camp_12",
        "name" : "field",
        "sym" : 46,
        "color" : "brown",
        "see_cost" : 2,
        "flags" : [ "NO_ROTATE" ]
    },{
        "type" : "overmap_terrain",
        "id" : "ranch_camp_13",
        "name" : "field",
        "sym" : 46,
        "color" : "brown",
        "see_cost" : 2,
        "flags" : [ "NO_ROTATE" ]
    },{
        "type" : "overmap_terrain",
        "id" : "ranch_camp_14",
        "name" : "field",
        "sym" : 46,
        "color" : "brown",
        "see_cost" : 2,
        "flags" : [ "NO_ROTATE" ]
    },{
        "type" : "overmap_terrain",
        "id" : "ranch_camp_15",
        "name" : "field",
        "sym" : 46,
        "color" : "brown",
        "see_cost" : 2,
        "flags" : [ "NO_ROTATE" ]
    },{
        "type" : "overmap_terrain",
        "id" : "ranch_camp_16",
        "name" : "field",
        "sym" : 46,
        "color" : "brown",
        "see_cost" : 2,
        "flags" : [ "NO_ROTATE" ]
    },{
        "type" : "overmap_terrain",
        "id" : "ranch_camp_17",
        "name" : "pond",
        "sym" : 80,
        "color" : "blue",
        "see_cost" : 2,
        "flags" : [ "NO_ROTATE" ]
    },{
        "type" : "overmap_terrain",
        "id" : "ranch_camp_18",
        "name" : "field",
        "sym" : 4194424,
        "color" : "brown",
        "see_cost" : 2,
        "flags" : [ "NO_ROTATE" ]
    },{
        "type" : "overmap_terrain",
        "id" : "ranch_camp_19",
        "name" : "field",
        "sym" : 4194424,
        "color" : "brown",
        "see_cost" : 2,
        "flags" : [ "NO_ROTATE" ]
    },{
        "type" : "overmap_terrain",
        "id" : "ranch_camp_20",
        "name" : "field",
        "sym" : 46,
        "color" : "brown",
        "see_cost" : 2,
        "flags" : [ "NO_ROTATE" ]
    },{
        "type" : "overmap_terrain",
        "id" : "ranch_camp_21",
        "name" : "field",
        "sym" : 46,
        "color" : "brown",
        "see_cost" : 2,
        "flags" : [ "NO_ROTATE" ]
    },{
        "type" : "overmap_terrain",
        "id" : "ranch_camp_22",
        "name" : "field",
        "sym" : 46,
        "color" : "brown",
        "see_cost" : 2,
        "flags" : [ "NO_ROTATE" ]
    },{
        "type" : "overmap_terrain",
        "id" : "ranch_camp_23",
        "name" : "field",
        "sym" : 46,
        "color" : "brown",
        "see_cost" : 2,
        "flags" : [ "NO_ROTATE" ]
    },{
        "type" : "overmap_terrain",
        "id" : "ranch_camp_24",
        "name" : "field",
        "sym" : 46,
        "color" : "brown",
        "see_cost" : 2,
        "flags" : [ "NO_ROTATE" ]
    },{
        "type" : "overmap_terrain",
        "id" : "ranch_camp_25",
        "name" : "field",
        "sym" : 46,
        "color" : "brown",
        "see_cost" : 2,
        "flags" : [ "NO_ROTATE" ]
    },{
        "type" : "overmap_terrain",
        "id" : "ranch_camp_26",
        "name" : "field",
        "sym" : 46,
        "color" : "brown",
        "see_cost" : 2,
        "flags" : [ "NO_ROTATE" ]
    },{
        "type" : "overmap_terrain",
        "id" : "ranch_camp_27",
        "name" : "field",
        "sym" : 4194424,
        "color" : "brown",
        "see_cost" : 2,
        "flags" : [ "NO_ROTATE" ]
    },{
        "type" : "overmap_terrain",
        "id" : "ranch_camp_28",
        "name" : "field",
        "sym" : 4194424,
        "color" : "brown",
        "see_cost" : 2,
        "flags" : [ "NO_ROTATE" ]
    },{
        "type" : "overmap_terrain",
        "id" : "ranch_camp_29",
        "name" : "field",
        "sym" : 46,
        "color" : "brown",
        "see_cost" : 2,
        "flags" : [ "NO_ROTATE" ]
    },{
        "type" : "overmap_terrain",
        "id" : "ranch_camp_30",
        "name" : "field",
        "sym" : 46,
        "color" : "brown",
        "see_cost" : 2,
        "flags" : [ "NO_ROTATE" ]
    },{
        "type" : "overmap_terrain",
        "id" : "ranch_camp_31",
        "name" : "field",
        "sym" : 46,
        "color" : "brown",
        "see_cost" : 2,
        "flags" : [ "NO_ROTATE" ]
    },{
        "type" : "overmap_terrain",
        "id" : "ranch_camp_32",
        "name" : "field",
        "sym" : 46,
        "color" : "brown",
        "see_cost" : 2,
        "flags" : [ "NO_ROTATE" ]
    },{
        "type" : "overmap_terrain",
        "id" : "ranch_camp_33",
        "name" : "field",
        "sym" : 46,
        "color" : "brown",
        "see_cost" : 2,
        "flags" : [ "NO_ROTATE" ]
    },{
        "type" : "overmap_terrain",
        "id" : "ranch_camp_34",
        "name" : "field",
        "sym" : 46,
        "color" : "brown",
        "see_cost" : 2,
        "flags" : [ "NO_ROTATE" ]
    },{
        "type" : "overmap_terrain",
        "id" : "ranch_camp_35",
        "name" : "field",
        "sym" : 46,
        "color" : "brown",
        "see_cost" : 2,
        "flags" : [ "NO_ROTATE" ]
    },{
        "type" : "overmap_terrain",
        "id" : "ranch_camp_36",
        "name" : "field",
        "sym" : 4194424,
        "color" : "brown",
        "see_cost" : 2,
        "flags" : [ "NO_ROTATE" ]
    },{
        "type" : "overmap_terrain",
        "id" : "ranch_camp_37",
        "name" : "field",
        "sym" : 4194424,
        "color" : "brown",
        "see_cost" : 2,
        "flags" : [ "NO_ROTATE" ]
    },{
        "type" : "overmap_terrain",
        "id" : "ranch_camp_38",
        "name" : "field",
        "sym" : 46,
        "color" : "brown",
        "see_cost" : 2,
        "flags" : [ "NO_ROTATE" ]
    },{
        "type" : "overmap_terrain",
        "id" : "ranch_camp_39",
        "name" : "field",
        "sym" : 46,
        "color" : "brown",
        "see_cost" : 2,
        "flags" : [ "NO_ROTATE" ]
    },{
        "type" : "overmap_terrain",
        "id" : "ranch_camp_40",
        "name" : "field",
        "sym" : 46,
        "color" : "brown",
        "see_cost" : 2,
        "flags" : [ "NO_ROTATE" ]
    },{
        "type" : "overmap_terrain",
        "id" : "ranch_camp_41",
        "name" : "field",
        "sym" : 46,
        "color" : "brown",
        "see_cost" : 2,
        "flags" : [ "NO_ROTATE" ]
    },{
        "type" : "overmap_terrain",
        "id" : "ranch_camp_42",
        "name" : "field",
        "sym" : 46,
        "color" : "brown",
        "see_cost" : 2,
        "flags" : [ "NO_ROTATE" ]
    },{
        "type" : "overmap_terrain",
        "id" : "ranch_camp_43",
        "name" : "field",
        "sym" : 46,
        "color" : "brown",
        "see_cost" : 2,
        "flags" : [ "NO_ROTATE" ]
    },{
        "type" : "overmap_terrain",
        "id" : "ranch_camp_44",
        "name" : "field",
        "sym" : 46,
        "color" : "brown",
        "see_cost" : 2,
        "flags" : [ "NO_ROTATE" ]
    },{
        "type" : "overmap_terrain",
        "id" : "ranch_camp_45",
        "name" : "field",
        "sym" : 4194424,
        "color" : "brown",
        "see_cost" : 2,
        "flags" : [ "NO_ROTATE" ]
    },{
        "type" : "overmap_terrain",
        "id" : "ranch_camp_46",
        "name" : "field",
        "sym" : 4194424,
        "color" : "brown",
        "see_cost" : 2,
        "flags" : [ "NO_ROTATE" ]
    },{
        "type" : "overmap_terrain",
        "id" : "ranch_camp_47",
        "name" : "field",
        "sym" : 46,
        "color" : "brown",
        "see_cost" : 2,
        "flags" : [ "NO_ROTATE" ]
    },{
        "type" : "overmap_terrain",
        "id" : "ranch_camp_48",
        "name" : "field",
        "sym" : 46,
        "color" : "brown",
        "see_cost" : 2,
        "flags" : [ "NO_ROTATE" ]
    },{
        "type" : "overmap_terrain",
        "id" : "ranch_camp_49",
        "name" : "field",
        "sym" : 46,
        "color" : "brown",
        "see_cost" : 2,
        "flags" : [ "NO_ROTATE" ]
    },{
        "type" : "overmap_terrain",
        "id" : "ranch_camp_50",
        "name" : "field",
        "sym" : 46,
        "color" : "brown",
        "see_cost" : 2,
        "flags" : [ "NO_ROTATE" ]
    },{
        "type" : "overmap_terrain",
        "id" : "ranch_camp_51",
        "name" : "field",
        "sym" : 46,
        "color" : "brown",
        "see_cost" : 2,
        "flags" : [ "NO_ROTATE" ]
    },{
        "type" : "overmap_terrain",
        "id" : "ranch_camp_52",
        "name" : "field",
        "sym" : 46,
        "color" : "brown",
        "see_cost" : 2,
        "flags" : [ "NO_ROTATE" ]
    },{
        "type" : "overmap_terrain",
        "id" : "ranch_camp_53",
        "name" : "field",
        "sym" : 46,
        "color" : "brown",
        "see_cost" : 2,
        "flags" : [ "NO_ROTATE" ]
    },{
        "type" : "overmap_terrain",
        "id" : "ranch_camp_54",
        "name" : "field",
        "sym" : 4194424,
        "color" : "brown",
        "see_cost" : 2,
        "flags" : [ "NO_ROTATE" ]
    },{
        "type" : "overmap_terrain",
        "id" : "ranch_camp_55",
        "name" : "field",
        "sym" : 4194424,
        "color" : "brown",
        "see_cost" : 2,
        "flags" : [ "NO_ROTATE" ]
    },{
        "type" : "overmap_terrain",
        "id" : "ranch_camp_56",
        "name" : "field",
        "sym" : 46,
        "color" : "brown",
        "see_cost" : 2,
        "flags" : [ "NO_ROTATE" ]
    },{
        "type" : "overmap_terrain",
        "id" : "ranch_camp_57",
        "name" : "silo",
        "sym" : 35,
        "color" : "i_brown",
        "see_cost" : 2,
        "flags" : [ "NO_ROTATE" ]
    },{
        "type" : "overmap_terrain",
        "id" : "ranch_camp_58",
        "name" : "field",
        "sym" : 46,
        "color" : "brown",
        "see_cost" : 2,
        "flags" : [ "NO_ROTATE" ]
    },{
        "type" : "overmap_terrain",
        "id" : "ranch_camp_59",
        "name" : "field",
        "sym" : 46,
        "color" : "brown",
        "see_cost" : 2,
        "flags" : [ "NO_ROTATE" ]
    },{
        "type" : "overmap_terrain",
        "id" : "ranch_camp_60",
        "name" : "field",
        "sym" : 46,
        "color" : "brown",
        "see_cost" : 2,
        "flags" : [ "NO_ROTATE" ]
    },{
        "type" : "overmap_terrain",
        "id" : "ranch_camp_61",
        "name" : "field",
        "sym" : 46,
        "color" : "brown",
        "see_cost" : 2,
        "flags" : [ "NO_ROTATE" ]
    },{
        "type" : "overmap_terrain",
        "id" : "ranch_camp_62",
        "name" : "field",
        "sym" : 46,
        "color" : "brown",
        "see_cost" : 2,
        "flags" : [ "NO_ROTATE" ]
    },{
        "type" : "overmap_terrain",
        "id" : "ranch_camp_63",
        "name" : "field",
        "sym" : 4194424,
        "color" : "brown",
        "see_cost" : 2,
        "flags" : [ "NO_ROTATE" ]
    },{
        "type" : "overmap_terrain",
        "id" : "ranch_camp_64",
        "name" : "field",
        "sym" : 4194424,
        "color" : "brown",
        "see_cost" : 2,
        "flags" : [ "NO_ROTATE" ]
    },{
        "type" : "overmap_terrain",
        "id" : "ranch_camp_65",
        "name" : "field",
        "sym" : 46,
        "color" : "brown",
        "see_cost" : 2,
        "flags" : [ "NO_ROTATE" ]
    },{
        "type" : "overmap_terrain",
        "id" : "ranch_camp_66",
        "name" : "barn",
        "sym" : 35,
        "color" : "i_brown",
        "see_cost" : 2,
        "flags" : [ "NO_ROTATE" ]
    },{
        "type" : "overmap_terrain",
        "id" : "ranch_camp_67",
        "name" : "garage",
        "sym" : 79,
        "color" : "white",
        "see_cost" : 2,
        "flags" : [ "NO_ROTATE" ]
    },{
        "type" : "overmap_terrain",
        "id" : "ranch_camp_68",
        "name" : "ranch",
        "sym" : 118,
        "color" : "light_green",
        "see_cost" : 2,
        "flags" : [ "NO_ROTATE" ]
    },{
        "type" : "overmap_terrain",
        "id" : "ranch_camp_69",
        "name" : "field",
        "sym" : 4194411,
        "color" : "brown",
        "see_cost" : 2,
        "flags" : [ "NO_ROTATE" ]
    },{
        "type" : "overmap_terrain",
        "id" : "ranch_camp_70",
        "name" : "field",
        "sym" : 46,
        "color" : "brown",
        "see_cost" : 2,
        "flags" : [ "NO_ROTATE" ]
    },{
        "type" : "overmap_terrain",
        "id" : "ranch_camp_71",
        "name" : "field",
        "sym" : 46,
        "color" : "brown",
        "see_cost" : 2,
        "flags" : [ "NO_ROTATE" ]
    },{
        "type" : "overmap_terrain",
        "id" : "ranch_camp_72",
        "name" : "field",
        "sym" : 4194424,
        "color" : "brown",
        "see_cost" : 2,
        "flags" : [ "NO_ROTATE" ]
    },{
        "type" : "overmap_terrain",
        "id" : "ranch_camp_73",
        "name" : "field",
        "sym" : 4194413,
        "color" : "brown",
        "see_cost" : 2,
        "flags" : [ "NO_ROTATE" ]
    },{
        "type" : "overmap_terrain",
        "id" : "ranch_camp_74",
        "name" : "field",
        "sym" : 4194417,
        "color" : "brown",
        "see_cost" : 2,
        "flags" : [ "NO_ROTATE" ]
    },{
        "type" : "overmap_terrain",
        "id" : "ranch_camp_75",
        "name" : "field",
        "sym" : 4194410,
        "color" : "brown",
        "see_cost" : 2,
        "flags" : [ "NO_ROTATE" ]
    },{
        "type" : "overmap_terrain",
        "id" : "ranch_camp_76",
        "name" : "lot",
        "sym" : 79,
        "color" : "dark_gray",
        "see_cost" : 2,
        "flags" : [ "NO_ROTATE" ]
    },{
        "type" : "overmap_terrain",
        "id" : "ranch_camp_77",
        "name" : "road",
        "sym" : 4194424,
        "color" : "dark_gray",
        "see_cost" : 2,
        "extras" : "road",
        "flags" : [ "NO_ROTATE" ]
    },{
        "type" : "overmap_terrain",
        "id" : "ranch_camp_78",
        "name" : "field",
        "sym" : 4194413,
        "color" : "brown",
        "see_cost" : 2,
        "flags" : [ "NO_ROTATE" ]
    },{
        "type" : "overmap_terrain",
        "id" : "ranch_camp_79",
        "name" : "field",
        "sym" : 4194417,
        "color" : "brown",
        "see_cost" : 2,
        "flags" : [ "NO_ROTATE" ]
    },{
        "type" : "overmap_terrain",
        "id" : "ranch_camp_80",
        "name" : "field",
        "sym" : 4194417,
        "color" : "brown",
        "see_cost" : 2,
        "flags" : [ "NO_ROTATE" ]
    },{
        "type" : "overmap_terrain",
        "id" : "ranch_camp_81",
        "name" : "field",
        "sym" : 4194410,
        "color" : "brown",
        "see_cost" : 2,
        "flags" : [ "NO_ROTATE" ]
    },{
        "type" : "overmap_terrain",
        "id" : "looted_building",
        "name" : "looted building",
        "sym" : 35,
        "color" : "light_gray",
        "see_cost" : 2
    },{
        "type" : "overmap_terrain",
        "id" : "debug_ramps",
        "name" : "ramp testing area",
        "sym" : 37,
        "color" : "white",
        "flags" : [ "NO_ROTATE" ]
    },{
        "type" : "overmap_terrain",
        "id" : "football_field_a1",
        "name" : "football field",
        "sym" : 79,
        "color" : "light_green",
        "see_cost" : 5,
        "mondensity" : 2,
        "flags" : [ "SIDEWALK" ]
    },{
        "type" : "overmap_terrain",
        "id" : "football_field_a2",
        "name" : "football field",
        "sym" : 79,
        "color" : "light_green",
        "see_cost" : 5,
        "mondensity" : 2,
        "flags" : [ "SIDEWALK" ]
    },{
        "type" : "overmap_terrain",
        "id" : "football_field_a3",
        "name" : "football field",
        "sym" : 79,
        "color" : "light_green",
        "see_cost" : 5,
        "mondensity" : 2,
        "flags" : [ "SIDEWALK" ]
    },{
        "type" : "overmap_terrain",
        "id" : "football_field_a4",
        "name" : "football field",
        "sym" : 79,
        "color" : "light_green",
        "see_cost" : 5,
        "mondensity" : 2,
        "flags" : [ "SIDEWALK" ]
    },{
        "type" : "overmap_terrain",
        "id" : "football_field_a5",
        "name" : "football field",
        "sym" : 79,
        "color" : "light_green",
        "see_cost" : 5,
        "mondensity" : 2,
        "flags" : [ "SIDEWALK" ]
    },{
        "type" : "overmap_terrain",
        "id" : "football_field_b1",
        "name" : "football field",
        "sym" : 79,
        "color" : "light_green",
        "see_cost" : 5,
        "mondensity" : 2,
        "flags" : [ "SIDEWALK" ]
    },{
        "type" : "overmap_terrain",
        "id" : "football_field_b2",
        "name" : "football field",
        "sym" : 79,
        "color" : "light_green",
        "see_cost" : 5,
        "mondensity" : 2,
        "flags" : [ "SIDEWALK" ]
    },{
        "type" : "overmap_terrain",
        "id" : "football_field_b3",
        "name" : "football field",
        "sym" : 79,
        "color" : "light_green",
        "see_cost" : 5,
        "mondensity" : 2,
        "flags" : [ "SIDEWALK" ]
    },{
        "type" : "overmap_terrain",
        "id" : "football_field_b4",
        "name" : "football field",
        "sym" : 79,
        "color" : "light_green",
        "see_cost" : 5,
        "mondensity" : 2,
        "flags" : [ "SIDEWALK" ]
    },{
        "type" : "overmap_terrain",
        "id" : "football_field_b5",
        "name" : "football field",
        "sym" : 79,
        "color" : "light_green",
        "see_cost" : 5,
        "mondensity" : 2,
        "flags" : [ "SIDEWALK" ]
    },{
        "type" : "overmap_terrain",
        "id" : "football_field_c1",
        "name" : "football field",
        "sym" : 79,
        "color" : "light_green",
        "see_cost" : 5,
        "mondensity" : 2,
        "flags" : [ "SIDEWALK" ]
    },{
        "type" : "overmap_terrain",
        "id" : "football_field_c2",
        "name" : "football field",
        "sym" : 79,
        "color" : "light_green",
        "see_cost" : 5,
        "mondensity" : 2,
        "flags" : [ "SIDEWALK" ]
    },{
        "type" : "overmap_terrain",
        "id" : "football_field_c3",
        "name" : "football field",
        "sym" : 79,
        "color" : "light_green",
        "see_cost" : 5,
        "mondensity" : 2,
        "flags" : [ "SIDEWALK" ]
    },{
        "type" : "overmap_terrain",
        "id" : "football_field_c4",
        "name" : "football field",
        "sym" : 79,
        "color" : "light_green",
        "see_cost" : 5,
        "mondensity" : 2,
        "flags" : [ "SIDEWALK" ]
    },{
        "type" : "overmap_terrain",
        "id" : "football_field_c5",
        "name" : "football field",
        "sym" : 79,
        "color" : "light_green",
        "see_cost" : 5,
        "mondensity" : 2,
        "flags" : [ "SIDEWALK" ]
    },{
        "type" : "overmap_terrain",
        "id" : "campsite",
        "name" : "campsite",
        "sym" : 43,
        "color" : "green",
        "see_cost" : 5,
        "extras" : "field",
        "spawns" : { "group": "GROUP_FOREST", "population": [0, 1], "chance": 80 },
        "flags" : [ "NO_ROTATE" ]
    },{
        "type" : "overmap_terrain",
        "id" : "campsite_a",
        "name" : "campsites",
        "sym" : 43,
        "color" : "green",
        "see_cost" : 5,
        "extras" : "field",
        "spawns" : { "group": "GROUP_FOREST", "population": [0, 1], "chance": 80 },
        "flags" : [ "NO_ROTATE" ]
    },{
        "type" : "overmap_terrain",
        "id" : "campsite_cabin_incomplete",
        "name" : "incomplete cabin",
        "sym" : 43,
        "color" : "light_green",
        "see_cost" : 5,
        "extras" : "field",
        "spawns" : { "group": "GROUP_FOREST", "population": [0, 1], "chance": 80 },
        "flags" : [ "NO_ROTATE" ]
    },{
        "type" : "overmap_terrain",
        "id" : "campsite_field_biker",
        "name" : "field campsite",
        "sym" : 43,
        "color" : "light_green",
        "see_cost" : 5,
        "extras" : "field",
        "spawns" : { "group": "GROUP_FOREST", "population": [0, 1], "chance": 80 },
        "flags" : [ "NO_ROTATE" ]
    },{
        "type" : "overmap_terrain",
        "id" : "campsite_field_biker_destroyed",
        "name" : "field campsite",
        "sym" : 43,
        "color" : "light_green",
        "see_cost" : 5,
        "extras" : "field",
        "spawns" : { "group": "GROUP_FOREST", "population": [0, 1], "chance": 80 },
        "flags" : [ "NO_ROTATE" ]
    },{
        "type" : "overmap_terrain",
        "id" : "roadstop",
        "name" : "roadstop",
        "sym" : 94,
        "color" : "light_blue",
        "mondensity" : 2,
        "flags" : [ "SIDEWALK" ]
    },{
        "type" : "overmap_terrain",
        "id" : "roadstop_a",
        "name" : "public washroom",
        "sym" : 94,
        "color" : "light_blue",
        "mondensity" : 2,
        "flags" : [ "SIDEWALK" ]
    },{
        "type" : "overmap_terrain",
        "id" : "roadstop_b",
        "name" : "roadside foodcart",
        "sym" : 94,
        "color" : "magenta",
        "mondensity" : 2,
        "flags" : [ "SIDEWALK" ]
    },{
        "type" : "overmap_terrain",
        "id" : "pump_station_1",
        "name" : "pump station",
        "sym" : 80,
        "color" : "red",
        "see_cost" : 5,
        "mondensity" : 2,
        "flags" : [ "KNOWN_DOWN", "SIDEWALK" ]
    },{
        "type" : "overmap_terrain",
        "id" : "pump_station_2",
        "name" : "pump station",
        "sym" : 80,
        "color" : "red",
        "see_cost" : 5,
        "mondensity" : 2,
        "flags" : [ "KNOWN_DOWN" ]
    },{
        "type" : "overmap_terrain",
        "id" : "pump_station_3",
        "name" : "sewer",
        "sym" : 4194414,
        "color" : "green",
        "see_cost" : 999,
        "mondensity" : 2
    },{
        "type" : "overmap_terrain",
        "id" : "pump_station_4",
        "name" : "sewer",
        "sym" : 4194414,
        "color" : "green",
        "see_cost" : 999,
        "mondensity" : 2
    },{
        "type" : "overmap_terrain",
        "id" : "pump_station_5",
        "name" : "sewer",
        "sym" : 4194414,
        "color" : "green",
        "see_cost" : 999,
        "mondensity" : 2
    },{
        "type" : "overmap_terrain",
        "id" : "garage_gas_1",
        "name" : "gas station",
        "sym" : 94,
        "color" : "light_blue",
        "see_cost" : 5,
        "mondensity" : 2,
        "flags" : [ "SIDEWALK" ]
    },{
        "type" : "overmap_terrain",
        "id" : "garage_gas_2",
        "name" : "garage",
        "sym" : 79,
        "color" : "white",
        "see_cost" : 5,
        "mondensity" : 2,
        "flags" : [ "SIDEWALK" ]
    },{
        "type" : "overmap_terrain",
        "id" : "garage_gas_3",
        "name" : "garage",
        "sym" : 79,
        "color" : "white",
        "see_cost" : 5,
        "mondensity" : 2,
        "flags" : [ "SIDEWALK" ]
    },{
        "type" : "overmap_terrain",
        "id" : "cemetery_4square_00",
        "name" : "religious cemetery",
        "sym" : 110,
        "color" : "white",
        "see_cost" : 5,
        "extras" : "field",
        "mondensity" : 2,
        "flags" : [ "NO_ROTATE" ]
    },{
        "type" : "overmap_terrain",
        "id" : "cemetery_4square_10",
        "name" : "religious cemetery",
        "sym" : 110,
        "color" : "white",
        "see_cost" : 5,
        "extras" : "field",
        "mondensity" : 2,
        "flags" : [ "NO_ROTATE" ]
    },{
        "type" : "overmap_terrain",
        "id" : "cemetery_4square_01",
        "name" : "religious cemetery",
        "sym" : 110,
        "color" : "white",
        "see_cost" : 5,
        "extras" : "field",
        "mondensity" : 2,
        "flags" : [ "NO_ROTATE" ]
    },{
        "type" : "overmap_terrain",
        "id" : "cemetery_4square_11",
        "name" : "religious cemetery",
        "sym" : 110,
        "color" : "white",
        "see_cost" : 5,
        "extras" : "field",
        "mondensity" : 2,
        "flags" : [ "NO_ROTATE" ]
    },{
        "type" : "overmap_terrain",
        "id" : "4way_road",
        "name" : "road",
        "sym" : 43,
        "color" : "ltgray",
        "see_cost" : 5,
        "extras" : "forest",
        "mondensity" : 2,
        "flags" : [ "NO_ROTATE" ]
    },{
        "type" : "overmap_terrain",
        "id" : "pond_field",
        "name" : "pond",
        "sym" : 46,
        "color" : "blue",
        "see_cost" : 5,
        "mondensity" : 2,
        "flags" : [ "NO_ROTATE" ]
    },{
        "type" : "overmap_terrain",
        "id" : "pond_forest",
        "name" : "basin",
        "sym" : 70,
        "color" : "blue",
        "see_cost" : 5,
        "mondensity" : 2,
        "flags" : [ "NO_ROTATE" ]
  },{
        "type" : "overmap_terrain",
        "id" : "pond_swamp",
        "name" : "bog",
        "sym" : 70,
        "color" : "blue",
        "see_cost" : 5,
        "mondensity" : 2,
        "flags" : [ "NO_ROTATE" ]
  },{
        "type" : "overmap_terrain",
        "id" : "hunter_shack",
        "name" : "swamp shack",
        "sym" : 70,
        "color" : "cyan",
        "see_cost" : 5,
        "extras" : "field",
        "flags" : [ "NO_ROTATE" ]
  },{
        "type" : "overmap_terrain",
        "id" : "orchard_tree_apple",
        "name" : "apple orchard",
        "sym" : 84,
        "color" : "ltgreen",
        "see_cost" : 5,
        "extras" : "field",
        "mondensity" : 3,
        "flags" : [ "NO_ROTATE" ]
    },{
        "type" : "overmap_terrain",
        "id" : "orchard_processing",
        "name" : "orchard processing",
        "sym" : 84,
        "color" : "i_ltgreen",
        "see_cost" : 5,
        "extras" : "field",
        "mondensity" : 3,
        "flags" : [ "NO_ROTATE" ]
    },{
        "type" : "overmap_terrain",
        "id" : "orchard_stall",
        "name" : "orchard stall",
        "sym" : 84,
        "color" : "i_ltgreen",
        "see_cost" : 5,
        "extras" : "field",
        "mondensity" : 3,
        "flags" : [ "NO_ROTATE" ]
    },
  {
    "id": "dairy_farm_NW",
    "type": "overmap_terrain",
    "name": "dairy farm",
    "sym": 119,
    "color": "brown",
    "see_cost": 1,
    "flags": [ "SIDEWALK", "NO_ROTATE" ]
  },
  {
    "id": "dairy_farm_NE",
    "type": "overmap_terrain",
    "name": "dairy farm",
    "sym": 119,
    "color": "brown",
    "see_cost": 1,
    "flags": [ "SIDEWALK", "NO_ROTATE" ]
  },
  {
    "id": "dairy_farm_SE",
    "type": "overmap_terrain",
    "name": "dairy farm",
    "sym": 119,
    "color": "brown",
    "see_cost": 5,
    "flags": [ "SIDEWALK", "NO_ROTATE" ]
  },
  {
    "id": "dairy_farm_SW",
    "type": "overmap_terrain",
    "name": "dairy farm",
    "sym": 119,
    "color": "brown",
    "see_cost": 5,
    "flags": [ "SIDEWALK", "NO_ROTATE" ]
  },
  {
<<<<<<< HEAD
    "type": "overmap_terrain",
    "id": "pet_store",
    "name": "pet store",
    "sym": 112,
=======
    "id": "orchard",
    "type": "overmap_terrain",
    "name": "orchard",
    "sym": 35,
>>>>>>> ec6b15ff
    "color": "i_green",
    "see_cost": 5,
    "mondensity": 2,
    "extras": "build",
    "flags": [ "SIDEWALK" ]
  },
  {
<<<<<<< HEAD
    "type": "overmap_terrain",
    "id": "construction_site",
    "name": "construction site",
    "sym": 120,
    "color": "i_grey",
=======
    "id": "dispensary",
    "type": "overmap_terrain",
    "name": "dispensary",
    "sym": 68,
    "color": "i_green",
>>>>>>> ec6b15ff
    "see_cost": 5,
    "mondensity": 2,
    "extras": "build",
    "flags": [ "SIDEWALK" ]
  },
  {
<<<<<<< HEAD
    "type": "overmap_terrain",
    "id": "post_office",
    "name": "post office",
    "sym": 80,
    "color": "blue",
=======
    "id": "skate_park",
    "type": "overmap_terrain",
    "name": "skate park",
    "sym": 79,
    "color": "grey",
>>>>>>> ec6b15ff
    "see_cost": 5,
    "mondensity": 2,
    "extras": "build",
    "flags": [ "SIDEWALK" ]
  },
  {
<<<<<<< HEAD
    "type": "overmap_terrain",
    "id": "bike_shop",
    "name": "bike shop",
    "sym": 66,
    "color": "i_brown",
=======
    "id": "small_office",
    "type": "overmap_terrain",
    "name": "small office",
    "sym": 111,
    "color": "brown",
>>>>>>> ec6b15ff
    "see_cost": 5,
    "mondensity": 2,
    "extras": "build",
    "flags": [ "SIDEWALK" ]
  },
  {
<<<<<<< HEAD
    "type": "overmap_terrain",
    "id": "lumberyard_0_0",
    "name": "lumberyard",
    "sym": 76,
    "color": "i_green",
    "see_cost": 5,
    "mondensity": 2,
    "flags": [ "SIDEWALK" ]
  },
  {
    "type": "overmap_terrain",
    "id": "lumberyard_0_1",
    "name": "lumberyard",
    "sym": 76,
    "color": "i_green",
    "see_cost": 5,
    "mondensity": 2
  },
  {
    "type": "overmap_terrain",
    "id": "lumberyard_1_0",
    "name": "lumberyard",
    "sym": 76,
    "color": "i_green",
    "see_cost": 5,
    "mondensity": 2
  },
  {
    "type": "overmap_terrain",
    "id": "lumberyard_1_1",
    "name": "lumberyard",
    "sym": 76,
=======
    "id": "small_wooded_trail",
    "type": "overmap_terrain",
    "name": "small wooded trail",
    "sym": 83,
    "color": "i_green",
    "see_cost": 5,
    "mondensity": 2,
    "extras": "build",
    "flags": [ "SIDEWALK" ]
  },
  {
    "id": "art_gallery",
    "type": "overmap_terrain",
    "name": "art gallery",
    "sym": 97,
    "color": "i_yellow",
    "see_cost": 5,
    "mondensity": 2,
    "extras": "build",
    "flags": [ "SIDEWALK" ]
  },
  {
    "id": "derelict_property",
    "type": "overmap_terrain",
    "name": "derelict property",
    "sym": 88,
    "color": "i_brown",
    "see_cost": 5,
    "mondensity": 2,
    "extras": "field"
  },
  {
    "id": "state_park_0_0",
    "type": "overmap_terrain",
    "name": "state park",
    "sym": 83,
>>>>>>> ec6b15ff
    "color": "i_green",
    "see_cost": 5,
    "mondensity": 2
  },
  {
<<<<<<< HEAD
    "type": "overmap_terrain",
    "id": "zoo_0_0",
    "name": "zoo parking",
    "sym": 80,
    "color": "i_green",
    "see_cost": 5,
    "mondensity": 2,
    "flags": [ "SIDEWALK" ]
  },
  {
    "type": "overmap_terrain",
    "id": "zoo_1_0",
    "name": "zoo parking",
    "sym": 80,
    "color": "i_green",
    "see_cost": 5,
    "mondensity": 2,
    "flags": [ "SIDEWALK" ]
  },
  {
    "type": "overmap_terrain",
    "id": "zoo_2_0",
    "name": "zoo pavilion",
    "sym": 80,
=======
    "id": "state_park_0_1",
    "type": "overmap_terrain",
    "name": "state park",
    "sym": 83,
    "color": "i_green",
    "see_cost": 5,
    "mondensity": 2
  },
  {
    "id": "state_park_1_0",
    "type": "overmap_terrain",
    "name": "state park parking",
    "sym": 36,
>>>>>>> ec6b15ff
    "color": "i_green",
    "see_cost": 5,
    "mondensity": 2,
    "flags": [ "SIDEWALK" ]
  },
  {
<<<<<<< HEAD
    "type": "overmap_terrain",
    "id": "zoo_0_1",
    "name": "zoo",
    "sym": 90,
=======
    "id": "state_park_1_1",
    "type": "overmap_terrain",
    "name": "state park",
    "sym": 83,
>>>>>>> ec6b15ff
    "color": "i_green",
    "see_cost": 5,
    "mondensity": 2
  },
  {
<<<<<<< HEAD
    "type": "overmap_terrain",
    "id": "zoo_1_1",
    "name": "zoo",
    "sym": 90,
    "color": "i_green",
    "see_cost": 5,
    "mondensity": 2
  },
  {
    "type": "overmap_terrain",
    "id": "zoo_2_1",
    "name": "zoo",
    "sym": 90,
    "color": "i_green",
=======
    "id": "pavilion",
    "type": "overmap_terrain",
    "name": "pavilion",
    "sym": 65,
    "color": "i_green",
    "see_cost": 5,
    "mondensity": 2,
    "flags": [ "SIDEWALK" ]
  },
  {
    "id": "fishing_pond_0_0",
    "type": "overmap_terrain",
    "name": "fishing pond",
    "sym": 83,
    "color": "i_blue",
>>>>>>> ec6b15ff
    "see_cost": 5,
    "mondensity": 2
  },
  {
<<<<<<< HEAD
    "type": "overmap_terrain",
    "id": "zoo_0_2",
    "name": "zoo",
    "sym": 90,
    "color": "i_green",
=======
    "id": "fishing_pond_0_1",
    "type": "overmap_terrain",
    "name": "fishing pond",
    "sym": 83,
    "color": "i_blue",
>>>>>>> ec6b15ff
    "see_cost": 5,
    "mondensity": 2
  },
  {
<<<<<<< HEAD
    "type": "overmap_terrain",
    "id": "zoo_1_2",
    "name": "zoo",
    "sym": 90,
    "color": "i_green",
    "see_cost": 5,
    "mondensity": 2
  },
  {
    "type": "overmap_terrain",
    "id": "zoo_2_2",
    "name": "zoo",
    "sym": 90,
    "color": "i_green",
=======
    "id": "fishing_pond_1_0",
    "type": "overmap_terrain",
    "name": "fishing pond",
    "sym": 83,
    "color": "i_blue",
    "see_cost": 5,
    "mondensity": 2,
    "flags": [ "SIDEWALK" ]
  },
  {
    "id": "fishing_pond_1_1",
    "type": "overmap_terrain",
    "name": "fishing pond",
    "sym": 83,
    "color": "i_blue",
>>>>>>> ec6b15ff
    "see_cost": 5,
    "mondensity": 2
  },
  {
<<<<<<< HEAD
    "type": "overmap_terrain",
    "id": "candy_shop",
    "name": "candy shop",
    "sym": 67,
    "color": "yellow",
    "see_cost": 5,
    "mondensity": 2,
    "flags": [ "SIDEWALK" ]
  },
  {
    "type": "overmap_terrain",
    "id": "icecream_shop",
    "name": "icecream shop",
    "sym": 73,
    "color": "white",
    "see_cost": 5,
    "mondensity": 2,
    "flags": [ "SIDEWALK" ]
  },
  {
    "type": "overmap_terrain",
    "id": "bakery",
    "name": "bakery",
    "sym": 66,
    "color": "yellow",
    "see_cost": 5,
    "mondensity": 2,
=======
    "id": "hunting_blind",
    "type": "overmap_terrain",
    "name": "hunting blind",
    "sym": 72,
    "color": "i_green",
    "see_cost": 5,
    "mondensity": 2,
    "extras": "field"
  },
  {
    "id": "small_storage_units",
    "type": "overmap_terrain",
    "name": "small storage units",
    "sym": 35,
    "color": "i_yellow",
    "see_cost": 5,
    "mondensity": 2,
    "extras": "build",
    "flags": [ "SIDEWALK" ]
  },
  {
    "id": "cemetery_small",
    "type": "overmap_terrain",
    "name": "small cemetery",
    "sym": 67,
    "color": "i_grey",
    "see_cost": 5,
    "mondensity": 2,
    "extras": "build",
>>>>>>> ec6b15ff
    "flags": [ "SIDEWALK" ]
  }
]<|MERGE_RESOLUTION|>--- conflicted
+++ resolved
@@ -6932,17 +6932,10 @@
     "flags": [ "SIDEWALK", "NO_ROTATE" ]
   },
   {
-<<<<<<< HEAD
-    "type": "overmap_terrain",
-    "id": "pet_store",
-    "name": "pet store",
-    "sym": 112,
-=======
     "id": "orchard",
     "type": "overmap_terrain",
     "name": "orchard",
     "sym": 35,
->>>>>>> ec6b15ff
     "color": "i_green",
     "see_cost": 5,
     "mondensity": 2,
@@ -6950,97 +6943,39 @@
     "flags": [ "SIDEWALK" ]
   },
   {
-<<<<<<< HEAD
-    "type": "overmap_terrain",
-    "id": "construction_site",
-    "name": "construction site",
-    "sym": 120,
-    "color": "i_grey",
-=======
     "id": "dispensary",
     "type": "overmap_terrain",
     "name": "dispensary",
     "sym": 68,
     "color": "i_green",
->>>>>>> ec6b15ff
     "see_cost": 5,
     "mondensity": 2,
     "extras": "build",
     "flags": [ "SIDEWALK" ]
   },
   {
-<<<<<<< HEAD
-    "type": "overmap_terrain",
-    "id": "post_office",
-    "name": "post office",
-    "sym": 80,
-    "color": "blue",
-=======
     "id": "skate_park",
     "type": "overmap_terrain",
     "name": "skate park",
     "sym": 79,
     "color": "grey",
->>>>>>> ec6b15ff
     "see_cost": 5,
     "mondensity": 2,
     "extras": "build",
     "flags": [ "SIDEWALK" ]
   },
   {
-<<<<<<< HEAD
-    "type": "overmap_terrain",
-    "id": "bike_shop",
-    "name": "bike shop",
-    "sym": 66,
-    "color": "i_brown",
-=======
     "id": "small_office",
     "type": "overmap_terrain",
     "name": "small office",
     "sym": 111,
     "color": "brown",
->>>>>>> ec6b15ff
     "see_cost": 5,
     "mondensity": 2,
     "extras": "build",
     "flags": [ "SIDEWALK" ]
   },
   {
-<<<<<<< HEAD
-    "type": "overmap_terrain",
-    "id": "lumberyard_0_0",
-    "name": "lumberyard",
-    "sym": 76,
-    "color": "i_green",
-    "see_cost": 5,
-    "mondensity": 2,
-    "flags": [ "SIDEWALK" ]
-  },
-  {
-    "type": "overmap_terrain",
-    "id": "lumberyard_0_1",
-    "name": "lumberyard",
-    "sym": 76,
-    "color": "i_green",
-    "see_cost": 5,
-    "mondensity": 2
-  },
-  {
-    "type": "overmap_terrain",
-    "id": "lumberyard_1_0",
-    "name": "lumberyard",
-    "sym": 76,
-    "color": "i_green",
-    "see_cost": 5,
-    "mondensity": 2
-  },
-  {
-    "type": "overmap_terrain",
-    "id": "lumberyard_1_1",
-    "name": "lumberyard",
-    "sym": 76,
-=======
     "id": "small_wooded_trail",
     "type": "overmap_terrain",
     "name": "small wooded trail",
@@ -7077,38 +7012,11 @@
     "type": "overmap_terrain",
     "name": "state park",
     "sym": 83,
->>>>>>> ec6b15ff
     "color": "i_green",
     "see_cost": 5,
     "mondensity": 2
   },
   {
-<<<<<<< HEAD
-    "type": "overmap_terrain",
-    "id": "zoo_0_0",
-    "name": "zoo parking",
-    "sym": 80,
-    "color": "i_green",
-    "see_cost": 5,
-    "mondensity": 2,
-    "flags": [ "SIDEWALK" ]
-  },
-  {
-    "type": "overmap_terrain",
-    "id": "zoo_1_0",
-    "name": "zoo parking",
-    "sym": 80,
-    "color": "i_green",
-    "see_cost": 5,
-    "mondensity": 2,
-    "flags": [ "SIDEWALK" ]
-  },
-  {
-    "type": "overmap_terrain",
-    "id": "zoo_2_0",
-    "name": "zoo pavilion",
-    "sym": 80,
-=======
     "id": "state_park_0_1",
     "type": "overmap_terrain",
     "name": "state park",
@@ -7122,45 +7030,21 @@
     "type": "overmap_terrain",
     "name": "state park parking",
     "sym": 36,
->>>>>>> ec6b15ff
     "color": "i_green",
     "see_cost": 5,
     "mondensity": 2,
     "flags": [ "SIDEWALK" ]
   },
   {
-<<<<<<< HEAD
-    "type": "overmap_terrain",
-    "id": "zoo_0_1",
-    "name": "zoo",
-    "sym": 90,
-=======
     "id": "state_park_1_1",
     "type": "overmap_terrain",
     "name": "state park",
     "sym": 83,
->>>>>>> ec6b15ff
     "color": "i_green",
     "see_cost": 5,
     "mondensity": 2
   },
   {
-<<<<<<< HEAD
-    "type": "overmap_terrain",
-    "id": "zoo_1_1",
-    "name": "zoo",
-    "sym": 90,
-    "color": "i_green",
-    "see_cost": 5,
-    "mondensity": 2
-  },
-  {
-    "type": "overmap_terrain",
-    "id": "zoo_2_1",
-    "name": "zoo",
-    "sym": 90,
-    "color": "i_green",
-=======
     "id": "pavilion",
     "type": "overmap_terrain",
     "name": "pavilion",
@@ -7176,44 +7060,19 @@
     "name": "fishing pond",
     "sym": 83,
     "color": "i_blue",
->>>>>>> ec6b15ff
     "see_cost": 5,
     "mondensity": 2
   },
   {
-<<<<<<< HEAD
-    "type": "overmap_terrain",
-    "id": "zoo_0_2",
-    "name": "zoo",
-    "sym": 90,
-    "color": "i_green",
-=======
     "id": "fishing_pond_0_1",
     "type": "overmap_terrain",
     "name": "fishing pond",
     "sym": 83,
     "color": "i_blue",
->>>>>>> ec6b15ff
     "see_cost": 5,
     "mondensity": 2
   },
   {
-<<<<<<< HEAD
-    "type": "overmap_terrain",
-    "id": "zoo_1_2",
-    "name": "zoo",
-    "sym": 90,
-    "color": "i_green",
-    "see_cost": 5,
-    "mondensity": 2
-  },
-  {
-    "type": "overmap_terrain",
-    "id": "zoo_2_2",
-    "name": "zoo",
-    "sym": 90,
-    "color": "i_green",
-=======
     "id": "fishing_pond_1_0",
     "type": "overmap_terrain",
     "name": "fishing pond",
@@ -7229,40 +7088,10 @@
     "name": "fishing pond",
     "sym": 83,
     "color": "i_blue",
->>>>>>> ec6b15ff
     "see_cost": 5,
     "mondensity": 2
   },
   {
-<<<<<<< HEAD
-    "type": "overmap_terrain",
-    "id": "candy_shop",
-    "name": "candy shop",
-    "sym": 67,
-    "color": "yellow",
-    "see_cost": 5,
-    "mondensity": 2,
-    "flags": [ "SIDEWALK" ]
-  },
-  {
-    "type": "overmap_terrain",
-    "id": "icecream_shop",
-    "name": "icecream shop",
-    "sym": 73,
-    "color": "white",
-    "see_cost": 5,
-    "mondensity": 2,
-    "flags": [ "SIDEWALK" ]
-  },
-  {
-    "type": "overmap_terrain",
-    "id": "bakery",
-    "name": "bakery",
-    "sym": 66,
-    "color": "yellow",
-    "see_cost": 5,
-    "mondensity": 2,
-=======
     "id": "hunting_blind",
     "type": "overmap_terrain",
     "name": "hunting blind",
@@ -7292,7 +7121,201 @@
     "see_cost": 5,
     "mondensity": 2,
     "extras": "build",
->>>>>>> ec6b15ff
     "flags": [ "SIDEWALK" ]
-  }
+  },
+  {
+    "type": "overmap_terrain",
+    "id": "pet_store",
+    "name": "pet store",
+    "sym": 112,
+    "color": "i_green",
+    "see_cost": 5,
+    "mondensity": 2,
+    "extras": "build",
+    "flags": [ "SIDEWALK" ]
+  },
+  {
+    "type": "overmap_terrain",
+    "id": "construction_site",
+    "name": "construction site",
+    "sym": 120,
+    "color": "i_grey",
+    "see_cost": 5,
+    "mondensity": 2,
+    "extras": "build",
+    "flags": [ "SIDEWALK" ]
+  },
+  {
+    "type": "overmap_terrain",
+    "id": "post_office",
+    "name": "post office",
+    "sym": 80,
+    "color": "blue",
+    "see_cost": 5,
+    "mondensity": 2,
+    "extras": "build",
+    "flags": [ "SIDEWALK" ]
+  },
+  {
+    "type": "overmap_terrain",
+    "id": "bike_shop",
+    "name": "bike shop",
+    "sym": 66,
+    "color": "i_brown",
+    "see_cost": 5,
+    "mondensity": 2,
+    "extras": "build",
+    "flags": [ "SIDEWALK" ]
+  },
+  {
+    "type": "overmap_terrain",
+    "id": "lumberyard_0_0",
+    "name": "lumberyard",
+    "sym": 76,
+    "color": "i_green",
+    "see_cost": 5,
+    "mondensity": 2,
+    "flags": [ "SIDEWALK" ]
+  },
+  {
+    "type": "overmap_terrain",
+    "id": "lumberyard_0_1",
+    "name": "lumberyard",
+    "sym": 76,
+    "color": "i_green",
+    "see_cost": 5,
+    "mondensity": 2
+  },
+  {
+    "type": "overmap_terrain",
+    "id": "lumberyard_1_0",
+    "name": "lumberyard",
+    "sym": 76,
+    "color": "i_green",
+    "see_cost": 5,
+    "mondensity": 2
+  },
+  {
+    "type": "overmap_terrain",
+    "id": "lumberyard_1_1",
+    "name": "lumberyard",
+    "sym": 76,
+    "color": "i_green",
+    "see_cost": 5,
+    "mondensity": 2
+  },
+  {
+    "type": "overmap_terrain",
+    "id": "zoo_0_0",
+    "name": "zoo parking",
+    "sym": 80,
+    "color": "i_green",
+    "see_cost": 5,
+    "mondensity": 2,
+    "flags": [ "SIDEWALK" ]
+  },
+  {
+    "type": "overmap_terrain",
+    "id": "zoo_1_0",
+    "name": "zoo parking",
+    "sym": 80,
+    "color": "i_green",
+    "see_cost": 5,
+    "mondensity": 2,
+    "flags": [ "SIDEWALK" ]
+  },
+  {
+    "type": "overmap_terrain",
+    "id": "zoo_2_0",
+    "name": "zoo pavilion",
+    "sym": 80,
+    "color": "i_green",
+    "see_cost": 5,
+    "mondensity": 2,
+    "flags": [ "SIDEWALK" ]
+  },
+  {
+    "type": "overmap_terrain",
+    "id": "zoo_0_1",
+    "name": "zoo",
+    "sym": 90,
+    "color": "i_green",
+    "see_cost": 5,
+    "mondensity": 2
+  },
+  {
+    "type": "overmap_terrain",
+    "id": "zoo_1_1",
+    "name": "zoo",
+    "sym": 90,
+    "color": "i_green",
+    "see_cost": 5,
+    "mondensity": 2
+  },
+  {
+    "type": "overmap_terrain",
+    "id": "zoo_2_1",
+    "name": "zoo",
+    "sym": 90,
+    "color": "i_green",
+    "see_cost": 5,
+    "mondensity": 2
+  },
+  {
+    "type": "overmap_terrain",
+    "id": "zoo_0_2",
+    "name": "zoo",
+    "sym": 90,
+    "color": "i_green",
+    "see_cost": 5,
+    "mondensity": 2
+  },
+  {
+    "type": "overmap_terrain",
+    "id": "zoo_1_2",
+    "name": "zoo",
+    "sym": 90,
+    "color": "i_green",
+    "see_cost": 5,
+    "mondensity": 2
+  },
+  {
+    "type": "overmap_terrain",
+    "id": "zoo_2_2",
+    "name": "zoo",
+    "sym": 90,
+    "color": "i_green",
+    "see_cost": 5,
+    "mondensity": 2
+  },
+  {
+    "type": "overmap_terrain",
+    "id": "candy_shop",
+    "name": "candy shop",
+    "sym": 67,
+    "color": "yellow",
+    "see_cost": 5,
+    "mondensity": 2,
+    "flags": [ "SIDEWALK" ]
+  },
+  {
+    "type": "overmap_terrain",
+    "id": "icecream_shop",
+    "name": "icecream shop",
+    "sym": 73,
+    "color": "white",
+    "see_cost": 5,
+    "mondensity": 2,
+    "flags": [ "SIDEWALK" ]
+  },
+  {
+    "type": "overmap_terrain",
+    "id": "bakery",
+    "name": "bakery",
+    "sym": 66,
+    "color": "yellow",
+    "see_cost": 5,
+    "mondensity": 2,
+    "flags": [ "SIDEWALK" ]
+   }
 ]