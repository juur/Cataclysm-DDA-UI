[
  {
    "type": "overmap_terrain",
    "id": "",
    "name": "nothing",
    "sym": 37,
    "color": "white",
    "flags": [ "NO_ROTATE" ]
  },
  {
    "type": "overmap_terrain",
    "id": "open_air",
    "name": "open air",
    "sym": 46,
    "color": "blue",
    "flags": [ "NO_ROTATE" ]
  },
  {
    "type": "overmap_terrain",
    "abstract": "generic_city_building_no_sidewalk",
    "name": "city building",
    "sym": 94,
    "see_cost": 5,
    "extras": "build",
    "mondensity": 2
  },
  {
    "type": "overmap_terrain",
    "abstract": "generic_city_building",
    "copy-from": "generic_city_building_no_sidewalk",
    "flags": [ "SIDEWALK" ]
  },
  {
    "type": "overmap_terrain",
    "abstract": "generic_city_house_basement",
    "name": "basement",
    "sym": 79,
    "color": "dark_gray",
    "copy-from": "generic_city_building_no_sidewalk",
    "flags": [ "KNOWN_UP", "NO_ROTATE" ]
  },
  {
    "type": "overmap_terrain",
    "abstract": "generic_necropolis_surface_building",
    "name": "city building",
    "sym": 94,
    "see_cost": 5,
    "mondensity": 2,
    "flags": [ "SIDEWALK" ]
  },
  {
    "type": "overmap_terrain",
    "abstract": "generic_mansion_no_sidewalk",
    "name": "mansion",
    "sym": 77,
    "color": "green",
    "see_cost": 5,
    "mondensity": 2
  },
  {
    "type": "overmap_terrain",
    "abstract": "generic_mansion",
    "copy-from": "generic_mansion_no_sidewalk",
    "color": "light_green",
    "flags": [ "SIDEWALK" ]
  },
  {
    "type": "overmap_terrain",
    "abstract": "generic_mall",
    "name": "mall",
    "see_cost": 5,
    "mondensity": 2,
    "flags": [ "SIDEWALK" ]
  },
  {
    "type": "overmap_terrain",
    "id": "crater",
    "name": "crater",
    "sym": 79,
    "color": "red",
    "see_cost": 2,
    "extras": "field",
    "flags": [ "NO_ROTATE" ]
  },
  {
    "type": "overmap_terrain",
    "id": "field",
    "name": "field",
    "sym": 46,
    "color": "brown",
    "see_cost": 2,
    "extras": "field",
    "spawns": { "group": "GROUP_FOREST", "population": [ 0, 1 ], "chance": 80 },
    "flags": [ "NO_ROTATE" ]
  },
  {
    "type": "overmap_terrain",
    "id": "forest",
    "name": "forest",
    "sym": 70,
    "color": "green",
    "see_cost": 3,
    "extras": "field",
    "spawns": { "group": "GROUP_FOREST", "population": [ 0, 3 ], "chance": 80 },
    "flags": [ "NO_ROTATE" ]
  },
  {
    "type": "overmap_terrain",
    "id": "forest_thick",
    "name": "forest",
    "sym": 70,
    "color": "green",
    "see_cost": 4,
    "extras": "field",
    "spawns": { "group": "GROUP_FOREST", "population": [ 0, 6 ], "chance": 90 },
    "mapgen": [ { "method": "builtin", "name": "forest" } ],
    "flags": [ "NO_ROTATE" ]
  },
  {
    "type": "overmap_terrain",
    "id": "forest_water",
    "name": "swamp",
    "sym": 70,
    "color": "cyan",
    "see_cost": 4,
    "extras": "field",
    "spawns": { "group": "GROUP_SWAMP", "population": [ 1, 4 ], "chance": 100 },
    "mapgen": [ { "method": "builtin", "name": "forest" } ],
    "flags": [ "NO_ROTATE" ]
  },
  {
    "type": "overmap_terrain",
    "id": "hiway_ns",
    "name": "highway",
    "sym": 72,
    "color": "dark_gray",
    "see_cost": 2,
    "extras": "road",
    "mapgen": [ { "method": "builtin", "name": "highway" } ],
    "flags": [ "NO_ROTATE" ]
  },
  {
    "type": "overmap_terrain",
    "id": "hiway_ew",
    "name": "highway",
    "sym": 61,
    "color": "dark_gray",
    "see_cost": 2,
    "extras": "road",
    "mapgen": [ { "method": "builtin", "name": "highway" } ],
    "flags": [ "NO_ROTATE" ]
  },
  {
    "type": "overmap_terrain",
    "id": "road",
    "name": "road",
    "color": "dark_gray",
    "see_cost": 2,
    "extras": "road",
    "//": "the entries below are optional and serve as an example of mapgen for line_drawing tiles",
    "mapgen_straight": [ { "method": "builtin", "name": "road_straight" } ],
    "mapgen_curved": [ { "method": "builtin", "name": "road_curved" } ],
    "mapgen_end": [ { "method": "builtin", "name": "road_end" } ],
    "mapgen_tee": [ { "method": "builtin", "name": "road_tee" } ],
    "mapgen_four_way": [ { "method": "builtin", "name": "road_four_way" } ],
    "flags": [ "LINEAR" ]
  },
  {
    "type": "overmap_terrain",
    "id": "road_nesw_manhole",
    "name": "road, manhole",
    "sym": 4194414,
    "color": "yellow",
    "see_cost": 2,
    "extras": "road",
    "mapgen": [ { "method": "builtin", "name": "road_four_way" } ],
    "flags": [ "KNOWN_DOWN", "NO_ROTATE" ]
  },
  {
    "type": "overmap_terrain",
    "id": "bridge",
    "name": "bridge",
    "sym": 4194424,
    "color": "white",
    "see_cost": 2,
    "mapgen": [ { "method": "builtin", "name": "bridge" } ],
    "flags": [ "RIVER" ]
  },
  {
    "type": "overmap_terrain",
    "id": "river_center",
    "name": "river",
    "sym": 82,
    "color": "blue",
    "see_cost": 1,
    "mapgen": [ { "method": "builtin", "name": "river_center" } ],
    "flags": [ "RIVER", "NO_ROTATE" ]
  },
  {
    "type": "overmap_terrain",
    "id": "river",
    "name": "river bank",
    "sym": 82,
    "color": "light_blue",
    "see_cost": 1,
    "mapgen": [ { "method": "builtin", "name": "river_straight" } ],
    "flags": [ "RIVER" ]
  },
  {
    "type": "overmap_terrain",
    "id": "river_c_not_ne",
    "name": "river bank",
    "sym": 82,
    "color": "light_blue",
    "see_cost": 1,
    "mapgen": [ { "method": "builtin", "name": "river_curved_not" } ],
    "flags": [ "RIVER", "NO_ROTATE" ]
  },
  {
    "type": "overmap_terrain",
    "id": "river_c_not_nw",
    "name": "river bank",
    "sym": 82,
    "color": "light_blue",
    "see_cost": 1,
    "mapgen": [ { "method": "builtin", "name": "river_curved_not" } ],
    "flags": [ "RIVER", "NO_ROTATE" ]
  },
  {
    "type": "overmap_terrain",
    "id": "river_c_not_se",
    "name": "river bank",
    "sym": 82,
    "color": "light_blue",
    "see_cost": 1,
    "mapgen": [ { "method": "builtin", "name": "river_curved_not" } ],
    "flags": [ "RIVER", "NO_ROTATE" ]
  },
  {
    "type": "overmap_terrain",
    "id": "river_c_not_sw",
    "name": "river bank",
    "sym": 82,
    "color": "light_blue",
    "see_cost": 1,
    "mapgen": [ { "method": "builtin", "name": "river_curved_not" } ],
    "flags": [ "RIVER", "NO_ROTATE" ]
  },
  {
    "type": "overmap_terrain",
    "id": "river_ne",
    "name": "river bank",
    "sym": 82,
    "color": "light_blue",
    "see_cost": 1,
    "mapgen": [ { "method": "builtin", "name": "river_curved" } ],
    "flags": [ "RIVER", "NO_ROTATE" ]
  },
  {
    "type": "overmap_terrain",
    "id": "river_se",
    "name": "river bank",
    "sym": 82,
    "color": "light_blue",
    "see_cost": 1,
    "mapgen": [ { "method": "builtin", "name": "river_curved" } ],
    "flags": [ "RIVER", "NO_ROTATE" ]
  },
  {
    "type": "overmap_terrain",
    "id": "river_sw",
    "name": "river bank",
    "sym": 82,
    "color": "light_blue",
    "see_cost": 1,
    "mapgen": [ { "method": "builtin", "name": "river_curved" } ],
    "flags": [ "RIVER", "NO_ROTATE" ]
  },
  {
    "type": "overmap_terrain",
    "id": "river_nw",
    "name": "river bank",
    "sym": 82,
    "color": "light_blue",
    "see_cost": 1,
    "mapgen": [ { "method": "builtin", "name": "river_curved" } ],
    "flags": [ "RIVER", "NO_ROTATE" ]
  },
  {
    "type": "overmap_terrain",
    "id": "house",
    "copy-from": "generic_city_building",
    "name": "house",
    "color": "light_green",
    "see_cost": 2,
    "mapgen": [
      { "method": "builtin", "name": "house_generic_boxy" },
      { "method": "builtin", "name": "house_generic_big_livingroom" },
      { "method": "builtin", "name": "house_generic_center_hallway" }
    ],
    "flags": [ "SIDEWALK" ]
  },
  {
    "type": "overmap_terrain",
    "id": "house_prepper",
    "copy-from": "generic_city_building",
    "name": "house",
    "color": "light_green",
    "see_cost": 2,
    "flags": [ "SIDEWALK" ]
  },
  {
    "type": "overmap_terrain",
    "id": "house_base",
    "copy-from": "house",
    "mapgen": [
      { "method": "builtin", "name": "house_generic_boxy" },
      { "method": "builtin", "name": "house_generic_big_livingroom" },
      { "method": "builtin", "name": "house_generic_center_hallway" }
    ]
  },
  {
    "type": "overmap_terrain",
    "id": "duplex",
    "name": "duplex",
    "copy-from" : "generic_city_building",
    "color": "light_green",
    "see_cost": 2,
    "flags" : [ "SIDEWALK" ]
  },
  {
    "type": "overmap_terrain",
    "id": "s_lot",
    "name": "parking lot",
    "sym": 79,
    "color": "dark_gray",
    "see_cost": 1,
    "extras": "build",
    "mondensity": 2,
    "mapgen": [ { "method": "builtin", "name": "parking_lot" } ],
    "flags": [ "SIDEWALK", "NO_ROTATE" ]
  },
  {
    "type": "overmap_terrain",
    "id": "park",
    "name": "park",
    "sym": 79,
    "color": "green",
    "see_cost": 2,
    "extras": "build",
    "mondensity": 2,
    "flags": [ "SIDEWALK", "NO_ROTATE" ]
  },
  {
    "type": "overmap_terrain",
    "id": "pool",
    "name": "pool",
    "sym": 79,
    "color": "blue",
    "see_cost": 2,
    "mondensity": 2,
    "flags": [ "SIDEWALK", "NO_ROTATE" ]
  },
  {
    "type": "overmap_terrain",
    "id": "s_gas",
    "name": "gas station",
    "copy-from": "generic_city_building",
    "color": "light_blue"
  },
  {
    "type": "overmap_terrain",
    "id": "s_pharm",
    "name": "pharmacy",
    "copy-from": "generic_city_building",
    "color": "light_red"
  },
  {
    "type": "overmap_terrain",
    "id": "office_doctor",
    "name": "doctor's office",
    "copy-from": "generic_city_building",
    "color": "i_light_red"
  },
  {
    "type": "overmap_terrain",
    "id": "office_cubical",
    "name": "office",
    "copy-from": "generic_city_building",
    "color": "light_gray"
  },
  {
    "type": "overmap_terrain",
    "abstract": "apartments_tower_any",
    "name": "apartment tower",
    "sym": 65,
    "color": "light_green",
    "see_cost": 5,
    "mondensity": 2,
    "flags": [ "SIDEWALK" ]
  },
  {
    "type": "overmap_terrain",
    "id": "apartments_con_tower_NW",
    "copy-from": "apartments_tower_any"
  },
  {
    "type": "overmap_terrain",
    "id": "apartments_con_tower_NE",
    "copy-from": "apartments_tower_any"
  },
  {
    "type": "overmap_terrain",
    "id": "apartments_con_tower_SW",
    "copy-from": "apartments_tower_any"
  },
  {
    "type": "overmap_terrain",
    "id": "apartments_con_tower_SE",
    "copy-from": "apartments_tower_any"
  },
  {
    "type": "overmap_terrain",
    "id": "apartments_mod_tower_NW",
    "copy-from": "apartments_tower_any"
  },
  {
    "type": "overmap_terrain",
    "id": "apartments_mod_tower_NE",
    "copy-from": "apartments_tower_any"
  },
  {
    "type": "overmap_terrain",
    "id": "apartments_mod_tower_SW",
    "copy-from": "apartments_tower_any"
  },
  {
    "type": "overmap_terrain",
    "id": "apartments_mod_tower_SE",
    "copy-from": "apartments_tower_any"
  },
  {
    "type": "overmap_terrain",
    "id": "office_tower_1_entrance",
    "name": "office tower",
    "sym": 84,
    "color": "i_light_gray",
    "see_cost": 5,
    "mondensity": 2,
    "flags": [ "SIDEWALK", "NO_ROTATE" ]
  },
  {
    "type": "overmap_terrain",
    "id": "office_tower_1",
    "name": "office tower",
    "sym": 116,
    "color": "i_light_gray",
    "see_cost": 5,
    "mondensity": 2,
    "flags": [ "SIDEWALK", "NO_ROTATE" ]
  },
  {
    "type": "overmap_terrain",
    "id": "office_tower_b_entrance",
    "name": "tower parking",
    "sym": 112,
    "color": "i_light_gray",
    "see_cost": 5,
    "mondensity": 2,
    "flags": [ "SIDEWALK", "NO_ROTATE" ]
  },
  {
    "type": "overmap_terrain",
    "id": "office_tower_b",
    "name": "tower parking",
    "sym": 112,
    "color": "i_light_gray",
    "see_cost": 5,
    "mondensity": 2,
    "flags": [ "SIDEWALK", "NO_ROTATE" ]
  },
  {
    "type": "overmap_terrain",
    "id": "office_tower_2_a1",
    "name": "office tower",
    "sym": 116,
    "color": "i_light_gray",
    "see_cost": 5,
    "mondensity": 2,
    "flags": [ "SIDEWALK" ]
  },
  {
    "type": "overmap_terrain",
    "id": "office_tower_2_a2",
    "name": "office tower",
    "sym": 116,
    "color": "i_light_gray",
    "see_cost": 5,
    "mondensity": 2,
    "flags": [ "SIDEWALK" ]
  },
  {
    "type": "overmap_terrain",
    "id": "office_tower_2_a3",
    "name": "office courtyard",
    "sym": 79,
    "color": "light_gray",
    "see_cost": 5,
    "mondensity": 2,
    "flags": [ "SIDEWALK" ]
  },
  {
    "type": "overmap_terrain",
    "id": "office_tower_2_b1",
    "name": "office tower",
    "sym": 116,
    "color": "i_light_gray",
    "see_cost": 5,
    "mondensity": 2,
    "flags": [ "SIDEWALK" ]
  },
  {
    "type": "overmap_terrain",
    "id": "office_tower_2_b2",
    "name": "office tower",
    "sym": 116,
    "color": "i_light_gray",
    "see_cost": 5,
    "mondensity": 2,
    "flags": [ "SIDEWALK" ]
  },
  {
    "type": "overmap_terrain",
    "id": "office_tower_2_b3",
    "name": "office tower",
    "sym": 84,
    "color": "i_light_gray",
    "see_cost": 5,
    "mondensity": 2,
    "flags": [ "SIDEWALK" ]
  },
  {
    "type": "overmap_terrain",
    "id": "office_tower_2_a1_tower_lab",
    "name": "office tower",
    "sym": 116,
    "color": "i_light_gray",
    "see_cost": 5,
    "mondensity": 2,
    "flags": [ "SIDEWALK" ]
  },
  {
    "type": "overmap_terrain",
    "id": "office_tower_open_air_corner",
    "name": "open air",
    "sym": 46,
    "color": "blue"
  },
  {
    "type": "overmap_terrain",
    "id": "church",
    "copy-from": "generic_city_building",
    "name": "church",
    "sym": 67,
    "color": "light_red"
  },
  {
    "type": "overmap_terrain",
    "id": "cathedral_1_NW",
    "name": "cathedral",
    "sym": 67,
    "color": "i_light_red",
    "see_cost": 5,
    "mondensity": 2,
    "flags": [ "SIDEWALK", "KNOWN_DOWN" ]
  },
  {
    "type": "overmap_terrain",
    "id": "cathedral_1_NE",
    "copy-from": "cathedral_1_NW"
  },
  {
    "type": "overmap_terrain",
    "id": "cathedral_1_SW",
    "copy-from": "cathedral_1_NW"
  },
  {
    "type": "overmap_terrain",
    "id": "cathedral_1_SE",
    "copy-from": "cathedral_1_NW"
  },
  {
    "type": "overmap_terrain",
    "id": "cathedral_b_NW",
    "copy-from": "cathedral_1_NW",
    "name": "cathedral basement",
    "delete": { "flags": [ "SIDEWALK", "KNOWN_DOWN" ] }
  },
  {
    "type": "overmap_terrain",
    "id": "cathedral_b_NE",
    "copy-from": "cathedral_b_NW"
  },
  {
    "type": "overmap_terrain",
    "id": "cathedral_b_SW",
    "copy-from": "cathedral_b_NW"
  },
  {
    "type": "overmap_terrain",
    "id": "cathedral_b_SE",
    "copy-from": "cathedral_b_NW"
  },
  {
    "type": "overmap_terrain",
    "id": "s_grocery",
    "name": "grocery store",
    "copy-from": "generic_city_building",
    "color": "green"
  },
  {
    "type": "overmap_terrain",
    "id": "s_hardware",
    "name": "hardware store",
    "copy-from": "generic_city_building",
    "color": "cyan"
  },
  {
    "type": "overmap_terrain",
    "id": "s_electronics",
    "name": "electronics store",
    "copy-from": "generic_city_building",
    "color": "yellow"
  },
  {
    "type": "overmap_terrain",
    "id": "s_sports",
    "name": "sporting goods store",
    "copy-from": "generic_city_building",
    "color": "light_cyan"
  },
  {
    "type": "overmap_terrain",
    "id": "s_liquor",
    "name": "liquor store",
    "copy-from": "generic_city_building",
    "color": "magenta"
  },
  {
    "type": "overmap_terrain",
    "id": "s_gun",
    "name": "gun store",
    "copy-from": "generic_city_building",
    "color": "red"
  },
  {
    "type": "overmap_terrain",
    "id": "s_clothes",
    "name": "clothing store",
    "copy-from": "generic_city_building",
    "color": "blue"
  },
  {
    "type": "overmap_terrain",
    "id": "s_library",
    "name": "library",
    "copy-from": "generic_city_building",
    "color": "i_brown"
  },
  {
    "type": "overmap_terrain",
    "id": "s_bookstore",
    "name": "bookstore",
    "copy-from": "generic_city_building",
    "color": "i_brown"
  },
  {
    "type": "overmap_terrain",
    "id": "s_restaurant",
    "name": "restaurant",
    "copy-from": "generic_city_building",
    "color": "pink"
  },
  {
    "type": "overmap_terrain",
    "id": "s_restaurant_fast",
    "name": "fast food restaurant",
    "copy-from": "generic_city_building",
    "color": "yellow_magenta"
  },
  {
    "type": "overmap_terrain",
    "id": "s_restaurant_coffee",
    "name": "coffee shop",
    "copy-from": "generic_city_building",
    "color": "white_magenta"
  },
  {
    "type": "overmap_terrain",
    "id": "s_teashop",
    "name": "teashop",
    "copy-from": "generic_city_building",
    "color": "c_light_cyan_magenta"
  },
  {
    "type": "overmap_terrain",
    "id": "bar",
    "name": "bar",
    "copy-from": "generic_city_building",
    "color": "i_magenta"
  },
  {
    "type": "overmap_terrain",
    "id": "s_butcher",
    "name": "butcher shop",
    "copy-from": "generic_city_building",
    "color": "i_red"
  },
  {
    "type": "overmap_terrain",
    "id": "s_bike_shop",
    "name": "bike shop",
    "copy-from": "generic_city_building",
    "color": "i_cyan"
  },
  {
    "type": "overmap_terrain",
    "id": "s_pizza_parlor",
    "name": "pizza parlor",
    "copy-from": "generic_city_building",
    "color": "pink_magenta"
  },
  {
    "type": "overmap_terrain",
    "id": "sub_station",
    "name": "subway station",
    "sym": 83,
    "color": "yellow",
    "see_cost": 5,
    "extras": "build",
    "mondensity": 2,
    "flags": [ "KNOWN_DOWN", "SIDEWALK" ]
  },
  {
    "type": "overmap_terrain",
    "id": "s_garage",
    "copy-from": "generic_city_building",
    "name": "garage",
    "sym": 79,
    "color": "white"
  },
  {
    "type": "overmap_terrain",
    "id": "cabin_strange",
    "name": "forest",
    "sym": 70,
    "color": "green",
    "see_cost": 5,
    "extras": "field",
    "flags": [ "NO_ROTATE" ]
  },
  {
    "type": "overmap_terrain",
    "id": "cabin_strange_b",
    "name": "cabin basement",
    "sym": 67,
    "color": "i_green",
    "see_cost": 5,
    "extras": "build",
    "flags": [ "NO_ROTATE" ]
  },
  {
    "type": "overmap_terrain",
    "id": "cabin",
    "name": "cabin",
    "sym": 67,
    "color": "i_green",
    "see_cost": 5,
    "extras": "build",
    "mondensity": 2,
    "flags": [ "NO_ROTATE" ]
  },
  {
    "type": "overmap_terrain",
    "id": "dirtlot",
    "name": "dirt lot",
    "sym": 79,
    "color": "brown",
    "see_cost": 5,
    "extras": "field",
    "flags": [ "NO_ROTATE" ]
  },
  {
    "type": "overmap_terrain",
    "id": "sugar_house",
    "copy-from": "generic_city_building_no_sidewalk",
    "name": "sugar house",
    "sym": 83,
    "color": "i_brown"
  },
  {
    "type": "overmap_terrain",
    "id": "farm_1",
    "name": "farm field",
    "sym": 35,
    "color": "i_brown",
    "see_cost": 5,
    "extras": "field",
    "mondensity": 2
  },
  {
    "type": "overmap_terrain",
    "id": "farm_2",
    "name": "farm house",
    "sym": 94,
    "color": "i_brown",
    "see_cost": 5,
    "extras": "build",
    "mondensity": 2
  },
  {
    "type": "overmap_terrain",
    "id": "farm_3",
    "name": "farm field",
    "sym": 35,
    "color": "i_brown",
    "see_cost": 5,
    "extras": "field",
    "mondensity": 2
  },
  {
    "type": "overmap_terrain",
    "id": "farm_4",
    "name": "farm field",
    "sym": 35,
    "color": "i_brown",
    "see_cost": 5,
    "extras": "field",
    "mondensity": 2
  },
  {
    "type": "overmap_terrain",
    "id": "farm_5",
    "name": "farm field",
    "sym": 35,
    "color": "i_brown",
    "see_cost": 5,
    "extras": "field",
    "mondensity": 2
  },
  {
    "type": "overmap_terrain",
    "id": "farm_6",
    "name": "farm field",
    "sym": 35,
    "color": "i_brown",
    "see_cost": 5,
    "extras": "field",
    "mondensity": 2
  },
  {
    "type": "overmap_terrain",
    "id": "farm_7",
    "name": "farm field",
    "sym": 35,
    "color": "i_brown",
    "see_cost": 5,
    "extras": "field",
    "mondensity": 2
  },
  {
    "type": "overmap_terrain",
    "id": "farm_8",
    "name": "farm field",
    "sym": 35,
    "color": "i_brown",
    "see_cost": 5,
    "extras": "field",
    "mondensity": 2
  },
  {
    "type": "overmap_terrain",
    "id": "farm_9",
    "name": "farm field",
    "sym": 35,
    "color": "i_brown",
    "see_cost": 5,
    "extras": "field",
    "mondensity": 2
  },
  {
    "type": "overmap_terrain",
    "id": "police",
    "name": "police station",
    "copy-from": "generic_city_building",
    "color": "h_yellow"
  },
  {
    "type": "overmap_terrain",
    "id": "bank",
    "name": "bank",
    "sym": 36,
    "color": "light_gray",
    "see_cost": 5,
    "mondensity": 2,
    "flags": [ "SIDEWALK" ]
  },
  {
    "type": "overmap_terrain",
    "id": "pawn",
    "name": "pawn shop",
    "copy-from": "generic_city_building",
    "color": "white"
  },
  {
    "type": "overmap_terrain",
    "id": "mil_surplus",
    "name": "mil. surplus",
    "sym": 77,
    "copy-from": "generic_city_building",
    "color": "i_light_gray"
  },
  {
    "type": "overmap_terrain",
    "id": "furniture",
    "name": "furniture store",
    "copy-from": "generic_city_building",
    "color": "brown"
  },
  {
    "type": "overmap_terrain",
    "id": "abstorefront",
    "name": "abandoned storefront",
    "copy-from": "generic_city_building",
    "color": "h_dark_gray"
  },
  {
    "type": "overmap_terrain",
    "id": "s_music",
    "copy-from": "generic_city_building",
    "name": "music store",
    "sym": 109,
    "color": "brown"
  },
  {
    "type": "overmap_terrain",
    "id": "megastore_entrance",
    "name": "megastore",
    "sym": 43,
    "color": "light_blue",
    "see_cost": 5,
    "extras": "build",
    "mondensity": 2,
    "flags": [ "SIDEWALK", "NO_ROTATE" ]
  },
  {
    "type": "overmap_terrain",
    "id": "megastore",
    "name": "megastore",
    "sym": 77,
    "color": "blue",
    "see_cost": 5,
    "extras": "build",
    "mondensity": 2,
    "flags": [ "SIDEWALK", "NO_ROTATE" ]
  },
  {
    "type": "overmap_terrain",
    "abstract": "generic_hospital",
    "copy-from": "generic_city_building",
    "name": "hospital",
    "sym": 72,
    "color": "red"
  },
  {
    "type": "overmap_terrain",
    "id": "hospital_1",
    "copy-from": "generic_hospital"
  },
  {
    "type": "overmap_terrain",
    "id": "hospital_2",
    "copy-from": "generic_hospital",
    "color": "light_red"
  },
  {
    "type": "overmap_terrain",
    "id": "hospital_3",
    "copy-from": "generic_hospital"
  },
  {
    "type": "overmap_terrain",
    "id": "hospital_4",
    "copy-from": "generic_hospital"
  },
  {
    "type": "overmap_terrain",
    "id": "hospital_5",
    "copy-from": "generic_hospital"
  },
  {
    "type": "overmap_terrain",
    "id": "hospital_6",
    "copy-from": "generic_hospital"
  },
  {
    "type": "overmap_terrain",
    "id": "hospital_7",
    "copy-from": "generic_hospital"
  },
  {
    "type": "overmap_terrain",
    "id": "hospital_8",
    "copy-from": "generic_hospital"
  },
  {
    "type": "overmap_terrain",
    "id": "hospital_9",
    "copy-from": "generic_hospital"
  },
  {
    "type": "overmap_terrain",
    "id": "public_works_NE",
    "name": "public works",
    "sym": 119,
    "color": "light_gray",
    "see_cost": 5,
    "mondensity": 2,
    "flags": [ "SIDEWALK" ]
  },
  {
    "type": "overmap_terrain",
    "id": "public_works_NW",
    "name": "public works",
    "sym": 119,
    "color": "light_gray",
    "see_cost": 5,
    "mondensity": 2,
    "flags": [ "SIDEWALK" ]
  },
  {
    "type": "overmap_terrain",
    "id": "public_works_SW",
    "name": "public works",
    "sym": 87,
    "color": "light_gray",
    "see_cost": 5,
    "mondensity": 2,
    "flags": [ "SIDEWALK" ]
  },
  {
    "type": "overmap_terrain",
    "id": "public_works_SE",
    "name": "public works",
    "sym": 119,
    "color": "light_gray",
    "see_cost": 5,
    "mondensity": 2,
    "flags": [ "SIDEWALK" ]
  },
  {
    "type": "overmap_terrain",
    "id": "school_1_1",
    "name": "regional school",
    "sym": 115,
    "color": "light_blue",
    "see_cost": 5,
    "mondensity": 2,
    "flags": [ "SIDEWALK" ]
  },
  {
    "type": "overmap_terrain",
    "id": "school_1_2",
    "name": "regional school",
    "sym": 83,
    "color": "light_blue",
    "see_cost": 5,
    "mondensity": 2,
    "flags": [ "SIDEWALK" ]
  },
  {
    "type": "overmap_terrain",
    "id": "school_1_3",
    "name": "regional school",
    "sym": 115,
    "color": "light_blue",
    "see_cost": 5,
    "mondensity": 2,
    "flags": [ "SIDEWALK" ]
  },
  {
    "type": "overmap_terrain",
    "id": "school_1_4",
    "name": "regional school",
    "sym": 115,
    "color": "light_blue",
    "see_cost": 5,
    "mondensity": 2,
    "flags": [ "SIDEWALK" ]
  },
  {
    "type": "overmap_terrain",
    "id": "school_1_5",
    "name": "regional school",
    "sym": 115,
    "color": "light_blue",
    "see_cost": 5,
    "mondensity": 2,
    "flags": [ "SIDEWALK" ]
  },
  {
    "type": "overmap_terrain",
    "id": "school_1_6",
    "name": "regional school",
    "sym": 115,
    "color": "light_blue",
    "see_cost": 5,
    "mondensity": 2,
    "flags": [ "SIDEWALK" ]
  },
  {
    "type": "overmap_terrain",
    "id": "school_1_7",
    "name": "regional school",
    "sym": 115,
    "color": "light_blue",
    "see_cost": 5,
    "mondensity": 2,
    "flags": [ "SIDEWALK" ]
  },
  {
    "type": "overmap_terrain",
    "id": "school_1_8",
    "name": "regional school",
    "sym": 115,
    "color": "light_blue",
    "see_cost": 5,
    "mondensity": 2,
    "flags": [ "SIDEWALK" ]
  },
  {
    "type": "overmap_terrain",
    "id": "school_1_9",
    "name": "regional school",
    "sym": 115,
    "color": "light_blue",
    "see_cost": 5,
    "mondensity": 2,
    "flags": [ "SIDEWALK" ]
  },
  {
    "type": "overmap_terrain",
    "id": "prison_1_1",
    "name": "prison",
    "sym": 112,
    "color": "i_light_blue",
    "see_cost": 5,
    "flags": [ "SIDEWALK" ]
  },
  {
    "type": "overmap_terrain",
    "id": "prison_1_2",
    "name": "prison",
    "sym": 80,
    "color": "i_light_blue",
    "see_cost": 5,
    "flags": [ "SIDEWALK" ]
  },
  {
    "type": "overmap_terrain",
    "id": "prison_1_3",
    "name": "prison",
    "sym": 112,
    "color": "i_light_blue",
    "see_cost": 5,
    "flags": [ "SIDEWALK" ]
  },
  {
    "type": "overmap_terrain",
    "id": "prison_1_4",
    "name": "prison",
    "sym": 112,
    "color": "i_light_blue",
    "see_cost": 5,
    "flags": [ "SIDEWALK" ]
  },
  {
    "type": "overmap_terrain",
    "id": "prison_1_5",
    "name": "prison",
    "sym": 112,
    "color": "i_light_blue",
    "see_cost": 5,
    "flags": [ "SIDEWALK" ]
  },
  {
    "type": "overmap_terrain",
    "id": "prison_1_6",
    "name": "prison",
    "sym": 112,
    "color": "i_light_blue",
    "see_cost": 5,
    "flags": [ "SIDEWALK" ]
  },
  {
    "type": "overmap_terrain",
    "id": "prison_1_7",
    "name": "prison",
    "sym": 112,
    "color": "i_light_blue",
    "see_cost": 5,
    "flags": [ "SIDEWALK" ]
  },
  {
    "type": "overmap_terrain",
    "id": "prison_1_8",
    "name": "prison",
    "sym": 112,
    "color": "i_light_blue",
    "see_cost": 5,
    "flags": [ "SIDEWALK" ]
  },
  {
    "type": "overmap_terrain",
    "id": "prison_1_9",
    "name": "prison",
    "sym": 112,
    "color": "i_light_blue",
    "see_cost": 5,
    "flags": [ "SIDEWALK" ]
  },
  {
    "type": "overmap_terrain",
    "id": "prison_1_b_1",
    "name": "prison",
    "sym": 112,
    "color": "i_light_blue",
    "see_cost": 5
  },
  {
    "type": "overmap_terrain",
    "id": "prison_1_b_2",
    "name": "prison",
    "sym": 80,
    "color": "i_light_blue",
    "see_cost": 5
  },
  {
    "type": "overmap_terrain",
    "id": "prison_1_b_3",
    "name": "prison",
    "sym": 112,
    "color": "i_light_blue",
    "see_cost": 5
  },
  {
    "type": "overmap_terrain",
    "id": "prison_1_b_4",
    "name": "prison",
    "sym": 112,
    "color": "i_light_blue",
    "see_cost": 5
  },
  {
    "type": "overmap_terrain",
    "id": "prison_1_b_5",
    "name": "prison",
    "sym": 112,
    "color": "i_light_blue",
    "see_cost": 5
  },
  {
    "type": "overmap_terrain",
    "id": "prison_1_b_6",
    "name": "prison",
    "sym": 112,
    "color": "i_light_blue",
    "see_cost": 5
  },
  {
    "type": "overmap_terrain",
    "id": "prison_1_b_7",
    "name": "prison",
    "sym": 112,
    "color": "i_light_blue",
    "see_cost": 5
  },
  {
    "type": "overmap_terrain",
    "id": "prison_1_b_8",
    "name": "prison",
    "sym": 112,
    "color": "i_light_blue",
    "see_cost": 5
  },
  {
    "type": "overmap_terrain",
    "id": "prison_1_b_9",
    "name": "prison",
    "sym": 112,
    "color": "i_light_blue",
    "see_cost": 5
  },
  {
    "type": "overmap_terrain",
    "id": "prison_1_b_7_hidden",
    "name": "prison",
    "sym": 112,
    "color": "i_light_blue",
    "see_cost": 5
  },
  {
    "type": "overmap_terrain",
    "id": "prison_1_b_8_hidden_lab_stairs",
    "name": "prison",
    "sym": 112,
    "color": "i_light_blue",
    "see_cost": 5
  },
  {
    "type": "overmap_terrain",
    "id": "prison_1_b_9_hidden",
    "name": "prison",
    "sym": 112,
    "color": "i_light_blue",
    "see_cost": 5
  },
  {
    "type": "overmap_terrain",
    "id": "hotel_tower_1_1",
    "copy-from": "generic_city_building",
    "name": "hotel parking",
    "sym": 104,
    "color": "light_blue"
  },
  {
    "type": "overmap_terrain",
    "id": "hotel_tower_1_2",
    "copy-from": "generic_city_building",
    "name": "hotel parking",
    "sym": 104,
    "color": "light_blue"
  },
  {
    "type": "overmap_terrain",
    "id": "hotel_tower_1_3",
    "copy-from": "generic_city_building",
    "name": "hotel parking",
    "sym": 104,
    "color": "light_blue"
  },
  {
    "type": "overmap_terrain",
    "id": "hotel_tower_1_4",
    "copy-from": "generic_city_building",
    "name": "hotel parking",
    "sym": 104,
    "color": "light_blue"
  },
  {
    "type": "overmap_terrain",
    "id": "hotel_tower_1_5",
    "copy-from": "generic_city_building",
    "name": "hotel entrance",
    "sym": 72,
    "color": "light_blue"
  },
  {
    "type": "overmap_terrain",
    "id": "hotel_tower_1_6",
    "copy-from": "generic_city_building",
    "name": "hotel parking",
    "sym": 104,
    "color": "light_blue"
  },
  {
    "type": "overmap_terrain",
    "id": "hotel_tower_1_7",
    "copy-from": "generic_city_building",
    "name": "hotel tower",
    "sym": 72,
    "color": "light_blue"
  },
  {
    "type": "overmap_terrain",
    "id": "hotel_tower_1_8",
    "copy-from": "generic_city_building",
    "name": "hotel tower",
    "sym": 72,
    "color": "light_blue"
  },
  {
    "type": "overmap_terrain",
    "id": "hotel_tower_1_9",
    "copy-from": "generic_city_building",
    "name": "hotel tower",
    "sym": 72,
    "color": "light_blue"
  },
  {
    "type": "overmap_terrain",
    "id": "hotel_tower_b_1",
    "copy-from": "generic_city_building_no_sidewalk",
    "name": "hotel basement",
    "sym": 66,
    "color": "light_blue"
  },
  {
    "type": "overmap_terrain",
    "id": "hotel_tower_b_2",
    "copy-from": "generic_city_building_no_sidewalk",
    "name": "hotel basement",
    "sym": 66,
    "color": "light_blue"
  },
  {
    "type": "overmap_terrain",
    "id": "hotel_tower_b_3",
    "copy-from": "generic_city_building_no_sidewalk",
    "name": "hotel basement",
    "sym": 66,
    "color": "light_blue"
  },
  {
    "type": "overmap_terrain",
    "id": "motel_entrance",
    "copy-from": "generic_city_building",
    "name": "motel",
    "sym": 104,
    "color": "light_blue"
  },
  {
    "type": "overmap_terrain",
    "id": "motel_1",
    "copy-from": "generic_city_building",
    "name": "motel",
    "sym": 104,
    "color": "light_blue"
  },
  {
    "type": "overmap_terrain",
    "id": "motel_2",
    "copy-from": "generic_city_building",
    "name": "motel",
    "sym": 104,
    "color": "light_blue"
  },
  {
    "type": "overmap_terrain",
    "id": "motel_3",
    "copy-from": "generic_city_building",
    "name": "motel",
    "sym": 104,
    "color": "light_blue"
  },
  {
    "type": "overmap_terrain",
    "id": "dirtroad1_aban1",
    "name": "forest",
    "sym": 70,
    "color": "green",
    "see_cost": 4
  },
  {
    "type": "overmap_terrain",
    "id": "forest_aban1",
    "name": "forest",
    "sym": 70,
    "color": "green",
    "see_cost": 4
  },
  {
    "type": "overmap_terrain",
    "id": "dirtroad2_aban1",
    "name": "forest",
    "sym": 70,
    "color": "green",
    "see_cost": 4
  },
  {
    "type": "overmap_terrain",
    "id": "dirtplaza_aban1",
    "name": "forest",
    "sym": 70,
    "color": "green",
    "see_cost": 4
  },
  {
    "type": "overmap_terrain",
    "id": "cabin_aban1",
    "name": "ruined cabin",
    "sym": 70,
    "color": "green",
    "see_cost": 4
  },
  {
    "type": "overmap_terrain",
    "id": "barn_aban1",
    "name": "barn",
    "sym": 70,
    "color": "green",
    "see_cost": 4
  },
  {
    "type": "overmap_terrain",
    "id": "car_corner_aban1",
    "name": "car corner",
    "sym": 70,
    "color": "green",
    "see_cost": 4
  },
  {
    "type": "overmap_terrain",
    "id": "shipwreck_river_1",
    "name": "shipwreck",
    "sym": 119,
    "color": "red",
    "see_cost": 4,
    "flags": [ "NO_ROTATE" ]
  },
  {
    "type": "overmap_terrain",
    "id": "shipwreck_river_2",
    "name": "shipwreck",
    "sym": 119,
    "color": "red",
    "see_cost": 4,
    "flags": [ "NO_ROTATE" ]
  },
  {
    "type": "overmap_terrain",
    "id": "shipwreck_river_3",
    "name": "razorclaw nest",
    "sym": 119,
    "color": "red",
    "see_cost": 4,
    "flags": [ "NO_ROTATE" ]
  },
  {
    "type": "overmap_terrain",
    "id": "shipwreck_river_4",
    "name": "shipwreck",
    "sym": 119,
    "color": "red",
    "see_cost": 4,
    "flags": [ "NO_ROTATE" ]
  },
  {
    "type": "overmap_terrain",
    "id": "s_gas_rural",
    "name": "gas station",
    "sym": 94,
    "color": "light_blue",
    "extras": "build",
    "mondensity": 2,
    "flags": [ "SIDEWALK" ]
  },
  {
    "type": "overmap_terrain",
    "id": "fema_entrance",
    "name": "fema camp",
    "sym": 43,
    "color": "blue",
    "see_cost": 5,
    "extras": "build",
    "flags": [ "NO_ROTATE" ]
  },
  {
    "type": "overmap_terrain",
    "id": "fema",
    "name": "fema camp",
    "sym": 70,
    "color": "i_blue",
    "see_cost": 5,
    "extras": "build",
    "flags": [ "NO_ROTATE" ]
  },
  {
    "type": "overmap_terrain",
    "id": "station_radio",
    "copy-from": "generic_city_building",
    "name": "radio station",
    "sym": 88,
    "color": "i_light_gray"
  },
  {
    "type": "overmap_terrain",
    "id": "shelter",
    "name": "evac shelter",
    "sym": 43,
    "color": "white",
    "see_cost": 2,
    "flags": [ "KNOWN_DOWN", "NO_ROTATE" ]
  },
  {
    "type": "overmap_terrain",
    "id": "shelter_under",
    "name": "evac shelter",
    "sym": 43,
    "color": "white",
    "see_cost": 2,
    "flags": [ "KNOWN_UP", "NO_ROTATE" ]
  },
  {
    "type": "overmap_terrain",
    "id": "lmoe",
    "name": "LMOE shelter",
    "sym": 43,
    "color": "red",
    "see_cost": 2,
    "flags": [ "KNOWN_DOWN", "NO_ROTATE" ]
  },
  {
    "type": "overmap_terrain",
    "id": "lmoe_under",
    "name": "LMOE shelter",
    "sym": 43,
    "color": "red",
    "see_cost": 2,
    "flags": [ "KNOWN_UP", "NO_ROTATE" ]
  },
  {
    "type": "overmap_terrain",
    "id": "lab",
    "name": "science lab",
    "sym": 76,
    "color": "light_blue",
    "spawns": { "group": "GROUP_LAB", "population": [ 0, 5 ], "chance": 20 },
    "see_cost": 5,
    "flags": [ "NO_ROTATE" ]
  },
  {
    "type": "overmap_terrain",
    "id": "lab_stairs",
    "name": "science lab",
    "sym": 76,
    "color": "blue",
    "see_cost": 5,
    "spawns": { "group": "GROUP_LAB", "population": [ 0, 5 ], "chance": 20 },
    "flags": [ "KNOWN_DOWN", "NO_ROTATE" ]
  },
  {
    "type": "overmap_terrain",
    "id": "lab_core",
    "name": "science lab",
    "sym": 76,
    "color": "light_blue",
    "spawns": { "group": "GROUP_LAB", "population": [ 0, 8 ], "chance": 30 },
    "see_cost": 5,
    "flags": [ "NO_ROTATE" ]
  },
  {
    "type" : "overmap_terrain",
    "id" : "ants_lab",
    "name" : "science lab",
    "sym" : 76,
    "color" : "light_blue",
    "spawns" : { "group": "GROUP_LAB", "population": [0, 5], "chance": 20 },
    "see_cost" : 5,
    "flags" : [ "NO_ROTATE" ]
  },
  {
    "type" : "overmap_terrain",
    "id" : "ants_lab_stairs",
    "name" : "science lab",
    "sym" : 76,
    "color" : "blue",
    "see_cost" : 5,
    "spawns" : { "group": "GROUP_LAB", "population": [0, 5], "chance": 20 },
    "flags" : [ "KNOWN_DOWN", "NO_ROTATE" ]
  },
  {
    "type": "overmap_terrain",
    "id": "lab_finale",
    "name": "science lab",
    "sym": 76,
    "color": "cyan",
    "spawns": { "group": "GROUP_LAB", "population": [ 4, 12 ], "chance": 90 },
    "see_cost": 5,
    "flags": [ "NO_ROTATE" ]
  },
  {
    "type": "overmap_terrain",
    "id": "ice_lab",
    "name": "science lab",
    "sym": 76,
    "color": "light_blue",
    "spawns": { "group": "GROUP_ICE_LAB", "population": [ 0, 5 ], "chance": 20 },
    "see_cost": 5,
    "flags": [ "NO_ROTATE" ]
  },
  {
    "type": "overmap_terrain",
    "id": "ice_lab_stairs",
    "name": "science lab",
    "sym": 76,
    "color": "blue",
    "see_cost": 5,
    "spawns": { "group": "GROUP_ICE_LAB", "population": [ 0, 5 ], "chance": 20 },
    "flags": [ "KNOWN_DOWN", "NO_ROTATE" ]
  },
  {
    "type": "overmap_terrain",
    "id": "ice_lab_core",
    "name": "science lab",
    "sym": 76,
    "color": "light_blue",
    "spawns": { "group": "GROUP_ICE_LAB", "population": [ 0, 8 ], "chance": 30 },
    "see_cost": 5,
    "flags": [ "NO_ROTATE" ]
  },
  {
    "type": "overmap_terrain",
    "id": "ice_lab_finale",
    "name": "science lab",
    "sym": 76,
    "color": "cyan",
    "spawns": { "group": "GROUP_ICE_LAB", "population": [ 4, 12 ], "chance": 90 },
    "see_cost": 5,
    "flags": [ "NO_ROTATE" ]
  },
  {
    "type": "overmap_terrain",
    "id": "tower_lab",
    "name": "science lab tower",
    "sym": 76,
    "color": "light_blue",
    "see_cost": 5,
    "spawns": { "group": "GROUP_TOWER_LAB", "population": [ 0, 5 ], "chance": 20 },
    "flags": [ "NO_ROTATE" ]
  },
  {
    "type": "overmap_terrain",
    "id": "tower_lab_stairs",
    "name": "science lab tower",
    "sym": 76,
    "color": "blue",
    "see_cost": 5,
    "spawns": { "group": "GROUP_TOWER_LAB", "population": [ 0, 5 ], "chance": 20 },
    "flags": [ "NO_ROTATE" ]
  },
  {
    "type": "overmap_terrain",
    "id": "tower_lab_finale",
    "name": "science lab tower",
    "sym": 76,
    "color": "cyan",
    "see_cost": 5,
    "flags": [ "NO_ROTATE" ]
  },
  {
    "type": "overmap_terrain",
    "id": "lab_train_depot",
    "name": "science train depot",
    "sym": 76,
    "color": "light_blue",
    "see_cost": 5,
    "extras": "subway",
    "spawns": { "group": "GROUP_LAB", "population": [ 0, 5 ], "chance": 20 },
    "flags": [ "KNOWN_DOWN", "NO_ROTATE" ]
  },
  {
    "type": "overmap_terrain",
    "id": "central_lab_entrance",
    "name": "forest",
    "sym": 70,
    "color": "green",
    "see_cost": 3,
    "flags": [ "NO_ROTATE" ]
  },
  {
    "type": "overmap_terrain",
    "id": "central_lab_shaft",
    "name": "access shaft",
    "sym": 48,
    "color": "light_gray",
    "see_cost": 5,
    "flags": [ "NO_ROTATE" ]
  },
  {
    "type": "overmap_terrain",
    "abstract": "generic_central_lab",
    "name": "central lab",
    "sym": 76,
    "color": "cyan",
    "see_cost": 5,
    "spawns": { "group": "GROUP_CENTRAL_LAB", "population": [ 0, 5 ], "chance": 20 }
  },
  {
    "type": "overmap_terrain",
    "id": "central_lab_hq_1",
    "copy-from": "generic_central_lab"
  },
  {
    "type": "overmap_terrain",
    "id": "central_lab_hq_2",
    "copy-from": "generic_central_lab"
  },
  {
    "type": "overmap_terrain",
    "id": "central_lab_hq_3",
    "copy-from": "generic_central_lab"
  },
  {
    "type": "overmap_terrain",
    "id": "central_lab_hq_4",
    "copy-from": "generic_central_lab"
  },
  {
    "type": "overmap_terrain",
    "id": "central_lab_hq_5",
    "copy-from": "generic_central_lab"
  },
  {
    "type": "overmap_terrain",
    "id": "central_lab_hq_6",
    "copy-from": "generic_central_lab"
  },
  {
    "type": "overmap_terrain",
    "id": "central_lab_hq_7",
    "copy-from": "generic_central_lab"
  },
  {
    "type": "overmap_terrain",
    "id": "central_lab_hq_8",
    "copy-from": "generic_central_lab"
  },
  {
    "type": "overmap_terrain",
    "id": "central_lab_hq_9",
    "copy-from": "generic_central_lab"
  },
  {
    "type": "overmap_terrain",
    "id": "central_lab",
    "name": "central lab",
    "sym": 76,
    "color": "light_blue",
    "see_cost": 5,
    "flags": [ "NO_ROTATE" ],
    "spawns": { "group": "GROUP_CENTRAL_LAB", "population": [ 0, 7 ], "chance": 40 }
  },
  {
    "type": "overmap_terrain",
    "id": "central_lab_stairs",
    "name": "central lab",
    "sym": 76,
    "color": "blue",
    "see_cost": 5,
    "flags": [ "NO_ROTATE" ],
    "spawns": { "group": "GROUP_CENTRAL_LAB", "population": [ 0, 7 ], "chance": 40 }
  },
  {
    "type": "overmap_terrain",
    "id": "central_lab_core",
    "name": "central lab",
    "sym": 76,
    "color": "light_blue",
    "see_cost": 5,
    "flags": [ "NO_ROTATE" ],
    "spawns": { "group": "GROUP_CENTRAL_LAB", "population": [ 0, 7 ], "chance": 40 }
  },
  {
    "type": "overmap_terrain",
    "id": "central_lab_finale",
    "name": "central lab",
    "sym": 76,
    "color": "cyan",
    "see_cost": 5,
    "flags": [ "NO_ROTATE" ],
    "spawns": { "group": "GROUP_CENTRAL_LAB", "population": [ 0, 5 ], "chance": 20 }
  },
  {
    "type": "overmap_terrain",
    "id": "bunker",
    "name": "military bunker",
    "sym": 66,
    "color": "dark_gray",
    "see_cost": 2,
    "flags": [ "KNOWN_DOWN" ]
  },
  {
    "type": "overmap_terrain",
    "id": "bunker_basement",
    "name": "military bunker",
    "sym": 66,
    "color": "dark_gray",
    "see_cost": 2,
    "flags": [ "KNOWN_UP", "NO_ROTATE" ]
  },
  {
    "type": "overmap_terrain",
    "id": "outpost",
    "name": "military outpost",
    "sym": 77,
    "color": "dark_gray",
    "see_cost": 2,
    "extras": "build",
    "flags": [ "NO_ROTATE" ]
  },
  {
    "type": "overmap_terrain",
    "id": "silo",
    "name": "missile silo",
    "sym": 48,
    "color": "light_gray",
    "see_cost": 2,
    "flags": [ "NO_ROTATE" ]
  },
  {
    "type": "overmap_terrain",
    "id": "silo_finale",
    "name": "missile silo",
    "sym": 48,
    "color": "light_gray",
    "see_cost": 2,
    "flags": [ "NO_ROTATE" ]
  },
  {
    "type": "overmap_terrain",
    "id": "temple",
    "name": "strange temple",
    "sym": 84,
    "color": "magenta",
    "see_cost": 5,
    "flags": [ "KNOWN_DOWN", "NO_ROTATE" ]
  },
  {
    "type": "overmap_terrain",
    "id": "standing_stones",
    "name": "forest",
    "sym": 70,
    "color": "green",
    "see_cost": 3,
    "extras": "field",
    "spawns": { "group": "GROUP_STANDING_STONES", "population": [ 1, 4 ], "chance": 100 },
    "flags": [ "NO_ROTATE" ]
  },
  {
    "type": "overmap_terrain",
    "id": "temple_stairs",
    "name": "strange temple",
    "sym": 84,
    "color": "pink",
    "see_cost": 5,
    "flags": [ "KNOWN_DOWN", "NO_ROTATE" ]
  },
  {
    "type": "overmap_terrain",
    "id": "temple_finale",
    "name": "strange temple",
    "sym": 84,
    "color": "yellow",
    "see_cost": 5,
    "flags": [ "KNOWN_DOWN", "NO_ROTATE" ]
  },
  {
    "type": "overmap_terrain",
    "id": "sewage_treatment",
    "name": "sewage treatment",
    "sym": 80,
    "color": "red",
    "see_cost": 5,
    "flags": [ "KNOWN_DOWN", "NO_ROTATE" ]
  },
  {
    "type": "overmap_terrain",
    "id": "sewage_treatment_hub",
    "name": "sewage treatment",
    "sym": 80,
    "color": "green",
    "see_cost": 5,
    "flags": [ "KNOWN_UP", "NO_ROTATE" ]
  },
  {
    "type": "overmap_terrain",
    "id": "sewage_treatment_under",
    "name": "sewage treatment",
    "sym": 80,
    "color": "green",
    "see_cost": 5,
    "flags": [ "NO_ROTATE" ]
  },
  {
    "type": "overmap_terrain",
    "id": "mine_entrance",
    "name": "mine entrance",
    "sym": 77,
    "color": "light_gray",
    "see_cost": 5,
    "flags": [ "KNOWN_DOWN", "NO_ROTATE" ]
  },
  {
    "type": "overmap_terrain",
    "id": "mine_shaft",
    "name": "mine shaft",
    "sym": 79,
    "color": "dark_gray",
    "see_cost": 5,
    "flags": [ "KNOWN_UP", "KNOWN_DOWN", "NO_ROTATE" ]
  },
  {
    "type": "overmap_terrain",
    "id": "mine",
    "name": "mine",
    "sym": 77,
    "color": "brown",
    "see_cost": 2,
    "flags": [ "NO_ROTATE" ]
  },
  {
    "type": "overmap_terrain",
    "id": "mine_down",
    "name": "mine",
    "sym": 77,
    "color": "brown",
    "see_cost": 2,
    "flags": [ "NO_ROTATE" ]
  },
  {
    "type": "overmap_terrain",
    "id": "mine_finale",
    "name": "mine",
    "sym": 77,
    "color": "brown",
    "see_cost": 2,
    "flags": [ "NO_ROTATE" ]
  },
  {
    "type": "overmap_terrain",
    "id": "spiral_hub",
    "name": "spiral cavern",
    "sym": 64,
    "color": "pink",
    "see_cost": 2,
    "flags": [ "NO_ROTATE" ]
  },
  {
    "type": "overmap_terrain",
    "id": "spiral",
    "name": "spiral cavern",
    "sym": 64,
    "color": "pink",
    "see_cost": 2,
    "flags": [ "NO_ROTATE" ]
  },
  {
    "type": "overmap_terrain",
    "id": "radio_tower",
    "name": "radio tower",
    "sym": 88,
    "color": "light_gray",
    "see_cost": 2,
    "flags": [ "NO_ROTATE" ]
  },
  {
    "type": "overmap_terrain",
    "id": "toxic_dump",
    "name": "toxic waste dump",
    "sym": 68,
    "color": "pink",
    "see_cost": 2,
    "flags": [ "NO_ROTATE" ]
  },
  {
    "type": "overmap_terrain",
    "id": "haz_sar_entrance",
    "name": "hazardous waste sarcophagus",
    "sym": 88,
    "color": "pink",
    "see_cost": 5,
    "flags": [ "NO_ROTATE" ]
  },
  {
    "type": "overmap_terrain",
    "id": "haz_sar",
    "name": "hazardous waste sarcophagus",
    "sym": 88,
    "color": "pink",
    "see_cost": 5,
    "flags": [ "NO_ROTATE" ]
  },
  {
    "type": "overmap_terrain",
    "id": "haz_sar_entrance_b1",
    "name": "hazardous waste sarcophagus",
    "sym": 88,
    "color": "pink",
    "see_cost": 5,
    "flags": [ "NO_ROTATE" ]
  },
  {
    "type": "overmap_terrain",
    "id": "haz_sar_b1",
    "name": "hazardous waste sarcophagus",
    "sym": 88,
    "color": "pink",
    "see_cost": 5,
    "flags": [ "NO_ROTATE" ]
  },
  {
    "type": "overmap_terrain",
    "id": "cave",
    "name": "cave",
    "sym": 67,
    "color": "brown",
    "see_cost": 2,
    "extras": "field",
    "flags": [ "NO_ROTATE" ]
  },
  {
    "type": "overmap_terrain",
    "id": "cave_rat",
    "name": "rat cave",
    "sym": 67,
    "color": "dark_gray",
    "see_cost": 2,
    "flags": [ "KNOWN_DOWN", "NO_ROTATE" ]
  },
  {
    "type": "overmap_terrain",
    "id": "hive",
    "name": "bee hive",
    "sym": 56,
    "color": "yellow",
    "see_cost": 3,
    "extras": "field",
    "flags": [ "NO_ROTATE" ]
  },
  {
    "type": "overmap_terrain",
    "id": "fungal_bloom",
    "name": "fungal bloom",
    "sym": 84,
    "color": "light_gray",
    "see_cost": 2,
    "extras": "field",
    "flags": [ "NO_ROTATE" ]
  },
  {
    "type": "overmap_terrain",
    "id": "fungal_tower",
    "name": "fungal tower",
    "sym": 84,
    "color": "yellow",
    "see_cost": 3,
    "extras": "field",
    "flags": [ "NO_ROTATE" ]
  },
  {
    "type": "overmap_terrain",
    "id": "fungal_flowers",
    "name": "fungal flowers",
    "sym": 84,
    "color": "cyan",
    "see_cost": 5,
    "extras": "field",
    "flags": [ "NO_ROTATE" ]
  },
  {
    "type": "overmap_terrain",
    "id": "spider_pit",
    "name": "forest",
    "sym": 70,
    "color": "green",
    "see_cost": 3,
    "extras": "field",
    "flags": [ "NO_ROTATE" ]
  },
  {
    "type": "overmap_terrain",
    "id": "spider_pit_under",
    "name": "cavern",
    "sym": 48,
    "color": "light_gray",
    "see_cost": 5,
    "flags": [ "NO_ROTATE" ]
  },
  {
    "type": "overmap_terrain",
    "id": "anthill",
    "name": "anthill",
    "sym": 37,
    "color": "brown",
    "see_cost": 2,
    "flags": [ "KNOWN_DOWN", "NO_ROTATE" ]
  },
  {
    "type": "overmap_terrain",
    "id": "acid_anthill",
    "name": "sulfurous anthill",
    "sym": 37,
    "color": "green",
    "see_cost": 2,
    "flags": [ "KNOWN_DOWN", "NO_ROTATE" ]
  },
  {
    "type": "overmap_terrain",
    "id": "slimepit",
    "name": "slime pit",
    "sym": 126,
    "color": "light_green",
    "see_cost": 2,
    "flags": [ "NO_ROTATE" ]
  },
  {
    "type": "overmap_terrain",
    "id": "slimepit_down",
    "name": "slime pit",
    "sym": 126,
    "color": "light_green",
    "see_cost": 2,
    "flags": [ "KNOWN_DOWN", "NO_ROTATE" ]
  },
  {
    "type": "overmap_terrain",
    "id": "triffid_grove",
    "name": "triffid grove",
    "sym": 84,
    "color": "light_red",
    "see_cost": 5,
    "flags": [ "KNOWN_DOWN", "NO_ROTATE" ]
  },
  {
    "type": "overmap_terrain",
    "id": "triffid_roots",
    "name": "triffid roots",
    "sym": 84,
    "color": "light_red",
    "see_cost": 5,
    "flags": [ "KNOWN_UP", "KNOWN_DOWN", "NO_ROTATE" ]
  },
  {
    "type": "overmap_terrain",
    "id": "triffid_finale",
    "name": "triffid heart",
    "sym": 84,
    "color": "red",
    "see_cost": 5,
    "flags": [ "KNOWN_UP", "NO_ROTATE" ]
  },
  {
    "type": "overmap_terrain",
    "id": "basement",
    "copy-from": "generic_city_house_basement",
    "mapgen": [ { "method": "builtin", "name": "basement_junk" }, { "method": "builtin", "name": "basement_spiders" } ]
  },
  {
    "type": "overmap_terrain",
    "id": "basement_bionic",
    "copy-from": "generic_city_house_basement"
  },
  {
    "type": "overmap_terrain",
    "id": "basement_hidden_lab_stairs",
    "copy-from": "generic_city_house_basement"
  },
  {
    "type": "overmap_terrain",
    "id": "cavern",
    "name": "cavern",
    "sym": 48,
    "color": "light_gray",
    "see_cost": 5,
    "flags": [ "NO_ROTATE" ]
  },
  {
    "type": "overmap_terrain",
    "id": "rock",
    "//": "This is old rock type, new one (below) will replace it in new overmaps",
    "name": "solid rock",
    "sym": 37,
    "color": "dark_gray",
    "see_cost": 5,
    "flags": [ "NO_ROTATE" ]
  },
  {
    "type": "overmap_terrain",
    "id": "empty_rock",
    "name": "solid rock",
    "sym": 37,
    "color": "dark_gray",
    "see_cost": 5,
    "flags": [ "NO_ROTATE" ]
  },
  {
    "type": "overmap_terrain",
    "id": "rift",
    "name": "rift",
    "sym": 94,
    "color": "red",
    "see_cost": 2,
    "flags": [ "NO_ROTATE" ]
  },
  {
    "type": "overmap_terrain",
    "id": "hellmouth",
    "name": "hellmouth",
    "sym": 94,
    "color": "light_red",
    "see_cost": 2,
    "flags": [ "KNOWN_DOWN", "NO_ROTATE" ]
  },
  {
    "type": "overmap_terrain",
    "id": "sewer_sub_station",
    "name": "subway station (sewer level)",
    "sym": 83,
    "color": "yellow",
    "see_cost": 5,
    "extras": "subway",
    "flags": [ "KNOWN_UP", "KNOWN_DOWN", "NO_ROTATE" ]
  },
  {
    "type": "overmap_terrain",
    "id": "underground_sub_station",
    "name": "subway station (underground level)",
    "sym": 83,
    "color": "yellow",
    "see_cost": 5,
    "extras": "subway",
    "flags": [ "KNOWN_UP", "NO_ROTATE" ]
  },
  {
    "type": "overmap_terrain",
    "id": "subway",
    "name": "subway",
    "color": "dark_gray",
    "see_cost": 5,
    "extras": "subway",
    "mapgen_straight": [ { "method": "builtin", "name": "subway_straight" } ],
    "mapgen_curved": [ { "method": "builtin", "name": "subway_curved" } ],
    "mapgen_end": [ { "method": "builtin", "name": "subway_end" } ],
    "mapgen_tee": [ { "method": "builtin", "name": "subway_tee" } ],
    "mapgen_four_way": [ { "method": "builtin", "name": "subway_four_way" } ],
    "flags": [ "LINEAR" ]
  },
  {
    "type": "overmap_terrain",
    "id": "sewer",
    "name": "sewer",
    "color": "green",
    "see_cost": 5,
    "flags": [ "LINEAR" ]
  },
  {
    "type": "overmap_terrain",
    "id": "ants",
    "name": "ant tunnel",
    "color": "brown",
    "see_cost": 5,
    "flags": [ "LINEAR" ]
  },
  {
    "type": "overmap_terrain",
    "id": "ants_food",
    "name": "ant food storage",
    "sym": 79,
    "color": "green",
    "see_cost": 5,
    "flags": [ "NO_ROTATE" ]
  },
  {
    "type": "overmap_terrain",
    "id": "ants_larvae",
    "name": "ant larva chamber",
    "sym": 79,
    "color": "white",
    "see_cost": 5,
    "flags": [ "NO_ROTATE" ]
  },
  {
    "type": "overmap_terrain",
    "id": "ants_queen",
    "name": "ant queen chamber",
    "sym": 79,
    "color": "red",
    "see_cost": 5,
    "flags": [ "NO_ROTATE" ]
  },
  {
    "type": "overmap_terrain",
    "id": "tutorial",
    "name": "tutorial room",
    "sym": 79,
    "color": "cyan",
    "see_cost": 5,
    "flags": [ "NO_ROTATE" ]
  },
  {
    "type": "overmap_terrain",
    "id": "mall_a_1",
    "name": "road",
    "copy-from": "generic_mall",
    "sym": 4194412,
    "color": "dark_gray"
  },
  {
    "type": "overmap_terrain",
    "id": "mall_a_2",
    "name": "road",
    "copy-from": "generic_mall",
    "sym": 4194417,
    "color": "dark_gray"
  },
  {
    "type": "overmap_terrain",
    "id": "mall_a_3",
    "name": "mall - loading bay",
    "copy-from": "generic_mall",
    "sym": 77,
    "color": "i_light_red"
  },
  {
    "type": "overmap_terrain",
    "id": "mall_a_4",
    "name": "mall - utilities",
    "copy-from": "generic_mall",
    "sym": 77,
    "color": "i_red"
  },
  {
    "type": "overmap_terrain",
    "id": "mall_a_5",
    "name": "mall - utilities",
    "copy-from": "generic_mall",
    "sym": 77,
    "color": "i_red"
  },
  {
    "type": "overmap_terrain",
    "id": "mall_a_6",
    "name": "road",
    "copy-from": "generic_mall",
    "sym": 4194424,
    "color": "dark_gray"
  },
  {
    "type": "overmap_terrain",
    "id": "mall_a_7",
    "name": "lot",
    "copy-from": "generic_mall",
    "sym": 79,
    "color": "dark_gray"
  },
  {
    "type": "overmap_terrain",
    "id": "mall_a_8",
    "name": "lot",
    "copy-from": "generic_mall",
    "sym": 79,
    "color": "dark_gray"
  },
  {
    "type": "overmap_terrain",
    "id": "mall_a_9",
    "name": "lot",
    "copy-from": "generic_mall",
    "sym": 79,
    "color": "dark_gray"
  },
  {
    "type": "overmap_terrain",
    "id": "mall_a_10",
    "name": "road",
    "copy-from": "generic_mall",
    "sym": 4194424,
    "color": "dark_gray"
  },
  {
    "type": "overmap_terrain",
    "id": "mall_a_11",
    "copy-from": "generic_mall",
    "sym": 77,
    "color": "i_red"
  },
  {
    "type": "overmap_terrain",
    "id": "mall_a_12",
    "copy-from": "generic_mall",
    "sym": 77,
    "color": "i_red"
  },
  {
    "type": "overmap_terrain",
    "id": "mall_a_13",
    "copy-from": "generic_mall",
    "sym": 77,
    "color": "i_red"
  },
  {
    "type": "overmap_terrain",
    "id": "mall_a_14",
    "name": "mall - entrance",
    "copy-from": "generic_mall",
    "sym": 77,
    "color": "i_light_red"
  },
  {
    "type": "overmap_terrain",
    "id": "mall_a_15",
    "name": "road",
    "copy-from": "generic_mall",
    "sym": 4194413,
    "color": "dark_gray"
  },
  {
    "type": "overmap_terrain",
    "id": "mall_a_16",
    "name": "road",
    "copy-from": "generic_mall",
    "sym": 4194417,
    "color": "dark_gray"
  },
  {
    "type": "overmap_terrain",
    "id": "mall_a_17",
    "name": "road",
    "copy-from": "generic_mall",
    "sym": 4194417,
    "color": "dark_gray"
  },
  {
    "type": "overmap_terrain",
    "id": "mall_a_18",
    "name": "road",
    "copy-from": "generic_mall",
    "sym": 4194411,
    "color": "dark_gray"
  },
  {
    "type": "overmap_terrain",
    "id": "mall_a_19",
    "name": "road",
    "copy-from": "generic_mall",
    "sym": 4194424,
    "color": "dark_gray"
  },
  {
    "type": "overmap_terrain",
    "id": "mall_a_20",
    "name": "mall - food court",
    "copy-from": "generic_mall",
    "sym": 77,
    "color": "i_light_red"
  },
  {
    "type": "overmap_terrain",
    "id": "mall_a_21",
    "copy-from": "generic_mall",
    "sym": 77,
    "color": "i_red"
  },
  {
    "type": "overmap_terrain",
    "id": "mall_a_22",
    "copy-from": "generic_mall",
    "sym": 77,
    "color": "i_red"
  },
  {
    "type": "overmap_terrain",
    "id": "mall_a_23",
    "copy-from": "generic_mall",
    "sym": 77,
    "color": "i_red"
  },
  {
    "type": "overmap_terrain",
    "id": "mall_a_24",
    "copy-from": "generic_mall",
    "sym": 77,
    "color": "i_red"
  },
  {
    "type": "overmap_terrain",
    "id": "mall_a_25",
    "copy-from": "generic_mall",
    "sym": 77,
    "color": "i_red"
  },
  {
    "type": "overmap_terrain",
    "id": "mall_a_26",
    "copy-from": "generic_mall",
    "sym": 77,
    "color": "i_red"
  },
  {
    "type": "overmap_terrain",
    "id": "mall_a_27",
    "name": "road",
    "copy-from": "generic_mall",
    "sym": 4194424,
    "color": "dark_gray"
  },
  {
    "type": "overmap_terrain",
    "id": "mall_a_28",
    "name": "road",
    "copy-from": "generic_mall",
    "sym": 4194424,
    "color": "dark_gray"
  },
  {
    "type": "overmap_terrain",
    "id": "mall_a_29",
    "name": "mall - food court",
    "copy-from": "generic_mall",
    "sym": 77,
    "color": "i_light_red"
  },
  {
    "type": "overmap_terrain",
    "id": "mall_a_30",
    "copy-from": "generic_mall",
    "sym": 77,
    "color": "i_red"
  },
  {
    "type": "overmap_terrain",
    "id": "mall_a_31",
    "copy-from": "generic_mall",
    "sym": 77,
    "color": "i_red"
  },
  {
    "type": "overmap_terrain",
    "id": "mall_a_32",
    "copy-from": "generic_mall",
    "sym": 77,
    "color": "i_red"
  },
  {
    "type": "overmap_terrain",
    "id": "mall_a_33",
    "copy-from": "generic_mall",
    "sym": 77,
    "color": "i_red"
  },
  {
    "type": "overmap_terrain",
    "id": "mall_a_34",
    "copy-from": "generic_mall",
    "sym": 77,
    "color": "i_red"
  },
  {
    "type": "overmap_terrain",
    "id": "mall_a_35",
    "copy-from": "generic_mall",
    "sym": 77,
    "color": "i_red"
  },
  {
    "type": "overmap_terrain",
    "id": "mall_a_36",
    "name": "road",
    "copy-from": "generic_mall",
    "sym": 4194424,
    "color": "dark_gray"
  },
  {
    "type": "overmap_terrain",
    "id": "mall_a_37",
    "name": "road",
    "copy-from": "generic_mall",
    "sym": 4194424,
    "color": "dark_gray"
  },
  {
    "type": "overmap_terrain",
    "id": "mall_a_38",
    "copy-from": "generic_mall",
    "sym": 77,
    "color": "i_red"
  },
  {
    "type": "overmap_terrain",
    "id": "mall_a_39",
    "copy-from": "generic_mall",
    "sym": 77,
    "color": "i_red"
  },
  {
    "type": "overmap_terrain",
    "id": "mall_a_40",
    "copy-from": "generic_mall",
    "sym": 77,
    "color": "i_red"
  },
  {
    "type": "overmap_terrain",
    "id": "mall_a_41",
    "copy-from": "generic_mall",
    "sym": 77,
    "color": "i_red"
  },
  {
    "type": "overmap_terrain",
    "id": "mall_a_42",
    "copy-from": "generic_mall",
    "sym": 77,
    "color": "i_red"
  },
  {
    "type": "overmap_terrain",
    "id": "mall_a_43",
    "copy-from": "generic_mall",
    "sym": 77,
    "color": "i_red"
  },
  {
    "type": "overmap_terrain",
    "id": "mall_a_44",
    "copy-from": "generic_mall",
    "sym": 77,
    "color": "i_red"
  },
  {
    "type": "overmap_terrain",
    "id": "mall_a_45",
    "name": "road",
    "copy-from": "generic_mall",
    "sym": 4194424,
    "color": "dark_gray"
  },
  {
    "type": "overmap_terrain",
    "id": "mall_a_46",
    "name": "road",
    "copy-from": "generic_mall",
    "sym": 4194424,
    "color": "dark_gray"
  },
  {
    "type": "overmap_terrain",
    "id": "mall_a_47",
    "name": "mall - entrance",
    "copy-from": "generic_mall",
    "sym": 77,
    "color": "i_light_red"
  },
  {
    "type": "overmap_terrain",
    "id": "mall_a_48",
    "copy-from": "generic_mall",
    "sym": 77,
    "color": "i_red"
  },
  {
    "type": "overmap_terrain",
    "id": "mall_a_49",
    "copy-from": "generic_mall",
    "sym": 77,
    "color": "i_red"
  },
  {
    "type": "overmap_terrain",
    "id": "mall_a_50",
    "copy-from": "generic_mall",
    "sym": 77,
    "color": "i_red"
  },
  {
    "type": "overmap_terrain",
    "id": "mall_a_51",
    "copy-from": "generic_mall",
    "sym": 77,
    "color": "i_red"
  },
  {
    "type": "overmap_terrain",
    "id": "mall_a_52",
    "copy-from": "generic_mall",
    "sym": 77,
    "color": "i_red"
  },
  {
    "type": "overmap_terrain",
    "id": "mall_a_53",
    "name": "mall - entrance",
    "copy-from": "generic_mall",
    "sym": 77,
    "color": "i_light_red"
  },
  {
    "type": "overmap_terrain",
    "id": "mall_a_54",
    "name": "road",
    "copy-from": "generic_mall",
    "sym": 4194424,
    "color": "dark_gray"
  },
  {
    "type": "overmap_terrain",
    "id": "mall_a_55",
    "name": "road",
    "copy-from": "generic_mall",
    "sym": 4194424,
    "color": "dark_gray"
  },
  {
    "type": "overmap_terrain",
    "id": "mall_a_56",
    "copy-from": "generic_mall",
    "sym": 77,
    "color": "i_red"
  },
  {
    "type": "overmap_terrain",
    "id": "mall_a_57",
    "copy-from": "generic_mall",
    "sym": 77,
    "color": "i_red"
  },
  {
    "type": "overmap_terrain",
    "id": "mall_a_58",
    "copy-from": "generic_mall",
    "sym": 77,
    "color": "i_red"
  },
  {
    "type": "overmap_terrain",
    "id": "mall_a_59",
    "copy-from": "generic_mall",
    "sym": 77,
    "color": "i_red"
  },
  {
    "type": "overmap_terrain",
    "id": "mall_a_60",
    "copy-from": "generic_mall",
    "sym": 77,
    "color": "i_red"
  },
  {
    "type": "overmap_terrain",
    "id": "mall_a_61",
    "copy-from": "generic_mall",
    "sym": 77,
    "color": "i_red"
  },
  {
    "type": "overmap_terrain",
    "id": "mall_a_62",
    "copy-from": "generic_mall",
    "sym": 77,
    "color": "i_red"
  },
  {
    "type": "overmap_terrain",
    "id": "mall_a_63",
    "name": "road",
    "copy-from": "generic_mall",
    "sym": 4194424,
    "color": "dark_gray"
  },
  {
    "type": "overmap_terrain",
    "id": "mall_a_64",
    "name": "road",
    "copy-from": "generic_mall",
    "sym": 4194424,
    "color": "dark_gray"
  },
  {
    "type": "overmap_terrain",
    "id": "mall_a_65",
    "copy-from": "generic_mall",
    "sym": 77,
    "color": "i_red"
  },
  {
    "type": "overmap_terrain",
    "id": "mall_a_66",
    "copy-from": "generic_mall",
    "sym": 77,
    "color": "i_red"
  },
  {
    "type": "overmap_terrain",
    "id": "mall_a_67",
    "copy-from": "generic_mall",
    "sym": 77,
    "color": "i_red"
  },
  {
    "type": "overmap_terrain",
    "id": "mall_a_68",
    "name": "mall - entrance",
    "copy-from": "generic_mall",
    "sym": 77,
    "color": "i_light_red"
  },
  {
    "type": "overmap_terrain",
    "id": "mall_a_69",
    "copy-from": "generic_mall",
    "sym": 77,
    "color": "i_red"
  },
  {
    "type": "overmap_terrain",
    "id": "mall_a_70",
    "copy-from": "generic_mall",
    "sym": 77,
    "color": "i_red"
  },
  {
    "type": "overmap_terrain",
    "id": "mall_a_71",
    "copy-from": "generic_mall",
    "sym": 77,
    "color": "i_red"
  },
  {
    "type": "overmap_terrain",
    "id": "mall_a_72",
    "name": "road",
    "copy-from": "generic_mall",
    "sym": 4194424,
    "color": "dark_gray"
  },
  {
    "type": "overmap_terrain",
    "id": "mall_a_73",
    "name": "road",
    "copy-from": "generic_mall",
    "sym": 4194413,
    "color": "dark_gray"
  },
  {
    "type": "overmap_terrain",
    "id": "mall_a_74",
    "name": "road",
    "copy-from": "generic_mall",
    "sym": 4194417,
    "color": "dark_gray"
  },
  {
    "type": "overmap_terrain",
    "id": "mall_a_75",
    "name": "road",
    "copy-from": "generic_mall",
    "sym": 4194417,
    "color": "dark_gray"
  },
  {
    "type": "overmap_terrain",
    "id": "mall_a_76",
    "name": "road",
    "copy-from": "generic_mall",
    "sym": 4194417,
    "color": "dark_gray"
  },
  {
    "type": "overmap_terrain",
    "id": "mall_a_77",
    "name": "road",
    "copy-from": "generic_mall",
    "sym": 4194423,
    "color": "dark_gray"
  },
  {
    "type": "overmap_terrain",
    "id": "mall_a_78",
    "name": "road",
    "copy-from": "generic_mall",
    "sym": 4194417,
    "color": "dark_gray"
  },
  {
    "type": "overmap_terrain",
    "id": "mall_a_79",
    "name": "road",
    "copy-from": "generic_mall",
    "sym": 4194417,
    "color": "dark_gray"
  },
  {
    "type": "overmap_terrain",
    "id": "mall_a_80",
    "name": "road",
    "copy-from": "generic_mall",
    "sym": 4194417,
    "color": "dark_gray"
  },
  {
    "type": "overmap_terrain",
    "id": "mall_a_81",
    "name": "road",
    "copy-from": "generic_mall",
    "sym": 4194410,
    "color": "dark_gray"
  },
  {
    "type": "overmap_terrain",
    "id": "necropolis_a_1",
    "name": "field",
    "sym": 46,
    "color": "brown",
    "see_cost": 5,
    "mondensity": 2,
    "flags": [ "SIDEWALK" ]
  },
  {
    "type": "overmap_terrain",
    "id": "necropolis_a_2",
    "name": "house",
    "sym": 118,
    "color": "light_green",
    "see_cost": 5,
    "mondensity": 2,
    "flags": [ "SIDEWALK" ]
  },
  {
    "type": "overmap_terrain",
    "id": "necropolis_a_3",
    "name": "field",
    "sym": 46,
    "color": "brown",
    "see_cost": 5,
    "mondensity": 2,
    "flags": [ "SIDEWALK" ]
  },
  {
    "type": "overmap_terrain",
    "id": "necropolis_a_4",
    "name": "field",
    "sym": 46,
    "color": "brown",
    "see_cost": 5,
    "mondensity": 2,
    "flags": [ "SIDEWALK" ]
  },
  {
    "type": "overmap_terrain",
    "id": "necropolis_a_5",
    "name": "abandoned store",
    "sym": 62,
    "color": "h_dark_gray",
    "see_cost": 5,
    "mondensity": 2
  },
  {
    "type": "overmap_terrain",
    "id": "necropolis_a_6",
    "name": "road",
    "color": "dark_gray",
    "sym": 4194424,
    "see_cost": 5,
    "mondensity": 2
  },
  {
    "type": "overmap_terrain",
    "id": "necropolis_a_7",
    "name": "pump station",
    "sym": 80,
    "color": "red",
    "see_cost": 5,
    "mondensity": 2,
    "flags": [ "KNOWN_DOWN" ]
  },
  {
    "type": "overmap_terrain",
    "id": "necropolis_a_8",
    "name": "pump station",
    "sym": 80,
    "color": "red",
    "see_cost": 5,
    "mondensity": 2,
    "flags": [ "KNOWN_DOWN", "SIDEWALK" ]
  },
  {
    "type": "overmap_terrain",
    "id": "necropolis_a_9",
    "name": "field",
    "sym": 46,
    "color": "brown",
    "see_cost": 5,
    "mondensity": 2,
    "flags": [ "SIDEWALK" ]
  },
  {
    "type": "overmap_terrain",
    "id": "necropolis_a_10",
    "name": "house",
    "sym": 62,
    "color": "light_green",
    "see_cost": 5,
    "mondensity": 2,
    "flags": [ "SIDEWALK" ]
  },
  {
    "type": "overmap_terrain",
    "id": "necropolis_a_11",
    "name": "road",
    "color": "dark_gray",
    "sym": 4194424,
    "see_cost": 5,
    "mondensity": 2,
    "extras": "road",
    "flags": [ "SIDEWALK" ]
  },
  {
    "type": "overmap_terrain",
    "id": "necropolis_a_12",
    "name": "gardening store",
    "sym": 60,
    "color": "light_green_yellow",
    "see_cost": 5,
    "mondensity": 2,
    "flags": [ "SIDEWALK" ]
  },
  {
    "type": "overmap_terrain",
    "id": "necropolis_a_13",
    "name": "salon",
    "sym": 83,
    "color": "white",
    "see_cost": 5,
    "mondensity": 2,
    "flags": [ "SIDEWALK" ]
  },
  {
    "type": "overmap_terrain",
    "id": "necropolis_a_14",
    "name": "crater",
    "sym": 79,
    "color": "red",
    "see_cost": 5,
    "mondensity": 2,
    "flags": [ "SIDEWALK" ]
  },
  {
    "type": "overmap_terrain",
    "id": "necropolis_a_15",
    "name": "road",
    "mondensity": 2,
    "see_cost": 5,
    "sym": 4194424,
    "color": "dark_gray"
  },
  {
    "type": "overmap_terrain",
    "id": "necropolis_a_16",
    "name": "police station",
    "sym": 60,
    "color": "h_yellow",
    "see_cost": 5,
    "mondensity": 2,
    "flags": [ "SIDEWALK" ]
  },
  {
    "type": "overmap_terrain",
    "id": "necropolis_a_17",
    "name": "police station",
    "sym": 118,
    "color": "h_yellow",
    "see_cost": 5,
    "mondensity": 2,
    "flags": [ "SIDEWALK" ]
  },
  {
    "type": "overmap_terrain",
    "id": "necropolis_a_18",
    "name": "field",
    "sym": 46,
    "color": "brown",
    "see_cost": 5,
    "mondensity": 2,
    "flags": [ "SIDEWALK" ]
  },
  {
    "type": "overmap_terrain",
    "id": "necropolis_a_19",
    "name": "lot",
    "sym": 79,
    "color": "dark_gray",
    "see_cost": 5,
    "mondensity": 2,
    "flags": [ "SIDEWALK" ]
  },
  {
    "type": "overmap_terrain",
    "id": "necropolis_a_20",
    "name": "road",
    "sym": 4194413,
    "color": "dark_gray",
    "see_cost": 5,
    "mondensity": 2,
    "flags": [ "SIDEWALK" ]
  },
  {
    "type": "overmap_terrain",
    "id": "necropolis_a_21",
    "name": "road",
    "sym": 4194417,
    "color": "dark_gray",
    "see_cost": 5,
    "mondensity": 2,
    "flags": [ "SIDEWALK" ]
  },
  {
    "type": "overmap_terrain",
    "id": "necropolis_a_22",
    "name": "road",
    "sym": 4194423,
    "color": "dark_gray",
    "see_cost": 5,
    "mondensity": 2,
    "flags": [ "SIDEWALK" ]
  },
  {
    "type": "overmap_terrain",
    "id": "necropolis_a_23",
    "name": "road",
    "sym": 4194417,
    "color": "dark_gray",
    "see_cost": 5,
    "mondensity": 2,
    "flags": [ "SIDEWALK" ]
  },
  {
    "type": "overmap_terrain",
    "id": "necropolis_a_24",
    "name": "road",
    "sym": 4194422,
    "color": "dark_gray",
    "see_cost": 5,
    "mondensity": 2,
    "flags": [ "SIDEWALK" ]
  },
  {
    "type": "overmap_terrain",
    "id": "necropolis_a_25",
    "name": "road",
    "sym": 4194417,
    "color": "dark_gray",
    "see_cost": 5,
    "mondensity": 2,
    "flags": [ "SIDEWALK" ]
  },
  {
    "type": "overmap_terrain",
    "id": "necropolis_a_26",
    "name": "road",
    "sym": 4194411,
    "color": "dark_gray",
    "see_cost": 5,
    "mondensity": 2,
    "flags": [ "SIDEWALK" ]
  },
  {
    "type": "overmap_terrain",
    "id": "necropolis_a_27",
    "name": "field",
    "sym": 46,
    "color": "brown",
    "see_cost": 5,
    "mondensity": 2,
    "flags": [ "SIDEWALK" ]
  },
  {
    "type": "overmap_terrain",
    "id": "necropolis_a_28",
    "name": "grocery store",
    "copy-from": "generic_necropolis_surface_building",
    "color": "green"
  },
  {
    "type": "overmap_terrain",
    "id": "necropolis_a_29",
    "name": "grocery store",
    "copy-from": "generic_necropolis_surface_building",
    "color": "green"
  },
  {
    "type": "overmap_terrain",
    "id": "necropolis_a_30",
    "name": "park",
    "sym": 79,
    "color": "green",
    "see_cost": 5,
    "mondensity": 2,
    "flags": [ "SIDEWALK" ]
  },
  {
    "type": "overmap_terrain",
    "id": "necropolis_a_31",
    "name": "road",
    "sym": 4194424,
    "color": "dark_gray",
    "see_cost": 5,
    "mondensity": 2,
    "flags": [ "SIDEWALK" ]
  },
  {
    "type": "overmap_terrain",
    "id": "necropolis_a_32",
    "name": "church",
    "sym": 67,
    "color": "light_red",
    "see_cost": 5,
    "mondensity": 2,
    "flags": [ "SIDEWALK" ]
  },
  {
    "type": "overmap_terrain",
    "id": "necropolis_a_33",
    "name": "church",
    "sym": 67,
    "color": "light_red",
    "see_cost": 5,
    "mondensity": 2,
    "flags": [ "SIDEWALK" ]
  },
  {
    "type": "overmap_terrain",
    "id": "necropolis_a_34",
    "name": "pawn shop",
    "copy-from": "generic_necropolis_surface_building",
    "color": "white"
  },
  {
    "type": "overmap_terrain",
    "id": "necropolis_a_35",
    "name": "crater",
    "sym": 79,
    "color": "red",
    "see_cost": 5,
    "mondensity": 2,
    "flags": [ "SIDEWALK" ]
  },
  {
    "type": "overmap_terrain",
    "id": "necropolis_a_36",
    "name": "field",
    "sym": 46,
    "color": "brown",
    "see_cost": 5,
    "mondensity": 2,
    "flags": [ "SIDEWALK" ]
  },
  {
    "type": "overmap_terrain",
    "id": "necropolis_a_37",
    "name": "furniture store",
    "sym": 62,
    "color": "i_brown",
    "see_cost": 5,
    "mondensity": 2,
    "flags": [ "SIDEWALK" ]
  },
  {
    "type": "overmap_terrain",
    "id": "necropolis_a_38",
    "name": "crater",
    "sym": 79,
    "color": "red",
    "see_cost": 5,
    "mondensity": 2,
    "flags": [ "SIDEWALK" ]
  },
  {
    "type": "overmap_terrain",
    "id": "necropolis_a_39",
    "name": "road",
    "sym": 4194417,
    "color": "dark_gray",
    "see_cost": 5,
    "mondensity": 2,
    "flags": [ "SIDEWALK" ]
  },
  {
    "type": "overmap_terrain",
    "id": "necropolis_a_40",
    "name": "road",
    "sym": 4194422,
    "color": "dark_gray",
    "see_cost": 5,
    "mondensity": 2,
    "flags": [ "SIDEWALK" ]
  },
  {
    "type": "overmap_terrain",
    "id": "necropolis_a_41",
    "name": "road",
    "sym": 4194423,
    "color": "dark_gray",
    "see_cost": 5,
    "mondensity": 2,
    "flags": [ "SIDEWALK" ]
  },
  {
    "type": "overmap_terrain",
    "id": "necropolis_a_42",
    "name": "road",
    "sym": 4194417,
    "color": "dark_gray",
    "see_cost": 5,
    "mondensity": 2,
    "flags": [ "SIDEWALK" ]
  },
  {
    "type": "overmap_terrain",
    "id": "necropolis_a_43",
    "name": "road",
    "sym": 4194417,
    "color": "dark_gray",
    "see_cost": 5,
    "mondensity": 2,
    "flags": [ "SIDEWALK" ]
  },
  {
    "type": "overmap_terrain",
    "id": "necropolis_a_44",
    "name": "road",
    "sym": 4194421,
    "color": "dark_gray",
    "see_cost": 5,
    "mondensity": 2,
    "flags": [ "SIDEWALK" ]
  },
  {
    "type": "overmap_terrain",
    "id": "necropolis_a_45",
    "name": "field",
    "sym": 46,
    "color": "brown",
    "see_cost": 5,
    "mondensity": 2,
    "flags": [ "SIDEWALK" ]
  },
  {
    "type": "overmap_terrain",
    "id": "necropolis_a_46",
    "name": "clothing store",
    "sym": 62,
    "color": "blue",
    "see_cost": 5,
    "mondensity": 2,
    "flags": [ "SIDEWALK" ]
  },
  {
    "type": "overmap_terrain",
    "id": "necropolis_a_47",
    "name": "road",
    "sym": 4194424,
    "color": "dark_gray",
    "see_cost": 5,
    "mondensity": 2,
    "flags": [ "SIDEWALK" ]
  },
  {
    "type": "overmap_terrain",
    "id": "necropolis_a_48",
    "name": "motel",
    "sym": 109,
    "color": "light_blue",
    "see_cost": 5,
    "mondensity": 2,
    "flags": [ "SIDEWALK" ]
  },
  {
    "type": "overmap_terrain",
    "id": "necropolis_a_49",
    "name": "motel",
    "sym": 109,
    "color": "light_blue",
    "see_cost": 5,
    "mondensity": 2,
    "flags": [ "SIDEWALK" ]
  },
  {
    "type": "overmap_terrain",
    "id": "necropolis_a_50",
    "name": "road",
    "sym": 4194424,
    "color": "dark_gray",
    "see_cost": 5,
    "mondensity": 2,
    "flags": [ "SIDEWALK" ]
  },
  {
    "type": "overmap_terrain",
    "id": "necropolis_a_51",
    "name": "restaurant",
    "sym": 60,
    "color": "pink",
    "see_cost": 5,
    "mondensity": 2,
    "flags": [ "SIDEWALK" ]
  },
  {
    "type": "overmap_terrain",
    "id": "necropolis_a_52",
    "name": "bank",
    "sym": 36,
    "color": "light_gray",
    "see_cost": 5,
    "mondensity": 2,
    "flags": [ "SIDEWALK" ]
  },
  {
    "type": "overmap_terrain",
    "id": "necropolis_a_53",
    "name": "road",
    "sym": 4194424,
    "color": "dark_gray",
    "see_cost": 5,
    "mondensity": 2,
    "flags": [ "SIDEWALK" ]
  },
  {
    "type": "overmap_terrain",
    "id": "necropolis_a_54",
    "name": "house",
    "sym": 60,
    "color": "light_green",
    "see_cost": 5,
    "mondensity": 2,
    "flags": [ "SIDEWALK" ]
  },
  {
    "type": "overmap_terrain",
    "id": "necropolis_a_55",
    "name": "motel",
    "sym": 109,
    "color": "light_blue",
    "see_cost": 5,
    "mondensity": 2,
    "flags": [ "SIDEWALK" ]
  },
  {
    "type": "overmap_terrain",
    "id": "necropolis_a_56",
    "name": "lot",
    "sym": 79,
    "color": "dark_gray",
    "see_cost": 5,
    "mondensity": 2,
    "flags": [ "SIDEWALK" ]
  },
  {
    "type": "overmap_terrain",
    "id": "necropolis_a_57",
    "name": "motel",
    "sym": 109,
    "color": "light_blue",
    "see_cost": 5,
    "mondensity": 2,
    "flags": [ "SIDEWALK" ]
  },
  {
    "type": "overmap_terrain",
    "id": "necropolis_a_58",
    "name": "lot",
    "sym": 79,
    "color": "dark_gray",
    "see_cost": 5,
    "mondensity": 2,
    "flags": [ "SIDEWALK" ]
  },
  {
    "type": "overmap_terrain",
    "id": "necropolis_a_59",
    "name": "road",
    "sym": 4194424,
    "color": "dark_gray",
    "see_cost": 5,
    "mondensity": 2,
    "flags": [ "SIDEWALK" ]
  },
  {
    "type": "overmap_terrain",
    "id": "necropolis_a_60",
    "name": "lot",
    "sym": 79,
    "color": "dark_gray",
    "see_cost": 5,
    "mondensity": 2,
    "flags": [ "SIDEWALK" ]
  },
  {
    "type": "overmap_terrain",
    "id": "necropolis_a_61",
    "name": "lot",
    "sym": 79,
    "color": "dark_gray",
    "see_cost": 5,
    "mondensity": 2,
    "flags": [ "SIDEWALK" ]
  },
  {
    "type": "overmap_terrain",
    "id": "necropolis_a_62",
    "name": "road",
    "sym": 4194424,
    "color": "dark_gray",
    "see_cost": 5,
    "mondensity": 2,
    "flags": [ "SIDEWALK" ]
  },
  {
    "type": "overmap_terrain",
    "id": "necropolis_a_63",
    "name": "house",
    "sym": 60,
    "color": "light_green",
    "see_cost": 5,
    "mondensity": 2,
    "flags": [ "SIDEWALK" ]
  },
  {
    "type": "overmap_terrain",
    "id": "necropolis_a_64",
    "name": "road",
    "sym": 4194417,
    "color": "dark_gray",
    "see_cost": 5,
    "mondensity": 2
  },
  {
    "type": "overmap_terrain",
    "id": "necropolis_a_65",
    "name": "road",
    "sym": 4194422,
    "color": "dark_gray",
    "see_cost": 5,
    "mondensity": 2,
    "flags": [ "SIDEWALK" ]
  },
  {
    "type": "overmap_terrain",
    "id": "necropolis_a_66",
    "name": "road",
    "sym": 4194417,
    "color": "dark_gray",
    "see_cost": 5,
    "mondensity": 2,
    "flags": [ "SIDEWALK" ]
  },
  {
    "type": "overmap_terrain",
    "id": "necropolis_a_67",
    "name": "road",
    "sym": 4194417,
    "color": "dark_gray",
    "see_cost": 5,
    "mondensity": 2,
    "flags": [ "SIDEWALK" ]
  },
  {
    "type": "overmap_terrain",
    "id": "necropolis_a_68",
    "name": "road",
    "sym": 4194414,
    "color": "dark_gray",
    "see_cost": 5,
    "mondensity": 2,
    "flags": [ "SIDEWALK" ]
  },
  {
    "type": "overmap_terrain",
    "id": "necropolis_a_69",
    "name": "road",
    "sym": 4194417,
    "color": "dark_gray",
    "see_cost": 5,
    "mondensity": 2,
    "flags": [ "SIDEWALK" ]
  },
  {
    "type": "overmap_terrain",
    "id": "necropolis_a_70",
    "name": "road",
    "sym": 4194417,
    "color": "dark_gray",
    "see_cost": 5,
    "mondensity": 2,
    "flags": [ "SIDEWALK" ]
  },
  {
    "type": "overmap_terrain",
    "id": "necropolis_a_71",
    "name": "road",
    "sym": 4194410,
    "color": "dark_gray",
    "see_cost": 5,
    "mondensity": 2,
    "flags": [ "SIDEWALK" ]
  },
  {
    "type": "overmap_terrain",
    "id": "necropolis_a_72",
    "name": "field",
    "sym": 46,
    "color": "brown",
    "see_cost": 5,
    "mondensity": 2,
    "flags": [ "SIDEWALK" ]
  },
  {
    "type": "overmap_terrain",
    "id": "necropolis_a_73",
    "name": "field",
    "sym": 46,
    "color": "brown",
    "see_cost": 5,
    "mondensity": 2,
    "flags": [ "SIDEWALK" ]
  },
  {
    "type": "overmap_terrain",
    "id": "necropolis_a_74",
    "name": "bar",
    "copy-from": "generic_necropolis_surface_building",
    "color": "i_magenta"
  },
  {
    "type": "overmap_terrain",
    "id": "necropolis_a_75",
    "name": "fast food restaurant",
    "copy-from": "generic_necropolis_surface_building",
    "color": "yellow_magenta"
  },
  {
    "type": "overmap_terrain",
    "id": "necropolis_a_76",
    "name": "lot",
    "sym": 79,
    "color": "dark_gray",
    "see_cost": 5,
    "mondensity": 2,
    "flags": [ "SIDEWALK" ]
  },
  {
    "type": "overmap_terrain",
    "id": "necropolis_a_77",
    "name": "road",
    "sym": 4194424,
    "color": "dark_gray",
    "see_cost": 5,
    "mondensity": 2
  },
  {
    "type": "overmap_terrain",
    "id": "necropolis_a_78",
    "name": "gas station",
    "copy-from": "generic_necropolis_surface_building",
    "color": "light_blue"
  },
  {
    "type": "overmap_terrain",
    "id": "necropolis_a_79",
    "name": "garage",
    "sym": 79,
    "color": "white",
    "see_cost": 5,
    "mondensity": 2,
    "flags": [ "SIDEWALK" ]
  },
  {
    "type": "overmap_terrain",
    "id": "necropolis_a_80",
    "name": "field",
    "sym": 46,
    "color": "brown",
    "see_cost": 5,
    "mondensity": 2,
    "flags": [ "SIDEWALK" ]
  },
  {
    "type": "overmap_terrain",
    "id": "necropolis_a_81",
    "name": "field",
    "sym": 46,
    "color": "brown",
    "see_cost": 5,
    "mondensity": 2,
    "flags": [ "SIDEWALK" ]
  },
  {
    "//": "xxx Bookmark for necropolis sewers",
    "type": "overmap_terrain",
    "id": "necropolis_b_1",
    "name": "solid rock",
    "sym": 37,
    "color": "dark_gray",
    "see_cost": 999,
    "mondensity": 2
  },
  {
    "type": "overmap_terrain",
    "id": "necropolis_b_2",
    "name": "solid rock",
    "sym": 37,
    "color": "dark_gray",
    "see_cost": 999,
    "mondensity": 2
  },
  {
    "type": "overmap_terrain",
    "id": "necropolis_b_3",
    "name": "solid rock",
    "sym": 37,
    "color": "dark_gray",
    "see_cost": 999,
    "mondensity": 2
  },
  {
    "type": "overmap_terrain",
    "id": "necropolis_b_4",
    "name": "solid rock",
    "sym": 37,
    "color": "dark_gray",
    "see_cost": 999,
    "mondensity": 2
  },
  {
    "type": "overmap_terrain",
    "id": "necropolis_b_5",
    "name": "sewer",
    "sym": 4194414,
    "color": "green",
    "see_cost": 999,
    "mondensity": 2
  },
  {
    "type": "overmap_terrain",
    "id": "necropolis_b_6",
    "name": "sewer",
    "sym": 4194414,
    "color": "green",
    "see_cost": 999,
    "mondensity": 2
  },
  {
    "type": "overmap_terrain",
    "id": "necropolis_b_7",
    "name": "sewer",
    "sym": 4194414,
    "color": "green",
    "see_cost": 999,
    "mondensity": 2
  },
  {
    "type": "overmap_terrain",
    "id": "necropolis_b_8",
    "name": "sewer",
    "sym": 4194414,
    "color": "green",
    "see_cost": 999,
    "mondensity": 2
  },
  {
    "type": "overmap_terrain",
    "id": "necropolis_b_9",
    "name": "solid rock",
    "sym": 37,
    "color": "dark_gray",
    "see_cost": 999,
    "mondensity": 2
  },
  {
    "type": "overmap_terrain",
    "id": "necropolis_b_10",
    "name": "solid rock",
    "sym": 37,
    "color": "dark_gray",
    "see_cost": 999,
    "mondensity": 2
  },
  {
    "type": "overmap_terrain",
    "id": "necropolis_b_11",
    "name": "sewer",
    "sym": 4194414,
    "color": "green",
    "see_cost": 999,
    "mondensity": 2
  },
  {
    "type": "overmap_terrain",
    "id": "necropolis_b_12",
    "name": "sewer",
    "sym": 4194414,
    "color": "green",
    "see_cost": 999,
    "mondensity": 2
  },
  {
    "type": "overmap_terrain",
    "id": "necropolis_b_13",
    "name": "solid rock",
    "sym": 37,
    "color": "dark_gray",
    "see_cost": 999,
    "mondensity": 2
  },
  {
    "type": "overmap_terrain",
    "id": "necropolis_b_14",
    "name": "solid rock",
    "sym": 37,
    "color": "dark_gray",
    "see_cost": 999,
    "mondensity": 2
  },
  {
    "type": "overmap_terrain",
    "id": "necropolis_b_15",
    "name": "sewer",
    "sym": 4194414,
    "color": "green",
    "see_cost": 999,
    "mondensity": 2
  },
  {
    "type": "overmap_terrain",
    "id": "necropolis_b_16",
    "name": "solid rock",
    "sym": 37,
    "color": "dark_gray",
    "see_cost": 999,
    "mondensity": 2
  },
  {
    "type": "overmap_terrain",
    "id": "necropolis_b_17",
    "name": "sewer",
    "sym": 4194414,
    "color": "green",
    "see_cost": 999,
    "mondensity": 2
  },
  {
    "type": "overmap_terrain",
    "id": "necropolis_b_18",
    "name": "solid rock",
    "sym": 37,
    "color": "dark_gray",
    "see_cost": 999,
    "mondensity": 2
  },
  {
    "type": "overmap_terrain",
    "id": "necropolis_b_19",
    "name": "solid rock",
    "sym": 37,
    "color": "dark_gray",
    "see_cost": 999,
    "mondensity": 2
  },
  {
    "type": "overmap_terrain",
    "id": "necropolis_b_20",
    "name": "sewer",
    "sym": 4194414,
    "color": "green",
    "see_cost": 999,
    "mondensity": 2
  },
  {
    "type": "overmap_terrain",
    "id": "necropolis_b_21",
    "name": "sewer",
    "sym": 4194414,
    "color": "green",
    "see_cost": 999,
    "mondensity": 2
  },
  {
    "type": "overmap_terrain",
    "id": "necropolis_b_22",
    "name": "sewer",
    "sym": 4194414,
    "color": "green",
    "see_cost": 999,
    "mondensity": 2
  },
  {
    "type": "overmap_terrain",
    "id": "necropolis_b_23",
    "name": "sewer",
    "sym": 4194414,
    "color": "green",
    "see_cost": 999,
    "mondensity": 2
  },
  {
    "type": "overmap_terrain",
    "id": "necropolis_b_24",
    "name": "sewer",
    "sym": 4194414,
    "color": "green",
    "see_cost": 999,
    "mondensity": 2
  },
  {
    "type": "overmap_terrain",
    "id": "necropolis_b_25",
    "name": "sewer",
    "sym": 4194414,
    "color": "green",
    "see_cost": 999,
    "mondensity": 2
  },
  {
    "type": "overmap_terrain",
    "id": "necropolis_b_26",
    "name": "sewer",
    "sym": 4194414,
    "color": "green",
    "see_cost": 999,
    "mondensity": 2
  },
  {
    "type": "overmap_terrain",
    "id": "necropolis_b_27",
    "name": "solid rock",
    "sym": 37,
    "color": "dark_gray",
    "see_cost": 999,
    "mondensity": 2
  },
  {
    "type": "overmap_terrain",
    "id": "necropolis_b_28",
    "name": "cavern",
    "sym": 48,
    "color": "light_gray",
    "see_cost": 999,
    "mondensity": 2
  },
  {
    "type": "overmap_terrain",
    "id": "necropolis_b_29",
    "name": "sewer?",
    "sym": 4194414,
    "color": "green",
    "see_cost": 999,
    "mondensity": 2
  },
  {
    "type": "overmap_terrain",
    "id": "necropolis_b_30",
    "name": "solid rock",
    "sym": 37,
    "color": "dark_gray",
    "see_cost": 999,
    "mondensity": 2
  },
  {
    "type": "overmap_terrain",
    "id": "necropolis_b_31",
    "name": "sewer",
    "sym": 4194414,
    "color": "green",
    "see_cost": 999,
    "mondensity": 2
  },
  {
    "type": "overmap_terrain",
    "id": "necropolis_b_32",
    "name": "solid rock",
    "sym": 37,
    "color": "dark_gray",
    "see_cost": 999,
    "mondensity": 2
  },
  {
    "type": "overmap_terrain",
    "id": "necropolis_b_33",
    "name": "solid rock",
    "sym": 37,
    "color": "dark_gray",
    "see_cost": 999,
    "mondensity": 2
  },
  {
    "type": "overmap_terrain",
    "id": "necropolis_b_34",
    "name": "basement",
    "sym": 79,
    "color": "dark_gray",
    "see_cost": 999,
    "mondensity": 2
  },
  {
    "type": "overmap_terrain",
    "id": "necropolis_b_35",
    "name": "sewer",
    "sym": 4194414,
    "color": "green",
    "see_cost": 999,
    "mondensity": 2
  },
  {
    "type": "overmap_terrain",
    "id": "necropolis_b_36",
    "name": "solid rock",
    "sym": 37,
    "color": "dark_gray",
    "see_cost": 999,
    "mondensity": 2
  },
  {
    "type": "overmap_terrain",
    "id": "necropolis_b_37",
    "name": "cavern",
    "sym": 48,
    "color": "light_gray",
    "see_cost": 999,
    "mondensity": 2
  },
  {
    "type": "overmap_terrain",
    "id": "necropolis_b_38",
    "name": "sewer",
    "sym": 4194414,
    "color": "green",
    "see_cost": 999,
    "mondensity": 2
  },
  {
    "type": "overmap_terrain",
    "id": "necropolis_b_39",
    "name": "sewer",
    "sym": 4194414,
    "color": "green",
    "see_cost": 999,
    "mondensity": 2
  },
  {
    "type": "overmap_terrain",
    "id": "necropolis_b_40",
    "name": "sewer",
    "sym": 4194414,
    "color": "green",
    "see_cost": 999,
    "mondensity": 2
  },
  {
    "type": "overmap_terrain",
    "id": "necropolis_b_41",
    "name": "sewer",
    "sym": 4194414,
    "color": "green",
    "see_cost": 999,
    "mondensity": 2
  },
  {
    "type": "overmap_terrain",
    "id": "necropolis_b_42",
    "name": "sewer",
    "sym": 4194414,
    "color": "green",
    "see_cost": 999,
    "mondensity": 2
  },
  {
    "type": "overmap_terrain",
    "id": "necropolis_b_43",
    "name": "sewer",
    "sym": 4194414,
    "color": "green",
    "see_cost": 999,
    "mondensity": 2
  },
  {
    "type": "overmap_terrain",
    "id": "necropolis_b_44",
    "name": "sewer",
    "sym": 4194414,
    "color": "green",
    "see_cost": 999,
    "mondensity": 2
  },
  {
    "type": "overmap_terrain",
    "id": "necropolis_b_45",
    "name": "solid rock",
    "sym": 37,
    "color": "dark_gray",
    "see_cost": 999,
    "mondensity": 2
  },
  {
    "type": "overmap_terrain",
    "id": "necropolis_b_46",
    "name": "sewer",
    "sym": 4194414,
    "color": "green",
    "see_cost": 999,
    "mondensity": 2
  },
  {
    "type": "overmap_terrain",
    "id": "necropolis_b_47",
    "name": "sewer",
    "sym": 4194414,
    "color": "green",
    "see_cost": 999,
    "mondensity": 2
  },
  {
    "type": "overmap_terrain",
    "id": "necropolis_b_48",
    "name": "sewer",
    "sym": 4194414,
    "color": "green",
    "see_cost": 999,
    "mondensity": 2
  },
  {
    "type": "overmap_terrain",
    "id": "necropolis_b_49",
    "name": "sewer",
    "sym": 4194414,
    "color": "green",
    "see_cost": 999,
    "mondensity": 2
  },
  {
    "type": "overmap_terrain",
    "id": "necropolis_b_50",
    "name": "sewer",
    "sym": 4194414,
    "color": "green",
    "see_cost": 999,
    "mondensity": 2
  },
  {
    "type": "overmap_terrain",
    "id": "necropolis_b_51",
    "name": "sewer",
    "sym": 4194414,
    "color": "green",
    "see_cost": 999,
    "mondensity": 2
  },
  {
    "type": "overmap_terrain",
    "id": "necropolis_b_52",
    "name": "solid rock",
    "sym": 37,
    "color": "dark_gray",
    "see_cost": 999,
    "mondensity": 2
  },
  {
    "type": "overmap_terrain",
    "id": "necropolis_b_53",
    "name": "sewer",
    "sym": 4194414,
    "color": "green",
    "see_cost": 999,
    "mondensity": 2
  },
  {
    "type": "overmap_terrain",
    "id": "necropolis_b_54",
    "name": "basement",
    "sym": 79,
    "color": "dark_gray",
    "see_cost": 999,
    "mondensity": 2
  },
  {
    "type": "overmap_terrain",
    "id": "necropolis_b_55",
    "name": "solid rock",
    "sym": 37,
    "color": "dark_gray",
    "see_cost": 999,
    "mondensity": 2
  },
  {
    "type": "overmap_terrain",
    "id": "necropolis_b_56",
    "name": "sewer",
    "sym": 4194414,
    "color": "green",
    "see_cost": 999,
    "mondensity": 2
  },
  {
    "type": "overmap_terrain",
    "id": "necropolis_b_57",
    "name": "sewer",
    "sym": 4194414,
    "color": "green",
    "see_cost": 999,
    "mondensity": 2
  },
  {
    "type": "overmap_terrain",
    "id": "necropolis_b_58",
    "name": "sewer",
    "sym": 4194414,
    "color": "green",
    "see_cost": 999,
    "mondensity": 2
  },
  {
    "type": "overmap_terrain",
    "id": "necropolis_b_59",
    "name": "sewer",
    "sym": 4194414,
    "color": "green",
    "see_cost": 999,
    "mondensity": 2
  },
  {
    "type": "overmap_terrain",
    "id": "necropolis_b_60",
    "name": "solid rock",
    "sym": 37,
    "color": "dark_gray",
    "see_cost": 999,
    "mondensity": 2
  },
  {
    "type": "overmap_terrain",
    "id": "necropolis_b_61",
    "name": "solid rock",
    "sym": 37,
    "color": "dark_gray",
    "see_cost": 999,
    "mondensity": 2
  },
  {
    "type": "overmap_terrain",
    "id": "necropolis_b_62",
    "name": "sewer",
    "sym": 4194414,
    "color": "green",
    "see_cost": 999,
    "mondensity": 2
  },
  {
    "type": "overmap_terrain",
    "id": "necropolis_b_63",
    "name": "solid rock",
    "sym": 37,
    "color": "dark_gray",
    "see_cost": 999,
    "mondensity": 2
  },
  {
    "type": "overmap_terrain",
    "id": "necropolis_b_64",
    "name": "sewer",
    "sym": 4194414,
    "color": "green",
    "see_cost": 999,
    "mondensity": 2
  },
  {
    "type": "overmap_terrain",
    "id": "necropolis_b_65",
    "name": "sewer",
    "sym": 4194414,
    "color": "green",
    "see_cost": 999,
    "mondensity": 2
  },
  {
    "type": "overmap_terrain",
    "id": "necropolis_b_66",
    "name": "sewer",
    "sym": 4194414,
    "color": "green",
    "see_cost": 999,
    "mondensity": 2
  },
  {
    "type": "overmap_terrain",
    "id": "necropolis_b_67",
    "name": "sewer",
    "sym": 4194414,
    "color": "green",
    "see_cost": 999,
    "mondensity": 2
  },
  {
    "type": "overmap_terrain",
    "id": "necropolis_b_68",
    "name": "sewer",
    "sym": 4194414,
    "color": "green",
    "see_cost": 999,
    "mondensity": 2
  },
  {
    "type": "overmap_terrain",
    "id": "necropolis_b_69",
    "name": "sewer",
    "sym": 4194414,
    "color": "green",
    "see_cost": 999,
    "mondensity": 2
  },
  {
    "type": "overmap_terrain",
    "id": "necropolis_b_70",
    "name": "sewer",
    "sym": 4194414,
    "color": "green",
    "see_cost": 999,
    "mondensity": 2
  },
  {
    "type": "overmap_terrain",
    "id": "necropolis_b_71",
    "name": "sewer",
    "sym": 4194414,
    "color": "green",
    "see_cost": 999,
    "mondensity": 2
  },
  {
    "type": "overmap_terrain",
    "id": "necropolis_b_72",
    "name": "solid rock",
    "sym": 37,
    "color": "dark_gray",
    "see_cost": 999,
    "mondensity": 2
  },
  {
    "type": "overmap_terrain",
    "id": "necropolis_b_73",
    "name": "solid rock",
    "sym": 37,
    "color": "dark_gray",
    "see_cost": 999,
    "mondensity": 2
  },
  {
    "type": "overmap_terrain",
    "id": "necropolis_b_74",
    "name": "solid rock",
    "sym": 37,
    "color": "dark_gray",
    "see_cost": 999,
    "mondensity": 2
  },
  {
    "type": "overmap_terrain",
    "id": "necropolis_b_75",
    "name": "solid rock",
    "sym": 37,
    "color": "dark_gray",
    "see_cost": 999,
    "mondensity": 2
  },
  {
    "type": "overmap_terrain",
    "id": "necropolis_b_76",
    "name": "solid rock",
    "sym": 37,
    "color": "dark_gray",
    "see_cost": 999,
    "mondensity": 2
  },
  {
    "type": "overmap_terrain",
    "id": "necropolis_b_77",
    "name": "sewer",
    "sym": 4194414,
    "color": "green",
    "see_cost": 999,
    "mondensity": 2
  },
  {
    "type": "overmap_terrain",
    "id": "necropolis_b_78",
    "name": "sewer",
    "sym": 4194414,
    "color": "green",
    "see_cost": 999,
    "mondensity": 2
  },
  {
    "type": "overmap_terrain",
    "id": "necropolis_b_79",
    "name": "sewer",
    "sym": 4194414,
    "color": "green",
    "see_cost": 999,
    "mondensity": 2
  },
  {
    "type": "overmap_terrain",
    "id": "necropolis_b_80",
    "name": "solid rock",
    "sym": 37,
    "color": "dark_gray",
    "see_cost": 999,
    "mondensity": 2
  },
  {
    "type": "overmap_terrain",
    "id": "necropolis_b_81",
    "name": "solid rock",
    "sym": 37,
    "color": "dark_gray",
    "see_cost": 999,
    "mondensity": 2
  },
  {
    "type": "overmap_terrain",
    "id": "necropolis_c_1",
    "name": "Vault - Barracks",
    "sym": 66,
    "color": "yellow",
    "see_cost": 999,
    "mondensity": 2
  },
  {
    "type": "overmap_terrain",
    "id": "necropolis_c_2",
    "name": "Vault - Armory",
    "sym": 65,
    "color": "yellow",
    "see_cost": 999,
    "mondensity": 2
  },
  {
    "type": "overmap_terrain",
    "id": "necropolis_c_3",
    "name": "Vault - Barracks",
    "sym": 66,
    "color": "yellow",
    "see_cost": 999,
    "mondensity": 2
  },
  {
    "type": "overmap_terrain",
    "id": "necropolis_c_4",
    "name": "Vault - Barracks",
    "sym": 66,
    "color": "yellow",
    "see_cost": 999,
    "mondensity": 2
  },
  {
    "type": "overmap_terrain",
    "id": "necropolis_c_5",
    "name": "Vault - Hospital",
    "sym": 72,
    "color": "yellow",
    "see_cost": 999,
    "mondensity": 2
  },
  {
    "type": "overmap_terrain",
    "id": "necropolis_c_6",
    "name": "Vault - Hospital",
    "sym": 72,
    "color": "yellow",
    "see_cost": 999,
    "mondensity": 2
  },
  {
    "type": "overmap_terrain",
    "id": "necropolis_c_7",
    "name": "Vault - Hospital",
    "sym": 72,
    "color": "yellow",
    "see_cost": 999,
    "mondensity": 2
  },
  {
    "type": "overmap_terrain",
    "id": "necropolis_c_8",
    "name": "Vault - Hospital",
    "sym": 72,
    "color": "yellow",
    "see_cost": 999,
    "mondensity": 2
  },
  {
    "type": "overmap_terrain",
    "id": "necropolis_c_9",
    "name": "Vault - Jail",
    "sym": 74,
    "color": "yellow",
    "see_cost": 999,
    "mondensity": 2
  },
  {
    "type": "overmap_terrain",
    "id": "necropolis_c_10",
    "name": "Vault - Barracks",
    "sym": 66,
    "color": "yellow",
    "see_cost": 999,
    "mondensity": 2
  },
  {
    "type": "overmap_terrain",
    "id": "necropolis_c_11",
    "name": "Vault - Barracks",
    "sym": 66,
    "color": "yellow",
    "see_cost": 999,
    "mondensity": 2
  },
  {
    "type": "overmap_terrain",
    "id": "necropolis_c_12",
    "name": "Vault - Barracks",
    "sym": 66,
    "color": "yellow",
    "see_cost": 999,
    "mondensity": 2
  },
  {
    "type": "overmap_terrain",
    "id": "necropolis_c_13",
    "name": "Vault - Offices",
    "sym": 79,
    "color": "yellow",
    "see_cost": 999,
    "mondensity": 2
  },
  {
    "type": "overmap_terrain",
    "id": "necropolis_c_14",
    "name": "Vault - Offices",
    "sym": 79,
    "color": "yellow",
    "see_cost": 999,
    "mondensity": 2
  },
  {
    "type": "overmap_terrain",
    "id": "necropolis_c_15",
    "name": "Vault - Hospital",
    "sym": 72,
    "color": "yellow",
    "see_cost": 999,
    "mondensity": 2
  },
  {
    "type": "overmap_terrain",
    "id": "necropolis_c_16",
    "name": "Vault - Hospital",
    "sym": 72,
    "color": "yellow",
    "see_cost": 999,
    "mondensity": 2
  },
  {
    "type": "overmap_terrain",
    "id": "necropolis_c_17",
    "name": "Vault - Police Station",
    "sym": 80,
    "color": "yellow",
    "see_cost": 999,
    "mondensity": 2
  },
  {
    "type": "overmap_terrain",
    "id": "necropolis_c_18",
    "name": "Vault - Police Station",
    "sym": 80,
    "color": "yellow",
    "see_cost": 999,
    "mondensity": 2
  },
  {
    "type": "overmap_terrain",
    "id": "necropolis_c_19",
    "name": "solid rock",
    "sym": 37,
    "color": "dark_gray",
    "see_cost": 999,
    "mondensity": 2
  },
  {
    "type": "overmap_terrain",
    "id": "necropolis_c_20",
    "name": "Vault - Entrance",
    "sym": 69,
    "color": "yellow",
    "see_cost": 999,
    "mondensity": 2
  },
  {
    "type": "overmap_terrain",
    "id": "necropolis_c_21",
    "name": "Vault - Utilities",
    "sym": 85,
    "color": "yellow",
    "see_cost": 999,
    "mondensity": 2
  },
  {
    "type": "overmap_terrain",
    "id": "necropolis_c_22",
    "name": "Vault - Passage",
    "sym": 4194414,
    "color": "white",
    "see_cost": 999,
    "mondensity": 2
  },
  {
    "type": "overmap_terrain",
    "id": "necropolis_c_23",
    "name": "Vault - Communications",
    "sym": 67,
    "color": "yellow",
    "see_cost": 999,
    "mondensity": 2
  },
  {
    "type": "overmap_terrain",
    "id": "necropolis_c_24",
    "name": "Vault - Passage",
    "sym": 4194414,
    "color": "white",
    "see_cost": 999,
    "mondensity": 2
  },
  {
    "type": "overmap_terrain",
    "id": "necropolis_c_25",
    "name": "Vault - Courthouse",
    "sym": 67,
    "color": "yellow",
    "see_cost": 999,
    "mondensity": 2
  },
  {
    "type": "overmap_terrain",
    "id": "necropolis_c_26",
    "name": "Vault - Police Station",
    "sym": 80,
    "color": "yellow",
    "see_cost": 999,
    "mondensity": 2
  },
  {
    "type": "overmap_terrain",
    "id": "necropolis_c_27",
    "name": "Vault - Police Station",
    "sym": 80,
    "color": "yellow",
    "see_cost": 999,
    "mondensity": 2
  },
  {
    "type": "overmap_terrain",
    "id": "necropolis_c_28",
    "name": "Vault - Passage",
    "sym": 4194414,
    "color": "white",
    "see_cost": 999,
    "mondensity": 2
  },
  {
    "type": "overmap_terrain",
    "id": "necropolis_c_29",
    "name": "Vault - Entrance",
    "sym": 69,
    "color": "yellow",
    "see_cost": 999,
    "mondensity": 2
  },
  {
    "type": "overmap_terrain",
    "id": "necropolis_c_30",
    "name": "Vault - Passage",
    "sym": 4194414,
    "color": "white",
    "see_cost": 999,
    "mondensity": 2
  },
  {
    "type": "overmap_terrain",
    "id": "necropolis_c_31",
    "name": "Vault - Passage",
    "sym": 4194414,
    "color": "white",
    "see_cost": 999,
    "mondensity": 2
  },
  {
    "type": "overmap_terrain",
    "id": "necropolis_c_32",
    "name": "Vault - Passage",
    "sym": 4194414,
    "color": "white",
    "see_cost": 999,
    "mondensity": 2
  },
  {
    "type": "overmap_terrain",
    "id": "necropolis_c_33",
    "name": "Vault - Passage",
    "sym": 4194414,
    "color": "white",
    "see_cost": 999,
    "mondensity": 2
  },
  {
    "type": "overmap_terrain",
    "id": "necropolis_c_34",
    "name": "Vault - Passage",
    "sym": 4194414,
    "color": "white",
    "see_cost": 999,
    "mondensity": 2
  },
  {
    "type": "overmap_terrain",
    "id": "necropolis_c_35",
    "name": "Vault - Passage",
    "sym": 4194414,
    "color": "white",
    "see_cost": 999,
    "mondensity": 2
  },
  {
    "type": "overmap_terrain",
    "id": "necropolis_c_36",
    "name": "Vault - Passage",
    "sym": 4194414,
    "color": "white",
    "see_cost": 999,
    "mondensity": 2
  },
  {
    "type": "overmap_terrain",
    "id": "necropolis_c_37",
    "name": "Vault - Passage",
    "sym": 4194414,
    "color": "white",
    "see_cost": 999,
    "mondensity": 2
  },
  {
    "type": "overmap_terrain",
    "id": "necropolis_c_38",
    "name": "Vault - Motor Pool",
    "sym": 77,
    "color": "yellow",
    "see_cost": 999,
    "mondensity": 2
  },
  {
    "type": "overmap_terrain",
    "id": "necropolis_c_39",
    "name": "Vault - Motor Pool",
    "sym": 77,
    "color": "yellow",
    "see_cost": 999,
    "mondensity": 2
  },
  {
    "type": "overmap_terrain",
    "id": "necropolis_c_40",
    "name": "Vault - Visitor Center",
    "sym": 86,
    "color": "yellow",
    "see_cost": 999,
    "mondensity": 2
  },
  {
    "type": "overmap_terrain",
    "id": "necropolis_c_41",
    "name": "Vault - Passage",
    "sym": 4194414,
    "color": "white",
    "see_cost": 999,
    "mondensity": 2
  },
  {
    "type": "overmap_terrain",
    "id": "necropolis_c_42",
    "name": "Vault - Control",
    "sym": 88,
    "color": "yellow",
    "see_cost": 999,
    "mondensity": 2
  },
  {
    "type": "overmap_terrain",
    "id": "necropolis_c_43",
    "name": "Vault - Control",
    "sym": 88,
    "color": "yellow",
    "see_cost": 999,
    "mondensity": 2
  },
  {
    "type": "overmap_terrain",
    "id": "necropolis_c_44",
    "name": "Vault - Control",
    "sym": 88,
    "color": "yellow",
    "see_cost": 999,
    "mondensity": 2
  },
  {
    "type": "overmap_terrain",
    "id": "necropolis_c_45",
    "name": "Vault - Passage",
    "sym": 4194414,
    "color": "white",
    "see_cost": 999,
    "mondensity": 2
  },
  {
    "type": "overmap_terrain",
    "id": "necropolis_c_46",
    "name": "solid rock",
    "sym": 37,
    "color": "dark_gray",
    "see_cost": 999,
    "mondensity": 2
  },
  {
    "type": "overmap_terrain",
    "id": "necropolis_c_47",
    "name": "Vault - Motor Pool",
    "sym": 77,
    "color": "yellow",
    "see_cost": 999,
    "mondensity": 2
  },
  {
    "type": "overmap_terrain",
    "id": "necropolis_c_48",
    "name": "Vault - Motor Pool",
    "sym": 77,
    "color": "yellow",
    "see_cost": 999,
    "mondensity": 2
  },
  {
    "type": "overmap_terrain",
    "id": "necropolis_c_49",
    "name": "Vault - Passage",
    "sym": 4194414,
    "color": "white",
    "see_cost": 999,
    "mondensity": 2
  },
  {
    "type": "overmap_terrain",
    "id": "necropolis_c_50",
    "name": "Vault - Passage",
    "sym": 4194414,
    "color": "white",
    "see_cost": 999,
    "mondensity": 2
  },
  {
    "type": "overmap_terrain",
    "id": "necropolis_c_51",
    "name": "Vault - Cafeteria",
    "sym": 67,
    "color": "yellow",
    "see_cost": 999,
    "mondensity": 2
  },
  {
    "type": "overmap_terrain",
    "id": "necropolis_c_52",
    "name": "Vault - Cafeteria",
    "sym": 67,
    "color": "yellow",
    "see_cost": 999,
    "mondensity": 2
  },
  {
    "type": "overmap_terrain",
    "id": "necropolis_c_53",
    "name": "Vault - Cafeteria",
    "sym": 67,
    "color": "yellow",
    "see_cost": 999,
    "mondensity": 2
  },
  {
    "type": "overmap_terrain",
    "id": "necropolis_c_54",
    "name": "Vault - Passage",
    "sym": 4194414,
    "color": "white",
    "see_cost": 999,
    "mondensity": 2
  },
  {
    "type": "overmap_terrain",
    "id": "necropolis_c_55",
    "name": "solid rock",
    "sym": 37,
    "color": "dark_gray",
    "see_cost": 999,
    "mondensity": 2
  },
  {
    "type": "overmap_terrain",
    "id": "necropolis_c_56",
    "name": "Vault - Passage",
    "sym": 4194414,
    "color": "white",
    "see_cost": 999,
    "mondensity": 2
  },
  {
    "type": "overmap_terrain",
    "id": "necropolis_c_57",
    "name": "Vault - Passage",
    "sym": 4194414,
    "color": "white",
    "see_cost": 999,
    "mondensity": 2
  },
  {
    "type": "overmap_terrain",
    "id": "necropolis_c_58",
    "name": "Vault - Passage",
    "sym": 4194414,
    "color": "white",
    "see_cost": 999,
    "mondensity": 2
  },
  {
    "type": "overmap_terrain",
    "id": "necropolis_c_59",
    "name": "Vault - Passage",
    "sym": 4194414,
    "color": "white",
    "see_cost": 999,
    "mondensity": 2
  },
  {
    "type": "overmap_terrain",
    "id": "necropolis_c_60",
    "name": "Vault - Passage",
    "sym": 4194414,
    "color": "white",
    "see_cost": 999,
    "mondensity": 2
  },
  {
    "type": "overmap_terrain",
    "id": "necropolis_c_61",
    "name": "Vault - Passage",
    "sym": 4194414,
    "color": "white",
    "see_cost": 999,
    "mondensity": 2
  },
  {
    "type": "overmap_terrain",
    "id": "necropolis_c_62",
    "name": "Vault - Passage",
    "sym": 4194414,
    "color": "white",
    "see_cost": 999,
    "mondensity": 2
  },
  {
    "type": "overmap_terrain",
    "id": "necropolis_c_63",
    "name": "Vault - Passage",
    "sym": 4194414,
    "color": "white",
    "see_cost": 999,
    "mondensity": 2
  },
  {
    "type": "overmap_terrain",
    "id": "necropolis_c_64",
    "name": "Vault - School",
    "sym": 83,
    "color": "yellow",
    "see_cost": 999,
    "mondensity": 2
  },
  {
    "type": "overmap_terrain",
    "id": "necropolis_c_65",
    "name": "Vault - School",
    "sym": 83,
    "color": "yellow",
    "see_cost": 999,
    "mondensity": 2
  },
  {
    "type": "overmap_terrain",
    "id": "necropolis_c_66",
    "name": "Vault - School",
    "sym": 83,
    "color": "yellow",
    "see_cost": 999,
    "mondensity": 2
  },
  {
    "type": "overmap_terrain",
    "id": "necropolis_c_67",
    "name": "Vault - School",
    "sym": 83,
    "color": "yellow",
    "see_cost": 999,
    "mondensity": 2
  },
  {
    "type": "overmap_terrain",
    "id": "necropolis_c_68",
    "name": "Vault - Labs",
    "sym": 76,
    "color": "yellow",
    "see_cost": 999,
    "mondensity": 2
  },
  {
    "type": "overmap_terrain",
    "id": "necropolis_c_69",
    "name": "Vault - Labs",
    "sym": 76,
    "color": "yellow",
    "see_cost": 999,
    "mondensity": 2
  },
  {
    "type": "overmap_terrain",
    "id": "necropolis_c_70",
    "name": "Vault - Labs",
    "sym": 76,
    "color": "yellow",
    "see_cost": 999,
    "mondensity": 2
  },
  {
    "type": "overmap_terrain",
    "id": "necropolis_c_71",
    "name": "Vault - Labs",
    "sym": 76,
    "color": "yellow",
    "see_cost": 999,
    "mondensity": 2
  },
  {
    "type": "overmap_terrain",
    "id": "necropolis_c_72",
    "name": "Vault - Labs",
    "sym": 76,
    "color": "yellow",
    "see_cost": 999,
    "mondensity": 2
  },
  {
    "type": "overmap_terrain",
    "id": "necropolis_c_73",
    "name": "solid rock",
    "sym": 37,
    "color": "dark_gray",
    "see_cost": 999,
    "mondensity": 2
  },
  {
    "type": "overmap_terrain",
    "id": "necropolis_c_74",
    "name": "Vault - School",
    "sym": 83,
    "color": "yellow",
    "see_cost": 999,
    "mondensity": 2
  },
  {
    "type": "overmap_terrain",
    "id": "necropolis_c_75",
    "name": "Vault - School",
    "sym": 83,
    "color": "yellow",
    "see_cost": 999,
    "mondensity": 2
  },
  {
    "type": "overmap_terrain",
    "id": "necropolis_c_76",
    "name": "Vault - School",
    "sym": 83,
    "color": "yellow",
    "see_cost": 999,
    "mondensity": 2
  },
  {
    "type": "overmap_terrain",
    "id": "necropolis_c_77",
    "name": "Vault - School",
    "sym": 83,
    "color": "yellow",
    "see_cost": 999,
    "mondensity": 2
  },
  {
    "type": "overmap_terrain",
    "id": "necropolis_c_78",
    "name": "Vault - School",
    "sym": 83,
    "color": "yellow",
    "see_cost": 999,
    "mondensity": 2
  },
  {
    "type": "overmap_terrain",
    "id": "necropolis_c_79",
    "name": "Vault - School",
    "sym": 83,
    "color": "yellow",
    "see_cost": 999,
    "mondensity": 2
  },
  {
    "type": "overmap_terrain",
    "id": "necropolis_c_80",
    "name": "Vault - Labs",
    "sym": 76,
    "color": "yellow",
    "see_cost": 999,
    "mondensity": 2
  },
  {
    "type": "overmap_terrain",
    "id": "necropolis_c_81",
    "name": "Vault - Labs",
    "sym": 76,
    "color": "yellow",
    "see_cost": 999,
    "mondensity": 2
  },
  {
    "type": "overmap_terrain",
    "id": "necropolis_d_1",
    "name": "Vault - Robotics Bay",
    "sym": 82,
    "color": "yellow",
    "see_cost": 999,
    "mondensity": 2
  },
  {
    "type": "overmap_terrain",
    "id": "necropolis_d_2",
    "name": "Vault - Robotics Bay",
    "sym": 82,
    "color": "yellow",
    "see_cost": 999,
    "mondensity": 2
  },
  {
    "type": "overmap_terrain",
    "id": "necropolis_d_3",
    "name": "Vault - Slum Housing",
    "sym": 104,
    "color": "yellow",
    "see_cost": 999,
    "mondensity": 2
  },
  {
    "type": "overmap_terrain",
    "id": "necropolis_d_4",
    "name": "Vault - Slum Housing",
    "sym": 104,
    "color": "yellow",
    "see_cost": 999,
    "mondensity": 2
  },
  {
    "type": "overmap_terrain",
    "id": "necropolis_d_5",
    "name": "Vault - Slum Housing",
    "sym": 104,
    "color": "yellow",
    "see_cost": 999,
    "mondensity": 2
  },
  {
    "type": "overmap_terrain",
    "id": "necropolis_d_6",
    "name": "Vault - Hospital",
    "sym": 72,
    "color": "yellow",
    "see_cost": 999,
    "mondensity": 2
  },
  {
    "type": "overmap_terrain",
    "id": "necropolis_d_7",
    "name": "Vault - Hospital",
    "sym": 72,
    "color": "yellow",
    "see_cost": 999,
    "mondensity": 2
  },
  {
    "type": "overmap_terrain",
    "id": "necropolis_d_8",
    "name": "solid rock",
    "sym": 37,
    "color": "dark_gray",
    "see_cost": 999,
    "mondensity": 2
  },
  {
    "type": "overmap_terrain",
    "id": "necropolis_d_9",
    "name": "Vault - Suites",
    "sym": 104,
    "color": "yellow",
    "see_cost": 999,
    "mondensity": 2
  },
  {
    "type": "overmap_terrain",
    "id": "necropolis_d_10",
    "name": "solid rock",
    "sym": 37,
    "color": "dark_gray",
    "see_cost": 999,
    "mondensity": 2
  },
  {
    "type": "overmap_terrain",
    "id": "necropolis_d_11",
    "name": "Vault - Passage",
    "sym": 4194414,
    "color": "white",
    "see_cost": 999,
    "mondensity": 2
  },
  {
    "type": "overmap_terrain",
    "id": "necropolis_d_12",
    "name": "Vault - Passage",
    "sym": 4194414,
    "color": "white",
    "see_cost": 999,
    "mondensity": 2
  },
  {
    "type": "overmap_terrain",
    "id": "necropolis_d_13",
    "name": "Vault - Passage",
    "sym": 4194414,
    "color": "white",
    "see_cost": 999,
    "mondensity": 2
  },
  {
    "type": "overmap_terrain",
    "id": "necropolis_d_14",
    "name": "Vault - Passage",
    "sym": 4194414,
    "color": "white",
    "see_cost": 999,
    "mondensity": 2
  },
  {
    "type": "overmap_terrain",
    "id": "necropolis_d_15",
    "name": "Vault - Passage",
    "sym": 4194414,
    "color": "white",
    "see_cost": 999,
    "mondensity": 2
  },
  {
    "type": "overmap_terrain",
    "id": "necropolis_d_16",
    "name": "Vault - Passage",
    "sym": 4194414,
    "color": "white",
    "see_cost": 999,
    "mondensity": 2
  },
  {
    "type": "overmap_terrain",
    "id": "necropolis_d_17",
    "name": "Vault - Suites",
    "sym": 104,
    "color": "yellow",
    "see_cost": 999,
    "mondensity": 2
  },
  {
    "type": "overmap_terrain",
    "id": "necropolis_d_18",
    "name": "Vault - Passage",
    "sym": 4194414,
    "color": "white",
    "see_cost": 999,
    "mondensity": 2
  },
  {
    "type": "overmap_terrain",
    "id": "necropolis_d_19",
    "name": "Vault - Living Bays",
    "sym": 104,
    "color": "yellow",
    "see_cost": 999,
    "mondensity": 2
  },
  {
    "type": "overmap_terrain",
    "id": "necropolis_d_20",
    "name": "Vault - Living Bays",
    "sym": 104,
    "color": "yellow",
    "see_cost": 999,
    "mondensity": 2
  },
  {
    "type": "overmap_terrain",
    "id": "necropolis_d_21",
    "name": "Vault - Housing",
    "sym": 104,
    "color": "yellow",
    "see_cost": 999,
    "mondensity": 2
  },
  {
    "type": "overmap_terrain",
    "id": "necropolis_d_22",
    "name": "Vault - Housing",
    "sym": 104,
    "color": "yellow",
    "see_cost": 999,
    "mondensity": 2
  },
  {
    "type": "overmap_terrain",
    "id": "necropolis_d_23",
    "name": "Vault - Housing",
    "sym": 104,
    "color": "yellow",
    "see_cost": 999,
    "mondensity": 2
  },
  {
    "type": "overmap_terrain",
    "id": "necropolis_d_24",
    "name": "Vault - Passage",
    "sym": 4194414,
    "color": "white",
    "see_cost": 999,
    "mondensity": 2
  },
  {
    "type": "overmap_terrain",
    "id": "necropolis_d_25",
    "name": "Vault - Living Bays",
    "sym": 104,
    "color": "yellow",
    "see_cost": 999,
    "mondensity": 2
  },
  {
    "type": "overmap_terrain",
    "id": "necropolis_d_26",
    "name": "Vault - Passage",
    "sym": 4194414,
    "color": "white",
    "see_cost": 999,
    "mondensity": 2
  },
  {
    "type": "overmap_terrain",
    "id": "necropolis_d_27",
    "name": "Vault - Transition Bay",
    "sym": 84,
    "color": "yellow",
    "see_cost": 999,
    "mondensity": 2
  },
  {
    "type": "overmap_terrain",
    "id": "necropolis_d_28",
    "name": "Vault - Living Bays",
    "sym": 104,
    "color": "yellow",
    "see_cost": 999,
    "mondensity": 2
  },
  {
    "type": "overmap_terrain",
    "id": "necropolis_d_29",
    "name": "Vault - Living Bays",
    "sym": 104,
    "color": "yellow",
    "see_cost": 999,
    "mondensity": 2
  },
  {
    "type": "overmap_terrain",
    "id": "necropolis_d_30",
    "name": "Vault - Housing",
    "sym": 104,
    "color": "yellow",
    "see_cost": 999,
    "mondensity": 2
  },
  {
    "type": "overmap_terrain",
    "id": "necropolis_d_31",
    "name": "Vault - Housing",
    "sym": 104,
    "color": "yellow",
    "see_cost": 999,
    "mondensity": 2
  },
  {
    "type": "overmap_terrain",
    "id": "necropolis_d_32",
    "name": "Vault - Housing",
    "sym": 104,
    "color": "yellow",
    "see_cost": 999,
    "mondensity": 2
  },
  {
    "type": "overmap_terrain",
    "id": "necropolis_d_33",
    "name": "Vault - Housing",
    "sym": 104,
    "color": "yellow",
    "see_cost": 999,
    "mondensity": 2
  },
  {
    "type": "overmap_terrain",
    "id": "necropolis_d_34",
    "name": "Vault - Housing",
    "sym": 104,
    "color": "yellow",
    "see_cost": 999,
    "mondensity": 2
  },
  {
    "type": "overmap_terrain",
    "id": "necropolis_d_35",
    "name": "Vault - Housing",
    "sym": 104,
    "color": "yellow",
    "see_cost": 999,
    "mondensity": 2
  },
  {
    "type": "overmap_terrain",
    "id": "necropolis_d_36",
    "name": "Vault - Transition Bay",
    "sym": 84,
    "color": "yellow",
    "see_cost": 999,
    "mondensity": 2
  },
  {
    "type": "overmap_terrain",
    "id": "necropolis_d_37",
    "name": "solid rock",
    "sym": 37,
    "color": "dark_gray",
    "see_cost": 999,
    "mondensity": 2
  },
  {
    "type": "overmap_terrain",
    "id": "necropolis_d_38",
    "name": "Vault - Maint. Bay",
    "sym": 77,
    "color": "yellow",
    "see_cost": 999,
    "mondensity": 2
  },
  {
    "type": "overmap_terrain",
    "id": "necropolis_d_39",
    "name": "Vault - Maint. Bay",
    "sym": 77,
    "color": "yellow",
    "see_cost": 999,
    "mondensity": 2
  },
  {
    "type": "overmap_terrain",
    "id": "necropolis_d_40",
    "name": "Vault - Passage",
    "sym": 4194414,
    "color": "white",
    "see_cost": 999,
    "mondensity": 2
  },
  {
    "type": "overmap_terrain",
    "id": "necropolis_d_41",
    "name": "Vault - Quartermasters",
    "sym": 81,
    "color": "yellow",
    "see_cost": 999,
    "mondensity": 2
  },
  {
    "type": "overmap_terrain",
    "id": "necropolis_d_42",
    "name": "Vault - Housing",
    "sym": 104,
    "color": "yellow",
    "see_cost": 999,
    "mondensity": 2
  },
  {
    "type": "overmap_terrain",
    "id": "necropolis_d_43",
    "name": "Vault - Housing",
    "sym": 104,
    "color": "yellow",
    "see_cost": 999,
    "mondensity": 2
  },
  {
    "type": "overmap_terrain",
    "id": "necropolis_d_44",
    "name": "Vault - Housing",
    "sym": 104,
    "color": "yellow",
    "see_cost": 999,
    "mondensity": 2
  },
  {
    "type": "overmap_terrain",
    "id": "necropolis_d_45",
    "name": "Vault - Passage",
    "sym": 4194414,
    "color": "white",
    "see_cost": 999,
    "mondensity": 2
  },
  {
    "type": "overmap_terrain",
    "id": "necropolis_d_46",
    "name": "Vault - Living Bays",
    "sym": 104,
    "color": "yellow",
    "see_cost": 999,
    "mondensity": 2
  },
  {
    "type": "overmap_terrain",
    "id": "necropolis_d_47",
    "name": "Vault - Passage",
    "sym": 4194414,
    "color": "white",
    "see_cost": 999,
    "mondensity": 2
  },
  {
    "type": "overmap_terrain",
    "id": "necropolis_d_48",
    "name": "Vault - Housing",
    "sym": 104,
    "color": "yellow",
    "see_cost": 999,
    "mondensity": 2
  },
  {
    "type": "overmap_terrain",
    "id": "necropolis_d_49",
    "name": "Vault - Housing",
    "sym": 104,
    "color": "yellow",
    "see_cost": 999,
    "mondensity": 2
  },
  {
    "type": "overmap_terrain",
    "id": "necropolis_d_50",
    "name": "Vault - Housing",
    "sym": 104,
    "color": "yellow",
    "see_cost": 999,
    "mondensity": 2
  },
  {
    "type": "overmap_terrain",
    "id": "necropolis_d_51",
    "name": "Vault - Passage",
    "sym": 4194414,
    "color": "white",
    "see_cost": 999,
    "mondensity": 2
  },
  {
    "type": "overmap_terrain",
    "id": "necropolis_d_52",
    "name": "Vault - Kitchen",
    "sym": 75,
    "color": "yellow",
    "see_cost": 999,
    "mondensity": 2
  },
  {
    "type": "overmap_terrain",
    "id": "necropolis_d_53",
    "name": "Vault - Passage",
    "sym": 4194414,
    "color": "white",
    "see_cost": 999,
    "mondensity": 2
  },
  {
    "type": "overmap_terrain",
    "id": "necropolis_d_54",
    "name": "Vault - Slum Housing",
    "sym": 104,
    "color": "yellow",
    "see_cost": 999,
    "mondensity": 2
  },
  {
    "type": "overmap_terrain",
    "id": "necropolis_d_55",
    "name": "Vault - Living Bays",
    "sym": 104,
    "color": "yellow",
    "see_cost": 999,
    "mondensity": 2
  },
  {
    "type": "overmap_terrain",
    "id": "necropolis_d_56",
    "name": "Vault - Living Bays",
    "sym": 104,
    "color": "yellow",
    "see_cost": 999,
    "mondensity": 2
  },
  {
    "type": "overmap_terrain",
    "id": "necropolis_d_57",
    "name": "Vault - Housing",
    "sym": 104,
    "color": "yellow",
    "see_cost": 999,
    "mondensity": 2
  },
  {
    "type": "overmap_terrain",
    "id": "necropolis_d_58",
    "name": "Vault - Housing",
    "sym": 104,
    "color": "yellow",
    "see_cost": 999,
    "mondensity": 2
  },
  {
    "type": "overmap_terrain",
    "id": "necropolis_d_59",
    "name": "Vault - Housing",
    "sym": 104,
    "color": "yellow",
    "see_cost": 999,
    "mondensity": 2
  },
  {
    "type": "overmap_terrain",
    "id": "necropolis_d_60",
    "name": "Vault - Passage",
    "sym": 4194414,
    "color": "white",
    "see_cost": 999,
    "mondensity": 2
  },
  {
    "type": "overmap_terrain",
    "id": "necropolis_d_61",
    "name": "Vault - Conference Room",
    "sym": 67,
    "color": "yellow",
    "see_cost": 999,
    "mondensity": 2
  },
  {
    "type": "overmap_terrain",
    "id": "necropolis_d_62",
    "name": "Vault - Passage",
    "sym": 4194414,
    "color": "white",
    "see_cost": 999,
    "mondensity": 2
  },
  {
    "type": "overmap_terrain",
    "id": "necropolis_d_63",
    "name": "Vault - Slum Housing",
    "sym": 104,
    "color": "yellow",
    "see_cost": 999,
    "mondensity": 2
  },
  {
    "type": "overmap_terrain",
    "id": "necropolis_d_64",
    "name": "Vault - Living Bays",
    "sym": 104,
    "color": "yellow",
    "see_cost": 999,
    "mondensity": 2
  },
  {
    "type": "overmap_terrain",
    "id": "necropolis_d_65",
    "name": "Vault - Living Bays",
    "sym": 104,
    "color": "yellow",
    "see_cost": 999,
    "mondensity": 2
  },
  {
    "type": "overmap_terrain",
    "id": "necropolis_d_66",
    "name": "Vault - Housing",
    "sym": 104,
    "color": "yellow",
    "see_cost": 999,
    "mondensity": 2
  },
  {
    "type": "overmap_terrain",
    "id": "necropolis_d_67",
    "name": "Vault - Housing",
    "sym": 104,
    "color": "yellow",
    "see_cost": 999,
    "mondensity": 2
  },
  {
    "type": "overmap_terrain",
    "id": "necropolis_d_68",
    "name": "Vault - Housing",
    "sym": 104,
    "color": "yellow",
    "see_cost": 999,
    "mondensity": 2
  },
  {
    "type": "overmap_terrain",
    "id": "necropolis_d_69",
    "name": "Vault - Passage",
    "sym": 4194414,
    "color": "white",
    "see_cost": 999,
    "mondensity": 2
  },
  {
    "type": "overmap_terrain",
    "id": "necropolis_d_70",
    "name": "Vault - Passage",
    "sym": 4194414,
    "color": "white",
    "see_cost": 999,
    "mondensity": 2
  },
  {
    "type": "overmap_terrain",
    "id": "necropolis_d_71",
    "name": "Vault - Passage",
    "sym": 4194414,
    "color": "white",
    "see_cost": 999,
    "mondensity": 2
  },
  {
    "type": "overmap_terrain",
    "id": "necropolis_d_72",
    "name": "Vault - Passage",
    "sym": 4194414,
    "color": "white",
    "see_cost": 999,
    "mondensity": 2
  },
  {
    "type": "overmap_terrain",
    "id": "necropolis_d_73",
    "name": "solid rock",
    "sym": 37,
    "color": "dark_gray",
    "see_cost": 999,
    "mondensity": 2
  },
  {
    "type": "overmap_terrain",
    "id": "necropolis_d_74",
    "name": "Vault - Passage",
    "sym": 4194414,
    "color": "white",
    "see_cost": 999,
    "mondensity": 2
  },
  {
    "type": "overmap_terrain",
    "id": "necropolis_d_75",
    "name": "Vault - Library",
    "sym": 76,
    "color": "yellow",
    "see_cost": 999,
    "mondensity": 2
  },
  {
    "type": "overmap_terrain",
    "id": "necropolis_d_76",
    "name": "Vault - Passage",
    "sym": 4194414,
    "color": "white",
    "see_cost": 999,
    "mondensity": 2
  },
  {
    "type": "overmap_terrain",
    "id": "necropolis_d_77",
    "name": "Vault - Light Industry",
    "sym": 73,
    "color": "yellow",
    "see_cost": 999,
    "mondensity": 2
  },
  {
    "type": "overmap_terrain",
    "id": "necropolis_d_78",
    "name": "Vault - Light Industry",
    "sym": 73,
    "color": "yellow",
    "see_cost": 999,
    "mondensity": 2
  },
  {
    "type": "overmap_terrain",
    "id": "necropolis_d_79",
    "name": "Vault - Passage",
    "sym": 4194414,
    "color": "white",
    "see_cost": 999,
    "mondensity": 2
  },
  {
    "type": "overmap_terrain",
    "id": "necropolis_d_80",
    "name": "Vault - Gym",
    "sym": 71,
    "color": "yellow",
    "see_cost": 999,
    "mondensity": 2
  },
  {
    "type": "overmap_terrain",
    "id": "necropolis_d_81",
    "name": "Vault - Passage",
    "sym": 4194414,
    "color": "white",
    "see_cost": 999,
    "mondensity": 2
  },
  {
    "type": "overmap_terrain",
    "id": "evac_center_1",
    "copy-from": "generic_city_building_no_sidewalk",
    "name": "road",
    "sym": 4194412,
    "color": "dark_gray"
  },
  {
    "type": "overmap_terrain",
    "id": "evac_center_2",
    "copy-from": "generic_city_building_no_sidewalk",
    "name": "road",
    "sym": 4194417,
    "color": "dark_gray"
  },
  {
    "type": "overmap_terrain",
    "id": "evac_center_3",
    "copy-from": "generic_city_building_no_sidewalk",
    "name": "road",
    "sym": 4194417,
    "color": "dark_gray"
  },
  {
    "type": "overmap_terrain",
    "id": "evac_center_4",
    "copy-from": "generic_city_building_no_sidewalk",
    "name": "road",
    "sym": 4194417,
    "color": "dark_gray"
  },
  {
    "type": "overmap_terrain",
    "id": "evac_center_5",
    "copy-from": "generic_city_building_no_sidewalk",
    "name": "road",
    "sym": 4194411,
    "color": "dark_gray"
  },
  {
    "type": "overmap_terrain",
    "id": "evac_center_6",
    "copy-from": "generic_city_building_no_sidewalk",
    "name": "road",
    "sym": 4194424,
    "color": "dark_gray"
  },
  {
    "type": "overmap_terrain",
    "id": "evac_center_7",
    "copy-from": "generic_city_building_no_sidewalk",
    "name": "refugee center",
    "sym": 4194414,
    "color": "white"
  },
  {
    "type": "overmap_terrain",
    "id": "evac_center_8",
    "copy-from": "generic_city_building_no_sidewalk",
    "name": "refugee center",
    "sym": 4194414,
    "color": "white"
  },
  {
    "type": "overmap_terrain",
    "id": "evac_center_9",
    "copy-from": "generic_city_building_no_sidewalk",
    "name": "refugee center",
    "sym": 4194414,
    "color": "white"
  },
  {
    "type": "overmap_terrain",
    "id": "evac_center_10",
    "copy-from": "generic_city_building_no_sidewalk",
    "name": "road",
    "sym": 4194424,
    "color": "dark_gray"
  },
  {
    "type": "overmap_terrain",
    "id": "evac_center_11",
    "copy-from": "generic_city_building_no_sidewalk",
    "name": "road",
    "sym": 4194424,
    "color": "dark_gray"
  },
  {
    "type": "overmap_terrain",
    "id": "evac_center_12",
    "copy-from": "generic_city_building_no_sidewalk",
    "name": "refugee center",
    "sym": 4194414,
    "color": "white"
  },
  {
    "type": "overmap_terrain",
    "id": "evac_center_13",
    "copy-from": "generic_city_building_no_sidewalk",
    "name": "refugee center",
    "sym": 4194414,
    "color": "white"
  },
  {
    "type": "overmap_terrain",
    "id": "evac_center_14",
    "copy-from": "generic_city_building_no_sidewalk",
    "name": "refugee center",
    "sym": 4194414,
    "color": "white"
  },
  {
    "type": "overmap_terrain",
    "id": "evac_center_15",
    "copy-from": "generic_city_building_no_sidewalk",
    "name": "road",
    "sym": 4194424,
    "color": "dark_gray"
  },
  {
    "type": "overmap_terrain",
    "id": "evac_center_16",
    "copy-from": "generic_city_building_no_sidewalk",
    "name": "road",
    "sym": 4194424,
    "color": "dark_gray"
  },
  {
    "type": "overmap_terrain",
    "id": "evac_center_17",
    "copy-from": "generic_city_building_no_sidewalk",
    "name": "refugee center",
    "sym": 4194414,
    "color": "white"
  },
  {
    "type": "overmap_terrain",
    "id": "evac_center_18",
    "copy-from": "generic_city_building_no_sidewalk",
    "name": "refugee center",
    "sym": 4194414,
    "color": "white"
  },
  {
    "type": "overmap_terrain",
    "id": "evac_center_19",
    "copy-from": "generic_city_building_no_sidewalk",
    "name": "refugee center",
    "sym": 4194414,
    "color": "white"
  },
  {
    "type": "overmap_terrain",
    "id": "evac_center_20",
    "copy-from": "generic_city_building_no_sidewalk",
    "name": "road",
    "sym": 4194424,
    "color": "dark_gray"
  },
  {
    "type": "overmap_terrain",
    "id": "evac_center_21",
    "copy-from": "generic_city_building_no_sidewalk",
    "name": "road",
    "sym": 4194413,
    "color": "dark_gray"
  },
  {
    "type": "overmap_terrain",
    "id": "evac_center_22",
    "copy-from": "generic_city_building_no_sidewalk",
    "name": "road",
    "sym": 4194417,
    "color": "dark_gray"
  },
  {
    "type": "overmap_terrain",
    "id": "evac_center_23",
    "copy-from": "generic_city_building_no_sidewalk",
    "name": "road",
    "sym": 4194423,
    "color": "dark_gray"
  },
  {
    "type": "overmap_terrain",
    "id": "evac_center_24",
    "copy-from": "generic_city_building_no_sidewalk",
    "name": "road",
    "sym": 4194417,
    "color": "dark_gray"
  },
  {
    "type": "overmap_terrain",
    "id": "evac_center_25",
    "copy-from": "generic_city_building_no_sidewalk",
    "name": "road",
    "sym": 4194410,
    "color": "dark_gray"
  },
  {
    "type": "overmap_terrain",
    "id": "bandit_cabin",
    "name": "forest",
    "sym": 70,
    "color": "green",
    "see_cost": 5,
    "extras": "field",
    "flags": [ "NO_ROTATE" ]
  },
  {
    "type": "overmap_terrain",
    "id": "bandit_camp_1",
    "name": "forest",
    "sym": 70,
    "color": "green",
    "see_cost": 5,
    "extras": "field",
    "flags": [ "NO_ROTATE" ]
  },
  {
    "type": "overmap_terrain",
    "id": "bandit_camp_2",
    "name": "forest",
    "sym": 70,
    "color": "green",
    "see_cost": 5,
    "extras": "field",
    "flags": [ "NO_ROTATE" ]
  },
  {
    "type": "overmap_terrain",
    "id": "bandit_camp_3",
    "name": "forest",
    "sym": 70,
    "color": "green",
    "see_cost": 5,
    "extras": "field",
    "flags": [ "NO_ROTATE" ]
  },
  {
    "type": "overmap_terrain",
    "id": "bandit_camp_4",
    "name": "forest",
    "sym": 70,
    "color": "green",
    "see_cost": 5,
    "extras": "field",
    "flags": [ "NO_ROTATE" ]
  },
  {
    "type": "overmap_terrain",
    "id": "sai",
    "name": "serving area interface",
    "sym": 48,
    "color": "i_magenta",
    "see_cost": 5,
    "flags": [ "NO_ROTATE" ]
  },
  {
    "type": "overmap_terrain",
    "id": "pwr_sub_s",
    "name": "small power substation",
    "sym": 72,
    "color": "light_cyan",
    "see_cost": 5,
    "extras": "field",
    "flags": [ "NO_ROTATE" ]
  },
  {
    "type": "overmap_terrain",
    "id": "pwr_large_entrance",
    "name": "large power substation",
    "sym": 72,
    "color": "cyan",
    "see_cost": 5,
    "extras": "field",
    "flags": [ "NO_ROTATE" ]
  },
  {
    "type": "overmap_terrain",
    "id": "pwr_large_2",
    "name": "large power substation",
    "sym": 72,
    "color": "cyan",
    "see_cost": 5,
    "extras": "field",
    "flags": [ "NO_ROTATE" ]
  },
  {
    "type": "overmap_terrain",
    "id": "pwr_large_3",
    "name": "large power substation",
    "sym": 72,
    "color": "cyan",
    "see_cost": 5,
    "extras": "field",
    "flags": [ "NO_ROTATE" ]
  },
  {
    "type": "overmap_terrain",
    "id": "pwr_large_4",
    "name": "large power substation",
    "sym": 72,
    "color": "cyan",
    "see_cost": 5,
    "extras": "field",
    "flags": [ "NO_ROTATE" ]
  },
  {
    "type": "overmap_terrain",
    "id": "warehouse",
    "copy-from": "generic_city_building",
    "name": "small warehouse",
    "sym": 119,
    "color": "light_blue"
  },
  {
    "type": "overmap_terrain",
    "id": "hdwr_large_entrance",
    "name": "home improvement superstore entrance",
    "sym": 72,
    "color": "light_green_yellow",
    "see_cost": 5,
    "extras": "field",
    "flags": [ "NO_ROTATE" ]
  },
  {
    "type": "overmap_terrain",
    "id": "hdwr_large_SW",
    "name": "home improvement superstore",
    "sym": 72,
    "color": "light_green_yellow",
    "see_cost": 5,
    "extras": "field",
    "flags": [ "NO_ROTATE" ]
  },
  {
    "type": "overmap_terrain",
    "id": "hdwr_large_NW",
    "name": "home improvement superstore",
    "sym": 72,
    "color": "light_green_yellow",
    "see_cost": 5,
    "extras": "field",
    "flags": [ "NO_ROTATE" ]
  },
  {
    "type": "overmap_terrain",
    "id": "hdwr_large_NE",
    "name": "home improvement superstore",
    "sym": 72,
    "color": "light_green_yellow",
    "see_cost": 5,
    "extras": "field",
    "flags": [ "NO_ROTATE" ]
  },
  {
    "type": "overmap_terrain",
    "id": "hdwr_large_backroom",
    "name": "home improvement superstore",
    "sym": 72,
    "color": "light_green_yellow",
    "see_cost": 5,
    "extras": "field",
    "flags": [ "NO_ROTATE" ]
  },
  {
    "type": "overmap_terrain",
    "id": "hdwr_large_loadingbay",
    "name": "home improvement superstore",
    "sym": 72,
    "color": "light_green_yellow",
    "see_cost": 5,
    "extras": "field",
    "flags": [ "NO_ROTATE" ]
  },
  {
    "type": "overmap_terrain",
    "id": "ranch_camp_1",
    "name": "field",
    "sym": 4194412,
    "color": "brown",
    "see_cost": 2,
    "flags": [ "NO_ROTATE" ]
  },
  {
    "type": "overmap_terrain",
    "id": "ranch_camp_2",
    "name": "field",
    "sym": 4194417,
    "color": "brown",
    "see_cost": 2,
    "flags": [ "NO_ROTATE" ]
  },
  {
    "type": "overmap_terrain",
    "id": "ranch_camp_3",
    "name": "field",
    "sym": 4194417,
    "color": "brown",
    "see_cost": 2,
    "flags": [ "NO_ROTATE" ]
  },
  {
    "type": "overmap_terrain",
    "id": "ranch_camp_4",
    "name": "field",
    "sym": 4194417,
    "color": "brown",
    "see_cost": 2,
    "flags": [ "NO_ROTATE" ]
  },
  {
    "type": "overmap_terrain",
    "id": "ranch_camp_5",
    "name": "field",
    "sym": 4194417,
    "color": "brown",
    "see_cost": 2,
    "flags": [ "NO_ROTATE" ]
  },
  {
    "type": "overmap_terrain",
    "id": "ranch_camp_6",
    "name": "field",
    "sym": 4194417,
    "color": "brown",
    "see_cost": 2,
    "flags": [ "NO_ROTATE" ]
  },
  {
    "type": "overmap_terrain",
    "id": "ranch_camp_7",
    "name": "field",
    "sym": 4194417,
    "color": "brown",
    "see_cost": 2,
    "flags": [ "NO_ROTATE" ]
  },
  {
    "type": "overmap_terrain",
    "id": "ranch_camp_8",
    "name": "field",
    "sym": 4194417,
    "color": "brown",
    "see_cost": 2,
    "flags": [ "NO_ROTATE" ]
  },
  {
    "type": "overmap_terrain",
    "id": "ranch_camp_9",
    "name": "field",
    "sym": 4194411,
    "color": "brown",
    "see_cost": 2,
    "flags": [ "NO_ROTATE" ]
  },
  {
    "type": "overmap_terrain",
    "id": "ranch_camp_10",
    "name": "field",
    "sym": 4194424,
    "color": "brown",
    "see_cost": 2,
    "flags": [ "NO_ROTATE" ]
  },
  {
    "type": "overmap_terrain",
    "id": "ranch_camp_11",
    "name": "field",
    "sym": 46,
    "color": "brown",
    "see_cost": 2,
    "flags": [ "NO_ROTATE" ]
  },
  {
    "type": "overmap_terrain",
    "id": "ranch_camp_12",
    "name": "field",
    "sym": 46,
    "color": "brown",
    "see_cost": 2,
    "flags": [ "NO_ROTATE" ]
  },
  {
    "type": "overmap_terrain",
    "id": "ranch_camp_13",
    "name": "field",
    "sym": 46,
    "color": "brown",
    "see_cost": 2,
    "flags": [ "NO_ROTATE" ]
  },
  {
    "type": "overmap_terrain",
    "id": "ranch_camp_14",
    "name": "field",
    "sym": 46,
    "color": "brown",
    "see_cost": 2,
    "flags": [ "NO_ROTATE" ]
  },
  {
    "type": "overmap_terrain",
    "id": "ranch_camp_15",
    "name": "field",
    "sym": 46,
    "color": "brown",
    "see_cost": 2,
    "flags": [ "NO_ROTATE" ]
  },
  {
    "type": "overmap_terrain",
    "id": "ranch_camp_16",
    "name": "field",
    "sym": 46,
    "color": "brown",
    "see_cost": 2,
    "flags": [ "NO_ROTATE" ]
  },
  {
    "type": "overmap_terrain",
    "id": "ranch_camp_17",
    "name": "pond",
    "sym": 80,
    "color": "blue",
    "see_cost": 2,
    "flags": [ "NO_ROTATE" ]
  },
  {
    "type": "overmap_terrain",
    "id": "ranch_camp_18",
    "name": "field",
    "sym": 4194424,
    "color": "brown",
    "see_cost": 2,
    "flags": [ "NO_ROTATE" ]
  },
  {
    "type": "overmap_terrain",
    "id": "ranch_camp_19",
    "name": "field",
    "sym": 4194424,
    "color": "brown",
    "see_cost": 2,
    "flags": [ "NO_ROTATE" ]
  },
  {
    "type": "overmap_terrain",
    "id": "ranch_camp_20",
    "name": "field",
    "sym": 46,
    "color": "brown",
    "see_cost": 2,
    "flags": [ "NO_ROTATE" ]
  },
  {
    "type": "overmap_terrain",
    "id": "ranch_camp_21",
    "name": "field",
    "sym": 46,
    "color": "brown",
    "see_cost": 2,
    "flags": [ "NO_ROTATE" ]
  },
  {
    "type": "overmap_terrain",
    "id": "ranch_camp_22",
    "name": "field",
    "sym": 46,
    "color": "brown",
    "see_cost": 2,
    "flags": [ "NO_ROTATE" ]
  },
  {
    "type": "overmap_terrain",
    "id": "ranch_camp_23",
    "name": "field",
    "sym": 46,
    "color": "brown",
    "see_cost": 2,
    "flags": [ "NO_ROTATE" ]
  },
  {
    "type": "overmap_terrain",
    "id": "ranch_camp_24",
    "name": "field",
    "sym": 46,
    "color": "brown",
    "see_cost": 2,
    "flags": [ "NO_ROTATE" ]
  },
  {
    "type": "overmap_terrain",
    "id": "ranch_camp_25",
    "name": "field",
    "sym": 46,
    "color": "brown",
    "see_cost": 2,
    "flags": [ "NO_ROTATE" ]
  },
  {
    "type": "overmap_terrain",
    "id": "ranch_camp_26",
    "name": "field",
    "sym": 46,
    "color": "brown",
    "see_cost": 2,
    "flags": [ "NO_ROTATE" ]
  },
  {
    "type": "overmap_terrain",
    "id": "ranch_camp_27",
    "name": "field",
    "sym": 4194424,
    "color": "brown",
    "see_cost": 2,
    "flags": [ "NO_ROTATE" ]
  },
  {
    "type": "overmap_terrain",
    "id": "ranch_camp_28",
    "name": "field",
    "sym": 4194424,
    "color": "brown",
    "see_cost": 2,
    "flags": [ "NO_ROTATE" ]
  },
  {
    "type": "overmap_terrain",
    "id": "ranch_camp_29",
    "name": "field",
    "sym": 46,
    "color": "brown",
    "see_cost": 2,
    "flags": [ "NO_ROTATE" ]
  },
  {
    "type": "overmap_terrain",
    "id": "ranch_camp_30",
    "name": "field",
    "sym": 46,
    "color": "brown",
    "see_cost": 2,
    "flags": [ "NO_ROTATE" ]
  },
  {
    "type": "overmap_terrain",
    "id": "ranch_camp_31",
    "name": "field",
    "sym": 46,
    "color": "brown",
    "see_cost": 2,
    "flags": [ "NO_ROTATE" ]
  },
  {
    "type": "overmap_terrain",
    "id": "ranch_camp_32",
    "name": "field",
    "sym": 46,
    "color": "brown",
    "see_cost": 2,
    "flags": [ "NO_ROTATE" ]
  },
  {
    "type": "overmap_terrain",
    "id": "ranch_camp_33",
    "name": "field",
    "sym": 46,
    "color": "brown",
    "see_cost": 2,
    "flags": [ "NO_ROTATE" ]
  },
  {
    "type": "overmap_terrain",
    "id": "ranch_camp_34",
    "name": "field",
    "sym": 46,
    "color": "brown",
    "see_cost": 2,
    "flags": [ "NO_ROTATE" ]
  },
  {
    "type": "overmap_terrain",
    "id": "ranch_camp_35",
    "name": "field",
    "sym": 46,
    "color": "brown",
    "see_cost": 2,
    "flags": [ "NO_ROTATE" ]
  },
  {
    "type": "overmap_terrain",
    "id": "ranch_camp_36",
    "name": "field",
    "sym": 4194424,
    "color": "brown",
    "see_cost": 2,
    "flags": [ "NO_ROTATE" ]
  },
  {
    "type": "overmap_terrain",
    "id": "ranch_camp_37",
    "name": "field",
    "sym": 4194424,
    "color": "brown",
    "see_cost": 2,
    "flags": [ "NO_ROTATE" ]
  },
  {
    "type": "overmap_terrain",
    "id": "ranch_camp_38",
    "name": "field",
    "sym": 46,
    "color": "brown",
    "see_cost": 2,
    "flags": [ "NO_ROTATE" ]
  },
  {
    "type": "overmap_terrain",
    "id": "ranch_camp_39",
    "name": "field",
    "sym": 46,
    "color": "brown",
    "see_cost": 2,
    "flags": [ "NO_ROTATE" ]
  },
  {
    "type": "overmap_terrain",
    "id": "ranch_camp_40",
    "name": "field",
    "sym": 46,
    "color": "brown",
    "see_cost": 2,
    "flags": [ "NO_ROTATE" ]
  },
  {
    "type": "overmap_terrain",
    "id": "ranch_camp_41",
    "name": "field",
    "sym": 46,
    "color": "brown",
    "see_cost": 2,
    "flags": [ "NO_ROTATE" ]
  },
  {
    "type": "overmap_terrain",
    "id": "ranch_camp_42",
    "name": "field",
    "sym": 46,
    "color": "brown",
    "see_cost": 2,
    "flags": [ "NO_ROTATE" ]
  },
  {
    "type": "overmap_terrain",
    "id": "ranch_camp_43",
    "name": "field",
    "sym": 46,
    "color": "brown",
    "see_cost": 2,
    "flags": [ "NO_ROTATE" ]
  },
  {
    "type": "overmap_terrain",
    "id": "ranch_camp_44",
    "name": "field",
    "sym": 46,
    "color": "brown",
    "see_cost": 2,
    "flags": [ "NO_ROTATE" ]
  },
  {
    "type": "overmap_terrain",
    "id": "ranch_camp_45",
    "name": "field",
    "sym": 4194424,
    "color": "brown",
    "see_cost": 2,
    "flags": [ "NO_ROTATE" ]
  },
  {
    "type": "overmap_terrain",
    "id": "ranch_camp_46",
    "name": "field",
    "sym": 4194424,
    "color": "brown",
    "see_cost": 2,
    "flags": [ "NO_ROTATE" ]
  },
  {
    "type": "overmap_terrain",
    "id": "ranch_camp_47",
    "name": "field",
    "sym": 46,
    "color": "brown",
    "see_cost": 2,
    "flags": [ "NO_ROTATE" ]
  },
  {
    "type": "overmap_terrain",
    "id": "ranch_camp_48",
    "name": "field",
    "sym": 46,
    "color": "brown",
    "see_cost": 2,
    "flags": [ "NO_ROTATE" ]
  },
  {
    "type": "overmap_terrain",
    "id": "ranch_camp_49",
    "name": "field",
    "sym": 46,
    "color": "brown",
    "see_cost": 2,
    "flags": [ "NO_ROTATE" ]
  },
  {
    "type": "overmap_terrain",
    "id": "ranch_camp_50",
    "name": "field",
    "sym": 46,
    "color": "brown",
    "see_cost": 2,
    "flags": [ "NO_ROTATE" ]
  },
  {
    "type": "overmap_terrain",
    "id": "ranch_camp_51",
    "name": "field",
    "sym": 46,
    "color": "brown",
    "see_cost": 2,
    "flags": [ "NO_ROTATE" ]
  },
  {
    "type": "overmap_terrain",
    "id": "ranch_camp_52",
    "name": "field",
    "sym": 46,
    "color": "brown",
    "see_cost": 2,
    "flags": [ "NO_ROTATE" ]
  },
  {
    "type": "overmap_terrain",
    "id": "ranch_camp_53",
    "name": "field",
    "sym": 46,
    "color": "brown",
    "see_cost": 2,
    "flags": [ "NO_ROTATE" ]
  },
  {
    "type": "overmap_terrain",
    "id": "ranch_camp_54",
    "name": "field",
    "sym": 4194424,
    "color": "brown",
    "see_cost": 2,
    "flags": [ "NO_ROTATE" ]
  },
  {
    "type": "overmap_terrain",
    "id": "ranch_camp_55",
    "name": "field",
    "sym": 4194424,
    "color": "brown",
    "see_cost": 2,
    "flags": [ "NO_ROTATE" ]
  },
  {
    "type": "overmap_terrain",
    "id": "ranch_camp_56",
    "name": "field",
    "sym": 46,
    "color": "brown",
    "see_cost": 2,
    "flags": [ "NO_ROTATE" ]
  },
  {
    "type": "overmap_terrain",
    "id": "ranch_camp_57",
    "name": "silo",
    "sym": 35,
    "color": "i_brown",
    "see_cost": 2,
    "flags": [ "NO_ROTATE" ]
  },
  {
    "type": "overmap_terrain",
    "id": "ranch_camp_58",
    "name": "field",
    "sym": 46,
    "color": "brown",
    "see_cost": 2,
    "flags": [ "NO_ROTATE" ]
  },
  {
    "type": "overmap_terrain",
    "id": "ranch_camp_59",
    "name": "field",
    "sym": 46,
    "color": "brown",
    "see_cost": 2,
    "flags": [ "NO_ROTATE" ]
  },
  {
    "type": "overmap_terrain",
    "id": "ranch_camp_60",
    "name": "field",
    "sym": 46,
    "color": "brown",
    "see_cost": 2,
    "flags": [ "NO_ROTATE" ]
  },
  {
    "type": "overmap_terrain",
    "id": "ranch_camp_61",
    "name": "field",
    "sym": 46,
    "color": "brown",
    "see_cost": 2,
    "flags": [ "NO_ROTATE" ]
  },
  {
    "type": "overmap_terrain",
    "id": "ranch_camp_62",
    "name": "field",
    "sym": 46,
    "color": "brown",
    "see_cost": 2,
    "flags": [ "NO_ROTATE" ]
  },
  {
    "type": "overmap_terrain",
    "id": "ranch_camp_63",
    "name": "field",
    "sym": 4194424,
    "color": "brown",
    "see_cost": 2,
    "flags": [ "NO_ROTATE" ]
  },
  {
    "type": "overmap_terrain",
    "id": "ranch_camp_64",
    "name": "field",
    "sym": 4194424,
    "color": "brown",
    "see_cost": 2,
    "flags": [ "NO_ROTATE" ]
  },
  {
    "type": "overmap_terrain",
    "id": "ranch_camp_65",
    "name": "field",
    "sym": 46,
    "color": "brown",
    "see_cost": 2,
    "flags": [ "NO_ROTATE" ]
  },
  {
    "type": "overmap_terrain",
    "id": "ranch_camp_66",
    "name": "barn",
    "sym": 35,
    "color": "i_brown",
    "see_cost": 2,
    "flags": [ "NO_ROTATE" ]
  },
  {
    "type": "overmap_terrain",
    "id": "ranch_camp_67",
    "name": "garage",
    "sym": 79,
    "color": "white",
    "see_cost": 2,
    "flags": [ "NO_ROTATE" ]
  },
  {
    "type": "overmap_terrain",
    "id": "ranch_camp_68",
    "name": "ranch",
    "sym": 118,
    "color": "light_green",
    "see_cost": 2,
    "flags": [ "NO_ROTATE" ]
  },
  {
    "type": "overmap_terrain",
    "id": "ranch_camp_69",
    "name": "field",
    "sym": 4194411,
    "color": "brown",
    "see_cost": 2,
    "flags": [ "NO_ROTATE" ]
  },
  {
    "type": "overmap_terrain",
    "id": "ranch_camp_70",
    "name": "field",
    "sym": 46,
    "color": "brown",
    "see_cost": 2,
    "flags": [ "NO_ROTATE" ]
  },
  {
    "type": "overmap_terrain",
    "id": "ranch_camp_71",
    "name": "field",
    "sym": 46,
    "color": "brown",
    "see_cost": 2,
    "flags": [ "NO_ROTATE" ]
  },
  {
    "type": "overmap_terrain",
    "id": "ranch_camp_72",
    "name": "field",
    "sym": 4194424,
    "color": "brown",
    "see_cost": 2,
    "flags": [ "NO_ROTATE" ]
  },
  {
    "type": "overmap_terrain",
    "id": "ranch_camp_73",
    "name": "field",
    "sym": 4194413,
    "color": "brown",
    "see_cost": 2,
    "flags": [ "NO_ROTATE" ]
  },
  {
    "type": "overmap_terrain",
    "id": "ranch_camp_74",
    "name": "field",
    "sym": 4194417,
    "color": "brown",
    "see_cost": 2,
    "flags": [ "NO_ROTATE" ]
  },
  {
    "type": "overmap_terrain",
    "id": "ranch_camp_75",
    "name": "field",
    "sym": 4194410,
    "color": "brown",
    "see_cost": 2,
    "flags": [ "NO_ROTATE" ]
  },
  {
    "type": "overmap_terrain",
    "id": "ranch_camp_76",
    "name": "lot",
    "sym": 79,
    "color": "dark_gray",
    "see_cost": 2,
    "flags": [ "NO_ROTATE" ]
  },
  {
    "type": "overmap_terrain",
    "id": "ranch_camp_77",
    "name": "road",
    "sym": 4194424,
    "color": "dark_gray",
    "see_cost": 2,
    "extras": "road",
    "flags": [ "NO_ROTATE" ]
  },
  {
    "type": "overmap_terrain",
    "id": "ranch_camp_78",
    "name": "field",
    "sym": 4194413,
    "color": "brown",
    "see_cost": 2,
    "flags": [ "NO_ROTATE" ]
  },
  {
    "type": "overmap_terrain",
    "id": "ranch_camp_79",
    "name": "field",
    "sym": 4194417,
    "color": "brown",
    "see_cost": 2,
    "flags": [ "NO_ROTATE" ]
  },
  {
    "type": "overmap_terrain",
    "id": "ranch_camp_80",
    "name": "field",
    "sym": 4194417,
    "color": "brown",
    "see_cost": 2,
    "flags": [ "NO_ROTATE" ]
  },
  {
    "type": "overmap_terrain",
    "id": "ranch_camp_81",
    "name": "field",
    "sym": 4194410,
    "color": "brown",
    "see_cost": 2,
    "flags": [ "NO_ROTATE" ]
  },
  {
    "type": "overmap_terrain",
    "id": "looted_building",
    "name": "looted building",
    "sym": 35,
    "color": "light_gray",
    "see_cost": 2
  },
  {
    "type": "overmap_terrain",
    "id": "debug_ramps",
    "name": "ramp testing area",
    "sym": 37,
    "color": "white",
    "flags": [ "NO_ROTATE" ]
  },
  {
    "type": "overmap_terrain",
    "id": "football_field_a1",
    "copy-from": "generic_city_building",
    "name": "football field",
    "sym": 79,
    "color": "light_green"
  },
  {
    "type": "overmap_terrain",
    "id": "football_field_a2",
    "copy-from": "generic_city_building",
    "name": "football field",
    "sym": 79,
    "color": "light_green"
  },
  {
    "type": "overmap_terrain",
    "id": "football_field_a3",
    "copy-from": "generic_city_building",
    "name": "football field",
    "sym": 79,
    "color": "light_green"
  },
  {
    "type": "overmap_terrain",
    "id": "football_field_a4",
    "copy-from": "generic_city_building",
    "name": "football field",
    "sym": 79,
    "color": "light_green"
  },
  {
    "type": "overmap_terrain",
    "id": "football_field_a5",
    "copy-from": "generic_city_building",
    "name": "football field",
    "sym": 79,
    "color": "light_green"
  },
  {
    "type": "overmap_terrain",
    "id": "football_field_b1",
    "copy-from": "generic_city_building",
    "name": "football field",
    "sym": 79,
    "color": "light_green"
  },
  {
    "type": "overmap_terrain",
    "id": "football_field_b2",
    "copy-from": "generic_city_building",
    "name": "football field",
    "sym": 79,
    "color": "light_green"
  },
  {
    "type": "overmap_terrain",
    "id": "football_field_b3",
    "copy-from": "generic_city_building",
    "name": "football field",
    "sym": 79,
    "color": "light_green"
  },
  {
    "type": "overmap_terrain",
    "id": "football_field_b4",
    "copy-from": "generic_city_building",
    "name": "football field",
    "sym": 79,
    "color": "light_green"
  },
  {
    "type": "overmap_terrain",
    "id": "football_field_b5",
    "copy-from": "generic_city_building",
    "name": "football field",
    "sym": 79,
    "color": "light_green"
  },
  {
    "type": "overmap_terrain",
    "id": "football_field_c1",
    "copy-from": "generic_city_building",
    "name": "football field",
    "sym": 79,
    "color": "light_green"
  },
  {
    "type": "overmap_terrain",
    "id": "football_field_c2",
    "copy-from": "generic_city_building",
    "name": "football field",
    "sym": 79,
    "color": "light_green"
  },
  {
    "type": "overmap_terrain",
    "id": "football_field_c3",
    "copy-from": "generic_city_building",
    "name": "football field",
    "sym": 79,
    "color": "light_green"
  },
  {
    "type": "overmap_terrain",
    "id": "football_field_c4",
    "copy-from": "generic_city_building",
    "name": "football field",
    "sym": 79,
    "color": "light_green"
  },
  {
    "type": "overmap_terrain",
    "id": "football_field_c5",
    "copy-from": "generic_city_building",
    "name": "football field",
    "sym": 79,
    "color": "light_green"
  },
  {
    "type": "overmap_terrain",
    "id": "campsite",
    "name": "campsite",
    "sym": 43,
    "color": "green",
    "see_cost": 5,
    "extras": "field",
    "spawns": { "group": "GROUP_FOREST", "population": [ 0, 1 ], "chance": 80 },
    "flags": [ "NO_ROTATE" ]
  },
  {
    "type": "overmap_terrain",
    "id": "campsite_a",
    "name": "campsites",
    "sym": 43,
    "color": "green",
    "see_cost": 5,
    "extras": "field",
    "spawns": { "group": "GROUP_FOREST", "population": [ 0, 1 ], "chance": 80 },
    "flags": [ "NO_ROTATE" ]
  },
  {
    "type": "overmap_terrain",
    "id": "campsite_cabin_incomplete",
    "name": "incomplete cabin",
    "sym": 43,
    "color": "light_green",
    "see_cost": 5,
    "extras": "field",
    "spawns": { "group": "GROUP_FOREST", "population": [ 0, 1 ], "chance": 80 },
    "flags": [ "NO_ROTATE" ]
  },
  {
    "type": "overmap_terrain",
    "id": "campsite_field_biker",
    "name": "field campsite",
    "sym": 43,
    "color": "light_green",
    "see_cost": 5,
    "extras": "field",
    "spawns": { "group": "GROUP_FOREST", "population": [ 0, 1 ], "chance": 80 },
    "flags": [ "NO_ROTATE" ]
  },
  {
    "type": "overmap_terrain",
    "id": "campsite_field_biker_destroyed",
    "name": "field campsite",
    "sym": 43,
    "color": "light_green",
    "see_cost": 5,
    "extras": "field",
    "spawns": { "group": "GROUP_FOREST", "population": [ 0, 1 ], "chance": 80 },
    "flags": [ "NO_ROTATE" ]
  },
  {
    "type": "overmap_terrain",
    "id": "roadstop",
    "name": "roadstop",
    "sym": 94,
    "color": "light_blue",
    "mondensity": 2,
    "flags": [ "SIDEWALK" ]
  },
  {
    "type": "overmap_terrain",
    "id": "roadstop_a",
    "name": "public washroom",
    "sym": 94,
    "color": "light_blue",
    "mondensity": 2,
    "flags": [ "SIDEWALK" ]
  },
  {
    "type": "overmap_terrain",
    "id": "roadstop_b",
    "name": "roadside foodcart",
    "sym": 94,
    "color": "magenta",
    "mondensity": 2,
    "flags": [ "SIDEWALK" ]
  },
  {
    "type": "overmap_terrain",
    "id": "pump_station_1",
    "copy-from": "generic_city_building",
    "name": "pump station",
    "sym": 80,
    "color": "red",
    "flags": [ "KNOWN_DOWN" ]
  },
  {
    "type": "overmap_terrain",
    "id": "pump_station_2",
    "copy-from": "generic_city_building",
    "name": "pump station",
    "sym": 80,
    "color": "red",
    "flags": [ "KNOWN_DOWN" ]
  },
  {
    "type": "overmap_terrain",
    "id": "pump_station_3",
    "name": "sewer",
    "sym": 4194414,
    "color": "green",
    "see_cost": 999,
    "mondensity": 2
  },
  {
    "type": "overmap_terrain",
    "id": "pump_station_4",
    "name": "sewer",
    "sym": 4194414,
    "color": "green",
    "see_cost": 999,
    "mondensity": 2
  },
  {
    "type": "overmap_terrain",
    "id": "pump_station_5",
    "name": "sewer",
    "sym": 4194414,
    "color": "green",
    "see_cost": 999,
    "mondensity": 2
  },
  {
    "type": "overmap_terrain",
    "id": "garage_gas_1",
    "name": "gas station",
    "copy-from": "generic_necropolis_surface_building",
    "color": "light_blue"
  },
  {
    "type": "overmap_terrain",
    "id": "garage_gas_2",
    "copy-from": "generic_city_building",
    "name": "garage",
    "sym": 79,
    "color": "white"
  },
  {
    "type": "overmap_terrain",
    "id": "garage_gas_3",
    "copy-from": "generic_city_building",
    "name": "garage",
    "sym": 79,
    "color": "white"
  },
  {
    "type": "overmap_terrain",
    "id": "cemetery_4square_00",
    "copy-from": "generic_city_building_no_sidewalk",
    "name": "religious cemetery",
    "sym": 110,
    "color": "white",
    "extras": "field",
    "flags": [ "NO_ROTATE" ]
  },
  {
    "type": "overmap_terrain",
    "id": "cemetery_4square_10",
    "copy-from": "generic_city_building_no_sidewalk",
    "name": "religious cemetery",
    "sym": 110,
    "color": "white",
    "extras": "field",
    "flags": [ "NO_ROTATE" ]
  },
  {
    "type": "overmap_terrain",
    "id": "cemetery_4square_01",
    "copy-from": "generic_city_building_no_sidewalk",
    "name": "religious cemetery",
    "sym": 110,
    "color": "white",
    "extras": "field",
    "flags": [ "NO_ROTATE" ]
  },
  {
    "type": "overmap_terrain",
    "id": "cemetery_4square_11",
    "copy-from": "generic_city_building_no_sidewalk",
    "name": "religious cemetery",
    "sym": 110,
    "color": "white",
    "extras": "field",
    "flags": [ "NO_ROTATE" ]
  },
  {
    "type": "overmap_terrain",
    "id": "4way_road",
    "copy-from": "generic_city_building_no_sidewalk",
    "name": "road",
    "sym": 43,
    "color": "light_gray",
    "extras": "field",
    "flags": [ "NO_ROTATE" ]
  },
  {
    "type": "overmap_terrain",
    "id": "pond_field",
    "name": "pond",
    "sym": 46,
    "color": "blue",
    "see_cost": 5,
    "mondensity": 2,
    "flags": [ "NO_ROTATE" ]
  },
  {
    "type": "overmap_terrain",
    "id": "pond_forest",
    "name": "basin",
    "sym": 70,
    "color": "blue",
    "see_cost": 5,
    "mondensity": 2,
    "flags": [ "NO_ROTATE" ]
  },
  {
    "type": "overmap_terrain",
    "id": "pond_swamp",
    "name": "bog",
    "sym": 70,
    "color": "blue",
    "see_cost": 5,
    "mondensity": 2,
    "flags": [ "NO_ROTATE" ]
  },
  {
    "type": "overmap_terrain",
    "id": "hunter_shack",
    "name": "swamp shack",
    "sym": 70,
    "color": "cyan",
    "see_cost": 5,
    "extras": "field",
    "flags": [ "NO_ROTATE" ]
  },
  {
    "type": "overmap_terrain",
    "id": "orchard_tree_apple",
    "name": "apple orchard",
    "sym": 84,
    "color": "light_green",
    "see_cost": 5,
    "extras": "field",
    "mondensity": 3,
    "flags": [ "NO_ROTATE" ]
  },
  {
    "type": "overmap_terrain",
    "id": "orchard_processing",
    "name": "orchard processing",
    "sym": 84,
    "color": "i_light_green",
    "see_cost": 5,
    "extras": "field",
    "mondensity": 3,
    "flags": [ "NO_ROTATE" ]
  },
  {
    "type": "overmap_terrain",
    "id": "orchard_stall",
    "name": "orchard stall",
    "sym": 84,
    "color": "i_light_green",
    "see_cost": 5,
    "extras": "field",
    "mondensity": 3,
    "flags": [ "NO_ROTATE" ]
  },
  {
    "id": "dairy_farm_NW",
    "type": "overmap_terrain",
    "name": "dairy farm",
    "sym": 119,
    "color": "brown",
    "see_cost": 1,
    "flags": [ "SIDEWALK", "NO_ROTATE" ]
  },
  {
    "id": "dairy_farm_NE",
    "type": "overmap_terrain",
    "name": "dairy farm",
    "sym": 119,
    "color": "brown",
    "see_cost": 1,
    "flags": [ "SIDEWALK", "NO_ROTATE" ]
  },
  {
    "id": "dairy_farm_SE",
    "type": "overmap_terrain",
    "name": "dairy farm",
    "sym": 119,
    "color": "brown",
    "see_cost": 5,
    "flags": [ "SIDEWALK", "NO_ROTATE" ]
  },
  {
    "id": "dairy_farm_SW",
    "type": "overmap_terrain",
    "name": "dairy farm",
    "sym": 119,
    "color": "brown",
    "see_cost": 5,
    "flags": [ "SIDEWALK", "NO_ROTATE" ]
  },
  {
    "id": "dispensary",
    "type": "overmap_terrain",
    "copy-from": "generic_city_building",
    "name": "dispensary",
    "sym": 68,
    "color": "i_green"
  },
  {
    "id": "art_gallery",
    "type": "overmap_terrain",
    "copy-from": "generic_city_building",
    "name": "art gallery",
    "sym": 97,
    "color": "i_yellow"
  },
  {
    "id": "state_park_0_0",
    "type": "overmap_terrain",
    "copy-from": "generic_city_building_no_sidewalk",
    "name": "state park",
    "sym": 83,
    "color": "i_green"
  },
  {
    "id": "state_park_0_1",
    "type": "overmap_terrain",
    "copy-from": "generic_city_building_no_sidewalk",
    "name": "state park",
    "sym": 83,
    "color": "i_green"
  },
  {
    "id": "state_park_1_0",
    "type": "overmap_terrain",
    "copy-from": "generic_city_building",
    "name": "state park parking",
    "sym": 36,
    "color": "i_green"
  },
  {
    "id": "state_park_1_1",
    "type": "overmap_terrain",
    "copy-from": "generic_city_building_no_sidewalk",
    "name": "state park",
    "sym": 83,
    "color": "i_green"
  },
  {
    "id": "fishing_pond_0_0",
    "type": "overmap_terrain",
    "copy-from": "generic_city_building_no_sidewalk",
    "name": "fishing pond",
    "sym": 83,
    "color": "i_blue"
  },
  {
    "id": "fishing_pond_0_1",
    "type": "overmap_terrain",
    "copy-from": "generic_city_building_no_sidewalk",
    "name": "fishing pond",
    "sym": 83,
    "color": "i_blue"
  },
  {
    "id": "fishing_pond_1_0",
    "type": "overmap_terrain",
    "copy-from": "generic_city_building",
    "name": "fishing pond",
    "sym": 83,
    "color": "i_blue"
  },
  {
    "id": "fishing_pond_1_1",
    "type": "overmap_terrain",
    "copy-from": "generic_city_building_no_sidewalk",
    "name": "fishing pond",
    "sym": 83,
    "color": "i_blue"
  },
  {
    "id": "cemetery_small",
    "type": "overmap_terrain",
    "copy-from": "generic_city_building",
    "name": "small cemetery",
    "sym": 67,
    "color": "light_gray"
  },
  {
    "id": "mansion_c",
    "type": "overmap_terrain",
    "copy-from": "generic_mansion_no_sidewalk"
  },
  {
    "id": "mansion_c1",
    "type": "overmap_terrain",
    "copy-from": "generic_mansion_no_sidewalk"
  },
  {
    "id": "mansion_c2",
    "type": "overmap_terrain",
    "copy-from": "generic_mansion_no_sidewalk"
  },
  {
    "id": "mansion_c3",
    "type": "overmap_terrain",
    "copy-from": "generic_mansion_no_sidewalk"
  },
  {
    "id": "mansion_c4",
    "type": "overmap_terrain",
    "copy-from": "generic_mansion_no_sidewalk"
  },
  {
    "id": "mansion_c5",
    "type": "overmap_terrain",
    "copy-from": "generic_mansion_no_sidewalk"
  },
  {
    "id": "mansion_c_up",
    "type": "overmap_terrain",
    "copy-from": "generic_mansion_no_sidewalk"
  },
  {
    "id": "mansion_c1u",
    "type": "overmap_terrain",
    "copy-from": "generic_mansion_no_sidewalk"
  },
  {
    "id": "mansion_c2u",
    "type": "overmap_terrain",
    "copy-from": "generic_mansion_no_sidewalk"
  },
  {
    "id": "mansion_c3u",
    "type": "overmap_terrain",
    "copy-from": "generic_mansion_no_sidewalk"
  },
  {
    "id": "mansion_c4u",
    "type": "overmap_terrain",
    "copy-from": "generic_mansion_no_sidewalk"
  },
  {
    "id": "mansion_c5u",
    "type": "overmap_terrain",
    "copy-from": "generic_mansion_no_sidewalk"
  },
  {
    "id": "mansion_c_dn",
    "type": "overmap_terrain",
    "copy-from": "generic_mansion_no_sidewalk"
  },
  {
    "id": "mansion_c1d",
    "type": "overmap_terrain",
    "copy-from": "generic_mansion_no_sidewalk"
  },
  {
    "id": "mansion_c2d",
    "type": "overmap_terrain",
    "copy-from": "generic_mansion_no_sidewalk"
  },
  {
    "id": "mansion_c3d",
    "type": "overmap_terrain",
    "copy-from": "generic_mansion_no_sidewalk"
  },
  {
    "id": "mansion_c4d",
    "type": "overmap_terrain",
    "copy-from": "generic_mansion_no_sidewalk"
  },
  {
    "id": "mansion_c5d",
    "type": "overmap_terrain",
    "copy-from": "generic_mansion_no_sidewalk"
  },
  {
    "id": "mansion_+",
    "type": "overmap_terrain",
    "copy-from": "generic_mansion_no_sidewalk"
  },
  {
    "id": "mansion_+1",
    "type": "overmap_terrain",
    "copy-from": "generic_mansion_no_sidewalk"
  },
  {
    "id": "mansion_+2",
    "type": "overmap_terrain",
    "copy-from": "generic_mansion_no_sidewalk"
  },
  {
    "id": "mansion_+3",
    "type": "overmap_terrain",
    "copy-from": "generic_mansion_no_sidewalk"
  },
  {
    "id": "mansion_+4",
    "type": "overmap_terrain",
    "copy-from": "generic_mansion_no_sidewalk"
  },
  {
    "id": "mansion_+_up",
    "type": "overmap_terrain",
    "copy-from": "generic_mansion_no_sidewalk"
  },
  {
    "id": "mansion_+1u",
    "type": "overmap_terrain",
    "copy-from": "generic_mansion_no_sidewalk"
  },
  {
    "id": "mansion_+2u",
    "type": "overmap_terrain",
    "copy-from": "generic_mansion_no_sidewalk"
  },
  {
    "id": "mansion_+3u",
    "type": "overmap_terrain",
    "copy-from": "generic_mansion_no_sidewalk"
  },
  {
    "id": "mansion_+4u",
    "type": "overmap_terrain",
    "copy-from": "generic_mansion_no_sidewalk"
  },
  {
    "id": "mansion_+_dn",
    "type": "overmap_terrain",
    "copy-from": "generic_mansion_no_sidewalk"
  },
  {
    "id": "mansion_+1d",
    "type": "overmap_terrain",
    "copy-from": "generic_mansion_no_sidewalk"
  },
  {
    "id": "mansion_+2d",
    "type": "overmap_terrain",
    "copy-from": "generic_mansion_no_sidewalk"
  },
  {
    "id": "mansion_+4d",
    "type": "overmap_terrain",
    "copy-from": "generic_mansion_no_sidewalk"
  },
  {
    "id": "mansion_t",
    "type": "overmap_terrain",
    "copy-from": "generic_mansion_no_sidewalk"
  },
  {
    "id": "mansion_t1",
    "type": "overmap_terrain",
    "copy-from": "generic_mansion_no_sidewalk"
  },
  {
    "id": "mansion_t2",
    "type": "overmap_terrain",
    "copy-from": "generic_mansion_no_sidewalk"
  },
  {
    "id": "mansion_t4",
    "type": "overmap_terrain",
    "copy-from": "generic_mansion_no_sidewalk"
  },
  {
    "id": "mansion_t5",
    "type": "overmap_terrain",
    "copy-from": "generic_mansion_no_sidewalk"
  },
  {
    "id": "mansion_t6",
    "type": "overmap_terrain",
    "copy-from": "generic_mansion_no_sidewalk"
  },
  {
    "id": "mansion_t7",
    "type": "overmap_terrain",
    "copy-from": "generic_mansion_no_sidewalk"
  },
  {
    "id": "mansion_t_up",
    "type": "overmap_terrain",
    "copy-from": "generic_mansion_no_sidewalk"
  },
  {
    "id": "mansion_t1u",
    "type": "overmap_terrain",
    "copy-from": "generic_mansion_no_sidewalk"
  },
  {
    "id": "mansion_t2u",
    "type": "overmap_terrain",
    "copy-from": "generic_mansion_no_sidewalk"
  },
  {
    "id": "mansion_t4u",
    "type": "overmap_terrain",
    "copy-from": "generic_mansion_no_sidewalk"
  },
  {
    "id": "mansion_t5u",
    "type": "overmap_terrain",
    "copy-from": "generic_mansion_no_sidewalk"
  },
  {
    "id": "mansion_t6u",
    "type": "overmap_terrain",
    "copy-from": "generic_mansion_no_sidewalk"
  },
  {
    "id": "mansion_t7u",
    "type": "overmap_terrain",
    "copy-from": "generic_mansion_no_sidewalk"
  },
  {
    "id": "mansion_t_dn",
    "type": "overmap_terrain",
    "copy-from": "generic_mansion_no_sidewalk"
  },
  {
    "id": "mansion_t1d",
    "type": "overmap_terrain",
    "copy-from": "generic_mansion_no_sidewalk"
  },
  {
    "id": "mansion_t2d",
    "type": "overmap_terrain",
    "copy-from": "generic_mansion_no_sidewalk"
  },
  {
    "id": "mansion_t4d",
    "type": "overmap_terrain",
    "copy-from": "generic_mansion_no_sidewalk"
  },
  {
    "id": "mansion_t5d",
    "type": "overmap_terrain",
    "copy-from": "generic_mansion_no_sidewalk"
  },
  {
    "id": "mansion_t6d",
    "type": "overmap_terrain",
    "copy-from": "generic_mansion_no_sidewalk"
  },
  {
    "id": "mansion_t7d",
    "type": "overmap_terrain",
    "copy-from": "generic_mansion_no_sidewalk"
  },
  {
    "id": "mansion_entry",
    "type": "overmap_terrain",
    "copy-from": "generic_mansion"
  },
  {
    "id": "mansion_e1",
    "type": "overmap_terrain",
    "copy-from": "generic_mansion"
  },
  {
    "id": "mansion_e2",
    "type": "overmap_terrain",
    "copy-from": "generic_mansion"
  },
  {
    "id": "mansion_entry_up",
    "type": "overmap_terrain",
    "copy-from": "generic_mansion_no_sidewalk"
  },
  {
    "id": "mansion_e1u",
    "type": "overmap_terrain",
    "copy-from": "generic_mansion_no_sidewalk"
  },
  {
    "id": "mansion_e2u",
    "type": "overmap_terrain",
    "copy-from": "generic_mansion_no_sidewalk"
  },
  {
    "id": "mansion_entry_dn",
    "type": "overmap_terrain",
    "copy-from": "generic_mansion_no_sidewalk"
  },
  {
    "id": "mansion_e1d",
    "type": "overmap_terrain",
    "copy-from": "generic_mansion_no_sidewalk"
  },
  {
    "id": "mansion_e2d",
    "type": "overmap_terrain",
    "copy-from": "generic_mansion_no_sidewalk"
  },
  {
    "id": "mansion_wild",
    "type": "overmap_terrain",
    "copy-from": "generic_mansion_no_sidewalk",
    "color": "light_green"
  },
  {
    "id": "mansion_wild_up",
    "type": "overmap_terrain",
    "copy-from": "generic_mansion_no_sidewalk"
  },
  {
    "id": "mansion_wild_dn",
    "type": "overmap_terrain",
    "copy-from": "generic_mansion_no_sidewalk"
  },
  {
    "id": "orchard",
    "type": "overmap_terrain",
    "copy-from": "generic_city_building",
    "name": "orchard",
    "sym": 35,
    "color": "i_green"
  },
  {
    "id": "skate_park",
    "type": "overmap_terrain",
    "copy-from": "generic_city_building",
    "name": "skate park",
    "sym": 79,
    "color": "light_gray"
  },
  {
    "id": "small_office",
    "type": "overmap_terrain",
    "copy-from": "generic_city_building",
    "name": "small office",
    "sym": 111,
    "color": "brown"
  },
  {
    "id": "small_wooded_trail",
    "type": "overmap_terrain",
    "copy-from": "generic_city_building",
    "name": "small wooded trail",
    "sym": 83,
    "color": "i_green"
  },
  {
    "id": "derelict_property",
    "type": "overmap_terrain",
    "copy-from": "generic_city_building",
    "name": "derelict property",
    "sym": 88,
    "color": "i_brown",
    "extras": "field"
  },
  {
    "id": "pavilion",
    "type": "overmap_terrain",
    "copy-from": "generic_city_building",
    "name": "pavilion",
    "sym": 65,
    "color": "i_green"
  },
  {
    "id": "hunting_blind",
    "type": "overmap_terrain",
    "name": "hunting blind",
    "sym": 72,
    "color": "i_green",
    "see_cost": 5,
    "mondensity": 2,
    "extras": "field"
  },
  {
    "id": "small_storage_units",
    "type": "overmap_terrain",
    "copy-from": "generic_city_building",
    "name": "small storage units",
    "sym": 35,
    "color": "i_yellow"
  },
  {
    "type": "overmap_terrain",
    "id": "lumberyard_0_0",
    "name": "lumberyard",
    "copy-from": "generic_city_building",
    "sym": 76,
    "color": "i_green"
  },
  {
    "type": "overmap_terrain",
    "id": "lumberyard_0_1",
    "name": "lumberyard",
    "copy-from": "generic_city_building_no_sidewalk",
    "sym": 76,
    "color": "i_green"
  },
  {
    "type": "overmap_terrain",
    "id": "lumberyard_1_0",
    "name": "lumberyard",
    "copy-from": "generic_city_building_no_sidewalk",
    "sym": 76,
    "color": "i_green"
  },
  {
    "type": "overmap_terrain",
    "id": "lumberyard_1_1",
    "name": "lumberyard",
    "copy-from": "generic_city_building_no_sidewalk",
    "sym": 76,
    "color": "i_green"
  },
  {
    "type": "overmap_terrain",
    "id": "construction_site",
    "name": "construction site",
    "copy-from": "generic_city_building",
    "sym": 120,
    "color": "i_light_gray"
  },
  {
    "type": "overmap_terrain",
    "id": "post_office",
    "name": "post office",
    "copy-from": "generic_city_building",
    "color": "blue"
  },
  {
    "type": "overmap_terrain",
    "id": "candy_shop",
    "name": "candy shop",
    "copy-from": "generic_city_building",
    "color": "c_red_white"
  },
  {
    "type": "overmap_terrain",
    "id": "bakery",
    "name": "bakery",
    "copy-from": "generic_city_building",
    "color": "c_yellow_white"
  },
  {
    "type": "overmap_terrain",
    "id": "icecream_shop",
    "name": "icecream shop",
    "copy-from": "generic_city_building",
    "color": "c_blue_white"
  },
  {
    "type": "overmap_terrain",
    "id": "faction_base_camp_0",
    "name": "camp survey",
    "sym": 43,
    "color": "white",
    "see_cost": 5,
    "flags": [ "NO_ROTATE" ]
  },
  {
    "type": "overmap_terrain",
    "id": "faction_base_camp_1",
    "name": "survivor camp",
    "sym": 43,
    "color": "white",
    "see_cost": 5,
    "flags": [ "NO_ROTATE" ]
  },
  {
    "type": "overmap_terrain",
    "id": "faction_base_camp_2",
    "name": "survivor camp",
    "sym": 43,
    "color": "white",
    "see_cost": 5,
    "flags": [ "NO_ROTATE" ]
  },
  {
    "type": "overmap_terrain",
    "id": "faction_base_camp_3",
    "name": "survivor camp",
    "sym": 43,
    "color": "white",
    "see_cost": 5,
    "flags": [ "NO_ROTATE" ]
  },
  {
    "type": "overmap_terrain",
    "id": "faction_base_camp_4",
    "name": "survivor camp",
    "sym": 43,
    "color": "white",
    "see_cost": 5,
    "flags": [ "NO_ROTATE" ]
  },
  {
    "type": "overmap_terrain",
    "id": "faction_base_camp_5",
    "name": "survivor camp",
    "sym": 43,
    "color": "white",
    "see_cost": 5,
    "flags": [ "NO_ROTATE" ]
  },
  {
    "type": "overmap_terrain",
    "id": "faction_base_camp_6",
    "name": "survivor camp",
    "sym": 43,
    "color": "white",
    "see_cost": 5,
    "flags": [ "NO_ROTATE" ]
  },
  {
    "type": "overmap_terrain",
    "id": "faction_base_camp_7",
    "name": "survivor camp",
    "sym": 43,
    "color": "white",
    "see_cost": 5,
    "flags": [ "NO_ROTATE" ]
  },
  {
    "type": "overmap_terrain",
    "id": "faction_base_camp_8",
    "name": "survivor camp",
    "sym": 43,
    "color": "white",
    "see_cost": 5,
    "flags": [ "NO_ROTATE" ]
  },
  {
    "type": "overmap_terrain",
    "id": "faction_base_camp_9",
    "name": "survivor camp",
    "sym": 43,
    "color": "white",
    "see_cost": 5,
    "flags": [ "NO_ROTATE" ]
  },
  {
    "type": "overmap_terrain",
    "id": "faction_base_camp_10",
    "name": "survivor camp",
    "sym": 43,
    "color": "white",
    "see_cost": 5,
    "flags": [ "NO_ROTATE" ]
  },
  {
    "type": "overmap_terrain",
    "id": "faction_base_camp_11",
    "name": "survivor camp",
    "sym": 43,
    "color": "white",
    "see_cost": 5,
    "flags": [ "NO_ROTATE" ]
  },
  {
    "type": "overmap_terrain",
    "id": "faction_base_camp_12",
    "name": "survivor camp",
    "sym": 43,
    "color": "white",
    "see_cost": 5,
    "flags": [ "NO_ROTATE" ]
  },
  {
    "type": "overmap_terrain",
    "id": "faction_base_camp_13",
    "name": "survivor camp",
    "sym": 43,
    "color": "white",
    "see_cost": 5,
    "flags": [ "NO_ROTATE" ]
  },
  {
    "type": "overmap_terrain",
    "id": "faction_base_camp_14",
    "name": "survivor camp",
    "sym": 43,
    "color": "white",
    "see_cost": 5,
    "flags": [ "NO_ROTATE" ]
  },
  {
    "type": "overmap_terrain",
    "id": "faction_base_camp_15",
    "name": "survivor base",
    "sym": 43,
    "color": "white",
    "see_cost": 5,
    "flags": [ "NO_ROTATE" ]
  },
  {
    "type": "overmap_terrain",
    "id": "faction_base_camp_16",
    "name": "survivor base",
    "sym": 43,
    "color": "white",
    "see_cost": 5,
    "flags": [ "NO_ROTATE" ]
  },
  {
    "type": "overmap_terrain",
    "id": "faction_base_camp_17",
    "name": "survivor base",
    "sym": 43,
    "color": "white",
    "see_cost": 5,
    "flags": [ "NO_ROTATE" ]
  },
  {
    "type": "overmap_terrain",
    "id": "faction_base_camp_18",
    "name": "survivor base",
    "sym": 43,
    "color": "white",
    "see_cost": 5,
    "flags": [ "NO_ROTATE" ]
  },
  {
    "type": "overmap_terrain",
    "id": "faction_base_farm_0",
    "name": "farm survey",
    "sym": 43,
    "color": "i_brown",
    "see_cost": 5,
    "flags": [ "NO_ROTATE" ]
  },
  {
    "type": "overmap_terrain",
    "id": "faction_base_farm_1",
    "name": "farm",
    "sym": 43,
    "color": "i_brown",
    "see_cost": 5,
    "flags": [ "NO_ROTATE" ]
  },
  {
    "type": "overmap_terrain",
    "id": "faction_base_farm_2",
    "name": "farm",
    "sym": 43,
    "color": "i_brown",
    "see_cost": 5,
    "flags": [ "NO_ROTATE" ]
  },
  {
    "type": "overmap_terrain",
    "id": "faction_base_farm_3",
    "name": "farm",
    "sym": 43,
    "color": "i_brown",
    "see_cost": 5,
    "flags": [ "NO_ROTATE" ]
  },
  {
    "type": "overmap_terrain",
    "id": "faction_base_farm_4",
    "name": "farm",
    "sym": 43,
    "color": "i_brown",
    "see_cost": 5,
    "flags": [ "NO_ROTATE" ]
  },
  {
    "type": "overmap_terrain",
    "id": "faction_base_garage_0",
    "name": "garage survey",
    "sym": 43,
    "color": "i_light_gray",
    "see_cost": 5,
    "flags": [ "NO_ROTATE" ]
  },
  {
    "type": "overmap_terrain",
    "id": "faction_base_garage_1",
    "name": "garage",
    "sym": 43,
    "color": "i_light_gray",
    "see_cost": 5,
    "flags": [ "NO_ROTATE" ]
  },
  {
    "type": "overmap_terrain",
    "id": "faction_base_garage_2",
    "name": "garage",
    "sym": 43,
    "color": "i_light_gray",
    "see_cost": 5,
    "flags": [ "NO_ROTATE" ]
  },
  {
    "type": "overmap_terrain",
    "id": "faction_base_garage_3",
    "name": "garage",
    "sym": 43,
    "color": "i_light_gray",
    "see_cost": 5,
    "flags": [ "NO_ROTATE" ]
  },
  {
    "type": "overmap_terrain",
    "id": "faction_base_garage_4",
    "name": "garage",
    "sym": 43,
    "color": "i_light_gray",
    "see_cost": 5,
    "flags": [ "NO_ROTATE" ]
  },
  {
    "type": "overmap_terrain",
    "id": "faction_base_garage_5",
    "name": "garage",
    "sym": 43,
    "color": "i_light_gray",
    "see_cost": 5,
    "flags": [ "NO_ROTATE" ]
  },
  {
    "type": "overmap_terrain",
    "id": "faction_base_garage_6",
    "name": "garage",
    "sym": 43,
    "color": "i_light_gray",
    "see_cost": 5,
    "flags": [ "NO_ROTATE" ]
  },
  {
    "type": "overmap_terrain",
    "id": "faction_base_kitchen_0",
    "name": "kitchen survey",
    "sym": 43,
    "color": "i_green",
    "see_cost": 5,
    "flags": [ "NO_ROTATE" ]
  },
  {
    "type": "overmap_terrain",
    "id": "faction_base_kitchen_1",
    "name": "kitchen",
    "sym": 43,
    "color": "i_green",
    "see_cost": 5,
    "flags": [ "NO_ROTATE" ]
  },
  {
    "type": "overmap_terrain",
    "id": "faction_base_kitchen_2",
    "name": "kitchen",
    "sym": 43,
    "color": "i_green",
    "see_cost": 5,
    "flags": [ "NO_ROTATE" ]
  },
  {
    "type": "overmap_terrain",
    "id": "faction_base_kitchen_3",
    "name": "kitchen",
    "sym": 43,
    "color": "i_green",
    "see_cost": 5,
    "flags": [ "NO_ROTATE" ]
  },
  {
    "type": "overmap_terrain",
    "id": "faction_base_kitchen_4",
    "name": "kitchen",
    "sym": 43,
    "color": "i_green",
    "see_cost": 5,
    "flags": [ "NO_ROTATE" ]
  },
  {
    "type": "overmap_terrain",
    "id": "faction_base_kitchen_5",
    "name": "kitchen",
    "sym": 43,
    "color": "i_green",
    "see_cost": 5,
    "flags": [ "NO_ROTATE" ]
  },
  {
    "type": "overmap_terrain",
    "id": "faction_base_kitchen_6",
    "name": "kitchen",
    "sym": 43,
    "color": "i_green",
    "see_cost": 5,
    "flags": [ "NO_ROTATE" ]
  },
  {
    "type": "overmap_terrain",
    "id": "faction_base_kitchen_7",
    "name": "kitchen",
    "sym": 43,
    "color": "i_green",
    "see_cost": 5,
    "flags": [ "NO_ROTATE" ]
  },
  {
    "type": "overmap_terrain",
    "id": "faction_base_kitchen_8",
    "name": "kitchen",
    "sym": 43,
    "color": "i_green",
    "see_cost": 5,
    "flags": [ "NO_ROTATE" ]
  },
  {
    "type": "overmap_terrain",
    "id": "faction_hide_site_0",
    "name": "hide site",
    "sym": 43,
    "color": "white",
    "see_cost": 5,
    "flags": [ "NO_ROTATE" ]
  },
  {
    "type": "overmap_terrain",
    "id": "faction_wall_level_N_0",
    "name": "trench",
    "sym": 88,
    "color": "light_gray",
    "see_cost": 5,
    "flags": [ "NO_ROTATE" ]
  },
  {
    "type": "overmap_terrain",
    "id": "faction_wall_level_E_0",
    "name": "trench",
    "sym": 88,
    "color": "light_gray",
    "see_cost": 5,
    "flags": [ "NO_ROTATE" ]
  },
  {
    "type": "overmap_terrain",
    "id": "faction_wall_level_S_0",
    "name": "trench",
    "sym": 88,
    "color": "light_gray",
    "see_cost": 5,
    "flags": [ "NO_ROTATE" ]
  },
  {
    "type": "overmap_terrain",
    "id": "faction_wall_level_W_0",
    "name": "trench",
    "sym": 88,
    "color": "light_gray",
    "see_cost": 5,
    "flags": [ "NO_ROTATE" ]
  },
  {
    "type": "overmap_terrain",
    "id": "faction_wall_level_N_1",
    "name": "spiked trench",
    "sym": 88,
    "color": "dark_gray",
    "see_cost": 5,
    "flags": [ "NO_ROTATE" ]
  },
  {
    "type": "overmap_terrain",
    "id": "faction_wall_level_E_1",
    "name": "spiked trench",
    "sym": 88,
    "color": "dark_gray",
    "see_cost": 5,
    "flags": [ "NO_ROTATE" ]
  },
  {
    "type": "overmap_terrain",
    "id": "faction_wall_level_S_1",
    "name": "spiked trench",
    "sym": 88,
    "color": "dark_gray",
    "see_cost": 5,
    "flags": [ "NO_ROTATE" ]
  },
  {
    "type": "overmap_terrain",
    "id": "faction_wall_level_W_1",
    "name": "spiked trench",
    "sym": 88,
    "color": "dark_gray",
    "see_cost": 5,
    "flags": [ "NO_ROTATE" ]
  },
  {
    "type": "overmap_terrain",
    "id": "faction_base_blacksmith_0",
    "name": "blacksmith survey",
    "sym": 43,
    "color": "i_dark_gray",
    "see_cost": 5,
    "flags": [ "NO_ROTATE" ]
  },
  {
    "type": "overmap_terrain",
    "id": "faction_base_blacksmith_1",
    "name": "blacksmith shop",
    "sym": 43,
    "color": "i_dark_gray",
    "see_cost": 5,
    "flags": [ "NO_ROTATE" ]
  },
  {
    "type": "overmap_terrain",
    "id": "faction_base_blacksmith_2",
    "name": "blacksmith shop",
    "sym": 43,
    "color": "i_dark_gray",
    "see_cost": 5,
    "flags": [ "NO_ROTATE" ]
  },
  {
    "type": "overmap_terrain",
    "id": "faction_base_blacksmith_3",
    "name": "blacksmith shop",
    "sym": 43,
    "color": "i_dark_gray",
    "see_cost": 5,
    "flags": [ "NO_ROTATE" ]
  },
  {
    "type": "overmap_terrain",
    "id": "faction_base_blacksmith_4",
    "name": "blacksmith shop",
    "sym": 43,
    "color": "i_dark_gray",
    "see_cost": 5,
    "flags": [ "NO_ROTATE" ]
  },
  {
    "type": "overmap_terrain",
    "id": "faction_base_blacksmith_5",
    "name": "blacksmith shop",
    "sym": 43,
    "color": "i_dark_gray",
    "see_cost": 5,
    "flags": [ "NO_ROTATE" ]
  },
  {
    "type": "overmap_terrain",
    "id": "faction_base_blacksmith_6",
    "name": "blacksmith shop",
    "sym": 43,
    "color": "i_dark_gray",
    "see_cost": 5,
    "flags": [ "NO_ROTATE" ]
  },
  {
    "type": "overmap_terrain",
    "id": "faction_base_blacksmith_7",
    "name": "blacksmith shop",
    "sym": 43,
    "color": "i_dark_gray",
    "see_cost": 5,
    "flags": [ "NO_ROTATE" ]
  },
  {
    "type": "overmap_terrain",
    "id": "faction_base_blacksmith_8",
    "name": "blacksmith shop",
    "sym": 43,
    "color": "i_dark_gray",
    "see_cost": 5,
    "flags": [ "NO_ROTATE" ]
  },
  {
    "type": "overmap_terrain",
    "id": "faction_base_blacksmith_9",
    "name": "blacksmith shop",
    "sym": 43,
    "color": "i_dark_gray",
    "see_cost": 5,
    "flags": [ "NO_ROTATE" ]
  },
  {
    "type": "overmap_terrain",
    "id": "faction_base_blacksmith_10",
    "name": "blacksmith shop",
    "sym": 43,
    "color": "i_dark_gray",
    "see_cost": 5,
    "flags": [ "NO_ROTATE" ]
  },
  {
    "type": "overmap_terrain",
    "id": "faction_base_blacksmith_11",
    "name": "blacksmith shop",
    "sym": 43,
    "color": "i_dark_gray",
    "see_cost": 5,
    "flags": [ "NO_ROTATE" ]
  },
  {
    "type": "overmap_terrain",
    "id": "faction_base_blacksmith_12",
    "name": "blacksmith shop",
    "sym": 43,
    "color": "i_dark_gray",
    "see_cost": 5,
    "flags": [ "NO_ROTATE" ]
  },
  {
    "type": "overmap_terrain",
    "id": "dumpsite",
    "copy-from": "generic_city_building_no_sidewalk",
    "name": "dumpsite",
    "sym": 68,
    "color": "brown"
  },
  {
    "type": "overmap_terrain",
    "id": "dump",
    "copy-from": "generic_city_building_no_sidewalk",
    "name": "dump",
    "sym": 68,
    "color": "i_brown"
  },
  {
    "type": "overmap_terrain",
    "id": "recyclecenter",
    "copy-from": "generic_city_building",
    "name": "recycle center",
    "sym": 82,
    "color": "i_green"
  },
  {
    "type": "overmap_terrain",
    "id": "landfill",
    "copy-from": "generic_city_building",
    "name": "landfill",
    "sym": 76,
    "color": "i_brown"
  },
  {
    "type": "overmap_terrain",
    "id": "junkyard_1a",
    "copy-from": "generic_city_building",
    "name": "junkyard",
    "sym": 74,
    "color": "i_brown"
  },
  {
    "type": "overmap_terrain",
    "id": "junkyard_1b",
    "copy-from": "generic_city_building",
    "name": "junkyard",
    "sym": 74,
    "color": "i_brown"
  },
  {
    "type": "overmap_terrain",
    "id": "junkyard_2a",
    "copy-from": "generic_city_building",
    "name": "junkyard",
    "sym": 74,
    "color": "i_brown"
  },
  {
    "type": "overmap_terrain",
    "id": "junkyard_2b",
    "copy-from": "generic_city_building",
    "name": "junkyard",
    "sym": 74,
    "color": "i_brown"
  },
  {
    "type": "overmap_terrain",
    "id": "NatureTrail_1a",
    "copy-from": "generic_city_building_no_sidewalk",
    "name": "nature trail",
    "sym": 83,
    "color": "i_green"
  },
  {
    "type": "overmap_terrain",
    "id": "NatureTrail_1b",
    "copy-from": "generic_city_building_no_sidewalk",
    "name": "nature trail",
    "sym": 83,
    "color": "i_green"
  },
  {
    "type": "overmap_terrain",
    "id": "PublicPond_1a",
    "copy-from": "generic_city_building_no_sidewalk",
    "name": "public pond",
    "sym": 80,
    "color": "i_green"
  },
  {
    "type": "overmap_terrain",
    "id": "PublicPond_1b",
    "copy-from": "generic_city_building_no_sidewalk",
    "name": "public pond",
    "sym": 80,
    "color": "i_green"
  },
  {
    "type": "overmap_terrain",
    "id": "Cemetery_1a",
    "name": "cemetery",
    "sym": 110,
    "color": "white",
    "see_cost": 5,
    "extras": "field",
    "mondensity": 2
  },
  {
    "type": "overmap_terrain",
    "id": "Cemetery_1b",
    "name": "cemetery",
    "sym": 110,
    "color": "white",
    "see_cost": 5,
    "extras": "field",
    "mondensity": 2
  },
  {
    "type": "overmap_terrain",
    "id": "communitygarden",
    "name": "community garden",
    "sym": 103,
    "color": "yellow",
    "see_cost": 5,
    "extras": "field",
    "mondensity": 2
  },
  {
    "type": "overmap_terrain",
    "id": "publicgarden",
    "name": "public garden",
    "sym": 103,
    "color": "light_green",
    "see_cost": 5,
    "extras": "field",
    "mondensity": 2
  },
  {
    "type": "overmap_terrain",
    "id": "BotanicalGarden_1a",
    "name": "botanical garden",
    "sym": 103,
    "color": "i_green",
    "see_cost": 5,
    "extras": "field",
    "mondensity": 2
  },
  {
    "type": "overmap_terrain",
    "id": "BotanicalGarden_1b",
    "name": "botanical garden",
    "sym": 103,
    "color": "i_green",
    "see_cost": 5,
    "extras": "field",
    "mondensity": 2
  },
  {
    "type": "overmap_terrain",
    "id": "TreeFarm_1a",
    "name": "tree farm",
    "sym": 84,
    "color": "i_green",
    "see_cost": 5,
    "extras": "field",
    "mondensity": 2
  },
  {
    "type": "overmap_terrain",
    "id": "TreeFarm_1b",
    "name": "tree farm",
    "sym": 84,
    "color": "i_green",
    "see_cost": 5,
    "extras": "field",
    "mondensity": 2
  },
  {
    "type": "overmap_terrain",
    "id": "shootingrange_1a",
    "name": "shooting range",
    "sym": 83,
    "color": "red",
    "see_cost": 5,
    "extras": "field",
    "mondensity": 2
  },
  {
    "type": "overmap_terrain",
    "id": "shootingrange_2a",
    "name": "shooting range",
    "sym": 83,
    "color": "red",
    "see_cost": 5,
    "extras": "field",
    "mondensity": 2
  },
  {
    "type": "overmap_terrain",
    "id": "campground_1a",
    "name": "campground",
    "sym": 43,
    "color": "i_green",
    "see_cost": 5,
    "extras": "field",
    "mondensity": 2
  },
  {
    "type": "overmap_terrain",
    "id": "campground_1b",
    "name": "campground",
    "sym": 43,
    "color": "i_green",
    "see_cost": 5,
    "extras": "field",
    "mondensity": 2
  },
  {
    "type": "overmap_terrain",
    "id": "campground_2a",
    "name": "campground",
    "sym": 43,
    "color": "i_green",
    "see_cost": 5,
    "extras": "field",
    "mondensity": 2
  },
  {
    "type": "overmap_terrain",
    "id": "campground_2b",
    "name": "campground",
    "sym": 43,
    "color": "i_green",
    "see_cost": 5,
    "extras": "field",
    "mondensity": 2
  },
  {
    "type": "overmap_terrain",
    "id": "desolatebarn",
    "copy-from": "generic_city_building_no_sidewalk",
    "name": "desolate barn",
    "sym": 66,
    "color": "brown"
  },
  {
    "type": "overmap_terrain",
    "id": "emptycommerciallot",
    "copy-from": "generic_city_building",
    "name": "empty commercial lot",
    "sym": 79,
    "color": "i_light_gray"
  },
  {
    "type": "overmap_terrain",
    "id": "emptyresidentiallot",
    "copy-from": "generic_city_building",
    "name": "empty residential lot",
    "sym": 79,
    "color": "i_green"
  },
  {
    "type": "overmap_terrain",
    "id": "abandonedwarehouse",
    "copy-from": "generic_city_building",
    "name": "abandoned warehouse",
    "sym": 119,
    "color": "brown"
  },
  {
    "type": "overmap_terrain",
    "id": "dollarstore",
    "copy-from": "generic_city_building",
    "name": "dollar store",
    "sym": 36,
    "color": "yellow"
  },
  {
    "type": "overmap_terrain",
    "id": "lancenter",
    "name": "LAN center",
    "copy-from": "generic_city_building",
    "sym": 76,
    "color": "light_gray"
  },
  {
    "type": "overmap_terrain",
    "id": "landscapingsupplyco_1a",
    "copy-from": "generic_city_building_no_sidewalk",
    "name": "landscaping supply co",
    "sym": 76,
    "color": "i_green"
  },
  {
    "type": "overmap_terrain",
    "id": "landscapingsupplyco_1b",
    "copy-from": "generic_city_building_no_sidewalk",
    "name": "landscaping supply co",
    "sym": 76,
    "color": "i_green"
  },
  {
    "type": "overmap_terrain",
    "id": "bandit_garage_1",
    "name": "forest",
    "sym": 70,
    "color": "green",
    "see_cost": 5,
    "extras": "field",
    "flags": [ "NO_ROTATE" ]
  },
  {
    "type": "overmap_terrain",
    "id": "bandit_garage_2",
    "name": "forest",
    "sym": 70,
    "color": "green",
    "see_cost": 5,
    "extras": "field",
    "flags": [ "NO_ROTATE" ]
  },
  {
    "type": "overmap_terrain",
    "id": "golfcourse_00",
    "copy-from": "generic_city_building_no_sidewalk",
    "name": "golf course",
    "sym": 71,
    "color": "green"
  },
  {
    "type": "overmap_terrain",
    "id": "golfcourse_01",
    "copy-from": "generic_city_building_no_sidewalk",
    "name": "golf course",
    "sym": 71,
    "color": "green"
  },
  {
    "type": "overmap_terrain",
    "id": "golfcourse_02",
    "copy-from": "generic_city_building_no_sidewalk",
    "name": "golf course",
    "sym": 71,
    "color": "green"
  },
  {
    "type": "overmap_terrain",
    "id": "golfcourse_10",
    "copy-from": "generic_city_building_no_sidewalk",
    "name": "golf course",
    "sym": 71,
    "color": "green"
  },
  {
    "type": "overmap_terrain",
    "id": "golfcourse_11",
    "copy-from": "generic_city_building_no_sidewalk",
    "name": "golf course",
    "sym": 71,
    "color": "green"
  },
  {
    "type": "overmap_terrain",
    "id": "golfcourse_12",
    "copy-from": "generic_city_building_no_sidewalk",
    "name": "golf course",
    "sym": 71,
    "color": "green"
  },
  {
    "type": "overmap_terrain",
    "id": "golfcourse_20",
    "copy-from": "generic_city_building_no_sidewalk",
    "name": "golf course",
    "sym": 71,
    "color": "green"
  },
  {
    "type": "overmap_terrain",
    "id": "golfcourse_21",
    "copy-from": "generic_city_building_no_sidewalk",
    "name": "golf course",
    "sym": 71,
    "color": "green"
  },
  {
    "type": "overmap_terrain",
    "id": "golfcourse_22",
    "copy-from": "generic_city_building_no_sidewalk",
    "name": "golf course",
    "sym": 71,
    "color": "green"
  },
  {
    "type": "overmap_terrain",
    "id": "golfcourse_30",
    "copy-from": "generic_city_building_no_sidewalk",
    "name": "golf course parking lot",
    "sym": 71,
    "color": "light_gray"
  },
  {
    "type": "overmap_terrain",
    "id": "golfcourse_31",
    "copy-from": "generic_city_building_no_sidewalk",
    "name": "golf course service building",
    "sym": 71,
    "color": "light_gray"
  },
  {
    "type": "overmap_terrain",
    "id": "golfcourse_32",
    "copy-from": "generic_city_building_no_sidewalk",
    "name": "golf course",
    "sym": 71,
<<<<<<< HEAD
    "color": "green",
    "see_cost": 5,
    "extras": "build",
    "mondensity": 2
  },
  {
    "type": "overmap_terrain",
    "id": "movietheater_0_0",
    "name": "movie theater",
    "sym": 77,
    "color": "i_yellow",
    "see_cost": 5,
    "mondensity": 2,
    "flags": [ "SIDEWALK" ]
  },
  {
    "type": "overmap_terrain",
    "id": "movietheater_1_0",
    "name": "movie theater entrance",
    "sym": 77,
    "color": "i_yellow",
    "see_cost": 5,
    "mondensity": 2,
    "flags": [ "SIDEWALK" ]
  },
  {
    "type": "overmap_terrain",
    "id": "movietheater_2_0",
    "name": "movie theater",
    "sym": 77,
    "color": "i_yellow",
    "see_cost": 5,
    "mondensity": 2,
    "flags": [ "SIDEWALK" ]
  },
  {
    "type": "overmap_terrain",
    "id": "movietheater_0_1",
    "name": "movie theater",
    "sym": 77,
    "color": "i_yellow",
    "see_cost": 5,
    "mondensity": 2
  },
  {
    "type": "overmap_terrain",
    "id": "movietheater_1_1",
    "name": "movie theater",
    "sym": 77,
    "color": "i_yellow",
    "see_cost": 5,
    "mondensity": 2
  },
  {
    "type": "overmap_terrain",
    "id": "movietheater_2_1",
    "name": "movie theater",
    "sym": 77,
    "color": "i_yellow",
    "see_cost": 5,
    "mondensity": 2
  },
  {
    "type": "overmap_terrain",
    "id": "movietheater_0_2",
    "name": "movie theater",
    "sym": 77,
    "color": "i_yellow",
    "see_cost": 5,
    "mondensity": 2
  },
  {
    "type": "overmap_terrain",
    "id": "movietheater_1_2",
    "name": "movie theater",
    "sym": 77,
    "color": "i_yellow",
    "see_cost": 5,
    "mondensity": 2
  },
  {
    "type": "overmap_terrain",
    "id": "movietheater_2_2",
    "name": "movie theater",
    "sym": 77,
    "color": "i_yellow",
    "see_cost": 5,
    "mondensity": 2
  },
  {
    "type": "overmap_terrain",
    "id": "paintball_field",
    "name": "paintball field",
    "sym": 112,
    "color": "red",
    "see_cost": 5,
    "mondensity": 2
  },
  {
    "type": "overmap_terrain",
    "id": "smoke_lounge",
    "name": "smoking lounge",
    "sym": 115,
    "color": "white",
    "see_cost": 5,
    "mondensity": 2
  },
  {
    "type": "overmap_terrain",
    "id": "music_venue",
    "name": "music venue",
    "sym": 77,
    "color": "white",
    "see_cost": 5,
    "mondensity": 2
  },
  {
    "type": "overmap_terrain",
    "id": "gambling_hall",
    "name": "gambling hall",
    "sym": 103,
    "color": "blue",
    "see_cost": 5,
    "mondensity": 2
=======
    "color": "green"
  },
  {
    "type" : "overmap_terrain",
    "id" : "s_vfw",
    "copy-from": "generic_city_building",
    "name" : "veterans of foreign wars",
    "color" : "i_green"
  },{
    "type" : "overmap_terrain",
    "id" : "s_thrift",
    "copy-from": "generic_city_building",
    "name" : "thrift store",
    "color" : "light_gray"
  },{
    "type" : "overmap_terrain",
    "id" : "s_daycare",
    "copy-from": "generic_city_building",
    "name" : "daycare center",
    "color" : "blue"
  },{
    "type" : "overmap_terrain",
    "id" : "s_petstore",
    "copy-from": "generic_city_building",
    "name" : "pet supply store",
    "color" : "yellow"
  },{
    "type" : "overmap_terrain",
    "id" : "large_storage_units_3",
    "copy-from": "generic_city_building",
    "name" : "storage units",
    "sym" : 77,
    "color" : "white"
  },{
    "type" : "overmap_terrain",
    "id" : "large_storage_units_2",
    "copy-from": "generic_city_building",
    "name" : "storage units",
    "sym" : 77,
    "color" : "white"
  },{
    "type" : "overmap_terrain",
    "id" : "large_storage_units_1",
    "copy-from": "generic_city_building",
    "name" : "storage units",
    "sym" : 77,
    "color" : "white"
  },{
    "type" : "overmap_terrain",
    "id" : "medium_storage_units_1",
    "copy-from": "generic_city_building",
    "name" : "storage units",
    "sym" : 77,
    "color" : "white"
  },{
    "type" : "overmap_terrain",
    "id" : "medium_storage_units_2",
    "copy-from": "generic_city_building",
    "name" : "storage units",
    "sym" : 77,
    "color" : "white"
  },{
    "type" : "overmap_terrain",
    "id" : "s_baseballfield_a1",
    "copy-from": "generic_city_building",
    "name" : "baseball field",  
    "sym" : 35,
    "color" : "white"
  },{
    "type" : "overmap_terrain",
    "id" : "s_baseballfield_a2",
    "copy-from": "generic_city_building",
    "name" : "baseball field",  
    "sym" : 35,
    "color" : "white"
  },{
    "type" : "overmap_terrain",
    "id" : "s_baseballfield_b1",
    "copy-from": "generic_city_building",
    "name" : "baseball field",  
    "sym" : 35,
    "color" : "white"
  },{
    "type" : "overmap_terrain",
    "id" : "s_baseballfield_b2",
    "copy-from": "generic_city_building",
    "name" : "baseball field",  
    "sym" : 35,
    "color" : "white"
  },{
    "type" : "overmap_terrain",
    "id" : "s_shoppingplaza_a1",
    "copy-from": "generic_city_building",
    "name" : "abandoned shopping plaza",  
    "sym" : 43,
    "color" : "red"
  },{
    "type" : "overmap_terrain",
    "id" : "s_shoppingplaza_a2",
    "copy-from": "generic_city_building",
    "name" : "abandoned shopping plaza",  
    "sym" : 43,
    "color" : "red"
  },{
    "type" : "overmap_terrain",
    "id" : "s_shoppingplaza_a3",
    "copy-from": "generic_city_building",
    "name" : "abandoned shopping plaza",  
    "sym" : 43,
    "color" : "red"
  },{
    "type" : "overmap_terrain",
    "id" : "s_shoppingplaza_a4",
    "copy-from": "generic_city_building",
    "name" : "abandoned shopping plaza",  
    "sym" : 43,
    "color" : "red"
  },{
    "type" : "overmap_terrain",
    "id" : "s_shoppingplaza_a5",
    "copy-from": "generic_city_building",
    "name" : "abandoned shopping plaza",  
    "sym" : 43,
    "color" : "red"
  },{
    "type" : "overmap_terrain",
    "id" : "s_shoppingplaza_a6",
    "copy-from": "generic_city_building",
    "name" : "abandoned shopping plaza",  
    "sym" : 77,
    "color" : "red"
  },{
    "type" : "overmap_terrain",
    "id" : "s_shoppingplaza_b1",
    "copy-from": "generic_city_building",
    "name" : "abandoned shopping plaza",  
    "sym" : 77,
    "color" : "red"
  },{
    "type" : "overmap_terrain",
    "id" : "s_shoppingplaza_b2",
    "copy-from": "generic_city_building",
    "name" : "abandoned shopping plaza",  
    "sym" : 77,
    "color" : "red"
  },{
    "type" : "overmap_terrain",
    "id" : "s_shoppingplaza_b3",
    "copy-from": "generic_city_building",
    "name" : "abandoned shopping plaza",  
    "sym" : 77,
    "color" : "red"
  },{
    "type" : "overmap_terrain",
    "id" : "s_shoppingplaza_b4",
    "copy-from": "generic_city_building",
    "name" : "abandoned shopping plaza",  
    "sym" : 77,
    "color" : "red"
  },{
    "type" : "overmap_terrain",
    "id" : "s_shoppingplaza_b5",
    "copy-from": "generic_city_building",
    "name" : "abandoned shopping plaza",  
    "sym" : 77,
    "color" : "red"
  },{
    "type" : "overmap_terrain",
    "id" : "s_shoppingplaza_b6",
    "copy-from": "generic_city_building",
    "name" : "abandoned shopping plaza",  
    "sym" : 77,
    "color" : "red"
  },{
    "type" : "overmap_terrain",
    "id" : "s_reststop_1",
    "copy-from": "generic_city_building",
    "name" : "rest area",  
    "sym" : 35,
    "color" : "blue"
  },{
    "type" : "overmap_terrain",
    "id" : "s_reststop_2",
    "copy-from": "generic_city_building",
    "name" : "rest area",  
    "sym" : 35,
    "color" : "blue"
  },{
    "type" : "overmap_terrain",
    "id" : "s_restparking_1",
    "copy-from": "generic_city_building",
    "name" : "rest area parking",  
    "sym" : 43,
    "color" : "dark_gray"
  },{
    "type" : "overmap_terrain",
    "id" : "s_restparking_2",
    "copy-from": "generic_city_building",
    "name" : "rest area parking",  
    "sym" : 43,
    "color" : "dark_gray"
  },
  {
    "type": "overmap_terrain",
    "id": "zoo_0_0",
    "copy-from": "generic_city_building",
    "name": "zoo parking",
    "sym": 80,
    "color": "i_green"
  },
  {
    "type": "overmap_terrain",
    "id": "zoo_1_0",
    "copy-from": "generic_city_building",
    "name": "zoo parking",
    "sym": 80,
    "color": "i_green"
  },
  {
    "type": "overmap_terrain",
    "id": "zoo_2_0",
    "copy-from": "generic_city_building",
    "name": "zoo pavilion",
    "sym": 80,
    "color": "i_green"
  },
  {
    "type": "overmap_terrain",
    "id": "zoo_0_1",
    "copy-from": "generic_city_building_no_sidewalk",
    "name": "zoo",
    "sym": 90,
    "color": "i_green"
  },
  {
    "type": "overmap_terrain",
    "id": "zoo_1_1",
    "copy-from": "generic_city_building_no_sidewalk",
    "name": "zoo",
    "sym": 90,
    "color": "i_green"
  },
  {
    "type": "overmap_terrain",
    "id": "zoo_2_1",
    "copy-from": "generic_city_building_no_sidewalk",
    "name": "zoo",
    "sym": 90,
    "color": "i_green"
  },
  {
    "type": "overmap_terrain",
    "id": "zoo_0_2",
    "copy-from": "generic_city_building_no_sidewalk",
    "name": "zoo",
    "sym": 90,
    "color": "i_green"
  },
  {
    "type": "overmap_terrain",
    "id": "zoo_1_2",
    "copy-from": "generic_city_building_no_sidewalk",
    "name": "zoo",
    "sym": 90,
    "color": "i_green"
  },
  {
    "type": "overmap_terrain",
    "id": "zoo_2_2",
    "copy-from": "generic_city_building_no_sidewalk",
    "name": "zoo",
    "sym": 90,
    "color": "i_green"
  },
  {
    "type": "overmap_terrain",
    "id": "stadium_0_0",
    "copy-from": "generic_city_building",
    "name": "stadium parking",
    "sym": 43,
    "color": "white"
  },
  {
    "type": "overmap_terrain",
    "id": "stadium_1_0",
    "copy-from": "generic_city_building",
    "name": "stadium parking",
    "sym": 43,
    "color": "white"
  },
  {
    "type": "overmap_terrain",
    "id": "stadium_2_0",
    "copy-from": "generic_city_building",
    "name": "stadium parking",
    "sym": 43,
    "color": "white"
  },
  {
    "type": "overmap_terrain",
    "id": "stadium_3_0",
    "copy-from": "generic_city_building",
    "name": "stadium parking",
    "sym": 43,
    "color": "white"
  },
  {
    "type": "overmap_terrain",
    "id": "stadium_0_1",
    "copy-from": "generic_city_building",
    "name": "stadium concessions",
    "sym": 48,
    "color": "white"
  },
  {
    "type": "overmap_terrain",
    "id": "stadium_1_1",
    "copy-from": "generic_city_building",
    "name": "stadium entrance",
    "sym": 48,
    "color": "white"
  },
  {
    "type": "overmap_terrain",
    "id": "stadium_2_1",
    "copy-from": "generic_city_building",
    "name": "stadium concessions",
    "sym": 48,
    "color": "white"
  },
  {
    "type": "overmap_terrain",
    "id": "stadium_3_1",
    "copy-from": "generic_city_building",
    "name": "stadium concessions",
    "sym": 48,
    "color": "white"
  },
  {
    "type": "overmap_terrain",
    "id": "stadium_0_2",
    "copy-from": "generic_city_building",
    "name": "stadium concessions",
    "sym": 48,
    "color": "white"
  },
  {
    "type": "overmap_terrain",
    "id": "stadium_1_2",
    "copy-from": "generic_city_building",
    "name": "stadium field",
    "sym": 88,
    "color": "green"
  },
  {
    "type": "overmap_terrain",
    "id": "stadium_2_2",
    "copy-from": "generic_city_building",
    "name": "stadium field",
    "sym": 88,
    "color": "green"
  },
  {
    "type": "overmap_terrain",
    "id": "stadium_3_2",
    "copy-from": "generic_city_building",
    "name": "stadium concessions",
    "sym": 48,
    "color": "white"
  },
  {
    "type": "overmap_terrain",
    "id": "stadium_0_3",
    "copy-from": "generic_city_building",
    "name": "stadium concessions",
    "sym": 48,
    "color": "white"
  },
  {
    "type": "overmap_terrain",
    "id": "stadium_1_3",
    "copy-from": "generic_city_building",
    "name": "stadium field",
    "sym": 88,
    "color": "green"
  },
  {
    "type": "overmap_terrain",
    "id": "stadium_2_3",
    "copy-from": "generic_city_building",
    "name": "stadium field",
    "sym": 88,
    "color": "green"
  },
  {
    "type": "overmap_terrain",
    "id": "stadium_3_3",
    "copy-from": "generic_city_building",
    "name": "stadium concessions",
    "sym": 48,
    "color": "white"
  },
  {
    "type": "overmap_terrain",
    "id": "stadium_0_4",
    "copy-from": "generic_city_building",
    "name": "stadium garage",
    "sym": 48,
    "color": "white"
  },
  {
    "type": "overmap_terrain",
    "id": "stadium_1_4",
    "copy-from": "generic_city_building",
    "name": "stadium concessions",
    "sym": 48,
    "color": "white"
  },
  {
    "type": "overmap_terrain",
    "id": "stadium_2_4",
    "copy-from": "generic_city_building",
    "name": "stadium concessions",
    "sym": 48,
    "color": "white"
  },
  {
    "type": "overmap_terrain",
    "id": "stadium_3_4",
    "copy-from": "generic_city_building",
    "name": "stadium bar",
    "sym": 48,
    "color": "white"
  },
  {
    "type": "overmap_terrain",
    "id": "headshop",
    "copy-from": "generic_city_building",
    "name": "Head Shop",
    "sym": 48,
    "color": "i_white"
  },
  {
    "type": "overmap_terrain",
    "id": "natural_spring",
    "copy-from": "generic_city_building_no_sidewalk",
    "name": "Natural Spring",
    "sym": 111,
    "color": "blue"
>>>>>>> 8f146979
  }
]<|MERGE_RESOLUTION|>--- conflicted
+++ resolved
@@ -9045,132 +9045,6 @@
     "copy-from": "generic_city_building_no_sidewalk",
     "name": "golf course",
     "sym": 71,
-<<<<<<< HEAD
-    "color": "green",
-    "see_cost": 5,
-    "extras": "build",
-    "mondensity": 2
-  },
-  {
-    "type": "overmap_terrain",
-    "id": "movietheater_0_0",
-    "name": "movie theater",
-    "sym": 77,
-    "color": "i_yellow",
-    "see_cost": 5,
-    "mondensity": 2,
-    "flags": [ "SIDEWALK" ]
-  },
-  {
-    "type": "overmap_terrain",
-    "id": "movietheater_1_0",
-    "name": "movie theater entrance",
-    "sym": 77,
-    "color": "i_yellow",
-    "see_cost": 5,
-    "mondensity": 2,
-    "flags": [ "SIDEWALK" ]
-  },
-  {
-    "type": "overmap_terrain",
-    "id": "movietheater_2_0",
-    "name": "movie theater",
-    "sym": 77,
-    "color": "i_yellow",
-    "see_cost": 5,
-    "mondensity": 2,
-    "flags": [ "SIDEWALK" ]
-  },
-  {
-    "type": "overmap_terrain",
-    "id": "movietheater_0_1",
-    "name": "movie theater",
-    "sym": 77,
-    "color": "i_yellow",
-    "see_cost": 5,
-    "mondensity": 2
-  },
-  {
-    "type": "overmap_terrain",
-    "id": "movietheater_1_1",
-    "name": "movie theater",
-    "sym": 77,
-    "color": "i_yellow",
-    "see_cost": 5,
-    "mondensity": 2
-  },
-  {
-    "type": "overmap_terrain",
-    "id": "movietheater_2_1",
-    "name": "movie theater",
-    "sym": 77,
-    "color": "i_yellow",
-    "see_cost": 5,
-    "mondensity": 2
-  },
-  {
-    "type": "overmap_terrain",
-    "id": "movietheater_0_2",
-    "name": "movie theater",
-    "sym": 77,
-    "color": "i_yellow",
-    "see_cost": 5,
-    "mondensity": 2
-  },
-  {
-    "type": "overmap_terrain",
-    "id": "movietheater_1_2",
-    "name": "movie theater",
-    "sym": 77,
-    "color": "i_yellow",
-    "see_cost": 5,
-    "mondensity": 2
-  },
-  {
-    "type": "overmap_terrain",
-    "id": "movietheater_2_2",
-    "name": "movie theater",
-    "sym": 77,
-    "color": "i_yellow",
-    "see_cost": 5,
-    "mondensity": 2
-  },
-  {
-    "type": "overmap_terrain",
-    "id": "paintball_field",
-    "name": "paintball field",
-    "sym": 112,
-    "color": "red",
-    "see_cost": 5,
-    "mondensity": 2
-  },
-  {
-    "type": "overmap_terrain",
-    "id": "smoke_lounge",
-    "name": "smoking lounge",
-    "sym": 115,
-    "color": "white",
-    "see_cost": 5,
-    "mondensity": 2
-  },
-  {
-    "type": "overmap_terrain",
-    "id": "music_venue",
-    "name": "music venue",
-    "sym": 77,
-    "color": "white",
-    "see_cost": 5,
-    "mondensity": 2
-  },
-  {
-    "type": "overmap_terrain",
-    "id": "gambling_hall",
-    "name": "gambling hall",
-    "sym": 103,
-    "color": "blue",
-    "see_cost": 5,
-    "mondensity": 2
-=======
     "color": "green"
   },
   {
@@ -9620,6 +9494,109 @@
     "name": "Natural Spring",
     "sym": 111,
     "color": "blue"
->>>>>>> 8f146979
+  },
+  {
+    "type": "overmap_terrain",
+    "id": "movietheater_0_0",
+    "copy-from": "generic_city_building",
+    "name": "movie theater",
+    "sym": 77,
+    "color": "i_yellow"
+  },
+  {
+    "type": "overmap_terrain",
+    "id": "movietheater_1_0",
+    "copy-from": "generic_city_building",
+    "name": "movie theater entrance",
+    "sym": 77,
+    "color": "i_yellow"
+  },
+  {
+    "type": "overmap_terrain",
+    "id": "movietheater_2_0",
+    "copy-from": "generic_city_building",
+    "name": "movie theater",
+    "sym": 77,
+    "color": "i_yellow"
+  },
+  {
+    "type": "overmap_terrain",
+    "id": "movietheater_0_1",
+    "copy-from": "generic_city_building",
+    "name": "movie theater",
+    "sym": 77,
+    "color": "i_yellow"
+  },
+  {
+    "type": "overmap_terrain",
+    "id": "movietheater_1_1",
+    "name": "movie theater",
+    "copy-from": "generic_city_building",
+    "sym": 77,
+    "color": "i_yellow"
+  },
+  {
+    "type": "overmap_terrain",
+    "id": "movietheater_2_1",
+    "copy-from": "generic_city_building",
+    "name": "movie theater",
+    "sym": 77,
+    "color": "i_yellow"
+  },
+  {
+    "type": "overmap_terrain",
+    "id": "movietheater_0_2",
+    "copy-from": "generic_city_building",
+    "name": "movie theater",
+    "sym": 77,
+    "color": "i_yellow"
+  },
+  {
+    "type": "overmap_terrain",
+    "id": "movietheater_1_2",
+    "copy-from": "generic_city_building",
+    "name": "movie theater",
+    "sym": 77,
+    "color": "i_yellow"
+  },
+  {
+    "type": "overmap_terrain",
+    "id": "movietheater_2_2",
+    "copy-from": "generic_city_building",
+    "name": "movie theater",
+    "sym": 77,
+    "color": "i_yellow"
+  },
+  {
+    "type": "overmap_terrain",
+    "id": "paintball_field",
+    "copy-from": "generic_city_building",
+    "name": "paintball field",
+    "sym": 112,
+    "color": "red"
+  },
+  {
+    "type": "overmap_terrain",
+    "id": "smoke_lounge",
+    "copy-from": "generic_city_building",
+    "name": "smoking lounge",
+    "sym": 115,
+    "color": "white"
+  },
+  {
+    "type": "overmap_terrain",
+    "id": "music_venue",
+    "copy-from": "generic_city_building",
+    "name": "music venue",
+    "sym": 77,
+    "color": "white"
+  },
+  {
+    "type": "overmap_terrain",
+    "id": "gambling_hall",
+    "copy-from": "generic_city_building",
+    "name": "gambling hall",
+    "sym": 103,
+    "color": "blue"
   }
 ]