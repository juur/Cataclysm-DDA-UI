--- conflicted
+++ resolved
@@ -1007,105 +1007,114 @@
   },
   {
     "type": "overmap_terrain",
-<<<<<<< HEAD
+    "id": "house_garage4",
+    "name": "house",
+    "copy-from": "generic_city_building",
+    "color": "light_green",
+    "see_cost": 2,
+    "flags": [ "SIDEWALK", "GENERIC_LOOT" ]
+  },
+  {
+    "type": "overmap_terrain",
+    "id": "house_garage4_roof",
+    "name": "house",
+    "copy-from": "generic_city_building",
+    "color": "light_green",
+    "see_cost": 2
+  },
+  {
+    "type": "overmap_terrain",
+    "id": "house_garage5",
+    "name": "house",
+    "copy-from": "generic_city_building",
+    "color": "light_green",
+    "see_cost": 2,
+    "flags": [ "SIDEWALK", "GENERIC_LOOT" ]
+  },
+  {
+    "type": "overmap_terrain",
+    "id": "house_garage5_roof",
+    "name": "house",
+    "copy-from": "generic_city_building",
+    "color": "light_green",
+    "see_cost": 2
+  },
+  {
+    "type": "overmap_terrain",
+    "id": "house_garage6",
+    "name": "house",
+    "copy-from": "generic_city_building",
+    "color": "light_green",
+    "see_cost": 2,
+    "flags": [ "SIDEWALK", "GENERIC_LOOT" ]
+  },
+  {
+    "type": "overmap_terrain",
+    "id": "house_garage6_roof",
+    "name": "house",
+    "copy-from": "generic_city_building",
+    "color": "light_green",
+    "see_cost": 2
+  },
+  {
+    "type": "overmap_terrain",
+    "id": "house_garage7",
+    "name": "house",
+    "copy-from": "generic_city_building",
+    "color": "light_green",
+    "see_cost": 2,
+    "flags": [ "SIDEWALK", "GENERIC_LOOT" ]
+  },
+  {
+    "type": "overmap_terrain",
+    "id": "house_garage7_roof",
+    "name": "house",
+    "copy-from": "generic_city_building",
+    "color": "light_green",
+    "see_cost": 2
+  },
+  {
+    "type": "overmap_terrain",
+    "id": "house_garage8",
+    "name": "house",
+    "copy-from": "generic_city_building",
+    "color": "light_green",
+    "see_cost": 2,
+    "flags": [ "SIDEWALK", "GENERIC_LOOT" ]
+  },
+  {
+    "type": "overmap_terrain",
+    "id": "house_garage8_roof",
+    "name": "house",
+    "copy-from": "generic_city_building",
+    "color": "light_green",
+    "see_cost": 2
+  },
+  {
+    "type": "overmap_terrain",
     "id": "garden_house_1_floor_1",
-=======
-    "id": "house_garage4",
->>>>>>> 1a4906a4
-    "name": "house",
-    "copy-from": "generic_city_building",
-    "color": "light_green",
-    "see_cost": 2,
-    "flags": [ "SIDEWALK", "GENERIC_LOOT" ]
-  },
-  {
-    "type": "overmap_terrain",
-<<<<<<< HEAD
+    "name": "house",
+    "copy-from": "generic_city_building",
+    "color": "light_green",
+    "see_cost": 2,
+    "flags": [ "SIDEWALK", "GENERIC_LOOT" ]
+  },
+  {
+    "type": "overmap_terrain",
     "id": "garden_house_1_floor_2",
     "copy-from": "garden_house_1_floor_1"
   },
   {
     "type": "overmap_terrain",
     "id": "garden_house_1_roof",
-=======
-    "id": "house_garage4_roof",
-    "name": "house",
-    "copy-from": "generic_city_building",
-    "color": "light_green",
-    "see_cost": 2
-  },
-  {
-    "type": "overmap_terrain",
-    "id": "house_garage5",
-    "name": "house",
-    "copy-from": "generic_city_building",
-    "color": "light_green",
-    "see_cost": 2,
-    "flags": [ "SIDEWALK", "GENERIC_LOOT" ]
-  },
-  {
-    "type": "overmap_terrain",
-    "id": "house_garage5_roof",
-    "name": "house",
-    "copy-from": "generic_city_building",
-    "color": "light_green",
-    "see_cost": 2
-  },
-  {
-    "type": "overmap_terrain",
-    "id": "house_garage6",
-    "name": "house",
-    "copy-from": "generic_city_building",
-    "color": "light_green",
-    "see_cost": 2,
-    "flags": [ "SIDEWALK", "GENERIC_LOOT" ]
-  },
-  {
-    "type": "overmap_terrain",
-    "id": "house_garage6_roof",
->>>>>>> 1a4906a4
-    "name": "house",
-    "copy-from": "generic_city_building",
-    "color": "light_green",
-    "see_cost": 2
-  },
-  {
-    "type": "overmap_terrain",
-<<<<<<< HEAD
+    "name": "house",
+    "copy-from": "generic_city_building",
+    "color": "light_green",
+    "see_cost": 2
+  },
+  {
+    "type": "overmap_terrain",
     "id": "garden_house_1_basement",
     "copy-from": "generic_city_house_basement"
-=======
-    "id": "house_garage7",
-    "name": "house",
-    "copy-from": "generic_city_building",
-    "color": "light_green",
-    "see_cost": 2,
-    "flags": [ "SIDEWALK", "GENERIC_LOOT" ]
-  },
-  {
-    "type": "overmap_terrain",
-    "id": "house_garage7_roof",
-    "name": "house",
-    "copy-from": "generic_city_building",
-    "color": "light_green",
-    "see_cost": 2
-  },
-  {
-    "type": "overmap_terrain",
-    "id": "house_garage8",
-    "name": "house",
-    "copy-from": "generic_city_building",
-    "color": "light_green",
-    "see_cost": 2,
-    "flags": [ "SIDEWALK", "GENERIC_LOOT" ]
-  },
-  {
-    "type": "overmap_terrain",
-    "id": "house_garage8_roof",
-    "name": "house",
-    "copy-from": "generic_city_building",
-    "color": "light_green",
-    "see_cost": 2
->>>>>>> 1a4906a4
   }
 ]