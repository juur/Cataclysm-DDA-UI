--- conflicted
+++ resolved
@@ -189,7 +189,6 @@
     "name": "canteen survey",
     "color": "i_green",
     "delete": { "flags": [ "SOURCE_PEOPLE" ] }
-<<<<<<< HEAD
   },
   {
     "type": "overmap_terrain",
@@ -198,117 +197,5 @@
     "name": "military helipad garage",
     "color": "red",
     "delete": { "flags": [ "SOURCE_PEOPLE" ] }
-  },
-    "id": "faction_base_mansion_e1",
-    "name": "mansion base entrance",
-    "sym": "M",
-    "color": "white",
-    "flags": [ "SOURCE_PEOPLE", "NO_ROTATE" ]
-  },
-  {
-    "type": "overmap_terrain",
-    "id": "faction_base_mansion_e2",
-    "name": "mansion base entrance",
-    "sym": "M",
-    "color": "white",
-    "flags": [ "SOURCE_PEOPLE", "NO_ROTATE" ]
-  },
-  {
-    "type": "overmap_terrain",
-    "id": "faction_base_mansion_t1",
-    "name": "mansion base swimming pool",
-    "sym": "M",
-    "color": "blue",
-    "flags": [ "SOURCE_PEOPLE", "NO_ROTATE" ]
-  },
-  {
-    "type": "overmap_terrain",
-    "id": "faction_base_mansion_t2",
-    "name": "mansion base bedrooms",
-    "sym": "M",
-    "color": "light_green",
-    "flags": [ "SOURCE_PEOPLE", "NO_ROTATE" ]
-  },
-  {
-    "type": "overmap_terrain",
-    "id": "faction_base_mansion_t3",
-    "name": "mansion base???",
-    "sym": "M",
-    "color": "white",
-    "flags": [ "SOURCE_PEOPLE", "NO_ROTATE" ]
-  },
-  {
-    "type": "overmap_terrain",
-    "id": "faction_base_mansion_t4",
-    "name": "mansion base kitchen",
-    "sym": "M",
-    "color": "pink",
-    "flags": [ "SOURCE_PEOPLE", "NO_ROTATE" ]
-  },
-  {
-    "type": "overmap_terrain",
-    "id": "faction_base_mansion_t5",
-    "name": "mansion base library",
-    "sym": "M",
-    "color": "brown",
-    "flags": [ "SOURCE_PEOPLE", "NO_ROTATE" ]
-  },
-  {
-    "type": "overmap_terrain",
-    "id": "faction_base_mansion_t6",
-    "name": "mansion base bedroom",
-    "sym": "M",
-    "color": "light_green",
-    "flags": [ "SOURCE_PEOPLE", "NO_ROTATE" ]
-  },
-  {
-    "type": "overmap_terrain",
-    "id": "faction_base_mansion_t7",
-    "name": "mansion base living rooms",
-    "sym": "M",
-    "color": "green",
-    "flags": [ "SOURCE_PEOPLE", "NO_ROTATE" ]
-  },
-  {
-    "type": "overmap_terrain",
-    "id": "faction_base_mansion_c1",
-    "name": "mansion base swimming pool",
-    "sym": "M",
-    "color": "blue",
-    "flags": [ "SOURCE_PEOPLE", "NO_ROTATE" ]
-  },
-  {
-    "type": "overmap_terrain",
-    "id": "faction_base_mansion_c2",
-    "name": "mansion base bar",
-    "sym": "M",
-    "color": "magenta",
-    "flags": [ "SOURCE_PEOPLE", "NO_ROTATE" ]
-  },
-  {
-    "type": "overmap_terrain",
-    "id": "faction_base_mansion_c3",
-    "name": "mansion base living rooms",
-    "sym": "M",
-    "color": "green",
-    "flags": [ "SOURCE_PEOPLE", "NO_ROTATE" ]
-  },
-  {
-    "type": "overmap_terrain",
-    "id": "faction_base_mansion_c4",
-    "name": "mansion base bedroom",
-    "sym": "M",
-    "color": "light_green",
-    "flags": [ "SOURCE_PEOPLE", "NO_ROTATE" ]
-  },
-  {
-    "type": "overmap_terrain",
-    "id": "faction_base_mansion_c5",
-    "name": "mansion base kitchen",
-    "sym": "M",
-    "color": "pink",
-    "flags": [ "SOURCE_PEOPLE", "NO_ROTATE" ]
-=======
->>>>>>> 7deffeed
   }
 ]