[
  {
    "type": "overmap_terrain",
    "id": "faction_base_camp_0",
    "name": "camp survey",
    "sym": "+",
    "color": "white",
    "see_cost": 5,
    "flags": [ "NO_ROTATE", "SOURCE_PEOPLE" ]
  },
  {
    "type": "overmap_terrain",
    "id": "faction_base_camp_1",
    "name": "survivor camp",
    "sym": "+",
    "color": "white",
    "see_cost": 5,
    "flags": [ "NO_ROTATE", "SOURCE_PEOPLE" ]
  },
  {
    "type": "overmap_terrain",
    "id": "faction_base_camp_2",
    "name": "survivor camp",
    "sym": "+",
    "color": "white",
    "see_cost": 5,
    "flags": [ "NO_ROTATE", "SOURCE_PEOPLE" ]
  },
  {
    "type": "overmap_terrain",
    "id": "faction_base_camp_3",
    "name": "survivor camp",
    "sym": "+",
    "color": "white",
    "see_cost": 5,
    "flags": [ "NO_ROTATE", "SOURCE_PEOPLE" ]
  },
  {
    "type": "overmap_terrain",
    "id": "faction_base_camp_4",
    "name": "survivor camp",
    "sym": "+",
    "color": "white",
    "see_cost": 5,
    "flags": [ "NO_ROTATE", "SOURCE_PEOPLE" ]
  },
  {
    "type": "overmap_terrain",
    "id": "faction_base_camp_5",
    "name": "survivor camp",
    "sym": "+",
    "color": "white",
    "see_cost": 5,
    "flags": [ "NO_ROTATE", "SOURCE_PEOPLE" ]
  },
  {
    "type": "overmap_terrain",
    "id": "faction_base_camp_6",
    "name": "survivor camp",
    "sym": "+",
    "color": "white",
    "see_cost": 5,
    "flags": [ "NO_ROTATE", "SOURCE_PEOPLE" ]
  },
  {
    "type": "overmap_terrain",
    "id": "faction_base_camp_7",
    "name": "survivor camp",
    "sym": "+",
    "color": "white",
    "see_cost": 5,
    "flags": [ "NO_ROTATE", "SOURCE_PEOPLE" ]
  },
  {
    "type": "overmap_terrain",
    "id": "faction_base_camp_8",
    "name": "survivor camp",
    "sym": "+",
    "color": "white",
    "see_cost": 5,
    "flags": [ "NO_ROTATE", "SOURCE_PEOPLE" ]
  },
  {
    "type": "overmap_terrain",
    "id": "faction_base_camp_9",
    "name": "survivor camp",
    "sym": "+",
    "color": "white",
    "see_cost": 5,
    "flags": [ "NO_ROTATE", "SOURCE_PEOPLE" ]
  },
  {
    "type": "overmap_terrain",
    "id": "faction_base_camp_10",
    "name": "survivor camp",
    "sym": "+",
    "color": "white",
    "see_cost": 5,
    "flags": [ "NO_ROTATE", "SOURCE_PEOPLE" ]
  },
  {
    "type": "overmap_terrain",
    "id": "faction_base_camp_11",
    "name": "survivor camp",
    "sym": "+",
    "color": "white",
    "see_cost": 5,
    "flags": [ "NO_ROTATE", "SOURCE_PEOPLE" ]
  },
  {
    "type": "overmap_terrain",
    "id": "faction_base_camp_12",
    "name": "survivor camp",
    "sym": "+",
    "color": "white",
    "see_cost": 5,
    "flags": [ "NO_ROTATE", "SOURCE_PEOPLE" ]
  },
  {
    "type": "overmap_terrain",
    "id": "faction_base_camp_13",
    "name": "survivor camp",
    "sym": "+",
    "color": "white",
    "see_cost": 5,
    "flags": [ "NO_ROTATE", "SOURCE_PEOPLE" ]
  },
  {
    "type": "overmap_terrain",
    "id": "faction_base_camp_14",
    "name": "survivor camp",
    "sym": "+",
    "color": "white",
    "see_cost": 5,
    "flags": [ "NO_ROTATE", "SOURCE_PEOPLE" ]
  },
  {
    "type": "overmap_terrain",
    "id": "faction_base_camp_15",
    "name": "survivor base",
    "sym": "+",
    "color": "white",
    "see_cost": 5,
    "flags": [ "NO_ROTATE", "SOURCE_PEOPLE" ]
  },
  {
    "type": "overmap_terrain",
    "id": "faction_base_camp_16",
    "name": "survivor base",
    "sym": "+",
    "color": "white",
    "see_cost": 5,
    "flags": [ "NO_ROTATE", "SOURCE_PEOPLE" ]
  },
  {
    "type": "overmap_terrain",
    "id": "faction_base_camp_17",
    "name": "survivor base",
    "sym": "+",
    "color": "white",
    "see_cost": 5,
    "flags": [ "NO_ROTATE", "SOURCE_PEOPLE" ]
  },
  {
    "type": "overmap_terrain",
    "id": "faction_base_camp_18",
    "name": "survivor base",
    "sym": "+",
    "color": "white",
    "see_cost": 5,
    "flags": [ "NO_ROTATE", "SOURCE_PEOPLE" ]
  },
  {
    "type": "overmap_terrain",
    "id": "faction_base_camp_19",
    "name": "survivor base",
    "sym": "+",
    "color": "white",
    "see_cost": 5,
    "flags": [ "NO_ROTATE", "SOURCE_PEOPLE" ]
  },
  {
    "type": "overmap_terrain",
    "id": "faction_base_camp_20",
    "name": "survivor base",
    "sym": "+",
    "color": "white",
    "see_cost": 5,
    "flags": [ "NO_ROTATE", "SOURCE_PEOPLE" ]
  },
  {
    "type": "overmap_terrain",
    "id": "faction_base_farm_0",
    "name": "farm survey",
    "sym": "+",
    "color": "i_brown",
    "see_cost": 5,
    "flags": [ "NO_ROTATE", "SOURCE_PEOPLE" ]
  },
  {
    "type": "overmap_terrain",
    "id": "faction_base_farm_1",
    "name": "farm",
    "sym": "+",
    "color": "i_brown",
    "see_cost": 5,
    "flags": [ "NO_ROTATE", "SOURCE_PEOPLE" ]
  },
  {
    "type": "overmap_terrain",
    "id": "faction_base_farm_2",
    "name": "farm",
    "sym": "+",
    "color": "i_brown",
    "see_cost": 5,
    "flags": [ "NO_ROTATE", "SOURCE_PEOPLE" ]
  },
  {
    "type": "overmap_terrain",
    "id": "faction_base_farm_3",
    "name": "farm",
    "sym": "+",
    "color": "i_brown",
    "see_cost": 5,
    "flags": [ "NO_ROTATE", "SOURCE_PEOPLE" ]
  },
  {
    "type": "overmap_terrain",
    "id": "faction_base_farm_4",
    "name": "farm",
    "sym": "+",
    "color": "i_brown",
    "see_cost": 5,
    "flags": [ "NO_ROTATE", "SOURCE_PEOPLE" ]
  },
  {
    "type": "overmap_terrain",
    "id": "faction_base_garage_0",
    "name": "garage survey",
    "sym": "+",
    "color": "i_light_gray",
    "see_cost": 5,
    "flags": [ "NO_ROTATE", "SOURCE_PEOPLE" ]
  },
  {
    "type": "overmap_terrain",
    "id": "faction_base_garage_1",
    "name": "garage",
    "sym": "+",
    "color": "i_light_gray",
    "see_cost": 5,
    "flags": [ "NO_ROTATE", "SOURCE_PEOPLE" ]
  },
  {
    "type": "overmap_terrain",
    "id": "faction_base_garage_2",
    "name": "garage",
    "sym": "+",
    "color": "i_light_gray",
    "see_cost": 5,
    "flags": [ "NO_ROTATE", "SOURCE_PEOPLE" ]
  },
  {
    "type": "overmap_terrain",
    "id": "faction_base_garage_3",
    "name": "garage",
    "sym": "+",
    "color": "i_light_gray",
    "see_cost": 5,
    "flags": [ "NO_ROTATE", "SOURCE_PEOPLE" ]
  },
  {
    "type": "overmap_terrain",
    "id": "faction_base_garage_4",
    "name": "garage",
    "sym": "+",
    "color": "i_light_gray",
    "see_cost": 5,
    "flags": [ "NO_ROTATE", "SOURCE_PEOPLE" ]
  },
  {
    "type": "overmap_terrain",
    "id": "faction_base_garage_5",
    "name": "garage",
    "sym": "+",
    "color": "i_light_gray",
    "see_cost": 5,
    "flags": [ "NO_ROTATE", "SOURCE_PEOPLE" ]
  },
  {
    "type": "overmap_terrain",
    "id": "faction_base_garage_6",
    "name": "garage",
    "sym": "+",
    "color": "i_light_gray",
    "see_cost": 5,
    "flags": [ "NO_ROTATE", "SOURCE_PEOPLE" ]
  },
  {
    "type": "overmap_terrain",
    "id": "faction_base_kitchen_0",
    "name": "kitchen survey",
    "sym": "+",
    "color": "i_green",
    "see_cost": 5,
    "flags": [ "NO_ROTATE", "SOURCE_PEOPLE" ]
  },
  {
    "type": "overmap_terrain",
    "id": "faction_base_kitchen_1",
    "name": "kitchen",
    "sym": "+",
    "color": "i_green",
    "see_cost": 5,
    "flags": [ "NO_ROTATE", "SOURCE_PEOPLE" ]
  },
  {
    "type": "overmap_terrain",
    "id": "faction_base_kitchen_2",
    "name": "kitchen",
    "sym": "+",
    "color": "i_green",
    "see_cost": 5,
    "flags": [ "NO_ROTATE", "SOURCE_PEOPLE" ]
  },
  {
    "type": "overmap_terrain",
    "id": "faction_base_kitchen_3",
    "name": "kitchen",
    "sym": "+",
    "color": "i_green",
    "see_cost": 5,
    "flags": [ "NO_ROTATE", "SOURCE_PEOPLE" ]
  },
  {
    "type": "overmap_terrain",
    "id": "faction_base_kitchen_4",
    "name": "kitchen",
    "sym": "+",
    "color": "i_green",
    "see_cost": 5,
    "flags": [ "NO_ROTATE", "SOURCE_PEOPLE" ]
  },
  {
    "type": "overmap_terrain",
    "id": "faction_base_kitchen_5",
    "name": "kitchen",
    "sym": "+",
    "color": "i_green",
    "see_cost": 5,
    "flags": [ "NO_ROTATE", "SOURCE_PEOPLE" ]
  },
  {
    "type": "overmap_terrain",
    "id": "faction_base_kitchen_6",
    "name": "kitchen",
    "sym": "+",
    "color": "i_green",
    "see_cost": 5,
    "flags": [ "NO_ROTATE", "SOURCE_PEOPLE" ]
  },
  {
    "type": "overmap_terrain",
    "id": "faction_base_kitchen_7",
    "name": "kitchen",
    "sym": "+",
    "color": "i_green",
    "see_cost": 5,
    "flags": [ "NO_ROTATE", "SOURCE_PEOPLE" ]
  },
  {
    "type": "overmap_terrain",
    "id": "faction_base_kitchen_8",
    "name": "kitchen",
    "sym": "+",
    "color": "i_green",
    "see_cost": 5,
    "flags": [ "NO_ROTATE", "SOURCE_PEOPLE" ]
  },
  {
    "type": "overmap_terrain",
    "id": "faction_hide_site_0",
    "name": "hide site",
    "sym": "+",
    "color": "white",
    "see_cost": 5,
    "flags": [ "NO_ROTATE", "SOURCE_PEOPLE" ]
  },
  {
    "type": "overmap_terrain",
    "id": "faction_wall_level_N_0",
    "name": "trench",
    "sym": "X",
    "color": "light_gray",
    "see_cost": 5,
    "flags": [ "NO_ROTATE", "SOURCE_PEOPLE" ]
  },
  {
    "type": "overmap_terrain",
    "id": "faction_wall_level_E_0",
    "name": "trench",
    "sym": "X",
    "color": "light_gray",
    "see_cost": 5,
    "flags": [ "NO_ROTATE", "SOURCE_PEOPLE" ]
  },
  {
    "type": "overmap_terrain",
    "id": "faction_wall_level_S_0",
    "name": "trench",
    "sym": "X",
    "color": "light_gray",
    "see_cost": 5,
    "flags": [ "NO_ROTATE", "SOURCE_PEOPLE" ]
  },
  {
    "type": "overmap_terrain",
    "id": "faction_wall_level_W_0",
    "name": "trench",
    "sym": "X",
    "color": "light_gray",
    "see_cost": 5,
    "flags": [ "NO_ROTATE", "SOURCE_PEOPLE" ]
  },
  {
    "type": "overmap_terrain",
    "id": "faction_wall_level_N_1",
    "name": "spiked trench",
    "sym": "X",
    "color": "dark_gray",
    "see_cost": 5,
    "flags": [ "NO_ROTATE", "SOURCE_PEOPLE" ]
  },
  {
    "type": "overmap_terrain",
    "id": "faction_wall_level_E_1",
    "name": "spiked trench",
    "sym": "X",
    "color": "dark_gray",
    "see_cost": 5,
    "flags": [ "NO_ROTATE", "SOURCE_PEOPLE" ]
  },
  {
    "type": "overmap_terrain",
    "id": "faction_wall_level_S_1",
    "name": "spiked trench",
    "sym": "X",
    "color": "dark_gray",
    "see_cost": 5,
    "flags": [ "NO_ROTATE", "SOURCE_PEOPLE" ]
  },
  {
    "type": "overmap_terrain",
    "id": "faction_wall_level_W_1",
    "name": "spiked trench",
    "sym": "X",
    "color": "dark_gray",
    "see_cost": 5,
    "flags": [ "NO_ROTATE", "SOURCE_PEOPLE" ]
  },
  {
    "type": "overmap_terrain",
    "id": "faction_base_blacksmith_0",
    "name": "blacksmith survey",
    "sym": "+",
    "color": "i_dark_gray",
    "see_cost": 5,
    "flags": [ "NO_ROTATE", "SOURCE_PEOPLE" ]
  },
  {
    "type": "overmap_terrain",
    "id": "faction_base_blacksmith_1",
    "name": "blacksmith shop",
    "sym": "+",
    "color": "i_dark_gray",
    "see_cost": 5,
    "flags": [ "NO_ROTATE", "SOURCE_PEOPLE" ]
  },
  {
    "type": "overmap_terrain",
    "id": "faction_base_blacksmith_2",
    "name": "blacksmith shop",
    "sym": "+",
    "color": "i_dark_gray",
    "see_cost": 5,
    "flags": [ "NO_ROTATE", "SOURCE_PEOPLE" ]
  },
  {
    "type": "overmap_terrain",
    "id": "faction_base_blacksmith_3",
    "name": "blacksmith shop",
    "sym": "+",
    "color": "i_dark_gray",
    "see_cost": 5,
    "flags": [ "NO_ROTATE", "SOURCE_PEOPLE" ]
  },
  {
    "type": "overmap_terrain",
    "id": "faction_base_blacksmith_4",
    "name": "blacksmith shop",
    "sym": "+",
    "color": "i_dark_gray",
    "see_cost": 5,
    "flags": [ "NO_ROTATE", "SOURCE_PEOPLE" ]
  },
  {
    "type": "overmap_terrain",
    "id": "faction_base_blacksmith_5",
    "name": "blacksmith shop",
    "sym": "+",
    "color": "i_dark_gray",
    "see_cost": 5,
    "flags": [ "NO_ROTATE", "SOURCE_PEOPLE" ]
  },
  {
    "type": "overmap_terrain",
    "id": "faction_base_blacksmith_6",
    "name": "blacksmith shop",
    "sym": "+",
    "color": "i_dark_gray",
    "see_cost": 5,
    "flags": [ "NO_ROTATE", "SOURCE_PEOPLE" ]
  },
  {
    "type": "overmap_terrain",
    "id": "faction_base_blacksmith_7",
    "name": "blacksmith shop",
    "sym": "+",
    "color": "i_dark_gray",
    "see_cost": 5,
    "flags": [ "NO_ROTATE", "SOURCE_PEOPLE" ]
  },
  {
    "type": "overmap_terrain",
    "id": "faction_base_blacksmith_8",
    "name": "blacksmith shop",
    "sym": "+",
    "color": "i_dark_gray",
    "see_cost": 5,
    "flags": [ "NO_ROTATE", "SOURCE_PEOPLE" ]
  },
  {
    "type": "overmap_terrain",
    "id": "faction_base_blacksmith_9",
    "name": "blacksmith shop",
    "sym": "+",
    "color": "i_dark_gray",
    "see_cost": 5,
    "flags": [ "NO_ROTATE", "SOURCE_PEOPLE" ]
  },
  {
    "type": "overmap_terrain",
    "id": "faction_base_blacksmith_10",
    "name": "blacksmith shop",
    "sym": "+",
    "color": "i_dark_gray",
    "see_cost": 5,
    "flags": [ "NO_ROTATE", "SOURCE_PEOPLE" ]
  },
  {
    "type": "overmap_terrain",
    "id": "faction_base_blacksmith_11",
    "name": "blacksmith shop",
    "sym": "+",
    "color": "i_dark_gray",
    "see_cost": 5,
    "flags": [ "NO_ROTATE", "SOURCE_PEOPLE" ]
  },
  {
    "type": "overmap_terrain",
    "id": "faction_base_blacksmith_12",
    "name": "blacksmith shop",
    "sym": "+",
    "color": "i_dark_gray",
    "see_cost": 5,
    "flags": [ "NO_ROTATE", "SOURCE_PEOPLE" ]
  },
  {
    "type": "overmap_terrain",
    "id": "faction_base_livestock_0",
    "name": "livestock survey",
    "sym": "+",
    "color": "pink",
    "see_cost": 5,
<<<<<<< HEAD
    "flags": [ "NO_ROTATE", "SOURCE_PEOPLE" ]
=======
    "flags": [ "NO_ROTATE" ]
  },
  {
    "type": "overmap_terrain",
    "id": "faction_base_storehouse_0",
    "name": "store survey",
    "sym": "+",
    "color": "cyan",
    "see_cost": 5,
    "flags": [ "NO_ROTATE" ]
>>>>>>> fba1ed0d
  }
]<|MERGE_RESOLUTION|>--- conflicted
+++ resolved
@@ -582,10 +582,7 @@
     "sym": "+",
     "color": "pink",
     "see_cost": 5,
-<<<<<<< HEAD
-    "flags": [ "NO_ROTATE", "SOURCE_PEOPLE" ]
-=======
-    "flags": [ "NO_ROTATE" ]
+    "flags": [ "NO_ROTATE", "SOURCE_PEOPLE" ]
   },
   {
     "type": "overmap_terrain",
@@ -595,6 +592,5 @@
     "color": "cyan",
     "see_cost": 5,
     "flags": [ "NO_ROTATE" ]
->>>>>>> fba1ed0d
   }
 ]