--- conflicted
+++ resolved
@@ -192,99 +192,103 @@
   },
   {
     "type": "overmap_terrain",
-<<<<<<< HEAD
     "id": "faction_base_evac_center_garage_0",
     "name": "evac center base garage",
     "sym": "+",
-=======
+    "color": "white",
+    "flags": [ "SOURCE_PEOPLE", "NO_ROTATE" ]
+  },
+  {
     "id": "faction_base_mansion_e1",
     "name": "mansion base entrance",
     "sym": "M",
->>>>>>> 5f90cfb7
-    "color": "white",
-    "flags": [ "SOURCE_PEOPLE", "NO_ROTATE" ]
-  },
-  {
-    "type": "overmap_terrain",
-<<<<<<< HEAD
+    "color": "white",
+    "flags": [ "SOURCE_PEOPLE", "NO_ROTATE" ]
+  },
+  {
+    "type": "overmap_terrain",
     "id": "faction_base_evac_center_bathroom_0",
     "name": "evac center base bathroom",
     "sym": "+",
-=======
+    "color": "white",
+    "flags": [ "SOURCE_PEOPLE", "NO_ROTATE" ]
+  },
+  {
     "id": "faction_base_mansion_e2",
     "name": "mansion base entrance",
     "sym": "M",
->>>>>>> 5f90cfb7
-    "color": "white",
-    "flags": [ "SOURCE_PEOPLE", "NO_ROTATE" ]
-  },
-  {
-    "type": "overmap_terrain",
-<<<<<<< HEAD
+    "color": "white",
+    "flags": [ "SOURCE_PEOPLE", "NO_ROTATE" ]
+  },
+  {
+    "type": "overmap_terrain",
     "id": "faction_base_evac_center_dormitory_0",
     "name": "evac center base dormitory",
     "sym": "+",
     "color": "white",
-=======
+    "flags": [ "SOURCE_PEOPLE", "NO_ROTATE" ]
+  },
+  {
     "id": "faction_base_mansion_t1",
     "name": "mansion base swimming pool",
     "sym": "M",
     "color": "blue",
->>>>>>> 5f90cfb7
-    "flags": [ "SOURCE_PEOPLE", "NO_ROTATE" ]
-  },
-  {
-    "type": "overmap_terrain",
-<<<<<<< HEAD
+    "flags": [ "SOURCE_PEOPLE", "NO_ROTATE" ]
+  },
+  {
+    "type": "overmap_terrain",
     "id": "faction_base_evac_center_command_0",
     "name": "evac center base command",
     "sym": "+",
     "color": "white",
-=======
+    "flags": [ "SOURCE_PEOPLE", "NO_ROTATE" ]
+  },
+  {
     "id": "faction_base_mansion_t2",
     "name": "mansion base bedrooms",
     "sym": "M",
     "color": "light_green",
->>>>>>> 5f90cfb7
-    "flags": [ "SOURCE_PEOPLE", "NO_ROTATE" ]
-  },
-  {
-    "type": "overmap_terrain",
-<<<<<<< HEAD
+    "flags": [ "SOURCE_PEOPLE", "NO_ROTATE" ]
+  },
+  {
+    "type": "overmap_terrain",
     "id": "faction_base_evac_center_warehouse_0",
     "name": "evac center base warehouse",
     "sym": "+",
-=======
+    "color": "white",
+    "flags": [ "SOURCE_PEOPLE", "NO_ROTATE" ]
+  },
+  {
     "id": "faction_base_mansion_t3",
     "name": "mansion base???",
     "sym": "M",
->>>>>>> 5f90cfb7
-    "color": "white",
-    "flags": [ "SOURCE_PEOPLE", "NO_ROTATE" ]
-  },
-  {
-    "type": "overmap_terrain",
-<<<<<<< HEAD
+    "color": "white",
+    "flags": [ "SOURCE_PEOPLE", "NO_ROTATE" ]
+  },
+  {
+    "type": "overmap_terrain",
     "id": "faction_base_evac_center_entrance_0",
     "name": "evac center base entrance",
     "sym": "+",
     "color": "white",
-=======
+    "flags": [ "SOURCE_PEOPLE", "NO_ROTATE" ]
+  },
+  {
     "id": "faction_base_mansion_t4",
     "name": "mansion base kitchen",
     "sym": "M",
     "color": "pink",
->>>>>>> 5f90cfb7
-    "flags": [ "SOURCE_PEOPLE", "NO_ROTATE" ]
-  },
-  {
-    "type": "overmap_terrain",
-<<<<<<< HEAD
+    "flags": [ "SOURCE_PEOPLE", "NO_ROTATE" ]
+  },
+  {
+    "type": "overmap_terrain",
     "id": "faction_base_evac_center_workshop_0",
     "name": "evac center base workshop",
     "sym": "+",
     "color": "white",
-=======
+    "flags": [ "SOURCE_PEOPLE", "NO_ROTATE" ]
+  },
+  {
     "id": "faction_base_mansion_t5",
     "name": "mansion base library",
     "sym": "M",
@@ -345,7 +349,6 @@
     "name": "mansion base kitchen",
     "sym": "M",
     "color": "pink",
->>>>>>> 5f90cfb7
     "flags": [ "SOURCE_PEOPLE", "NO_ROTATE" ]
   }
 ]