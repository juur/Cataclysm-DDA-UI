--- conflicted
+++ resolved
@@ -17,7 +17,6 @@
   },
   {
     "type": "city_building",
-<<<<<<< HEAD
     "id": "mil_surplus",
     "locations": [ "land" ],
     "overmaps": [
@@ -32,7 +31,10 @@
     "overmaps": [
       { "point": [ 0, 0, 0 ], "overmap": "mil_surplus_1_north" },
       { "point": [ 0, 0, 1 ], "overmap": "mil_surplus_roof_1_north" }
-=======
+    ]
+  },
+  {
+    "type": "city_building",
     "id": "s_library",
     "locations": [ "land" ],
     "overmaps": [ { "point": [ 0, 0, 0 ], "overmap": "s_library_north" }, { "point": [ 0, 0, 1 ], "overmap": "s_library_roof_north" } ]
@@ -44,24 +46,24 @@
     "overmaps": [
       { "point": [ 0, 0, 0 ], "overmap": "s_library_1_north" },
       { "point": [ 0, 0, 1 ], "overmap": "s_library_roof_1_north" }
->>>>>>> dc3475c7
-    ]
-  },
-  {
-    "type": "city_building",
-<<<<<<< HEAD
+    ]
+  },
+  {
+    "type": "city_building",
     "id": "mil_surplus_2",
     "locations": [ "land" ],
     "overmaps": [
       { "point": [ 0, 0, 0 ], "overmap": "mil_surplus_2_north" },
       { "point": [ 0, 0, 1 ], "overmap": "mil_surplus_roof_2_north" }
-=======
+    ]
+  },
+  {
+    "type": "city_building",
     "id": "s_library_2",
     "locations": [ "land" ],
     "overmaps": [
       { "point": [ 0, 0, 0 ], "overmap": "s_library_2_north" },
       { "point": [ 0, 0, 1 ], "overmap": "s_library_roof_2_north" }
->>>>>>> dc3475c7
     ]
   },
   {
