--- conflicted
+++ resolved
@@ -65,11 +65,13 @@
         "difficulty" : 0,
         "time" : 10,
         "tools" : [
-<<<<<<< HEAD
-            [ "ax", "primitive_axe", "chainsaw_on", "battleaxe" ]
-=======
-            [ "ax", "primitive_axe", "chainsaw_on", "combatsaw_on" ]
->>>>>>> 19132a22
+            [
+                "ax",
+                "primitive_axe",
+                "battleaxe",
+                "chainsaw_on",
+                "combatsaw_on"
+            ]
         ],
         "pre_terrain" : "t_tree",
         "post_terrain" : "t_dirt",
@@ -80,11 +82,13 @@
         "difficulty" : 0,
         "time" : 20,
         "tools" : [
-<<<<<<< HEAD
-            [ "ax", "primitive_axe", "chainsaw_on", "battleaxe" ]
-=======
-            [ "ax", "primitive_axe", "chainsaw_on", "combatsaw_on" ]
->>>>>>> 19132a22
+            [
+                "ax",
+                "primitive_axe",
+                "battleaxe",
+                "chainsaw_on",
+                "combatsaw_on"
+            ]
         ],
         "pre_terrain" : "t_trunk",
         "post_terrain" : "t_dirt",
