--- conflicted
+++ resolved
@@ -353,33 +353,21 @@
     "widgets": [ "hitpoint_graphs_top_layout", "hitpoint_graphs_bottom_layout" ]
   },
   {
-<<<<<<< HEAD
-    "id": "hitpoints_head_torso_graphs_layout",
-=======
     "id": "hitpoints_head_torso_layout_graphs",
->>>>>>> d06b4a2f
     "type": "widget",
     "style": "layout",
     "arrange": "columns",
     "widgets": [ "status_hpg_layout_head", "status_hpg_layout_torso" ]
   },
   {
-<<<<<<< HEAD
-    "id": "hitpoints_arms_graphs_layout",
-=======
     "id": "hitpoints_arms_layout_graphs",
->>>>>>> d06b4a2f
     "type": "widget",
     "style": "layout",
     "arrange": "columns",
     "widgets": [ "status_hpg_layout_larm", "status_hpg_layout_rarm" ]
   },
   {
-<<<<<<< HEAD
-    "id": "hitpoints_legs_graphs_layout",
-=======
     "id": "hitpoints_legs_layout_graphs",
->>>>>>> d06b4a2f
     "type": "widget",
     "style": "layout",
     "arrange": "columns",
@@ -473,8 +461,7 @@
     "style": "layout",
     "label": "Hit Points",
     "arrange": "rows",
-<<<<<<< HEAD
-    "widgets": [ "hitpoints_head_torso_graphs_layout", "hitpoints_arms_graphs_layout", "hitpoints_legs_graphs_layout" ]
+    "widgets": [ "hitpoints_head_torso_layout_graphs", "hitpoints_arms_layout_graphs", "hitpoints_legs_layout_graphs" ]
   },
   {
     "id": "hitpoints_all_narrow_nums_layout",
@@ -482,11 +469,8 @@
     "style": "layout",
     "label": "Hit Points (num)",
     "arrange": "rows",
-    "widgets": [ "hitpoints_head_torso_nums_layout", "hitpoints_arms_nums_layout", "hitpoints_legs_nums_layout" ],
+    "widgets": [ "hitpoints_head_torso_layout_nums", "hitpoints_arms_layout_nums", "hitpoints_legs_layout_nums" ],
     "flags": [ "W_DISABLED_BY_DEFAULT" ]
-=======
-    "widgets": [ "hitpoints_head_torso_layout_graphs", "hitpoints_arms_layout_graphs", "hitpoints_legs_layout_graphs" ]
->>>>>>> d06b4a2f
   },
   {
     "id": "hitpoint_graphs_vertical_layout",
