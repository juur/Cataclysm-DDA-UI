[
  {
    "id": "bodypart_status_indicator_template",
    "type": "widget",
    "style": "clause",
    "clauses": [
      { "id": "bitten", "text": "bitten", "sym": "B", "color": "yellow", "condition": { "u_has_effect": "bite" } },
      {
        "id": "infected",
        "text": "infected",
        "sym": "I",
        "color": "pink",
        "condition": { "u_has_effect": "infected" }
      },
      {
        "id": "broken",
        "text": "broken",
        "sym": "%",
        "color": "magenta",
<<<<<<< HEAD
        "condition": { "math": [ "hp('_widget')", "==", "0" ] }
=======
        "condition": { "math": [ "u_hp(_widget) == 0" ] }
>>>>>>> 46f81174
      },
      {
        "id": "splinted",
        "text": "splinted",
        "sym": "=",
        "color": "light_gray",
        "condition": { "u_has_worn_with_flag": "SPLINT" }
      },
      {
        "id": "bandaged",
        "text": "bandaged",
        "sym": "+",
        "color": "white",
        "condition": { "u_has_effect": "bandaged" }
      },
      {
        "id": "disinfected",
        "text": "disinfected",
        "sym": "$",
        "color": "light_green",
        "condition": { "u_has_effect": "disinfected" }
      },
      {
        "id": "bleeding",
        "text": "bleeding",
        "sym": "b",
        "color": "light_red",
        "condition": {
          "and": [
            { "u_has_effect": "bleed", "intensity": 1 },
            { "math": [ "u_effect_intensity('bleed', 'bodypart': _widget)", "<", "11" ] }
          ]
        }
      },
      {
        "id": "bleeding",
        "text": "bleeding",
        "sym": "b",
        "color": "red",
        "condition": {
          "and": [
            { "u_has_effect": "bleed", "intensity": 11 },
            { "math": [ "u_effect_intensity('bleed', 'bodypart': _widget)", "<", "21" ] }
          ]
        }
      },
      {
        "id": "bleeding",
        "text": "bleeding",
        "sym": "b",
        "color": "red_red",
        "condition": { "u_has_effect": "bleed", "intensity": 21 }
      }
    ]
  },
  {
    "id": "bodypart_status_text",
    "//": "Base widget for showing body part status; needs bodypart field defined in derived widget.",
    "type": "widget",
    "style": "text",
    "default_clause": { "text": "--" },
    "copy-from": "bodypart_status_indicator_template"
  },
  {
    "id": "bodypart_status_sym_text",
    "//": "Base widget for body part status symbols; needs bodypart field defined in derived widget.",
    "type": "widget",
    "style": "symbol",
    "text_align": "left",
    "copy-from": "bodypart_status_indicator_template"
  },
  {
    "id": "bp_status_head_text",
    "type": "widget",
    "label": "HEAD",
    "bodypart": "head",
    "copy-from": "bodypart_status_text"
  },
  {
    "id": "bp_status_torso_text",
    "type": "widget",
    "label": "TORSO",
    "bodypart": "torso",
    "copy-from": "bodypart_status_text"
  },
  {
    "id": "bp_status_left_arm_text",
    "type": "widget",
    "label": "L ARM",
    "bodypart": "arm_l",
    "copy-from": "bodypart_status_text"
  },
  {
    "id": "bp_status_right_arm_text",
    "type": "widget",
    "label": "R ARM",
    "bodypart": "arm_r",
    "copy-from": "bodypart_status_text"
  },
  {
    "id": "bp_status_left_leg_text",
    "type": "widget",
    "label": "L LEG",
    "bodypart": "leg_l",
    "copy-from": "bodypart_status_text"
  },
  {
    "id": "bp_status_right_leg_text",
    "type": "widget",
    "label": "R LEG",
    "bodypart": "leg_r",
    "copy-from": "bodypart_status_text"
  },
  {
    "id": "bp_status_sym_head_text",
    "type": "widget",
    "label": "HEAD",
    "bodypart": "head",
    "copy-from": "bodypart_status_sym_text"
  },
  {
    "id": "bp_status_sym_torso_text",
    "type": "widget",
    "label": "TORSO",
    "bodypart": "torso",
    "copy-from": "bodypart_status_sym_text"
  },
  {
    "id": "bp_status_sym_left_arm_text",
    "type": "widget",
    "label": "L ARM",
    "bodypart": "arm_l",
    "copy-from": "bodypart_status_sym_text"
  },
  {
    "id": "bp_status_sym_right_arm_text",
    "type": "widget",
    "label": "R ARM",
    "bodypart": "arm_r",
    "copy-from": "bodypart_status_sym_text"
  },
  {
    "id": "bp_status_sym_left_leg_text",
    "type": "widget",
    "label": "L LEG",
    "bodypart": "leg_l",
    "copy-from": "bodypart_status_sym_text"
  },
  {
    "id": "bp_status_sym_right_leg_text",
    "type": "widget",
    "label": "R LEG",
    "bodypart": "leg_r",
    "copy-from": "bodypart_status_sym_text"
  },
  {
    "id": "bp_status_legend_text",
    "type": "widget",
    "label": "Status Legend",
    "style": "legend",
    "bodyparts": [ "head", "torso", "arm_l", "arm_r", "leg_l", "leg_r" ],
    "copy-from": "bodypart_status_indicator_template",
    "width": 0,
    "height": 3,
    "text_align": "left",
    "flags": [ "W_LABEL_NONE", "W_DYNAMIC_HEIGHT" ]
  },
  {
    "id": "bodypart_status_top_layout",
    "type": "widget",
    "style": "layout",
    "arrange": "columns",
    "widgets": [ "bp_status_left_arm_text", "bp_status_head_text", "bp_status_right_arm_text" ]
  },
  {
    "id": "bodypart_status_bottom_layout",
    "type": "widget",
    "style": "layout",
    "arrange": "columns",
    "widgets": [ "bp_status_left_leg_text", "bp_status_torso_text", "bp_status_right_leg_text" ]
  },
  {
    "id": "bodypart_status_top_sym_layout",
    "type": "widget",
    "style": "layout",
    "arrange": "columns",
    "widgets": [ "bp_status_sym_left_arm_text", "bp_status_sym_head_text", "bp_status_sym_right_arm_text" ]
  },
  {
    "id": "bodypart_status_bottom_sym_layout",
    "type": "widget",
    "style": "layout",
    "arrange": "columns",
    "widgets": [ "bp_status_sym_left_leg_text", "bp_status_sym_torso_text", "bp_status_sym_right_leg_text" ]
  },
  {
    "id": "bodypart_status_layout",
    "type": "widget",
    "style": "layout",
    "label": "Body Part Status",
    "arrange": "rows",
    "widgets": [
      "bp_status_head_text",
      "bp_status_torso_text",
      "bp_status_left_arm_text",
      "bp_status_right_arm_text",
      "bp_status_left_leg_text",
      "bp_status_right_leg_text"
    ]
  },
  {
    "id": "bodypart_status_sym_layout",
    "type": "widget",
    "style": "layout",
    "label": "Body Part Status Alt",
    "arrange": "rows",
    "widgets": [ "bodypart_status_top_sym_layout", "bodypart_status_bottom_sym_layout", "bp_status_legend_text" ]
  }
]<|MERGE_RESOLUTION|>--- conflicted
+++ resolved
@@ -17,11 +17,7 @@
         "text": "broken",
         "sym": "%",
         "color": "magenta",
-<<<<<<< HEAD
-        "condition": { "math": [ "hp('_widget')", "==", "0" ] }
-=======
         "condition": { "math": [ "u_hp(_widget) == 0" ] }
->>>>>>> 46f81174
       },
       {
         "id": "splinted",
