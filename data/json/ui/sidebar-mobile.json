--- conflicted
+++ resolved
@@ -633,20 +633,12 @@
       {
         "id": "broken",
         "widgets": [ "l_nw", "l_bp_LA", "l_nc_cl", "i_bp_LA_broken_sym", "l_ne" ],
-<<<<<<< HEAD
-        "condition": { "math": [ "hp(_widget)", "==", "0" ] }
-=======
         "condition": { "math": [ "u_hp(_widget) == 0" ] }
->>>>>>> 46f81174
       },
       {
         "id": "intact",
         "widgets": [ "l_nw", "l_bp_LA", "l_nc_cl", "i_bp_LA_hp_graph", "l_ne" ],
-<<<<<<< HEAD
-        "condition": { "math": [ "hp(_widget)", ">", "0" ] }
-=======
         "condition": { "math": [ "u_hp(_widget) > 0" ] }
->>>>>>> 46f81174
       }
     ],
     "type": "widget"
@@ -662,20 +654,12 @@
       {
         "id": "broken",
         "widgets": [ "l_nw", "l_bp_HD", "l_nc_cl", "i_bp_HD_broken_sym", "l_ne" ],
-<<<<<<< HEAD
-        "condition": { "math": [ "hp(_widget)", "==", "0" ] }
-=======
         "condition": { "math": [ "u_hp(_widget) == 0" ] }
->>>>>>> 46f81174
       },
       {
         "id": "intact",
         "widgets": [ "l_nw", "l_bp_HD", "l_nc_cl", "i_bp_HD_hp_graph", "l_ne" ],
-<<<<<<< HEAD
-        "condition": { "math": [ "hp(_widget)", ">", "0" ] }
-=======
         "condition": { "math": [ "u_hp(_widget) > 0" ] }
->>>>>>> 46f81174
       }
     ],
     "type": "widget"
@@ -691,20 +675,12 @@
       {
         "id": "broken",
         "widgets": [ "l_nw", "l_bp_RA", "l_nc_cl", "i_bp_RA_broken_sym", "l_ne" ],
-<<<<<<< HEAD
-        "condition": { "math": [ "hp(_widget)", "==", "0" ] }
-=======
         "condition": { "math": [ "u_hp(_widget) == 0" ] }
->>>>>>> 46f81174
       },
       {
         "id": "intact",
         "widgets": [ "l_nw", "l_bp_RA", "l_nc_cl", "i_bp_RA_hp_graph", "l_ne" ],
-<<<<<<< HEAD
-        "condition": { "math": [ "hp(_widget)", ">", "0" ] }
-=======
         "condition": { "math": [ "u_hp(_widget) > 0" ] }
->>>>>>> 46f81174
       }
     ],
     "type": "widget"
@@ -720,20 +696,12 @@
       {
         "id": "broken",
         "widgets": [ "l_nw", "l_bp_LL", "l_nc_cl", "i_bp_LL_broken_sym", "l_ne" ],
-<<<<<<< HEAD
-        "condition": { "math": [ "hp(_widget)", "==", "0" ] }
-=======
         "condition": { "math": [ "u_hp(_widget) == 0" ] }
->>>>>>> 46f81174
       },
       {
         "id": "intact",
         "widgets": [ "l_nw", "l_bp_LL", "l_nc_cl", "i_bp_LL_hp_graph", "l_ne" ],
-<<<<<<< HEAD
-        "condition": { "math": [ "hp(_widget)", ">", "0" ] }
-=======
         "condition": { "math": [ "u_hp(_widget) > 0" ] }
->>>>>>> 46f81174
       }
     ],
     "type": "widget"
@@ -749,20 +717,12 @@
       {
         "id": "broken",
         "widgets": [ "l_nw", "l_bp_CT", "l_nc_cl", "i_bp_CT_broken_sym", "l_ne" ],
-<<<<<<< HEAD
-        "condition": { "math": [ "hp(_widget)", "==", "0" ] }
-=======
         "condition": { "math": [ "u_hp(_widget) == 0" ] }
->>>>>>> 46f81174
       },
       {
         "id": "intact",
         "widgets": [ "l_nw", "l_bp_CT", "l_nc_cl", "i_bp_CT_hp_graph", "l_ne" ],
-<<<<<<< HEAD
-        "condition": { "math": [ "hp(_widget)", ">", "0" ] }
-=======
         "condition": { "math": [ "u_hp(_widget) > 0" ] }
->>>>>>> 46f81174
       }
     ],
     "type": "widget"
@@ -778,20 +738,12 @@
       {
         "id": "broken",
         "widgets": [ "l_nw", "l_bp_RL", "l_nc_cl", "i_bp_RL_broken_sym", "l_ne" ],
-<<<<<<< HEAD
-        "condition": { "math": [ "hp(_widget)", "==", "0" ] }
-=======
         "condition": { "math": [ "u_hp(_widget) == 0" ] }
->>>>>>> 46f81174
       },
       {
         "id": "intact",
         "widgets": [ "l_nw", "l_bp_RL", "l_nc_cl", "i_bp_RL_hp_graph", "l_ne" ],
-<<<<<<< HEAD
-        "condition": { "math": [ "hp(_widget)", ">", "0" ] }
-=======
         "condition": { "math": [ "u_hp(_widget) > 0" ] }
->>>>>>> 46f81174
       }
     ],
     "type": "widget"
