[
  {
    "type": "enchantment",
    "id": "AEP_STR_UP",
    "values": [ { "value": "STRENGTH", "add": 4 } ],
    "has": "WIELD"
  },
  {
    "type": "enchantment",
    "id": "AEP_STR_DOWN",
    "values": [ { "value": "STRENGTH", "add": -3 } ],
    "has": "WIELD"
  },
  {
    "type": "enchantment",
    "id": "AEP_DEX_UP",
    "values": [ { "value": "DEXTERITY", "add": 4 } ],
    "has": "WIELD"
  },
  {
    "type": "enchantment",
    "id": "AEP_DEX_DOWN",
    "values": [ { "value": "STRENGTH", "add": -3 } ],
    "has": "WIELD"
  },
  {
    "type": "enchantment",
    "id": "AEP_PER_UP",
    "values": [ { "value": "PERCEPTION", "add": 4 } ],
    "has": "WIELD"
  },
  {
    "type": "enchantment",
    "id": "AEP_PER_DOWN",
    "values": [ { "value": "STRENGTH", "add": -3 } ],
    "has": "WIELD"
  },
  {
    "type": "enchantment",
    "id": "AEP_INT_UP",
    "values": [ { "value": "INTELLIGENCE", "add": 4 } ],
    "has": "WIELD"
  },
  {
    "type": "enchantment",
    "id": "AEP_ALL_UP",
    "values": [
      { "value": "STRENGTH", "add": 2 },
      { "value": "DEXTERITY", "add": 2 },
      { "value": "PERCEPTION", "add": 2 },
      { "value": "INTELLIGENCE", "add": 2 }
    ],
    "has": "WIELD"
  },
  {
    "type": "enchantment",
    "id": "AEP_ALL_DOWN",
    "values": [
      { "value": "STRENGTH", "add": -2 },
      { "value": "DEXTERITY", "add": -2 },
      { "value": "PERCEPTION", "add": -2 },
      { "value": "INTELLIGENCE", "add": -2 }
    ],
    "has": "WIELD"
  },
  {
    "type": "enchantment",
    "id": "AEP_SPEED_UP",
    "values": [ { "value": "SPEED", "add": 20 } ]
  },
  {
    "type": "enchantment",
    "id": "AEP_SPEED_DOWN",
    "values": [ { "value": "SPEED", "add": -20 } ]
  },
  {
<<<<<<< HEAD
    "type": "enchantment",
    "id": "AEP_SMOKE",
    "emitter": "emit_AEP_SMOKE"
=======
    "type": "SPELL",
    "id": "AEP_EVIL_SPELL",
    "name": "EEEEEEVVVVVIIIIILLLL!",
    "description": "You debugged in this spell!  It makes you evil for 30 minutes.",
    "valid_targets": [ "hostile", "ally", "self" ],
    "effect": "target_attack",
    "effect_str": "evil",
    "min_duration": 180000,
    "max_duration": 180000
  },
  {
    "type": "enchantment",
    "id": "AEP_EVIL",
    "intermittent_activation": { "effects": [ { "frequency": "15 minutes", "spell_effects": [ { "id": "AEP_EVIL_SPELL" } ] } ] }
>>>>>>> f5f5b4fc
  }
]<|MERGE_RESOLUTION|>--- conflicted
+++ resolved
@@ -74,25 +74,14 @@
     "values": [ { "value": "SPEED", "add": -20 } ]
   },
   {
-<<<<<<< HEAD
     "type": "enchantment",
     "id": "AEP_SMOKE",
     "emitter": "emit_AEP_SMOKE"
-=======
-    "type": "SPELL",
-    "id": "AEP_EVIL_SPELL",
-    "name": "EEEEEEVVVVVIIIIILLLL!",
-    "description": "You debugged in this spell!  It makes you evil for 30 minutes.",
-    "valid_targets": [ "hostile", "ally", "self" ],
-    "effect": "target_attack",
-    "effect_str": "evil",
-    "min_duration": 180000,
-    "max_duration": 180000
   },
   {
     "type": "enchantment",
     "id": "AEP_EVIL",
     "intermittent_activation": { "effects": [ { "frequency": "15 minutes", "spell_effects": [ { "id": "AEP_EVIL_SPELL" } ] } ] }
->>>>>>> f5f5b4fc
+
   }
 ]