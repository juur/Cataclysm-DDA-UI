--- conflicted
+++ resolved
@@ -83,15 +83,7 @@
                           { "item": "gown", "prob": 10, "damage": [ 1, 4 ] },
                           { "item": "dress", "prob": 70, "damage": [ 1, 4 ] },
                           { "item": "sundress", "prob": 45, "damage": [ 1, 4 ] },
-<<<<<<< HEAD
                           { "group": "christmas_dresses", "prob": 50, "damage": [ 1, 4 ], "event": "christmas" }
-=======
-                          { "group": "christmas_dresses", "prob": 50, "damage": [ 1, 4 ], "event": "christmas" },
-                          {
-                            "collection": [ { "item": "dress_wedding", "damage": [ 1, 4 ] }, { "item": "veil_wedding", "damage": [ 1, 4 ] } ],
-                            "prob": 1
-                          }
->>>>>>> e4d94bc4
                         ]
                       },
                       { "group": "dress_shoes", "prob": 30, "damage": [ 1, 4 ] },
@@ -103,11 +95,7 @@
                           { "item": "garter_belt", "prob": 10, "damage": [ 1, 4 ] }
                         ]
                       },
-<<<<<<< HEAD
                       { "item": "long_glove_white", "prob": 1, "damage": [ 1, 4 ] }
-=======
-                      { "item": "long_glove_white", "prob": 2, "damage": [ 1, 4 ] }
->>>>>>> e4d94bc4
                     ],
                     "prob": 30
                   }
@@ -254,11 +242,7 @@
       { "item": "portable_game", "prob": 10, "charges-min": 0, "charges-max": 50 },
       { "item": "game_watch", "prob": 1, "damage": [ 1, 4 ], "charges-min": 0, "charges-max": 50 },
       { "item": "usb_drive", "prob": 10 },
-<<<<<<< HEAD
-      { "item": "memory_card_unread", "prob": 10 },
-=======
       { "item": "mobile_memory_card", "prob": 10 },
->>>>>>> e4d94bc4
       { "item": "flyer", "prob": 30 },
       { "item": "multitool", "prob": 5 },
       { "item": "permanent_marker", "prob": 10, "charges": [ 0, 500 ] },
