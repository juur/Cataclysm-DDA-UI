[
  {
    "type": "technique",
    "id": "tec_none",
    "name": "Not at technique at all",
    "dummy": true
  },
  {
    "type": "technique",
    "id": "WBLOCK_1",
    "name": "Block",
    "dummy": true,
    "mult_bonuses": [ { "stat": "movecost", "scale": 0.0 } ],
    "messages": [ "You block %s", "<npcname> blocks %s" ],
    "description": "Medium blocking ability"
  },
  {
    "type": "technique",
    "id": "WBLOCK_2",
    "name": "Parry",
    "dummy": true,
    "mult_bonuses": [ { "stat": "movecost", "scale": 0.0 } ],
    "messages": [ "You parry %s", "<npcname> parries %s" ],
    "description": "High blocking ability"
  },
  {
    "type": "technique",
    "id": "WBLOCK_3",
    "name": "Shield",
    "dummy": true,
    "mult_bonuses": [ { "stat": "movecost", "scale": 0.0 } ],
    "messages": [ "You shield against %s", "<npcname> shields against %s" ],
    "description": "Very high blocking ability"
  },
  {
    "type": "technique",
    "id": "DEF_DISARM",
    "name": "disarm",
    "melee_allowed": true,
    "disarms": true,
    "description": "Unwield target's weapon",
    "attack_vectors": [ "HAND" ]
  },
  {
    "type": "technique",
    "id": "GRAB",
    "name": "",
    "//": "not implemented -> empty name",
    "messages": [ "You grab %s", "<npcname> grabs %s" ]
  },
  {
    "type": "technique",
    "id": "SPIN",
    "name": "Spinning Strike",
    "melee_allowed": true,
    "skill_requirements": [ { "name": "melee", "level": 4 } ],
    "crit_tec": true,
    "messages": [ "You swing through %s and everyone nearby", "<npcname> swings through %s and everyone nearby" ],
    "aoe": "spin",
    "description": "Attack adjacent enemies, crit only, min 4 melee",
    "attack_vectors": [ "WEAPON" ]
  },
  {
    "type": "technique",
    "id": "WIDE",
    "name": "Wide Strike",
    "melee_allowed": true,
    "skill_requirements": [ { "name": "melee", "level": 3 } ],
    "crit_tec": true,
    "weighting": 2,
    "messages": [ "You swing in a wide arc through %s", "<npcname> swings in a wide arc through %s" ],
    "aoe": "wide",
    "description": "Attack in a wide arc, crit only, min 3 melee",
    "attack_vectors": [ "WEAPON" ]
  },
  {
    "type": "technique",
    "id": "IMPALE",
    "name": "Impaling Strike",
    "melee_allowed": true,
    "skill_requirements": [ { "name": "melee", "level": 4 } ],
    "crit_tec": true,
    "messages": [ "You pierce straight through %s", "<npcname> pierces through %s" ],
    "aoe": "impale",
    "description": "Attack target and another one behind it, crit only, min 4 melee",
    "attack_vectors": [ "WEAPON" ]
  },
  {
    "type": "technique",
    "id": "BRUTAL",
    "name": "Brutal Strike",
    "melee_allowed": true,
    "crit_tec": true,
    "stun_dur": 1,
    "knockback_dist": 1,
    "messages": [ "You send %s reeling", "<npcname> sends %s reeling" ],
    "description": "Stun 1 turn, knockback 1 tile, crit only",
    "attack_vectors": [ "WEAPON" ]
  },
  {
    "type": "technique",
    "id": "RAPID",
    "name": "Rapid Strike",
    "melee_allowed": true,
    "mult_bonuses": [
      { "stat": "movecost", "scale": 0.5 },
      { "stat": "damage", "type": "bash", "scale": 0.66 },
      { "stat": "damage", "type": "cut", "scale": 0.66 },
      { "stat": "damage", "type": "stab", "scale": 0.66 }
    ],
    "messages": [ "You quickly strike %s", "<npcname> quickly strikes %s" ],
    "description": "50% moves, 66% damage",
    "attack_vectors": [ "WEAPON" ]
  },
  {
    "type": "technique",
    "id": "VORPAL",
    "name": "Vorpal Strike",
    "melee_allowed": true,
    "mult_bonuses": [ { "stat": "damage", "type": "cut", "scale": 99 } ],
    "crit_tec": true,
    "weighting": -250,
    "messages": [
      "Snicker-snack!  You slice through %s like hot knife slices through butter.",
      "Snicker-snack!  <npcname> slices through %s like hot knife slices through butter."
    ],
    "description": "Cut damage multiply by 99, crit only",
    "attack_vectors": [ "WEAPON" ]
  },
  {
    "type": "technique",
    "id": "WRAP",
    "name": "Wrap Attack",
    "melee_allowed": true,
    "stun_dur": 2,
    "messages": [ "You wrap up %s", "<npcname> wraps up %s" ],
    "description": "Stun 2 turns",
    "attack_vectors": [ "WEAPON" ]
  },
  {
    "type": "technique",
    "id": "SWEEP",
    "name": "Sweep Attack",
    "melee_allowed": true,
    "down_dur": 2,
    "messages": [ "You sweep %s", "<npcname> sweeps %s" ],
    "description": "Down 2 turns",
    "attack_vectors": [ "WEAPON" ]
  },
  {
    "type": "technique",
    "id": "SWEETSPOT",
    "name": "Sweet Spot Hit",
    "melee_allowed": true,
    "crit_tec": true,
<<<<<<< HEAD
    "stun_dur": 1,
    "knockback_dist": 2,
=======
    "needs_ammo": true,
    "stun_dur": 1,
    "knockback_dist": 2,
    "//": "this should basically always happen if you get the crit",
    "weighting": 10,
>>>>>>> 20b4ebb0
    "mult_bonuses": [
      { "stat": "movecost", "scale": 1.1 },
      { "stat": "damage", "type": "bash", "scale": 3 },
      { "stat": "damage", "type": "cut", "scale": 3 },
      { "stat": "damage", "type": "stab", "scale": 3 }
    ],
    "messages": [ "With a loud crack the piston extends sending %s reeling", "<npcname> sends %s reeling" ],
<<<<<<< HEAD
    "description": "Stun 1 turn, knockback 1 tile, crit only, requires ammo",
=======
    "description": "Stun 1 turn, knockback 2 tile, crit only, requires ammo",
>>>>>>> 20b4ebb0
    "attack_vectors": [ "WEAPON" ]
  },
  {
    "type": "technique",
    "id": "PRECISE",
    "name": "Precise Strike",
    "melee_allowed": true,
    "crit_tec": true,
    "messages": [ "You precisely hit %s", "<npcname> precisely hits %s" ],
    "stun_dur": 2,
    "description": "Stun 2 turns, crit only",
    "attack_vectors": [ "WEAPON" ]
  },
  {
    "type": "technique",
    "id": "WHIP_DISARM",
    "name": "Disarm",
    "melee_allowed": true,
    "disarms": true,
    "messages": [ "You disarm %s using your whip", "<npcname> disarms %s using their whip" ],
    "description": "Unwield target's weapon",
    "attack_vectors": [ "WEAPON" ]
  },
  {
    "type": "technique",
    "id": "tec_feint",
    "name": "Feint",
    "melee_allowed": true,
    "defensive": true,
    "miss_recovery": true,
    "messages": [ "You feint at %s.", "<npcname> feints at %s." ]
  },
  {
    "type": "technique",
    "id": "tec_break",
    "name": "Grab Break",
    "melee_allowed": true,
    "defensive": true,
    "grab_break": true,
    "messages": [ "The %s tries to grab you, but you break its grab!", "The %s tries to grab <npcname>, but they break its grab!" ]
  },
  {
    "type": "technique",
    "id": "tec_precise",
    "name": "Precise Strike",
    "melee_allowed": true,
    "crit_tec": true,
    "messages": [ "You jab deftly at %s", "<npcname> jabs deftly at %s" ],
    "stun_dur": 2,
    "attack_vectors": [ "WEAPON" ]
  },
  {
    "type": "technique",
    "id": "tec_aikido_blockthrow",
    "name": "Counter Throw (block)",
    "messages": [ "You smoothly throw %s", "<npcname> blocks and smoothly throws %s" ],
    "skill_requirements": [ { "name": "unarmed", "level": 2 } ],
    "unarmed_allowed": true,
    "melee_allowed": true,
    "unarmed_weapons_allowed": false,
    "required_buffs_all": [ "buff_aikido_onblock" ],
    "crit_ok": true,
    "down_dur": 1,
    "knockback_dist": 1,
    "mult_bonuses": [ { "stat": "movecost", "scale": 0.7 } ],
    "attack_vectors": [ "THROW" ]
  },
  {
    "type": "technique",
    "id": "tec_aikido_dodgethrow",
    "name": "Counter Throw (dodge)",
    "messages": [ "You smoothly throw %s", "<npcname> dodges and smoothly throws %s" ],
    "unarmed_allowed": true,
    "melee_allowed": true,
    "unarmed_weapons_allowed": false,
    "required_buffs_all": [ "buff_aikido_ondodge" ],
    "crit_ok": true,
    "down_dur": 1,
    "knockback_dist": 1,
    "mult_bonuses": [ { "stat": "movecost", "scale": 0.7 } ],
    "attack_vectors": [ "THROW" ]
  },
  {
    "type": "technique",
    "id": "tec_aikido_blockdisarm",
    "name": "Disarming Throw (block)",
    "messages": [ "You smoothly disarm %s", "<npcname> blocks and smoothly disarms %s" ],
    "skill_requirements": [ { "name": "unarmed", "level": 4 } ],
    "unarmed_allowed": true,
    "melee_allowed": true,
    "unarmed_weapons_allowed": false,
    "required_buffs_all": [ "buff_aikido_onblock" ],
    "crit_ok": true,
    "disarms": true,
    "down_dur": 1,
    "knockback_dist": 1,
    "mult_bonuses": [ { "stat": "movecost", "scale": 0.7 } ],
    "attack_vectors": [ "THROW" ]
  },
  {
    "type": "technique",
    "id": "tec_aikido_dodgedisarm",
    "name": "Disarming Throw (dodge)",
    "messages": [ "You smoothly disarm %s", "<npcname> dodges and smoothly disarms %s" ],
    "skill_requirements": [ { "name": "unarmed", "level": 4 } ],
    "unarmed_allowed": true,
    "melee_allowed": true,
    "unarmed_weapons_allowed": false,
    "required_buffs_all": [ "buff_aikido_ondodge" ],
    "crit_ok": true,
    "disarms": true,
    "down_dur": 1,
    "knockback_dist": 1,
    "mult_bonuses": [ { "stat": "movecost", "scale": 0.7 } ],
    "attack_vectors": [ "THROW" ]
  },
  {
    "type": "technique",
    "id": "tec_aikido_break",
    "name": "Grab Break",
    "messages": [
      "The %s tries to grab you, but you smoothly break free!",
      "The %s tries to grab <npcname>, but they smoothly break free!"
    ],
    "skill_requirements": [ { "name": "unarmed", "level": 3 } ],
    "unarmed_allowed": true,
    "melee_allowed": true,
    "unarmed_weapons_allowed": false,
    "defensive": true,
    "grab_break": true
  },
  {
    "type": "technique",
    "id": "tec_bojutsu_thrust",
    "name": "Front Thrust",
    "messages": [ "You thrust at the %s", "<npcname> thrusts at %s" ],
    "skill_requirements": [ { "name": "melee", "level": 1 } ],
    "melee_allowed": true,
    "mult_bonuses": [ { "stat": "damage", "type": "bash", "scale": 1.2 } ],
    "attack_vectors": [ "WEAPON" ]
  },
  {
    "type": "technique",
    "id": "tec_bojutsu_kneestrike",
    "name": "Knee Strike",
    "messages": [
      "After blocking %s's attack you quickly strike at their knee!",
      "After blocking %s's attack <npcname> quickly strikes at their knee!"
    ],
    "skill_requirements": [ { "name": "melee", "level": 2 } ],
    "melee_allowed": true,
    "block_counter": true,
    "crit_ok": true,
    "down_dur": 1,
    "mult_bonuses": [ { "stat": "movecost", "scale": 0.8 } ],
    "attack_vectors": [ "WEAPON" ]
  },
  {
    "type": "technique",
    "id": "tec_bojutsu_frontstrike",
    "name": "Overhead Front Strike",
    "messages": [
      "You block %s's attack and counter with a Overhead Front Strike!",
      "<npcname> blocks %s's attack and counter with a Overhead Front Strike!"
    ],
    "skill_requirements": [ { "name": "melee", "level": 3 } ],
    "melee_allowed": true,
    "block_counter": true,
    "crit_ok": true,
    "stun_dur": 1,
    "mult_bonuses": [ { "stat": "damage", "type": "bash", "scale": 1.4 } ],
    "attack_vectors": [ "WEAPON" ]
  },
  {
    "type": "technique",
    "id": "tec_bojutsu_rollingstrike",
    "name": "Rolling Strike",
    "messages": [ "Using your rolling staff you quickly strike %s", "Using rolling staff <npcname> quickly strikes %s" ],
    "skill_requirements": [ { "name": "melee", "level": 3 } ],
    "melee_allowed": true,
    "required_buffs_all": [ "buff_bojutsu_onmove" ],
    "weighting": 2,
    "crit_ok": true,
    "mult_bonuses": [ { "stat": "movecost", "scale": 0.75 }, { "stat": "damage", "type": "bash", "scale": 1.5 } ],
    "attack_vectors": [ "WEAPON" ]
  },
  {
    "type": "technique",
    "id": "tec_bojutsu_feint",
    "name": "Feint",
    "messages": [ "You fake a strike at %s", "<npcname> fakes a strike at %s" ],
    "skill_requirements": [ { "name": "melee", "level": 4 } ],
    "melee_allowed": true,
    "defensive": true,
    "miss_recovery": true,
    "mult_bonuses": [ { "stat": "movecost", "scale": 0.8 } ]
  },
  {
    "type": "technique",
    "id": "tec_bojutsu_disarm",
    "name": "Hooking Disarm",
    "messages": [ "You're able to disarm %s by hooking their weapon", "<npcname> hooks %s's weapon and casts it away" ],
    "skill_requirements": [ { "name": "melee", "level": 5 } ],
    "melee_allowed": true,
    "crit_ok": true,
    "disarms": true,
    "attack_vectors": [ "WEAPON" ]
  },
  {
    "type": "technique",
    "id": "tec_barbaran_impale",
    "name": "Impaling Estocada",
    "messages": [ "You thrust your weapon through %s", "<npcname> thrusts their weapon through %s" ],
    "skill_requirements": [ { "name": "melee", "level": 2 } ],
    "weapon_damage_requirements": [ { "type": "cut", "min": 8 } ],
    "melee_allowed": true,
    "aoe": "impale",
    "mult_bonuses": [
      { "stat": "damage", "type": "bash", "scale": 1.1 },
      { "stat": "damage", "type": "cut", "scale": 1.1 },
      { "stat": "damage", "type": "stab", "scale": 1.1 },
      { "stat": "movecost", "scale": 1.2 }
    ],
    "attack_vectors": [ "WEAPON" ]
  },
  {
    "type": "technique",
    "id": "tec_barbaran_disarm",
    "name": "Swift Atajo",
    "messages": [ "You jab a quick blow at %s's grip", "<npcname> jabs a quick blow at %s's grip" ],
    "skill_requirements": [ { "name": "melee", "level": 2 } ],
    "melee_allowed": true,
    "disarms": true,
    "mult_bonuses": [
      { "stat": "movecost", "scale": 0.5 },
      { "stat": "damage", "type": "bash", "scale": 0.66 },
      { "stat": "damage", "type": "cut", "scale": 0.66 },
      { "stat": "damage", "type": "stab", "scale": 0.66 }
    ],
    "attack_vectors": [ "WEAPON" ]
  },
  {
    "type": "technique",
    "id": "tec_boxing_cross",
    "name": "Cross",
    "messages": [ "You throw a heavy cross at %s", "<npcname> throws a cross at %s" ],
    "unarmed_allowed": true,
    "mult_bonuses": [ { "stat": "damage", "type": "bash", "scale": 1.2 } ],
    "attack_vectors": [ "HAND" ]
  },
  {
    "type": "technique",
    "id": "tec_boxing_counter",
    "name": "Cross Counter",
    "messages": [ "You cross-counter %s", "<npcname> throws a perfect counter at %s" ],
    "skill_requirements": [ { "name": "unarmed", "level": 5 } ],
    "unarmed_allowed": true,
    "required_buffs_all": [ "buff_boxing_ondodge" ],
    "weighting": 2,
    "crit_tec": true,
    "knockback_dist": 1,
    "knockback_spread": 1,
    "stun_dur": 1,
    "down_dur": 1,
    "mult_bonuses": [ { "stat": "damage", "type": "bash", "scale": 1.5 } ],
    "attack_vectors": [ "HAND" ]
  },
  {
    "type": "technique",
    "id": "tec_boxing_rapid",
    "name": "Jab",
    "messages": [ "You quickly jab %s", "<npcname> quickly jabs at %s" ],
    "skill_requirements": [ { "name": "unarmed", "level": 2 } ],
    "unarmed_allowed": true,
    "mult_bonuses": [
      { "stat": "movecost", "scale": 0.5 },
      { "stat": "damage", "type": "bash", "scale": 0.66 },
      { "stat": "damage", "type": "cut", "scale": 0.66 },
      { "stat": "damage", "type": "stab", "scale": 0.66 }
    ],
    "attack_vectors": [ "HAND" ]
  },
  {
    "type": "technique",
    "id": "tec_boxing_upper",
    "name": "Uppercut",
    "messages": [ "You uppercut %s", "<npcname> uppercuts %s" ],
    "skill_requirements": [ { "name": "unarmed", "level": 4 } ],
    "unarmed_allowed": true,
    "crit_tec": true,
    "stun_dur": 1,
    "mult_bonuses": [ { "stat": "damage", "type": "bash", "scale": 1.4 } ],
    "attack_vectors": [ "HAND" ]
  },
  {
    "type": "technique",
    "id": "tec_brawl_break_melee",
    "name": "Grab Break",
    "messages": [ "The %s tries to grab you, but you force yourself free!", "The %s tries to grab <npcname>, but they break free!" ],
    "skill_requirements": [ { "name": "melee", "level": 6 } ],
    "melee_allowed": true,
    "defensive": true,
    "grab_break": true
  },
  {
    "type": "technique",
    "id": "tec_brawl_break_unarmed",
    "name": "Grab Break",
    "messages": [ "The %s tries to grab you, but you force yourself free!", "The %s tries to grab <npcname>, but they break free!" ],
    "skill_requirements": [ { "name": "unarmed", "level": 6 } ],
    "unarmed_allowed": true,
    "defensive": true,
    "grab_break": true
  },
  {
    "type": "technique",
    "id": "tec_brawl_feint_melee",
    "name": "Feint",
    "messages": [ "You fake a strike at %s", "<npcname> fakes a strike at %s" ],
    "skill_requirements": [ { "name": "melee", "level": 3 } ],
    "melee_allowed": true,
    "defensive": true,
    "miss_recovery": true
  },
  {
    "type": "technique",
    "id": "tec_brawl_feint_unarmed",
    "name": "Feint",
    "messages": [ "You fake a strike at %s", "<npcname> fakes a strike at %s" ],
    "skill_requirements": [ { "name": "unarmed", "level": 3 } ],
    "unarmed_allowed": true,
    "defensive": true,
    "miss_recovery": true
  },
  {
    "type": "technique",
    "id": "tec_brawl_disarm_melee",
    "name": "Disarm",
    "messages": [ "You knock %s's weapon away", "<npcname> knock %s's weapon away" ],
    "skill_requirements": [ { "name": "melee", "level": 6 } ],
    "melee_allowed": true,
    "disarms": true,
    "attack_vectors": [ "WEAPON" ]
  },
  {
    "type": "technique",
    "id": "tec_brawl_disarm_unarmed",
    "name": "Disarm",
    "messages": [ "You knock %s's weapon away", "<npcname> knock %s's weapon away" ],
    "skill_requirements": [ { "name": "unarmed", "level": 6 } ],
    "unarmed_allowed": true,
    "disarms": true,
    "attack_vectors": [ "HAND" ]
  },
  {
    "type": "technique",
    "id": "tec_brawl_power",
    "name": "Power Hit",
    "messages": [ "You send %s reeling", "<npcname> sends %s reeling" ],
    "skill_requirements": [ { "name": "unarmed", "level": 4 } ],
    "unarmed_allowed": true,
    "crit_tec": true,
    "knockback_dist": 1,
    "stun_dur": 1,
    "attack_vectors": [ "HAND" ]
  },
  {
    "type": "technique",
    "id": "tec_brawl_trip",
    "name": "Trip",
    "messages": [ "You trip %s", "<npcname> trip %s" ],
    "skill_requirements": [ { "name": "unarmed", "level": 5 } ],
    "unarmed_allowed": true,
    "down_dur": 1,
    "attack_vectors": [ "HAND" ]
  },
  {
    "type": "technique",
    "id": "tec_capoeira_feint",
    "name": "Feint",
    "messages": [ "You fake a kick at %s", "<npcname> fakes a kick at %s" ],
    "skill_requirements": [ { "name": "unarmed", "level": 3 } ],
    "unarmed_allowed": true,
    "defensive": true,
    "miss_recovery": true
  },
  {
    "type": "technique",
    "id": "tec_capoeira_pushkick",
    "name": "Push Kick",
    "messages": [ "You push kick %s", "<npcname> push kicks %s" ],
    "unarmed_allowed": true,
    "mult_bonuses": [
      { "stat": "damage", "type": "bash", "scale": 1.2 },
      { "stat": "damage", "type": "cut", "scale": 1.2 },
      { "stat": "damage", "type": "stab", "scale": 1.2 }
    ],
    "attack_vectors": [ "FOOT" ]
  },
  {
    "type": "technique",
    "id": "tec_capoeira_circlekick",
    "name": "Circle Kick",
    "messages": [ "You circle kick %s", "<npcname> circle kicks %s" ],
    "skill_requirements": [ { "name": "unarmed", "level": 4 } ],
    "unarmed_allowed": true,
    "crit_tec": true,
    "mult_bonuses": [
      { "stat": "damage", "type": "bash", "scale": 1.4 },
      { "stat": "damage", "type": "cut", "scale": 1.4 },
      { "stat": "damage", "type": "stab", "scale": 1.4 }
    ],
    "attack_vectors": [ "FOOT" ]
  },
  {
    "type": "technique",
    "id": "tec_capoeira_sweepkick",
    "name": "Sweep Kick",
    "messages": [ "You sweep kick %s", "<npcname> sweep kicks %s" ],
    "skill_requirements": [ { "name": "unarmed", "level": 2 } ],
    "unarmed_allowed": true,
    "required_buffs_all": [ "buff_capoeira_onmove" ],
    "weighting": 2,
    "down_dur": 1,
    "mult_bonuses": [
      { "stat": "movecost", "scale": 0.75 },
      { "stat": "damage", "type": "bash", "scale": 1.2 },
      { "stat": "damage", "type": "cut", "scale": 1.2 },
      { "stat": "damage", "type": "stab", "scale": 1.2 }
    ],
    "attack_vectors": [ "FOOT" ]
  },
  {
    "type": "technique",
    "id": "tec_capoeira_spinkick",
    "name": "Spin Kick",
    "messages": [ "You spin kick %s", "<npcname> spin kicks %s" ],
    "skill_requirements": [ { "name": "unarmed", "level": 5 } ],
    "unarmed_allowed": true,
    "required_buffs_all": [ "buff_capoeira_onmove" ],
    "weighting": 2,
    "crit_tec": true,
    "stun_dur": 1,
    "mult_bonuses": [
      { "stat": "movecost", "scale": 0.75 },
      { "stat": "damage", "type": "bash", "scale": 1.4 },
      { "stat": "damage", "type": "cut", "scale": 1.4 },
      { "stat": "damage", "type": "stab", "scale": 1.4 }
    ],
    "attack_vectors": [ "FOOT" ]
  },
  {
    "type": "technique",
    "id": "tec_crane_feint",
    "name": "Crane Wing",
    "messages": [ "You raise your arms intimidatingly at %s.", "<npcname> performs the Crane Wing at %s." ],
    "unarmed_allowed": true,
    "defensive": true,
    "miss_recovery": true
  },
  {
    "type": "technique",
    "id": "tec_crane_precise",
    "name": "Crane Kick",
    "messages": [ "You leap and kick %s", "<npcname> leaps and kicks %s" ],
    "skill_requirements": [ { "name": "unarmed", "level": 2 } ],
    "unarmed_allowed": true,
    "required_buffs_all": [ "buff_crane_ondodge" ],
    "crit_ok": true,
    "down_dur": 1,
    "mult_bonuses": [
      { "stat": "damage", "type": "bash", "scale": 1.25 },
      { "stat": "damage", "type": "cut", "scale": 1.25 },
      { "stat": "damage", "type": "stab", "scale": 1.25 }
    ],
    "attack_vectors": [ "FOOT" ]
  },
  {
    "type": "technique",
    "id": "tec_crane_break",
    "name": "Crane Flap",
    "messages": [
      "The %s tries to grab you, but you swing your arms and break free!",
      "The %s tries to grab <npcname>, but they flap free!"
    ],
    "skill_requirements": [ { "name": "unarmed", "level": 3 } ],
    "unarmed_allowed": true,
    "defensive": true,
    "grab_break": true
  },
  {
    "type": "technique",
    "id": "tec_crane_strike",
    "name": "Crane Strike",
    "messages": [ "You hand-peck and strike %s", "<npcname> hand-pecks and strikes %s" ],
    "skill_requirements": [ { "name": "unarmed", "level": 4 } ],
    "unarmed_allowed": true,
    "required_buffs_all": [ "buff_crane_ondodge" ],
    "crit_ok": true,
    "stun_dur": 2,
    "mult_bonuses": [
      { "stat": "damage", "type": "bash", "scale": 1.5 },
      { "stat": "damage", "type": "cut", "scale": 1.5 },
      { "stat": "damage", "type": "stab", "scale": 1.5 }
    ],
    "attack_vectors": [ "WRIST" ]
  },
  {
    "type": "technique",
    "id": "tec_dragon_claw",
    "name": "Dragon Claw",
    "unarmed_allowed": true,
    "mult_bonuses": [ { "stat": "damage", "type": "bash", "scale": 1.2 } ],
    "messages": [ "You lash out at %s with a Dragon Claw", "<npcname> lashes out at %s with a Dragon Claw" ],
    "attack_vectors": [ "HAND" ]
  },
  {
    "type": "technique",
    "id": "tec_dragon_tail",
    "name": "Dragon Tail",
    "messages": [ "You sweep %s with a quick Dragon Tail", "<npcname> sweeps %s with a quick Dragon Tail sweep" ],
    "skill_requirements": [ { "name": "unarmed", "level": 4 } ],
    "unarmed_allowed": true,
    "crit_tec": true,
    "down_dur": 1,
    "mult_bonuses": [
      { "stat": "damage", "type": "bash", "scale": 1.4 },
      { "stat": "damage", "type": "cut", "scale": 1.4 },
      { "stat": "damage", "type": "stab", "scale": 1.4 }
    ],
    "attack_vectors": [ "FOOT" ]
  },
  {
    "type": "technique",
    "id": "tec_dragon_strike",
    "name": "Dragon Strike",
    "messages": [ "You descend upon %s with a powerful Dragon Strike", "<npcname> descends upon %s with a powerful Dragon Strike" ],
    "skill_requirements": [ { "name": "unarmed", "level": 5 } ],
    "unarmed_allowed": true,
    "crit_tec": true,
    "downed_target": true,
    "stun_dur": 1,
    "mult_bonuses": [
      { "stat": "damage", "type": "bash", "scale": 1.5 },
      { "stat": "damage", "type": "cut", "scale": 1.5 },
      { "stat": "damage", "type": "stab", "scale": 1.5 }
    ],
    "attack_vectors": [ "HAND" ]
  },
  {
    "type": "technique",
    "id": "tec_eskrima_round",
    "name": "Round Strike",
    "messages": [ "You round strike %s", "<npcname> round strikes %s" ],
    "skill_requirements": [ { "name": "melee", "level": 4 } ],
    "melee_allowed": true,
    "mult_bonuses": [ { "stat": "movecost", "scale": 0.6 } ],
    "attack_vectors": [ "WEAPON" ]
  },
  {
    "type": "technique",
    "id": "tec_eskrima_fan",
    "name": "Fan Strike",
    "messages": [ "You fan strike %s", "<npcname> fan strikes %s" ],
    "skill_requirements": [ { "name": "melee", "level": 2 } ],
    "melee_allowed": true,
    "mult_bonuses": [ { "stat": "movecost", "scale": 0.75 } ],
    "attack_vectors": [ "WEAPON" ]
  },
  {
    "type": "technique",
    "id": "tec_eskrima_snap",
    "name": "Snap Strike",
    "messages": [ "You snap out at %s", "<npcname> snaps quickly at %s" ],
    "melee_allowed": true,
    "mult_bonuses": [ { "stat": "movecost", "scale": 0.8 } ],
    "attack_vectors": [ "WEAPON" ]
  },
  {
    "type": "technique",
    "id": "tec_eskrima_combination",
    "name": "Combination Strike",
    "messages": [ "You combination strike %s", "<npcname> combination strikes %s" ],
    "skill_requirements": [ { "name": "melee", "level": 2 } ],
    "melee_allowed": true,
    "required_buffs_all": [ "buff_eskrima_oncrit" ],
    "crit_tec": true,
    "mult_bonuses": [
      { "stat": "movecost", "scale": 0.8 },
      { "stat": "damage", "type": "bash", "scale": 1.5 },
      { "stat": "damage", "type": "cut", "scale": 1.5 },
      { "stat": "damage", "type": "stab", "scale": 1.5 }
    ],
    "attack_vectors": [ "WEAPON" ]
  },
  {
    "type": "technique",
    "id": "tec_eskrima_stun",
    "name": "Stunning Strike",
    "messages": [ "You deliver a stunning strike to %s", "<npcname> delivers a stunning strike to %s" ],
    "skill_requirements": [ { "name": "melee", "level": 3 } ],
    "melee_allowed": true,
    "crit_tec": true,
    "stun_dur": 1,
    "mult_bonuses": [ { "stat": "movecost", "scale": 0.8 } ],
    "attack_vectors": [ "WEAPON" ]
  },
  {
    "type": "technique",
    "id": "tec_eskrima_low",
    "name": "Low Strike",
    "messages": [ "Your weapon becomes a blur as you ground %s", "<npcname>'s weapon becomes a blur as they ground %s" ],
    "skill_requirements": [ { "name": "melee", "level": 4 } ],
    "melee_allowed": true,
    "crit_tec": true,
    "down_dur": 1,
    "attack_vectors": [ "WEAPON" ]
  },
  {
    "type": "technique",
    "id": "tec_fencing_feint",
    "messages": [ "You steady your weapon and fake a thrust at %s", "<npcname> steadies their weapon and fake a thrust at %s" ],
    "name": "Feint",
    "skill_requirements": [ { "name": "melee", "level": 4 } ],
    "melee_allowed": true,
    "defensive": true,
    "miss_recovery": true
  },
  {
    "type": "technique",
    "id": "tec_fencing_lunge",
    "name": "Fencing Lunge",
    "messages": [ "You lunge at %s", "<npcname> lunges at %s" ],
    "skill_requirements": [ { "name": "melee", "level": 2 } ],
    "melee_allowed": true,
    "crit_ok": true,
    "mult_bonuses": [ { "stat": "movecost", "scale": 0.8 } ],
    "attack_vectors": [ "WEAPON" ]
  },
  {
    "type": "technique",
    "id": "tec_fencing_compound1",
    "name": "Compound Attack (Remise)",
    "messages": [ "Your feint leads to a compound attack against %s", "<npcname>'s feint leads to a compound attack against %s" ],
    "skill_requirements": [ { "name": "melee", "level": 3 } ],
    "melee_allowed": true,
    "required_buffs_all": [ "buff_fencing_onmiss" ],
    "weighting": 4,
    "crit_ok": true,
    "mult_bonuses": [
      { "stat": "damage", "type": "bash", "scale": 1.25 },
      { "stat": "damage", "type": "cut", "scale": 1.25 },
      { "stat": "damage", "type": "stab", "scale": 1.25 }
    ],
    "attack_vectors": [ "WEAPON" ]
  },
  {
    "type": "technique",
    "id": "tec_fencing_compound2",
    "name": "Compound Attack (Counter Time)",
    "messages": [ "Your feint leads to a compound attack against %s", "<npcname>'s feint leads to a compound attack against %s" ],
    "skill_requirements": [ { "name": "melee", "level": 4 } ],
    "melee_allowed": true,
    "required_buffs_all": [ "buff_fencing_onpause" ],
    "weighting": 4,
    "crit_ok": true,
    "mult_bonuses": [
      { "stat": "damage", "type": "bash", "scale": 1.25 },
      { "stat": "damage", "type": "cut", "scale": 1.25 },
      { "stat": "damage", "type": "stab", "scale": 1.25 }
    ],
    "attack_vectors": [ "WEAPON" ]
  },
  {
    "type": "technique",
    "id": "tec_fencing_riposte",
    "name": "Fencing Riposte",
    "messages": [ "You deliver a perfect riposte to %s", "<npcname> delivers a perfect riposte to %s" ],
    "skill_requirements": [ { "name": "melee", "level": 5 } ],
    "melee_allowed": true,
    "required_buffs_all": [ "buff_fencing_onblock" ],
    "crit_ok": true,
    "weighting": 2,
    "stun_dur": 1,
    "mult_bonuses": [
      { "stat": "movecost", "scale": 0.66 },
      { "stat": "damage", "type": "bash", "scale": 1.2 },
      { "stat": "damage", "type": "cut", "scale": 1.2 },
      { "stat": "damage", "type": "stab", "scale": 1.2 }
    ],
    "attack_vectors": [ "WEAPON" ]
  },
  {
    "type": "technique",
    "id": "tec_medievalpole_counter",
    "name": "Displace and Hook",
    "messages": [ "You parry and hook %s down", "<npcname> parries and hooks %s down" ],
    "skill_requirements": [ { "name": "melee", "level": 4 } ],
    "melee_allowed": true,
    "required_buffs_all": [ "buff_medievalpole_onblock" ],
    "crit_ok": true,
    "weighting": 2,
    "down_dur": 2,
    "mult_bonuses": [
      { "stat": "movecost", "scale": 0.5 },
      { "stat": "damage", "type": "bash", "scale": 0.5 },
      { "stat": "damage", "type": "cut", "scale": 0.5 },
      { "stat": "damage", "type": "stab", "scale": 0.5 }
    ],
    "attack_vectors": [ "WEAPON" ]
  },
  {
    "type": "technique",
    "id": "tec_medievalpole_highround",
    "name": "High Round Strike",
    "messages": [ "You swing high and strike at %s", "<npcname> swings high and strikes %s" ],
    "skill_requirements": [ { "name": "melee", "level": 2 } ],
    "melee_allowed": true,
    "forbidden_buffs_all": [ "buff_medievalpole_onmove" ],
    "mult_bonuses": [
      { "stat": "damage", "type": "bash", "scale": 1.1 },
      { "stat": "damage", "type": "cut", "scale": 1.1 },
      { "stat": "damage", "type": "stab", "scale": 1.1 }
    ],
    "attack_vectors": [ "WEAPON" ]
  },
  {
    "type": "technique",
    "id": "tec_medievalpole_feint",
    "name": "High Round Feint",
    "messages": [ "You fake a high round strike at %s", "<npcname> feints at %s" ],
    "skill_requirements": [ { "name": "melee", "level": 3 } ],
    "melee_allowed": true,
    "defensive": true,
    "miss_recovery": true,
    "mult_bonuses": [ { "stat": "movecost", "scale": 0.8 } ]
  },
  {
    "type": "technique",
    "id": "tec_medievalpole_break",
    "name": "Grab Break",
    "messages": [ "The %s tries to grab you, but you push away!", "The %s tries to grab <npcname>, but they push away!" ],
    "skill_requirements": [ { "name": "melee", "level": 4 } ],
    "melee_allowed": true,
    "defensive": true,
    "grab_break": true
  },
  {
    "type": "technique",
    "id": "tec_medievalpole_hook",
    "name": "Hook and Drag",
    "messages": [ "You hook and drag %s down", "<npcname> hooks and drags %s down" ],
    "skill_requirements": [ { "name": "melee", "level": 3 } ],
    "melee_allowed": true,
    "required_buffs_all": "buff_medievalpole_onmiss",
    "crit_ok": true,
    "weighting": 2,
    "down_dur": 2,
    "mult_bonuses": [
      { "stat": "damage", "type": "bash", "scale": 0.5 },
      { "stat": "damage", "type": "cut", "scale": 0.5 },
      { "stat": "damage", "type": "stab", "scale": 0.5 }
    ],
    "attack_vectors": [ "WEAPON" ]
  },
  {
    "type": "technique",
    "id": "tec_medievalpole_execute",
    "name": "Colpo di Grazia",
    "messages": [ "You swing down hard and execute %s", "<npcname> swings down hard and executes %s" ],
    "skill_requirements": [ { "name": "melee", "level": 5 } ],
    "melee_allowed": true,
    "downed_target": true,
    "crit_tec": true,
    "weighting": 2,
    "mult_bonuses": [
      { "stat": "damage", "type": "bash", "scale": 1.5 },
      { "stat": "damage", "type": "cut", "scale": 1.5 },
      { "stat": "damage", "type": "stab", "scale": 1.5 }
    ],
    "attack_vectors": [ "WEAPON" ]
  },
  {
    "type": "technique",
    "id": "tec_judo_throw",
    "name": "Throw",
    "messages": [ "You throw %s to the ground", "<npcname> throws %s to the ground" ],
    "unarmed_allowed": true,
    "melee_allowed": true,
    "unarmed_weapons_allowed": false,
    "crit_ok": true,
    "down_dur": 1,
    "mult_bonuses": [ { "stat": "damage", "type": "bash", "scale": 1.25 } ],
    "attack_vectors": [ "THROW" ]
  },
  {
    "type": "technique",
    "id": "tec_judo_disarm",
    "name": "Disarming Throw",
    "messages": [ "You disarm and throw %s", "<npcname> disarms and throws %s" ],
    "skill_requirements": [ { "name": "unarmed", "level": 3 } ],
    "unarmed_allowed": true,
    "melee_allowed": true,
    "unarmed_weapons_allowed": false,
    "disarms": true,
    "down_dur": 1,
    "mult_bonuses": [ { "stat": "damage", "type": "bash", "scale": 1.25 } ],
    "attack_vectors": [ "THROW" ]
  },
  {
    "type": "technique",
    "id": "tec_judo_backthrow",
    "name": "Back Throw",
    "messages": [ "You flip %s head over heels", "<npcname> flips %s head over heels" ],
    "skill_requirements": [ { "name": "unarmed", "level": 2 } ],
    "unarmed_allowed": true,
    "melee_allowed": true,
    "unarmed_weapons_allowed": false,
    "crit_tec": true,
    "side_switch": true,
    "down_dur": 1,
    "stun_dur": 1,
    "mult_bonuses": [ { "stat": "damage", "type": "bash", "scale": 1.5 } ],
    "attack_vectors": [ "THROW" ]
  },
  {
    "type": "technique",
    "id": "tec_judo_break",
    "name": "Grab Break",
    "messages": [
      "The %s tries to grab you, but you break their feeble grapple!",
      "The %s tries to grab <npcname>, but they break its feeble grapple!"
    ],
    "skill_requirements": [ { "name": "unarmed", "level": 1 } ],
    "unarmed_allowed": true,
    "melee_allowed": true,
    "defensive": true,
    "grab_break": true
  },
  {
    "type": "technique",
    "id": "tec_karate_precise",
    "name": "Knifehand Strike",
    "messages": [ "You hit %s with a knifehand strike", "<npcname> hits %s with a knifehand strike" ],
    "skill_requirements": [ { "name": "unarmed", "level": 4 } ],
    "unarmed_allowed": true,
    "crit_tec": true,
    "stun_dur": 1,
    "mult_bonuses": [
      { "stat": "damage", "type": "bash", "scale": 1.4 },
      { "stat": "damage", "type": "cut", "scale": 1.4 },
      { "stat": "damage", "type": "stab", "scale": 1.4 }
    ],
    "attack_vectors": [ "HAND" ]
  },
  {
    "type": "technique",
    "id": "tec_karate_rapid",
    "name": "Backfist Strike",
    "messages": [ "You quickly strike %s with the back of your fist", "<npcname> quickly strikes %s with the back of their fist" ],
    "skill_requirements": [ { "name": "unarmed", "level": 1 } ],
    "unarmed_allowed": true,
    "mult_bonuses": [
      { "stat": "movecost", "scale": 0.5 },
      { "stat": "damage", "type": "bash", "scale": 0.66 },
      { "stat": "damage", "type": "cut", "scale": 0.66 },
      { "stat": "damage", "type": "stab", "scale": 0.66 }
    ],
    "attack_vectors": [ "HAND_BACK" ]
  },
  {
    "type": "technique",
    "id": "tec_karate_roundhouse",
    "name": "Roundhouse Kick",
    "messages": [ "You roundhouse kick %s", "<npcname> roundhouse kicks %s" ],
    "unarmed_allowed": true,
    "melee_allowed": true,
    "mult_bonuses": [
      { "stat": "damage", "type": "bash", "scale": 1.2 },
      { "stat": "damage", "type": "cut", "scale": 1.2 },
      { "stat": "damage", "type": "stab", "scale": 1.2 }
    ],
    "attack_vectors": [ "FOOT" ]
  },
  {
    "type": "technique",
    "id": "tec_karate_staff",
    "name": "Staff Strike",
    "messages": [ "You strike %s with your staff", "<npcname> strikes %s with your staff" ],
    "skill_requirements": [ { "name": "melee", "level": 3 } ],
    "melee_allowed": true,
    "mult_bonuses": [ { "stat": "movecost", "scale": 0.9 } ],
    "attack_vectors": [ "WEAPON" ]
  },
  {
    "type": "technique",
    "id": "tec_karate_staff_crit",
    "name": "Heavy Staff Strike",
    "messages": [ "You swing your staff hard at %s", "<npcname> swings their staff hard at %s" ],
    "skill_requirements": [ { "name": "melee", "level": 4 } ],
    "melee_allowed": true,
    "crit_tec": true,
    "down_dur": 1,
    "mult_bonuses": [
      { "stat": "damage", "type": "bash", "scale": 1.1 },
      { "stat": "damage", "type": "cut", "scale": 1.1 },
      { "stat": "damage", "type": "stab", "scale": 1.1 }
    ],
    "attack_vectors": [ "WEAPON" ]
  },
  {
    "type": "technique",
    "id": "tec_krav_maga_rapid",
    "messages": [ "You jab at %s", "<npcname> jabs at %s" ],
    "name": "Jab",
    "skill_requirements": [ { "name": "unarmed", "level": 1 } ],
    "melee_allowed": true,
    "unarmed_allowed": true,
    "mult_bonuses": [
      { "stat": "movecost", "scale": 0.5 },
      { "stat": "damage", "type": "bash", "scale": 0.66 },
      { "stat": "damage", "type": "cut", "scale": 0.66 },
      { "stat": "damage", "type": "stab", "scale": 0.66 }
    ],
    "attack_vectors": [ "WEAPON", "HAND" ]
  },
  {
    "type": "technique",
    "id": "tec_krav_maga_crit",
    "name": "Cheapshot",
    "messages": [ "You hit %s where it hurts", "<npcname> hits %s with a cheapshot" ],
    "skill_requirements": [ { "name": "unarmed", "level": 2 } ],
    "melee_allowed": true,
    "unarmed_allowed": true,
    "crit_tec": true,
    "stun_dur": 1,
    "attack_vectors": [ "WEAPON" ],
    "attack_vectors_random": [ "HAND", "FINGERS", "FOOT", "ELBOW", "KNEE", "LOWER_LEG", "HEAD" ]
  },
  {
    "type": "technique",
    "id": "tec_krav_maga_takedown",
    "name": "Takedown",
    "messages": [ "You force %s to the ground", "<npcname> forces %s to the ground" ],
    "skill_requirements": [ { "name": "unarmed", "level": 3 } ],
    "melee_allowed": true,
    "unarmed_allowed": true,
    "crit_ok": true,
    "down_dur": 1,
    "attack_vectors": [ "THROW" ]
  },
  {
    "type": "technique",
    "id": "tec_krav_maga_disarm",
    "name": "Bone Breaker",
    "messages": [ "*CRACK!* You brutally maim %s's arm", "*CRACK!* <npcname> brutally maims %s's arm" ],
    "skill_requirements": [ { "name": "unarmed", "level": 5 } ],
    "unarmed_allowed": true,
    "weighting": 2,
    "crit_tec": true,
    "downed_target": true,
    "stunned_target": true,
    "human_target": true,
    "stun_dur": 1,
    "flat_bonuses": [ { "stat": "arpen", "type": "bash", "scaling-stat": "str", "scale": 1.0 } ],
    "mult_bonuses": [ { "stat": "damage", "type": "bash", "scale": 2.0 } ],
    "attack_vectors": [ "GRAPPLE" ]
  },
  {
    "type": "technique",
    "id": "tec_krav_maga_break",
    "name": "Grab Break",
    "messages": [ "The %s tries to grab you, but you wrestle free!", "The %s tries to grab <npcname>, but they wrestle free!" ],
    "skill_requirements": [ { "name": "unarmed", "level": 3 } ],
    "melee_allowed": true,
    "unarmed_allowed": true,
    "defensive": true,
    "grab_break": true
  },
  {
    "type": "technique",
    "id": "tec_leopard_feint",
    "name": "Leopard Paw",
    "messages": [ "You paw aggressively at %s", "<npcname> paws aggressively at %s" ],
    "skill_requirements": [ { "name": "unarmed", "level": 2 } ],
    "unarmed_allowed": true,
    "defensive": true,
    "miss_recovery": true
  },
  {
    "type": "technique",
    "id": "tec_leopard_precise",
    "name": "Leopard Fist",
    "messages": [ "You strike out at %s with your Leopard Fist", "<npcname> strikes out at %s with a Leopard Fist" ],
    "skill_requirements": [ { "name": "unarmed", "level": 4 } ],
    "unarmed_allowed": true,
    "crit_tec": true,
    "stun_dur": 1,
    "mult_bonuses": [ { "stat": "movecost", "scale": 0.5 } ],
    "attack_vectors": [ "HAND" ]
  },
  {
    "type": "technique",
    "id": "tec_leopard_rapid",
    "name": "Leopard Swipe",
    "messages": [ "You quickly swipe at %s", "<npcname> quickly swipes at %s" ],
    "unarmed_allowed": true,
    "mult_bonuses": [
      { "stat": "movecost", "scale": 0.5 },
      { "stat": "damage", "type": "bash", "scale": 0.66 },
      { "stat": "damage", "type": "cut", "scale": 0.66 },
      { "stat": "damage", "type": "stab", "scale": 0.66 }
    ],
    "attack_vectors": [ "HAND" ]
  },
  {
    "type": "technique",
    "id": "tec_leopard_claw",
    "name": "Leopard Claw",
    "messages": [ "You savagely claw at %s", "<npcname> savagely claws at %s" ],
    "unarmed_allowed": true,
    "crit_tec": true,
    "mult_bonuses": [ { "stat": "movecost", "scale": 0.8 }, { "stat": "damage", "type": "bash", "scale": 1.3 } ],
    "attack_vectors": [ "HAND" ]
  },
  {
    "type": "technique",
    "id": "tec_leopard_pounce",
    "name": "Leopard Pounce",
    "messages": [ "You leap and pounce on %s", "<npcname> leaps and pounces on %s" ],
    "unarmed_allowed": true,
    "required_buffs_all": [ "buff_leopard_oncrit" ],
    "crit_tec": true,
    "down_dur": 1,
    "mult_bonuses": [ { "stat": "movecost", "scale": 0.8 }, { "stat": "damage", "type": "bash", "scale": 2.0 } ],
    "attack_vectors": [ "HAND" ]
  },
  {
    "type": "technique",
    "id": "tec_swordsmanship_ringen",
    "name": "Grab",
    "messages": [ "You wrestle %s to the ground", "<npcname> wrestles %s to the ground" ],
    "skill_requirements": [ { "name": "melee", "level": 4 } ],
    "melee_allowed": true,
    "required_buffs_all": [ "buff_swordsmanship_onpause" ],
    "mult_bonuses": [
      { "stat": "damage", "type": "bash", "scale": 0.5 },
      { "stat": "damage", "type": "cut", "scale": 0.5 },
      { "stat": "damage", "type": "stab", "scale": 0.33 }
    ],
    "crit_tec": true,
    "down_dur": 2,
    "attack_vectors": [ "WEAPON" ]
  },
  {
    "type": "technique",
    "id": "tec_swordsmanship_lethal",
    "name": "Lethal Strike",
    "messages": [ "You drive the point of your blade into %s", "<npcname> drives their blade into %s" ],
    "skill_requirements": [ { "name": "melee", "level": 3 } ],
    "melee_allowed": true,
    "required_buffs_all": [ "buff_swordsmanship_onpause" ],
    "crit_ok": true,
    "flat_bonuses": [
      { "stat": "arpen", "type": "bash", "scaling-stat": "str", "scale": 1.5 },
      { "stat": "arpen", "type": "cut", "scaling-stat": "str", "scale": 1.5 },
      { "stat": "arpen", "type": "stab", "scaling-stat": "str", "scale": 1.5 }
    ],
    "mult_bonuses": [ { "stat": "damage", "type": "bash", "scale": 0 } ],
    "attack_vectors": [ "WEAPON" ]
  },
  {
    "type": "technique",
    "id": "tec_swordsmanship_feint",
    "name": "Flow Drills",
    "messages": [
      "With practiced movements, you transition from a failed strike into another strike",
      "With practiced movements, <npcname> transitions from a failed strike into another strike"
    ],
    "skill_requirements": [ { "name": "melee", "level": 1 } ],
    "melee_allowed": true,
    "defensive": true,
    "miss_recovery": true
  },
  {
    "type": "technique",
    "id": "tec_muay_thai_elbow",
    "name": "Elbow Strike",
    "messages": [ "You slam your elbow into %s", "<npcname> slams their elbow into %s" ],
    "skill_requirements": [ { "name": "unarmed", "level": 1 } ],
    "unarmed_allowed": true,
    "crit_tec": true,
    "mult_bonuses": [ { "stat": "movecost", "scale": 0.5 } ],
    "attack_vectors": [ "ELBOW" ]
  },
  {
    "type": "technique",
    "id": "tec_muay_thai_kick",
    "name": "Power Kick",
    "messages": [ "You deal a powerful kick to %s", "<npcname> deals a powerful kick to %s" ],
    "unarmed_allowed": true,
    "crit_ok": true,
    "mult_bonuses": [
      { "stat": "damage", "type": "bash", "scale": 1.3 },
      { "stat": "damage", "type": "cut", "scale": 1.3 },
      { "stat": "damage", "type": "stab", "scale": 1.3 }
    ],
    "attack_vectors_random": [ "LOWER_LEG", "FOOT" ]
  },
  {
    "type": "technique",
    "id": "tec_muay_thai_knee",
    "name": "Flying Knee",
    "messages": [ "You leap and deliver a flying knee to %s", "<npcname> leaps and delivers a flying knees to %s" ],
    "skill_requirements": [ { "name": "unarmed", "level": 5 } ],
    "unarmed_allowed": true,
    "crit_tec": true,
    "stun_dur": 1,
    "mult_bonuses": [ { "stat": "damage", "type": "bash", "scale": 1.4 } ],
    "attack_vectors": [ "KNEE" ]
  },
  {
    "type": "technique",
    "id": "tec_muay_thai_break",
    "name": "Grab Break",
    "messages": [ "The %s tries to grab you, but you break the clinch!", "The %s tries to grab <npcname>, but they break the clinch!" ],
    "skill_requirements": [ { "name": "unarmed", "level": 3 } ],
    "unarmed_allowed": true,
    "melee_allowed": true,
    "defensive": true,
    "grab_break": true
  },
  {
    "type": "technique",
    "id": "tec_ninjutsu_swift",
    "name": "Swift Strike (normal)",
    "messages": [ "You swiftly strike %s", "<npcname> swiftly strikes %s" ],
    "skill_requirements": [ { "name": "melee", "level": 2 } ],
    "unarmed_allowed": true,
    "melee_allowed": true,
    "mult_bonuses": [ { "stat": "movecost", "scale": 0.8 } ],
    "attack_vectors": [ "WEAPON" ],
    "attack_vectors_random": [ "HAND", "ELBOW", "LOWER_LEG", "FOOT" ]
  },
  {
    "type": "technique",
    "id": "tec_ninjutsu_swift_crit",
    "name": "Swift Strike (crit)",
    "messages": [ "You swiftly strike %s", "<npcname> swiftly strikes %s" ],
    "skill_requirements": [ { "name": "melee", "level": 2 } ],
    "unarmed_allowed": true,
    "melee_allowed": true,
    "required_buffs_all": [ "buff_ninjutsu_onattack" ],
    "crit_tec": true,
    "mult_bonuses": [ { "stat": "movecost", "scale": 0.8 } ],
    "attack_vectors": [ "WEAPON" ],
    "attack_vectors_random": [ "HAND", "ELBOW", "LOWER_LEG", "FOOT" ]
  },
  {
    "type": "technique",
    "id": "tec_ninjutsu_precise",
    "name": "Assassinate",
    "messages": [ "You attempt to slay %s in a single stroke", "<npcname> attempts to slay %s in a single stroke" ],
    "skill_requirements": [ { "name": "melee", "level": 5 } ],
    "melee_allowed": true,
    "forbidden_buffs_all": [ "buff_ninjutsu_onattack" ],
    "crit_tec": true,
    "stun_dur": 1,
    "mult_bonuses": [
      { "stat": "damage", "type": "bash", "scale": 1.3 },
      { "stat": "damage", "type": "cut", "scale": 1.3 },
      { "stat": "damage", "type": "stab", "scale": 1.3 }
    ],
    "attack_vectors": [ "WEAPON" ]
  },
  {
    "type": "technique",
    "id": "tec_ninjutsu_takedown",
    "name": "Ninjutsu Takedown",
    "messages": [ "You quickly grab and bring %s to the ground", "<npcname> quickly grabs and brings attacks %s to the ground" ],
    "skill_requirements": [ { "name": "unarmed", "level": 5 } ],
    "unarmed_allowed": true,
    "forbidden_buffs_all": [ "buff_ninjutsu_onattack" ],
    "crit_tec": true,
    "down_dur": 2,
    "stun_dur": 2,
    "mult_bonuses": [ { "stat": "damage", "type": "bash", "scale": 2.0 } ],
    "attack_vectors": [ "THROW" ]
  },
  {
    "type": "technique",
    "id": "niten_water_cut",
    "name": "Flowing Water Cut",
    "messages": [ "You strike %s with the slow power of flowing water", "<npcname> strikes %s with the slow power of flowing water" ],
    "skill_requirements": [ { "name": "melee", "level": 4 } ],
    "melee_allowed": true,
    "mult_bonuses": [
      { "stat": "movecost", "scale": 1.75 },
      { "stat": "damage", "type": "bash", "scale": 2.0 },
      { "stat": "damage", "type": "cut", "scale": 2.0 }
    ],
    "attack_vectors": [ "WEAPON" ]
  },
  {
    "type": "technique",
    "id": "niten_red_leaf",
    "name": "Red Leaf's Cut",
    "messages": [ "Your strike knocks %s off balance", "<npcname>'s strike knocks %s off balance" ],
    "skill_requirements": [ { "name": "melee", "level": 3 } ],
    "melee_allowed": true,
    "down_dur": 1,
    "attack_vectors": [ "WEAPON" ]
  },
  {
    "type": "technique",
    "id": "niten_stone_cut",
    "name": "Fire and Stone's Cut",
    "messages": [ "You stun %s with the force of your cut", "<npcname> stuns %s with the force of their cut" ],
    "skill_requirements": [ { "name": "melee", "level": 5 } ],
    "melee_allowed": true,
    "crit_tec": true,
    "stun_dur": 1,
    "mult_bonuses": [
      { "stat": "damage", "type": "bash", "scale": 1.5 },
      { "stat": "damage", "type": "cut", "scale": 1.5 },
      { "stat": "damage", "type": "stab", "scale": 1.5 }
    ],
    "attack_vectors": [ "WEAPON" ]
  },
  {
    "type": "technique",
    "id": "niten_timing_attack",
    "name": "In-One Timing",
    "messages": [ "You strike at %s's weaknesses", "<npcname> strikes %s's weaknesses" ],
    "skill_requirements": [ { "name": "melee", "level": 5 } ],
    "melee_allowed": true,
    "required_buffs_all": [ "buff_niten_ondodge" ],
    "crit_ok": true,
    "stun_dur": 1,
    "mult_bonuses": [
      { "stat": "movecost", "scale": 0.5 },
      { "stat": "damage", "type": "bash", "scale": 1.5 },
      { "stat": "damage", "type": "cut", "scale": 1.5 }
    ],
    "attack_vectors": [ "WEAPON" ]
  },
  {
    "type": "technique",
    "id": "niten_feint",
    "name": "Feint",
    "messages": [ "You feint at %s", "<npcname> feints at %s" ],
    "skill_requirements": [ { "name": "melee", "level": 2 } ],
    "melee_allowed": true,
    "defensive": true,
    "miss_recovery": true,
    "mult_bonuses": [ { "stat": "movecost", "scale": 0.8 } ]
  },
  {
    "type": "technique",
    "id": "tec_pankration_cross",
    "name": "Cross",
    "messages": [ "You throw a heavy cross at %s", "<npcname> throws a cross at %s" ],
    "unarmed_allowed": true,
    "mult_bonuses": [
      { "stat": "damage", "type": "bash", "scale": 1.2 },
      { "stat": "damage", "type": "cut", "scale": 1.2 },
      { "stat": "damage", "type": "stab", "scale": 1.2 }
    ],
    "attack_vectors": [ "HAND" ]
  },
  {
    "type": "technique",
    "id": "tec_pankration_kick",
    "name": "Kick",
    "messages": [ "You kick %s hard", "<npcname> kicks %s hard" ],
    "skill_requirements": [ { "name": "unarmed", "level": 2 } ],
    "unarmed_allowed": true,
    "crit_tec": true,
    "stun_dur": 2,
    "attack_vectors": [ "FOOT" ]
  },
  {
    "type": "technique",
    "id": "tec_pankration_break",
    "name": "Grab Break",
    "messages": [ "The %s tries to grab you, but you wrestle free!", "The %s tries to grab <npcname>, but they wrestle free!" ],
    "skill_requirements": [ { "name": "unarmed", "level": 3 } ],
    "unarmed_allowed": true,
    "defensive": true,
    "grab_break": true
  },
  {
    "type": "technique",
    "id": "tec_pankration_grabknee",
    "name": "Grab and Knee",
    "messages": [ "You grab and knee %s", "<npcname> grabs and knees %s" ],
    "skill_requirements": [ { "name": "unarmed", "level": 3 } ],
    "unarmed_allowed": true,
    "stunned_target": true,
    "weighting": 3,
    "mult_bonuses": [ { "stat": "movecost", "scale": 0.5 } ],
    "attack_vectors": [ "KNEE" ]
  },
  {
    "type": "technique",
    "id": "tec_pankration_grabdisarm",
    "name": "Arm Lock",
    "messages": [ "You disarm %s with an arm lock", "<npcname> disarms %s with an arm lock" ],
    "skill_requirements": [ { "name": "unarmed", "level": 4 } ],
    "unarmed_allowed": true,
    "stunned_target": true,
    "crit_ok": true,
    "weighting": 3,
    "disarms": true,
    "stun_dur": 1,
    "flat_bonuses": [ { "stat": "arpen", "type": "bash", "scaling-stat": "str", "scale": 1.0 } ],
    "mult_bonuses": [ { "stat": "damage", "type": "bash", "scale": 1.25 } ],
    "attack_vectors": [ "GRAPPLE" ]
  },
  {
    "type": "technique",
    "id": "tec_pankration_grabthrow",
    "name": "Grab and Throw",
    "messages": [ "You grab and throw %s", "<npcname> grabs and throws %s" ],
    "skill_requirements": [ { "name": "unarmed", "level": 5 } ],
    "unarmed_allowed": true,
    "weighting": 3,
    "crit_tec": true,
    "down_dur": 2,
    "knockback_dist": 2,
    "knockback_spread": 2,
    "stunned_target": true,
    "mult_bonuses": [ { "stat": "damage", "type": "bash", "scale": 2.0 } ],
    "attack_vectors": [ "THROW" ]
  },
  {
    "type": "technique",
    "id": "tec_silat_hamstring",
    "name": "Hamstring",
    "messages": [ "You ground %s with a low blow", "<npcname> grounds %s with a low blow" ],
    "skill_requirements": [ { "name": "melee", "level": 2 } ],
    "melee_allowed": true,
    "crit_tec": true,
    "down_dur": 2,
    "attack_vectors": [ "WEAPON" ]
  },
  {
    "type": "technique",
    "id": "tec_silat_precise",
    "name": "Vicious Precision",
    "messages": [ "You viciously wound %s", "<npcname> viciously wounds %s" ],
    "skill_requirements": [ { "name": "melee", "level": 3 } ],
    "melee_allowed": true,
    "crit_ok": true,
    "downed_target": true,
    "weighting": 2,
    "mult_bonuses": [
      { "stat": "damage", "type": "bash", "scale": 1.33 },
      { "stat": "damage", "type": "cut", "scale": 1.33 },
      { "stat": "damage", "type": "stab", "scale": 1.33 }
    ],
    "attack_vectors": [ "WEAPON" ]
  },
  {
    "type": "technique",
    "id": "tec_silat_dirty",
    "name": "Dirty Hit",
    "messages": [ "You hit %s with a dirty blow", "<npcname> delivers a dirty blow to %s" ],
    "skill_requirements": [ { "name": "melee", "level": 4 } ],
    "melee_allowed": true,
    "crit_tec": true,
    "stun_dur": 2,
    "attack_vectors": [ "WEAPON" ]
  },
  {
    "type": "technique",
    "id": "tec_silat_brutal",
    "name": "Silat Brutality",
    "messages": [ "You brutally tear into %s", "<npcname> brutally tears into %s" ],
    "skill_requirements": [ { "name": "melee", "level": 5 } ],
    "melee_allowed": true,
    "crit_ok": true,
    "stunned_target": true,
    "weighting": 2,
    "mult_bonuses": [
      { "stat": "damage", "type": "bash", "scale": 1.33 },
      { "stat": "damage", "type": "cut", "scale": 1.33 },
      { "stat": "damage", "type": "stab", "scale": 1.33 }
    ],
    "attack_vectors": [ "WEAPON" ]
  },
  {
    "type": "technique",
    "id": "tec_snake_swift",
    "name": "Snake Snap",
    "messages": [ "You swiftly jab %s", "<npcname> swiftly jabs %s" ],
    "unarmed_allowed": true,
    "crit_ok": true,
    "flat_bonuses": [
      { "stat": "arpen", "type": "bash", "scaling-stat": "per", "scale": 0.5 },
      { "stat": "arpen", "type": "cut", "scaling-stat": "per", "scale": 0.5 },
      { "stat": "arpen", "type": "stab", "scaling-stat": "per", "scale": 0.5 }
    ],
    "mult_bonuses": [ { "stat": "movecost", "scale": 0.8 } ],
    "attack_vectors": [ "HAND" ]
  },
  {
    "type": "technique",
    "id": "tec_snake_feint",
    "name": "Snake Slide",
    "messages": [ "You make serpentine hand motions at %s", "<npcname> makes serpentine hand motions at %s" ],
    "skill_requirements": [ { "name": "unarmed", "level": 4 } ],
    "unarmed_allowed": true,
    "defensive": true,
    "miss_recovery": true
  },
  {
    "type": "technique",
    "id": "tec_snake_break",
    "name": "Snake Slither",
    "messages": [ "The %s tries to grab you, but you slither free!", "The %s tries to grab <npcname>, but they slither free!" ],
    "skill_requirements": [ { "name": "unarmed", "level": 4 } ],
    "unarmed_allowed": true,
    "defensive": true,
    "grab_break": true
  },
  {
    "type": "technique",
    "id": "tec_snake_precise",
    "name": "Snake Strike",
    "messages": [ "You lash out at %s with a vicious Snake Strike", "<npcname> lashes out at %s with a vicious Snake Strike" ],
    "skill_requirements": [ { "name": "unarmed", "level": 5 } ],
    "unarmed_allowed": true,
    "required_buffs_all": [ "buff_snake_onpause" ],
    "crit_tec": true,
    "stun_dur": 1,
    "flat_bonuses": [
      { "stat": "arpen", "type": "bash", "scaling-stat": "per", "scale": 1.0 },
      { "stat": "arpen", "type": "cut", "scaling-stat": "per", "scale": 1.0 },
      { "stat": "arpen", "type": "stab", "scaling-stat": "per", "scale": 1.0 }
    ],
    "mult_bonuses": [ { "stat": "damage", "type": "bash", "scale": 1.5 } ],
    "attack_vectors": [ "HAND" ]
  },
  {
    "type": "technique",
    "id": "tec_sojutsu_shove",
    "name": "Shove",
    "messages": [ "You shove %s back", "<npcname> shoves %s back" ],
    "skill_requirements": [ { "name": "melee", "level": 2 } ],
    "melee_allowed": true,
    "knockback_dist": 1,
    "mult_bonuses": [
      { "stat": "damage", "type": "bash", "scale": 0.5 },
      { "stat": "damage", "type": "cut", "scale": 0.5 },
      { "stat": "damage", "type": "stab", "scale": 0.5 }
    ],
    "attack_vectors": [ "WEAPON" ]
  },
  {
    "type": "technique",
    "id": "tec_sojutsu_trip",
    "name": "Trip",
    "messages": [ "You deftly trip %s", "<npcname> deftly trips %s" ],
    "skill_requirements": [ { "name": "melee", "level": 3 } ],
    "melee_allowed": true,
    "down_dur": 1,
    "mult_bonuses": [
      { "stat": "damage", "type": "bash", "scale": 0.5 },
      { "stat": "damage", "type": "cut", "scale": 0.5 },
      { "stat": "damage", "type": "stab", "scale": 0.5 }
    ],
    "attack_vectors": [ "WEAPON" ]
  },
  {
    "type": "technique",
    "id": "tec_sojutsu_feint",
    "name": "Feint",
    "messages": [ "You fake a thrust at %s", "<npcname> fakes a thrust at %s" ],
    "skill_requirements": [ { "name": "melee", "level": 4 } ],
    "melee_allowed": true,
    "defensive": true,
    "miss_recovery": true
  },
  {
    "type": "technique",
    "id": "tec_taekwondo_disarm",
    "name": "Snatch Weapon",
    "messages": [ "You snatch %s's weapon", "<npcname> snatches %s's weapon" ],
    "skill_requirements": [ { "name": "unarmed", "level": 4 } ],
    "unarmed_allowed": true,
    "weighting": 2,
    "take_weapon": true,
    "mult_bonuses": [ { "stat": "damage", "type": "bash", "scale": 0.5 } ],
    "attack_vectors": [ "HAND" ]
  },
  {
    "type": "technique",
    "id": "tec_taekwondo_strong",
    "name": "Spinning Back Kick",
    "messages": [
      "You spin and back-kick %s, right in the center of gravity",
      "<npcname> spins and back-kicks %s, right in the center of gravity"
    ],
    "skill_requirements": [ { "name": "unarmed", "level": 5 } ],
    "melee_allowed": true,
    "unarmed_allowed": true,
    "crit_tec": true,
    "stun_dur": 2,
    "knockback_dist": 2,
    "mult_bonuses": [
      { "stat": "movecost", "scale": 1.5 },
      { "stat": "damage", "type": "bash", "scale": 1.5 },
      { "stat": "damage", "type": "cut", "scale": 1.5 },
      { "stat": "damage", "type": "stab", "scale": 1.5 }
    ],
    "attack_vectors": [ "FOOT" ]
  },
  {
    "type": "technique",
    "id": "tec_taekwondo_push",
    "name": "Side Kick",
    "messages": [ "You turn slightly and side-kick %s", "<npcname> turns slightly and side-kicks %s" ],
    "melee_allowed": true,
    "unarmed_allowed": true,
    "knockback_dist": 1,
    "attack_vectors": [ "FOOT" ]
  },
  {
    "type": "technique",
    "id": "tec_taekwondo_sweep",
    "name": "Sweep Kick",
    "messages": [ "You crouch low and sweep-kick %s", "<npcname> crouches low and sweep-kicks %s" ],
    "skill_requirements": [ { "name": "unarmed", "level": 2 } ],
    "melee_allowed": true,
    "unarmed_allowed": true,
    "crit_ok": true,
    "down_dur": 1,
    "attack_vectors_random": [ "FOOT", "LOWER_LEG" ]
  },
  {
    "type": "technique",
    "id": "tec_taekwondo_roundhouse",
    "name": "Roundhouse Kick",
    "messages": [ "You roundhouse kick %s", "<npcname> roundhouse kicks %s" ],
    "melee_allowed": true,
    "unarmed_allowed": true,
    "mult_bonuses": [
      { "stat": "damage", "type": "bash", "scale": 1.2 },
      { "stat": "damage", "type": "cut", "scale": 1.2 },
      { "stat": "damage", "type": "stab", "scale": 1.2 }
    ],
    "attack_vectors": [ "FOOT" ]
  },
  {
    "type": "technique",
    "id": "tec_taekwondo_feint",
    "name": "Feint",
    "messages": [ "You fake a kick at %s", "<npcname> fakes a kick at %s" ],
    "skill_requirements": [ { "name": "unarmed", "level": 3 } ],
    "melee_allowed": true,
    "unarmed_allowed": true,
    "defensive": true,
    "miss_recovery": true
  },
  {
    "type": "technique",
    "id": "tec_taichi_disarm",
    "name": "Disarm",
    "messages": [ "You gently disarm %s", "<npcname> gently disarms %s" ],
    "skill_requirements": [ { "name": "unarmed", "level": 3 } ],
    "unarmed_allowed": true,
    "disarms": true,
    "attack_vectors": [ "HAND" ]
  },
  {
    "type": "technique",
    "id": "tec_taichi_palm",
    "name": "Palm Strike",
    "messages": [ "You palm strike %s", "<npcname> palm strikes %s" ],
    "skill_requirements": [ { "name": "unarmed", "level": 1 } ],
    "unarmed_allowed": true,
    "required_buffs_all": [ "buff_tai_chi_onpause" ],
    "knockback_dist": 1,
    "mult_bonuses": [
      { "stat": "damage", "type": "bash", "scale": 1.5 },
      { "stat": "damage", "type": "cut", "scale": 1.5 },
      { "stat": "damage", "type": "stab", "scale": 1.5 }
    ],
    "attack_vectors": [ "PALM" ]
  },
  {
    "type": "technique",
    "id": "tec_taichi_counter",
    "name": "Grasp the Sparrow's Tail",
    "messages": [ "You divert %s's attack and lead them to the ground", "<npcname> diverts %s's attack and lead them to the ground" ],
    "skill_requirements": [ { "name": "unarmed", "level": 2 } ],
    "unarmed_allowed": true,
    "required_buffs_all": [ "buff_tai_chi_onblock" ],
    "crit_ok": true,
    "down_dur": 1,
    "mult_bonuses": [
      { "stat": "movecost", "scale": 0.75 },
      { "stat": "damage", "type": "bash", "scale": 1.2 },
      { "stat": "damage", "type": "cut", "scale": 1.2 },
      { "stat": "damage", "type": "stab", "scale": 1.2 }
    ],
    "attack_vectors": [ "THROW" ]
  },
  {
    "type": "technique",
    "id": "tec_taichi_precise",
    "name": "Double Palm Strike",
    "messages": [ "You double-handed palm strike %s", "<npcname> double-handed palm strikes %s" ],
    "skill_requirements": [ { "name": "unarmed", "level": 4 } ],
    "unarmed_allowed": true,
    "crit_tec": true,
    "required_buffs_all": [ "buff_tai_chi_onpause" ],
    "knockback_dist": 1,
    "stun_dur": 1,
    "mult_bonuses": [
      { "stat": "damage", "type": "bash", "scale": 2.0 },
      { "stat": "damage", "type": "cut", "scale": 2.0 },
      { "stat": "damage", "type": "stab", "scale": 2.0 }
    ],
    "attack_vectors": [ "PALM" ]
  },
  {
    "type": "technique",
    "id": "tec_tiger_break",
    "name": "Grab Break",
    "messages": [
      "The %s tries to grab you, but you are too powerful to be caged!",
      "The %s tries to grab <npcname>, but they are too powerful to be caged!"
    ],
    "unarmed_allowed": true,
    "defensive": true,
    "grab_break": true
  },
  {
    "type": "technique",
    "id": "tec_tiger_takedown",
    "name": "Tiger Takedown",
    "messages": [ "You slam %s to the ground", "<npcname> slams %s to the ground" ],
    "skill_requirements": [ { "name": "unarmed", "level": 1 } ],
    "unarmed_allowed": true,
    "down_dur": 1,
    "mult_bonuses": [ { "stat": "damage", "type": "bash", "scale": 1.25 } ],
    "attack_vectors": [ "THROW" ]
  },
  {
    "type": "technique",
    "id": "tec_tiger_palm",
    "name": "Tiger Palm",
    "messages": [ "You land a heavy tiger palm on %s", "<npcname> lands a heavy tiger palm on %s" ],
    "skill_requirements": [ { "name": "unarmed", "level": 3 } ],
    "unarmed_allowed": true,
    "crit_ok": true,
    "flat_bonuses": [
      { "stat": "arpen", "type": "bash", "scaling-stat": "str", "scale": 1.0 },
      { "stat": "arpen", "type": "cut", "scaling-stat": "str", "scale": 1.0 },
      { "stat": "arpen", "type": "stab", "scaling-stat": "str", "scale": 1.0 }
    ],
    "mult_bonuses": [
      { "stat": "damage", "type": "bash", "scale": 1.25 },
      { "stat": "damage", "type": "cut", "scale": 1.25 },
      { "stat": "damage", "type": "stab", "scale": 1.25 }
    ],
    "attack_vectors": [ "HAND" ]
  },
  {
    "type": "technique",
    "id": "tec_tiger_claw",
    "name": "Tiger Claw",
    "messages": [ "You viciously claw at %s", "<npcname> viciously claws at %s" ],
    "skill_requirements": [ { "name": "unarmed", "level": 4 } ],
    "unarmed_allowed": true,
    "crit_tec": true,
    "stun_dur": 1,
    "mult_bonuses": [
      { "stat": "damage", "type": "bash", "scale": 1.25 },
      { "stat": "damage", "type": "cut", "scale": 1.25 },
      { "stat": "damage", "type": "stab", "scale": 1.25 }
    ],
    "attack_vectors": [ "HAND" ]
  },
  {
    "type": "technique",
    "id": "tec_tiger_wide",
    "name": "Tiger Rampage",
    "messages": [ "You slash wildly at %s and those nearby", "<npcname> slashes wildly at %s and those nearby" ],
    "skill_requirements": [ { "name": "unarmed", "level": 5 } ],
    "unarmed_allowed": true,
    "crit_tec": true,
    "weighting": 3,
    "aoe": "wide",
    "mult_bonuses": [
      { "stat": "damage", "type": "bash", "scale": 1.25 },
      { "stat": "damage", "type": "cut", "scale": 1.25 },
      { "stat": "damage", "type": "stab", "scale": 1.25 }
    ],
    "attack_vectors": [ "HAND" ]
  },
  {
    "type": "technique",
    "id": "tec_wingchun_punch",
    "name": "Straight Punch",
    "messages": [ "You deliver a vertical straight punch to %s", "<npcname> delivers a vertical straight punch to %s" ],
    "unarmed_allowed": true,
    "mult_bonuses": [
      { "stat": "damage", "type": "bash", "scale": 1.1 },
      { "stat": "damage", "type": "cut", "scale": 1.1 },
      { "stat": "damage", "type": "stab", "scale": 1.1 }
    ],
    "attack_vectors": [ "HAND" ]
  },
  {
    "type": "technique",
    "id": "tec_wingchun_punch_knockback",
    "name": "Straight Punch (Knockback)",
    "messages": [ "You force %s back with a vertical straight punch", "<npcname> forces %s back with a vertical straight punch" ],
    "skill_requirements": [ { "name": "unarmed", "level": 4 } ],
    "unarmed_allowed": true,
    "required_buffs_all": [ "buff_wingchun_onpause" ],
    "weighting": 2,
    "knockback_dist": 1,
    "knockback_follow": true,
    "mult_bonuses": [
      { "stat": "damage", "type": "bash", "scale": 1.1 },
      { "stat": "damage", "type": "cut", "scale": 1.1 },
      { "stat": "damage", "type": "stab", "scale": 1.1 }
    ],
    "attack_vectors": [ "HAND" ]
  },
  {
    "type": "technique",
    "id": "tec_wingchun_hook",
    "name": "L-hook",
    "messages": [ "You deliver a solid L-hook to %s", "<npcname> delivers a solid L-hook to %s" ],
    "skill_requirements": [ { "name": "unarmed", "level": 2 } ],
    "unarmed_allowed": true,
    "crit_tec": true,
    "down_dur": 1,
    "mult_bonuses": [
      { "stat": "damage", "type": "bash", "scale": 1.2 },
      { "stat": "damage", "type": "cut", "scale": 1.2 },
      { "stat": "damage", "type": "stab", "scale": 1.2 }
    ],
    "attack_vectors": [ "HAND" ]
  },
  {
    "type": "technique",
    "id": "tec_wingchun_hook_knockback",
    "name": "L-hook (Knockback)",
    "messages": [ "You knock %s back with a solid L-hook", "<npcname> knocks %s back with a solid L-hook" ],
    "skill_requirements": [ { "name": "unarmed", "level": 4 } ],
    "unarmed_allowed": true,
    "required_buffs_all": [ "buff_wingchun_onpause" ],
    "weighting": 2,
    "crit_tec": true,
    "down_dur": 1,
    "knockback_dist": 1,
    "knockback_follow": true,
    "mult_bonuses": [
      { "stat": "damage", "type": "bash", "scale": 1.2 },
      { "stat": "damage", "type": "cut", "scale": 1.2 },
      { "stat": "damage", "type": "stab", "scale": 1.2 }
    ],
    "attack_vectors": [ "HAND" ]
  },
  {
    "type": "technique",
    "id": "tec_wingchun_feint",
    "name": "Feint",
    "messages": [ "Your attack misses %s but you don't let up", "<npcname>'s attack misses %s but they don't let up" ],
    "skill_requirements": [ { "name": "unarmed", "level": 3 } ],
    "unarmed_allowed": true,
    "defensive": true,
    "miss_recovery": true
  },
  {
    "type": "technique",
    "id": "tec_zuiquan_feint",
    "name": "Drunken Feint",
    "messages": [ "You stumble and leer at %s", "<npcname> stumbles and leers at %s" ],
    "skill_requirements": [ { "name": "unarmed", "level": 2 } ],
    "unarmed_allowed": true,
    "defensive": true,
    "miss_recovery": true
  },
  {
    "type": "technique",
    "id": "tec_zuiquan_fist",
    "name": "Drunk Fist",
    "messages": [ "You lurch, and your wild swing hits %s", "<npcname> lurches, and hits %s" ],
    "unarmed_allowed": true,
    "crit_ok": true,
    "mult_bonuses": [
      { "stat": "damage", "type": "bash", "scale": 1.2 },
      { "stat": "damage", "type": "cut", "scale": 1.2 },
      { "stat": "damage", "type": "stab", "scale": 1.2 }
    ],
    "attack_vectors": [ "HAND" ]
  },
  {
    "type": "technique",
    "id": "tec_zuiquan_break",
    "name": "Grab Break",
    "messages": [ "The %s tries to grab you, but you stumble away!", "The %s tries to grab <npcname>, but they stumble away!" ],
    "skill_requirements": [ { "name": "unarmed", "level": 4 } ],
    "unarmed_allowed": true,
    "melee_allowed": true,
    "defensive": true,
    "grab_break": true
  },
  {
    "type": "technique",
    "id": "tec_zuiquan_spin",
    "name": "Whirling Strikes",
    "messages": [ "You spin, hitting %s and everyone around you", "<npcname> spins, hitting %s and everyone around them" ],
    "skill_requirements": [ { "name": "unarmed", "level": 5 } ],
    "unarmed_allowed": true,
    "crit_tec": true,
    "aoe": "spin",
    "mult_bonuses": [
      { "stat": "movecost", "scale": 1.5 },
      { "stat": "damage", "type": "bash", "scale": 1.3 },
      { "stat": "damage", "type": "cut", "scale": 1.3 },
      { "stat": "damage", "type": "stab", "scale": 1.3 }
    ],
    "attack_vectors_random": [ "HAND", "FOOT" ]
  },
  {
    "type": "technique",
    "id": "tec_debug_slow",
    "name": "slow strike",
    "unarmed_allowed": true,
    "unarmed_weapons_allowed": false,
    "skill_requirements": [ { "name": "unarmed", "level": 3 } ],
    "mult_bonuses": [
      { "stat": "damage", "type": "bash", "scale": 3.0 },
      { "stat": "damage", "type": "bash", "scaling-stat": "str", "scale": 0.1 }
    ],
    "flat_bonuses": [ { "stat": "movecost", "scale": 100 }, { "stat": "movecost", "scaling-stat": "str", "scale": 10 } ],
    "messages": [ "You slowly strike %s", "<npcname> slowly strikes %s" ],
    "attack_vectors": [ "HAND" ]
  },
  {
    "type": "technique",
    "id": "tec_debug_arpen",
    "name": "phasing strike",
    "unarmed_allowed": true,
    "melee_allowed": true,
    "skill_requirements": [ { "name": "melee", "level": 3 } ],
    "mult_bonuses": [
      { "stat": "damage", "type": "bash", "scale": 0.2 },
      { "stat": "damage", "type": "cut", "scale": 0.2 },
      { "stat": "damage", "type": "stab", "scale": 0.2 },
      { "stat": "movecost", "scale": 0.3 }
    ],
    "flat_bonuses": [
      { "stat": "arpen", "type": "bash", "scale": 10 },
      { "stat": "arpen", "type": "bash", "scaling-stat": "per", "scale": 1 }
    ],
    "crit_tec": true,
    "messages": [ "You phase-strike %s", "<npcname> phase-strikes %s" ],
    "attack_vectors": [ "WEAPON", "HAND" ]
  }
]<|MERGE_RESOLUTION|>--- conflicted
+++ resolved
@@ -153,16 +153,11 @@
     "name": "Sweet Spot Hit",
     "melee_allowed": true,
     "crit_tec": true,
-<<<<<<< HEAD
-    "stun_dur": 1,
-    "knockback_dist": 2,
-=======
     "needs_ammo": true,
     "stun_dur": 1,
     "knockback_dist": 2,
     "//": "this should basically always happen if you get the crit",
     "weighting": 10,
->>>>>>> 20b4ebb0
     "mult_bonuses": [
       { "stat": "movecost", "scale": 1.1 },
       { "stat": "damage", "type": "bash", "scale": 3 },
@@ -170,11 +165,7 @@
       { "stat": "damage", "type": "stab", "scale": 3 }
     ],
     "messages": [ "With a loud crack the piston extends sending %s reeling", "<npcname> sends %s reeling" ],
-<<<<<<< HEAD
-    "description": "Stun 1 turn, knockback 1 tile, crit only, requires ammo",
-=======
     "description": "Stun 1 turn, knockback 2 tile, crit only, requires ammo",
->>>>>>> 20b4ebb0
     "attack_vectors": [ "WEAPON" ]
   },
   {
