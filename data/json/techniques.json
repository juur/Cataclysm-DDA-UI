[
  {
    "type": "technique",
    "id": "tec_none",
    "name": "Not a technique at all",
    "dummy": true
  },
  {
    "type": "technique",
    "id": "WBLOCK_1",
    "name": "Block",
    "dummy": true,
    "mult_bonuses": [ { "stat": "movecost", "scale": 0.0 } ],
    "messages": [ "You block %s!", "<npcname> blocks %s!" ],
    "description": "Medium blocking ability"
  },
  {
    "type": "technique",
    "id": "WBLOCK_2",
    "name": "Parry",
    "dummy": true,
    "mult_bonuses": [ { "stat": "movecost", "scale": 0.0 } ],
    "messages": [ "You parry %s!", "<npcname> parries %s!" ],
    "description": "High blocking ability"
  },
  {
    "type": "technique",
    "id": "WBLOCK_3",
    "name": "Shield",
    "dummy": true,
    "mult_bonuses": [ { "stat": "movecost", "scale": 0.0 } ],
    "messages": [ "You shield against %s!", "<npcname> shields against %s!" ],
    "description": "Very high blocking ability"
  },
  {
    "type": "technique",
    "id": "DEF_DISARM",
    "name": "Disarm",
    "melee_allowed": true,
    "disarms": true,
    "skill_requirements": [ { "name": "melee", "level": 4 } ],
    "description": "Unwield target's weapon, min 4 melee",
    "tech_effects": [
      {
        "id": "disarmed",
        "chance": 100,
        "duration": 400,
        "on_damage": true,
        "message": "The weapon of %s has been forced out ot their hands!"
      }
    ],
    "attack_vectors": [ "HAND" ]
  },
  {
    "type": "technique",
    "id": "GRAB",
    "name": "",
    "//": "not implemented -> empty name",
    "messages": [ "You grab %s!", "<npcname> grabs %s!" ]
  },
  {
    "type": "technique",
    "id": "SPIN",
    "name": "Spinning Strike",
    "melee_allowed": true,
    "skill_requirements": [ { "name": "melee", "level": 4 } ],
    "crit_tec": true,
    "messages": [ "You swing through %s and everyone nearby!", "<npcname> swings through %s and everyone nearby!" ],
    "aoe": "spin",
    "description": "Attack adjacent enemies, crit only, min 4 melee",
    "attack_vectors": [ "WEAPON" ]
  },
  {
    "type": "technique",
    "id": "WIDE",
    "name": "Wide Strike",
    "melee_allowed": true,
    "skill_requirements": [ { "name": "melee", "level": 3 } ],
    "crit_tec": true,
    "weighting": 2,
    "messages": [ "You swing in a wide arc through %s!", "<npcname> swings in a wide arc through %s!" ],
    "aoe": "wide",
    "description": "Attack in a wide arc, crit only, min 3 melee",
    "attack_vectors": [ "WEAPON" ]
  },
  {
    "type": "technique",
    "id": "IMPALE",
    "name": "Impaling Strike",
    "melee_allowed": true,
    "skill_requirements": [ { "name": "melee", "level": 4 } ],
    "crit_tec": true,
    "messages": [ "You pierce straight through %s!", "<npcname> pierces through %s!" ],
    "aoe": "impale",
    "description": "Attack target and another one behind it, crit only, min 4 melee",
    "attack_vectors": [ "WEAPON" ]
  },
  {
    "type": "technique",
    "id": "BRUTAL",
    "name": "Brutal Strike",
    "melee_allowed": true,
    "crit_tec": true,
    "skill_requirements": [ { "name": "melee", "level": 2 } ],
    "stun_dur": 1,
    "knockback_dist": 1,
    "//condition": "Basic size filtering, if the target is grabbing you contested roll of strength vs grab strength",
    "condition": {
      "and": [
        { "math": [ "u_val('size')", ">=", "n_val('size')" ] },
        { "not": { "npc_has_effect": "stunned" } },
        {
          "and": [
            { "not": { "npc_has_species": "NETHER" } },
            { "not": { "npc_has_species": "NETHER_EMENATION" } },
            { "not": { "npc_has_species": "LEECH_PLANT" } },
            { "not": { "npc_has_species": "MIGO" } },
            { "not": { "npc_has_species": "SLIME" } },
            { "not": { "npc_has_species": "FUNGUS" } },
            { "not": { "npc_has_species": "PLANT" } },
            { "not": { "npc_has_species": "ROBOT" } },
            { "not": { "npc_has_species": "CYBORG" } },
            { "not": { "npc_has_species": "HALLUCINATION" } },
            { "not": { "npc_has_species": "HORROR" } },
            { "not": { "npc_has_species": "ABERRATION" } },
            { "not": { "npc_has_species": "KRAKEN" } }
          ]
        },
        {
          "or": [
            {
              "and": [
                { "npc_has_flag": "GRAB_FILTER" },
                { "u_has_flag": "GRAB" },
                {
                  "roll_contested": { "math": [ "u_val('strength')" ] },
                  "die_size": 20,
                  "difficulty": { "math": [ "n_val('grab_strength')" ] }
                }
              ]
            },
            { "not": { "and": [ { "npc_has_flag": "GRAB_FILTER" }, { "u_has_flag": "GRAB" } ] } }
          ]
        }
      ]
    },
    "condition_desc": "* Only works on a <info>non-stunned mundane</info> target of <info>similar or smaller</info> size, may fail on enemies grabbing you",
    "messages": [ "You send %s reeling!", "<npcname> sends %s reeling!" ],
    "description": "Stun 1 turn, knockback 1 tile, crit only, min 2 melee",
    "attack_vectors": [ "WEAPON" ]
  },
  {
    "type": "technique",
    "id": "RAPID",
    "name": "Rapid Strike",
    "melee_allowed": true,
    "skill_requirements": [ { "name": "melee", "level": 2 } ],
    "mult_bonuses": [
      { "stat": "movecost", "scale": 0.5 },
      { "stat": "damage", "type": "bash", "scale": 0.66 },
      { "stat": "damage", "type": "cut", "scale": 0.66 },
      { "stat": "damage", "type": "stab", "scale": 0.66 }
    ],
    "messages": [ "You quickly strike %s!", "<npcname> quickly strikes %s!" ],
    "description": "50% moves, 66% damage, min 2 melee",
    "attack_vectors": [ "WEAPON" ]
  },
  {
    "type": "technique",
    "id": "VORPAL",
    "name": "Vorpal Strike",
    "melee_allowed": true,
    "mult_bonuses": [ { "stat": "damage", "type": "cut", "scale": 99 } ],
    "crit_tec": true,
    "weighting": -250,
    "messages": [
      "Snicker-snack!  You slice through %s like a hot knife through butter!",
      "Snicker-snack!  <npcname> slices through %s like a hot knife through butter!"
    ],
    "description": "Cut damage multiply by 99, crit only",
    "attack_vectors": [ "WEAPON" ]
  },
  {
    "type": "technique",
    "id": "WRAP",
    "name": "Wrap Attack",
    "melee_allowed": true,
    "skill_requirements": [ { "name": "melee", "level": 4 } ],
    "//condition": "Similar size, no wrapping tiny or very nonstandard targets",
    "condition": {
      "and": [
        { "math": [ "u_val('size') + 1", ">=", "n_val('size')" ] },
        { "math": [ "n_val('size')", "!=", "1" ] },
        { "not": { "npc_bodytype": "blob" } },
        { "not": { "npc_bodytype": "fish" } },
        { "not": { "npc_bodytype": "snake" } }
      ]
    },
    "condition_desc": "* Only works on a target of <info>similar size</info> with limbs to catch",
    "stun_dur": 2,
    "messages": [ "You wrap up %s!", "<npcname> wraps up %s!" ],
    "description": "Stun 2 turns, min 4 melee",
    "attack_vectors": [ "WEAPON" ]
  },
  {
    "type": "technique",
    "id": "SWEEP",
    "name": "Sweep Attack",
    "melee_allowed": true,
    "skill_requirements": [ { "name": "melee", "level": 3 } ],
    "//condition": "Humanoids of similar size and no flying",
    "condition": {
      "and": [
        { "math": [ "u_val('size') + 1", ">=", "n_val('size')" ] },
        { "math": [ "n_val('size')", "!=", "1" ] },
        { "not": { "npc_has_effect": "downed" } },
        { "or": [ { "npc_bodytype": "human" }, { "npc_bodytype": "angel" } ] },
        { "or": [ { "not": { "npc_has_flag": "FLIES" } }, { "npc_has_flag": "DISABLE_FLIGHT" } ] }
      ]
    },
    "condition_desc": "* Only works on a <info>non-downed humanoid</info> target of <info>similar or smaller</info> size incapable of flight",
    "down_dur": 2,
    "messages": [ "You sweep %s!", "<npcname> sweeps %s!" ],
    "description": "Down 2 turns, min 3 melee",
    "attack_vectors": [ "WEAPON" ]
  },
  {
    "type": "technique",
    "id": "SWEETSPOT",
    "name": "Sweet Spot Hit",
    "melee_allowed": true,
    "crit_tec": true,
    "needs_ammo": true,
    "stun_dur": 1,
    "knockback_dist": 2,
    "//": "this should basically always happen if you get the crit",
    "weighting": 10,
    "mult_bonuses": [
      { "stat": "movecost", "scale": 1.1 },
      { "stat": "damage", "type": "bash", "scale": 2.5 },
      { "stat": "damage", "type": "cut", "scale": 2.5 },
      { "stat": "damage", "type": "stab", "scale": 2.5 }
    ],
    "messages": [ "With a loud crack the piston extends, sending %s reeling!", "<npcname> sends %s reeling!" ],
    "description": "Stun 1 turn, knockback 2 tile, crit only, requires ammo",
    "attack_vectors": [ "WEAPON" ]
  },
  {
    "type": "technique",
    "id": "PRECISE",
    "name": "Precise Strike",
    "skill_requirements": [ { "name": "melee", "level": 3 } ],
    "melee_allowed": true,
    "crit_tec": true,
    "//condition": "Humanoids of similar size",
    "condition": {
      "and": [
        { "math": [ "u_val('size') + 1", ">=", "n_val('size')" ] },
        { "not": { "npc_has_effect": "stunned" } },
        { "or": [ { "npc_bodytype": "human" }, { "npc_bodytype": "angel" } ] }
      ]
    },
    "condition_desc": "* Only works on a <info>non-stunned humanoid</info> target of <info>similar or smaller</info> size",
    "messages": [ "You precisely hit %s!", "<npcname> precisely hits %s!" ],
    "stun_dur": 2,
    "description": "Stun 2 turns, crit only, min 3 melee",
    "attack_vectors": [ "WEAPON" ]
  },
  {
    "type": "technique",
    "id": "WHIP_DISARM",
    "name": "Disarm",
    "melee_allowed": true,
    "disarms": true,
    "messages": [ "You disarm %s using your whip!", "<npcname> disarms %s using their whip!" ],
    "description": "Unwield target's weapon",
    "tech_effects": [
      {
        "id": "disarmed",
        "chance": 100,
        "duration": 400,
        "on_damage": true,
        "message": "The weapon of %s has been forced out ot their hands!"
      }
    ],
    "attack_vectors": [ "WEAPON" ]
  },
  {
    "type": "technique",
    "id": "tec_feint",
    "name": "Feint",
    "melee_allowed": true,
    "defensive": true,
    "miss_recovery": true,
    "messages": [ "You feint at %s!", "<npcname> feints at %s!" ]
  },
  {
    "type": "technique",
    "id": "tec_break",
    "name": "Grab Break",
    "melee_allowed": true,
    "defensive": true,
    "grab_break": true,
    "messages": [
      "You were almost grabbed by %s, but you break its grab!",
      "<npcname> was almost grabbed by %s, but they break its grab!"
    ]
  },
  {
    "type": "technique",
    "id": "tec_precise",
    "name": "Precise Strike",
    "melee_allowed": true,
    "crit_tec": true,
    "//condition": "Humanoids of similar size",
    "condition": {
      "and": [
        { "math": [ "u_val('size') + 1", ">=", "n_val('size')" ] },
        { "not": { "npc_has_effect": "stunned" } },
        { "or": [ { "npc_bodytype": "human" }, { "npc_bodytype": "angel" } ] }
      ]
    },
    "condition_desc": "* Only works on a <info>non-stunned humanoid</info> target of <info>similar or smaller</info> size",
    "messages": [ "You jab deftly at %s!", "<npcname> jabs deftly at %s!" ],
    "stun_dur": 2,
    "attack_vectors": [ "WEAPON" ]
  },
  {
    "type": "technique",
    "id": "tec_aikido_blockthrow",
    "name": "Counter Throw (block)",
    "messages": [ "You smoothly throw %s!", "<npcname> blocks and smoothly throws %s!" ],
    "skill_requirements": [ { "name": "unarmed", "level": 2 } ],
    "unarmed_allowed": true,
    "melee_allowed": true,
    "unarmed_weapons_allowed": false,
    "required_buffs_all": [ "buff_aikido_onblock" ],
    "crit_ok": true,
    "//condition": "Humanoids of similar size and no flying",
    "condition": {
      "and": [
        { "math": [ "u_val('size') + 1", ">=", "n_val('size')" ] },
        { "math": [ "n_val('size')", "!=", "1" ] },
        { "not": { "npc_has_effect": "downed" } },
        { "or": [ { "npc_bodytype": "human" }, { "npc_bodytype": "angel" } ] },
        { "or": [ { "not": { "npc_has_flag": "FLIES" } }, { "npc_has_flag": "DISABLE_FLIGHT" } ] },
        {
          "or": [
            {
              "and": [
                { "npc_has_flag": "GRAB_FILTER" },
                { "u_has_flag": "GRAB" },
                {
                  "roll_contested": { "math": [ "u_val('strength')" ] },
                  "die_size": 20,
                  "difficulty": { "math": [ "n_val('grab_strength')" ] }
                }
              ]
            },
            { "not": { "and": [ { "npc_has_flag": "GRAB_FILTER" }, { "u_has_flag": "GRAB" } ] } }
          ]
        }
      ]
    },
    "condition_desc": "* Only works on a <info>non-downed humanoid</info> target of <info>similar or smaller</info> size incapable of flight, may fail on targets <info>grabbing you</info>",
    "down_dur": 1,
    "knockback_dist": 1,
    "mult_bonuses": [ { "stat": "movecost", "scale": 0.7 } ],
    "attack_vectors": [ "THROW" ]
  },
  {
    "type": "technique",
    "id": "tec_aikido_dodgethrow",
    "name": "Counter Throw (dodge)",
    "messages": [ "You smoothly throw %s!", "<npcname> dodges and smoothly throws %s!" ],
    "unarmed_allowed": true,
    "melee_allowed": true,
    "unarmed_weapons_allowed": false,
    "required_buffs_all": [ "buff_aikido_ondodge" ],
    "crit_ok": true,
    "//condition": "Humanoids of similar size and no flying",
    "condition": {
      "and": [
        { "math": [ "u_val('size') + 1", ">=", "n_val('size')" ] },
        { "math": [ "n_val('size')", "!=", "1" ] },
        { "not": { "npc_has_effect": "downed" } },
        { "or": [ { "npc_bodytype": "human" }, { "npc_bodytype": "angel" } ] },
        { "or": [ { "not": { "npc_has_flag": "FLIES" } }, { "npc_has_flag": "DISABLE_FLIGHT" } ] },
        {
          "or": [
            {
              "and": [
                { "npc_has_flag": "GRAB_FILTER" },
                { "u_has_flag": "GRAB" },
                {
                  "roll_contested": { "math": [ "u_val('strength')" ] },
                  "die_size": 20,
                  "difficulty": { "math": [ "n_val('grab_strength')" ] }
                }
              ]
            },
            { "not": { "and": [ { "npc_has_flag": "GRAB_FILTER" }, { "u_has_flag": "GRAB" } ] } }
          ]
        }
      ]
    },
    "condition_desc": "* Only works on a <info>non-downed humanoid</info> target of <info>similar or smaller</info> size incapable of flight, may fail on targets <info>grabbing you</info>",
    "down_dur": 1,
    "knockback_dist": 1,
    "mult_bonuses": [ { "stat": "movecost", "scale": 0.7 } ],
    "attack_vectors": [ "THROW" ]
  },
  {
    "type": "technique",
    "id": "tec_aikido_blockdisarm",
    "name": "Disarming Throw (block)",
    "messages": [ "You smoothly disarm %s!", "<npcname> blocks and smoothly disarms %s!" ],
    "skill_requirements": [ { "name": "unarmed", "level": 4 } ],
    "unarmed_allowed": true,
    "melee_allowed": true,
    "unarmed_weapons_allowed": false,
    "required_buffs_all": [ "buff_aikido_onblock" ],
    "crit_ok": true,
    "disarms": true,
    "tech_effects": [
      {
        "id": "disarmed",
        "chance": 100,
        "duration": 400,
        "on_damage": true,
        "message": "The weapon of %s has been forced out ot their hands!"
      }
    ],
    "//condition": "Humanoids of similar size and no flying",
    "condition": {
      "and": [
        { "math": [ "u_val('size') + 1", ">=", "n_val('size')" ] },
        { "math": [ "n_val('size')", "!=", "1" ] },
        { "not": { "npc_has_effect": "downed" } },
        { "or": [ { "npc_bodytype": "human" }, { "npc_bodytype": "angel" } ] },
        { "or": [ { "not": { "npc_has_flag": "FLIES" } }, { "npc_has_flag": "DISABLE_FLIGHT" } ] },
        {
          "or": [
            {
              "and": [
                { "npc_has_flag": "GRAB_FILTER" },
                { "u_has_flag": "GRAB" },
                {
                  "roll_contested": { "math": [ "u_val('strength')" ] },
                  "die_size": 20,
                  "difficulty": { "math": [ "n_val('grab_strength')" ] }
                }
              ]
            },
            { "not": { "and": [ { "npc_has_flag": "GRAB_FILTER" }, { "u_has_flag": "GRAB" } ] } }
          ]
        }
      ]
    },
    "condition_desc": "* Only works on a <info>non-downed humanoid</info> target of <info>similar or smaller</info> size incapable of flight, may fail on targets <info>grabbing you</info>",
    "down_dur": 1,
    "knockback_dist": 1,
    "mult_bonuses": [ { "stat": "movecost", "scale": 0.7 } ],
    "attack_vectors": [ "THROW" ]
  },
  {
    "type": "technique",
    "id": "tec_aikido_dodgedisarm",
    "name": "Disarming Throw (dodge)",
    "messages": [ "You smoothly disarm %s!", "<npcname> dodges and smoothly disarms %s!" ],
    "skill_requirements": [ { "name": "unarmed", "level": 4 } ],
    "unarmed_allowed": true,
    "melee_allowed": true,
    "unarmed_weapons_allowed": false,
    "required_buffs_all": [ "buff_aikido_ondodge" ],
    "crit_ok": true,
    "disarms": true,
    "tech_effects": [
      {
        "id": "disarmed",
        "chance": 100,
        "duration": 400,
        "on_damage": true,
        "message": "The weapon of %s has been forced out ot their hands!"
      }
    ],
    "//condition": "Humanoids of similar size and no flying",
    "condition": {
      "and": [
        { "math": [ "u_val('size') + 1", ">=", "n_val('size')" ] },
        { "math": [ "n_val('size')", "!=", "1" ] },
        { "not": { "npc_has_effect": "downed" } },
        { "or": [ { "npc_bodytype": "human" }, { "npc_bodytype": "angel" } ] },
        { "or": [ { "not": { "npc_has_flag": "FLIES" } }, { "npc_has_flag": "DISABLE_FLIGHT" } ] },
        {
          "or": [
            {
              "and": [
                { "npc_has_flag": "GRAB_FILTER" },
                { "u_has_flag": "GRAB" },
                {
                  "roll_contested": { "math": [ "u_val('strength')" ] },
                  "die_size": 20,
                  "difficulty": { "math": [ "n_val('grab_strength')" ] }
                }
              ]
            },
            { "not": { "and": [ { "npc_has_flag": "GRAB_FILTER" }, { "u_has_flag": "GRAB" } ] } }
          ]
        }
      ]
    },
    "condition_desc": "* Only works on a <info>non-downed humanoid</info> target of <info>similar or smaller</info> size incapable of flight, may fail on targets <info>grabbing you</info>",
    "down_dur": 1,
    "knockback_dist": 1,
    "mult_bonuses": [ { "stat": "movecost", "scale": 0.7 } ],
    "attack_vectors": [ "THROW" ]
  },
  {
    "type": "technique",
    "id": "tec_aikido_break",
    "name": "Grab Break",
    "messages": [
      "You were almost grabbed by %s, but you smoothly break free!",
      "<npcname> was almost grabbed by %s, but they smoothly break free!"
    ],
    "skill_requirements": [ { "name": "unarmed", "level": 3 } ],
    "unarmed_allowed": true,
    "melee_allowed": true,
    "unarmed_weapons_allowed": false,
    "defensive": true,
    "grab_break": true
  },
  {
    "type": "technique",
    "id": "tec_bojutsu_thrust",
    "name": "Front Thrust",
    "messages": [ "You thrust at %s!", "<npcname> thrusts at %s!" ],
    "skill_requirements": [ { "name": "melee", "level": 1 } ],
    "melee_allowed": true,
    "mult_bonuses": [ { "stat": "damage", "type": "bash", "scale": 1.2 } ],
    "attack_vectors": [ "WEAPON" ]
  },
  {
    "type": "technique",
    "id": "tec_bojutsu_kneestrike",
    "name": "Knee Strike",
    "messages": [
      "After blocking %s's attack you quickly strike at their knee!",
      "After blocking %s's attack <npcname> quickly strikes at their knee!"
    ],
    "skill_requirements": [ { "name": "melee", "level": 2 } ],
    "melee_allowed": true,
    "block_counter": true,
    "crit_ok": true,
    "//condition": "Humanoids of similar size and no flying",
    "condition": {
      "and": [
        { "math": [ "u_val('size') + 1", ">=", "n_val('size')" ] },
        { "math": [ "n_val('size')", "!=", "1" ] },
        { "not": { "npc_has_effect": "downed" } },
        { "or": [ { "npc_bodytype": "human" }, { "npc_bodytype": "angel" } ] },
        { "or": [ { "not": { "npc_has_flag": "FLIES" } }, { "npc_has_flag": "DISABLE_FLIGHT" } ] }
      ]
    },
    "condition_desc": "* Only works on a <info>non-downed humanoid</info> target of <info>similar or smaller</info> size incapable of flight",
    "down_dur": 1,
    "mult_bonuses": [ { "stat": "movecost", "scale": 0.8 } ],
    "attack_vectors": [ "WEAPON" ]
  },
  {
    "type": "technique",
    "id": "tec_bojutsu_frontstrike",
    "name": "Overhead Front Strike",
    "messages": [
      "You block %s's attack and counter with a Overhead Front Strike!",
      "<npcname> blocks %s's attack and counter with a Overhead Front Strike!"
    ],
    "skill_requirements": [ { "name": "melee", "level": 3 } ],
    "melee_allowed": true,
    "block_counter": true,
    "crit_ok": true,
    "//condition": "Similar size",
    "condition": {
      "and": [
        { "math": [ "u_val('size') + 1", ">=", "n_val('size')" ] },
        { "math": [ "n_val('size')", "!=", "1" ] },
        { "not": { "npc_has_effect": "stunned" } },
        { "not": { "npc_bodytype": "blob" } }
      ]
    },
    "condition_desc": "* Only works on a <info>non-stunned</info> target of <info>similar or smaller</info> size",
    "stun_dur": 1,
    "mult_bonuses": [ { "stat": "damage", "type": "bash", "scale": 1.4 } ],
    "attack_vectors": [ "WEAPON" ]
  },
  {
    "type": "technique",
    "id": "tec_bojutsu_rollingstrike",
    "name": "Rolling Strike",
    "messages": [ "Using your rolling staff you quickly strike %s!", "Using their rolling staff <npcname> quickly strikes %s!" ],
    "skill_requirements": [ { "name": "melee", "level": 3 } ],
    "melee_allowed": true,
    "required_buffs_all": [ "buff_bojutsu_onmove" ],
    "weighting": 2,
    "crit_ok": true,
    "mult_bonuses": [ { "stat": "movecost", "scale": 0.75 }, { "stat": "damage", "type": "bash", "scale": 1.5 } ],
    "attack_vectors": [ "WEAPON" ]
  },
  {
    "type": "technique",
    "id": "tec_bojutsu_feint",
    "name": "Feint",
    "messages": [ "You fake a strike at %s!", "<npcname> fakes a strike at %s!" ],
    "skill_requirements": [ { "name": "melee", "level": 4 } ],
    "melee_allowed": true,
    "defensive": true,
    "miss_recovery": true,
    "mult_bonuses": [ { "stat": "movecost", "scale": 0.8 } ]
  },
  {
    "type": "technique",
    "id": "tec_bojutsu_disarm",
    "name": "Hooking Disarm",
    "messages": [ "You're able to disarm %s by hooking their weapon!", "<npcname> hooks %s's weapon and casts it away!" ],
    "skill_requirements": [ { "name": "melee", "level": 5 } ],
    "melee_allowed": true,
    "crit_ok": true,
    "disarms": true,
    "tech_effects": [
      {
        "id": "disarmed",
        "chance": 100,
        "duration": 400,
        "on_damage": true,
        "message": "The weapon of %s has been forced out ot their hands!"
      }
    ],
    "attack_vectors": [ "WEAPON" ]
  },
  {
    "type": "technique",
    "id": "tec_barbaran_impale",
    "name": "Impaling Estocada",
    "messages": [ "You thrust your weapon through %s!", "<npcname> thrusts their weapon through %s!" ],
    "skill_requirements": [ { "name": "melee", "level": 2 } ],
    "melee_allowed": true,
    "weapon_categories_allowed": [ "GREAT_SWORDS" ],
    "aoe": "impale",
    "mult_bonuses": [
      { "stat": "damage", "type": "bash", "scale": 1.1 },
      { "stat": "damage", "type": "cut", "scale": 1.1 },
      { "stat": "damage", "type": "stab", "scale": 1.1 },
      { "stat": "movecost", "scale": 1.2 }
    ],
    "attack_vectors": [ "WEAPON" ]
  },
  {
    "type": "technique",
    "id": "tec_barbaran_disarm",
    "name": "Swift Atajo",
    "messages": [ "You jab a quick blow at %s's grip!", "<npcname> jabs a quick blow at %s's grip!" ],
    "skill_requirements": [ { "name": "melee", "level": 2 } ],
    "melee_allowed": true,
    "disarms": true,
    "tech_effects": [ { "id": "disarmed", "chance": 100, "duration": 400, "on_damage": true, "message": "The hand of %s is forced open!" } ],
    "mult_bonuses": [
      { "stat": "movecost", "scale": 0.5 },
      { "stat": "damage", "type": "bash", "scale": 0.66 },
      { "stat": "damage", "type": "cut", "scale": 0.66 },
      { "stat": "damage", "type": "stab", "scale": 0.66 }
    ],
    "attack_vectors": [ "WEAPON" ]
  },
  {
    "type": "technique",
    "id": "tec_boxing_cross",
    "name": "Cross",
    "messages": [ "You throw a heavy cross at %s!", "<npcname> throws a cross at %s!" ],
    "unarmed_allowed": true,
    "mult_bonuses": [ { "stat": "damage", "type": "bash", "scale": 1.2 } ],
    "attack_vectors": [ "HAND" ]
  },
  {
    "type": "technique",
    "id": "tec_boxing_counter",
    "name": "Cross Counter",
    "messages": [ "You cross-counter %s!", "<npcname> throws a perfect counter at %s!" ],
    "skill_requirements": [ { "name": "unarmed", "level": 5 } ],
    "unarmed_allowed": true,
    "required_buffs_all": [ "buff_boxing_ondodge" ],
    "weighting": 2,
    "crit_tec": true,
    "knockback_dist": 1,
    "knockback_spread": 1,
    "stun_dur": 1,
    "//condition": "Humanoids of similar size and no flying",
    "condition": {
      "and": [
        { "math": [ "u_val('size') + 1", ">=", "n_val('size')" ] },
        { "not": { "npc_has_effect": "downed" } },
        { "or": [ { "npc_bodytype": "human" }, { "npc_bodytype": "angel" } ] },
        { "or": [ { "not": { "npc_has_flag": "FLIES" } }, { "npc_has_flag": "DISABLE_FLIGHT" } ] }
      ]
    },
    "condition_desc": "* Only works on a <info>non-downed humanoid</info> target of <info>similar or smaller</info> size incapable of flight",
    "down_dur": 1,
    "mult_bonuses": [ { "stat": "damage", "type": "bash", "scale": 1.5 } ],
    "attack_vectors": [ "HAND" ]
  },
  {
    "type": "technique",
    "id": "tec_boxing_rapid",
    "name": "Jab",
    "messages": [ "You quickly jab %s!", "<npcname> quickly jabs at %s!" ],
    "skill_requirements": [ { "name": "unarmed", "level": 2 } ],
    "unarmed_allowed": true,
    "mult_bonuses": [
      { "stat": "movecost", "scale": 0.5 },
      { "stat": "damage", "type": "bash", "scale": 0.66 },
      { "stat": "damage", "type": "cut", "scale": 0.66 },
      { "stat": "damage", "type": "stab", "scale": 0.66 }
    ],
    "attack_vectors": [ "HAND" ]
  },
  {
    "type": "technique",
    "id": "tec_boxing_upper",
    "name": "Uppercut",
    "messages": [ "You uppercut %s!", "<npcname> uppercuts %s!" ],
    "skill_requirements": [ { "name": "unarmed", "level": 4 } ],
    "unarmed_allowed": true,
    "crit_tec": true,
    "//condition": "Things of similar size in both directions that keep their heads high",
    "condition": {
      "and": [
        { "math": [ "u_val('size') + 1", ">=", "n_val('size')" ] },
        { "math": [ "n_val('size') - 1", "<=", "n_val('size')" ] },
        { "not": { "npc_has_effect": "stunned" } },
        {
          "or": [
            { "npc_bodytype": "human" },
            { "npc_bodytype": "mi-go" },
            { "npc_bodytype": "kangoroo" },
            { "npc_bodytype": "horse" },
            { "npc_bodytype": "bear" },
            { "npc_bodytype": "angel" }
          ]
        }
      ]
    },
    "condition_desc": "* Only works on a <info>non-stunned</info> target of <info>similar</info> size incapable of flight",
    "stun_dur": 1,
    "mult_bonuses": [ { "stat": "damage", "type": "bash", "scale": 1.4 } ],
    "attack_vectors": [ "HAND" ]
  },
  {
    "type": "technique",
    "id": "tec_brawl_break_melee",
    "name": "Grab Break",
    "messages": [
      "You were almost grabbed by %s, but you force yourself free!",
      "<npcname> was almost grabbed by %s, but they break free!"
    ],
    "skill_requirements": [ { "name": "melee", "level": 6 } ],
    "melee_allowed": true,
    "defensive": true,
    "grab_break": true
  },
  {
    "type": "technique",
    "id": "tec_brawl_break_unarmed",
    "name": "Grab Break",
    "messages": [
      "You were almost grabbed by %s, but you force yourself free!",
      "<npcname> was almost grabbed by %s, but they break free!"
    ],
    "skill_requirements": [ { "name": "unarmed", "level": 6 } ],
    "unarmed_allowed": true,
    "defensive": true,
    "grab_break": true
  },
  {
    "type": "technique",
    "id": "tec_brawl_feint_melee",
    "name": "Feint",
    "messages": [ "You fake a strike at %s!", "<npcname> fakes a strike at %s!" ],
    "skill_requirements": [ { "name": "melee", "level": 3 } ],
    "melee_allowed": true,
    "defensive": true,
    "miss_recovery": true
  },
  {
    "type": "technique",
    "id": "tec_brawl_feint_unarmed",
    "name": "Feint",
    "messages": [ "You fake a strike at %s!", "<npcname> fakes a strike at %s!" ],
    "skill_requirements": [ { "name": "unarmed", "level": 3 } ],
    "unarmed_allowed": true,
    "defensive": true,
    "miss_recovery": true
  },
  {
    "type": "technique",
    "id": "tec_brawl_disarm_melee",
    "name": "Disarm",
    "messages": [ "You knock %s's weapon away!", "<npcname> knock %s's weapon away!" ],
    "skill_requirements": [ { "name": "melee", "level": 6 } ],
    "melee_allowed": true,
    "disarms": true,
    "tech_effects": [
      {
        "id": "disarmed",
        "chance": 100,
        "duration": 400,
        "on_damage": true,
        "message": "The weapon of %s has been forced out ot their hands!"
      }
    ],
    "attack_vectors": [ "WEAPON" ]
  },
  {
    "type": "technique",
    "id": "tec_brawl_disarm_unarmed",
    "name": "Disarm",
    "messages": [ "You knock %s's weapon away!", "<npcname> knock %s's weapon away!" ],
    "skill_requirements": [ { "name": "unarmed", "level": 6 } ],
    "unarmed_allowed": true,
    "disarms": true,
    "tech_effects": [
      {
        "id": "disarmed",
        "chance": 100,
        "duration": 400,
        "on_damage": true,
        "message": "The weapon of %s has been forced out ot their hands!"
      }
    ],
    "attack_vectors": [ "HAND" ]
  },
  {
    "type": "technique",
    "id": "tec_brawl_power",
    "name": "Power Hit",
    "messages": [ "You send %s reeling!", "<npcname> sends %s reeling!" ],
    "skill_requirements": [ { "name": "unarmed", "level": 4 } ],
    "unarmed_allowed": true,
    "crit_tec": true,
    "knockback_dist": 1,
    "stun_dur": 1,
    "//condition": "Similar size and no flying or blobs",
    "condition": {
      "and": [
        { "math": [ "u_val('size')", ">=", "n_val('size')" ] },
        { "not": { "npc_has_effect": "downed" } },
        { "not": { "npc_has_effect": "stunned" } },
        { "or": [ { "not": { "npc_has_flag": "FLIES" } }, { "npc_has_flag": "DISABLE_FLIGHT" } ] }
      ]
    },
    "condition_desc": "* Only works on a <info>non-downed and non-stunned</info> target of <info>similar or smaller</info> size incapable of flight",
    "attack_vectors": [ "HAND" ]
  },
  {
    "type": "technique",
    "id": "tec_brawl_trip",
    "name": "Trip",
    "messages": [ "You trip %s!", "<npcname> trips %s!" ],
    "skill_requirements": [ { "name": "unarmed", "level": 5 } ],
    "unarmed_allowed": true,
    "condition": {
      "and": [
        { "math": [ "u_val('size') + 1", ">=", "n_val('size')" ] },
        { "math": [ "u_val('size') - 1", "<=", "n_val('size')" ] },
        { "or": [ { "npc_bodytype": "angel" }, { "npc_bodytype": "human" } ] },
        { "not": { "npc_has_effect": "downed" } },
        { "or": [ { "not": { "npc_has_flag": "FLIES" } }, { "npc_has_flag": "DISABLE_FLIGHT" } ] }
      ]
    },
    "condition_desc": "* Only works on a <info>non-downed humanoid</info> target of <info>similar</info> size incapable of flight",
    "down_dur": 1,
    "attack_vectors": [ "HAND" ]
  },
  {
    "type": "technique",
    "id": "tec_capoeira_feint",
    "name": "Feint",
    "messages": [ "You fake a kick at %s!", "<npcname> fakes a kick at %s!" ],
    "skill_requirements": [ { "name": "unarmed", "level": 3 } ],
    "unarmed_allowed": true,
    "defensive": true,
    "miss_recovery": true
  },
  {
    "type": "technique",
    "id": "tec_capoeira_pushkick",
    "name": "Push Kick",
    "messages": [ "You push kick %s!", "<npcname> push kicks %s!" ],
    "unarmed_allowed": true,
    "mult_bonuses": [
      { "stat": "damage", "type": "bash", "scale": 1.2 },
      { "stat": "damage", "type": "cut", "scale": 1.2 },
      { "stat": "damage", "type": "stab", "scale": 1.2 }
    ],
    "attack_vectors": [ "FOOT" ]
  },
  {
    "type": "technique",
    "id": "tec_capoeira_circlekick",
    "name": "Circle Kick",
    "messages": [ "You circle kick %s!", "<npcname> circle kicks %s!" ],
    "skill_requirements": [ { "name": "unarmed", "level": 4 } ],
    "unarmed_allowed": true,
    "crit_tec": true,
    "mult_bonuses": [
      { "stat": "damage", "type": "bash", "scale": 1.4 },
      { "stat": "damage", "type": "cut", "scale": 1.4 },
      { "stat": "damage", "type": "stab", "scale": 1.4 }
    ],
    "attack_vectors": [ "FOOT" ]
  },
  {
    "type": "technique",
    "id": "tec_capoeira_sweepkick",
    "name": "Sweep Kick",
    "messages": [ "You sweep kick %s!", "<npcname> sweep kicks %s!" ],
    "skill_requirements": [ { "name": "unarmed", "level": 2 } ],
    "unarmed_allowed": true,
    "required_buffs_all": [ "buff_capoeira_onmove" ],
    "weighting": 2,
    "condition": {
      "and": [
        { "math": [ "u_val('size') + 1", ">=", "n_val('size')" ] },
        { "math": [ "u_val('size') - 1", "<=", "n_val('size')" ] },
        { "or": [ { "npc_bodytype": "angel" }, { "npc_bodytype": "human" } ] },
        { "not": { "npc_has_effect": "downed" } },
        { "or": [ { "not": { "npc_has_flag": "FLIES" } }, { "npc_has_flag": "DISABLE_FLIGHT" } ] }
      ]
    },
    "condition_desc": "* Only works on a <info>non-downed humanoid</info> target of <info>similar</info> size incapable of flight",
    "down_dur": 1,
    "mult_bonuses": [
      { "stat": "movecost", "scale": 0.75 },
      { "stat": "damage", "type": "bash", "scale": 1.2 },
      { "stat": "damage", "type": "cut", "scale": 1.2 },
      { "stat": "damage", "type": "stab", "scale": 1.2 }
    ],
    "attack_vectors": [ "FOOT" ]
  },
  {
    "type": "technique",
    "id": "tec_capoeira_spinkick",
    "name": "Spin Kick",
    "messages": [ "You spin kick %s!", "<npcname> spin kicks %s!" ],
    "skill_requirements": [ { "name": "unarmed", "level": 5 } ],
    "unarmed_allowed": true,
    "required_buffs_all": [ "buff_capoeira_onmove" ],
    "weighting": 2,
    "crit_tec": true,
    "condition": { "and": [ { "math": [ "u_val('size')", ">=", "n_val('size')" ] }, { "not": { "npc_has_effect": "stunned" } } ] },
    "condition_desc": "* Only works on a <info>non-stunned</info> target of <info>similar or smaller</info> size",
    "stun_dur": 1,
    "mult_bonuses": [
      { "stat": "movecost", "scale": 0.75 },
      { "stat": "damage", "type": "bash", "scale": 1.4 },
      { "stat": "damage", "type": "cut", "scale": 1.4 },
      { "stat": "damage", "type": "stab", "scale": 1.4 }
    ],
    "attack_vectors": [ "FOOT" ]
  },
  {
    "type": "technique",
    "id": "tec_crane_feint",
    "name": "Crane Wing",
    "messages": [ "You raise your arms intimidatingly at %s!", "<npcname> performs the Crane Wing at %s!" ],
    "unarmed_allowed": true,
    "defensive": true,
    "miss_recovery": true
  },
  {
    "type": "technique",
    "id": "tec_crane_precise",
    "name": "Crane Kick",
    "messages": [ "You leap and kick %s!", "<npcname> leaps and kicks %s!" ],
    "skill_requirements": [ { "name": "unarmed", "level": 2 } ],
    "unarmed_allowed": true,
    "required_buffs_all": [ "buff_crane_ondodge" ],
    "crit_ok": true,
    "condition": {
      "and": [
        { "math": [ "u_val('size') + 1", ">=", "n_val('size')" ] },
        { "not": { "npc_has_effect": "downed" } },
        { "or": [ { "npc_bodytype": "human" }, { "npc_bodytype": "angel" } ] },
        { "or": [ { "not": { "npc_has_flag": "FLIES" } }, { "npc_has_flag": "DISABLE_FLIGHT" } ] }
      ]
    },
    "condition_desc": "* Only works on a <info>non-downed humanoid</info> target of <info>similar or smaller</info> size incapable of flight",
    "down_dur": 1,
    "mult_bonuses": [
      { "stat": "damage", "type": "bash", "scale": 1.25 },
      { "stat": "damage", "type": "cut", "scale": 1.25 },
      { "stat": "damage", "type": "stab", "scale": 1.25 }
    ],
    "attack_vectors": [ "FOOT" ]
  },
  {
    "type": "technique",
    "id": "tec_crane_break",
    "name": "Crane Flap",
    "messages": [
      "You were almost grabbed by %s, but you swing your arms and break free!",
      "<npcname> was almost grabbed by %s, but they flap free!"
    ],
    "skill_requirements": [ { "name": "unarmed", "level": 3 } ],
    "unarmed_allowed": true,
    "defensive": true,
    "grab_break": true
  },
  {
    "type": "technique",
    "id": "tec_crane_strike",
    "name": "Crane Strike",
    "messages": [ "You hand-peck and strike %s!", "<npcname> hand-pecks and strikes %s!" ],
    "skill_requirements": [ { "name": "unarmed", "level": 4 } ],
    "unarmed_allowed": true,
    "required_buffs_all": [ "buff_crane_ondodge" ],
    "crit_ok": true,
    "//condition": "TODO: differentiate the stun from the damage, though 1.5x flat is excessive",
    "condition": {
      "and": [
        { "math": [ "u_val('size') + 1", ">=", "n_val('size')" ] },
        { "not": { "npc_has_effect": "stunned" } },
        {
          "and": [
            { "not": { "npc_has_species": "ZOMBIE" } },
            { "not": { "npc_has_species": "NETHER" } },
            { "not": { "npc_has_species": "NETHER_EMENATION" } },
            { "not": { "npc_has_species": "LEECH_PLANT" } },
            { "not": { "npc_has_species": "MIGO" } },
            { "not": { "npc_has_species": "SLIME" } },
            { "not": { "npc_has_species": "FUNGUS" } },
            { "not": { "npc_has_species": "PLANT" } },
            { "not": { "npc_has_species": "ROBOT" } },
            { "not": { "npc_has_species": "CYBORG" } },
            { "not": { "npc_has_species": "HALLUCINATION" } },
            { "not": { "npc_has_species": "HORROR" } },
            { "not": { "npc_has_species": "ABERRATION" } },
            { "not": { "npc_has_species": "KRAKEN" } }
          ]
        }
      ]
    },
    "condition_desc": "* Only works on a <info>non-stunned mundane</info> target of <info>similar or smaller</info> size",
    "stun_dur": 2,
    "mult_bonuses": [
      { "stat": "damage", "type": "bash", "scale": 1.5 },
      { "stat": "damage", "type": "cut", "scale": 1.5 },
      { "stat": "damage", "type": "stab", "scale": 1.5 }
    ],
    "attack_vectors": [ "WRIST" ]
  },
  {
    "type": "technique",
    "id": "tec_dragon_claw",
    "name": "Dragon Claw",
    "unarmed_allowed": true,
    "mult_bonuses": [ { "stat": "damage", "type": "bash", "scale": 1.2 } ],
    "messages": [ "You lash out at %s with a Dragon Claw!", "<npcname> lashes out at %s with a Dragon Claw!" ],
    "attack_vectors": [ "HAND" ]
  },
  {
    "type": "technique",
    "id": "tec_dragon_tail",
    "name": "Dragon Tail",
    "messages": [ "You sweep %s with a quick Dragon Tail!", "<npcname> sweeps %s with a quick Dragon Tail sweep!" ],
    "skill_requirements": [ { "name": "unarmed", "level": 4 } ],
    "unarmed_allowed": true,
    "crit_tec": true,
    "condition": {
      "and": [
        { "math": [ "u_val('size') + 1", ">=", "n_val('size')" ] },
        { "math": [ "u_val('size') - 1", "<=", "n_val('size')" ] },
        { "or": [ { "npc_bodytype": "angel" }, { "npc_bodytype": "human" } ] },
        { "not": { "npc_has_effect": "downed" } },
        { "or": [ { "not": { "npc_has_flag": "FLIES" } }, { "npc_has_flag": "DISABLE_FLIGHT" } ] }
      ]
    },
    "condition_desc": "* Only works on a <info>non-downed humanoid</info> target of <info>similar</info> size incapable of flight",
    "down_dur": 1,
    "mult_bonuses": [
      { "stat": "damage", "type": "bash", "scale": 1.4 },
      { "stat": "damage", "type": "cut", "scale": 1.4 },
      { "stat": "damage", "type": "stab", "scale": 1.4 }
    ],
    "attack_vectors": [ "FOOT" ]
  },
  {
    "type": "technique",
    "id": "tec_dragon_strike",
    "name": "Dragon Strike",
    "messages": [ "You descend upon %s with a powerful Dragon Strike!", "<npcname> descends upon %s with a powerful Dragon Strike!" ],
    "skill_requirements": [ { "name": "unarmed", "level": 5 } ],
    "unarmed_allowed": true,
    "crit_tec": true,
    "condition": { "npc_has_effect": "downed" },
    "condition_desc": "* Only works on a <info>downed</info> target",
    "stun_dur": 1,
    "mult_bonuses": [
      { "stat": "damage", "type": "bash", "scale": 1.5 },
      { "stat": "damage", "type": "cut", "scale": 1.5 },
      { "stat": "damage", "type": "stab", "scale": 1.5 }
    ],
    "attack_vectors": [ "HAND" ]
  },
  {
    "type": "technique",
    "id": "tec_eskrima_round",
    "name": "Round Strike",
    "messages": [ "You round strike %s!", "<npcname> round strikes %s!" ],
    "skill_requirements": [ { "name": "melee", "level": 4 } ],
    "melee_allowed": true,
    "mult_bonuses": [ { "stat": "movecost", "scale": 0.6 } ],
    "attack_vectors": [ "WEAPON" ]
  },
  {
    "type": "technique",
    "id": "tec_eskrima_fan",
    "name": "Fan Strike",
    "messages": [ "You fan strike %s!", "<npcname> fan strikes %s!" ],
    "skill_requirements": [ { "name": "melee", "level": 2 } ],
    "melee_allowed": true,
    "mult_bonuses": [ { "stat": "movecost", "scale": 0.75 } ],
    "attack_vectors": [ "WEAPON" ]
  },
  {
    "type": "technique",
    "id": "tec_eskrima_snap",
    "name": "Snap Strike",
    "messages": [ "You snap out at %s!", "<npcname> snaps quickly at %s!" ],
    "melee_allowed": true,
    "mult_bonuses": [ { "stat": "movecost", "scale": 0.8 } ],
    "attack_vectors": [ "WEAPON" ]
  },
  {
    "type": "technique",
    "id": "tec_eskrima_combination",
    "name": "Combination Strike",
    "messages": [ "You combination strike %s!", "<npcname> combination strikes %s!" ],
    "skill_requirements": [ { "name": "melee", "level": 2 } ],
    "melee_allowed": true,
    "required_buffs_all": [ "buff_eskrima_oncrit" ],
    "crit_tec": true,
    "mult_bonuses": [
      { "stat": "movecost", "scale": 0.8 },
      { "stat": "damage", "type": "bash", "scale": 1.5 },
      { "stat": "damage", "type": "cut", "scale": 1.5 },
      { "stat": "damage", "type": "stab", "scale": 1.5 }
    ],
    "attack_vectors": [ "WEAPON" ]
  },
  {
    "type": "technique",
    "id": "tec_eskrima_stun",
    "name": "Stunning Strike",
    "messages": [ "You deliver a stunning strike to %s!", "<npcname> delivers a stunning strike to %s!" ],
    "skill_requirements": [ { "name": "melee", "level": 3 } ],
    "melee_allowed": true,
    "crit_tec": true,
    "condition": {
      "and": [
        { "math": [ "u_val('size') + 1", ">=", "n_val('size')" ] },
        { "not": { "npc_has_effect": "stunned" } },
        {
          "and": [
            { "not": { "npc_has_species": "ZOMBIE" } },
            { "not": { "npc_has_species": "NETHER" } },
            { "not": { "npc_has_species": "NETHER_EMENATION" } },
            { "not": { "npc_has_species": "LEECH_PLANT" } },
            { "not": { "npc_has_species": "MIGO" } },
            { "not": { "npc_has_species": "SLIME" } },
            { "not": { "npc_has_species": "FUNGUS" } },
            { "not": { "npc_has_species": "PLANT" } },
            { "not": { "npc_has_species": "ROBOT" } },
            { "not": { "npc_has_species": "CYBORG" } },
            { "not": { "npc_has_species": "HALLUCINATION" } },
            { "not": { "npc_has_species": "HORROR" } },
            { "not": { "npc_has_species": "ABERRATION" } },
            { "not": { "npc_has_species": "KRAKEN" } }
          ]
        }
      ]
    },
    "condition_desc": "* Only works on a <info>non-stunned mundane</info> target of <info>similar or smaller</info> size",
    "stun_dur": 1,
    "mult_bonuses": [ { "stat": "movecost", "scale": 0.8 } ],
    "attack_vectors": [ "WEAPON" ]
  },
  {
    "type": "technique",
    "id": "tec_eskrima_low",
    "name": "Low Strike",
    "messages": [ "Your weapon becomes a blur as you ground %s!", "<npcname>'s weapon becomes a blur as they ground %s!" ],
    "skill_requirements": [ { "name": "melee", "level": 4 } ],
    "melee_allowed": true,
    "crit_tec": true,
    "condition": {
      "and": [
        { "math": [ "u_val('size') + 1", ">=", "n_val('size')" ] },
        { "math": [ "n_val('size')", "!=", "1" ] },
        { "not": { "npc_has_effect": "downed" } },
        { "or": [ { "npc_bodytype": "human" }, { "npc_bodytype": "angel" } ] },
        { "or": [ { "not": { "npc_has_flag": "FLIES" } }, { "npc_has_flag": "DISABLE_FLIGHT" } ] }
      ]
    },
    "condition_desc": "* Only works on a <info>non-downed humanoid</info> target of <info>similar or smaller</info> size incapable of flight",
    "down_dur": 1,
    "attack_vectors": [ "WEAPON" ]
  },
  {
    "type": "technique",
    "id": "tec_fencing_feint",
    "messages": [ "You steady your weapon and fake a thrust at %s!", "<npcname> steadies their weapon and fakes a thrust at %s!" ],
    "name": "Feint",
    "skill_requirements": [ { "name": "melee", "level": 4 } ],
    "melee_allowed": true,
    "defensive": true,
    "miss_recovery": true
  },
  {
    "type": "technique",
    "id": "tec_fencing_lunge",
    "name": "Fencing Lunge",
    "messages": [ "You lunge at %s!", "<npcname> lunges at %s!" ],
    "skill_requirements": [ { "name": "melee", "level": 2 } ],
    "melee_allowed": true,
    "crit_ok": true,
    "mult_bonuses": [ { "stat": "movecost", "scale": 0.8 } ],
    "attack_vectors": [ "WEAPON" ]
  },
  {
    "type": "technique",
    "id": "tec_fencing_compound1",
    "name": "Compound Attack (Remise)",
    "messages": [ "Your feint leads to a compound attack against %s!", "<npcname>'s feint leads to a compound attack against %s!" ],
    "skill_requirements": [ { "name": "melee", "level": 3 } ],
    "melee_allowed": true,
    "required_buffs_all": [ "buff_fencing_onmiss" ],
    "weighting": 4,
    "crit_ok": true,
    "mult_bonuses": [
      { "stat": "damage", "type": "bash", "scale": 1.25 },
      { "stat": "damage", "type": "cut", "scale": 1.25 },
      { "stat": "damage", "type": "stab", "scale": 1.25 }
    ],
    "attack_vectors": [ "WEAPON" ]
  },
  {
    "type": "technique",
    "id": "tec_fencing_compound2",
    "name": "Compound Attack (Counter Time)",
    "messages": [ "Your feint leads to a compound attack against %s!", "<npcname>'s feint leads to a compound attack against %s!" ],
    "skill_requirements": [ { "name": "melee", "level": 4 } ],
    "melee_allowed": true,
    "required_buffs_all": [ "buff_fencing_onpause" ],
    "weighting": 4,
    "crit_ok": true,
    "mult_bonuses": [
      { "stat": "damage", "type": "bash", "scale": 1.25 },
      { "stat": "damage", "type": "cut", "scale": 1.25 },
      { "stat": "damage", "type": "stab", "scale": 1.25 }
    ],
    "attack_vectors": [ "WEAPON" ]
  },
  {
    "type": "technique",
    "id": "tec_fencing_riposte",
    "name": "Fencing Riposte",
    "messages": [ "You deliver a perfect riposte to %s!", "<npcname> delivers a perfect riposte to %s!" ],
    "skill_requirements": [ { "name": "melee", "level": 5 } ],
    "melee_allowed": true,
    "required_buffs_all": [ "buff_fencing_onblock" ],
    "crit_ok": true,
    "weighting": 2,
    "condition": {
      "and": [
        { "math": [ "u_val('size') + 1", ">=", "n_val('size')" ] },
        { "not": { "npc_has_effect": "stunned" } },
        {
          "and": [
            { "not": { "npc_has_species": "ZOMBIE" } },
            { "not": { "npc_has_species": "NETHER" } },
            { "not": { "npc_has_species": "NETHER_EMENATION" } },
            { "not": { "npc_has_species": "LEECH_PLANT" } },
            { "not": { "npc_has_species": "MIGO" } },
            { "not": { "npc_has_species": "SLIME" } },
            { "not": { "npc_has_species": "FUNGUS" } },
            { "not": { "npc_has_species": "PLANT" } },
            { "not": { "npc_has_species": "ROBOT" } },
            { "not": { "npc_has_species": "CYBORG" } },
            { "not": { "npc_has_species": "HALLUCINATION" } },
            { "not": { "npc_has_species": "HORROR" } },
            { "not": { "npc_has_species": "ABERRATION" } },
            { "not": { "npc_has_species": "KRAKEN" } }
          ]
        }
      ]
    },
    "condition_desc": "* Only works on a <info>non-stunned mundane</info> target of <info>similar or smaller</info> size",
    "stun_dur": 1,
    "mult_bonuses": [
      { "stat": "movecost", "scale": 0.66 },
      { "stat": "damage", "type": "bash", "scale": 1.2 },
      { "stat": "damage", "type": "cut", "scale": 1.2 },
      { "stat": "damage", "type": "stab", "scale": 1.2 }
    ],
    "attack_vectors": [ "WEAPON" ]
  },
  {
    "type": "technique",
    "id": "tec_medievalpole_counter",
    "name": "Displace and Hook",
    "messages": [ "You parry and hook %s down!", "<npcname> parries and hooks %s down!" ],
    "skill_requirements": [ { "name": "melee", "level": 4 } ],
    "melee_allowed": true,
    "required_buffs_all": [ "buff_medievalpole_onblock" ],
    "crit_ok": true,
    "weighting": 2,
    "condition": {
      "and": [
        { "math": [ "u_val('size') + 1", ">=", "n_val('size')" ] },
        { "math": [ "n_val('size')", "!=", "1" ] },
        { "not": { "npc_has_effect": "downed" } },
        { "or": [ { "npc_bodytype": "human" }, { "npc_bodytype": "angel" } ] },
        { "or": [ { "not": { "npc_has_flag": "FLIES" } }, { "npc_has_flag": "DISABLE_FLIGHT" } ] }
      ]
    },
    "condition_desc": "* Only works on a <info>non-downed humanoid</info> target of <info>similar or smaller</info> size incapable of flight",
    "down_dur": 2,
    "mult_bonuses": [
      { "stat": "movecost", "scale": 0.5 },
      { "stat": "damage", "type": "bash", "scale": 0.5 },
      { "stat": "damage", "type": "cut", "scale": 0.5 },
      { "stat": "damage", "type": "stab", "scale": 0.5 }
    ],
    "attack_vectors": [ "WEAPON" ]
  },
  {
    "type": "technique",
    "id": "tec_medievalpole_highround",
    "name": "High Round Strike",
    "messages": [ "You swing high and strike at %s!", "<npcname> swings high and strikes %s!" ],
    "skill_requirements": [ { "name": "melee", "level": 2 } ],
    "melee_allowed": true,
    "forbidden_buffs_all": [ "buff_medievalpole_onmove" ],
    "reach_ok": true,
    "mult_bonuses": [
      { "stat": "damage", "type": "bash", "scale": 1.1 },
      { "stat": "damage", "type": "cut", "scale": 1.1 },
      { "stat": "damage", "type": "stab", "scale": 1.1 }
    ],
    "attack_vectors": [ "WEAPON" ]
  },
  {
    "type": "technique",
    "id": "tec_medievalpole_feint",
    "name": "High Round Feint",
    "messages": [ "You fake a high round strike at %s!", "<npcname> feints at %s!" ],
    "skill_requirements": [ { "name": "melee", "level": 3 } ],
    "melee_allowed": true,
    "defensive": true,
    "miss_recovery": true,
    "mult_bonuses": [ { "stat": "movecost", "scale": 0.8 } ]
  },
  {
    "type": "technique",
    "id": "tec_medievalpole_break",
    "name": "Grab Break",
    "messages": [ "You were almost grabbed by %s, but you push away!", "<npcname> was almost grabbed by %s, but they push away!" ],
    "skill_requirements": [ { "name": "melee", "level": 4 } ],
    "melee_allowed": true,
    "defensive": true,
    "grab_break": true
  },
  {
    "type": "technique",
    "id": "tec_medievalpole_hook",
    "name": "Hook and Drag",
    "messages": [ "You hook and drag %s down!", "<npcname> hooks and drags %s down!" ],
    "skill_requirements": [ { "name": "melee", "level": 3 } ],
    "melee_allowed": true,
    "required_buffs_all": "buff_medievalpole_onmiss",
    "crit_ok": true,
    "reach_ok": true,
    "weighting": 2,
    "condition": {
      "and": [
        { "math": [ "u_val('size') + 1", ">=", "n_val('size')" ] },
        { "math": [ "n_val('size')", "!=", "1" ] },
        { "not": { "npc_has_effect": "downed" } },
        { "or": [ { "npc_bodytype": "human" }, { "npc_bodytype": "angel" } ] },
        { "or": [ { "not": { "npc_has_flag": "FLIES" } }, { "npc_has_flag": "DISABLE_FLIGHT" } ] }
      ]
    },
    "condition_desc": "* Only works on a <info>non-downed humanoid</info> target of <info>similar or smaller</info> size incapable of flight",
    "down_dur": 2,
    "mult_bonuses": [
      { "stat": "damage", "type": "bash", "scale": 0.5 },
      { "stat": "damage", "type": "cut", "scale": 0.5 },
      { "stat": "damage", "type": "stab", "scale": 0.5 }
    ],
    "attack_vectors": [ "WEAPON" ]
  },
  {
    "type": "technique",
    "id": "tec_medievalpole_execute",
    "name": "Colpo di Grazia",
    "messages": [ "You swing down hard and execute %s!", "<npcname> swings down hard and executes %s!" ],
    "skill_requirements": [ { "name": "melee", "level": 5 } ],
    "melee_allowed": true,
    "condition": { "npc_has_effect": "downed" },
    "condition_desc": "* Only works on a <info>downed</info> target",
    "crit_tec": true,
    "reach_ok": true,
    "weighting": 2,
    "mult_bonuses": [
      { "stat": "damage", "type": "bash", "scale": 1.5 },
      { "stat": "damage", "type": "cut", "scale": 1.5 },
      { "stat": "damage", "type": "stab", "scale": 1.5 }
    ],
    "attack_vectors": [ "WEAPON" ]
  },
  {
    "type": "technique",
    "id": "tec_judo_throw",
    "name": "Throw",
    "messages": [ "You throw %s to the ground!", "<npcname> throws %s to the ground!" ],
    "unarmed_allowed": true,
    "melee_allowed": true,
    "unarmed_weapons_allowed": false,
    "crit_ok": true,
    "condition": {
      "and": [
        { "math": [ "u_val('size')", "<=", "n_val('size')" ] },
        { "math": [ "u_val('size') + 1", ">=", "n_val('size')" ] },
        { "not": { "npc_has_effect": "downed" } },
        { "npc_bodytype": "human" },
        { "or": [ { "not": { "npc_has_flag": "FLIES" } }, { "npc_has_flag": "DISABLE_FLIGHT" } ] }
      ]
    },
    "condition_desc": "* Only works on a <info>non-downed humanoid</info> target of <info>identical</info> size incapable of flight",
    "down_dur": 1,
    "mult_bonuses": [ { "stat": "damage", "type": "bash", "scale": 1.25 } ],
    "attack_vectors": [ "THROW" ]
  },
  {
    "type": "technique",
    "id": "tec_judo_disarm",
    "name": "Disarming Throw",
    "messages": [ "You disarm and throw %s!", "<npcname> disarms and throws %s!" ],
    "skill_requirements": [ { "name": "unarmed", "level": 3 } ],
    "unarmed_allowed": true,
    "melee_allowed": true,
    "unarmed_weapons_allowed": false,
    "disarms": true,
    "tech_effects": [
      {
        "id": "disarmed",
        "chance": 100,
        "duration": 400,
        "on_damage": true,
        "message": "The weapon of %s has been forced out ot their hands!"
      }
    ],
    "condition": {
      "and": [
        { "math": [ "u_val('size')", "<=", "n_val('size')" ] },
        { "math": [ "u_val('size') + 1", ">=", "n_val('size')" ] },
        { "not": { "npc_has_effect": "downed" } },
        { "npc_bodytype": "human" },
        { "or": [ { "not": { "npc_has_flag": "FLIES" } }, { "npc_has_flag": "DISABLE_FLIGHT" } ] }
      ]
    },
    "condition_desc": "* Only works on a <info>non-downed humanoid</info> target of <info>identical</info> size incapable of flight",
    "down_dur": 1,
    "mult_bonuses": [ { "stat": "damage", "type": "bash", "scale": 1.25 } ],
    "attack_vectors": [ "THROW" ]
  },
  {
    "type": "technique",
    "id": "tec_judo_backthrow",
    "name": "Back Throw",
    "messages": [ "You flip %s head over heels!", "<npcname> flips %s head over heels!" ],
    "skill_requirements": [ { "name": "unarmed", "level": 2 } ],
    "unarmed_allowed": true,
    "melee_allowed": true,
    "unarmed_weapons_allowed": false,
    "crit_tec": true,
    "side_switch": true,
    "condition": {
      "and": [
        { "math": [ "u_val('size')", "<=", "n_val('size')" ] },
        { "math": [ "u_val('size') + 1", ">=", "n_val('size')" ] },
        { "not": { "npc_has_effect": "downed" } },
        { "npc_bodytype": "human" },
        { "or": [ { "not": { "npc_has_flag": "FLIES" } }, { "npc_has_flag": "DISABLE_FLIGHT" } ] }
      ]
    },
    "condition_desc": "* Only works on a <info>non-downed humanoid</info> target of <info>identical</info> size incapable of flight",
    "down_dur": 1,
    "stun_dur": 1,
    "mult_bonuses": [ { "stat": "damage", "type": "bash", "scale": 1.5 } ],
    "attack_vectors": [ "THROW" ]
  },
  {
    "type": "technique",
    "id": "tec_judo_break",
    "name": "Grab Break",
    "messages": [
      "You were almost grabbed by %s, but you break their feeble grapple!",
      "<npcname> was almost grabbed by %s, but they break its feeble grapple!"
    ],
    "skill_requirements": [ { "name": "unarmed", "level": 1 } ],
    "unarmed_allowed": true,
    "melee_allowed": true,
    "defensive": true,
    "grab_break": true
  },
  {
    "type": "technique",
    "id": "tec_karate_precise",
    "name": "Knifehand Strike",
    "messages": [ "You hit %s with a knifehand strike!", "<npcname> hits %s with a knifehand strike!" ],
    "skill_requirements": [ { "name": "unarmed", "level": 4 } ],
    "unarmed_allowed": true,
    "crit_tec": true,
    "condition": {
      "and": [
        { "math": [ "u_val('size') + 1", ">=", "n_val('size')" ] },
        { "not": { "npc_has_effect": "stunned" } },
        {
          "and": [
            { "not": { "npc_has_species": "ZOMBIE" } },
            { "not": { "npc_has_species": "NETHER" } },
            { "not": { "npc_has_species": "NETHER_EMENATION" } },
            { "not": { "npc_has_species": "LEECH_PLANT" } },
            { "not": { "npc_has_species": "MIGO" } },
            { "not": { "npc_has_species": "SLIME" } },
            { "not": { "npc_has_species": "FUNGUS" } },
            { "not": { "npc_has_species": "PLANT" } },
            { "not": { "npc_has_species": "ROBOT" } },
            { "not": { "npc_has_species": "CYBORG" } },
            { "not": { "npc_has_species": "HALLUCINATION" } },
            { "not": { "npc_has_species": "HORROR" } },
            { "not": { "npc_has_species": "ABERRATION" } },
            { "not": { "npc_has_species": "KRAKEN" } }
          ]
        }
      ]
    },
    "condition_desc": "* Only works on a <info>non-stunned mundane</info> target of <info>similar or smaller</info> size",
    "stun_dur": 1,
    "mult_bonuses": [
      { "stat": "damage", "type": "bash", "scale": 1.4 },
      { "stat": "damage", "type": "cut", "scale": 1.4 },
      { "stat": "damage", "type": "stab", "scale": 1.4 }
    ],
    "attack_vectors": [ "HAND" ]
  },
  {
    "type": "technique",
    "id": "tec_karate_rapid",
    "name": "Backfist Strike",
    "messages": [ "You quickly strike %s with the back of your fist!", "<npcname> quickly strikes %s with the back of their fist!" ],
    "skill_requirements": [ { "name": "unarmed", "level": 1 } ],
    "unarmed_allowed": true,
    "mult_bonuses": [
      { "stat": "movecost", "scale": 0.5 },
      { "stat": "damage", "type": "bash", "scale": 0.66 },
      { "stat": "damage", "type": "cut", "scale": 0.66 },
      { "stat": "damage", "type": "stab", "scale": 0.66 }
    ],
    "attack_vectors": [ "HAND_BACK" ]
  },
  {
    "type": "technique",
    "id": "tec_karate_roundhouse",
    "name": "Roundhouse Kick",
    "messages": [ "You roundhouse kick %s!", "<npcname> roundhouse kicks %s!" ],
    "unarmed_allowed": true,
    "melee_allowed": true,
    "mult_bonuses": [
      { "stat": "damage", "type": "bash", "scale": 1.2 },
      { "stat": "damage", "type": "cut", "scale": 1.2 },
      { "stat": "damage", "type": "stab", "scale": 1.2 }
    ],
    "attack_vectors": [ "FOOT" ]
  },
  {
    "type": "technique",
    "id": "tec_karate_staff",
    "name": "Staff Strike",
    "messages": [ "You strike %s with your staff!", "<npcname> strikes %s with their staff!" ],
    "skill_requirements": [ { "name": "melee", "level": 3 } ],
    "melee_allowed": true,
    "weapon_categories_allowed": "QUARTERSTAVES",
    "mult_bonuses": [ { "stat": "movecost", "scale": 0.9 } ],
    "attack_vectors": [ "WEAPON" ]
  },
  {
    "type": "technique",
    "id": "tec_karate_staff_crit",
    "name": "Heavy Staff Strike",
    "messages": [ "You swing your staff hard at %s!", "<npcname> swings their staff hard at %s!" ],
    "skill_requirements": [ { "name": "melee", "level": 4 } ],
    "melee_allowed": true,
    "weapon_categories_allowed": "QUARTERSTAVES",
    "crit_tec": true,
    "condition": {
      "and": [
        { "math": [ "u_val('size') + 1", ">=", "n_val('size')" ] },
        { "math": [ "n_val('size')", "!=", "1" ] },
        { "not": { "npc_has_effect": "downed" } },
        { "or": [ { "npc_bodytype": "human" }, { "npc_bodytype": "angel" } ] },
        { "or": [ { "not": { "npc_has_flag": "FLIES" } }, { "npc_has_flag": "DISABLE_FLIGHT" } ] }
      ]
    },
    "condition_desc": "* Only works on a <info>non-downed humanoid</info> target of <info>similar or smaller</info> size incapable of flight",
    "down_dur": 1,
    "mult_bonuses": [
      { "stat": "damage", "type": "bash", "scale": 1.1 },
      { "stat": "damage", "type": "cut", "scale": 1.1 },
      { "stat": "damage", "type": "stab", "scale": 1.1 }
    ],
    "attack_vectors": [ "WEAPON" ]
  },
  {
    "type": "technique",
    "id": "tec_kickboxing_rapid",
    "name": "Jab",
    "messages": [ "You quickly jab %s!", "<npcname> quickly jabs at %s!" ],
    "skill_requirements": [ { "name": "unarmed", "level": 2 } ],
    "unarmed_allowed": true,
    "mult_bonuses": [
      { "stat": "movecost", "scale": 0.5 },
      { "stat": "damage", "type": "bash", "scale": 0.66 },
      { "stat": "damage", "type": "cut", "scale": 0.66 },
      { "stat": "damage", "type": "stab", "scale": 0.66 }
    ],
    "attack_vectors": [ "HAND" ]
  },
  {
    "type": "technique",
    "id": "tec_kickboxing_cross",
    "name": "Cross",
    "messages": [ "You throw a heavy cross at %s!", "<npcname> throws a cross at %s!" ],
    "unarmed_allowed": true,
    "mult_bonuses": [
      { "stat": "damage", "type": "bash", "scale": 1.2 },
      { "stat": "damage", "type": "cut", "scale": 1.2 },
      { "stat": "damage", "type": "stab", "scale": 1.2 }
    ],
    "attack_vectors": [ "HAND" ]
  },
  {
    "type": "technique",
    "id": "tec_kickboxing_push",
    "name": "Push Kick",
    "messages": [ "You shove %s back with a front kick!", "<npcname> shoves %s back with a front kick!" ],
    "skill_requirements": [ { "name": "unarmed", "level": 1 } ],
    "unarmed_allowed": true,
    "condition": {
      "and": [
        { "math": [ "u_val('size')", ">=", "n_val('size')" ] },
        {
          "or": [
            {
              "and": [
                { "npc_has_flag": "GRAB_FILTER" },
                { "u_has_flag": "GRAB" },
                {
                  "roll_contested": { "math": [ "u_val('strength')" ] },
                  "die_size": 20,
                  "difficulty": { "math": [ "n_val('grab_strength')" ] }
                }
              ]
            },
            { "not": { "and": [ { "npc_has_flag": "GRAB_FILTER" }, { "u_has_flag": "GRAB" } ] } }
          ]
        }
      ]
    },
    "condition_desc": "* Only works on a target of <info>similar or smaller</info> size, may fail on enemies grabbing you",
    "knockback_dist": 1,
    "attack_vectors": [ "FOOT" ]
  },
  {
    "type": "technique",
    "id": "tec_kickboxing_upper",
    "name": "Uppercut",
    "messages": [ "You uppercut %s!", "<npcname> uppercuts %s!" ],
    "skill_requirements": [ { "name": "unarmed", "level": 4 } ],
    "unarmed_allowed": true,
    "crit_tec": true,
    "//condition": "Things of similar size in both directions that keep their heads high",
    "condition": {
      "and": [
        { "math": [ "u_val('size') + 1", ">=", "n_val('size')" ] },
        { "math": [ "n_val('size') - 1", "<=", "n_val('size')" ] },
        { "not": { "npc_has_effect": "stunned" } },
        {
          "or": [
            { "npc_bodytype": "human" },
            { "npc_bodytype": "mi-go" },
            { "npc_bodytype": "kangoroo" },
            { "npc_bodytype": "horse" },
            { "npc_bodytype": "bear" },
            { "npc_bodytype": "angel" }
          ]
        },
        {
          "and": [
            { "not": { "npc_has_species": "ZOMBIE" } },
            { "not": { "npc_has_species": "NETHER" } },
            { "not": { "npc_has_species": "NETHER_EMENATION" } },
            { "not": { "npc_has_species": "LEECH_PLANT" } },
            { "not": { "npc_has_species": "MIGO" } },
            { "not": { "npc_has_species": "SLIME" } },
            { "not": { "npc_has_species": "FUNGUS" } },
            { "not": { "npc_has_species": "PLANT" } },
            { "not": { "npc_has_species": "ROBOT" } },
            { "not": { "npc_has_species": "CYBORG" } },
            { "not": { "npc_has_species": "HALLUCINATION" } },
            { "not": { "npc_has_species": "HORROR" } },
            { "not": { "npc_has_species": "ABERRATION" } },
            { "not": { "npc_has_species": "KRAKEN" } }
          ]
        }
      ]
    },
    "condition_desc": "* Only works on a <info>non-stunned</info> target of <info>similar</info> size incapable of flight",
    "stun_dur": 1,
    "mult_bonuses": [ { "stat": "damage", "type": "bash", "scale": 1.4 } ],
    "attack_vectors": [ "HAND" ]
  },
  {
    "type": "technique",
    "id": "tec_kickboxing_roundhouse",
    "name": "Roundhouse Kick",
    "messages": [ "You roundhouse kick %s!", "<npcname> roundhouse kicks %s!" ],
    "skill_requirements": [ { "name": "unarmed", "level": 2 } ],
    "unarmed_allowed": true,
    "melee_allowed": true,
    "crit_ok": true,
    "mult_bonuses": [
      { "stat": "damage", "type": "bash", "scale": 1.4 },
      { "stat": "damage", "type": "cut", "scale": 1.4 },
      { "stat": "damage", "type": "stab", "scale": 1.4 }
    ],
    "attack_vectors": [ "FOOT" ]
  },
  {
    "type": "technique",
    "id": "tec_krav_maga_rapid",
    "messages": [ "You jab at %s!", "<npcname> jabs at %s!" ],
    "name": "Jab",
    "skill_requirements": [ { "name": "melee", "level": 1 } ],
    "melee_allowed": true,
    "unarmed_allowed": true,
    "mult_bonuses": [
      { "stat": "movecost", "scale": 0.5 },
      { "stat": "damage", "type": "bash", "scale": 0.66 },
      { "stat": "damage", "type": "cut", "scale": 0.66 },
      { "stat": "damage", "type": "stab", "scale": 0.66 }
    ],
    "attack_vectors": [ "WEAPON", "HAND" ]
  },
  {
    "type": "technique",
    "id": "tec_krav_maga_disarm_simple",
    "messages": [ "You quickly slap and disarm %s!", "<npcname> quickly slaps and disarms %s!" ],
    "name": "Disarming Slap",
    "skill_requirements": [ { "name": "unarmed", "level": 2 } ],
    "melee_allowed": true,
    "unarmed_allowed": true,
    "mult_bonuses": [ { "stat": "movecost", "scale": 0.9 } ],
    "disarms": true,
    "tech_effects": [
      {
        "id": "disarmed",
        "chance": 100,
        "duration": 400,
        "on_damage": true,
        "message": "The weapon of %s has been forced out ot their hands!"
      }
    ],
    "attack_vectors": [ "WEAPON", "HAND" ]
  },
  {
    "type": "technique",
    "id": "tec_krav_maga_crit",
    "name": "Cheap Shot",
    "messages": [ "You hit %s where it hurts!", "<npcname> hits %s with a cheap shot!" ],
    "skill_requirements": [ { "name": "melee", "level": 2 } ],
    "melee_allowed": true,
    "unarmed_allowed": true,
    "crit_tec": true,
    "weighting": 2,
    "condition": {
      "and": [
        { "math": [ "u_val('size') + 1", ">=", "n_val('size')" ] },
        { "not": { "npc_has_effect": "stunned" } },
        {
          "and": [
            { "not": { "npc_has_species": "ZOMBIE" } },
            { "not": { "npc_has_species": "NETHER" } },
            { "not": { "npc_has_species": "NETHER_EMENATION" } },
            { "not": { "npc_has_species": "LEECH_PLANT" } },
            { "not": { "npc_has_species": "MIGO" } },
            { "not": { "npc_has_species": "SLIME" } },
            { "not": { "npc_has_species": "FUNGUS" } },
            { "not": { "npc_has_species": "PLANT" } },
            { "not": { "npc_has_species": "ROBOT" } },
            { "not": { "npc_has_species": "CYBORG" } },
            { "not": { "npc_has_species": "HALLUCINATION" } },
            { "not": { "npc_has_species": "HORROR" } },
            { "not": { "npc_has_species": "ABERRATION" } },
            { "not": { "npc_has_species": "KRAKEN" } }
          ]
        }
      ]
    },
    "condition_desc": "* Only works on a <info>non-stunned mundane</info> target of <info>similar or smaller</info> size",
    "stun_dur": 1,
    "attack_vectors": [ "WEAPON" ],
    "attack_vectors_random": [ "HAND", "FINGERS", "FOOT", "ELBOW", "KNEE", "LOWER_LEG", "HEAD" ]
  },
  {
    "type": "technique",
    "id": "tec_krav_maga_takedown",
    "name": "Takedown",
    "messages": [ "You force %s to the ground!", "<npcname> forces %s to the ground!" ],
    "skill_requirements": [ { "name": "unarmed", "level": 3 } ],
    "melee_allowed": true,
    "unarmed_allowed": true,
    "crit_ok": true,
    "weighting": 2,
    "condition": {
      "and": [
        { "math": [ "u_val('size') + 1", ">=", "n_val('size')" ] },
        { "not": { "npc_has_effect": "downed" } },
        { "or": [ { "npc_bodytype": "human" }, { "npc_bodytype": "angel" } ] },
        { "or": [ { "not": { "npc_has_flag": "FLIES" } }, { "npc_has_flag": "DISABLE_FLIGHT" } ] }
      ]
    },
    "condition_desc": "* Only works on a <info>non-downed humanoid</info> target of <info>similar or smaller</info> size incapable of flight",
    "down_dur": 1,
    "attack_vectors": [ "THROW" ]
  },
  {
    "type": "technique",
    "id": "tec_krav_maga_disarm",
    "name": "Bone Breaker",
    "messages": [ "*CRACK!* You brutally maim %s's arm!", "*CRACK!* <npcname> brutally maims %s's arm!" ],
    "skill_requirements": [ { "name": "unarmed", "level": 5 } ],
    "unarmed_allowed": true,
    "weighting": 3,
    "crit_tec": true,
    "condition": {
      "and": [
        { "npc_has_effect": "downed" },
        { "npc_has_effect": "stunned" },
        { "or": [ { "npc_has_species": "HUMAN" }, { "npc_has_species": "FERAL" } ] },
        { "math": [ "u_val('size') + 1", ">=", "n_val('size')" ] },
        { "npc_bodytype": "human" }
      ]
    },
    "condition_desc": "* Only works on a <info>downed</info> and <info>stunned</info> humanoid target",
    "tech_effects": [
      {
        "id": "maimed_arm",
        "chance": 100,
        "duration": 44000,
        "on_damage": true,
        "message": "The arm of %s is mangled beyond recognition!"
      }
    ],
    "flat_bonuses": [ { "stat": "arpen", "type": "bash", "scaling-stat": "str", "scale": 1.0 } ],
    "mult_bonuses": [ { "stat": "damage", "type": "bash", "scale": 2.0 } ],
    "attack_vectors": [ "GRAPPLE" ]
  },
  {
    "type": "technique",
    "id": "tec_krav_maga_break",
    "name": "Grab Break",
    "messages": [ "You were almost grabbed by %s, but you wrestle free!", "<npcname> was almost grabbed by %s, but they wrestle free!" ],
    "skill_requirements": [ { "name": "melee", "level": 3 } ],
    "melee_allowed": true,
    "unarmed_allowed": true,
    "defensive": true,
    "grab_break": true
  },
  {
    "type": "technique",
    "id": "tec_leopard_feint",
    "name": "Leopard Paw",
    "messages": [ "You paw aggressively at %s!", "<npcname> paws aggressively at %s!" ],
    "skill_requirements": [ { "name": "unarmed", "level": 2 } ],
    "unarmed_allowed": true,
    "defensive": true,
    "miss_recovery": true
  },
  {
    "type": "technique",
    "id": "tec_leopard_precise",
    "name": "Leopard Fist",
    "messages": [ "You strike out at %s with your Leopard Fist!", "<npcname> strikes out at %s with a Leopard Fist!" ],
    "skill_requirements": [ { "name": "unarmed", "level": 4 } ],
    "unarmed_allowed": true,
    "crit_tec": true,
    "condition": {
      "and": [
        { "math": [ "u_val('size') + 1", ">=", "n_val('size')" ] },
        { "not": { "npc_has_effect": "stunned" } },
        {
          "and": [
            { "not": { "npc_has_species": "ZOMBIE" } },
            { "not": { "npc_has_species": "NETHER" } },
            { "not": { "npc_has_species": "NETHER_EMENATION" } },
            { "not": { "npc_has_species": "LEECH_PLANT" } },
            { "not": { "npc_has_species": "MIGO" } },
            { "not": { "npc_has_species": "SLIME" } },
            { "not": { "npc_has_species": "FUNGUS" } },
            { "not": { "npc_has_species": "PLANT" } },
            { "not": { "npc_has_species": "ROBOT" } },
            { "not": { "npc_has_species": "CYBORG" } },
            { "not": { "npc_has_species": "HALLUCINATION" } },
            { "not": { "npc_has_species": "HORROR" } },
            { "not": { "npc_has_species": "ABERRATION" } },
            { "not": { "npc_has_species": "KRAKEN" } }
          ]
        }
      ]
    },
    "condition_desc": "* Only works on a <info>non-stunned mundane</info> target of <info>similar or smaller</info> size",
    "stun_dur": 1,
    "mult_bonuses": [ { "stat": "movecost", "scale": 0.5 } ],
    "attack_vectors": [ "HAND" ]
  },
  {
    "type": "technique",
    "id": "tec_leopard_rapid",
    "name": "Leopard Swipe",
    "messages": [ "You quickly swipe at %s!", "<npcname> quickly swipes at %s!" ],
    "unarmed_allowed": true,
    "mult_bonuses": [
      { "stat": "movecost", "scale": 0.5 },
      { "stat": "damage", "type": "bash", "scale": 0.66 },
      { "stat": "damage", "type": "cut", "scale": 0.66 },
      { "stat": "damage", "type": "stab", "scale": 0.66 }
    ],
    "attack_vectors": [ "HAND" ]
  },
  {
    "type": "technique",
    "id": "tec_leopard_claw",
    "name": "Leopard Claw",
    "messages": [ "You savagely claw at %s!", "<npcname> savagely claws at %s!" ],
    "unarmed_allowed": true,
    "crit_tec": true,
    "mult_bonuses": [ { "stat": "movecost", "scale": 0.8 }, { "stat": "damage", "type": "bash", "scale": 1.3 } ],
    "attack_vectors": [ "HAND" ]
  },
  {
    "type": "technique",
    "id": "tec_leopard_pounce",
    "name": "Leopard Pounce",
    "messages": [ "You leap and pounce on %s!", "<npcname> leaps and pounces on %s!" ],
    "unarmed_allowed": true,
    "required_buffs_all": [ "buff_leopard_oncrit" ],
    "crit_tec": true,
    "condition": {
      "and": [
        { "math": [ "u_val('size')", ">=", "n_val('size')" ] },
        { "not": { "npc_has_effect": "downed" } },
        { "or": [ { "npc_bodytype": "human" }, { "npc_bodytype": "angel" } ] },
        { "or": [ { "not": { "npc_has_flag": "FLIES" } }, { "npc_has_flag": "DISABLE_FLIGHT" } ] }
      ]
    },
    "condition_desc": "* Only works on a <info>non-downed humanoid</info> target of <info>identical or smaller</info> size incapable of flight",
    "down_dur": 1,
    "mult_bonuses": [ { "stat": "movecost", "scale": 0.8 }, { "stat": "damage", "type": "bash", "scale": 2.0 } ],
    "attack_vectors": [ "HAND" ]
  },
  {
    "type": "technique",
    "id": "tec_swordsmanship_ringen",
    "name": "Grab",
    "messages": [ "You wrestle %s to the ground!", "<npcname> wrestles %s to the ground!" ],
    "skill_requirements": [ { "name": "melee", "level": 4 } ],
    "melee_allowed": true,
    "required_buffs_all": [ "buff_swordsmanship_onpause" ],
    "mult_bonuses": [
      { "stat": "damage", "type": "bash", "scale": 0.5 },
      { "stat": "damage", "type": "cut", "scale": 0.5 },
      { "stat": "damage", "type": "stab", "scale": 0.33 }
    ],
    "crit_tec": true,
    "condition": {
      "and": [
        { "math": [ "u_val('size') + 1", ">=", "n_val('size')" ] },
        { "not": { "npc_has_effect": "downed" } },
        { "or": [ { "npc_bodytype": "human" }, { "npc_bodytype": "angel" } ] },
        { "or": [ { "not": { "npc_has_flag": "FLIES" } }, { "npc_has_flag": "DISABLE_FLIGHT" } ] }
      ]
    },
    "condition_desc": "* Only works on a <info>non-downed humanoid</info> target of <info>similar or smaller</info> size incapable of flight",
    "down_dur": 2,
    "attack_vectors": [ "WEAPON" ]
  },
  {
    "type": "technique",
    "id": "tec_swordsmanship_lethal",
    "name": "Lethal Strike",
    "messages": [ "You drive the point of your blade into %s!", "<npcname> drives their blade into %s!" ],
    "skill_requirements": [ { "name": "melee", "level": 3 } ],
    "melee_allowed": true,
    "required_buffs_all": [ "buff_swordsmanship_onpause" ],
    "crit_ok": true,
    "flat_bonuses": [
      { "stat": "arpen", "type": "bash", "scaling-stat": "str", "scale": 1.5 },
      { "stat": "arpen", "type": "cut", "scaling-stat": "str", "scale": 1.5 },
      { "stat": "arpen", "type": "stab", "scaling-stat": "str", "scale": 1.5 }
    ],
    "mult_bonuses": [ { "stat": "damage", "type": "bash", "scale": 0 } ],
    "attack_vectors": [ "WEAPON" ]
  },
  {
    "type": "technique",
    "id": "tec_swordsmanship_feint",
    "name": "Flow Drills",
    "messages": [
      "With practiced movements, you transition from a failed strike into another strike.",
      "With practiced movements, <npcname> transitions from a failed strike into another strike."
    ],
    "skill_requirements": [ { "name": "melee", "level": 1 } ],
    "melee_allowed": true,
    "defensive": true,
    "miss_recovery": true
  },
  {
    "type": "technique",
    "id": "tec_muay_thai_rapid",
    "name": "Jab",
    "messages": [ "You quickly jab %s!", "<npcname> quickly jabs at %s!" ],
    "skill_requirements": [ { "name": "unarmed", "level": 1 } ],
    "unarmed_allowed": true,
    "mult_bonuses": [
      { "stat": "movecost", "scale": 0.5 },
      { "stat": "damage", "type": "bash", "scale": 0.66 },
      { "stat": "damage", "type": "cut", "scale": 0.66 },
      { "stat": "damage", "type": "stab", "scale": 0.66 }
    ],
    "attack_vectors": [ "HAND" ]
  },
  {
    "type": "technique",
    "id": "tec_muay_thai_cross",
    "name": "Cross",
    "messages": [ "You throw a heavy cross at %s!", "<npcname> throws a cross at %s!" ],
    "unarmed_allowed": true,
    "mult_bonuses": [
      { "stat": "damage", "type": "bash", "scale": 1.2 },
      { "stat": "damage", "type": "cut", "scale": 1.2 },
      { "stat": "damage", "type": "stab", "scale": 1.2 }
    ],
    "attack_vectors": [ "HAND" ]
  },
  {
    "type": "technique",
    "id": "tec_muay_thai_elbow",
    "name": "Elbow Strike",
    "messages": [ "You slam your elbow into %s!", "<npcname> slams their elbow into %s!" ],
    "skill_requirements": [ { "name": "unarmed", "level": 1 } ],
    "unarmed_allowed": true,
    "crit_tec": true,
    "flat_bonuses": [ { "stat": "damage", "type": "cut", "scale": 2 } ],
    "mult_bonuses": [ { "stat": "movecost", "scale": 0.66 } ],
    "attack_vectors": [ "ELBOW" ]
  },
  {
    "type": "technique",
    "id": "tec_muay_thai_roundhouse",
    "name": "Roundhouse Kick",
    "messages": [ "You roundhouse kick %s!", "<npcname> roundhouse kicks %s!" ],
    "skill_requirements": [ { "name": "unarmed", "level": 2 } ],
    "unarmed_allowed": true,
    "crit_ok": true,
    "mult_bonuses": [
      { "stat": "damage", "type": "bash", "scale": 1.4 },
      { "stat": "damage", "type": "cut", "scale": 1.4 },
      { "stat": "damage", "type": "stab", "scale": 1.4 }
    ],
    "attack_vectors_random": [ "LOWER_LEG", "FOOT" ]
  },
  {
    "type": "technique",
    "id": "tec_muay_thai_push",
    "name": "Push Kick",
    "messages": [ "You shove %s back with a front kick!", "<npcname> shoves %s back with a front kick!" ],
    "skill_requirements": [ { "name": "unarmed", "level": 1 } ],
    "unarmed_allowed": true,
    "condition": {
      "and": [
        { "math": [ "u_val('size')", ">=", "n_val('size')" ] },
        {
          "or": [
            {
              "and": [
                { "npc_has_flag": "GRAB_FILTER" },
                { "u_has_flag": "GRAB" },
                {
                  "roll_contested": { "math": [ "u_val('strength')" ] },
                  "die_size": 20,
                  "difficulty": { "math": [ "n_val('grab_strength')" ] }
                }
              ]
            },
            { "not": { "and": [ { "npc_has_flag": "GRAB_FILTER" }, { "u_has_flag": "GRAB" } ] } }
          ]
        }
      ]
    },
    "condition_desc": "* Only works on a target of <info>similar or smaller</info> size, may fail on enemies grabbing you",
    "knockback_dist": 1,
    "attack_vectors": [ "FOOT" ]
  },
  {
    "type": "technique",
    "id": "tec_muay_thai_knee",
    "name": "Knee Strike",
    "messages": [ "You drive your knee into %s!", "<npcname> drives their knee into %s!" ],
    "skill_requirements": [ { "name": "unarmed", "level": 5 } ],
    "unarmed_allowed": true,
    "crit_tec": true,
    "stun_dur": 1,
    "condition": {
      "and": [
        { "math": [ "u_val('size') + 1", ">=", "n_val('size')" ] },
        { "not": { "npc_has_effect": "stunned" } },
        {
          "and": [
            { "not": { "npc_has_species": "ZOMBIE" } },
            { "not": { "npc_has_species": "NETHER" } },
            { "not": { "npc_has_species": "NETHER_EMENATION" } },
            { "not": { "npc_has_species": "LEECH_PLANT" } },
            { "not": { "npc_has_species": "MIGO" } },
            { "not": { "npc_has_species": "SLIME" } },
            { "not": { "npc_has_species": "FUNGUS" } },
            { "not": { "npc_has_species": "PLANT" } },
            { "not": { "npc_has_species": "ROBOT" } },
            { "not": { "npc_has_species": "CYBORG" } },
            { "not": { "npc_has_species": "HALLUCINATION" } },
            { "not": { "npc_has_species": "HORROR" } },
            { "not": { "npc_has_species": "ABERRATION" } },
            { "not": { "npc_has_species": "KRAKEN" } }
          ]
        }
      ]
    },
    "condition_desc": "* Only works on a <info>non-stunned mundane</info> target of <info>similar or smaller</info> size",
    "mult_bonuses": [ { "stat": "damage", "type": "bash", "scale": 1.35 } ],
    "attack_vectors": [ "KNEE" ]
  },
  {
    "type": "technique",
    "id": "tec_muay_thai_break",
    "name": "Grab Break",
    "messages": [
      "You were almost grabbed by %s, but you break the clinch!",
      "<npcname> was almost grabbed by %s, but they break the clinch!"
    ],
    "skill_requirements": [ { "name": "unarmed", "level": 3 } ],
    "unarmed_allowed": true,
    "melee_allowed": true,
    "defensive": true,
    "grab_break": true
  },
  {
    "type": "technique",
    "id": "tec_ninjutsu_swift",
    "name": "Swift Strike (normal)",
    "messages": [ "You swiftly strike %s!", "<npcname> swiftly strikes %s!" ],
    "skill_requirements": [ { "name": "melee", "level": 2 } ],
    "unarmed_allowed": true,
    "melee_allowed": true,
    "mult_bonuses": [ { "stat": "movecost", "scale": 0.8 } ],
    "attack_vectors": [ "WEAPON" ],
    "attack_vectors_random": [ "HAND", "ELBOW", "LOWER_LEG", "FOOT" ]
  },
  {
    "type": "technique",
    "id": "tec_ninjutsu_swift_crit",
    "name": "Swift Strike (crit)",
    "messages": [ "You swiftly strike %s!", "<npcname> swiftly strikes %s!" ],
    "skill_requirements": [ { "name": "melee", "level": 2 } ],
    "unarmed_allowed": true,
    "melee_allowed": true,
    "required_buffs_all": [ "buff_ninjutsu_onattack" ],
    "crit_tec": true,
    "mult_bonuses": [ { "stat": "movecost", "scale": 0.8 } ],
    "attack_vectors": [ "WEAPON" ],
    "attack_vectors_random": [ "HAND", "ELBOW", "LOWER_LEG", "FOOT" ]
  },
  {
    "type": "technique",
    "id": "tec_ninjutsu_precise",
    "name": "Assassinate",
    "messages": [ "You attempt to slay %s in a single stroke!", "<npcname> attempts to slay %s in a single stroke!" ],
    "skill_requirements": [ { "name": "melee", "level": 5 } ],
    "melee_allowed": true,
    "forbidden_buffs_all": [ "buff_ninjutsu_onattack" ],
    "crit_tec": true,
    "weighting": 3,
    "mult_bonuses": [
      { "stat": "damage", "type": "bash", "scale": 1.3 },
      { "stat": "damage", "type": "cut", "scale": 1.3 },
      { "stat": "damage", "type": "stab", "scale": 1.3 }
    ],
    "attack_vectors": [ "WEAPON" ]
  },
  {
    "type": "technique",
    "id": "tec_ninjutsu_takedown",
<<<<<<< HEAD
    "name": "Ninjutsu Takedown",
    "messages": [ "You quickly grab and bring %s to the ground!", "<npcname> quickly grabs and brings %s to the ground!" ],
    "skill_requirements": [ { "name": "unarmed", "level": 5 } ],
=======
    "name": "Ninjutsu Takedown (unarmed)",
    "messages": [ "You quickly grab and bring %s to the ground!", "<npcname> quickly grabs and brings %s to the ground!" ],
    "skill_requirements": [ { "name": "unarmed", "level": 4 } ],
>>>>>>> c496e930
    "unarmed_allowed": true,
    "forbidden_buffs_all": [ "buff_ninjutsu_onattack" ],
    "crit_tec": true,
    "condition": {
      "and": [
        { "math": [ "u_val('size') + 1", ">=", "n_val('size')" ] },
        { "not": { "npc_has_effect": "downed" } },
        { "or": [ { "npc_bodytype": "human" }, { "npc_bodytype": "angel" } ] },
        { "or": [ { "not": { "npc_has_flag": "FLIES" } }, { "npc_has_flag": "DISABLE_FLIGHT" } ] }
      ]
    },
    "condition_desc": "* Only works on a <info>non-downed humanoid</info> target of <info>similar or smaller</info> size incapable of flight",
    "down_dur": 2,
    "weighting": 3,
    "mult_bonuses": [ { "stat": "damage", "type": "bash", "scale": 2.0 } ],
    "attack_vectors": [ "THROW" ]
  },
  {
    "type": "technique",
    "id": "tec_ninjutsu_takedown_melee",
    "name": "Ninjutsu Takedown (melee)",
    "messages": [ "You quickly grab and bring %s to the ground!", "<npcname> quickly grabs and brings %s to the ground!" ],
    "skill_requirements": [ { "name": "melee", "level": 4 } ],
    "melee_allowed": true,
    "forbidden_buffs_all": [ "buff_ninjutsu_onattack" ],
    "weapon_categories_allowed": [ "KNIVES", "CLAWS" ],
    "crit_tec": true,
    "condition": {
      "and": [
        { "math": [ "u_val('size') + 1", ">=", "n_val('size')" ] },
        { "not": { "npc_has_effect": "downed" } },
        { "or": [ { "npc_bodytype": "human" }, { "npc_bodytype": "angel" } ] },
        { "or": [ { "not": { "npc_has_flag": "FLIES" } }, { "npc_has_flag": "DISABLE_FLIGHT" } ] }
      ]
    },
    "condition_desc": "* Only works on a <info>non-downed humanoid</info> target of <info>similar or smaller</info> size incapable of flight",
    "down_dur": 2,
    "weighting": 3,
    "mult_bonuses": [ { "stat": "damage", "type": "bash", "scale": 2.0 } ],
    "attack_vectors": [ "THROW" ]
  },
  {
    "type": "technique",
    "id": "tec_ninjutsu_staffdown",
    "name": "Bite the Dust",
    "messages": [ "You sweep %s to the ground!", "<npcname> sweeps %s to the ground!" ],
    "skill_requirements": [ { "name": "melee", "level": 3 } ],
    "required_buffs_all": [ "buff_ninjutsu_onattack" ],
    "melee_allowed": true,
    "weapon_categories_allowed": "QUARTERSTAVES",
    "crit_ok": true,
    "//condition": "Humanoids of similar size and no flying",
    "condition": {
      "and": [
        { "math": [ "u_val('size') + 1", ">=", "n_val('size')" ] },
        { "math": [ "n_val('size')", "!=", "1" ] },
        { "not": { "npc_has_effect": "downed" } },
        { "or": [ { "npc_bodytype": "human" }, { "npc_bodytype": "angel" } ] },
        { "or": [ { "not": { "npc_has_flag": "FLIES" } }, { "npc_has_flag": "DISABLE_FLIGHT" } ] }
      ]
    },
    "condition_desc": "* Only works on a <info>non-downed humanoid</info> target of <info>similar or smaller</info> size incapable of flight",
    "down_dur": 2,
    "weighting": 2,
    "attack_vectors": [ "WEAPON" ]
  },
  {
    "type": "technique",
    "id": "tec_ninjutsu_downkill",
    "name": "Dirty Kill",
    "messages": [ "You strike and confine %s to the ground!", "<npcname> strikes and confines %s to the ground!" ],
    "skill_requirements": [ { "name": "melee", "level": 4 } ],
    "melee_allowed": true,
    "unarmed_allowed": true,
    "crit_ok": true,
    "condition": {
      "and": [
        { "npc_has_effect": "downed" },
        { "math": [ "u_val('size') + 1", ">=", "n_val('size')" ] },
        { "not": { "npc_has_effect": "stunned" } },
        {
          "and": [
            { "not": { "npc_has_species": "ZOMBIE" } },
            { "not": { "npc_has_species": "NETHER" } },
            { "not": { "npc_has_species": "NETHER_EMENATION" } },
            { "not": { "npc_has_species": "LEECH_PLANT" } },
            { "not": { "npc_has_species": "MIGO" } },
            { "not": { "npc_has_species": "SLIME" } },
            { "not": { "npc_has_species": "FUNGUS" } },
            { "not": { "npc_has_species": "PLANT" } },
            { "not": { "npc_has_species": "ROBOT" } },
            { "not": { "npc_has_species": "CYBORG" } },
            { "not": { "npc_has_species": "HALLUCINATION" } },
            { "not": { "npc_has_species": "HORROR" } },
            { "not": { "npc_has_species": "ABERRATION" } },
            { "not": { "npc_has_species": "KRAKEN" } }
          ]
        }
      ]
    },
    "condition_desc": "* Only works on a <info>downed</info> and <info>non-stunned mundane</info> target of <info>similar or smaller</info> size",
    "weighting": 2,
    "stun_dur": 2,
    "disarms": true,
    "tech_effects": [ { "id": "disarmed", "chance": 100, "duration": 400, "on_damage": true, "message": "The hand of %s is forced open!" } ],
    "attack_vectors": [ "WEAPON" ],
    "attack_vectors_random": [ "HAND", "ELBOW", "LOWER_LEG", "FOOT" ]
  },
  {
    "type": "technique",
    "id": "niten_water_cut",
    "name": "Flowing Water Cut",
    "messages": [ "You strike %s with the slow power of flowing water!", "<npcname> strikes %s with the slow power of flowing water!" ],
    "skill_requirements": [ { "name": "melee", "level": 4 } ],
    "melee_allowed": true,
    "mult_bonuses": [
      { "stat": "movecost", "scale": 1.75 },
      { "stat": "damage", "type": "bash", "scale": 2.0 },
      { "stat": "damage", "type": "cut", "scale": 2.0 }
    ],
    "attack_vectors": [ "WEAPON" ]
  },
  {
    "type": "technique",
    "id": "niten_red_leaf",
    "name": "Red Leaf's Cut",
    "messages": [ "Your strike knocks %s off balance!", "<npcname>'s strike knocks %s off balance!" ],
    "skill_requirements": [ { "name": "melee", "level": 3 } ],
    "melee_allowed": true,
    "condition": {
      "and": [
        { "math": [ "u_val('size') + 1", ">=", "n_val('size')" ] },
        { "not": { "npc_has_effect": "downed" } },
        { "or": [ { "npc_bodytype": "human" }, { "npc_bodytype": "angel" } ] },
        { "or": [ { "not": { "npc_has_flag": "FLIES" } }, { "npc_has_flag": "DISABLE_FLIGHT" } ] }
      ]
    },
    "condition_desc": "* Only works on a <info>non-downed humanoid</info> target of <info>similar or smaller</info> size incapable of flight",
    "down_dur": 1,
    "attack_vectors": [ "WEAPON" ]
  },
  {
    "type": "technique",
    "id": "niten_stone_cut",
    "name": "Fire and Stone's Cut",
    "messages": [ "You stun %s with the force of your cut!", "<npcname> stuns %s with the force of their cut!" ],
    "skill_requirements": [ { "name": "melee", "level": 5 } ],
    "melee_allowed": true,
    "crit_tec": true,
    "condition": {
      "and": [
        { "math": [ "u_val('size') + 1", ">=", "n_val('size')" ] },
        { "not": { "npc_has_effect": "stunned" } },
        {
          "and": [
            { "not": { "npc_has_species": "ZOMBIE" } },
            { "not": { "npc_has_species": "NETHER" } },
            { "not": { "npc_has_species": "NETHER_EMENATION" } },
            { "not": { "npc_has_species": "LEECH_PLANT" } },
            { "not": { "npc_has_species": "MIGO" } },
            { "not": { "npc_has_species": "SLIME" } },
            { "not": { "npc_has_species": "FUNGUS" } },
            { "not": { "npc_has_species": "PLANT" } },
            { "not": { "npc_has_species": "ROBOT" } },
            { "not": { "npc_has_species": "CYBORG" } },
            { "not": { "npc_has_species": "HALLUCINATION" } },
            { "not": { "npc_has_species": "HORROR" } },
            { "not": { "npc_has_species": "ABERRATION" } },
            { "not": { "npc_has_species": "KRAKEN" } }
          ]
        }
      ]
    },
    "condition_desc": "* Only works on a <info>non-stunned mundane</info> target of <info>similar or smaller</info> size",
    "stun_dur": 1,
    "mult_bonuses": [
      { "stat": "damage", "type": "bash", "scale": 1.5 },
      { "stat": "damage", "type": "cut", "scale": 1.5 },
      { "stat": "damage", "type": "stab", "scale": 1.5 }
    ],
    "attack_vectors": [ "WEAPON" ]
  },
  {
    "type": "technique",
    "id": "niten_timing_attack",
    "name": "In-One Timing",
    "messages": [ "You strike at %s's weak spot!", "<npcname> strikes at %s's weak spot!" ],
    "skill_requirements": [ { "name": "melee", "level": 5 } ],
    "melee_allowed": true,
    "required_buffs_all": [ "buff_niten_ondodge" ],
    "crit_ok": true,
    "condition": {
      "and": [
        { "math": [ "u_val('size') + 1", ">=", "n_val('size')" ] },
        { "not": { "npc_has_effect": "stunned" } },
        {
          "and": [
            { "not": { "npc_has_species": "ZOMBIE" } },
            { "not": { "npc_has_species": "NETHER" } },
            { "not": { "npc_has_species": "NETHER_EMENATION" } },
            { "not": { "npc_has_species": "LEECH_PLANT" } },
            { "not": { "npc_has_species": "MIGO" } },
            { "not": { "npc_has_species": "SLIME" } },
            { "not": { "npc_has_species": "FUNGUS" } },
            { "not": { "npc_has_species": "PLANT" } },
            { "not": { "npc_has_species": "ROBOT" } },
            { "not": { "npc_has_species": "CYBORG" } },
            { "not": { "npc_has_species": "HALLUCINATION" } },
            { "not": { "npc_has_species": "HORROR" } },
            { "not": { "npc_has_species": "ABERRATION" } },
            { "not": { "npc_has_species": "KRAKEN" } }
          ]
        }
      ]
    },
    "condition_desc": "* Only works on a <info>non-stunned mundane</info> target of <info>similar or smaller</info> size",
    "stun_dur": 1,
    "mult_bonuses": [
      { "stat": "movecost", "scale": 0.5 },
      { "stat": "damage", "type": "bash", "scale": 1.5 },
      { "stat": "damage", "type": "cut", "scale": 1.5 }
    ],
    "attack_vectors": [ "WEAPON" ]
  },
  {
    "type": "technique",
    "id": "niten_feint",
    "name": "Feint",
    "messages": [ "You feint at %s!", "<npcname> feints at %s!" ],
    "skill_requirements": [ { "name": "melee", "level": 2 } ],
    "melee_allowed": true,
    "defensive": true,
    "miss_recovery": true,
    "mult_bonuses": [ { "stat": "movecost", "scale": 0.8 } ]
  },
  {
    "type": "technique",
    "id": "tec_pankration_cross",
    "name": "Cross",
    "messages": [ "You throw a heavy cross at %s!", "<npcname> throws a cross at %s!" ],
    "unarmed_allowed": true,
    "mult_bonuses": [
      { "stat": "damage", "type": "bash", "scale": 1.2 },
      { "stat": "damage", "type": "cut", "scale": 1.2 },
      { "stat": "damage", "type": "stab", "scale": 1.2 }
    ],
    "attack_vectors": [ "HAND" ]
  },
  {
    "type": "technique",
    "id": "tec_pankration_kick",
    "name": "Kick",
    "messages": [ "You kick %s hard!", "<npcname> kicks %s hard!" ],
    "skill_requirements": [ { "name": "unarmed", "level": 2 } ],
    "unarmed_allowed": true,
    "crit_tec": true,
    "//condition": "Humanoids of similar size and no flying",
    "condition": {
      "and": [
        { "math": [ "u_val('size') + 1", ">=", "n_val('size')" ] },
        { "math": [ "n_val('size')", "!=", "1" ] },
        { "not": { "npc_has_effect": "downed" } },
        { "or": [ { "npc_bodytype": "human" }, { "npc_bodytype": "angel" } ] },
        { "or": [ { "not": { "npc_has_flag": "FLIES" } }, { "npc_has_flag": "DISABLE_FLIGHT" } ] }
      ]
    },
    "condition_desc": "* Only works on a <info>non-downed humanoid</info> target of <info>similar or smaller</info> size incapable of flight",
    "down_dur": 2,
    "attack_vectors": [ "FOOT" ]
  },
  {
    "type": "technique",
    "id": "tec_pankration_break",
    "name": "Grab Break",
    "messages": [ "You were almost grabbed by %s, but you wrestle free!", "<npcname> was almost grabbed by %s, but they wrestle free!" ],
    "skill_requirements": [ { "name": "unarmed", "level": 3 } ],
    "unarmed_allowed": true,
    "defensive": true,
    "grab_break": true
  },
  {
    "type": "technique",
    "id": "tec_pankration_grabknee",
    "name": "Grab and Knee",
    "messages": [ "You grab and knee %s!", "<npcname> grabs and knees %s!" ],
    "skill_requirements": [ { "name": "unarmed", "level": 3 } ],
    "unarmed_allowed": true,
    "condition": { "npc_has_effect": "downed" },
    "condition_desc": "* Only works on a <info>downed</info> target",
    "weighting": 3,
    "mult_bonuses": [ { "stat": "movecost", "scale": 0.5 } ],
    "attack_vectors": [ "KNEE" ]
  },
  {
    "type": "technique",
    "id": "tec_pankration_grabdisarm",
    "name": "Arm Lock",
    "messages": [ "You disarm %s with an arm lock!", "<npcname> disarms %s with an arm lock!" ],
    "skill_requirements": [ { "name": "unarmed", "level": 4 } ],
    "unarmed_allowed": true,
    "condition": { "npc_has_effect": "downed" },
    "condition_desc": "* Only works on a <info>downed</info> target",
    "crit_ok": true,
    "weighting": 3,
    "disarms": true,
    "tech_effects": [ { "id": "disarmed", "chance": 100, "duration": 400, "on_damage": true, "message": "The hand of %s is forced open!" } ],
    "flat_bonuses": [ { "stat": "arpen", "type": "bash", "scaling-stat": "str", "scale": 1.0 } ],
    "mult_bonuses": [ { "stat": "damage", "type": "bash", "scale": 1.25 } ],
    "attack_vectors": [ "GRAPPLE" ]
  },
  {
    "type": "technique",
    "id": "tec_pankration_grabthrow",
    "name": "Grab and Throw",
    "messages": [ "You grab and throw %s!", "<npcname> grabs and throws %s!" ],
    "skill_requirements": [ { "name": "unarmed", "level": 5 } ],
    "unarmed_allowed": true,
    "weighting": 3,
    "crit_tec": true,
    "down_dur": 2,
    "knockback_dist": 2,
    "knockback_spread": 2,
    "//condition": "Humanoids of similar size and no flying",
    "condition": {
      "and": [
        { "math": [ "u_val('size') + 1", ">=", "n_val('size')" ] },
        { "math": [ "n_val('size')", "!=", "1" ] },
        { "not": { "npc_has_effect": "downed" } },
        { "or": [ { "npc_bodytype": "human" }, { "npc_bodytype": "angel" } ] },
        { "or": [ { "not": { "npc_has_flag": "FLIES" } }, { "npc_has_flag": "DISABLE_FLIGHT" } ] },
        {
          "or": [
            {
              "and": [
                { "npc_has_flag": "GRAB_FILTER" },
                { "u_has_flag": "GRAB" },
                {
                  "roll_contested": { "math": [ "u_val('strength')" ] },
                  "die_size": 20,
                  "difficulty": { "math": [ "n_val('grab_strength')" ] }
                }
              ]
            },
            { "not": { "and": [ { "npc_has_flag": "GRAB_FILTER" }, { "u_has_flag": "GRAB" } ] } }
          ]
        }
      ]
    },
    "condition_desc": "* Only works on a <info>non-downed humanoid</info> target of <info>similar or smaller</info> size incapable of flight, may fail on targets <info>grabbing you</info>",
    "mult_bonuses": [ { "stat": "damage", "type": "bash", "scale": 2.0 } ],
    "attack_vectors": [ "THROW" ]
  },
  {
    "type": "technique",
    "id": "tec_silat_hamstring",
    "name": "Hamstring",
    "messages": [ "You ground %s with a low blow!", "<npcname> grounds %s with a low blow!" ],
    "skill_requirements": [ { "name": "melee", "level": 2 } ],
    "melee_allowed": true,
    "crit_tec": true,
    "condition": {
      "and": [
        { "math": [ "u_val('size') + 1", ">=", "n_val('size')" ] },
        { "not": { "npc_has_effect": "downed" } },
        { "or": [ { "npc_bodytype": "human" }, { "npc_bodytype": "angel" } ] },
        { "or": [ { "not": { "npc_has_flag": "FLIES" } }, { "npc_has_flag": "DISABLE_FLIGHT" } ] }
      ]
    },
    "condition_desc": "* Only works on a <info>non-downed humanoid</info> target of <info>similar or smaller</info> size incapable of flight",
    "down_dur": 2,
    "attack_vectors": [ "WEAPON" ]
  },
  {
    "type": "technique",
    "id": "tec_silat_precise",
    "name": "Vicious Precision",
    "messages": [ "You viciously wound %s!", "<npcname> viciously wounds %s!" ],
    "skill_requirements": [ { "name": "melee", "level": 3 } ],
    "melee_allowed": true,
    "crit_ok": true,
    "condition": { "npc_has_effect": "downed" },
    "condition_desc": "* Only works on a <info>downed</info> target",
    "weighting": 2,
    "mult_bonuses": [
      { "stat": "damage", "type": "bash", "scale": 1.33 },
      { "stat": "damage", "type": "cut", "scale": 1.33 },
      { "stat": "damage", "type": "stab", "scale": 1.33 }
    ],
    "attack_vectors": [ "WEAPON" ]
  },
  {
    "type": "technique",
    "id": "tec_silat_dirty",
    "name": "Dirty Hit",
    "messages": [ "You hit %s with a dirty blow!", "<npcname> delivers a dirty blow to %s!" ],
    "skill_requirements": [ { "name": "melee", "level": 4 } ],
    "melee_allowed": true,
    "crit_tec": true,
    "condition": {
      "and": [
        { "math": [ "u_val('size') + 1", ">=", "n_val('size')" ] },
        { "not": { "npc_has_effect": "stunned" } },
        {
          "and": [
            { "not": { "npc_has_species": "ZOMBIE" } },
            { "not": { "npc_has_species": "NETHER" } },
            { "not": { "npc_has_species": "NETHER_EMENATION" } },
            { "not": { "npc_has_species": "LEECH_PLANT" } },
            { "not": { "npc_has_species": "MIGO" } },
            { "not": { "npc_has_species": "SLIME" } },
            { "not": { "npc_has_species": "FUNGUS" } },
            { "not": { "npc_has_species": "PLANT" } },
            { "not": { "npc_has_species": "ROBOT" } },
            { "not": { "npc_has_species": "CYBORG" } },
            { "not": { "npc_has_species": "HALLUCINATION" } },
            { "not": { "npc_has_species": "HORROR" } },
            { "not": { "npc_has_species": "ABERRATION" } },
            { "not": { "npc_has_species": "KRAKEN" } }
          ]
        }
      ]
    },
    "condition_desc": "* Only works on a <info>non-stunned mundane</info> target of <info>similar or smaller</info> size",
    "stun_dur": 2,
    "attack_vectors": [ "WEAPON" ]
  },
  {
    "type": "technique",
    "id": "tec_silat_brutal",
    "name": "Silat Brutality",
    "messages": [ "You brutally tear into %s!", "<npcname> brutally tears into %s!" ],
    "skill_requirements": [ { "name": "melee", "level": 5 } ],
    "melee_allowed": true,
    "crit_ok": true,
    "condition": { "npc_has_effect": "stunned" },
    "condition_desc": "* Only works on a <info>stunned</info> target",
    "weighting": 2,
    "mult_bonuses": [
      { "stat": "damage", "type": "bash", "scale": 1.33 },
      { "stat": "damage", "type": "cut", "scale": 1.33 },
      { "stat": "damage", "type": "stab", "scale": 1.33 }
    ],
    "attack_vectors": [ "WEAPON" ]
  },
  {
    "type": "technique",
    "id": "tec_snake_swift",
    "name": "Snake Snap",
    "messages": [ "You swiftly jab %s!", "<npcname> swiftly jabs %s!" ],
    "unarmed_allowed": true,
    "crit_ok": true,
    "flat_bonuses": [
      { "stat": "arpen", "type": "bash", "scaling-stat": "per", "scale": 0.5 },
      { "stat": "arpen", "type": "cut", "scaling-stat": "per", "scale": 0.5 },
      { "stat": "arpen", "type": "stab", "scaling-stat": "per", "scale": 0.5 }
    ],
    "mult_bonuses": [ { "stat": "movecost", "scale": 0.8 } ],
    "attack_vectors": [ "HAND" ]
  },
  {
    "type": "technique",
    "id": "tec_snake_feint",
    "name": "Snake Slide",
    "messages": [ "You make serpentine hand motions at %s!", "<npcname> makes serpentine hand motions at %s!" ],
    "skill_requirements": [ { "name": "unarmed", "level": 4 } ],
    "unarmed_allowed": true,
    "defensive": true,
    "miss_recovery": true
  },
  {
    "type": "technique",
    "id": "tec_snake_break",
    "name": "Snake Slither",
    "messages": [ "You were almost grabbed by %s, but you slither free!", "<npcname> was almost grabbed by %s, but they slither free!" ],
    "skill_requirements": [ { "name": "unarmed", "level": 4 } ],
    "unarmed_allowed": true,
    "defensive": true,
    "grab_break": true
  },
  {
    "type": "technique",
    "id": "tec_snake_precise",
    "name": "Snake Strike",
    "messages": [ "You lash out at %s with a vicious Snake Strike!", "<npcname> lashes out at %s with a vicious Snake Strike!" ],
    "skill_requirements": [ { "name": "unarmed", "level": 5 } ],
    "unarmed_allowed": true,
    "required_buffs_all": [ "buff_snake_onpause" ],
    "crit_tec": true,
    "condition": {
      "and": [
        { "math": [ "u_val('size') + 1", ">=", "n_val('size')" ] },
        { "not": { "npc_has_effect": "stunned" } },
        {
          "and": [
            { "not": { "npc_has_species": "ZOMBIE" } },
            { "not": { "npc_has_species": "NETHER" } },
            { "not": { "npc_has_species": "NETHER_EMENATION" } },
            { "not": { "npc_has_species": "LEECH_PLANT" } },
            { "not": { "npc_has_species": "MIGO" } },
            { "not": { "npc_has_species": "SLIME" } },
            { "not": { "npc_has_species": "FUNGUS" } },
            { "not": { "npc_has_species": "PLANT" } },
            { "not": { "npc_has_species": "ROBOT" } },
            { "not": { "npc_has_species": "CYBORG" } },
            { "not": { "npc_has_species": "HALLUCINATION" } },
            { "not": { "npc_has_species": "HORROR" } },
            { "not": { "npc_has_species": "ABERRATION" } },
            { "not": { "npc_has_species": "KRAKEN" } }
          ]
        }
      ]
    },
    "condition_desc": "* Only works on a <info>non-stunned mundane</info> target of <info>similar or smaller</info> size",
    "stun_dur": 1,
    "flat_bonuses": [
      { "stat": "arpen", "type": "bash", "scaling-stat": "per", "scale": 1.0 },
      { "stat": "arpen", "type": "cut", "scaling-stat": "per", "scale": 1.0 },
      { "stat": "arpen", "type": "stab", "scaling-stat": "per", "scale": 1.0 }
    ],
    "mult_bonuses": [ { "stat": "damage", "type": "bash", "scale": 1.5 } ],
    "attack_vectors": [ "HAND" ]
  },
  {
    "type": "technique",
    "id": "tec_sojutsu_shove",
    "name": "Shove",
    "messages": [ "You shove %s back!", "<npcname> shoves %s back!" ],
    "skill_requirements": [ { "name": "melee", "level": 2 } ],
    "melee_allowed": true,
    "knockback_dist": 1,
    "condition": {
      "and": [
        { "math": [ "u_val('size')", ">=", "n_val('size')" ] },
        {
          "or": [
            {
              "and": [
                { "npc_has_flag": "GRAB_FILTER" },
                { "u_has_flag": "GRAB" },
                {
                  "roll_contested": { "math": [ "u_val('strength')" ] },
                  "die_size": 20,
                  "difficulty": { "math": [ "n_val('grab_strength')" ] }
                }
              ]
            },
            { "not": { "and": [ { "npc_has_flag": "GRAB_FILTER" }, { "u_has_flag": "GRAB" } ] } }
          ]
        }
      ]
    },
    "condition_desc": "* Only works on a target of <info>similar or smaller</info> size, may fail on enemies grabbing you",
    "mult_bonuses": [
      { "stat": "damage", "type": "bash", "scale": 0.5 },
      { "stat": "damage", "type": "cut", "scale": 0.5 },
      { "stat": "damage", "type": "stab", "scale": 0.5 }
    ],
    "attack_vectors": [ "WEAPON" ]
  },
  {
    "type": "technique",
    "id": "tec_sojutsu_trip",
    "name": "Trip",
    "messages": [ "You deftly trip %s!", "<npcname> deftly trips %s!" ],
    "skill_requirements": [ { "name": "melee", "level": 3 } ],
    "melee_allowed": true,
    "reach_ok": true,
    "condition": {
      "and": [
        { "math": [ "u_val('size') + 1", ">=", "n_val('size')" ] },
        { "not": { "npc_has_effect": "downed" } },
        { "or": [ { "npc_bodytype": "human" }, { "npc_bodytype": "angel" } ] },
        { "or": [ { "not": { "npc_has_flag": "FLIES" } }, { "npc_has_flag": "DISABLE_FLIGHT" } ] }
      ]
    },
    "condition_desc": "* Only works on a <info>non-downed humanoid</info> target of <info>similar or smaller</info> size incapable of flight",
    "down_dur": 1,
    "mult_bonuses": [
      { "stat": "damage", "type": "bash", "scale": 0.5 },
      { "stat": "damage", "type": "cut", "scale": 0.5 },
      { "stat": "damage", "type": "stab", "scale": 0.5 }
    ],
    "attack_vectors": [ "WEAPON" ]
  },
  {
    "type": "technique",
    "id": "tec_sojutsu_jab",
    "name": "Jab",
    "messages": [ "You quickly strike %s!", "<npcname> quickly strikes %s!" ],
    "skill_requirements": [ { "name": "melee", "level": 2 } ],
    "melee_allowed": true,
    "reach_tec": true,
    "mult_bonuses": [
      { "stat": "movecost", "scale": 0.5 },
      { "stat": "damage", "type": "bash", "scale": 0.66 },
      { "stat": "damage", "type": "cut", "scale": 0.66 },
      { "stat": "damage", "type": "stab", "scale": 0.66 }
    ],
    "attack_vectors": [ "WEAPON" ]
  },
  {
    "type": "technique",
    "id": "tec_sojutsu_feint",
    "name": "Feint",
    "messages": [ "You fake a thrust at %s!", "<npcname> fakes a thrust at %s!" ],
    "skill_requirements": [ { "name": "melee", "level": 4 } ],
    "melee_allowed": true,
    "defensive": true,
    "miss_recovery": true
  },
  {
    "type": "technique",
    "id": "tec_taekwondo_disarm",
    "name": "Snatch Weapon",
    "messages": [ "You snatch %s's weapon!", "<npcname> snatches %s's weapon!" ],
    "skill_requirements": [ { "name": "unarmed", "level": 4 } ],
    "unarmed_allowed": true,
    "weighting": 2,
    "take_weapon": true,
    "mult_bonuses": [ { "stat": "damage", "type": "bash", "scale": 0.5 } ],
    "attack_vectors": [ "HAND" ]
  },
  {
    "type": "technique",
    "id": "tec_taekwondo_strong",
    "name": "Spinning Back Kick",
    "messages": [
      "You spin and back-kick %s, right in the center of gravity!",
      "<npcname> spins and back-kicks %s, right in the center of gravity!"
    ],
    "skill_requirements": [ { "name": "unarmed", "level": 5 } ],
    "melee_allowed": true,
    "unarmed_allowed": true,
    "crit_tec": true,
    "down_dur": 2,
    "//condition": "Humanoids of similar size and no flying",
    "condition": {
      "and": [
        { "math": [ "u_val('size') + 1", ">=", "n_val('size')" ] },
        { "not": { "npc_has_effect": "downed" } },
        { "or": [ { "npc_bodytype": "human" }, { "npc_bodytype": "angel" } ] },
        { "or": [ { "not": { "npc_has_flag": "FLIES" } }, { "npc_has_flag": "DISABLE_FLIGHT" } ] },
        {
          "or": [
            {
              "and": [
                { "npc_has_flag": "GRAB_FILTER" },
                { "u_has_flag": "GRAB" },
                {
                  "roll_contested": { "math": [ "u_val('strength')" ] },
                  "die_size": 20,
                  "difficulty": { "math": [ "n_val('grab_strength')" ] }
                }
              ]
            },
            { "not": { "and": [ { "npc_has_flag": "GRAB_FILTER" }, { "u_has_flag": "GRAB" } ] } }
          ]
        }
      ]
    },
    "condition_desc": "* Only works on a <info>non-downed humanoid</info> target of <info>similar or smaller</info> size incapable of flight, may fail on targets <info>grabbing you</info>",
    "knockback_dist": 2,
    "mult_bonuses": [
      { "stat": "movecost", "scale": 1.5 },
      { "stat": "damage", "type": "bash", "scale": 1.5 },
      { "stat": "damage", "type": "cut", "scale": 1.5 },
      { "stat": "damage", "type": "stab", "scale": 1.5 }
    ],
    "attack_vectors": [ "FOOT" ]
  },
  {
    "type": "technique",
    "id": "tec_taekwondo_push",
    "name": "Side Kick",
    "messages": [ "You turn slightly and side-kick %s!", "<npcname> turns slightly and side-kicks %s!" ],
    "melee_allowed": true,
    "unarmed_allowed": true,
    "condition": {
      "and": [
        { "math": [ "u_val('size')", ">=", "n_val('size')" ] },
        {
          "or": [
            {
              "and": [
                { "npc_has_flag": "GRAB_FILTER" },
                { "u_has_flag": "GRAB" },
                {
                  "roll_contested": { "math": [ "u_val('strength')" ] },
                  "die_size": 20,
                  "difficulty": { "math": [ "n_val('grab_strength')" ] }
                }
              ]
            },
            { "not": { "and": [ { "npc_has_flag": "GRAB_FILTER" }, { "u_has_flag": "GRAB" } ] } }
          ]
        }
      ]
    },
    "condition_desc": "* Only works on a target of <info>similar or smaller</info> size, may fail on enemies grabbing you",
    "knockback_dist": 1,
    "attack_vectors": [ "FOOT" ]
  },
  {
    "type": "technique",
    "id": "tec_taekwondo_sweep",
    "name": "Sweep Kick",
    "messages": [ "You crouch low and sweep-kick %s!", "<npcname> crouches low and sweep-kicks %s!" ],
    "skill_requirements": [ { "name": "unarmed", "level": 2 } ],
    "melee_allowed": true,
    "unarmed_allowed": true,
    "crit_ok": true,
    "condition": {
      "and": [
        { "math": [ "u_val('size') + 1", ">=", "n_val('size')" ] },
        { "not": { "npc_has_effect": "downed" } },
        { "or": [ { "npc_bodytype": "human" }, { "npc_bodytype": "angel" } ] },
        { "or": [ { "not": { "npc_has_flag": "FLIES" } }, { "npc_has_flag": "DISABLE_FLIGHT" } ] }
      ]
    },
    "condition_desc": "* Only works on a <info>non-downed humanoid</info> target of <info>similar or smaller</info> size incapable of flight",
    "down_dur": 1,
    "attack_vectors_random": [ "FOOT", "LOWER_LEG" ]
  },
  {
    "type": "technique",
    "id": "tec_taekwondo_roundhouse",
    "name": "Roundhouse Kick",
    "messages": [ "You roundhouse kick %s!", "<npcname> roundhouse kicks %s!" ],
    "melee_allowed": true,
    "unarmed_allowed": true,
    "mult_bonuses": [
      { "stat": "damage", "type": "bash", "scale": 1.2 },
      { "stat": "damage", "type": "cut", "scale": 1.2 },
      { "stat": "damage", "type": "stab", "scale": 1.2 }
    ],
    "attack_vectors": [ "FOOT" ]
  },
  {
    "type": "technique",
    "id": "tec_taekwondo_feint",
    "name": "Feint",
    "messages": [ "You fake a kick at %s!", "<npcname> fakes a kick at %s!" ],
    "skill_requirements": [ { "name": "unarmed", "level": 3 } ],
    "melee_allowed": true,
    "unarmed_allowed": true,
    "defensive": true,
    "miss_recovery": true
  },
  {
    "type": "technique",
    "id": "tec_taichi_disarm",
    "name": "Disarm",
    "messages": [ "You gently disarm %s!", "<npcname> gently disarms %s!" ],
    "skill_requirements": [ { "name": "unarmed", "level": 3 } ],
    "unarmed_allowed": true,
    "disarms": true,
    "tech_effects": [
      {
        "id": "disarmed",
        "chance": 100,
        "duration": 400,
        "on_damage": true,
        "message": "The weapon of %s has been forced out ot their hands!"
      }
    ],
    "attack_vectors": [ "HAND" ]
  },
  {
    "type": "technique",
    "id": "tec_taichi_palm",
    "name": "Palm Strike",
    "messages": [ "You palm strike %s!", "<npcname> palm strikes %s!" ],
    "skill_requirements": [ { "name": "unarmed", "level": 1 } ],
    "unarmed_allowed": true,
    "required_buffs_all": [ "buff_tai_chi_onpause" ],
    "condition": {
      "and": [
        { "math": [ "u_val('size')", ">=", "n_val('size')" ] },
        {
          "or": [
            {
              "and": [
                { "npc_has_flag": "GRAB_FILTER" },
                { "u_has_flag": "GRAB" },
                {
                  "roll_contested": { "math": [ "u_val('strength')" ] },
                  "die_size": 20,
                  "difficulty": { "math": [ "n_val('grab_strength')" ] }
                }
              ]
            },
            { "not": { "and": [ { "npc_has_flag": "GRAB_FILTER" }, { "u_has_flag": "GRAB" } ] } }
          ]
        }
      ]
    },
    "condition_desc": "* Only works on a target of <info>similar or smaller</info> size, may fail on enemies grabbing you",
    "knockback_dist": 1,
    "mult_bonuses": [
      { "stat": "damage", "type": "bash", "scale": 1.5 },
      { "stat": "damage", "type": "cut", "scale": 1.5 },
      { "stat": "damage", "type": "stab", "scale": 1.5 }
    ],
    "attack_vectors": [ "PALM" ]
  },
  {
    "type": "technique",
    "id": "tec_taichi_counter",
    "name": "Grasp the Sparrow's Tail",
    "messages": [ "You divert %s's attack and lead them to the ground!", "<npcname> diverts %s's attack and leads them to the ground!" ],
    "skill_requirements": [ { "name": "unarmed", "level": 2 } ],
    "unarmed_allowed": true,
    "required_buffs_all": [ "buff_tai_chi_onblock" ],
    "crit_ok": true,
    "condition": {
      "and": [
        { "math": [ "u_val('size') + 1", ">=", "n_val('size')" ] },
        { "not": { "npc_has_effect": "downed" } },
        { "or": [ { "npc_bodytype": "human" }, { "npc_bodytype": "angel" } ] },
        { "or": [ { "not": { "npc_has_flag": "FLIES" } }, { "npc_has_flag": "DISABLE_FLIGHT" } ] }
      ]
    },
    "condition_desc": "* Only works on a <info>non-downed humanoid</info> target of <info>similar or smaller</info> size incapable of flight",
    "down_dur": 1,
    "mult_bonuses": [
      { "stat": "movecost", "scale": 0.75 },
      { "stat": "damage", "type": "bash", "scale": 1.2 },
      { "stat": "damage", "type": "cut", "scale": 1.2 },
      { "stat": "damage", "type": "stab", "scale": 1.2 }
    ],
    "attack_vectors": [ "THROW" ]
  },
  {
    "type": "technique",
    "id": "tec_taichi_precise",
    "name": "Double Palm Strike",
    "messages": [ "You double-handed palm strikes %s!", "<npcname>'s double-handed palm strikes %s!" ],
    "skill_requirements": [ { "name": "unarmed", "level": 4 } ],
    "unarmed_allowed": true,
    "crit_tec": true,
    "required_buffs_all": [ "buff_tai_chi_onpause" ],
    "condition": {
      "and": [
        { "math": [ "u_val('size')", ">=", "n_val('size')" ] },
        { "not": { "npc_has_effect": "stunned" } },
        {
          "and": [
            { "not": { "npc_has_species": "ZOMBIE" } },
            { "not": { "npc_has_species": "NETHER" } },
            { "not": { "npc_has_species": "NETHER_EMENATION" } },
            { "not": { "npc_has_species": "LEECH_PLANT" } },
            { "not": { "npc_has_species": "MIGO" } },
            { "not": { "npc_has_species": "SLIME" } },
            { "not": { "npc_has_species": "FUNGUS" } },
            { "not": { "npc_has_species": "PLANT" } },
            { "not": { "npc_has_species": "ROBOT" } },
            { "not": { "npc_has_species": "CYBORG" } },
            { "not": { "npc_has_species": "HALLUCINATION" } },
            { "not": { "npc_has_species": "HORROR" } },
            { "not": { "npc_has_species": "ABERRATION" } },
            { "not": { "npc_has_species": "KRAKEN" } }
          ]
        },
        {
          "or": [
            {
              "and": [
                { "npc_has_flag": "GRAB_FILTER" },
                { "u_has_flag": "GRAB" },
                {
                  "roll_contested": { "math": [ "u_val('strength')" ] },
                  "die_size": 20,
                  "difficulty": { "math": [ "n_val('grab_strength')" ] }
                }
              ]
            },
            { "not": { "and": [ { "npc_has_flag": "GRAB_FILTER" }, { "u_has_flag": "GRAB" } ] } }
          ]
        }
      ]
    },
    "condition_desc": "* Only works on a <info>non-stunned mundane</info> target of <info>similar or smaller</info> size",
    "knockback_dist": 1,
    "stun_dur": 1,
    "mult_bonuses": [
      { "stat": "damage", "type": "bash", "scale": 2.0 },
      { "stat": "damage", "type": "cut", "scale": 2.0 },
      { "stat": "damage", "type": "stab", "scale": 2.0 }
    ],
    "attack_vectors": [ "PALM" ]
  },
  {
    "type": "technique",
    "id": "tec_tiger_break",
    "name": "Grab Break",
    "messages": [
      "You were almost grabbed by %s, but you are too powerful to be caged!",
      "<npcname> was almost grabbed by %s, but they are too powerful to be caged!"
    ],
    "unarmed_allowed": true,
    "defensive": true,
    "grab_break": true
  },
  {
    "type": "technique",
    "id": "tec_tiger_takedown",
    "name": "Tiger Takedown",
    "messages": [ "You slam %s to the ground!", "<npcname> slams %s to the ground!" ],
    "skill_requirements": [ { "name": "unarmed", "level": 1 } ],
    "unarmed_allowed": true,
    "condition": {
      "and": [
        { "math": [ "u_val('size') + 1", ">=", "n_val('size')" ] },
        { "not": { "npc_has_effect": "downed" } },
        { "or": [ { "npc_bodytype": "human" }, { "npc_bodytype": "angel" } ] },
        { "or": [ { "not": { "npc_has_flag": "FLIES" } }, { "npc_has_flag": "DISABLE_FLIGHT" } ] }
      ]
    },
    "condition_desc": "* Only works on a <info>non-downed humanoid</info> target of <info>similar or smaller</info> size incapable of flight",
    "down_dur": 1,
    "mult_bonuses": [ { "stat": "damage", "type": "bash", "scale": 1.25 } ],
    "attack_vectors": [ "THROW" ]
  },
  {
    "type": "technique",
    "id": "tec_tiger_palm",
    "name": "Tiger Palm",
    "messages": [ "You land a heavy tiger palm on %s!", "<npcname> lands a heavy tiger palm on %s!" ],
    "skill_requirements": [ { "name": "unarmed", "level": 3 } ],
    "unarmed_allowed": true,
    "crit_ok": true,
    "flat_bonuses": [
      { "stat": "arpen", "type": "bash", "scaling-stat": "str", "scale": 1.0 },
      { "stat": "arpen", "type": "cut", "scaling-stat": "str", "scale": 1.0 },
      { "stat": "arpen", "type": "stab", "scaling-stat": "str", "scale": 1.0 }
    ],
    "mult_bonuses": [
      { "stat": "damage", "type": "bash", "scale": 1.25 },
      { "stat": "damage", "type": "cut", "scale": 1.25 },
      { "stat": "damage", "type": "stab", "scale": 1.25 }
    ],
    "attack_vectors": [ "HAND" ]
  },
  {
    "type": "technique",
    "id": "tec_tiger_claw",
    "name": "Tiger Claw",
    "messages": [ "You viciously claw at %s!", "<npcname> viciously claws at %s!" ],
    "skill_requirements": [ { "name": "unarmed", "level": 4 } ],
    "unarmed_allowed": true,
    "crit_tec": true,
    "condition": {
      "and": [
        { "math": [ "u_val('size') + 1", ">=", "n_val('size')" ] },
        { "not": { "npc_has_effect": "stunned" } },
        {
          "and": [
            { "not": { "npc_has_species": "ZOMBIE" } },
            { "not": { "npc_has_species": "NETHER" } },
            { "not": { "npc_has_species": "NETHER_EMENATION" } },
            { "not": { "npc_has_species": "LEECH_PLANT" } },
            { "not": { "npc_has_species": "MIGO" } },
            { "not": { "npc_has_species": "SLIME" } },
            { "not": { "npc_has_species": "FUNGUS" } },
            { "not": { "npc_has_species": "PLANT" } },
            { "not": { "npc_has_species": "ROBOT" } },
            { "not": { "npc_has_species": "CYBORG" } },
            { "not": { "npc_has_species": "HALLUCINATION" } },
            { "not": { "npc_has_species": "HORROR" } },
            { "not": { "npc_has_species": "ABERRATION" } },
            { "not": { "npc_has_species": "KRAKEN" } }
          ]
        }
      ]
    },
    "condition_desc": "* Only works on a <info>non-stunned mundane</info> target of <info>similar or smaller</info> size",
    "stun_dur": 1,
    "mult_bonuses": [
      { "stat": "damage", "type": "bash", "scale": 1.25 },
      { "stat": "damage", "type": "cut", "scale": 1.25 },
      { "stat": "damage", "type": "stab", "scale": 1.25 }
    ],
    "attack_vectors": [ "HAND" ]
  },
  {
    "type": "technique",
    "id": "tec_tiger_wide",
    "name": "Tiger Rampage",
    "messages": [ "You slash wildly at %s and those nearby!", "<npcname> slashes wildly at %s and those nearby!" ],
    "skill_requirements": [ { "name": "unarmed", "level": 5 } ],
    "unarmed_allowed": true,
    "crit_tec": true,
    "weighting": 3,
    "aoe": "wide",
    "mult_bonuses": [
      { "stat": "damage", "type": "bash", "scale": 1.25 },
      { "stat": "damage", "type": "cut", "scale": 1.25 },
      { "stat": "damage", "type": "stab", "scale": 1.25 }
    ],
    "attack_vectors": [ "HAND" ]
  },
  {
    "type": "technique",
    "id": "tec_wingchun_punch",
    "name": "Straight Punch",
    "messages": [ "You deliver a straight vertical punch to %s!", "<npcname> delivers a straight vertical punch to %s!" ],
    "unarmed_allowed": true,
    "mult_bonuses": [
      { "stat": "damage", "type": "bash", "scale": 1.1 },
      { "stat": "damage", "type": "cut", "scale": 1.1 },
      { "stat": "damage", "type": "stab", "scale": 1.1 }
    ],
    "attack_vectors": [ "HAND" ]
  },
  {
    "type": "technique",
    "id": "tec_wingchun_punch_knockback",
    "name": "Straight Punch (Knockback)",
    "messages": [ "You force %s back with a straight horizontal punch!", "<npcname> forces %s back with a straight horizontal punch!" ],
    "skill_requirements": [ { "name": "unarmed", "level": 4 } ],
    "unarmed_allowed": true,
    "required_buffs_all": [ "buff_wingchun_onpause" ],
    "weighting": 2,
    "condition": {
      "and": [
        { "math": [ "u_val('size')", ">=", "n_val('size')" ] },
        {
          "or": [
            {
              "and": [
                { "npc_has_flag": "GRAB_FILTER" },
                { "u_has_flag": "GRAB" },
                {
                  "roll_contested": { "math": [ "u_val('strength')" ] },
                  "die_size": 20,
                  "difficulty": { "math": [ "n_val('grab_strength')" ] }
                }
              ]
            },
            { "not": { "and": [ { "npc_has_flag": "GRAB_FILTER" }, { "u_has_flag": "GRAB" } ] } }
          ]
        }
      ]
    },
    "condition_desc": "* Only works on a target of <info>similar or smaller</info> size, may fail on enemies grabbing you",
    "knockback_dist": 1,
    "knockback_follow": true,
    "mult_bonuses": [
      { "stat": "damage", "type": "bash", "scale": 1.1 },
      { "stat": "damage", "type": "cut", "scale": 1.1 },
      { "stat": "damage", "type": "stab", "scale": 1.1 }
    ],
    "attack_vectors": [ "HAND" ]
  },
  {
    "type": "technique",
    "id": "tec_wingchun_hook",
    "name": "L-hook",
    "messages": [ "You deliver a solid L-hook to %s!", "<npcname> delivers a solid L-hook to %s!" ],
    "skill_requirements": [ { "name": "unarmed", "level": 2 } ],
    "unarmed_allowed": true,
    "crit_tec": true,
    "condition": {
      "and": [
        { "math": [ "u_val('size') + 1", ">=", "n_val('size')" ] },
        { "not": { "npc_has_effect": "downed" } },
        { "or": [ { "npc_bodytype": "human" }, { "npc_bodytype": "angel" } ] },
        { "or": [ { "not": { "npc_has_flag": "FLIES" } }, { "npc_has_flag": "DISABLE_FLIGHT" } ] }
      ]
    },
    "condition_desc": "* Only works on a <info>non-downed humanoid</info> target of <info>similar or smaller</info> size incapable of flight",
    "down_dur": 1,
    "mult_bonuses": [
      { "stat": "damage", "type": "bash", "scale": 1.2 },
      { "stat": "damage", "type": "cut", "scale": 1.2 },
      { "stat": "damage", "type": "stab", "scale": 1.2 }
    ],
    "attack_vectors": [ "HAND" ]
  },
  {
    "type": "technique",
    "id": "tec_wingchun_hook_knockback",
    "name": "L-hook (Knockback)",
    "messages": [ "You knock %s back with a solid L-hook!", "<npcname> knocks %s back with a solid L-hook!" ],
    "skill_requirements": [ { "name": "unarmed", "level": 4 } ],
    "unarmed_allowed": true,
    "required_buffs_all": [ "buff_wingchun_onpause" ],
    "weighting": 2,
    "crit_tec": true,
    "condition": {
      "and": [
        { "math": [ "u_val('size')", ">=", "n_val('size')" ] },
        {
          "or": [
            {
              "and": [
                { "npc_has_flag": "GRAB_FILTER" },
                { "u_has_flag": "GRAB" },
                {
                  "roll_contested": { "math": [ "u_val('strength')" ] },
                  "die_size": 20,
                  "difficulty": { "math": [ "n_val('grab_strength')" ] }
                }
              ]
            },
            { "not": { "and": [ { "npc_has_flag": "GRAB_FILTER" }, { "u_has_flag": "GRAB" } ] } }
          ]
        },
        { "not": { "npc_has_effect": "downed" } },
        { "or": [ { "npc_bodytype": "human" }, { "npc_bodytype": "angel" } ] },
        { "or": [ { "not": { "npc_has_flag": "FLIES" } }, { "npc_has_flag": "DISABLE_FLIGHT" } ] }
      ]
    },
    "condition_desc": "* Only works on a <info>non-downed humanoid</info> target of <info>similar or smaller</info> size incapable of flight, may fail on targets grabbing you",
    "down_dur": 1,
    "knockback_dist": 1,
    "knockback_follow": true,
    "mult_bonuses": [
      { "stat": "damage", "type": "bash", "scale": 1.2 },
      { "stat": "damage", "type": "cut", "scale": 1.2 },
      { "stat": "damage", "type": "stab", "scale": 1.2 }
    ],
    "attack_vectors": [ "HAND" ]
  },
  {
    "type": "technique",
    "id": "tec_wingchun_feint",
    "name": "Feint",
    "messages": [ "Your attack misses %s but you don't let up!", "<npcname>'s attack misses %s but they don't let up!" ],
    "skill_requirements": [ { "name": "unarmed", "level": 3 } ],
    "unarmed_allowed": true,
    "defensive": true,
    "miss_recovery": true
  },
  {
    "type": "technique",
    "id": "tec_zuiquan_feint",
    "name": "Drunken Feint",
    "messages": [ "You stumble and leer at %s!", "<npcname> stumbles and leers at %s!" ],
    "skill_requirements": [ { "name": "unarmed", "level": 2 } ],
    "unarmed_allowed": true,
    "defensive": true,
    "miss_recovery": true
  },
  {
    "type": "technique",
    "id": "tec_zuiquan_fist",
    "name": "Drunk Fist",
    "messages": [ "You lurch, and your wild swing hits %s!", "<npcname> lurches, and hits %s!" ],
    "unarmed_allowed": true,
    "crit_ok": true,
    "mult_bonuses": [
      { "stat": "damage", "type": "bash", "scale": 1.2 },
      { "stat": "damage", "type": "cut", "scale": 1.2 },
      { "stat": "damage", "type": "stab", "scale": 1.2 }
    ],
    "attack_vectors": [ "HAND" ]
  },
  {
    "type": "technique",
    "id": "tec_zuiquan_break",
    "name": "Grab Break",
    "messages": [ "You were almost grabbed by %s, but you stumble away!", "<npcname> was almost grabbed by %s, but they stumble away!" ],
    "skill_requirements": [ { "name": "unarmed", "level": 4 } ],
    "unarmed_allowed": true,
    "melee_allowed": true,
    "defensive": true,
    "grab_break": true
  },
  {
    "type": "technique",
    "id": "tec_zuiquan_spin",
    "name": "Whirling Strikes",
    "messages": [ "You spin, hitting %s and everyone around you!", "<npcname> spins, hitting %s and everyone around them!" ],
    "skill_requirements": [ { "name": "unarmed", "level": 5 } ],
    "unarmed_allowed": true,
    "crit_tec": true,
    "aoe": "spin",
    "mult_bonuses": [
      { "stat": "movecost", "scale": 1.5 },
      { "stat": "damage", "type": "bash", "scale": 1.3 },
      { "stat": "damage", "type": "cut", "scale": 1.3 },
      { "stat": "damage", "type": "stab", "scale": 1.3 }
    ],
    "attack_vectors_random": [ "HAND", "FOOT" ]
  },
  {
    "type": "technique",
    "id": "RAPID_TEST",
    "name": "Rapid Strike Test",
    "melee_allowed": true,
    "mult_bonuses": [
      { "stat": "movecost", "scale": 0.5 },
      { "stat": "damage", "type": "bash", "scale": 0.66 },
      { "stat": "damage", "type": "cut", "scale": 0.66 },
      { "stat": "damage", "type": "stab", "scale": 0.66 }
    ],
    "messages": [ "You quickly strike %s!", "<npcname> quickly strikes %s!" ],
    "description": "50% moves, 66% damage",
    "attack_vectors": [ "WEAPON" ]
  },
  {
    "type": "technique",
    "id": "tec_debug_slow",
    "name": "slow strike",
    "unarmed_allowed": true,
    "unarmed_weapons_allowed": false,
    "skill_requirements": [ { "name": "unarmed", "level": 3 } ],
    "mult_bonuses": [
      { "stat": "damage", "type": "bash", "scale": 3.0 },
      { "stat": "damage", "type": "bash", "scaling-stat": "str", "scale": 0.1 }
    ],
    "flat_bonuses": [ { "stat": "movecost", "scale": 100 }, { "stat": "movecost", "scaling-stat": "str", "scale": 10 } ],
    "messages": [ "You slowly strike %s!", "<npcname> slowly strikes %s!" ],
    "attack_vectors": [ "HAND" ]
  },
  {
    "type": "technique",
    "id": "tec_debug_arpen",
    "name": "phasing strike",
    "unarmed_allowed": true,
    "melee_allowed": true,
    "skill_requirements": [ { "name": "melee", "level": 3 } ],
    "mult_bonuses": [
      { "stat": "damage", "type": "bash", "scale": 0.2 },
      { "stat": "damage", "type": "cut", "scale": 0.2 },
      { "stat": "damage", "type": "stab", "scale": 0.2 },
      { "stat": "movecost", "scale": 0.3 }
    ],
    "flat_bonuses": [
      { "stat": "arpen", "type": "bash", "scale": 10 },
      { "stat": "arpen", "type": "bash", "scaling-stat": "per", "scale": 1 }
    ],
    "crit_tec": true,
    "messages": [ "You phase-strike %s!", "<npcname> phase-strikes %s!" ],
    "attack_vectors": [ "WEAPON", "HAND" ]
  },
  {
    "type": "technique",
    "id": "tec_debug_eoc_demo",
    "name": "Extreme Offensive Chop!",
    "unarmed_allowed": true,
    "melee_allowed": true,
    "skill_requirements": [ { "name": "speech", "level": 10 } ],
    "weighting": 100,
    "messages": [ "You strike %s with an Extreme Offensive Chop!", "<npcname> strikes %s with an Extreme Offensive Chop!" ],
    "eocs": [
      {
        "id": "EOC_TECH_DEBGU_EOC_DEMO",
        "effect": [
          { "u_message": "That was so awesome, the foe decides to surrender!", "type": "good" },
          "follow",
          { "arithmetic": [ { "npc_val": "friendly" }, "=", { "const": 100 } ] }
        ]
      }
    ],
    "attack_vectors": [ "WEAPON", "HAND" ]
  }
]<|MERGE_RESOLUTION|>--- conflicted
+++ resolved
@@ -2230,15 +2230,9 @@
   {
     "type": "technique",
     "id": "tec_ninjutsu_takedown",
-<<<<<<< HEAD
-    "name": "Ninjutsu Takedown",
-    "messages": [ "You quickly grab and bring %s to the ground!", "<npcname> quickly grabs and brings %s to the ground!" ],
-    "skill_requirements": [ { "name": "unarmed", "level": 5 } ],
-=======
     "name": "Ninjutsu Takedown (unarmed)",
     "messages": [ "You quickly grab and bring %s to the ground!", "<npcname> quickly grabs and brings %s to the ground!" ],
     "skill_requirements": [ { "name": "unarmed", "level": 4 } ],
->>>>>>> c496e930
     "unarmed_allowed": true,
     "forbidden_buffs_all": [ "buff_ninjutsu_onattack" ],
     "crit_tec": true,
