[
  {
    "type": "effect_on_condition",
    "id": "scenario_strong_portal_storm_base",
    "eoc_type": "SCENARIO_SPECIFIC",
    "effect": { "arithmetic": [ { "global_val": "var", "var_name": "ps_base_str" }, "=", { "const": 10 } ] }
  },
  {
    "type": "effect_on_condition",
    "id": "scenario_strong_portal_storm",
    "eoc_type": "SCENARIO_SPECIFIC",
    "effect": [
      { "arithmetic": [ { "global_val": "var", "var_name": "ps_base_str" }, "=", { "const": 15 } ] },
      { "run_eocs": "EOC_CAUSE_PORTAL_STORM" },
      { "arithmetic": [ { "global_val": "var", "var_name": "ps_base_str" }, "=", { "const": 1 } ] }
    ]
  },
  {
    "type": "effect_on_condition",
    "id": "scenario_quick_portal_storm",
    "eoc_type": "SCENARIO_SPECIFIC",
    "effect": [
      { "arithmetic": [ { "global_val": "var", "var_name": "ps_min_woc" }, "=", { "time": "1 days" } ] },
      { "arithmetic": [ { "global_val": "var", "var_name": "ps_max_woc" }, "=", { "time": "2 days" } ] }
    ]
  },
  {
    "type": "effect_on_condition",
    "id": "EOC_PORTAL_STORM_WARN_OR_CAUSE_RECURRING",
    "recurrence": [ { "global_val": "ps_min_woc", "default": "5 days" }, { "global_val": "ps_max_woc", "default": "9 days" } ],
    "global": true,
    "effect": { "run_eocs": "EOC_CAUSE_EARLY_PORTAL_STORM" }
  },
  {
    "type": "effect_on_condition",
    "id": "EOC_PORTAL_EARLY_MESSAGES",
    "recurrence": [ "1 minutes", "30 minutes" ],
    "global": true,
    "condition": { "is_weather": "early_portal_storm" },
    "deactivate_condition": { "not": { "is_weather": "early_portal_storm" } },
    "effect": {
      "run_eocs": [
        {
          "id": "EOC_PORTAL_STORM_WARN_CAN_SEE_OUTDOORS_1",
          "condition": {
            "and": [
              "u_can_see",
              "u_is_outside",
              { "not": { "u_has_effect": "sleep" } },
              { "compare_int": [ { "global_val": "var", "var_name": "ps_base_str" }, "<", { "const": 3 } ] }
            ]
          },
          "effect": {
            "run_eocs": {
              "id": "EOC_PORTAL_STORM_WARN_DAY_NIGHT_1",
              "condition": "is_day",
              "effect": { "u_message": "PORTAL_STORM_DAY_MESSAGES_1", "snippet": true },
              "false_effect": { "u_message": "PORTAL_STORM_NIGHT_MESSAGES_1", "snippet": true }
            }
          }
        },
        {
          "id": "EOC_PORTAL_STORM_WARN_CAN_SEE_INDOORS_1",
          "condition": {
            "and": [
              "u_can_see",
              { "not": "u_is_outside" },
              { "not": { "u_has_effect": "sleep" } },
              { "compare_int": [ { "global_val": "var", "var_name": "ps_base_str" }, "<", { "const": 3 } ] }
            ]
          },
          "effect": { "u_message": "PORTAL_STORM_INDOOR_MESSAGES_1", "snippet": true }
        },
        {
          "id": "EOC_PORTAL_STORM_WARN_CAN_SEE_OUTDOORS_2",
          "condition": {
            "and": [
              "u_can_see",
              "u_is_outside",
              { "not": { "u_has_effect": "sleep" } },
              { "compare_int": [ { "global_val": "var", "var_name": "ps_base_str" }, "<", { "const": 6 } ] },
              { "compare_int": [ { "global_val": "var", "var_name": "ps_base_str" }, ">=", { "const": 3 } ] }
            ]
          },
          "effect": {
            "run_eocs": {
              "id": "EOC_PORTAL_STORM_WARN_DAY_NIGHT_2",
              "condition": "is_day",
              "effect": { "u_message": "PORTAL_STORM_DAY_MESSAGES_2", "snippet": true },
              "false_effect": { "u_message": "PORTAL_STORM_NIGHT_MESSAGES_2", "snippet": true }
            }
          }
        },
        {
          "id": "EOC_PORTAL_STORM_WARN_CAN_SEE_INDOORS_2",
          "condition": {
            "and": [
              "u_can_see",
              { "not": "u_is_outside" },
              { "not": { "u_has_effect": "sleep" } },
              { "compare_int": [ { "global_val": "var", "var_name": "ps_base_str" }, "<", { "const": 6 } ] },
              { "compare_int": [ { "global_val": "var", "var_name": "ps_base_str" }, ">=", { "const": 3 } ] }
            ]
          },
          "effect": { "u_message": "PORTAL_STORM_INDOOR_MESSAGES_2", "snippet": true }
        },
        {
          "id": "EOC_PORTAL_STORM_WARN_CAN_SEE_OUTDOORS_3",
          "condition": {
            "and": [
              "u_can_see",
              "u_is_outside",
              { "not": { "u_has_effect": "sleep" } },
              { "compare_int": [ { "global_val": "var", "var_name": "ps_base_str" }, ">=", { "const": 6 } ] }
            ]
          },
          "effect": {
            "run_eocs": {
              "id": "EOC_PORTAL_STORM_WARN_DAY_NIGHT_3",
              "condition": "is_day",
              "effect": { "u_message": "PORTAL_STORM_DAY_MESSAGES_3", "snippet": true },
              "false_effect": { "u_message": "PORTAL_STORM_NIGHT_MESSAGES_3", "snippet": true }
            }
          }
        },
        {
          "id": "EOC_PORTAL_STORM_WARN_CAN_SEE_INDOORS_3",
          "condition": {
            "and": [
              "u_can_see",
              { "not": "u_is_outside" },
              { "not": { "u_has_effect": "sleep" } },
              { "compare_int": [ { "global_val": "var", "var_name": "ps_base_str" }, ">=", { "const": 6 } ] }
            ]
          },
          "effect": { "u_message": "PORTAL_STORM_INDOOR_MESSAGES_3", "snippet": true }
        }
      ]
    }
  },
  {
    "type": "effect_on_condition",
    "id": "EOC_CAUSE_EARLY_PORTAL_STORM",
    "global": true,
    "//": "This sets up all the variables for the start of an early portal storm.",
    "condition": {
      "not": {
        "or": [
          { "is_weather": "portal_storm" },
          { "is_weather": "early_portal_storm" },
          { "compare_int": [ { "global_val": "var", "var_name": "cause_portal_storm" }, "=", { "const": 1 } ] },
          { "compare_int": [ { "global_val": "var", "var_name": "cause_early_portal_storm" }, "=", { "const": 1 } ] }
        ]
      }
    },
    "effect": [
      { "arithmetic": [ { "global_val": "var", "var_name": "cause_early_portal_storm" }, "=", { "const": 1 } ] },
      "next_weather",
      { "queue_eocs": "EOC_CAUSE_PORTAL_STORM", "time_in_future": [ "2 minutes", "20 minutes" ] },
      {
        "u_message": "You suddenly register a buzzing in your senses.  It's getting louder, and your head starts to throb.  Something is coming.",
        "type": "bad",
        "popup": true
      }
    ]
  },
  {
    "type": "effect_on_condition",
    "id": "EOC_CAUSE_PORTAL_STORM",
    "global": true,
    "//": "This sets up all the variables for the start of a portal storm.",
    "condition": {
      "not": {
        "or": [
          { "is_weather": "portal_storm" },
          { "compare_int": [ { "global_val": "var", "var_name": "cause_portal_storm" }, "=", { "const": 1 } ] }
        ]
      }
    },
    "effect": [
      { "arithmetic": [ { "global_val": "var", "var_name": "cause_early_portal_storm" }, "=", { "const": 0 } ] },
      { "arithmetic": [ { "global_val": "var", "var_name": "cause_portal_storm" }, "=", { "const": 1 } ] },
      "next_weather",
      {
        "arithmetic": [
          { "global_val": "var", "var_name": "ps_str" },
          "=",
          { "global_val": "var", "var_name": "ps_base_str" },
          "+",
          { "const": 1 }
        ]
      },
      {
        "queue_eocs": "EOC_CANCEL_PORTAL_STORM",
        "time_in_future": [ { "global_val": "ps_min_length", "default": "2 hours" }, { "global_val": "ps_max_length", "default": "4 hours" } ]
      },
      { "u_message": "Reality is breaking!", "type": "bad" }
    ]
  },
  {
    "type": "effect_on_condition",
    "id": "EOC_CANCEL_PORTAL_STORM",
    "global": true,
    "//": "This sets up all the variables for the end of a portal storm.",
    "condition": {
      "or": [
        { "is_weather": "portal_storm" },
        { "is_weather": "early_portal_storm" },
        { "compare_int": [ { "global_val": "var", "var_name": "cause_portal_storm" }, "=", { "const": 1 } ] },
        { "compare_int": [ { "global_val": "var", "var_name": "cause_early_portal_storm" }, "=", { "const": 1 } ] }
      ]
    },
    "effect": [
      { "arithmetic": [ { "global_val": "var", "var_name": "cause_portal_storm" }, "=", { "const": 0 } ] },
      { "arithmetic": [ { "global_val": "var", "var_name": "cause_early_portal_storm" }, "=", { "const": 0 } ] },
      "next_weather",
<<<<<<< HEAD
      { "u_message": "The damage to reality fades.  Hopefully the scarring is minimal.", "type": "good" },
      { "u_add_var": "u_witnessed_portal_storm", "type": "global", "context": "portal_storms", "value": "yes" },
=======
      {
        "u_message": "As suddenly as it began, the portal storm fades.  Reality returns to normal.  Hopefully the scarring is minimal…",
        "type": "good"
      },
>>>>>>> e0dc297f
      { "run_eocs": "EOC_WORSEN_PORTAL_STORM" }
    ]
  },
  {
    "type": "effect_on_condition",
    "id": "EOC_WORSEN_PORTAL_STORM",
    "effect": { "weighted_list_eocs": [ [ "EOC_PORTAL_STRENGTHEN", { "const": 1 } ], [ "EOC_PORTAL_LENGTHEN", { "const": 1 } ] ] }
  },
  {
    "type": "effect_on_condition",
    "id": "EOC_PORTAL_STRENGTHEN",
    "effect": { "arithmetic": [ { "global_val": "var", "var_name": "ps_base_str" }, "++" ], "max": 8 }
  },
  {
    "type": "effect_on_condition",
    "id": "EOC_PORTAL_LENGTHEN",
    "effect": [
      {
        "arithmetic": [ { "global_val": "var", "var_name": "ps_min_length", "default_time": "2 hours" }, "+=", { "time": "15 minutes" } ],
        "max_time": "4 hours"
      },
      {
        "arithmetic": [ { "global_val": "var", "var_name": "ps_max_length", "default_time": "4 hours" }, "+=", { "time": "15 minutes" } ],
        "max_time": "6 hours"
      }
    ]
  },
  {
    "type": "effect_on_condition",
    "id": "EOC_PORTAL_EFFECTS_1",
    "//": "Weakest effects.",
    "recurrence": [ "30 seconds", "75 seconds" ],
    "global": true,
    "condition": {
      "and": [
        { "is_weather": "portal_storm" },
        { "compare_int": [ { "global_val": "var", "var_name": "ps_str" }, "<=", { "const": 2 } ] }
      ]
    },
    "deactivate_condition": { "not": { "is_weather": "portal_storm" } },
    "effect": {
      "weighted_list_eocs": [
        [ "EOC_PORTAL_SHIFTING_MASS", { "const": 5 } ],
        [ "EOC_PORTAL_IMPOSSIBLE_SHAPE", { "const": 1 } ],
        [ "EOC_PORTAL_ABSENCE", { "const": 1 } ],
        [ "EOC_PORTAL_PAIN", { "const": 1 } ],
        [ "EOC_PORTAL_LIGHT", { "const": 2 } ],
        [ "EOC_PORTAL_TELEPORT_STUCK_START", { "const": 3 } ],
        [ "EOC_PORTAL_GRASS_CHANGE", { "const": 5 } ],
        [ "EOC_PORTAL_MESSAGE", { "const": 5 } ]
      ]
    }
  },
  {
    "type": "effect_on_condition",
    "id": "EOC_PORTAL_EFFECTS_2",
    "//": "Stronger effects.",
    "recurrence": [ "10 seconds", "70 seconds" ],
    "global": true,
    "condition": {
      "and": [
        { "is_weather": "portal_storm" },
        { "compare_int": [ { "global_val": "var", "var_name": "ps_str" }, ">", { "const": 2 } ] },
        { "compare_int": [ { "global_val": "var", "var_name": "ps_str" }, "<=", { "const": 4 } ] }
      ]
    },
    "deactivate_condition": { "not": { "is_weather": "portal_storm" } },
    "effect": {
      "weighted_list_eocs": [
        [ "EOC_PORTAL_SHIFTING_MASS", { "const": 1 } ],
        [ "EOC_PORTAL_IMPOSSIBLE_SHAPE", { "const": 3 } ],
        [ "EOC_PORTAL_ABSENCE", { "const": 1 } ],
        [ "EOC_PORTAL_MEMORIES", { "const": 1 } ],
        [ "EOC_PORTAL_SWARM_STRUCTURE", { "const": 2 } ],
        [ "EOC_PORTAL_PAIN", { "const": 3 } ],
        [ "EOC_PORTAL_LIGHT", { "const": 2 } ],
        [ "EOC_PORTAL_GRASS_CHANGE", { "const": 1 } ],
        [ "EOC_PORTAL_TELEPORT_STUCK_START", { "const": 2 } ],
        [ "EOC_PORTAL_SMOKE", { "const": 2 } ],
        [ "EOC_PORTAL_MESSAGE", { "const": 7 } ]
      ]
    }
  },
  {
    "type": "effect_on_condition",
    "id": "EOC_PORTAL_EFFECTS_3",
    "//": "The most painful stuff.",
    "recurrence": [ "5 seconds", "60 seconds" ],
    "global": true,
    "condition": {
      "and": [
        { "is_weather": "portal_storm" },
        { "compare_int": [ { "global_val": "var", "var_name": "ps_str" }, ">", { "const": 4 } ] }
      ]
    },
    "deactivate_condition": { "not": { "is_weather": "portal_storm" } },
    "effect": {
      "weighted_list_eocs": [
        [ "EOC_PORTAL_GIANT_APPENDAGE", { "const": 3 } ],
        [ "EOC_PORTAL_SHIFTING_MASS", { "const": 1 } ],
        [ "EOC_PORTAL_IMPOSSIBLE_SHAPE", { "const": 1 } ],
        [ "EOC_PORTAL_ABSENCE", { "const": 2 } ],
        [ "EOC_PORTAL_MEMORIES", { "const": 2 } ],
        [ "EOC_PORTAL_SWARM_STRUCTURE", { "const": 2 } ],
        [ "EOC_PORTAL_LIGHT", { "const": 2 } ],
        [ "EOC_PORTAL_TELEPORT_STUCK_START", { "const": 1 } ],
        [ "EOC_PORTAL_MESSAGE", { "const": 5 } ]
      ]
    }
  },
  {
    "type": "effect_on_condition",
    "id": "EOC_PORTAL_MESSAGE",
    "//": "This displays messages depending on the storms strength.",
    "condition": { "and": [ "u_can_see", { "not": { "u_has_worn_with_flag": "PORTAL_PROOF" } } ] },
    "effect": {
      "run_eocs": [
        {
          "id": "EOC_PORTAL_STORM_MESSAGE_1",
          "condition": { "compare_int": [ { "global_val": "var", "var_name": "ps_str" }, "<=", { "const": 2 } ] },
          "effect": {
            "run_eocs": {
              "id": "EOC_PORTAL_STORM_MESSAGE_INDOOR_OUTDOOR_1",
              "condition": "u_is_outside",
              "effect": { "u_message": "PORTAL_STORM_MESSAGES_1", "snippet": true },
              "false_effect": {
                "weighted_list_eocs": [ [ "EOC_PORTAL_STORM_INDOOR_MESSAGES_1", { "const": 1 } ], [ "EOC_PORTAL_STORM_VOICES_1", { "const": 1 } ] ]
              }
            }
          }
        },
        {
          "id": "EOC_PORTAL_STORM_MESSAGE_2",
          "condition": {
            "and": [
              { "compare_int": [ { "global_val": "var", "var_name": "ps_str" }, "<", { "const": 4 } ] },
              { "compare_int": [ { "global_val": "var", "var_name": "ps_str" }, ">=", { "const": 2 } ] }
            ]
          },
          "effect": {
            "run_eocs": {
              "id": "EOC_PORTAL_STORM_MESSAGE_INDOOR_OUTDOOR_2",
              "condition": "u_is_outside",
              "effect": { "u_message": "PORTAL_STORM_MESSAGES_2", "snippet": true },
              "false_effect": {
                "weighted_list_eocs": [ [ "EOC_PORTAL_STORM_INDOOR_MESSAGES_2", { "const": 1 } ], [ "EOC_PORTAL_STORM_VOICES_2", { "const": 1 } ] ]
              }
            }
          }
        },
        {
          "id": "EOC_PORTAL_STORM_MESSAGE_3",
          "condition": { "compare_int": [ { "global_val": "var", "var_name": "ps_str" }, ">=", { "const": 4 } ] },
          "effect": {
            "run_eocs": {
              "id": "EOC_PORTAL_STORM_MESSAGE_INDOOR_OUTDOOR_3",
              "condition": "u_is_outside",
              "effect": { "u_message": "PORTAL_STORM_MESSAGES_3", "snippet": true },
              "false_effect": {
                "weighted_list_eocs": [ [ "EOC_PORTAL_STORM_INDOOR_MESSAGES_3", { "const": 1 } ], [ "EOC_PORTAL_STORM_VOICES_3", { "const": 1 } ] ]
              }
            }
          }
        }
      ]
    }
  },
  {
    "type": "effect_on_condition",
    "id": "EOC_PORTAL_SHIFTING_MASS",
    "effect": [
      {
        "arithmetic": [
          { "global_val": "var", "var_name": "ps_shifting_mass_count" },
          "=",
          { "global_val": "var", "var_name": "ps_str" },
          "/",
          { "const": 2 }
        ],
        "min": 1
      },
      {
        "u_spawn_monster": "mon_shifting_mass",
        "real_count": { "global_val": "ps_shifting_mass_count", "default": 1 },
        "hallucination_count": { "global_val": "ps_shifting_mass_count", "default": 1 },
        "outdoor_only": true,
        "min_radius": 3,
        "max_radius": 20,
        "lifespan": [ "5 seconds", "2 minutes" ],
        "spawn_message": "Small gashes in reality open nearby, revealing an endless expanse of black water.  An alien being spills through before the portals close.",
        "spawn_message_plural": "Small gashes in reality open nearby, revealing an endless expanse of black water.  Several alien beings spill out before the portals close."
      }
    ]
  },
  {
    "type": "effect_on_condition",
    "id": "EOC_PORTAL_IMPOSSIBLE_SHAPE",
    "effect": {
      "u_spawn_monster": "mon_impossible_shape",
      "real_count": 1,
      "hallucination_count": 1,
      "outdoor_only": true,
      "min_radius": 3,
      "max_radius": 20,
      "lifespan": [ "1 minutes", "3 minutes" ],
      "spawn_message": "You cannot remember how the impossible shape came to be here.  The pain in your head suggests that that's a good thing.",
      "spawn_message_plural": "You cannot remember how the impossible shapes came to be here.  The pain in your head suggests that that's a good thing."
    }
  },
  {
    "type": "effect_on_condition",
    "id": "EOC_PORTAL_GIANT_APPENDAGE",
    "effect": {
      "u_spawn_monster": "mon_giant_appendage",
      "real_count": 1,
      "hallucination_count": 3,
      "outdoor_only": true,
      "min_radius": 3,
      "max_radius": 20,
      "lifespan": [ "5 seconds", "45 seconds" ],
      "spawn_message": "A gigantic limb tears its way into reality.",
      "spawn_message_plural": "Gigantic limbs tear their way into reality around you."
    }
  },
  {
    "type": "effect_on_condition",
    "id": "EOC_PORTAL_MEMORIES",
    "effect": {
      "u_spawn_monster": "mon_memory",
      "real_count": 10,
      "hallucination_count": 10,
      "outdoor_only": true,
      "lifespan": [ "5 seconds", "2 minutes" ],
      "spawn_message": "A flickering silhouette appears nearby.",
      "spawn_message_plural": "Human silhouettes appear and surround you."
    }
  },
  {
    "type": "effect_on_condition",
    "id": "EOC_PORTAL_ABSENCE",
    "effect": {
      "u_spawn_monster": "mon_absence",
      "real_count": 1,
      "outdoor_only": true,
      "min_radius": 3,
      "max_radius": 20,
      "lifespan": [ "45 seconds", "5 minutes" ],
      "spawn_message": "The very notion of empty space is made a cruel joke.  Nearby nothing becomes even less."
    }
  },
  {
    "type": "effect_on_condition",
    "id": "EOC_PORTAL_SWARM_STRUCTURE",
    "effect": {
      "u_spawn_monster": "mon_swarm_structure",
      "real_count": 1,
      "outdoor_only": true,
      "min_radius": 3,
      "max_radius": 20,
      "lifespan": [ "10 minutes", "30 minutes" ],
      "spawn_message": "The swarm structure was always here, right?"
    }
  },
  {
    "type": "effect_on_condition",
    "id": "EOC_PORTAL_PAIN",
    "condition": { "and": [ "u_is_outside", { "not": { "u_has_worn_with_flag": "PORTAL_PROOF" } } ] },
    "effect": [
      {
        "u_message": "You awake with a start from what must have been a violent and horrifying daydream.  Your body aches as if the wounds were real.",
        "type": "bad"
      },
      { "arithmetic": [ { "u_val": "pain" }, "+=", { "const": 30 } ] },
      { "u_set_field": "fd_blood", "radius": 2 }
    ]
  },
  {
    "type": "effect_on_condition",
    "id": "EOC_PORTAL_SMOKE",
    "effect": [
      { "u_message": "A million tiny pinpricks in space open for an instant, and smoke fills the air.", "type": "bad" },
      { "u_set_field": "fd_smoke", "outdoor_only": true }
    ]
  },
  {
    "type": "effect_on_condition",
    "id": "EOC_PORTAL_TELEPORT_STUCK_START",
    "condition": { "not": "u_driving" },
    "effect": [
      { "u_location_variable": { "u_val": "stuck_teleport" }, "min_radius": 0, "max_radius": 0 },
      { "run_eocs": "EOC_PORTAL_TELEPORT_STUCK" },
      { "u_message": "The moment feels thick, as if it's not quite over.", "type": "bad" }
    ]
  },
  {
    "type": "effect_on_condition",
    "id": "EOC_PORTAL_TELEPORT_STUCK_LOOP",
    "condition": { "and": [ { "x_in_y_chance": { "x": 3, "y": 4 } }, { "not": "u_driving" } ] },
    "effect": { "run_eocs": "EOC_PORTAL_TELEPORT_STUCK" },
    "false_effect": { "u_make_sound": "a loud tearing sound.", "target_var": { "u_val": "stuck_teleport" }, "volume": 80, "type": "alert" }
  },
  {
    "type": "effect_on_condition",
    "id": "EOC_PORTAL_TELEPORT_STUCK",
    "condition": { "not": "u_driving" },
    "effect": [
      { "u_teleport": { "u_val": "stuck_teleport" }, "success_message": "You feel an intense sense of deja vu." },
      { "queue_eocs": "EOC_PORTAL_TELEPORT_STUCK_LOOP", "time_in_future": [ "3 seconds", "5 seconds" ] }
    ]
  },
  {
    "type": "effect_on_condition",
    "id": "EOC_PORTAL_LIGHT",
    "//": "If its night make it bright, if its day make it dark.",
    "effect": [
      {
        "arithmetic": [
          { "global_val": "var", "var_name": "ps_light_str" },
          "=",
          { "global_val": "var", "var_name": "ps_str" },
          "*",
          { "time": "1 minutes" }
        ]
      },
      {
        "run_eocs": [
          {
            "id": "portal_storm_dark_light",
            "condition": "is_day",
            "effect": { "custom_light_level": 0, "length": [ "1 minutes", { "global_val": "ps_light_str", "default": "1 minutes" } ] },
            "false_effect": { "custom_light_level": 125, "length": [ "1 minutes", { "global_val": "ps_light_str", "default": "1 minutes" } ] }
          },
          {
            "id": "portal_storm_outside_message",
            "condition": "u_is_outside",
            "effect": {
              "run_eocs": {
                "id": "portal_storm_dark_light_message",
                "condition": "is_day",
                "effect": { "u_message": "The sun is snuffed out like a candle.", "type": "bad" },
                "false_effect": { "u_message": "Some of the stars grow so bright that they hurt to look at.", "type": "bad" }
              }
            }
          }
        ]
      }
    ]
  },
  {
    "type": "effect_on_condition",
    "id": "EOC_PORTAL_INCORPOREAL",
    "condition": { "and": [ { "not": { "u_has_worn_with_flag": "PORTAL_PROOF" } }, { "not": "u_driving" } ] },
    "effect": [
      {
        "arithmetic": [
          { "global_val": "var", "var_name": "ps_incorporeal_str" },
          "=",
          { "global_val": "var", "var_name": "ps_str" },
          "*",
          { "time": "1 seconds" }
        ]
      },
      {
        "u_message": "You feel stretched, as if part of you was elsewhere.  You are not solid enough to affect matter, and your equipment falls through you.",
        "type": "bad",
        "popup": true
      },
      { "u_add_effect": "incorporeal", "duration": { "global_val": "ps_incorporeal_str", "default": "1 seconds" } }
    ]
  },
  {
    "type": "effect_on_condition",
    "id": "EOC_PORTAL_GRASS_CHANGE",
    "global": true,
    "effect": [
      {
        "arithmetic": [
          { "global_val": "var", "var_name": "ps_transform_radius" },
          "=",
          { "global_val": "var", "var_name": "ps_str" },
          "+",
          { "const": 5 }
        ]
      },
      {
        "u_location_variable": { "global_val": "grass_transform" },
        "min_radius": 1,
        "max_radius": 15,
        "outdoor_only": true
      },
      {
        "u_make_sound": "a high-pitched squeal.",
        "target_var": { "global_val": "grass_transform" },
        "volume": 60,
        "type": "alert"
      },
      {
        "u_transform_radius": { "global_val": "ps_transform_radius", "default": 5 },
        "ter_furn_transform": "portal_grass_transform",
        "target_var": { "global_val": "grass_transform" }
      },
      {
        "u_transform_radius": { "global_val": "ps_transform_radius", "default": 5 },
        "ter_furn_transform": "portal_alien_grass_transform",
        "target_var": { "global_val": "grass_transform" },
        "time_in_future": [ "30 seconds", "5 minutes" ]
      }
    ]
  },
  {
    "type": "ter_furn_transform",
    "id": "portal_grass_transform",
    "terrain": [ { "result": [ "t_grass_alien" ], "valid_terrain": [ "t_grass" ] } ]
  },
  {
    "type": "ter_furn_transform",
    "id": "portal_alien_grass_transform",
    "terrain": [ { "result": [ "t_grass" ], "valid_terrain": [ "t_grass_alien" ] } ]
  },
  {
    "type": "effect_on_condition",
    "id": "EOC_PORTAL_DOOR_OPEN",
    "global": true,
    "effect": [
      { "u_location_variable": { "global_val": "door_transform" }, "min_radius": 1, "max_radius": 15, "outdoor_only": true },
      {
        "u_transform_radius": 20,
        "ter_furn_transform": "portal_door_transform",
        "target_var": { "global_val": "door_transform" }
      },
      {
        "u_transform_radius": 20,
        "ter_furn_transform": "portal_door_close_transform",
        "target_var": { "global_val": "door_transform" },
        "time_in_future": [ "2 seconds", "10 seconds" ]
      }
    ]
  },
  {
    "type": "ter_furn_transform",
    "id": "portal_door_transform",
    "terrain": [
      { "result": [ "t_door_o" ], "valid_terrain": [ "t_door_c" ], "message": "A door flies open!", "message_good": false },
      {
        "result": [ "f_beaded_door_o" ],
        "valid_terrain": [ "f_beaded_door" ],
        "message": "A door flies open!",
        "message_good": false
      },
      {
        "result": [ "f_canvas_door_o" ],
        "valid_terrain": [ "f_canvas_door" ],
        "message": "A door flies open!",
        "message_good": false
      },
      {
        "result": [ "f_large_canvas_door_o" ],
        "valid_terrain": [ "f_large_canvas_door" ],
        "message": "A door flies open!",
        "message_good": false
      },
      {
        "result": [ "t_laminated_door_glass_o" ],
        "valid_terrain": [ "t_laminated_door_glass_c" ],
        "message": "A door flies open!",
        "message_good": false
      },
      {
        "result": [ "t_door_lab_o" ],
        "valid_terrain": [ "t_door_lab_c" ],
        "message": "A door flies open!",
        "message_good": false
      },
      {
        "result": [ "t_door_white_o" ],
        "valid_terrain": [ "t_door_white_c" ],
        "message": "A door flies open!",
        "message_good": false
      },
      {
        "result": [ "t_door_gray_o" ],
        "valid_terrain": [ "t_door_gray_c" ],
        "message": "A door flies open!",
        "message_good": false
      },
      {
        "result": [ "t_door_red_o" ],
        "valid_terrain": [ "t_door_red_c" ],
        "message": "A door flies open!",
        "message_good": false
      },
      {
        "result": [ "t_door_green_o" ],
        "valid_terrain": [ "t_door_green_c" ],
        "message": "A door flies open!",
        "message_good": false
      },
      {
        "result": [ "t_door_glass_red_o" ],
        "valid_terrain": [ "t_door_glass_red_c" ],
        "message": "A door flies open!",
        "message_good": false
      },
      {
        "result": [ "t_door_glass_green_o" ],
        "valid_terrain": [ "t_door_glass_green_c" ],
        "message": "A door flies open!",
        "message_good": false
      },
      {
        "result": [ "t_door_glass_white_o" ],
        "valid_terrain": [ "t_door_glass_white_c" ],
        "message": "A door flies open!",
        "message_good": false
      },
      {
        "result": [ "t_door_glass_gray_o" ],
        "valid_terrain": [ "t_door_glass_gray_c" ],
        "message": "A door flies open!",
        "message_good": false
      },
      {
        "result": [ "t_door_o_peep" ],
        "valid_terrain": [ "t_door_c_peep" ],
        "message": "A door flies open!",
        "message_good": false
      },
      {
        "result": [ "t_door_curtain_o" ],
        "valid_terrain": [ "t_door_curtain_c" ],
        "message": "A curtain flies open!",
        "message_good": false
      },
      {
        "result": [ "t_door_grass_curtain_o" ],
        "valid_terrain": [ "t_door_grass_curtain_c" ],
        "message": "A curtain flies open!",
        "message_good": false
      },
      {
        "result": [ "t_door_makeshift_o" ],
        "valid_terrain": [ "t_door_makeshift_c" ],
        "message": "A door flies open!",
        "message_good": false
      },
      {
        "result": [ "t_door_glass_o" ],
        "valid_terrain": [ "t_door_glass_c" ],
        "message": "A door flies open!",
        "message_good": false
      },
      {
        "result": [ "t_door_glass_lab_o" ],
        "valid_terrain": [ "t_door_glass_lab_c" ],
        "message": "A door flies open!",
        "message_good": false
      },
      {
        "result": [ "t_door_glass_frosted_o" ],
        "valid_terrain": [ "t_door_glass_frosted_c" ],
        "message": "A door flies open!",
        "message_good": false
      },
      {
        "result": [ "t_door_glass_frosted_lab_o" ],
        "valid_terrain": [ "t_door_glass_frosted_lab_c" ],
        "message": "A door flies open!",
        "message_good": false
      },
      {
        "result": [ "t_chaingate_o" ],
        "valid_terrain": [ "t_chaingate_c" ],
        "message": "A door flies open!",
        "message_good": false
      },
      {
        "result": [ "t_fencegate_o" ],
        "valid_terrain": [ "t_fencegate_c" ],
        "message": "A door flies open!",
        "message_good": false
      },
      {
        "result": [ "t_screen_door_o" ],
        "valid_terrain": [ "t_screen_door_c" ],
        "message": "A door flies open!",
        "message_good": false
      },
      {
        "result": [ "t_chickenwire_gate_o" ],
        "valid_terrain": [ "t_chickenwire_gate_c" ],
        "message": "A door flies open!",
        "message_good": false
      },
      {
        "result": [ "t_gate_metal_o" ],
        "valid_terrain": [ "t_gate_metal_c" ],
        "message": "A door flies open!",
        "message_good": false
      }
    ]
  },
  {
    "type": "ter_furn_transform",
    "id": "portal_door_close_transform",
    "terrain": [
      { "result": [ "t_door_c" ], "valid_terrain": [ "t_door_o" ], "message": "A door slams shut!", "message_good": false },
      {
        "result": [ "f_beaded_door" ],
        "valid_terrain": [ "f_beaded_door_o" ],
        "message": "A door slams shut!",
        "message_good": false
      },
      {
        "result": [ "f_canvas_door" ],
        "valid_terrain": [ "f_canvas_door_o" ],
        "message": "A door slams shut!",
        "message_good": false
      },
      {
        "result": [ "f_large_canvas_door" ],
        "valid_terrain": [ "f_large_canvas_door_o" ],
        "message": "A door slams shut!",
        "message_good": false
      },
      {
        "result": [ "t_laminated_door_glass_c" ],
        "valid_terrain": [ "t_laminated_door_glass_o" ],
        "message": "A door slams shut!",
        "message_good": false
      },
      {
        "result": [ "t_door_lab_c" ],
        "valid_terrain": [ "t_door_lab_o" ],
        "message": "A door slams shut!",
        "message_good": false
      },
      {
        "result": [ "t_door_white_c" ],
        "valid_terrain": [ "t_door_white_o" ],
        "message": "A door slams shut!",
        "message_good": false
      },
      {
        "result": [ "t_door_gray_c" ],
        "valid_terrain": [ "t_door_gray_o" ],
        "message": "A door slams shut!",
        "message_good": false
      },
      {
        "result": [ "t_door_red_c" ],
        "valid_terrain": [ "t_door_red_o" ],
        "message": "A door slams shut!",
        "message_good": false
      },
      {
        "result": [ "t_door_green_c" ],
        "valid_terrain": [ "t_door_green_o" ],
        "message": "A door slams shut!",
        "message_good": false
      },
      {
        "result": [ "t_door_glass_red_c" ],
        "valid_terrain": [ "t_door_glass_red_o" ],
        "message": "A door slams shut!",
        "message_good": false
      },
      {
        "result": [ "t_door_glass_green_o" ],
        "valid_terrain": [ "t_door_glass_green_o" ],
        "message": "A door slams shut!",
        "message_good": false
      },
      {
        "result": [ "t_door_glass_white_c" ],
        "valid_terrain": [ "t_door_glass_white_o" ],
        "message": "A door slams shut!",
        "message_good": false
      },
      {
        "result": [ "t_door_glass_gray_c" ],
        "valid_terrain": [ "t_door_glass_gray_o" ],
        "message": "A door slams shut!",
        "message_good": false
      },
      {
        "result": [ "t_door_c_peep" ],
        "valid_terrain": [ "t_door_o_peep" ],
        "message": "A door slams shut!",
        "message_good": false
      },
      {
        "result": [ "t_door_curtain_c" ],
        "valid_terrain": [ "t_door_curtain_o" ],
        "message": "A curtain suddenly shuts!",
        "message_good": false
      },
      {
        "result": [ "t_door_grass_curtain_c" ],
        "valid_terrain": [ "t_door_grass_curtain_o" ],
        "message": "A curtain suddenly shuts!",
        "message_good": false
      },
      {
        "result": [ "t_door_makeshift_c" ],
        "valid_terrain": [ "t_door_makeshift_o" ],
        "message": "A door slams shut!",
        "message_good": false
      },
      {
        "result": [ "t_door_glass_c" ],
        "valid_terrain": [ "t_door_glass_o" ],
        "message": "A door slams shut!",
        "message_good": false
      },
      {
        "result": [ "t_door_glass_lab_c" ],
        "valid_terrain": [ "t_door_glass_lab_o" ],
        "message": "A door slams shut!",
        "message_good": false
      },
      {
        "result": [ "t_door_glass_frosted_c" ],
        "valid_terrain": [ "t_door_glass_frosted_o" ],
        "message": "A door slams shut!",
        "message_good": false
      },
      {
        "result": [ "t_door_glass_frosted_lab_c" ],
        "valid_terrain": [ "t_door_glass_frosted_lab_o" ],
        "message": "A door slams shut!",
        "message_good": false
      },
      {
        "result": [ "t_chaingate_c" ],
        "valid_terrain": [ "t_chaingate_o" ],
        "message": "A door slams shut!",
        "message_good": false
      },
      {
        "result": [ "t_fencegate_c" ],
        "valid_terrain": [ "t_fencegate_o" ],
        "message": "A door slams shut!",
        "message_good": false
      },
      {
        "result": [ "t_screen_door_c" ],
        "valid_terrain": [ "t_screen_door_o" ],
        "message": "A door slams shut!",
        "message_good": false
      },
      {
        "result": [ "t_chickenwire_gate_c" ],
        "valid_terrain": [ "t_chickenwire_gate_o" ],
        "message": "A door slams shut!",
        "message_good": false
      },
      {
        "result": [ "t_gate_metal_c" ],
        "valid_terrain": [ "t_gate_metal_o" ],
        "message": "A door slams shut!",
        "message_good": false
      }
    ]
  },
  {
    "type": "effect_on_condition",
    "id": "EOC_PORTAL_STORM_VOICES_1",
    "global": true,
    "condition": { "and": [ { "not": { "u_has_effect": "sleep" } }, { "x_in_y_chance": { "x": 1, "y": 30 } } ] },
    "effect": [
      { "u_location_variable": { "global_val": "indoor_voices" }, "min_radius": 3, "max_radius": 10 },
      {
        "u_make_sound": "PORTAL_STORM_VOICES_1",
        "target_var": { "global_val": "indoor_voices" },
        "volume": 40,
        "type": "speech",
        "snippet": true
      }
    ]
  },
  {
    "type": "effect_on_condition",
    "id": "EOC_PORTAL_STORM_VOICES_2",
    "global": true,
    "condition": { "and": [ { "not": { "u_has_effect": "sleep" } }, { "x_in_y_chance": { "x": 1, "y": 30 } } ] },
    "effect": [
      { "u_location_variable": { "global_val": "indoor_voices" }, "min_radius": 3, "max_radius": 10 },
      {
        "u_make_sound": "PORTAL_STORM_VOICES_2",
        "target_var": { "global_val": "indoor_voices" },
        "volume": 60,
        "type": "speech",
        "snippet": true
      }
    ]
  },
  {
    "type": "effect_on_condition",
    "id": "EOC_PORTAL_STORM_VOICES_3",
    "global": true,
    "condition": { "and": [ { "not": { "u_has_effect": "sleep" } }, { "x_in_y_chance": { "x": 1, "y": 30 } } ] },
    "effect": [
      { "u_location_variable": { "global_val": "indoor_voices" }, "min_radius": 3, "max_radius": 10 },
      {
        "u_make_sound": "PORTAL_STORM_VOICES_3",
        "target_var": { "global_val": "indoor_voices" },
        "volume": 80,
        "type": "speech",
        "snippet": true
      }
    ]
  },
  {
    "type": "effect_on_condition",
    "id": "EOC_PORTAL_STORM_POPUP",
    "global": true,
    "condition": {
      "and": [ { "not": "u_is_outside" }, { "not": { "u_has_effect": "sleep" } }, { "x_in_y_chance": { "x": 1, "y": 250 } } ]
    },
    "effect": {
      "u_message": "PORTAL_STORM_POPUP",
      "popup_w_interrupt_query": true,
      "interrupt_type": "portal_storm_popup",
      "snippet": true
    }
  },
  {
    "type": "effect_on_condition",
    "id": "EOC_PORTAL_STORM_INDOOR_MESSAGES_1",
    "global": true,
    "condition": { "and": [ { "not": { "u_has_effect": "sleep" } }, { "x_in_y_chance": { "x": 1, "y": 30 } } ] },
    "effect": { "u_message": "PORTAL_STORM_INDOOR_MESSAGES_1", "snippet": true }
  },
  {
    "type": "effect_on_condition",
    "id": "EOC_PORTAL_STORM_INDOOR_MESSAGES_2",
    "global": true,
    "condition": { "and": [ { "not": { "u_has_effect": "sleep" } }, { "x_in_y_chance": { "x": 1, "y": 30 } } ] },
    "effect": { "u_message": "PORTAL_STORM_INDOOR_MESSAGES_2", "snippet": true }
  },
  {
    "type": "effect_on_condition",
    "id": "EOC_PORTAL_STORM_INDOOR_MESSAGES_3",
    "global": true,
    "condition": { "and": [ { "not": { "u_has_effect": "sleep" } }, { "x_in_y_chance": { "x": 1, "y": 30 } } ] },
    "effect": { "u_message": "PORTAL_STORM_INDOOR_MESSAGES_3", "snippet": true }
  },
  {
    "type": "effect_on_condition",
    "id": "EOC_PORTAL_STORM_CELL",
    "condition": { "not": "u_driving" },
    "effect": [
      { "u_location_variable": { "global_val": "original_loc" } },
      { "u_location_variable": { "global_val": "cell_loc" }, "z_adjust": 6, "z_override": true },
      { "u_location_variable": { "global_val": "cell_roof_loc" }, "z_adjust": 7, "z_override": true },
      {
        "arithmetic": [ { "u_val": "var", "var_name": "cell_time" }, "=", { "time": "30 seconds" }, "+", { "rand": 30 } ]
      },
      {
        "revert_location": { "global_val": "cell_loc" },
        "time_in_future": { "u_val": "cell_time", "default": "1 minutes" }
      },
      {
        "mapgen_update": "portal_cell_cleanup",
        "target_var": { "global_val": "cell_loc" },
        "time_in_future": { "u_val": "cell_time", "default": "1 minutes" }
      },
      {
        "set_string_var": [ "Somewhere", "Nowhere", "Everywhere", "Yesterday", "Tomorrow" ],
        "target_var": { "global_val": "place_name" }
      },
      {
        "place_override": { "global_val": "place_name", "default": "1 minutes" },
        "length": { "u_val": "cell_time", "default": "1 minutes" }
      },
      {
        "revert_location": { "global_val": "cell_roof_loc" },
        "time_in_future": { "u_val": "cell_time", "default": "1 minutes" }
      },
      { "mapgen_update": "portal_cell_roof", "target_var": { "global_val": "cell_roof_loc" } },
      { "mapgen_update": "portal_cell", "target_var": { "global_val": "cell_loc" } },
      { "u_teleport": { "global_val": "cell_start" }, "fail_message": "that sucks" },
      {
        "queue_eocs": {
          "id": "EOC_PORTAL_STORM_CELL_TELEPORT",
          "effect": [ { "u_teleport": { "global_val": "original_loc" } }, { "u_message": "You came back.  This time." } ]
        },
        "time_in_future": { "u_val": "cell_time", "default": "1 minutes" }
      },
      { "u_message": "You are trapped in <global_val:place_name>!" }
    ]
  },
  {
    "type": "effect_on_condition",
    "id": "EOC_PORTAL_STORM_MAPGEN",
    "effect": [
      { "u_location_variable": { "global_val": "portal_dungeon" } },
      { "revert_location": { "global_val": "portal_dungeon" }, "time_in_future": [ "5 minutes", "5 minutes" ] },
      { "mapgen_update": "portal_dungeon", "target_var": { "global_val": "portal_dungeon" } }
    ]
  },
  {
    "type": "effect_on_condition",
    "id": "EOC_PORTAL_STORM_MAPGEN_TRAP_CHANGE",
    "effect": { "mapgen_update": "portal_dungeon_trap_change", "target_var": { "global_val": "portal_dungeon" } }
  }
]<|MERGE_RESOLUTION|>--- conflicted
+++ resolved
@@ -214,15 +214,11 @@
       { "arithmetic": [ { "global_val": "var", "var_name": "cause_portal_storm" }, "=", { "const": 0 } ] },
       { "arithmetic": [ { "global_val": "var", "var_name": "cause_early_portal_storm" }, "=", { "const": 0 } ] },
       "next_weather",
-<<<<<<< HEAD
-      { "u_message": "The damage to reality fades.  Hopefully the scarring is minimal.", "type": "good" },
-      { "u_add_var": "u_witnessed_portal_storm", "type": "global", "context": "portal_storms", "value": "yes" },
-=======
       {
         "u_message": "As suddenly as it began, the portal storm fades.  Reality returns to normal.  Hopefully the scarring is minimal…",
         "type": "good"
       },
->>>>>>> e0dc297f
+      { "u_add_var": "u_witnessed_portal_storm", "type": "global", "context": "portal_storms", "value": "yes" },
       { "run_eocs": "EOC_WORSEN_PORTAL_STORM" }
     ]
   },
