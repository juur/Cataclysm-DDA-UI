[
  {
    "type": "effect_on_condition",
    "id": "scenario_strong_portal_storm_base",
    "eoc_type": "SCENARIO_SPECIFIC",
    "effect": { "arithmetic": [ { "global_val": "var", "var_name": "ps_base_str" }, "=", { "const": 10 } ] }
  },
  {
    "type": "effect_on_condition",
    "id": "scenario_strong_portal_storm",
    "eoc_type": "SCENARIO_SPECIFIC",
    "effect": [
      { "arithmetic": [ { "global_val": "var", "var_name": "ps_base_str" }, "=", { "const": 15 } ] },
      { "run_eocs": "EOC_CAUSE_PORTAL_STORM" },
      { "arithmetic": [ { "global_val": "var", "var_name": "ps_base_str" }, "=", { "const": 1 } ] }
    ]
  },
  {
    "type": "effect_on_condition",
    "id": "scenario_quick_portal_storm",
    "eoc_type": "SCENARIO_SPECIFIC",
    "effect": [
      { "arithmetic": [ { "global_val": "var", "var_name": "ps_min_woc" }, "=", { "time": "1 days" } ] },
      { "arithmetic": [ { "global_val": "var", "var_name": "ps_max_woc" }, "=", { "time": "2 days" } ] }
    ]
  },
  {
    "type": "effect_on_condition",
    "id": "EOC_PORTAL_STORM_WARN_OR_CAUSE_RECURRING",
    "recurrence": [ { "global_val": "ps_min_woc", "default": "5 days" }, { "global_val": "ps_max_woc", "default": "18 days" } ],
    "global": true,
    "effect": { "run_eocs": "EOC_CAUSE_EARLY_PORTAL_STORM" }
  },
  {
    "type": "effect_on_condition",
    "id": "EOC_PORTAL_EARLY_MESSAGES",
    "recurrence": [ "1 minutes", "30 minutes" ],
    "global": true,
    "condition": {
      "and": [ { "is_weather": "early_portal_storm" }, "u_can_see", "u_is_outside", { "not": { "u_has_effect": "sleep" } } ]
    },
    "deactivate_condition": { "not": { "is_weather": "early_portal_storm" } },
    "effect": {
      "switch": { "global_val": "var", "var_name": "ps_base_str" },
      "cases": [
        {
          "case": 0,
          "effect": {
            "run_eocs": [
              {
                "id": "EOC_PORTAL_STORM_WARN_CAN_SEE_OUTDOORS_1",
                "condition": "u_is_outside",
                "effect": {
                  "run_eocs": {
                    "id": "EOC_PORTAL_STORM_WARN_DAY_NIGHT_1",
                    "condition": "is_day",
                    "effect": { "u_message": "PORTAL_STORM_DAY_MESSAGES_1", "snippet": true },
                    "false_effect": { "u_message": "PORTAL_STORM_NIGHT_MESSAGES_1", "snippet": true }
                  }
                }
              },
              {
                "id": "EOC_PORTAL_STORM_WARN_CAN_SEE_INDOORS_1",
                "condition": { "not": "u_is_outside" },
                "effect": { "u_message": "PORTAL_STORM_INDOOR_MESSAGES_1", "snippet": true }
              }
            ]
          }
        },
        {
          "case": 3,
          "effect": [
            {
              "run_eocs": [
                {
                  "id": "EOC_PORTAL_STORM_WARN_CAN_SEE_OUTDOORS_2",
                  "condition": "u_is_outside",
                  "effect": {
                    "run_eocs": {
                      "id": "EOC_PORTAL_STORM_WARN_DAY_NIGHT_2",
                      "condition": "is_day",
                      "effect": { "u_message": "PORTAL_STORM_DAY_MESSAGES_2", "snippet": true },
                      "false_effect": { "u_message": "PORTAL_STORM_NIGHT_MESSAGES_2", "snippet": true }
                    }
                  }
                },
                {
                  "id": "EOC_PORTAL_STORM_WARN_CAN_SEE_INDOORS_2",
                  "condition": { "not": "u_is_outside" },
                  "effect": { "u_message": "PORTAL_STORM_INDOOR_MESSAGES_2", "snippet": true }
                }
              ]
            }
          ]
        },
        {
          "case": 6,
          "effect": {
            "run_eocs": [
              {
                "id": "EOC_PORTAL_STORM_WARN_CAN_SEE_OUTDOORS_3",
                "condition": "u_is_outside",
                "effect": {
                  "run_eocs": {
                    "id": "EOC_PORTAL_STORM_WARN_DAY_NIGHT_3",
                    "condition": "is_day",
                    "effect": { "u_message": "PORTAL_STORM_DAY_MESSAGES_3", "snippet": true },
                    "false_effect": { "u_message": "PORTAL_STORM_NIGHT_MESSAGES_3", "snippet": true }
                  }
                }
              },
              {
                "id": "EOC_PORTAL_STORM_WARN_CAN_SEE_INDOORS_3",
                "condition": { "not": "u_is_outside" },
                "effect": { "u_message": "PORTAL_STORM_INDOOR_MESSAGES_3", "snippet": true }
              }
            ]
          }
        }
      ]
    }
  },
  {
    "type": "effect_on_condition",
    "id": "EOC_CAUSE_EARLY_PORTAL_STORM",
    "global": true,
    "//": "This sets up all the variables for the start of an early portal storm.",
    "condition": {
      "not": {
        "or": [
          { "is_weather": "portal_storm" },
          { "is_weather": "early_portal_storm" },
          { "compare_num": [ { "global_val": "var", "var_name": "cause_portal_storm" }, "=", { "const": 1 } ] },
          { "compare_num": [ { "global_val": "var", "var_name": "cause_early_portal_storm" }, "=", { "const": 1 } ] }
        ]
      }
    },
    "effect": [
      { "arithmetic": [ { "global_val": "var", "var_name": "cause_early_portal_storm" }, "=", { "const": 1 } ] },
      "next_weather",
      { "queue_eocs": "EOC_CAUSE_PORTAL_STORM", "time_in_future": [ "2 minutes", "20 minutes" ] },
      {
        "u_message": "You suddenly register a buzzing in your senses.  It's getting louder, and your head starts to throb.  Something is coming.",
        "type": "bad",
        "popup": true
      }
    ]
  },
  {
    "type": "effect_on_condition",
    "id": "EOC_CAUSE_PORTAL_STORM",
    "global": true,
    "//": "This sets up all the variables for the start of a portal storm.",
    "condition": {
      "not": {
        "or": [
          { "is_weather": "portal_storm" },
          { "compare_num": [ { "global_val": "var", "var_name": "cause_portal_storm" }, "=", { "const": 1 } ] }
        ]
      }
    },
    "effect": [
      { "arithmetic": [ { "global_val": "var", "var_name": "cause_early_portal_storm" }, "=", { "const": 0 } ] },
      { "arithmetic": [ { "global_val": "var", "var_name": "cause_portal_storm" }, "=", { "const": 1 } ] },
      "next_weather",
      {
        "arithmetic": [
          { "global_val": "var", "var_name": "ps_str" },
          "=",
          { "global_val": "var", "var_name": "ps_base_str" },
          "+",
          { "const": 1 }
        ]
      },
      { "run_eocs": "EOC_PORTAL_STORM_MAPGEN" },
      {
        "set_string_var": [
          "PORTAL_STORM_DUNGEON_ANGRY",
          "PORTAL_STORM_DUNGEON_SCARED",
          "PORTAL_STORM_DUNGEON_CURIOUS",
          "PORTAL_STORM_DUNGEON_ALIEN",
          "PORTAL_STORM_DUNGEON_FUTURE",
          "PORTAL_STORM_DUNGEON_ENTICING"
        ],
        "target_var": { "global_val": "portal_storm_voice_mood" }
      },
      {
        "queue_eocs": "EOC_CANCEL_PORTAL_STORM",
        "time_in_future": [
          { "global_val": "ps_min_length", "default": "15 minutes" },
          { "global_val": "ps_max_length", "default": "30 minutes" }
        ]
      },
      { "u_message": "Reality is breaking!", "type": "bad" }
    ]
  },
  {
    "type": "effect_on_condition",
    "id": "EOC_CANCEL_PORTAL_STORM",
    "global": true,
    "//": "This sets up all the variables for the end of a portal storm.",
    "condition": {
      "or": [
        { "is_weather": "portal_storm" },
        { "is_weather": "early_portal_storm" },
        { "compare_num": [ { "global_val": "var", "var_name": "cause_portal_storm" }, "=", { "const": 1 } ] },
        { "compare_num": [ { "global_val": "var", "var_name": "cause_early_portal_storm" }, "=", { "const": 1 } ] }
      ]
    },
    "effect": [
      { "arithmetic": [ { "global_val": "var", "var_name": "cause_portal_storm" }, "=", { "const": 0 } ] },
      { "arithmetic": [ { "global_val": "var", "var_name": "cause_early_portal_storm" }, "=", { "const": 0 } ] },
      { "arithmetic": [ { "global_val": "var", "var_name": "portal_dungeon_slow_strength" }, "=", { "const": 0 } ] },
      { "arithmetic": [ { "global_val": "var", "var_name": "portal_dungeon_carry_strength" }, "=", { "const": 0 } ] },
      {
        "arithmetic": [ { "global_val": "var", "var_name": "portal_dungeon_reflect_strength" }, "=", { "const": 0 } ]
      },
      "next_weather",
      {
        "u_message": "As suddenly as it began, the portal storm fades.  Reality returns to normal.  Hopefully the scarring is minimal…",
        "type": "good"
      },
      { "u_add_var": "u_witnessed_portal_storm", "type": "global", "context": "portal_storms", "value": "yes" },
      { "run_eocs": [ "EOC_WORSEN_PORTAL_STORM", "EOC_PORTAL_STORM_DUNGEON_EXIT" ] },
      { "remove_active_mission": "MISSION_INVESTIGATE_PORTAL_DUNGEON" },
      { "alter_timed_events": "portal_dungeon_entrance" },
      { "u_adjust_var": "portal_storm_counter", "type": "counter", "adjustment": 1 }
    ]
  },
  {
    "type": "effect_on_condition",
    "id": "EOC_WORSEN_PORTAL_STORM",
    "effect": { "weighted_list_eocs": [ [ "EOC_PORTAL_STRENGTHEN", { "const": 1 } ], [ "EOC_PORTAL_LENGTHEN", { "const": 1 } ] ] }
  },
  {
    "type": "effect_on_condition",
    "id": "EOC_PORTAL_STRENGTHEN",
    "effect": { "arithmetic": [ { "global_val": "var", "var_name": "ps_base_str" }, "++" ], "max": 8 }
  },
  {
    "type": "effect_on_condition",
    "id": "EOC_PORTAL_LENGTHEN",
    "effect": [
      {
        "arithmetic": [ { "global_val": "var", "var_name": "ps_min_length", "default_time": "2 hours" }, "+=", { "time": "15 minutes" } ],
        "max_time": "4 hours"
      },
      {
        "arithmetic": [ { "global_val": "var", "var_name": "ps_max_length", "default_time": "4 hours" }, "+=", { "time": "15 minutes" } ],
        "max_time": "6 hours"
      }
    ]
  },
  {
    "type": "effect_on_condition",
    "id": "EOC_PORTAL_EFFECTS_PASSIVE",
    "//": "Passive effects not directly dangerous to the player.",
    "recurrence": [ "30 seconds", "75 seconds" ],
    "global": true,
    "condition": {
      "and": [
        { "is_weather": "portal_storm" },
        { "compare_num": [ { "global_val": "var", "var_name": "portal_dungeon_level" }, "=", { "const": 0 } ] }
      ]
    },
    "deactivate_condition": { "not": { "is_weather": "portal_storm" } },
    "effect": {
      "weighted_list_eocs": [
        [ "EOC_PORTAL_GRASS_CHANGE", { "const": 10 } ],
        [ "EOC_PORTAL_LIGHT", { "const": 2 } ],
        [ "EOC_PORTAL_ARTIFACT_WEAK", { "const": 1 } ],
        [ "EOC_PORTAL_ABSENCE", { "const": 4 } ],
        [ "EOC_PORTAL_IMPOSSIBLE_SHAPE", { "const": 5 } ],
        [ "EOC_PORTAL_SHIFTING_MASS", { "const": 1 } ],
        [ "EOC_PORTAL_MEMORIES", { "const": 1 } ],
        [ "EOC_PORTAL_GIANT_APPENDAGE", { "const": 1 } ],
        [ "EOC_PORTAL_NPC", { "const": 1 } ]
      ]
    }
  },
  {
    "type": "effect_on_condition",
    "id": "EOC_PORTAL_EFFECTS_ACTIVE",
    "//": "More dangerous portal effects, should cost IRE to do.",
    "recurrence": [ "30 seconds", "70 seconds" ],
    "global": true,
    "condition": {
      "and": [
        { "is_weather": "portal_storm" },
        { "compare_num": [ { "global_val": "var", "var_name": "portal_dungeon_level" }, "=", { "const": 0 } ] },
        { "math": [ "u_ire", ">", "0" ] }
      ]
    },
    "deactivate_condition": { "not": { "is_weather": "portal_storm" } },
    "effect": [
      { "run_eocs": "EOC_PORTAL_MESSAGE" },
      {
        "weighted_list_eocs": [
          [ "EOC_PORTAL_TELEPORT_STUCK_START", { "const": 2 } ],
          [ "EOC_PORTAL_PAIN", { "const": 2 } ],
          [ "EOC_PORTAL_HALLUCINATOR", { "const": 2 } ],
          [ "EOC_PORTAL_SMOKE", { "const": 2 } ],
          [ "EOC_PORTAL_SWARM_STRUCTURE", { "const": 2 } ],
          [ "EOC_PORTAL_TAUNT", { "const": 1 } ]
        ]
      }
    ]
  },
  {
    "type": "effect_on_condition",
    "id": "EOC_PORTAL_EFFECTS_IRE",
    "//": "Being outside generates IRE which can be spent on more dangerous entities.",
    "recurrence": [ "5 seconds", "20 seconds" ],
    "global": true,
    "condition": {
      "and": [
        { "is_weather": "portal_storm" },
        { "compare_num": [ { "global_val": "var", "var_name": "portal_dungeon_level" }, "=", { "const": 0 } ] },
        "u_is_outside"
      ]
    },
    "deactivate_condition": { "not": { "is_weather": "portal_storm" } },
    "effect": [ { "math": [ "u_ire", "++" ] }, { "u_message": "PORTAL_STORM_WITNESSED", "snippet": true } ]
  },
  {
    "type": "effect_on_condition",
    "id": "EOC_PORTAL_MESSAGE",
    "//": "This displays messages depending on the storms strength.",
    "condition": { "and": [ "u_can_see", { "not": { "u_has_worn_with_flag": "PORTAL_PROOF" } } ] },
    "effect": {
      "switch": { "global_val": "var", "var_name": "ps_str" },
      "cases": [
        {
          "case": 0,
          "effect": {
            "run_eocs": {
              "id": "EOC_PORTAL_STORM_MESSAGE_INDOOR_OUTDOOR_1",
              "condition": "u_is_outside",
              "effect": { "u_message": "PORTAL_STORM_MESSAGES_1", "snippet": true },
              "false_effect": {
                "weighted_list_eocs": [ [ "EOC_PORTAL_STORM_INDOOR_MESSAGES_1", { "const": 1 } ], [ "EOC_PORTAL_STORM_VOICES_1", { "const": 1 } ] ]
              }
            }
          }
        },
        {
          "case": 2,
          "effect": {
            "run_eocs": {
              "id": "EOC_PORTAL_STORM_MESSAGE_INDOOR_OUTDOOR_2",
              "condition": "u_is_outside",
              "effect": { "u_message": "PORTAL_STORM_MESSAGES_2", "snippet": true },
              "false_effect": {
                "weighted_list_eocs": [ [ "EOC_PORTAL_STORM_INDOOR_MESSAGES_2", { "const": 1 } ], [ "EOC_PORTAL_STORM_VOICES_2", { "const": 1 } ] ]
              }
            }
          }
        },
        {
          "case": 4,
          "effect": {
            "run_eocs": {
              "id": "EOC_PORTAL_STORM_MESSAGE_INDOOR_OUTDOOR_3",
              "condition": "u_is_outside",
              "effect": { "u_message": "PORTAL_STORM_MESSAGES_3", "snippet": true },
              "false_effect": {
                "weighted_list_eocs": [ [ "EOC_PORTAL_STORM_INDOOR_MESSAGES_3", { "const": 1 } ], [ "EOC_PORTAL_STORM_VOICES_3", { "const": 1 } ] ]
              }
            }
          }
        }
      ]
    }
  },
  {
    "type": "effect_on_condition",
    "id": "EOC_PORTAL_SHIFTING_MASS",
    "effect": [
      {
        "u_spawn_monster": "mon_shifting_mass",
        "real_count": { "arithmetic": [ { "global_val": "var", "var_name": "ps_str" }, "/", { "const": 2 } ], "min": 1 },
        "hallucination_count": { "arithmetic": [ { "global_val": "var", "var_name": "ps_str" }, "/", { "const": 2 } ], "min": 1 },
        "outdoor_only": true,
        "min_radius": 3,
        "max_radius": 20,
        "lifespan": [ "5 seconds", "2 minutes" ],
        "spawn_message": "Small gashes in reality open nearby, revealing an endless expanse of black water.  An alien being spills through before the portals close.",
        "spawn_message_plural": "Small gashes in reality open nearby, revealing an endless expanse of black water.  Several alien beings spill out before the portals close."
      }
    ]
  },
  {
    "type": "effect_on_condition",
    "id": "EOC_PORTAL_ARTIFACT_WEAK",
    "condition": {
      "and": [
        "u_is_outside",
        { "not": { "u_has_worn_with_flag": "PORTAL_PROOF" } },
        { "compare_num": [ { "global_val": "var", "var_name": "ps_str" }, "<", { "const": 2 } ] }
      ]
    },
    "effect": [
      {
        "u_spawn_monster": "mon_archunk_weak",
        "real_count": 1,
        "hallucination_count": 1,
        "outdoor_only": true,
        "min_radius": 3,
        "max_radius": 20,
        "lifespan": [ "7 minutes", "10 minutes" ],
        "spawn_message": "A chunk of reality gets loose and falls on the ground.",
        "spawn_message_plural": "Chunks of reality get loose and fall on the ground."
      }
    ],
    "false_effect": [ { "run_eocs": [ "EOC_PORTAL_ARTIFACT_MEDIUM" ] } ]
  },
  {
    "type": "effect_on_condition",
    "id": "EOC_PORTAL_ARTIFACT_MEDIUM",
    "condition": {
      "and": [
        "u_is_outside",
        { "not": { "u_has_worn_with_flag": "PORTAL_PROOF" } },
        { "compare_num": [ { "global_val": "var", "var_name": "ps_str" }, "<", { "const": 5 } ] }
      ]
    },
    "effect": [
      {
        "u_spawn_monster": "mon_archunk_medium",
        "real_count": 1,
        "hallucination_count": 1,
        "outdoor_only": true,
        "min_radius": 3,
        "max_radius": 20,
        "lifespan": [ "7 minutes", "10 minutes" ],
        "spawn_message": "Reality twists and deforms as a wriggling chunk of it falls on the ground.",
        "spawn_message_plural": "Reality twists and deforms as wriggling chunks of it fall on the ground."
      }
    ],
    "false_effect": [ { "run_eocs": [ "EOC_PORTAL_ARTIFACT_STRONG" ] } ]
  },
  {
    "type": "effect_on_condition",
    "id": "EOC_PORTAL_ARTIFACT_STRONG",
    "condition": { "and": [ "u_is_outside", { "not": { "u_has_worn_with_flag": "PORTAL_PROOF" } } ] },
    "effect": [
      {
        "u_spawn_monster": "mon_archunk_strong",
        "real_count": 1,
        "hallucination_count": 1,
        "outdoor_only": true,
        "min_radius": 3,
        "max_radius": 20,
        "lifespan": [ "7 minutes", "10 minutes" ],
        "spawn_message": "A chunk of reality tears itself asunder and takes shape on the ground.",
        "spawn_message_plural": "Chunks of reality tear themselves asunder and take shape on the ground."
      }
    ]
  },
  {
    "type": "effect_on_condition",
    "id": "EOC_PORTAL_IMPOSSIBLE_SHAPE",
    "effect": {
      "u_spawn_monster": "mon_impossible_shape",
      "real_count": 1,
      "hallucination_count": 1,
      "outdoor_only": true,
      "min_radius": 3,
      "max_radius": 20,
      "lifespan": [ "1 minutes", "3 minutes" ],
      "spawn_message": "You cannot remember how the impossible shape came to be here.  The pain in your head suggests that that's a good thing.",
      "spawn_message_plural": "You cannot remember how the impossible shapes came to be here.  The pain in your head suggests that that's a good thing."
    }
  },
  {
    "type": "effect_on_condition",
    "id": "EOC_PORTAL_GIANT_APPENDAGE",
    "effect": {
      "u_spawn_monster": "mon_giant_appendage",
      "real_count": 1,
      "hallucination_count": 3,
      "outdoor_only": true,
      "min_radius": 3,
      "max_radius": 20,
      "lifespan": [ "5 seconds", "45 seconds" ],
      "spawn_message": "A gigantic limb tears its way into reality.",
      "spawn_message_plural": "Gigantic limbs tear their way into reality around you."
    }
  },
  {
    "type": "effect_on_condition",
    "id": "EOC_PORTAL_HALLUCINATOR",
    "condition": { "or": [ { "not": { "u_has_effect": "sleep" } }, { "not": { "u_has_worn_with_flag": "PORTAL_PROOF" } } ] },
    "//": "The hallucination itself is not related to portal, its kinda create nightmares, nothing more. but the monster's existing can be prevented due portaL_proof flag (let's say the entity can't see the flag's user)",
    "effect": [
      {
        "u_spawn_monster": "mon_hallucinator",
        "real_count": 1,
        "outdoor_only": true,
        "min_radius": 40,
        "max_radius": 50,
        "lifespan": [ "12 minutes", "15 minutes" ]
      },
      { "math": [ "u_ire", "-=", "4" ] }
    ]
  },
  {
    "type": "effect_on_condition",
    "id": "EOC_PORTAL_MEMORIES",
    "effect": {
      "u_spawn_monster": "mon_memory",
      "real_count": 10,
      "hallucination_count": 10,
      "outdoor_only": true,
      "lifespan": [ "5 seconds", "2 minutes" ],
      "spawn_message": "A flickering silhouette appears nearby.",
      "spawn_message_plural": "Human silhouettes appear and surround you."
    }
  },
  {
    "type": "effect_on_condition",
    "id": "EOC_PORTAL_ABSENCE",
    "effect": {
      "u_spawn_monster": "mon_absence",
      "real_count": 1,
      "outdoor_only": true,
      "min_radius": 3,
      "max_radius": 20,
      "lifespan": [ "45 seconds", "5 minutes" ],
      "spawn_message": "The very notion of empty space is made a cruel joke.  Nearby nothing becomes even less."
    }
  },
  {
    "type": "effect_on_condition",
    "id": "EOC_PORTAL_SWARM_STRUCTURE",
    "effect": [
      {
        "u_spawn_monster": "mon_swarm_structure",
        "real_count": 1,
        "outdoor_only": true,
        "min_radius": 3,
        "max_radius": 20,
        "lifespan": [ "10 minutes", "30 minutes" ],
        "spawn_message": "The swarm structure was always here, right?"
      },
      { "math": [ "u_ire", "-=", "4" ] }
    ]
  },
  {
    "type": "effect_on_condition",
    "id": "EOC_PORTAL_PAIN",
    "condition": { "and": [ "u_is_outside", { "not": { "u_has_worn_with_flag": "PORTAL_PROOF" } } ] },
    "effect": [
      {
        "u_message": "You awake with a start from what must have been a violent and horrifying daydream.  Your body aches as if the wounds were real.",
        "type": "bad"
      },
<<<<<<< HEAD
      { "arithmetic": [ { "u_val": "pain" }, "+=", { "const": 30 } ] },
      { "u_set_field": "fd_blood", "radius": 2 },
      { "math": [ "u_ire", "-=", "3" ] }
=======
      { "math": [ "u_pain()", "+=", "30" ] },
      { "u_set_field": "fd_blood", "radius": 2 }
>>>>>>> 66271c0c
    ]
  },
  {
    "type": "effect_on_condition",
    "id": "EOC_PORTAL_SMOKE",
    "effect": [
      { "u_message": "A million tiny pinpricks in space open for an instant, and smoke fills the air.", "type": "bad" },
      { "u_set_field": "fd_smoke", "outdoor_only": true },
      { "math": [ "u_ire", "-=", "1" ] }
    ]
  },
  {
    "type": "effect_on_condition",
    "id": "EOC_PORTAL_TAUNT",
    "effect": [
      { "u_message": "PORTAL_STORM_VOICES_DRAW_ATTENTION", "snippet": true },
      { "u_make_sound": "The voice was loud, it might have drawn attention to you!", "volume": 20, "type": "combat" }
    ]
  },
  {
    "type": "effect_on_condition",
    "id": "EOC_PORTAL_TELEPORT_STUCK_START",
    "condition": { "and": [ { "not": { "u_has_worn_with_flag": "PORTAL_PROOF" } }, { "not": "u_driving" } ] },
    "effect": [
      { "u_location_variable": { "u_val": "stuck_teleport" }, "min_radius": 0, "max_radius": 0 },
      { "run_eocs": "EOC_PORTAL_TELEPORT_STUCK" },
      { "u_message": "The moment feels thick, as if it's not quite over.", "type": "bad" },
      { "math": [ "u_ire", "-=", "2" ] }
    ]
  },
  {
    "type": "effect_on_condition",
    "id": "EOC_PORTAL_TELEPORT_STUCK_LOOP",
    "condition": { "and": [ { "x_in_y_chance": { "x": 3, "y": 4 } }, { "not": "u_driving" } ] },
    "effect": { "run_eocs": "EOC_PORTAL_TELEPORT_STUCK" },
    "false_effect": { "u_make_sound": "a loud tearing sound.", "target_var": { "u_val": "stuck_teleport" }, "volume": 80, "type": "alert" }
  },
  {
    "type": "effect_on_condition",
    "id": "EOC_PORTAL_TELEPORT_STUCK",
    "condition": {
      "and": [
        { "not": "u_driving" },
        { "not": { "u_has_worn_with_flag": "PORTAL_PROOF" } },
        { "compare_num": [ { "global_val": "var", "var_name": "portal_dungeon_level" }, "==", { "const": 0 } ] }
      ]
    },
    "effect": [
      { "u_teleport": { "u_val": "stuck_teleport" }, "success_message": "You feel an intense sense of deja vu." },
      { "queue_eocs": "EOC_PORTAL_TELEPORT_STUCK_LOOP", "time_in_future": [ "3 seconds", "5 seconds" ] }
    ]
  },
  {
    "type": "effect_on_condition",
    "id": "EOC_PORTAL_LIGHT",
    "//": "If its night make it bright, if its day make it dark.",
    "effect": [
      {
        "run_eocs": [
          {
            "id": "portal_storm_dark_light",
            "condition": "is_day",
            "effect": {
              "custom_light_level": 0,
              "length": [ "1 minutes", { "arithmetic": [ { "global_val": "var", "var_name": "ps_str" }, "*", { "time": "1 minutes" } ] } ]
            },
            "false_effect": {
              "custom_light_level": 125,
              "length": [ "1 minutes", { "arithmetic": [ { "global_val": "var", "var_name": "ps_str" }, "*", { "time": "1 minutes" } ] } ]
            }
          },
          {
            "id": "portal_storm_outside_message",
            "condition": "u_is_outside",
            "effect": {
              "run_eocs": {
                "id": "portal_storm_dark_light_message",
                "condition": "is_day",
                "effect": { "u_message": "The sun is snuffed out like a candle.", "type": "bad" },
                "false_effect": { "u_message": "Some of the stars grow so bright that they hurt to look at.", "type": "bad" }
              }
            }
          }
        ]
      }
    ]
  },
  {
    "type": "effect_on_condition",
    "id": "EOC_PORTAL_INCORPOREAL",
    "condition": { "and": [ { "not": { "u_has_worn_with_flag": "PORTAL_PROOF" } }, { "not": "u_driving" } ] },
    "effect": [
      {
        "u_message": "You feel stretched, as if part of you was elsewhere.  You are not solid enough to affect matter, and your equipment falls through you.",
        "type": "bad",
        "popup": true
      },
      {
        "u_add_effect": "incorporeal",
        "duration": { "arithmetic": [ { "global_val": "var", "var_name": "ps_str" }, "*", { "time": "1 seconds" } ] }
      }
    ]
  },
  {
    "type": "effect_on_condition",
    "id": "EOC_PORTAL_GRASS_CHANGE",
    "global": true,
    "effect": [
      {
        "arithmetic": [
          { "global_val": "var", "var_name": "ps_transform_radius" },
          "=",
          { "global_val": "var", "var_name": "ps_str" },
          "+",
          { "const": 5 }
        ]
      },
      {
        "u_location_variable": { "global_val": "grass_transform" },
        "min_radius": 1,
        "max_radius": 15,
        "outdoor_only": true
      },
      {
        "u_make_sound": "a high-pitched squeal.",
        "target_var": { "global_val": "grass_transform" },
        "volume": 60,
        "type": "alert"
      },
      {
        "u_transform_radius": { "global_val": "ps_transform_radius", "default": 5 },
        "ter_furn_transform": "portal_grass_transform",
        "target_var": { "global_val": "grass_transform" }
      },
      {
        "u_transform_radius": { "global_val": "ps_transform_radius", "default": 5 },
        "ter_furn_transform": "portal_alien_grass_transform",
        "target_var": { "global_val": "grass_transform" },
        "time_in_future": [ "30 seconds", "5 minutes" ]
      }
    ]
  },
  {
    "type": "ter_furn_transform",
    "id": "portal_grass_transform",
    "terrain": [ { "result": [ "t_grass_alien" ], "valid_terrain": [ "t_grass" ] } ]
  },
  {
    "type": "ter_furn_transform",
    "id": "portal_alien_grass_transform",
    "terrain": [ { "result": [ "t_grass" ], "valid_terrain": [ "t_grass_alien" ] } ]
  },
  {
    "type": "effect_on_condition",
    "id": "EOC_PORTAL_STORM_VOICES_1",
    "condition": { "and": [ { "not": { "u_has_effect": "sleep" } }, { "x_in_y_chance": { "x": 1, "y": 30 } } ] },
    "effect": { "u_message": "PORTAL_STORM_VOICES_1", "snippet": true }
  },
  {
    "type": "effect_on_condition",
    "id": "EOC_PORTAL_STORM_VOICES_2",
    "condition": { "and": [ { "not": { "u_has_effect": "sleep" } } ] },
    "effect": { "u_message": "PORTAL_STORM_VOICES_2", "snippet": true }
  },
  {
    "type": "effect_on_condition",
    "id": "EOC_PORTAL_STORM_VOICES_3",
    "condition": { "and": [ { "not": { "u_has_effect": "sleep" } }, { "x_in_y_chance": { "x": 1, "y": 30 } } ] },
    "effect": { "u_message": "PORTAL_STORM_VOICES_3", "snippet": true }
  },
  {
    "type": "effect_on_condition",
    "id": "EOC_PORTAL_STORM_POPUP",
    "global": true,
    "condition": {
      "and": [
        { "not": { "u_has_worn_with_flag": "PORTAL_PROOF" } },
        { "not": "u_is_outside" },
        { "not": { "u_has_effect": "sleep" } },
        { "x_in_y_chance": { "x": 1, "y": 250 } }
      ]
    },
    "effect": {
      "u_message": "PORTAL_STORM_POPUP",
      "popup_w_interrupt_query": true,
      "interrupt_type": "portal_storm_popup",
      "snippet": true
    }
  },
  {
    "type": "effect_on_condition",
    "id": "EOC_PORTAL_STORM_INDOOR_MESSAGES_1",
    "global": true,
    "condition": {
      "and": [
        { "not": { "u_has_worn_with_flag": "PORTAL_PROOF" } },
        { "not": { "u_has_effect": "sleep" } },
        { "x_in_y_chance": { "x": 1, "y": 30 } }
      ]
    },
    "effect": { "u_message": "PORTAL_STORM_INDOOR_MESSAGES_1", "snippet": true }
  },
  {
    "type": "effect_on_condition",
    "id": "EOC_PORTAL_STORM_INDOOR_MESSAGES_2",
    "global": true,
    "condition": {
      "and": [
        { "not": { "u_has_worn_with_flag": "PORTAL_PROOF" } },
        { "not": { "u_has_effect": "sleep" } },
        { "x_in_y_chance": { "x": 1, "y": 30 } }
      ]
    },
    "effect": { "u_message": "PORTAL_STORM_INDOOR_MESSAGES_2", "snippet": true }
  },
  {
    "type": "effect_on_condition",
    "id": "EOC_PORTAL_STORM_INDOOR_MESSAGES_3",
    "global": true,
    "condition": {
      "and": [
        { "not": { "u_has_worn_with_flag": "PORTAL_PROOF" } },
        { "not": { "u_has_effect": "sleep" } },
        { "x_in_y_chance": { "x": 1, "y": 30 } }
      ]
    },
    "effect": { "u_message": "PORTAL_STORM_INDOOR_MESSAGES_3", "snippet": true }
  },
  {
    "type": "effect_on_condition",
    "id": "EOC_PORTAL_STORM_CELL",
    "condition": {
      "and": [
        { "compare_num": [ { "u_val": "var", "var_name": "in_portal_cell" }, "=", { "const": 0 } ] },
        { "not": { "u_has_worn_with_flag": "PORTAL_PROOF" } },
        { "not": "u_driving" }
      ]
    },
    "effect": [
      { "u_location_variable": { "global_val": "original_loc" } },
      { "u_location_variable": { "global_val": "cell_loc" }, "z_adjust": 6, "z_override": true },
      { "u_location_variable": { "global_val": "cell_roof_loc" }, "z_adjust": 7, "z_override": true },
      {
        "arithmetic": [ { "u_val": "var", "var_name": "cell_time" }, "=", { "time": "5 minutes" }, "+", { "rand": 60 } ]
      },
      { "arithmetic": [ { "u_val": "var", "var_name": "in_portal_cell" }, "=", { "const": 1 } ] },
      {
        "revert_location": { "global_val": "cell_loc" },
        "time_in_future": { "u_val": "cell_time", "default": "1 minutes" }
      },
      {
        "mapgen_update": "portal_cell_cleanup",
        "target_var": { "global_val": "cell_loc" },
        "time_in_future": { "u_val": "cell_time", "default": "1 minutes" }
      },
      {
        "set_string_var": [ "Somewhere", "Nowhere", "Everywhere", "Yesterday", "Tomorrow" ],
        "target_var": { "global_val": "place_name" }
      },
      {
        "place_override": { "global_val": "place_name", "default": "1 minutes" },
        "length": { "u_val": "cell_time", "default": "1 minutes" }
      },
      {
        "revert_location": { "global_val": "cell_roof_loc" },
        "time_in_future": { "u_val": "cell_time", "default": "1 minutes" }
      },
      { "mapgen_update": "portal_cell_roof", "target_var": { "global_val": "cell_roof_loc" } },
      { "mapgen_update": "portal_cell", "target_var": { "global_val": "cell_loc" } },
      { "u_teleport": { "global_val": "cell_start" }, "fail_message": "that sucks" },
      {
        "queue_eocs": {
          "id": "EOC_PORTAL_STORM_CELL_TELEPORT",
          "effect": [
            { "arithmetic": [ { "u_val": "var", "var_name": "in_portal_cell" }, "=", { "const": 0 } ] },
            { "u_teleport": { "global_val": "original_loc" } },
            { "u_message": "You came back.  This time." }
          ]
        },
        "time_in_future": { "u_val": "cell_time", "default": "1 minutes" }
      },
      { "u_message": "You are trapped in <global_val:place_name>!" }
    ]
  },
  {
    "type": "effect_on_condition",
    "id": "EOC_PORTAL_STORM_MAPGEN",
    "effect": [
      {
        "u_location_variable": { "global_val": "portal_dungeon" },
        "target_params": { "om_terrain": "field", "search_range": 200, "min_distance": 3, "z": 0 }
      },
      {
        "u_message": "You can feel the presence of something nearby, cracked in a way you can't put into words (check mission log for details)."
      },
      { "assign_mission": "MISSION_INVESTIGATE_PORTAL_DUNGEON" },
      {
        "revert_location": { "global_val": "portal_dungeon" },
        "time_in_future": "infinite",
        "key": "portal_dungeon_entrance"
      },
      { "mapgen_update": "portal_dungeon_entrance", "target_var": { "global_val": "portal_dungeon" } }
    ]
  },
  {
    "type": "effect_on_condition",
    "id": "EOC_PORTAL_STORM_DUNGEON",
    "effect": [
      { "u_location_variable": { "global_val": "original_loc" } },
      { "u_location_variable": { "global_val": "dungeon_loc" }, "z_adjust": 6, "z_override": true },
      { "u_location_variable": { "global_val": "dungeon_roof_loc" }, "z_adjust": 7, "z_override": true },
      { "revert_location": { "global_val": "dungeon_loc" }, "key": "portal_dungeon", "time_in_future": "infinite" },
      {
        "set_string_var": [ "Somewhere", "Nowhere", "Everywhere", "Yesterday", "Tomorrow" ],
        "target_var": { "global_val": "place_name" }
      },
      {
        "place_override": { "global_val": "place_name", "default_str": "Error" },
        "key": "portal_dungeon",
        "length": "infinite"
      },
      {
        "revert_location": { "global_val": "dungeon_roof_loc" },
        "time_in_future": "infinite",
        "key": "portal_dungeon"
      },
      { "mapgen_update": "portal_dungeon_roof", "target_var": { "global_val": "dungeon_roof_loc" } },
      { "mapgen_update": "portal_dungeon", "target_var": { "global_val": "dungeon_loc" } },
      { "u_teleport": { "global_val": "dungeon_start" }, "fail_message": "Something is very wrong!", "force": true },
      { "arithmetic": [ { "global_val": "var", "var_name": "portal_dungeon_level" }, "=", { "const": 1 } ] },
      { "queue_eocs": "EOC_PORTAL_STORM_DUNGEON_SHIFT", "time_in_future": [ "5 seconds", "15 seconds" ] },
      { "run_eocs": [ "EOC_PORTAL_STORM_DUNGEON_REFLECTION_SPAWN" ] },
      { "u_message": "You are trapped in <global_val:place_name>!" },
      { "u_message": { "global_val": "portal_storm_voice_mood", "default_str": "none" }, "snippet": true }
    ]
  },
  {
    "type": "effect_on_condition",
    "id": "EOC_PORTAL_STORM_DUNGEON_NEXT_LEVEL",
    "effect": [
      { "arithmetic": [ { "global_val": "var", "var_name": "portal_dungeon_level" }, "++" ] },
      { "mapgen_update": "portal_dungeon_cleanup", "target_var": { "global_val": "dungeon_loc" } },
      { "u_teleport": { "global_val": "dungeon_start" }, "fail_message": "Something is very wrong!", "force": true },
      { "run_eocs": [ "EOC_PORTAL_STORM_DUNGEON_REFLECTION_SPAWN" ] },
      { "mapgen_update": "portal_dungeon", "target_var": { "global_val": "dungeon_loc" } },
      { "u_message": "Weren't you just here? It feels thicker somehow though." },
      { "u_message": { "global_val": "portal_storm_voice_mood", "default_str": "none" }, "snippet": true }
    ]
  },
  {
    "type": "effect_on_condition",
    "id": "EOC_PORTAL_STORM_DUNGEON_SHIFT",
    "condition": { "compare_num": [ { "global_val": "var", "var_name": "portal_dungeon_level" }, ">", { "const": 0 } ] },
    "effect": [
      { "mapgen_update": "portal_dungeon", "target_var": { "global_val": "dungeon_loc" } },
      { "queue_eocs": "EOC_PORTAL_STORM_DUNGEON_SHIFT", "time_in_future": [ "5 seconds", "15 seconds" ] }
    ]
  },
  {
    "type": "effect_on_condition",
    "id": "EOC_PORTAL_STORM_DUNGEON_REFLECTION_SPAWN",
    "global": true,
    "condition": {
      "and": [
        { "compare_num": [ { "global_val": "var", "var_name": "portal_dungeon_level" }, ">", { "const": 0 } ] },
        {
          "compare_num": [
            { "global_val": "monsters_nearby", "target_var": { "global_val": "dungeon_loc" }, "id": "mon_pale_reflection" },
            "<",
            { "const": 1 }
          ]
        },
        {
          "compare_num": [
            { "global_val": "monsters_nearby", "target_var": { "global_val": "dungeon_loc" }, "id": "mon_twisted_reflection" },
            "<",
            { "const": 1 }
          ]
        },
        {
          "compare_num": [
            { "global_val": "monsters_nearby", "target_var": { "global_val": "dungeon_loc" }, "id": "mon_dark_reflection" },
            "<",
            { "const": 1 }
          ]
        },
        {
          "compare_num": [
            { "global_val": "monsters_nearby", "target_var": { "global_val": "dungeon_loc" }, "id": "mon_better_half" },
            "<",
            { "const": 1 }
          ]
        }
      ]
    },
    "effect": {
      "switch": { "global_val": "var", "var_name": "portal_dungeon_reflect_strength" },
      "cases": [
        {
          "case": 0,
          "effect": {
            "u_spawn_monster": "mon_pale_reflection",
            "real_count": 1,
            "min_radius": 8,
            "max_radius": 12,
            "spawn_message": "Something your mind can't fully parse appears, despite the distance and obstacles you know where it is.  You can feel its presence as if it was a part of you."
          }
        },
        {
          "case": 5,
          "effect": {
            "u_spawn_monster": "mon_twisted_reflection",
            "real_count": 1,
            "min_radius": 8,
            "max_radius": 12,
            "spawn_message": "Something your mind can't fully parse appears, despite the distance and obstacles you know where it is.  You can feel its presence as if it was a part of you."
          }
        },
        {
          "case": 10,
          "effect": {
            "u_spawn_monster": "mon_dark_reflection",
            "real_count": 1,
            "min_radius": 8,
            "max_radius": 12,
            "spawn_message": "Something your mind can't fully parse appears, despite the distance and obstacles you know where it is.  You can feel its presence as if it was a part of you."
          }
        },
        {
          "case": 15,
          "effect": {
            "u_spawn_monster": "mon_better_half",
            "real_count": 1,
            "min_radius": 8,
            "max_radius": 12,
            "spawn_message": "Something your mind can't fully parse appears, despite the distance and obstacles you know where it is.  You can feel its presence as if it was a part of you."
          }
        }
      ]
    }
  },
  {
    "type": "effect_on_condition",
    "id": "EOC_PORTAL_STORM_DUNGEON_EXIT",
    "condition": { "compare_num": [ { "global_val": "var", "var_name": "portal_dungeon_level" }, "!=", { "const": 0 } ] },
    "effect": [
      { "mapgen_update": "portal_dungeon_cleanup", "target_var": { "global_val": "dungeon_loc" } },
      {
        "u_teleport": { "global_val": "original_loc" },
        "success_message": "You are safely back in the apocalypse.",
        "fail_message": "Something is very wrong!",
        "force": true
      },
      { "run_eocs": "EOC_PORTAL_DUNGEON_REWARD" },
      { "arithmetic": [ { "global_val": "var", "var_name": "portal_dungeon_level" }, "=", { "const": 0 } ] },
      { "alter_timed_events": "portal_dungeon" }
    ]
  },
  {
    "type": "effect_on_condition",
    "id": "EOC_PORTAL_STORM_SHADOW_SPAWN",
    "global": true,
    "condition": {
      "and": [
        { "u_has_trait": "TAINTED_SHADOW" },
        { "compare_num": [ { "u_val": "monsters_nearby", "id": "mon_tainted_shadow" }, "<", { "const": 1 } ] }
      ]
    },
    "effect": [
      {
        "u_spawn_monster": "mon_tainted_shadow",
        "real_count": 1,
        "min_radius": 2,
        "max_radius": 3,
        "friendly": true,
        "spawn_message": "Your shadow is no longer attached to you."
      }
    ]
  },
  {
    "type": "effect_on_condition",
    "id": "EOC_PORTAL_DUNGEON_REWARD",
    "effect": {
      "switch": { "global_val": "var", "var_name": "portal_dungeon_level" },
      "cases": [
        {
          "case": 0,
          "effect": {
            "weighted_list_eocs": [
              [ "EOC_PORTAL_DUNGEON_REWARD_WEAKENED_INERTIA", { "const": 1 } ],
              [ "EOC_PORTAL_DUNGEON_REWARD_WARPED_VIEWPOINT", { "const": 1 } ],
              [ "EOC_PORTAL_DUNGEON_REWARD_WEAKENED_GRAVITY", { "const": 1 } ]
            ]
          }
        },
        { "case": 5, "effect": { "run_eocs": "EOC_PORTAL_DUNGEON_REWARD_ITEM" } }
      ]
    }
  },
  {
    "type": "effect_on_condition",
    "id": "EOC_PORTAL_DUNGEON_REWARD_WEAKENED_INERTIA",
    "effect": { "u_add_effect": "weakened_inertia", "duration": { "global_val": "ps_effect_length", "default": "5 days" } }
  },
  {
    "type": "effect_on_condition",
    "id": "EOC_PORTAL_DUNGEON_REWARD_WARPED_VIEWPOINT",
    "effect": { "u_add_effect": "warped_viewpoint", "duration": { "global_val": "ps_effect_length", "default": "5 days" } }
  },
  {
    "type": "effect_on_condition",
    "id": "EOC_PORTAL_DUNGEON_REWARD_WEAKENED_GRAVITY",
    "effect": { "u_add_effect": "weakened_gravity", "duration": { "global_val": "ps_effect_length", "default": "5 days" } }
  },
  {
    "type": "effect_on_condition",
    "id": "EOC_PORTAL_DUNGEON_REWARD_ITEM",
    "effect": [
      { "u_message": "A strange item comes back with you.", "popup": true },
      {
        "set_string_var": [ "unstable_rift", "calming_stone", "escape_stone" ],
        "target_var": { "global_val": "item_type" }
      },
      { "u_spawn_item": { "global_val": "item_type" } }
    ]
  },
  {
    "type": "effect_on_condition",
    "id": "EOC_PORTAL_TELEPORT_UNSTABLE_RIFT",
    "condition": { "and": [ { "not": { "u_has_worn_with_flag": "PORTAL_PROOF" } }, { "not": "u_driving" } ] },
    "effect": [
      { "u_location_variable": { "u_val": "unstable_teleport" }, "min_radius": 30, "max_radius": 70 },
      { "u_teleport": { "u_val": "unstable_teleport" } },
      { "run_eocs": "EOC_PORTAL_DUNGEON_PUNISHMENT" }
    ]
  },
  {
    "type": "effect_on_condition",
    "id": "EOC_PORTAL_DUNGEON_PUNISHMENT",
    "effect": [
      { "arithmetic": [ { "global_val": "var", "var_name": "ps_effect_length" }, "=", { "time": "3 hours" } ] },
      {
        "weighted_list_eocs": [
          [ "EOC_PORTAL_DUNGEON_PUNISHMENT_STRENGTHENED_INERTIA", { "const": 10 } ],
          [ "EOC_PORTAL_DUNGEON_PUNISHMENT_NARROW_VIEWPOINT", { "const": 10 } ]
        ]
      }
    ]
  },
  {
    "type": "effect_on_condition",
    "id": "EOC_PORTAL_DUNGEON_PUNISHMENT_STRENGTHENED_INERTIA",
    "effect": { "u_add_effect": "strengthened_inertia", "duration": { "global_val": "ps_effect_length" } }
  },
  {
    "type": "effect_on_condition",
    "id": "EOC_PORTAL_DUNGEON_PUNISHMENT_NARROW_VIEWPOINT",
    "effect": { "u_add_effect": "narrow_viewpoint", "duration": { "global_val": "ps_effect_length" } }
  },
  {
    "type": "effect_on_condition",
    "id": "EOC_PORTAL_NPC",
    "effect": [
      {
        "u_spawn_npc": "portal_person",
        "real_count": 1,
        "hallucination_count": 2,
        "outdoor_only": true,
        "min_radius": 3,
        "max_radius": 5,
        "lifespan": [ "1 minutes", "3 minutes" ],
        "spawn_message": "A person steps nearby from somewhere else.",
        "spawn_message_plural": "Several identical people walk nearby from nowhere."
      }
    ]
  }
]<|MERGE_RESOLUTION|>--- conflicted
+++ resolved
@@ -555,14 +555,9 @@
         "u_message": "You awake with a start from what must have been a violent and horrifying daydream.  Your body aches as if the wounds were real.",
         "type": "bad"
       },
-<<<<<<< HEAD
-      { "arithmetic": [ { "u_val": "pain" }, "+=", { "const": 30 } ] },
+      { "math": [ "u_pain()", "+=", "30" ] },
       { "u_set_field": "fd_blood", "radius": 2 },
       { "math": [ "u_ire", "-=", "3" ] }
-=======
-      { "math": [ "u_pain()", "+=", "30" ] },
-      { "u_set_field": "fd_blood", "radius": 2 }
->>>>>>> 66271c0c
     ]
   },
   {
