[
  {
    "type": "construction_group",
    "id": "add_mattress_to_bed_frame",
    "name": "Add Mattress to Bed Frame"
  },
  {
    "type": "construction_group",
    "id": "armor_reinforced_window",
    "name": "Armor Reinforced Window"
  },
  {
    "type": "construction_group",
    "id": "board_up_window",
    "name": "Board Up Window"
  },
  {
    "type": "construction_group",
    "id": "board_up_wood_door",
    "name": "Board Up Wood Door"
  },
  {
    "type": "construction_group",
    "id": "build_a_bellow",
    "name": "Build a bellow"
  },
  {
    "type": "construction_group",
    "id": "build_a_drop_hammer",
    "name": "Build a drop hammer"
  },
  {
    "type": "construction_group",
    "id": "build_a_radio_tower",
    "name": "Build a radio tower"
  },
  {
    "type": "construction_group",
    "id": "build_a_radio_tower_console",
    "name": "Build a radio tower console"
  },
  {
    "type": "construction_group",
    "id": "build_arc_furnace",
    "name": "Build Arc Furnace"
  },
  {
    "type": "construction_group",
    "id": "build_armchair",
    "name": "Build Armchair"
  },
  {
    "type": "construction_group",
    "id": "build_bar_door",
    "name": "Build Bar Door"
  },
  {
    "type": "construction_group",
    "id": "build_barbed_wire_fence",
    "name": "Build Barbed Wire Fence"
  },
  {
    "type": "construction_group",
    "id": "build_beaded_curtain",
    "name": "Build Beaded Curtain"
  },
  {
    "type": "construction_group",
    "id": "build_bed_frame",
    "name": "Build Bed Frame"
  },
  {
    "type": "construction_group",
    "id": "build_bed_from_scratch",
    "name": "Build Bed from Scratch"
  },
  {
    "type": "construction_group",
    "id": "build_bench",
    "name": "Build Bench"
  },
  {
    "type": "construction_group",
    "id": "build_bookcase",
    "name": "Build Bookcase"
  },
  {
    "type": "construction_group",
    "id": "build_brick_wall",
    "name": "Build Brick Wall"
  },
  {
    "type": "construction_group",
    "id": "build_brick_wall_from_adobe",
    "name": "Build Brick Wall from Adobe"
  },
  {
    "type": "construction_group",
    "id": "build_bulletin_board",
    "name": "Build Bulletin Board"
  },
  {
    "type": "construction_group",
    "id": "build_bunk_bed",
    "name": "Build Bunk Bed"
  },
  {
    "type": "construction_group",
    "id": "build_butchering_rack",
    "name": "Build Butchering Rack"
  },
  {
    "type": "construction_group",
    "id": "build_cardboard_fort",
    "name": "Build Cardboard Fort"
  },
  {
    "type": "construction_group",
    "id": "build_chainlink_fence",
    "name": "Build Chainlink Fence"
  },
  {
    "type": "construction_group",
    "id": "build_chainlink_gate",
    "name": "Build Chainlink Gate"
  },
  {
    "type": "construction_group",
    "id": "build_chair",
    "name": "Build Chair"
  },
  {
    "type": "construction_group",
    "id": "build_charcoal_kiln",
    "name": "Build Charcoal Kiln"
  },
  {
    "type": "construction_group",
    "id": "build_chickenwire_fence",
    "name": "Build Chickenwire Fence"
  },
  {
    "type": "construction_group",
    "id": "build_chickenwire_gate",
    "name": "Build Chickenwire Gate"
  },
  {
    "type": "construction_group",
    "id": "build_clay_kiln",
    "name": "Build Clay Kiln"
  },
  {
    "type": "construction_group",
    "id": "build_coat_rack",
    "name": "Build Coat Rack"
  },
  {
    "type": "construction_group",
    "id": "build_coffee_table",
    "name": "Build Coffee Table"
  },
  {
    "type": "construction_group",
    "id": "build_coffin",
    "name": "Build Coffin"
  },
  {
    "type": "construction_group",
    "id": "build_concrete_column",
    "name": "Build Concrete Column"
  },
  {
    "type": "construction_group",
    "id": "build_concrete_floor",
    "name": "Build Concrete Floor"
  },
  {
    "type": "construction_group",
    "id": "build_concrete_roof",
    "name": "Build Concrete Roof"
  },
  {
    "type": "construction_group",
    "id": "build_counter",
    "name": "Build Counter"
  },
  {
    "type": "construction_group",
    "id": "build_counter_gate",
    "name": "Build Counter Gate"
  },
  {
    "type": "construction_group",
    "id": "build_crate",
    "name": "Build Crate"
  },
  {
    "type": "construction_group",
    "id": "build_cupboard",
    "name": "Build Cupboard"
  },
  {
    "type": "construction_group",
    "id": "build_decorative_tree",
    "name": "Build Decorative Tree"
  },
  {
    "type": "construction_group",
    "id": "build_deep_river_dock",
    "name": "Build Deep River Dock"
  },
  {
    "type": "construction_group",
    "id": "build_desk",
    "name": "Build Desk"
  },
  {
    "type": "construction_group",
    "id": "build_diagonal_small_railroad_track",
    "name": "Build Diagonal Small Railroad Track"
  },
  {
    "type": "construction_group",
    "id": "build_door",
    "name": "Build Door"
  },
  {
    "type": "construction_group",
    "id": "build_door_curtain",
    "name": "Build Door Curtain"
  },
  {
    "type": "construction_group",
    "id": "build_double_glazed_glass_window",
    "name": "Build Double Glazed Glass Window"
  },
  {
    "type": "construction_group",
    "id": "build_dresser",
    "name": "Build Dresser"
  },
  {
    "type": "construction_group",
    "id": "build_dry_stone_wall",
    "name": "Build Dry Stone Wall"
  },
  {
    "type": "construction_group",
    "id": "build_dumpster",
    "name": "Build Dumpster"
  },
  {
    "type": "construction_group",
    "id": "build_gravelbag_wall",
    "name": "Build Gravelbag Wall"
  },
  {
    "type": "construction_group",
    "id": "build_earthbag_wall",
    "name": "Build Earthbag Wall"
  },
  {
    "type": "construction_group",
    "id": "build_entertainment_center",
    "name": "Build Entertainment Center"
  },
  {
    "type": "construction_group",
    "id": "build_exercise_machine",
    "name": "Build Exercise Machine"
  },
  {
    "type": "construction_group",
    "id": "build_fence",
    "name": "Build Fence"
  },
  {
    "type": "construction_group",
    "id": "build_fence_gate",
    "name": "Build Fence Gate"
  },
  {
    "type": "construction_group",
    "id": "build_fence_posts",
    "name": "Build Fence Posts"
  },
  {
    "type": "construction_group",
    "id": "build_fermenting_vat",
    "name": "Build Fermenting Vat"
  },
  {
    "type": "construction_group",
    "id": "build_fire_ring",
    "name": "Build Fire Ring"
  },
  {
    "type": "construction_group",
<<<<<<< HEAD
=======
    "id": "build_treadmill_mechanical",
    "name": "Build Gravity Treadmill"
  },
  {
    "type": "construction_group",
>>>>>>> 0f172bbf
    "id": "build_glass_door",
    "name": "Build Glass Door"
  },
  {
    "type": "construction_group",
    "id": "build_glass_wall",
    "name": "Build Glass Wall"
  },
  {
    "type": "construction_group",
    "id": "build_high_end_of_a_concrete_ramp",
    "name": "Build High End of a Concrete Ramp"
  },
  {
    "type": "construction_group",
    "id": "build_improvised_shelter",
    "name": "Build Improvised Shelter"
  },
  {
    "type": "construction_group",
    "id": "build_junk_metal_barrier",
    "name": "Build Junk Metal Barrier"
  },
  {
    "type": "construction_group",
    "id": "build_junk_metal_floor",
    "name": "Build Junk Metal Floor"
  },
  {
    "type": "construction_group",
    "id": "build_large_metal_support",
    "name": "Build Large Metal Support"
  },
  {
    "type": "construction_group",
    "id": "build_locker",
    "name": "Build Locker"
  },
  {
    "type": "construction_group",
    "id": "build_log_sod_roof",
    "name": "Build Log & Sod Roof"
  },
  {
    "type": "construction_group",
    "id": "build_log_stool",
    "name": "Build Log Stool"
  },
  {
    "type": "construction_group",
    "id": "build_log_wall",
    "name": "Build Log Wall"
  },
  {
    "type": "construction_group",
    "id": "build_low_end_of_a_concrete_ramp",
    "name": "Build Low End of a Concrete Ramp"
  },
  {
    "type": "construction_group",
    "id": "build_mailbox",
    "name": "Build Mailbox"
  },
  {
    "type": "construction_group",
    "id": "build_makeshift_bed",
    "name": "Build Makeshift Bed"
  },
  {
    "type": "construction_group",
    "id": "build_makeshift_door",
    "name": "Build Makeshift Door"
  },
  {
    "type": "construction_group",
    "id": "build_mechanical_winch",
    "name": "Build Mechanical Winch"
  },
  {
    "type": "construction_group",
    "id": "build_ergometer_mechanical",
    "name": "Build Mechanical Ergometer"
  },
  {
    "type": "construction_group",
    "id": "build_metal_bars",
    "name": "Build Metal Bars"
  },
  {
    "type": "construction_group",
    "id": "build_metal_charcoal_kiln",
    "name": "Build Metal Charcoal Kiln"
  },
  {
    "type": "construction_group",
    "id": "build_metal_door",
    "name": "Build Metal Door"
  },
  {
    "type": "construction_group",
    "id": "build_metal_gate",
    "name": "Build Metal Gate"
  },
  {
    "type": "construction_group",
    "id": "build_metal_grate_over_a_window",
    "name": "Build Metal Grate Over a Window"
  },
  {
    "type": "construction_group",
    "id": "build_metal_grate_over_a_window_without_glass",
    "name": "Build Metal Grate Over a Window Without Glass"
  },
  {
    "type": "construction_group",
    "id": "build_metal_rack",
    "name": "Build Metal Rack"
  },
  {
    "type": "construction_group",
    "id": "build_metal_roof",
    "name": "Build Metal Roof"
  },
  {
    "type": "construction_group",
    "id": "build_metal_wall",
    "name": "Build Metal Wall"
  },
  {
    "type": "construction_group",
    "id": "build_palisade_gate",
    "name": "Build Palisade Gate"
  },
  {
    "type": "construction_group",
    "id": "build_palisade_wall",
    "name": "Build Palisade Wall"
  },
  {
    "type": "construction_group",
    "id": "build_pile_of_leaves",
    "name": "Build Pile of Leaves"
  },
  {
    "type": "construction_group",
    "id": "build_pillow_fort",
    "name": "Build Pillow Fort"
  },
  {
    "type": "construction_group",
    "id": "build_pine_lean_to",
    "name": "Build Pine Lean-To"
  },
  {
    "type": "construction_group",
    "id": "build_planter",
    "name": "Build Planter"
  },
  {
    "type": "construction_group",
    "id": "build_plastic_window",
    "name": "Build Plastic Window"
  },
  {
    "type": "construction_group",
    "id": "build_pontoon_bridge",
    "name": "Build Pontoon Bridge"
  },
  {
    "type": "construction_group",
    "id": "build_pony_wall",
    "name": "Build Pony Wall"
  },
  {
    "type": "construction_group",
    "id": "build_privacy_fence",
    "name": "Build Privacy Fence"
  },
  {
    "type": "construction_group",
    "id": "build_privacy_fence_gate",
    "name": "Build Privacy Fence Gate"
  },
  {
    "type": "construction_group",
    "id": "build_quadruple_glazed_glass_window",
    "name": "Build Quadruple Glazed Glass Window"
  },
  {
    "type": "construction_group",
    "id": "build_rammed_earth_wall",
    "name": "Build Rammed Earth Wall"
  },
  {
    "type": "construction_group",
    "id": "build_reinforced_concrete_roof",
    "name": "Build Reinforced Concrete Roof"
  },
  {
    "type": "construction_group",
    "id": "build_reinforced_concrete_wall",
    "name": "Build Reinforced Concrete Wall"
  },
  {
    "type": "construction_group",
    "id": "build_reinforced_double_glazed_glass_window",
    "name": "Build Reinforced Double Glazed Glass Window"
  },
  {
    "type": "construction_group",
    "id": "build_reinforced_glass_window",
    "name": "Build Reinforced Glass Window"
  },
  {
    "type": "construction_group",
    "id": "build_reinforced_plastic_window",
    "name": "Build Reinforced Plastic Window"
  },
  {
    "type": "construction_group",
    "id": "build_reinforced_quadruple_glazed_glass_window",
    "name": "Build Reinforced Quadruple Glazed Glass Window"
  },
  {
    "type": "construction_group",
    "id": "build_reinforced_single_glazed_glass_window",
    "name": "Build Reinforced Single Glazed Glass Window"
  },
  {
    "type": "construction_group",
    "id": "build_reinforced_triple_glazed_glass_window",
    "name": "Build Reinforced Triple Glazed Glass Window"
  },
  {
    "type": "construction_group",
    "id": "build_river_bridge",
    "name": "Build River Bridge"
  },
  {
    "type": "construction_group",
    "id": "build_river_dock_shallow_bridge",
    "name": "Build River Dock/Shallow Bridge"
  },
  {
    "type": "construction_group",
    "id": "build_road_barricade",
    "name": "Build Road Barricade"
  },
  {
    "type": "construction_group",
    "id": "build_rock_forge",
    "name": "Build Rock Forge"
  },
  {
    "type": "construction_group",
    "id": "build_roof",
    "name": "Build Roof"
  },
  {
    "type": "construction_group",
    "id": "build_roof_over_dirt_floor",
    "name": "Build Roof Over Dirt Floor"
  },
  {
    "type": "construction_group",
    "id": "build_root_cellar",
    "name": "Build Root Cellar"
  },
  {
    "type": "construction_group",
    "id": "build_rope_fence",
    "name": "Build Rope Fence"
  },
  {
    "type": "construction_group",
    "id": "build_rope_pulley_system",
    "name": "Build Rope & Pulley System"
  },
  {
    "type": "construction_group",
    "id": "build_safe",
    "name": "Build Safe"
  },
  {
    "type": "construction_group",
    "id": "build_sand_castle",
    "name": "Build Sand Castle"
  },
  {
    "type": "construction_group",
    "id": "build_sandbag_wall",
    "name": "Build Sandbag Wall"
  },
  {
    "type": "construction_group",
    "id": "build_scrap_metal_bench",
    "name": "Build Scrap Metal Bench"
  },
  {
    "type": "construction_group",
    "id": "build_scrap_metal_bridge_using_bolts",
    "name": "Build Scrap Metal Bridge Using Bolts"
  },
  {
    "type": "construction_group",
    "id": "build_scrap_metal_bridge_using_welder",
    "name": "Build Scrap Metal Bridge Using Welder"
  },
  {
    "type": "construction_group",
    "id": "build_scrap_metal_table",
    "name": "Build Scrap Metal Table"
  },
  {
    "type": "construction_group",
    "id": "build_screen_door",
    "name": "Build Screen Door"
  },
  {
    "type": "construction_group",
    "id": "build_screen_mesh_wall",
    "name": "Build Screen Mesh Wall"
  },
  {
    "type": "construction_group",
    "id": "build_shallow_temporary_bridge",
    "name": "Build Shallow Temporary Bridge"
  },
  {
    "type": "construction_group",
    "id": "build_sign",
    "name": "Build Sign"
  },
  {
    "type": "construction_group",
    "id": "build_simple_concrete_wall",
    "name": "Build Simple Concrete Wall"
  },
  {
    "type": "construction_group",
    "id": "build_single_glazed_glass_window",
    "name": "Build Single Glazed Glass Window"
  },
  {
    "type": "construction_group",
    "id": "build_sky_light",
    "name": "Build Sky Light"
  },
  {
    "type": "construction_group",
    "id": "build_sky_light_frame",
    "name": "Build Sky Light Frame"
  },
  {
    "type": "construction_group",
    "id": "build_small_metal_support",
    "name": "Build Small Metal Support"
  },
  {
    "type": "construction_group",
    "id": "build_smoking_rack",
    "name": "Build Smoking Rack"
  },
  {
    "type": "construction_group",
    "id": "build_sofa",
    "name": "Build Sofa"
  },
  {
    "type": "construction_group",
    "id": "build_split_rail_fence",
    "name": "Build Split Rail Fence"
  },
  {
    "type": "construction_group",
    "id": "build_split_rail_fence_gate",
    "name": "Build Split Rail Fence Gate"
  },
  {
    "type": "construction_group",
    "id": "build_standing_tank",
    "name": "Build Standing Tank"
  },
  {
    "type": "construction_group",
    "id": "build_stone_fireplace",
    "name": "Build Stone Fireplace"
  },
  {
    "type": "construction_group",
    "id": "build_stone_wall",
    "name": "Build Stone Wall"
  },
  {
    "type": "construction_group",
    "id": "build_stool",
    "name": "Build Stool"
  },
  {
    "type": "construction_group",
    "id": "build_straight_small_railroad_track",
    "name": "Build Straight Small Railroad Track"
  },
  {
    "type": "construction_group",
    "id": "build_straw_bed",
    "name": "Build Straw Bed"
  },
  {
    "type": "construction_group",
    "id": "build_table",
    "name": "Build Table"
  },
  {
    "type": "construction_group",
    "id": "build_tarp_lean_to",
    "name": "Build Tarp Lean-To"
  },
  {
    "type": "construction_group",
    "id": "build_thatched_roof",
    "name": "Build Thatched Roof"
  },
  {
    "type": "construction_group",
    "id": "build_triple_glazed_glass_window",
    "name": "Build Triple Glazed Glass Window"
  },
  {
    "type": "construction_group",
    "id": "build_wardrobe",
    "name": "Build Wardrobe"
  },
  {
    "type": "construction_group",
    "id": "build_warehouse_shelf",
    "name": "Build Warehouse Shelf"
  },
  {
    "type": "construction_group",
    "id": "build_water_well",
    "name": "Build Water Well"
  },
  {
    "type": "construction_group",
    "id": "build_wattle_and_daub_wall",
    "name": "Build Wattle-and-Daub Wall"
  },
  {
    "type": "construction_group",
    "id": "build_window",
    "name": "Build Window"
  },
  {
    "type": "construction_group",
    "id": "build_window_from_tempered_glass",
    "name": "Build Window from Tempered Glass"
  },
  {
    "type": "construction_group",
    "id": "build_wire_fence",
    "name": "Build Wire Fence"
  },
  {
    "type": "construction_group",
    "id": "build_wood_stove",
    "name": "Build Wood Stove"
  },
  {
    "type": "construction_group",
    "id": "build_wood_wall",
    "name": "Build Wood Wall"
  },
  {
    "type": "construction_group",
    "id": "build_wooden_floor",
    "name": "Build Wooden Floor"
  },
  {
    "type": "construction_group",
    "id": "build_wooden_keg",
    "name": "Build Wooden Keg"
  },
  {
    "type": "construction_group",
    "id": "build_wooden_rack",
    "name": "Build Wooden Rack"
  },
  {
    "type": "construction_group",
    "id": "build_wooden_railing",
    "name": "Build Wooden Railing"
  },
  {
    "type": "construction_group",
    "id": "build_wooden_staircase",
    "name": "Build Wooden Staircase"
  },
  {
    "type": "construction_group",
    "id": "build_workbench",
    "name": "Build Workbench"
  },
  {
    "type": "construction_group",
    "id": "build_woven_wattle_fence",
    "name": "Build Woven Wattle Fence"
  },
  {
    "type": "construction_group",
    "id": "carpet_floor_green",
    "name": "Carpet Floor Green"
  },
  {
    "type": "construction_group",
    "id": "carpet_floor_purple",
    "name": "Carpet Floor Purple"
  },
  {
    "type": "construction_group",
    "id": "carpet_floor_red",
    "name": "Carpet Floor Red"
  },
  {
    "type": "construction_group",
    "id": "carpet_floor_yellow",
    "name": "Carpet Floor Yellow"
  },
  {
    "type": "construction_group",
    "id": "chop_tree_trunk_into_planks",
    "name": "Chop Tree Trunk Into Planks"
  },
  {
    "type": "construction_group",
    "id": "clean_broken_window",
    "name": "Clean Broken Window"
  },
  {
    "type": "construction_group",
    "id": "cover_manhole",
    "name": "Cover Manhole"
  },
  {
    "type": "construction_group",
    "id": "cut_grass",
    "name": "Cut Grass"
  },
  {
    "type": "construction_group",
    "id": "deconstruct_furniture",
    "name": "Deconstruct Furniture"
  },
  {
    "type": "construction_group",
    "id": "deconstruct_simple_furniture",
    "name": "Deconstruct Simple Furniture"
  },
  {
    "type": "construction_group",
    "id": "dig_a_deep_pit",
    "name": "Dig a Deep Pit"
  },
  {
    "type": "construction_group",
    "id": "underground_pit",
    "name": "Dig a Deep Pit Underground"
  },
  {
    "type": "construction_group",
    "id": "dig_a_shallow_pit",
    "name": "Dig a Shallow Pit"
  },
  {
    "type": "construction_group",
    "id": "dig_downstair",
    "name": "Dig Downstair"
  },
  {
    "type": "construction_group",
    "id": "dig_grave_and_bury_sealed_coffin",
    "name": "Dig Grave and Bury Sealed Coffin"
  },
  {
    "type": "construction_group",
    "id": "extract_clay",
    "name": "Extract Clay"
  },
  {
    "type": "construction_group",
    "id": "extract_sand",
    "name": "Extract Sand"
  },
  {
    "type": "construction_group",
    "id": "extrude_resin_floor_and_roof",
    "name": "Extrude Resin Floor and Roof"
  },
  {
    "type": "construction_group",
    "id": "extrude_resin_floor_no_roof",
    "name": "Extrude Resin Floor (no roof)"
  },
  {
    "type": "construction_group",
    "id": "extrude_resin_lattice",
    "name": "Extrude Resin Lattice"
  },
  {
    "type": "construction_group",
    "id": "extrude_resin_wall",
    "name": "Extrude Resin Wall"
  },
  {
    "type": "construction_group",
    "id": "fill_pit_with_dirt",
    "name": "Fill Pit With Dirt"
  },
  {
    "type": "construction_group",
    "id": "fill_salt_water_with_dirt",
    "name": "Fill Salt Water With Dirt"
  },
  {
    "type": "construction_group",
    "id": "fill_shallow_water_with_dirt",
    "name": "Fill Shallow Water With Dirt"
  },
  {
    "type": "construction_group",
    "id": "glass_pit",
    "name": "Glass Pit"
  },
  {
    "type": "construction_group",
    "id": "hang_hanging_meathook",
    "name": "Hang Hanging Meathook"
  },
  {
    "type": "construction_group",
    "id": "install_bars_onto_window",
    "name": "Install Bars Onto Window"
  },
  {
    "type": "construction_group",
    "id": "lay_down_decorative_ground_cable",
    "name": "Lay down decorative ground cable"
  },
  {
    "type": "construction_group",
    "id": "make_crafting_spot",
    "name": "Make crafting spot"
  },
  {
    "type": "construction_group",
    "id": "make_gravel_floor",
    "name": "Make Gravel Floor"
  },
  {
    "type": "construction_group",
    "id": "make_woodchip_floor",
    "name": "Make Woodchip Floor"
  },
  {
    "type": "construction_group",
    "id": "mark_firewood_source",
    "name": "Mark firewood source"
  },
  {
    "type": "construction_group",
    "id": "mark_practice_target",
    "name": "Mark practice target"
  },
  {
    "type": "construction_group",
    "id": "mine_downstair",
    "name": "Mine Downstair"
  },
  {
    "type": "construction_group",
    "id": "mine_upstair",
    "name": "Mine Upstair"
  },
  {
    "type": "construction_group",
    "id": "paint_grass_white",
    "name": "Paint Grass White"
  },
  {
    "type": "construction_group",
    "id": "paint_pavement_yellow",
    "name": "Paint Pavement Yellow"
  },
  {
    "type": "construction_group",
    "id": "paint_wall_blue",
    "name": "Paint Wall Blue"
  },
  {
    "type": "construction_group",
    "id": "paint_wall_green",
    "name": "Paint Wall Green"
  },
  {
    "type": "construction_group",
    "id": "paint_wall_purple",
    "name": "Paint Wall Purple"
  },
  {
    "type": "construction_group",
    "id": "paint_wall_red",
    "name": "Paint Wall Red"
  },
  {
    "type": "construction_group",
    "id": "paint_wall_white",
    "name": "Paint Wall White"
  },
  {
    "type": "construction_group",
    "id": "paint_wall_yellow",
    "name": "Paint Wall Yellow"
  },
  {
    "type": "construction_group",
    "id": "place_forge",
    "name": "Place Forge"
  },
  {
    "type": "construction_group",
    "id": "place_hay_bale",
    "name": "Place Hay Bale"
  },
  {
    "type": "construction_group",
    "id": "place_still",
    "name": "Place Still"
  },
  {
    "type": "construction_group",
    "id": "place_table",
    "name": "Place Table"
  },
  {
    "type": "construction_group",
    "id": "place_water_mill",
    "name": "Place Water Mill"
  },
  {
    "type": "construction_group",
    "id": "place_wind_mill",
    "name": "Place Wind Mill"
  },
  {
    "type": "construction_group",
    "id": "place_workbench",
    "name": "Place Workbench"
  },
  {
    "type": "construction_group",
    "id": "reinforce_boarded_window",
    "name": "Reinforce Boarded Window"
  },
  {
    "type": "construction_group",
    "id": "reinforce_junk_metal_wall_using_bolts",
    "name": "Reinforce Junk Metal Wall using bolts"
  },
  {
    "type": "construction_group",
    "id": "reinforce_junk_metal_wall_using_spot_welds",
    "name": "Reinforce Junk Metal Wall using spot-welds"
  },
  {
    "type": "construction_group",
    "id": "reinforce_wood_door",
    "name": "Reinforce Wood Door"
  },
  {
    "type": "construction_group",
    "id": "remove_grass",
    "name": "Remove Grass"
  },
  {
    "type": "construction_group",
    "id": "remove_tape_from_window",
    "name": "Remove Tape from Window"
  },
  {
    "type": "construction_group",
    "id": "remove_wax_from_floor",
    "name": "Remove Wax From Floor"
  },
  {
    "type": "construction_group",
    "id": "repair_log_wall",
    "name": "Repair Log Wall"
  },
  {
    "type": "construction_group",
    "id": "repair_wattle_and_daub_wall",
    "name": "Repair Wattle-and-Daub Wall"
  },
  {
    "type": "construction_group",
    "id": "repair_wood_door",
    "name": "Repair Wood Door"
  },
  {
    "type": "construction_group",
    "id": "repair_wood_wall",
    "name": "Repair Wood Wall"
  },
  {
    "type": "construction_group",
    "id": "repair_wooden_staircase",
    "name": "Repair Wooden Staircase"
  },
  {
    "type": "construction_group",
    "id": "seal_coffin",
    "name": "Seal Coffin"
  },
  {
    "type": "construction_group",
    "id": "seal_crate",
    "name": "Seal Crate"
  },
  {
    "type": "construction_group",
    "id": "spike_pit",
    "name": "Spike Pit"
  },
  {
    "type": "construction_group",
    "id": "start_vehicle_construction",
    "name": "Start Vehicle Construction"
  },
  {
    "type": "construction_group",
    "id": "take_paint_off_pavement",
    "name": "Take Paint Off Pavement"
  },
  {
    "type": "construction_group",
    "id": "take_paint_off_wall",
    "name": "Take Paint Off Wall"
  },
  {
    "type": "construction_group",
    "id": "tape_up_window",
    "name": "Tape Up Window"
  },
  {
    "type": "construction_group",
    "id": "wax_floor",
    "name": "Wax Floor"
  },
  {
    "type": "construction_group",
    "id": "remove_gravel",
    "name": "Remove Gravel"
  }
]<|MERGE_RESOLUTION|>--- conflicted
+++ resolved
@@ -296,14 +296,11 @@
   },
   {
     "type": "construction_group",
-<<<<<<< HEAD
-=======
     "id": "build_treadmill_mechanical",
     "name": "Build Gravity Treadmill"
   },
   {
     "type": "construction_group",
->>>>>>> 0f172bbf
     "id": "build_glass_door",
     "name": "Build Glass Door"
   },
