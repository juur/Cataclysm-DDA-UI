--- conflicted
+++ resolved
@@ -4925,7 +4925,6 @@
     ]
   },
   {
-<<<<<<< HEAD
     "name": "GROUP_LAB",
     "type": "monstergroup",
     "default": "mon_zombie_scientist",
@@ -4941,11 +4940,11 @@
       { "monster": "mon_zombie_hulk", "freq": 1, "cost_multiplier": 50 },
       { "monster": "mon_skeleton_hulk", "freq": 1, "cost_multiplier": 50 }
     ]
-=======
+  },
+  {
     "name": "GROUP_PLAIN",
     "type": "monstergroup",
     "default": "mon_zombie",
     "monsters": [ { "monster": "mon_zombie", "freq": 40, "cost_multiplier": 1 } ]
->>>>>>> 4c7dc718
   }
 ]