--- conflicted
+++ resolved
@@ -2076,15 +2076,6 @@
       { "monster": "mon_zombie_swimmer", "freq": 10, "cost_multiplier": 5 },
       { "monster": "mon_zombie_electric", "freq": 10, "cost_multiplier": 5 },
       { "monster": "mon_zombie_survivor", "freq": 1, "cost_multiplier": 25 },
-<<<<<<< HEAD
-=======
-      { "monster": "mon_boomer", "freq": 30, "cost_multiplier": 5 },
-      { "monster": "mon_zombie_brute", "freq": 10, "cost_multiplier": 15 },
-      { "monster": "mon_skeleton_brute", "freq": 10, "cost_multiplier": 20 },
-      { "monster": "mon_zombie_hulk", "freq": 1, "cost_multiplier": 50 },
-      { "monster": "mon_skeleton_hulk", "freq": 1, "cost_multiplier": 50 },
-      { "monster": "mon_zombie_master", "freq": 1, "cost_multiplier": 30 },
->>>>>>> c00528a4
       { "monster": "mon_beekeeper", "freq": 1, "cost_multiplier": 5 },
       { "monster": "mon_zombie_technician", "freq": 1, "cost_multiplier": 12 },
       { "monster": "mon_zombie_runner", "freq": 20, "cost_multiplier": 5, "pack_size": [ 1, 4 ] },
@@ -4107,20 +4098,7 @@
       { "monster": "mon_dog_zombie_rot", "freq": 5, "cost_multiplier": 2 },
       { "monster": "mon_zombie_swimmer", "freq": 20, "cost_multiplier": 2 },
       { "monster": "mon_zombie_electric", "freq": 30, "cost_multiplier": 5 },
-<<<<<<< HEAD
       { "monster": "mon_zombie_survivor", "freq": 1, "cost_multiplier": 25 }
-=======
-      { "monster": "mon_zombie_necro", "freq": 1, "cost_multiplier": 25 },
-      { "monster": "mon_zombie_survivor", "freq": 1, "cost_multiplier": 25 },
-      { "monster": "mon_boomer", "freq": 30, "cost_multiplier": 7 },
-      { "monster": "mon_boomer_huge", "freq": 20, "cost_multiplier": 5 },
-      { "monster": "mon_zombie_brute", "freq": 10, "cost_multiplier": 15 },
-      { "monster": "mon_zombie_hulk", "freq": 1, "cost_multiplier": 50 },
-      { "monster": "mon_skeleton_brute", "freq": 10, "cost_multiplier": 20 },
-      { "monster": "mon_skeleton_hulk", "freq": 1, "cost_multiplier": 50 },
-      { "monster": "mon_zombie_master", "freq": 1, "cost_multiplier": 25 },
-      { "monster": "mon_zombie_brute_shocker", "freq": 1, "cost_multiplier": 45 }
->>>>>>> c00528a4
     ]
   },
   {
@@ -4142,18 +4120,7 @@
       { "monster": "mon_dog_zombie_rot", "freq": 10, "cost_multiplier": 2 },
       { "monster": "mon_zombie_swimmer", "freq": 20, "cost_multiplier": 2 },
       { "monster": "mon_zombie_electric", "freq": 30, "cost_multiplier": 5 },
-<<<<<<< HEAD
       { "monster": "mon_zombie_survivor", "freq": 1, "cost_multiplier": 25 }
-=======
-      { "monster": "mon_zombie_necro", "freq": 1, "cost_multiplier": 25 },
-      { "monster": "mon_zombie_survivor", "freq": 1, "cost_multiplier": 25 },
-      { "monster": "mon_boomer", "freq": 30, "cost_multiplier": 7 },
-      { "monster": "mon_zombie_brute", "freq": 10, "cost_multiplier": 15 },
-      { "monster": "mon_zombie_hulk", "freq": 1, "cost_multiplier": 50 },
-      { "monster": "mon_skeleton_brute", "freq": 10, "cost_multiplier": 20 },
-      { "monster": "mon_skeleton_hulk", "freq": 1, "cost_multiplier": 50 },
-      { "monster": "mon_zombie_master", "freq": 1, "cost_multiplier": 25 }
->>>>>>> c00528a4
     ]
   },
   {
@@ -4185,16 +4152,7 @@
       { "monster": "mon_zombie_swimmer", "freq": 20, "cost_multiplier": 2 },
       { "monster": "mon_zombie_electric", "freq": 30, "cost_multiplier": 5 },
       { "monster": "mon_zombie_survivor", "freq": 1, "cost_multiplier": 25 },
-<<<<<<< HEAD
       { "monster": "mon_zombie_runner", "freq": 150, "cost_multiplier": 3 }
-=======
-      { "monster": "mon_boomer", "freq": 30, "cost_multiplier": 7 },
-      { "monster": "mon_zombie_brute", "freq": 10, "cost_multiplier": 15 },
-      { "monster": "mon_zombie_hulk", "freq": 1, "cost_multiplier": 50 },
-      { "monster": "mon_skeleton_brute", "freq": 10, "cost_multiplier": 20 },
-      { "monster": "mon_skeleton_hulk", "freq": 1, "cost_multiplier": 50 },
-      { "monster": "mon_zombie_master", "freq": 1, "cost_multiplier": 25 }
->>>>>>> c00528a4
     ]
   },
   {
@@ -4216,20 +4174,7 @@
       { "monster": "mon_dog_zombie_rot", "freq": 10, "cost_multiplier": 2 },
       { "monster": "mon_zombie_swimmer", "freq": 20, "cost_multiplier": 2 },
       { "monster": "mon_zombie_electric", "freq": 180, "cost_multiplier": 5 },
-<<<<<<< HEAD
       { "monster": "mon_zombie_survivor", "freq": 1, "cost_multiplier": 25 }
-=======
-      { "monster": "mon_zombie_necro", "freq": 1, "cost_multiplier": 25 },
-      { "monster": "mon_zombie_survivor", "freq": 1, "cost_multiplier": 25 },
-      { "monster": "mon_boomer", "freq": 30, "cost_multiplier": 7 },
-      { "monster": "mon_boomer_huge", "freq": 20, "cost_multiplier": 5 },
-      { "monster": "mon_zombie_brute", "freq": 10, "cost_multiplier": 15 },
-      { "monster": "mon_zombie_hulk", "freq": 1, "cost_multiplier": 50 },
-      { "monster": "mon_skeleton_hulk", "freq": 1, "cost_multiplier": 50 },
-      { "monster": "mon_skeleton_brute", "freq": 10, "cost_multiplier": 20 },
-      { "monster": "mon_zombie_master", "freq": 1, "cost_multiplier": 25 },
-      { "monster": "mon_zombie_brute_shocker", "freq": 6, "cost_multiplier": 26 }
->>>>>>> c00528a4
     ]
   },
   {
@@ -4251,19 +4196,7 @@
       { "monster": "mon_dog_zombie_rot", "freq": 10, "cost_multiplier": 2 },
       { "monster": "mon_zombie_swimmer", "freq": 20, "cost_multiplier": 2 },
       { "monster": "mon_zombie_electric", "freq": 30, "cost_multiplier": 5 },
-<<<<<<< HEAD
       { "monster": "mon_zombie_survivor", "freq": 1, "cost_multiplier": 25 }
-=======
-      { "monster": "mon_zombie_necro", "freq": 1, "cost_multiplier": 25 },
-      { "monster": "mon_zombie_survivor", "freq": 1, "cost_multiplier": 25 },
-      { "monster": "mon_boomer", "freq": 180, "cost_multiplier": 7 },
-      { "monster": "mon_boomer_huge", "freq": 20, "cost_multiplier": 5 },
-      { "monster": "mon_zombie_brute", "freq": 10, "cost_multiplier": 15 },
-      { "monster": "mon_zombie_hulk", "freq": 1, "cost_multiplier": 50 },
-      { "monster": "mon_skeleton_brute", "freq": 10, "cost_multiplier": 20 },
-      { "monster": "mon_skeleton_hulk", "freq": 1, "cost_multiplier": 50 },
-      { "monster": "mon_zombie_master", "freq": 1, "cost_multiplier": 25 }
->>>>>>> c00528a4
     ]
   },
   {
@@ -4289,17 +4222,7 @@
       { "monster": "mon_zombie_child", "freq": 10, "cost_multiplier": 1 },
       { "monster": "mon_zombie_tough", "freq": 10, "cost_multiplier": 5 },
       { "monster": "mon_zombie_rot", "freq": 6, "cost_multiplier": 5 },
-<<<<<<< HEAD
       { "monster": "mon_zombie_crawler", "freq": 4, "cost_multiplier": 5 }
-=======
-      { "monster": "mon_zombie_crawler", "freq": 4, "cost_multiplier": 5 },
-      { "monster": "mon_zombie_brute", "freq": 20, "cost_multiplier": 15 },
-      { "monster": "mon_zombie_hulk", "freq": 1, "cost_multiplier": 50 },
-      { "monster": "mon_skeleton_brute", "freq": 10, "cost_multiplier": 20 },
-      { "monster": "mon_skeleton_hulk", "freq": 1, "cost_multiplier": 50 },
-      { "monster": "mon_zombie_master", "freq": 1, "cost_multiplier": 25 },
-      { "monster": "mon_zombie_brute_shocker", "freq": 8, "cost_multiplier": 28 }
->>>>>>> c00528a4
     ]
   },
   {
@@ -4372,12 +4295,9 @@
       { "monster": "mon_boomer", "freq": 30, "cost_multiplier": 5 },
       { "monster": "mon_boomer_huge", "freq": 20, "cost_multiplier": 5 },
       { "monster": "mon_zombie_brute", "freq": 15, "cost_multiplier": 15 },
-<<<<<<< HEAD
-=======
       { "monster": "mon_zombie_hulk", "freq": 0, "cost_multiplier": 50 },
       { "monster": "mon_skeleton_brute", "freq": 10, "cost_multiplier": 20 },
       { "monster": "mon_skeleton_hulk", "freq": 0, "cost_multiplier": 50 },
->>>>>>> c00528a4
       { "monster": "mon_zombie_master", "freq": 1, "cost_multiplier": 30 },
       { "monster": "mon_zombie_corrosive", "freq": 10, "cost_multiplier": 7 },
       { "monster": "mon_zombie_hollow", "freq": 2, "cost_multiplier": 10 },
@@ -4607,64 +4527,6 @@
   },
   {
     "type": "monstergroup",
-<<<<<<< HEAD
-=======
-    "name": "GROUP_ZOMBIE_MID",
-    "default": "mon_zombie_tough",
-    "monsters": [
-      { "monster": "mon_zombie", "freq": 10, "cost_multiplier": 10, "pack_size": [ 25, 30 ] },
-      { "monster": "mon_zombie_fat", "freq": 75, "cost_multiplier": 1 },
-      { "monster": "mon_zombie_fat", "freq": 3, "cost_multiplier": 3, "pack_size": [ 3, 5 ] },
-      { "monster": "mon_zombie_tough", "freq": 75, "cost_multiplier": 1 },
-      { "monster": "mon_zombie_anklebiter", "freq": 2, "cost_multiplier": 1 },
-      { "monster": "mon_zombie_sproglodyte", "freq": 1, "cost_multiplier": 1 },
-      { "monster": "mon_zombie_shriekling", "freq": 2, "cost_multiplier": 1 },
-      { "monster": "mon_zombie_creepy", "freq": 1, "cost_multiplier": 1 },
-      { "monster": "mon_zombie_snotgobbler", "freq": 1, "cost_multiplier": 1 },
-      { "monster": "mon_zombie_waif", "freq": 1, "cost_multiplier": 1 },
-      { "monster": "mon_zombie_child", "freq": 2, "cost_multiplier": 1 },
-      { "monster": "mon_zombie_dog", "freq": 1, "cost_multiplier": 24, "pack_size": [ 8, 12 ] },
-      { "monster": "mon_dog_skeleton", "freq": 10, "cost_multiplier": 1 },
-      { "monster": "mon_dog_zombie_cop", "freq": 30, "cost_multiplier": 4 },
-      { "monster": "mon_dog_zombie_rot", "freq": 30, "cost_multiplier": 3 },
-      { "monster": "mon_zombie_soldier", "freq": 30, "cost_multiplier": 2 },
-      { "monster": "mon_zombie_cop", "freq": 40, "cost_multiplier": 2 },
-      { "monster": "mon_zombie_hazmat", "freq": 40, "cost_multiplier": 2 },
-      { "monster": "mon_zombie_fireman", "freq": 40, "cost_multiplier": 2 },
-      { "monster": "mon_zombie_grabber", "freq": 20, "cost_multiplier": 2 },
-      { "monster": "mon_zombie_grappler", "freq": 30, "cost_multiplier": 7 },
-      { "monster": "mon_zombie_hunter", "freq": 50, "cost_multiplier": 2 },
-      { "monster": "mon_zombie_smoker", "freq": 30, "cost_multiplier": 2 },
-      { "monster": "mon_zombie_shady", "freq": 30, "cost_multiplier": 2 },
-      { "monster": "mon_zombie_gasbag", "freq": 10, "cost_multiplier": 2 },
-      { "monster": "mon_zombie_gasbag", "freq": 10, "cost_multiplier": 5, "pack_size": [ 3, 5 ] },
-      { "monster": "mon_zombie_swimmer", "freq": 30, "cost_multiplier": 2 },
-      { "monster": "mon_zombie_shrieker", "freq": 30, "cost_multiplier": 2 },
-      { "monster": "mon_zombie_spitter", "freq": 10, "cost_multiplier": 2 },
-      { "monster": "mon_zombie_corrosive", "freq": 20, "cost_multiplier": 6 },
-      { "monster": "mon_zombie_electric", "freq": 10, "cost_multiplier": 2 },
-      { "monster": "mon_zombie_necro", "freq": 10, "cost_multiplier": 10 },
-      { "monster": "mon_zombie_survivor", "freq": 20, "cost_multiplier": 5 },
-      { "monster": "mon_boomer", "freq": 30, "cost_multiplier": 5 },
-      { "monster": "mon_boomer_huge", "freq": 20, "cost_multiplier": 5 },
-      { "monster": "mon_zombie_brute", "freq": 30, "cost_multiplier": 10 },
-      { "monster": "mon_zombie_brute_ninja", "freq": 1, "cost_multiplier": 20 },
-      { "monster": "mon_zombie_brute_grappler", "freq": 1, "cost_multiplier": 20 },
-      { "monster": "mon_zombie_hulk", "freq": 10, "cost_multiplier": 25 },
-      { "monster": "mon_skeleton_brute", "freq": 15, "cost_multiplier": 12 },
-      { "monster": "mon_skeleton_hulk", "freq": 10, "cost_multiplier": 25 },
-      { "monster": "mon_zombie_master", "freq": 10, "cost_multiplier": 15 },
-      { "monster": "mon_beekeeper", "freq": 5, "cost_multiplier": 1 },
-      { "monster": "mon_zombie_technician", "freq": 10, "cost_multiplier": 6 },
-      { "monster": "mon_zombie_brute_shocker", "freq": 10, "cost_multiplier": 20 },
-      { "monster": "mon_zombie_hollow", "freq": 2, "cost_multiplier": 5 },
-      { "monster": "mon_zombie_predator", "freq": 5, "cost_multiplier": 10 },
-      { "monster": "mon_zombie_ears", "freq": 10, "cost_multiplier": 2 }
-    ]
-  },
-  {
-    "type": "monstergroup",
->>>>>>> c00528a4
     "name": "GROUP_PEST",
     "default": "mon_crow",
     "is_animal": true,
@@ -4842,15 +4704,12 @@
       { "monster": "mon_zombie_swimmer", "freq": 10, "cost_multiplier": 5 },
       { "monster": "mon_zombie_electric", "freq": 10, "cost_multiplier": 5 },
       { "monster": "mon_zombie_survivor", "freq": 1, "cost_multiplier": 25 },
-<<<<<<< HEAD
-=======
       { "monster": "mon_boomer", "freq": 30, "cost_multiplier": 5 },
       { "monster": "mon_zombie_brute", "freq": 10, "cost_multiplier": 15 },
       { "monster": "mon_zombie_hulk", "freq": 1, "cost_multiplier": 50 },
       { "monster": "mon_skeleton_brute", "freq": 10, "cost_multiplier": 20 },
       { "monster": "mon_skeleton_hulk", "freq": 1, "cost_multiplier": 50 },
       { "monster": "mon_zombie_master", "freq": 1, "cost_multiplier": 30 },
->>>>>>> c00528a4
       { "monster": "mon_beekeeper", "freq": 1, "cost_multiplier": 5 },
       { "monster": "mon_zombie_technician", "freq": 1, "cost_multiplier": 12 },
       { "monster": "mon_zombie_runner", "freq": 20, "cost_multiplier": 5, "pack_size": [ 1, 4 ] },
