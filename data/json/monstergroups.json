<<<<<<< HEAD
[
  {
    "type": "monstergroup",
    "name": "GROUP_NULL",
    "is_safe": true,
    "default": "mon_null"
  },
  {
    "type": "monstergroup",
    "name": "GROUP_FOREST",
    "default": "mon_null",
    "is_animal": true,
    "monsters": [
      {
        "monster": "mon_bat",
        "freq": 50,
        "cost_multiplier": 2,
        "pack_size": [ 3, 12 ],
        "conditions": [ "DAWN", "DUSK", "SPRING", "SUMMER", "AUTUMN" ]
      },
      { "monster": "mon_bear", "freq": 1, "cost_multiplier": 10, "conditions": [ "SPRING", "SUMMER", "AUTUMN" ] },
      {
        "monster": "mon_bear",
        "freq": 3,
        "cost_multiplier": 10,
        "conditions": [ "NIGHT", "SPRING", "SUMMER", "AUTUMN" ]
      },
      {
        "monster": "mon_bear",
        "freq": 1,
        "cost_multiplier": 10,
        "ends": 72,
        "conditions": [ "SPRING", "SUMMER", "AUTUMN" ]
      },
      {
        "monster": "mon_bear",
        "freq": 3,
        "cost_multiplier": 10,
        "ends": 72,
        "conditions": [ "NIGHT", "SPRING", "SUMMER", "AUTUMN" ]
      },
      {
        "monster": "mon_bear",
        "freq": 1,
        "cost_multiplier": 10,
        "ends": 168,
        "conditions": [ "SPRING", "SUMMER", "AUTUMN" ]
      },
      {
        "monster": "mon_bear",
        "freq": 3,
        "cost_multiplier": 10,
        "ends": 168,
        "conditions": [ "NIGHT", "SPRING", "SUMMER", "AUTUMN" ]
      },
      {
        "monster": "mon_bear",
        "freq": 1,
        "cost_multiplier": 10,
        "ends": 672,
        "conditions": [ "SPRING", "SUMMER", "AUTUMN" ]
      },
      {
        "monster": "mon_bear",
        "freq": 3,
        "cost_multiplier": 10,
        "ends": 672,
        "conditions": [ "NIGHT", "SPRING", "SUMMER", "AUTUMN" ]
      },
      {
        "monster": "mon_bear",
        "freq": 1,
        "cost_multiplier": 10,
        "ends": 2160,
        "conditions": [ "SPRING", "SUMMER", "AUTUMN" ]
      },
      {
        "monster": "mon_bear",
        "freq": 3,
        "cost_multiplier": 10,
        "ends": 2160,
        "conditions": [ "NIGHT", "SPRING", "SUMMER", "AUTUMN" ]
      },
      { "monster": "mon_zombear", "freq": 1, "cost_multiplier": 10, "starts": 72 },
      { "monster": "mon_zombear", "freq": 2, "cost_multiplier": 10, "starts": 168 },
      { "monster": "mon_zombear", "freq": 3, "cost_multiplier": 10, "starts": 672 },
      { "monster": "mon_zombear", "freq": 4, "cost_multiplier": 10, "starts": 2160 },
      { "monster": "mon_bobcat", "freq": 7, "cost_multiplier": 2 },
      { "monster": "mon_bobcat", "freq": 13, "cost_multiplier": 2, "conditions": [ "DAWN", "DUSK" ] },
      { "monster": "mon_cat", "freq": 10, "cost_multiplier": 1 },
      { "monster": "mon_cat", "freq": 15, "cost_multiplier": 1, "conditions": [ "DAWN", "DUSK" ] },
      { "monster": "mon_cat", "freq": 1, "cost_multiplier": 1, "pack_size": [ 2, 8 ] },
      {
        "monster": "mon_cat",
        "freq": 4,
        "cost_multiplier": 1,
        "pack_size": [ 2, 8 ],
        "conditions": [ "DAWN", "DUSK" ]
      },
      {
        "monster": "mon_chipmunk",
        "freq": 30,
        "cost_multiplier": 0,
        "pack_size": [ 1, 2 ],
        "conditions": [ "DAY", "SPRING", "SUMMER", "AUTUMN" ]
      },
      { "monster": "mon_cougar", "freq": 1, "cost_multiplier": 3 },
      { "monster": "mon_cougar", "freq": 2, "cost_multiplier": 3, "conditions": [ "DAWN", "DUSK" ] },
      { "monster": "mon_cougar", "freq": 1, "cost_multiplier": 3, "ends": 168 },
      { "monster": "mon_cougar", "freq": 2, "cost_multiplier": 3, "ends": 168, "conditions": [ "DAWN", "DUSK" ] },
      { "monster": "mon_cougar", "freq": 1, "cost_multiplier": 3, "ends": 504 },
      { "monster": "mon_cougar", "freq": 2, "cost_multiplier": 3, "ends": 504, "conditions": [ "DAWN", "DUSK" ] },
      { "monster": "mon_cougar", "freq": 1, "cost_multiplier": 3, "ends": 1008 },
      { "monster": "mon_cougar", "freq": 2, "cost_multiplier": 3, "ends": 1008, "conditions": [ "DAWN", "DUSK" ] },
      { "monster": "mon_cougar", "freq": 1, "cost_multiplier": 3, "ends": 2160 },
      { "monster": "mon_cougar", "freq": 2, "cost_multiplier": 3, "ends": 2160, "conditions": [ "DAWN", "DUSK" ] },
      { "monster": "mon_zougar", "freq": 3, "cost_multiplier": 10, "starts": 168 },
      { "monster": "mon_zougar", "freq": 3, "cost_multiplier": 10, "starts": 504 },
      { "monster": "mon_zougar", "freq": 3, "cost_multiplier": 10, "starts": 1008 },
      { "monster": "mon_zougar", "freq": 3, "cost_multiplier": 10, "starts": 2160 },
      { "monster": "mon_crow", "freq": 5, "cost_multiplier": 0, "pack_size": [ 1, 14 ] },
      { "monster": "mon_crow", "freq": 25, "cost_multiplier": 0, "pack_size": [ 1, 14 ], "conditions": [ "DAY" ] },
      { "monster": "mon_deer", "freq": 4, "cost_multiplier": 2, "pack_size": [ 1, 5 ] },
      { "monster": "mon_deer", "freq": 16, "cost_multiplier": 2, "pack_size": [ 1, 5 ], "conditions": [ "DAY" ] },
      { "monster": "mon_dog", "freq": 3, "cost_multiplier": 25, "pack_size": [ 1, 6 ] },
      {
        "monster": "mon_dog",
        "freq": 2,
        "cost_multiplier": 25,
        "pack_size": [ 1, 6 ],
        "conditions": [ "DAWN", "DUSK" ]
      },
      { "monster": "mon_dog_bull", "freq": 1, "cost_multiplier": 25, "pack_size": [ 1, 3 ] },
      {
        "monster": "mon_dog_bull",
        "freq": 1,
        "cost_multiplier": 25,
        "pack_size": [ 1, 3 ],
        "conditions": [ "DAWN", "DUSK" ]
      },
      { "monster": "mon_dog_auscattle", "freq": 1, "cost_multiplier": 25, "pack_size": [ 1, 3 ] },
      {
        "monster": "mon_dog_auscattle",
        "freq": 1,
        "cost_multiplier": 25,
        "pack_size": [ 1, 3 ],
        "conditions": [ "DAWN", "DUSK" ]
      },
      { "monster": "mon_dog_pitbullmix", "freq": 3, "cost_multiplier": 25, "pack_size": [ 1, 3 ] },
      {
        "monster": "mon_dog_pitbullmix",
        "freq": 2,
        "cost_multiplier": 25,
        "pack_size": [ 1, 3 ],
        "conditions": [ "DAWN", "DUSK" ]
      },
      { "monster": "mon_dog_beagle", "freq": 1, "cost_multiplier": 25, "pack_size": [ 1, 6 ] },
      {
        "monster": "mon_dog_beagle",
        "freq": 1,
        "cost_multiplier": 25,
        "pack_size": [ 1, 6 ],
        "conditions": [ "DAWN", "DUSK" ]
      },
      { "monster": "mon_dog_bcollie", "freq": 1, "cost_multiplier": 25, "pack_size": [ 1, 3 ] },
      {
        "monster": "mon_dog_bcollie",
        "freq": 1,
        "cost_multiplier": 25,
        "pack_size": [ 1, 3 ],
        "conditions": [ "DAWN", "DUSK" ]
      },
      { "monster": "mon_dog_boxer", "freq": 1, "cost_multiplier": 25, "pack_size": [ 1, 3 ] },
      {
        "monster": "mon_dog_boxer",
        "freq": 1,
        "cost_multiplier": 25,
        "pack_size": [ 1, 3 ],
        "conditions": [ "DAWN", "DUSK" ]
      },
      { "monster": "mon_dog_chihuahua", "freq": 1, "cost_multiplier": 25, "pack_size": [ 1, 3 ] },
      {
        "monster": "mon_dog_chihuahua",
        "freq": 1,
        "cost_multiplier": 25,
        "pack_size": [ 1, 3 ],
        "conditions": [ "DAWN", "DUSK" ]
      },
      { "monster": "mon_dog_dachshund", "freq": 1, "cost_multiplier": 25, "pack_size": [ 1, 3 ] },
      {
        "monster": "mon_dog_dachshund",
        "freq": 1,
        "cost_multiplier": 25,
        "pack_size": [ 1, 3 ],
        "conditions": [ "DAWN", "DUSK" ]
      },
      { "monster": "mon_dog_gshepherd", "freq": 1, "cost_multiplier": 25, "pack_size": [ 1, 3 ] },
      {
        "monster": "mon_dog_gshepherd",
        "freq": 1,
        "cost_multiplier": 25,
        "pack_size": [ 1, 3 ],
        "conditions": [ "DAWN", "DUSK" ]
      },
      { "monster": "mon_dog", "freq": 3, "cost_multiplier": 25, "ends": 72, "pack_size": [ 1, 6 ] },
      {
        "monster": "mon_dog",
        "freq": 2,
        "cost_multiplier": 25,
        "ends": 72,
        "pack_size": [ 1, 6 ],
        "conditions": [ "DAWN", "DUSK" ]
      },
      { "monster": "mon_dog_bull", "freq": 1, "cost_multiplier": 25, "ends": 72, "pack_size": [ 1, 3 ] },
      {
        "monster": "mon_dog_bull",
        "freq": 1,
        "cost_multiplier": 25,
        "ends": 72,
        "pack_size": [ 1, 3 ],
        "conditions": [ "DAWN", "DUSK" ]
      },
      { "monster": "mon_dog_auscattle", "freq": 1, "cost_multiplier": 25, "ends": 72, "pack_size": [ 1, 3 ] },
      {
        "monster": "mon_dog_auscattle",
        "freq": 1,
        "cost_multiplier": 25,
        "ends": 72,
        "pack_size": [ 1, 3 ],
        "conditions": [ "DAWN", "DUSK" ]
      },
      { "monster": "mon_dog_pitbullmix", "freq": 3, "cost_multiplier": 25, "ends": 72, "pack_size": [ 1, 3 ] },
      {
        "monster": "mon_dog_pitbullmix",
        "freq": 2,
        "cost_multiplier": 25,
        "ends": 72,
        "pack_size": [ 1, 3 ],
        "conditions": [ "DAWN", "DUSK" ]
      },
      { "monster": "mon_dog_beagle", "freq": 1, "cost_multiplier": 25, "ends": 72, "pack_size": [ 1, 6 ] },
      {
        "monster": "mon_dog_beagle",
        "freq": 1,
        "cost_multiplier": 25,
        "ends": 72,
        "pack_size": [ 1, 6 ],
        "conditions": [ "DAWN", "DUSK" ]
      },
      { "monster": "mon_dog_bcollie", "freq": 1, "cost_multiplier": 25, "ends": 72, "pack_size": [ 1, 3 ] },
      {
        "monster": "mon_dog_bcollie",
        "freq": 1,
        "cost_multiplier": 25,
        "ends": 72,
        "pack_size": [ 1, 3 ],
        "conditions": [ "DAWN", "DUSK" ]
      },
      { "monster": "mon_dog_boxer", "freq": 1, "cost_multiplier": 25, "ends": 72, "pack_size": [ 1, 3 ] },
      {
        "monster": "mon_dog_boxer",
        "freq": 1,
        "cost_multiplier": 25,
        "ends": 72,
        "pack_size": [ 1, 3 ],
        "conditions": [ "DAWN", "DUSK" ]
      },
      { "monster": "mon_dog_chihuahua", "freq": 1, "cost_multiplier": 25, "ends": 72, "pack_size": [ 1, 3 ] },
      {
        "monster": "mon_dog_chihuahua",
        "freq": 1,
        "cost_multiplier": 25,
        "ends": 72,
        "pack_size": [ 1, 3 ],
        "conditions": [ "DAWN", "DUSK" ]
      },
      { "monster": "mon_dog_dachshund", "freq": 1, "cost_multiplier": 25, "ends": 72, "pack_size": [ 1, 3 ] },
      {
        "monster": "mon_dog_dachshund",
        "freq": 1,
        "cost_multiplier": 25,
        "ends": 72,
        "pack_size": [ 1, 3 ],
        "conditions": [ "DAWN", "DUSK" ]
      },
      { "monster": "mon_dog_gshepherd", "freq": 1, "cost_multiplier": 25, "ends": 72, "pack_size": [ 1, 3 ] },
      {
        "monster": "mon_dog_gshepherd",
        "freq": 1,
        "cost_multiplier": 25,
        "ends": 72,
        "pack_size": [ 1, 3 ],
        "conditions": [ "DAWN", "DUSK" ]
      },
      { "monster": "mon_dog", "freq": 3, "cost_multiplier": 25, "ends": 168, "pack_size": [ 1, 6 ] },
      {
        "monster": "mon_dog",
        "freq": 2,
        "cost_multiplier": 25,
        "ends": 168,
        "pack_size": [ 1, 6 ],
        "conditions": [ "DAWN", "DUSK" ]
      },
      { "monster": "mon_dog_bull", "freq": 1, "cost_multiplier": 25, "ends": 168, "pack_size": [ 1, 3 ] },
      {
        "monster": "mon_dog_bull",
        "freq": 1,
        "cost_multiplier": 25,
        "ends": 168,
        "pack_size": [ 1, 3 ],
        "conditions": [ "DAWN", "DUSK" ]
      },
      { "monster": "mon_dog_auscattle", "freq": 1, "cost_multiplier": 25, "ends": 168, "pack_size": [ 1, 3 ] },
      {
        "monster": "mon_dog_auscattle",
        "freq": 1,
        "cost_multiplier": 25,
        "ends": 168,
        "pack_size": [ 1, 3 ],
        "conditions": [ "DAWN", "DUSK" ]
      },
      { "monster": "mon_dog_pitbullmix", "freq": 3, "cost_multiplier": 25, "ends": 168, "pack_size": [ 1, 3 ] },
      {
        "monster": "mon_dog_pitbullmix",
        "freq": 2,
        "cost_multiplier": 25,
        "ends": 168,
        "pack_size": [ 1, 3 ],
        "conditions": [ "DAWN", "DUSK" ]
      },
      { "monster": "mon_dog_beagle", "freq": 1, "cost_multiplier": 25, "ends": 168, "pack_size": [ 1, 6 ] },
      {
        "monster": "mon_dog_beagle",
        "freq": 1,
        "cost_multiplier": 25,
        "ends": 168,
        "pack_size": [ 1, 6 ],
        "conditions": [ "DAWN", "DUSK" ]
      },
      { "monster": "mon_dog_bcollie", "freq": 1, "cost_multiplier": 25, "ends": 168, "pack_size": [ 1, 3 ] },
      {
        "monster": "mon_dog_bcollie",
        "freq": 1,
        "cost_multiplier": 25,
        "ends": 168,
        "pack_size": [ 1, 3 ],
        "conditions": [ "DAWN", "DUSK" ]
      },
      { "monster": "mon_dog_boxer", "freq": 1, "cost_multiplier": 25, "ends": 168, "pack_size": [ 1, 3 ] },
      {
        "monster": "mon_dog_boxer",
        "freq": 1,
        "cost_multiplier": 25,
        "ends": 168,
        "pack_size": [ 1, 3 ],
        "conditions": [ "DAWN", "DUSK" ]
      },
      { "monster": "mon_dog_chihuahua", "freq": 1, "cost_multiplier": 25, "ends": 168, "pack_size": [ 1, 3 ] },
      {
        "monster": "mon_dog_chihuahua",
        "freq": 1,
        "cost_multiplier": 25,
        "ends": 168,
        "pack_size": [ 1, 3 ],
        "conditions": [ "DAWN", "DUSK" ]
      },
      { "monster": "mon_dog_dachshund", "freq": 1, "cost_multiplier": 25, "ends": 168, "pack_size": [ 1, 3 ] },
      {
        "monster": "mon_dog_dachshund",
        "freq": 1,
        "cost_multiplier": 25,
        "ends": 168,
        "pack_size": [ 1, 3 ],
        "conditions": [ "DAWN", "DUSK" ]
      },
      { "monster": "mon_dog_gshepherd", "freq": 1, "cost_multiplier": 25, "ends": 168, "pack_size": [ 1, 3 ] },
      {
        "monster": "mon_dog_gshepherd",
        "freq": 1,
        "cost_multiplier": 25,
        "ends": 168,
        "pack_size": [ 1, 3 ],
        "conditions": [ "DAWN", "DUSK" ]
      },
      { "monster": "mon_dog", "freq": 3, "cost_multiplier": 25, "ends": 672, "pack_size": [ 1, 6 ] },
      {
        "monster": "mon_dog",
        "freq": 2,
        "cost_multiplier": 25,
        "ends": 672,
        "pack_size": [ 1, 6 ],
        "conditions": [ "DAWN", "DUSK" ]
      },
      { "monster": "mon_dog_bull", "freq": 1, "cost_multiplier": 25, "ends": 672, "pack_size": [ 1, 3 ] },
      {
        "monster": "mon_dog_bull",
        "freq": 1,
        "cost_multiplier": 25,
        "ends": 672,
        "pack_size": [ 1, 3 ],
        "conditions": [ "DAWN", "DUSK" ]
      },
      { "monster": "mon_dog_auscattle", "freq": 1, "cost_multiplier": 25, "ends": 672, "pack_size": [ 1, 3 ] },
      {
        "monster": "mon_dog_auscattle",
        "freq": 1,
        "cost_multiplier": 25,
        "ends": 672,
        "pack_size": [ 1, 3 ],
        "conditions": [ "DAWN", "DUSK" ]
      },
      { "monster": "mon_dog_pitbullmix", "freq": 3, "cost_multiplier": 25, "ends": 672, "pack_size": [ 1, 3 ] },
      {
        "monster": "mon_dog_pitbullmix",
        "freq": 2,
        "cost_multiplier": 25,
        "ends": 672,
        "pack_size": [ 1, 3 ],
        "conditions": [ "DAWN", "DUSK" ]
      },
      { "monster": "mon_dog_beagle", "freq": 1, "cost_multiplier": 25, "ends": 672, "pack_size": [ 1, 6 ] },
      {
        "monster": "mon_dog_beagle",
        "freq": 1,
        "cost_multiplier": 25,
        "ends": 672,
        "pack_size": [ 1, 6 ],
        "conditions": [ "DAWN", "DUSK" ]
      },
      { "monster": "mon_dog_bcollie", "freq": 1, "cost_multiplier": 25, "ends": 672, "pack_size": [ 1, 3 ] },
      {
        "monster": "mon_dog_bcollie",
        "freq": 1,
        "cost_multiplier": 25,
        "ends": 672,
        "pack_size": [ 1, 3 ],
        "conditions": [ "DAWN", "DUSK" ]
      },
      { "monster": "mon_dog_boxer", "freq": 1, "cost_multiplier": 25, "ends": 672, "pack_size": [ 1, 3 ] },
      {
        "monster": "mon_dog_boxer",
        "freq": 1,
        "cost_multiplier": 25,
        "ends": 672,
        "pack_size": [ 1, 3 ],
        "conditions": [ "DAWN", "DUSK" ]
      },
      { "monster": "mon_dog_chihuahua", "freq": 1, "cost_multiplier": 25, "ends": 672, "pack_size": [ 1, 3 ] },
      {
        "monster": "mon_dog_chihuahua",
        "freq": 1,
        "cost_multiplier": 25,
        "ends": 672,
        "pack_size": [ 1, 3 ],
        "conditions": [ "DAWN", "DUSK" ]
      },
      { "monster": "mon_dog_dachshund", "freq": 1, "cost_multiplier": 25, "ends": 672, "pack_size": [ 1, 3 ] },
      {
        "monster": "mon_dog_dachshund",
        "freq": 1,
        "cost_multiplier": 25,
        "ends": 672,
        "pack_size": [ 1, 3 ],
        "conditions": [ "DAWN", "DUSK" ]
      },
      { "monster": "mon_dog_gshepherd", "freq": 1, "cost_multiplier": 25, "ends": 672, "pack_size": [ 1, 3 ] },
      {
        "monster": "mon_dog_gshepherd",
        "freq": 1,
        "cost_multiplier": 25,
        "ends": 672,
        "pack_size": [ 1, 3 ],
        "conditions": [ "DAWN", "DUSK" ]
      },
      { "monster": "mon_dog", "freq": 3, "cost_multiplier": 25, "ends": 2160, "pack_size": [ 1, 6 ] },
      {
        "monster": "mon_dog",
        "freq": 2,
        "cost_multiplier": 25,
        "ends": 2160,
        "pack_size": [ 1, 6 ],
        "conditions": [ "DAWN", "DUSK" ]
      },
      { "monster": "mon_dog_bull", "freq": 1, "cost_multiplier": 25, "ends": 2160, "pack_size": [ 1, 3 ] },
      {
        "monster": "mon_dog_bull",
        "freq": 1,
        "cost_multiplier": 25,
        "ends": 2160,
        "pack_size": [ 1, 3 ],
        "conditions": [ "DAWN", "DUSK" ]
      },
      { "monster": "mon_dog_auscattle", "freq": 1, "cost_multiplier": 25, "ends": 2160, "pack_size": [ 1, 3 ] },
      {
        "monster": "mon_dog_auscattle",
        "freq": 1,
        "cost_multiplier": 25,
        "ends": 2160,
        "pack_size": [ 1, 3 ],
        "conditions": [ "DAWN", "DUSK" ]
      },
      { "monster": "mon_dog_pitbullmix", "freq": 3, "cost_multiplier": 25, "ends": 2160, "pack_size": [ 1, 3 ] },
      {
        "monster": "mon_dog_pitbullmix",
        "freq": 2,
        "cost_multiplier": 25,
        "ends": 2160,
        "pack_size": [ 1, 3 ],
        "conditions": [ "DAWN", "DUSK" ]
      },
      { "monster": "mon_dog_beagle", "freq": 1, "cost_multiplier": 25, "ends": 2160, "pack_size": [ 1, 6 ] },
      {
        "monster": "mon_dog_beagle",
        "freq": 1,
        "cost_multiplier": 25,
        "ends": 2160,
        "pack_size": [ 1, 6 ],
        "conditions": [ "DAWN", "DUSK" ]
      },
      { "monster": "mon_dog_bcollie", "freq": 1, "cost_multiplier": 25, "ends": 2160, "pack_size": [ 1, 3 ] },
      {
        "monster": "mon_dog_bcollie",
        "freq": 1,
        "cost_multiplier": 25,
        "ends": 2160,
        "pack_size": [ 1, 3 ],
        "conditions": [ "DAWN", "DUSK" ]
      },
      { "monster": "mon_dog_boxer", "freq": 1, "cost_multiplier": 25, "ends": 2160, "pack_size": [ 1, 3 ] },
      {
        "monster": "mon_dog_boxer",
        "freq": 1,
        "cost_multiplier": 25,
        "ends": 2160,
        "pack_size": [ 1, 3 ],
        "conditions": [ "DAWN", "DUSK" ]
      },
      { "monster": "mon_dog_chihuahua", "freq": 1, "cost_multiplier": 25, "ends": 2160, "pack_size": [ 1, 3 ] },
      {
        "monster": "mon_dog_chihuahua",
        "freq": 1,
        "cost_multiplier": 25,
        "ends": 2160,
        "pack_size": [ 1, 3 ],
        "conditions": [ "DAWN", "DUSK" ]
      },
      { "monster": "mon_dog_dachshund", "freq": 1, "cost_multiplier": 25, "ends": 2160, "pack_size": [ 1, 3 ] },
      {
        "monster": "mon_dog_dachshund",
        "freq": 1,
        "cost_multiplier": 25,
        "ends": 2160,
        "pack_size": [ 1, 3 ],
        "conditions": [ "DAWN", "DUSK" ]
      },
      { "monster": "mon_dog_gshepherd", "freq": 1, "cost_multiplier": 25, "ends": 2160, "pack_size": [ 1, 3 ] },
      {
        "monster": "mon_dog_gshepherd",
        "freq": 1,
        "cost_multiplier": 25,
        "ends": 2160,
        "pack_size": [ 1, 3 ],
        "conditions": [ "DAWN", "DUSK" ]
      },
      { "monster": "mon_fox_gray", "freq": 1, "cost_multiplier": 0 },
      { "monster": "mon_fox_gray", "freq": 2, "cost_multiplier": 0, "conditions": [ "DAWN", "DUSK" ] },
      { "monster": "mon_fox_gray", "freq": 1, "cost_multiplier": 0, "ends": 72 },
      { "monster": "mon_fox_gray", "freq": 2, "cost_multiplier": 0, "ends": 72, "conditions": [ "DAWN", "DUSK" ] },
      { "monster": "mon_fox_gray", "freq": 1, "cost_multiplier": 0, "ends": 168 },
      { "monster": "mon_fox_gray", "freq": 2, "cost_multiplier": 0, "ends": 168, "conditions": [ "DAWN", "DUSK" ] },
      { "monster": "mon_fox_gray", "freq": 1, "cost_multiplier": 0, "ends": 672 },
      { "monster": "mon_fox_gray", "freq": 2, "cost_multiplier": 0, "ends": 672, "conditions": [ "DAWN", "DUSK" ] },
      { "monster": "mon_fox_gray", "freq": 1, "cost_multiplier": 0, "ends": 2160 },
      { "monster": "mon_fox_gray", "freq": 2, "cost_multiplier": 0, "ends": 2160, "conditions": [ "DAWN", "DUSK" ] },
      { "monster": "mon_fox_red", "freq": 1, "cost_multiplier": 0 },
      { "monster": "mon_fox_red", "freq": 2, "cost_multiplier": 0, "conditions": [ "DAWN", "DUSK" ] },
      { "monster": "mon_fox_red", "freq": 1, "cost_multiplier": 0, "ends": 72 },
      { "monster": "mon_fox_red", "freq": 2, "cost_multiplier": 0, "ends": 72, "conditions": [ "DAWN", "DUSK" ] },
      { "monster": "mon_fox_red", "freq": 1, "cost_multiplier": 0, "ends": 168 },
      { "monster": "mon_fox_red", "freq": 2, "cost_multiplier": 0, "ends": 168, "conditions": [ "DAWN", "DUSK" ] },
      { "monster": "mon_fox_red", "freq": 1, "cost_multiplier": 0, "ends": 672 },
      { "monster": "mon_fox_red", "freq": 2, "cost_multiplier": 0, "ends": 672, "conditions": [ "DAWN", "DUSK" ] },
      { "monster": "mon_fox_red", "freq": 1, "cost_multiplier": 0, "ends": 2160 },
      { "monster": "mon_fox_red", "freq": 2, "cost_multiplier": 0, "ends": 2160, "conditions": [ "DAWN", "DUSK" ] },
      { "monster": "mon_wolf", "freq": 1, "cost_multiplier": 2, "pack_size": [ 2, 5 ] },
      { "monster": "mon_wolf", "freq": 2, "cost_multiplier": 2, "pack_size": [ 2, 5 ], "conditions": [ "NIGHT" ] },
      { "monster": "mon_wolf", "freq": 1, "cost_multiplier": 2, "ends": 72, "pack_size": [ 2, 5 ] },
      {
        "monster": "mon_wolf",
        "freq": 2,
        "cost_multiplier": 2,
        "ends": 72,
        "pack_size": [ 2, 5 ],
        "conditions": [ "NIGHT" ]
      },
      { "monster": "mon_wolf", "freq": 1, "cost_multiplier": 2, "ends": 168, "pack_size": [ 2, 5 ] },
      {
        "monster": "mon_wolf",
        "freq": 2,
        "cost_multiplier": 2,
        "ends": 168,
        "pack_size": [ 2, 5 ],
        "conditions": [ "NIGHT" ]
      },
      { "monster": "mon_wolf", "freq": 1, "cost_multiplier": 2, "ends": 672, "pack_size": [ 2, 5 ] },
      {
        "monster": "mon_wolf",
        "freq": 2,
        "cost_multiplier": 2,
        "ends": 672,
        "pack_size": [ 2, 5 ],
        "conditions": [ "NIGHT" ]
      },
      { "monster": "mon_wolf", "freq": 1, "cost_multiplier": 2, "ends": 2160, "pack_size": [ 2, 5 ] },
      {
        "monster": "mon_wolf",
        "freq": 2,
        "cost_multiplier": 2,
        "ends": 2160,
        "pack_size": [ 2, 5 ],
        "conditions": [ "NIGHT" ]
      },
      { "monster": "mon_coyote", "freq": 1, "cost_multiplier": 2, "pack_size": [ 1, 6 ] },
      { "monster": "mon_coyote", "freq": 2, "cost_multiplier": 2, "pack_size": [ 1, 6 ], "conditions": [ "NIGHT" ] },
      { "monster": "mon_coyote", "freq": 1, "cost_multiplier": 2, "ends": 72, "pack_size": [ 1, 6 ] },
      {
        "monster": "mon_coyote",
        "freq": 2,
        "cost_multiplier": 2,
        "ends": 72,
        "pack_size": [ 1, 6 ],
        "conditions": [ "NIGHT" ]
      },
      { "monster": "mon_coyote", "freq": 1, "cost_multiplier": 2, "ends": 168, "pack_size": [ 1, 6 ] },
      {
        "monster": "mon_coyote",
        "freq": 2,
        "cost_multiplier": 2,
        "ends": 168,
        "pack_size": [ 1, 6 ],
        "conditions": [ "NIGHT" ]
      },
      { "monster": "mon_coyote", "freq": 1, "cost_multiplier": 2, "ends": 672, "pack_size": [ 1, 6 ] },
      {
        "monster": "mon_coyote",
        "freq": 2,
        "cost_multiplier": 2,
        "ends": 672,
        "pack_size": [ 1, 6 ],
        "conditions": [ "NIGHT" ]
      },
      { "monster": "mon_coyote", "freq": 1, "cost_multiplier": 2, "ends": 2160, "pack_size": [ 1, 6 ] },
      {
        "monster": "mon_coyote",
        "freq": 2,
        "cost_multiplier": 2,
        "ends": 2160,
        "pack_size": [ 1, 6 ],
        "conditions": [ "NIGHT" ]
      },
      { "monster": "mon_coyote_wolf", "freq": 1, "cost_multiplier": 2, "pack_size": [ 1, 8 ] },
      {
        "monster": "mon_coyote_wolf",
        "freq": 2,
        "cost_multiplier": 2,
        "pack_size": [ 1, 8 ],
        "conditions": [ "NIGHT" ]
      },
      { "monster": "mon_coyote_wolf", "freq": 1, "cost_multiplier": 2, "ends": 72, "pack_size": [ 1, 8 ] },
      {
        "monster": "mon_coyote_wolf",
        "freq": 2,
        "cost_multiplier": 2,
        "ends": 72,
        "pack_size": [ 1, 8 ],
        "conditions": [ "NIGHT" ]
      },
      { "monster": "mon_coyote_wolf", "freq": 1, "cost_multiplier": 2, "ends": 168, "pack_size": [ 1, 8 ] },
      {
        "monster": "mon_coyote_wolf",
        "freq": 2,
        "cost_multiplier": 2,
        "ends": 168,
        "pack_size": [ 1, 8 ],
        "conditions": [ "NIGHT" ]
      },
      { "monster": "mon_coyote_wolf", "freq": 1, "cost_multiplier": 2, "ends": 672, "pack_size": [ 1, 8 ] },
      {
        "monster": "mon_coyote_wolf",
        "freq": 2,
        "cost_multiplier": 2,
        "ends": 672,
        "pack_size": [ 1, 8 ],
        "conditions": [ "NIGHT" ]
      },
      { "monster": "mon_coyote_wolf", "freq": 1, "cost_multiplier": 2, "ends": 2160, "pack_size": [ 1, 8 ] },
      {
        "monster": "mon_coyote_wolf",
        "freq": 2,
        "cost_multiplier": 2,
        "ends": 2160,
        "pack_size": [ 1, 8 ],
        "conditions": [ "NIGHT" ]
      },
      { "monster": "mon_zombie_dog", "freq": 4, "cost_multiplier": 2, "starts": 72 },
      { "monster": "mon_zombie_dog", "freq": 4, "cost_multiplier": 2, "starts": 168 },
      { "monster": "mon_zombie_dog", "freq": 4, "cost_multiplier": 2, "starts": 336 },
      { "monster": "mon_zombie_dog", "freq": 4, "cost_multiplier": 2, "starts": 504 },
      { "monster": "mon_zombie_dog", "freq": 4, "cost_multiplier": 2, "starts": 672 },
      { "monster": "mon_zombie_dog", "freq": 4, "cost_multiplier": 2, "starts": 890 },
      { "monster": "mon_zombie_dog", "freq": 4, "cost_multiplier": 2, "starts": 1008 },
      { "monster": "mon_zombie_dog", "freq": 4, "cost_multiplier": 2, "starts": 1344 },
      { "monster": "mon_zombie_dog", "freq": 4, "cost_multiplier": 2, "starts": 1680 },
      { "monster": "mon_zombie_dog", "freq": 4, "cost_multiplier": 2, "starts": 2160 },
      { "monster": "mon_zolf", "freq": 2, "cost_multiplier": 2, "starts": 72, "pack_size": [ 1, 4 ] },
      { "monster": "mon_zolf", "freq": 2, "cost_multiplier": 2, "starts": 168, "pack_size": [ 1, 4 ] },
      { "monster": "mon_zolf", "freq": 2, "cost_multiplier": 2, "starts": 672, "pack_size": [ 1, 4 ] },
      { "monster": "mon_zolf", "freq": 2, "cost_multiplier": 2, "starts": 2160, "pack_size": [ 1, 4 ] },
      {
        "monster": "mon_groundhog",
        "freq": 30,
        "cost_multiplier": 5,
        "pack_size": [ 1, 6 ],
        "conditions": [ "DAWN", "DAY", "DUSK", "SPRING", "SUMMER", "AUTUMN" ]
      },
      { "monster": "mon_hare", "freq": 12, "cost_multiplier": 2, "pack_size": [ 1, 6 ] },
      { "monster": "mon_hare", "freq": 18, "cost_multiplier": 2, "pack_size": [ 1, 6 ], "conditions": [ "NIGHT" ] },
      { "monster": "mon_moose", "freq": 1, "cost_multiplier": 3 },
      { "monster": "mon_moose", "freq": 2, "cost_multiplier": 3, "conditions": [ "DAY" ] },
      { "monster": "mon_moose", "freq": 1, "cost_multiplier": 3, "ends": 72 },
      { "monster": "mon_moose", "freq": 2, "cost_multiplier": 3, "ends": 72, "conditions": [ "DAY" ] },
      { "monster": "mon_moose", "freq": 1, "cost_multiplier": 3, "ends": 168 },
      { "monster": "mon_moose", "freq": 2, "cost_multiplier": 3, "ends": 168, "conditions": [ "DAY" ] },
      { "monster": "mon_moose", "freq": 1, "cost_multiplier": 3, "ends": 672 },
      { "monster": "mon_moose", "freq": 2, "cost_multiplier": 3, "ends": 672, "conditions": [ "DAY" ] },
      { "monster": "mon_moose", "freq": 1, "cost_multiplier": 3, "ends": 2160 },
      { "monster": "mon_moose", "freq": 2, "cost_multiplier": 3, "ends": 2160, "conditions": [ "DAY" ] },
      { "monster": "mon_zoose", "freq": 1, "cost_multiplier": 10, "starts": 72 },
      { "monster": "mon_zoose", "freq": 1, "cost_multiplier": 10, "starts": 168 },
      { "monster": "mon_zoose", "freq": 1, "cost_multiplier": 10, "starts": 672 },
      { "monster": "mon_zoose", "freq": 1, "cost_multiplier": 10, "starts": 2160 },
      { "monster": "mon_rabbit", "freq": 10, "cost_multiplier": 0, "pack_size": [ 1, 5 ] },
      {
        "monster": "mon_rabbit",
        "freq": 15,
        "cost_multiplier": 0,
        "pack_size": [ 1, 5 ],
        "conditions": [ "DUSK", "NIGHT", "DAWN" ]
      },
      { "monster": "mon_squirrel", "freq": 50, "cost_multiplier": 0, "pack_size": [ 1, 2 ], "conditions": [ "DAY" ] },
      {
        "monster": "mon_squirrel",
        "freq": 25,
        "cost_multiplier": 0,
        "pack_size": [ 1, 2 ],
        "conditions": [ "DAWN", "DUSK" ]
      },
      {
        "monster": "mon_squirrel_red",
        "freq": 50,
        "cost_multiplier": 0,
        "pack_size": [ 1, 2 ],
        "conditions": [ "DAY" ]
      },
      {
        "monster": "mon_squirrel_red",
        "freq": 25,
        "cost_multiplier": 0,
        "pack_size": [ 1, 2 ],
        "conditions": [ "DAWN", "DUSK" ]
      },
      { "monster": "mon_weasel", "freq": 5, "cost_multiplier": 5 },
      { "monster": "mon_weasel", "freq": 15, "cost_multiplier": 5, "conditions": [ "NIGHT" ] },
      { "monster": "mon_turkey", "freq": 6, "cost_multiplier": 2, "pack_size": [ 1, 18 ] },
      { "monster": "mon_turkey", "freq": 9, "cost_multiplier": 2, "pack_size": [ 1, 18 ], "conditions": [ "DAY" ] },
      {
        "monster": "mon_raccoon",
        "freq": 8,
        "cost_multiplier": 0,
        "pack_size": [ 1, 3 ],
        "conditions": [ "SPRING", "SUMMER", "AUTUMN" ]
      },
      {
        "monster": "mon_raccoon",
        "freq": 12,
        "cost_multiplier": 0,
        "pack_size": [ 1, 3 ],
        "conditions": [ "DAY", "SPRING", "SUMMER", "AUTUMN" ]
      },
      {
        "monster": "mon_opossum",
        "freq": 8,
        "cost_multiplier": 0,
        "pack_size": [ 1, 3 ],
        "conditions": [ "SPRING", "SUMMER", "AUTUMN" ]
      },
      {
        "monster": "mon_opossum",
        "freq": 12,
        "cost_multiplier": 0,
        "pack_size": [ 1, 3 ],
        "conditions": [ "DAY", "SPRING", "SUMMER", "AUTUMN" ]
      },
      { "monster": "mon_black_rat", "freq": 10, "cost_multiplier": 0, "pack_size": [ 1, 5 ], "conditions": [ "DAY" ] },
      {
        "monster": "mon_black_rat",
        "freq": 15,
        "cost_multiplier": 0,
        "pack_size": [ 1, 5 ],
        "conditions": [ "NIGHT" ]
      },
      {
        "monster": "mon_rattlesnake",
        "freq": 15,
        "cost_multiplier": 5,
        "conditions": [ "SPRING", "SUMMER", "AUTUMN" ]
      },
      {
        "monster": "mon_rattlesnake_giant",
        "freq": 10,
        "cost_multiplier": 5,
        "conditions": [ "SPRING", "SUMMER", "AUTUMN" ]
      },
      { "monster": "mon_bee", "freq": 3, "cost_multiplier": 0, "conditions": [ "DAY", "SPRING", "SUMMER", "AUTUMN" ] },
      {
        "monster": "mon_bee",
        "freq": 2,
        "cost_multiplier": 0,
        "starts": 24,
        "conditions": [ "DAY", "SPRING", "SUMMER", "AUTUMN" ]
      },
      {
        "monster": "mon_bee",
        "freq": 3,
        "cost_multiplier": 0,
        "starts": 72,
        "conditions": [ "DAY", "SPRING", "SUMMER", "AUTUMN" ]
      },
      {
        "monster": "mon_bee",
        "freq": 2,
        "cost_multiplier": 0,
        "starts": 120,
        "conditions": [ "DAY", "SPRING", "SUMMER", "AUTUMN" ]
      },
      {
        "monster": "mon_bee",
        "freq": 3,
        "cost_multiplier": 0,
        "starts": 168,
        "conditions": [ "DAY", "SPRING", "SUMMER", "AUTUMN" ]
      },
      {
        "monster": "mon_bee",
        "freq": 2,
        "cost_multiplier": 0,
        "starts": 216,
        "conditions": [ "DAY", "SPRING", "SUMMER", "AUTUMN" ]
      },
      {
        "monster": "mon_bee",
        "freq": 3,
        "cost_multiplier": 0,
        "starts": 288,
        "conditions": [ "DAY", "SPRING", "SUMMER", "AUTUMN" ]
      },
      {
        "monster": "mon_bee",
        "freq": 2,
        "cost_multiplier": 0,
        "starts": 336,
        "conditions": [ "DAY", "SPRING", "SUMMER", "AUTUMN" ]
      },
      {
        "monster": "mon_bee",
        "freq": 3,
        "cost_multiplier": 0,
        "starts": 384,
        "conditions": [ "DAY", "SPRING", "SUMMER", "AUTUMN" ]
      },
      {
        "monster": "mon_bee",
        "freq": 2,
        "cost_multiplier": 0,
        "starts": 456,
        "conditions": [ "DAY", "SPRING", "SUMMER", "AUTUMN" ]
      },
      {
        "monster": "mon_bee",
        "freq": 3,
        "cost_multiplier": 0,
        "starts": 504,
        "conditions": [ "DAY", "SPRING", "SUMMER", "AUTUMN" ]
      },
      {
        "monster": "mon_bee",
        "freq": 2,
        "cost_multiplier": 0,
        "starts": 552,
        "conditions": [ "DAY", "SPRING", "SUMMER", "AUTUMN" ]
      },
      {
        "monster": "mon_bee",
        "freq": 3,
        "cost_multiplier": 0,
        "starts": 624,
        "conditions": [ "DAY", "SPRING", "SUMMER", "AUTUMN" ]
      },
      {
        "monster": "mon_bee",
        "freq": 2,
        "cost_multiplier": 0,
        "starts": 672,
        "conditions": [ "DAY", "SPRING", "SUMMER", "AUTUMN" ]
      },
      {
        "monster": "mon_bee",
        "freq": 3,
        "cost_multiplier": 0,
        "starts": 720,
        "conditions": [ "DAY", "SPRING", "SUMMER", "AUTUMN" ]
      },
      {
        "monster": "mon_bee",
        "freq": 2,
        "cost_multiplier": 0,
        "starts": 792,
        "conditions": [ "DAY", "SPRING", "SUMMER", "AUTUMN" ]
      },
      { "monster": "mon_fly", "freq": 1, "cost_multiplier": 0, "conditions": [ "SPRING", "SUMMER", "AUTUMN" ] },
      { "monster": "mon_fly", "freq": 3, "cost_multiplier": 0, "conditions": [ "DAY", "SPRING", "SUMMER", "AUTUMN" ] },
      {
        "monster": "mon_fly",
        "freq": 2,
        "cost_multiplier": 0,
        "starts": 24,
        "conditions": [ "SPRING", "SUMMER", "AUTUMN" ]
      },
      {
        "monster": "mon_fly",
        "freq": 3,
        "cost_multiplier": 0,
        "starts": 24,
        "conditions": [ "DAY", "SPRING", "SUMMER", "AUTUMN" ]
      },
      {
        "monster": "mon_fly",
        "freq": 1,
        "cost_multiplier": 0,
        "starts": 72,
        "conditions": [ "SPRING", "SUMMER", "AUTUMN" ]
      },
      {
        "monster": "mon_fly",
        "freq": 3,
        "cost_multiplier": 0,
        "starts": 72,
        "conditions": [ "DAY", "SPRING", "SUMMER", "AUTUMN" ]
      },
      {
        "monster": "mon_fly",
        "freq": 2,
        "cost_multiplier": 0,
        "starts": 120,
        "conditions": [ "SPRING", "SUMMER", "AUTUMN" ]
      },
      {
        "monster": "mon_fly",
        "freq": 3,
        "cost_multiplier": 0,
        "starts": 120,
        "conditions": [ "DAY", "SPRING", "SUMMER", "AUTUMN" ]
      },
      {
        "monster": "mon_fly",
        "freq": 1,
        "cost_multiplier": 0,
        "starts": 168,
        "conditions": [ "SPRING", "SUMMER", "AUTUMN" ]
      },
      {
        "monster": "mon_fly",
        "freq": 3,
        "cost_multiplier": 0,
        "starts": 168,
        "conditions": [ "DAY", "SPRING", "SUMMER", "AUTUMN" ]
      },
      {
        "monster": "mon_fly",
        "freq": 2,
        "cost_multiplier": 0,
        "starts": 216,
        "conditions": [ "SPRING", "SUMMER", "AUTUMN" ]
      },
      {
        "monster": "mon_fly",
        "freq": 3,
        "cost_multiplier": 0,
        "starts": 216,
        "conditions": [ "DAY", "SPRING", "SUMMER", "AUTUMN" ]
      },
      {
        "monster": "mon_fly",
        "freq": 1,
        "cost_multiplier": 0,
        "starts": 288,
        "conditions": [ "SPRING", "SUMMER", "AUTUMN" ]
      },
      {
        "monster": "mon_fly",
        "freq": 3,
        "cost_multiplier": 0,
        "starts": 288,
        "conditions": [ "DAY", "SPRING", "SUMMER", "AUTUMN" ]
      },
      {
        "monster": "mon_fly",
        "freq": 2,
        "cost_multiplier": 0,
        "starts": 336,
        "conditions": [ "SPRING", "SUMMER", "AUTUMN" ]
      },
      {
        "monster": "mon_fly",
        "freq": 3,
        "cost_multiplier": 0,
        "starts": 336,
        "conditions": [ "DAY", "SPRING", "SUMMER", "AUTUMN" ]
      },
      {
        "monster": "mon_fly",
        "freq": 1,
        "cost_multiplier": 0,
        "starts": 384,
        "conditions": [ "SPRING", "SUMMER", "AUTUMN" ]
      },
      {
        "monster": "mon_fly",
        "freq": 3,
        "cost_multiplier": 0,
        "starts": 384,
        "conditions": [ "DAY", "SPRING", "SUMMER", "AUTUMN" ]
      },
      {
        "monster": "mon_fly",
        "freq": 2,
        "cost_multiplier": 0,
        "starts": 456,
        "conditions": [ "SPRING", "SUMMER", "AUTUMN" ]
      },
      {
        "monster": "mon_fly",
        "freq": 3,
        "cost_multiplier": 0,
        "starts": 456,
        "conditions": [ "DAY", "SPRING", "SUMMER", "AUTUMN" ]
      },
      {
        "monster": "mon_fly",
        "freq": 1,
        "cost_multiplier": 0,
        "starts": 504,
        "conditions": [ "SPRING", "SUMMER", "AUTUMN" ]
      },
      {
        "monster": "mon_fly",
        "freq": 3,
        "cost_multiplier": 0,
        "starts": 504,
        "conditions": [ "DAY", "SPRING", "SUMMER", "AUTUMN" ]
      },
      {
        "monster": "mon_fly",
        "freq": 2,
        "cost_multiplier": 0,
        "starts": 552,
        "conditions": [ "SPRING", "SUMMER", "AUTUMN" ]
      },
      {
        "monster": "mon_fly",
        "freq": 3,
        "cost_multiplier": 0,
        "starts": 552,
        "conditions": [ "DAY", "SPRING", "SUMMER", "AUTUMN" ]
      },
      {
        "monster": "mon_fly",
        "freq": 1,
        "cost_multiplier": 0,
        "starts": 624,
        "conditions": [ "SPRING", "SUMMER", "AUTUMN" ]
      },
      {
        "monster": "mon_fly",
        "freq": 3,
        "cost_multiplier": 0,
        "starts": 624,
        "conditions": [ "DAY", "SPRING", "SUMMER", "AUTUMN" ]
      },
      {
        "monster": "mon_fly",
        "freq": 2,
        "cost_multiplier": 0,
        "starts": 672,
        "conditions": [ "SPRING", "SUMMER", "AUTUMN" ]
      },
      {
        "monster": "mon_fly",
        "freq": 3,
        "cost_multiplier": 0,
        "starts": 672,
        "conditions": [ "DAY", "SPRING", "SUMMER", "AUTUMN" ]
      },
      {
        "monster": "mon_fly",
        "freq": 1,
        "cost_multiplier": 0,
        "starts": 720,
        "conditions": [ "SPRING", "SUMMER", "AUTUMN" ]
      },
      {
        "monster": "mon_fly",
        "freq": 3,
        "cost_multiplier": 0,
        "starts": 720,
        "conditions": [ "DAY", "SPRING", "SUMMER", "AUTUMN" ]
      },
      {
        "monster": "mon_fly",
        "freq": 2,
        "cost_multiplier": 0,
        "starts": 793,
        "conditions": [ "SPRING", "SUMMER", "AUTUMN" ]
      },
      {
        "monster": "mon_fly",
        "freq": 3,
        "cost_multiplier": 0,
        "starts": 792,
        "conditions": [ "DAY", "SPRING", "SUMMER", "AUTUMN" ]
      },
      {
        "monster": "mon_spider_jumping_giant",
        "freq": 0,
        "cost_multiplier": 0,
        "conditions": [ "SPRING", "SUMMER", "AUTUMN" ]
      },
      {
        "monster": "mon_spider_jumping_giant",
        "freq": 2,
        "cost_multiplier": 0,
        "conditions": [ "DAWN", "DAY", "DUSK", "SPRING", "SUMMER", "AUTUMN" ]
      },
      {
        "monster": "mon_spider_jumping_giant",
        "freq": 1,
        "cost_multiplier": 0,
        "starts": 24,
        "conditions": [ "SPRING", "SUMMER", "AUTUMN" ]
      },
      {
        "monster": "mon_spider_jumping_giant",
        "freq": 2,
        "cost_multiplier": 0,
        "starts": 24,
        "conditions": [ "DAWN", "DAY", "DUSK", "SPRING", "SUMMER", "AUTUMN" ]
      },
      {
        "monster": "mon_spider_jumping_giant",
        "freq": 0,
        "cost_multiplier": 0,
        "starts": 72,
        "conditions": [ "SPRING", "SUMMER", "AUTUMN" ]
      },
      {
        "monster": "mon_spider_jumping_giant",
        "freq": 2,
        "cost_multiplier": 0,
        "starts": 72,
        "conditions": [ "DAWN", "DAY", "DUSK", "SPRING", "SUMMER", "AUTUMN" ]
      },
      {
        "monster": "mon_spider_jumping_giant",
        "freq": 1,
        "cost_multiplier": 0,
        "starts": 120,
        "conditions": [ "SPRING", "SUMMER", "AUTUMN" ]
      },
      {
        "monster": "mon_spider_jumping_giant",
        "freq": 2,
        "cost_multiplier": 0,
        "starts": 120,
        "conditions": [ "DAWN", "DAY", "DUSK", "SPRING", "SUMMER", "AUTUMN" ]
      },
      {
        "monster": "mon_spider_jumping_giant",
        "freq": 0,
        "cost_multiplier": 0,
        "starts": 168,
        "conditions": [ "SPRING", "SUMMER", "AUTUMN" ]
      },
      {
        "monster": "mon_spider_jumping_giant",
        "freq": 2,
        "cost_multiplier": 0,
        "starts": 168,
        "conditions": [ "DAWN", "DAY", "DUSK", "SPRING", "SUMMER", "AUTUMN" ]
      },
      {
        "monster": "mon_spider_jumping_giant",
        "freq": 1,
        "cost_multiplier": 0,
        "starts": 216,
        "conditions": [ "SPRING", "SUMMER", "AUTUMN" ]
      },
      {
        "monster": "mon_spider_jumping_giant",
        "freq": 2,
        "cost_multiplier": 0,
        "starts": 216,
        "conditions": [ "DAWN", "DAY", "DUSK", "SPRING", "SUMMER", "AUTUMN" ]
      },
      {
        "monster": "mon_spider_jumping_giant",
        "freq": 0,
        "cost_multiplier": 0,
        "starts": 288,
        "conditions": [ "SPRING", "SUMMER", "AUTUMN" ]
      },
      {
        "monster": "mon_spider_jumping_giant",
        "freq": 2,
        "cost_multiplier": 0,
        "starts": 288,
        "conditions": [ "DAWN", "DAY", "DUSK", "SPRING", "SUMMER", "AUTUMN" ]
      },
      {
        "monster": "mon_spider_jumping_giant",
        "freq": 1,
        "cost_multiplier": 0,
        "starts": 336,
        "conditions": [ "SPRING", "SUMMER", "AUTUMN" ]
      },
      {
        "monster": "mon_spider_jumping_giant",
        "freq": 2,
        "cost_multiplier": 0,
        "starts": 336,
        "conditions": [ "DAWN", "DAY", "DUSK", "SPRING", "SUMMER", "AUTUMN" ]
      },
      {
        "monster": "mon_spider_jumping_giant",
        "freq": 0,
        "cost_multiplier": 0,
        "starts": 384,
        "conditions": [ "SPRING", "SUMMER", "AUTUMN" ]
      },
      {
        "monster": "mon_spider_jumping_giant",
        "freq": 2,
        "cost_multiplier": 0,
        "starts": 384,
        "conditions": [ "DAWN", "DAY", "DUSK", "SPRING", "SUMMER", "AUTUMN" ]
      },
      {
        "monster": "mon_spider_jumping_giant",
        "freq": 1,
        "cost_multiplier": 0,
        "starts": 456,
        "conditions": [ "SPRING", "SUMMER", "AUTUMN" ]
      },
      {
        "monster": "mon_spider_jumping_giant",
        "freq": 2,
        "cost_multiplier": 0,
        "starts": 456,
        "conditions": [ "DAWN", "DAY", "DUSK", "SPRING", "SUMMER", "AUTUMN" ]
      },
      {
        "monster": "mon_spider_jumping_giant",
        "freq": 0,
        "cost_multiplier": 0,
        "starts": 504,
        "conditions": [ "SPRING", "SUMMER", "AUTUMN" ]
      },
      {
        "monster": "mon_spider_jumping_giant",
        "freq": 2,
        "cost_multiplier": 0,
        "starts": 504,
        "conditions": [ "DAWN", "DAY", "DUSK", "SPRING", "SUMMER", "AUTUMN" ]
      },
      {
        "monster": "mon_spider_jumping_giant",
        "freq": 1,
        "cost_multiplier": 0,
        "starts": 552,
        "conditions": [ "SPRING", "SUMMER", "AUTUMN" ]
      },
      {
        "monster": "mon_spider_jumping_giant",
        "freq": 2,
        "cost_multiplier": 0,
        "starts": 552,
        "conditions": [ "DAWN", "DAY", "DUSK", "SPRING", "SUMMER", "AUTUMN" ]
      },
      {
        "monster": "mon_spider_jumping_giant",
        "freq": 0,
        "cost_multiplier": 0,
        "starts": 624,
        "conditions": [ "SPRING", "SUMMER", "AUTUMN" ]
      },
      {
        "monster": "mon_spider_jumping_giant",
        "freq": 2,
        "cost_multiplier": 0,
        "starts": 624,
        "conditions": [ "DAWN", "DAY", "DUSK", "SPRING", "SUMMER", "AUTUMN" ]
      },
      {
        "monster": "mon_spider_jumping_giant",
        "freq": 1,
        "cost_multiplier": 0,
        "starts": 672,
        "conditions": [ "SPRING", "SUMMER", "AUTUMN" ]
      },
      {
        "monster": "mon_spider_jumping_giant",
        "freq": 2,
        "cost_multiplier": 0,
        "starts": 672,
        "conditions": [ "DAWN", "DAY", "DUSK", "SPRING", "SUMMER", "AUTUMN" ]
      },
      {
        "monster": "mon_spider_jumping_giant",
        "freq": 0,
        "cost_multiplier": 0,
        "starts": 720,
        "conditions": [ "SPRING", "SUMMER", "AUTUMN" ]
      },
      {
        "monster": "mon_spider_jumping_giant",
        "freq": 2,
        "cost_multiplier": 0,
        "starts": 720,
        "conditions": [ "DAWN", "DAY", "DUSK", "SPRING", "SUMMER", "AUTUMN" ]
      },
      {
        "monster": "mon_spider_jumping_giant",
        "freq": 1,
        "cost_multiplier": 0,
        "starts": 792,
        "conditions": [ "SPRING", "SUMMER", "AUTUMN" ]
      },
      {
        "monster": "mon_spider_jumping_giant",
        "freq": 2,
        "cost_multiplier": 0,
        "starts": 792,
        "conditions": [ "DAWN", "DAY", "DUSK", "SPRING", "SUMMER", "AUTUMN" ]
      },
      {
        "monster": "mon_spider_wolf_giant",
        "freq": 0,
        "cost_multiplier": 0,
        "conditions": [ "SPRING", "SUMMER", "AUTUMN" ]
      },
      {
        "monster": "mon_spider_wolf_giant",
        "freq": 2,
        "cost_multiplier": 0,
        "conditions": [ "DUSK", "NIGHT", "DAWN", "SPRING", "SUMMER", "AUTUMN" ]
      },
      {
        "monster": "mon_spider_wolf_giant",
        "freq": 1,
        "cost_multiplier": 0,
        "starts": 24,
        "conditions": [ "SPRING", "SUMMER", "AUTUMN" ]
      },
      {
        "monster": "mon_spider_wolf_giant",
        "freq": 2,
        "cost_multiplier": 0,
        "starts": 24,
        "conditions": [ "DUSK", "NIGHT", "DAWN", "SPRING", "SUMMER", "AUTUMN" ]
      },
      {
        "monster": "mon_spider_wolf_giant",
        "freq": 0,
        "cost_multiplier": 0,
        "starts": 72,
        "conditions": [ "SPRING", "SUMMER", "AUTUMN" ]
      },
      {
        "monster": "mon_spider_wolf_giant",
        "freq": 2,
        "cost_multiplier": 0,
        "starts": 72,
        "conditions": [ "DUSK", "NIGHT", "DAWN", "SPRING", "SUMMER", "AUTUMN" ]
      },
      {
        "monster": "mon_spider_wolf_giant",
        "freq": 1,
        "cost_multiplier": 0,
        "starts": 120,
        "conditions": [ "SPRING", "SUMMER", "AUTUMN" ]
      },
      {
        "monster": "mon_spider_wolf_giant",
        "freq": 2,
        "cost_multiplier": 0,
        "starts": 120,
        "conditions": [ "DUSK", "NIGHT", "DAWN", "SPRING", "SUMMER", "AUTUMN" ]
      },
      {
        "monster": "mon_spider_wolf_giant",
        "freq": 0,
        "cost_multiplier": 0,
        "starts": 168,
        "conditions": [ "SPRING", "SUMMER", "AUTUMN" ]
      },
      {
        "monster": "mon_spider_wolf_giant",
        "freq": 2,
        "cost_multiplier": 0,
        "starts": 168,
        "conditions": [ "DUSK", "NIGHT", "DAWN", "SPRING", "SUMMER", "AUTUMN" ]
      },
      {
        "monster": "mon_spider_wolf_giant",
        "freq": 1,
        "cost_multiplier": 0,
        "starts": 216,
        "conditions": [ "SPRING", "SUMMER", "AUTUMN" ]
      },
      {
        "monster": "mon_spider_wolf_giant",
        "freq": 2,
        "cost_multiplier": 0,
        "starts": 216,
        "conditions": [ "DUSK", "NIGHT", "DAWN", "SPRING", "SUMMER", "AUTUMN" ]
      },
      {
        "monster": "mon_spider_wolf_giant",
        "freq": 0,
        "cost_multiplier": 0,
        "starts": 288,
        "conditions": [ "SPRING", "SUMMER", "AUTUMN" ]
      },
      {
        "monster": "mon_spider_wolf_giant",
        "freq": 2,
        "cost_multiplier": 0,
        "starts": 288,
        "conditions": [ "DUSK", "NIGHT", "DAWN", "SPRING", "SUMMER", "AUTUMN" ]
      },
      {
        "monster": "mon_spider_wolf_giant",
        "freq": 1,
        "cost_multiplier": 0,
        "starts": 336,
        "conditions": [ "SPRING", "SUMMER", "AUTUMN" ]
      },
      {
        "monster": "mon_spider_wolf_giant",
        "freq": 2,
        "cost_multiplier": 0,
        "starts": 336,
        "conditions": [ "DUSK", "NIGHT", "DAWN", "SPRING", "SUMMER", "AUTUMN" ]
      },
      {
        "monster": "mon_spider_wolf_giant",
        "freq": 0,
        "cost_multiplier": 0,
        "starts": 384,
        "conditions": [ "SPRING", "SUMMER", "AUTUMN" ]
      },
      {
        "monster": "mon_spider_wolf_giant",
        "freq": 2,
        "cost_multiplier": 0,
        "starts": 384,
        "conditions": [ "DUSK", "NIGHT", "DAWN", "SPRING", "SUMMER", "AUTUMN" ]
      },
      {
        "monster": "mon_spider_wolf_giant",
        "freq": 1,
        "cost_multiplier": 0,
        "starts": 456,
        "conditions": [ "SPRING", "SUMMER", "AUTUMN" ]
      },
      {
        "monster": "mon_spider_wolf_giant",
        "freq": 2,
        "cost_multiplier": 0,
        "starts": 456,
        "conditions": [ "DUSK", "NIGHT", "DAWN", "SPRING", "SUMMER", "AUTUMN" ]
      },
      {
        "monster": "mon_spider_wolf_giant",
        "freq": 0,
        "cost_multiplier": 0,
        "starts": 504,
        "conditions": [ "SPRING", "SUMMER", "AUTUMN" ]
      },
      {
        "monster": "mon_spider_wolf_giant",
        "freq": 2,
        "cost_multiplier": 0,
        "starts": 504,
        "conditions": [ "DUSK", "NIGHT", "DAWN", "SPRING", "SUMMER", "AUTUMN" ]
      },
      {
        "monster": "mon_spider_wolf_giant",
        "freq": 1,
        "cost_multiplier": 0,
        "starts": 552,
        "conditions": [ "SPRING", "SUMMER", "AUTUMN" ]
      },
      {
        "monster": "mon_spider_wolf_giant",
        "freq": 2,
        "cost_multiplier": 0,
        "starts": 552,
        "conditions": [ "DUSK", "NIGHT", "DAWN", "SPRING", "SUMMER", "AUTUMN" ]
      },
      {
        "monster": "mon_spider_wolf_giant",
        "freq": 0,
        "cost_multiplier": 0,
        "starts": 624,
        "conditions": [ "SPRING", "SUMMER", "AUTUMN" ]
      },
      {
        "monster": "mon_spider_wolf_giant",
        "freq": 2,
        "cost_multiplier": 0,
        "starts": 624,
        "conditions": [ "DUSK", "NIGHT", "DAWN", "SPRING", "SUMMER", "AUTUMN" ]
      },
      {
        "monster": "mon_spider_wolf_giant",
        "freq": 1,
        "cost_multiplier": 0,
        "starts": 672,
        "conditions": [ "SPRING", "SUMMER", "AUTUMN" ]
      },
      {
        "monster": "mon_spider_wolf_giant",
        "freq": 2,
        "cost_multiplier": 0,
        "starts": 672,
        "conditions": [ "DUSK", "NIGHT", "DAWN", "SPRING", "SUMMER", "AUTUMN" ]
      },
      {
        "monster": "mon_spider_wolf_giant",
        "freq": 0,
        "cost_multiplier": 0,
        "starts": 720,
        "conditions": [ "SPRING", "SUMMER", "AUTUMN" ]
      },
      {
        "monster": "mon_spider_wolf_giant",
        "freq": 2,
        "cost_multiplier": 0,
        "starts": 720,
        "conditions": [ "DUSK", "NIGHT", "DAWN", "SPRING", "SUMMER", "AUTUMN" ]
      },
      {
        "monster": "mon_spider_wolf_giant",
        "freq": 1,
        "cost_multiplier": 0,
        "starts": 792,
        "conditions": [ "SPRING", "SUMMER", "AUTUMN" ]
      },
      {
        "monster": "mon_spider_wolf_giant",
        "freq": 2,
        "cost_multiplier": 0,
        "starts": 792,
        "conditions": [ "DUSK", "NIGHT", "DAWN", "SPRING", "SUMMER", "AUTUMN" ]
      },
      {
        "monster": "mon_wasp",
        "freq": 3,
        "cost_multiplier": 0,
        "conditions": [ "DAY", "SPRING", "SUMMER", "AUTUMN" ]
      },
      {
        "monster": "mon_wasp",
        "freq": 2,
        "cost_multiplier": 0,
        "starts": 24,
        "conditions": [ "DAY", "SPRING", "SUMMER", "AUTUMN" ]
      },
      {
        "monster": "mon_wasp",
        "freq": 3,
        "cost_multiplier": 0,
        "starts": 72,
        "conditions": [ "DAY", "SPRING", "SUMMER", "AUTUMN" ]
      },
      {
        "monster": "mon_wasp",
        "freq": 2,
        "cost_multiplier": 0,
        "starts": 120,
        "conditions": [ "DAY", "SPRING", "SUMMER", "AUTUMN" ]
      },
      {
        "monster": "mon_wasp",
        "freq": 3,
        "cost_multiplier": 0,
        "starts": 168,
        "conditions": [ "DAY", "SPRING", "SUMMER", "AUTUMN" ]
      },
      {
        "monster": "mon_wasp",
        "freq": 2,
        "cost_multiplier": 0,
        "starts": 216,
        "conditions": [ "DAY", "SPRING", "SUMMER", "AUTUMN" ]
      },
      {
        "monster": "mon_wasp",
        "freq": 3,
        "cost_multiplier": 0,
        "starts": 288,
        "conditions": [ "DAY", "SPRING", "SUMMER", "AUTUMN" ]
      },
      {
        "monster": "mon_wasp",
        "freq": 2,
        "cost_multiplier": 0,
        "starts": 336,
        "conditions": [ "DAY", "SPRING", "SUMMER", "AUTUMN" ]
      },
      {
        "monster": "mon_wasp",
        "freq": 3,
        "cost_multiplier": 0,
        "starts": 384,
        "conditions": [ "DAY", "SPRING", "SUMMER", "AUTUMN" ]
      },
      {
        "monster": "mon_wasp",
        "freq": 2,
        "cost_multiplier": 0,
        "starts": 456,
        "conditions": [ "DAY", "SPRING", "SUMMER", "AUTUMN" ]
      },
      {
        "monster": "mon_wasp",
        "freq": 3,
        "cost_multiplier": 0,
        "starts": 504,
        "conditions": [ "DAY", "SPRING", "SUMMER", "AUTUMN" ]
      },
      {
        "monster": "mon_wasp",
        "freq": 2,
        "cost_multiplier": 0,
        "starts": 552,
        "conditions": [ "DAY", "SPRING", "SUMMER", "AUTUMN" ]
      },
      {
        "monster": "mon_wasp",
        "freq": 3,
        "cost_multiplier": 0,
        "starts": 624,
        "conditions": [ "DAY", "SPRING", "SUMMER", "AUTUMN" ]
      },
      {
        "monster": "mon_wasp",
        "freq": 2,
        "cost_multiplier": 0,
        "starts": 672,
        "conditions": [ "DAY", "SPRING", "SUMMER", "AUTUMN" ]
      },
      {
        "monster": "mon_wasp",
        "freq": 3,
        "cost_multiplier": 0,
        "starts": 720,
        "conditions": [ "DAY", "SPRING", "SUMMER", "AUTUMN" ]
      },
      {
        "monster": "mon_wasp",
        "freq": 2,
        "cost_multiplier": 0,
        "starts": 792,
        "conditions": [ "DAY", "SPRING", "SUMMER", "AUTUMN" ]
      },
      { "monster": "mon_worm", "freq": 1, "cost_multiplier": 0, "conditions": [ "SPRING", "SUMMER", "AUTUMN" ] },
      {
        "monster": "mon_worm",
        "freq": 1,
        "cost_multiplier": 0,
        "starts": 168,
        "conditions": [ "SPRING", "SUMMER", "AUTUMN" ]
      },
      {
        "monster": "mon_worm",
        "freq": 1,
        "cost_multiplier": 0,
        "starts": 336,
        "conditions": [ "SPRING", "SUMMER", "AUTUMN" ]
      },
      {
        "monster": "mon_worm",
        "freq": 1,
        "cost_multiplier": 0,
        "starts": 504,
        "conditions": [ "SPRING", "SUMMER", "AUTUMN" ]
      },
      {
        "monster": "mon_worm",
        "freq": 1,
        "cost_multiplier": 0,
        "starts": 672,
        "conditions": [ "SPRING", "SUMMER", "AUTUMN" ]
      },
      { "monster": "mon_nakedmolerat_giant", "freq": 1, "cost_multiplier": 3, "conditions": [ "DUSK", "NIGHT" ] }
    ]
  },
  {
    "type": "monstergroup",
    "name": "GROUP_DOMESTIC",
    "default": "mon_dog",
    "is_animal": true,
    "monsters": [
      { "monster": "mon_cat", "freq": 100, "cost_multiplier": 0 },
      { "monster": "mon_cat", "freq": 20, "cost_multiplier": 10, "pack_size": [ 2, 8 ] },
      { "monster": "mon_dog", "freq": 15, "cost_multiplier": 25, "pack_size": [ 1, 6 ] },
      { "monster": "mon_dog_bull", "freq": 1, "cost_multiplier": 25, "pack_size": [ 1, 3 ] },
      { "monster": "mon_dog_auscattle", "freq": 1, "cost_multiplier": 25, "pack_size": [ 1, 3 ] },
      { "monster": "mon_dog_pitbullmix", "freq": 13, "cost_multiplier": 25, "pack_size": [ 1, 3 ] },
      { "monster": "mon_dog_beagle", "freq": 4, "cost_multiplier": 25, "pack_size": [ 1, 6 ] },
      { "monster": "mon_dog_bcollie", "freq": 2, "cost_multiplier": 25, "pack_size": [ 1, 3 ] },
      { "monster": "mon_dog_boxer", "freq": 4, "cost_multiplier": 25, "pack_size": [ 1, 3 ] },
      { "monster": "mon_dog_chihuahua", "freq": 6, "cost_multiplier": 25, "pack_size": [ 1, 3 ] },
      { "monster": "mon_dog_dachshund", "freq": 2, "cost_multiplier": 25, "pack_size": [ 1, 3 ] },
      { "monster": "mon_dog_gshepherd", "freq": 3, "cost_multiplier": 25, "pack_size": [ 1, 3 ] },
      { "monster": "mon_chicken", "freq": 50, "cost_multiplier": 10, "pack_size": [ 1, 16 ] },
      { "monster": "mon_cow", "freq": 50, "cost_multiplier": 25, "pack_size": [ 1, 8 ] },
      { "monster": "mon_horse", "freq": 50, "cost_multiplier": 25, "pack_size": [ 1, 4 ] },
      { "monster": "mon_pig", "freq": 10, "cost_multiplier": 25, "pack_size": [ 1, 6 ] },
      { "monster": "mon_pig", "freq": 10, "cost_multiplier": 25, "ends": 72, "pack_size": [ 1, 6 ] },
      { "monster": "mon_pig", "freq": 10, "cost_multiplier": 25, "ends": 168, "pack_size": [ 1, 6 ] },
      { "monster": "mon_pig", "freq": 10, "cost_multiplier": 25, "ends": 672, "pack_size": [ 1, 6 ] },
      { "monster": "mon_pig", "freq": 10, "cost_multiplier": 25, "ends": 2160, "pack_size": [ 1, 6 ] },
      { "monster": "mon_sheep", "freq": 50, "cost_multiplier": 25, "pack_size": [ 1, 12 ] },
      { "monster": "mon_zombie_pig", "freq": 10, "cost_multiplier": 25, "starts": 72, "pack_size": [ 1, 5 ] },
      { "monster": "mon_zombie_pig", "freq": 10, "cost_multiplier": 25, "starts": 168, "pack_size": [ 1, 5 ] },
      { "monster": "mon_zombie_pig", "freq": 10, "cost_multiplier": 25, "starts": 672, "pack_size": [ 1, 5 ] },
      { "monster": "mon_zombie_pig", "freq": 10, "cost_multiplier": 25, "starts": 2160, "pack_size": [ 1, 5 ] },
      { "monster": "mon_giant_cockroach", "freq": 10, "cost_multiplier": 1, "pack_size": [ 1, 5 ] },
      { "monster": "mon_pregnant_giant_cockroach", "freq": 1, "cost_multiplier": 3 },
      { "monster": "mon_giant_cockroach_nymph", "freq": 5, "cost_multiplier": 1 }
    ]
  },
  {
    "type": "monstergroup",
    "name": "GROUP_RIVER",
    "default": "mon_null",
    "is_animal": true,
    "monsters": [
      { "monster": "mon_beaver", "freq": 30, "cost_multiplier": 10, "pack_size": [ 1, 3 ] },
      { "monster": "mon_beaver", "freq": 60, "cost_multiplier": 10, "pack_size": [ 1, 3 ], "conditions": [ "NIGHT" ] },
      {
        "monster": "mon_mink",
        "freq": 10,
        "cost_multiplier": 20,
        "pack_size": [ 1, 2 ],
        "conditions": [ "SPRING", "SUMMER", "AUTUMN" ]
      },
      {
        "monster": "mon_mink",
        "freq": 20,
        "cost_multiplier": 20,
        "pack_size": [ 1, 2 ],
        "conditions": [ "DUSK", "NIGHT", "DAWN", "SPRING", "SUMMER", "AUTUMN" ]
      },
      {
        "monster": "mon_muskrat",
        "freq": 30,
        "cost_multiplier": 5,
        "pack_size": [ 1, 5 ],
        "conditions": [ "SPRING", "SUMMER", "AUTUMN" ]
      },
      {
        "monster": "mon_muskrat",
        "freq": 60,
        "cost_multiplier": 5,
        "pack_size": [ 1, 5 ],
        "conditions": [ "NIGHT", "SPRING", "SUMMER", "AUTUMN" ]
      },
      {
        "monster": "mon_otter",
        "freq": 10,
        "cost_multiplier": 5,
        "pack_size": [ 1, 8 ],
        "conditions": [ "SPRING", "SUMMER", "AUTUMN" ]
      },
      {
        "monster": "mon_otter",
        "freq": 20,
        "cost_multiplier": 5,
        "pack_size": [ 1, 8 ],
        "conditions": [ "NIGHT", "SPRING", "SUMMER", "AUTUMN" ]
      },
      {
        "monster": "mon_duck",
        "freq": 30,
        "cost_multiplier": 5,
        "pack_size": [ 1, 4 ],
        "conditions": [ "SPRING", "SUMMER", "AUTUMN" ]
      },
      {
        "monster": "mon_duck",
        "freq": 60,
        "cost_multiplier": 5,
        "pack_size": [ 1, 4 ],
        "conditions": [ "DAWN", "DAY", "SPRING", "SUMMER", "AUTUMN" ]
      },
      {
        "monster": "mon_sludge_crawler",
        "freq": 3,
        "cost_multiplier": 2,
        "starts": 168,
        "conditions": [ "DUSK", "NIGHT", "DAWN", "SPRING", "SUMMER", "AUTUMN" ]
      },
      {
        "monster": "mon_sludge_crawler",
        "freq": 3,
        "cost_multiplier": 2,
        "starts": 336,
        "conditions": [ "DUSK", "NIGHT", "DAWN", "SPRING", "SUMMER", "AUTUMN" ]
      },
      {
        "monster": "mon_sludge_crawler",
        "freq": 4,
        "cost_multiplier": 2,
        "starts": 504,
        "conditions": [ "DUSK", "NIGHT", "DAWN", "SPRING", "SUMMER", "AUTUMN" ]
      },
      {
        "monster": "mon_sludge_crawler",
        "freq": 3,
        "cost_multiplier": 2,
        "starts": 672,
        "conditions": [ "DUSK", "NIGHT", "DAWN", "SPRING", "SUMMER", "AUTUMN" ]
      },
      {
        "monster": "mon_sludge_crawler",
        "freq": 3,
        "cost_multiplier": 2,
        "starts": 840,
        "conditions": [ "DUSK", "NIGHT", "DAWN", "SPRING", "SUMMER", "AUTUMN" ]
      },
      {
        "monster": "mon_sludge_crawler",
        "freq": 4,
        "cost_multiplier": 2,
        "starts": 1008,
        "conditions": [ "DUSK", "NIGHT", "DAWN", "SPRING", "SUMMER", "AUTUMN" ]
      },
      { "monster": "mon_zhark", "freq": 1, "cost_multiplier": 25, "starts": 24, "pack_size": [ 1, 3 ] },
      { "monster": "mon_zhark", "freq": 2, "cost_multiplier": 25, "starts": 672, "pack_size": [ 1, 3 ] },
      { "monster": "mon_mutant_carp", "freq": 3, "cost_multiplier": 15, "starts": 168 },
      { "monster": "mon_mutant_salmon", "freq": 2, "cost_multiplier": 15, "starts": 168 },
      { "monster": "mon_fish_eel", "freq": 25, "cost_multiplier": 3, "pack_size": [ 1, 3 ] },
      {
        "monster": "mon_fish_eel",
        "freq": 50,
        "cost_multiplier": 3,
        "conditions": [ "DAWN", "DUSK" ],
        "pack_size": [ 1, 3 ]
      },
      { "monster": "mon_fish_bowfin", "freq": 25, "cost_multiplier": 3, "pack_size": [ 1, 3 ] },
      {
        "monster": "mon_fish_bowfin",
        "freq": 50,
        "cost_multiplier": 3,
        "conditions": [ "DAWN", "DUSK" ],
        "pack_size": [ 1, 3 ]
      },
      { "monster": "mon_fish_bullhead", "freq": 25, "cost_multiplier": 3, "pack_size": [ 1, 3 ] },
      {
        "monster": "mon_fish_bullhead",
        "freq": 50,
        "cost_multiplier": 3,
        "conditions": [ "DAWN", "DUSK" ],
        "pack_size": [ 1, 3 ]
      },
      { "monster": "mon_fish_trout", "freq": 15, "cost_multiplier": 8, "pack_size": [ 1, 3 ] },
      {
        "monster": "mon_fish_trout",
        "freq": 20,
        "cost_multiplier": 8,
        "conditions": [ "DAWN", "DUSK" ],
        "pack_size": [ 1, 3 ]
      },
      { "monster": "mon_fish_carp", "freq": 10, "cost_multiplier": 10, "pack_size": [ 1, 3 ] },
      {
        "monster": "mon_fish_carp",
        "freq": 15,
        "cost_multiplier": 10,
        "conditions": [ "DAWN", "DUSK" ],
        "pack_size": [ 1, 3 ]
      },
      { "monster": "mon_fish_pike", "freq": 15, "cost_multiplier": 8, "pack_size": [ 1, 3 ] },
      {
        "monster": "mon_fish_pike",
        "freq": 20,
        "cost_multiplier": 8,
        "conditions": [ "DAWN", "DUSK" ],
        "pack_size": [ 1, 3 ]
      },
      { "monster": "mon_fish_sbass", "freq": 25, "cost_multiplier": 3, "pack_size": [ 1, 3 ] },
      {
        "monster": "mon_fish_sbass",
        "freq": 50,
        "cost_multiplier": 3,
        "conditions": [ "DAWN", "DUSK" ],
        "pack_size": [ 1, 3 ]
      },
      { "monster": "mon_fish_perch", "freq": 30, "cost_multiplier": 3, "pack_size": [ 1, 3 ] },
      {
        "monster": "mon_fish_perch",
        "freq": 55,
        "cost_multiplier": 3,
        "conditions": [ "DAWN", "DUSK" ],
        "pack_size": [ 1, 3 ]
      },
      { "monster": "mon_fish_salmon", "freq": 15, "cost_multiplier": 8, "pack_size": [ 4, 6 ] },
      {
        "monster": "mon_fish_salmon",
        "freq": 20,
        "cost_multiplier": 8,
        "conditions": [ "DAWN", "DUSK" ],
        "pack_size": [ 4, 6 ]
      },
      { "monster": "mon_fish_lbass", "freq": 25, "cost_multiplier": 3, "pack_size": [ 1, 3 ] },
      {
        "monster": "mon_fish_lbass",
        "freq": 50,
        "cost_multiplier": 3,
        "conditions": [ "DAWN", "DUSK" ],
        "pack_size": [ 1, 3 ]
      },
      { "monster": "mon_fish_pbass", "freq": 25, "cost_multiplier": 3, "pack_size": [ 1, 3 ] },
      {
        "monster": "mon_fish_pbass",
        "freq": 50,
        "cost_multiplier": 3,
        "conditions": [ "DAWN", "DUSK" ],
        "pack_size": [ 1, 3 ]
      },
      { "monster": "mon_fish_bluegill", "freq": 25, "cost_multiplier": 3, "pack_size": [ 1, 3 ] },
      {
        "monster": "mon_fish_bluegill",
        "freq": 50,
        "cost_multiplier": 3,
        "conditions": [ "DAWN", "DUSK" ],
        "pack_size": [ 1, 3 ]
      },
      { "monster": "mon_fish_whitefish", "freq": 30, "cost_multiplier": 2, "pack_size": [ 4, 6 ] },
      {
        "monster": "mon_fish_whitefish",
        "freq": 55,
        "cost_multiplier": 2,
        "conditions": [ "DAWN", "DUSK" ],
        "pack_size": [ 4, 6 ]
      },
      { "monster": "mon_fish_pickerel", "freq": 15, "cost_multiplier": 10, "pack_size": [ 1, 3 ] },
      {
        "monster": "mon_fish_pickerel",
        "freq": 20,
        "cost_multiplier": 10,
        "conditions": [ "DAWN", "DUSK" ],
        "pack_size": [ 1, 3 ]
      },
      { "monster": "mon_fish_blinky", "freq": 5, "cost_multiplier": 3, "pack_size": [ 1, 3 ] }
    ]
  },
  {
    "type": "monstergroup",
    "name": "GROUP_CAVE",
    "default": "mon_null",
    "is_animal": true,
    "monsters": [
      { "monster": "mon_bat", "freq": 600, "cost_multiplier": 5, "pack_size": [ 6, 32 ] },
      { "monster": "mon_bear", "freq": 100, "cost_multiplier": 10, "pack_size": [ 1, 3 ] },
      { "monster": "mon_cougar", "freq": 100, "cost_multiplier": 20, "pack_size": [ 1, 2 ] },
      { "monster": "mon_nakedmolerat_giant", "freq": 100, "cost_multiplier": 3 }
    ]
  },
  {
    "type": "monstergroup",
    "name": "GROUP_ANT",
    "default": "mon_ant",
    "is_animal": true,
    "monsters": [
      { "monster": "mon_ant_larva", "freq": 40, "cost_multiplier": 0 },
      { "monster": "mon_ant_soldier", "freq": 90, "cost_multiplier": 5 },
      { "monster": "mon_ant_queen", "freq": 0, "cost_multiplier": 0 }
    ]
  },
  {
    "type": "monstergroup",
    "name": "GROUP_ANT_ACID",
    "default": "mon_ant_acid",
    "is_animal": true,
    "monsters": [
      { "monster": "mon_ant_acid_larva", "freq": 35, "cost_multiplier": 0 },
      { "monster": "mon_ant_acid_soldier", "freq": 100, "cost_multiplier": 5 },
      { "monster": "mon_ant_acid_queen", "freq": 0, "cost_multiplier": 0 }
    ]
  },
  {
    "type": "monstergroup",
    "name": "GROUP_ROACH",
    "default": "mon_giant_cockroach",
    "is_animal": true,
    "monsters": [
      { "monster": "mon_giant_cockroach", "freq": 40, "cost_multiplier": 0 },
      { "monster": "mon_pregnant_giant_cockroach", "freq": 5, "cost_multiplier": 2 },
      { "monster": "mon_giant_cockroach_nymph", "freq": 20, "cost_multiplier": 0 }
    ]
  },
  {
    "type": "monstergroup",
    "name": "GROUP_BEE",
    "default": "mon_bee",
    "monsters": [  ]
  },
  {
    "type": "monstergroup",
    "name": "GROUP_WORM",
    "default": "mon_worm",
    "is_animal": true,
    "monsters": [
      { "monster": "mon_graboid", "freq": 30, "cost_multiplier": 20 },
      { "monster": "mon_halfworm", "freq": 0, "cost_multiplier": 0 }
    ]
  },
  {
    "type": "monstergroup",
    "name": "GROUP_ZOMBIE",
    "default": "mon_zombie",
    "monsters": [
      { "monster": "mon_zombie", "freq": 1, "cost_multiplier": 7, "pack_size": [ 5, 10 ] },
      { "monster": "mon_zombie", "freq": 1, "cost_multiplier": 13, "pack_size": [ 15, 20 ] },
      { "monster": "mon_zombie", "freq": 1, "cost_multiplier": 20, "pack_size": [ 25, 30 ] },
      { "monster": "mon_zombie_fat", "freq": 75, "cost_multiplier": 2 },
      { "monster": "mon_zombie_fat", "freq": 3, "cost_multiplier": 7, "pack_size": [ 3, 5 ] },
      { "monster": "mon_zombie_tough", "freq": 75, "cost_multiplier": 3 },
      { "monster": "mon_zombie_child", "freq": 75, "cost_multiplier": 1 },
      { "monster": "mon_zombie_rot", "freq": 50, "cost_multiplier": 3 },
      { "monster": "mon_zombie_crawler", "freq": 25, "cost_multiplier": 3 },
      { "monster": "mon_zombie_dog", "freq": 20, "cost_multiplier": 2 },
      { "monster": "mon_zombie_dog", "freq": 1, "cost_multiplier": 4, "pack_size": [ 3, 5 ] },
      { "monster": "mon_zombie_dog", "freq": 1, "cost_multiplier": 16, "pack_size": [ 5, 8 ] },
      { "monster": "mon_zombie_dog", "freq": 1, "cost_multiplier": 24, "pack_size": [ 8, 12 ] },
      { "monster": "mon_dog_skeleton", "freq": 10, "cost_multiplier": 5 },
      { "monster": "mon_dog_zombie_cop", "freq": 5, "cost_multiplier": 4 },
      { "monster": "mon_dog_zombie_rot", "freq": 5, "cost_multiplier": 5 },
      { "monster": "mon_zombie_soldier", "freq": 10, "cost_multiplier": 2 },
      { "monster": "mon_zombie_cop", "freq": 20, "cost_multiplier": 3 },
      { "monster": "mon_zombie_hazmat", "freq": 10, "cost_multiplier": 3 },
      { "monster": "mon_zombie_fireman", "freq": 10, "cost_multiplier": 2 },
      { "monster": "mon_zombie_grabber", "freq": 35, "cost_multiplier": 5 },
      { "monster": "mon_zombie_grappler", "freq": 5, "cost_multiplier": 10 },
      { "monster": "mon_zombie_hunter", "freq": 10, "cost_multiplier": 5 },
      { "monster": "mon_skeleton", "freq": 30, "cost_multiplier": 5 },
      { "monster": "mon_zombie_smoker", "freq": 10, "cost_multiplier": 5 },
      { "monster": "mon_zombie_shady", "freq": 10, "cost_multiplier": 4 },
      { "monster": "mon_zombie_shady", "freq": 30, "cost_multiplier": 15, "pack_size": [ 4, 6 ] },
      { "monster": "mon_zombie_gasbag", "freq": 10, "cost_multiplier": 5 },
      { "monster": "mon_zombie_gasbag", "freq": 3, "cost_multiplier": 10, "pack_size": [ 3, 5 ] },
      { "monster": "mon_zombie_swimmer", "freq": 10, "cost_multiplier": 5 },
      { "monster": "mon_zombie_shrieker", "freq": 30, "cost_multiplier": 5 },
      { "monster": "mon_zombie_spitter", "freq": 20, "cost_multiplier": 5 },
      { "monster": "mon_zombie_acidic", "freq": 30, "cost_multiplier": 2 },
      { "monster": "mon_zombie_electric", "freq": 10, "cost_multiplier": 5 },
      { "monster": "mon_zombie_necro", "freq": 5, "cost_multiplier": 25 },
      { "monster": "mon_zombie_survivor", "freq": 1, "cost_multiplier": 25 },
      { "monster": "mon_boomer", "freq": 30, "cost_multiplier": 5 },
      { "monster": "mon_zombie_brute", "freq": 10, "cost_multiplier": 15 },
	  { "monster" : "mon_skeleton_brute", "freq" : 10, "cost_multiplier" : 20 },
      { "monster": "mon_zombie_hulk", "freq": 1, "cost_multiplier": 50 },
      { "monster": "mon_skeleton_hulk", "freq": 1, "cost_multiplier": 50 },
      { "monster": "mon_zombie_master", "freq": 1, "cost_multiplier": 30 },
      { "monster": "mon_beekeeper", "freq": 1, "cost_multiplier": 5 },
      { "monster": "mon_zombie_technician", "freq": 1, "cost_multiplier": 12 },
      { "monster": "mon_zombie_brute_shocker", "freq": 5, "cost_multiplier": 40 },
      { "monster": "mon_zombie_runner", "freq": 20, "cost_multiplier": 5, "pack_size": [ 1, 4 ] },
      { "monster": "mon_zombie_brainless", "freq": 65, "cost_multiplier": 1 },
      { "monster": "mon_zombie_ears", "freq": 45, "cost_multiplier": 3 }
    ],
    "replace_monster_group": true,
    "new_monster_group_id": "GROUP_ZOMBIE_MID",
    "replacement_time": 14,
    "//": "(replacement_time * difficulty)DAYS *(SEASON_LENGTH / 14)"
  },
  {
    "type": "monstergroup",
    "name": "GROUP_TRIFFID",
    "default": "mon_triffid",
    "monsters": [
      { "monster": "mon_triffid_young", "freq": 300, "cost_multiplier": 0 },
      { "monster": "mon_fungal_fighter", "freq": 160, "cost_multiplier": 0 },
      { "monster": "mon_vinebeast", "freq": 160, "cost_multiplier": 10 },
      { "monster": "mon_triffid_queen", "freq": 60, "cost_multiplier": 0 },
      { "monster": "mon_triffid_heart", "freq": 0, "cost_multiplier": 0 }
    ]
  },
  {
    "type": "monstergroup",
    "name": "GROUP_FUNGI",
    "default": "mon_spore",
    "monsters": [
      { "monster": "mon_fungaloid", "freq": 300, "cost_multiplier": 0 },
      { "monster": "mon_fungaloid_young", "freq": 100, "cost_multiplier": 0 },
      { "monster": "mon_zombie_fungus", "freq": 0, "cost_multiplier": 0 },
      { "monster": "mon_boomer_fungus", "freq": 0, "cost_multiplier": 0 },
      { "monster": "mon_zombie_child_fungus", "freq": 0, "cost_multiplier": 0 },
      { "monster": "mon_fungal_wall", "freq": 0, "cost_multiplier": 0 },
      { "monster": "mon_fungaloid_queen", "freq": 0, "cost_multiplier": 0 }
    ]
  },
  {
    "type": "monstergroup",
    "name": "GROUP_FUNGI_TOWER",
    "default": "mon_fungal_tendril",
    "monsters": [
      { "monster": "mon_fungaloid", "freq": 10, "cost_multiplier": 0 },
      { "monster": "mon_fungaloid_young", "freq": 30, "cost_multiplier": 0 },
      { "monster": "mon_zombie_fungus", "freq": 75, "cost_multiplier": 0 },
      { "monster": "mon_boomer_fungus", "freq": 50, "cost_multiplier": 0 },
      { "monster": "mon_zombie_child_fungus", "freq": 50, "cost_multiplier": 0 },
      { "monster": "mon_fungal_hedgerow", "freq": 0, "cost_multiplier": 0 },
      { "monster": "mon_fungaloid_tower", "freq": 0, "cost_multiplier": 0 }
    ]
  },
  {
    "type": "monstergroup",
    "name": "GROUP_FUNGI_FLOWERS",
    "default": "mon_fungal_blossom",
    "monsters": [
      { "monster": "mon_fungaloid", "freq": 20, "cost_multiplier": 0 },
      { "monster": "mon_fungaloid_young", "freq": 50, "cost_multiplier": 0 },
      { "monster": "mon_zombie_fungus", "freq": 100, "cost_multiplier": 0 },
      { "monster": "mon_boomer_fungus", "freq": 50, "cost_multiplier": 0 },
      { "monster": "mon_zombie_child_fungus", "freq": 50, "cost_multiplier": 0 },
      { "monster": "mon_fungaloid_seeder", "freq": 0, "cost_multiplier": 0 }
    ]
  },
  {
    "type": "monstergroup",
    "name": "GROUP_GOO",
    "default": "mon_blob",
    "monsters": [
      { "monster": "mon_blob_small", "freq": 200, "cost_multiplier": 0 },
      { "monster": "mon_blob_small", "freq": 100, "cost_multiplier": 0, "pack_size": [ 2, 12 ] },
      { "monster": "mon_blob", "freq": 5, "cost_multiplier": 3, "pack_size": [ 5, 10 ] },
      { "monster": "mon_blob_large", "freq": 5, "cost_multiplier": 6, "pack_size": [ 5, 10 ] },
      { "monster": "mon_blob_brain", "freq": 1, "cost_multiplier": 10 },
      { "monster": "mon_shoggoth", "freq": 1, "cost_multiplier": 10 }
    ]
  },
  {
    "type": "monstergroup",
    "name": "GROUP_RAZORCLAW",
    "default": "mon_razorclaw",
    "is_animal": true,
    "monsters": [ { "monster": "mon_razorclaw", "freq": 33, "cost_multiplier": 0, "pack_size": [ 1, 2 ] } ]
  },
  {
    "type": "monstergroup",
    "name": "GROUP_CHUD",
    "default": "mon_chud",
    "monsters": [
      { "monster": "mon_one_eye", "freq": 90, "cost_multiplier": 0 },
      { "monster": "mon_crawler", "freq": 35, "cost_multiplier": 0 }
    ]
  },
  {
    "type": "monstergroup",
    "name": "GROUP_SEWER",
    "default": "mon_sewer_rat",
    "is_animal": true,
    "monsters": [
      { "monster": "mon_sewer_fish", "freq": 300, "cost_multiplier": 0, "pack_size": [ 2, 6 ] },
      { "monster": "mon_sewer_snake", "freq": 240, "cost_multiplier": 0 },
      { "monster": "mon_sewer_rat", "freq": 100, "cost_multiplier": 0, "pack_size": [ 3, 12 ] },
      { "monster": "mon_albino_penguin", "freq": 10, "cost_multiplier": 5, "pack_size": [ 3, 9 ] },
      { "monster": "mon_gator", "freq": 40, "cost_multiplier": 2, "pack_size": [ 1, 2 ] },
      { "monster": "mon_nakedmolerat_giant", "freq": 25, "cost_multiplier": 3 }
    ]
  },
  {
    "type": "monstergroup",
    "name": "GROUP_SWAMP",
    "default": "mon_null",
    "is_animal": true,
    "monsters": [
      {
        "monster": "mon_lemming",
        "freq": 50,
        "cost_multiplier": 0,
        "pack_size": [ 2, 7 ],
        "conditions": [ "DAY", "SPRING", "SUMMER", "AUTUMN" ]
      },
      {
        "monster": "mon_mosquito_giant",
        "freq": 5,
        "cost_multiplier": 0,
        "pack_size": [ 1, 3 ],
        "conditions": [ "SPRING", "SUMMER", "AUTUMN" ]
      },
      {
        "monster": "mon_mosquito_giant",
        "freq": 10,
        "cost_multiplier": 0,
        "pack_size": [ 1, 3 ],
        "conditions": [ "DAWN", "DUSK", "SPRING", "SUMMER", "AUTUMN" ]
      },
      {
        "monster": "mon_mosquito_giant",
        "freq": 5,
        "cost_multiplier": 0,
        "pack_size": [ 1, 3 ],
        "starts": 72,
        "conditions": [ "SPRING", "SUMMER", "AUTUMN" ]
      },
      {
        "monster": "mon_mosquito_giant",
        "freq": 10,
        "cost_multiplier": 0,
        "pack_size": [ 1, 3 ],
        "starts": 72,
        "conditions": [ "DAWN", "DUSK", "SPRING", "SUMMER", "AUTUMN" ]
      },
      {
        "monster": "mon_mosquito_giant",
        "freq": 5,
        "cost_multiplier": 0,
        "pack_size": [ 1, 3 ],
        "starts": 168,
        "conditions": [ "SPRING", "SUMMER", "AUTUMN" ]
      },
      {
        "monster": "mon_mosquito_giant",
        "freq": 10,
        "cost_multiplier": 0,
        "pack_size": [ 1, 3 ],
        "starts": 168,
        "conditions": [ "DAWN", "DUSK", "SPRING", "SUMMER", "AUTUMN" ]
      },
      {
        "monster": "mon_mosquito_giant",
        "freq": 5,
        "cost_multiplier": 0,
        "pack_size": [ 1, 3 ],
        "starts": 336,
        "conditions": [ "SPRING", "SUMMER", "AUTUMN" ]
      },
      {
        "monster": "mon_mosquito_giant",
        "freq": 10,
        "cost_multiplier": 0,
        "pack_size": [ 1, 3 ],
        "starts": 336,
        "conditions": [ "DAWN", "DUSK", "SPRING", "SUMMER", "AUTUMN" ]
      },
      {
        "monster": "mon_mosquito_giant",
        "freq": 5,
        "cost_multiplier": 0,
        "pack_size": [ 1, 3 ],
        "starts": 504,
        "conditions": [ "SPRING", "SUMMER", "AUTUMN" ]
      },
      {
        "monster": "mon_mosquito_giant",
        "freq": 10,
        "cost_multiplier": 0,
        "pack_size": [ 1, 3 ],
        "starts": 504,
        "conditions": [ "DAWN", "DUSK", "SPRING", "SUMMER", "AUTUMN" ]
      },
      {
        "monster": "mon_mosquito_giant",
        "freq": 5,
        "cost_multiplier": 0,
        "pack_size": [ 1, 3 ],
        "starts": 672,
        "conditions": [ "SPRING", "SUMMER", "AUTUMN" ]
      },
      {
        "monster": "mon_mosquito_giant",
        "freq": 10,
        "cost_multiplier": 0,
        "pack_size": [ 1, 3 ],
        "starts": 672,
        "conditions": [ "DAWN", "DUSK", "SPRING", "SUMMER", "AUTUMN" ]
      },
      {
        "monster": "mon_dragonfly_giant",
        "freq": 5,
        "cost_multiplier": 0,
        "conditions": [ "DAY", "SPRING", "SUMMER", "AUTUMN" ]
      },
      {
        "monster": "mon_dragonfly_giant",
        "freq": 5,
        "cost_multiplier": 0,
        "starts": 24,
        "conditions": [ "DAY", "SPRING", "SUMMER", "AUTUMN" ]
      },
      {
        "monster": "mon_dragonfly_giant",
        "freq": 5,
        "cost_multiplier": 0,
        "starts": 72,
        "conditions": [ "DAY", "SPRING", "SUMMER", "AUTUMN" ]
      },
      {
        "monster": "mon_dragonfly_giant",
        "freq": 5,
        "cost_multiplier": 0,
        "starts": 120,
        "conditions": [ "DAY", "SPRING", "SUMMER", "AUTUMN" ]
      },
      {
        "monster": "mon_dragonfly_giant",
        "freq": 5,
        "cost_multiplier": 0,
        "starts": 168,
        "conditions": [ "DAY", "SPRING", "SUMMER", "AUTUMN" ]
      },
      {
        "monster": "mon_dragonfly_giant",
        "freq": 5,
        "cost_multiplier": 0,
        "starts": 216,
        "conditions": [ "DAY", "SPRING", "SUMMER", "AUTUMN" ]
      },
      {
        "monster": "mon_dragonfly_giant",
        "freq": 5,
        "cost_multiplier": 0,
        "starts": 288,
        "conditions": [ "DAY", "SPRING", "SUMMER", "AUTUMN" ]
      },
      {
        "monster": "mon_dragonfly_giant",
        "freq": 5,
        "cost_multiplier": 0,
        "starts": 336,
        "conditions": [ "DAY", "SPRING", "SUMMER", "AUTUMN" ]
      },
      {
        "monster": "mon_dragonfly_giant",
        "freq": 5,
        "cost_multiplier": 0,
        "starts": 384,
        "conditions": [ "DAY", "SPRING", "SUMMER", "AUTUMN" ]
      },
      {
        "monster": "mon_dragonfly_giant",
        "freq": 5,
        "cost_multiplier": 0,
        "starts": 456,
        "conditions": [ "DAY", "SPRING", "SUMMER", "AUTUMN" ]
      },
      {
        "monster": "mon_dragonfly_giant",
        "freq": 5,
        "cost_multiplier": 0,
        "starts": 504,
        "conditions": [ "DAY", "SPRING", "SUMMER", "AUTUMN" ]
      },
      {
        "monster": "mon_dragonfly_giant",
        "freq": 5,
        "cost_multiplier": 0,
        "starts": 552,
        "conditions": [ "DAY", "SPRING", "SUMMER", "AUTUMN" ]
      },
      {
        "monster": "mon_dragonfly_giant",
        "freq": 5,
        "cost_multiplier": 0,
        "starts": 624,
        "conditions": [ "DAY", "SPRING", "SUMMER", "AUTUMN" ]
      },
      {
        "monster": "mon_dragonfly_giant",
        "freq": 5,
        "cost_multiplier": 0,
        "starts": 672,
        "conditions": [ "DAY", "SPRING", "SUMMER", "AUTUMN" ]
      },
      {
        "monster": "mon_dragonfly_giant",
        "freq": 5,
        "cost_multiplier": 0,
        "starts": 720,
        "conditions": [ "DAY", "SPRING", "SUMMER", "AUTUMN" ]
      },
      {
        "monster": "mon_dragonfly_giant",
        "freq": 5,
        "cost_multiplier": 0,
        "starts": 792,
        "conditions": [ "DAY", "SPRING", "SUMMER", "AUTUMN" ]
      },
      { "monster": "mon_fly", "freq": 2, "cost_multiplier": 0, "conditions": [ "SPRING", "SUMMER", "AUTUMN" ] },
      { "monster": "mon_fly", "freq": 3, "cost_multiplier": 0, "conditions": [ "DAY", "SPRING", "SUMMER", "AUTUMN" ] },
      {
        "monster": "mon_fly",
        "freq": 2,
        "cost_multiplier": 0,
        "starts": 24,
        "conditions": [ "SPRING", "SUMMER", "AUTUMN" ]
      },
      {
        "monster": "mon_fly",
        "freq": 3,
        "cost_multiplier": 0,
        "starts": 24,
        "conditions": [ "DAY", "SPRING", "SUMMER", "AUTUMN" ]
      },
      {
        "monster": "mon_fly",
        "freq": 2,
        "cost_multiplier": 0,
        "starts": 72,
        "conditions": [ "SPRING", "SUMMER", "AUTUMN" ]
      },
      {
        "monster": "mon_fly",
        "freq": 3,
        "cost_multiplier": 0,
        "starts": 72,
        "conditions": [ "DAY", "SPRING", "SUMMER", "AUTUMN" ]
      },
      {
        "monster": "mon_fly",
        "freq": 2,
        "cost_multiplier": 0,
        "starts": 120,
        "conditions": [ "SPRING", "SUMMER", "AUTUMN" ]
      },
      {
        "monster": "mon_fly",
        "freq": 3,
        "cost_multiplier": 0,
        "starts": 120,
        "conditions": [ "DAY", "SPRING", "SUMMER", "AUTUMN" ]
      },
      {
        "monster": "mon_fly",
        "freq": 2,
        "cost_multiplier": 0,
        "starts": 168,
        "conditions": [ "SPRING", "SUMMER", "AUTUMN" ]
      },
      {
        "monster": "mon_fly",
        "freq": 3,
        "cost_multiplier": 0,
        "starts": 168,
        "conditions": [ "DAY", "SPRING", "SUMMER", "AUTUMN" ]
      },
      {
        "monster": "mon_fly",
        "freq": 2,
        "cost_multiplier": 0,
        "starts": 216,
        "conditions": [ "SPRING", "SUMMER", "AUTUMN" ]
      },
      {
        "monster": "mon_fly",
        "freq": 3,
        "cost_multiplier": 0,
        "starts": 216,
        "conditions": [ "DAY", "SPRING", "SUMMER", "AUTUMN" ]
      },
      {
        "monster": "mon_fly",
        "freq": 2,
        "cost_multiplier": 0,
        "starts": 288,
        "conditions": [ "SPRING", "SUMMER", "AUTUMN" ]
      },
      {
        "monster": "mon_fly",
        "freq": 3,
        "cost_multiplier": 0,
        "starts": 288,
        "conditions": [ "DAY", "SPRING", "SUMMER", "AUTUMN" ]
      },
      {
        "monster": "mon_fly",
        "freq": 2,
        "cost_multiplier": 0,
        "starts": 336,
        "conditions": [ "SPRING", "SUMMER", "AUTUMN" ]
      },
      {
        "monster": "mon_fly",
        "freq": 3,
        "cost_multiplier": 0,
        "starts": 336,
        "conditions": [ "DAY", "SPRING", "SUMMER", "AUTUMN" ]
      },
      {
        "monster": "mon_fly",
        "freq": 2,
        "cost_multiplier": 0,
        "starts": 384,
        "conditions": [ "SPRING", "SUMMER", "AUTUMN" ]
      },
      {
        "monster": "mon_fly",
        "freq": 3,
        "cost_multiplier": 0,
        "starts": 384,
        "conditions": [ "DAY", "SPRING", "SUMMER", "AUTUMN" ]
      },
      {
        "monster": "mon_fly",
        "freq": 2,
        "cost_multiplier": 0,
        "starts": 456,
        "conditions": [ "SPRING", "SUMMER", "AUTUMN" ]
      },
      {
        "monster": "mon_fly",
        "freq": 3,
        "cost_multiplier": 0,
        "starts": 456,
        "conditions": [ "DAY", "SPRING", "SUMMER", "AUTUMN" ]
      },
      {
        "monster": "mon_fly",
        "freq": 2,
        "cost_multiplier": 0,
        "starts": 504,
        "conditions": [ "SPRING", "SUMMER", "AUTUMN" ]
      },
      {
        "monster": "mon_fly",
        "freq": 3,
        "cost_multiplier": 0,
        "starts": 504,
        "conditions": [ "DAY", "SPRING", "SUMMER", "AUTUMN" ]
      },
      {
        "monster": "mon_fly",
        "freq": 2,
        "cost_multiplier": 0,
        "starts": 552,
        "conditions": [ "SPRING", "SUMMER", "AUTUMN" ]
      },
      {
        "monster": "mon_fly",
        "freq": 3,
        "cost_multiplier": 0,
        "starts": 552,
        "conditions": [ "DAY", "SPRING", "SUMMER", "AUTUMN" ]
      },
      {
        "monster": "mon_fly",
        "freq": 2,
        "cost_multiplier": 0,
        "starts": 624,
        "conditions": [ "SPRING", "SUMMER", "AUTUMN" ]
      },
      {
        "monster": "mon_fly",
        "freq": 3,
        "cost_multiplier": 0,
        "starts": 624,
        "conditions": [ "DAY", "SPRING", "SUMMER", "AUTUMN" ]
      },
      {
        "monster": "mon_fly",
        "freq": 2,
        "cost_multiplier": 0,
        "starts": 672,
        "conditions": [ "SPRING", "SUMMER", "AUTUMN" ]
      },
      {
        "monster": "mon_fly",
        "freq": 3,
        "cost_multiplier": 0,
        "starts": 672,
        "conditions": [ "DAY", "SPRING", "SUMMER", "AUTUMN" ]
      },
      {
        "monster": "mon_fly",
        "freq": 2,
        "cost_multiplier": 0,
        "starts": 720,
        "conditions": [ "SPRING", "SUMMER", "AUTUMN" ]
      },
      {
        "monster": "mon_fly",
        "freq": 3,
        "cost_multiplier": 0,
        "starts": 720,
        "conditions": [ "DAY", "SPRING", "SUMMER", "AUTUMN" ]
      },
      {
        "monster": "mon_fly",
        "freq": 2,
        "cost_multiplier": 0,
        "starts": 793,
        "conditions": [ "SPRING", "SUMMER", "AUTUMN" ]
      },
      {
        "monster": "mon_fly",
        "freq": 3,
        "cost_multiplier": 0,
        "starts": 792,
        "conditions": [ "DAY", "SPRING", "SUMMER", "AUTUMN" ]
      },
      {
        "monster": "mon_centipede_giant",
        "freq": 2,
        "cost_multiplier": 0,
        "conditions": [ "SPRING", "SUMMER", "AUTUMN" ]
      },
      {
        "monster": "mon_centipede_giant",
        "freq": 6,
        "cost_multiplier": 0,
        "conditions": [ "NIGHT", "SPRING", "SUMMER", "AUTUMN" ]
      },
      {
        "monster": "mon_centipede_giant",
        "freq": 2,
        "cost_multiplier": 0,
        "starts": 72,
        "conditions": [ "SPRING", "SUMMER", "AUTUMN" ]
      },
      {
        "monster": "mon_centipede_giant",
        "freq": 6,
        "cost_multiplier": 0,
        "starts": 72,
        "conditions": [ "NIGHT", "SPRING", "SUMMER", "AUTUMN" ]
      },
      {
        "monster": "mon_centipede_giant",
        "freq": 2,
        "cost_multiplier": 0,
        "starts": 168,
        "conditions": [ "SPRING", "SUMMER", "AUTUMN" ]
      },
      {
        "monster": "mon_centipede_giant",
        "freq": 6,
        "cost_multiplier": 0,
        "starts": 168,
        "conditions": [ "NIGHT", "SPRING", "SUMMER", "AUTUMN" ]
      },
      {
        "monster": "mon_centipede_giant",
        "freq": 2,
        "cost_multiplier": 0,
        "starts": 336,
        "conditions": [ "SPRING", "SUMMER", "AUTUMN" ]
      },
      {
        "monster": "mon_centipede_giant",
        "freq": 6,
        "cost_multiplier": 0,
        "starts": 336,
        "conditions": [ "NIGHT", "SPRING", "SUMMER", "AUTUMN" ]
      },
      {
        "monster": "mon_centipede_giant",
        "freq": 2,
        "cost_multiplier": 0,
        "starts": 504,
        "conditions": [ "SPRING", "SUMMER", "AUTUMN" ]
      },
      {
        "monster": "mon_centipede_giant",
        "freq": 6,
        "cost_multiplier": 0,
        "starts": 504,
        "conditions": [ "NIGHT", "SPRING", "SUMMER", "AUTUMN" ]
      },
      {
        "monster": "mon_centipede_giant",
        "freq": 2,
        "cost_multiplier": 0,
        "starts": 672,
        "conditions": [ "SPRING", "SUMMER", "AUTUMN" ]
      },
      {
        "monster": "mon_centipede_giant",
        "freq": 6,
        "cost_multiplier": 0,
        "starts": 672,
        "conditions": [ "NIGHT", "SPRING", "SUMMER", "AUTUMN" ]
      },
      {
        "monster": "mon_spider_jumping_giant",
        "freq": 1,
        "cost_multiplier": 0,
        "conditions": [ "SPRING", "SUMMER", "AUTUMN" ]
      },
      {
        "monster": "mon_spider_jumping_giant",
        "freq": 3,
        "cost_multiplier": 0,
        "conditions": [ "DAWN", "DAY", "DUSK", "SPRING", "SUMMER", "AUTUMN" ]
      },
      {
        "monster": "mon_spider_jumping_giant",
        "freq": 1,
        "cost_multiplier": 0,
        "starts": 24,
        "conditions": [ "SPRING", "SUMMER", "AUTUMN" ]
      },
      {
        "monster": "mon_spider_jumping_giant",
        "freq": 3,
        "cost_multiplier": 0,
        "starts": 24,
        "conditions": [ "DAWN", "DAY", "DUSK", "SPRING", "SUMMER", "AUTUMN" ]
      },
      {
        "monster": "mon_spider_jumping_giant",
        "freq": 1,
        "cost_multiplier": 0,
        "starts": 72,
        "conditions": [ "SPRING", "SUMMER", "AUTUMN" ]
      },
      {
        "monster": "mon_spider_jumping_giant",
        "freq": 3,
        "cost_multiplier": 0,
        "starts": 72,
        "conditions": [ "DAWN", "DAY", "DUSK", "SPRING", "SUMMER", "AUTUMN" ]
      },
      {
        "monster": "mon_spider_jumping_giant",
        "freq": 1,
        "cost_multiplier": 0,
        "starts": 120,
        "conditions": [ "SPRING", "SUMMER", "AUTUMN" ]
      },
      {
        "monster": "mon_spider_jumping_giant",
        "freq": 3,
        "cost_multiplier": 0,
        "starts": 120,
        "conditions": [ "DAWN", "DAY", "DUSK", "SPRING", "SUMMER", "AUTUMN" ]
      },
      {
        "monster": "mon_spider_jumping_giant",
        "freq": 1,
        "cost_multiplier": 0,
        "starts": 168,
        "conditions": [ "SPRING", "SUMMER", "AUTUMN" ]
      },
      {
        "monster": "mon_spider_jumping_giant",
        "freq": 3,
        "cost_multiplier": 0,
        "starts": 168,
        "conditions": [ "DAWN", "DAY", "DUSK", "SPRING", "SUMMER", "AUTUMN" ]
      },
      {
        "monster": "mon_spider_jumping_giant",
        "freq": 1,
        "cost_multiplier": 0,
        "starts": 216,
        "conditions": [ "SPRING", "SUMMER", "AUTUMN" ]
      },
      {
        "monster": "mon_spider_jumping_giant",
        "freq": 3,
        "cost_multiplier": 0,
        "starts": 216,
        "conditions": [ "DAWN", "DAY", "DUSK", "SPRING", "SUMMER", "AUTUMN" ]
      },
      {
        "monster": "mon_spider_jumping_giant",
        "freq": 1,
        "cost_multiplier": 0,
        "starts": 288,
        "conditions": [ "SPRING", "SUMMER", "AUTUMN" ]
      },
      {
        "monster": "mon_spider_jumping_giant",
        "freq": 3,
        "cost_multiplier": 0,
        "starts": 288,
        "conditions": [ "DAWN", "DAY", "DUSK", "SPRING", "SUMMER", "AUTUMN" ]
      },
      {
        "monster": "mon_spider_jumping_giant",
        "freq": 1,
        "cost_multiplier": 0,
        "starts": 336,
        "conditions": [ "SPRING", "SUMMER", "AUTUMN" ]
      },
      {
        "monster": "mon_spider_jumping_giant",
        "freq": 3,
        "cost_multiplier": 0,
        "starts": 336,
        "conditions": [ "DAWN", "DAY", "DUSK", "SPRING", "SUMMER", "AUTUMN" ]
      },
      {
        "monster": "mon_spider_jumping_giant",
        "freq": 1,
        "cost_multiplier": 0,
        "starts": 384,
        "conditions": [ "SPRING", "SUMMER", "AUTUMN" ]
      },
      {
        "monster": "mon_spider_jumping_giant",
        "freq": 3,
        "cost_multiplier": 0,
        "starts": 384,
        "conditions": [ "DAWN", "DAY", "DUSK", "SPRING", "SUMMER", "AUTUMN" ]
      },
      {
        "monster": "mon_spider_jumping_giant",
        "freq": 1,
        "cost_multiplier": 0,
        "starts": 456,
        "conditions": [ "SPRING", "SUMMER", "AUTUMN" ]
      },
      {
        "monster": "mon_spider_jumping_giant",
        "freq": 3,
        "cost_multiplier": 0,
        "starts": 456,
        "conditions": [ "DAWN", "DAY", "DUSK", "SPRING", "SUMMER", "AUTUMN" ]
      },
      {
        "monster": "mon_spider_jumping_giant",
        "freq": 1,
        "cost_multiplier": 0,
        "starts": 504,
        "conditions": [ "SPRING", "SUMMER", "AUTUMN" ]
      },
      {
        "monster": "mon_spider_jumping_giant",
        "freq": 3,
        "cost_multiplier": 0,
        "starts": 504,
        "conditions": [ "DAWN", "DAY", "DUSK", "SPRING", "SUMMER", "AUTUMN" ]
      },
      {
        "monster": "mon_spider_jumping_giant",
        "freq": 1,
        "cost_multiplier": 0,
        "starts": 552,
        "conditions": [ "SPRING", "SUMMER", "AUTUMN" ]
      },
      {
        "monster": "mon_spider_jumping_giant",
        "freq": 3,
        "cost_multiplier": 0,
        "starts": 552,
        "conditions": [ "DAWN", "DAY", "DUSK", "SPRING", "SUMMER", "AUTUMN" ]
      },
      {
        "monster": "mon_spider_jumping_giant",
        "freq": 1,
        "cost_multiplier": 0,
        "starts": 624,
        "conditions": [ "SPRING", "SUMMER", "AUTUMN" ]
      },
      {
        "monster": "mon_spider_jumping_giant",
        "freq": 3,
        "cost_multiplier": 0,
        "starts": 624,
        "conditions": [ "DAWN", "DAY", "DUSK", "SPRING", "SUMMER", "AUTUMN" ]
      },
      {
        "monster": "mon_spider_jumping_giant",
        "freq": 1,
        "cost_multiplier": 0,
        "starts": 672,
        "conditions": [ "SPRING", "SUMMER", "AUTUMN" ]
      },
      {
        "monster": "mon_spider_jumping_giant",
        "freq": 3,
        "cost_multiplier": 0,
        "starts": 672,
        "conditions": [ "DAWN", "DAY", "DUSK", "SPRING", "SUMMER", "AUTUMN" ]
      },
      {
        "monster": "mon_spider_jumping_giant",
        "freq": 1,
        "cost_multiplier": 0,
        "starts": 720,
        "conditions": [ "SPRING", "SUMMER", "AUTUMN" ]
      },
      {
        "monster": "mon_spider_jumping_giant",
        "freq": 3,
        "cost_multiplier": 0,
        "starts": 720,
        "conditions": [ "DAWN", "DAY", "DUSK", "SPRING", "SUMMER", "AUTUMN" ]
      },
      {
        "monster": "mon_spider_jumping_giant",
        "freq": 1,
        "cost_multiplier": 0,
        "starts": 792,
        "conditions": [ "SPRING", "SUMMER", "AUTUMN" ]
      },
      {
        "monster": "mon_spider_jumping_giant",
        "freq": 3,
        "cost_multiplier": 0,
        "starts": 792,
        "conditions": [ "DAWN", "DAY", "DUSK", "SPRING", "SUMMER", "AUTUMN" ]
      },
      {
        "monster": "mon_spider_wolf_giant",
        "freq": 1,
        "cost_multiplier": 0,
        "conditions": [ "SPRING", "SUMMER", "AUTUMN" ]
      },
      {
        "monster": "mon_spider_wolf_giant",
        "freq": 3,
        "cost_multiplier": 0,
        "conditions": [ "DUSK", "NIGHT", "DAWN", "SPRING", "SUMMER", "AUTUMN" ]
      },
      {
        "monster": "mon_spider_wolf_giant",
        "freq": 1,
        "cost_multiplier": 0,
        "starts": 24,
        "conditions": [ "SPRING", "SUMMER", "AUTUMN" ]
      },
      {
        "monster": "mon_spider_wolf_giant",
        "freq": 3,
        "cost_multiplier": 0,
        "starts": 24,
        "conditions": [ "DUSK", "NIGHT", "DAWN", "SPRING", "SUMMER", "AUTUMN" ]
      },
      {
        "monster": "mon_spider_wolf_giant",
        "freq": 1,
        "cost_multiplier": 0,
        "starts": 72,
        "conditions": [ "SPRING", "SUMMER", "AUTUMN" ]
      },
      {
        "monster": "mon_spider_wolf_giant",
        "freq": 3,
        "cost_multiplier": 0,
        "starts": 72,
        "conditions": [ "DUSK", "NIGHT", "DAWN", "SPRING", "SUMMER", "AUTUMN" ]
      },
      {
        "monster": "mon_spider_wolf_giant",
        "freq": 1,
        "cost_multiplier": 0,
        "starts": 120,
        "conditions": [ "SPRING", "SUMMER", "AUTUMN" ]
      },
      {
        "monster": "mon_spider_wolf_giant",
        "freq": 3,
        "cost_multiplier": 0,
        "starts": 120,
        "conditions": [ "DUSK", "NIGHT", "DAWN", "SPRING", "SUMMER", "AUTUMN" ]
      },
      {
        "monster": "mon_spider_wolf_giant",
        "freq": 1,
        "cost_multiplier": 0,
        "starts": 168,
        "conditions": [ "SPRING", "SUMMER", "AUTUMN" ]
      },
      {
        "monster": "mon_spider_wolf_giant",
        "freq": 3,
        "cost_multiplier": 0,
        "starts": 168,
        "conditions": [ "DUSK", "NIGHT", "DAWN", "SPRING", "SUMMER", "AUTUMN" ]
      },
      {
        "monster": "mon_spider_wolf_giant",
        "freq": 1,
        "cost_multiplier": 0,
        "starts": 216,
        "conditions": [ "SPRING", "SUMMER", "AUTUMN" ]
      },
      {
        "monster": "mon_spider_wolf_giant",
        "freq": 3,
        "cost_multiplier": 0,
        "starts": 216,
        "conditions": [ "DUSK", "NIGHT", "DAWN", "SPRING", "SUMMER", "AUTUMN" ]
      },
      {
        "monster": "mon_spider_wolf_giant",
        "freq": 1,
        "cost_multiplier": 0,
        "starts": 288,
        "conditions": [ "SPRING", "SUMMER", "AUTUMN" ]
      },
      {
        "monster": "mon_spider_wolf_giant",
        "freq": 3,
        "cost_multiplier": 0,
        "starts": 288,
        "conditions": [ "DUSK", "NIGHT", "DAWN", "SPRING", "SUMMER", "AUTUMN" ]
      },
      {
        "monster": "mon_spider_wolf_giant",
        "freq": 1,
        "cost_multiplier": 0,
        "starts": 336,
        "conditions": [ "SPRING", "SUMMER", "AUTUMN" ]
      },
      {
        "monster": "mon_spider_wolf_giant",
        "freq": 3,
        "cost_multiplier": 0,
        "starts": 336,
        "conditions": [ "DUSK", "NIGHT", "DAWN", "SPRING", "SUMMER", "AUTUMN" ]
      },
      {
        "monster": "mon_spider_wolf_giant",
        "freq": 1,
        "cost_multiplier": 0,
        "starts": 384,
        "conditions": [ "SPRING", "SUMMER", "AUTUMN" ]
      },
      {
        "monster": "mon_spider_wolf_giant",
        "freq": 3,
        "cost_multiplier": 0,
        "starts": 384,
        "conditions": [ "DUSK", "NIGHT", "DAWN", "SPRING", "SUMMER", "AUTUMN" ]
      },
      {
        "monster": "mon_spider_wolf_giant",
        "freq": 1,
        "cost_multiplier": 0,
        "starts": 456,
        "conditions": [ "SPRING", "SUMMER", "AUTUMN" ]
      },
      {
        "monster": "mon_spider_wolf_giant",
        "freq": 3,
        "cost_multiplier": 0,
        "starts": 456,
        "conditions": [ "DUSK", "NIGHT", "DAWN", "SPRING", "SUMMER", "AUTUMN" ]
      },
      {
        "monster": "mon_spider_wolf_giant",
        "freq": 1,
        "cost_multiplier": 0,
        "starts": 504,
        "conditions": [ "SPRING", "SUMMER", "AUTUMN" ]
      },
      {
        "monster": "mon_spider_wolf_giant",
        "freq": 3,
        "cost_multiplier": 0,
        "starts": 504,
        "conditions": [ "DUSK", "NIGHT", "DAWN", "SPRING", "SUMMER", "AUTUMN" ]
      },
      {
        "monster": "mon_spider_wolf_giant",
        "freq": 1,
        "cost_multiplier": 0,
        "starts": 552,
        "conditions": [ "SPRING", "SUMMER", "AUTUMN" ]
      },
      {
        "monster": "mon_spider_wolf_giant",
        "freq": 3,
        "cost_multiplier": 0,
        "starts": 552,
        "conditions": [ "DUSK", "NIGHT", "DAWN", "SPRING", "SUMMER", "AUTUMN" ]
      },
      {
        "monster": "mon_spider_wolf_giant",
        "freq": 1,
        "cost_multiplier": 0,
        "starts": 624,
        "conditions": [ "SPRING", "SUMMER", "AUTUMN" ]
      },
      {
        "monster": "mon_spider_wolf_giant",
        "freq": 3,
        "cost_multiplier": 0,
        "starts": 624,
        "conditions": [ "DUSK", "NIGHT", "DAWN", "SPRING", "SUMMER", "AUTUMN" ]
      },
      {
        "monster": "mon_spider_wolf_giant",
        "freq": 1,
        "cost_multiplier": 0,
        "starts": 672,
        "conditions": [ "SPRING", "SUMMER", "AUTUMN" ]
      },
      {
        "monster": "mon_spider_wolf_giant",
        "freq": 3,
        "cost_multiplier": 0,
        "starts": 672,
        "conditions": [ "DUSK", "NIGHT", "DAWN", "SPRING", "SUMMER", "AUTUMN" ]
      },
      {
        "monster": "mon_spider_wolf_giant",
        "freq": 1,
        "cost_multiplier": 0,
        "starts": 720,
        "conditions": [ "SPRING", "SUMMER", "AUTUMN" ]
      },
      {
        "monster": "mon_spider_wolf_giant",
        "freq": 3,
        "cost_multiplier": 0,
        "starts": 720,
        "conditions": [ "DUSK", "NIGHT", "DAWN", "SPRING", "SUMMER", "AUTUMN" ]
      },
      {
        "monster": "mon_spider_wolf_giant",
        "freq": 1,
        "cost_multiplier": 0,
        "starts": 792,
        "conditions": [ "SPRING", "SUMMER", "AUTUMN" ]
      },
      {
        "monster": "mon_spider_wolf_giant",
        "freq": 3,
        "cost_multiplier": 0,
        "starts": 792,
        "conditions": [ "DUSK", "NIGHT", "DAWN", "SPRING", "SUMMER", "AUTUMN" ]
      },
      { "monster": "mon_wasp", "freq": 1, "cost_multiplier": 0, "conditions": [ "SPRING", "SUMMER", "AUTUMN" ] },
      {
        "monster": "mon_wasp",
        "freq": 4,
        "cost_multiplier": 0,
        "conditions": [ "DAY", "SPRING", "SUMMER", "AUTUMN" ]
      },
      {
        "monster": "mon_wasp",
        "freq": 1,
        "cost_multiplier": 0,
        "starts": 72,
        "conditions": [ "SPRING", "SUMMER", "AUTUMN" ]
      },
      {
        "monster": "mon_wasp",
        "freq": 4,
        "cost_multiplier": 0,
        "starts": 72,
        "conditions": [ "DAY", "SPRING", "SUMMER", "AUTUMN" ]
      },
      {
        "monster": "mon_wasp",
        "freq": 1,
        "cost_multiplier": 0,
        "starts": 144,
        "conditions": [ "SPRING", "SUMMER", "AUTUMN" ]
      },
      {
        "monster": "mon_wasp",
        "freq": 4,
        "cost_multiplier": 0,
        "starts": 144,
        "conditions": [ "DAY", "SPRING", "SUMMER", "AUTUMN" ]
      },
      {
        "monster": "mon_wasp",
        "freq": 1,
        "cost_multiplier": 0,
        "starts": 216,
        "conditions": [ "SPRING", "SUMMER", "AUTUMN" ]
      },
      {
        "monster": "mon_wasp",
        "freq": 4,
        "cost_multiplier": 0,
        "starts": 216,
        "conditions": [ "DAY", "SPRING", "SUMMER", "AUTUMN" ]
      },
      {
        "monster": "mon_wasp",
        "freq": 1,
        "cost_multiplier": 0,
        "starts": 288,
        "conditions": [ "SPRING", "SUMMER", "AUTUMN" ]
      },
      {
        "monster": "mon_wasp",
        "freq": 4,
        "cost_multiplier": 0,
        "starts": 288,
        "conditions": [ "DAY", "SPRING", "SUMMER", "AUTUMN" ]
      },
      {
        "monster": "mon_wasp",
        "freq": 1,
        "cost_multiplier": 0,
        "starts": 360,
        "conditions": [ "SPRING", "SUMMER", "AUTUMN" ]
      },
      {
        "monster": "mon_wasp",
        "freq": 4,
        "cost_multiplier": 0,
        "starts": 360,
        "conditions": [ "DAY", "SPRING", "SUMMER", "AUTUMN" ]
      },
      {
        "monster": "mon_wasp",
        "freq": 1,
        "cost_multiplier": 0,
        "starts": 432,
        "conditions": [ "SPRING", "SUMMER", "AUTUMN" ]
      },
      {
        "monster": "mon_wasp",
        "freq": 4,
        "cost_multiplier": 0,
        "starts": 432,
        "conditions": [ "DAY", "SPRING", "SUMMER", "AUTUMN" ]
      },
      {
        "monster": "mon_wasp",
        "freq": 1,
        "cost_multiplier": 0,
        "starts": 504,
        "conditions": [ "SPRING", "SUMMER", "AUTUMN" ]
      },
      {
        "monster": "mon_wasp",
        "freq": 4,
        "cost_multiplier": 0,
        "starts": 504,
        "conditions": [ "DAY", "SPRING", "SUMMER", "AUTUMN" ]
      },
      {
        "monster": "mon_wasp",
        "freq": 1,
        "cost_multiplier": 0,
        "starts": 576,
        "conditions": [ "SPRING", "SUMMER", "AUTUMN" ]
      },
      {
        "monster": "mon_wasp",
        "freq": 4,
        "cost_multiplier": 0,
        "starts": 576,
        "conditions": [ "DAY", "SPRING", "SUMMER", "AUTUMN" ]
      },
      {
        "monster": "mon_wasp",
        "freq": 1,
        "cost_multiplier": 0,
        "starts": 648,
        "conditions": [ "SPRING", "SUMMER", "AUTUMN" ]
      },
      {
        "monster": "mon_wasp",
        "freq": 4,
        "cost_multiplier": 0,
        "starts": 648,
        "conditions": [ "DAY", "SPRING", "SUMMER", "AUTUMN" ]
      },
      {
        "monster": "mon_wasp",
        "freq": 1,
        "cost_multiplier": 0,
        "starts": 720,
        "conditions": [ "SPRING", "SUMMER", "AUTUMN" ]
      },
      {
        "monster": "mon_wasp",
        "freq": 4,
        "cost_multiplier": 0,
        "starts": 720,
        "conditions": [ "DAY", "SPRING", "SUMMER", "AUTUMN" ]
      },
      {
        "monster": "mon_wasp",
        "freq": 1,
        "cost_multiplier": 0,
        "starts": 792,
        "conditions": [ "SPRING", "SUMMER", "AUTUMN" ]
      },
      {
        "monster": "mon_wasp",
        "freq": 4,
        "cost_multiplier": 0,
        "starts": 792,
        "conditions": [ "DAY", "SPRING", "SUMMER", "AUTUMN" ]
      },
      {
        "monster": "mon_dermatik",
        "freq": 2,
        "cost_multiplier": 2,
        "starts": 168,
        "conditions": [ "SPRING", "SUMMER", "AUTUMN" ]
      },
      {
        "monster": "mon_dermatik",
        "freq": 8,
        "cost_multiplier": 2,
        "starts": 168,
        "conditions": [ "DUSK", "NIGHT", "DAWN", "SPRING", "SUMMER", "AUTUMN" ]
      },
      {
        "monster": "mon_dermatik_larva",
        "freq": 5,
        "cost_multiplier": 2,
        "starts": 168,
        "conditions": [ "SPRING", "SUMMER", "AUTUMN" ]
      },
      {
        "monster": "mon_dermatik",
        "freq": 2,
        "cost_multiplier": 2,
        "starts": 336,
        "conditions": [ "SPRING", "SUMMER", "AUTUMN" ]
      },
      {
        "monster": "mon_dermatik",
        "freq": 8,
        "cost_multiplier": 2,
        "starts": 336,
        "conditions": [ "DUSK", "NIGHT", "DAWN", "SPRING", "SUMMER", "AUTUMN" ]
      },
      {
        "monster": "mon_dermatik_larva",
        "freq": 5,
        "cost_multiplier": 2,
        "starts": 336,
        "conditions": [ "SPRING", "SUMMER", "AUTUMN" ]
      },
      {
        "monster": "mon_dermatik",
        "freq": 2,
        "cost_multiplier": 2,
        "starts": 504,
        "conditions": [ "SPRING", "SUMMER", "AUTUMN" ]
      },
      {
        "monster": "mon_dermatik",
        "freq": 8,
        "cost_multiplier": 2,
        "starts": 504,
        "conditions": [ "DUSK", "NIGHT", "DAWN", "SPRING", "SUMMER", "AUTUMN" ]
      },
      {
        "monster": "mon_dermatik_larva",
        "freq": 5,
        "cost_multiplier": 2,
        "starts": 504,
        "conditions": [ "SPRING", "SUMMER", "AUTUMN" ]
      },
      {
        "monster": "mon_dermatik",
        "freq": 2,
        "cost_multiplier": 2,
        "starts": 672,
        "conditions": [ "SPRING", "SUMMER", "AUTUMN" ]
      },
      {
        "monster": "mon_dermatik",
        "freq": 8,
        "cost_multiplier": 2,
        "starts": 672,
        "conditions": [ "DUSK", "NIGHT", "DAWN", "SPRING", "SUMMER", "AUTUMN" ]
      },
      {
        "monster": "mon_dermatik_larva",
        "freq": 5,
        "cost_multiplier": 2,
        "starts": 672,
        "conditions": [ "SPRING", "SUMMER", "AUTUMN" ]
      },
      {
        "monster": "mon_dermatik",
        "freq": 2,
        "cost_multiplier": 2,
        "starts": 840,
        "conditions": [ "SPRING", "SUMMER", "AUTUMN" ]
      },
      {
        "monster": "mon_dermatik",
        "freq": 8,
        "cost_multiplier": 2,
        "starts": 840,
        "conditions": [ "DUSK", "NIGHT", "DAWN", "SPRING", "SUMMER", "AUTUMN" ]
      },
      {
        "monster": "mon_dermatik_larva",
        "freq": 5,
        "cost_multiplier": 2,
        "starts": 840,
        "conditions": [ "SPRING", "SUMMER", "AUTUMN" ]
      },
      {
        "monster": "mon_dermatik",
        "freq": 2,
        "cost_multiplier": 2,
        "starts": 1008,
        "conditions": [ "SPRING", "SUMMER", "AUTUMN" ]
      },
      {
        "monster": "mon_dermatik",
        "freq": 8,
        "cost_multiplier": 2,
        "starts": 1008,
        "conditions": [ "DUSK", "NIGHT", "DAWN", "SPRING", "SUMMER", "AUTUMN" ]
      },
      {
        "monster": "mon_dermatik_larva",
        "freq": 5,
        "cost_multiplier": 2,
        "starts": 1008,
        "conditions": [ "SPRING", "SUMMER", "AUTUMN" ]
      },
      {
        "monster": "mon_slug_giant",
        "freq": 5,
        "cost_multiplier": 0,
        "conditions": [ "DUSK", "NIGHT", "DAWN", "SPRING", "SUMMER", "AUTUMN" ]
      },
      {
        "monster": "mon_slug_giant",
        "freq": 5,
        "cost_multiplier": 0,
        "starts": 72,
        "conditions": [ "DUSK", "NIGHT", "DAWN", "SPRING", "SUMMER", "AUTUMN" ]
      },
      {
        "monster": "mon_slug_giant",
        "freq": 5,
        "cost_multiplier": 0,
        "starts": 144,
        "conditions": [ "DUSK", "NIGHT", "DAWN", "SPRING", "SUMMER", "AUTUMN" ]
      },
      {
        "monster": "mon_slug_giant",
        "freq": 5,
        "cost_multiplier": 0,
        "starts": 216,
        "conditions": [ "DUSK", "NIGHT", "DAWN", "SPRING", "SUMMER", "AUTUMN" ]
      },
      {
        "monster": "mon_slug_giant",
        "freq": 5,
        "cost_multiplier": 0,
        "starts": 288,
        "conditions": [ "DUSK", "NIGHT", "DAWN", "SPRING", "SUMMER", "AUTUMN" ]
      },
      {
        "monster": "mon_slug_giant",
        "freq": 5,
        "cost_multiplier": 0,
        "starts": 360,
        "conditions": [ "DUSK", "NIGHT", "DAWN", "SPRING", "SUMMER", "AUTUMN" ]
      },
      {
        "monster": "mon_slug_giant",
        "freq": 5,
        "cost_multiplier": 0,
        "starts": 432,
        "conditions": [ "DUSK", "NIGHT", "DAWN", "SPRING", "SUMMER", "AUTUMN" ]
      },
      {
        "monster": "mon_slug_giant",
        "freq": 5,
        "cost_multiplier": 0,
        "starts": 504,
        "conditions": [ "DUSK", "NIGHT", "DAWN", "SPRING", "SUMMER", "AUTUMN" ]
      },
      {
        "monster": "mon_slug_giant",
        "freq": 5,
        "cost_multiplier": 0,
        "starts": 576,
        "conditions": [ "DUSK", "NIGHT", "DAWN", "SPRING", "SUMMER", "AUTUMN" ]
      },
      {
        "monster": "mon_slug_giant",
        "freq": 5,
        "cost_multiplier": 0,
        "starts": 648,
        "conditions": [ "DUSK", "NIGHT", "DAWN", "SPRING", "SUMMER", "AUTUMN" ]
      },
      {
        "monster": "mon_slug_giant",
        "freq": 5,
        "cost_multiplier": 0,
        "starts": 720,
        "conditions": [ "DUSK", "NIGHT", "DAWN", "SPRING", "SUMMER", "AUTUMN" ]
      },
      {
        "monster": "mon_slug_giant",
        "freq": 5,
        "cost_multiplier": 0,
        "starts": 792,
        "conditions": [ "DUSK", "NIGHT", "DAWN", "SPRING", "SUMMER", "AUTUMN" ]
      },
      {
        "monster": "mon_sludge_crawler",
        "freq": 5,
        "cost_multiplier": 2,
        "starts": 168,
        "conditions": [ "DUSK", "NIGHT", "DAWN", "SPRING", "SUMMER", "AUTUMN" ]
      },
      {
        "monster": "mon_sludge_crawler",
        "freq": 5,
        "cost_multiplier": 2,
        "starts": 336,
        "conditions": [ "DUSK", "NIGHT", "DAWN", "SPRING", "SUMMER", "AUTUMN" ]
      },
      {
        "monster": "mon_sludge_crawler",
        "freq": 5,
        "cost_multiplier": 2,
        "starts": 504,
        "conditions": [ "DUSK", "NIGHT", "DAWN", "SPRING", "SUMMER", "AUTUMN" ]
      },
      {
        "monster": "mon_sludge_crawler",
        "freq": 5,
        "cost_multiplier": 2,
        "starts": 672,
        "conditions": [ "DUSK", "NIGHT", "DAWN", "SPRING", "SUMMER", "AUTUMN" ]
      },
      {
        "monster": "mon_sludge_crawler",
        "freq": 5,
        "cost_multiplier": 2,
        "starts": 840,
        "conditions": [ "DUSK", "NIGHT", "DAWN", "SPRING", "SUMMER", "AUTUMN" ]
      },
      {
        "monster": "mon_sludge_crawler",
        "freq": 5,
        "cost_multiplier": 2,
        "starts": 1008,
        "conditions": [ "DUSK", "NIGHT", "DAWN", "SPRING", "SUMMER", "AUTUMN" ]
      },
      { "monster": "mon_frog_giant", "freq": 2, "cost_multiplier": 0, "conditions": [ "SPRING", "SUMMER", "AUTUMN" ] },
      {
        "monster": "mon_frog_giant",
        "freq": 3,
        "cost_multiplier": 0,
        "conditions": [ "DUSK", "NIGHT", "DAWN", "SPRING", "SUMMER", "AUTUMN" ]
      },
      {
        "monster": "mon_frog_giant",
        "freq": 2,
        "cost_multiplier": 0,
        "starts": 24,
        "conditions": [ "SPRING", "SUMMER", "AUTUMN" ]
      },
      {
        "monster": "mon_frog_giant",
        "freq": 3,
        "cost_multiplier": 0,
        "starts": 24,
        "conditions": [ "DUSK", "NIGHT", "DAWN", "SPRING", "SUMMER", "AUTUMN" ]
      },
      {
        "monster": "mon_frog_giant",
        "freq": 2,
        "cost_multiplier": 0,
        "starts": 72,
        "conditions": [ "SPRING", "SUMMER", "AUTUMN" ]
      },
      {
        "monster": "mon_frog_giant",
        "freq": 3,
        "cost_multiplier": 0,
        "starts": 72,
        "conditions": [ "DUSK", "NIGHT", "DAWN", "SPRING", "SUMMER", "AUTUMN" ]
      },
      {
        "monster": "mon_frog_giant",
        "freq": 2,
        "cost_multiplier": 0,
        "starts": 120,
        "conditions": [ "SPRING", "SUMMER", "AUTUMN" ]
      },
      {
        "monster": "mon_frog_giant",
        "freq": 3,
        "cost_multiplier": 0,
        "starts": 120,
        "conditions": [ "DUSK", "NIGHT", "DAWN", "SPRING", "SUMMER", "AUTUMN" ]
      },
      {
        "monster": "mon_frog_giant",
        "freq": 2,
        "cost_multiplier": 0,
        "starts": 168,
        "conditions": [ "SPRING", "SUMMER", "AUTUMN" ]
      },
      {
        "monster": "mon_frog_giant",
        "freq": 3,
        "cost_multiplier": 0,
        "starts": 168,
        "conditions": [ "DUSK", "NIGHT", "DAWN", "SPRING", "SUMMER", "AUTUMN" ]
      },
      {
        "monster": "mon_frog_giant",
        "freq": 2,
        "cost_multiplier": 0,
        "starts": 216,
        "conditions": [ "SPRING", "SUMMER", "AUTUMN" ]
      },
      {
        "monster": "mon_frog_giant",
        "freq": 3,
        "cost_multiplier": 0,
        "starts": 216,
        "conditions": [ "DUSK", "NIGHT", "DAWN", "SPRING", "SUMMER", "AUTUMN" ]
      },
      {
        "monster": "mon_frog_giant",
        "freq": 2,
        "cost_multiplier": 0,
        "starts": 288,
        "conditions": [ "SPRING", "SUMMER", "AUTUMN" ]
      },
      {
        "monster": "mon_frog_giant",
        "freq": 3,
        "cost_multiplier": 0,
        "starts": 288,
        "conditions": [ "DUSK", "NIGHT", "DAWN", "SPRING", "SUMMER", "AUTUMN" ]
      },
      {
        "monster": "mon_frog_giant",
        "freq": 2,
        "cost_multiplier": 0,
        "starts": 336,
        "conditions": [ "SPRING", "SUMMER", "AUTUMN" ]
      },
      {
        "monster": "mon_frog_giant",
        "freq": 3,
        "cost_multiplier": 0,
        "starts": 336,
        "conditions": [ "DUSK", "NIGHT", "DAWN", "SPRING", "SUMMER", "AUTUMN" ]
      },
      {
        "monster": "mon_frog_giant",
        "freq": 2,
        "cost_multiplier": 0,
        "starts": 384,
        "conditions": [ "SPRING", "SUMMER", "AUTUMN" ]
      },
      {
        "monster": "mon_frog_giant",
        "freq": 3,
        "cost_multiplier": 0,
        "starts": 384,
        "conditions": [ "DUSK", "NIGHT", "DAWN", "SPRING", "SUMMER", "AUTUMN" ]
      },
      {
        "monster": "mon_frog_giant",
        "freq": 2,
        "cost_multiplier": 0,
        "starts": 456,
        "conditions": [ "SPRING", "SUMMER", "AUTUMN" ]
      },
      {
        "monster": "mon_frog_giant",
        "freq": 3,
        "cost_multiplier": 0,
        "starts": 456,
        "conditions": [ "DUSK", "NIGHT", "DAWN", "SPRING", "SUMMER", "AUTUMN" ]
      },
      {
        "monster": "mon_frog_giant",
        "freq": 2,
        "cost_multiplier": 0,
        "starts": 504,
        "conditions": [ "SPRING", "SUMMER", "AUTUMN" ]
      },
      {
        "monster": "mon_frog_giant",
        "freq": 3,
        "cost_multiplier": 0,
        "starts": 504,
        "conditions": [ "DUSK", "NIGHT", "DAWN", "SPRING", "SUMMER", "AUTUMN" ]
      },
      {
        "monster": "mon_frog_giant",
        "freq": 2,
        "cost_multiplier": 0,
        "starts": 552,
        "conditions": [ "SPRING", "SUMMER", "AUTUMN" ]
      },
      {
        "monster": "mon_frog_giant",
        "freq": 3,
        "cost_multiplier": 0,
        "starts": 552,
        "conditions": [ "DUSK", "NIGHT", "DAWN", "SPRING", "SUMMER", "AUTUMN" ]
      },
      {
        "monster": "mon_frog_giant",
        "freq": 2,
        "cost_multiplier": 0,
        "starts": 624,
        "conditions": [ "SPRING", "SUMMER", "AUTUMN" ]
      },
      {
        "monster": "mon_frog_giant",
        "freq": 3,
        "cost_multiplier": 0,
        "starts": 624,
        "conditions": [ "DUSK", "NIGHT", "DAWN", "SPRING", "SUMMER", "AUTUMN" ]
      },
      {
        "monster": "mon_frog_giant",
        "freq": 2,
        "cost_multiplier": 0,
        "starts": 672,
        "conditions": [ "SPRING", "SUMMER", "AUTUMN" ]
      },
      {
        "monster": "mon_frog_giant",
        "freq": 3,
        "cost_multiplier": 0,
        "starts": 672,
        "conditions": [ "DUSK", "NIGHT", "DAWN", "SPRING", "SUMMER", "AUTUMN" ]
      },
      {
        "monster": "mon_frog_giant",
        "freq": 2,
        "cost_multiplier": 0,
        "starts": 720,
        "conditions": [ "SPRING", "SUMMER", "AUTUMN" ]
      },
      {
        "monster": "mon_frog_giant",
        "freq": 3,
        "cost_multiplier": 0,
        "starts": 720,
        "conditions": [ "DUSK", "NIGHT", "DAWN", "SPRING", "SUMMER", "AUTUMN" ]
      },
      {
        "monster": "mon_frog_giant",
        "freq": 2,
        "cost_multiplier": 0,
        "starts": 792,
        "conditions": [ "SPRING", "SUMMER", "AUTUMN" ]
      },
      {
        "monster": "mon_frog_giant",
        "freq": 3,
        "cost_multiplier": 0,
        "starts": 792,
        "conditions": [ "DUSK", "NIGHT", "DAWN", "SPRING", "SUMMER", "AUTUMN" ]
      },
      {
        "monster": "mon_giant_crayfish",
        "freq": 1,
        "cost_multiplier": 0,
        "conditions": [ "SPRING", "SUMMER", "AUTUMN" ]
      },
      {
        "monster": "mon_giant_crayfish",
        "freq": 4,
        "cost_multiplier": 0,
        "conditions": [ "DUSK", "NIGHT", "DAWN", "SPRING", "SUMMER", "AUTUMN" ]
      },
      {
        "monster": "mon_giant_crayfish",
        "freq": 1,
        "cost_multiplier": 0,
        "starts": 24,
        "conditions": [ "SPRING", "SUMMER", "AUTUMN" ]
      },
      {
        "monster": "mon_giant_crayfish",
        "freq": 4,
        "cost_multiplier": 0,
        "starts": 24,
        "conditions": [ "DUSK", "NIGHT", "DAWN", "SPRING", "SUMMER", "AUTUMN" ]
      },
      {
        "monster": "mon_giant_crayfish",
        "freq": 1,
        "cost_multiplier": 0,
        "starts": 72,
        "conditions": [ "SPRING", "SUMMER", "AUTUMN" ]
      },
      {
        "monster": "mon_giant_crayfish",
        "freq": 4,
        "cost_multiplier": 0,
        "starts": 72,
        "conditions": [ "DUSK", "NIGHT", "DAWN", "SPRING", "SUMMER", "AUTUMN" ]
      },
      {
        "monster": "mon_giant_crayfish",
        "freq": 1,
        "cost_multiplier": 0,
        "starts": 120,
        "conditions": [ "SPRING", "SUMMER", "AUTUMN" ]
      },
      {
        "monster": "mon_giant_crayfish",
        "freq": 4,
        "cost_multiplier": 0,
        "starts": 120,
        "conditions": [ "DUSK", "NIGHT", "DAWN", "SPRING", "SUMMER", "AUTUMN" ]
      },
      {
        "monster": "mon_giant_crayfish",
        "freq": 1,
        "cost_multiplier": 0,
        "starts": 168,
        "conditions": [ "SPRING", "SUMMER", "AUTUMN" ]
      },
      {
        "monster": "mon_giant_crayfish",
        "freq": 4,
        "cost_multiplier": 0,
        "starts": 168,
        "conditions": [ "DUSK", "NIGHT", "DAWN", "SPRING", "SUMMER", "AUTUMN" ]
      },
      {
        "monster": "mon_giant_crayfish",
        "freq": 1,
        "cost_multiplier": 0,
        "starts": 216,
        "conditions": [ "SPRING", "SUMMER", "AUTUMN" ]
      },
      {
        "monster": "mon_giant_crayfish",
        "freq": 4,
        "cost_multiplier": 0,
        "starts": 216,
        "conditions": [ "DUSK", "NIGHT", "DAWN", "SPRING", "SUMMER", "AUTUMN" ]
      },
      {
        "monster": "mon_giant_crayfish",
        "freq": 1,
        "cost_multiplier": 0,
        "starts": 288,
        "conditions": [ "SPRING", "SUMMER", "AUTUMN" ]
      },
      {
        "monster": "mon_giant_crayfish",
        "freq": 4,
        "cost_multiplier": 0,
        "starts": 288,
        "conditions": [ "DUSK", "NIGHT", "DAWN", "SPRING", "SUMMER", "AUTUMN" ]
      },
      {
        "monster": "mon_giant_crayfish",
        "freq": 1,
        "cost_multiplier": 0,
        "starts": 336,
        "conditions": [ "SPRING", "SUMMER", "AUTUMN" ]
      },
      {
        "monster": "mon_giant_crayfish",
        "freq": 4,
        "cost_multiplier": 0,
        "starts": 336,
        "conditions": [ "DUSK", "NIGHT", "DAWN", "SPRING", "SUMMER", "AUTUMN" ]
      },
      {
        "monster": "mon_giant_crayfish",
        "freq": 1,
        "cost_multiplier": 0,
        "starts": 384,
        "conditions": [ "SPRING", "SUMMER", "AUTUMN" ]
      },
      {
        "monster": "mon_giant_crayfish",
        "freq": 4,
        "cost_multiplier": 0,
        "starts": 384,
        "conditions": [ "DUSK", "NIGHT", "DAWN", "SPRING", "SUMMER", "AUTUMN" ]
      },
      {
        "monster": "mon_giant_crayfish",
        "freq": 1,
        "cost_multiplier": 0,
        "starts": 456,
        "conditions": [ "SPRING", "SUMMER", "AUTUMN" ]
      },
      {
        "monster": "mon_giant_crayfish",
        "freq": 4,
        "cost_multiplier": 0,
        "starts": 456,
        "conditions": [ "DUSK", "NIGHT", "DAWN", "SPRING", "SUMMER", "AUTUMN" ]
      },
      {
        "monster": "mon_giant_crayfish",
        "freq": 1,
        "cost_multiplier": 0,
        "starts": 504,
        "conditions": [ "SPRING", "SUMMER", "AUTUMN" ]
      },
      {
        "monster": "mon_giant_crayfish",
        "freq": 4,
        "cost_multiplier": 0,
        "starts": 504,
        "conditions": [ "DUSK", "NIGHT", "DAWN", "SPRING", "SUMMER", "AUTUMN" ]
      },
      {
        "monster": "mon_giant_crayfish",
        "freq": 1,
        "cost_multiplier": 0,
        "starts": 552,
        "conditions": [ "SPRING", "SUMMER", "AUTUMN" ]
      },
      {
        "monster": "mon_giant_crayfish",
        "freq": 4,
        "cost_multiplier": 0,
        "starts": 552,
        "conditions": [ "DUSK", "NIGHT", "DAWN", "SPRING", "SUMMER", "AUTUMN" ]
      },
      {
        "monster": "mon_giant_crayfish",
        "freq": 1,
        "cost_multiplier": 0,
        "starts": 624,
        "conditions": [ "SPRING", "SUMMER", "AUTUMN" ]
      },
      {
        "monster": "mon_giant_crayfish",
        "freq": 4,
        "cost_multiplier": 0,
        "starts": 624,
        "conditions": [ "DUSK", "NIGHT", "DAWN", "SPRING", "SUMMER", "AUTUMN" ]
      },
      {
        "monster": "mon_giant_crayfish",
        "freq": 1,
        "cost_multiplier": 0,
        "starts": 672,
        "conditions": [ "SPRING", "SUMMER", "AUTUMN" ]
      },
      {
        "monster": "mon_giant_crayfish",
        "freq": 4,
        "cost_multiplier": 0,
        "starts": 672,
        "conditions": [ "DUSK", "NIGHT", "DAWN", "SPRING", "SUMMER", "AUTUMN" ]
      },
      {
        "monster": "mon_giant_crayfish",
        "freq": 1,
        "cost_multiplier": 0,
        "starts": 720,
        "conditions": [ "SPRING", "SUMMER", "AUTUMN" ]
      },
      {
        "monster": "mon_giant_crayfish",
        "freq": 4,
        "cost_multiplier": 0,
        "starts": 720,
        "conditions": [ "DUSK", "NIGHT", "DAWN", "SPRING", "SUMMER", "AUTUMN" ]
      },
      {
        "monster": "mon_giant_crayfish",
        "freq": 1,
        "cost_multiplier": 0,
        "starts": 792,
        "conditions": [ "SPRING", "SUMMER", "AUTUMN" ]
      },
      {
        "monster": "mon_giant_crayfish",
        "freq": 4,
        "cost_multiplier": 0,
        "starts": 792,
        "conditions": [ "DUSK", "NIGHT", "DAWN", "SPRING", "SUMMER", "AUTUMN" ]
      }
    ]
  },
  {
    "type": "monstergroup",
    "name": "GROUP_CENTRAL_LAB",
    "default": "mon_zombie_scientist",
    "monsters": [
      { "monster": "mon_zombie_soldier", "freq": 25, "cost_multiplier": 0, "pack_size": [ 1, 4 ] },
      { "monster": "mon_manhack", "freq": 200, "cost_multiplier": 0 },
      { "monster": "mon_manhack", "freq": 45, "cost_multiplier": 0, "pack_size": [ 2, 3 ] },
      { "monster": "mon_skitterbot", "freq": 100, "cost_multiplier": 0 },
      { "monster": "mon_skitterbot", "freq": 145, "cost_multiplier": 0, "pack_size": [ 2, 3 ] },
      { "monster": "mon_skitterbot", "freq": 1, "cost_multiplier": 0, "pack_size": [ 8, 12 ] },
      { "monster": "mon_secubot", "freq": 5, "cost_multiplier": 10 },
      { "monster": "mon_zombie_hazmat", "freq": 100, "cost_multiplier": 0 },
      { "monster": "mon_zombie_bio_op", "freq": 50, "cost_multiplier": 5 },
      { "monster": "mon_zombie_armored", "freq": 5, "cost_multiplier": 5 },
      { "monster": "mon_zombie_technician", "freq": 50, "cost_multiplier": 3 },
      { "monster": "mon_zombie_electric", "freq": 50, "cost_multiplier": 3 },
      { "monster": "mon_zombie_brute_shocker", "freq": 10, "cost_multiplier": 5 },
      { "monster": "mon_chickenbot", "freq": 1, "cost_multiplier": 50 },
      { "monster": "mon_zombie_hulk", "freq": 1, "cost_multiplier": 50 },
      { "monster": "mon_skeleton_hulk", "freq": 1, "cost_multiplier": 50 }
    ]
  },
  {
    "type": "monstergroup",
    "name": "GROUP_NETHER",
    "default": "mon_blank",
    "monsters": [
      { "monster": "mon_flying_polyp", "freq": 25, "cost_multiplier": 0 },
      { "monster": "mon_hunting_horror", "freq": 240, "cost_multiplier": 0 },
      { "monster": "mon_mi_go", "freq": 120, "cost_multiplier": 0 },
      { "monster": "mon_yugg", "freq": 70, "cost_multiplier": 0 },
      { "monster": "mon_gelatin", "freq": 120, "cost_multiplier": 0 },
      { "monster": "mon_flaming_eye", "freq": 120, "cost_multiplier": 0 },
      { "monster": "mon_kreck", "freq": 210, "cost_multiplier": 0 },
      { "monster": "mon_gozu", "freq": 25, "cost_multiplier": 0 },
      { "monster": "mon_shoggoth", "freq": 5, "cost_multiplier": 0 }
    ]
  },
  {
    "type": "monstergroup",
    "name": "GROUP_SPIRAL",
    "default": "mon_human_snail",
    "monsters": [
      { "monster": "mon_twisted_body", "freq": 180, "cost_multiplier": 0 },
      { "monster": "mon_vortex", "freq": 80, "cost_multiplier": 0 }
    ]
  },
  {
    "type": "monstergroup",
    "name": "GROUP_VANILLA",
    "default": "mon_zombie",
    "monsters": [
      { "monster": "mon_zombie_fat", "freq": 266, "cost_multiplier": 0 },
      { "monster": "mon_zombie_child", "freq": 100, "cost_multiplier": 0 },
      { "monster": "mon_zombie_tough", "freq": 100, "cost_multiplier": 0 },
      { "monster": "mon_zombie_rot", "freq": 60, "cost_multiplier": 0 },
      { "monster": "mon_zombie_dog", "freq": 50, "cost_multiplier": 0 },
      { "monster": "mon_zombie_crawler", "freq": 30, "cost_multiplier": 0 },
      { "monster": "mon_zombie_brainless", "freq": 30, "cost_multiplier": 0 }
    ]
  },
  {
    "type": "monstergroup",
    "name": "GROUP_SPIDER",
    "default": "mon_spider_web",
    "monsters": [  ]
  },
  {
    "type": "monstergroup",
    "name": "GROUP_ROBOT",
    "default": "mon_manhack",
    "monsters": [
      { "monster": "mon_skitterbot", "freq": 220, "cost_multiplier": 0 },
      { "monster": "mon_secubot", "freq": 150, "cost_multiplier": 0 },
      { "monster": "mon_copbot", "freq": 0, "cost_multiplier": 0 },
      { "monster": "mon_molebot", "freq": 40, "cost_multiplier": 0 },
      { "monster": "mon_tripod", "freq": 110, "cost_multiplier": 0 },
      { "monster": "mon_chickenbot", "freq": 60, "cost_multiplier": 0 },
      { "monster": "mon_tankbot", "freq": 20, "cost_multiplier": 0 }
    ]
  },
  {
    "type": "monstergroup",
    "name": "GROUP_TURRET",
    "default": "mon_turret",
    "monsters": [
      { "monster": "mon_turret_rifle", "freq": 300, "cost_multiplier": 1 },
      { "monster": "mon_turret_bmg", "freq": 50, "cost_multiplier": 2 }
    ]
  },
  {
    "type": "monstergroup",
    "name": "GROUP_POLICE",
    "//": "+30% cops",
    "default": "mon_zombie",
    "monsters": [
      { "monster": "mon_zombie_fat", "freq": 100, "cost_multiplier": 2 },
      { "monster": "mon_zombie_child", "freq": 40, "cost_multiplier": 1 },
      { "monster": "mon_zombie_tough", "freq": 40, "cost_multiplier": 3 },
      { "monster": "mon_zombie_rot", "freq": 20, "cost_multiplier": 2 },
      { "monster": "mon_zombie_crawler", "freq": 10, "cost_multiplier": 2 },
      { "monster": "mon_zombie_cop", "freq": 280, "cost_multiplier": 3 },
      { "monster": "mon_zombie_hazmat", "freq": 10, "cost_multiplier": 2 },
      { "monster": "mon_zombie_fireman", "freq": 20, "cost_multiplier": 2 },
      { "monster": "mon_dog_zombie_cop", "freq": 40, "cost_multiplier": 2 },
      { "monster": "mon_zombie_dog", "freq": 10, "cost_multiplier": 2 },
      { "monster": "mon_dog_skeleton", "freq": 5, "cost_multiplier": 2 },
      { "monster": "mon_dog_zombie_rot", "freq": 5, "cost_multiplier": 2 },
      { "monster": "mon_zombie_grabber", "freq": 70, "cost_multiplier": 1 },
      { "monster": "mon_skeleton", "freq": 30, "cost_multiplier": 2 },
      { "monster": "mon_zombie_smoker", "freq": 30, "cost_multiplier": 5 },
      { "monster": "mon_zombie_shady", "freq": 30, "cost_multiplier": 5 },
      { "monster": "mon_zombie_gasbag", "freq": 20, "cost_multiplier": 5 },
      { "monster": "mon_zombie_gasbag", "freq": 10, "cost_multiplier": 10, "pack_size": [ 3, 5 ] },
      { "monster": "mon_zombie_swimmer", "freq": 20, "cost_multiplier": 2 },
      { "monster": "mon_zombie_shrieker", "freq": 30, "cost_multiplier": 5 },
      { "monster": "mon_zombie_spitter", "freq": 20, "cost_multiplier": 5 },
      { "monster": "mon_zombie_acidic", "freq": 30, "cost_multiplier": 2 },
      { "monster": "mon_zombie_electric", "freq": 30, "cost_multiplier": 5 },
      { "monster": "mon_zombie_necro", "freq": 1, "cost_multiplier": 25 },
      { "monster": "mon_zombie_survivor", "freq": 1, "cost_multiplier": 25 },
      { "monster": "mon_boomer", "freq": 30, "cost_multiplier": 7 },
      { "monster": "mon_boomer_huge", "freq": 20, "cost_multiplier": 5 },
      { "monster": "mon_zombie_brute", "freq": 10, "cost_multiplier": 15 },
      { "monster": "mon_zombie_hulk", "freq": 1, "cost_multiplier": 50 },
	  { "monster" : "mon_skeleton_brute", "freq" : 10, "cost_multiplier" : 20 },
      { "monster": "mon_skeleton_hulk", "freq": 1, "cost_multiplier": 50 },
      { "monster": "mon_zombie_master", "freq": 1, "cost_multiplier": 25 },
      { "monster": "mon_zombie_brute_shocker", "freq": 1, "cost_multiplier": 45 }
    ]
  },
  {
    "type": "monstergroup",
    "name": "GROUP_HOUSE",
    "//": "+15% child",
    "default": "mon_zombie",
    "monsters": [
      { "monster": "mon_zombie_fat", "freq": 130, "cost_multiplier": 2 },
      { "monster": "mon_zombie_tough", "freq": 50, "cost_multiplier": 3 },
      { "monster": "mon_zombie_rot", "freq": 10, "cost_multiplier": 2 },
      { "monster": "mon_zombie_crawler", "freq": 5, "cost_multiplier": 2 },
      { "monster": "mon_zombie_child", "freq": 150, "cost_multiplier": 2 },
      { "monster": "mon_zombie_cop", "freq": 20, "cost_multiplier": 2 },
      { "monster": "mon_zombie_hazmat", "freq": 10, "cost_multiplier": 2 },
      { "monster": "mon_zombie_fireman", "freq": 10, "cost_multiplier": 2 },
      { "monster": "mon_zombie_dog", "freq": 40, "cost_multiplier": 2 },
      { "monster": "mon_dog_skeleton", "freq": 10, "cost_multiplier": 2 },
      { "monster": "mon_dog_zombie_cop", "freq": 10, "cost_multiplier": 2 },
      { "monster": "mon_dog_zombie_rot", "freq": 10, "cost_multiplier": 2 },
      { "monster": "mon_zombie_grabber", "freq": 70, "cost_multiplier": 1 },
      { "monster": "mon_skeleton", "freq": 30, "cost_multiplier": 2 },
      { "monster": "mon_zombie_smoker", "freq": 30, "cost_multiplier": 5 },
      { "monster": "mon_zombie_shady", "freq": 30, "cost_multiplier": 5 },
      { "monster": "mon_zombie_swimmer", "freq": 20, "cost_multiplier": 2 },
      { "monster": "mon_zombie_shrieker", "freq": 30, "cost_multiplier": 5 },
      { "monster": "mon_zombie_spitter", "freq": 20, "cost_multiplier": 5 },
      { "monster": "mon_zombie_acidic", "freq": 30, "cost_multiplier": 2 },
      { "monster": "mon_zombie_electric", "freq": 30, "cost_multiplier": 5 },
      { "monster": "mon_zombie_necro", "freq": 1, "cost_multiplier": 25 },
      { "monster": "mon_zombie_survivor", "freq": 1, "cost_multiplier": 25 },
      { "monster": "mon_boomer", "freq": 30, "cost_multiplier": 7 },
      { "monster": "mon_zombie_brute", "freq": 10, "cost_multiplier": 15 },
      { "monster": "mon_zombie_hulk", "freq": 1, "cost_multiplier": 50 },
	  { "monster" : "mon_skeleton_brute", "freq" : 10, "cost_multiplier" : 20 },
      { "monster": "mon_skeleton_hulk", "freq": 1, "cost_multiplier": 50 },
      { "monster": "mon_zombie_master", "freq": 1, "cost_multiplier": 25 }
    ]
  },
  {
    "type": "monstergroup",
    "name": "GROUP_PREPPER_HOUSE",
    "default": "mon_zombie",
    "monsters": [
      { "monster": "mon_zombie_smoker", "freq": 180, "cost_multiplier": 0 },
      { "monster": "mon_zombie_survivor", "freq": 400, "cost_multiplier": 0 }
    ]
  },
  {
    "type": "monstergroup",
    "name": "GROUP_PHARM",
    "//": "+15% fast",
    "default": "mon_zombie",
    "monsters": [
      { "monster": "mon_zombie_fat", "freq": 130, "cost_multiplier": 2 },
      { "monster": "mon_zombie_tough", "freq": 50, "cost_multiplier": 3 },
      { "monster": "mon_zombie_child", "freq": 50, "cost_multiplier": 1 },
      { "monster": "mon_zombie_rot", "freq": 10, "cost_multiplier": 2 },
      { "monster": "mon_zombie_crawler", "freq": 5, "cost_multiplier": 2 },
      { "monster": "mon_zombie_cop", "freq": 20, "cost_multiplier": 2 },
      { "monster": "mon_zombie_hazmat", "freq": 10, "cost_multiplier": 2 },
      { "monster": "mon_zombie_fireman", "freq": 10, "cost_multiplier": 2 },
      { "monster": "mon_zombie_dog", "freq": 150, "cost_multiplier": 2 },
      { "monster": "mon_dog_skeleton", "freq": 15, "cost_multiplier": 2 },
      { "monster": "mon_dog_zombie_cop", "freq": 15, "cost_multiplier": 2 },
      { "monster": "mon_dog_zombie_rot", "freq": 40, "cost_multiplier": 2 },
      { "monster": "mon_zombie_grabber", "freq": 70, "cost_multiplier": 1 },
      { "monster": "mon_skeleton", "freq": 30, "cost_multiplier": 2 },
      { "monster": "mon_zombie_smoker", "freq": 30, "cost_multiplier": 5 },
      { "monster": "mon_zombie_shady", "freq": 30, "cost_multiplier": 5 },
      { "monster": "mon_zombie_gasbag", "freq": 10, "cost_multiplier": 5 },
      { "monster": "mon_zombie_swimmer", "freq": 20, "cost_multiplier": 2 },
      { "monster": "mon_zombie_shrieker", "freq": 30, "cost_multiplier": 5 },
      { "monster": "mon_zombie_spitter", "freq": 20, "cost_multiplier": 5 },
      { "monster": "mon_zombie_acidic", "freq": 30, "cost_multiplier": 2 },
      { "monster": "mon_zombie_electric", "freq": 30, "cost_multiplier": 5 },
      { "monster": "mon_zombie_necro", "freq": 1, "cost_multiplier": 25 },
      { "monster": "mon_zombie_survivor", "freq": 1, "cost_multiplier": 25 },
      { "monster": "mon_boomer", "freq": 30, "cost_multiplier": 7 },
      { "monster": "mon_zombie_brute", "freq": 10, "cost_multiplier": 15 },
      { "monster": "mon_zombie_hulk", "freq": 1, "cost_multiplier": 50 },
	  { "monster" : "mon_skeleton_brute", "freq" : 10, "cost_multiplier" : 20 },
      { "monster": "mon_skeleton_hulk", "freq": 1, "cost_multiplier": 50 },
      { "monster": "mon_zombie_master", "freq": 1, "cost_multiplier": 25 }
    ]
  },
  {
    "type": "monstergroup",
    "name": "GROUP_ELECTRO",
    "//": "+15% electric",
    "default": "mon_zombie",
    "monsters": [
      { "monster": "mon_zombie_fat", "freq": 130, "cost_multiplier": 2 },
      { "monster": "mon_zombie_tough", "freq": 50, "cost_multiplier": 3 },
      { "monster": "mon_zombie_child", "freq": 50, "cost_multiplier": 1 },
      { "monster": "mon_zombie_rot", "freq": 10, "cost_multiplier": 2 },
      { "monster": "mon_zombie_crawler", "freq": 5, "cost_multiplier": 2 },
      { "monster": "mon_zombie_cop", "freq": 20, "cost_multiplier": 2 },
      { "monster": "mon_zombie_hazmat", "freq": 10, "cost_multiplier": 2 },
      { "monster": "mon_zombie_fireman", "freq": 10, "cost_multiplier": 2 },
      { "monster": "mon_zombie_dog", "freq": 40, "cost_multiplier": 2 },
      { "monster": "mon_dog_skeleton", "freq": 10, "cost_multiplier": 2 },
      { "monster": "mon_dog_zombie_cop", "freq": 10, "cost_multiplier": 2 },
      { "monster": "mon_dog_zombie_rot", "freq": 10, "cost_multiplier": 2 },
      { "monster": "mon_zombie_grabber", "freq": 70, "cost_multiplier": 1 },
      { "monster": "mon_skeleton", "freq": 30, "cost_multiplier": 2 },
      { "monster": "mon_zombie_smoker", "freq": 30, "cost_multiplier": 5 },
      { "monster": "mon_zombie_shady", "freq": 30, "cost_multiplier": 5 },
      { "monster": "mon_zombie_gasbag", "freq": 10, "cost_multiplier": 5 },
      { "monster": "mon_zombie_swimmer", "freq": 20, "cost_multiplier": 2 },
      { "monster": "mon_zombie_shrieker", "freq": 30, "cost_multiplier": 5 },
      { "monster": "mon_zombie_spitter", "freq": 20, "cost_multiplier": 5 },
      { "monster": "mon_zombie_acidic", "freq": 30, "cost_multiplier": 2 },
      { "monster": "mon_zombie_electric", "freq": 180, "cost_multiplier": 5 },
      { "monster": "mon_zombie_necro", "freq": 1, "cost_multiplier": 25 },
      { "monster": "mon_zombie_survivor", "freq": 1, "cost_multiplier": 25 },
      { "monster": "mon_boomer", "freq": 30, "cost_multiplier": 7 },
      { "monster": "mon_boomer_huge", "freq": 20, "cost_multiplier": 5 },
      { "monster": "mon_zombie_brute", "freq": 10, "cost_multiplier": 15 },
      { "monster": "mon_zombie_hulk", "freq": 1, "cost_multiplier": 50 },
      { "monster": "mon_skeleton_hulk", "freq": 1, "cost_multiplier": 50 },
	  { "monster" : "mon_skeleton_brute", "freq" : 10, "cost_multiplier" : 20 },
      { "monster": "mon_zombie_master", "freq": 1, "cost_multiplier": 25 },
      { "monster": "mon_zombie_brute_shocker", "freq": 6, "cost_multiplier": 26 }
    ]
  },
  {
    "type": "monstergroup",
    "name": "GROUP_GROCERY",
    "//": "+15% bommers",
    "default": "mon_zombie",
    "monsters": [
      { "monster": "mon_zombie_fat", "freq": 130, "cost_multiplier": 2 },
      { "monster": "mon_zombie_tough", "freq": 50, "cost_multiplier": 3 },
      { "monster": "mon_zombie_child", "freq": 50, "cost_multiplier": 1 },
      { "monster": "mon_zombie_rot", "freq": 10, "cost_multiplier": 2 },
      { "monster": "mon_zombie_crawler", "freq": 5, "cost_multiplier": 2 },
      { "monster": "mon_zombie_cop", "freq": 20, "cost_multiplier": 2 },
      { "monster": "mon_zombie_hazmat", "freq": 10, "cost_multiplier": 2 },
      { "monster": "mon_zombie_fireman", "freq": 10, "cost_multiplier": 2 },
      { "monster": "mon_zombie_dog", "freq": 40, "cost_multiplier": 2 },
      { "monster": "mon_dog_skeleton", "freq": 10, "cost_multiplier": 2 },
      { "monster": "mon_dog_zombie_cop", "freq": 10, "cost_multiplier": 2 },
      { "monster": "mon_dog_zombie_rot", "freq": 10, "cost_multiplier": 2 },
      { "monster": "mon_zombie_grabber", "freq": 70, "cost_multiplier": 1 },
      { "monster": "mon_zombie_grappler", "freq": 10, "cost_multiplier": 7 },
      { "monster": "mon_skeleton", "freq": 30, "cost_multiplier": 2 },
      { "monster": "mon_zombie_smoker", "freq": 30, "cost_multiplier": 5 },
      { "monster": "mon_zombie_shady", "freq": 30, "cost_multiplier": 5 },
      { "monster": "mon_zombie_gasbag", "freq": 10, "cost_multiplier": 5 },
      { "monster": "mon_zombie_swimmer", "freq": 20, "cost_multiplier": 2 },
      { "monster": "mon_zombie_shrieker", "freq": 30, "cost_multiplier": 5 },
      { "monster": "mon_zombie_spitter", "freq": 20, "cost_multiplier": 5 },
      { "monster": "mon_zombie_acidic", "freq": 30, "cost_multiplier": 2 },
      { "monster": "mon_zombie_electric", "freq": 30, "cost_multiplier": 5 },
      { "monster": "mon_zombie_necro", "freq": 1, "cost_multiplier": 25 },
      { "monster": "mon_zombie_survivor", "freq": 1, "cost_multiplier": 25 },
      { "monster": "mon_boomer", "freq": 180, "cost_multiplier": 7 },
      { "monster": "mon_boomer_huge", "freq": 20, "cost_multiplier": 5 },
      { "monster": "mon_zombie_brute", "freq": 10, "cost_multiplier": 15 },
      { "monster": "mon_zombie_hulk", "freq": 1, "cost_multiplier": 50 },
	  { "monster" : "mon_skeleton_brute", "freq" : 10, "cost_multiplier" : 20 },
      { "monster": "mon_skeleton_hulk", "freq": 1, "cost_multiplier": 50 },
      { "monster": "mon_zombie_master", "freq": 1, "cost_multiplier": 25 }
    ]
  },
  {
    "type": "monstergroup",
    "name": "GROUP_MAYBE_MIL",
    "//": "50% chance military zombie or robot",
    "default": "mon_null",
    "monsters": [
      { "monster": "mon_zombie_soldier", "freq": 35, "cost_multiplier": 1 },
      { "monster": "mon_dispatch", "freq": 10, "cost_multiplier": 50 },
      { "monster": "mon_dispatch_military", "freq": 5, "cost_multiplier": 80 },
      { "monster": "mon_zombie_flamer", "freq": 10, "cost_multiplier": 50 },
      { "monster": "mon_zombie_military_pilot", "freq": 0, "cost_multiplier": 1 }
    ]
  },
  {
    "type": "monstergroup",
    "name": "GROUP_PUBLICWORKERS",
    "default": "mon_zombie_electric",
    "monsters": [
      { "monster": "mon_zombie_grabber", "freq": 100, "cost_multiplier": 1 },
      { "monster": "mon_zombie_smoker", "freq": 100, "cost_multiplier": 5 },
      { "monster": "mon_zombie_shady", "freq": 30, "cost_multiplier": 5 },
      { "monster": "mon_zombie_gasbag", "freq": 20, "cost_multiplier": 10, "pack_size": [ 3, 5 ] },
      { "monster": "mon_zombie_shrieker", "freq": 100, "cost_multiplier": 5 },
      { "monster": "mon_zombie_spitter", "freq": 100, "cost_multiplier": 5 },
      { "monster": "mon_zombie_acidic", "freq": 30, "cost_multiplier": 2 },
      { "monster": "mon_zombie", "freq": 100, "cost_multiplier": 5 },
      { "monster": "mon_zombie_fat", "freq": 26, "cost_multiplier": 5 },
      { "monster": "mon_zombie_child", "freq": 10, "cost_multiplier": 1 },
      { "monster": "mon_zombie_tough", "freq": 10, "cost_multiplier": 5 },
      { "monster": "mon_zombie_rot", "freq": 6, "cost_multiplier": 5 },
      { "monster": "mon_zombie_crawler", "freq": 4, "cost_multiplier": 5 },
      { "monster": "mon_zombie_brute", "freq": 20, "cost_multiplier": 15 },
      { "monster": "mon_zombie_hulk", "freq": 1, "cost_multiplier": 50 },
	  { "monster" : "mon_skeleton_brute", "freq" : 10, "cost_multiplier" : 20 },
      { "monster": "mon_skeleton_hulk", "freq": 1, "cost_multiplier": 50 },
      { "monster": "mon_zombie_master", "freq": 1, "cost_multiplier": 25 },
      { "monster": "mon_zombie_brute_shocker", "freq": 8, "cost_multiplier": 28 }
    ]
  },
  {
    "type": "monstergroup",
    "name": "GROUP_MAYBE_ZOMBIE",
    "//": "10% chance of a zombie",
    "default": "mon_null",
    "monsters": [
      { "monster": "mon_zombie", "freq": 35, "cost_multiplier": 0, "pack_size": [ 1, 5 ] },
      { "monster": "mon_zombie_fat", "freq": 15, "cost_multiplier": 2, "pack_size": [ 1, 5 ] },
      { "monster": "mon_zombie_tough", "freq": 7, "cost_multiplier": 3, "pack_size": [ 1, 5 ] },
      { "monster": "mon_zombie_rot", "freq": 3, "cost_multiplier": 2, "pack_size": [ 1, 5 ] },
      { "monster": "mon_zombie_crawler", "freq": 2, "cost_multiplier": 2, "pack_size": [ 1, 5 ] },
      { "monster": "mon_zombie_dog", "freq": 7, "cost_multiplier": 0 },
      { "monster": "mon_dog_skeleton", "freq": 3, "cost_multiplier": 5 },
      { "monster": "mon_zombie_child", "freq": 8, "cost_multiplier": 0 },
      { "monster": "mon_skeleton", "freq": 10, "cost_multiplier": 5 },
      { "monster": "mon_zombie_shrieker", "freq": 10, "cost_multiplier": 5 }
    ]
  },
  {
    "type": "monstergroup",
    "name": "GROUP_ZOMBIE_FAT",
    "default": "mon_zombie_gasbag",
    "monsters": [
      { "monster": "mon_zombie_gasbag", "freq": 20, "cost_multiplier": 0 },
      { "monster": "mon_boomer", "freq": 40, "cost_multiplier": 2 }
    ]
  },
  {
    "type": "monstergroup",
    "name": "GROUP_ZOMBIE_GRAB",
    "default": "mon_zombie_grappler",
    "monsters": [
      { "monster": "mon_zombie_grappler", "freq": 40, "cost_multiplier": 0 },
      { "monster": "mon_zombie_biter", "freq": 40, "cost_multiplier": 2 }
    ]
  },
  {
    "type": "monstergroup",
    "name": "GROUP_ZOMBIE_BRUTE",
    "default": "mon_zombie_brute",
    "//": "Brute upgrades",
    "monsters": [
      { "monster": "mon_zombie_brute_grappler", "freq": 33, "cost_multiplier": 10 },
      { "monster": "mon_zombie_brute_ninja", "freq": 16, "cost_multiplier": 10 },
      { "monster": "mon_zombie_hulk", "freq": 1, "cost_multiplier": 50 }
    ]
  },
  {
    "type": "monstergroup",
    "name": "GROUP_ZOMBIE_UPGRADE",
    "default": "mon_zombie_tough",
    "//": "Masters pick from here when upgrading; no dogs, bionics, or profession-types",
    "monsters": [
      { "monster": "mon_zombie_grabber", "freq": 10, "cost_multiplier": 5 },
      { "monster": "mon_zombie_grappler", "freq": 30, "cost_multiplier": 7 },
      { "monster": "mon_zombie_hunter", "freq": 20, "cost_multiplier": 5 },
      { "monster": "mon_skeleton", "freq": 30, "cost_multiplier": 5 },
      { "monster": "mon_zombie_smoker", "freq": 10, "cost_multiplier": 5 },
      { "monster": "mon_zombie_shady", "freq": 10, "cost_multiplier": 5 },
      { "monster": "mon_zombie_gasbag", "freq": 10, "cost_multiplier": 5 },
      { "monster": "mon_zombie_biter", "freq": 10, "cost_multiplier": 5 },
      { "monster": "mon_zombie_shrieker", "freq": 30, "cost_multiplier": 5 },
      { "monster": "mon_zombie_spitter", "freq": 40, "cost_multiplier": 5 },
      { "monster": "mon_zombie_necro", "freq": 5, "cost_multiplier": 25 },
      { "monster": "mon_boomer", "freq": 30, "cost_multiplier": 5 },
      { "monster": "mon_boomer_huge", "freq": 20, "cost_multiplier": 5 },
      { "monster": "mon_zombie_brute", "freq": 15, "cost_multiplier": 15 },
      { "monster": "mon_zombie_hulk", "freq": 0, "cost_multiplier": 50 },
	  { "monster" : "mon_skeleton_brute", "freq" : 10, "cost_multiplier" : 20 },
      { "monster": "mon_skeleton_hulk", "freq": 0, "cost_multiplier": 50 },
      { "monster": "mon_zombie_master", "freq": 1, "cost_multiplier": 30 },
      { "monster": "mon_zombie_corrosive", "freq": 10, "cost_multiplier": 7 },
      { "monster": "mon_zombie_hollow", "freq": 2, "cost_multiplier": 10 },
      { "monster": "mon_zombie_predator", "freq": 5, "cost_multiplier": 10 }
    ]
  },
  {
    "type": "monstergroup",
    "name": "GROUP_CHILD_ZOMBIE_UPGRADE",
    "default": "mon_zombie_shriekling",
    "//": "this is a sub-group of mutated zombie types that can only evolve from zombified human children",
    "monsters": [
      { "monster": "mon_zombie_anklebiter", "freq": 5, "cost_multiplier": 10 },
      { "monster": "mon_zombie_sproglodyte", "freq": 10, "cost_multiplier": 5 },
      { "monster": "mon_zombie_shriekling", "freq": 30, "cost_multiplier": 7 },
      { "monster": "mon_zombie_creepy", "freq": 5, "cost_multiplier": 7 },
      { "monster": "mon_zombie_snotgobbler", "freq": 30, "cost_multiplier": 5 },
      { "monster": "mon_zombie_waif", "freq": 20, "cost_multiplier": 7 }
    ]
  },
  {
    "type": "monstergroup",
    "name": "GROUP_SCHOOL",
    "default": "mon_null",
    "//": "School monster spawns.",
    "monsters": [
      { "monster": "mon_zombie_child", "freq": 650, "cost_multiplier": 1 },
      { "monster": "mon_zombie_fat", "freq": 50, "cost_multiplier": 1 },
      { "monster": "mon_zombie_tough", "freq": 50, "cost_multiplier": 1 },
      { "monster": "mon_zombie", "freq": 150, "cost_multiplier": 1 },
      { "monster": "mon_zombie_anklebiter", "freq": 5, "cost_multiplier": 5 },
      { "monster": "mon_zombie_sproglodyte", "freq": 5, "cost_multiplier": 3 },
      { "monster": "mon_zombie_shriekling", "freq": 5, "cost_multiplier": 5 },
      { "monster": "mon_zombie_creepy", "freq": 5, "cost_multiplier": 3 },
      { "monster": "mon_zombie_snotgobbler", "freq": 5, "cost_multiplier": 3 },
      { "monster": "mon_zombie_waif", "freq": 5, "cost_multiplier": 3 }
    ]
  },
  {
    "type": "monstergroup",
    "name": "GROUP_SAFE",
    "is_safe": true,
    "default": "mon_null",
    "is_animal": true,
    "monsters": [
      { "monster": "mon_bat", "freq": 10, "cost_multiplier": 1 },
      { "monster": "mon_bobcat", "freq": 10, "cost_multiplier": 1 },
      { "monster": "mon_cat", "freq": 10, "cost_multiplier": 1 },
      { "monster": "mon_chicken", "freq": 10, "cost_multiplier": 1 },
      { "monster": "mon_chipmunk", "freq": 10, "cost_multiplier": 1 },
      { "monster": "mon_crow", "freq": 10, "cost_multiplier": 1 },
      { "monster": "mon_deer", "freq": 10, "cost_multiplier": 1 },
      { "monster": "mon_dog", "freq": 1, "cost_multiplier": 1 },
      { "monster": "mon_dog_bull", "freq": 1, "cost_multiplier": 1 },
      { "monster": "mon_dog_auscattle", "freq": 1, "cost_multiplier": 1 },
      { "monster": "mon_dog_pitbullmix", "freq": 1, "cost_multiplier": 1 },
      { "monster": "mon_dog_beagle", "freq": 1, "cost_multiplier": 1 },
      { "monster": "mon_dog_bcollie", "freq": 1, "cost_multiplier": 1 },
      { "monster": "mon_dog_boxer", "freq": 1, "cost_multiplier": 1 },
      { "monster": "mon_dog_chihuahua", "freq": 1, "cost_multiplier": 1 },
      { "monster": "mon_dog_dachshund", "freq": 1, "cost_multiplier": 1 },
      { "monster": "mon_dog_gshepherd", "freq": 1, "cost_multiplier": 1 },
      { "monster": "mon_fox_gray", "freq": 10, "cost_multiplier": 1 },
      { "monster": "mon_fox_red", "freq": 10, "cost_multiplier": 1 },
      { "monster": "mon_groundhog", "freq": 10, "cost_multiplier": 1 },
      { "monster": "mon_hare", "freq": 10, "cost_multiplier": 1 },
      { "monster": "mon_rabbit", "freq": 10, "cost_multiplier": 1 },
      { "monster": "mon_squirrel_red", "freq": 10, "cost_multiplier": 1 },
      { "monster": "mon_weasel", "freq": 10, "cost_multiplier": 1 },
      { "monster": "mon_turkey", "freq": 10, "cost_multiplier": 1 },
      { "monster": "mon_raccoon", "freq": 10, "cost_multiplier": 1 },
      { "monster": "mon_opossum", "freq": 10, "cost_multiplier": 1 },
      { "monster": "mon_sewer_rat", "freq": 10, "cost_multiplier": 1 },
      { "monster": "mon_black_rat", "freq": 10, "cost_multiplier": 1 },
      { "monster": "mon_rattlesnake", "freq": 10, "cost_multiplier": 1 },
      { "monster": "mon_cow", "freq": 10, "cost_multiplier": 1 },
      { "monster": "mon_horse", "freq": 10, "cost_multiplier": 1 },
      { "monster": "mon_pig", "freq": 10, "cost_multiplier": 1 },
      { "monster": "mon_sheep", "freq": 10, "cost_multiplier": 1 },
      { "monster": "mon_lemming", "freq": 10, "cost_multiplier": 1 }
    ]
  },
  {
    "type": "monstergroup",
    "name": "GROUP_SMALL_STATION",
    "default": "mon_zombie_technician",
    "monsters": [
      { "monster": "mon_zombie_electric", "freq": 55, "cost_multiplier": 4, "pack_size": [ 1, 2 ] },
      { "monster": "mon_zombie_technician", "freq": 50, "cost_multiplier": 5, "pack_size": [ 2, 4 ] },
      { "monster": "mon_zombie_tough", "freq": 25, "cost_multiplier": 0 }
    ]
  },
  {
    "type": "monstergroup",
    "name": "GROUP_LARGE_STATION",
    "default": "mon_zombie_technician",
    "monsters": [
      { "monster": "mon_zombie_brute_shocker", "freq": 100, "cost_multiplier": 2, "pack_size": [ 1, 2 ] },
      { "monster": "mon_zombie_electric", "freq": 55, "cost_multiplier": 4, "pack_size": [ 1, 2 ] },
      { "monster": "mon_zombie_technician", "freq": 50, "cost_multiplier": 5, "pack_size": [ 2, 4 ] },
      { "monster": "mon_zombie_tough", "freq": 25, "cost_multiplier": 0 }
    ]
  },
  {
    "type": "monstergroup",
    "name": "GROUP_FISH",
    "default": "mon_fish_whitefish",
    "is_animal": true,
    "monsters": [
      { "monster": "mon_fish_eel", "freq": 25, "cost_multiplier": 3, "pack_size": [ 1, 3 ] },
      {
        "monster": "mon_fish_eel",
        "freq": 50,
        "cost_multiplier": 3,
        "conditions": [ "DAWN", "DUSK" ],
        "pack_size": [ 1, 3 ]
      },
      { "monster": "mon_fish_bowfin", "freq": 25, "cost_multiplier": 3, "pack_size": [ 1, 3 ] },
      {
        "monster": "mon_fish_bowfin",
        "freq": 50,
        "cost_multiplier": 3,
        "conditions": [ "DAWN", "DUSK" ],
        "pack_size": [ 1, 3 ]
      },
      { "monster": "mon_fish_bullhead", "freq": 25, "cost_multiplier": 3, "pack_size": [ 1, 3 ] },
      {
        "monster": "mon_fish_bullhead",
        "freq": 50,
        "cost_multiplier": 3,
        "conditions": [ "DAWN", "DUSK" ],
        "pack_size": [ 1, 3 ]
      },
      { "monster": "mon_fish_trout", "freq": 15, "cost_multiplier": 8, "pack_size": [ 1, 3 ] },
      {
        "monster": "mon_fish_trout",
        "freq": 20,
        "cost_multiplier": 8,
        "conditions": [ "DAWN", "DUSK" ],
        "pack_size": [ 1, 3 ]
      },
      { "monster": "mon_fish_carp", "freq": 10, "cost_multiplier": 10, "pack_size": [ 1, 3 ] },
      {
        "monster": "mon_fish_carp",
        "freq": 15,
        "cost_multiplier": 10,
        "conditions": [ "DAWN", "DUSK" ],
        "pack_size": [ 1, 3 ]
      },
      { "monster": "mon_fish_pike", "freq": 15, "cost_multiplier": 8, "pack_size": [ 1, 3 ] },
      {
        "monster": "mon_fish_pike",
        "freq": 20,
        "cost_multiplier": 8,
        "conditions": [ "DAWN", "DUSK" ],
        "pack_size": [ 1, 3 ]
      },
      { "monster": "mon_fish_sbass", "freq": 25, "cost_multiplier": 3, "pack_size": [ 1, 3 ] },
      {
        "monster": "mon_fish_sbass",
        "freq": 50,
        "cost_multiplier": 3,
        "conditions": [ "DAWN", "DUSK" ],
        "pack_size": [ 1, 3 ]
      },
      { "monster": "mon_fish_perch", "freq": 30, "cost_multiplier": 3, "pack_size": [ 1, 3 ] },
      {
        "monster": "mon_fish_perch",
        "freq": 55,
        "cost_multiplier": 3,
        "conditions": [ "DAWN", "DUSK" ],
        "pack_size": [ 1, 3 ]
      },
      { "monster": "mon_fish_salmon", "freq": 15, "cost_multiplier": 8, "pack_size": [ 4, 6 ] },
      {
        "monster": "mon_fish_salmon",
        "freq": 20,
        "cost_multiplier": 8,
        "conditions": [ "DAWN", "DUSK" ],
        "pack_size": [ 4, 6 ]
      },
      { "monster": "mon_fish_lbass", "freq": 25, "cost_multiplier": 3, "pack_size": [ 1, 3 ] },
      {
        "monster": "mon_fish_lbass",
        "freq": 50,
        "cost_multiplier": 3,
        "conditions": [ "DAWN", "DUSK" ],
        "pack_size": [ 1, 3 ]
      },
      { "monster": "mon_fish_pbass", "freq": 25, "cost_multiplier": 3, "pack_size": [ 1, 3 ] },
      {
        "monster": "mon_fish_pbass",
        "freq": 50,
        "cost_multiplier": 3,
        "conditions": [ "DAWN", "DUSK" ],
        "pack_size": [ 1, 3 ]
      },
      { "monster": "mon_fish_bluegill", "freq": 25, "cost_multiplier": 3, "pack_size": [ 1, 3 ] },
      {
        "monster": "mon_fish_bluegill",
        "freq": 50,
        "cost_multiplier": 3,
        "conditions": [ "DAWN", "DUSK" ],
        "pack_size": [ 1, 3 ]
      },
      { "monster": "mon_fish_whitefish", "freq": 30, "cost_multiplier": 2, "pack_size": [ 4, 6 ] },
      {
        "monster": "mon_fish_whitefish",
        "freq": 55,
        "cost_multiplier": 2,
        "conditions": [ "DAWN", "DUSK" ],
        "pack_size": [ 4, 6 ]
      },
      { "monster": "mon_fish_pickerel", "freq": 15, "cost_multiplier": 10, "pack_size": [ 1, 3 ] },
      {
        "monster": "mon_fish_pickerel",
        "freq": 20,
        "cost_multiplier": 10,
        "conditions": [ "DAWN", "DUSK" ],
        "pack_size": [ 1, 3 ]
      },
      { "monster": "mon_fish_blinky", "freq": 5, "cost_multiplier": 3, "pack_size": [ 1, 3 ] }
    ]
  },
  {
    "type": "monstergroup",
    "name": "GROUP_ZOMBIE_MID",
    "default": "mon_zombie_tough",
    "monsters": [
      { "monster": "mon_zombie", "freq": 10, "cost_multiplier": 10, "pack_size": [ 25, 30 ] },
      { "monster": "mon_zombie_fat", "freq": 75, "cost_multiplier": 1 },
      { "monster": "mon_zombie_fat", "freq": 3, "cost_multiplier": 3, "pack_size": [ 3, 5 ] },
      { "monster": "mon_zombie_tough", "freq": 75, "cost_multiplier": 1 },
      { "monster": "mon_zombie_anklebiter", "freq": 2, "cost_multiplier": 1 },
      { "monster": "mon_zombie_sproglodyte", "freq": 1, "cost_multiplier": 1 },
      { "monster": "mon_zombie_shriekling", "freq": 2, "cost_multiplier": 1 },
      { "monster": "mon_zombie_creepy", "freq": 1, "cost_multiplier": 1 },
      { "monster": "mon_zombie_snotgobbler", "freq": 1, "cost_multiplier": 1 },
      { "monster": "mon_zombie_waif", "freq": 1, "cost_multiplier": 1 },
      { "monster": "mon_zombie_child", "freq": 2, "cost_multiplier": 1 },
      { "monster": "mon_zombie_dog", "freq": 1, "cost_multiplier": 24, "pack_size": [ 8, 12 ] },
      { "monster": "mon_dog_skeleton", "freq": 10, "cost_multiplier": 1 },
      { "monster": "mon_dog_zombie_cop", "freq": 30, "cost_multiplier": 4 },
      { "monster": "mon_dog_zombie_rot", "freq": 30, "cost_multiplier": 3 },
      { "monster": "mon_zombie_soldier", "freq": 30, "cost_multiplier": 2 },
      { "monster": "mon_zombie_cop", "freq": 40, "cost_multiplier": 2 },
      { "monster": "mon_zombie_hazmat", "freq": 40, "cost_multiplier": 2 },
      { "monster": "mon_zombie_fireman", "freq": 40, "cost_multiplier": 2 },
      { "monster": "mon_zombie_grabber", "freq": 20, "cost_multiplier": 2 },
      { "monster": "mon_zombie_grappler", "freq": 30, "cost_multiplier": 7 },
      { "monster": "mon_zombie_hunter", "freq": 50, "cost_multiplier": 2 },
      { "monster": "mon_zombie_smoker", "freq": 30, "cost_multiplier": 2 },
      { "monster": "mon_zombie_shady", "freq": 30, "cost_multiplier": 2 },
      { "monster": "mon_zombie_gasbag", "freq": 10, "cost_multiplier": 2 },
      { "monster": "mon_zombie_gasbag", "freq": 10, "cost_multiplier": 5, "pack_size": [ 3, 5 ] },
      { "monster": "mon_zombie_swimmer", "freq": 30, "cost_multiplier": 2 },
      { "monster": "mon_zombie_shrieker", "freq": 30, "cost_multiplier": 2 },
      { "monster": "mon_zombie_spitter", "freq": 10, "cost_multiplier": 2 },
      { "monster": "mon_zombie_corrosive", "freq": 20, "cost_multiplier": 6 },
      { "monster": "mon_zombie_electric", "freq": 10, "cost_multiplier": 2 },
      { "monster": "mon_zombie_necro", "freq": 10, "cost_multiplier": 10 },
      { "monster": "mon_zombie_survivor", "freq": 20, "cost_multiplier": 5 },
      { "monster": "mon_boomer", "freq": 30, "cost_multiplier": 5 },
      { "monster": "mon_boomer_huge", "freq": 20, "cost_multiplier": 5 },
      { "monster": "mon_zombie_brute", "freq": 30, "cost_multiplier": 10 },
      { "monster": "mon_zombie_brute_ninja", "freq": 1, "cost_multiplier": 20 },
      { "monster": "mon_zombie_brute_grappler", "freq": 1, "cost_multiplier": 20 },
      { "monster": "mon_zombie_hulk", "freq": 10, "cost_multiplier": 25 },
	  { "monster" : "mon_skeleton_brute", "freq" : 15, "cost_multiplier" : 12 },
      { "monster": "mon_skeleton_hulk", "freq": 10, "cost_multiplier": 25 },
      { "monster": "mon_zombie_master", "freq": 10, "cost_multiplier": 15 },
      { "monster": "mon_beekeeper", "freq": 5, "cost_multiplier": 1 },
      { "monster": "mon_zombie_technician", "freq": 10, "cost_multiplier": 6 },
      { "monster": "mon_zombie_brute_shocker", "freq": 10, "cost_multiplier": 20 },
      { "monster": "mon_zombie_hollow", "freq": 2, "cost_multiplier": 5 },
      { "monster": "mon_zombie_predator", "freq": 5, "cost_multiplier": 10 },
      { "monster": "mon_zombie_ears", "freq": 10, "cost_multiplier": 2 }
    ]
  },
  {
    "type": "monstergroup",
    "name": "GROUP_PEST",
    "default": "mon_crow",
    "is_animal": true,
    "monsters": [
      {
        "monster": "mon_bat",
        "freq": 20,
        "cost_multiplier": 0,
        "pack_size": [ 6, 12 ],
        "conditions": [ "DAWN", "DUSK", "NIGHT", "SPRING", "SUMMER", "AUTUMN" ]
      },
      { "monster": "mon_spider_widow_giant", "freq": 30, "cost_multiplier": 1, "pack_size": [ 2, 4 ] },
      { "monster": "mon_giant_cockroach", "freq": 50, "cost_multiplier": 1, "pack_size": [ 3, 6 ] },
      { "monster": "mon_black_rat", "freq": 30, "cost_multiplier": 1, "pack_size": [ 4, 8 ] },
      { "monster": "mon_wasp", "freq": 50, "cost_multiplier": 1, "pack_size": [ 3, 6 ] },
      { "monster": "mon_zombie_child", "freq": 20, "cost_multiplier": 1, "pack_size": [ 2, 6 ] },
      { "monster": "mon_zombie", "freq": 20, "cost_multiplier": 1, "pack_size": [ 2, 6 ] },
      { "monster": "mon_zombie_rot", "freq": 10, "cost_multiplier": 1, "pack_size": [ 1, 5 ] },
      { "monster": "mon_beekeeper", "freq": 10, "cost_multiplier": 1, "pack_size": [ 1, 5 ] }
    ]
  },
  {
    "type": "monstergroup",
    "name": "GROUP_CHURCH_ZOMBIE",
    "default": "mon_zombie",
    "monsters": [
      { "monster": "mon_zombie", "freq": 1, "cost_multiplier": 7, "pack_size": [ 5, 10 ] },
      { "monster": "mon_zombie", "freq": 1, "cost_multiplier": 13, "pack_size": [ 15, 20 ] },
      { "monster": "mon_zombie", "freq": 1, "cost_multiplier": 20, "pack_size": [ 25, 30 ] },
      { "monster": "mon_zombie_fat", "freq": 75, "cost_multiplier": 2 },
      { "monster": "mon_zombie_fat", "freq": 3, "cost_multiplier": 7, "pack_size": [ 3, 5 ] },
      { "monster": "mon_zombie_tough", "freq": 75, "cost_multiplier": 3 },
      { "monster": "mon_zombie_child", "freq": 75, "cost_multiplier": 1 },
      { "monster": "mon_zombie_rot", "freq": 50, "cost_multiplier": 3 },
      { "monster": "mon_zombie_crawler", "freq": 25, "cost_multiplier": 3 },
      { "monster": "mon_skeleton", "freq": 30, "cost_multiplier": 5 },
      { "monster": "mon_zombie_shady", "freq": 10, "cost_multiplier": 4 },
      { "monster": "mon_zombie_shady", "freq": 30, "cost_multiplier": 15, "pack_size": [ 4, 6 ] },
      { "monster": "mon_zombie_necro", "freq": 5, "cost_multiplier": 25 },
      { "monster": "mon_zombie_master", "freq": 1, "cost_multiplier": 30 }
    ]
  },
  {
    "type": "monstergroup",
    "name": "GROUP_CHURCH_BLANK",
    "default": "mon_blank",
    "monsters": [ { "monster": "mon_blank", "freq": 50, "cost_multiplier": 0 } ]
  },
  {
    "type": "monstergroup",
    "name": "GROUP_ZOMBIE_PRISON",
    "default": "mon_zombie",
    "monsters": [
      { "monster": "mon_zombie", "freq": 200, "cost_multiplier": 0 },
      { "monster": "mon_zombie_fat", "freq": 100, "cost_multiplier": 0 },
      { "monster": "mon_zombie_tough", "freq": 50, "cost_multiplier": 0 },
      { "monster": "mon_zombie_brute", "freq": 30, "cost_multiplier": 0 },
      { "monster": "mon_zombie_grabber", "freq": 10, "cost_multiplier": 0 },
      { "monster": "mon_zombie_electric", "freq": 10, "cost_multiplier": 0 }
    ]
  },
  {
    "type": "monstergroup",
    "name": "GROUP_ZOMBIE_COP",
    "default": "mon_zombie_cop",
    "monsters": [ { "monster": "mon_zombie_cop", "freq": 100, "cost_multiplier": 0 } ]
  },
  {
    "type": "monstergroup",
    "name": "GROUP_ROBOT_EYEBOT",
    "default": "mon_eyebot",
    "monsters": [ { "monster": "mon_eyebot", "freq": 100, "cost_multiplier": 0 } ]
  },
  {
    "type": "monstergroup",
    "name": "GROUP_ROBOT_SECUBOT",
    "default": "mon_secubot",
    "monsters": [ { "monster": "mon_secubot", "freq": 100, "cost_multiplier": 0 } ]
  },
  {
    "type": "monstergroup",
    "name": "GROUP_PARK_ANIMAL",
    "default": "mon_null",
    "is_animal": true,
    "monsters": [
      { "monster": "mon_crow", "freq": 50, "cost_multiplier": 0 },
      { "monster": "mon_cat", "freq": 50, "cost_multiplier": 0 },
      { "monster": "mon_chipmunk", "freq": 50, "cost_multiplier": 0 },
      { "monster": "mon_fox_red", "freq": 50, "cost_multiplier": 0 },
      { "monster": "mon_rabbit", "freq": 50, "cost_multiplier": 0 },
      { "monster": "mon_squirrel", "freq": 50, "cost_multiplier": 0 },
      { "monster": "mon_squirrel_red", "freq": 50, "cost_multiplier": 0 }
    ]
  },
  {
    "type": "monstergroup",
    "name": "GROUP_POND_ANIMAL",
    "default": "mon_null",
    "is_animal": true,
    "monsters": [
      { "monster": "mon_rabbit", "freq": 50, "cost_multiplier": 0 },
      { "monster": "mon_squirrel_red", "freq": 50, "cost_multiplier": 0 },
      { "monster": "mon_squirrel", "freq": 50, "cost_multiplier": 0 }
    ]
  },
  {
    "type": "monstergroup",
    "name": "GROUP_POND_BIRD",
    "default": "mon_null",
    "is_animal": true,
    "monsters": [ { "monster": "mon_duck", "freq": 50, "cost_multiplier": 0 } ]
  },
  {
    "type": "monstergroup",
    "name": "GROUP_POND_FISH",
    "default": "mon_null",
    "is_animal": true,
    "monsters": [
      { "monster": "mon_fish_bluegill", "freq": 50, "cost_multiplier": 0 },
      { "monster": "mon_fish_carp", "freq": 50, "cost_multiplier": 0 },
      { "monster": "mon_fish_sbass", "freq": 50, "cost_multiplier": 0 }
    ]
  },
  {
    "name": "GROUP_MANSION",
    "type": "monstergroup",
    "default": "mon_zombie",
    "monsters": [
      { "monster": "mon_zombie", "freq": 100, "cost_multiplier": 2, "pack_size": [ 2, 3 ] },
      { "monster": "mon_zombie_crawler", "freq": 30, "cost_multiplier": 1 },
      { "monster": "mon_zombie_fat", "freq": 30, "cost_multiplier": 1 },
      { "monster": "mon_zombie_tough", "freq": 30, "cost_multiplier": 1 },
      { "monster": "mon_zombie_child", "freq": 10, "cost_multiplier": 1 },
      { "monster": "mon_dog_zombie_rot", "freq": 5, "cost_multiplier": 4 },
      { "monster": "mon_zombie_cop", "freq": 10, "cost_multiplier": 3 },
      { "monster": "mon_skeleton", "freq": 5, "cost_multiplier": 1 },
      { "monster": "mon_zombie_grabber", "freq": 10, "cost_multiplier": 1 },
      { "monster": "mon_zombie_smoker", "freq": 5, "cost_multiplier": 5 },
      { "monster": "mon_zombie_shady", "freq": 10, "cost_multiplier": 1 },
      { "monster": "mon_zombie_gasbag", "freq": 10, "cost_multiplier": 2 },
      { "monster": "mon_zombie_shrieker", "freq": 20, "cost_multiplier": 2 },
      { "monster": "mon_zombie_acidic", "freq": 5, "cost_multiplier": 3 },
      { "monster": "mon_zombie_electric", "freq": 5, "cost_multiplier": 5 },
      { "monster": "mon_zombie_necro", "freq": 30, "cost_multiplier": 5 },
      { "monster": "mon_zombie_runner", "freq": 10, "cost_multiplier": 5, "pack_size": [ 1, 2 ] }
    ]
  },
  {
    "name": "GROUP_PANICROOM",
    "type": "monstergroup",
    "default": "mon_zombie_child",
    "monsters": [
      { "monster": "mon_zombie_child", "freq": 100, "cost_multiplier": 1 },
      { "monster": "mon_zombie_crawler", "freq": 30, "cost_multiplier": 1 },
      { "monster": "mon_zombie", "freq": 20, "cost_multiplier": 1 },
      { "monster": "mon_zombie_tough", "freq": 50, "cost_multiplier": 1 },
      { "monster": "mon_skeleton", "freq": 30, "cost_multiplier": 1 },
      { "monster": "mon_zombie_electric", "freq": 15, "cost_multiplier": 1 },
      { "monster": "mon_zombie_fat", "freq": 10, "cost_multiplier": 1 }
    ]
  },
  {
    "type": "monstergroup",
    "name": "GROUP_HOSPITAL",
    "default": "mon_null",
    "//": "Hospital monster spawns. Same as GROUP_ZOMBIE, but without Z-dogs.",
    "monsters": [
      { "monster": "mon_zombie", "freq": 1, "cost_multiplier": 7, "pack_size": [ 5, 10 ] },
      { "monster": "mon_zombie", "freq": 1, "cost_multiplier": 13, "pack_size": [ 15, 20 ] },
      { "monster": "mon_zombie", "freq": 1, "cost_multiplier": 20, "pack_size": [ 25, 30 ] },
      { "monster": "mon_zombie_fat", "freq": 75, "cost_multiplier": 2 },
      { "monster": "mon_zombie_fat", "freq": 3, "cost_multiplier": 7, "pack_size": [ 3, 5 ] },
      { "monster": "mon_zombie_tough", "freq": 75, "cost_multiplier": 3 },
      { "monster": "mon_zombie_child", "freq": 75, "cost_multiplier": 1 },
      { "monster": "mon_zombie_rot", "freq": 50, "cost_multiplier": 3 },
      { "monster": "mon_zombie_crawler", "freq": 25, "cost_multiplier": 3 },
      { "monster": "mon_zombie_soldier", "freq": 10, "cost_multiplier": 2 },
      { "monster": "mon_zombie_cop", "freq": 20, "cost_multiplier": 3 },
      { "monster": "mon_zombie_hazmat", "freq": 10, "cost_multiplier": 3 },
      { "monster": "mon_zombie_fireman", "freq": 10, "cost_multiplier": 2 },
      { "monster": "mon_zombie_grabber", "freq": 35, "cost_multiplier": 5 },
      { "monster": "mon_zombie_grappler", "freq": 5, "cost_multiplier": 10 },
      { "monster": "mon_zombie_hunter", "freq": 10, "cost_multiplier": 5 },
      { "monster": "mon_skeleton", "freq": 30, "cost_multiplier": 5 },
      { "monster": "mon_zombie_smoker", "freq": 10, "cost_multiplier": 5 },
      { "monster": "mon_zombie_shady", "freq": 10, "cost_multiplier": 4 },
      { "monster": "mon_zombie_shady", "freq": 30, "cost_multiplier": 15, "pack_size": [ 4, 6 ] },
      { "monster": "mon_zombie_gasbag", "freq": 10, "cost_multiplier": 5 },
      { "monster": "mon_zombie_gasbag", "freq": 3, "cost_multiplier": 10, "pack_size": [ 3, 5 ] },
      { "monster": "mon_zombie_swimmer", "freq": 10, "cost_multiplier": 5 },
      { "monster": "mon_zombie_shrieker", "freq": 30, "cost_multiplier": 5 },
      { "monster": "mon_zombie_spitter", "freq": 20, "cost_multiplier": 5 },
      { "monster": "mon_zombie_acidic", "freq": 30, "cost_multiplier": 2 },
      { "monster": "mon_zombie_electric", "freq": 10, "cost_multiplier": 5 },
      { "monster": "mon_zombie_necro", "freq": 5, "cost_multiplier": 25 },
      { "monster": "mon_zombie_survivor", "freq": 1, "cost_multiplier": 25 },
      { "monster": "mon_boomer", "freq": 30, "cost_multiplier": 5 },
      { "monster": "mon_zombie_brute", "freq": 10, "cost_multiplier": 15 },
      { "monster": "mon_zombie_hulk", "freq": 1, "cost_multiplier": 50 },
      { "monster" : "mon_skeleton_brute", "freq" : 10, "cost_multiplier" : 20 },
      { "monster": "mon_skeleton_hulk", "freq": 1, "cost_multiplier": 50 },
      { "monster": "mon_zombie_master", "freq": 1, "cost_multiplier": 30 },
      { "monster": "mon_beekeeper", "freq": 1, "cost_multiplier": 5 },
      { "monster": "mon_zombie_technician", "freq": 1, "cost_multiplier": 12 },
      { "monster": "mon_zombie_brute_shocker", "freq": 5, "cost_multiplier": 40 },
      { "monster": "mon_zombie_runner", "freq": 20, "cost_multiplier": 5, "pack_size": [ 1, 4 ] },
      { "monster": "mon_zombie_brainless", "freq": 55, "cost_multiplier": 1 },
      { "monster": "mon_zombie_ears", "freq": 20, "cost_multiplier": 5 }
    ]
  },
  {
    "name": "GROUP_MALL",
    "type": "monstergroup",
    "default": "mon_zombie",
    "replace_monster_group": true,
    "new_monster_group_id": "GROUP_ZOMBIE_MID",
    "replacement_time": 14,
    "monsters": [
      { "monster": "mon_zombie", "freq": 100, "cost_multiplier": 1 },
      { "monster": "mon_zombie_fat", "freq": 30, "cost_multiplier": 1 },
      { "monster": "mon_zombie_cop", "freq": 10, "cost_multiplier": 2 },
      { "monster": "mon_zombie_child", "freq": 20, "cost_multiplier": 1 },
      { "monster": "mon_zombie_crawler", "freq": 10, "cost_multiplier": 1 }
    ]
  }
=======
[
  {
    "type": "monstergroup",
    "name": "GROUP_NULL",
    "is_safe": true,
    "default": "mon_null"
  },
  {
    "type": "monstergroup",
    "name": "GROUP_FOREST",
    "default": "mon_null",
    "is_animal": true,
    "monsters": [
      {
        "monster": "mon_bat",
        "freq": 50,
        "cost_multiplier": 2,
        "pack_size": [ 3, 12 ],
        "conditions": [ "DAWN", "DUSK", "SPRING", "SUMMER", "AUTUMN" ]
      },
      { "monster": "mon_bear", "freq": 1, "cost_multiplier": 10, "conditions": [ "SPRING", "SUMMER", "AUTUMN" ] },
      {
        "monster": "mon_bear",
        "freq": 3,
        "cost_multiplier": 10,
        "conditions": [ "NIGHT", "SPRING", "SUMMER", "AUTUMN" ]
      },
      {
        "monster": "mon_bear",
        "freq": 1,
        "cost_multiplier": 10,
        "ends": 72,
        "conditions": [ "SPRING", "SUMMER", "AUTUMN" ]
      },
      {
        "monster": "mon_bear",
        "freq": 3,
        "cost_multiplier": 10,
        "ends": 72,
        "conditions": [ "NIGHT", "SPRING", "SUMMER", "AUTUMN" ]
      },
      {
        "monster": "mon_bear",
        "freq": 1,
        "cost_multiplier": 10,
        "ends": 168,
        "conditions": [ "SPRING", "SUMMER", "AUTUMN" ]
      },
      {
        "monster": "mon_bear",
        "freq": 3,
        "cost_multiplier": 10,
        "ends": 168,
        "conditions": [ "NIGHT", "SPRING", "SUMMER", "AUTUMN" ]
      },
      {
        "monster": "mon_bear",
        "freq": 1,
        "cost_multiplier": 10,
        "ends": 672,
        "conditions": [ "SPRING", "SUMMER", "AUTUMN" ]
      },
      {
        "monster": "mon_bear",
        "freq": 3,
        "cost_multiplier": 10,
        "ends": 672,
        "conditions": [ "NIGHT", "SPRING", "SUMMER", "AUTUMN" ]
      },
      {
        "monster": "mon_bear",
        "freq": 1,
        "cost_multiplier": 10,
        "ends": 2160,
        "conditions": [ "SPRING", "SUMMER", "AUTUMN" ]
      },
      {
        "monster": "mon_bear",
        "freq": 3,
        "cost_multiplier": 10,
        "ends": 2160,
        "conditions": [ "NIGHT", "SPRING", "SUMMER", "AUTUMN" ]
      },
      { "monster": "mon_zombear", "freq": 1, "cost_multiplier": 10, "starts": 72 },
      { "monster": "mon_zombear", "freq": 2, "cost_multiplier": 10, "starts": 168 },
      { "monster": "mon_zombear", "freq": 3, "cost_multiplier": 10, "starts": 672 },
      { "monster": "mon_zombear", "freq": 4, "cost_multiplier": 10, "starts": 2160 },
      { "monster": "mon_bobcat", "freq": 7, "cost_multiplier": 2 },
      { "monster": "mon_bobcat", "freq": 13, "cost_multiplier": 2, "conditions": [ "DAWN", "DUSK" ] },
      { "monster": "mon_cat", "freq": 10, "cost_multiplier": 1 },
      { "monster": "mon_cat", "freq": 15, "cost_multiplier": 1, "conditions": [ "DAWN", "DUSK" ] },
      { "monster": "mon_cat", "freq": 1, "cost_multiplier": 1, "pack_size": [ 2, 8 ] },
      {
        "monster": "mon_cat",
        "freq": 4,
        "cost_multiplier": 1,
        "pack_size": [ 2, 8 ],
        "conditions": [ "DAWN", "DUSK" ]
      },
      {
        "monster": "mon_chipmunk",
        "freq": 30,
        "cost_multiplier": 0,
        "pack_size": [ 1, 2 ],
        "conditions": [ "DAY", "SPRING", "SUMMER", "AUTUMN" ]
      },
      { "monster": "mon_cougar", "freq": 1, "cost_multiplier": 3 },
      { "monster": "mon_cougar", "freq": 2, "cost_multiplier": 3, "conditions": [ "DAWN", "DUSK" ] },
      { "monster": "mon_cougar", "freq": 1, "cost_multiplier": 3, "ends": 168 },
      { "monster": "mon_cougar", "freq": 2, "cost_multiplier": 3, "ends": 168, "conditions": [ "DAWN", "DUSK" ] },
      { "monster": "mon_cougar", "freq": 1, "cost_multiplier": 3, "ends": 504 },
      { "monster": "mon_cougar", "freq": 2, "cost_multiplier": 3, "ends": 504, "conditions": [ "DAWN", "DUSK" ] },
      { "monster": "mon_cougar", "freq": 1, "cost_multiplier": 3, "ends": 1008 },
      { "monster": "mon_cougar", "freq": 2, "cost_multiplier": 3, "ends": 1008, "conditions": [ "DAWN", "DUSK" ] },
      { "monster": "mon_cougar", "freq": 1, "cost_multiplier": 3, "ends": 2160 },
      { "monster": "mon_cougar", "freq": 2, "cost_multiplier": 3, "ends": 2160, "conditions": [ "DAWN", "DUSK" ] },
      { "monster": "mon_zougar", "freq": 3, "cost_multiplier": 10, "starts": 168 },
      { "monster": "mon_zougar", "freq": 3, "cost_multiplier": 10, "starts": 504 },
      { "monster": "mon_zougar", "freq": 3, "cost_multiplier": 10, "starts": 1008 },
      { "monster": "mon_zougar", "freq": 3, "cost_multiplier": 10, "starts": 2160 },
      { "monster": "mon_crow", "freq": 5, "cost_multiplier": 0, "pack_size": [ 1, 14 ] },
      { "monster": "mon_crow", "freq": 25, "cost_multiplier": 0, "pack_size": [ 1, 14 ], "conditions": [ "DAY" ] },
      { "monster": "mon_deer", "freq": 4, "cost_multiplier": 2, "pack_size": [ 1, 5 ] },
      { "monster": "mon_deer", "freq": 16, "cost_multiplier": 2, "pack_size": [ 1, 5 ], "conditions": [ "DAY" ] },
      { "monster": "mon_dog", "freq": 3, "cost_multiplier": 25, "pack_size": [ 1, 6 ] },
      {
        "monster": "mon_dog",
        "freq": 2,
        "cost_multiplier": 25,
        "pack_size": [ 1, 6 ],
        "conditions": [ "DAWN", "DUSK" ]
      },
      { "monster": "mon_dog_bull", "freq": 1, "cost_multiplier": 25, "pack_size": [ 1, 3 ] },
      {
        "monster": "mon_dog_bull",
        "freq": 1,
        "cost_multiplier": 25,
        "pack_size": [ 1, 3 ],
        "conditions": [ "DAWN", "DUSK" ]
      },
      { "monster": "mon_dog_auscattle", "freq": 1, "cost_multiplier": 25, "pack_size": [ 1, 3 ] },
      {
        "monster": "mon_dog_auscattle",
        "freq": 1,
        "cost_multiplier": 25,
        "pack_size": [ 1, 3 ],
        "conditions": [ "DAWN", "DUSK" ]
      },
      { "monster": "mon_dog_pitbullmix", "freq": 3, "cost_multiplier": 25, "pack_size": [ 1, 3 ] },
      {
        "monster": "mon_dog_pitbullmix",
        "freq": 2,
        "cost_multiplier": 25,
        "pack_size": [ 1, 3 ],
        "conditions": [ "DAWN", "DUSK" ]
      },
      { "monster": "mon_dog_beagle", "freq": 1, "cost_multiplier": 25, "pack_size": [ 1, 6 ] },
      {
        "monster": "mon_dog_beagle",
        "freq": 1,
        "cost_multiplier": 25,
        "pack_size": [ 1, 6 ],
        "conditions": [ "DAWN", "DUSK" ]
      },
      { "monster": "mon_dog_bcollie", "freq": 1, "cost_multiplier": 25, "pack_size": [ 1, 3 ] },
      {
        "monster": "mon_dog_bcollie",
        "freq": 1,
        "cost_multiplier": 25,
        "pack_size": [ 1, 3 ],
        "conditions": [ "DAWN", "DUSK" ]
      },
      { "monster": "mon_dog_boxer", "freq": 1, "cost_multiplier": 25, "pack_size": [ 1, 3 ] },
      {
        "monster": "mon_dog_boxer",
        "freq": 1,
        "cost_multiplier": 25,
        "pack_size": [ 1, 3 ],
        "conditions": [ "DAWN", "DUSK" ]
      },
      { "monster": "mon_dog_chihuahua", "freq": 1, "cost_multiplier": 25, "pack_size": [ 1, 3 ] },
      {
        "monster": "mon_dog_chihuahua",
        "freq": 1,
        "cost_multiplier": 25,
        "pack_size": [ 1, 3 ],
        "conditions": [ "DAWN", "DUSK" ]
      },
      { "monster": "mon_dog_dachshund", "freq": 1, "cost_multiplier": 25, "pack_size": [ 1, 3 ] },
      {
        "monster": "mon_dog_dachshund",
        "freq": 1,
        "cost_multiplier": 25,
        "pack_size": [ 1, 3 ],
        "conditions": [ "DAWN", "DUSK" ]
      },
      { "monster": "mon_dog_gshepherd", "freq": 1, "cost_multiplier": 25, "pack_size": [ 1, 3 ] },
      {
        "monster": "mon_dog_gshepherd",
        "freq": 1,
        "cost_multiplier": 25,
        "pack_size": [ 1, 3 ],
        "conditions": [ "DAWN", "DUSK" ]
      },
      { "monster": "mon_dog", "freq": 3, "cost_multiplier": 25, "ends": 72, "pack_size": [ 1, 6 ] },
      {
        "monster": "mon_dog",
        "freq": 2,
        "cost_multiplier": 25,
        "ends": 72,
        "pack_size": [ 1, 6 ],
        "conditions": [ "DAWN", "DUSK" ]
      },
      { "monster": "mon_dog_bull", "freq": 1, "cost_multiplier": 25, "ends": 72, "pack_size": [ 1, 3 ] },
      {
        "monster": "mon_dog_bull",
        "freq": 1,
        "cost_multiplier": 25,
        "ends": 72,
        "pack_size": [ 1, 3 ],
        "conditions": [ "DAWN", "DUSK" ]
      },
      { "monster": "mon_dog_auscattle", "freq": 1, "cost_multiplier": 25, "ends": 72, "pack_size": [ 1, 3 ] },
      {
        "monster": "mon_dog_auscattle",
        "freq": 1,
        "cost_multiplier": 25,
        "ends": 72,
        "pack_size": [ 1, 3 ],
        "conditions": [ "DAWN", "DUSK" ]
      },
      { "monster": "mon_dog_pitbullmix", "freq": 3, "cost_multiplier": 25, "ends": 72, "pack_size": [ 1, 3 ] },
      {
        "monster": "mon_dog_pitbullmix",
        "freq": 2,
        "cost_multiplier": 25,
        "ends": 72,
        "pack_size": [ 1, 3 ],
        "conditions": [ "DAWN", "DUSK" ]
      },
      { "monster": "mon_dog_beagle", "freq": 1, "cost_multiplier": 25, "ends": 72, "pack_size": [ 1, 6 ] },
      {
        "monster": "mon_dog_beagle",
        "freq": 1,
        "cost_multiplier": 25,
        "ends": 72,
        "pack_size": [ 1, 6 ],
        "conditions": [ "DAWN", "DUSK" ]
      },
      { "monster": "mon_dog_bcollie", "freq": 1, "cost_multiplier": 25, "ends": 72, "pack_size": [ 1, 3 ] },
      {
        "monster": "mon_dog_bcollie",
        "freq": 1,
        "cost_multiplier": 25,
        "ends": 72,
        "pack_size": [ 1, 3 ],
        "conditions": [ "DAWN", "DUSK" ]
      },
      { "monster": "mon_dog_boxer", "freq": 1, "cost_multiplier": 25, "ends": 72, "pack_size": [ 1, 3 ] },
      {
        "monster": "mon_dog_boxer",
        "freq": 1,
        "cost_multiplier": 25,
        "ends": 72,
        "pack_size": [ 1, 3 ],
        "conditions": [ "DAWN", "DUSK" ]
      },
      { "monster": "mon_dog_chihuahua", "freq": 1, "cost_multiplier": 25, "ends": 72, "pack_size": [ 1, 3 ] },
      {
        "monster": "mon_dog_chihuahua",
        "freq": 1,
        "cost_multiplier": 25,
        "ends": 72,
        "pack_size": [ 1, 3 ],
        "conditions": [ "DAWN", "DUSK" ]
      },
      { "monster": "mon_dog_dachshund", "freq": 1, "cost_multiplier": 25, "ends": 72, "pack_size": [ 1, 3 ] },
      {
        "monster": "mon_dog_dachshund",
        "freq": 1,
        "cost_multiplier": 25,
        "ends": 72,
        "pack_size": [ 1, 3 ],
        "conditions": [ "DAWN", "DUSK" ]
      },
      { "monster": "mon_dog_gshepherd", "freq": 1, "cost_multiplier": 25, "ends": 72, "pack_size": [ 1, 3 ] },
      {
        "monster": "mon_dog_gshepherd",
        "freq": 1,
        "cost_multiplier": 25,
        "ends": 72,
        "pack_size": [ 1, 3 ],
        "conditions": [ "DAWN", "DUSK" ]
      },
      { "monster": "mon_dog", "freq": 3, "cost_multiplier": 25, "ends": 168, "pack_size": [ 1, 6 ] },
      {
        "monster": "mon_dog",
        "freq": 2,
        "cost_multiplier": 25,
        "ends": 168,
        "pack_size": [ 1, 6 ],
        "conditions": [ "DAWN", "DUSK" ]
      },
      { "monster": "mon_dog_bull", "freq": 1, "cost_multiplier": 25, "ends": 168, "pack_size": [ 1, 3 ] },
      {
        "monster": "mon_dog_bull",
        "freq": 1,
        "cost_multiplier": 25,
        "ends": 168,
        "pack_size": [ 1, 3 ],
        "conditions": [ "DAWN", "DUSK" ]
      },
      { "monster": "mon_dog_auscattle", "freq": 1, "cost_multiplier": 25, "ends": 168, "pack_size": [ 1, 3 ] },
      {
        "monster": "mon_dog_auscattle",
        "freq": 1,
        "cost_multiplier": 25,
        "ends": 168,
        "pack_size": [ 1, 3 ],
        "conditions": [ "DAWN", "DUSK" ]
      },
      { "monster": "mon_dog_pitbullmix", "freq": 3, "cost_multiplier": 25, "ends": 168, "pack_size": [ 1, 3 ] },
      {
        "monster": "mon_dog_pitbullmix",
        "freq": 2,
        "cost_multiplier": 25,
        "ends": 168,
        "pack_size": [ 1, 3 ],
        "conditions": [ "DAWN", "DUSK" ]
      },
      { "monster": "mon_dog_beagle", "freq": 1, "cost_multiplier": 25, "ends": 168, "pack_size": [ 1, 6 ] },
      {
        "monster": "mon_dog_beagle",
        "freq": 1,
        "cost_multiplier": 25,
        "ends": 168,
        "pack_size": [ 1, 6 ],
        "conditions": [ "DAWN", "DUSK" ]
      },
      { "monster": "mon_dog_bcollie", "freq": 1, "cost_multiplier": 25, "ends": 168, "pack_size": [ 1, 3 ] },
      {
        "monster": "mon_dog_bcollie",
        "freq": 1,
        "cost_multiplier": 25,
        "ends": 168,
        "pack_size": [ 1, 3 ],
        "conditions": [ "DAWN", "DUSK" ]
      },
      { "monster": "mon_dog_boxer", "freq": 1, "cost_multiplier": 25, "ends": 168, "pack_size": [ 1, 3 ] },
      {
        "monster": "mon_dog_boxer",
        "freq": 1,
        "cost_multiplier": 25,
        "ends": 168,
        "pack_size": [ 1, 3 ],
        "conditions": [ "DAWN", "DUSK" ]
      },
      { "monster": "mon_dog_chihuahua", "freq": 1, "cost_multiplier": 25, "ends": 168, "pack_size": [ 1, 3 ] },
      {
        "monster": "mon_dog_chihuahua",
        "freq": 1,
        "cost_multiplier": 25,
        "ends": 168,
        "pack_size": [ 1, 3 ],
        "conditions": [ "DAWN", "DUSK" ]
      },
      { "monster": "mon_dog_dachshund", "freq": 1, "cost_multiplier": 25, "ends": 168, "pack_size": [ 1, 3 ] },
      {
        "monster": "mon_dog_dachshund",
        "freq": 1,
        "cost_multiplier": 25,
        "ends": 168,
        "pack_size": [ 1, 3 ],
        "conditions": [ "DAWN", "DUSK" ]
      },
      { "monster": "mon_dog_gshepherd", "freq": 1, "cost_multiplier": 25, "ends": 168, "pack_size": [ 1, 3 ] },
      {
        "monster": "mon_dog_gshepherd",
        "freq": 1,
        "cost_multiplier": 25,
        "ends": 168,
        "pack_size": [ 1, 3 ],
        "conditions": [ "DAWN", "DUSK" ]
      },
      { "monster": "mon_dog", "freq": 3, "cost_multiplier": 25, "ends": 672, "pack_size": [ 1, 6 ] },
      {
        "monster": "mon_dog",
        "freq": 2,
        "cost_multiplier": 25,
        "ends": 672,
        "pack_size": [ 1, 6 ],
        "conditions": [ "DAWN", "DUSK" ]
      },
      { "monster": "mon_dog_bull", "freq": 1, "cost_multiplier": 25, "ends": 672, "pack_size": [ 1, 3 ] },
      {
        "monster": "mon_dog_bull",
        "freq": 1,
        "cost_multiplier": 25,
        "ends": 672,
        "pack_size": [ 1, 3 ],
        "conditions": [ "DAWN", "DUSK" ]
      },
      { "monster": "mon_dog_auscattle", "freq": 1, "cost_multiplier": 25, "ends": 672, "pack_size": [ 1, 3 ] },
      {
        "monster": "mon_dog_auscattle",
        "freq": 1,
        "cost_multiplier": 25,
        "ends": 672,
        "pack_size": [ 1, 3 ],
        "conditions": [ "DAWN", "DUSK" ]
      },
      { "monster": "mon_dog_pitbullmix", "freq": 3, "cost_multiplier": 25, "ends": 672, "pack_size": [ 1, 3 ] },
      {
        "monster": "mon_dog_pitbullmix",
        "freq": 2,
        "cost_multiplier": 25,
        "ends": 672,
        "pack_size": [ 1, 3 ],
        "conditions": [ "DAWN", "DUSK" ]
      },
      { "monster": "mon_dog_beagle", "freq": 1, "cost_multiplier": 25, "ends": 672, "pack_size": [ 1, 6 ] },
      {
        "monster": "mon_dog_beagle",
        "freq": 1,
        "cost_multiplier": 25,
        "ends": 672,
        "pack_size": [ 1, 6 ],
        "conditions": [ "DAWN", "DUSK" ]
      },
      { "monster": "mon_dog_bcollie", "freq": 1, "cost_multiplier": 25, "ends": 672, "pack_size": [ 1, 3 ] },
      {
        "monster": "mon_dog_bcollie",
        "freq": 1,
        "cost_multiplier": 25,
        "ends": 672,
        "pack_size": [ 1, 3 ],
        "conditions": [ "DAWN", "DUSK" ]
      },
      { "monster": "mon_dog_boxer", "freq": 1, "cost_multiplier": 25, "ends": 672, "pack_size": [ 1, 3 ] },
      {
        "monster": "mon_dog_boxer",
        "freq": 1,
        "cost_multiplier": 25,
        "ends": 672,
        "pack_size": [ 1, 3 ],
        "conditions": [ "DAWN", "DUSK" ]
      },
      { "monster": "mon_dog_chihuahua", "freq": 1, "cost_multiplier": 25, "ends": 672, "pack_size": [ 1, 3 ] },
      {
        "monster": "mon_dog_chihuahua",
        "freq": 1,
        "cost_multiplier": 25,
        "ends": 672,
        "pack_size": [ 1, 3 ],
        "conditions": [ "DAWN", "DUSK" ]
      },
      { "monster": "mon_dog_dachshund", "freq": 1, "cost_multiplier": 25, "ends": 672, "pack_size": [ 1, 3 ] },
      {
        "monster": "mon_dog_dachshund",
        "freq": 1,
        "cost_multiplier": 25,
        "ends": 672,
        "pack_size": [ 1, 3 ],
        "conditions": [ "DAWN", "DUSK" ]
      },
      { "monster": "mon_dog_gshepherd", "freq": 1, "cost_multiplier": 25, "ends": 672, "pack_size": [ 1, 3 ] },
      {
        "monster": "mon_dog_gshepherd",
        "freq": 1,
        "cost_multiplier": 25,
        "ends": 672,
        "pack_size": [ 1, 3 ],
        "conditions": [ "DAWN", "DUSK" ]
      },
      { "monster": "mon_dog", "freq": 3, "cost_multiplier": 25, "ends": 2160, "pack_size": [ 1, 6 ] },
      {
        "monster": "mon_dog",
        "freq": 2,
        "cost_multiplier": 25,
        "ends": 2160,
        "pack_size": [ 1, 6 ],
        "conditions": [ "DAWN", "DUSK" ]
      },
      { "monster": "mon_dog_bull", "freq": 1, "cost_multiplier": 25, "ends": 2160, "pack_size": [ 1, 3 ] },
      {
        "monster": "mon_dog_bull",
        "freq": 1,
        "cost_multiplier": 25,
        "ends": 2160,
        "pack_size": [ 1, 3 ],
        "conditions": [ "DAWN", "DUSK" ]
      },
      { "monster": "mon_dog_auscattle", "freq": 1, "cost_multiplier": 25, "ends": 2160, "pack_size": [ 1, 3 ] },
      {
        "monster": "mon_dog_auscattle",
        "freq": 1,
        "cost_multiplier": 25,
        "ends": 2160,
        "pack_size": [ 1, 3 ],
        "conditions": [ "DAWN", "DUSK" ]
      },
      { "monster": "mon_dog_pitbullmix", "freq": 3, "cost_multiplier": 25, "ends": 2160, "pack_size": [ 1, 3 ] },
      {
        "monster": "mon_dog_pitbullmix",
        "freq": 2,
        "cost_multiplier": 25,
        "ends": 2160,
        "pack_size": [ 1, 3 ],
        "conditions": [ "DAWN", "DUSK" ]
      },
      { "monster": "mon_dog_beagle", "freq": 1, "cost_multiplier": 25, "ends": 2160, "pack_size": [ 1, 6 ] },
      {
        "monster": "mon_dog_beagle",
        "freq": 1,
        "cost_multiplier": 25,
        "ends": 2160,
        "pack_size": [ 1, 6 ],
        "conditions": [ "DAWN", "DUSK" ]
      },
      { "monster": "mon_dog_bcollie", "freq": 1, "cost_multiplier": 25, "ends": 2160, "pack_size": [ 1, 3 ] },
      {
        "monster": "mon_dog_bcollie",
        "freq": 1,
        "cost_multiplier": 25,
        "ends": 2160,
        "pack_size": [ 1, 3 ],
        "conditions": [ "DAWN", "DUSK" ]
      },
      { "monster": "mon_dog_boxer", "freq": 1, "cost_multiplier": 25, "ends": 2160, "pack_size": [ 1, 3 ] },
      {
        "monster": "mon_dog_boxer",
        "freq": 1,
        "cost_multiplier": 25,
        "ends": 2160,
        "pack_size": [ 1, 3 ],
        "conditions": [ "DAWN", "DUSK" ]
      },
      { "monster": "mon_dog_chihuahua", "freq": 1, "cost_multiplier": 25, "ends": 2160, "pack_size": [ 1, 3 ] },
      {
        "monster": "mon_dog_chihuahua",
        "freq": 1,
        "cost_multiplier": 25,
        "ends": 2160,
        "pack_size": [ 1, 3 ],
        "conditions": [ "DAWN", "DUSK" ]
      },
      { "monster": "mon_dog_dachshund", "freq": 1, "cost_multiplier": 25, "ends": 2160, "pack_size": [ 1, 3 ] },
      {
        "monster": "mon_dog_dachshund",
        "freq": 1,
        "cost_multiplier": 25,
        "ends": 2160,
        "pack_size": [ 1, 3 ],
        "conditions": [ "DAWN", "DUSK" ]
      },
      { "monster": "mon_dog_gshepherd", "freq": 1, "cost_multiplier": 25, "ends": 2160, "pack_size": [ 1, 3 ] },
      {
        "monster": "mon_dog_gshepherd",
        "freq": 1,
        "cost_multiplier": 25,
        "ends": 2160,
        "pack_size": [ 1, 3 ],
        "conditions": [ "DAWN", "DUSK" ]
      },
      { "monster": "mon_fox_gray", "freq": 1, "cost_multiplier": 0 },
      { "monster": "mon_fox_gray", "freq": 2, "cost_multiplier": 0, "conditions": [ "DAWN", "DUSK" ] },
      { "monster": "mon_fox_gray", "freq": 1, "cost_multiplier": 0, "ends": 72 },
      { "monster": "mon_fox_gray", "freq": 2, "cost_multiplier": 0, "ends": 72, "conditions": [ "DAWN", "DUSK" ] },
      { "monster": "mon_fox_gray", "freq": 1, "cost_multiplier": 0, "ends": 168 },
      { "monster": "mon_fox_gray", "freq": 2, "cost_multiplier": 0, "ends": 168, "conditions": [ "DAWN", "DUSK" ] },
      { "monster": "mon_fox_gray", "freq": 1, "cost_multiplier": 0, "ends": 672 },
      { "monster": "mon_fox_gray", "freq": 2, "cost_multiplier": 0, "ends": 672, "conditions": [ "DAWN", "DUSK" ] },
      { "monster": "mon_fox_gray", "freq": 1, "cost_multiplier": 0, "ends": 2160 },
      { "monster": "mon_fox_gray", "freq": 2, "cost_multiplier": 0, "ends": 2160, "conditions": [ "DAWN", "DUSK" ] },
      { "monster": "mon_fox_red", "freq": 1, "cost_multiplier": 0 },
      { "monster": "mon_fox_red", "freq": 2, "cost_multiplier": 0, "conditions": [ "DAWN", "DUSK" ] },
      { "monster": "mon_fox_red", "freq": 1, "cost_multiplier": 0, "ends": 72 },
      { "monster": "mon_fox_red", "freq": 2, "cost_multiplier": 0, "ends": 72, "conditions": [ "DAWN", "DUSK" ] },
      { "monster": "mon_fox_red", "freq": 1, "cost_multiplier": 0, "ends": 168 },
      { "monster": "mon_fox_red", "freq": 2, "cost_multiplier": 0, "ends": 168, "conditions": [ "DAWN", "DUSK" ] },
      { "monster": "mon_fox_red", "freq": 1, "cost_multiplier": 0, "ends": 672 },
      { "monster": "mon_fox_red", "freq": 2, "cost_multiplier": 0, "ends": 672, "conditions": [ "DAWN", "DUSK" ] },
      { "monster": "mon_fox_red", "freq": 1, "cost_multiplier": 0, "ends": 2160 },
      { "monster": "mon_fox_red", "freq": 2, "cost_multiplier": 0, "ends": 2160, "conditions": [ "DAWN", "DUSK" ] },
      { "monster": "mon_wolf", "freq": 1, "cost_multiplier": 2, "pack_size": [ 2, 5 ] },
      { "monster": "mon_wolf", "freq": 2, "cost_multiplier": 2, "pack_size": [ 2, 5 ], "conditions": [ "NIGHT" ] },
      { "monster": "mon_wolf", "freq": 1, "cost_multiplier": 2, "ends": 72, "pack_size": [ 2, 5 ] },
      {
        "monster": "mon_wolf",
        "freq": 2,
        "cost_multiplier": 2,
        "ends": 72,
        "pack_size": [ 2, 5 ],
        "conditions": [ "NIGHT" ]
      },
      { "monster": "mon_wolf", "freq": 1, "cost_multiplier": 2, "ends": 168, "pack_size": [ 2, 5 ] },
      {
        "monster": "mon_wolf",
        "freq": 2,
        "cost_multiplier": 2,
        "ends": 168,
        "pack_size": [ 2, 5 ],
        "conditions": [ "NIGHT" ]
      },
      { "monster": "mon_wolf", "freq": 1, "cost_multiplier": 2, "ends": 672, "pack_size": [ 2, 5 ] },
      {
        "monster": "mon_wolf",
        "freq": 2,
        "cost_multiplier": 2,
        "ends": 672,
        "pack_size": [ 2, 5 ],
        "conditions": [ "NIGHT" ]
      },
      { "monster": "mon_wolf", "freq": 1, "cost_multiplier": 2, "ends": 2160, "pack_size": [ 2, 5 ] },
      {
        "monster": "mon_wolf",
        "freq": 2,
        "cost_multiplier": 2,
        "ends": 2160,
        "pack_size": [ 2, 5 ],
        "conditions": [ "NIGHT" ]
      },
      { "monster": "mon_coyote", "freq": 1, "cost_multiplier": 2, "pack_size": [ 1, 6 ] },
      { "monster": "mon_coyote", "freq": 2, "cost_multiplier": 2, "pack_size": [ 1, 6 ], "conditions": [ "NIGHT" ] },
      { "monster": "mon_coyote", "freq": 1, "cost_multiplier": 2, "ends": 72, "pack_size": [ 1, 6 ] },
      {
        "monster": "mon_coyote",
        "freq": 2,
        "cost_multiplier": 2,
        "ends": 72,
        "pack_size": [ 1, 6 ],
        "conditions": [ "NIGHT" ]
      },
      { "monster": "mon_coyote", "freq": 1, "cost_multiplier": 2, "ends": 168, "pack_size": [ 1, 6 ] },
      {
        "monster": "mon_coyote",
        "freq": 2,
        "cost_multiplier": 2,
        "ends": 168,
        "pack_size": [ 1, 6 ],
        "conditions": [ "NIGHT" ]
      },
      { "monster": "mon_coyote", "freq": 1, "cost_multiplier": 2, "ends": 672, "pack_size": [ 1, 6 ] },
      {
        "monster": "mon_coyote",
        "freq": 2,
        "cost_multiplier": 2,
        "ends": 672,
        "pack_size": [ 1, 6 ],
        "conditions": [ "NIGHT" ]
      },
      { "monster": "mon_coyote", "freq": 1, "cost_multiplier": 2, "ends": 2160, "pack_size": [ 1, 6 ] },
      {
        "monster": "mon_coyote",
        "freq": 2,
        "cost_multiplier": 2,
        "ends": 2160,
        "pack_size": [ 1, 6 ],
        "conditions": [ "NIGHT" ]
      },
      { "monster": "mon_coyote_wolf", "freq": 1, "cost_multiplier": 2, "pack_size": [ 1, 8 ] },
      {
        "monster": "mon_coyote_wolf",
        "freq": 2,
        "cost_multiplier": 2,
        "pack_size": [ 1, 8 ],
        "conditions": [ "NIGHT" ]
      },
      { "monster": "mon_coyote_wolf", "freq": 1, "cost_multiplier": 2, "ends": 72, "pack_size": [ 1, 8 ] },
      {
        "monster": "mon_coyote_wolf",
        "freq": 2,
        "cost_multiplier": 2,
        "ends": 72,
        "pack_size": [ 1, 8 ],
        "conditions": [ "NIGHT" ]
      },
      { "monster": "mon_coyote_wolf", "freq": 1, "cost_multiplier": 2, "ends": 168, "pack_size": [ 1, 8 ] },
      {
        "monster": "mon_coyote_wolf",
        "freq": 2,
        "cost_multiplier": 2,
        "ends": 168,
        "pack_size": [ 1, 8 ],
        "conditions": [ "NIGHT" ]
      },
      { "monster": "mon_coyote_wolf", "freq": 1, "cost_multiplier": 2, "ends": 672, "pack_size": [ 1, 8 ] },
      {
        "monster": "mon_coyote_wolf",
        "freq": 2,
        "cost_multiplier": 2,
        "ends": 672,
        "pack_size": [ 1, 8 ],
        "conditions": [ "NIGHT" ]
      },
      { "monster": "mon_coyote_wolf", "freq": 1, "cost_multiplier": 2, "ends": 2160, "pack_size": [ 1, 8 ] },
      {
        "monster": "mon_coyote_wolf",
        "freq": 2,
        "cost_multiplier": 2,
        "ends": 2160,
        "pack_size": [ 1, 8 ],
        "conditions": [ "NIGHT" ]
      },
      { "monster": "mon_zombie_dog", "freq": 4, "cost_multiplier": 2, "starts": 72 },
      { "monster": "mon_zombie_dog", "freq": 4, "cost_multiplier": 2, "starts": 168 },
      { "monster": "mon_zombie_dog", "freq": 4, "cost_multiplier": 2, "starts": 336 },
      { "monster": "mon_zombie_dog", "freq": 4, "cost_multiplier": 2, "starts": 504 },
      { "monster": "mon_zombie_dog", "freq": 4, "cost_multiplier": 2, "starts": 672 },
      { "monster": "mon_zombie_dog", "freq": 4, "cost_multiplier": 2, "starts": 890 },
      { "monster": "mon_zombie_dog", "freq": 4, "cost_multiplier": 2, "starts": 1008 },
      { "monster": "mon_zombie_dog", "freq": 4, "cost_multiplier": 2, "starts": 1344 },
      { "monster": "mon_zombie_dog", "freq": 4, "cost_multiplier": 2, "starts": 1680 },
      { "monster": "mon_zombie_dog", "freq": 4, "cost_multiplier": 2, "starts": 2160 },
      { "monster": "mon_zolf", "freq": 2, "cost_multiplier": 2, "starts": 72, "pack_size": [ 1, 4 ] },
      { "monster": "mon_zolf", "freq": 2, "cost_multiplier": 2, "starts": 168, "pack_size": [ 1, 4 ] },
      { "monster": "mon_zolf", "freq": 2, "cost_multiplier": 2, "starts": 672, "pack_size": [ 1, 4 ] },
      { "monster": "mon_zolf", "freq": 2, "cost_multiplier": 2, "starts": 2160, "pack_size": [ 1, 4 ] },
      {
        "monster": "mon_groundhog",
        "freq": 30,
        "cost_multiplier": 5,
        "pack_size": [ 1, 6 ],
        "conditions": [ "DAWN", "DAY", "DUSK", "SPRING", "SUMMER", "AUTUMN" ]
      },
      { "monster": "mon_hare", "freq": 12, "cost_multiplier": 2, "pack_size": [ 1, 6 ] },
      { "monster": "mon_hare", "freq": 18, "cost_multiplier": 2, "pack_size": [ 1, 6 ], "conditions": [ "NIGHT" ] },
      { "monster": "mon_moose", "freq": 1, "cost_multiplier": 3 },
      { "monster": "mon_moose", "freq": 2, "cost_multiplier": 3, "conditions": [ "DAY" ] },
      { "monster": "mon_moose", "freq": 1, "cost_multiplier": 3, "ends": 72 },
      { "monster": "mon_moose", "freq": 2, "cost_multiplier": 3, "ends": 72, "conditions": [ "DAY" ] },
      { "monster": "mon_moose", "freq": 1, "cost_multiplier": 3, "ends": 168 },
      { "monster": "mon_moose", "freq": 2, "cost_multiplier": 3, "ends": 168, "conditions": [ "DAY" ] },
      { "monster": "mon_moose", "freq": 1, "cost_multiplier": 3, "ends": 672 },
      { "monster": "mon_moose", "freq": 2, "cost_multiplier": 3, "ends": 672, "conditions": [ "DAY" ] },
      { "monster": "mon_moose", "freq": 1, "cost_multiplier": 3, "ends": 2160 },
      { "monster": "mon_moose", "freq": 2, "cost_multiplier": 3, "ends": 2160, "conditions": [ "DAY" ] },
      { "monster": "mon_zoose", "freq": 1, "cost_multiplier": 10, "starts": 72 },
      { "monster": "mon_zoose", "freq": 1, "cost_multiplier": 10, "starts": 168 },
      { "monster": "mon_zoose", "freq": 1, "cost_multiplier": 10, "starts": 672 },
      { "monster": "mon_zoose", "freq": 1, "cost_multiplier": 10, "starts": 2160 },
      { "monster": "mon_rabbit", "freq": 10, "cost_multiplier": 0, "pack_size": [ 1, 5 ] },
      {
        "monster": "mon_rabbit",
        "freq": 15,
        "cost_multiplier": 0,
        "pack_size": [ 1, 5 ],
        "conditions": [ "DUSK", "NIGHT", "DAWN" ]
      },
      { "monster": "mon_squirrel", "freq": 50, "cost_multiplier": 0, "pack_size": [ 1, 2 ], "conditions": [ "DAY" ] },
      {
        "monster": "mon_squirrel",
        "freq": 25,
        "cost_multiplier": 0,
        "pack_size": [ 1, 2 ],
        "conditions": [ "DAWN", "DUSK" ]
      },
      {
        "monster": "mon_squirrel_red",
        "freq": 50,
        "cost_multiplier": 0,
        "pack_size": [ 1, 2 ],
        "conditions": [ "DAY" ]
      },
      {
        "monster": "mon_squirrel_red",
        "freq": 25,
        "cost_multiplier": 0,
        "pack_size": [ 1, 2 ],
        "conditions": [ "DAWN", "DUSK" ]
      },
      { "monster": "mon_weasel", "freq": 5, "cost_multiplier": 5 },
      { "monster": "mon_weasel", "freq": 15, "cost_multiplier": 5, "conditions": [ "NIGHT" ] },
      { "monster": "mon_turkey", "freq": 6, "cost_multiplier": 2, "pack_size": [ 1, 18 ] },
      { "monster": "mon_turkey", "freq": 9, "cost_multiplier": 2, "pack_size": [ 1, 18 ], "conditions": [ "DAY" ] },
      {
        "monster": "mon_raccoon",
        "freq": 8,
        "cost_multiplier": 0,
        "pack_size": [ 1, 3 ],
        "conditions": [ "SPRING", "SUMMER", "AUTUMN" ]
      },
      {
        "monster": "mon_raccoon",
        "freq": 12,
        "cost_multiplier": 0,
        "pack_size": [ 1, 3 ],
        "conditions": [ "DAY", "SPRING", "SUMMER", "AUTUMN" ]
      },
      {
        "monster": "mon_opossum",
        "freq": 8,
        "cost_multiplier": 0,
        "pack_size": [ 1, 3 ],
        "conditions": [ "SPRING", "SUMMER", "AUTUMN" ]
      },
      {
        "monster": "mon_opossum",
        "freq": 12,
        "cost_multiplier": 0,
        "pack_size": [ 1, 3 ],
        "conditions": [ "DAY", "SPRING", "SUMMER", "AUTUMN" ]
      },
      { "monster": "mon_black_rat", "freq": 10, "cost_multiplier": 0, "pack_size": [ 1, 5 ], "conditions": [ "DAY" ] },
      {
        "monster": "mon_black_rat",
        "freq": 15,
        "cost_multiplier": 0,
        "pack_size": [ 1, 5 ],
        "conditions": [ "NIGHT" ]
      },
      {
        "monster": "mon_rattlesnake",
        "freq": 15,
        "cost_multiplier": 5,
        "conditions": [ "SPRING", "SUMMER", "AUTUMN" ]
      },
      {
        "monster": "mon_rattlesnake_giant",
        "freq": 10,
        "cost_multiplier": 5,
        "conditions": [ "SPRING", "SUMMER", "AUTUMN" ]
      },
      { "monster": "mon_bee", "freq": 3, "cost_multiplier": 0, "conditions": [ "DAY", "SPRING", "SUMMER", "AUTUMN" ] },
      {
        "monster": "mon_bee",
        "freq": 2,
        "cost_multiplier": 0,
        "starts": 24,
        "conditions": [ "DAY", "SPRING", "SUMMER", "AUTUMN" ]
      },
      {
        "monster": "mon_bee",
        "freq": 3,
        "cost_multiplier": 0,
        "starts": 72,
        "conditions": [ "DAY", "SPRING", "SUMMER", "AUTUMN" ]
      },
      {
        "monster": "mon_bee",
        "freq": 2,
        "cost_multiplier": 0,
        "starts": 120,
        "conditions": [ "DAY", "SPRING", "SUMMER", "AUTUMN" ]
      },
      {
        "monster": "mon_bee",
        "freq": 3,
        "cost_multiplier": 0,
        "starts": 168,
        "conditions": [ "DAY", "SPRING", "SUMMER", "AUTUMN" ]
      },
      {
        "monster": "mon_bee",
        "freq": 2,
        "cost_multiplier": 0,
        "starts": 216,
        "conditions": [ "DAY", "SPRING", "SUMMER", "AUTUMN" ]
      },
      {
        "monster": "mon_bee",
        "freq": 3,
        "cost_multiplier": 0,
        "starts": 288,
        "conditions": [ "DAY", "SPRING", "SUMMER", "AUTUMN" ]
      },
      {
        "monster": "mon_bee",
        "freq": 2,
        "cost_multiplier": 0,
        "starts": 336,
        "conditions": [ "DAY", "SPRING", "SUMMER", "AUTUMN" ]
      },
      {
        "monster": "mon_bee",
        "freq": 3,
        "cost_multiplier": 0,
        "starts": 384,
        "conditions": [ "DAY", "SPRING", "SUMMER", "AUTUMN" ]
      },
      {
        "monster": "mon_bee",
        "freq": 2,
        "cost_multiplier": 0,
        "starts": 456,
        "conditions": [ "DAY", "SPRING", "SUMMER", "AUTUMN" ]
      },
      {
        "monster": "mon_bee",
        "freq": 3,
        "cost_multiplier": 0,
        "starts": 504,
        "conditions": [ "DAY", "SPRING", "SUMMER", "AUTUMN" ]
      },
      {
        "monster": "mon_bee",
        "freq": 2,
        "cost_multiplier": 0,
        "starts": 552,
        "conditions": [ "DAY", "SPRING", "SUMMER", "AUTUMN" ]
      },
      {
        "monster": "mon_bee",
        "freq": 3,
        "cost_multiplier": 0,
        "starts": 624,
        "conditions": [ "DAY", "SPRING", "SUMMER", "AUTUMN" ]
      },
      {
        "monster": "mon_bee",
        "freq": 2,
        "cost_multiplier": 0,
        "starts": 672,
        "conditions": [ "DAY", "SPRING", "SUMMER", "AUTUMN" ]
      },
      {
        "monster": "mon_bee",
        "freq": 3,
        "cost_multiplier": 0,
        "starts": 720,
        "conditions": [ "DAY", "SPRING", "SUMMER", "AUTUMN" ]
      },
      {
        "monster": "mon_bee",
        "freq": 2,
        "cost_multiplier": 0,
        "starts": 792,
        "conditions": [ "DAY", "SPRING", "SUMMER", "AUTUMN" ]
      },
      { "monster": "mon_fly", "freq": 1, "cost_multiplier": 0, "conditions": [ "SPRING", "SUMMER", "AUTUMN" ] },
      { "monster": "mon_fly", "freq": 3, "cost_multiplier": 0, "conditions": [ "DAY", "SPRING", "SUMMER", "AUTUMN" ] },
      {
        "monster": "mon_fly",
        "freq": 2,
        "cost_multiplier": 0,
        "starts": 24,
        "conditions": [ "SPRING", "SUMMER", "AUTUMN" ]
      },
      {
        "monster": "mon_fly",
        "freq": 3,
        "cost_multiplier": 0,
        "starts": 24,
        "conditions": [ "DAY", "SPRING", "SUMMER", "AUTUMN" ]
      },
      {
        "monster": "mon_fly",
        "freq": 1,
        "cost_multiplier": 0,
        "starts": 72,
        "conditions": [ "SPRING", "SUMMER", "AUTUMN" ]
      },
      {
        "monster": "mon_fly",
        "freq": 3,
        "cost_multiplier": 0,
        "starts": 72,
        "conditions": [ "DAY", "SPRING", "SUMMER", "AUTUMN" ]
      },
      {
        "monster": "mon_fly",
        "freq": 2,
        "cost_multiplier": 0,
        "starts": 120,
        "conditions": [ "SPRING", "SUMMER", "AUTUMN" ]
      },
      {
        "monster": "mon_fly",
        "freq": 3,
        "cost_multiplier": 0,
        "starts": 120,
        "conditions": [ "DAY", "SPRING", "SUMMER", "AUTUMN" ]
      },
      {
        "monster": "mon_fly",
        "freq": 1,
        "cost_multiplier": 0,
        "starts": 168,
        "conditions": [ "SPRING", "SUMMER", "AUTUMN" ]
      },
      {
        "monster": "mon_fly",
        "freq": 3,
        "cost_multiplier": 0,
        "starts": 168,
        "conditions": [ "DAY", "SPRING", "SUMMER", "AUTUMN" ]
      },
      {
        "monster": "mon_fly",
        "freq": 2,
        "cost_multiplier": 0,
        "starts": 216,
        "conditions": [ "SPRING", "SUMMER", "AUTUMN" ]
      },
      {
        "monster": "mon_fly",
        "freq": 3,
        "cost_multiplier": 0,
        "starts": 216,
        "conditions": [ "DAY", "SPRING", "SUMMER", "AUTUMN" ]
      },
      {
        "monster": "mon_fly",
        "freq": 1,
        "cost_multiplier": 0,
        "starts": 288,
        "conditions": [ "SPRING", "SUMMER", "AUTUMN" ]
      },
      {
        "monster": "mon_fly",
        "freq": 3,
        "cost_multiplier": 0,
        "starts": 288,
        "conditions": [ "DAY", "SPRING", "SUMMER", "AUTUMN" ]
      },
      {
        "monster": "mon_fly",
        "freq": 2,
        "cost_multiplier": 0,
        "starts": 336,
        "conditions": [ "SPRING", "SUMMER", "AUTUMN" ]
      },
      {
        "monster": "mon_fly",
        "freq": 3,
        "cost_multiplier": 0,
        "starts": 336,
        "conditions": [ "DAY", "SPRING", "SUMMER", "AUTUMN" ]
      },
      {
        "monster": "mon_fly",
        "freq": 1,
        "cost_multiplier": 0,
        "starts": 384,
        "conditions": [ "SPRING", "SUMMER", "AUTUMN" ]
      },
      {
        "monster": "mon_fly",
        "freq": 3,
        "cost_multiplier": 0,
        "starts": 384,
        "conditions": [ "DAY", "SPRING", "SUMMER", "AUTUMN" ]
      },
      {
        "monster": "mon_fly",
        "freq": 2,
        "cost_multiplier": 0,
        "starts": 456,
        "conditions": [ "SPRING", "SUMMER", "AUTUMN" ]
      },
      {
        "monster": "mon_fly",
        "freq": 3,
        "cost_multiplier": 0,
        "starts": 456,
        "conditions": [ "DAY", "SPRING", "SUMMER", "AUTUMN" ]
      },
      {
        "monster": "mon_fly",
        "freq": 1,
        "cost_multiplier": 0,
        "starts": 504,
        "conditions": [ "SPRING", "SUMMER", "AUTUMN" ]
      },
      {
        "monster": "mon_fly",
        "freq": 3,
        "cost_multiplier": 0,
        "starts": 504,
        "conditions": [ "DAY", "SPRING", "SUMMER", "AUTUMN" ]
      },
      {
        "monster": "mon_fly",
        "freq": 2,
        "cost_multiplier": 0,
        "starts": 552,
        "conditions": [ "SPRING", "SUMMER", "AUTUMN" ]
      },
      {
        "monster": "mon_fly",
        "freq": 3,
        "cost_multiplier": 0,
        "starts": 552,
        "conditions": [ "DAY", "SPRING", "SUMMER", "AUTUMN" ]
      },
      {
        "monster": "mon_fly",
        "freq": 1,
        "cost_multiplier": 0,
        "starts": 624,
        "conditions": [ "SPRING", "SUMMER", "AUTUMN" ]
      },
      {
        "monster": "mon_fly",
        "freq": 3,
        "cost_multiplier": 0,
        "starts": 624,
        "conditions": [ "DAY", "SPRING", "SUMMER", "AUTUMN" ]
      },
      {
        "monster": "mon_fly",
        "freq": 2,
        "cost_multiplier": 0,
        "starts": 672,
        "conditions": [ "SPRING", "SUMMER", "AUTUMN" ]
      },
      {
        "monster": "mon_fly",
        "freq": 3,
        "cost_multiplier": 0,
        "starts": 672,
        "conditions": [ "DAY", "SPRING", "SUMMER", "AUTUMN" ]
      },
      {
        "monster": "mon_fly",
        "freq": 1,
        "cost_multiplier": 0,
        "starts": 720,
        "conditions": [ "SPRING", "SUMMER", "AUTUMN" ]
      },
      {
        "monster": "mon_fly",
        "freq": 3,
        "cost_multiplier": 0,
        "starts": 720,
        "conditions": [ "DAY", "SPRING", "SUMMER", "AUTUMN" ]
      },
      {
        "monster": "mon_fly",
        "freq": 2,
        "cost_multiplier": 0,
        "starts": 793,
        "conditions": [ "SPRING", "SUMMER", "AUTUMN" ]
      },
      {
        "monster": "mon_fly",
        "freq": 3,
        "cost_multiplier": 0,
        "starts": 792,
        "conditions": [ "DAY", "SPRING", "SUMMER", "AUTUMN" ]
      },
      {
        "monster": "mon_spider_jumping_giant",
        "freq": 0,
        "cost_multiplier": 0,
        "conditions": [ "SPRING", "SUMMER", "AUTUMN" ]
      },
      {
        "monster": "mon_spider_jumping_giant",
        "freq": 2,
        "cost_multiplier": 0,
        "conditions": [ "DAWN", "DAY", "DUSK", "SPRING", "SUMMER", "AUTUMN" ]
      },
      {
        "monster": "mon_spider_jumping_giant",
        "freq": 1,
        "cost_multiplier": 0,
        "starts": 24,
        "conditions": [ "SPRING", "SUMMER", "AUTUMN" ]
      },
      {
        "monster": "mon_spider_jumping_giant",
        "freq": 2,
        "cost_multiplier": 0,
        "starts": 24,
        "conditions": [ "DAWN", "DAY", "DUSK", "SPRING", "SUMMER", "AUTUMN" ]
      },
      {
        "monster": "mon_spider_jumping_giant",
        "freq": 0,
        "cost_multiplier": 0,
        "starts": 72,
        "conditions": [ "SPRING", "SUMMER", "AUTUMN" ]
      },
      {
        "monster": "mon_spider_jumping_giant",
        "freq": 2,
        "cost_multiplier": 0,
        "starts": 72,
        "conditions": [ "DAWN", "DAY", "DUSK", "SPRING", "SUMMER", "AUTUMN" ]
      },
      {
        "monster": "mon_spider_jumping_giant",
        "freq": 1,
        "cost_multiplier": 0,
        "starts": 120,
        "conditions": [ "SPRING", "SUMMER", "AUTUMN" ]
      },
      {
        "monster": "mon_spider_jumping_giant",
        "freq": 2,
        "cost_multiplier": 0,
        "starts": 120,
        "conditions": [ "DAWN", "DAY", "DUSK", "SPRING", "SUMMER", "AUTUMN" ]
      },
      {
        "monster": "mon_spider_jumping_giant",
        "freq": 0,
        "cost_multiplier": 0,
        "starts": 168,
        "conditions": [ "SPRING", "SUMMER", "AUTUMN" ]
      },
      {
        "monster": "mon_spider_jumping_giant",
        "freq": 2,
        "cost_multiplier": 0,
        "starts": 168,
        "conditions": [ "DAWN", "DAY", "DUSK", "SPRING", "SUMMER", "AUTUMN" ]
      },
      {
        "monster": "mon_spider_jumping_giant",
        "freq": 1,
        "cost_multiplier": 0,
        "starts": 216,
        "conditions": [ "SPRING", "SUMMER", "AUTUMN" ]
      },
      {
        "monster": "mon_spider_jumping_giant",
        "freq": 2,
        "cost_multiplier": 0,
        "starts": 216,
        "conditions": [ "DAWN", "DAY", "DUSK", "SPRING", "SUMMER", "AUTUMN" ]
      },
      {
        "monster": "mon_spider_jumping_giant",
        "freq": 0,
        "cost_multiplier": 0,
        "starts": 288,
        "conditions": [ "SPRING", "SUMMER", "AUTUMN" ]
      },
      {
        "monster": "mon_spider_jumping_giant",
        "freq": 2,
        "cost_multiplier": 0,
        "starts": 288,
        "conditions": [ "DAWN", "DAY", "DUSK", "SPRING", "SUMMER", "AUTUMN" ]
      },
      {
        "monster": "mon_spider_jumping_giant",
        "freq": 1,
        "cost_multiplier": 0,
        "starts": 336,
        "conditions": [ "SPRING", "SUMMER", "AUTUMN" ]
      },
      {
        "monster": "mon_spider_jumping_giant",
        "freq": 2,
        "cost_multiplier": 0,
        "starts": 336,
        "conditions": [ "DAWN", "DAY", "DUSK", "SPRING", "SUMMER", "AUTUMN" ]
      },
      {
        "monster": "mon_spider_jumping_giant",
        "freq": 0,
        "cost_multiplier": 0,
        "starts": 384,
        "conditions": [ "SPRING", "SUMMER", "AUTUMN" ]
      },
      {
        "monster": "mon_spider_jumping_giant",
        "freq": 2,
        "cost_multiplier": 0,
        "starts": 384,
        "conditions": [ "DAWN", "DAY", "DUSK", "SPRING", "SUMMER", "AUTUMN" ]
      },
      {
        "monster": "mon_spider_jumping_giant",
        "freq": 1,
        "cost_multiplier": 0,
        "starts": 456,
        "conditions": [ "SPRING", "SUMMER", "AUTUMN" ]
      },
      {
        "monster": "mon_spider_jumping_giant",
        "freq": 2,
        "cost_multiplier": 0,
        "starts": 456,
        "conditions": [ "DAWN", "DAY", "DUSK", "SPRING", "SUMMER", "AUTUMN" ]
      },
      {
        "monster": "mon_spider_jumping_giant",
        "freq": 0,
        "cost_multiplier": 0,
        "starts": 504,
        "conditions": [ "SPRING", "SUMMER", "AUTUMN" ]
      },
      {
        "monster": "mon_spider_jumping_giant",
        "freq": 2,
        "cost_multiplier": 0,
        "starts": 504,
        "conditions": [ "DAWN", "DAY", "DUSK", "SPRING", "SUMMER", "AUTUMN" ]
      },
      {
        "monster": "mon_spider_jumping_giant",
        "freq": 1,
        "cost_multiplier": 0,
        "starts": 552,
        "conditions": [ "SPRING", "SUMMER", "AUTUMN" ]
      },
      {
        "monster": "mon_spider_jumping_giant",
        "freq": 2,
        "cost_multiplier": 0,
        "starts": 552,
        "conditions": [ "DAWN", "DAY", "DUSK", "SPRING", "SUMMER", "AUTUMN" ]
      },
      {
        "monster": "mon_spider_jumping_giant",
        "freq": 0,
        "cost_multiplier": 0,
        "starts": 624,
        "conditions": [ "SPRING", "SUMMER", "AUTUMN" ]
      },
      {
        "monster": "mon_spider_jumping_giant",
        "freq": 2,
        "cost_multiplier": 0,
        "starts": 624,
        "conditions": [ "DAWN", "DAY", "DUSK", "SPRING", "SUMMER", "AUTUMN" ]
      },
      {
        "monster": "mon_spider_jumping_giant",
        "freq": 1,
        "cost_multiplier": 0,
        "starts": 672,
        "conditions": [ "SPRING", "SUMMER", "AUTUMN" ]
      },
      {
        "monster": "mon_spider_jumping_giant",
        "freq": 2,
        "cost_multiplier": 0,
        "starts": 672,
        "conditions": [ "DAWN", "DAY", "DUSK", "SPRING", "SUMMER", "AUTUMN" ]
      },
      {
        "monster": "mon_spider_jumping_giant",
        "freq": 0,
        "cost_multiplier": 0,
        "starts": 720,
        "conditions": [ "SPRING", "SUMMER", "AUTUMN" ]
      },
      {
        "monster": "mon_spider_jumping_giant",
        "freq": 2,
        "cost_multiplier": 0,
        "starts": 720,
        "conditions": [ "DAWN", "DAY", "DUSK", "SPRING", "SUMMER", "AUTUMN" ]
      },
      {
        "monster": "mon_spider_jumping_giant",
        "freq": 1,
        "cost_multiplier": 0,
        "starts": 792,
        "conditions": [ "SPRING", "SUMMER", "AUTUMN" ]
      },
      {
        "monster": "mon_spider_jumping_giant",
        "freq": 2,
        "cost_multiplier": 0,
        "starts": 792,
        "conditions": [ "DAWN", "DAY", "DUSK", "SPRING", "SUMMER", "AUTUMN" ]
      },
      {
        "monster": "mon_spider_wolf_giant",
        "freq": 0,
        "cost_multiplier": 0,
        "conditions": [ "SPRING", "SUMMER", "AUTUMN" ]
      },
      {
        "monster": "mon_spider_wolf_giant",
        "freq": 2,
        "cost_multiplier": 0,
        "conditions": [ "DUSK", "NIGHT", "DAWN", "SPRING", "SUMMER", "AUTUMN" ]
      },
      {
        "monster": "mon_spider_wolf_giant",
        "freq": 1,
        "cost_multiplier": 0,
        "starts": 24,
        "conditions": [ "SPRING", "SUMMER", "AUTUMN" ]
      },
      {
        "monster": "mon_spider_wolf_giant",
        "freq": 2,
        "cost_multiplier": 0,
        "starts": 24,
        "conditions": [ "DUSK", "NIGHT", "DAWN", "SPRING", "SUMMER", "AUTUMN" ]
      },
      {
        "monster": "mon_spider_wolf_giant",
        "freq": 0,
        "cost_multiplier": 0,
        "starts": 72,
        "conditions": [ "SPRING", "SUMMER", "AUTUMN" ]
      },
      {
        "monster": "mon_spider_wolf_giant",
        "freq": 2,
        "cost_multiplier": 0,
        "starts": 72,
        "conditions": [ "DUSK", "NIGHT", "DAWN", "SPRING", "SUMMER", "AUTUMN" ]
      },
      {
        "monster": "mon_spider_wolf_giant",
        "freq": 1,
        "cost_multiplier": 0,
        "starts": 120,
        "conditions": [ "SPRING", "SUMMER", "AUTUMN" ]
      },
      {
        "monster": "mon_spider_wolf_giant",
        "freq": 2,
        "cost_multiplier": 0,
        "starts": 120,
        "conditions": [ "DUSK", "NIGHT", "DAWN", "SPRING", "SUMMER", "AUTUMN" ]
      },
      {
        "monster": "mon_spider_wolf_giant",
        "freq": 0,
        "cost_multiplier": 0,
        "starts": 168,
        "conditions": [ "SPRING", "SUMMER", "AUTUMN" ]
      },
      {
        "monster": "mon_spider_wolf_giant",
        "freq": 2,
        "cost_multiplier": 0,
        "starts": 168,
        "conditions": [ "DUSK", "NIGHT", "DAWN", "SPRING", "SUMMER", "AUTUMN" ]
      },
      {
        "monster": "mon_spider_wolf_giant",
        "freq": 1,
        "cost_multiplier": 0,
        "starts": 216,
        "conditions": [ "SPRING", "SUMMER", "AUTUMN" ]
      },
      {
        "monster": "mon_spider_wolf_giant",
        "freq": 2,
        "cost_multiplier": 0,
        "starts": 216,
        "conditions": [ "DUSK", "NIGHT", "DAWN", "SPRING", "SUMMER", "AUTUMN" ]
      },
      {
        "monster": "mon_spider_wolf_giant",
        "freq": 0,
        "cost_multiplier": 0,
        "starts": 288,
        "conditions": [ "SPRING", "SUMMER", "AUTUMN" ]
      },
      {
        "monster": "mon_spider_wolf_giant",
        "freq": 2,
        "cost_multiplier": 0,
        "starts": 288,
        "conditions": [ "DUSK", "NIGHT", "DAWN", "SPRING", "SUMMER", "AUTUMN" ]
      },
      {
        "monster": "mon_spider_wolf_giant",
        "freq": 1,
        "cost_multiplier": 0,
        "starts": 336,
        "conditions": [ "SPRING", "SUMMER", "AUTUMN" ]
      },
      {
        "monster": "mon_spider_wolf_giant",
        "freq": 2,
        "cost_multiplier": 0,
        "starts": 336,
        "conditions": [ "DUSK", "NIGHT", "DAWN", "SPRING", "SUMMER", "AUTUMN" ]
      },
      {
        "monster": "mon_spider_wolf_giant",
        "freq": 0,
        "cost_multiplier": 0,
        "starts": 384,
        "conditions": [ "SPRING", "SUMMER", "AUTUMN" ]
      },
      {
        "monster": "mon_spider_wolf_giant",
        "freq": 2,
        "cost_multiplier": 0,
        "starts": 384,
        "conditions": [ "DUSK", "NIGHT", "DAWN", "SPRING", "SUMMER", "AUTUMN" ]
      },
      {
        "monster": "mon_spider_wolf_giant",
        "freq": 1,
        "cost_multiplier": 0,
        "starts": 456,
        "conditions": [ "SPRING", "SUMMER", "AUTUMN" ]
      },
      {
        "monster": "mon_spider_wolf_giant",
        "freq": 2,
        "cost_multiplier": 0,
        "starts": 456,
        "conditions": [ "DUSK", "NIGHT", "DAWN", "SPRING", "SUMMER", "AUTUMN" ]
      },
      {
        "monster": "mon_spider_wolf_giant",
        "freq": 0,
        "cost_multiplier": 0,
        "starts": 504,
        "conditions": [ "SPRING", "SUMMER", "AUTUMN" ]
      },
      {
        "monster": "mon_spider_wolf_giant",
        "freq": 2,
        "cost_multiplier": 0,
        "starts": 504,
        "conditions": [ "DUSK", "NIGHT", "DAWN", "SPRING", "SUMMER", "AUTUMN" ]
      },
      {
        "monster": "mon_spider_wolf_giant",
        "freq": 1,
        "cost_multiplier": 0,
        "starts": 552,
        "conditions": [ "SPRING", "SUMMER", "AUTUMN" ]
      },
      {
        "monster": "mon_spider_wolf_giant",
        "freq": 2,
        "cost_multiplier": 0,
        "starts": 552,
        "conditions": [ "DUSK", "NIGHT", "DAWN", "SPRING", "SUMMER", "AUTUMN" ]
      },
      {
        "monster": "mon_spider_wolf_giant",
        "freq": 0,
        "cost_multiplier": 0,
        "starts": 624,
        "conditions": [ "SPRING", "SUMMER", "AUTUMN" ]
      },
      {
        "monster": "mon_spider_wolf_giant",
        "freq": 2,
        "cost_multiplier": 0,
        "starts": 624,
        "conditions": [ "DUSK", "NIGHT", "DAWN", "SPRING", "SUMMER", "AUTUMN" ]
      },
      {
        "monster": "mon_spider_wolf_giant",
        "freq": 1,
        "cost_multiplier": 0,
        "starts": 672,
        "conditions": [ "SPRING", "SUMMER", "AUTUMN" ]
      },
      {
        "monster": "mon_spider_wolf_giant",
        "freq": 2,
        "cost_multiplier": 0,
        "starts": 672,
        "conditions": [ "DUSK", "NIGHT", "DAWN", "SPRING", "SUMMER", "AUTUMN" ]
      },
      {
        "monster": "mon_spider_wolf_giant",
        "freq": 0,
        "cost_multiplier": 0,
        "starts": 720,
        "conditions": [ "SPRING", "SUMMER", "AUTUMN" ]
      },
      {
        "monster": "mon_spider_wolf_giant",
        "freq": 2,
        "cost_multiplier": 0,
        "starts": 720,
        "conditions": [ "DUSK", "NIGHT", "DAWN", "SPRING", "SUMMER", "AUTUMN" ]
      },
      {
        "monster": "mon_spider_wolf_giant",
        "freq": 1,
        "cost_multiplier": 0,
        "starts": 792,
        "conditions": [ "SPRING", "SUMMER", "AUTUMN" ]
      },
      {
        "monster": "mon_spider_wolf_giant",
        "freq": 2,
        "cost_multiplier": 0,
        "starts": 792,
        "conditions": [ "DUSK", "NIGHT", "DAWN", "SPRING", "SUMMER", "AUTUMN" ]
      },
      {
        "monster": "mon_wasp",
        "freq": 3,
        "cost_multiplier": 0,
        "conditions": [ "DAY", "SPRING", "SUMMER", "AUTUMN" ]
      },
      {
        "monster": "mon_wasp",
        "freq": 2,
        "cost_multiplier": 0,
        "starts": 24,
        "conditions": [ "DAY", "SPRING", "SUMMER", "AUTUMN" ]
      },
      {
        "monster": "mon_wasp",
        "freq": 3,
        "cost_multiplier": 0,
        "starts": 72,
        "conditions": [ "DAY", "SPRING", "SUMMER", "AUTUMN" ]
      },
      {
        "monster": "mon_wasp",
        "freq": 2,
        "cost_multiplier": 0,
        "starts": 120,
        "conditions": [ "DAY", "SPRING", "SUMMER", "AUTUMN" ]
      },
      {
        "monster": "mon_wasp",
        "freq": 3,
        "cost_multiplier": 0,
        "starts": 168,
        "conditions": [ "DAY", "SPRING", "SUMMER", "AUTUMN" ]
      },
      {
        "monster": "mon_wasp",
        "freq": 2,
        "cost_multiplier": 0,
        "starts": 216,
        "conditions": [ "DAY", "SPRING", "SUMMER", "AUTUMN" ]
      },
      {
        "monster": "mon_wasp",
        "freq": 3,
        "cost_multiplier": 0,
        "starts": 288,
        "conditions": [ "DAY", "SPRING", "SUMMER", "AUTUMN" ]
      },
      {
        "monster": "mon_wasp",
        "freq": 2,
        "cost_multiplier": 0,
        "starts": 336,
        "conditions": [ "DAY", "SPRING", "SUMMER", "AUTUMN" ]
      },
      {
        "monster": "mon_wasp",
        "freq": 3,
        "cost_multiplier": 0,
        "starts": 384,
        "conditions": [ "DAY", "SPRING", "SUMMER", "AUTUMN" ]
      },
      {
        "monster": "mon_wasp",
        "freq": 2,
        "cost_multiplier": 0,
        "starts": 456,
        "conditions": [ "DAY", "SPRING", "SUMMER", "AUTUMN" ]
      },
      {
        "monster": "mon_wasp",
        "freq": 3,
        "cost_multiplier": 0,
        "starts": 504,
        "conditions": [ "DAY", "SPRING", "SUMMER", "AUTUMN" ]
      },
      {
        "monster": "mon_wasp",
        "freq": 2,
        "cost_multiplier": 0,
        "starts": 552,
        "conditions": [ "DAY", "SPRING", "SUMMER", "AUTUMN" ]
      },
      {
        "monster": "mon_wasp",
        "freq": 3,
        "cost_multiplier": 0,
        "starts": 624,
        "conditions": [ "DAY", "SPRING", "SUMMER", "AUTUMN" ]
      },
      {
        "monster": "mon_wasp",
        "freq": 2,
        "cost_multiplier": 0,
        "starts": 672,
        "conditions": [ "DAY", "SPRING", "SUMMER", "AUTUMN" ]
      },
      {
        "monster": "mon_wasp",
        "freq": 3,
        "cost_multiplier": 0,
        "starts": 720,
        "conditions": [ "DAY", "SPRING", "SUMMER", "AUTUMN" ]
      },
      {
        "monster": "mon_wasp",
        "freq": 2,
        "cost_multiplier": 0,
        "starts": 792,
        "conditions": [ "DAY", "SPRING", "SUMMER", "AUTUMN" ]
      },
      { "monster": "mon_worm", "freq": 1, "cost_multiplier": 0, "conditions": [ "SPRING", "SUMMER", "AUTUMN" ] },
      {
        "monster": "mon_worm",
        "freq": 1,
        "cost_multiplier": 0,
        "starts": 168,
        "conditions": [ "SPRING", "SUMMER", "AUTUMN" ]
      },
      {
        "monster": "mon_worm",
        "freq": 1,
        "cost_multiplier": 0,
        "starts": 336,
        "conditions": [ "SPRING", "SUMMER", "AUTUMN" ]
      },
      {
        "monster": "mon_worm",
        "freq": 1,
        "cost_multiplier": 0,
        "starts": 504,
        "conditions": [ "SPRING", "SUMMER", "AUTUMN" ]
      },
      {
        "monster": "mon_worm",
        "freq": 1,
        "cost_multiplier": 0,
        "starts": 672,
        "conditions": [ "SPRING", "SUMMER", "AUTUMN" ]
      },
      { "monster": "mon_nakedmolerat_giant", "freq": 1, "cost_multiplier": 3, "conditions": [ "DUSK", "NIGHT" ] }
    ]
  },
  {
    "type": "monstergroup",
    "name": "GROUP_DOMESTIC",
    "default": "mon_dog",
    "is_animal": true,
    "monsters": [
      { "monster": "mon_cat", "freq": 100, "cost_multiplier": 0 },
      { "monster": "mon_cat", "freq": 20, "cost_multiplier": 10, "pack_size": [ 2, 8 ] },
      { "monster": "mon_dog", "freq": 15, "cost_multiplier": 25, "pack_size": [ 1, 6 ] },
      { "monster": "mon_dog_bull", "freq": 1, "cost_multiplier": 25, "pack_size": [ 1, 3 ] },
      { "monster": "mon_dog_auscattle", "freq": 1, "cost_multiplier": 25, "pack_size": [ 1, 3 ] },
      { "monster": "mon_dog_pitbullmix", "freq": 13, "cost_multiplier": 25, "pack_size": [ 1, 3 ] },
      { "monster": "mon_dog_beagle", "freq": 4, "cost_multiplier": 25, "pack_size": [ 1, 6 ] },
      { "monster": "mon_dog_bcollie", "freq": 2, "cost_multiplier": 25, "pack_size": [ 1, 3 ] },
      { "monster": "mon_dog_boxer", "freq": 4, "cost_multiplier": 25, "pack_size": [ 1, 3 ] },
      { "monster": "mon_dog_chihuahua", "freq": 6, "cost_multiplier": 25, "pack_size": [ 1, 3 ] },
      { "monster": "mon_dog_dachshund", "freq": 2, "cost_multiplier": 25, "pack_size": [ 1, 3 ] },
      { "monster": "mon_dog_gshepherd", "freq": 3, "cost_multiplier": 25, "pack_size": [ 1, 3 ] },
      { "monster": "mon_chicken", "freq": 50, "cost_multiplier": 10, "pack_size": [ 1, 16 ] },
      { "monster": "mon_cow", "freq": 50, "cost_multiplier": 25, "pack_size": [ 1, 8 ] },
      { "monster": "mon_horse", "freq": 50, "cost_multiplier": 25, "pack_size": [ 1, 4 ] },
      { "monster": "mon_pig", "freq": 10, "cost_multiplier": 25, "pack_size": [ 1, 6 ] },
      { "monster": "mon_pig", "freq": 10, "cost_multiplier": 25, "ends": 72, "pack_size": [ 1, 6 ] },
      { "monster": "mon_pig", "freq": 10, "cost_multiplier": 25, "ends": 168, "pack_size": [ 1, 6 ] },
      { "monster": "mon_pig", "freq": 10, "cost_multiplier": 25, "ends": 672, "pack_size": [ 1, 6 ] },
      { "monster": "mon_pig", "freq": 10, "cost_multiplier": 25, "ends": 2160, "pack_size": [ 1, 6 ] },
      { "monster": "mon_sheep", "freq": 50, "cost_multiplier": 25, "pack_size": [ 1, 12 ] },
      { "monster": "mon_zombie_pig", "freq": 10, "cost_multiplier": 25, "starts": 72, "pack_size": [ 1, 5 ] },
      { "monster": "mon_zombie_pig", "freq": 10, "cost_multiplier": 25, "starts": 168, "pack_size": [ 1, 5 ] },
      { "monster": "mon_zombie_pig", "freq": 10, "cost_multiplier": 25, "starts": 672, "pack_size": [ 1, 5 ] },
      { "monster": "mon_zombie_pig", "freq": 10, "cost_multiplier": 25, "starts": 2160, "pack_size": [ 1, 5 ] },
      { "monster": "mon_giant_cockroach", "freq": 10, "cost_multiplier": 1, "pack_size": [ 1, 5 ] },
      { "monster": "mon_pregnant_giant_cockroach", "freq": 1, "cost_multiplier": 3 },
      { "monster": "mon_giant_cockroach_nymph", "freq": 5, "cost_multiplier": 1 }
    ]
  },
  {
    "type": "monstergroup",
    "name": "GROUP_RIVER",
    "default": "mon_null",
    "is_animal": true,
    "monsters": [
      { "monster": "mon_beaver", "freq": 30, "cost_multiplier": 10, "pack_size": [ 1, 3 ] },
      { "monster": "mon_beaver", "freq": 60, "cost_multiplier": 10, "pack_size": [ 1, 3 ], "conditions": [ "NIGHT" ] },
      {
        "monster": "mon_mink",
        "freq": 10,
        "cost_multiplier": 20,
        "pack_size": [ 1, 2 ],
        "conditions": [ "SPRING", "SUMMER", "AUTUMN" ]
      },
      {
        "monster": "mon_mink",
        "freq": 20,
        "cost_multiplier": 20,
        "pack_size": [ 1, 2 ],
        "conditions": [ "DUSK", "NIGHT", "DAWN", "SPRING", "SUMMER", "AUTUMN" ]
      },
      {
        "monster": "mon_muskrat",
        "freq": 30,
        "cost_multiplier": 5,
        "pack_size": [ 1, 5 ],
        "conditions": [ "SPRING", "SUMMER", "AUTUMN" ]
      },
      {
        "monster": "mon_muskrat",
        "freq": 60,
        "cost_multiplier": 5,
        "pack_size": [ 1, 5 ],
        "conditions": [ "NIGHT", "SPRING", "SUMMER", "AUTUMN" ]
      },
      {
        "monster": "mon_otter",
        "freq": 10,
        "cost_multiplier": 5,
        "pack_size": [ 1, 8 ],
        "conditions": [ "SPRING", "SUMMER", "AUTUMN" ]
      },
      {
        "monster": "mon_otter",
        "freq": 20,
        "cost_multiplier": 5,
        "pack_size": [ 1, 8 ],
        "conditions": [ "NIGHT", "SPRING", "SUMMER", "AUTUMN" ]
      },
      {
        "monster": "mon_duck",
        "freq": 30,
        "cost_multiplier": 5,
        "pack_size": [ 1, 4 ],
        "conditions": [ "SPRING", "SUMMER", "AUTUMN" ]
      },
      {
        "monster": "mon_duck",
        "freq": 60,
        "cost_multiplier": 5,
        "pack_size": [ 1, 4 ],
        "conditions": [ "DAWN", "DAY", "SPRING", "SUMMER", "AUTUMN" ]
      },
      {
        "monster": "mon_sludge_crawler",
        "freq": 3,
        "cost_multiplier": 2,
        "starts": 168,
        "conditions": [ "DUSK", "NIGHT", "DAWN", "SPRING", "SUMMER", "AUTUMN" ]
      },
      {
        "monster": "mon_sludge_crawler",
        "freq": 3,
        "cost_multiplier": 2,
        "starts": 336,
        "conditions": [ "DUSK", "NIGHT", "DAWN", "SPRING", "SUMMER", "AUTUMN" ]
      },
      {
        "monster": "mon_sludge_crawler",
        "freq": 4,
        "cost_multiplier": 2,
        "starts": 504,
        "conditions": [ "DUSK", "NIGHT", "DAWN", "SPRING", "SUMMER", "AUTUMN" ]
      },
      {
        "monster": "mon_sludge_crawler",
        "freq": 3,
        "cost_multiplier": 2,
        "starts": 672,
        "conditions": [ "DUSK", "NIGHT", "DAWN", "SPRING", "SUMMER", "AUTUMN" ]
      },
      {
        "monster": "mon_sludge_crawler",
        "freq": 3,
        "cost_multiplier": 2,
        "starts": 840,
        "conditions": [ "DUSK", "NIGHT", "DAWN", "SPRING", "SUMMER", "AUTUMN" ]
      },
      {
        "monster": "mon_sludge_crawler",
        "freq": 4,
        "cost_multiplier": 2,
        "starts": 1008,
        "conditions": [ "DUSK", "NIGHT", "DAWN", "SPRING", "SUMMER", "AUTUMN" ]
      },
      { "monster": "mon_zhark", "freq": 1, "cost_multiplier": 25, "starts": 24, "pack_size": [ 1, 3 ] },
      { "monster": "mon_zhark", "freq": 2, "cost_multiplier": 25, "starts": 672, "pack_size": [ 1, 3 ] },
      { "monster": "mon_mutant_carp", "freq": 3, "cost_multiplier": 15, "starts": 168 },
      { "monster": "mon_mutant_salmon", "freq": 2, "cost_multiplier": 15, "starts": 168 },
      { "monster": "mon_fish_eel", "freq": 25, "cost_multiplier": 3, "pack_size": [ 1, 3 ] },
      {
        "monster": "mon_fish_eel",
        "freq": 50,
        "cost_multiplier": 3,
        "conditions": [ "DAWN", "DUSK" ],
        "pack_size": [ 1, 3 ]
      },
      { "monster": "mon_fish_bowfin", "freq": 25, "cost_multiplier": 3, "pack_size": [ 1, 3 ] },
      {
        "monster": "mon_fish_bowfin",
        "freq": 50,
        "cost_multiplier": 3,
        "conditions": [ "DAWN", "DUSK" ],
        "pack_size": [ 1, 3 ]
      },
      { "monster": "mon_fish_bullhead", "freq": 25, "cost_multiplier": 3, "pack_size": [ 1, 3 ] },
      {
        "monster": "mon_fish_bullhead",
        "freq": 50,
        "cost_multiplier": 3,
        "conditions": [ "DAWN", "DUSK" ],
        "pack_size": [ 1, 3 ]
      },
      { "monster": "mon_fish_trout", "freq": 15, "cost_multiplier": 8, "pack_size": [ 1, 3 ] },
      {
        "monster": "mon_fish_trout",
        "freq": 20,
        "cost_multiplier": 8,
        "conditions": [ "DAWN", "DUSK" ],
        "pack_size": [ 1, 3 ]
      },
      { "monster": "mon_fish_carp", "freq": 10, "cost_multiplier": 10, "pack_size": [ 1, 3 ] },
      {
        "monster": "mon_fish_carp",
        "freq": 15,
        "cost_multiplier": 10,
        "conditions": [ "DAWN", "DUSK" ],
        "pack_size": [ 1, 3 ]
      },
      { "monster": "mon_fish_pike", "freq": 15, "cost_multiplier": 8, "pack_size": [ 1, 3 ] },
      {
        "monster": "mon_fish_pike",
        "freq": 20,
        "cost_multiplier": 8,
        "conditions": [ "DAWN", "DUSK" ],
        "pack_size": [ 1, 3 ]
      },
      { "monster": "mon_fish_sbass", "freq": 25, "cost_multiplier": 3, "pack_size": [ 1, 3 ] },
      {
        "monster": "mon_fish_sbass",
        "freq": 50,
        "cost_multiplier": 3,
        "conditions": [ "DAWN", "DUSK" ],
        "pack_size": [ 1, 3 ]
      },
      { "monster": "mon_fish_perch", "freq": 30, "cost_multiplier": 3, "pack_size": [ 1, 3 ] },
      {
        "monster": "mon_fish_perch",
        "freq": 55,
        "cost_multiplier": 3,
        "conditions": [ "DAWN", "DUSK" ],
        "pack_size": [ 1, 3 ]
      },
      { "monster": "mon_fish_salmon", "freq": 15, "cost_multiplier": 8, "pack_size": [ 4, 6 ] },
      {
        "monster": "mon_fish_salmon",
        "freq": 20,
        "cost_multiplier": 8,
        "conditions": [ "DAWN", "DUSK" ],
        "pack_size": [ 4, 6 ]
      },
      { "monster": "mon_fish_lbass", "freq": 25, "cost_multiplier": 3, "pack_size": [ 1, 3 ] },
      {
        "monster": "mon_fish_lbass",
        "freq": 50,
        "cost_multiplier": 3,
        "conditions": [ "DAWN", "DUSK" ],
        "pack_size": [ 1, 3 ]
      },
      { "monster": "mon_fish_pbass", "freq": 25, "cost_multiplier": 3, "pack_size": [ 1, 3 ] },
      {
        "monster": "mon_fish_pbass",
        "freq": 50,
        "cost_multiplier": 3,
        "conditions": [ "DAWN", "DUSK" ],
        "pack_size": [ 1, 3 ]
      },
      { "monster": "mon_fish_bluegill", "freq": 25, "cost_multiplier": 3, "pack_size": [ 1, 3 ] },
      {
        "monster": "mon_fish_bluegill",
        "freq": 50,
        "cost_multiplier": 3,
        "conditions": [ "DAWN", "DUSK" ],
        "pack_size": [ 1, 3 ]
      },
      { "monster": "mon_fish_whitefish", "freq": 30, "cost_multiplier": 2, "pack_size": [ 4, 6 ] },
      {
        "monster": "mon_fish_whitefish",
        "freq": 55,
        "cost_multiplier": 2,
        "conditions": [ "DAWN", "DUSK" ],
        "pack_size": [ 4, 6 ]
      },
      { "monster": "mon_fish_pickerel", "freq": 15, "cost_multiplier": 10, "pack_size": [ 1, 3 ] },
      {
        "monster": "mon_fish_pickerel",
        "freq": 20,
        "cost_multiplier": 10,
        "conditions": [ "DAWN", "DUSK" ],
        "pack_size": [ 1, 3 ]
      },
      { "monster": "mon_fish_blinky", "freq": 5, "cost_multiplier": 3, "pack_size": [ 1, 3 ] }
    ]
  },
  {
    "type": "monstergroup",
    "name": "GROUP_CAVE",
    "default": "mon_null",
    "is_animal": true,
    "monsters": [
      { "monster": "mon_bat", "freq": 600, "cost_multiplier": 5, "pack_size": [ 6, 32 ] },
      { "monster": "mon_bear", "freq": 100, "cost_multiplier": 10, "pack_size": [ 1, 3 ] },
      { "monster": "mon_cougar", "freq": 100, "cost_multiplier": 20, "pack_size": [ 1, 2 ] },
      { "monster": "mon_nakedmolerat_giant", "freq": 100, "cost_multiplier": 3 }
    ]
  },
  {
    "type": "monstergroup",
    "name": "GROUP_ANT",
    "default": "mon_ant",
    "is_animal": true,
    "monsters": [
      { "monster": "mon_ant_larva", "freq": 40, "cost_multiplier": 0 },
      { "monster": "mon_ant_soldier", "freq": 90, "cost_multiplier": 5 },
      { "monster": "mon_ant_queen", "freq": 0, "cost_multiplier": 0 }
    ]
  },
  {
    "type": "monstergroup",
    "name": "GROUP_ANT_ACID",
    "default": "mon_ant_acid",
    "is_animal": true,
    "monsters": [
      { "monster": "mon_ant_acid_larva", "freq": 35, "cost_multiplier": 0 },
      { "monster": "mon_ant_acid_soldier", "freq": 100, "cost_multiplier": 5 },
      { "monster": "mon_ant_acid_queen", "freq": 0, "cost_multiplier": 0 }
    ]
  },
  {
    "type": "monstergroup",
    "name": "GROUP_ROACH",
    "default": "mon_giant_cockroach",
    "is_animal": true,
    "monsters": [
      { "monster": "mon_giant_cockroach", "freq": 40, "cost_multiplier": 0 },
      { "monster": "mon_pregnant_giant_cockroach", "freq": 5, "cost_multiplier": 2 },
      { "monster": "mon_giant_cockroach_nymph", "freq": 20, "cost_multiplier": 0 }
    ]
  },
  {
    "type": "monstergroup",
    "name": "GROUP_BEE",
    "default": "mon_bee",
    "monsters": [  ]
  },
  {
    "type": "monstergroup",
    "name": "GROUP_WORM",
    "default": "mon_worm",
    "is_animal": true,
    "monsters": [
      { "monster": "mon_graboid", "freq": 30, "cost_multiplier": 20 },
      { "monster": "mon_halfworm", "freq": 0, "cost_multiplier": 0 }
    ]
  },
  {
    "type": "monstergroup",
    "name": "GROUP_ZOMBIE",
    "default": "mon_zombie",
    "monsters": [
      { "monster": "mon_zombie", "freq": 1, "cost_multiplier": 7, "pack_size": [ 5, 10 ] },
      { "monster": "mon_zombie", "freq": 1, "cost_multiplier": 13, "pack_size": [ 15, 20 ] },
      { "monster": "mon_zombie", "freq": 1, "cost_multiplier": 20, "pack_size": [ 25, 30 ] },
      { "monster": "mon_zombie_fat", "freq": 75, "cost_multiplier": 2 },
      { "monster": "mon_zombie_fat", "freq": 3, "cost_multiplier": 7, "pack_size": [ 3, 5 ] },
      { "monster": "mon_zombie_tough", "freq": 75, "cost_multiplier": 3 },
      { "monster": "mon_zombie_child", "freq": 75, "cost_multiplier": 1 },
      { "monster": "mon_zombie_rot", "freq": 50, "cost_multiplier": 3 },
      { "monster": "mon_zombie_crawler", "freq": 25, "cost_multiplier": 3 },
      { "monster": "mon_zombie_dog", "freq": 20, "cost_multiplier": 2 },
      { "monster": "mon_zombie_dog", "freq": 1, "cost_multiplier": 4, "pack_size": [ 3, 5 ] },
      { "monster": "mon_zombie_dog", "freq": 1, "cost_multiplier": 16, "pack_size": [ 5, 8 ] },
      { "monster": "mon_zombie_dog", "freq": 1, "cost_multiplier": 24, "pack_size": [ 8, 12 ] },
      { "monster": "mon_dog_skeleton", "freq": 10, "cost_multiplier": 5 },
      { "monster": "mon_dog_zombie_cop", "freq": 5, "cost_multiplier": 4 },
      { "monster": "mon_dog_zombie_rot", "freq": 5, "cost_multiplier": 5 },
      { "monster": "mon_zombie_soldier", "freq": 10, "cost_multiplier": 2 },
      { "monster": "mon_zombie_cop", "freq": 20, "cost_multiplier": 3 },
      { "monster": "mon_zombie_hazmat", "freq": 10, "cost_multiplier": 3 },
      { "monster": "mon_zombie_fireman", "freq": 10, "cost_multiplier": 2 },
      { "monster": "mon_zombie_grabber", "freq": 35, "cost_multiplier": 5 },
      { "monster": "mon_zombie_grappler", "freq": 5, "cost_multiplier": 10 },
      { "monster": "mon_zombie_hunter", "freq": 10, "cost_multiplier": 5 },
      { "monster": "mon_skeleton", "freq": 30, "cost_multiplier": 5 },
      { "monster": "mon_zombie_smoker", "freq": 10, "cost_multiplier": 5 },
      { "monster": "mon_zombie_shady", "freq": 10, "cost_multiplier": 4 },
      { "monster": "mon_zombie_shady", "freq": 30, "cost_multiplier": 15, "pack_size": [ 4, 6 ] },
      { "monster": "mon_zombie_gasbag", "freq": 10, "cost_multiplier": 5 },
      { "monster": "mon_zombie_gasbag", "freq": 3, "cost_multiplier": 10, "pack_size": [ 3, 5 ] },
      { "monster": "mon_zombie_swimmer", "freq": 10, "cost_multiplier": 5 },
      { "monster": "mon_zombie_shrieker", "freq": 30, "cost_multiplier": 5 },
      { "monster": "mon_zombie_spitter", "freq": 20, "cost_multiplier": 5 },
      { "monster": "mon_zombie_acidic", "freq": 30, "cost_multiplier": 2 },
      { "monster": "mon_zombie_electric", "freq": 10, "cost_multiplier": 5 },
      { "monster": "mon_zombie_necro", "freq": 5, "cost_multiplier": 25 },
      { "monster": "mon_zombie_survivor", "freq": 1, "cost_multiplier": 25 },
      { "monster": "mon_boomer", "freq": 30, "cost_multiplier": 5 },
      { "monster": "mon_zombie_brute", "freq": 10, "cost_multiplier": 15 },
      { "monster": "mon_zombie_hulk", "freq": 1, "cost_multiplier": 50 },
      { "monster": "mon_skeleton_hulk", "freq": 1, "cost_multiplier": 50 },
      { "monster": "mon_zombie_master", "freq": 1, "cost_multiplier": 30 },
      { "monster": "mon_beekeeper", "freq": 1, "cost_multiplier": 5 },
      { "monster": "mon_zombie_technician", "freq": 1, "cost_multiplier": 12 },
      { "monster": "mon_zombie_brute_shocker", "freq": 5, "cost_multiplier": 40 },
      { "monster": "mon_zombie_runner", "freq": 20, "cost_multiplier": 5, "pack_size": [ 1, 4 ] },
      { "monster": "mon_zombie_brainless", "freq": 65, "cost_multiplier": 1 },
      { "monster": "mon_zombie_ears", "freq": 45, "cost_multiplier": 3 }
    ],
    "replace_monster_group": true,
    "new_monster_group_id": "GROUP_ZOMBIE_MID",
    "replacement_time": 14,
    "//": "(replacement_time * difficulty)DAYS *(SEASON_LENGTH / 14)"
  },
  {
    "type": "monstergroup",
    "name": "GROUP_TRIFFID",
    "default": "mon_triffid",
    "monsters": [
      { "monster": "mon_triffid_young", "freq": 300, "cost_multiplier": 0 },
      { "monster": "mon_fungal_fighter", "freq": 160, "cost_multiplier": 0 },
      { "monster": "mon_vinebeast", "freq": 160, "cost_multiplier": 10 },
      { "monster": "mon_triffid_queen", "freq": 60, "cost_multiplier": 0 },
      { "monster": "mon_triffid_heart", "freq": 0, "cost_multiplier": 0 }
    ]
  },
  {
    "type": "monstergroup",
    "name": "GROUP_FUNGI",
    "default": "mon_spore",
    "monsters": [
      { "monster": "mon_fungaloid", "freq": 300, "cost_multiplier": 0 },
      { "monster": "mon_fungaloid_young", "freq": 100, "cost_multiplier": 0 },
      { "monster": "mon_zombie_fungus", "freq": 0, "cost_multiplier": 0 },
      { "monster": "mon_boomer_fungus", "freq": 0, "cost_multiplier": 0 },
      { "monster": "mon_zombie_child_fungus", "freq": 0, "cost_multiplier": 0 },
      { "monster": "mon_fungal_wall", "freq": 0, "cost_multiplier": 0 },
      { "monster": "mon_fungaloid_queen", "freq": 0, "cost_multiplier": 0 }
    ]
  },
  {
    "type": "monstergroup",
    "name": "GROUP_FUNGI_TOWER",
    "default": "mon_fungal_tendril",
    "monsters": [
      { "monster": "mon_fungaloid", "freq": 10, "cost_multiplier": 0 },
      { "monster": "mon_fungaloid_young", "freq": 30, "cost_multiplier": 0 },
      { "monster": "mon_zombie_fungus", "freq": 75, "cost_multiplier": 0 },
      { "monster": "mon_boomer_fungus", "freq": 50, "cost_multiplier": 0 },
      { "monster": "mon_zombie_child_fungus", "freq": 50, "cost_multiplier": 0 },
      { "monster": "mon_fungal_hedgerow", "freq": 0, "cost_multiplier": 0 },
      { "monster": "mon_fungaloid_tower", "freq": 0, "cost_multiplier": 0 }
    ]
  },
  {
    "type": "monstergroup",
    "name": "GROUP_FUNGI_FLOWERS",
    "default": "mon_fungal_blossom",
    "monsters": [
      { "monster": "mon_fungaloid", "freq": 20, "cost_multiplier": 0 },
      { "monster": "mon_fungaloid_young", "freq": 50, "cost_multiplier": 0 },
      { "monster": "mon_zombie_fungus", "freq": 100, "cost_multiplier": 0 },
      { "monster": "mon_boomer_fungus", "freq": 50, "cost_multiplier": 0 },
      { "monster": "mon_zombie_child_fungus", "freq": 50, "cost_multiplier": 0 },
      { "monster": "mon_fungaloid_seeder", "freq": 0, "cost_multiplier": 0 }
    ]
  },
  {
    "type": "monstergroup",
    "name": "GROUP_GOO",
    "default": "mon_blob",
    "monsters": [
      { "monster": "mon_blob_small", "freq": 200, "cost_multiplier": 0 },
      { "monster": "mon_blob_small", "freq": 100, "cost_multiplier": 0, "pack_size": [ 2, 12 ] },
      { "monster": "mon_blob", "freq": 5, "cost_multiplier": 3, "pack_size": [ 5, 10 ] },
      { "monster": "mon_blob_large", "freq": 5, "cost_multiplier": 6, "pack_size": [ 5, 10 ] },
      { "monster": "mon_blob_brain", "freq": 1, "cost_multiplier": 10 },
      { "monster": "mon_shoggoth", "freq": 1, "cost_multiplier": 10 }
    ]
  },
  {
    "type": "monstergroup",
    "name": "GROUP_RAZORCLAW",
    "default": "mon_razorclaw",
    "is_animal": true,
    "monsters": [ { "monster": "mon_razorclaw", "freq": 33, "cost_multiplier": 0, "pack_size": [ 1, 2 ] } ]
  },
  {
    "type": "monstergroup",
    "name": "GROUP_CHUD",
    "default": "mon_chud",
    "monsters": [
      { "monster": "mon_one_eye", "freq": 90, "cost_multiplier": 0 },
      { "monster": "mon_crawler", "freq": 35, "cost_multiplier": 0 }
    ]
  },
  {
    "type": "monstergroup",
    "name": "GROUP_SEWER",
    "default": "mon_sewer_rat",
    "is_animal": true,
    "monsters": [
      { "monster": "mon_sewer_fish", "freq": 300, "cost_multiplier": 0, "pack_size": [ 2, 6 ] },
      { "monster": "mon_sewer_snake", "freq": 240, "cost_multiplier": 0 },
      { "monster": "mon_sewer_rat", "freq": 100, "cost_multiplier": 0, "pack_size": [ 3, 12 ] },
      { "monster": "mon_albino_penguin", "freq": 10, "cost_multiplier": 5, "pack_size": [ 3, 9 ] },
      { "monster": "mon_gator", "freq": 40, "cost_multiplier": 2, "pack_size": [ 1, 2 ] },
      { "monster": "mon_nakedmolerat_giant", "freq": 25, "cost_multiplier": 3 }
    ]
  },
  {
    "type": "monstergroup",
    "name": "GROUP_SWAMP",
    "default": "mon_null",
    "is_animal": true,
    "monsters": [
      {
        "monster": "mon_lemming",
        "freq": 50,
        "cost_multiplier": 0,
        "pack_size": [ 2, 7 ],
        "conditions": [ "DAY", "SPRING", "SUMMER", "AUTUMN" ]
      },
      {
        "monster": "mon_mosquito_giant",
        "freq": 5,
        "cost_multiplier": 0,
        "pack_size": [ 1, 3 ],
        "conditions": [ "SPRING", "SUMMER", "AUTUMN" ]
      },
      {
        "monster": "mon_mosquito_giant",
        "freq": 10,
        "cost_multiplier": 0,
        "pack_size": [ 1, 3 ],
        "conditions": [ "DAWN", "DUSK", "SPRING", "SUMMER", "AUTUMN" ]
      },
      {
        "monster": "mon_mosquito_giant",
        "freq": 5,
        "cost_multiplier": 0,
        "pack_size": [ 1, 3 ],
        "starts": 72,
        "conditions": [ "SPRING", "SUMMER", "AUTUMN" ]
      },
      {
        "monster": "mon_mosquito_giant",
        "freq": 10,
        "cost_multiplier": 0,
        "pack_size": [ 1, 3 ],
        "starts": 72,
        "conditions": [ "DAWN", "DUSK", "SPRING", "SUMMER", "AUTUMN" ]
      },
      {
        "monster": "mon_mosquito_giant",
        "freq": 5,
        "cost_multiplier": 0,
        "pack_size": [ 1, 3 ],
        "starts": 168,
        "conditions": [ "SPRING", "SUMMER", "AUTUMN" ]
      },
      {
        "monster": "mon_mosquito_giant",
        "freq": 10,
        "cost_multiplier": 0,
        "pack_size": [ 1, 3 ],
        "starts": 168,
        "conditions": [ "DAWN", "DUSK", "SPRING", "SUMMER", "AUTUMN" ]
      },
      {
        "monster": "mon_mosquito_giant",
        "freq": 5,
        "cost_multiplier": 0,
        "pack_size": [ 1, 3 ],
        "starts": 336,
        "conditions": [ "SPRING", "SUMMER", "AUTUMN" ]
      },
      {
        "monster": "mon_mosquito_giant",
        "freq": 10,
        "cost_multiplier": 0,
        "pack_size": [ 1, 3 ],
        "starts": 336,
        "conditions": [ "DAWN", "DUSK", "SPRING", "SUMMER", "AUTUMN" ]
      },
      {
        "monster": "mon_mosquito_giant",
        "freq": 5,
        "cost_multiplier": 0,
        "pack_size": [ 1, 3 ],
        "starts": 504,
        "conditions": [ "SPRING", "SUMMER", "AUTUMN" ]
      },
      {
        "monster": "mon_mosquito_giant",
        "freq": 10,
        "cost_multiplier": 0,
        "pack_size": [ 1, 3 ],
        "starts": 504,
        "conditions": [ "DAWN", "DUSK", "SPRING", "SUMMER", "AUTUMN" ]
      },
      {
        "monster": "mon_mosquito_giant",
        "freq": 5,
        "cost_multiplier": 0,
        "pack_size": [ 1, 3 ],
        "starts": 672,
        "conditions": [ "SPRING", "SUMMER", "AUTUMN" ]
      },
      {
        "monster": "mon_mosquito_giant",
        "freq": 10,
        "cost_multiplier": 0,
        "pack_size": [ 1, 3 ],
        "starts": 672,
        "conditions": [ "DAWN", "DUSK", "SPRING", "SUMMER", "AUTUMN" ]
      },
      {
        "monster": "mon_dragonfly_giant",
        "freq": 5,
        "cost_multiplier": 0,
        "conditions": [ "DAY", "SPRING", "SUMMER", "AUTUMN" ]
      },
      {
        "monster": "mon_dragonfly_giant",
        "freq": 5,
        "cost_multiplier": 0,
        "starts": 24,
        "conditions": [ "DAY", "SPRING", "SUMMER", "AUTUMN" ]
      },
      {
        "monster": "mon_dragonfly_giant",
        "freq": 5,
        "cost_multiplier": 0,
        "starts": 72,
        "conditions": [ "DAY", "SPRING", "SUMMER", "AUTUMN" ]
      },
      {
        "monster": "mon_dragonfly_giant",
        "freq": 5,
        "cost_multiplier": 0,
        "starts": 120,
        "conditions": [ "DAY", "SPRING", "SUMMER", "AUTUMN" ]
      },
      {
        "monster": "mon_dragonfly_giant",
        "freq": 5,
        "cost_multiplier": 0,
        "starts": 168,
        "conditions": [ "DAY", "SPRING", "SUMMER", "AUTUMN" ]
      },
      {
        "monster": "mon_dragonfly_giant",
        "freq": 5,
        "cost_multiplier": 0,
        "starts": 216,
        "conditions": [ "DAY", "SPRING", "SUMMER", "AUTUMN" ]
      },
      {
        "monster": "mon_dragonfly_giant",
        "freq": 5,
        "cost_multiplier": 0,
        "starts": 288,
        "conditions": [ "DAY", "SPRING", "SUMMER", "AUTUMN" ]
      },
      {
        "monster": "mon_dragonfly_giant",
        "freq": 5,
        "cost_multiplier": 0,
        "starts": 336,
        "conditions": [ "DAY", "SPRING", "SUMMER", "AUTUMN" ]
      },
      {
        "monster": "mon_dragonfly_giant",
        "freq": 5,
        "cost_multiplier": 0,
        "starts": 384,
        "conditions": [ "DAY", "SPRING", "SUMMER", "AUTUMN" ]
      },
      {
        "monster": "mon_dragonfly_giant",
        "freq": 5,
        "cost_multiplier": 0,
        "starts": 456,
        "conditions": [ "DAY", "SPRING", "SUMMER", "AUTUMN" ]
      },
      {
        "monster": "mon_dragonfly_giant",
        "freq": 5,
        "cost_multiplier": 0,
        "starts": 504,
        "conditions": [ "DAY", "SPRING", "SUMMER", "AUTUMN" ]
      },
      {
        "monster": "mon_dragonfly_giant",
        "freq": 5,
        "cost_multiplier": 0,
        "starts": 552,
        "conditions": [ "DAY", "SPRING", "SUMMER", "AUTUMN" ]
      },
      {
        "monster": "mon_dragonfly_giant",
        "freq": 5,
        "cost_multiplier": 0,
        "starts": 624,
        "conditions": [ "DAY", "SPRING", "SUMMER", "AUTUMN" ]
      },
      {
        "monster": "mon_dragonfly_giant",
        "freq": 5,
        "cost_multiplier": 0,
        "starts": 672,
        "conditions": [ "DAY", "SPRING", "SUMMER", "AUTUMN" ]
      },
      {
        "monster": "mon_dragonfly_giant",
        "freq": 5,
        "cost_multiplier": 0,
        "starts": 720,
        "conditions": [ "DAY", "SPRING", "SUMMER", "AUTUMN" ]
      },
      {
        "monster": "mon_dragonfly_giant",
        "freq": 5,
        "cost_multiplier": 0,
        "starts": 792,
        "conditions": [ "DAY", "SPRING", "SUMMER", "AUTUMN" ]
      },
      { "monster": "mon_fly", "freq": 2, "cost_multiplier": 0, "conditions": [ "SPRING", "SUMMER", "AUTUMN" ] },
      { "monster": "mon_fly", "freq": 3, "cost_multiplier": 0, "conditions": [ "DAY", "SPRING", "SUMMER", "AUTUMN" ] },
      {
        "monster": "mon_fly",
        "freq": 2,
        "cost_multiplier": 0,
        "starts": 24,
        "conditions": [ "SPRING", "SUMMER", "AUTUMN" ]
      },
      {
        "monster": "mon_fly",
        "freq": 3,
        "cost_multiplier": 0,
        "starts": 24,
        "conditions": [ "DAY", "SPRING", "SUMMER", "AUTUMN" ]
      },
      {
        "monster": "mon_fly",
        "freq": 2,
        "cost_multiplier": 0,
        "starts": 72,
        "conditions": [ "SPRING", "SUMMER", "AUTUMN" ]
      },
      {
        "monster": "mon_fly",
        "freq": 3,
        "cost_multiplier": 0,
        "starts": 72,
        "conditions": [ "DAY", "SPRING", "SUMMER", "AUTUMN" ]
      },
      {
        "monster": "mon_fly",
        "freq": 2,
        "cost_multiplier": 0,
        "starts": 120,
        "conditions": [ "SPRING", "SUMMER", "AUTUMN" ]
      },
      {
        "monster": "mon_fly",
        "freq": 3,
        "cost_multiplier": 0,
        "starts": 120,
        "conditions": [ "DAY", "SPRING", "SUMMER", "AUTUMN" ]
      },
      {
        "monster": "mon_fly",
        "freq": 2,
        "cost_multiplier": 0,
        "starts": 168,
        "conditions": [ "SPRING", "SUMMER", "AUTUMN" ]
      },
      {
        "monster": "mon_fly",
        "freq": 3,
        "cost_multiplier": 0,
        "starts": 168,
        "conditions": [ "DAY", "SPRING", "SUMMER", "AUTUMN" ]
      },
      {
        "monster": "mon_fly",
        "freq": 2,
        "cost_multiplier": 0,
        "starts": 216,
        "conditions": [ "SPRING", "SUMMER", "AUTUMN" ]
      },
      {
        "monster": "mon_fly",
        "freq": 3,
        "cost_multiplier": 0,
        "starts": 216,
        "conditions": [ "DAY", "SPRING", "SUMMER", "AUTUMN" ]
      },
      {
        "monster": "mon_fly",
        "freq": 2,
        "cost_multiplier": 0,
        "starts": 288,
        "conditions": [ "SPRING", "SUMMER", "AUTUMN" ]
      },
      {
        "monster": "mon_fly",
        "freq": 3,
        "cost_multiplier": 0,
        "starts": 288,
        "conditions": [ "DAY", "SPRING", "SUMMER", "AUTUMN" ]
      },
      {
        "monster": "mon_fly",
        "freq": 2,
        "cost_multiplier": 0,
        "starts": 336,
        "conditions": [ "SPRING", "SUMMER", "AUTUMN" ]
      },
      {
        "monster": "mon_fly",
        "freq": 3,
        "cost_multiplier": 0,
        "starts": 336,
        "conditions": [ "DAY", "SPRING", "SUMMER", "AUTUMN" ]
      },
      {
        "monster": "mon_fly",
        "freq": 2,
        "cost_multiplier": 0,
        "starts": 384,
        "conditions": [ "SPRING", "SUMMER", "AUTUMN" ]
      },
      {
        "monster": "mon_fly",
        "freq": 3,
        "cost_multiplier": 0,
        "starts": 384,
        "conditions": [ "DAY", "SPRING", "SUMMER", "AUTUMN" ]
      },
      {
        "monster": "mon_fly",
        "freq": 2,
        "cost_multiplier": 0,
        "starts": 456,
        "conditions": [ "SPRING", "SUMMER", "AUTUMN" ]
      },
      {
        "monster": "mon_fly",
        "freq": 3,
        "cost_multiplier": 0,
        "starts": 456,
        "conditions": [ "DAY", "SPRING", "SUMMER", "AUTUMN" ]
      },
      {
        "monster": "mon_fly",
        "freq": 2,
        "cost_multiplier": 0,
        "starts": 504,
        "conditions": [ "SPRING", "SUMMER", "AUTUMN" ]
      },
      {
        "monster": "mon_fly",
        "freq": 3,
        "cost_multiplier": 0,
        "starts": 504,
        "conditions": [ "DAY", "SPRING", "SUMMER", "AUTUMN" ]
      },
      {
        "monster": "mon_fly",
        "freq": 2,
        "cost_multiplier": 0,
        "starts": 552,
        "conditions": [ "SPRING", "SUMMER", "AUTUMN" ]
      },
      {
        "monster": "mon_fly",
        "freq": 3,
        "cost_multiplier": 0,
        "starts": 552,
        "conditions": [ "DAY", "SPRING", "SUMMER", "AUTUMN" ]
      },
      {
        "monster": "mon_fly",
        "freq": 2,
        "cost_multiplier": 0,
        "starts": 624,
        "conditions": [ "SPRING", "SUMMER", "AUTUMN" ]
      },
      {
        "monster": "mon_fly",
        "freq": 3,
        "cost_multiplier": 0,
        "starts": 624,
        "conditions": [ "DAY", "SPRING", "SUMMER", "AUTUMN" ]
      },
      {
        "monster": "mon_fly",
        "freq": 2,
        "cost_multiplier": 0,
        "starts": 672,
        "conditions": [ "SPRING", "SUMMER", "AUTUMN" ]
      },
      {
        "monster": "mon_fly",
        "freq": 3,
        "cost_multiplier": 0,
        "starts": 672,
        "conditions": [ "DAY", "SPRING", "SUMMER", "AUTUMN" ]
      },
      {
        "monster": "mon_fly",
        "freq": 2,
        "cost_multiplier": 0,
        "starts": 720,
        "conditions": [ "SPRING", "SUMMER", "AUTUMN" ]
      },
      {
        "monster": "mon_fly",
        "freq": 3,
        "cost_multiplier": 0,
        "starts": 720,
        "conditions": [ "DAY", "SPRING", "SUMMER", "AUTUMN" ]
      },
      {
        "monster": "mon_fly",
        "freq": 2,
        "cost_multiplier": 0,
        "starts": 793,
        "conditions": [ "SPRING", "SUMMER", "AUTUMN" ]
      },
      {
        "monster": "mon_fly",
        "freq": 3,
        "cost_multiplier": 0,
        "starts": 792,
        "conditions": [ "DAY", "SPRING", "SUMMER", "AUTUMN" ]
      },
      {
        "monster": "mon_centipede_giant",
        "freq": 2,
        "cost_multiplier": 0,
        "conditions": [ "SPRING", "SUMMER", "AUTUMN" ]
      },
      {
        "monster": "mon_centipede_giant",
        "freq": 6,
        "cost_multiplier": 0,
        "conditions": [ "NIGHT", "SPRING", "SUMMER", "AUTUMN" ]
      },
      {
        "monster": "mon_centipede_giant",
        "freq": 2,
        "cost_multiplier": 0,
        "starts": 72,
        "conditions": [ "SPRING", "SUMMER", "AUTUMN" ]
      },
      {
        "monster": "mon_centipede_giant",
        "freq": 6,
        "cost_multiplier": 0,
        "starts": 72,
        "conditions": [ "NIGHT", "SPRING", "SUMMER", "AUTUMN" ]
      },
      {
        "monster": "mon_centipede_giant",
        "freq": 2,
        "cost_multiplier": 0,
        "starts": 168,
        "conditions": [ "SPRING", "SUMMER", "AUTUMN" ]
      },
      {
        "monster": "mon_centipede_giant",
        "freq": 6,
        "cost_multiplier": 0,
        "starts": 168,
        "conditions": [ "NIGHT", "SPRING", "SUMMER", "AUTUMN" ]
      },
      {
        "monster": "mon_centipede_giant",
        "freq": 2,
        "cost_multiplier": 0,
        "starts": 336,
        "conditions": [ "SPRING", "SUMMER", "AUTUMN" ]
      },
      {
        "monster": "mon_centipede_giant",
        "freq": 6,
        "cost_multiplier": 0,
        "starts": 336,
        "conditions": [ "NIGHT", "SPRING", "SUMMER", "AUTUMN" ]
      },
      {
        "monster": "mon_centipede_giant",
        "freq": 2,
        "cost_multiplier": 0,
        "starts": 504,
        "conditions": [ "SPRING", "SUMMER", "AUTUMN" ]
      },
      {
        "monster": "mon_centipede_giant",
        "freq": 6,
        "cost_multiplier": 0,
        "starts": 504,
        "conditions": [ "NIGHT", "SPRING", "SUMMER", "AUTUMN" ]
      },
      {
        "monster": "mon_centipede_giant",
        "freq": 2,
        "cost_multiplier": 0,
        "starts": 672,
        "conditions": [ "SPRING", "SUMMER", "AUTUMN" ]
      },
      {
        "monster": "mon_centipede_giant",
        "freq": 6,
        "cost_multiplier": 0,
        "starts": 672,
        "conditions": [ "NIGHT", "SPRING", "SUMMER", "AUTUMN" ]
      },
      {
        "monster": "mon_spider_jumping_giant",
        "freq": 1,
        "cost_multiplier": 0,
        "conditions": [ "SPRING", "SUMMER", "AUTUMN" ]
      },
      {
        "monster": "mon_spider_jumping_giant",
        "freq": 3,
        "cost_multiplier": 0,
        "conditions": [ "DAWN", "DAY", "DUSK", "SPRING", "SUMMER", "AUTUMN" ]
      },
      {
        "monster": "mon_spider_jumping_giant",
        "freq": 1,
        "cost_multiplier": 0,
        "starts": 24,
        "conditions": [ "SPRING", "SUMMER", "AUTUMN" ]
      },
      {
        "monster": "mon_spider_jumping_giant",
        "freq": 3,
        "cost_multiplier": 0,
        "starts": 24,
        "conditions": [ "DAWN", "DAY", "DUSK", "SPRING", "SUMMER", "AUTUMN" ]
      },
      {
        "monster": "mon_spider_jumping_giant",
        "freq": 1,
        "cost_multiplier": 0,
        "starts": 72,
        "conditions": [ "SPRING", "SUMMER", "AUTUMN" ]
      },
      {
        "monster": "mon_spider_jumping_giant",
        "freq": 3,
        "cost_multiplier": 0,
        "starts": 72,
        "conditions": [ "DAWN", "DAY", "DUSK", "SPRING", "SUMMER", "AUTUMN" ]
      },
      {
        "monster": "mon_spider_jumping_giant",
        "freq": 1,
        "cost_multiplier": 0,
        "starts": 120,
        "conditions": [ "SPRING", "SUMMER", "AUTUMN" ]
      },
      {
        "monster": "mon_spider_jumping_giant",
        "freq": 3,
        "cost_multiplier": 0,
        "starts": 120,
        "conditions": [ "DAWN", "DAY", "DUSK", "SPRING", "SUMMER", "AUTUMN" ]
      },
      {
        "monster": "mon_spider_jumping_giant",
        "freq": 1,
        "cost_multiplier": 0,
        "starts": 168,
        "conditions": [ "SPRING", "SUMMER", "AUTUMN" ]
      },
      {
        "monster": "mon_spider_jumping_giant",
        "freq": 3,
        "cost_multiplier": 0,
        "starts": 168,
        "conditions": [ "DAWN", "DAY", "DUSK", "SPRING", "SUMMER", "AUTUMN" ]
      },
      {
        "monster": "mon_spider_jumping_giant",
        "freq": 1,
        "cost_multiplier": 0,
        "starts": 216,
        "conditions": [ "SPRING", "SUMMER", "AUTUMN" ]
      },
      {
        "monster": "mon_spider_jumping_giant",
        "freq": 3,
        "cost_multiplier": 0,
        "starts": 216,
        "conditions": [ "DAWN", "DAY", "DUSK", "SPRING", "SUMMER", "AUTUMN" ]
      },
      {
        "monster": "mon_spider_jumping_giant",
        "freq": 1,
        "cost_multiplier": 0,
        "starts": 288,
        "conditions": [ "SPRING", "SUMMER", "AUTUMN" ]
      },
      {
        "monster": "mon_spider_jumping_giant",
        "freq": 3,
        "cost_multiplier": 0,
        "starts": 288,
        "conditions": [ "DAWN", "DAY", "DUSK", "SPRING", "SUMMER", "AUTUMN" ]
      },
      {
        "monster": "mon_spider_jumping_giant",
        "freq": 1,
        "cost_multiplier": 0,
        "starts": 336,
        "conditions": [ "SPRING", "SUMMER", "AUTUMN" ]
      },
      {
        "monster": "mon_spider_jumping_giant",
        "freq": 3,
        "cost_multiplier": 0,
        "starts": 336,
        "conditions": [ "DAWN", "DAY", "DUSK", "SPRING", "SUMMER", "AUTUMN" ]
      },
      {
        "monster": "mon_spider_jumping_giant",
        "freq": 1,
        "cost_multiplier": 0,
        "starts": 384,
        "conditions": [ "SPRING", "SUMMER", "AUTUMN" ]
      },
      {
        "monster": "mon_spider_jumping_giant",
        "freq": 3,
        "cost_multiplier": 0,
        "starts": 384,
        "conditions": [ "DAWN", "DAY", "DUSK", "SPRING", "SUMMER", "AUTUMN" ]
      },
      {
        "monster": "mon_spider_jumping_giant",
        "freq": 1,
        "cost_multiplier": 0,
        "starts": 456,
        "conditions": [ "SPRING", "SUMMER", "AUTUMN" ]
      },
      {
        "monster": "mon_spider_jumping_giant",
        "freq": 3,
        "cost_multiplier": 0,
        "starts": 456,
        "conditions": [ "DAWN", "DAY", "DUSK", "SPRING", "SUMMER", "AUTUMN" ]
      },
      {
        "monster": "mon_spider_jumping_giant",
        "freq": 1,
        "cost_multiplier": 0,
        "starts": 504,
        "conditions": [ "SPRING", "SUMMER", "AUTUMN" ]
      },
      {
        "monster": "mon_spider_jumping_giant",
        "freq": 3,
        "cost_multiplier": 0,
        "starts": 504,
        "conditions": [ "DAWN", "DAY", "DUSK", "SPRING", "SUMMER", "AUTUMN" ]
      },
      {
        "monster": "mon_spider_jumping_giant",
        "freq": 1,
        "cost_multiplier": 0,
        "starts": 552,
        "conditions": [ "SPRING", "SUMMER", "AUTUMN" ]
      },
      {
        "monster": "mon_spider_jumping_giant",
        "freq": 3,
        "cost_multiplier": 0,
        "starts": 552,
        "conditions": [ "DAWN", "DAY", "DUSK", "SPRING", "SUMMER", "AUTUMN" ]
      },
      {
        "monster": "mon_spider_jumping_giant",
        "freq": 1,
        "cost_multiplier": 0,
        "starts": 624,
        "conditions": [ "SPRING", "SUMMER", "AUTUMN" ]
      },
      {
        "monster": "mon_spider_jumping_giant",
        "freq": 3,
        "cost_multiplier": 0,
        "starts": 624,
        "conditions": [ "DAWN", "DAY", "DUSK", "SPRING", "SUMMER", "AUTUMN" ]
      },
      {
        "monster": "mon_spider_jumping_giant",
        "freq": 1,
        "cost_multiplier": 0,
        "starts": 672,
        "conditions": [ "SPRING", "SUMMER", "AUTUMN" ]
      },
      {
        "monster": "mon_spider_jumping_giant",
        "freq": 3,
        "cost_multiplier": 0,
        "starts": 672,
        "conditions": [ "DAWN", "DAY", "DUSK", "SPRING", "SUMMER", "AUTUMN" ]
      },
      {
        "monster": "mon_spider_jumping_giant",
        "freq": 1,
        "cost_multiplier": 0,
        "starts": 720,
        "conditions": [ "SPRING", "SUMMER", "AUTUMN" ]
      },
      {
        "monster": "mon_spider_jumping_giant",
        "freq": 3,
        "cost_multiplier": 0,
        "starts": 720,
        "conditions": [ "DAWN", "DAY", "DUSK", "SPRING", "SUMMER", "AUTUMN" ]
      },
      {
        "monster": "mon_spider_jumping_giant",
        "freq": 1,
        "cost_multiplier": 0,
        "starts": 792,
        "conditions": [ "SPRING", "SUMMER", "AUTUMN" ]
      },
      {
        "monster": "mon_spider_jumping_giant",
        "freq": 3,
        "cost_multiplier": 0,
        "starts": 792,
        "conditions": [ "DAWN", "DAY", "DUSK", "SPRING", "SUMMER", "AUTUMN" ]
      },
      {
        "monster": "mon_spider_wolf_giant",
        "freq": 1,
        "cost_multiplier": 0,
        "conditions": [ "SPRING", "SUMMER", "AUTUMN" ]
      },
      {
        "monster": "mon_spider_wolf_giant",
        "freq": 3,
        "cost_multiplier": 0,
        "conditions": [ "DUSK", "NIGHT", "DAWN", "SPRING", "SUMMER", "AUTUMN" ]
      },
      {
        "monster": "mon_spider_wolf_giant",
        "freq": 1,
        "cost_multiplier": 0,
        "starts": 24,
        "conditions": [ "SPRING", "SUMMER", "AUTUMN" ]
      },
      {
        "monster": "mon_spider_wolf_giant",
        "freq": 3,
        "cost_multiplier": 0,
        "starts": 24,
        "conditions": [ "DUSK", "NIGHT", "DAWN", "SPRING", "SUMMER", "AUTUMN" ]
      },
      {
        "monster": "mon_spider_wolf_giant",
        "freq": 1,
        "cost_multiplier": 0,
        "starts": 72,
        "conditions": [ "SPRING", "SUMMER", "AUTUMN" ]
      },
      {
        "monster": "mon_spider_wolf_giant",
        "freq": 3,
        "cost_multiplier": 0,
        "starts": 72,
        "conditions": [ "DUSK", "NIGHT", "DAWN", "SPRING", "SUMMER", "AUTUMN" ]
      },
      {
        "monster": "mon_spider_wolf_giant",
        "freq": 1,
        "cost_multiplier": 0,
        "starts": 120,
        "conditions": [ "SPRING", "SUMMER", "AUTUMN" ]
      },
      {
        "monster": "mon_spider_wolf_giant",
        "freq": 3,
        "cost_multiplier": 0,
        "starts": 120,
        "conditions": [ "DUSK", "NIGHT", "DAWN", "SPRING", "SUMMER", "AUTUMN" ]
      },
      {
        "monster": "mon_spider_wolf_giant",
        "freq": 1,
        "cost_multiplier": 0,
        "starts": 168,
        "conditions": [ "SPRING", "SUMMER", "AUTUMN" ]
      },
      {
        "monster": "mon_spider_wolf_giant",
        "freq": 3,
        "cost_multiplier": 0,
        "starts": 168,
        "conditions": [ "DUSK", "NIGHT", "DAWN", "SPRING", "SUMMER", "AUTUMN" ]
      },
      {
        "monster": "mon_spider_wolf_giant",
        "freq": 1,
        "cost_multiplier": 0,
        "starts": 216,
        "conditions": [ "SPRING", "SUMMER", "AUTUMN" ]
      },
      {
        "monster": "mon_spider_wolf_giant",
        "freq": 3,
        "cost_multiplier": 0,
        "starts": 216,
        "conditions": [ "DUSK", "NIGHT", "DAWN", "SPRING", "SUMMER", "AUTUMN" ]
      },
      {
        "monster": "mon_spider_wolf_giant",
        "freq": 1,
        "cost_multiplier": 0,
        "starts": 288,
        "conditions": [ "SPRING", "SUMMER", "AUTUMN" ]
      },
      {
        "monster": "mon_spider_wolf_giant",
        "freq": 3,
        "cost_multiplier": 0,
        "starts": 288,
        "conditions": [ "DUSK", "NIGHT", "DAWN", "SPRING", "SUMMER", "AUTUMN" ]
      },
      {
        "monster": "mon_spider_wolf_giant",
        "freq": 1,
        "cost_multiplier": 0,
        "starts": 336,
        "conditions": [ "SPRING", "SUMMER", "AUTUMN" ]
      },
      {
        "monster": "mon_spider_wolf_giant",
        "freq": 3,
        "cost_multiplier": 0,
        "starts": 336,
        "conditions": [ "DUSK", "NIGHT", "DAWN", "SPRING", "SUMMER", "AUTUMN" ]
      },
      {
        "monster": "mon_spider_wolf_giant",
        "freq": 1,
        "cost_multiplier": 0,
        "starts": 384,
        "conditions": [ "SPRING", "SUMMER", "AUTUMN" ]
      },
      {
        "monster": "mon_spider_wolf_giant",
        "freq": 3,
        "cost_multiplier": 0,
        "starts": 384,
        "conditions": [ "DUSK", "NIGHT", "DAWN", "SPRING", "SUMMER", "AUTUMN" ]
      },
      {
        "monster": "mon_spider_wolf_giant",
        "freq": 1,
        "cost_multiplier": 0,
        "starts": 456,
        "conditions": [ "SPRING", "SUMMER", "AUTUMN" ]
      },
      {
        "monster": "mon_spider_wolf_giant",
        "freq": 3,
        "cost_multiplier": 0,
        "starts": 456,
        "conditions": [ "DUSK", "NIGHT", "DAWN", "SPRING", "SUMMER", "AUTUMN" ]
      },
      {
        "monster": "mon_spider_wolf_giant",
        "freq": 1,
        "cost_multiplier": 0,
        "starts": 504,
        "conditions": [ "SPRING", "SUMMER", "AUTUMN" ]
      },
      {
        "monster": "mon_spider_wolf_giant",
        "freq": 3,
        "cost_multiplier": 0,
        "starts": 504,
        "conditions": [ "DUSK", "NIGHT", "DAWN", "SPRING", "SUMMER", "AUTUMN" ]
      },
      {
        "monster": "mon_spider_wolf_giant",
        "freq": 1,
        "cost_multiplier": 0,
        "starts": 552,
        "conditions": [ "SPRING", "SUMMER", "AUTUMN" ]
      },
      {
        "monster": "mon_spider_wolf_giant",
        "freq": 3,
        "cost_multiplier": 0,
        "starts": 552,
        "conditions": [ "DUSK", "NIGHT", "DAWN", "SPRING", "SUMMER", "AUTUMN" ]
      },
      {
        "monster": "mon_spider_wolf_giant",
        "freq": 1,
        "cost_multiplier": 0,
        "starts": 624,
        "conditions": [ "SPRING", "SUMMER", "AUTUMN" ]
      },
      {
        "monster": "mon_spider_wolf_giant",
        "freq": 3,
        "cost_multiplier": 0,
        "starts": 624,
        "conditions": [ "DUSK", "NIGHT", "DAWN", "SPRING", "SUMMER", "AUTUMN" ]
      },
      {
        "monster": "mon_spider_wolf_giant",
        "freq": 1,
        "cost_multiplier": 0,
        "starts": 672,
        "conditions": [ "SPRING", "SUMMER", "AUTUMN" ]
      },
      {
        "monster": "mon_spider_wolf_giant",
        "freq": 3,
        "cost_multiplier": 0,
        "starts": 672,
        "conditions": [ "DUSK", "NIGHT", "DAWN", "SPRING", "SUMMER", "AUTUMN" ]
      },
      {
        "monster": "mon_spider_wolf_giant",
        "freq": 1,
        "cost_multiplier": 0,
        "starts": 720,
        "conditions": [ "SPRING", "SUMMER", "AUTUMN" ]
      },
      {
        "monster": "mon_spider_wolf_giant",
        "freq": 3,
        "cost_multiplier": 0,
        "starts": 720,
        "conditions": [ "DUSK", "NIGHT", "DAWN", "SPRING", "SUMMER", "AUTUMN" ]
      },
      {
        "monster": "mon_spider_wolf_giant",
        "freq": 1,
        "cost_multiplier": 0,
        "starts": 792,
        "conditions": [ "SPRING", "SUMMER", "AUTUMN" ]
      },
      {
        "monster": "mon_spider_wolf_giant",
        "freq": 3,
        "cost_multiplier": 0,
        "starts": 792,
        "conditions": [ "DUSK", "NIGHT", "DAWN", "SPRING", "SUMMER", "AUTUMN" ]
      },
      { "monster": "mon_wasp", "freq": 1, "cost_multiplier": 0, "conditions": [ "SPRING", "SUMMER", "AUTUMN" ] },
      {
        "monster": "mon_wasp",
        "freq": 4,
        "cost_multiplier": 0,
        "conditions": [ "DAY", "SPRING", "SUMMER", "AUTUMN" ]
      },
      {
        "monster": "mon_wasp",
        "freq": 1,
        "cost_multiplier": 0,
        "starts": 72,
        "conditions": [ "SPRING", "SUMMER", "AUTUMN" ]
      },
      {
        "monster": "mon_wasp",
        "freq": 4,
        "cost_multiplier": 0,
        "starts": 72,
        "conditions": [ "DAY", "SPRING", "SUMMER", "AUTUMN" ]
      },
      {
        "monster": "mon_wasp",
        "freq": 1,
        "cost_multiplier": 0,
        "starts": 144,
        "conditions": [ "SPRING", "SUMMER", "AUTUMN" ]
      },
      {
        "monster": "mon_wasp",
        "freq": 4,
        "cost_multiplier": 0,
        "starts": 144,
        "conditions": [ "DAY", "SPRING", "SUMMER", "AUTUMN" ]
      },
      {
        "monster": "mon_wasp",
        "freq": 1,
        "cost_multiplier": 0,
        "starts": 216,
        "conditions": [ "SPRING", "SUMMER", "AUTUMN" ]
      },
      {
        "monster": "mon_wasp",
        "freq": 4,
        "cost_multiplier": 0,
        "starts": 216,
        "conditions": [ "DAY", "SPRING", "SUMMER", "AUTUMN" ]
      },
      {
        "monster": "mon_wasp",
        "freq": 1,
        "cost_multiplier": 0,
        "starts": 288,
        "conditions": [ "SPRING", "SUMMER", "AUTUMN" ]
      },
      {
        "monster": "mon_wasp",
        "freq": 4,
        "cost_multiplier": 0,
        "starts": 288,
        "conditions": [ "DAY", "SPRING", "SUMMER", "AUTUMN" ]
      },
      {
        "monster": "mon_wasp",
        "freq": 1,
        "cost_multiplier": 0,
        "starts": 360,
        "conditions": [ "SPRING", "SUMMER", "AUTUMN" ]
      },
      {
        "monster": "mon_wasp",
        "freq": 4,
        "cost_multiplier": 0,
        "starts": 360,
        "conditions": [ "DAY", "SPRING", "SUMMER", "AUTUMN" ]
      },
      {
        "monster": "mon_wasp",
        "freq": 1,
        "cost_multiplier": 0,
        "starts": 432,
        "conditions": [ "SPRING", "SUMMER", "AUTUMN" ]
      },
      {
        "monster": "mon_wasp",
        "freq": 4,
        "cost_multiplier": 0,
        "starts": 432,
        "conditions": [ "DAY", "SPRING", "SUMMER", "AUTUMN" ]
      },
      {
        "monster": "mon_wasp",
        "freq": 1,
        "cost_multiplier": 0,
        "starts": 504,
        "conditions": [ "SPRING", "SUMMER", "AUTUMN" ]
      },
      {
        "monster": "mon_wasp",
        "freq": 4,
        "cost_multiplier": 0,
        "starts": 504,
        "conditions": [ "DAY", "SPRING", "SUMMER", "AUTUMN" ]
      },
      {
        "monster": "mon_wasp",
        "freq": 1,
        "cost_multiplier": 0,
        "starts": 576,
        "conditions": [ "SPRING", "SUMMER", "AUTUMN" ]
      },
      {
        "monster": "mon_wasp",
        "freq": 4,
        "cost_multiplier": 0,
        "starts": 576,
        "conditions": [ "DAY", "SPRING", "SUMMER", "AUTUMN" ]
      },
      {
        "monster": "mon_wasp",
        "freq": 1,
        "cost_multiplier": 0,
        "starts": 648,
        "conditions": [ "SPRING", "SUMMER", "AUTUMN" ]
      },
      {
        "monster": "mon_wasp",
        "freq": 4,
        "cost_multiplier": 0,
        "starts": 648,
        "conditions": [ "DAY", "SPRING", "SUMMER", "AUTUMN" ]
      },
      {
        "monster": "mon_wasp",
        "freq": 1,
        "cost_multiplier": 0,
        "starts": 720,
        "conditions": [ "SPRING", "SUMMER", "AUTUMN" ]
      },
      {
        "monster": "mon_wasp",
        "freq": 4,
        "cost_multiplier": 0,
        "starts": 720,
        "conditions": [ "DAY", "SPRING", "SUMMER", "AUTUMN" ]
      },
      {
        "monster": "mon_wasp",
        "freq": 1,
        "cost_multiplier": 0,
        "starts": 792,
        "conditions": [ "SPRING", "SUMMER", "AUTUMN" ]
      },
      {
        "monster": "mon_wasp",
        "freq": 4,
        "cost_multiplier": 0,
        "starts": 792,
        "conditions": [ "DAY", "SPRING", "SUMMER", "AUTUMN" ]
      },
      {
        "monster": "mon_dermatik",
        "freq": 2,
        "cost_multiplier": 2,
        "starts": 168,
        "conditions": [ "SPRING", "SUMMER", "AUTUMN" ]
      },
      {
        "monster": "mon_dermatik",
        "freq": 8,
        "cost_multiplier": 2,
        "starts": 168,
        "conditions": [ "DUSK", "NIGHT", "DAWN", "SPRING", "SUMMER", "AUTUMN" ]
      },
      {
        "monster": "mon_dermatik_larva",
        "freq": 5,
        "cost_multiplier": 2,
        "starts": 168,
        "conditions": [ "SPRING", "SUMMER", "AUTUMN" ]
      },
      {
        "monster": "mon_dermatik",
        "freq": 2,
        "cost_multiplier": 2,
        "starts": 336,
        "conditions": [ "SPRING", "SUMMER", "AUTUMN" ]
      },
      {
        "monster": "mon_dermatik",
        "freq": 8,
        "cost_multiplier": 2,
        "starts": 336,
        "conditions": [ "DUSK", "NIGHT", "DAWN", "SPRING", "SUMMER", "AUTUMN" ]
      },
      {
        "monster": "mon_dermatik_larva",
        "freq": 5,
        "cost_multiplier": 2,
        "starts": 336,
        "conditions": [ "SPRING", "SUMMER", "AUTUMN" ]
      },
      {
        "monster": "mon_dermatik",
        "freq": 2,
        "cost_multiplier": 2,
        "starts": 504,
        "conditions": [ "SPRING", "SUMMER", "AUTUMN" ]
      },
      {
        "monster": "mon_dermatik",
        "freq": 8,
        "cost_multiplier": 2,
        "starts": 504,
        "conditions": [ "DUSK", "NIGHT", "DAWN", "SPRING", "SUMMER", "AUTUMN" ]
      },
      {
        "monster": "mon_dermatik_larva",
        "freq": 5,
        "cost_multiplier": 2,
        "starts": 504,
        "conditions": [ "SPRING", "SUMMER", "AUTUMN" ]
      },
      {
        "monster": "mon_dermatik",
        "freq": 2,
        "cost_multiplier": 2,
        "starts": 672,
        "conditions": [ "SPRING", "SUMMER", "AUTUMN" ]
      },
      {
        "monster": "mon_dermatik",
        "freq": 8,
        "cost_multiplier": 2,
        "starts": 672,
        "conditions": [ "DUSK", "NIGHT", "DAWN", "SPRING", "SUMMER", "AUTUMN" ]
      },
      {
        "monster": "mon_dermatik_larva",
        "freq": 5,
        "cost_multiplier": 2,
        "starts": 672,
        "conditions": [ "SPRING", "SUMMER", "AUTUMN" ]
      },
      {
        "monster": "mon_dermatik",
        "freq": 2,
        "cost_multiplier": 2,
        "starts": 840,
        "conditions": [ "SPRING", "SUMMER", "AUTUMN" ]
      },
      {
        "monster": "mon_dermatik",
        "freq": 8,
        "cost_multiplier": 2,
        "starts": 840,
        "conditions": [ "DUSK", "NIGHT", "DAWN", "SPRING", "SUMMER", "AUTUMN" ]
      },
      {
        "monster": "mon_dermatik_larva",
        "freq": 5,
        "cost_multiplier": 2,
        "starts": 840,
        "conditions": [ "SPRING", "SUMMER", "AUTUMN" ]
      },
      {
        "monster": "mon_dermatik",
        "freq": 2,
        "cost_multiplier": 2,
        "starts": 1008,
        "conditions": [ "SPRING", "SUMMER", "AUTUMN" ]
      },
      {
        "monster": "mon_dermatik",
        "freq": 8,
        "cost_multiplier": 2,
        "starts": 1008,
        "conditions": [ "DUSK", "NIGHT", "DAWN", "SPRING", "SUMMER", "AUTUMN" ]
      },
      {
        "monster": "mon_dermatik_larva",
        "freq": 5,
        "cost_multiplier": 2,
        "starts": 1008,
        "conditions": [ "SPRING", "SUMMER", "AUTUMN" ]
      },
      {
        "monster": "mon_slug_giant",
        "freq": 5,
        "cost_multiplier": 0,
        "conditions": [ "DUSK", "NIGHT", "DAWN", "SPRING", "SUMMER", "AUTUMN" ]
      },
      {
        "monster": "mon_slug_giant",
        "freq": 5,
        "cost_multiplier": 0,
        "starts": 72,
        "conditions": [ "DUSK", "NIGHT", "DAWN", "SPRING", "SUMMER", "AUTUMN" ]
      },
      {
        "monster": "mon_slug_giant",
        "freq": 5,
        "cost_multiplier": 0,
        "starts": 144,
        "conditions": [ "DUSK", "NIGHT", "DAWN", "SPRING", "SUMMER", "AUTUMN" ]
      },
      {
        "monster": "mon_slug_giant",
        "freq": 5,
        "cost_multiplier": 0,
        "starts": 216,
        "conditions": [ "DUSK", "NIGHT", "DAWN", "SPRING", "SUMMER", "AUTUMN" ]
      },
      {
        "monster": "mon_slug_giant",
        "freq": 5,
        "cost_multiplier": 0,
        "starts": 288,
        "conditions": [ "DUSK", "NIGHT", "DAWN", "SPRING", "SUMMER", "AUTUMN" ]
      },
      {
        "monster": "mon_slug_giant",
        "freq": 5,
        "cost_multiplier": 0,
        "starts": 360,
        "conditions": [ "DUSK", "NIGHT", "DAWN", "SPRING", "SUMMER", "AUTUMN" ]
      },
      {
        "monster": "mon_slug_giant",
        "freq": 5,
        "cost_multiplier": 0,
        "starts": 432,
        "conditions": [ "DUSK", "NIGHT", "DAWN", "SPRING", "SUMMER", "AUTUMN" ]
      },
      {
        "monster": "mon_slug_giant",
        "freq": 5,
        "cost_multiplier": 0,
        "starts": 504,
        "conditions": [ "DUSK", "NIGHT", "DAWN", "SPRING", "SUMMER", "AUTUMN" ]
      },
      {
        "monster": "mon_slug_giant",
        "freq": 5,
        "cost_multiplier": 0,
        "starts": 576,
        "conditions": [ "DUSK", "NIGHT", "DAWN", "SPRING", "SUMMER", "AUTUMN" ]
      },
      {
        "monster": "mon_slug_giant",
        "freq": 5,
        "cost_multiplier": 0,
        "starts": 648,
        "conditions": [ "DUSK", "NIGHT", "DAWN", "SPRING", "SUMMER", "AUTUMN" ]
      },
      {
        "monster": "mon_slug_giant",
        "freq": 5,
        "cost_multiplier": 0,
        "starts": 720,
        "conditions": [ "DUSK", "NIGHT", "DAWN", "SPRING", "SUMMER", "AUTUMN" ]
      },
      {
        "monster": "mon_slug_giant",
        "freq": 5,
        "cost_multiplier": 0,
        "starts": 792,
        "conditions": [ "DUSK", "NIGHT", "DAWN", "SPRING", "SUMMER", "AUTUMN" ]
      },
      {
        "monster": "mon_sludge_crawler",
        "freq": 5,
        "cost_multiplier": 2,
        "starts": 168,
        "conditions": [ "DUSK", "NIGHT", "DAWN", "SPRING", "SUMMER", "AUTUMN" ]
      },
      {
        "monster": "mon_sludge_crawler",
        "freq": 5,
        "cost_multiplier": 2,
        "starts": 336,
        "conditions": [ "DUSK", "NIGHT", "DAWN", "SPRING", "SUMMER", "AUTUMN" ]
      },
      {
        "monster": "mon_sludge_crawler",
        "freq": 5,
        "cost_multiplier": 2,
        "starts": 504,
        "conditions": [ "DUSK", "NIGHT", "DAWN", "SPRING", "SUMMER", "AUTUMN" ]
      },
      {
        "monster": "mon_sludge_crawler",
        "freq": 5,
        "cost_multiplier": 2,
        "starts": 672,
        "conditions": [ "DUSK", "NIGHT", "DAWN", "SPRING", "SUMMER", "AUTUMN" ]
      },
      {
        "monster": "mon_sludge_crawler",
        "freq": 5,
        "cost_multiplier": 2,
        "starts": 840,
        "conditions": [ "DUSK", "NIGHT", "DAWN", "SPRING", "SUMMER", "AUTUMN" ]
      },
      {
        "monster": "mon_sludge_crawler",
        "freq": 5,
        "cost_multiplier": 2,
        "starts": 1008,
        "conditions": [ "DUSK", "NIGHT", "DAWN", "SPRING", "SUMMER", "AUTUMN" ]
      },
      { "monster": "mon_frog_giant", "freq": 2, "cost_multiplier": 0, "conditions": [ "SPRING", "SUMMER", "AUTUMN" ] },
      {
        "monster": "mon_frog_giant",
        "freq": 3,
        "cost_multiplier": 0,
        "conditions": [ "DUSK", "NIGHT", "DAWN", "SPRING", "SUMMER", "AUTUMN" ]
      },
      {
        "monster": "mon_frog_giant",
        "freq": 2,
        "cost_multiplier": 0,
        "starts": 24,
        "conditions": [ "SPRING", "SUMMER", "AUTUMN" ]
      },
      {
        "monster": "mon_frog_giant",
        "freq": 3,
        "cost_multiplier": 0,
        "starts": 24,
        "conditions": [ "DUSK", "NIGHT", "DAWN", "SPRING", "SUMMER", "AUTUMN" ]
      },
      {
        "monster": "mon_frog_giant",
        "freq": 2,
        "cost_multiplier": 0,
        "starts": 72,
        "conditions": [ "SPRING", "SUMMER", "AUTUMN" ]
      },
      {
        "monster": "mon_frog_giant",
        "freq": 3,
        "cost_multiplier": 0,
        "starts": 72,
        "conditions": [ "DUSK", "NIGHT", "DAWN", "SPRING", "SUMMER", "AUTUMN" ]
      },
      {
        "monster": "mon_frog_giant",
        "freq": 2,
        "cost_multiplier": 0,
        "starts": 120,
        "conditions": [ "SPRING", "SUMMER", "AUTUMN" ]
      },
      {
        "monster": "mon_frog_giant",
        "freq": 3,
        "cost_multiplier": 0,
        "starts": 120,
        "conditions": [ "DUSK", "NIGHT", "DAWN", "SPRING", "SUMMER", "AUTUMN" ]
      },
      {
        "monster": "mon_frog_giant",
        "freq": 2,
        "cost_multiplier": 0,
        "starts": 168,
        "conditions": [ "SPRING", "SUMMER", "AUTUMN" ]
      },
      {
        "monster": "mon_frog_giant",
        "freq": 3,
        "cost_multiplier": 0,
        "starts": 168,
        "conditions": [ "DUSK", "NIGHT", "DAWN", "SPRING", "SUMMER", "AUTUMN" ]
      },
      {
        "monster": "mon_frog_giant",
        "freq": 2,
        "cost_multiplier": 0,
        "starts": 216,
        "conditions": [ "SPRING", "SUMMER", "AUTUMN" ]
      },
      {
        "monster": "mon_frog_giant",
        "freq": 3,
        "cost_multiplier": 0,
        "starts": 216,
        "conditions": [ "DUSK", "NIGHT", "DAWN", "SPRING", "SUMMER", "AUTUMN" ]
      },
      {
        "monster": "mon_frog_giant",
        "freq": 2,
        "cost_multiplier": 0,
        "starts": 288,
        "conditions": [ "SPRING", "SUMMER", "AUTUMN" ]
      },
      {
        "monster": "mon_frog_giant",
        "freq": 3,
        "cost_multiplier": 0,
        "starts": 288,
        "conditions": [ "DUSK", "NIGHT", "DAWN", "SPRING", "SUMMER", "AUTUMN" ]
      },
      {
        "monster": "mon_frog_giant",
        "freq": 2,
        "cost_multiplier": 0,
        "starts": 336,
        "conditions": [ "SPRING", "SUMMER", "AUTUMN" ]
      },
      {
        "monster": "mon_frog_giant",
        "freq": 3,
        "cost_multiplier": 0,
        "starts": 336,
        "conditions": [ "DUSK", "NIGHT", "DAWN", "SPRING", "SUMMER", "AUTUMN" ]
      },
      {
        "monster": "mon_frog_giant",
        "freq": 2,
        "cost_multiplier": 0,
        "starts": 384,
        "conditions": [ "SPRING", "SUMMER", "AUTUMN" ]
      },
      {
        "monster": "mon_frog_giant",
        "freq": 3,
        "cost_multiplier": 0,
        "starts": 384,
        "conditions": [ "DUSK", "NIGHT", "DAWN", "SPRING", "SUMMER", "AUTUMN" ]
      },
      {
        "monster": "mon_frog_giant",
        "freq": 2,
        "cost_multiplier": 0,
        "starts": 456,
        "conditions": [ "SPRING", "SUMMER", "AUTUMN" ]
      },
      {
        "monster": "mon_frog_giant",
        "freq": 3,
        "cost_multiplier": 0,
        "starts": 456,
        "conditions": [ "DUSK", "NIGHT", "DAWN", "SPRING", "SUMMER", "AUTUMN" ]
      },
      {
        "monster": "mon_frog_giant",
        "freq": 2,
        "cost_multiplier": 0,
        "starts": 504,
        "conditions": [ "SPRING", "SUMMER", "AUTUMN" ]
      },
      {
        "monster": "mon_frog_giant",
        "freq": 3,
        "cost_multiplier": 0,
        "starts": 504,
        "conditions": [ "DUSK", "NIGHT", "DAWN", "SPRING", "SUMMER", "AUTUMN" ]
      },
      {
        "monster": "mon_frog_giant",
        "freq": 2,
        "cost_multiplier": 0,
        "starts": 552,
        "conditions": [ "SPRING", "SUMMER", "AUTUMN" ]
      },
      {
        "monster": "mon_frog_giant",
        "freq": 3,
        "cost_multiplier": 0,
        "starts": 552,
        "conditions": [ "DUSK", "NIGHT", "DAWN", "SPRING", "SUMMER", "AUTUMN" ]
      },
      {
        "monster": "mon_frog_giant",
        "freq": 2,
        "cost_multiplier": 0,
        "starts": 624,
        "conditions": [ "SPRING", "SUMMER", "AUTUMN" ]
      },
      {
        "monster": "mon_frog_giant",
        "freq": 3,
        "cost_multiplier": 0,
        "starts": 624,
        "conditions": [ "DUSK", "NIGHT", "DAWN", "SPRING", "SUMMER", "AUTUMN" ]
      },
      {
        "monster": "mon_frog_giant",
        "freq": 2,
        "cost_multiplier": 0,
        "starts": 672,
        "conditions": [ "SPRING", "SUMMER", "AUTUMN" ]
      },
      {
        "monster": "mon_frog_giant",
        "freq": 3,
        "cost_multiplier": 0,
        "starts": 672,
        "conditions": [ "DUSK", "NIGHT", "DAWN", "SPRING", "SUMMER", "AUTUMN" ]
      },
      {
        "monster": "mon_frog_giant",
        "freq": 2,
        "cost_multiplier": 0,
        "starts": 720,
        "conditions": [ "SPRING", "SUMMER", "AUTUMN" ]
      },
      {
        "monster": "mon_frog_giant",
        "freq": 3,
        "cost_multiplier": 0,
        "starts": 720,
        "conditions": [ "DUSK", "NIGHT", "DAWN", "SPRING", "SUMMER", "AUTUMN" ]
      },
      {
        "monster": "mon_frog_giant",
        "freq": 2,
        "cost_multiplier": 0,
        "starts": 792,
        "conditions": [ "SPRING", "SUMMER", "AUTUMN" ]
      },
      {
        "monster": "mon_frog_giant",
        "freq": 3,
        "cost_multiplier": 0,
        "starts": 792,
        "conditions": [ "DUSK", "NIGHT", "DAWN", "SPRING", "SUMMER", "AUTUMN" ]
      },
      {
        "monster": "mon_giant_crayfish",
        "freq": 1,
        "cost_multiplier": 0,
        "conditions": [ "SPRING", "SUMMER", "AUTUMN" ]
      },
      {
        "monster": "mon_giant_crayfish",
        "freq": 4,
        "cost_multiplier": 0,
        "conditions": [ "DUSK", "NIGHT", "DAWN", "SPRING", "SUMMER", "AUTUMN" ]
      },
      {
        "monster": "mon_giant_crayfish",
        "freq": 1,
        "cost_multiplier": 0,
        "starts": 24,
        "conditions": [ "SPRING", "SUMMER", "AUTUMN" ]
      },
      {
        "monster": "mon_giant_crayfish",
        "freq": 4,
        "cost_multiplier": 0,
        "starts": 24,
        "conditions": [ "DUSK", "NIGHT", "DAWN", "SPRING", "SUMMER", "AUTUMN" ]
      },
      {
        "monster": "mon_giant_crayfish",
        "freq": 1,
        "cost_multiplier": 0,
        "starts": 72,
        "conditions": [ "SPRING", "SUMMER", "AUTUMN" ]
      },
      {
        "monster": "mon_giant_crayfish",
        "freq": 4,
        "cost_multiplier": 0,
        "starts": 72,
        "conditions": [ "DUSK", "NIGHT", "DAWN", "SPRING", "SUMMER", "AUTUMN" ]
      },
      {
        "monster": "mon_giant_crayfish",
        "freq": 1,
        "cost_multiplier": 0,
        "starts": 120,
        "conditions": [ "SPRING", "SUMMER", "AUTUMN" ]
      },
      {
        "monster": "mon_giant_crayfish",
        "freq": 4,
        "cost_multiplier": 0,
        "starts": 120,
        "conditions": [ "DUSK", "NIGHT", "DAWN", "SPRING", "SUMMER", "AUTUMN" ]
      },
      {
        "monster": "mon_giant_crayfish",
        "freq": 1,
        "cost_multiplier": 0,
        "starts": 168,
        "conditions": [ "SPRING", "SUMMER", "AUTUMN" ]
      },
      {
        "monster": "mon_giant_crayfish",
        "freq": 4,
        "cost_multiplier": 0,
        "starts": 168,
        "conditions": [ "DUSK", "NIGHT", "DAWN", "SPRING", "SUMMER", "AUTUMN" ]
      },
      {
        "monster": "mon_giant_crayfish",
        "freq": 1,
        "cost_multiplier": 0,
        "starts": 216,
        "conditions": [ "SPRING", "SUMMER", "AUTUMN" ]
      },
      {
        "monster": "mon_giant_crayfish",
        "freq": 4,
        "cost_multiplier": 0,
        "starts": 216,
        "conditions": [ "DUSK", "NIGHT", "DAWN", "SPRING", "SUMMER", "AUTUMN" ]
      },
      {
        "monster": "mon_giant_crayfish",
        "freq": 1,
        "cost_multiplier": 0,
        "starts": 288,
        "conditions": [ "SPRING", "SUMMER", "AUTUMN" ]
      },
      {
        "monster": "mon_giant_crayfish",
        "freq": 4,
        "cost_multiplier": 0,
        "starts": 288,
        "conditions": [ "DUSK", "NIGHT", "DAWN", "SPRING", "SUMMER", "AUTUMN" ]
      },
      {
        "monster": "mon_giant_crayfish",
        "freq": 1,
        "cost_multiplier": 0,
        "starts": 336,
        "conditions": [ "SPRING", "SUMMER", "AUTUMN" ]
      },
      {
        "monster": "mon_giant_crayfish",
        "freq": 4,
        "cost_multiplier": 0,
        "starts": 336,
        "conditions": [ "DUSK", "NIGHT", "DAWN", "SPRING", "SUMMER", "AUTUMN" ]
      },
      {
        "monster": "mon_giant_crayfish",
        "freq": 1,
        "cost_multiplier": 0,
        "starts": 384,
        "conditions": [ "SPRING", "SUMMER", "AUTUMN" ]
      },
      {
        "monster": "mon_giant_crayfish",
        "freq": 4,
        "cost_multiplier": 0,
        "starts": 384,
        "conditions": [ "DUSK", "NIGHT", "DAWN", "SPRING", "SUMMER", "AUTUMN" ]
      },
      {
        "monster": "mon_giant_crayfish",
        "freq": 1,
        "cost_multiplier": 0,
        "starts": 456,
        "conditions": [ "SPRING", "SUMMER", "AUTUMN" ]
      },
      {
        "monster": "mon_giant_crayfish",
        "freq": 4,
        "cost_multiplier": 0,
        "starts": 456,
        "conditions": [ "DUSK", "NIGHT", "DAWN", "SPRING", "SUMMER", "AUTUMN" ]
      },
      {
        "monster": "mon_giant_crayfish",
        "freq": 1,
        "cost_multiplier": 0,
        "starts": 504,
        "conditions": [ "SPRING", "SUMMER", "AUTUMN" ]
      },
      {
        "monster": "mon_giant_crayfish",
        "freq": 4,
        "cost_multiplier": 0,
        "starts": 504,
        "conditions": [ "DUSK", "NIGHT", "DAWN", "SPRING", "SUMMER", "AUTUMN" ]
      },
      {
        "monster": "mon_giant_crayfish",
        "freq": 1,
        "cost_multiplier": 0,
        "starts": 552,
        "conditions": [ "SPRING", "SUMMER", "AUTUMN" ]
      },
      {
        "monster": "mon_giant_crayfish",
        "freq": 4,
        "cost_multiplier": 0,
        "starts": 552,
        "conditions": [ "DUSK", "NIGHT", "DAWN", "SPRING", "SUMMER", "AUTUMN" ]
      },
      {
        "monster": "mon_giant_crayfish",
        "freq": 1,
        "cost_multiplier": 0,
        "starts": 624,
        "conditions": [ "SPRING", "SUMMER", "AUTUMN" ]
      },
      {
        "monster": "mon_giant_crayfish",
        "freq": 4,
        "cost_multiplier": 0,
        "starts": 624,
        "conditions": [ "DUSK", "NIGHT", "DAWN", "SPRING", "SUMMER", "AUTUMN" ]
      },
      {
        "monster": "mon_giant_crayfish",
        "freq": 1,
        "cost_multiplier": 0,
        "starts": 672,
        "conditions": [ "SPRING", "SUMMER", "AUTUMN" ]
      },
      {
        "monster": "mon_giant_crayfish",
        "freq": 4,
        "cost_multiplier": 0,
        "starts": 672,
        "conditions": [ "DUSK", "NIGHT", "DAWN", "SPRING", "SUMMER", "AUTUMN" ]
      },
      {
        "monster": "mon_giant_crayfish",
        "freq": 1,
        "cost_multiplier": 0,
        "starts": 720,
        "conditions": [ "SPRING", "SUMMER", "AUTUMN" ]
      },
      {
        "monster": "mon_giant_crayfish",
        "freq": 4,
        "cost_multiplier": 0,
        "starts": 720,
        "conditions": [ "DUSK", "NIGHT", "DAWN", "SPRING", "SUMMER", "AUTUMN" ]
      },
      {
        "monster": "mon_giant_crayfish",
        "freq": 1,
        "cost_multiplier": 0,
        "starts": 792,
        "conditions": [ "SPRING", "SUMMER", "AUTUMN" ]
      },
      {
        "monster": "mon_giant_crayfish",
        "freq": 4,
        "cost_multiplier": 0,
        "starts": 792,
        "conditions": [ "DUSK", "NIGHT", "DAWN", "SPRING", "SUMMER", "AUTUMN" ]
      }
    ]
  },
  {
    "type": "monstergroup",
    "name": "GROUP_CENTRAL_LAB",
    "default": "mon_zombie_scientist",
    "monsters": [
      { "monster": "mon_zombie_soldier", "freq": 25, "cost_multiplier": 0, "pack_size": [ 1, 4 ] },
      { "monster": "mon_manhack", "freq": 200, "cost_multiplier": 0 },
      { "monster": "mon_manhack", "freq": 45, "cost_multiplier": 0, "pack_size": [ 2, 3 ] },
      { "monster": "mon_skitterbot", "freq": 100, "cost_multiplier": 0 },
      { "monster": "mon_skitterbot", "freq": 145, "cost_multiplier": 0, "pack_size": [ 2, 3 ] },
      { "monster": "mon_skitterbot", "freq": 1, "cost_multiplier": 0, "pack_size": [ 8, 12 ] },
      { "monster": "mon_secubot", "freq": 5, "cost_multiplier": 10 },
      { "monster": "mon_zombie_hazmat", "freq": 100, "cost_multiplier": 0 },
      { "monster": "mon_zombie_bio_op", "freq": 50, "cost_multiplier": 5 },
      { "monster": "mon_zombie_armored", "freq": 5, "cost_multiplier": 5 },
      { "monster": "mon_zombie_technician", "freq": 50, "cost_multiplier": 3 },
      { "monster": "mon_zombie_electric", "freq": 50, "cost_multiplier": 3 },
      { "monster": "mon_zombie_brute_shocker", "freq": 10, "cost_multiplier": 5 },
      { "monster": "mon_chickenbot", "freq": 1, "cost_multiplier": 50 },
      { "monster": "mon_zombie_hulk", "freq": 1, "cost_multiplier": 50 },
      { "monster": "mon_skeleton_hulk", "freq": 1, "cost_multiplier": 50 }
    ]
  },
  {
    "type": "monstergroup",
    "name": "GROUP_NETHER",
    "default": "mon_blank",
    "monsters": [
      { "monster": "mon_flying_polyp", "freq": 25, "cost_multiplier": 0 },
      { "monster": "mon_hunting_horror", "freq": 240, "cost_multiplier": 0 },
      { "monster": "mon_mi_go", "freq": 120, "cost_multiplier": 0 },
      { "monster": "mon_yugg", "freq": 70, "cost_multiplier": 0 },
      { "monster": "mon_gelatin", "freq": 120, "cost_multiplier": 0 },
      { "monster": "mon_flaming_eye", "freq": 120, "cost_multiplier": 0 },
      { "monster": "mon_kreck", "freq": 210, "cost_multiplier": 0 },
      { "monster": "mon_gozu", "freq": 25, "cost_multiplier": 0 },
      { "monster": "mon_shoggoth", "freq": 5, "cost_multiplier": 0 }
    ]
  },
  {
    "type": "monstergroup",
    "name": "GROUP_SPIRAL",
    "default": "mon_human_snail",
    "monsters": [
      { "monster": "mon_twisted_body", "freq": 180, "cost_multiplier": 0 },
      { "monster": "mon_vortex", "freq": 80, "cost_multiplier": 0 }
    ]
  },
  {
    "type": "monstergroup",
    "name": "GROUP_VANILLA",
    "default": "mon_zombie",
    "monsters": [
      { "monster": "mon_zombie_fat", "freq": 266, "cost_multiplier": 0 },
      { "monster": "mon_zombie_child", "freq": 100, "cost_multiplier": 0 },
      { "monster": "mon_zombie_tough", "freq": 100, "cost_multiplier": 0 },
      { "monster": "mon_zombie_rot", "freq": 60, "cost_multiplier": 0 },
      { "monster": "mon_zombie_dog", "freq": 50, "cost_multiplier": 0 },
      { "monster": "mon_zombie_crawler", "freq": 30, "cost_multiplier": 0 },
      { "monster": "mon_zombie_brainless", "freq": 30, "cost_multiplier": 0 }
    ]
  },
  {
    "type": "monstergroup",
    "name": "GROUP_SPIDER",
    "default": "mon_spider_web",
    "monsters": [  ]
  },
  {
    "type": "monstergroup",
    "name": "GROUP_ROBOT",
    "default": "mon_manhack",
    "monsters": [
      { "monster": "mon_skitterbot", "freq": 220, "cost_multiplier": 0 },
      { "monster": "mon_secubot", "freq": 150, "cost_multiplier": 0 },
      { "monster": "mon_copbot", "freq": 0, "cost_multiplier": 0 },
      { "monster": "mon_molebot", "freq": 40, "cost_multiplier": 0 },
      { "monster": "mon_tripod", "freq": 110, "cost_multiplier": 0 },
      { "monster": "mon_chickenbot", "freq": 60, "cost_multiplier": 0 },
      { "monster": "mon_tankbot", "freq": 20, "cost_multiplier": 0 }
    ]
  },
  {
    "type": "monstergroup",
    "name": "GROUP_TURRET",
    "default": "mon_turret",
    "monsters": [
      { "monster": "mon_turret_rifle", "freq": 300, "cost_multiplier": 1 },
      { "monster": "mon_turret_bmg", "freq": 50, "cost_multiplier": 2 }
    ]
  },
  {
    "type": "monstergroup",
    "name": "GROUP_POLICE",
    "//": "+30% cops",
    "default": "mon_zombie",
    "monsters": [
      { "monster": "mon_zombie_fat", "freq": 100, "cost_multiplier": 2 },
      { "monster": "mon_zombie_child", "freq": 40, "cost_multiplier": 1 },
      { "monster": "mon_zombie_tough", "freq": 40, "cost_multiplier": 3 },
      { "monster": "mon_zombie_rot", "freq": 20, "cost_multiplier": 2 },
      { "monster": "mon_zombie_crawler", "freq": 10, "cost_multiplier": 2 },
      { "monster": "mon_zombie_cop", "freq": 280, "cost_multiplier": 3 },
      { "monster": "mon_zombie_hazmat", "freq": 10, "cost_multiplier": 2 },
      { "monster": "mon_zombie_fireman", "freq": 20, "cost_multiplier": 2 },
      { "monster": "mon_dog_zombie_cop", "freq": 40, "cost_multiplier": 2 },
      { "monster": "mon_zombie_dog", "freq": 10, "cost_multiplier": 2 },
      { "monster": "mon_dog_skeleton", "freq": 5, "cost_multiplier": 2 },
      { "monster": "mon_dog_zombie_rot", "freq": 5, "cost_multiplier": 2 },
      { "monster": "mon_zombie_grabber", "freq": 70, "cost_multiplier": 1 },
      { "monster": "mon_skeleton", "freq": 30, "cost_multiplier": 2 },
      { "monster": "mon_zombie_smoker", "freq": 30, "cost_multiplier": 5 },
      { "monster": "mon_zombie_shady", "freq": 30, "cost_multiplier": 5 },
      { "monster": "mon_zombie_gasbag", "freq": 20, "cost_multiplier": 5 },
      { "monster": "mon_zombie_gasbag", "freq": 10, "cost_multiplier": 10, "pack_size": [ 3, 5 ] },
      { "monster": "mon_zombie_swimmer", "freq": 20, "cost_multiplier": 2 },
      { "monster": "mon_zombie_shrieker", "freq": 30, "cost_multiplier": 5 },
      { "monster": "mon_zombie_spitter", "freq": 20, "cost_multiplier": 5 },
      { "monster": "mon_zombie_acidic", "freq": 30, "cost_multiplier": 2 },
      { "monster": "mon_zombie_electric", "freq": 30, "cost_multiplier": 5 },
      { "monster": "mon_zombie_necro", "freq": 1, "cost_multiplier": 25 },
      { "monster": "mon_zombie_survivor", "freq": 1, "cost_multiplier": 25 },
      { "monster": "mon_boomer", "freq": 30, "cost_multiplier": 7 },
      { "monster": "mon_boomer_huge", "freq": 20, "cost_multiplier": 5 },
      { "monster": "mon_zombie_brute", "freq": 10, "cost_multiplier": 15 },
      { "monster": "mon_zombie_hulk", "freq": 1, "cost_multiplier": 50 },
      { "monster": "mon_skeleton_hulk", "freq": 1, "cost_multiplier": 50 },
      { "monster": "mon_zombie_master", "freq": 1, "cost_multiplier": 25 },
      { "monster": "mon_zombie_brute_shocker", "freq": 1, "cost_multiplier": 45 }
    ]
  },
  {
    "type": "monstergroup",
    "name": "GROUP_HOUSE",
    "//": "+15% child",
    "default": "mon_zombie",
    "monsters": [
      { "monster": "mon_zombie_fat", "freq": 130, "cost_multiplier": 2 },
      { "monster": "mon_zombie_tough", "freq": 50, "cost_multiplier": 3 },
      { "monster": "mon_zombie_rot", "freq": 10, "cost_multiplier": 2 },
      { "monster": "mon_zombie_crawler", "freq": 5, "cost_multiplier": 2 },
      { "monster": "mon_zombie_child", "freq": 150, "cost_multiplier": 2 },
      { "monster": "mon_zombie_cop", "freq": 20, "cost_multiplier": 2 },
      { "monster": "mon_zombie_hazmat", "freq": 10, "cost_multiplier": 2 },
      { "monster": "mon_zombie_fireman", "freq": 10, "cost_multiplier": 2 },
      { "monster": "mon_zombie_dog", "freq": 40, "cost_multiplier": 2 },
      { "monster": "mon_dog_skeleton", "freq": 10, "cost_multiplier": 2 },
      { "monster": "mon_dog_zombie_cop", "freq": 10, "cost_multiplier": 2 },
      { "monster": "mon_dog_zombie_rot", "freq": 10, "cost_multiplier": 2 },
      { "monster": "mon_zombie_grabber", "freq": 70, "cost_multiplier": 1 },
      { "monster": "mon_skeleton", "freq": 30, "cost_multiplier": 2 },
      { "monster": "mon_zombie_smoker", "freq": 30, "cost_multiplier": 5 },
      { "monster": "mon_zombie_shady", "freq": 30, "cost_multiplier": 5 },
      { "monster": "mon_zombie_swimmer", "freq": 20, "cost_multiplier": 2 },
      { "monster": "mon_zombie_shrieker", "freq": 30, "cost_multiplier": 5 },
      { "monster": "mon_zombie_spitter", "freq": 20, "cost_multiplier": 5 },
      { "monster": "mon_zombie_acidic", "freq": 30, "cost_multiplier": 2 },
      { "monster": "mon_zombie_electric", "freq": 30, "cost_multiplier": 5 },
      { "monster": "mon_zombie_necro", "freq": 1, "cost_multiplier": 25 },
      { "monster": "mon_zombie_survivor", "freq": 1, "cost_multiplier": 25 },
      { "monster": "mon_boomer", "freq": 30, "cost_multiplier": 7 },
      { "monster": "mon_zombie_brute", "freq": 10, "cost_multiplier": 15 },
      { "monster": "mon_zombie_hulk", "freq": 1, "cost_multiplier": 50 },
      { "monster": "mon_skeleton_hulk", "freq": 1, "cost_multiplier": 50 },
      { "monster": "mon_zombie_master", "freq": 1, "cost_multiplier": 25 }
    ]
  },
  {
    "type": "monstergroup",
    "name": "GROUP_PREPPER_HOUSE",
    "default": "mon_zombie",
    "monsters": [
      { "monster": "mon_zombie_smoker", "freq": 180, "cost_multiplier": 0 },
      { "monster": "mon_zombie_survivor", "freq": 400, "cost_multiplier": 0 }
    ]
  },
  {
    "type": "monstergroup",
    "name": "GROUP_PHARM",
    "//": "+15% fast",
    "default": "mon_zombie",
    "monsters": [
      { "monster": "mon_zombie_fat", "freq": 130, "cost_multiplier": 2 },
      { "monster": "mon_zombie_tough", "freq": 50, "cost_multiplier": 3 },
      { "monster": "mon_zombie_child", "freq": 50, "cost_multiplier": 1 },
      { "monster": "mon_zombie_rot", "freq": 10, "cost_multiplier": 2 },
      { "monster": "mon_zombie_crawler", "freq": 5, "cost_multiplier": 2 },
      { "monster": "mon_zombie_cop", "freq": 20, "cost_multiplier": 2 },
      { "monster": "mon_zombie_hazmat", "freq": 10, "cost_multiplier": 2 },
      { "monster": "mon_zombie_fireman", "freq": 10, "cost_multiplier": 2 },
      { "monster": "mon_zombie_dog", "freq": 150, "cost_multiplier": 2 },
      { "monster": "mon_dog_skeleton", "freq": 15, "cost_multiplier": 2 },
      { "monster": "mon_dog_zombie_cop", "freq": 15, "cost_multiplier": 2 },
      { "monster": "mon_dog_zombie_rot", "freq": 40, "cost_multiplier": 2 },
      { "monster": "mon_zombie_grabber", "freq": 70, "cost_multiplier": 1 },
      { "monster": "mon_skeleton", "freq": 30, "cost_multiplier": 2 },
      { "monster": "mon_zombie_smoker", "freq": 30, "cost_multiplier": 5 },
      { "monster": "mon_zombie_shady", "freq": 30, "cost_multiplier": 5 },
      { "monster": "mon_zombie_gasbag", "freq": 10, "cost_multiplier": 5 },
      { "monster": "mon_zombie_swimmer", "freq": 20, "cost_multiplier": 2 },
      { "monster": "mon_zombie_shrieker", "freq": 30, "cost_multiplier": 5 },
      { "monster": "mon_zombie_spitter", "freq": 20, "cost_multiplier": 5 },
      { "monster": "mon_zombie_acidic", "freq": 30, "cost_multiplier": 2 },
      { "monster": "mon_zombie_electric", "freq": 30, "cost_multiplier": 5 },
      { "monster": "mon_zombie_necro", "freq": 1, "cost_multiplier": 25 },
      { "monster": "mon_zombie_survivor", "freq": 1, "cost_multiplier": 25 },
      { "monster": "mon_boomer", "freq": 30, "cost_multiplier": 7 },
      { "monster": "mon_zombie_brute", "freq": 10, "cost_multiplier": 15 },
      { "monster": "mon_zombie_hulk", "freq": 1, "cost_multiplier": 50 },
      { "monster": "mon_skeleton_hulk", "freq": 1, "cost_multiplier": 50 },
      { "monster": "mon_zombie_master", "freq": 1, "cost_multiplier": 25 }
    ]
  },
  {
    "type": "monstergroup",
    "name": "GROUP_ELECTRO",
    "//": "+15% electric",
    "default": "mon_zombie",
    "monsters": [
      { "monster": "mon_zombie_fat", "freq": 130, "cost_multiplier": 2 },
      { "monster": "mon_zombie_tough", "freq": 50, "cost_multiplier": 3 },
      { "monster": "mon_zombie_child", "freq": 50, "cost_multiplier": 1 },
      { "monster": "mon_zombie_rot", "freq": 10, "cost_multiplier": 2 },
      { "monster": "mon_zombie_crawler", "freq": 5, "cost_multiplier": 2 },
      { "monster": "mon_zombie_cop", "freq": 20, "cost_multiplier": 2 },
      { "monster": "mon_zombie_hazmat", "freq": 10, "cost_multiplier": 2 },
      { "monster": "mon_zombie_fireman", "freq": 10, "cost_multiplier": 2 },
      { "monster": "mon_zombie_dog", "freq": 40, "cost_multiplier": 2 },
      { "monster": "mon_dog_skeleton", "freq": 10, "cost_multiplier": 2 },
      { "monster": "mon_dog_zombie_cop", "freq": 10, "cost_multiplier": 2 },
      { "monster": "mon_dog_zombie_rot", "freq": 10, "cost_multiplier": 2 },
      { "monster": "mon_zombie_grabber", "freq": 70, "cost_multiplier": 1 },
      { "monster": "mon_skeleton", "freq": 30, "cost_multiplier": 2 },
      { "monster": "mon_zombie_smoker", "freq": 30, "cost_multiplier": 5 },
      { "monster": "mon_zombie_shady", "freq": 30, "cost_multiplier": 5 },
      { "monster": "mon_zombie_gasbag", "freq": 10, "cost_multiplier": 5 },
      { "monster": "mon_zombie_swimmer", "freq": 20, "cost_multiplier": 2 },
      { "monster": "mon_zombie_shrieker", "freq": 30, "cost_multiplier": 5 },
      { "monster": "mon_zombie_spitter", "freq": 20, "cost_multiplier": 5 },
      { "monster": "mon_zombie_acidic", "freq": 30, "cost_multiplier": 2 },
      { "monster": "mon_zombie_electric", "freq": 180, "cost_multiplier": 5 },
      { "monster": "mon_zombie_necro", "freq": 1, "cost_multiplier": 25 },
      { "monster": "mon_zombie_survivor", "freq": 1, "cost_multiplier": 25 },
      { "monster": "mon_boomer", "freq": 30, "cost_multiplier": 7 },
      { "monster": "mon_boomer_huge", "freq": 20, "cost_multiplier": 5 },
      { "monster": "mon_zombie_brute", "freq": 10, "cost_multiplier": 15 },
      { "monster": "mon_zombie_hulk", "freq": 1, "cost_multiplier": 50 },
      { "monster": "mon_skeleton_hulk", "freq": 1, "cost_multiplier": 50 },
      { "monster": "mon_zombie_master", "freq": 1, "cost_multiplier": 25 },
      { "monster": "mon_zombie_brute_shocker", "freq": 6, "cost_multiplier": 26 }
    ]
  },
  {
    "type": "monstergroup",
    "name": "GROUP_GROCERY",
    "//": "+15% bommers",
    "default": "mon_zombie",
    "monsters": [
      { "monster": "mon_zombie_fat", "freq": 130, "cost_multiplier": 2 },
      { "monster": "mon_zombie_tough", "freq": 50, "cost_multiplier": 3 },
      { "monster": "mon_zombie_child", "freq": 50, "cost_multiplier": 1 },
      { "monster": "mon_zombie_rot", "freq": 10, "cost_multiplier": 2 },
      { "monster": "mon_zombie_crawler", "freq": 5, "cost_multiplier": 2 },
      { "monster": "mon_zombie_cop", "freq": 20, "cost_multiplier": 2 },
      { "monster": "mon_zombie_hazmat", "freq": 10, "cost_multiplier": 2 },
      { "monster": "mon_zombie_fireman", "freq": 10, "cost_multiplier": 2 },
      { "monster": "mon_zombie_dog", "freq": 40, "cost_multiplier": 2 },
      { "monster": "mon_dog_skeleton", "freq": 10, "cost_multiplier": 2 },
      { "monster": "mon_dog_zombie_cop", "freq": 10, "cost_multiplier": 2 },
      { "monster": "mon_dog_zombie_rot", "freq": 10, "cost_multiplier": 2 },
      { "monster": "mon_zombie_grabber", "freq": 70, "cost_multiplier": 1 },
      { "monster": "mon_zombie_grappler", "freq": 10, "cost_multiplier": 7 },
      { "monster": "mon_skeleton", "freq": 30, "cost_multiplier": 2 },
      { "monster": "mon_zombie_smoker", "freq": 30, "cost_multiplier": 5 },
      { "monster": "mon_zombie_shady", "freq": 30, "cost_multiplier": 5 },
      { "monster": "mon_zombie_gasbag", "freq": 10, "cost_multiplier": 5 },
      { "monster": "mon_zombie_swimmer", "freq": 20, "cost_multiplier": 2 },
      { "monster": "mon_zombie_shrieker", "freq": 30, "cost_multiplier": 5 },
      { "monster": "mon_zombie_spitter", "freq": 20, "cost_multiplier": 5 },
      { "monster": "mon_zombie_acidic", "freq": 30, "cost_multiplier": 2 },
      { "monster": "mon_zombie_electric", "freq": 30, "cost_multiplier": 5 },
      { "monster": "mon_zombie_necro", "freq": 1, "cost_multiplier": 25 },
      { "monster": "mon_zombie_survivor", "freq": 1, "cost_multiplier": 25 },
      { "monster": "mon_boomer", "freq": 180, "cost_multiplier": 7 },
      { "monster": "mon_boomer_huge", "freq": 20, "cost_multiplier": 5 },
      { "monster": "mon_zombie_brute", "freq": 10, "cost_multiplier": 15 },
      { "monster": "mon_zombie_hulk", "freq": 1, "cost_multiplier": 50 },
      { "monster": "mon_skeleton_hulk", "freq": 1, "cost_multiplier": 50 },
      { "monster": "mon_zombie_master", "freq": 1, "cost_multiplier": 25 }
    ]
  },
  {
    "type": "monstergroup",
    "name": "GROUP_MAYBE_MIL",
    "//": "50% chance military zombie or robot",
    "default": "mon_null",
    "monsters": [
      { "monster": "mon_zombie_soldier", "freq": 35, "cost_multiplier": 1 },
      { "monster": "mon_dispatch", "freq": 10, "cost_multiplier": 50 },
      { "monster": "mon_dispatch_military", "freq": 5, "cost_multiplier": 80 },
      { "monster": "mon_zombie_flamer", "freq": 10, "cost_multiplier": 50 },
      { "monster": "mon_zombie_military_pilot", "freq": 0, "cost_multiplier": 1 }
    ]
  },
  {
    "type": "monstergroup",
    "name": "GROUP_PUBLICWORKERS",
    "default": "mon_zombie_electric",
    "monsters": [
      { "monster": "mon_zombie_grabber", "freq": 100, "cost_multiplier": 1 },
      { "monster": "mon_zombie_smoker", "freq": 100, "cost_multiplier": 5 },
      { "monster": "mon_zombie_shady", "freq": 30, "cost_multiplier": 5 },
      { "monster": "mon_zombie_gasbag", "freq": 20, "cost_multiplier": 10, "pack_size": [ 3, 5 ] },
      { "monster": "mon_zombie_shrieker", "freq": 100, "cost_multiplier": 5 },
      { "monster": "mon_zombie_spitter", "freq": 100, "cost_multiplier": 5 },
      { "monster": "mon_zombie_acidic", "freq": 30, "cost_multiplier": 2 },
      { "monster": "mon_zombie", "freq": 100, "cost_multiplier": 5 },
      { "monster": "mon_zombie_fat", "freq": 26, "cost_multiplier": 5 },
      { "monster": "mon_zombie_child", "freq": 10, "cost_multiplier": 1 },
      { "monster": "mon_zombie_tough", "freq": 10, "cost_multiplier": 5 },
      { "monster": "mon_zombie_rot", "freq": 6, "cost_multiplier": 5 },
      { "monster": "mon_zombie_crawler", "freq": 4, "cost_multiplier": 5 },
      { "monster": "mon_zombie_brute", "freq": 20, "cost_multiplier": 15 },
      { "monster": "mon_zombie_hulk", "freq": 1, "cost_multiplier": 50 },
      { "monster": "mon_skeleton_hulk", "freq": 1, "cost_multiplier": 50 },
      { "monster": "mon_zombie_master", "freq": 1, "cost_multiplier": 25 },
      { "monster": "mon_zombie_brute_shocker", "freq": 8, "cost_multiplier": 28 }
    ]
  },
  {
    "type": "monstergroup",
    "name": "GROUP_MAYBE_ZOMBIE",
    "//": "10% chance of a zombie",
    "default": "mon_null",
    "monsters": [
      { "monster": "mon_zombie", "freq": 35, "cost_multiplier": 0, "pack_size": [ 1, 5 ] },
      { "monster": "mon_zombie_fat", "freq": 15, "cost_multiplier": 2, "pack_size": [ 1, 5 ] },
      { "monster": "mon_zombie_tough", "freq": 7, "cost_multiplier": 3, "pack_size": [ 1, 5 ] },
      { "monster": "mon_zombie_rot", "freq": 3, "cost_multiplier": 2, "pack_size": [ 1, 5 ] },
      { "monster": "mon_zombie_crawler", "freq": 2, "cost_multiplier": 2, "pack_size": [ 1, 5 ] },
      { "monster": "mon_zombie_dog", "freq": 7, "cost_multiplier": 0 },
      { "monster": "mon_dog_skeleton", "freq": 3, "cost_multiplier": 5 },
      { "monster": "mon_zombie_child", "freq": 8, "cost_multiplier": 0 },
      { "monster": "mon_skeleton", "freq": 10, "cost_multiplier": 5 },
      { "monster": "mon_zombie_shrieker", "freq": 10, "cost_multiplier": 5 }
    ]
  },
  {
    "type": "monstergroup",
    "name": "GROUP_ZOMBIE_FAT",
    "default": "mon_zombie_gasbag",
    "monsters": [
      { "monster": "mon_zombie_gasbag", "freq": 20, "cost_multiplier": 0 },
      { "monster": "mon_boomer", "freq": 40, "cost_multiplier": 2 }
    ]
  },
  {
    "type": "monstergroup",
    "name": "GROUP_ZOMBIE_GRAB",
    "default": "mon_zombie_grappler",
    "monsters": [
      { "monster": "mon_zombie_grappler", "freq": 40, "cost_multiplier": 0 },
      { "monster": "mon_zombie_biter", "freq": 40, "cost_multiplier": 2 }
    ]
  },
  {
    "type": "monstergroup",
    "name": "GROUP_ZOMBIE_BRUTE",
    "default": "mon_zombie_brute",
    "//": "Brute upgrades",
    "monsters": [
      { "monster": "mon_zombie_brute_grappler", "freq": 33, "cost_multiplier": 10 },
      { "monster": "mon_zombie_brute_ninja", "freq": 16, "cost_multiplier": 10 },
      { "monster": "mon_zombie_hulk", "freq": 1, "cost_multiplier": 50 }
    ]
  },
  {
    "type": "monstergroup",
    "name": "GROUP_ZOMBIE_UPGRADE",
    "default": "mon_zombie_tough",
    "//": "Masters pick from here when upgrading; no dogs, bionics, or profession-types",
    "monsters": [
      { "monster": "mon_zombie_grabber", "freq": 10, "cost_multiplier": 5 },
      { "monster": "mon_zombie_grappler", "freq": 30, "cost_multiplier": 7 },
      { "monster": "mon_zombie_hunter", "freq": 20, "cost_multiplier": 5 },
      { "monster": "mon_skeleton", "freq": 30, "cost_multiplier": 5 },
      { "monster": "mon_zombie_smoker", "freq": 10, "cost_multiplier": 5 },
      { "monster": "mon_zombie_shady", "freq": 10, "cost_multiplier": 5 },
      { "monster": "mon_zombie_gasbag", "freq": 10, "cost_multiplier": 5 },
      { "monster": "mon_zombie_biter", "freq": 10, "cost_multiplier": 5 },
      { "monster": "mon_zombie_shrieker", "freq": 30, "cost_multiplier": 5 },
      { "monster": "mon_zombie_spitter", "freq": 40, "cost_multiplier": 5 },
      { "monster": "mon_zombie_necro", "freq": 5, "cost_multiplier": 25 },
      { "monster": "mon_boomer", "freq": 30, "cost_multiplier": 5 },
      { "monster": "mon_boomer_huge", "freq": 20, "cost_multiplier": 5 },
      { "monster": "mon_zombie_brute", "freq": 15, "cost_multiplier": 15 },
      { "monster": "mon_zombie_hulk", "freq": 0, "cost_multiplier": 50 },
      { "monster": "mon_skeleton_hulk", "freq": 0, "cost_multiplier": 50 },
      { "monster": "mon_zombie_master", "freq": 1, "cost_multiplier": 30 },
      { "monster": "mon_zombie_corrosive", "freq": 10, "cost_multiplier": 7 },
      { "monster": "mon_zombie_hollow", "freq": 2, "cost_multiplier": 10 },
      { "monster": "mon_zombie_predator", "freq": 5, "cost_multiplier": 10 }
    ]
  },
  {
    "type": "monstergroup",
    "name": "GROUP_CHILD_ZOMBIE_UPGRADE",
    "default": "mon_zombie_shriekling",
    "//": "this is a sub-group of mutated zombie types that can only evolve from zombified human children",
    "monsters": [
      { "monster": "mon_zombie_anklebiter", "freq": 5, "cost_multiplier": 10 },
      { "monster": "mon_zombie_sproglodyte", "freq": 10, "cost_multiplier": 5 },
      { "monster": "mon_zombie_shriekling", "freq": 30, "cost_multiplier": 7 },
      { "monster": "mon_zombie_creepy", "freq": 5, "cost_multiplier": 7 },
      { "monster": "mon_zombie_snotgobbler", "freq": 30, "cost_multiplier": 5 },
      { "monster": "mon_zombie_waif", "freq": 20, "cost_multiplier": 7 }
    ]
  },
  {
    "type": "monstergroup",
    "name": "GROUP_SCHOOL",
    "default": "mon_null",
    "//": "School monster spawns.",
    "monsters": [
      { "monster": "mon_zombie_child", "freq": 650, "cost_multiplier": 1 },
      { "monster": "mon_zombie_fat", "freq": 50, "cost_multiplier": 1 },
      { "monster": "mon_zombie_tough", "freq": 50, "cost_multiplier": 1 },
      { "monster": "mon_zombie", "freq": 150, "cost_multiplier": 1 },
      { "monster": "mon_zombie_anklebiter", "freq": 5, "cost_multiplier": 5 },
      { "monster": "mon_zombie_sproglodyte", "freq": 5, "cost_multiplier": 3 },
      { "monster": "mon_zombie_shriekling", "freq": 5, "cost_multiplier": 5 },
      { "monster": "mon_zombie_creepy", "freq": 5, "cost_multiplier": 3 },
      { "monster": "mon_zombie_snotgobbler", "freq": 5, "cost_multiplier": 3 },
      { "monster": "mon_zombie_waif", "freq": 5, "cost_multiplier": 3 }
    ]
  },
  {
    "type": "monstergroup",
    "name": "GROUP_SAFE",
    "is_safe": true,
    "default": "mon_null",
    "is_animal": true,
    "monsters": [
      { "monster": "mon_bat", "freq": 10, "cost_multiplier": 1 },
      { "monster": "mon_bobcat", "freq": 10, "cost_multiplier": 1 },
      { "monster": "mon_cat", "freq": 10, "cost_multiplier": 1 },
      { "monster": "mon_chicken", "freq": 10, "cost_multiplier": 1 },
      { "monster": "mon_chipmunk", "freq": 10, "cost_multiplier": 1 },
      { "monster": "mon_crow", "freq": 10, "cost_multiplier": 1 },
      { "monster": "mon_deer", "freq": 10, "cost_multiplier": 1 },
      { "monster": "mon_dog", "freq": 1, "cost_multiplier": 1 },
      { "monster": "mon_dog_bull", "freq": 1, "cost_multiplier": 1 },
      { "monster": "mon_dog_auscattle", "freq": 1, "cost_multiplier": 1 },
      { "monster": "mon_dog_pitbullmix", "freq": 1, "cost_multiplier": 1 },
      { "monster": "mon_dog_beagle", "freq": 1, "cost_multiplier": 1 },
      { "monster": "mon_dog_bcollie", "freq": 1, "cost_multiplier": 1 },
      { "monster": "mon_dog_boxer", "freq": 1, "cost_multiplier": 1 },
      { "monster": "mon_dog_chihuahua", "freq": 1, "cost_multiplier": 1 },
      { "monster": "mon_dog_dachshund", "freq": 1, "cost_multiplier": 1 },
      { "monster": "mon_dog_gshepherd", "freq": 1, "cost_multiplier": 1 },
      { "monster": "mon_fox_gray", "freq": 10, "cost_multiplier": 1 },
      { "monster": "mon_fox_red", "freq": 10, "cost_multiplier": 1 },
      { "monster": "mon_groundhog", "freq": 10, "cost_multiplier": 1 },
      { "monster": "mon_hare", "freq": 10, "cost_multiplier": 1 },
      { "monster": "mon_rabbit", "freq": 10, "cost_multiplier": 1 },
      { "monster": "mon_squirrel_red", "freq": 10, "cost_multiplier": 1 },
      { "monster": "mon_weasel", "freq": 10, "cost_multiplier": 1 },
      { "monster": "mon_turkey", "freq": 10, "cost_multiplier": 1 },
      { "monster": "mon_raccoon", "freq": 10, "cost_multiplier": 1 },
      { "monster": "mon_opossum", "freq": 10, "cost_multiplier": 1 },
      { "monster": "mon_sewer_rat", "freq": 10, "cost_multiplier": 1 },
      { "monster": "mon_black_rat", "freq": 10, "cost_multiplier": 1 },
      { "monster": "mon_rattlesnake", "freq": 10, "cost_multiplier": 1 },
      { "monster": "mon_cow", "freq": 10, "cost_multiplier": 1 },
      { "monster": "mon_horse", "freq": 10, "cost_multiplier": 1 },
      { "monster": "mon_pig", "freq": 10, "cost_multiplier": 1 },
      { "monster": "mon_sheep", "freq": 10, "cost_multiplier": 1 },
      { "monster": "mon_lemming", "freq": 10, "cost_multiplier": 1 }
    ]
  },
  {
    "type": "monstergroup",
    "name": "GROUP_SMALL_STATION",
    "default": "mon_zombie_technician",
    "monsters": [
      { "monster": "mon_zombie_electric", "freq": 55, "cost_multiplier": 4, "pack_size": [ 1, 2 ] },
      { "monster": "mon_zombie_technician", "freq": 50, "cost_multiplier": 5, "pack_size": [ 2, 4 ] },
      { "monster": "mon_zombie_tough", "freq": 25, "cost_multiplier": 0 }
    ]
  },
  {
    "type": "monstergroup",
    "name": "GROUP_LARGE_STATION",
    "default": "mon_zombie_technician",
    "monsters": [
      { "monster": "mon_zombie_brute_shocker", "freq": 100, "cost_multiplier": 2, "pack_size": [ 1, 2 ] },
      { "monster": "mon_zombie_electric", "freq": 55, "cost_multiplier": 4, "pack_size": [ 1, 2 ] },
      { "monster": "mon_zombie_technician", "freq": 50, "cost_multiplier": 5, "pack_size": [ 2, 4 ] },
      { "monster": "mon_zombie_tough", "freq": 25, "cost_multiplier": 0 }
    ]
  },
  {
    "type": "monstergroup",
    "name": "GROUP_FISH",
    "default": "mon_fish_whitefish",
    "is_animal": true,
    "monsters": [
      { "monster": "mon_fish_eel", "freq": 25, "cost_multiplier": 3, "pack_size": [ 1, 3 ] },
      {
        "monster": "mon_fish_eel",
        "freq": 50,
        "cost_multiplier": 3,
        "conditions": [ "DAWN", "DUSK" ],
        "pack_size": [ 1, 3 ]
      },
      { "monster": "mon_fish_bowfin", "freq": 25, "cost_multiplier": 3, "pack_size": [ 1, 3 ] },
      {
        "monster": "mon_fish_bowfin",
        "freq": 50,
        "cost_multiplier": 3,
        "conditions": [ "DAWN", "DUSK" ],
        "pack_size": [ 1, 3 ]
      },
      { "monster": "mon_fish_bullhead", "freq": 25, "cost_multiplier": 3, "pack_size": [ 1, 3 ] },
      {
        "monster": "mon_fish_bullhead",
        "freq": 50,
        "cost_multiplier": 3,
        "conditions": [ "DAWN", "DUSK" ],
        "pack_size": [ 1, 3 ]
      },
      { "monster": "mon_fish_trout", "freq": 15, "cost_multiplier": 8, "pack_size": [ 1, 3 ] },
      {
        "monster": "mon_fish_trout",
        "freq": 20,
        "cost_multiplier": 8,
        "conditions": [ "DAWN", "DUSK" ],
        "pack_size": [ 1, 3 ]
      },
      { "monster": "mon_fish_carp", "freq": 10, "cost_multiplier": 10, "pack_size": [ 1, 3 ] },
      {
        "monster": "mon_fish_carp",
        "freq": 15,
        "cost_multiplier": 10,
        "conditions": [ "DAWN", "DUSK" ],
        "pack_size": [ 1, 3 ]
      },
      { "monster": "mon_fish_pike", "freq": 15, "cost_multiplier": 8, "pack_size": [ 1, 3 ] },
      {
        "monster": "mon_fish_pike",
        "freq": 20,
        "cost_multiplier": 8,
        "conditions": [ "DAWN", "DUSK" ],
        "pack_size": [ 1, 3 ]
      },
      { "monster": "mon_fish_sbass", "freq": 25, "cost_multiplier": 3, "pack_size": [ 1, 3 ] },
      {
        "monster": "mon_fish_sbass",
        "freq": 50,
        "cost_multiplier": 3,
        "conditions": [ "DAWN", "DUSK" ],
        "pack_size": [ 1, 3 ]
      },
      { "monster": "mon_fish_perch", "freq": 30, "cost_multiplier": 3, "pack_size": [ 1, 3 ] },
      {
        "monster": "mon_fish_perch",
        "freq": 55,
        "cost_multiplier": 3,
        "conditions": [ "DAWN", "DUSK" ],
        "pack_size": [ 1, 3 ]
      },
      { "monster": "mon_fish_salmon", "freq": 15, "cost_multiplier": 8, "pack_size": [ 4, 6 ] },
      {
        "monster": "mon_fish_salmon",
        "freq": 20,
        "cost_multiplier": 8,
        "conditions": [ "DAWN", "DUSK" ],
        "pack_size": [ 4, 6 ]
      },
      { "monster": "mon_fish_lbass", "freq": 25, "cost_multiplier": 3, "pack_size": [ 1, 3 ] },
      {
        "monster": "mon_fish_lbass",
        "freq": 50,
        "cost_multiplier": 3,
        "conditions": [ "DAWN", "DUSK" ],
        "pack_size": [ 1, 3 ]
      },
      { "monster": "mon_fish_pbass", "freq": 25, "cost_multiplier": 3, "pack_size": [ 1, 3 ] },
      {
        "monster": "mon_fish_pbass",
        "freq": 50,
        "cost_multiplier": 3,
        "conditions": [ "DAWN", "DUSK" ],
        "pack_size": [ 1, 3 ]
      },
      { "monster": "mon_fish_bluegill", "freq": 25, "cost_multiplier": 3, "pack_size": [ 1, 3 ] },
      {
        "monster": "mon_fish_bluegill",
        "freq": 50,
        "cost_multiplier": 3,
        "conditions": [ "DAWN", "DUSK" ],
        "pack_size": [ 1, 3 ]
      },
      { "monster": "mon_fish_whitefish", "freq": 30, "cost_multiplier": 2, "pack_size": [ 4, 6 ] },
      {
        "monster": "mon_fish_whitefish",
        "freq": 55,
        "cost_multiplier": 2,
        "conditions": [ "DAWN", "DUSK" ],
        "pack_size": [ 4, 6 ]
      },
      { "monster": "mon_fish_pickerel", "freq": 15, "cost_multiplier": 10, "pack_size": [ 1, 3 ] },
      {
        "monster": "mon_fish_pickerel",
        "freq": 20,
        "cost_multiplier": 10,
        "conditions": [ "DAWN", "DUSK" ],
        "pack_size": [ 1, 3 ]
      },
      { "monster": "mon_fish_blinky", "freq": 5, "cost_multiplier": 3, "pack_size": [ 1, 3 ] }
    ]
  },
  {
    "type": "monstergroup",
    "name": "GROUP_ZOMBIE_MID",
    "default": "mon_zombie_tough",
    "monsters": [
      { "monster": "mon_zombie", "freq": 10, "cost_multiplier": 10, "pack_size": [ 25, 30 ] },
      { "monster": "mon_zombie_fat", "freq": 75, "cost_multiplier": 1 },
      { "monster": "mon_zombie_fat", "freq": 3, "cost_multiplier": 3, "pack_size": [ 3, 5 ] },
      { "monster": "mon_zombie_tough", "freq": 75, "cost_multiplier": 1 },
      { "monster": "mon_zombie_anklebiter", "freq": 2, "cost_multiplier": 1 },
      { "monster": "mon_zombie_sproglodyte", "freq": 1, "cost_multiplier": 1 },
      { "monster": "mon_zombie_shriekling", "freq": 2, "cost_multiplier": 1 },
      { "monster": "mon_zombie_creepy", "freq": 1, "cost_multiplier": 1 },
      { "monster": "mon_zombie_snotgobbler", "freq": 1, "cost_multiplier": 1 },
      { "monster": "mon_zombie_waif", "freq": 1, "cost_multiplier": 1 },
      { "monster": "mon_zombie_child", "freq": 2, "cost_multiplier": 1 },
      { "monster": "mon_zombie_dog", "freq": 1, "cost_multiplier": 24, "pack_size": [ 8, 12 ] },
      { "monster": "mon_dog_skeleton", "freq": 10, "cost_multiplier": 1 },
      { "monster": "mon_dog_zombie_cop", "freq": 30, "cost_multiplier": 4 },
      { "monster": "mon_dog_zombie_rot", "freq": 30, "cost_multiplier": 3 },
      { "monster": "mon_zombie_soldier", "freq": 30, "cost_multiplier": 2 },
      { "monster": "mon_zombie_cop", "freq": 40, "cost_multiplier": 2 },
      { "monster": "mon_zombie_hazmat", "freq": 40, "cost_multiplier": 2 },
      { "monster": "mon_zombie_fireman", "freq": 40, "cost_multiplier": 2 },
      { "monster": "mon_zombie_grabber", "freq": 20, "cost_multiplier": 2 },
      { "monster": "mon_zombie_grappler", "freq": 30, "cost_multiplier": 7 },
      { "monster": "mon_zombie_hunter", "freq": 50, "cost_multiplier": 2 },
      { "monster": "mon_zombie_smoker", "freq": 30, "cost_multiplier": 2 },
      { "monster": "mon_zombie_shady", "freq": 30, "cost_multiplier": 2 },
      { "monster": "mon_zombie_gasbag", "freq": 10, "cost_multiplier": 2 },
      { "monster": "mon_zombie_gasbag", "freq": 10, "cost_multiplier": 5, "pack_size": [ 3, 5 ] },
      { "monster": "mon_zombie_swimmer", "freq": 30, "cost_multiplier": 2 },
      { "monster": "mon_zombie_shrieker", "freq": 30, "cost_multiplier": 2 },
      { "monster": "mon_zombie_spitter", "freq": 10, "cost_multiplier": 2 },
      { "monster": "mon_zombie_corrosive", "freq": 20, "cost_multiplier": 6 },
      { "monster": "mon_zombie_electric", "freq": 10, "cost_multiplier": 2 },
      { "monster": "mon_zombie_necro", "freq": 10, "cost_multiplier": 10 },
      { "monster": "mon_zombie_survivor", "freq": 20, "cost_multiplier": 5 },
      { "monster": "mon_boomer", "freq": 30, "cost_multiplier": 5 },
      { "monster": "mon_boomer_huge", "freq": 20, "cost_multiplier": 5 },
      { "monster": "mon_zombie_brute", "freq": 30, "cost_multiplier": 10 },
      { "monster": "mon_zombie_brute_ninja", "freq": 1, "cost_multiplier": 20 },
      { "monster": "mon_zombie_brute_grappler", "freq": 1, "cost_multiplier": 20 },
      { "monster": "mon_zombie_hulk", "freq": 10, "cost_multiplier": 25 },
      { "monster": "mon_skeleton_hulk", "freq": 10, "cost_multiplier": 25 },
      { "monster": "mon_zombie_master", "freq": 10, "cost_multiplier": 15 },
      { "monster": "mon_beekeeper", "freq": 5, "cost_multiplier": 1 },
      { "monster": "mon_zombie_technician", "freq": 10, "cost_multiplier": 6 },
      { "monster": "mon_zombie_brute_shocker", "freq": 10, "cost_multiplier": 20 },
      { "monster": "mon_zombie_hollow", "freq": 2, "cost_multiplier": 5 },
      { "monster": "mon_zombie_predator", "freq": 5, "cost_multiplier": 10 },
      { "monster": "mon_zombie_ears", "freq": 10, "cost_multiplier": 2 }
    ]
  },
  {
    "type": "monstergroup",
    "name": "GROUP_PEST",
    "default": "mon_crow",
    "is_animal": true,
    "monsters": [
      {
        "monster": "mon_bat",
        "freq": 20,
        "cost_multiplier": 0,
        "pack_size": [ 6, 12 ],
        "conditions": [ "DAWN", "DUSK", "NIGHT", "SPRING", "SUMMER", "AUTUMN" ]
      },
      { "monster": "mon_spider_widow_giant", "freq": 30, "cost_multiplier": 1, "pack_size": [ 2, 4 ] },
      { "monster": "mon_giant_cockroach", "freq": 50, "cost_multiplier": 1, "pack_size": [ 3, 6 ] },
      { "monster": "mon_black_rat", "freq": 30, "cost_multiplier": 1, "pack_size": [ 4, 8 ] },
      { "monster": "mon_wasp", "freq": 50, "cost_multiplier": 1, "pack_size": [ 3, 6 ] },
      { "monster": "mon_zombie_child", "freq": 20, "cost_multiplier": 1, "pack_size": [ 2, 6 ] },
      { "monster": "mon_zombie", "freq": 20, "cost_multiplier": 1, "pack_size": [ 2, 6 ] },
      { "monster": "mon_zombie_rot", "freq": 10, "cost_multiplier": 1, "pack_size": [ 1, 5 ] },
      { "monster": "mon_beekeeper", "freq": 10, "cost_multiplier": 1, "pack_size": [ 1, 5 ] }
    ]
  },
  {
    "type": "monstergroup",
    "name": "GROUP_CHURCH_ZOMBIE",
    "default": "mon_zombie",
    "monsters": [
      { "monster": "mon_zombie", "freq": 1, "cost_multiplier": 7, "pack_size": [ 5, 10 ] },
      { "monster": "mon_zombie", "freq": 1, "cost_multiplier": 13, "pack_size": [ 15, 20 ] },
      { "monster": "mon_zombie", "freq": 1, "cost_multiplier": 20, "pack_size": [ 25, 30 ] },
      { "monster": "mon_zombie_fat", "freq": 75, "cost_multiplier": 2 },
      { "monster": "mon_zombie_fat", "freq": 3, "cost_multiplier": 7, "pack_size": [ 3, 5 ] },
      { "monster": "mon_zombie_tough", "freq": 75, "cost_multiplier": 3 },
      { "monster": "mon_zombie_child", "freq": 75, "cost_multiplier": 1 },
      { "monster": "mon_zombie_rot", "freq": 50, "cost_multiplier": 3 },
      { "monster": "mon_zombie_crawler", "freq": 25, "cost_multiplier": 3 },
      { "monster": "mon_skeleton", "freq": 30, "cost_multiplier": 5 },
      { "monster": "mon_zombie_shady", "freq": 10, "cost_multiplier": 4 },
      { "monster": "mon_zombie_shady", "freq": 30, "cost_multiplier": 15, "pack_size": [ 4, 6 ] },
      { "monster": "mon_zombie_necro", "freq": 5, "cost_multiplier": 25 },
      { "monster": "mon_zombie_master", "freq": 1, "cost_multiplier": 30 }
    ]
  },
  {
    "type": "monstergroup",
    "name": "GROUP_CHURCH_BLANK",
    "default": "mon_blank",
    "monsters": [ { "monster": "mon_blank", "freq": 50, "cost_multiplier": 0 } ]
  },
  {
    "type": "monstergroup",
    "name": "GROUP_ZOMBIE_PRISON",
    "default": "mon_zombie",
    "monsters": [
      { "monster": "mon_zombie", "freq": 200, "cost_multiplier": 0 },
      { "monster": "mon_zombie_fat", "freq": 100, "cost_multiplier": 0 },
      { "monster": "mon_zombie_tough", "freq": 50, "cost_multiplier": 0 },
      { "monster": "mon_zombie_brute", "freq": 30, "cost_multiplier": 0 },
      { "monster": "mon_zombie_grabber", "freq": 10, "cost_multiplier": 0 },
      { "monster": "mon_zombie_electric", "freq": 10, "cost_multiplier": 0 }
    ]
  },
  {
    "type": "monstergroup",
    "name": "GROUP_ZOMBIE_COP",
    "default": "mon_zombie_cop",
    "monsters": [ { "monster": "mon_zombie_cop", "freq": 100, "cost_multiplier": 0 } ]
  },
  {
    "type": "monstergroup",
    "name": "GROUP_ROBOT_EYEBOT",
    "default": "mon_eyebot",
    "monsters": [ { "monster": "mon_eyebot", "freq": 100, "cost_multiplier": 0 } ]
  },
  {
    "type": "monstergroup",
    "name": "GROUP_ROBOT_SECUBOT",
    "default": "mon_secubot",
    "monsters": [ { "monster": "mon_secubot", "freq": 100, "cost_multiplier": 0 } ]
  },
  {
    "type": "monstergroup",
    "name": "GROUP_PARK_ANIMAL",
    "default": "mon_null",
    "is_animal": true,
    "monsters": [
      { "monster": "mon_crow", "freq": 50, "cost_multiplier": 0 },
      { "monster": "mon_cat", "freq": 50, "cost_multiplier": 0 },
      { "monster": "mon_chipmunk", "freq": 50, "cost_multiplier": 0 },
      { "monster": "mon_fox_red", "freq": 50, "cost_multiplier": 0 },
      { "monster": "mon_rabbit", "freq": 50, "cost_multiplier": 0 },
      { "monster": "mon_squirrel", "freq": 50, "cost_multiplier": 0 },
      { "monster": "mon_squirrel_red", "freq": 50, "cost_multiplier": 0 }
    ]
  },
  {
    "type": "monstergroup",
    "name": "GROUP_POND_ANIMAL",
    "default": "mon_null",
    "is_animal": true,
    "monsters": [
      { "monster": "mon_rabbit", "freq": 50, "cost_multiplier": 0 },
      { "monster": "mon_squirrel_red", "freq": 50, "cost_multiplier": 0 },
      { "monster": "mon_squirrel", "freq": 50, "cost_multiplier": 0 }
    ]
  },
  {
    "type": "monstergroup",
    "name": "GROUP_POND_BIRD",
    "default": "mon_null",
    "is_animal": true,
    "monsters": [ { "monster": "mon_duck", "freq": 50, "cost_multiplier": 0 } ]
  },
  {
    "type": "monstergroup",
    "name": "GROUP_POND_FISH",
    "default": "mon_null",
    "is_animal": true,
    "monsters": [
      { "monster": "mon_fish_bluegill", "freq": 50, "cost_multiplier": 0 },
      { "monster": "mon_fish_carp", "freq": 50, "cost_multiplier": 0 },
      { "monster": "mon_fish_sbass", "freq": 50, "cost_multiplier": 0 }
    ]
  },
  {
    "name": "GROUP_MANSION",
    "type": "monstergroup",
    "default": "mon_zombie",
    "monsters": [
      { "monster": "mon_zombie", "freq": 100, "cost_multiplier": 2, "pack_size": [ 2, 3 ] },
      { "monster": "mon_zombie_crawler", "freq": 30, "cost_multiplier": 1 },
      { "monster": "mon_zombie_fat", "freq": 30, "cost_multiplier": 1 },
      { "monster": "mon_zombie_tough", "freq": 30, "cost_multiplier": 1 },
      { "monster": "mon_zombie_child", "freq": 10, "cost_multiplier": 1 },
      { "monster": "mon_dog_zombie_rot", "freq": 5, "cost_multiplier": 4 },
      { "monster": "mon_zombie_cop", "freq": 10, "cost_multiplier": 3 },
      { "monster": "mon_skeleton", "freq": 5, "cost_multiplier": 1 },
      { "monster": "mon_zombie_grabber", "freq": 10, "cost_multiplier": 1 },
      { "monster": "mon_zombie_smoker", "freq": 5, "cost_multiplier": 5 },
      { "monster": "mon_zombie_shady", "freq": 10, "cost_multiplier": 1 },
      { "monster": "mon_zombie_gasbag", "freq": 10, "cost_multiplier": 2 },
      { "monster": "mon_zombie_shrieker", "freq": 20, "cost_multiplier": 2 },
      { "monster": "mon_zombie_acidic", "freq": 5, "cost_multiplier": 3 },
      { "monster": "mon_zombie_electric", "freq": 5, "cost_multiplier": 5 },
      { "monster": "mon_zombie_necro", "freq": 30, "cost_multiplier": 5 },
      { "monster": "mon_zombie_runner", "freq": 10, "cost_multiplier": 5, "pack_size": [ 1, 2 ] }
    ]
  },
  {
    "name": "GROUP_PANICROOM",
    "type": "monstergroup",
    "default": "mon_zombie_child",
    "monsters": [
      { "monster": "mon_zombie_child", "freq": 100, "cost_multiplier": 1 },
      { "monster": "mon_zombie_crawler", "freq": 30, "cost_multiplier": 1 },
      { "monster": "mon_zombie", "freq": 20, "cost_multiplier": 1 },
      { "monster": "mon_zombie_tough", "freq": 50, "cost_multiplier": 1 },
      { "monster": "mon_skeleton", "freq": 30, "cost_multiplier": 1 },
      { "monster": "mon_zombie_electric", "freq": 15, "cost_multiplier": 1 },
      { "monster": "mon_zombie_fat", "freq": 10, "cost_multiplier": 1 }
    ]
  },
  {
    "type": "monstergroup",
    "name": "GROUP_HOSPITAL",
    "default": "mon_null",
    "//": "Hospital monster spawns. Same as GROUP_ZOMBIE, but without Z-dogs.",
    "monsters": [
      { "monster": "mon_zombie", "freq": 1, "cost_multiplier": 7, "pack_size": [ 5, 10 ] },
      { "monster": "mon_zombie", "freq": 1, "cost_multiplier": 13, "pack_size": [ 15, 20 ] },
      { "monster": "mon_zombie", "freq": 1, "cost_multiplier": 20, "pack_size": [ 25, 30 ] },
      { "monster": "mon_zombie_fat", "freq": 75, "cost_multiplier": 2 },
      { "monster": "mon_zombie_fat", "freq": 3, "cost_multiplier": 7, "pack_size": [ 3, 5 ] },
      { "monster": "mon_zombie_tough", "freq": 75, "cost_multiplier": 3 },
      { "monster": "mon_zombie_child", "freq": 75, "cost_multiplier": 1 },
      { "monster": "mon_zombie_rot", "freq": 50, "cost_multiplier": 3 },
      { "monster": "mon_zombie_crawler", "freq": 25, "cost_multiplier": 3 },
      { "monster": "mon_zombie_soldier", "freq": 10, "cost_multiplier": 2 },
      { "monster": "mon_zombie_cop", "freq": 20, "cost_multiplier": 3 },
      { "monster": "mon_zombie_hazmat", "freq": 10, "cost_multiplier": 3 },
      { "monster": "mon_zombie_fireman", "freq": 10, "cost_multiplier": 2 },
      { "monster": "mon_zombie_grabber", "freq": 35, "cost_multiplier": 5 },
      { "monster": "mon_zombie_grappler", "freq": 5, "cost_multiplier": 10 },
      { "monster": "mon_zombie_hunter", "freq": 10, "cost_multiplier": 5 },
      { "monster": "mon_skeleton", "freq": 30, "cost_multiplier": 5 },
      { "monster": "mon_zombie_smoker", "freq": 10, "cost_multiplier": 5 },
      { "monster": "mon_zombie_shady", "freq": 10, "cost_multiplier": 4 },
      { "monster": "mon_zombie_shady", "freq": 30, "cost_multiplier": 15, "pack_size": [ 4, 6 ] },
      { "monster": "mon_zombie_gasbag", "freq": 10, "cost_multiplier": 5 },
      { "monster": "mon_zombie_gasbag", "freq": 3, "cost_multiplier": 10, "pack_size": [ 3, 5 ] },
      { "monster": "mon_zombie_swimmer", "freq": 10, "cost_multiplier": 5 },
      { "monster": "mon_zombie_shrieker", "freq": 30, "cost_multiplier": 5 },
      { "monster": "mon_zombie_spitter", "freq": 20, "cost_multiplier": 5 },
      { "monster": "mon_zombie_acidic", "freq": 30, "cost_multiplier": 2 },
      { "monster": "mon_zombie_electric", "freq": 10, "cost_multiplier": 5 },
      { "monster": "mon_zombie_necro", "freq": 5, "cost_multiplier": 25 },
      { "monster": "mon_zombie_survivor", "freq": 1, "cost_multiplier": 25 },
      { "monster": "mon_boomer", "freq": 30, "cost_multiplier": 5 },
      { "monster": "mon_zombie_brute", "freq": 10, "cost_multiplier": 15 },
      { "monster": "mon_zombie_hulk", "freq": 1, "cost_multiplier": 50 },
      { "monster": "mon_skeleton_hulk", "freq": 1, "cost_multiplier": 50 },
      { "monster": "mon_zombie_master", "freq": 1, "cost_multiplier": 30 },
      { "monster": "mon_beekeeper", "freq": 1, "cost_multiplier": 5 },
      { "monster": "mon_zombie_technician", "freq": 1, "cost_multiplier": 12 },
      { "monster": "mon_zombie_brute_shocker", "freq": 5, "cost_multiplier": 40 },
      { "monster": "mon_zombie_runner", "freq": 20, "cost_multiplier": 5, "pack_size": [ 1, 4 ] },
      { "monster": "mon_zombie_brainless", "freq": 55, "cost_multiplier": 1 },
      { "monster": "mon_zombie_ears", "freq": 20, "cost_multiplier": 5 }
    ]
  },
  {
    "name": "GROUP_MALL",
    "type": "monstergroup",
    "default": "mon_zombie",
    "replace_monster_group": true,
    "new_monster_group_id": "GROUP_ZOMBIE_MID",
    "replacement_time": 14,
    "monsters": [
      { "monster": "mon_zombie", "freq": 100, "cost_multiplier": 1 },
      { "monster": "mon_zombie_fat", "freq": 30, "cost_multiplier": 1 },
      { "monster": "mon_zombie_cop", "freq": 10, "cost_multiplier": 2 },
      { "monster": "mon_zombie_child", "freq": 20, "cost_multiplier": 1 },
      { "monster": "mon_zombie_crawler", "freq": 10, "cost_multiplier": 1 }
    ]
  }
>>>>>>> 977aca10
]<|MERGE_RESOLUTION|>--- conflicted
+++ resolved
@@ -1,4 +1,3 @@
-<<<<<<< HEAD
 [
   {
     "type": "monstergroup",
@@ -4924,4921 +4923,4 @@
       { "monster": "mon_zombie_crawler", "freq": 10, "cost_multiplier": 1 }
     ]
   }
-=======
-[
-  {
-    "type": "monstergroup",
-    "name": "GROUP_NULL",
-    "is_safe": true,
-    "default": "mon_null"
-  },
-  {
-    "type": "monstergroup",
-    "name": "GROUP_FOREST",
-    "default": "mon_null",
-    "is_animal": true,
-    "monsters": [
-      {
-        "monster": "mon_bat",
-        "freq": 50,
-        "cost_multiplier": 2,
-        "pack_size": [ 3, 12 ],
-        "conditions": [ "DAWN", "DUSK", "SPRING", "SUMMER", "AUTUMN" ]
-      },
-      { "monster": "mon_bear", "freq": 1, "cost_multiplier": 10, "conditions": [ "SPRING", "SUMMER", "AUTUMN" ] },
-      {
-        "monster": "mon_bear",
-        "freq": 3,
-        "cost_multiplier": 10,
-        "conditions": [ "NIGHT", "SPRING", "SUMMER", "AUTUMN" ]
-      },
-      {
-        "monster": "mon_bear",
-        "freq": 1,
-        "cost_multiplier": 10,
-        "ends": 72,
-        "conditions": [ "SPRING", "SUMMER", "AUTUMN" ]
-      },
-      {
-        "monster": "mon_bear",
-        "freq": 3,
-        "cost_multiplier": 10,
-        "ends": 72,
-        "conditions": [ "NIGHT", "SPRING", "SUMMER", "AUTUMN" ]
-      },
-      {
-        "monster": "mon_bear",
-        "freq": 1,
-        "cost_multiplier": 10,
-        "ends": 168,
-        "conditions": [ "SPRING", "SUMMER", "AUTUMN" ]
-      },
-      {
-        "monster": "mon_bear",
-        "freq": 3,
-        "cost_multiplier": 10,
-        "ends": 168,
-        "conditions": [ "NIGHT", "SPRING", "SUMMER", "AUTUMN" ]
-      },
-      {
-        "monster": "mon_bear",
-        "freq": 1,
-        "cost_multiplier": 10,
-        "ends": 672,
-        "conditions": [ "SPRING", "SUMMER", "AUTUMN" ]
-      },
-      {
-        "monster": "mon_bear",
-        "freq": 3,
-        "cost_multiplier": 10,
-        "ends": 672,
-        "conditions": [ "NIGHT", "SPRING", "SUMMER", "AUTUMN" ]
-      },
-      {
-        "monster": "mon_bear",
-        "freq": 1,
-        "cost_multiplier": 10,
-        "ends": 2160,
-        "conditions": [ "SPRING", "SUMMER", "AUTUMN" ]
-      },
-      {
-        "monster": "mon_bear",
-        "freq": 3,
-        "cost_multiplier": 10,
-        "ends": 2160,
-        "conditions": [ "NIGHT", "SPRING", "SUMMER", "AUTUMN" ]
-      },
-      { "monster": "mon_zombear", "freq": 1, "cost_multiplier": 10, "starts": 72 },
-      { "monster": "mon_zombear", "freq": 2, "cost_multiplier": 10, "starts": 168 },
-      { "monster": "mon_zombear", "freq": 3, "cost_multiplier": 10, "starts": 672 },
-      { "monster": "mon_zombear", "freq": 4, "cost_multiplier": 10, "starts": 2160 },
-      { "monster": "mon_bobcat", "freq": 7, "cost_multiplier": 2 },
-      { "monster": "mon_bobcat", "freq": 13, "cost_multiplier": 2, "conditions": [ "DAWN", "DUSK" ] },
-      { "monster": "mon_cat", "freq": 10, "cost_multiplier": 1 },
-      { "monster": "mon_cat", "freq": 15, "cost_multiplier": 1, "conditions": [ "DAWN", "DUSK" ] },
-      { "monster": "mon_cat", "freq": 1, "cost_multiplier": 1, "pack_size": [ 2, 8 ] },
-      {
-        "monster": "mon_cat",
-        "freq": 4,
-        "cost_multiplier": 1,
-        "pack_size": [ 2, 8 ],
-        "conditions": [ "DAWN", "DUSK" ]
-      },
-      {
-        "monster": "mon_chipmunk",
-        "freq": 30,
-        "cost_multiplier": 0,
-        "pack_size": [ 1, 2 ],
-        "conditions": [ "DAY", "SPRING", "SUMMER", "AUTUMN" ]
-      },
-      { "monster": "mon_cougar", "freq": 1, "cost_multiplier": 3 },
-      { "monster": "mon_cougar", "freq": 2, "cost_multiplier": 3, "conditions": [ "DAWN", "DUSK" ] },
-      { "monster": "mon_cougar", "freq": 1, "cost_multiplier": 3, "ends": 168 },
-      { "monster": "mon_cougar", "freq": 2, "cost_multiplier": 3, "ends": 168, "conditions": [ "DAWN", "DUSK" ] },
-      { "monster": "mon_cougar", "freq": 1, "cost_multiplier": 3, "ends": 504 },
-      { "monster": "mon_cougar", "freq": 2, "cost_multiplier": 3, "ends": 504, "conditions": [ "DAWN", "DUSK" ] },
-      { "monster": "mon_cougar", "freq": 1, "cost_multiplier": 3, "ends": 1008 },
-      { "monster": "mon_cougar", "freq": 2, "cost_multiplier": 3, "ends": 1008, "conditions": [ "DAWN", "DUSK" ] },
-      { "monster": "mon_cougar", "freq": 1, "cost_multiplier": 3, "ends": 2160 },
-      { "monster": "mon_cougar", "freq": 2, "cost_multiplier": 3, "ends": 2160, "conditions": [ "DAWN", "DUSK" ] },
-      { "monster": "mon_zougar", "freq": 3, "cost_multiplier": 10, "starts": 168 },
-      { "monster": "mon_zougar", "freq": 3, "cost_multiplier": 10, "starts": 504 },
-      { "monster": "mon_zougar", "freq": 3, "cost_multiplier": 10, "starts": 1008 },
-      { "monster": "mon_zougar", "freq": 3, "cost_multiplier": 10, "starts": 2160 },
-      { "monster": "mon_crow", "freq": 5, "cost_multiplier": 0, "pack_size": [ 1, 14 ] },
-      { "monster": "mon_crow", "freq": 25, "cost_multiplier": 0, "pack_size": [ 1, 14 ], "conditions": [ "DAY" ] },
-      { "monster": "mon_deer", "freq": 4, "cost_multiplier": 2, "pack_size": [ 1, 5 ] },
-      { "monster": "mon_deer", "freq": 16, "cost_multiplier": 2, "pack_size": [ 1, 5 ], "conditions": [ "DAY" ] },
-      { "monster": "mon_dog", "freq": 3, "cost_multiplier": 25, "pack_size": [ 1, 6 ] },
-      {
-        "monster": "mon_dog",
-        "freq": 2,
-        "cost_multiplier": 25,
-        "pack_size": [ 1, 6 ],
-        "conditions": [ "DAWN", "DUSK" ]
-      },
-      { "monster": "mon_dog_bull", "freq": 1, "cost_multiplier": 25, "pack_size": [ 1, 3 ] },
-      {
-        "monster": "mon_dog_bull",
-        "freq": 1,
-        "cost_multiplier": 25,
-        "pack_size": [ 1, 3 ],
-        "conditions": [ "DAWN", "DUSK" ]
-      },
-      { "monster": "mon_dog_auscattle", "freq": 1, "cost_multiplier": 25, "pack_size": [ 1, 3 ] },
-      {
-        "monster": "mon_dog_auscattle",
-        "freq": 1,
-        "cost_multiplier": 25,
-        "pack_size": [ 1, 3 ],
-        "conditions": [ "DAWN", "DUSK" ]
-      },
-      { "monster": "mon_dog_pitbullmix", "freq": 3, "cost_multiplier": 25, "pack_size": [ 1, 3 ] },
-      {
-        "monster": "mon_dog_pitbullmix",
-        "freq": 2,
-        "cost_multiplier": 25,
-        "pack_size": [ 1, 3 ],
-        "conditions": [ "DAWN", "DUSK" ]
-      },
-      { "monster": "mon_dog_beagle", "freq": 1, "cost_multiplier": 25, "pack_size": [ 1, 6 ] },
-      {
-        "monster": "mon_dog_beagle",
-        "freq": 1,
-        "cost_multiplier": 25,
-        "pack_size": [ 1, 6 ],
-        "conditions": [ "DAWN", "DUSK" ]
-      },
-      { "monster": "mon_dog_bcollie", "freq": 1, "cost_multiplier": 25, "pack_size": [ 1, 3 ] },
-      {
-        "monster": "mon_dog_bcollie",
-        "freq": 1,
-        "cost_multiplier": 25,
-        "pack_size": [ 1, 3 ],
-        "conditions": [ "DAWN", "DUSK" ]
-      },
-      { "monster": "mon_dog_boxer", "freq": 1, "cost_multiplier": 25, "pack_size": [ 1, 3 ] },
-      {
-        "monster": "mon_dog_boxer",
-        "freq": 1,
-        "cost_multiplier": 25,
-        "pack_size": [ 1, 3 ],
-        "conditions": [ "DAWN", "DUSK" ]
-      },
-      { "monster": "mon_dog_chihuahua", "freq": 1, "cost_multiplier": 25, "pack_size": [ 1, 3 ] },
-      {
-        "monster": "mon_dog_chihuahua",
-        "freq": 1,
-        "cost_multiplier": 25,
-        "pack_size": [ 1, 3 ],
-        "conditions": [ "DAWN", "DUSK" ]
-      },
-      { "monster": "mon_dog_dachshund", "freq": 1, "cost_multiplier": 25, "pack_size": [ 1, 3 ] },
-      {
-        "monster": "mon_dog_dachshund",
-        "freq": 1,
-        "cost_multiplier": 25,
-        "pack_size": [ 1, 3 ],
-        "conditions": [ "DAWN", "DUSK" ]
-      },
-      { "monster": "mon_dog_gshepherd", "freq": 1, "cost_multiplier": 25, "pack_size": [ 1, 3 ] },
-      {
-        "monster": "mon_dog_gshepherd",
-        "freq": 1,
-        "cost_multiplier": 25,
-        "pack_size": [ 1, 3 ],
-        "conditions": [ "DAWN", "DUSK" ]
-      },
-      { "monster": "mon_dog", "freq": 3, "cost_multiplier": 25, "ends": 72, "pack_size": [ 1, 6 ] },
-      {
-        "monster": "mon_dog",
-        "freq": 2,
-        "cost_multiplier": 25,
-        "ends": 72,
-        "pack_size": [ 1, 6 ],
-        "conditions": [ "DAWN", "DUSK" ]
-      },
-      { "monster": "mon_dog_bull", "freq": 1, "cost_multiplier": 25, "ends": 72, "pack_size": [ 1, 3 ] },
-      {
-        "monster": "mon_dog_bull",
-        "freq": 1,
-        "cost_multiplier": 25,
-        "ends": 72,
-        "pack_size": [ 1, 3 ],
-        "conditions": [ "DAWN", "DUSK" ]
-      },
-      { "monster": "mon_dog_auscattle", "freq": 1, "cost_multiplier": 25, "ends": 72, "pack_size": [ 1, 3 ] },
-      {
-        "monster": "mon_dog_auscattle",
-        "freq": 1,
-        "cost_multiplier": 25,
-        "ends": 72,
-        "pack_size": [ 1, 3 ],
-        "conditions": [ "DAWN", "DUSK" ]
-      },
-      { "monster": "mon_dog_pitbullmix", "freq": 3, "cost_multiplier": 25, "ends": 72, "pack_size": [ 1, 3 ] },
-      {
-        "monster": "mon_dog_pitbullmix",
-        "freq": 2,
-        "cost_multiplier": 25,
-        "ends": 72,
-        "pack_size": [ 1, 3 ],
-        "conditions": [ "DAWN", "DUSK" ]
-      },
-      { "monster": "mon_dog_beagle", "freq": 1, "cost_multiplier": 25, "ends": 72, "pack_size": [ 1, 6 ] },
-      {
-        "monster": "mon_dog_beagle",
-        "freq": 1,
-        "cost_multiplier": 25,
-        "ends": 72,
-        "pack_size": [ 1, 6 ],
-        "conditions": [ "DAWN", "DUSK" ]
-      },
-      { "monster": "mon_dog_bcollie", "freq": 1, "cost_multiplier": 25, "ends": 72, "pack_size": [ 1, 3 ] },
-      {
-        "monster": "mon_dog_bcollie",
-        "freq": 1,
-        "cost_multiplier": 25,
-        "ends": 72,
-        "pack_size": [ 1, 3 ],
-        "conditions": [ "DAWN", "DUSK" ]
-      },
-      { "monster": "mon_dog_boxer", "freq": 1, "cost_multiplier": 25, "ends": 72, "pack_size": [ 1, 3 ] },
-      {
-        "monster": "mon_dog_boxer",
-        "freq": 1,
-        "cost_multiplier": 25,
-        "ends": 72,
-        "pack_size": [ 1, 3 ],
-        "conditions": [ "DAWN", "DUSK" ]
-      },
-      { "monster": "mon_dog_chihuahua", "freq": 1, "cost_multiplier": 25, "ends": 72, "pack_size": [ 1, 3 ] },
-      {
-        "monster": "mon_dog_chihuahua",
-        "freq": 1,
-        "cost_multiplier": 25,
-        "ends": 72,
-        "pack_size": [ 1, 3 ],
-        "conditions": [ "DAWN", "DUSK" ]
-      },
-      { "monster": "mon_dog_dachshund", "freq": 1, "cost_multiplier": 25, "ends": 72, "pack_size": [ 1, 3 ] },
-      {
-        "monster": "mon_dog_dachshund",
-        "freq": 1,
-        "cost_multiplier": 25,
-        "ends": 72,
-        "pack_size": [ 1, 3 ],
-        "conditions": [ "DAWN", "DUSK" ]
-      },
-      { "monster": "mon_dog_gshepherd", "freq": 1, "cost_multiplier": 25, "ends": 72, "pack_size": [ 1, 3 ] },
-      {
-        "monster": "mon_dog_gshepherd",
-        "freq": 1,
-        "cost_multiplier": 25,
-        "ends": 72,
-        "pack_size": [ 1, 3 ],
-        "conditions": [ "DAWN", "DUSK" ]
-      },
-      { "monster": "mon_dog", "freq": 3, "cost_multiplier": 25, "ends": 168, "pack_size": [ 1, 6 ] },
-      {
-        "monster": "mon_dog",
-        "freq": 2,
-        "cost_multiplier": 25,
-        "ends": 168,
-        "pack_size": [ 1, 6 ],
-        "conditions": [ "DAWN", "DUSK" ]
-      },
-      { "monster": "mon_dog_bull", "freq": 1, "cost_multiplier": 25, "ends": 168, "pack_size": [ 1, 3 ] },
-      {
-        "monster": "mon_dog_bull",
-        "freq": 1,
-        "cost_multiplier": 25,
-        "ends": 168,
-        "pack_size": [ 1, 3 ],
-        "conditions": [ "DAWN", "DUSK" ]
-      },
-      { "monster": "mon_dog_auscattle", "freq": 1, "cost_multiplier": 25, "ends": 168, "pack_size": [ 1, 3 ] },
-      {
-        "monster": "mon_dog_auscattle",
-        "freq": 1,
-        "cost_multiplier": 25,
-        "ends": 168,
-        "pack_size": [ 1, 3 ],
-        "conditions": [ "DAWN", "DUSK" ]
-      },
-      { "monster": "mon_dog_pitbullmix", "freq": 3, "cost_multiplier": 25, "ends": 168, "pack_size": [ 1, 3 ] },
-      {
-        "monster": "mon_dog_pitbullmix",
-        "freq": 2,
-        "cost_multiplier": 25,
-        "ends": 168,
-        "pack_size": [ 1, 3 ],
-        "conditions": [ "DAWN", "DUSK" ]
-      },
-      { "monster": "mon_dog_beagle", "freq": 1, "cost_multiplier": 25, "ends": 168, "pack_size": [ 1, 6 ] },
-      {
-        "monster": "mon_dog_beagle",
-        "freq": 1,
-        "cost_multiplier": 25,
-        "ends": 168,
-        "pack_size": [ 1, 6 ],
-        "conditions": [ "DAWN", "DUSK" ]
-      },
-      { "monster": "mon_dog_bcollie", "freq": 1, "cost_multiplier": 25, "ends": 168, "pack_size": [ 1, 3 ] },
-      {
-        "monster": "mon_dog_bcollie",
-        "freq": 1,
-        "cost_multiplier": 25,
-        "ends": 168,
-        "pack_size": [ 1, 3 ],
-        "conditions": [ "DAWN", "DUSK" ]
-      },
-      { "monster": "mon_dog_boxer", "freq": 1, "cost_multiplier": 25, "ends": 168, "pack_size": [ 1, 3 ] },
-      {
-        "monster": "mon_dog_boxer",
-        "freq": 1,
-        "cost_multiplier": 25,
-        "ends": 168,
-        "pack_size": [ 1, 3 ],
-        "conditions": [ "DAWN", "DUSK" ]
-      },
-      { "monster": "mon_dog_chihuahua", "freq": 1, "cost_multiplier": 25, "ends": 168, "pack_size": [ 1, 3 ] },
-      {
-        "monster": "mon_dog_chihuahua",
-        "freq": 1,
-        "cost_multiplier": 25,
-        "ends": 168,
-        "pack_size": [ 1, 3 ],
-        "conditions": [ "DAWN", "DUSK" ]
-      },
-      { "monster": "mon_dog_dachshund", "freq": 1, "cost_multiplier": 25, "ends": 168, "pack_size": [ 1, 3 ] },
-      {
-        "monster": "mon_dog_dachshund",
-        "freq": 1,
-        "cost_multiplier": 25,
-        "ends": 168,
-        "pack_size": [ 1, 3 ],
-        "conditions": [ "DAWN", "DUSK" ]
-      },
-      { "monster": "mon_dog_gshepherd", "freq": 1, "cost_multiplier": 25, "ends": 168, "pack_size": [ 1, 3 ] },
-      {
-        "monster": "mon_dog_gshepherd",
-        "freq": 1,
-        "cost_multiplier": 25,
-        "ends": 168,
-        "pack_size": [ 1, 3 ],
-        "conditions": [ "DAWN", "DUSK" ]
-      },
-      { "monster": "mon_dog", "freq": 3, "cost_multiplier": 25, "ends": 672, "pack_size": [ 1, 6 ] },
-      {
-        "monster": "mon_dog",
-        "freq": 2,
-        "cost_multiplier": 25,
-        "ends": 672,
-        "pack_size": [ 1, 6 ],
-        "conditions": [ "DAWN", "DUSK" ]
-      },
-      { "monster": "mon_dog_bull", "freq": 1, "cost_multiplier": 25, "ends": 672, "pack_size": [ 1, 3 ] },
-      {
-        "monster": "mon_dog_bull",
-        "freq": 1,
-        "cost_multiplier": 25,
-        "ends": 672,
-        "pack_size": [ 1, 3 ],
-        "conditions": [ "DAWN", "DUSK" ]
-      },
-      { "monster": "mon_dog_auscattle", "freq": 1, "cost_multiplier": 25, "ends": 672, "pack_size": [ 1, 3 ] },
-      {
-        "monster": "mon_dog_auscattle",
-        "freq": 1,
-        "cost_multiplier": 25,
-        "ends": 672,
-        "pack_size": [ 1, 3 ],
-        "conditions": [ "DAWN", "DUSK" ]
-      },
-      { "monster": "mon_dog_pitbullmix", "freq": 3, "cost_multiplier": 25, "ends": 672, "pack_size": [ 1, 3 ] },
-      {
-        "monster": "mon_dog_pitbullmix",
-        "freq": 2,
-        "cost_multiplier": 25,
-        "ends": 672,
-        "pack_size": [ 1, 3 ],
-        "conditions": [ "DAWN", "DUSK" ]
-      },
-      { "monster": "mon_dog_beagle", "freq": 1, "cost_multiplier": 25, "ends": 672, "pack_size": [ 1, 6 ] },
-      {
-        "monster": "mon_dog_beagle",
-        "freq": 1,
-        "cost_multiplier": 25,
-        "ends": 672,
-        "pack_size": [ 1, 6 ],
-        "conditions": [ "DAWN", "DUSK" ]
-      },
-      { "monster": "mon_dog_bcollie", "freq": 1, "cost_multiplier": 25, "ends": 672, "pack_size": [ 1, 3 ] },
-      {
-        "monster": "mon_dog_bcollie",
-        "freq": 1,
-        "cost_multiplier": 25,
-        "ends": 672,
-        "pack_size": [ 1, 3 ],
-        "conditions": [ "DAWN", "DUSK" ]
-      },
-      { "monster": "mon_dog_boxer", "freq": 1, "cost_multiplier": 25, "ends": 672, "pack_size": [ 1, 3 ] },
-      {
-        "monster": "mon_dog_boxer",
-        "freq": 1,
-        "cost_multiplier": 25,
-        "ends": 672,
-        "pack_size": [ 1, 3 ],
-        "conditions": [ "DAWN", "DUSK" ]
-      },
-      { "monster": "mon_dog_chihuahua", "freq": 1, "cost_multiplier": 25, "ends": 672, "pack_size": [ 1, 3 ] },
-      {
-        "monster": "mon_dog_chihuahua",
-        "freq": 1,
-        "cost_multiplier": 25,
-        "ends": 672,
-        "pack_size": [ 1, 3 ],
-        "conditions": [ "DAWN", "DUSK" ]
-      },
-      { "monster": "mon_dog_dachshund", "freq": 1, "cost_multiplier": 25, "ends": 672, "pack_size": [ 1, 3 ] },
-      {
-        "monster": "mon_dog_dachshund",
-        "freq": 1,
-        "cost_multiplier": 25,
-        "ends": 672,
-        "pack_size": [ 1, 3 ],
-        "conditions": [ "DAWN", "DUSK" ]
-      },
-      { "monster": "mon_dog_gshepherd", "freq": 1, "cost_multiplier": 25, "ends": 672, "pack_size": [ 1, 3 ] },
-      {
-        "monster": "mon_dog_gshepherd",
-        "freq": 1,
-        "cost_multiplier": 25,
-        "ends": 672,
-        "pack_size": [ 1, 3 ],
-        "conditions": [ "DAWN", "DUSK" ]
-      },
-      { "monster": "mon_dog", "freq": 3, "cost_multiplier": 25, "ends": 2160, "pack_size": [ 1, 6 ] },
-      {
-        "monster": "mon_dog",
-        "freq": 2,
-        "cost_multiplier": 25,
-        "ends": 2160,
-        "pack_size": [ 1, 6 ],
-        "conditions": [ "DAWN", "DUSK" ]
-      },
-      { "monster": "mon_dog_bull", "freq": 1, "cost_multiplier": 25, "ends": 2160, "pack_size": [ 1, 3 ] },
-      {
-        "monster": "mon_dog_bull",
-        "freq": 1,
-        "cost_multiplier": 25,
-        "ends": 2160,
-        "pack_size": [ 1, 3 ],
-        "conditions": [ "DAWN", "DUSK" ]
-      },
-      { "monster": "mon_dog_auscattle", "freq": 1, "cost_multiplier": 25, "ends": 2160, "pack_size": [ 1, 3 ] },
-      {
-        "monster": "mon_dog_auscattle",
-        "freq": 1,
-        "cost_multiplier": 25,
-        "ends": 2160,
-        "pack_size": [ 1, 3 ],
-        "conditions": [ "DAWN", "DUSK" ]
-      },
-      { "monster": "mon_dog_pitbullmix", "freq": 3, "cost_multiplier": 25, "ends": 2160, "pack_size": [ 1, 3 ] },
-      {
-        "monster": "mon_dog_pitbullmix",
-        "freq": 2,
-        "cost_multiplier": 25,
-        "ends": 2160,
-        "pack_size": [ 1, 3 ],
-        "conditions": [ "DAWN", "DUSK" ]
-      },
-      { "monster": "mon_dog_beagle", "freq": 1, "cost_multiplier": 25, "ends": 2160, "pack_size": [ 1, 6 ] },
-      {
-        "monster": "mon_dog_beagle",
-        "freq": 1,
-        "cost_multiplier": 25,
-        "ends": 2160,
-        "pack_size": [ 1, 6 ],
-        "conditions": [ "DAWN", "DUSK" ]
-      },
-      { "monster": "mon_dog_bcollie", "freq": 1, "cost_multiplier": 25, "ends": 2160, "pack_size": [ 1, 3 ] },
-      {
-        "monster": "mon_dog_bcollie",
-        "freq": 1,
-        "cost_multiplier": 25,
-        "ends": 2160,
-        "pack_size": [ 1, 3 ],
-        "conditions": [ "DAWN", "DUSK" ]
-      },
-      { "monster": "mon_dog_boxer", "freq": 1, "cost_multiplier": 25, "ends": 2160, "pack_size": [ 1, 3 ] },
-      {
-        "monster": "mon_dog_boxer",
-        "freq": 1,
-        "cost_multiplier": 25,
-        "ends": 2160,
-        "pack_size": [ 1, 3 ],
-        "conditions": [ "DAWN", "DUSK" ]
-      },
-      { "monster": "mon_dog_chihuahua", "freq": 1, "cost_multiplier": 25, "ends": 2160, "pack_size": [ 1, 3 ] },
-      {
-        "monster": "mon_dog_chihuahua",
-        "freq": 1,
-        "cost_multiplier": 25,
-        "ends": 2160,
-        "pack_size": [ 1, 3 ],
-        "conditions": [ "DAWN", "DUSK" ]
-      },
-      { "monster": "mon_dog_dachshund", "freq": 1, "cost_multiplier": 25, "ends": 2160, "pack_size": [ 1, 3 ] },
-      {
-        "monster": "mon_dog_dachshund",
-        "freq": 1,
-        "cost_multiplier": 25,
-        "ends": 2160,
-        "pack_size": [ 1, 3 ],
-        "conditions": [ "DAWN", "DUSK" ]
-      },
-      { "monster": "mon_dog_gshepherd", "freq": 1, "cost_multiplier": 25, "ends": 2160, "pack_size": [ 1, 3 ] },
-      {
-        "monster": "mon_dog_gshepherd",
-        "freq": 1,
-        "cost_multiplier": 25,
-        "ends": 2160,
-        "pack_size": [ 1, 3 ],
-        "conditions": [ "DAWN", "DUSK" ]
-      },
-      { "monster": "mon_fox_gray", "freq": 1, "cost_multiplier": 0 },
-      { "monster": "mon_fox_gray", "freq": 2, "cost_multiplier": 0, "conditions": [ "DAWN", "DUSK" ] },
-      { "monster": "mon_fox_gray", "freq": 1, "cost_multiplier": 0, "ends": 72 },
-      { "monster": "mon_fox_gray", "freq": 2, "cost_multiplier": 0, "ends": 72, "conditions": [ "DAWN", "DUSK" ] },
-      { "monster": "mon_fox_gray", "freq": 1, "cost_multiplier": 0, "ends": 168 },
-      { "monster": "mon_fox_gray", "freq": 2, "cost_multiplier": 0, "ends": 168, "conditions": [ "DAWN", "DUSK" ] },
-      { "monster": "mon_fox_gray", "freq": 1, "cost_multiplier": 0, "ends": 672 },
-      { "monster": "mon_fox_gray", "freq": 2, "cost_multiplier": 0, "ends": 672, "conditions": [ "DAWN", "DUSK" ] },
-      { "monster": "mon_fox_gray", "freq": 1, "cost_multiplier": 0, "ends": 2160 },
-      { "monster": "mon_fox_gray", "freq": 2, "cost_multiplier": 0, "ends": 2160, "conditions": [ "DAWN", "DUSK" ] },
-      { "monster": "mon_fox_red", "freq": 1, "cost_multiplier": 0 },
-      { "monster": "mon_fox_red", "freq": 2, "cost_multiplier": 0, "conditions": [ "DAWN", "DUSK" ] },
-      { "monster": "mon_fox_red", "freq": 1, "cost_multiplier": 0, "ends": 72 },
-      { "monster": "mon_fox_red", "freq": 2, "cost_multiplier": 0, "ends": 72, "conditions": [ "DAWN", "DUSK" ] },
-      { "monster": "mon_fox_red", "freq": 1, "cost_multiplier": 0, "ends": 168 },
-      { "monster": "mon_fox_red", "freq": 2, "cost_multiplier": 0, "ends": 168, "conditions": [ "DAWN", "DUSK" ] },
-      { "monster": "mon_fox_red", "freq": 1, "cost_multiplier": 0, "ends": 672 },
-      { "monster": "mon_fox_red", "freq": 2, "cost_multiplier": 0, "ends": 672, "conditions": [ "DAWN", "DUSK" ] },
-      { "monster": "mon_fox_red", "freq": 1, "cost_multiplier": 0, "ends": 2160 },
-      { "monster": "mon_fox_red", "freq": 2, "cost_multiplier": 0, "ends": 2160, "conditions": [ "DAWN", "DUSK" ] },
-      { "monster": "mon_wolf", "freq": 1, "cost_multiplier": 2, "pack_size": [ 2, 5 ] },
-      { "monster": "mon_wolf", "freq": 2, "cost_multiplier": 2, "pack_size": [ 2, 5 ], "conditions": [ "NIGHT" ] },
-      { "monster": "mon_wolf", "freq": 1, "cost_multiplier": 2, "ends": 72, "pack_size": [ 2, 5 ] },
-      {
-        "monster": "mon_wolf",
-        "freq": 2,
-        "cost_multiplier": 2,
-        "ends": 72,
-        "pack_size": [ 2, 5 ],
-        "conditions": [ "NIGHT" ]
-      },
-      { "monster": "mon_wolf", "freq": 1, "cost_multiplier": 2, "ends": 168, "pack_size": [ 2, 5 ] },
-      {
-        "monster": "mon_wolf",
-        "freq": 2,
-        "cost_multiplier": 2,
-        "ends": 168,
-        "pack_size": [ 2, 5 ],
-        "conditions": [ "NIGHT" ]
-      },
-      { "monster": "mon_wolf", "freq": 1, "cost_multiplier": 2, "ends": 672, "pack_size": [ 2, 5 ] },
-      {
-        "monster": "mon_wolf",
-        "freq": 2,
-        "cost_multiplier": 2,
-        "ends": 672,
-        "pack_size": [ 2, 5 ],
-        "conditions": [ "NIGHT" ]
-      },
-      { "monster": "mon_wolf", "freq": 1, "cost_multiplier": 2, "ends": 2160, "pack_size": [ 2, 5 ] },
-      {
-        "monster": "mon_wolf",
-        "freq": 2,
-        "cost_multiplier": 2,
-        "ends": 2160,
-        "pack_size": [ 2, 5 ],
-        "conditions": [ "NIGHT" ]
-      },
-      { "monster": "mon_coyote", "freq": 1, "cost_multiplier": 2, "pack_size": [ 1, 6 ] },
-      { "monster": "mon_coyote", "freq": 2, "cost_multiplier": 2, "pack_size": [ 1, 6 ], "conditions": [ "NIGHT" ] },
-      { "monster": "mon_coyote", "freq": 1, "cost_multiplier": 2, "ends": 72, "pack_size": [ 1, 6 ] },
-      {
-        "monster": "mon_coyote",
-        "freq": 2,
-        "cost_multiplier": 2,
-        "ends": 72,
-        "pack_size": [ 1, 6 ],
-        "conditions": [ "NIGHT" ]
-      },
-      { "monster": "mon_coyote", "freq": 1, "cost_multiplier": 2, "ends": 168, "pack_size": [ 1, 6 ] },
-      {
-        "monster": "mon_coyote",
-        "freq": 2,
-        "cost_multiplier": 2,
-        "ends": 168,
-        "pack_size": [ 1, 6 ],
-        "conditions": [ "NIGHT" ]
-      },
-      { "monster": "mon_coyote", "freq": 1, "cost_multiplier": 2, "ends": 672, "pack_size": [ 1, 6 ] },
-      {
-        "monster": "mon_coyote",
-        "freq": 2,
-        "cost_multiplier": 2,
-        "ends": 672,
-        "pack_size": [ 1, 6 ],
-        "conditions": [ "NIGHT" ]
-      },
-      { "monster": "mon_coyote", "freq": 1, "cost_multiplier": 2, "ends": 2160, "pack_size": [ 1, 6 ] },
-      {
-        "monster": "mon_coyote",
-        "freq": 2,
-        "cost_multiplier": 2,
-        "ends": 2160,
-        "pack_size": [ 1, 6 ],
-        "conditions": [ "NIGHT" ]
-      },
-      { "monster": "mon_coyote_wolf", "freq": 1, "cost_multiplier": 2, "pack_size": [ 1, 8 ] },
-      {
-        "monster": "mon_coyote_wolf",
-        "freq": 2,
-        "cost_multiplier": 2,
-        "pack_size": [ 1, 8 ],
-        "conditions": [ "NIGHT" ]
-      },
-      { "monster": "mon_coyote_wolf", "freq": 1, "cost_multiplier": 2, "ends": 72, "pack_size": [ 1, 8 ] },
-      {
-        "monster": "mon_coyote_wolf",
-        "freq": 2,
-        "cost_multiplier": 2,
-        "ends": 72,
-        "pack_size": [ 1, 8 ],
-        "conditions": [ "NIGHT" ]
-      },
-      { "monster": "mon_coyote_wolf", "freq": 1, "cost_multiplier": 2, "ends": 168, "pack_size": [ 1, 8 ] },
-      {
-        "monster": "mon_coyote_wolf",
-        "freq": 2,
-        "cost_multiplier": 2,
-        "ends": 168,
-        "pack_size": [ 1, 8 ],
-        "conditions": [ "NIGHT" ]
-      },
-      { "monster": "mon_coyote_wolf", "freq": 1, "cost_multiplier": 2, "ends": 672, "pack_size": [ 1, 8 ] },
-      {
-        "monster": "mon_coyote_wolf",
-        "freq": 2,
-        "cost_multiplier": 2,
-        "ends": 672,
-        "pack_size": [ 1, 8 ],
-        "conditions": [ "NIGHT" ]
-      },
-      { "monster": "mon_coyote_wolf", "freq": 1, "cost_multiplier": 2, "ends": 2160, "pack_size": [ 1, 8 ] },
-      {
-        "monster": "mon_coyote_wolf",
-        "freq": 2,
-        "cost_multiplier": 2,
-        "ends": 2160,
-        "pack_size": [ 1, 8 ],
-        "conditions": [ "NIGHT" ]
-      },
-      { "monster": "mon_zombie_dog", "freq": 4, "cost_multiplier": 2, "starts": 72 },
-      { "monster": "mon_zombie_dog", "freq": 4, "cost_multiplier": 2, "starts": 168 },
-      { "monster": "mon_zombie_dog", "freq": 4, "cost_multiplier": 2, "starts": 336 },
-      { "monster": "mon_zombie_dog", "freq": 4, "cost_multiplier": 2, "starts": 504 },
-      { "monster": "mon_zombie_dog", "freq": 4, "cost_multiplier": 2, "starts": 672 },
-      { "monster": "mon_zombie_dog", "freq": 4, "cost_multiplier": 2, "starts": 890 },
-      { "monster": "mon_zombie_dog", "freq": 4, "cost_multiplier": 2, "starts": 1008 },
-      { "monster": "mon_zombie_dog", "freq": 4, "cost_multiplier": 2, "starts": 1344 },
-      { "monster": "mon_zombie_dog", "freq": 4, "cost_multiplier": 2, "starts": 1680 },
-      { "monster": "mon_zombie_dog", "freq": 4, "cost_multiplier": 2, "starts": 2160 },
-      { "monster": "mon_zolf", "freq": 2, "cost_multiplier": 2, "starts": 72, "pack_size": [ 1, 4 ] },
-      { "monster": "mon_zolf", "freq": 2, "cost_multiplier": 2, "starts": 168, "pack_size": [ 1, 4 ] },
-      { "monster": "mon_zolf", "freq": 2, "cost_multiplier": 2, "starts": 672, "pack_size": [ 1, 4 ] },
-      { "monster": "mon_zolf", "freq": 2, "cost_multiplier": 2, "starts": 2160, "pack_size": [ 1, 4 ] },
-      {
-        "monster": "mon_groundhog",
-        "freq": 30,
-        "cost_multiplier": 5,
-        "pack_size": [ 1, 6 ],
-        "conditions": [ "DAWN", "DAY", "DUSK", "SPRING", "SUMMER", "AUTUMN" ]
-      },
-      { "monster": "mon_hare", "freq": 12, "cost_multiplier": 2, "pack_size": [ 1, 6 ] },
-      { "monster": "mon_hare", "freq": 18, "cost_multiplier": 2, "pack_size": [ 1, 6 ], "conditions": [ "NIGHT" ] },
-      { "monster": "mon_moose", "freq": 1, "cost_multiplier": 3 },
-      { "monster": "mon_moose", "freq": 2, "cost_multiplier": 3, "conditions": [ "DAY" ] },
-      { "monster": "mon_moose", "freq": 1, "cost_multiplier": 3, "ends": 72 },
-      { "monster": "mon_moose", "freq": 2, "cost_multiplier": 3, "ends": 72, "conditions": [ "DAY" ] },
-      { "monster": "mon_moose", "freq": 1, "cost_multiplier": 3, "ends": 168 },
-      { "monster": "mon_moose", "freq": 2, "cost_multiplier": 3, "ends": 168, "conditions": [ "DAY" ] },
-      { "monster": "mon_moose", "freq": 1, "cost_multiplier": 3, "ends": 672 },
-      { "monster": "mon_moose", "freq": 2, "cost_multiplier": 3, "ends": 672, "conditions": [ "DAY" ] },
-      { "monster": "mon_moose", "freq": 1, "cost_multiplier": 3, "ends": 2160 },
-      { "monster": "mon_moose", "freq": 2, "cost_multiplier": 3, "ends": 2160, "conditions": [ "DAY" ] },
-      { "monster": "mon_zoose", "freq": 1, "cost_multiplier": 10, "starts": 72 },
-      { "monster": "mon_zoose", "freq": 1, "cost_multiplier": 10, "starts": 168 },
-      { "monster": "mon_zoose", "freq": 1, "cost_multiplier": 10, "starts": 672 },
-      { "monster": "mon_zoose", "freq": 1, "cost_multiplier": 10, "starts": 2160 },
-      { "monster": "mon_rabbit", "freq": 10, "cost_multiplier": 0, "pack_size": [ 1, 5 ] },
-      {
-        "monster": "mon_rabbit",
-        "freq": 15,
-        "cost_multiplier": 0,
-        "pack_size": [ 1, 5 ],
-        "conditions": [ "DUSK", "NIGHT", "DAWN" ]
-      },
-      { "monster": "mon_squirrel", "freq": 50, "cost_multiplier": 0, "pack_size": [ 1, 2 ], "conditions": [ "DAY" ] },
-      {
-        "monster": "mon_squirrel",
-        "freq": 25,
-        "cost_multiplier": 0,
-        "pack_size": [ 1, 2 ],
-        "conditions": [ "DAWN", "DUSK" ]
-      },
-      {
-        "monster": "mon_squirrel_red",
-        "freq": 50,
-        "cost_multiplier": 0,
-        "pack_size": [ 1, 2 ],
-        "conditions": [ "DAY" ]
-      },
-      {
-        "monster": "mon_squirrel_red",
-        "freq": 25,
-        "cost_multiplier": 0,
-        "pack_size": [ 1, 2 ],
-        "conditions": [ "DAWN", "DUSK" ]
-      },
-      { "monster": "mon_weasel", "freq": 5, "cost_multiplier": 5 },
-      { "monster": "mon_weasel", "freq": 15, "cost_multiplier": 5, "conditions": [ "NIGHT" ] },
-      { "monster": "mon_turkey", "freq": 6, "cost_multiplier": 2, "pack_size": [ 1, 18 ] },
-      { "monster": "mon_turkey", "freq": 9, "cost_multiplier": 2, "pack_size": [ 1, 18 ], "conditions": [ "DAY" ] },
-      {
-        "monster": "mon_raccoon",
-        "freq": 8,
-        "cost_multiplier": 0,
-        "pack_size": [ 1, 3 ],
-        "conditions": [ "SPRING", "SUMMER", "AUTUMN" ]
-      },
-      {
-        "monster": "mon_raccoon",
-        "freq": 12,
-        "cost_multiplier": 0,
-        "pack_size": [ 1, 3 ],
-        "conditions": [ "DAY", "SPRING", "SUMMER", "AUTUMN" ]
-      },
-      {
-        "monster": "mon_opossum",
-        "freq": 8,
-        "cost_multiplier": 0,
-        "pack_size": [ 1, 3 ],
-        "conditions": [ "SPRING", "SUMMER", "AUTUMN" ]
-      },
-      {
-        "monster": "mon_opossum",
-        "freq": 12,
-        "cost_multiplier": 0,
-        "pack_size": [ 1, 3 ],
-        "conditions": [ "DAY", "SPRING", "SUMMER", "AUTUMN" ]
-      },
-      { "monster": "mon_black_rat", "freq": 10, "cost_multiplier": 0, "pack_size": [ 1, 5 ], "conditions": [ "DAY" ] },
-      {
-        "monster": "mon_black_rat",
-        "freq": 15,
-        "cost_multiplier": 0,
-        "pack_size": [ 1, 5 ],
-        "conditions": [ "NIGHT" ]
-      },
-      {
-        "monster": "mon_rattlesnake",
-        "freq": 15,
-        "cost_multiplier": 5,
-        "conditions": [ "SPRING", "SUMMER", "AUTUMN" ]
-      },
-      {
-        "monster": "mon_rattlesnake_giant",
-        "freq": 10,
-        "cost_multiplier": 5,
-        "conditions": [ "SPRING", "SUMMER", "AUTUMN" ]
-      },
-      { "monster": "mon_bee", "freq": 3, "cost_multiplier": 0, "conditions": [ "DAY", "SPRING", "SUMMER", "AUTUMN" ] },
-      {
-        "monster": "mon_bee",
-        "freq": 2,
-        "cost_multiplier": 0,
-        "starts": 24,
-        "conditions": [ "DAY", "SPRING", "SUMMER", "AUTUMN" ]
-      },
-      {
-        "monster": "mon_bee",
-        "freq": 3,
-        "cost_multiplier": 0,
-        "starts": 72,
-        "conditions": [ "DAY", "SPRING", "SUMMER", "AUTUMN" ]
-      },
-      {
-        "monster": "mon_bee",
-        "freq": 2,
-        "cost_multiplier": 0,
-        "starts": 120,
-        "conditions": [ "DAY", "SPRING", "SUMMER", "AUTUMN" ]
-      },
-      {
-        "monster": "mon_bee",
-        "freq": 3,
-        "cost_multiplier": 0,
-        "starts": 168,
-        "conditions": [ "DAY", "SPRING", "SUMMER", "AUTUMN" ]
-      },
-      {
-        "monster": "mon_bee",
-        "freq": 2,
-        "cost_multiplier": 0,
-        "starts": 216,
-        "conditions": [ "DAY", "SPRING", "SUMMER", "AUTUMN" ]
-      },
-      {
-        "monster": "mon_bee",
-        "freq": 3,
-        "cost_multiplier": 0,
-        "starts": 288,
-        "conditions": [ "DAY", "SPRING", "SUMMER", "AUTUMN" ]
-      },
-      {
-        "monster": "mon_bee",
-        "freq": 2,
-        "cost_multiplier": 0,
-        "starts": 336,
-        "conditions": [ "DAY", "SPRING", "SUMMER", "AUTUMN" ]
-      },
-      {
-        "monster": "mon_bee",
-        "freq": 3,
-        "cost_multiplier": 0,
-        "starts": 384,
-        "conditions": [ "DAY", "SPRING", "SUMMER", "AUTUMN" ]
-      },
-      {
-        "monster": "mon_bee",
-        "freq": 2,
-        "cost_multiplier": 0,
-        "starts": 456,
-        "conditions": [ "DAY", "SPRING", "SUMMER", "AUTUMN" ]
-      },
-      {
-        "monster": "mon_bee",
-        "freq": 3,
-        "cost_multiplier": 0,
-        "starts": 504,
-        "conditions": [ "DAY", "SPRING", "SUMMER", "AUTUMN" ]
-      },
-      {
-        "monster": "mon_bee",
-        "freq": 2,
-        "cost_multiplier": 0,
-        "starts": 552,
-        "conditions": [ "DAY", "SPRING", "SUMMER", "AUTUMN" ]
-      },
-      {
-        "monster": "mon_bee",
-        "freq": 3,
-        "cost_multiplier": 0,
-        "starts": 624,
-        "conditions": [ "DAY", "SPRING", "SUMMER", "AUTUMN" ]
-      },
-      {
-        "monster": "mon_bee",
-        "freq": 2,
-        "cost_multiplier": 0,
-        "starts": 672,
-        "conditions": [ "DAY", "SPRING", "SUMMER", "AUTUMN" ]
-      },
-      {
-        "monster": "mon_bee",
-        "freq": 3,
-        "cost_multiplier": 0,
-        "starts": 720,
-        "conditions": [ "DAY", "SPRING", "SUMMER", "AUTUMN" ]
-      },
-      {
-        "monster": "mon_bee",
-        "freq": 2,
-        "cost_multiplier": 0,
-        "starts": 792,
-        "conditions": [ "DAY", "SPRING", "SUMMER", "AUTUMN" ]
-      },
-      { "monster": "mon_fly", "freq": 1, "cost_multiplier": 0, "conditions": [ "SPRING", "SUMMER", "AUTUMN" ] },
-      { "monster": "mon_fly", "freq": 3, "cost_multiplier": 0, "conditions": [ "DAY", "SPRING", "SUMMER", "AUTUMN" ] },
-      {
-        "monster": "mon_fly",
-        "freq": 2,
-        "cost_multiplier": 0,
-        "starts": 24,
-        "conditions": [ "SPRING", "SUMMER", "AUTUMN" ]
-      },
-      {
-        "monster": "mon_fly",
-        "freq": 3,
-        "cost_multiplier": 0,
-        "starts": 24,
-        "conditions": [ "DAY", "SPRING", "SUMMER", "AUTUMN" ]
-      },
-      {
-        "monster": "mon_fly",
-        "freq": 1,
-        "cost_multiplier": 0,
-        "starts": 72,
-        "conditions": [ "SPRING", "SUMMER", "AUTUMN" ]
-      },
-      {
-        "monster": "mon_fly",
-        "freq": 3,
-        "cost_multiplier": 0,
-        "starts": 72,
-        "conditions": [ "DAY", "SPRING", "SUMMER", "AUTUMN" ]
-      },
-      {
-        "monster": "mon_fly",
-        "freq": 2,
-        "cost_multiplier": 0,
-        "starts": 120,
-        "conditions": [ "SPRING", "SUMMER", "AUTUMN" ]
-      },
-      {
-        "monster": "mon_fly",
-        "freq": 3,
-        "cost_multiplier": 0,
-        "starts": 120,
-        "conditions": [ "DAY", "SPRING", "SUMMER", "AUTUMN" ]
-      },
-      {
-        "monster": "mon_fly",
-        "freq": 1,
-        "cost_multiplier": 0,
-        "starts": 168,
-        "conditions": [ "SPRING", "SUMMER", "AUTUMN" ]
-      },
-      {
-        "monster": "mon_fly",
-        "freq": 3,
-        "cost_multiplier": 0,
-        "starts": 168,
-        "conditions": [ "DAY", "SPRING", "SUMMER", "AUTUMN" ]
-      },
-      {
-        "monster": "mon_fly",
-        "freq": 2,
-        "cost_multiplier": 0,
-        "starts": 216,
-        "conditions": [ "SPRING", "SUMMER", "AUTUMN" ]
-      },
-      {
-        "monster": "mon_fly",
-        "freq": 3,
-        "cost_multiplier": 0,
-        "starts": 216,
-        "conditions": [ "DAY", "SPRING", "SUMMER", "AUTUMN" ]
-      },
-      {
-        "monster": "mon_fly",
-        "freq": 1,
-        "cost_multiplier": 0,
-        "starts": 288,
-        "conditions": [ "SPRING", "SUMMER", "AUTUMN" ]
-      },
-      {
-        "monster": "mon_fly",
-        "freq": 3,
-        "cost_multiplier": 0,
-        "starts": 288,
-        "conditions": [ "DAY", "SPRING", "SUMMER", "AUTUMN" ]
-      },
-      {
-        "monster": "mon_fly",
-        "freq": 2,
-        "cost_multiplier": 0,
-        "starts": 336,
-        "conditions": [ "SPRING", "SUMMER", "AUTUMN" ]
-      },
-      {
-        "monster": "mon_fly",
-        "freq": 3,
-        "cost_multiplier": 0,
-        "starts": 336,
-        "conditions": [ "DAY", "SPRING", "SUMMER", "AUTUMN" ]
-      },
-      {
-        "monster": "mon_fly",
-        "freq": 1,
-        "cost_multiplier": 0,
-        "starts": 384,
-        "conditions": [ "SPRING", "SUMMER", "AUTUMN" ]
-      },
-      {
-        "monster": "mon_fly",
-        "freq": 3,
-        "cost_multiplier": 0,
-        "starts": 384,
-        "conditions": [ "DAY", "SPRING", "SUMMER", "AUTUMN" ]
-      },
-      {
-        "monster": "mon_fly",
-        "freq": 2,
-        "cost_multiplier": 0,
-        "starts": 456,
-        "conditions": [ "SPRING", "SUMMER", "AUTUMN" ]
-      },
-      {
-        "monster": "mon_fly",
-        "freq": 3,
-        "cost_multiplier": 0,
-        "starts": 456,
-        "conditions": [ "DAY", "SPRING", "SUMMER", "AUTUMN" ]
-      },
-      {
-        "monster": "mon_fly",
-        "freq": 1,
-        "cost_multiplier": 0,
-        "starts": 504,
-        "conditions": [ "SPRING", "SUMMER", "AUTUMN" ]
-      },
-      {
-        "monster": "mon_fly",
-        "freq": 3,
-        "cost_multiplier": 0,
-        "starts": 504,
-        "conditions": [ "DAY", "SPRING", "SUMMER", "AUTUMN" ]
-      },
-      {
-        "monster": "mon_fly",
-        "freq": 2,
-        "cost_multiplier": 0,
-        "starts": 552,
-        "conditions": [ "SPRING", "SUMMER", "AUTUMN" ]
-      },
-      {
-        "monster": "mon_fly",
-        "freq": 3,
-        "cost_multiplier": 0,
-        "starts": 552,
-        "conditions": [ "DAY", "SPRING", "SUMMER", "AUTUMN" ]
-      },
-      {
-        "monster": "mon_fly",
-        "freq": 1,
-        "cost_multiplier": 0,
-        "starts": 624,
-        "conditions": [ "SPRING", "SUMMER", "AUTUMN" ]
-      },
-      {
-        "monster": "mon_fly",
-        "freq": 3,
-        "cost_multiplier": 0,
-        "starts": 624,
-        "conditions": [ "DAY", "SPRING", "SUMMER", "AUTUMN" ]
-      },
-      {
-        "monster": "mon_fly",
-        "freq": 2,
-        "cost_multiplier": 0,
-        "starts": 672,
-        "conditions": [ "SPRING", "SUMMER", "AUTUMN" ]
-      },
-      {
-        "monster": "mon_fly",
-        "freq": 3,
-        "cost_multiplier": 0,
-        "starts": 672,
-        "conditions": [ "DAY", "SPRING", "SUMMER", "AUTUMN" ]
-      },
-      {
-        "monster": "mon_fly",
-        "freq": 1,
-        "cost_multiplier": 0,
-        "starts": 720,
-        "conditions": [ "SPRING", "SUMMER", "AUTUMN" ]
-      },
-      {
-        "monster": "mon_fly",
-        "freq": 3,
-        "cost_multiplier": 0,
-        "starts": 720,
-        "conditions": [ "DAY", "SPRING", "SUMMER", "AUTUMN" ]
-      },
-      {
-        "monster": "mon_fly",
-        "freq": 2,
-        "cost_multiplier": 0,
-        "starts": 793,
-        "conditions": [ "SPRING", "SUMMER", "AUTUMN" ]
-      },
-      {
-        "monster": "mon_fly",
-        "freq": 3,
-        "cost_multiplier": 0,
-        "starts": 792,
-        "conditions": [ "DAY", "SPRING", "SUMMER", "AUTUMN" ]
-      },
-      {
-        "monster": "mon_spider_jumping_giant",
-        "freq": 0,
-        "cost_multiplier": 0,
-        "conditions": [ "SPRING", "SUMMER", "AUTUMN" ]
-      },
-      {
-        "monster": "mon_spider_jumping_giant",
-        "freq": 2,
-        "cost_multiplier": 0,
-        "conditions": [ "DAWN", "DAY", "DUSK", "SPRING", "SUMMER", "AUTUMN" ]
-      },
-      {
-        "monster": "mon_spider_jumping_giant",
-        "freq": 1,
-        "cost_multiplier": 0,
-        "starts": 24,
-        "conditions": [ "SPRING", "SUMMER", "AUTUMN" ]
-      },
-      {
-        "monster": "mon_spider_jumping_giant",
-        "freq": 2,
-        "cost_multiplier": 0,
-        "starts": 24,
-        "conditions": [ "DAWN", "DAY", "DUSK", "SPRING", "SUMMER", "AUTUMN" ]
-      },
-      {
-        "monster": "mon_spider_jumping_giant",
-        "freq": 0,
-        "cost_multiplier": 0,
-        "starts": 72,
-        "conditions": [ "SPRING", "SUMMER", "AUTUMN" ]
-      },
-      {
-        "monster": "mon_spider_jumping_giant",
-        "freq": 2,
-        "cost_multiplier": 0,
-        "starts": 72,
-        "conditions": [ "DAWN", "DAY", "DUSK", "SPRING", "SUMMER", "AUTUMN" ]
-      },
-      {
-        "monster": "mon_spider_jumping_giant",
-        "freq": 1,
-        "cost_multiplier": 0,
-        "starts": 120,
-        "conditions": [ "SPRING", "SUMMER", "AUTUMN" ]
-      },
-      {
-        "monster": "mon_spider_jumping_giant",
-        "freq": 2,
-        "cost_multiplier": 0,
-        "starts": 120,
-        "conditions": [ "DAWN", "DAY", "DUSK", "SPRING", "SUMMER", "AUTUMN" ]
-      },
-      {
-        "monster": "mon_spider_jumping_giant",
-        "freq": 0,
-        "cost_multiplier": 0,
-        "starts": 168,
-        "conditions": [ "SPRING", "SUMMER", "AUTUMN" ]
-      },
-      {
-        "monster": "mon_spider_jumping_giant",
-        "freq": 2,
-        "cost_multiplier": 0,
-        "starts": 168,
-        "conditions": [ "DAWN", "DAY", "DUSK", "SPRING", "SUMMER", "AUTUMN" ]
-      },
-      {
-        "monster": "mon_spider_jumping_giant",
-        "freq": 1,
-        "cost_multiplier": 0,
-        "starts": 216,
-        "conditions": [ "SPRING", "SUMMER", "AUTUMN" ]
-      },
-      {
-        "monster": "mon_spider_jumping_giant",
-        "freq": 2,
-        "cost_multiplier": 0,
-        "starts": 216,
-        "conditions": [ "DAWN", "DAY", "DUSK", "SPRING", "SUMMER", "AUTUMN" ]
-      },
-      {
-        "monster": "mon_spider_jumping_giant",
-        "freq": 0,
-        "cost_multiplier": 0,
-        "starts": 288,
-        "conditions": [ "SPRING", "SUMMER", "AUTUMN" ]
-      },
-      {
-        "monster": "mon_spider_jumping_giant",
-        "freq": 2,
-        "cost_multiplier": 0,
-        "starts": 288,
-        "conditions": [ "DAWN", "DAY", "DUSK", "SPRING", "SUMMER", "AUTUMN" ]
-      },
-      {
-        "monster": "mon_spider_jumping_giant",
-        "freq": 1,
-        "cost_multiplier": 0,
-        "starts": 336,
-        "conditions": [ "SPRING", "SUMMER", "AUTUMN" ]
-      },
-      {
-        "monster": "mon_spider_jumping_giant",
-        "freq": 2,
-        "cost_multiplier": 0,
-        "starts": 336,
-        "conditions": [ "DAWN", "DAY", "DUSK", "SPRING", "SUMMER", "AUTUMN" ]
-      },
-      {
-        "monster": "mon_spider_jumping_giant",
-        "freq": 0,
-        "cost_multiplier": 0,
-        "starts": 384,
-        "conditions": [ "SPRING", "SUMMER", "AUTUMN" ]
-      },
-      {
-        "monster": "mon_spider_jumping_giant",
-        "freq": 2,
-        "cost_multiplier": 0,
-        "starts": 384,
-        "conditions": [ "DAWN", "DAY", "DUSK", "SPRING", "SUMMER", "AUTUMN" ]
-      },
-      {
-        "monster": "mon_spider_jumping_giant",
-        "freq": 1,
-        "cost_multiplier": 0,
-        "starts": 456,
-        "conditions": [ "SPRING", "SUMMER", "AUTUMN" ]
-      },
-      {
-        "monster": "mon_spider_jumping_giant",
-        "freq": 2,
-        "cost_multiplier": 0,
-        "starts": 456,
-        "conditions": [ "DAWN", "DAY", "DUSK", "SPRING", "SUMMER", "AUTUMN" ]
-      },
-      {
-        "monster": "mon_spider_jumping_giant",
-        "freq": 0,
-        "cost_multiplier": 0,
-        "starts": 504,
-        "conditions": [ "SPRING", "SUMMER", "AUTUMN" ]
-      },
-      {
-        "monster": "mon_spider_jumping_giant",
-        "freq": 2,
-        "cost_multiplier": 0,
-        "starts": 504,
-        "conditions": [ "DAWN", "DAY", "DUSK", "SPRING", "SUMMER", "AUTUMN" ]
-      },
-      {
-        "monster": "mon_spider_jumping_giant",
-        "freq": 1,
-        "cost_multiplier": 0,
-        "starts": 552,
-        "conditions": [ "SPRING", "SUMMER", "AUTUMN" ]
-      },
-      {
-        "monster": "mon_spider_jumping_giant",
-        "freq": 2,
-        "cost_multiplier": 0,
-        "starts": 552,
-        "conditions": [ "DAWN", "DAY", "DUSK", "SPRING", "SUMMER", "AUTUMN" ]
-      },
-      {
-        "monster": "mon_spider_jumping_giant",
-        "freq": 0,
-        "cost_multiplier": 0,
-        "starts": 624,
-        "conditions": [ "SPRING", "SUMMER", "AUTUMN" ]
-      },
-      {
-        "monster": "mon_spider_jumping_giant",
-        "freq": 2,
-        "cost_multiplier": 0,
-        "starts": 624,
-        "conditions": [ "DAWN", "DAY", "DUSK", "SPRING", "SUMMER", "AUTUMN" ]
-      },
-      {
-        "monster": "mon_spider_jumping_giant",
-        "freq": 1,
-        "cost_multiplier": 0,
-        "starts": 672,
-        "conditions": [ "SPRING", "SUMMER", "AUTUMN" ]
-      },
-      {
-        "monster": "mon_spider_jumping_giant",
-        "freq": 2,
-        "cost_multiplier": 0,
-        "starts": 672,
-        "conditions": [ "DAWN", "DAY", "DUSK", "SPRING", "SUMMER", "AUTUMN" ]
-      },
-      {
-        "monster": "mon_spider_jumping_giant",
-        "freq": 0,
-        "cost_multiplier": 0,
-        "starts": 720,
-        "conditions": [ "SPRING", "SUMMER", "AUTUMN" ]
-      },
-      {
-        "monster": "mon_spider_jumping_giant",
-        "freq": 2,
-        "cost_multiplier": 0,
-        "starts": 720,
-        "conditions": [ "DAWN", "DAY", "DUSK", "SPRING", "SUMMER", "AUTUMN" ]
-      },
-      {
-        "monster": "mon_spider_jumping_giant",
-        "freq": 1,
-        "cost_multiplier": 0,
-        "starts": 792,
-        "conditions": [ "SPRING", "SUMMER", "AUTUMN" ]
-      },
-      {
-        "monster": "mon_spider_jumping_giant",
-        "freq": 2,
-        "cost_multiplier": 0,
-        "starts": 792,
-        "conditions": [ "DAWN", "DAY", "DUSK", "SPRING", "SUMMER", "AUTUMN" ]
-      },
-      {
-        "monster": "mon_spider_wolf_giant",
-        "freq": 0,
-        "cost_multiplier": 0,
-        "conditions": [ "SPRING", "SUMMER", "AUTUMN" ]
-      },
-      {
-        "monster": "mon_spider_wolf_giant",
-        "freq": 2,
-        "cost_multiplier": 0,
-        "conditions": [ "DUSK", "NIGHT", "DAWN", "SPRING", "SUMMER", "AUTUMN" ]
-      },
-      {
-        "monster": "mon_spider_wolf_giant",
-        "freq": 1,
-        "cost_multiplier": 0,
-        "starts": 24,
-        "conditions": [ "SPRING", "SUMMER", "AUTUMN" ]
-      },
-      {
-        "monster": "mon_spider_wolf_giant",
-        "freq": 2,
-        "cost_multiplier": 0,
-        "starts": 24,
-        "conditions": [ "DUSK", "NIGHT", "DAWN", "SPRING", "SUMMER", "AUTUMN" ]
-      },
-      {
-        "monster": "mon_spider_wolf_giant",
-        "freq": 0,
-        "cost_multiplier": 0,
-        "starts": 72,
-        "conditions": [ "SPRING", "SUMMER", "AUTUMN" ]
-      },
-      {
-        "monster": "mon_spider_wolf_giant",
-        "freq": 2,
-        "cost_multiplier": 0,
-        "starts": 72,
-        "conditions": [ "DUSK", "NIGHT", "DAWN", "SPRING", "SUMMER", "AUTUMN" ]
-      },
-      {
-        "monster": "mon_spider_wolf_giant",
-        "freq": 1,
-        "cost_multiplier": 0,
-        "starts": 120,
-        "conditions": [ "SPRING", "SUMMER", "AUTUMN" ]
-      },
-      {
-        "monster": "mon_spider_wolf_giant",
-        "freq": 2,
-        "cost_multiplier": 0,
-        "starts": 120,
-        "conditions": [ "DUSK", "NIGHT", "DAWN", "SPRING", "SUMMER", "AUTUMN" ]
-      },
-      {
-        "monster": "mon_spider_wolf_giant",
-        "freq": 0,
-        "cost_multiplier": 0,
-        "starts": 168,
-        "conditions": [ "SPRING", "SUMMER", "AUTUMN" ]
-      },
-      {
-        "monster": "mon_spider_wolf_giant",
-        "freq": 2,
-        "cost_multiplier": 0,
-        "starts": 168,
-        "conditions": [ "DUSK", "NIGHT", "DAWN", "SPRING", "SUMMER", "AUTUMN" ]
-      },
-      {
-        "monster": "mon_spider_wolf_giant",
-        "freq": 1,
-        "cost_multiplier": 0,
-        "starts": 216,
-        "conditions": [ "SPRING", "SUMMER", "AUTUMN" ]
-      },
-      {
-        "monster": "mon_spider_wolf_giant",
-        "freq": 2,
-        "cost_multiplier": 0,
-        "starts": 216,
-        "conditions": [ "DUSK", "NIGHT", "DAWN", "SPRING", "SUMMER", "AUTUMN" ]
-      },
-      {
-        "monster": "mon_spider_wolf_giant",
-        "freq": 0,
-        "cost_multiplier": 0,
-        "starts": 288,
-        "conditions": [ "SPRING", "SUMMER", "AUTUMN" ]
-      },
-      {
-        "monster": "mon_spider_wolf_giant",
-        "freq": 2,
-        "cost_multiplier": 0,
-        "starts": 288,
-        "conditions": [ "DUSK", "NIGHT", "DAWN", "SPRING", "SUMMER", "AUTUMN" ]
-      },
-      {
-        "monster": "mon_spider_wolf_giant",
-        "freq": 1,
-        "cost_multiplier": 0,
-        "starts": 336,
-        "conditions": [ "SPRING", "SUMMER", "AUTUMN" ]
-      },
-      {
-        "monster": "mon_spider_wolf_giant",
-        "freq": 2,
-        "cost_multiplier": 0,
-        "starts": 336,
-        "conditions": [ "DUSK", "NIGHT", "DAWN", "SPRING", "SUMMER", "AUTUMN" ]
-      },
-      {
-        "monster": "mon_spider_wolf_giant",
-        "freq": 0,
-        "cost_multiplier": 0,
-        "starts": 384,
-        "conditions": [ "SPRING", "SUMMER", "AUTUMN" ]
-      },
-      {
-        "monster": "mon_spider_wolf_giant",
-        "freq": 2,
-        "cost_multiplier": 0,
-        "starts": 384,
-        "conditions": [ "DUSK", "NIGHT", "DAWN", "SPRING", "SUMMER", "AUTUMN" ]
-      },
-      {
-        "monster": "mon_spider_wolf_giant",
-        "freq": 1,
-        "cost_multiplier": 0,
-        "starts": 456,
-        "conditions": [ "SPRING", "SUMMER", "AUTUMN" ]
-      },
-      {
-        "monster": "mon_spider_wolf_giant",
-        "freq": 2,
-        "cost_multiplier": 0,
-        "starts": 456,
-        "conditions": [ "DUSK", "NIGHT", "DAWN", "SPRING", "SUMMER", "AUTUMN" ]
-      },
-      {
-        "monster": "mon_spider_wolf_giant",
-        "freq": 0,
-        "cost_multiplier": 0,
-        "starts": 504,
-        "conditions": [ "SPRING", "SUMMER", "AUTUMN" ]
-      },
-      {
-        "monster": "mon_spider_wolf_giant",
-        "freq": 2,
-        "cost_multiplier": 0,
-        "starts": 504,
-        "conditions": [ "DUSK", "NIGHT", "DAWN", "SPRING", "SUMMER", "AUTUMN" ]
-      },
-      {
-        "monster": "mon_spider_wolf_giant",
-        "freq": 1,
-        "cost_multiplier": 0,
-        "starts": 552,
-        "conditions": [ "SPRING", "SUMMER", "AUTUMN" ]
-      },
-      {
-        "monster": "mon_spider_wolf_giant",
-        "freq": 2,
-        "cost_multiplier": 0,
-        "starts": 552,
-        "conditions": [ "DUSK", "NIGHT", "DAWN", "SPRING", "SUMMER", "AUTUMN" ]
-      },
-      {
-        "monster": "mon_spider_wolf_giant",
-        "freq": 0,
-        "cost_multiplier": 0,
-        "starts": 624,
-        "conditions": [ "SPRING", "SUMMER", "AUTUMN" ]
-      },
-      {
-        "monster": "mon_spider_wolf_giant",
-        "freq": 2,
-        "cost_multiplier": 0,
-        "starts": 624,
-        "conditions": [ "DUSK", "NIGHT", "DAWN", "SPRING", "SUMMER", "AUTUMN" ]
-      },
-      {
-        "monster": "mon_spider_wolf_giant",
-        "freq": 1,
-        "cost_multiplier": 0,
-        "starts": 672,
-        "conditions": [ "SPRING", "SUMMER", "AUTUMN" ]
-      },
-      {
-        "monster": "mon_spider_wolf_giant",
-        "freq": 2,
-        "cost_multiplier": 0,
-        "starts": 672,
-        "conditions": [ "DUSK", "NIGHT", "DAWN", "SPRING", "SUMMER", "AUTUMN" ]
-      },
-      {
-        "monster": "mon_spider_wolf_giant",
-        "freq": 0,
-        "cost_multiplier": 0,
-        "starts": 720,
-        "conditions": [ "SPRING", "SUMMER", "AUTUMN" ]
-      },
-      {
-        "monster": "mon_spider_wolf_giant",
-        "freq": 2,
-        "cost_multiplier": 0,
-        "starts": 720,
-        "conditions": [ "DUSK", "NIGHT", "DAWN", "SPRING", "SUMMER", "AUTUMN" ]
-      },
-      {
-        "monster": "mon_spider_wolf_giant",
-        "freq": 1,
-        "cost_multiplier": 0,
-        "starts": 792,
-        "conditions": [ "SPRING", "SUMMER", "AUTUMN" ]
-      },
-      {
-        "monster": "mon_spider_wolf_giant",
-        "freq": 2,
-        "cost_multiplier": 0,
-        "starts": 792,
-        "conditions": [ "DUSK", "NIGHT", "DAWN", "SPRING", "SUMMER", "AUTUMN" ]
-      },
-      {
-        "monster": "mon_wasp",
-        "freq": 3,
-        "cost_multiplier": 0,
-        "conditions": [ "DAY", "SPRING", "SUMMER", "AUTUMN" ]
-      },
-      {
-        "monster": "mon_wasp",
-        "freq": 2,
-        "cost_multiplier": 0,
-        "starts": 24,
-        "conditions": [ "DAY", "SPRING", "SUMMER", "AUTUMN" ]
-      },
-      {
-        "monster": "mon_wasp",
-        "freq": 3,
-        "cost_multiplier": 0,
-        "starts": 72,
-        "conditions": [ "DAY", "SPRING", "SUMMER", "AUTUMN" ]
-      },
-      {
-        "monster": "mon_wasp",
-        "freq": 2,
-        "cost_multiplier": 0,
-        "starts": 120,
-        "conditions": [ "DAY", "SPRING", "SUMMER", "AUTUMN" ]
-      },
-      {
-        "monster": "mon_wasp",
-        "freq": 3,
-        "cost_multiplier": 0,
-        "starts": 168,
-        "conditions": [ "DAY", "SPRING", "SUMMER", "AUTUMN" ]
-      },
-      {
-        "monster": "mon_wasp",
-        "freq": 2,
-        "cost_multiplier": 0,
-        "starts": 216,
-        "conditions": [ "DAY", "SPRING", "SUMMER", "AUTUMN" ]
-      },
-      {
-        "monster": "mon_wasp",
-        "freq": 3,
-        "cost_multiplier": 0,
-        "starts": 288,
-        "conditions": [ "DAY", "SPRING", "SUMMER", "AUTUMN" ]
-      },
-      {
-        "monster": "mon_wasp",
-        "freq": 2,
-        "cost_multiplier": 0,
-        "starts": 336,
-        "conditions": [ "DAY", "SPRING", "SUMMER", "AUTUMN" ]
-      },
-      {
-        "monster": "mon_wasp",
-        "freq": 3,
-        "cost_multiplier": 0,
-        "starts": 384,
-        "conditions": [ "DAY", "SPRING", "SUMMER", "AUTUMN" ]
-      },
-      {
-        "monster": "mon_wasp",
-        "freq": 2,
-        "cost_multiplier": 0,
-        "starts": 456,
-        "conditions": [ "DAY", "SPRING", "SUMMER", "AUTUMN" ]
-      },
-      {
-        "monster": "mon_wasp",
-        "freq": 3,
-        "cost_multiplier": 0,
-        "starts": 504,
-        "conditions": [ "DAY", "SPRING", "SUMMER", "AUTUMN" ]
-      },
-      {
-        "monster": "mon_wasp",
-        "freq": 2,
-        "cost_multiplier": 0,
-        "starts": 552,
-        "conditions": [ "DAY", "SPRING", "SUMMER", "AUTUMN" ]
-      },
-      {
-        "monster": "mon_wasp",
-        "freq": 3,
-        "cost_multiplier": 0,
-        "starts": 624,
-        "conditions": [ "DAY", "SPRING", "SUMMER", "AUTUMN" ]
-      },
-      {
-        "monster": "mon_wasp",
-        "freq": 2,
-        "cost_multiplier": 0,
-        "starts": 672,
-        "conditions": [ "DAY", "SPRING", "SUMMER", "AUTUMN" ]
-      },
-      {
-        "monster": "mon_wasp",
-        "freq": 3,
-        "cost_multiplier": 0,
-        "starts": 720,
-        "conditions": [ "DAY", "SPRING", "SUMMER", "AUTUMN" ]
-      },
-      {
-        "monster": "mon_wasp",
-        "freq": 2,
-        "cost_multiplier": 0,
-        "starts": 792,
-        "conditions": [ "DAY", "SPRING", "SUMMER", "AUTUMN" ]
-      },
-      { "monster": "mon_worm", "freq": 1, "cost_multiplier": 0, "conditions": [ "SPRING", "SUMMER", "AUTUMN" ] },
-      {
-        "monster": "mon_worm",
-        "freq": 1,
-        "cost_multiplier": 0,
-        "starts": 168,
-        "conditions": [ "SPRING", "SUMMER", "AUTUMN" ]
-      },
-      {
-        "monster": "mon_worm",
-        "freq": 1,
-        "cost_multiplier": 0,
-        "starts": 336,
-        "conditions": [ "SPRING", "SUMMER", "AUTUMN" ]
-      },
-      {
-        "monster": "mon_worm",
-        "freq": 1,
-        "cost_multiplier": 0,
-        "starts": 504,
-        "conditions": [ "SPRING", "SUMMER", "AUTUMN" ]
-      },
-      {
-        "monster": "mon_worm",
-        "freq": 1,
-        "cost_multiplier": 0,
-        "starts": 672,
-        "conditions": [ "SPRING", "SUMMER", "AUTUMN" ]
-      },
-      { "monster": "mon_nakedmolerat_giant", "freq": 1, "cost_multiplier": 3, "conditions": [ "DUSK", "NIGHT" ] }
-    ]
-  },
-  {
-    "type": "monstergroup",
-    "name": "GROUP_DOMESTIC",
-    "default": "mon_dog",
-    "is_animal": true,
-    "monsters": [
-      { "monster": "mon_cat", "freq": 100, "cost_multiplier": 0 },
-      { "monster": "mon_cat", "freq": 20, "cost_multiplier": 10, "pack_size": [ 2, 8 ] },
-      { "monster": "mon_dog", "freq": 15, "cost_multiplier": 25, "pack_size": [ 1, 6 ] },
-      { "monster": "mon_dog_bull", "freq": 1, "cost_multiplier": 25, "pack_size": [ 1, 3 ] },
-      { "monster": "mon_dog_auscattle", "freq": 1, "cost_multiplier": 25, "pack_size": [ 1, 3 ] },
-      { "monster": "mon_dog_pitbullmix", "freq": 13, "cost_multiplier": 25, "pack_size": [ 1, 3 ] },
-      { "monster": "mon_dog_beagle", "freq": 4, "cost_multiplier": 25, "pack_size": [ 1, 6 ] },
-      { "monster": "mon_dog_bcollie", "freq": 2, "cost_multiplier": 25, "pack_size": [ 1, 3 ] },
-      { "monster": "mon_dog_boxer", "freq": 4, "cost_multiplier": 25, "pack_size": [ 1, 3 ] },
-      { "monster": "mon_dog_chihuahua", "freq": 6, "cost_multiplier": 25, "pack_size": [ 1, 3 ] },
-      { "monster": "mon_dog_dachshund", "freq": 2, "cost_multiplier": 25, "pack_size": [ 1, 3 ] },
-      { "monster": "mon_dog_gshepherd", "freq": 3, "cost_multiplier": 25, "pack_size": [ 1, 3 ] },
-      { "monster": "mon_chicken", "freq": 50, "cost_multiplier": 10, "pack_size": [ 1, 16 ] },
-      { "monster": "mon_cow", "freq": 50, "cost_multiplier": 25, "pack_size": [ 1, 8 ] },
-      { "monster": "mon_horse", "freq": 50, "cost_multiplier": 25, "pack_size": [ 1, 4 ] },
-      { "monster": "mon_pig", "freq": 10, "cost_multiplier": 25, "pack_size": [ 1, 6 ] },
-      { "monster": "mon_pig", "freq": 10, "cost_multiplier": 25, "ends": 72, "pack_size": [ 1, 6 ] },
-      { "monster": "mon_pig", "freq": 10, "cost_multiplier": 25, "ends": 168, "pack_size": [ 1, 6 ] },
-      { "monster": "mon_pig", "freq": 10, "cost_multiplier": 25, "ends": 672, "pack_size": [ 1, 6 ] },
-      { "monster": "mon_pig", "freq": 10, "cost_multiplier": 25, "ends": 2160, "pack_size": [ 1, 6 ] },
-      { "monster": "mon_sheep", "freq": 50, "cost_multiplier": 25, "pack_size": [ 1, 12 ] },
-      { "monster": "mon_zombie_pig", "freq": 10, "cost_multiplier": 25, "starts": 72, "pack_size": [ 1, 5 ] },
-      { "monster": "mon_zombie_pig", "freq": 10, "cost_multiplier": 25, "starts": 168, "pack_size": [ 1, 5 ] },
-      { "monster": "mon_zombie_pig", "freq": 10, "cost_multiplier": 25, "starts": 672, "pack_size": [ 1, 5 ] },
-      { "monster": "mon_zombie_pig", "freq": 10, "cost_multiplier": 25, "starts": 2160, "pack_size": [ 1, 5 ] },
-      { "monster": "mon_giant_cockroach", "freq": 10, "cost_multiplier": 1, "pack_size": [ 1, 5 ] },
-      { "monster": "mon_pregnant_giant_cockroach", "freq": 1, "cost_multiplier": 3 },
-      { "monster": "mon_giant_cockroach_nymph", "freq": 5, "cost_multiplier": 1 }
-    ]
-  },
-  {
-    "type": "monstergroup",
-    "name": "GROUP_RIVER",
-    "default": "mon_null",
-    "is_animal": true,
-    "monsters": [
-      { "monster": "mon_beaver", "freq": 30, "cost_multiplier": 10, "pack_size": [ 1, 3 ] },
-      { "monster": "mon_beaver", "freq": 60, "cost_multiplier": 10, "pack_size": [ 1, 3 ], "conditions": [ "NIGHT" ] },
-      {
-        "monster": "mon_mink",
-        "freq": 10,
-        "cost_multiplier": 20,
-        "pack_size": [ 1, 2 ],
-        "conditions": [ "SPRING", "SUMMER", "AUTUMN" ]
-      },
-      {
-        "monster": "mon_mink",
-        "freq": 20,
-        "cost_multiplier": 20,
-        "pack_size": [ 1, 2 ],
-        "conditions": [ "DUSK", "NIGHT", "DAWN", "SPRING", "SUMMER", "AUTUMN" ]
-      },
-      {
-        "monster": "mon_muskrat",
-        "freq": 30,
-        "cost_multiplier": 5,
-        "pack_size": [ 1, 5 ],
-        "conditions": [ "SPRING", "SUMMER", "AUTUMN" ]
-      },
-      {
-        "monster": "mon_muskrat",
-        "freq": 60,
-        "cost_multiplier": 5,
-        "pack_size": [ 1, 5 ],
-        "conditions": [ "NIGHT", "SPRING", "SUMMER", "AUTUMN" ]
-      },
-      {
-        "monster": "mon_otter",
-        "freq": 10,
-        "cost_multiplier": 5,
-        "pack_size": [ 1, 8 ],
-        "conditions": [ "SPRING", "SUMMER", "AUTUMN" ]
-      },
-      {
-        "monster": "mon_otter",
-        "freq": 20,
-        "cost_multiplier": 5,
-        "pack_size": [ 1, 8 ],
-        "conditions": [ "NIGHT", "SPRING", "SUMMER", "AUTUMN" ]
-      },
-      {
-        "monster": "mon_duck",
-        "freq": 30,
-        "cost_multiplier": 5,
-        "pack_size": [ 1, 4 ],
-        "conditions": [ "SPRING", "SUMMER", "AUTUMN" ]
-      },
-      {
-        "monster": "mon_duck",
-        "freq": 60,
-        "cost_multiplier": 5,
-        "pack_size": [ 1, 4 ],
-        "conditions": [ "DAWN", "DAY", "SPRING", "SUMMER", "AUTUMN" ]
-      },
-      {
-        "monster": "mon_sludge_crawler",
-        "freq": 3,
-        "cost_multiplier": 2,
-        "starts": 168,
-        "conditions": [ "DUSK", "NIGHT", "DAWN", "SPRING", "SUMMER", "AUTUMN" ]
-      },
-      {
-        "monster": "mon_sludge_crawler",
-        "freq": 3,
-        "cost_multiplier": 2,
-        "starts": 336,
-        "conditions": [ "DUSK", "NIGHT", "DAWN", "SPRING", "SUMMER", "AUTUMN" ]
-      },
-      {
-        "monster": "mon_sludge_crawler",
-        "freq": 4,
-        "cost_multiplier": 2,
-        "starts": 504,
-        "conditions": [ "DUSK", "NIGHT", "DAWN", "SPRING", "SUMMER", "AUTUMN" ]
-      },
-      {
-        "monster": "mon_sludge_crawler",
-        "freq": 3,
-        "cost_multiplier": 2,
-        "starts": 672,
-        "conditions": [ "DUSK", "NIGHT", "DAWN", "SPRING", "SUMMER", "AUTUMN" ]
-      },
-      {
-        "monster": "mon_sludge_crawler",
-        "freq": 3,
-        "cost_multiplier": 2,
-        "starts": 840,
-        "conditions": [ "DUSK", "NIGHT", "DAWN", "SPRING", "SUMMER", "AUTUMN" ]
-      },
-      {
-        "monster": "mon_sludge_crawler",
-        "freq": 4,
-        "cost_multiplier": 2,
-        "starts": 1008,
-        "conditions": [ "DUSK", "NIGHT", "DAWN", "SPRING", "SUMMER", "AUTUMN" ]
-      },
-      { "monster": "mon_zhark", "freq": 1, "cost_multiplier": 25, "starts": 24, "pack_size": [ 1, 3 ] },
-      { "monster": "mon_zhark", "freq": 2, "cost_multiplier": 25, "starts": 672, "pack_size": [ 1, 3 ] },
-      { "monster": "mon_mutant_carp", "freq": 3, "cost_multiplier": 15, "starts": 168 },
-      { "monster": "mon_mutant_salmon", "freq": 2, "cost_multiplier": 15, "starts": 168 },
-      { "monster": "mon_fish_eel", "freq": 25, "cost_multiplier": 3, "pack_size": [ 1, 3 ] },
-      {
-        "monster": "mon_fish_eel",
-        "freq": 50,
-        "cost_multiplier": 3,
-        "conditions": [ "DAWN", "DUSK" ],
-        "pack_size": [ 1, 3 ]
-      },
-      { "monster": "mon_fish_bowfin", "freq": 25, "cost_multiplier": 3, "pack_size": [ 1, 3 ] },
-      {
-        "monster": "mon_fish_bowfin",
-        "freq": 50,
-        "cost_multiplier": 3,
-        "conditions": [ "DAWN", "DUSK" ],
-        "pack_size": [ 1, 3 ]
-      },
-      { "monster": "mon_fish_bullhead", "freq": 25, "cost_multiplier": 3, "pack_size": [ 1, 3 ] },
-      {
-        "monster": "mon_fish_bullhead",
-        "freq": 50,
-        "cost_multiplier": 3,
-        "conditions": [ "DAWN", "DUSK" ],
-        "pack_size": [ 1, 3 ]
-      },
-      { "monster": "mon_fish_trout", "freq": 15, "cost_multiplier": 8, "pack_size": [ 1, 3 ] },
-      {
-        "monster": "mon_fish_trout",
-        "freq": 20,
-        "cost_multiplier": 8,
-        "conditions": [ "DAWN", "DUSK" ],
-        "pack_size": [ 1, 3 ]
-      },
-      { "monster": "mon_fish_carp", "freq": 10, "cost_multiplier": 10, "pack_size": [ 1, 3 ] },
-      {
-        "monster": "mon_fish_carp",
-        "freq": 15,
-        "cost_multiplier": 10,
-        "conditions": [ "DAWN", "DUSK" ],
-        "pack_size": [ 1, 3 ]
-      },
-      { "monster": "mon_fish_pike", "freq": 15, "cost_multiplier": 8, "pack_size": [ 1, 3 ] },
-      {
-        "monster": "mon_fish_pike",
-        "freq": 20,
-        "cost_multiplier": 8,
-        "conditions": [ "DAWN", "DUSK" ],
-        "pack_size": [ 1, 3 ]
-      },
-      { "monster": "mon_fish_sbass", "freq": 25, "cost_multiplier": 3, "pack_size": [ 1, 3 ] },
-      {
-        "monster": "mon_fish_sbass",
-        "freq": 50,
-        "cost_multiplier": 3,
-        "conditions": [ "DAWN", "DUSK" ],
-        "pack_size": [ 1, 3 ]
-      },
-      { "monster": "mon_fish_perch", "freq": 30, "cost_multiplier": 3, "pack_size": [ 1, 3 ] },
-      {
-        "monster": "mon_fish_perch",
-        "freq": 55,
-        "cost_multiplier": 3,
-        "conditions": [ "DAWN", "DUSK" ],
-        "pack_size": [ 1, 3 ]
-      },
-      { "monster": "mon_fish_salmon", "freq": 15, "cost_multiplier": 8, "pack_size": [ 4, 6 ] },
-      {
-        "monster": "mon_fish_salmon",
-        "freq": 20,
-        "cost_multiplier": 8,
-        "conditions": [ "DAWN", "DUSK" ],
-        "pack_size": [ 4, 6 ]
-      },
-      { "monster": "mon_fish_lbass", "freq": 25, "cost_multiplier": 3, "pack_size": [ 1, 3 ] },
-      {
-        "monster": "mon_fish_lbass",
-        "freq": 50,
-        "cost_multiplier": 3,
-        "conditions": [ "DAWN", "DUSK" ],
-        "pack_size": [ 1, 3 ]
-      },
-      { "monster": "mon_fish_pbass", "freq": 25, "cost_multiplier": 3, "pack_size": [ 1, 3 ] },
-      {
-        "monster": "mon_fish_pbass",
-        "freq": 50,
-        "cost_multiplier": 3,
-        "conditions": [ "DAWN", "DUSK" ],
-        "pack_size": [ 1, 3 ]
-      },
-      { "monster": "mon_fish_bluegill", "freq": 25, "cost_multiplier": 3, "pack_size": [ 1, 3 ] },
-      {
-        "monster": "mon_fish_bluegill",
-        "freq": 50,
-        "cost_multiplier": 3,
-        "conditions": [ "DAWN", "DUSK" ],
-        "pack_size": [ 1, 3 ]
-      },
-      { "monster": "mon_fish_whitefish", "freq": 30, "cost_multiplier": 2, "pack_size": [ 4, 6 ] },
-      {
-        "monster": "mon_fish_whitefish",
-        "freq": 55,
-        "cost_multiplier": 2,
-        "conditions": [ "DAWN", "DUSK" ],
-        "pack_size": [ 4, 6 ]
-      },
-      { "monster": "mon_fish_pickerel", "freq": 15, "cost_multiplier": 10, "pack_size": [ 1, 3 ] },
-      {
-        "monster": "mon_fish_pickerel",
-        "freq": 20,
-        "cost_multiplier": 10,
-        "conditions": [ "DAWN", "DUSK" ],
-        "pack_size": [ 1, 3 ]
-      },
-      { "monster": "mon_fish_blinky", "freq": 5, "cost_multiplier": 3, "pack_size": [ 1, 3 ] }
-    ]
-  },
-  {
-    "type": "monstergroup",
-    "name": "GROUP_CAVE",
-    "default": "mon_null",
-    "is_animal": true,
-    "monsters": [
-      { "monster": "mon_bat", "freq": 600, "cost_multiplier": 5, "pack_size": [ 6, 32 ] },
-      { "monster": "mon_bear", "freq": 100, "cost_multiplier": 10, "pack_size": [ 1, 3 ] },
-      { "monster": "mon_cougar", "freq": 100, "cost_multiplier": 20, "pack_size": [ 1, 2 ] },
-      { "monster": "mon_nakedmolerat_giant", "freq": 100, "cost_multiplier": 3 }
-    ]
-  },
-  {
-    "type": "monstergroup",
-    "name": "GROUP_ANT",
-    "default": "mon_ant",
-    "is_animal": true,
-    "monsters": [
-      { "monster": "mon_ant_larva", "freq": 40, "cost_multiplier": 0 },
-      { "monster": "mon_ant_soldier", "freq": 90, "cost_multiplier": 5 },
-      { "monster": "mon_ant_queen", "freq": 0, "cost_multiplier": 0 }
-    ]
-  },
-  {
-    "type": "monstergroup",
-    "name": "GROUP_ANT_ACID",
-    "default": "mon_ant_acid",
-    "is_animal": true,
-    "monsters": [
-      { "monster": "mon_ant_acid_larva", "freq": 35, "cost_multiplier": 0 },
-      { "monster": "mon_ant_acid_soldier", "freq": 100, "cost_multiplier": 5 },
-      { "monster": "mon_ant_acid_queen", "freq": 0, "cost_multiplier": 0 }
-    ]
-  },
-  {
-    "type": "monstergroup",
-    "name": "GROUP_ROACH",
-    "default": "mon_giant_cockroach",
-    "is_animal": true,
-    "monsters": [
-      { "monster": "mon_giant_cockroach", "freq": 40, "cost_multiplier": 0 },
-      { "monster": "mon_pregnant_giant_cockroach", "freq": 5, "cost_multiplier": 2 },
-      { "monster": "mon_giant_cockroach_nymph", "freq": 20, "cost_multiplier": 0 }
-    ]
-  },
-  {
-    "type": "monstergroup",
-    "name": "GROUP_BEE",
-    "default": "mon_bee",
-    "monsters": [  ]
-  },
-  {
-    "type": "monstergroup",
-    "name": "GROUP_WORM",
-    "default": "mon_worm",
-    "is_animal": true,
-    "monsters": [
-      { "monster": "mon_graboid", "freq": 30, "cost_multiplier": 20 },
-      { "monster": "mon_halfworm", "freq": 0, "cost_multiplier": 0 }
-    ]
-  },
-  {
-    "type": "monstergroup",
-    "name": "GROUP_ZOMBIE",
-    "default": "mon_zombie",
-    "monsters": [
-      { "monster": "mon_zombie", "freq": 1, "cost_multiplier": 7, "pack_size": [ 5, 10 ] },
-      { "monster": "mon_zombie", "freq": 1, "cost_multiplier": 13, "pack_size": [ 15, 20 ] },
-      { "monster": "mon_zombie", "freq": 1, "cost_multiplier": 20, "pack_size": [ 25, 30 ] },
-      { "monster": "mon_zombie_fat", "freq": 75, "cost_multiplier": 2 },
-      { "monster": "mon_zombie_fat", "freq": 3, "cost_multiplier": 7, "pack_size": [ 3, 5 ] },
-      { "monster": "mon_zombie_tough", "freq": 75, "cost_multiplier": 3 },
-      { "monster": "mon_zombie_child", "freq": 75, "cost_multiplier": 1 },
-      { "monster": "mon_zombie_rot", "freq": 50, "cost_multiplier": 3 },
-      { "monster": "mon_zombie_crawler", "freq": 25, "cost_multiplier": 3 },
-      { "monster": "mon_zombie_dog", "freq": 20, "cost_multiplier": 2 },
-      { "monster": "mon_zombie_dog", "freq": 1, "cost_multiplier": 4, "pack_size": [ 3, 5 ] },
-      { "monster": "mon_zombie_dog", "freq": 1, "cost_multiplier": 16, "pack_size": [ 5, 8 ] },
-      { "monster": "mon_zombie_dog", "freq": 1, "cost_multiplier": 24, "pack_size": [ 8, 12 ] },
-      { "monster": "mon_dog_skeleton", "freq": 10, "cost_multiplier": 5 },
-      { "monster": "mon_dog_zombie_cop", "freq": 5, "cost_multiplier": 4 },
-      { "monster": "mon_dog_zombie_rot", "freq": 5, "cost_multiplier": 5 },
-      { "monster": "mon_zombie_soldier", "freq": 10, "cost_multiplier": 2 },
-      { "monster": "mon_zombie_cop", "freq": 20, "cost_multiplier": 3 },
-      { "monster": "mon_zombie_hazmat", "freq": 10, "cost_multiplier": 3 },
-      { "monster": "mon_zombie_fireman", "freq": 10, "cost_multiplier": 2 },
-      { "monster": "mon_zombie_grabber", "freq": 35, "cost_multiplier": 5 },
-      { "monster": "mon_zombie_grappler", "freq": 5, "cost_multiplier": 10 },
-      { "monster": "mon_zombie_hunter", "freq": 10, "cost_multiplier": 5 },
-      { "monster": "mon_skeleton", "freq": 30, "cost_multiplier": 5 },
-      { "monster": "mon_zombie_smoker", "freq": 10, "cost_multiplier": 5 },
-      { "monster": "mon_zombie_shady", "freq": 10, "cost_multiplier": 4 },
-      { "monster": "mon_zombie_shady", "freq": 30, "cost_multiplier": 15, "pack_size": [ 4, 6 ] },
-      { "monster": "mon_zombie_gasbag", "freq": 10, "cost_multiplier": 5 },
-      { "monster": "mon_zombie_gasbag", "freq": 3, "cost_multiplier": 10, "pack_size": [ 3, 5 ] },
-      { "monster": "mon_zombie_swimmer", "freq": 10, "cost_multiplier": 5 },
-      { "monster": "mon_zombie_shrieker", "freq": 30, "cost_multiplier": 5 },
-      { "monster": "mon_zombie_spitter", "freq": 20, "cost_multiplier": 5 },
-      { "monster": "mon_zombie_acidic", "freq": 30, "cost_multiplier": 2 },
-      { "monster": "mon_zombie_electric", "freq": 10, "cost_multiplier": 5 },
-      { "monster": "mon_zombie_necro", "freq": 5, "cost_multiplier": 25 },
-      { "monster": "mon_zombie_survivor", "freq": 1, "cost_multiplier": 25 },
-      { "monster": "mon_boomer", "freq": 30, "cost_multiplier": 5 },
-      { "monster": "mon_zombie_brute", "freq": 10, "cost_multiplier": 15 },
-      { "monster": "mon_zombie_hulk", "freq": 1, "cost_multiplier": 50 },
-      { "monster": "mon_skeleton_hulk", "freq": 1, "cost_multiplier": 50 },
-      { "monster": "mon_zombie_master", "freq": 1, "cost_multiplier": 30 },
-      { "monster": "mon_beekeeper", "freq": 1, "cost_multiplier": 5 },
-      { "monster": "mon_zombie_technician", "freq": 1, "cost_multiplier": 12 },
-      { "monster": "mon_zombie_brute_shocker", "freq": 5, "cost_multiplier": 40 },
-      { "monster": "mon_zombie_runner", "freq": 20, "cost_multiplier": 5, "pack_size": [ 1, 4 ] },
-      { "monster": "mon_zombie_brainless", "freq": 65, "cost_multiplier": 1 },
-      { "monster": "mon_zombie_ears", "freq": 45, "cost_multiplier": 3 }
-    ],
-    "replace_monster_group": true,
-    "new_monster_group_id": "GROUP_ZOMBIE_MID",
-    "replacement_time": 14,
-    "//": "(replacement_time * difficulty)DAYS *(SEASON_LENGTH / 14)"
-  },
-  {
-    "type": "monstergroup",
-    "name": "GROUP_TRIFFID",
-    "default": "mon_triffid",
-    "monsters": [
-      { "monster": "mon_triffid_young", "freq": 300, "cost_multiplier": 0 },
-      { "monster": "mon_fungal_fighter", "freq": 160, "cost_multiplier": 0 },
-      { "monster": "mon_vinebeast", "freq": 160, "cost_multiplier": 10 },
-      { "monster": "mon_triffid_queen", "freq": 60, "cost_multiplier": 0 },
-      { "monster": "mon_triffid_heart", "freq": 0, "cost_multiplier": 0 }
-    ]
-  },
-  {
-    "type": "monstergroup",
-    "name": "GROUP_FUNGI",
-    "default": "mon_spore",
-    "monsters": [
-      { "monster": "mon_fungaloid", "freq": 300, "cost_multiplier": 0 },
-      { "monster": "mon_fungaloid_young", "freq": 100, "cost_multiplier": 0 },
-      { "monster": "mon_zombie_fungus", "freq": 0, "cost_multiplier": 0 },
-      { "monster": "mon_boomer_fungus", "freq": 0, "cost_multiplier": 0 },
-      { "monster": "mon_zombie_child_fungus", "freq": 0, "cost_multiplier": 0 },
-      { "monster": "mon_fungal_wall", "freq": 0, "cost_multiplier": 0 },
-      { "monster": "mon_fungaloid_queen", "freq": 0, "cost_multiplier": 0 }
-    ]
-  },
-  {
-    "type": "monstergroup",
-    "name": "GROUP_FUNGI_TOWER",
-    "default": "mon_fungal_tendril",
-    "monsters": [
-      { "monster": "mon_fungaloid", "freq": 10, "cost_multiplier": 0 },
-      { "monster": "mon_fungaloid_young", "freq": 30, "cost_multiplier": 0 },
-      { "monster": "mon_zombie_fungus", "freq": 75, "cost_multiplier": 0 },
-      { "monster": "mon_boomer_fungus", "freq": 50, "cost_multiplier": 0 },
-      { "monster": "mon_zombie_child_fungus", "freq": 50, "cost_multiplier": 0 },
-      { "monster": "mon_fungal_hedgerow", "freq": 0, "cost_multiplier": 0 },
-      { "monster": "mon_fungaloid_tower", "freq": 0, "cost_multiplier": 0 }
-    ]
-  },
-  {
-    "type": "monstergroup",
-    "name": "GROUP_FUNGI_FLOWERS",
-    "default": "mon_fungal_blossom",
-    "monsters": [
-      { "monster": "mon_fungaloid", "freq": 20, "cost_multiplier": 0 },
-      { "monster": "mon_fungaloid_young", "freq": 50, "cost_multiplier": 0 },
-      { "monster": "mon_zombie_fungus", "freq": 100, "cost_multiplier": 0 },
-      { "monster": "mon_boomer_fungus", "freq": 50, "cost_multiplier": 0 },
-      { "monster": "mon_zombie_child_fungus", "freq": 50, "cost_multiplier": 0 },
-      { "monster": "mon_fungaloid_seeder", "freq": 0, "cost_multiplier": 0 }
-    ]
-  },
-  {
-    "type": "monstergroup",
-    "name": "GROUP_GOO",
-    "default": "mon_blob",
-    "monsters": [
-      { "monster": "mon_blob_small", "freq": 200, "cost_multiplier": 0 },
-      { "monster": "mon_blob_small", "freq": 100, "cost_multiplier": 0, "pack_size": [ 2, 12 ] },
-      { "monster": "mon_blob", "freq": 5, "cost_multiplier": 3, "pack_size": [ 5, 10 ] },
-      { "monster": "mon_blob_large", "freq": 5, "cost_multiplier": 6, "pack_size": [ 5, 10 ] },
-      { "monster": "mon_blob_brain", "freq": 1, "cost_multiplier": 10 },
-      { "monster": "mon_shoggoth", "freq": 1, "cost_multiplier": 10 }
-    ]
-  },
-  {
-    "type": "monstergroup",
-    "name": "GROUP_RAZORCLAW",
-    "default": "mon_razorclaw",
-    "is_animal": true,
-    "monsters": [ { "monster": "mon_razorclaw", "freq": 33, "cost_multiplier": 0, "pack_size": [ 1, 2 ] } ]
-  },
-  {
-    "type": "monstergroup",
-    "name": "GROUP_CHUD",
-    "default": "mon_chud",
-    "monsters": [
-      { "monster": "mon_one_eye", "freq": 90, "cost_multiplier": 0 },
-      { "monster": "mon_crawler", "freq": 35, "cost_multiplier": 0 }
-    ]
-  },
-  {
-    "type": "monstergroup",
-    "name": "GROUP_SEWER",
-    "default": "mon_sewer_rat",
-    "is_animal": true,
-    "monsters": [
-      { "monster": "mon_sewer_fish", "freq": 300, "cost_multiplier": 0, "pack_size": [ 2, 6 ] },
-      { "monster": "mon_sewer_snake", "freq": 240, "cost_multiplier": 0 },
-      { "monster": "mon_sewer_rat", "freq": 100, "cost_multiplier": 0, "pack_size": [ 3, 12 ] },
-      { "monster": "mon_albino_penguin", "freq": 10, "cost_multiplier": 5, "pack_size": [ 3, 9 ] },
-      { "monster": "mon_gator", "freq": 40, "cost_multiplier": 2, "pack_size": [ 1, 2 ] },
-      { "monster": "mon_nakedmolerat_giant", "freq": 25, "cost_multiplier": 3 }
-    ]
-  },
-  {
-    "type": "monstergroup",
-    "name": "GROUP_SWAMP",
-    "default": "mon_null",
-    "is_animal": true,
-    "monsters": [
-      {
-        "monster": "mon_lemming",
-        "freq": 50,
-        "cost_multiplier": 0,
-        "pack_size": [ 2, 7 ],
-        "conditions": [ "DAY", "SPRING", "SUMMER", "AUTUMN" ]
-      },
-      {
-        "monster": "mon_mosquito_giant",
-        "freq": 5,
-        "cost_multiplier": 0,
-        "pack_size": [ 1, 3 ],
-        "conditions": [ "SPRING", "SUMMER", "AUTUMN" ]
-      },
-      {
-        "monster": "mon_mosquito_giant",
-        "freq": 10,
-        "cost_multiplier": 0,
-        "pack_size": [ 1, 3 ],
-        "conditions": [ "DAWN", "DUSK", "SPRING", "SUMMER", "AUTUMN" ]
-      },
-      {
-        "monster": "mon_mosquito_giant",
-        "freq": 5,
-        "cost_multiplier": 0,
-        "pack_size": [ 1, 3 ],
-        "starts": 72,
-        "conditions": [ "SPRING", "SUMMER", "AUTUMN" ]
-      },
-      {
-        "monster": "mon_mosquito_giant",
-        "freq": 10,
-        "cost_multiplier": 0,
-        "pack_size": [ 1, 3 ],
-        "starts": 72,
-        "conditions": [ "DAWN", "DUSK", "SPRING", "SUMMER", "AUTUMN" ]
-      },
-      {
-        "monster": "mon_mosquito_giant",
-        "freq": 5,
-        "cost_multiplier": 0,
-        "pack_size": [ 1, 3 ],
-        "starts": 168,
-        "conditions": [ "SPRING", "SUMMER", "AUTUMN" ]
-      },
-      {
-        "monster": "mon_mosquito_giant",
-        "freq": 10,
-        "cost_multiplier": 0,
-        "pack_size": [ 1, 3 ],
-        "starts": 168,
-        "conditions": [ "DAWN", "DUSK", "SPRING", "SUMMER", "AUTUMN" ]
-      },
-      {
-        "monster": "mon_mosquito_giant",
-        "freq": 5,
-        "cost_multiplier": 0,
-        "pack_size": [ 1, 3 ],
-        "starts": 336,
-        "conditions": [ "SPRING", "SUMMER", "AUTUMN" ]
-      },
-      {
-        "monster": "mon_mosquito_giant",
-        "freq": 10,
-        "cost_multiplier": 0,
-        "pack_size": [ 1, 3 ],
-        "starts": 336,
-        "conditions": [ "DAWN", "DUSK", "SPRING", "SUMMER", "AUTUMN" ]
-      },
-      {
-        "monster": "mon_mosquito_giant",
-        "freq": 5,
-        "cost_multiplier": 0,
-        "pack_size": [ 1, 3 ],
-        "starts": 504,
-        "conditions": [ "SPRING", "SUMMER", "AUTUMN" ]
-      },
-      {
-        "monster": "mon_mosquito_giant",
-        "freq": 10,
-        "cost_multiplier": 0,
-        "pack_size": [ 1, 3 ],
-        "starts": 504,
-        "conditions": [ "DAWN", "DUSK", "SPRING", "SUMMER", "AUTUMN" ]
-      },
-      {
-        "monster": "mon_mosquito_giant",
-        "freq": 5,
-        "cost_multiplier": 0,
-        "pack_size": [ 1, 3 ],
-        "starts": 672,
-        "conditions": [ "SPRING", "SUMMER", "AUTUMN" ]
-      },
-      {
-        "monster": "mon_mosquito_giant",
-        "freq": 10,
-        "cost_multiplier": 0,
-        "pack_size": [ 1, 3 ],
-        "starts": 672,
-        "conditions": [ "DAWN", "DUSK", "SPRING", "SUMMER", "AUTUMN" ]
-      },
-      {
-        "monster": "mon_dragonfly_giant",
-        "freq": 5,
-        "cost_multiplier": 0,
-        "conditions": [ "DAY", "SPRING", "SUMMER", "AUTUMN" ]
-      },
-      {
-        "monster": "mon_dragonfly_giant",
-        "freq": 5,
-        "cost_multiplier": 0,
-        "starts": 24,
-        "conditions": [ "DAY", "SPRING", "SUMMER", "AUTUMN" ]
-      },
-      {
-        "monster": "mon_dragonfly_giant",
-        "freq": 5,
-        "cost_multiplier": 0,
-        "starts": 72,
-        "conditions": [ "DAY", "SPRING", "SUMMER", "AUTUMN" ]
-      },
-      {
-        "monster": "mon_dragonfly_giant",
-        "freq": 5,
-        "cost_multiplier": 0,
-        "starts": 120,
-        "conditions": [ "DAY", "SPRING", "SUMMER", "AUTUMN" ]
-      },
-      {
-        "monster": "mon_dragonfly_giant",
-        "freq": 5,
-        "cost_multiplier": 0,
-        "starts": 168,
-        "conditions": [ "DAY", "SPRING", "SUMMER", "AUTUMN" ]
-      },
-      {
-        "monster": "mon_dragonfly_giant",
-        "freq": 5,
-        "cost_multiplier": 0,
-        "starts": 216,
-        "conditions": [ "DAY", "SPRING", "SUMMER", "AUTUMN" ]
-      },
-      {
-        "monster": "mon_dragonfly_giant",
-        "freq": 5,
-        "cost_multiplier": 0,
-        "starts": 288,
-        "conditions": [ "DAY", "SPRING", "SUMMER", "AUTUMN" ]
-      },
-      {
-        "monster": "mon_dragonfly_giant",
-        "freq": 5,
-        "cost_multiplier": 0,
-        "starts": 336,
-        "conditions": [ "DAY", "SPRING", "SUMMER", "AUTUMN" ]
-      },
-      {
-        "monster": "mon_dragonfly_giant",
-        "freq": 5,
-        "cost_multiplier": 0,
-        "starts": 384,
-        "conditions": [ "DAY", "SPRING", "SUMMER", "AUTUMN" ]
-      },
-      {
-        "monster": "mon_dragonfly_giant",
-        "freq": 5,
-        "cost_multiplier": 0,
-        "starts": 456,
-        "conditions": [ "DAY", "SPRING", "SUMMER", "AUTUMN" ]
-      },
-      {
-        "monster": "mon_dragonfly_giant",
-        "freq": 5,
-        "cost_multiplier": 0,
-        "starts": 504,
-        "conditions": [ "DAY", "SPRING", "SUMMER", "AUTUMN" ]
-      },
-      {
-        "monster": "mon_dragonfly_giant",
-        "freq": 5,
-        "cost_multiplier": 0,
-        "starts": 552,
-        "conditions": [ "DAY", "SPRING", "SUMMER", "AUTUMN" ]
-      },
-      {
-        "monster": "mon_dragonfly_giant",
-        "freq": 5,
-        "cost_multiplier": 0,
-        "starts": 624,
-        "conditions": [ "DAY", "SPRING", "SUMMER", "AUTUMN" ]
-      },
-      {
-        "monster": "mon_dragonfly_giant",
-        "freq": 5,
-        "cost_multiplier": 0,
-        "starts": 672,
-        "conditions": [ "DAY", "SPRING", "SUMMER", "AUTUMN" ]
-      },
-      {
-        "monster": "mon_dragonfly_giant",
-        "freq": 5,
-        "cost_multiplier": 0,
-        "starts": 720,
-        "conditions": [ "DAY", "SPRING", "SUMMER", "AUTUMN" ]
-      },
-      {
-        "monster": "mon_dragonfly_giant",
-        "freq": 5,
-        "cost_multiplier": 0,
-        "starts": 792,
-        "conditions": [ "DAY", "SPRING", "SUMMER", "AUTUMN" ]
-      },
-      { "monster": "mon_fly", "freq": 2, "cost_multiplier": 0, "conditions": [ "SPRING", "SUMMER", "AUTUMN" ] },
-      { "monster": "mon_fly", "freq": 3, "cost_multiplier": 0, "conditions": [ "DAY", "SPRING", "SUMMER", "AUTUMN" ] },
-      {
-        "monster": "mon_fly",
-        "freq": 2,
-        "cost_multiplier": 0,
-        "starts": 24,
-        "conditions": [ "SPRING", "SUMMER", "AUTUMN" ]
-      },
-      {
-        "monster": "mon_fly",
-        "freq": 3,
-        "cost_multiplier": 0,
-        "starts": 24,
-        "conditions": [ "DAY", "SPRING", "SUMMER", "AUTUMN" ]
-      },
-      {
-        "monster": "mon_fly",
-        "freq": 2,
-        "cost_multiplier": 0,
-        "starts": 72,
-        "conditions": [ "SPRING", "SUMMER", "AUTUMN" ]
-      },
-      {
-        "monster": "mon_fly",
-        "freq": 3,
-        "cost_multiplier": 0,
-        "starts": 72,
-        "conditions": [ "DAY", "SPRING", "SUMMER", "AUTUMN" ]
-      },
-      {
-        "monster": "mon_fly",
-        "freq": 2,
-        "cost_multiplier": 0,
-        "starts": 120,
-        "conditions": [ "SPRING", "SUMMER", "AUTUMN" ]
-      },
-      {
-        "monster": "mon_fly",
-        "freq": 3,
-        "cost_multiplier": 0,
-        "starts": 120,
-        "conditions": [ "DAY", "SPRING", "SUMMER", "AUTUMN" ]
-      },
-      {
-        "monster": "mon_fly",
-        "freq": 2,
-        "cost_multiplier": 0,
-        "starts": 168,
-        "conditions": [ "SPRING", "SUMMER", "AUTUMN" ]
-      },
-      {
-        "monster": "mon_fly",
-        "freq": 3,
-        "cost_multiplier": 0,
-        "starts": 168,
-        "conditions": [ "DAY", "SPRING", "SUMMER", "AUTUMN" ]
-      },
-      {
-        "monster": "mon_fly",
-        "freq": 2,
-        "cost_multiplier": 0,
-        "starts": 216,
-        "conditions": [ "SPRING", "SUMMER", "AUTUMN" ]
-      },
-      {
-        "monster": "mon_fly",
-        "freq": 3,
-        "cost_multiplier": 0,
-        "starts": 216,
-        "conditions": [ "DAY", "SPRING", "SUMMER", "AUTUMN" ]
-      },
-      {
-        "monster": "mon_fly",
-        "freq": 2,
-        "cost_multiplier": 0,
-        "starts": 288,
-        "conditions": [ "SPRING", "SUMMER", "AUTUMN" ]
-      },
-      {
-        "monster": "mon_fly",
-        "freq": 3,
-        "cost_multiplier": 0,
-        "starts": 288,
-        "conditions": [ "DAY", "SPRING", "SUMMER", "AUTUMN" ]
-      },
-      {
-        "monster": "mon_fly",
-        "freq": 2,
-        "cost_multiplier": 0,
-        "starts": 336,
-        "conditions": [ "SPRING", "SUMMER", "AUTUMN" ]
-      },
-      {
-        "monster": "mon_fly",
-        "freq": 3,
-        "cost_multiplier": 0,
-        "starts": 336,
-        "conditions": [ "DAY", "SPRING", "SUMMER", "AUTUMN" ]
-      },
-      {
-        "monster": "mon_fly",
-        "freq": 2,
-        "cost_multiplier": 0,
-        "starts": 384,
-        "conditions": [ "SPRING", "SUMMER", "AUTUMN" ]
-      },
-      {
-        "monster": "mon_fly",
-        "freq": 3,
-        "cost_multiplier": 0,
-        "starts": 384,
-        "conditions": [ "DAY", "SPRING", "SUMMER", "AUTUMN" ]
-      },
-      {
-        "monster": "mon_fly",
-        "freq": 2,
-        "cost_multiplier": 0,
-        "starts": 456,
-        "conditions": [ "SPRING", "SUMMER", "AUTUMN" ]
-      },
-      {
-        "monster": "mon_fly",
-        "freq": 3,
-        "cost_multiplier": 0,
-        "starts": 456,
-        "conditions": [ "DAY", "SPRING", "SUMMER", "AUTUMN" ]
-      },
-      {
-        "monster": "mon_fly",
-        "freq": 2,
-        "cost_multiplier": 0,
-        "starts": 504,
-        "conditions": [ "SPRING", "SUMMER", "AUTUMN" ]
-      },
-      {
-        "monster": "mon_fly",
-        "freq": 3,
-        "cost_multiplier": 0,
-        "starts": 504,
-        "conditions": [ "DAY", "SPRING", "SUMMER", "AUTUMN" ]
-      },
-      {
-        "monster": "mon_fly",
-        "freq": 2,
-        "cost_multiplier": 0,
-        "starts": 552,
-        "conditions": [ "SPRING", "SUMMER", "AUTUMN" ]
-      },
-      {
-        "monster": "mon_fly",
-        "freq": 3,
-        "cost_multiplier": 0,
-        "starts": 552,
-        "conditions": [ "DAY", "SPRING", "SUMMER", "AUTUMN" ]
-      },
-      {
-        "monster": "mon_fly",
-        "freq": 2,
-        "cost_multiplier": 0,
-        "starts": 624,
-        "conditions": [ "SPRING", "SUMMER", "AUTUMN" ]
-      },
-      {
-        "monster": "mon_fly",
-        "freq": 3,
-        "cost_multiplier": 0,
-        "starts": 624,
-        "conditions": [ "DAY", "SPRING", "SUMMER", "AUTUMN" ]
-      },
-      {
-        "monster": "mon_fly",
-        "freq": 2,
-        "cost_multiplier": 0,
-        "starts": 672,
-        "conditions": [ "SPRING", "SUMMER", "AUTUMN" ]
-      },
-      {
-        "monster": "mon_fly",
-        "freq": 3,
-        "cost_multiplier": 0,
-        "starts": 672,
-        "conditions": [ "DAY", "SPRING", "SUMMER", "AUTUMN" ]
-      },
-      {
-        "monster": "mon_fly",
-        "freq": 2,
-        "cost_multiplier": 0,
-        "starts": 720,
-        "conditions": [ "SPRING", "SUMMER", "AUTUMN" ]
-      },
-      {
-        "monster": "mon_fly",
-        "freq": 3,
-        "cost_multiplier": 0,
-        "starts": 720,
-        "conditions": [ "DAY", "SPRING", "SUMMER", "AUTUMN" ]
-      },
-      {
-        "monster": "mon_fly",
-        "freq": 2,
-        "cost_multiplier": 0,
-        "starts": 793,
-        "conditions": [ "SPRING", "SUMMER", "AUTUMN" ]
-      },
-      {
-        "monster": "mon_fly",
-        "freq": 3,
-        "cost_multiplier": 0,
-        "starts": 792,
-        "conditions": [ "DAY", "SPRING", "SUMMER", "AUTUMN" ]
-      },
-      {
-        "monster": "mon_centipede_giant",
-        "freq": 2,
-        "cost_multiplier": 0,
-        "conditions": [ "SPRING", "SUMMER", "AUTUMN" ]
-      },
-      {
-        "monster": "mon_centipede_giant",
-        "freq": 6,
-        "cost_multiplier": 0,
-        "conditions": [ "NIGHT", "SPRING", "SUMMER", "AUTUMN" ]
-      },
-      {
-        "monster": "mon_centipede_giant",
-        "freq": 2,
-        "cost_multiplier": 0,
-        "starts": 72,
-        "conditions": [ "SPRING", "SUMMER", "AUTUMN" ]
-      },
-      {
-        "monster": "mon_centipede_giant",
-        "freq": 6,
-        "cost_multiplier": 0,
-        "starts": 72,
-        "conditions": [ "NIGHT", "SPRING", "SUMMER", "AUTUMN" ]
-      },
-      {
-        "monster": "mon_centipede_giant",
-        "freq": 2,
-        "cost_multiplier": 0,
-        "starts": 168,
-        "conditions": [ "SPRING", "SUMMER", "AUTUMN" ]
-      },
-      {
-        "monster": "mon_centipede_giant",
-        "freq": 6,
-        "cost_multiplier": 0,
-        "starts": 168,
-        "conditions": [ "NIGHT", "SPRING", "SUMMER", "AUTUMN" ]
-      },
-      {
-        "monster": "mon_centipede_giant",
-        "freq": 2,
-        "cost_multiplier": 0,
-        "starts": 336,
-        "conditions": [ "SPRING", "SUMMER", "AUTUMN" ]
-      },
-      {
-        "monster": "mon_centipede_giant",
-        "freq": 6,
-        "cost_multiplier": 0,
-        "starts": 336,
-        "conditions": [ "NIGHT", "SPRING", "SUMMER", "AUTUMN" ]
-      },
-      {
-        "monster": "mon_centipede_giant",
-        "freq": 2,
-        "cost_multiplier": 0,
-        "starts": 504,
-        "conditions": [ "SPRING", "SUMMER", "AUTUMN" ]
-      },
-      {
-        "monster": "mon_centipede_giant",
-        "freq": 6,
-        "cost_multiplier": 0,
-        "starts": 504,
-        "conditions": [ "NIGHT", "SPRING", "SUMMER", "AUTUMN" ]
-      },
-      {
-        "monster": "mon_centipede_giant",
-        "freq": 2,
-        "cost_multiplier": 0,
-        "starts": 672,
-        "conditions": [ "SPRING", "SUMMER", "AUTUMN" ]
-      },
-      {
-        "monster": "mon_centipede_giant",
-        "freq": 6,
-        "cost_multiplier": 0,
-        "starts": 672,
-        "conditions": [ "NIGHT", "SPRING", "SUMMER", "AUTUMN" ]
-      },
-      {
-        "monster": "mon_spider_jumping_giant",
-        "freq": 1,
-        "cost_multiplier": 0,
-        "conditions": [ "SPRING", "SUMMER", "AUTUMN" ]
-      },
-      {
-        "monster": "mon_spider_jumping_giant",
-        "freq": 3,
-        "cost_multiplier": 0,
-        "conditions": [ "DAWN", "DAY", "DUSK", "SPRING", "SUMMER", "AUTUMN" ]
-      },
-      {
-        "monster": "mon_spider_jumping_giant",
-        "freq": 1,
-        "cost_multiplier": 0,
-        "starts": 24,
-        "conditions": [ "SPRING", "SUMMER", "AUTUMN" ]
-      },
-      {
-        "monster": "mon_spider_jumping_giant",
-        "freq": 3,
-        "cost_multiplier": 0,
-        "starts": 24,
-        "conditions": [ "DAWN", "DAY", "DUSK", "SPRING", "SUMMER", "AUTUMN" ]
-      },
-      {
-        "monster": "mon_spider_jumping_giant",
-        "freq": 1,
-        "cost_multiplier": 0,
-        "starts": 72,
-        "conditions": [ "SPRING", "SUMMER", "AUTUMN" ]
-      },
-      {
-        "monster": "mon_spider_jumping_giant",
-        "freq": 3,
-        "cost_multiplier": 0,
-        "starts": 72,
-        "conditions": [ "DAWN", "DAY", "DUSK", "SPRING", "SUMMER", "AUTUMN" ]
-      },
-      {
-        "monster": "mon_spider_jumping_giant",
-        "freq": 1,
-        "cost_multiplier": 0,
-        "starts": 120,
-        "conditions": [ "SPRING", "SUMMER", "AUTUMN" ]
-      },
-      {
-        "monster": "mon_spider_jumping_giant",
-        "freq": 3,
-        "cost_multiplier": 0,
-        "starts": 120,
-        "conditions": [ "DAWN", "DAY", "DUSK", "SPRING", "SUMMER", "AUTUMN" ]
-      },
-      {
-        "monster": "mon_spider_jumping_giant",
-        "freq": 1,
-        "cost_multiplier": 0,
-        "starts": 168,
-        "conditions": [ "SPRING", "SUMMER", "AUTUMN" ]
-      },
-      {
-        "monster": "mon_spider_jumping_giant",
-        "freq": 3,
-        "cost_multiplier": 0,
-        "starts": 168,
-        "conditions": [ "DAWN", "DAY", "DUSK", "SPRING", "SUMMER", "AUTUMN" ]
-      },
-      {
-        "monster": "mon_spider_jumping_giant",
-        "freq": 1,
-        "cost_multiplier": 0,
-        "starts": 216,
-        "conditions": [ "SPRING", "SUMMER", "AUTUMN" ]
-      },
-      {
-        "monster": "mon_spider_jumping_giant",
-        "freq": 3,
-        "cost_multiplier": 0,
-        "starts": 216,
-        "conditions": [ "DAWN", "DAY", "DUSK", "SPRING", "SUMMER", "AUTUMN" ]
-      },
-      {
-        "monster": "mon_spider_jumping_giant",
-        "freq": 1,
-        "cost_multiplier": 0,
-        "starts": 288,
-        "conditions": [ "SPRING", "SUMMER", "AUTUMN" ]
-      },
-      {
-        "monster": "mon_spider_jumping_giant",
-        "freq": 3,
-        "cost_multiplier": 0,
-        "starts": 288,
-        "conditions": [ "DAWN", "DAY", "DUSK", "SPRING", "SUMMER", "AUTUMN" ]
-      },
-      {
-        "monster": "mon_spider_jumping_giant",
-        "freq": 1,
-        "cost_multiplier": 0,
-        "starts": 336,
-        "conditions": [ "SPRING", "SUMMER", "AUTUMN" ]
-      },
-      {
-        "monster": "mon_spider_jumping_giant",
-        "freq": 3,
-        "cost_multiplier": 0,
-        "starts": 336,
-        "conditions": [ "DAWN", "DAY", "DUSK", "SPRING", "SUMMER", "AUTUMN" ]
-      },
-      {
-        "monster": "mon_spider_jumping_giant",
-        "freq": 1,
-        "cost_multiplier": 0,
-        "starts": 384,
-        "conditions": [ "SPRING", "SUMMER", "AUTUMN" ]
-      },
-      {
-        "monster": "mon_spider_jumping_giant",
-        "freq": 3,
-        "cost_multiplier": 0,
-        "starts": 384,
-        "conditions": [ "DAWN", "DAY", "DUSK", "SPRING", "SUMMER", "AUTUMN" ]
-      },
-      {
-        "monster": "mon_spider_jumping_giant",
-        "freq": 1,
-        "cost_multiplier": 0,
-        "starts": 456,
-        "conditions": [ "SPRING", "SUMMER", "AUTUMN" ]
-      },
-      {
-        "monster": "mon_spider_jumping_giant",
-        "freq": 3,
-        "cost_multiplier": 0,
-        "starts": 456,
-        "conditions": [ "DAWN", "DAY", "DUSK", "SPRING", "SUMMER", "AUTUMN" ]
-      },
-      {
-        "monster": "mon_spider_jumping_giant",
-        "freq": 1,
-        "cost_multiplier": 0,
-        "starts": 504,
-        "conditions": [ "SPRING", "SUMMER", "AUTUMN" ]
-      },
-      {
-        "monster": "mon_spider_jumping_giant",
-        "freq": 3,
-        "cost_multiplier": 0,
-        "starts": 504,
-        "conditions": [ "DAWN", "DAY", "DUSK", "SPRING", "SUMMER", "AUTUMN" ]
-      },
-      {
-        "monster": "mon_spider_jumping_giant",
-        "freq": 1,
-        "cost_multiplier": 0,
-        "starts": 552,
-        "conditions": [ "SPRING", "SUMMER", "AUTUMN" ]
-      },
-      {
-        "monster": "mon_spider_jumping_giant",
-        "freq": 3,
-        "cost_multiplier": 0,
-        "starts": 552,
-        "conditions": [ "DAWN", "DAY", "DUSK", "SPRING", "SUMMER", "AUTUMN" ]
-      },
-      {
-        "monster": "mon_spider_jumping_giant",
-        "freq": 1,
-        "cost_multiplier": 0,
-        "starts": 624,
-        "conditions": [ "SPRING", "SUMMER", "AUTUMN" ]
-      },
-      {
-        "monster": "mon_spider_jumping_giant",
-        "freq": 3,
-        "cost_multiplier": 0,
-        "starts": 624,
-        "conditions": [ "DAWN", "DAY", "DUSK", "SPRING", "SUMMER", "AUTUMN" ]
-      },
-      {
-        "monster": "mon_spider_jumping_giant",
-        "freq": 1,
-        "cost_multiplier": 0,
-        "starts": 672,
-        "conditions": [ "SPRING", "SUMMER", "AUTUMN" ]
-      },
-      {
-        "monster": "mon_spider_jumping_giant",
-        "freq": 3,
-        "cost_multiplier": 0,
-        "starts": 672,
-        "conditions": [ "DAWN", "DAY", "DUSK", "SPRING", "SUMMER", "AUTUMN" ]
-      },
-      {
-        "monster": "mon_spider_jumping_giant",
-        "freq": 1,
-        "cost_multiplier": 0,
-        "starts": 720,
-        "conditions": [ "SPRING", "SUMMER", "AUTUMN" ]
-      },
-      {
-        "monster": "mon_spider_jumping_giant",
-        "freq": 3,
-        "cost_multiplier": 0,
-        "starts": 720,
-        "conditions": [ "DAWN", "DAY", "DUSK", "SPRING", "SUMMER", "AUTUMN" ]
-      },
-      {
-        "monster": "mon_spider_jumping_giant",
-        "freq": 1,
-        "cost_multiplier": 0,
-        "starts": 792,
-        "conditions": [ "SPRING", "SUMMER", "AUTUMN" ]
-      },
-      {
-        "monster": "mon_spider_jumping_giant",
-        "freq": 3,
-        "cost_multiplier": 0,
-        "starts": 792,
-        "conditions": [ "DAWN", "DAY", "DUSK", "SPRING", "SUMMER", "AUTUMN" ]
-      },
-      {
-        "monster": "mon_spider_wolf_giant",
-        "freq": 1,
-        "cost_multiplier": 0,
-        "conditions": [ "SPRING", "SUMMER", "AUTUMN" ]
-      },
-      {
-        "monster": "mon_spider_wolf_giant",
-        "freq": 3,
-        "cost_multiplier": 0,
-        "conditions": [ "DUSK", "NIGHT", "DAWN", "SPRING", "SUMMER", "AUTUMN" ]
-      },
-      {
-        "monster": "mon_spider_wolf_giant",
-        "freq": 1,
-        "cost_multiplier": 0,
-        "starts": 24,
-        "conditions": [ "SPRING", "SUMMER", "AUTUMN" ]
-      },
-      {
-        "monster": "mon_spider_wolf_giant",
-        "freq": 3,
-        "cost_multiplier": 0,
-        "starts": 24,
-        "conditions": [ "DUSK", "NIGHT", "DAWN", "SPRING", "SUMMER", "AUTUMN" ]
-      },
-      {
-        "monster": "mon_spider_wolf_giant",
-        "freq": 1,
-        "cost_multiplier": 0,
-        "starts": 72,
-        "conditions": [ "SPRING", "SUMMER", "AUTUMN" ]
-      },
-      {
-        "monster": "mon_spider_wolf_giant",
-        "freq": 3,
-        "cost_multiplier": 0,
-        "starts": 72,
-        "conditions": [ "DUSK", "NIGHT", "DAWN", "SPRING", "SUMMER", "AUTUMN" ]
-      },
-      {
-        "monster": "mon_spider_wolf_giant",
-        "freq": 1,
-        "cost_multiplier": 0,
-        "starts": 120,
-        "conditions": [ "SPRING", "SUMMER", "AUTUMN" ]
-      },
-      {
-        "monster": "mon_spider_wolf_giant",
-        "freq": 3,
-        "cost_multiplier": 0,
-        "starts": 120,
-        "conditions": [ "DUSK", "NIGHT", "DAWN", "SPRING", "SUMMER", "AUTUMN" ]
-      },
-      {
-        "monster": "mon_spider_wolf_giant",
-        "freq": 1,
-        "cost_multiplier": 0,
-        "starts": 168,
-        "conditions": [ "SPRING", "SUMMER", "AUTUMN" ]
-      },
-      {
-        "monster": "mon_spider_wolf_giant",
-        "freq": 3,
-        "cost_multiplier": 0,
-        "starts": 168,
-        "conditions": [ "DUSK", "NIGHT", "DAWN", "SPRING", "SUMMER", "AUTUMN" ]
-      },
-      {
-        "monster": "mon_spider_wolf_giant",
-        "freq": 1,
-        "cost_multiplier": 0,
-        "starts": 216,
-        "conditions": [ "SPRING", "SUMMER", "AUTUMN" ]
-      },
-      {
-        "monster": "mon_spider_wolf_giant",
-        "freq": 3,
-        "cost_multiplier": 0,
-        "starts": 216,
-        "conditions": [ "DUSK", "NIGHT", "DAWN", "SPRING", "SUMMER", "AUTUMN" ]
-      },
-      {
-        "monster": "mon_spider_wolf_giant",
-        "freq": 1,
-        "cost_multiplier": 0,
-        "starts": 288,
-        "conditions": [ "SPRING", "SUMMER", "AUTUMN" ]
-      },
-      {
-        "monster": "mon_spider_wolf_giant",
-        "freq": 3,
-        "cost_multiplier": 0,
-        "starts": 288,
-        "conditions": [ "DUSK", "NIGHT", "DAWN", "SPRING", "SUMMER", "AUTUMN" ]
-      },
-      {
-        "monster": "mon_spider_wolf_giant",
-        "freq": 1,
-        "cost_multiplier": 0,
-        "starts": 336,
-        "conditions": [ "SPRING", "SUMMER", "AUTUMN" ]
-      },
-      {
-        "monster": "mon_spider_wolf_giant",
-        "freq": 3,
-        "cost_multiplier": 0,
-        "starts": 336,
-        "conditions": [ "DUSK", "NIGHT", "DAWN", "SPRING", "SUMMER", "AUTUMN" ]
-      },
-      {
-        "monster": "mon_spider_wolf_giant",
-        "freq": 1,
-        "cost_multiplier": 0,
-        "starts": 384,
-        "conditions": [ "SPRING", "SUMMER", "AUTUMN" ]
-      },
-      {
-        "monster": "mon_spider_wolf_giant",
-        "freq": 3,
-        "cost_multiplier": 0,
-        "starts": 384,
-        "conditions": [ "DUSK", "NIGHT", "DAWN", "SPRING", "SUMMER", "AUTUMN" ]
-      },
-      {
-        "monster": "mon_spider_wolf_giant",
-        "freq": 1,
-        "cost_multiplier": 0,
-        "starts": 456,
-        "conditions": [ "SPRING", "SUMMER", "AUTUMN" ]
-      },
-      {
-        "monster": "mon_spider_wolf_giant",
-        "freq": 3,
-        "cost_multiplier": 0,
-        "starts": 456,
-        "conditions": [ "DUSK", "NIGHT", "DAWN", "SPRING", "SUMMER", "AUTUMN" ]
-      },
-      {
-        "monster": "mon_spider_wolf_giant",
-        "freq": 1,
-        "cost_multiplier": 0,
-        "starts": 504,
-        "conditions": [ "SPRING", "SUMMER", "AUTUMN" ]
-      },
-      {
-        "monster": "mon_spider_wolf_giant",
-        "freq": 3,
-        "cost_multiplier": 0,
-        "starts": 504,
-        "conditions": [ "DUSK", "NIGHT", "DAWN", "SPRING", "SUMMER", "AUTUMN" ]
-      },
-      {
-        "monster": "mon_spider_wolf_giant",
-        "freq": 1,
-        "cost_multiplier": 0,
-        "starts": 552,
-        "conditions": [ "SPRING", "SUMMER", "AUTUMN" ]
-      },
-      {
-        "monster": "mon_spider_wolf_giant",
-        "freq": 3,
-        "cost_multiplier": 0,
-        "starts": 552,
-        "conditions": [ "DUSK", "NIGHT", "DAWN", "SPRING", "SUMMER", "AUTUMN" ]
-      },
-      {
-        "monster": "mon_spider_wolf_giant",
-        "freq": 1,
-        "cost_multiplier": 0,
-        "starts": 624,
-        "conditions": [ "SPRING", "SUMMER", "AUTUMN" ]
-      },
-      {
-        "monster": "mon_spider_wolf_giant",
-        "freq": 3,
-        "cost_multiplier": 0,
-        "starts": 624,
-        "conditions": [ "DUSK", "NIGHT", "DAWN", "SPRING", "SUMMER", "AUTUMN" ]
-      },
-      {
-        "monster": "mon_spider_wolf_giant",
-        "freq": 1,
-        "cost_multiplier": 0,
-        "starts": 672,
-        "conditions": [ "SPRING", "SUMMER", "AUTUMN" ]
-      },
-      {
-        "monster": "mon_spider_wolf_giant",
-        "freq": 3,
-        "cost_multiplier": 0,
-        "starts": 672,
-        "conditions": [ "DUSK", "NIGHT", "DAWN", "SPRING", "SUMMER", "AUTUMN" ]
-      },
-      {
-        "monster": "mon_spider_wolf_giant",
-        "freq": 1,
-        "cost_multiplier": 0,
-        "starts": 720,
-        "conditions": [ "SPRING", "SUMMER", "AUTUMN" ]
-      },
-      {
-        "monster": "mon_spider_wolf_giant",
-        "freq": 3,
-        "cost_multiplier": 0,
-        "starts": 720,
-        "conditions": [ "DUSK", "NIGHT", "DAWN", "SPRING", "SUMMER", "AUTUMN" ]
-      },
-      {
-        "monster": "mon_spider_wolf_giant",
-        "freq": 1,
-        "cost_multiplier": 0,
-        "starts": 792,
-        "conditions": [ "SPRING", "SUMMER", "AUTUMN" ]
-      },
-      {
-        "monster": "mon_spider_wolf_giant",
-        "freq": 3,
-        "cost_multiplier": 0,
-        "starts": 792,
-        "conditions": [ "DUSK", "NIGHT", "DAWN", "SPRING", "SUMMER", "AUTUMN" ]
-      },
-      { "monster": "mon_wasp", "freq": 1, "cost_multiplier": 0, "conditions": [ "SPRING", "SUMMER", "AUTUMN" ] },
-      {
-        "monster": "mon_wasp",
-        "freq": 4,
-        "cost_multiplier": 0,
-        "conditions": [ "DAY", "SPRING", "SUMMER", "AUTUMN" ]
-      },
-      {
-        "monster": "mon_wasp",
-        "freq": 1,
-        "cost_multiplier": 0,
-        "starts": 72,
-        "conditions": [ "SPRING", "SUMMER", "AUTUMN" ]
-      },
-      {
-        "monster": "mon_wasp",
-        "freq": 4,
-        "cost_multiplier": 0,
-        "starts": 72,
-        "conditions": [ "DAY", "SPRING", "SUMMER", "AUTUMN" ]
-      },
-      {
-        "monster": "mon_wasp",
-        "freq": 1,
-        "cost_multiplier": 0,
-        "starts": 144,
-        "conditions": [ "SPRING", "SUMMER", "AUTUMN" ]
-      },
-      {
-        "monster": "mon_wasp",
-        "freq": 4,
-        "cost_multiplier": 0,
-        "starts": 144,
-        "conditions": [ "DAY", "SPRING", "SUMMER", "AUTUMN" ]
-      },
-      {
-        "monster": "mon_wasp",
-        "freq": 1,
-        "cost_multiplier": 0,
-        "starts": 216,
-        "conditions": [ "SPRING", "SUMMER", "AUTUMN" ]
-      },
-      {
-        "monster": "mon_wasp",
-        "freq": 4,
-        "cost_multiplier": 0,
-        "starts": 216,
-        "conditions": [ "DAY", "SPRING", "SUMMER", "AUTUMN" ]
-      },
-      {
-        "monster": "mon_wasp",
-        "freq": 1,
-        "cost_multiplier": 0,
-        "starts": 288,
-        "conditions": [ "SPRING", "SUMMER", "AUTUMN" ]
-      },
-      {
-        "monster": "mon_wasp",
-        "freq": 4,
-        "cost_multiplier": 0,
-        "starts": 288,
-        "conditions": [ "DAY", "SPRING", "SUMMER", "AUTUMN" ]
-      },
-      {
-        "monster": "mon_wasp",
-        "freq": 1,
-        "cost_multiplier": 0,
-        "starts": 360,
-        "conditions": [ "SPRING", "SUMMER", "AUTUMN" ]
-      },
-      {
-        "monster": "mon_wasp",
-        "freq": 4,
-        "cost_multiplier": 0,
-        "starts": 360,
-        "conditions": [ "DAY", "SPRING", "SUMMER", "AUTUMN" ]
-      },
-      {
-        "monster": "mon_wasp",
-        "freq": 1,
-        "cost_multiplier": 0,
-        "starts": 432,
-        "conditions": [ "SPRING", "SUMMER", "AUTUMN" ]
-      },
-      {
-        "monster": "mon_wasp",
-        "freq": 4,
-        "cost_multiplier": 0,
-        "starts": 432,
-        "conditions": [ "DAY", "SPRING", "SUMMER", "AUTUMN" ]
-      },
-      {
-        "monster": "mon_wasp",
-        "freq": 1,
-        "cost_multiplier": 0,
-        "starts": 504,
-        "conditions": [ "SPRING", "SUMMER", "AUTUMN" ]
-      },
-      {
-        "monster": "mon_wasp",
-        "freq": 4,
-        "cost_multiplier": 0,
-        "starts": 504,
-        "conditions": [ "DAY", "SPRING", "SUMMER", "AUTUMN" ]
-      },
-      {
-        "monster": "mon_wasp",
-        "freq": 1,
-        "cost_multiplier": 0,
-        "starts": 576,
-        "conditions": [ "SPRING", "SUMMER", "AUTUMN" ]
-      },
-      {
-        "monster": "mon_wasp",
-        "freq": 4,
-        "cost_multiplier": 0,
-        "starts": 576,
-        "conditions": [ "DAY", "SPRING", "SUMMER", "AUTUMN" ]
-      },
-      {
-        "monster": "mon_wasp",
-        "freq": 1,
-        "cost_multiplier": 0,
-        "starts": 648,
-        "conditions": [ "SPRING", "SUMMER", "AUTUMN" ]
-      },
-      {
-        "monster": "mon_wasp",
-        "freq": 4,
-        "cost_multiplier": 0,
-        "starts": 648,
-        "conditions": [ "DAY", "SPRING", "SUMMER", "AUTUMN" ]
-      },
-      {
-        "monster": "mon_wasp",
-        "freq": 1,
-        "cost_multiplier": 0,
-        "starts": 720,
-        "conditions": [ "SPRING", "SUMMER", "AUTUMN" ]
-      },
-      {
-        "monster": "mon_wasp",
-        "freq": 4,
-        "cost_multiplier": 0,
-        "starts": 720,
-        "conditions": [ "DAY", "SPRING", "SUMMER", "AUTUMN" ]
-      },
-      {
-        "monster": "mon_wasp",
-        "freq": 1,
-        "cost_multiplier": 0,
-        "starts": 792,
-        "conditions": [ "SPRING", "SUMMER", "AUTUMN" ]
-      },
-      {
-        "monster": "mon_wasp",
-        "freq": 4,
-        "cost_multiplier": 0,
-        "starts": 792,
-        "conditions": [ "DAY", "SPRING", "SUMMER", "AUTUMN" ]
-      },
-      {
-        "monster": "mon_dermatik",
-        "freq": 2,
-        "cost_multiplier": 2,
-        "starts": 168,
-        "conditions": [ "SPRING", "SUMMER", "AUTUMN" ]
-      },
-      {
-        "monster": "mon_dermatik",
-        "freq": 8,
-        "cost_multiplier": 2,
-        "starts": 168,
-        "conditions": [ "DUSK", "NIGHT", "DAWN", "SPRING", "SUMMER", "AUTUMN" ]
-      },
-      {
-        "monster": "mon_dermatik_larva",
-        "freq": 5,
-        "cost_multiplier": 2,
-        "starts": 168,
-        "conditions": [ "SPRING", "SUMMER", "AUTUMN" ]
-      },
-      {
-        "monster": "mon_dermatik",
-        "freq": 2,
-        "cost_multiplier": 2,
-        "starts": 336,
-        "conditions": [ "SPRING", "SUMMER", "AUTUMN" ]
-      },
-      {
-        "monster": "mon_dermatik",
-        "freq": 8,
-        "cost_multiplier": 2,
-        "starts": 336,
-        "conditions": [ "DUSK", "NIGHT", "DAWN", "SPRING", "SUMMER", "AUTUMN" ]
-      },
-      {
-        "monster": "mon_dermatik_larva",
-        "freq": 5,
-        "cost_multiplier": 2,
-        "starts": 336,
-        "conditions": [ "SPRING", "SUMMER", "AUTUMN" ]
-      },
-      {
-        "monster": "mon_dermatik",
-        "freq": 2,
-        "cost_multiplier": 2,
-        "starts": 504,
-        "conditions": [ "SPRING", "SUMMER", "AUTUMN" ]
-      },
-      {
-        "monster": "mon_dermatik",
-        "freq": 8,
-        "cost_multiplier": 2,
-        "starts": 504,
-        "conditions": [ "DUSK", "NIGHT", "DAWN", "SPRING", "SUMMER", "AUTUMN" ]
-      },
-      {
-        "monster": "mon_dermatik_larva",
-        "freq": 5,
-        "cost_multiplier": 2,
-        "starts": 504,
-        "conditions": [ "SPRING", "SUMMER", "AUTUMN" ]
-      },
-      {
-        "monster": "mon_dermatik",
-        "freq": 2,
-        "cost_multiplier": 2,
-        "starts": 672,
-        "conditions": [ "SPRING", "SUMMER", "AUTUMN" ]
-      },
-      {
-        "monster": "mon_dermatik",
-        "freq": 8,
-        "cost_multiplier": 2,
-        "starts": 672,
-        "conditions": [ "DUSK", "NIGHT", "DAWN", "SPRING", "SUMMER", "AUTUMN" ]
-      },
-      {
-        "monster": "mon_dermatik_larva",
-        "freq": 5,
-        "cost_multiplier": 2,
-        "starts": 672,
-        "conditions": [ "SPRING", "SUMMER", "AUTUMN" ]
-      },
-      {
-        "monster": "mon_dermatik",
-        "freq": 2,
-        "cost_multiplier": 2,
-        "starts": 840,
-        "conditions": [ "SPRING", "SUMMER", "AUTUMN" ]
-      },
-      {
-        "monster": "mon_dermatik",
-        "freq": 8,
-        "cost_multiplier": 2,
-        "starts": 840,
-        "conditions": [ "DUSK", "NIGHT", "DAWN", "SPRING", "SUMMER", "AUTUMN" ]
-      },
-      {
-        "monster": "mon_dermatik_larva",
-        "freq": 5,
-        "cost_multiplier": 2,
-        "starts": 840,
-        "conditions": [ "SPRING", "SUMMER", "AUTUMN" ]
-      },
-      {
-        "monster": "mon_dermatik",
-        "freq": 2,
-        "cost_multiplier": 2,
-        "starts": 1008,
-        "conditions": [ "SPRING", "SUMMER", "AUTUMN" ]
-      },
-      {
-        "monster": "mon_dermatik",
-        "freq": 8,
-        "cost_multiplier": 2,
-        "starts": 1008,
-        "conditions": [ "DUSK", "NIGHT", "DAWN", "SPRING", "SUMMER", "AUTUMN" ]
-      },
-      {
-        "monster": "mon_dermatik_larva",
-        "freq": 5,
-        "cost_multiplier": 2,
-        "starts": 1008,
-        "conditions": [ "SPRING", "SUMMER", "AUTUMN" ]
-      },
-      {
-        "monster": "mon_slug_giant",
-        "freq": 5,
-        "cost_multiplier": 0,
-        "conditions": [ "DUSK", "NIGHT", "DAWN", "SPRING", "SUMMER", "AUTUMN" ]
-      },
-      {
-        "monster": "mon_slug_giant",
-        "freq": 5,
-        "cost_multiplier": 0,
-        "starts": 72,
-        "conditions": [ "DUSK", "NIGHT", "DAWN", "SPRING", "SUMMER", "AUTUMN" ]
-      },
-      {
-        "monster": "mon_slug_giant",
-        "freq": 5,
-        "cost_multiplier": 0,
-        "starts": 144,
-        "conditions": [ "DUSK", "NIGHT", "DAWN", "SPRING", "SUMMER", "AUTUMN" ]
-      },
-      {
-        "monster": "mon_slug_giant",
-        "freq": 5,
-        "cost_multiplier": 0,
-        "starts": 216,
-        "conditions": [ "DUSK", "NIGHT", "DAWN", "SPRING", "SUMMER", "AUTUMN" ]
-      },
-      {
-        "monster": "mon_slug_giant",
-        "freq": 5,
-        "cost_multiplier": 0,
-        "starts": 288,
-        "conditions": [ "DUSK", "NIGHT", "DAWN", "SPRING", "SUMMER", "AUTUMN" ]
-      },
-      {
-        "monster": "mon_slug_giant",
-        "freq": 5,
-        "cost_multiplier": 0,
-        "starts": 360,
-        "conditions": [ "DUSK", "NIGHT", "DAWN", "SPRING", "SUMMER", "AUTUMN" ]
-      },
-      {
-        "monster": "mon_slug_giant",
-        "freq": 5,
-        "cost_multiplier": 0,
-        "starts": 432,
-        "conditions": [ "DUSK", "NIGHT", "DAWN", "SPRING", "SUMMER", "AUTUMN" ]
-      },
-      {
-        "monster": "mon_slug_giant",
-        "freq": 5,
-        "cost_multiplier": 0,
-        "starts": 504,
-        "conditions": [ "DUSK", "NIGHT", "DAWN", "SPRING", "SUMMER", "AUTUMN" ]
-      },
-      {
-        "monster": "mon_slug_giant",
-        "freq": 5,
-        "cost_multiplier": 0,
-        "starts": 576,
-        "conditions": [ "DUSK", "NIGHT", "DAWN", "SPRING", "SUMMER", "AUTUMN" ]
-      },
-      {
-        "monster": "mon_slug_giant",
-        "freq": 5,
-        "cost_multiplier": 0,
-        "starts": 648,
-        "conditions": [ "DUSK", "NIGHT", "DAWN", "SPRING", "SUMMER", "AUTUMN" ]
-      },
-      {
-        "monster": "mon_slug_giant",
-        "freq": 5,
-        "cost_multiplier": 0,
-        "starts": 720,
-        "conditions": [ "DUSK", "NIGHT", "DAWN", "SPRING", "SUMMER", "AUTUMN" ]
-      },
-      {
-        "monster": "mon_slug_giant",
-        "freq": 5,
-        "cost_multiplier": 0,
-        "starts": 792,
-        "conditions": [ "DUSK", "NIGHT", "DAWN", "SPRING", "SUMMER", "AUTUMN" ]
-      },
-      {
-        "monster": "mon_sludge_crawler",
-        "freq": 5,
-        "cost_multiplier": 2,
-        "starts": 168,
-        "conditions": [ "DUSK", "NIGHT", "DAWN", "SPRING", "SUMMER", "AUTUMN" ]
-      },
-      {
-        "monster": "mon_sludge_crawler",
-        "freq": 5,
-        "cost_multiplier": 2,
-        "starts": 336,
-        "conditions": [ "DUSK", "NIGHT", "DAWN", "SPRING", "SUMMER", "AUTUMN" ]
-      },
-      {
-        "monster": "mon_sludge_crawler",
-        "freq": 5,
-        "cost_multiplier": 2,
-        "starts": 504,
-        "conditions": [ "DUSK", "NIGHT", "DAWN", "SPRING", "SUMMER", "AUTUMN" ]
-      },
-      {
-        "monster": "mon_sludge_crawler",
-        "freq": 5,
-        "cost_multiplier": 2,
-        "starts": 672,
-        "conditions": [ "DUSK", "NIGHT", "DAWN", "SPRING", "SUMMER", "AUTUMN" ]
-      },
-      {
-        "monster": "mon_sludge_crawler",
-        "freq": 5,
-        "cost_multiplier": 2,
-        "starts": 840,
-        "conditions": [ "DUSK", "NIGHT", "DAWN", "SPRING", "SUMMER", "AUTUMN" ]
-      },
-      {
-        "monster": "mon_sludge_crawler",
-        "freq": 5,
-        "cost_multiplier": 2,
-        "starts": 1008,
-        "conditions": [ "DUSK", "NIGHT", "DAWN", "SPRING", "SUMMER", "AUTUMN" ]
-      },
-      { "monster": "mon_frog_giant", "freq": 2, "cost_multiplier": 0, "conditions": [ "SPRING", "SUMMER", "AUTUMN" ] },
-      {
-        "monster": "mon_frog_giant",
-        "freq": 3,
-        "cost_multiplier": 0,
-        "conditions": [ "DUSK", "NIGHT", "DAWN", "SPRING", "SUMMER", "AUTUMN" ]
-      },
-      {
-        "monster": "mon_frog_giant",
-        "freq": 2,
-        "cost_multiplier": 0,
-        "starts": 24,
-        "conditions": [ "SPRING", "SUMMER", "AUTUMN" ]
-      },
-      {
-        "monster": "mon_frog_giant",
-        "freq": 3,
-        "cost_multiplier": 0,
-        "starts": 24,
-        "conditions": [ "DUSK", "NIGHT", "DAWN", "SPRING", "SUMMER", "AUTUMN" ]
-      },
-      {
-        "monster": "mon_frog_giant",
-        "freq": 2,
-        "cost_multiplier": 0,
-        "starts": 72,
-        "conditions": [ "SPRING", "SUMMER", "AUTUMN" ]
-      },
-      {
-        "monster": "mon_frog_giant",
-        "freq": 3,
-        "cost_multiplier": 0,
-        "starts": 72,
-        "conditions": [ "DUSK", "NIGHT", "DAWN", "SPRING", "SUMMER", "AUTUMN" ]
-      },
-      {
-        "monster": "mon_frog_giant",
-        "freq": 2,
-        "cost_multiplier": 0,
-        "starts": 120,
-        "conditions": [ "SPRING", "SUMMER", "AUTUMN" ]
-      },
-      {
-        "monster": "mon_frog_giant",
-        "freq": 3,
-        "cost_multiplier": 0,
-        "starts": 120,
-        "conditions": [ "DUSK", "NIGHT", "DAWN", "SPRING", "SUMMER", "AUTUMN" ]
-      },
-      {
-        "monster": "mon_frog_giant",
-        "freq": 2,
-        "cost_multiplier": 0,
-        "starts": 168,
-        "conditions": [ "SPRING", "SUMMER", "AUTUMN" ]
-      },
-      {
-        "monster": "mon_frog_giant",
-        "freq": 3,
-        "cost_multiplier": 0,
-        "starts": 168,
-        "conditions": [ "DUSK", "NIGHT", "DAWN", "SPRING", "SUMMER", "AUTUMN" ]
-      },
-      {
-        "monster": "mon_frog_giant",
-        "freq": 2,
-        "cost_multiplier": 0,
-        "starts": 216,
-        "conditions": [ "SPRING", "SUMMER", "AUTUMN" ]
-      },
-      {
-        "monster": "mon_frog_giant",
-        "freq": 3,
-        "cost_multiplier": 0,
-        "starts": 216,
-        "conditions": [ "DUSK", "NIGHT", "DAWN", "SPRING", "SUMMER", "AUTUMN" ]
-      },
-      {
-        "monster": "mon_frog_giant",
-        "freq": 2,
-        "cost_multiplier": 0,
-        "starts": 288,
-        "conditions": [ "SPRING", "SUMMER", "AUTUMN" ]
-      },
-      {
-        "monster": "mon_frog_giant",
-        "freq": 3,
-        "cost_multiplier": 0,
-        "starts": 288,
-        "conditions": [ "DUSK", "NIGHT", "DAWN", "SPRING", "SUMMER", "AUTUMN" ]
-      },
-      {
-        "monster": "mon_frog_giant",
-        "freq": 2,
-        "cost_multiplier": 0,
-        "starts": 336,
-        "conditions": [ "SPRING", "SUMMER", "AUTUMN" ]
-      },
-      {
-        "monster": "mon_frog_giant",
-        "freq": 3,
-        "cost_multiplier": 0,
-        "starts": 336,
-        "conditions": [ "DUSK", "NIGHT", "DAWN", "SPRING", "SUMMER", "AUTUMN" ]
-      },
-      {
-        "monster": "mon_frog_giant",
-        "freq": 2,
-        "cost_multiplier": 0,
-        "starts": 384,
-        "conditions": [ "SPRING", "SUMMER", "AUTUMN" ]
-      },
-      {
-        "monster": "mon_frog_giant",
-        "freq": 3,
-        "cost_multiplier": 0,
-        "starts": 384,
-        "conditions": [ "DUSK", "NIGHT", "DAWN", "SPRING", "SUMMER", "AUTUMN" ]
-      },
-      {
-        "monster": "mon_frog_giant",
-        "freq": 2,
-        "cost_multiplier": 0,
-        "starts": 456,
-        "conditions": [ "SPRING", "SUMMER", "AUTUMN" ]
-      },
-      {
-        "monster": "mon_frog_giant",
-        "freq": 3,
-        "cost_multiplier": 0,
-        "starts": 456,
-        "conditions": [ "DUSK", "NIGHT", "DAWN", "SPRING", "SUMMER", "AUTUMN" ]
-      },
-      {
-        "monster": "mon_frog_giant",
-        "freq": 2,
-        "cost_multiplier": 0,
-        "starts": 504,
-        "conditions": [ "SPRING", "SUMMER", "AUTUMN" ]
-      },
-      {
-        "monster": "mon_frog_giant",
-        "freq": 3,
-        "cost_multiplier": 0,
-        "starts": 504,
-        "conditions": [ "DUSK", "NIGHT", "DAWN", "SPRING", "SUMMER", "AUTUMN" ]
-      },
-      {
-        "monster": "mon_frog_giant",
-        "freq": 2,
-        "cost_multiplier": 0,
-        "starts": 552,
-        "conditions": [ "SPRING", "SUMMER", "AUTUMN" ]
-      },
-      {
-        "monster": "mon_frog_giant",
-        "freq": 3,
-        "cost_multiplier": 0,
-        "starts": 552,
-        "conditions": [ "DUSK", "NIGHT", "DAWN", "SPRING", "SUMMER", "AUTUMN" ]
-      },
-      {
-        "monster": "mon_frog_giant",
-        "freq": 2,
-        "cost_multiplier": 0,
-        "starts": 624,
-        "conditions": [ "SPRING", "SUMMER", "AUTUMN" ]
-      },
-      {
-        "monster": "mon_frog_giant",
-        "freq": 3,
-        "cost_multiplier": 0,
-        "starts": 624,
-        "conditions": [ "DUSK", "NIGHT", "DAWN", "SPRING", "SUMMER", "AUTUMN" ]
-      },
-      {
-        "monster": "mon_frog_giant",
-        "freq": 2,
-        "cost_multiplier": 0,
-        "starts": 672,
-        "conditions": [ "SPRING", "SUMMER", "AUTUMN" ]
-      },
-      {
-        "monster": "mon_frog_giant",
-        "freq": 3,
-        "cost_multiplier": 0,
-        "starts": 672,
-        "conditions": [ "DUSK", "NIGHT", "DAWN", "SPRING", "SUMMER", "AUTUMN" ]
-      },
-      {
-        "monster": "mon_frog_giant",
-        "freq": 2,
-        "cost_multiplier": 0,
-        "starts": 720,
-        "conditions": [ "SPRING", "SUMMER", "AUTUMN" ]
-      },
-      {
-        "monster": "mon_frog_giant",
-        "freq": 3,
-        "cost_multiplier": 0,
-        "starts": 720,
-        "conditions": [ "DUSK", "NIGHT", "DAWN", "SPRING", "SUMMER", "AUTUMN" ]
-      },
-      {
-        "monster": "mon_frog_giant",
-        "freq": 2,
-        "cost_multiplier": 0,
-        "starts": 792,
-        "conditions": [ "SPRING", "SUMMER", "AUTUMN" ]
-      },
-      {
-        "monster": "mon_frog_giant",
-        "freq": 3,
-        "cost_multiplier": 0,
-        "starts": 792,
-        "conditions": [ "DUSK", "NIGHT", "DAWN", "SPRING", "SUMMER", "AUTUMN" ]
-      },
-      {
-        "monster": "mon_giant_crayfish",
-        "freq": 1,
-        "cost_multiplier": 0,
-        "conditions": [ "SPRING", "SUMMER", "AUTUMN" ]
-      },
-      {
-        "monster": "mon_giant_crayfish",
-        "freq": 4,
-        "cost_multiplier": 0,
-        "conditions": [ "DUSK", "NIGHT", "DAWN", "SPRING", "SUMMER", "AUTUMN" ]
-      },
-      {
-        "monster": "mon_giant_crayfish",
-        "freq": 1,
-        "cost_multiplier": 0,
-        "starts": 24,
-        "conditions": [ "SPRING", "SUMMER", "AUTUMN" ]
-      },
-      {
-        "monster": "mon_giant_crayfish",
-        "freq": 4,
-        "cost_multiplier": 0,
-        "starts": 24,
-        "conditions": [ "DUSK", "NIGHT", "DAWN", "SPRING", "SUMMER", "AUTUMN" ]
-      },
-      {
-        "monster": "mon_giant_crayfish",
-        "freq": 1,
-        "cost_multiplier": 0,
-        "starts": 72,
-        "conditions": [ "SPRING", "SUMMER", "AUTUMN" ]
-      },
-      {
-        "monster": "mon_giant_crayfish",
-        "freq": 4,
-        "cost_multiplier": 0,
-        "starts": 72,
-        "conditions": [ "DUSK", "NIGHT", "DAWN", "SPRING", "SUMMER", "AUTUMN" ]
-      },
-      {
-        "monster": "mon_giant_crayfish",
-        "freq": 1,
-        "cost_multiplier": 0,
-        "starts": 120,
-        "conditions": [ "SPRING", "SUMMER", "AUTUMN" ]
-      },
-      {
-        "monster": "mon_giant_crayfish",
-        "freq": 4,
-        "cost_multiplier": 0,
-        "starts": 120,
-        "conditions": [ "DUSK", "NIGHT", "DAWN", "SPRING", "SUMMER", "AUTUMN" ]
-      },
-      {
-        "monster": "mon_giant_crayfish",
-        "freq": 1,
-        "cost_multiplier": 0,
-        "starts": 168,
-        "conditions": [ "SPRING", "SUMMER", "AUTUMN" ]
-      },
-      {
-        "monster": "mon_giant_crayfish",
-        "freq": 4,
-        "cost_multiplier": 0,
-        "starts": 168,
-        "conditions": [ "DUSK", "NIGHT", "DAWN", "SPRING", "SUMMER", "AUTUMN" ]
-      },
-      {
-        "monster": "mon_giant_crayfish",
-        "freq": 1,
-        "cost_multiplier": 0,
-        "starts": 216,
-        "conditions": [ "SPRING", "SUMMER", "AUTUMN" ]
-      },
-      {
-        "monster": "mon_giant_crayfish",
-        "freq": 4,
-        "cost_multiplier": 0,
-        "starts": 216,
-        "conditions": [ "DUSK", "NIGHT", "DAWN", "SPRING", "SUMMER", "AUTUMN" ]
-      },
-      {
-        "monster": "mon_giant_crayfish",
-        "freq": 1,
-        "cost_multiplier": 0,
-        "starts": 288,
-        "conditions": [ "SPRING", "SUMMER", "AUTUMN" ]
-      },
-      {
-        "monster": "mon_giant_crayfish",
-        "freq": 4,
-        "cost_multiplier": 0,
-        "starts": 288,
-        "conditions": [ "DUSK", "NIGHT", "DAWN", "SPRING", "SUMMER", "AUTUMN" ]
-      },
-      {
-        "monster": "mon_giant_crayfish",
-        "freq": 1,
-        "cost_multiplier": 0,
-        "starts": 336,
-        "conditions": [ "SPRING", "SUMMER", "AUTUMN" ]
-      },
-      {
-        "monster": "mon_giant_crayfish",
-        "freq": 4,
-        "cost_multiplier": 0,
-        "starts": 336,
-        "conditions": [ "DUSK", "NIGHT", "DAWN", "SPRING", "SUMMER", "AUTUMN" ]
-      },
-      {
-        "monster": "mon_giant_crayfish",
-        "freq": 1,
-        "cost_multiplier": 0,
-        "starts": 384,
-        "conditions": [ "SPRING", "SUMMER", "AUTUMN" ]
-      },
-      {
-        "monster": "mon_giant_crayfish",
-        "freq": 4,
-        "cost_multiplier": 0,
-        "starts": 384,
-        "conditions": [ "DUSK", "NIGHT", "DAWN", "SPRING", "SUMMER", "AUTUMN" ]
-      },
-      {
-        "monster": "mon_giant_crayfish",
-        "freq": 1,
-        "cost_multiplier": 0,
-        "starts": 456,
-        "conditions": [ "SPRING", "SUMMER", "AUTUMN" ]
-      },
-      {
-        "monster": "mon_giant_crayfish",
-        "freq": 4,
-        "cost_multiplier": 0,
-        "starts": 456,
-        "conditions": [ "DUSK", "NIGHT", "DAWN", "SPRING", "SUMMER", "AUTUMN" ]
-      },
-      {
-        "monster": "mon_giant_crayfish",
-        "freq": 1,
-        "cost_multiplier": 0,
-        "starts": 504,
-        "conditions": [ "SPRING", "SUMMER", "AUTUMN" ]
-      },
-      {
-        "monster": "mon_giant_crayfish",
-        "freq": 4,
-        "cost_multiplier": 0,
-        "starts": 504,
-        "conditions": [ "DUSK", "NIGHT", "DAWN", "SPRING", "SUMMER", "AUTUMN" ]
-      },
-      {
-        "monster": "mon_giant_crayfish",
-        "freq": 1,
-        "cost_multiplier": 0,
-        "starts": 552,
-        "conditions": [ "SPRING", "SUMMER", "AUTUMN" ]
-      },
-      {
-        "monster": "mon_giant_crayfish",
-        "freq": 4,
-        "cost_multiplier": 0,
-        "starts": 552,
-        "conditions": [ "DUSK", "NIGHT", "DAWN", "SPRING", "SUMMER", "AUTUMN" ]
-      },
-      {
-        "monster": "mon_giant_crayfish",
-        "freq": 1,
-        "cost_multiplier": 0,
-        "starts": 624,
-        "conditions": [ "SPRING", "SUMMER", "AUTUMN" ]
-      },
-      {
-        "monster": "mon_giant_crayfish",
-        "freq": 4,
-        "cost_multiplier": 0,
-        "starts": 624,
-        "conditions": [ "DUSK", "NIGHT", "DAWN", "SPRING", "SUMMER", "AUTUMN" ]
-      },
-      {
-        "monster": "mon_giant_crayfish",
-        "freq": 1,
-        "cost_multiplier": 0,
-        "starts": 672,
-        "conditions": [ "SPRING", "SUMMER", "AUTUMN" ]
-      },
-      {
-        "monster": "mon_giant_crayfish",
-        "freq": 4,
-        "cost_multiplier": 0,
-        "starts": 672,
-        "conditions": [ "DUSK", "NIGHT", "DAWN", "SPRING", "SUMMER", "AUTUMN" ]
-      },
-      {
-        "monster": "mon_giant_crayfish",
-        "freq": 1,
-        "cost_multiplier": 0,
-        "starts": 720,
-        "conditions": [ "SPRING", "SUMMER", "AUTUMN" ]
-      },
-      {
-        "monster": "mon_giant_crayfish",
-        "freq": 4,
-        "cost_multiplier": 0,
-        "starts": 720,
-        "conditions": [ "DUSK", "NIGHT", "DAWN", "SPRING", "SUMMER", "AUTUMN" ]
-      },
-      {
-        "monster": "mon_giant_crayfish",
-        "freq": 1,
-        "cost_multiplier": 0,
-        "starts": 792,
-        "conditions": [ "SPRING", "SUMMER", "AUTUMN" ]
-      },
-      {
-        "monster": "mon_giant_crayfish",
-        "freq": 4,
-        "cost_multiplier": 0,
-        "starts": 792,
-        "conditions": [ "DUSK", "NIGHT", "DAWN", "SPRING", "SUMMER", "AUTUMN" ]
-      }
-    ]
-  },
-  {
-    "type": "monstergroup",
-    "name": "GROUP_CENTRAL_LAB",
-    "default": "mon_zombie_scientist",
-    "monsters": [
-      { "monster": "mon_zombie_soldier", "freq": 25, "cost_multiplier": 0, "pack_size": [ 1, 4 ] },
-      { "monster": "mon_manhack", "freq": 200, "cost_multiplier": 0 },
-      { "monster": "mon_manhack", "freq": 45, "cost_multiplier": 0, "pack_size": [ 2, 3 ] },
-      { "monster": "mon_skitterbot", "freq": 100, "cost_multiplier": 0 },
-      { "monster": "mon_skitterbot", "freq": 145, "cost_multiplier": 0, "pack_size": [ 2, 3 ] },
-      { "monster": "mon_skitterbot", "freq": 1, "cost_multiplier": 0, "pack_size": [ 8, 12 ] },
-      { "monster": "mon_secubot", "freq": 5, "cost_multiplier": 10 },
-      { "monster": "mon_zombie_hazmat", "freq": 100, "cost_multiplier": 0 },
-      { "monster": "mon_zombie_bio_op", "freq": 50, "cost_multiplier": 5 },
-      { "monster": "mon_zombie_armored", "freq": 5, "cost_multiplier": 5 },
-      { "monster": "mon_zombie_technician", "freq": 50, "cost_multiplier": 3 },
-      { "monster": "mon_zombie_electric", "freq": 50, "cost_multiplier": 3 },
-      { "monster": "mon_zombie_brute_shocker", "freq": 10, "cost_multiplier": 5 },
-      { "monster": "mon_chickenbot", "freq": 1, "cost_multiplier": 50 },
-      { "monster": "mon_zombie_hulk", "freq": 1, "cost_multiplier": 50 },
-      { "monster": "mon_skeleton_hulk", "freq": 1, "cost_multiplier": 50 }
-    ]
-  },
-  {
-    "type": "monstergroup",
-    "name": "GROUP_NETHER",
-    "default": "mon_blank",
-    "monsters": [
-      { "monster": "mon_flying_polyp", "freq": 25, "cost_multiplier": 0 },
-      { "monster": "mon_hunting_horror", "freq": 240, "cost_multiplier": 0 },
-      { "monster": "mon_mi_go", "freq": 120, "cost_multiplier": 0 },
-      { "monster": "mon_yugg", "freq": 70, "cost_multiplier": 0 },
-      { "monster": "mon_gelatin", "freq": 120, "cost_multiplier": 0 },
-      { "monster": "mon_flaming_eye", "freq": 120, "cost_multiplier": 0 },
-      { "monster": "mon_kreck", "freq": 210, "cost_multiplier": 0 },
-      { "monster": "mon_gozu", "freq": 25, "cost_multiplier": 0 },
-      { "monster": "mon_shoggoth", "freq": 5, "cost_multiplier": 0 }
-    ]
-  },
-  {
-    "type": "monstergroup",
-    "name": "GROUP_SPIRAL",
-    "default": "mon_human_snail",
-    "monsters": [
-      { "monster": "mon_twisted_body", "freq": 180, "cost_multiplier": 0 },
-      { "monster": "mon_vortex", "freq": 80, "cost_multiplier": 0 }
-    ]
-  },
-  {
-    "type": "monstergroup",
-    "name": "GROUP_VANILLA",
-    "default": "mon_zombie",
-    "monsters": [
-      { "monster": "mon_zombie_fat", "freq": 266, "cost_multiplier": 0 },
-      { "monster": "mon_zombie_child", "freq": 100, "cost_multiplier": 0 },
-      { "monster": "mon_zombie_tough", "freq": 100, "cost_multiplier": 0 },
-      { "monster": "mon_zombie_rot", "freq": 60, "cost_multiplier": 0 },
-      { "monster": "mon_zombie_dog", "freq": 50, "cost_multiplier": 0 },
-      { "monster": "mon_zombie_crawler", "freq": 30, "cost_multiplier": 0 },
-      { "monster": "mon_zombie_brainless", "freq": 30, "cost_multiplier": 0 }
-    ]
-  },
-  {
-    "type": "monstergroup",
-    "name": "GROUP_SPIDER",
-    "default": "mon_spider_web",
-    "monsters": [  ]
-  },
-  {
-    "type": "monstergroup",
-    "name": "GROUP_ROBOT",
-    "default": "mon_manhack",
-    "monsters": [
-      { "monster": "mon_skitterbot", "freq": 220, "cost_multiplier": 0 },
-      { "monster": "mon_secubot", "freq": 150, "cost_multiplier": 0 },
-      { "monster": "mon_copbot", "freq": 0, "cost_multiplier": 0 },
-      { "monster": "mon_molebot", "freq": 40, "cost_multiplier": 0 },
-      { "monster": "mon_tripod", "freq": 110, "cost_multiplier": 0 },
-      { "monster": "mon_chickenbot", "freq": 60, "cost_multiplier": 0 },
-      { "monster": "mon_tankbot", "freq": 20, "cost_multiplier": 0 }
-    ]
-  },
-  {
-    "type": "monstergroup",
-    "name": "GROUP_TURRET",
-    "default": "mon_turret",
-    "monsters": [
-      { "monster": "mon_turret_rifle", "freq": 300, "cost_multiplier": 1 },
-      { "monster": "mon_turret_bmg", "freq": 50, "cost_multiplier": 2 }
-    ]
-  },
-  {
-    "type": "monstergroup",
-    "name": "GROUP_POLICE",
-    "//": "+30% cops",
-    "default": "mon_zombie",
-    "monsters": [
-      { "monster": "mon_zombie_fat", "freq": 100, "cost_multiplier": 2 },
-      { "monster": "mon_zombie_child", "freq": 40, "cost_multiplier": 1 },
-      { "monster": "mon_zombie_tough", "freq": 40, "cost_multiplier": 3 },
-      { "monster": "mon_zombie_rot", "freq": 20, "cost_multiplier": 2 },
-      { "monster": "mon_zombie_crawler", "freq": 10, "cost_multiplier": 2 },
-      { "monster": "mon_zombie_cop", "freq": 280, "cost_multiplier": 3 },
-      { "monster": "mon_zombie_hazmat", "freq": 10, "cost_multiplier": 2 },
-      { "monster": "mon_zombie_fireman", "freq": 20, "cost_multiplier": 2 },
-      { "monster": "mon_dog_zombie_cop", "freq": 40, "cost_multiplier": 2 },
-      { "monster": "mon_zombie_dog", "freq": 10, "cost_multiplier": 2 },
-      { "monster": "mon_dog_skeleton", "freq": 5, "cost_multiplier": 2 },
-      { "monster": "mon_dog_zombie_rot", "freq": 5, "cost_multiplier": 2 },
-      { "monster": "mon_zombie_grabber", "freq": 70, "cost_multiplier": 1 },
-      { "monster": "mon_skeleton", "freq": 30, "cost_multiplier": 2 },
-      { "monster": "mon_zombie_smoker", "freq": 30, "cost_multiplier": 5 },
-      { "monster": "mon_zombie_shady", "freq": 30, "cost_multiplier": 5 },
-      { "monster": "mon_zombie_gasbag", "freq": 20, "cost_multiplier": 5 },
-      { "monster": "mon_zombie_gasbag", "freq": 10, "cost_multiplier": 10, "pack_size": [ 3, 5 ] },
-      { "monster": "mon_zombie_swimmer", "freq": 20, "cost_multiplier": 2 },
-      { "monster": "mon_zombie_shrieker", "freq": 30, "cost_multiplier": 5 },
-      { "monster": "mon_zombie_spitter", "freq": 20, "cost_multiplier": 5 },
-      { "monster": "mon_zombie_acidic", "freq": 30, "cost_multiplier": 2 },
-      { "monster": "mon_zombie_electric", "freq": 30, "cost_multiplier": 5 },
-      { "monster": "mon_zombie_necro", "freq": 1, "cost_multiplier": 25 },
-      { "monster": "mon_zombie_survivor", "freq": 1, "cost_multiplier": 25 },
-      { "monster": "mon_boomer", "freq": 30, "cost_multiplier": 7 },
-      { "monster": "mon_boomer_huge", "freq": 20, "cost_multiplier": 5 },
-      { "monster": "mon_zombie_brute", "freq": 10, "cost_multiplier": 15 },
-      { "monster": "mon_zombie_hulk", "freq": 1, "cost_multiplier": 50 },
-      { "monster": "mon_skeleton_hulk", "freq": 1, "cost_multiplier": 50 },
-      { "monster": "mon_zombie_master", "freq": 1, "cost_multiplier": 25 },
-      { "monster": "mon_zombie_brute_shocker", "freq": 1, "cost_multiplier": 45 }
-    ]
-  },
-  {
-    "type": "monstergroup",
-    "name": "GROUP_HOUSE",
-    "//": "+15% child",
-    "default": "mon_zombie",
-    "monsters": [
-      { "monster": "mon_zombie_fat", "freq": 130, "cost_multiplier": 2 },
-      { "monster": "mon_zombie_tough", "freq": 50, "cost_multiplier": 3 },
-      { "monster": "mon_zombie_rot", "freq": 10, "cost_multiplier": 2 },
-      { "monster": "mon_zombie_crawler", "freq": 5, "cost_multiplier": 2 },
-      { "monster": "mon_zombie_child", "freq": 150, "cost_multiplier": 2 },
-      { "monster": "mon_zombie_cop", "freq": 20, "cost_multiplier": 2 },
-      { "monster": "mon_zombie_hazmat", "freq": 10, "cost_multiplier": 2 },
-      { "monster": "mon_zombie_fireman", "freq": 10, "cost_multiplier": 2 },
-      { "monster": "mon_zombie_dog", "freq": 40, "cost_multiplier": 2 },
-      { "monster": "mon_dog_skeleton", "freq": 10, "cost_multiplier": 2 },
-      { "monster": "mon_dog_zombie_cop", "freq": 10, "cost_multiplier": 2 },
-      { "monster": "mon_dog_zombie_rot", "freq": 10, "cost_multiplier": 2 },
-      { "monster": "mon_zombie_grabber", "freq": 70, "cost_multiplier": 1 },
-      { "monster": "mon_skeleton", "freq": 30, "cost_multiplier": 2 },
-      { "monster": "mon_zombie_smoker", "freq": 30, "cost_multiplier": 5 },
-      { "monster": "mon_zombie_shady", "freq": 30, "cost_multiplier": 5 },
-      { "monster": "mon_zombie_swimmer", "freq": 20, "cost_multiplier": 2 },
-      { "monster": "mon_zombie_shrieker", "freq": 30, "cost_multiplier": 5 },
-      { "monster": "mon_zombie_spitter", "freq": 20, "cost_multiplier": 5 },
-      { "monster": "mon_zombie_acidic", "freq": 30, "cost_multiplier": 2 },
-      { "monster": "mon_zombie_electric", "freq": 30, "cost_multiplier": 5 },
-      { "monster": "mon_zombie_necro", "freq": 1, "cost_multiplier": 25 },
-      { "monster": "mon_zombie_survivor", "freq": 1, "cost_multiplier": 25 },
-      { "monster": "mon_boomer", "freq": 30, "cost_multiplier": 7 },
-      { "monster": "mon_zombie_brute", "freq": 10, "cost_multiplier": 15 },
-      { "monster": "mon_zombie_hulk", "freq": 1, "cost_multiplier": 50 },
-      { "monster": "mon_skeleton_hulk", "freq": 1, "cost_multiplier": 50 },
-      { "monster": "mon_zombie_master", "freq": 1, "cost_multiplier": 25 }
-    ]
-  },
-  {
-    "type": "monstergroup",
-    "name": "GROUP_PREPPER_HOUSE",
-    "default": "mon_zombie",
-    "monsters": [
-      { "monster": "mon_zombie_smoker", "freq": 180, "cost_multiplier": 0 },
-      { "monster": "mon_zombie_survivor", "freq": 400, "cost_multiplier": 0 }
-    ]
-  },
-  {
-    "type": "monstergroup",
-    "name": "GROUP_PHARM",
-    "//": "+15% fast",
-    "default": "mon_zombie",
-    "monsters": [
-      { "monster": "mon_zombie_fat", "freq": 130, "cost_multiplier": 2 },
-      { "monster": "mon_zombie_tough", "freq": 50, "cost_multiplier": 3 },
-      { "monster": "mon_zombie_child", "freq": 50, "cost_multiplier": 1 },
-      { "monster": "mon_zombie_rot", "freq": 10, "cost_multiplier": 2 },
-      { "monster": "mon_zombie_crawler", "freq": 5, "cost_multiplier": 2 },
-      { "monster": "mon_zombie_cop", "freq": 20, "cost_multiplier": 2 },
-      { "monster": "mon_zombie_hazmat", "freq": 10, "cost_multiplier": 2 },
-      { "monster": "mon_zombie_fireman", "freq": 10, "cost_multiplier": 2 },
-      { "monster": "mon_zombie_dog", "freq": 150, "cost_multiplier": 2 },
-      { "monster": "mon_dog_skeleton", "freq": 15, "cost_multiplier": 2 },
-      { "monster": "mon_dog_zombie_cop", "freq": 15, "cost_multiplier": 2 },
-      { "monster": "mon_dog_zombie_rot", "freq": 40, "cost_multiplier": 2 },
-      { "monster": "mon_zombie_grabber", "freq": 70, "cost_multiplier": 1 },
-      { "monster": "mon_skeleton", "freq": 30, "cost_multiplier": 2 },
-      { "monster": "mon_zombie_smoker", "freq": 30, "cost_multiplier": 5 },
-      { "monster": "mon_zombie_shady", "freq": 30, "cost_multiplier": 5 },
-      { "monster": "mon_zombie_gasbag", "freq": 10, "cost_multiplier": 5 },
-      { "monster": "mon_zombie_swimmer", "freq": 20, "cost_multiplier": 2 },
-      { "monster": "mon_zombie_shrieker", "freq": 30, "cost_multiplier": 5 },
-      { "monster": "mon_zombie_spitter", "freq": 20, "cost_multiplier": 5 },
-      { "monster": "mon_zombie_acidic", "freq": 30, "cost_multiplier": 2 },
-      { "monster": "mon_zombie_electric", "freq": 30, "cost_multiplier": 5 },
-      { "monster": "mon_zombie_necro", "freq": 1, "cost_multiplier": 25 },
-      { "monster": "mon_zombie_survivor", "freq": 1, "cost_multiplier": 25 },
-      { "monster": "mon_boomer", "freq": 30, "cost_multiplier": 7 },
-      { "monster": "mon_zombie_brute", "freq": 10, "cost_multiplier": 15 },
-      { "monster": "mon_zombie_hulk", "freq": 1, "cost_multiplier": 50 },
-      { "monster": "mon_skeleton_hulk", "freq": 1, "cost_multiplier": 50 },
-      { "monster": "mon_zombie_master", "freq": 1, "cost_multiplier": 25 }
-    ]
-  },
-  {
-    "type": "monstergroup",
-    "name": "GROUP_ELECTRO",
-    "//": "+15% electric",
-    "default": "mon_zombie",
-    "monsters": [
-      { "monster": "mon_zombie_fat", "freq": 130, "cost_multiplier": 2 },
-      { "monster": "mon_zombie_tough", "freq": 50, "cost_multiplier": 3 },
-      { "monster": "mon_zombie_child", "freq": 50, "cost_multiplier": 1 },
-      { "monster": "mon_zombie_rot", "freq": 10, "cost_multiplier": 2 },
-      { "monster": "mon_zombie_crawler", "freq": 5, "cost_multiplier": 2 },
-      { "monster": "mon_zombie_cop", "freq": 20, "cost_multiplier": 2 },
-      { "monster": "mon_zombie_hazmat", "freq": 10, "cost_multiplier": 2 },
-      { "monster": "mon_zombie_fireman", "freq": 10, "cost_multiplier": 2 },
-      { "monster": "mon_zombie_dog", "freq": 40, "cost_multiplier": 2 },
-      { "monster": "mon_dog_skeleton", "freq": 10, "cost_multiplier": 2 },
-      { "monster": "mon_dog_zombie_cop", "freq": 10, "cost_multiplier": 2 },
-      { "monster": "mon_dog_zombie_rot", "freq": 10, "cost_multiplier": 2 },
-      { "monster": "mon_zombie_grabber", "freq": 70, "cost_multiplier": 1 },
-      { "monster": "mon_skeleton", "freq": 30, "cost_multiplier": 2 },
-      { "monster": "mon_zombie_smoker", "freq": 30, "cost_multiplier": 5 },
-      { "monster": "mon_zombie_shady", "freq": 30, "cost_multiplier": 5 },
-      { "monster": "mon_zombie_gasbag", "freq": 10, "cost_multiplier": 5 },
-      { "monster": "mon_zombie_swimmer", "freq": 20, "cost_multiplier": 2 },
-      { "monster": "mon_zombie_shrieker", "freq": 30, "cost_multiplier": 5 },
-      { "monster": "mon_zombie_spitter", "freq": 20, "cost_multiplier": 5 },
-      { "monster": "mon_zombie_acidic", "freq": 30, "cost_multiplier": 2 },
-      { "monster": "mon_zombie_electric", "freq": 180, "cost_multiplier": 5 },
-      { "monster": "mon_zombie_necro", "freq": 1, "cost_multiplier": 25 },
-      { "monster": "mon_zombie_survivor", "freq": 1, "cost_multiplier": 25 },
-      { "monster": "mon_boomer", "freq": 30, "cost_multiplier": 7 },
-      { "monster": "mon_boomer_huge", "freq": 20, "cost_multiplier": 5 },
-      { "monster": "mon_zombie_brute", "freq": 10, "cost_multiplier": 15 },
-      { "monster": "mon_zombie_hulk", "freq": 1, "cost_multiplier": 50 },
-      { "monster": "mon_skeleton_hulk", "freq": 1, "cost_multiplier": 50 },
-      { "monster": "mon_zombie_master", "freq": 1, "cost_multiplier": 25 },
-      { "monster": "mon_zombie_brute_shocker", "freq": 6, "cost_multiplier": 26 }
-    ]
-  },
-  {
-    "type": "monstergroup",
-    "name": "GROUP_GROCERY",
-    "//": "+15% bommers",
-    "default": "mon_zombie",
-    "monsters": [
-      { "monster": "mon_zombie_fat", "freq": 130, "cost_multiplier": 2 },
-      { "monster": "mon_zombie_tough", "freq": 50, "cost_multiplier": 3 },
-      { "monster": "mon_zombie_child", "freq": 50, "cost_multiplier": 1 },
-      { "monster": "mon_zombie_rot", "freq": 10, "cost_multiplier": 2 },
-      { "monster": "mon_zombie_crawler", "freq": 5, "cost_multiplier": 2 },
-      { "monster": "mon_zombie_cop", "freq": 20, "cost_multiplier": 2 },
-      { "monster": "mon_zombie_hazmat", "freq": 10, "cost_multiplier": 2 },
-      { "monster": "mon_zombie_fireman", "freq": 10, "cost_multiplier": 2 },
-      { "monster": "mon_zombie_dog", "freq": 40, "cost_multiplier": 2 },
-      { "monster": "mon_dog_skeleton", "freq": 10, "cost_multiplier": 2 },
-      { "monster": "mon_dog_zombie_cop", "freq": 10, "cost_multiplier": 2 },
-      { "monster": "mon_dog_zombie_rot", "freq": 10, "cost_multiplier": 2 },
-      { "monster": "mon_zombie_grabber", "freq": 70, "cost_multiplier": 1 },
-      { "monster": "mon_zombie_grappler", "freq": 10, "cost_multiplier": 7 },
-      { "monster": "mon_skeleton", "freq": 30, "cost_multiplier": 2 },
-      { "monster": "mon_zombie_smoker", "freq": 30, "cost_multiplier": 5 },
-      { "monster": "mon_zombie_shady", "freq": 30, "cost_multiplier": 5 },
-      { "monster": "mon_zombie_gasbag", "freq": 10, "cost_multiplier": 5 },
-      { "monster": "mon_zombie_swimmer", "freq": 20, "cost_multiplier": 2 },
-      { "monster": "mon_zombie_shrieker", "freq": 30, "cost_multiplier": 5 },
-      { "monster": "mon_zombie_spitter", "freq": 20, "cost_multiplier": 5 },
-      { "monster": "mon_zombie_acidic", "freq": 30, "cost_multiplier": 2 },
-      { "monster": "mon_zombie_electric", "freq": 30, "cost_multiplier": 5 },
-      { "monster": "mon_zombie_necro", "freq": 1, "cost_multiplier": 25 },
-      { "monster": "mon_zombie_survivor", "freq": 1, "cost_multiplier": 25 },
-      { "monster": "mon_boomer", "freq": 180, "cost_multiplier": 7 },
-      { "monster": "mon_boomer_huge", "freq": 20, "cost_multiplier": 5 },
-      { "monster": "mon_zombie_brute", "freq": 10, "cost_multiplier": 15 },
-      { "monster": "mon_zombie_hulk", "freq": 1, "cost_multiplier": 50 },
-      { "monster": "mon_skeleton_hulk", "freq": 1, "cost_multiplier": 50 },
-      { "monster": "mon_zombie_master", "freq": 1, "cost_multiplier": 25 }
-    ]
-  },
-  {
-    "type": "monstergroup",
-    "name": "GROUP_MAYBE_MIL",
-    "//": "50% chance military zombie or robot",
-    "default": "mon_null",
-    "monsters": [
-      { "monster": "mon_zombie_soldier", "freq": 35, "cost_multiplier": 1 },
-      { "monster": "mon_dispatch", "freq": 10, "cost_multiplier": 50 },
-      { "monster": "mon_dispatch_military", "freq": 5, "cost_multiplier": 80 },
-      { "monster": "mon_zombie_flamer", "freq": 10, "cost_multiplier": 50 },
-      { "monster": "mon_zombie_military_pilot", "freq": 0, "cost_multiplier": 1 }
-    ]
-  },
-  {
-    "type": "monstergroup",
-    "name": "GROUP_PUBLICWORKERS",
-    "default": "mon_zombie_electric",
-    "monsters": [
-      { "monster": "mon_zombie_grabber", "freq": 100, "cost_multiplier": 1 },
-      { "monster": "mon_zombie_smoker", "freq": 100, "cost_multiplier": 5 },
-      { "monster": "mon_zombie_shady", "freq": 30, "cost_multiplier": 5 },
-      { "monster": "mon_zombie_gasbag", "freq": 20, "cost_multiplier": 10, "pack_size": [ 3, 5 ] },
-      { "monster": "mon_zombie_shrieker", "freq": 100, "cost_multiplier": 5 },
-      { "monster": "mon_zombie_spitter", "freq": 100, "cost_multiplier": 5 },
-      { "monster": "mon_zombie_acidic", "freq": 30, "cost_multiplier": 2 },
-      { "monster": "mon_zombie", "freq": 100, "cost_multiplier": 5 },
-      { "monster": "mon_zombie_fat", "freq": 26, "cost_multiplier": 5 },
-      { "monster": "mon_zombie_child", "freq": 10, "cost_multiplier": 1 },
-      { "monster": "mon_zombie_tough", "freq": 10, "cost_multiplier": 5 },
-      { "monster": "mon_zombie_rot", "freq": 6, "cost_multiplier": 5 },
-      { "monster": "mon_zombie_crawler", "freq": 4, "cost_multiplier": 5 },
-      { "monster": "mon_zombie_brute", "freq": 20, "cost_multiplier": 15 },
-      { "monster": "mon_zombie_hulk", "freq": 1, "cost_multiplier": 50 },
-      { "monster": "mon_skeleton_hulk", "freq": 1, "cost_multiplier": 50 },
-      { "monster": "mon_zombie_master", "freq": 1, "cost_multiplier": 25 },
-      { "monster": "mon_zombie_brute_shocker", "freq": 8, "cost_multiplier": 28 }
-    ]
-  },
-  {
-    "type": "monstergroup",
-    "name": "GROUP_MAYBE_ZOMBIE",
-    "//": "10% chance of a zombie",
-    "default": "mon_null",
-    "monsters": [
-      { "monster": "mon_zombie", "freq": 35, "cost_multiplier": 0, "pack_size": [ 1, 5 ] },
-      { "monster": "mon_zombie_fat", "freq": 15, "cost_multiplier": 2, "pack_size": [ 1, 5 ] },
-      { "monster": "mon_zombie_tough", "freq": 7, "cost_multiplier": 3, "pack_size": [ 1, 5 ] },
-      { "monster": "mon_zombie_rot", "freq": 3, "cost_multiplier": 2, "pack_size": [ 1, 5 ] },
-      { "monster": "mon_zombie_crawler", "freq": 2, "cost_multiplier": 2, "pack_size": [ 1, 5 ] },
-      { "monster": "mon_zombie_dog", "freq": 7, "cost_multiplier": 0 },
-      { "monster": "mon_dog_skeleton", "freq": 3, "cost_multiplier": 5 },
-      { "monster": "mon_zombie_child", "freq": 8, "cost_multiplier": 0 },
-      { "monster": "mon_skeleton", "freq": 10, "cost_multiplier": 5 },
-      { "monster": "mon_zombie_shrieker", "freq": 10, "cost_multiplier": 5 }
-    ]
-  },
-  {
-    "type": "monstergroup",
-    "name": "GROUP_ZOMBIE_FAT",
-    "default": "mon_zombie_gasbag",
-    "monsters": [
-      { "monster": "mon_zombie_gasbag", "freq": 20, "cost_multiplier": 0 },
-      { "monster": "mon_boomer", "freq": 40, "cost_multiplier": 2 }
-    ]
-  },
-  {
-    "type": "monstergroup",
-    "name": "GROUP_ZOMBIE_GRAB",
-    "default": "mon_zombie_grappler",
-    "monsters": [
-      { "monster": "mon_zombie_grappler", "freq": 40, "cost_multiplier": 0 },
-      { "monster": "mon_zombie_biter", "freq": 40, "cost_multiplier": 2 }
-    ]
-  },
-  {
-    "type": "monstergroup",
-    "name": "GROUP_ZOMBIE_BRUTE",
-    "default": "mon_zombie_brute",
-    "//": "Brute upgrades",
-    "monsters": [
-      { "monster": "mon_zombie_brute_grappler", "freq": 33, "cost_multiplier": 10 },
-      { "monster": "mon_zombie_brute_ninja", "freq": 16, "cost_multiplier": 10 },
-      { "monster": "mon_zombie_hulk", "freq": 1, "cost_multiplier": 50 }
-    ]
-  },
-  {
-    "type": "monstergroup",
-    "name": "GROUP_ZOMBIE_UPGRADE",
-    "default": "mon_zombie_tough",
-    "//": "Masters pick from here when upgrading; no dogs, bionics, or profession-types",
-    "monsters": [
-      { "monster": "mon_zombie_grabber", "freq": 10, "cost_multiplier": 5 },
-      { "monster": "mon_zombie_grappler", "freq": 30, "cost_multiplier": 7 },
-      { "monster": "mon_zombie_hunter", "freq": 20, "cost_multiplier": 5 },
-      { "monster": "mon_skeleton", "freq": 30, "cost_multiplier": 5 },
-      { "monster": "mon_zombie_smoker", "freq": 10, "cost_multiplier": 5 },
-      { "monster": "mon_zombie_shady", "freq": 10, "cost_multiplier": 5 },
-      { "monster": "mon_zombie_gasbag", "freq": 10, "cost_multiplier": 5 },
-      { "monster": "mon_zombie_biter", "freq": 10, "cost_multiplier": 5 },
-      { "monster": "mon_zombie_shrieker", "freq": 30, "cost_multiplier": 5 },
-      { "monster": "mon_zombie_spitter", "freq": 40, "cost_multiplier": 5 },
-      { "monster": "mon_zombie_necro", "freq": 5, "cost_multiplier": 25 },
-      { "monster": "mon_boomer", "freq": 30, "cost_multiplier": 5 },
-      { "monster": "mon_boomer_huge", "freq": 20, "cost_multiplier": 5 },
-      { "monster": "mon_zombie_brute", "freq": 15, "cost_multiplier": 15 },
-      { "monster": "mon_zombie_hulk", "freq": 0, "cost_multiplier": 50 },
-      { "monster": "mon_skeleton_hulk", "freq": 0, "cost_multiplier": 50 },
-      { "monster": "mon_zombie_master", "freq": 1, "cost_multiplier": 30 },
-      { "monster": "mon_zombie_corrosive", "freq": 10, "cost_multiplier": 7 },
-      { "monster": "mon_zombie_hollow", "freq": 2, "cost_multiplier": 10 },
-      { "monster": "mon_zombie_predator", "freq": 5, "cost_multiplier": 10 }
-    ]
-  },
-  {
-    "type": "monstergroup",
-    "name": "GROUP_CHILD_ZOMBIE_UPGRADE",
-    "default": "mon_zombie_shriekling",
-    "//": "this is a sub-group of mutated zombie types that can only evolve from zombified human children",
-    "monsters": [
-      { "monster": "mon_zombie_anklebiter", "freq": 5, "cost_multiplier": 10 },
-      { "monster": "mon_zombie_sproglodyte", "freq": 10, "cost_multiplier": 5 },
-      { "monster": "mon_zombie_shriekling", "freq": 30, "cost_multiplier": 7 },
-      { "monster": "mon_zombie_creepy", "freq": 5, "cost_multiplier": 7 },
-      { "monster": "mon_zombie_snotgobbler", "freq": 30, "cost_multiplier": 5 },
-      { "monster": "mon_zombie_waif", "freq": 20, "cost_multiplier": 7 }
-    ]
-  },
-  {
-    "type": "monstergroup",
-    "name": "GROUP_SCHOOL",
-    "default": "mon_null",
-    "//": "School monster spawns.",
-    "monsters": [
-      { "monster": "mon_zombie_child", "freq": 650, "cost_multiplier": 1 },
-      { "monster": "mon_zombie_fat", "freq": 50, "cost_multiplier": 1 },
-      { "monster": "mon_zombie_tough", "freq": 50, "cost_multiplier": 1 },
-      { "monster": "mon_zombie", "freq": 150, "cost_multiplier": 1 },
-      { "monster": "mon_zombie_anklebiter", "freq": 5, "cost_multiplier": 5 },
-      { "monster": "mon_zombie_sproglodyte", "freq": 5, "cost_multiplier": 3 },
-      { "monster": "mon_zombie_shriekling", "freq": 5, "cost_multiplier": 5 },
-      { "monster": "mon_zombie_creepy", "freq": 5, "cost_multiplier": 3 },
-      { "monster": "mon_zombie_snotgobbler", "freq": 5, "cost_multiplier": 3 },
-      { "monster": "mon_zombie_waif", "freq": 5, "cost_multiplier": 3 }
-    ]
-  },
-  {
-    "type": "monstergroup",
-    "name": "GROUP_SAFE",
-    "is_safe": true,
-    "default": "mon_null",
-    "is_animal": true,
-    "monsters": [
-      { "monster": "mon_bat", "freq": 10, "cost_multiplier": 1 },
-      { "monster": "mon_bobcat", "freq": 10, "cost_multiplier": 1 },
-      { "monster": "mon_cat", "freq": 10, "cost_multiplier": 1 },
-      { "monster": "mon_chicken", "freq": 10, "cost_multiplier": 1 },
-      { "monster": "mon_chipmunk", "freq": 10, "cost_multiplier": 1 },
-      { "monster": "mon_crow", "freq": 10, "cost_multiplier": 1 },
-      { "monster": "mon_deer", "freq": 10, "cost_multiplier": 1 },
-      { "monster": "mon_dog", "freq": 1, "cost_multiplier": 1 },
-      { "monster": "mon_dog_bull", "freq": 1, "cost_multiplier": 1 },
-      { "monster": "mon_dog_auscattle", "freq": 1, "cost_multiplier": 1 },
-      { "monster": "mon_dog_pitbullmix", "freq": 1, "cost_multiplier": 1 },
-      { "monster": "mon_dog_beagle", "freq": 1, "cost_multiplier": 1 },
-      { "monster": "mon_dog_bcollie", "freq": 1, "cost_multiplier": 1 },
-      { "monster": "mon_dog_boxer", "freq": 1, "cost_multiplier": 1 },
-      { "monster": "mon_dog_chihuahua", "freq": 1, "cost_multiplier": 1 },
-      { "monster": "mon_dog_dachshund", "freq": 1, "cost_multiplier": 1 },
-      { "monster": "mon_dog_gshepherd", "freq": 1, "cost_multiplier": 1 },
-      { "monster": "mon_fox_gray", "freq": 10, "cost_multiplier": 1 },
-      { "monster": "mon_fox_red", "freq": 10, "cost_multiplier": 1 },
-      { "monster": "mon_groundhog", "freq": 10, "cost_multiplier": 1 },
-      { "monster": "mon_hare", "freq": 10, "cost_multiplier": 1 },
-      { "monster": "mon_rabbit", "freq": 10, "cost_multiplier": 1 },
-      { "monster": "mon_squirrel_red", "freq": 10, "cost_multiplier": 1 },
-      { "monster": "mon_weasel", "freq": 10, "cost_multiplier": 1 },
-      { "monster": "mon_turkey", "freq": 10, "cost_multiplier": 1 },
-      { "monster": "mon_raccoon", "freq": 10, "cost_multiplier": 1 },
-      { "monster": "mon_opossum", "freq": 10, "cost_multiplier": 1 },
-      { "monster": "mon_sewer_rat", "freq": 10, "cost_multiplier": 1 },
-      { "monster": "mon_black_rat", "freq": 10, "cost_multiplier": 1 },
-      { "monster": "mon_rattlesnake", "freq": 10, "cost_multiplier": 1 },
-      { "monster": "mon_cow", "freq": 10, "cost_multiplier": 1 },
-      { "monster": "mon_horse", "freq": 10, "cost_multiplier": 1 },
-      { "monster": "mon_pig", "freq": 10, "cost_multiplier": 1 },
-      { "monster": "mon_sheep", "freq": 10, "cost_multiplier": 1 },
-      { "monster": "mon_lemming", "freq": 10, "cost_multiplier": 1 }
-    ]
-  },
-  {
-    "type": "monstergroup",
-    "name": "GROUP_SMALL_STATION",
-    "default": "mon_zombie_technician",
-    "monsters": [
-      { "monster": "mon_zombie_electric", "freq": 55, "cost_multiplier": 4, "pack_size": [ 1, 2 ] },
-      { "monster": "mon_zombie_technician", "freq": 50, "cost_multiplier": 5, "pack_size": [ 2, 4 ] },
-      { "monster": "mon_zombie_tough", "freq": 25, "cost_multiplier": 0 }
-    ]
-  },
-  {
-    "type": "monstergroup",
-    "name": "GROUP_LARGE_STATION",
-    "default": "mon_zombie_technician",
-    "monsters": [
-      { "monster": "mon_zombie_brute_shocker", "freq": 100, "cost_multiplier": 2, "pack_size": [ 1, 2 ] },
-      { "monster": "mon_zombie_electric", "freq": 55, "cost_multiplier": 4, "pack_size": [ 1, 2 ] },
-      { "monster": "mon_zombie_technician", "freq": 50, "cost_multiplier": 5, "pack_size": [ 2, 4 ] },
-      { "monster": "mon_zombie_tough", "freq": 25, "cost_multiplier": 0 }
-    ]
-  },
-  {
-    "type": "monstergroup",
-    "name": "GROUP_FISH",
-    "default": "mon_fish_whitefish",
-    "is_animal": true,
-    "monsters": [
-      { "monster": "mon_fish_eel", "freq": 25, "cost_multiplier": 3, "pack_size": [ 1, 3 ] },
-      {
-        "monster": "mon_fish_eel",
-        "freq": 50,
-        "cost_multiplier": 3,
-        "conditions": [ "DAWN", "DUSK" ],
-        "pack_size": [ 1, 3 ]
-      },
-      { "monster": "mon_fish_bowfin", "freq": 25, "cost_multiplier": 3, "pack_size": [ 1, 3 ] },
-      {
-        "monster": "mon_fish_bowfin",
-        "freq": 50,
-        "cost_multiplier": 3,
-        "conditions": [ "DAWN", "DUSK" ],
-        "pack_size": [ 1, 3 ]
-      },
-      { "monster": "mon_fish_bullhead", "freq": 25, "cost_multiplier": 3, "pack_size": [ 1, 3 ] },
-      {
-        "monster": "mon_fish_bullhead",
-        "freq": 50,
-        "cost_multiplier": 3,
-        "conditions": [ "DAWN", "DUSK" ],
-        "pack_size": [ 1, 3 ]
-      },
-      { "monster": "mon_fish_trout", "freq": 15, "cost_multiplier": 8, "pack_size": [ 1, 3 ] },
-      {
-        "monster": "mon_fish_trout",
-        "freq": 20,
-        "cost_multiplier": 8,
-        "conditions": [ "DAWN", "DUSK" ],
-        "pack_size": [ 1, 3 ]
-      },
-      { "monster": "mon_fish_carp", "freq": 10, "cost_multiplier": 10, "pack_size": [ 1, 3 ] },
-      {
-        "monster": "mon_fish_carp",
-        "freq": 15,
-        "cost_multiplier": 10,
-        "conditions": [ "DAWN", "DUSK" ],
-        "pack_size": [ 1, 3 ]
-      },
-      { "monster": "mon_fish_pike", "freq": 15, "cost_multiplier": 8, "pack_size": [ 1, 3 ] },
-      {
-        "monster": "mon_fish_pike",
-        "freq": 20,
-        "cost_multiplier": 8,
-        "conditions": [ "DAWN", "DUSK" ],
-        "pack_size": [ 1, 3 ]
-      },
-      { "monster": "mon_fish_sbass", "freq": 25, "cost_multiplier": 3, "pack_size": [ 1, 3 ] },
-      {
-        "monster": "mon_fish_sbass",
-        "freq": 50,
-        "cost_multiplier": 3,
-        "conditions": [ "DAWN", "DUSK" ],
-        "pack_size": [ 1, 3 ]
-      },
-      { "monster": "mon_fish_perch", "freq": 30, "cost_multiplier": 3, "pack_size": [ 1, 3 ] },
-      {
-        "monster": "mon_fish_perch",
-        "freq": 55,
-        "cost_multiplier": 3,
-        "conditions": [ "DAWN", "DUSK" ],
-        "pack_size": [ 1, 3 ]
-      },
-      { "monster": "mon_fish_salmon", "freq": 15, "cost_multiplier": 8, "pack_size": [ 4, 6 ] },
-      {
-        "monster": "mon_fish_salmon",
-        "freq": 20,
-        "cost_multiplier": 8,
-        "conditions": [ "DAWN", "DUSK" ],
-        "pack_size": [ 4, 6 ]
-      },
-      { "monster": "mon_fish_lbass", "freq": 25, "cost_multiplier": 3, "pack_size": [ 1, 3 ] },
-      {
-        "monster": "mon_fish_lbass",
-        "freq": 50,
-        "cost_multiplier": 3,
-        "conditions": [ "DAWN", "DUSK" ],
-        "pack_size": [ 1, 3 ]
-      },
-      { "monster": "mon_fish_pbass", "freq": 25, "cost_multiplier": 3, "pack_size": [ 1, 3 ] },
-      {
-        "monster": "mon_fish_pbass",
-        "freq": 50,
-        "cost_multiplier": 3,
-        "conditions": [ "DAWN", "DUSK" ],
-        "pack_size": [ 1, 3 ]
-      },
-      { "monster": "mon_fish_bluegill", "freq": 25, "cost_multiplier": 3, "pack_size": [ 1, 3 ] },
-      {
-        "monster": "mon_fish_bluegill",
-        "freq": 50,
-        "cost_multiplier": 3,
-        "conditions": [ "DAWN", "DUSK" ],
-        "pack_size": [ 1, 3 ]
-      },
-      { "monster": "mon_fish_whitefish", "freq": 30, "cost_multiplier": 2, "pack_size": [ 4, 6 ] },
-      {
-        "monster": "mon_fish_whitefish",
-        "freq": 55,
-        "cost_multiplier": 2,
-        "conditions": [ "DAWN", "DUSK" ],
-        "pack_size": [ 4, 6 ]
-      },
-      { "monster": "mon_fish_pickerel", "freq": 15, "cost_multiplier": 10, "pack_size": [ 1, 3 ] },
-      {
-        "monster": "mon_fish_pickerel",
-        "freq": 20,
-        "cost_multiplier": 10,
-        "conditions": [ "DAWN", "DUSK" ],
-        "pack_size": [ 1, 3 ]
-      },
-      { "monster": "mon_fish_blinky", "freq": 5, "cost_multiplier": 3, "pack_size": [ 1, 3 ] }
-    ]
-  },
-  {
-    "type": "monstergroup",
-    "name": "GROUP_ZOMBIE_MID",
-    "default": "mon_zombie_tough",
-    "monsters": [
-      { "monster": "mon_zombie", "freq": 10, "cost_multiplier": 10, "pack_size": [ 25, 30 ] },
-      { "monster": "mon_zombie_fat", "freq": 75, "cost_multiplier": 1 },
-      { "monster": "mon_zombie_fat", "freq": 3, "cost_multiplier": 3, "pack_size": [ 3, 5 ] },
-      { "monster": "mon_zombie_tough", "freq": 75, "cost_multiplier": 1 },
-      { "monster": "mon_zombie_anklebiter", "freq": 2, "cost_multiplier": 1 },
-      { "monster": "mon_zombie_sproglodyte", "freq": 1, "cost_multiplier": 1 },
-      { "monster": "mon_zombie_shriekling", "freq": 2, "cost_multiplier": 1 },
-      { "monster": "mon_zombie_creepy", "freq": 1, "cost_multiplier": 1 },
-      { "monster": "mon_zombie_snotgobbler", "freq": 1, "cost_multiplier": 1 },
-      { "monster": "mon_zombie_waif", "freq": 1, "cost_multiplier": 1 },
-      { "monster": "mon_zombie_child", "freq": 2, "cost_multiplier": 1 },
-      { "monster": "mon_zombie_dog", "freq": 1, "cost_multiplier": 24, "pack_size": [ 8, 12 ] },
-      { "monster": "mon_dog_skeleton", "freq": 10, "cost_multiplier": 1 },
-      { "monster": "mon_dog_zombie_cop", "freq": 30, "cost_multiplier": 4 },
-      { "monster": "mon_dog_zombie_rot", "freq": 30, "cost_multiplier": 3 },
-      { "monster": "mon_zombie_soldier", "freq": 30, "cost_multiplier": 2 },
-      { "monster": "mon_zombie_cop", "freq": 40, "cost_multiplier": 2 },
-      { "monster": "mon_zombie_hazmat", "freq": 40, "cost_multiplier": 2 },
-      { "monster": "mon_zombie_fireman", "freq": 40, "cost_multiplier": 2 },
-      { "monster": "mon_zombie_grabber", "freq": 20, "cost_multiplier": 2 },
-      { "monster": "mon_zombie_grappler", "freq": 30, "cost_multiplier": 7 },
-      { "monster": "mon_zombie_hunter", "freq": 50, "cost_multiplier": 2 },
-      { "monster": "mon_zombie_smoker", "freq": 30, "cost_multiplier": 2 },
-      { "monster": "mon_zombie_shady", "freq": 30, "cost_multiplier": 2 },
-      { "monster": "mon_zombie_gasbag", "freq": 10, "cost_multiplier": 2 },
-      { "monster": "mon_zombie_gasbag", "freq": 10, "cost_multiplier": 5, "pack_size": [ 3, 5 ] },
-      { "monster": "mon_zombie_swimmer", "freq": 30, "cost_multiplier": 2 },
-      { "monster": "mon_zombie_shrieker", "freq": 30, "cost_multiplier": 2 },
-      { "monster": "mon_zombie_spitter", "freq": 10, "cost_multiplier": 2 },
-      { "monster": "mon_zombie_corrosive", "freq": 20, "cost_multiplier": 6 },
-      { "monster": "mon_zombie_electric", "freq": 10, "cost_multiplier": 2 },
-      { "monster": "mon_zombie_necro", "freq": 10, "cost_multiplier": 10 },
-      { "monster": "mon_zombie_survivor", "freq": 20, "cost_multiplier": 5 },
-      { "monster": "mon_boomer", "freq": 30, "cost_multiplier": 5 },
-      { "monster": "mon_boomer_huge", "freq": 20, "cost_multiplier": 5 },
-      { "monster": "mon_zombie_brute", "freq": 30, "cost_multiplier": 10 },
-      { "monster": "mon_zombie_brute_ninja", "freq": 1, "cost_multiplier": 20 },
-      { "monster": "mon_zombie_brute_grappler", "freq": 1, "cost_multiplier": 20 },
-      { "monster": "mon_zombie_hulk", "freq": 10, "cost_multiplier": 25 },
-      { "monster": "mon_skeleton_hulk", "freq": 10, "cost_multiplier": 25 },
-      { "monster": "mon_zombie_master", "freq": 10, "cost_multiplier": 15 },
-      { "monster": "mon_beekeeper", "freq": 5, "cost_multiplier": 1 },
-      { "monster": "mon_zombie_technician", "freq": 10, "cost_multiplier": 6 },
-      { "monster": "mon_zombie_brute_shocker", "freq": 10, "cost_multiplier": 20 },
-      { "monster": "mon_zombie_hollow", "freq": 2, "cost_multiplier": 5 },
-      { "monster": "mon_zombie_predator", "freq": 5, "cost_multiplier": 10 },
-      { "monster": "mon_zombie_ears", "freq": 10, "cost_multiplier": 2 }
-    ]
-  },
-  {
-    "type": "monstergroup",
-    "name": "GROUP_PEST",
-    "default": "mon_crow",
-    "is_animal": true,
-    "monsters": [
-      {
-        "monster": "mon_bat",
-        "freq": 20,
-        "cost_multiplier": 0,
-        "pack_size": [ 6, 12 ],
-        "conditions": [ "DAWN", "DUSK", "NIGHT", "SPRING", "SUMMER", "AUTUMN" ]
-      },
-      { "monster": "mon_spider_widow_giant", "freq": 30, "cost_multiplier": 1, "pack_size": [ 2, 4 ] },
-      { "monster": "mon_giant_cockroach", "freq": 50, "cost_multiplier": 1, "pack_size": [ 3, 6 ] },
-      { "monster": "mon_black_rat", "freq": 30, "cost_multiplier": 1, "pack_size": [ 4, 8 ] },
-      { "monster": "mon_wasp", "freq": 50, "cost_multiplier": 1, "pack_size": [ 3, 6 ] },
-      { "monster": "mon_zombie_child", "freq": 20, "cost_multiplier": 1, "pack_size": [ 2, 6 ] },
-      { "monster": "mon_zombie", "freq": 20, "cost_multiplier": 1, "pack_size": [ 2, 6 ] },
-      { "monster": "mon_zombie_rot", "freq": 10, "cost_multiplier": 1, "pack_size": [ 1, 5 ] },
-      { "monster": "mon_beekeeper", "freq": 10, "cost_multiplier": 1, "pack_size": [ 1, 5 ] }
-    ]
-  },
-  {
-    "type": "monstergroup",
-    "name": "GROUP_CHURCH_ZOMBIE",
-    "default": "mon_zombie",
-    "monsters": [
-      { "monster": "mon_zombie", "freq": 1, "cost_multiplier": 7, "pack_size": [ 5, 10 ] },
-      { "monster": "mon_zombie", "freq": 1, "cost_multiplier": 13, "pack_size": [ 15, 20 ] },
-      { "monster": "mon_zombie", "freq": 1, "cost_multiplier": 20, "pack_size": [ 25, 30 ] },
-      { "monster": "mon_zombie_fat", "freq": 75, "cost_multiplier": 2 },
-      { "monster": "mon_zombie_fat", "freq": 3, "cost_multiplier": 7, "pack_size": [ 3, 5 ] },
-      { "monster": "mon_zombie_tough", "freq": 75, "cost_multiplier": 3 },
-      { "monster": "mon_zombie_child", "freq": 75, "cost_multiplier": 1 },
-      { "monster": "mon_zombie_rot", "freq": 50, "cost_multiplier": 3 },
-      { "monster": "mon_zombie_crawler", "freq": 25, "cost_multiplier": 3 },
-      { "monster": "mon_skeleton", "freq": 30, "cost_multiplier": 5 },
-      { "monster": "mon_zombie_shady", "freq": 10, "cost_multiplier": 4 },
-      { "monster": "mon_zombie_shady", "freq": 30, "cost_multiplier": 15, "pack_size": [ 4, 6 ] },
-      { "monster": "mon_zombie_necro", "freq": 5, "cost_multiplier": 25 },
-      { "monster": "mon_zombie_master", "freq": 1, "cost_multiplier": 30 }
-    ]
-  },
-  {
-    "type": "monstergroup",
-    "name": "GROUP_CHURCH_BLANK",
-    "default": "mon_blank",
-    "monsters": [ { "monster": "mon_blank", "freq": 50, "cost_multiplier": 0 } ]
-  },
-  {
-    "type": "monstergroup",
-    "name": "GROUP_ZOMBIE_PRISON",
-    "default": "mon_zombie",
-    "monsters": [
-      { "monster": "mon_zombie", "freq": 200, "cost_multiplier": 0 },
-      { "monster": "mon_zombie_fat", "freq": 100, "cost_multiplier": 0 },
-      { "monster": "mon_zombie_tough", "freq": 50, "cost_multiplier": 0 },
-      { "monster": "mon_zombie_brute", "freq": 30, "cost_multiplier": 0 },
-      { "monster": "mon_zombie_grabber", "freq": 10, "cost_multiplier": 0 },
-      { "monster": "mon_zombie_electric", "freq": 10, "cost_multiplier": 0 }
-    ]
-  },
-  {
-    "type": "monstergroup",
-    "name": "GROUP_ZOMBIE_COP",
-    "default": "mon_zombie_cop",
-    "monsters": [ { "monster": "mon_zombie_cop", "freq": 100, "cost_multiplier": 0 } ]
-  },
-  {
-    "type": "monstergroup",
-    "name": "GROUP_ROBOT_EYEBOT",
-    "default": "mon_eyebot",
-    "monsters": [ { "monster": "mon_eyebot", "freq": 100, "cost_multiplier": 0 } ]
-  },
-  {
-    "type": "monstergroup",
-    "name": "GROUP_ROBOT_SECUBOT",
-    "default": "mon_secubot",
-    "monsters": [ { "monster": "mon_secubot", "freq": 100, "cost_multiplier": 0 } ]
-  },
-  {
-    "type": "monstergroup",
-    "name": "GROUP_PARK_ANIMAL",
-    "default": "mon_null",
-    "is_animal": true,
-    "monsters": [
-      { "monster": "mon_crow", "freq": 50, "cost_multiplier": 0 },
-      { "monster": "mon_cat", "freq": 50, "cost_multiplier": 0 },
-      { "monster": "mon_chipmunk", "freq": 50, "cost_multiplier": 0 },
-      { "monster": "mon_fox_red", "freq": 50, "cost_multiplier": 0 },
-      { "monster": "mon_rabbit", "freq": 50, "cost_multiplier": 0 },
-      { "monster": "mon_squirrel", "freq": 50, "cost_multiplier": 0 },
-      { "monster": "mon_squirrel_red", "freq": 50, "cost_multiplier": 0 }
-    ]
-  },
-  {
-    "type": "monstergroup",
-    "name": "GROUP_POND_ANIMAL",
-    "default": "mon_null",
-    "is_animal": true,
-    "monsters": [
-      { "monster": "mon_rabbit", "freq": 50, "cost_multiplier": 0 },
-      { "monster": "mon_squirrel_red", "freq": 50, "cost_multiplier": 0 },
-      { "monster": "mon_squirrel", "freq": 50, "cost_multiplier": 0 }
-    ]
-  },
-  {
-    "type": "monstergroup",
-    "name": "GROUP_POND_BIRD",
-    "default": "mon_null",
-    "is_animal": true,
-    "monsters": [ { "monster": "mon_duck", "freq": 50, "cost_multiplier": 0 } ]
-  },
-  {
-    "type": "monstergroup",
-    "name": "GROUP_POND_FISH",
-    "default": "mon_null",
-    "is_animal": true,
-    "monsters": [
-      { "monster": "mon_fish_bluegill", "freq": 50, "cost_multiplier": 0 },
-      { "monster": "mon_fish_carp", "freq": 50, "cost_multiplier": 0 },
-      { "monster": "mon_fish_sbass", "freq": 50, "cost_multiplier": 0 }
-    ]
-  },
-  {
-    "name": "GROUP_MANSION",
-    "type": "monstergroup",
-    "default": "mon_zombie",
-    "monsters": [
-      { "monster": "mon_zombie", "freq": 100, "cost_multiplier": 2, "pack_size": [ 2, 3 ] },
-      { "monster": "mon_zombie_crawler", "freq": 30, "cost_multiplier": 1 },
-      { "monster": "mon_zombie_fat", "freq": 30, "cost_multiplier": 1 },
-      { "monster": "mon_zombie_tough", "freq": 30, "cost_multiplier": 1 },
-      { "monster": "mon_zombie_child", "freq": 10, "cost_multiplier": 1 },
-      { "monster": "mon_dog_zombie_rot", "freq": 5, "cost_multiplier": 4 },
-      { "monster": "mon_zombie_cop", "freq": 10, "cost_multiplier": 3 },
-      { "monster": "mon_skeleton", "freq": 5, "cost_multiplier": 1 },
-      { "monster": "mon_zombie_grabber", "freq": 10, "cost_multiplier": 1 },
-      { "monster": "mon_zombie_smoker", "freq": 5, "cost_multiplier": 5 },
-      { "monster": "mon_zombie_shady", "freq": 10, "cost_multiplier": 1 },
-      { "monster": "mon_zombie_gasbag", "freq": 10, "cost_multiplier": 2 },
-      { "monster": "mon_zombie_shrieker", "freq": 20, "cost_multiplier": 2 },
-      { "monster": "mon_zombie_acidic", "freq": 5, "cost_multiplier": 3 },
-      { "monster": "mon_zombie_electric", "freq": 5, "cost_multiplier": 5 },
-      { "monster": "mon_zombie_necro", "freq": 30, "cost_multiplier": 5 },
-      { "monster": "mon_zombie_runner", "freq": 10, "cost_multiplier": 5, "pack_size": [ 1, 2 ] }
-    ]
-  },
-  {
-    "name": "GROUP_PANICROOM",
-    "type": "monstergroup",
-    "default": "mon_zombie_child",
-    "monsters": [
-      { "monster": "mon_zombie_child", "freq": 100, "cost_multiplier": 1 },
-      { "monster": "mon_zombie_crawler", "freq": 30, "cost_multiplier": 1 },
-      { "monster": "mon_zombie", "freq": 20, "cost_multiplier": 1 },
-      { "monster": "mon_zombie_tough", "freq": 50, "cost_multiplier": 1 },
-      { "monster": "mon_skeleton", "freq": 30, "cost_multiplier": 1 },
-      { "monster": "mon_zombie_electric", "freq": 15, "cost_multiplier": 1 },
-      { "monster": "mon_zombie_fat", "freq": 10, "cost_multiplier": 1 }
-    ]
-  },
-  {
-    "type": "monstergroup",
-    "name": "GROUP_HOSPITAL",
-    "default": "mon_null",
-    "//": "Hospital monster spawns. Same as GROUP_ZOMBIE, but without Z-dogs.",
-    "monsters": [
-      { "monster": "mon_zombie", "freq": 1, "cost_multiplier": 7, "pack_size": [ 5, 10 ] },
-      { "monster": "mon_zombie", "freq": 1, "cost_multiplier": 13, "pack_size": [ 15, 20 ] },
-      { "monster": "mon_zombie", "freq": 1, "cost_multiplier": 20, "pack_size": [ 25, 30 ] },
-      { "monster": "mon_zombie_fat", "freq": 75, "cost_multiplier": 2 },
-      { "monster": "mon_zombie_fat", "freq": 3, "cost_multiplier": 7, "pack_size": [ 3, 5 ] },
-      { "monster": "mon_zombie_tough", "freq": 75, "cost_multiplier": 3 },
-      { "monster": "mon_zombie_child", "freq": 75, "cost_multiplier": 1 },
-      { "monster": "mon_zombie_rot", "freq": 50, "cost_multiplier": 3 },
-      { "monster": "mon_zombie_crawler", "freq": 25, "cost_multiplier": 3 },
-      { "monster": "mon_zombie_soldier", "freq": 10, "cost_multiplier": 2 },
-      { "monster": "mon_zombie_cop", "freq": 20, "cost_multiplier": 3 },
-      { "monster": "mon_zombie_hazmat", "freq": 10, "cost_multiplier": 3 },
-      { "monster": "mon_zombie_fireman", "freq": 10, "cost_multiplier": 2 },
-      { "monster": "mon_zombie_grabber", "freq": 35, "cost_multiplier": 5 },
-      { "monster": "mon_zombie_grappler", "freq": 5, "cost_multiplier": 10 },
-      { "monster": "mon_zombie_hunter", "freq": 10, "cost_multiplier": 5 },
-      { "monster": "mon_skeleton", "freq": 30, "cost_multiplier": 5 },
-      { "monster": "mon_zombie_smoker", "freq": 10, "cost_multiplier": 5 },
-      { "monster": "mon_zombie_shady", "freq": 10, "cost_multiplier": 4 },
-      { "monster": "mon_zombie_shady", "freq": 30, "cost_multiplier": 15, "pack_size": [ 4, 6 ] },
-      { "monster": "mon_zombie_gasbag", "freq": 10, "cost_multiplier": 5 },
-      { "monster": "mon_zombie_gasbag", "freq": 3, "cost_multiplier": 10, "pack_size": [ 3, 5 ] },
-      { "monster": "mon_zombie_swimmer", "freq": 10, "cost_multiplier": 5 },
-      { "monster": "mon_zombie_shrieker", "freq": 30, "cost_multiplier": 5 },
-      { "monster": "mon_zombie_spitter", "freq": 20, "cost_multiplier": 5 },
-      { "monster": "mon_zombie_acidic", "freq": 30, "cost_multiplier": 2 },
-      { "monster": "mon_zombie_electric", "freq": 10, "cost_multiplier": 5 },
-      { "monster": "mon_zombie_necro", "freq": 5, "cost_multiplier": 25 },
-      { "monster": "mon_zombie_survivor", "freq": 1, "cost_multiplier": 25 },
-      { "monster": "mon_boomer", "freq": 30, "cost_multiplier": 5 },
-      { "monster": "mon_zombie_brute", "freq": 10, "cost_multiplier": 15 },
-      { "monster": "mon_zombie_hulk", "freq": 1, "cost_multiplier": 50 },
-      { "monster": "mon_skeleton_hulk", "freq": 1, "cost_multiplier": 50 },
-      { "monster": "mon_zombie_master", "freq": 1, "cost_multiplier": 30 },
-      { "monster": "mon_beekeeper", "freq": 1, "cost_multiplier": 5 },
-      { "monster": "mon_zombie_technician", "freq": 1, "cost_multiplier": 12 },
-      { "monster": "mon_zombie_brute_shocker", "freq": 5, "cost_multiplier": 40 },
-      { "monster": "mon_zombie_runner", "freq": 20, "cost_multiplier": 5, "pack_size": [ 1, 4 ] },
-      { "monster": "mon_zombie_brainless", "freq": 55, "cost_multiplier": 1 },
-      { "monster": "mon_zombie_ears", "freq": 20, "cost_multiplier": 5 }
-    ]
-  },
-  {
-    "name": "GROUP_MALL",
-    "type": "monstergroup",
-    "default": "mon_zombie",
-    "replace_monster_group": true,
-    "new_monster_group_id": "GROUP_ZOMBIE_MID",
-    "replacement_time": 14,
-    "monsters": [
-      { "monster": "mon_zombie", "freq": 100, "cost_multiplier": 1 },
-      { "monster": "mon_zombie_fat", "freq": 30, "cost_multiplier": 1 },
-      { "monster": "mon_zombie_cop", "freq": 10, "cost_multiplier": 2 },
-      { "monster": "mon_zombie_child", "freq": 20, "cost_multiplier": 1 },
-      { "monster": "mon_zombie_crawler", "freq": 10, "cost_multiplier": 1 }
-    ]
-  }
->>>>>>> 977aca10
 ]