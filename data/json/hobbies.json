[
  {
    "type": "profession",
    "subtype": "hobby",
    "id": "heroin_addict",
    "name": "Heroin Addict",
    "description": "The last thing you remember was meeting God behind the local Foodplace.  Then people started eating each other.  This doesn't feel like a fever dream.",
    "points": -3,
    "addictions": [ { "intensity": 40, "type": "opiate" } ]
  },
  {
    "type": "profession",
    "subtype": "hobby",
    "id": "smoker",
    "name": "Chain Smoker",
    "description": "Your coworkers always muttered when you had to duck outside every hour for a smoke, but it ended up saving your life when things got bad.  Now you're down to your last pack.  You start out with a strong nicotine addiction.",
    "points": -1,
    "addictions": [ { "intensity": 10, "type": "nicotine" } ]
  },
  {
    "type": "profession",
    "subtype": "hobby",
    "id": "crackhead",
    "name": "Crackhead",
    "description": "Cocaine.  It is, indeed, a helluva drug.  You blew your money on some dust, and before you knew it you were turning tricks behind the local CVS just to score one more line.  Where are you going to get your next fix now?",
    "points": -1,
    "traits": [ "STIMBOOST" ],
    "addictions": [ { "intensity": 20, "type": "crack" } ]
  },
  {
    "type": "profession",
    "subtype": "hobby",
    "id": "tweaker",
    "name": "Tweaker",
    "description": "You're not entirely sure what happened last night, but you woke up on the floor and everything has gone completely to shit.  The only thing running through your head, though, is where you're gonna find your next hit.",
    "points": -2,
    "traits": [ "STIMBOOST" ],
    "addictions": [ { "intensity": 30, "type": "amphetamine" } ]
  },
  {
    "type": "profession",
    "subtype": "hobby",
    "id": "pillhead",
    "name": "Pillhead",
    "description": "After an accident in your youth, you got addicted to the opiates treating your pain.  With the pharmacies shut down and your dealers turned undead, satisfying those cravings just got a lot more difficult.",
    "points": -1,
    "addictions": [ { "intensity": 20, "type": "opiate" } ]
  },
  {
    "type": "profession",
    "subtype": "hobby",
    "id": "alcoholic",
    "name": "Alcoholic",
    "description": "You found solace in the bottom of a bottle.  God-damn, you need a drink.",
    "points": -1,
    "traits": [ "DISORGANIZED" ],
    "addictions": [ { "intensity": 20, "type": "alcohol" } ]
  },
  {
    "type": "profession",
    "subtype": "hobby",
    "id": "cosplay",
    "name": "Cosplay",
    "description": "You liked to make your own costumes and wore them to various conventions.  Now that everyone is dead or dying, maybe this will be useful for something else.",
    "points": 1,
    "skills": [ { "level": 1, "name": "tailor" } ],
    "proficiencies": [ "prof_closures", "prof_leatherworking_basic" ]
  },
  {
    "type": "profession",
    "subtype": "hobby",
    "id": "lockpicking",
    "name": "Lockpicking",
    "description": "Silently picking people's locks while they were away was a rush for you.  Will you still feel the same thrill now that no one is left to stop you?",
    "points": 1,
    "proficiencies": [ "prof_lockpicking" ],
    "skills": [ { "level": 1, "name": "traps" } ]
  },
  {
    "type": "profession",
    "subtype": "hobby",
    "id": "parkour",
    "name": "Parkour",
    "description": "You've practiced parkour for many years, and made the world your playground.  It wouldn't be a lie to say that running is your life.  Which is good, because now that the end has come, you're running for your life.",
    "points": 2,
    "proficiencies": [ "prof_parkour" ],
    "skills": [ { "level": 1, "name": "swimming" } ]
  },
  {
    "type": "profession",
    "subtype": "hobby",
    "id": "camping",
    "name": "Camping",
    "description": "You enjoyed camping in the vast wilderness as a means of escaping the pace of modern life.  The wilderness isn't filled with people, so it must be safe.  Right?  It must be.",
    "points": 2,
    "skills": [ { "level": 2, "name": "survival" }, { "level": 2, "name": "firstaid" } ],
    "traits": [ "OUTDOORSMAN" ]
  },
  {
    "type": "profession",
    "subtype": "hobby",
    "id": "hobby_heli_pilot",
    "name": "Helicopter Pilot",
    "description": "You got your pilot's license, and earned a living ferrying businessmen and tourists around.",
    "points": 2,
    "skills": [ { "level": 2, "name": "driving" }, { "level": 2, "name": "mechanics" } ],
    "proficiencies": [ "prof_helicopter_pilot" ]
  },
  {
    "type": "profession",
    "subtype": "hobby",
    "id": "loves_books",
    "name": "Loves Books",
    "description": "You love reading, you just never seemed to have enough time.  Maybe the cataclysm is a blessing in disguise.",
    "points": 1,
    "traits": [ "LOVES_BOOKS" ]
  },
  {
    "type": "profession",
    "subtype": "hobby",
    "id": "chem_cooking",
    "name": "Chemical Cooking",
    "description": "You decided to cook your fix instead of waiting for your next one.",
    "points": 2,
    "proficiencies": [ "prof_intro_chemistry", "prof_intro_chem_synth" ],
    "skills": [ { "level": 3, "name": "chemistry" }, { "level": 1, "name": "cooking" } ]
  },
  {
    "type": "profession",
    "subtype": "hobby",
    "id": "archery",
    "name": "Archery",
    "description": "You enjoy nocking back an arrow and hearing them whistle through the air.",
    "points": 2,
    "skills": [ { "level": 3, "name": "archery" }, { "level": 2, "name": "gun" } ],
    "proficiencies": [ "prof_bow_basic" ]
  },
  {
    "type": "profession",
    "subtype": "hobby",
    "id": "swimming",
    "name": "Swimming",
    "description": "Swimming through water is certainly an advantage you have over the undead.",
    "points": 1,
    "skills": [ { "level": 3, "name": "swimming" } ],
    "traits": [ "OUTDOORSMAN" ]
  },
  {
    "type": "profession",
    "subtype": "hobby",
    "id": "baseball",
    "name": "Baseball",
    "description": "You got the stance, you got the grip, you got the game.  Swinging at a zombie's head is close enough to swinging at a baseball… right?",
    "points": 2,
    "skills": [ { "level": 3, "name": "bashing" }, { "level": 2, "name": "swimming" } ]
  },
  {
    "type": "profession",
    "subtype": "hobby",
    "id": "vid_games",
    "name": "Video Games",
    "description": "You love video games so much that you spent that vast majority of your time playing.",
    "points": 1,
    "skills": [ { "level": 1, "name": "computer" } ]
  },
  {
    "type": "profession",
    "subtype": "hobby",
    "id": "trapping",
    "name": "Trapping",
    "description": "You like to trap little wild animals such as mice and other rodents.",
    "points": 2,
    "proficiencies": [ "prof_traps", "prof_disarming" ],
    "skills": [ { "level": 3, "name": "traps" } ]
  },
  {
    "type": "profession",
    "subtype": "hobby",
    "id": "dodgeball",
    "name": "Dodgeball",
    "description": "Dodging fast moving balls as if your life depended on it was fun.  Zombies aren't as fun, but your life certainly depends on it.",
    "points": 2,
    "skills": [ { "level": 3, "name": "dodge" }, { "level": 2, "name": "throw" } ]
  },
  {
    "type": "profession",
    "subtype": "hobby",
    "id": "amateur_electronics",
    "name": "Amateur Electronics",
    "description": "You found unexpected solace while soldering components to circuit boards.",
    "points": 2,
    "proficiencies": [ "prof_elec_soldering" ],
    "skills": [ { "level": 3, "name": "electronics" }, { "level": 2, "name": "computer" } ]
  },
  {
    "type": "profession",
    "subtype": "hobby",
    "id": "diy_crafts",
    "name": "DIY Crafts",
    "description": "You spent much of your time making something useful out of bits and bobbles.",
    "points": 3,
    "proficiencies": [ "prof_pottery", "prof_carving", "prof_basketweaving", "prof_elastics", "prof_leatherworking_basic" ],
    "skills": [ { "level": 3, "name": "fabrication" }, { "level": 1, "name": "tailor" } ]
  },
  {
    "type": "profession",
    "subtype": "hobby",
    "id": "cooking",
    "name": "Cooking",
    "description": "You enjoyed cooking for yourself and others.",
    "points": 2,
    "proficiencies": [ "prof_baking", "prof_food_prep" ],
    "skills": [ { "level": 3, "name": "cooking" } ]
  },
  {
    "type": "profession",
    "subtype": "hobby",
    "id": "paintball",
    "name": "Paintball",
    "description": "Shooting your enemies has always been fun.  Now you can do it for real.",
    "points": 2,
    "skills": [ { "level": 3, "name": "rifle" }, { "level": 1, "name": "gun" } ]
  },
  {
    "type": "profession",
    "subtype": "hobby",
    "id": "plinking",
    "name": "Plinking",
    "description": "You enjoyed plinking with your airsoft pistol.",
    "points": 2,
    "skills": [ { "level": 3, "name": "pistol" }, { "level": 1, "name": "gun" } ]
  },
  {
    "type": "profession",
    "subtype": "hobby",
    "id": "skeet_shooting",
    "name": "Skeet Shooting",
    "description": "Where the skeet go, your bullet follows.  Or atleast, one of them will.",
    "points": 2,
    "skills": [ { "level": 3, "name": "shotgun" }, { "level": 1, "name": "gun" } ]
  },
  {
    "type": "profession",
    "subtype": "hobby",
    "id": "public_speaking",
    "name": "Public Speaking",
    "description": "You were an incredibly social individual.",
    "points": 1,
    "skills": [ { "level": 3, "name": "speech" } ]
  },
  {
    "type": "profession",
    "subtype": "hobby",
    "id": "street_fighting",
    "name": "Street Fighting",
    "description": "You were always instigating fights in the street.  Atleast this might come in useful now.",
    "points": 2,
    "skills": [ { "level": 1, "name": "melee" }, { "level": 3, "name": "unarmed" }, { "level": 2, "name": "dodge" } ]
  },
  {
    "type": "profession",
    "subtype": "hobby",
    "id": "knife_throwing",
    "name": "Knife Throwing",
    "description": "Throwing knives are fun and deadly in the right hands.",
    "points": 2,
    "skills": [ { "level": 3, "name": "throw" } ]
  },
  {
    "type": "profession",
    "subtype": "hobby",
    "id": "sewing",
    "name": "Sewing",
    "description": "You used to sew torn clothes back together and even made your own clothes a few times.",
    "points": 2,
    "proficiencies": [ "prof_closures", "prof_elastics" ],
    "skills": [ { "level": 3, "name": "tailor" }, { "level": 1, "name": "fabrication" } ]
  },
  {
    "type": "profession",
    "subtype": "hobby",
    "id": "fencing",
    "name": "Fencing",
    "description": "You were in a fencing club, and you weren't too shabby with a saber.",
    "points": 2,
    "skills": [ { "level": 3, "name": "stabbing" }, { "level": 1, "name": "melee" } ],
    "traits": [ "MARTIAL_FENCING" ]
  },
  {
    "type": "profession",
    "subtype": "hobby",
    "id": "car_fan",
    "name": "Gearhead",
    "description": "You're a big fan of cars and other things that go vroom, whether it's fixing them or driving them.  You may not be a professional, but you know your way around an engine.",
    "points": 1,
    "skills": [ { "level": 3, "name": "driving" }, { "level": 1, "name": "mechanics" } ]
  },
  {
    "type": "profession",
    "subtype": "hobby",
    "id": "martial_training",
    "name": "Martial Training",
    "description": "You have received some martial arts training at a local dojo.  You start with your choice of Karate, Judo, Aikido, Tai Chi, Taekwondo, or Pankration.",
    "points": 4,
    "skills": [ { "level": 2, "name": "melee" }, { "level": 3, "name": "unarmed" } ],
    "traits": [ "MARTIAL_ARTS" ]
  },
  {
    "type": "profession",
    "subtype": "hobby",
    "id": "self_defense",
    "name": "Self-Defense Classes",
    "description": "You have taken some self-defense classes at a nearby gym.  You start with your choice of Boxing, Capoeira, Krav Maga, Muay Thai, Ninjutsu, Wing Chun, or Zui Quan.",
    "points": 4,
    "skills": [ { "level": 2, "name": "melee" }, { "level": 3, "name": "unarmed" } ],
    "traits": [ "MARTIAL_ARTS2" ]
  },
  {
    "type": "profession",
    "subtype": "hobby",
    "id": "shaolin",
    "name": "Shaolin Adept",
    "description": "You have studied the arts of the Shaolin monks.  You start with one of the five animal fighting styles: Tiger, Crane, Leopard, Snake, or Dragon.",
    "points": 4,
    "skills": [ { "level": 2, "name": "melee" }, { "level": 3, "name": "unarmed" }, { "level": 3, "name": "dodge" } ],
    "traits": [ "MARTIAL_ARTS3" ]
  },
  {
    "type": "profession",
    "subtype": "hobby",
    "id": "melee_training",
    "name": "Melee Weapon Training",
    "description": "You have practiced fighting with weapons.  You start with your choice of Eskrima, Fencing, Fior Di Battaglia, Medieval Swordsmanship, Niten Ichi-Ryu, Pentjak Silat, or Sōjutsu.",
    "points": 5,
    "skills": [
      { "level": 2, "name": "melee" },
      { "level": 3, "name": "bashing" },
      { "level": 3, "name": "stabbing" },
      { "level": 3, "name": "cutting" }
    ],
    "traits": [ "MARTIAL_ARTS5" ]
  },
  {
    "type": "profession",
    "subtype": "hobby",
    "id": "gourmand",
    "name": "Gourmand",
    "description": "You truly enjoy eating and can eat faster, can eat and drink more, than anyone else!",
    "points": 3,
    "traits": [ "GOURMAND" ],
    "skills": [ { "level": 1, "name": "cooking" } ]
  },
  {
    "type": "profession",
    "subtype": "hobby",
    "id": "hates_books",
    "name": "Book hater",
    "description": "Reading is for nerds!  You've managed to make hatred of the written word a central part of your identity.  Or, perhaps, you have a barrier that makes books additionally challenging and frustrating for you.  Whatever the reason, boring books are more boring, and you can't have fun by reading books.",
    "points": -1,
    "traits": [ "HATES_BOOKS" ]
  },
  {
    "type": "profession",
    "subtype": "hobby",
    "id": "hoarder",
    "name": "Hoarder",
    "description": "You don't feel right unless you're carrying as much as you can.  You suffer morale penalties for carrying less than maximum volume (weight is ignored).  Xanax can help control this anxiety.",
    "points": -3,
    "traits": [ "HOARDER" ]
  },
  {
    "type": "profession",
    "subtype": "hobby",
    "id": "nomadic",
    "name": "Nomadic",
    "description": "You're too adventurous for your own good.  The more time you spend somewhere, the unhappier it makes you to be there.",
    "points": -1,
    "traits": [ "NOMAD" ],
    "skills": [ { "level": 1, "name": "survival" }, { "level": 1, "name": "driving" } ]
  },
  {
    "type": "profession",
    "subtype": "hobby",
    "id": "pyromaniac",
    "name": "Pyromaniac",
    "description": "You have an unhealthy obsession with fire, and you get anxious if you don't light them every now and then or stand near them often.  However, you gain a mood bonus from doing so.",
    "points": 0,
    "skills": [ { "level": 1, "name": "survival" } ],
    "traits": [ "PYROMANIA" ]
  },
  {
    "type": "profession",
    "subtype": "hobby",
    "id": "rigid_table_manners",
    "name": "Rigid Table Manners",
    "description": "You've been taught proper table manners from your early childhood on; now, you can't even think about eating without being seated at a table and taking your time.  Eating without a table and chair frustrates you, but eating like a civilized person gives you a bigger morale bonus.",
    "points": -1,
    "traits": [ "TABLEMANNERS" ]
  },
  {
    "type": "profession",
    "subtype": "hobby",
    "id": "truthteller",
    "name": "Truth Teller",
    "description": "When you try to tell a lie, you blush, stammer, and get all shifty-eyed.  Telling lies and otherwise bluffing will be much more difficult for you.  However, this does make you a good, honest speaker when you're not trying to hide something.",
    "points": 0,
    "traits": [ "TRUTHTELLER" ],
    "skills": [ { "level": 1, "name": "speech" } ]
  },
  {
    "type": "profession",
    "subtype": "hobby",
    "id": "meatarian",
    "name": "Meatarian",
    "description": "You absolutely love meat, and dislike eating fruits and vegetables.  It's not just a taste thing, it's a lifestyle.  You spend a lot of time online telling vegans they are wrong.",
    "points": -2,
    "traits": [ "ANTIFRUIT", "MEATARIAN" ]
  },
  {
    "type": "profession",
    "subtype": "hobby",
    "id": "vegetarian",
    "name": "Vegetarian",
    "description": "You have been a vegetarian so long, eating meat makes you sick.  You spend a lot of time online telling carnists they are wrong.",
    "points": -1,
    "traits": [ "VEGETARIAN" ]
  },
  {
    "type": "profession",
    "subtype": "hobby",
    "id": "skating",
    "name": "Skating",
    "description": "You are skilled in maneuvering on skates.  You suffer lower penalties to dodging and are less likely to fall down if hit in melee combat while you're wearing rollerskates or rollerblades.",
    "points": 2,
    "skills": [ { "level": 2, "name": "dodge" } ],
    "traits": [ "PROF_SKATER" ]
  },
  {
    "type": "profession",
    "subtype": "hobby",
    "id": "trickster",
    "name": "Trickster",
    "description": "Mischief is something of a second nature for you.",
    "points": 1,
    "skills": [ { "level": 1, "name": "traps" }, { "level": 1, "name": "speech" } ],
    "traits": [ "LIAR" ]
  },
  {
    "type": "profession",
    "subtype": "hobby",
    "id": "modelling",
    "name": "Modelling",
    "description": "Having style and good looks is certainly far more important than practicality.",
    "points": 3,
    "skills": [ { "level": 2, "name": "speech" }, { "level": 1, "name": "tailor" } ],
    "traits": [ "STYLISH" ]
  },
  {
    "type": "profession",
    "subtype": "hobby",
<<<<<<< HEAD
    "id": "backpacking",
    "name": "Backpacking",
    "description": "You enjoyed trekking on long trails in nature with all your necessities strapped to your back.",
    "points": 3,
    "skills": [ { "level": 2, "name": "survival" }, { "level": 2, "name": "firstaid" } ],
    "traits": [ "OUTDOORSMAN", "GOODCARDIO", "NOMAD" ]
  },
  {
    "type": "profession",
    "subtype": "hobby",
    "id": "trivia",
    "name": "Trivia",
    "description": "You love learning and spouting random bits of trivial knowledge.",
    "points": 3,
    "skills": [ { "level": 1, "name": "speech" } ],
    "traits": [ "GOODMEMORY" ]
=======
    "id": "pottery",
    "name": "Pottery",
    "description": "You're a master of throwing on the potter's wheel, able to shape clay into whatever shape you need.",
    "points": 2,
    "skills": [ { "level": 2, "name": "fabrication" }, { "level": 1, "name": "survival" } ],
    "proficiencies": [ "prof_pottery", "prof_pottery_glazing" ]
  },
  {
    "subtype": "hobby",
    "name": "Handloading",
    "type": "profession",
    "id": "handloading",
    "description": "You learned the cheap way to shoot your ammo.  The problem is you shoot even more now.",
    "points": 2,
    "proficiencies": [ "prof_handloading" ],
    "skills": [ { "level": 3, "name": "fabrication" }, { "level": 2, "name": "gun" } ]
  },
  {
    "subtype": "hobby",
    "type": "profession",
    "name": "Game Master",
    "id": "game_mastering",
    "description": "You've guided players' journeys through your dungeons and fortresses.  Now, you're the last member of your party.",
    "points": 2,
    "traits": [ "PROF_DICEMASTER" ],
    "skills": [ { "level": 2, "name": "speech" } ]
>>>>>>> b6db5771
  },
  {
    "type": "profession",
    "subtype": "hobby",
<<<<<<< HEAD
    "id": "scrapart",
    "name": "Scrap Art",
    "description": "You spent hours welding discarded scrap into large and intricate designs.  Some say you just welded junk into bigger junk.  You call it art.",
    "points": 2,
    "skills": [ { "level": 2, "name": "fabrication" } ],
    "proficiencies": [ "prof_welding_basic" ]
=======
    "id": "golfing",
    "name": "Golfing",
    "points": 1,
    "description": "The backswing's a breeze, and your drive could get skulls into the green if you tried.",
    "skills": [ { "level": 2, "name": "bashing" }, { "level": 1, "name": "melee" }, { "level": 1, "name": "driving" } ]
  },
  {
    "type": "profession",
    "subtype": "hobby",
    "id": "basketball",
    "name": "Basketball",
    "description": "Your ability to play point or post will beat the undead in overtime.",
    "points": 1,
    "skills": [ { "level": 2, "name": "throw" }, { "level": 2, "name": "dodge" } ]
>>>>>>> b6db5771
  },
  {
    "type": "profession",
    "subtype": "hobby",
<<<<<<< HEAD
    "id": "moshing",
    "name": "Moshing",
    "description": "You went to loud concerts and spent your time in the mosh pits.  Now that the world's gone to hell, the whole world is your mosh pit.",
    "points": 1,
    "skills": [ { "level": 1, "name": "unarmed" } ],
    "traits": [ "BADHEARING", "MASOCHIST", "PAINRESIST" ]
=======
    "name": "Red Cross Certified",
    "id": "redcross",
    "description": "The medical professionals aren't coming, but you'll live regardless.",
    "points": 1,
    "skills": [ { "level": 2, "name": "firstaid" } ]
>>>>>>> b6db5771
  },
  {
    "type": "profession",
    "subtype": "hobby",
<<<<<<< HEAD
    "id": "fireperformance",
    "name": "Fire Performance",
    "description": "Whether you twirled, spun, juggled, or ate it, fire was how you grabbed attention",
    "points": 2,
    "traits": [ "PYROMANIA", "ADRENALINE", "DEFT" ]
  },
  {
    "type": "profession",
    "subtype": "hobby",
    "id": "socialdance",
    "name": "Social Dancing",
    "description": "You love meeting new people on the dance fllor.  Zombies aren't terribly friendly, but they're ready to tango!",
    "points": 2,
    "skills": [ { "level": 1, "name": "dodging" }, { "level": 2, "name": "speech" ],
    "traits": [ "LIGHTSTEP" ]
=======
    "id": "carpentry",
    "name": "Carpentry",
    "points": 2,
    "description": "You could make a boat from scratch.  These undead can't swim, right?",
    "skills": [ { "level": 3, "name": "fabrication" } ],
    "proficiencies": [ "prof_carving", "prof_carpentry_basic" ]
  },
  {
    "type": "profession",
    "id": "fishing",
    "subtype": "hobby",
    "name": "Fishing",
    "points": 1,
    "description": "A quiet day at the lake would be a welcome break from the hordes.",
    "skills": [ { "level": 2, "name": "survival" }, { "level": 1, "name": "swimming" } ],
    "traits": [ "OUTDOORSMAN" ]
  },
  {
    "subtype": "hobby",
    "type": "profession",
    "id": "gunsmithing",
    "name": "Home Gunsmith",
    "description": "You could have been the next Browning, if not for the those pesky corpses walking around.  It's time to test for accuracy.",
    "points": 2,
    "proficiencies": [ "prof_gunsmithing_basic", "prof_gunsmithing_improv" ],
    "skills": [ { "level": 2, "name": "fabrication" }, { "level": 1, "name": "gun" }, { "level": 1, "name": "traps" } ]
  },
  {
    "subtype": "hobby",
    "type": "profession",
    "id": "roller_derby",
    "description": "Being able your way through the pack is always useful, whether it's living or rotting.",
    "name": "Roller Derby",
    "points": 3,
    "skills": [
      { "level": 1, "name": "unarmed" },
      { "level": 1, "name": "melee" },
      { "level": 1, "name": "swimming" },
      { "level": 1, "name": "dodge" }
    ],
    "traits": [ "PROF_SKATER" ]
>>>>>>> b6db5771
  },
  {
    "type": "profession",
    "subtype": "hobby",
<<<<<<< HEAD
    "id": "meditation",
    "name": "Mediation",
    "description": "You make a habit of clearing your thoughts and finding your center, even amidst the chaos of the world.",
    "points": 2,
    "traits": [ "SELFAWARE", "SPIRITUAL" ]
=======
    "id": "hockey",
    "name": "Roller Hockey",
    "description": "Knowing your way around the rink can be handy in outmanuvering the undead.",
    "points": 3,
    "skills": [ { "level": 2, "name": "bashing" }, { "level": 2, "name": "swimming" }, { "level": 1, "name": "melee" } ],
    "traits": [ "PROF_SKATER" ]
  },
  {
    "type": "profession",
    "subtype": "hobby",
    "id": "frying",
    "name": "Deep Frying",
    "points": 2,
    "description": "You'd have been a hit at the county fair, but you're cooking for one now.",
    "proficiencies": [ "prof_frying", "prof_frying_bread", "prof_frying_dessert", "prof_food_prep" ],
    "skills": [ { "level": 3, "name": "cooking" } ]
  },
  {
    "type": "profession",
    "id": "homebrewer",
    "subtype": "hobby",
    "name": "Homebrewing",
    "description": "Your white lightning could knock out an elephant, but you're drinking alone now.",
    "points": 2,
    "skills": [ { "level": 2, "name": "cooking" }, { "level": 2, "name": "chemistry" } ],
    "proficiencies": [ "prof_distilling", "prof_beverage_distilling", "prof_fermenting", "prof_food_prep" ]
  },
  {
    "subtype": "hobby",
    "type": "profession",
    "id": "coaching",
    "name": "Sports Coaching",
    "description": "They tore apart your little league team, but you still have team spirit.",
    "points": 2,
    "skills": [ { "level": 3, "name": "speech" }, { "level": 1, "name": "swimming" } ]
  },
  {
    "type": "profession",
    "subtype": "hobby",
    "id": "gardening",
    "name": "Gardening",
    "description": "Earning your green thumb will come in handy when the grocery store is overrun.",
    "points": 1,
    "skills": [ { "level": 2, "name": "survival" }, { "level": 1, "name": "cooking" } ]
  },
  {
    "type": "profession",
    "subtype": "hobby",
    "id": "ropemaking",
    "name": "Ropemaking",
    "description": "Your knots are strong, whether from cloth or natural cordage.",
    "points": 1,
    "skills": [ { "level": 1, "name": "survival" }, { "level": 1, "name": "tailor" } ],
    "proficiencies": [ "prof_fibers", "prof_fibers_rope" ]
  },
  {
    "type": "profession",
    "subtype": "hobby",
    "id": "underweight",
    "name": "Extreme Dieting",
    "description": "You lost an awful lot of weight before the Cataclysm.  Now that food is not always close at hand, your skeletal figure presents an additional danger.  You need to gain weight or die trying.",
    "points": -1,
    "traits": [ "XS" ]
  },
  {
    "type": "profession",
    "subtype": "hobby",
    "id": "obese",
    "name": "Binge Eating",
    "description": "You gained an awful lot of weight before the Cataclysm.  Now that mobility is key to survival, your bloated figure presents an additional danger.  You need to lose weight or die trying.",
    "points": -1,
    "traits": [ "XXXL" ]
>>>>>>> b6db5771
  }
]<|MERGE_RESOLUTION|>--- conflicted
+++ resolved
@@ -458,24 +458,6 @@
   {
     "type": "profession",
     "subtype": "hobby",
-<<<<<<< HEAD
-    "id": "backpacking",
-    "name": "Backpacking",
-    "description": "You enjoyed trekking on long trails in nature with all your necessities strapped to your back.",
-    "points": 3,
-    "skills": [ { "level": 2, "name": "survival" }, { "level": 2, "name": "firstaid" } ],
-    "traits": [ "OUTDOORSMAN", "GOODCARDIO", "NOMAD" ]
-  },
-  {
-    "type": "profession",
-    "subtype": "hobby",
-    "id": "trivia",
-    "name": "Trivia",
-    "description": "You love learning and spouting random bits of trivial knowledge.",
-    "points": 3,
-    "skills": [ { "level": 1, "name": "speech" } ],
-    "traits": [ "GOODMEMORY" ]
-=======
     "id": "pottery",
     "name": "Pottery",
     "description": "You're a master of throwing on the potter's wheel, able to shape clay into whatever shape you need.",
@@ -502,19 +484,10 @@
     "points": 2,
     "traits": [ "PROF_DICEMASTER" ],
     "skills": [ { "level": 2, "name": "speech" } ]
->>>>>>> b6db5771
-  },
-  {
-    "type": "profession",
-    "subtype": "hobby",
-<<<<<<< HEAD
-    "id": "scrapart",
-    "name": "Scrap Art",
-    "description": "You spent hours welding discarded scrap into large and intricate designs.  Some say you just welded junk into bigger junk.  You call it art.",
-    "points": 2,
-    "skills": [ { "level": 2, "name": "fabrication" } ],
-    "proficiencies": [ "prof_welding_basic" ]
-=======
+  },
+  {
+    "type": "profession",
+    "subtype": "hobby",
     "id": "golfing",
     "name": "Golfing",
     "points": 1,
@@ -529,46 +502,19 @@
     "description": "Your ability to play point or post will beat the undead in overtime.",
     "points": 1,
     "skills": [ { "level": 2, "name": "throw" }, { "level": 2, "name": "dodge" } ]
->>>>>>> b6db5771
-  },
-  {
-    "type": "profession",
-    "subtype": "hobby",
-<<<<<<< HEAD
-    "id": "moshing",
-    "name": "Moshing",
-    "description": "You went to loud concerts and spent your time in the mosh pits.  Now that the world's gone to hell, the whole world is your mosh pit.",
-    "points": 1,
-    "skills": [ { "level": 1, "name": "unarmed" } ],
-    "traits": [ "BADHEARING", "MASOCHIST", "PAINRESIST" ]
-=======
+  },
+  {
+    "type": "profession",
+    "subtype": "hobby",
     "name": "Red Cross Certified",
     "id": "redcross",
     "description": "The medical professionals aren't coming, but you'll live regardless.",
     "points": 1,
     "skills": [ { "level": 2, "name": "firstaid" } ]
->>>>>>> b6db5771
-  },
-  {
-    "type": "profession",
-    "subtype": "hobby",
-<<<<<<< HEAD
-    "id": "fireperformance",
-    "name": "Fire Performance",
-    "description": "Whether you twirled, spun, juggled, or ate it, fire was how you grabbed attention",
-    "points": 2,
-    "traits": [ "PYROMANIA", "ADRENALINE", "DEFT" ]
-  },
-  {
-    "type": "profession",
-    "subtype": "hobby",
-    "id": "socialdance",
-    "name": "Social Dancing",
-    "description": "You love meeting new people on the dance fllor.  Zombies aren't terribly friendly, but they're ready to tango!",
-    "points": 2,
-    "skills": [ { "level": 1, "name": "dodging" }, { "level": 2, "name": "speech" ],
-    "traits": [ "LIGHTSTEP" ]
-=======
+  },
+  {
+    "type": "profession",
+    "subtype": "hobby",
     "id": "carpentry",
     "name": "Carpentry",
     "points": 2,
@@ -610,18 +556,10 @@
       { "level": 1, "name": "dodge" }
     ],
     "traits": [ "PROF_SKATER" ]
->>>>>>> b6db5771
-  },
-  {
-    "type": "profession",
-    "subtype": "hobby",
-<<<<<<< HEAD
-    "id": "meditation",
-    "name": "Mediation",
-    "description": "You make a habit of clearing your thoughts and finding your center, even amidst the chaos of the world.",
-    "points": 2,
-    "traits": [ "SELFAWARE", "SPIRITUAL" ]
-=======
+  },
+  {
+    "type": "profession",
+    "subtype": "hobby",
     "id": "hockey",
     "name": "Roller Hockey",
     "description": "Knowing your way around the rink can be handy in outmanuvering the undead.",
@@ -676,6 +614,74 @@
     "points": 1,
     "skills": [ { "level": 1, "name": "survival" }, { "level": 1, "name": "tailor" } ],
     "proficiencies": [ "prof_fibers", "prof_fibers_rope" ]
+  },,
+  {
+    "type": "profession",
+    "subtype": "hobby",
+    "id": "backpacking",
+    "name": "Backpacking",
+    "description": "You enjoyed trekking on long trails in nature with all your necessities strapped to your back.",
+    "points": 3,
+    "skills": [ { "level": 2, "name": "survival" }, { "level": 2, "name": "firstaid" } ],
+    "traits": [ "OUTDOORSMAN", "GOODCARDIO", "NOMAD" ]
+  },
+  {
+    "type": "profession",
+    "subtype": "hobby",
+    "id": "trivia",
+    "name": "Trivia",
+    "description": "You love learning and spouting random bits of trivial knowledge.",
+    "points": 3,
+    "skills": [ { "level": 1, "name": "speech" } ],
+    "traits": [ "GOODMEMORY" ]
+  },
+  {
+    "type": "profession",
+    "subtype": "hobby",
+    "id": "scrapart",
+    "name": "Scrap Art",
+    "description": "You spent hours welding discarded scrap into large and intricate designs.  Some say you just welded junk into bigger junk.  You call it art.",
+    "points": 2,
+    "skills": [ { "level": 2, "name": "fabrication" } ],
+    "proficiencies": [ "prof_welding_basic" ]
+  },
+  {
+    "type": "profession",
+    "subtype": "hobby",
+    "id": "moshing",
+    "name": "Moshing",
+    "description": "You went to loud concerts and spent your time in the mosh pits.  Now that the world's gone to hell, the whole world is your mosh pit.",
+    "points": 1,
+    "skills": [ { "level": 1, "name": "unarmed" } ],
+    "traits": [ "BADHEARING", "MASOCHIST", "PAINRESIST" ]
+  },
+  {
+    "type": "profession",
+    "subtype": "hobby",
+    "id": "fireperformance",
+    "name": "Fire Performance",
+    "description": "Whether you twirled, spun, juggled, or ate it, fire was how you grabbed attention",
+    "points": 2,
+    "traits": [ "PYROMANIA", "ADRENALINE", "DEFT" ]
+  },
+  {
+    "type": "profession",
+    "subtype": "hobby",
+    "id": "socialdance",
+    "name": "Social Dancing",
+    "description": "You love meeting new people on the dance fllor.  Zombies aren't terribly friendly, but they're ready to tango!",
+    "points": 2,
+    "skills": [ { "level": 1, "name": "dodging" }, { "level": 2, "name": "speech" ],
+    "traits": [ "LIGHTSTEP" ]
+  },
+  {
+    "type": "profession",
+    "subtype": "hobby",
+    "id": "meditation",
+    "name": "Mediation",
+    "description": "You make a habit of clearing your thoughts and finding your center, even amidst the chaos of the world.",
+    "points": 2,
+    "traits": [ "SELFAWARE", "SPIRITUAL" ]
   },
   {
     "type": "profession",
@@ -694,6 +700,5 @@
     "description": "You gained an awful lot of weight before the Cataclysm.  Now that mobility is key to survival, your bloated figure presents an additional danger.  You need to lose weight or die trying.",
     "points": -1,
     "traits": [ "XXXL" ]
->>>>>>> b6db5771
   }
 ]