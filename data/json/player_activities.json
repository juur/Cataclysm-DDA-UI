[
  {
    "id": "ACT_RELOAD",
    "type": "activity_type",
    "activity_level": "NO_EXERCISE",
    "verb": "reloading",
    "suspendable": false,
    "based_on": "speed"
  },
  {
    "id": "ACT_FIND_MOUNT",
    "type": "activity_type",
    "activity_level": "LIGHT_EXERCISE",
    "verb": "finding a mount",
    "suspendable": false,
    "based_on": "neither",
    "no_resume": true
  },
  {
    "id": "ACT_READ",
    "type": "activity_type",
    "activity_level": "NO_EXERCISE",
    "verb": "reading",
    "rooted": true,
    "based_on": "speed",
    "refuel_fires": true,
    "auto_needs": true
  },
  {
    "id": "ACT_MULTIPLE_CONSTRUCTION",
    "type": "activity_type",
    "activity_level": "ACTIVE_EXERCISE",
    "verb": "constructing",
    "based_on": "neither",
    "suspendable": false,
    "no_resume": true,
    "multi_activity": true,
    "auto_needs": true
  },
  {
    "id": "ACT_MULTIPLE_MINE",
    "type": "activity_type",
    "activity_level": "EXTRA_EXERCISE",
    "verb": "mining",
    "based_on": "neither",
    "suspendable": false,
    "no_resume": true,
    "multi_activity": true
  },
  {
    "id": "ACT_TIDY_UP",
    "type": "activity_type",
    "activity_level": "MODERATE_EXERCISE",
    "verb": "tidying up",
    "based_on": "neither"
  },
  {
    "id": "ACT_VEHICLE_DECONSTRUCTION",
    "type": "activity_type",
    "activity_level": "ACTIVE_EXERCISE",
    "verb": "deconstructing a vehicle",
    "based_on": "neither",
    "suspendable": false,
    "no_resume": true,
    "multi_activity": true
  },
  {
    "id": "ACT_VEHICLE_REPAIR",
    "type": "activity_type",
    "activity_level": "ACTIVE_EXERCISE",
    "verb": "repairing a vehicle",
    "based_on": "neither",
    "suspendable": false,
    "no_resume": true,
    "multi_activity": true
  },
  {
    "id": "ACT_MULTIPLE_CHOP_PLANKS",
    "type": "activity_type",
    "activity_level": "EXTRA_EXERCISE",
    "verb": "chopping logs",
    "based_on": "neither",
    "suspendable": false,
    "no_resume": true,
    "multi_activity": true,
    "auto_needs": true
  },
  {
    "id": "ACT_MULTIPLE_BUTCHER",
    "type": "activity_type",
    "activity_level": "MODERATE_EXERCISE",
    "verb": "butchering",
    "based_on": "neither",
    "suspendable": false,
    "no_resume": true,
    "multi_activity": true,
    "auto_needs": true
  },
  {
    "id": "ACT_MULTIPLE_CHOP_TREES",
    "type": "activity_type",
    "activity_level": "EXTRA_EXERCISE",
    "verb": "chopping trees",
    "based_on": "neither",
    "suspendable": false,
    "no_resume": true,
    "multi_activity": true,
    "auto_needs": true
  },
  {
    "id": "ACT_MULTIPLE_FISH",
    "type": "activity_type",
    "activity_level": "LIGHT_EXERCISE",
    "verb": "fishing",
    "based_on": "neither",
    "auto_needs": true
  },
  {
    "id": "ACT_GENERIC_GAME",
    "type": "activity_type",
    "activity_level": "NO_EXERCISE",
    "verb": "playing",
    "rooted": true,
    "based_on": "time"
  },
  {
    "id": "ACT_GAME",
    "type": "activity_type",
    "activity_level": "NO_EXERCISE",
    "verb": "playing",
    "rooted": true,
    "based_on": "time"
  },
  {
    "id": "ACT_WAIT",
    "type": "activity_type",
    "activity_level": "NO_EXERCISE",
    "verb": "waiting",
    "rooted": true,
    "based_on": "time",
    "no_resume": true,
    "refuel_fires": true,
    "auto_needs": true
  },
  {
    "id": "ACT_CRAFT",
    "type": "activity_type",
    "activity_level": "MODERATE_EXERCISE",
    "verb": "crafting",
    "based_on": "neither",
    "refuel_fires": true,
    "auto_needs": true
  },
  {
    "id": "ACT_DISASSEMBLE",
    "type": "activity_type",
    "activity_level": "MODERATE_EXERCISE",
    "verb": "disassembly",
    "suspendable": false,
    "rooted": true,
    "based_on": "speed",
    "refuel_fires": true,
    "auto_needs": true
  },
  {
    "id": "ACT_BUTCHER",
    "type": "activity_type",
    "activity_level": "ACTIVE_EXERCISE",
    "verb": "butchering",
    "based_on": "speed"
  },
  {
    "id": "ACT_BUTCHER_FULL",
    "type": "activity_type",
    "activity_level": "ACTIVE_EXERCISE",
    "verb": "butchering",
    "based_on": "speed"
  },
  {
    "id": "ACT_FIELD_DRESS",
    "type": "activity_type",
    "activity_level": "MODERATE_EXERCISE",
    "verb": "field dressing",
    "based_on": "speed"
  },
  {
    "id": "ACT_SKIN",
    "type": "activity_type",
    "activity_level": "MODERATE_EXERCISE",
    "verb": "skinning",
    "based_on": "speed"
  },
  {
    "id": "ACT_QUARTER",
    "type": "activity_type",
    "activity_level": "ACTIVE_EXERCISE",
    "verb": "quartering",
    "based_on": "speed"
  },
  {
    "id": "ACT_DISMEMBER",
    "type": "activity_type",
    "activity_level": "ACTIVE_EXERCISE",
    "verb": "dismembering",
    "based_on": "speed"
  },
  {
    "id": "ACT_DISSECT",
    "type": "activity_type",
    "activity_level": "MODERATE_EXERCISE",
    "verb": "dissecting",
    "based_on": "speed"
  },
  {
    "id": "ACT_LONGSALVAGE",
    "type": "activity_type",
    "activity_level": "ACTIVE_EXERCISE",
    "verb": "salvaging",
    "based_on": "speed",
    "no_resume": true,
    "refuel_fires": true,
    "auto_needs": true
  },
  {
    "id": "ACT_FORAGE",
    "type": "activity_type",
    "activity_level": "LIGHT_EXERCISE",
    "verb": "foraging",
    "based_on": "speed"
  },
  {
    "id": "ACT_BUILD",
    "type": "activity_type",
    "activity_level": "ACTIVE_EXERCISE",
    "based_on": "neither",
    "refuel_fires": true,
    "auto_needs": true,
    "verb": "constructing"
  },
  {
    "id": "ACT_VEHICLE",
    "type": "activity_type",
    "activity_level": "ACTIVE_EXERCISE",
    "verb": "interacting with the vehicle",
    "based_on": "speed"
  },
  {
    "id": "ACT_TRAIN",
    "type": "activity_type",
    "activity_level": "ACTIVE_EXERCISE",
    "verb": "training",
    "based_on": "speed"
  },
  {
    "id": "ACT_SOCIALIZE",
    "type": "activity_type",
    "activity_level": "NO_EXERCISE",
    "verb": "socializing",
    "based_on": "time",
    "rooted": true
  },
  {
    "id": "ACT_WAIT_WEATHER",
    "type": "activity_type",
    "activity_level": "NO_EXERCISE",
    "verb": "waiting",
    "rooted": true,
    "based_on": "time",
    "no_resume": true,
    "auto_needs": true
  },
  {
    "id": "ACT_FIRSTAID",
    "type": "activity_type",
    "activity_level": "LIGHT_EXERCISE",
    "verb": "using first aid",
    "based_on": "speed"
  },
  {
    "id": "ACT_FISH",
    "type": "activity_type",
    "activity_level": "LIGHT_EXERCISE",
    "verb": "fishing",
    "rooted": true,
    "based_on": "speed",
    "suspendable": false
  },
  {
    "id": "ACT_PICKAXE",
    "type": "activity_type",
    "activity_level": "EXTRA_EXERCISE",
    "verb": "mining",
    "based_on": "speed"
  },
  {
    "id": "ACT_BURROW",
    "type": "activity_type",
    "activity_level": "EXTRA_EXERCISE",
    "verb": "burrowing",
    "based_on": "speed"
  },
  {
    "id": "ACT_PULP",
    "type": "activity_type",
    "activity_level": "EXTRA_EXERCISE",
    "verb": "smashing",
    "based_on": "neither",
    "no_resume": true
  },
  {
    "id": "ACT_HAND_CRANK",
    "type": "activity_type",
    "activity_level": "MODERATE_EXERCISE",
    "verb": "cranking",
    "rooted": true,
    "based_on": "time"
  },
  {
    "id": "ACT_HEATING",
    "type": "activity_type",
    "activity_level": "NO_EXERCISE",
    "verb": "heating",
    "based_on": "time"
  },
  {
    "id": "ACT_VIBE",
    "type": "activity_type",
    "activity_level": "LIGHT_EXERCISE",
    "verb": "de-stressing",
    "based_on": "time"
  },
  {
    "id": "ACT_MAKE_ZLAVE",
    "type": "activity_type",
    "activity_level": "MODERATE_EXERCISE",
    "verb": "cutting tissues",
    "suspendable": false,
    "based_on": "speed"
  },
  {
    "id": "ACT_DROP",
    "type": "activity_type",
    "activity_level": "LIGHT_EXERCISE",
    "verb": "dropping",
    "suspendable": false,
    "based_on": "neither",
    "no_resume": true
  },
  {
    "id": "ACT_STASH",
    "type": "activity_type",
    "activity_level": "LIGHT_EXERCISE",
    "verb": "stashing",
    "suspendable": false,
    "based_on": "neither",
    "no_resume": true
  },
  {
    "id": "ACT_PICKUP",
    "type": "activity_type",
    "activity_level": "LIGHT_EXERCISE",
    "verb": "picking up",
    "suspendable": false,
    "based_on": "neither",
    "no_resume": true
  },
  {
    "id": "ACT_MOVE_ITEMS",
    "type": "activity_type",
    "activity_level": "MODERATE_EXERCISE",
    "verb": "moving items",
    "suspendable": false,
    "based_on": "neither",
    "no_resume": true
  },
  {
    "id": "ACT_AUTODRIVE",
    "type": "activity_type",
    "activity_level": "NO_EXERCISE",
    "verb": "driving",
    "suspendable": false,
    "based_on": "neither",
    "no_resume": true
  },
  {
    "id": "ACT_TRAVELLING",
    "type": "activity_type",
    "activity_level": "NO_EXERCISE",
    "verb": "traveling",
    "suspendable": false,
    "based_on": "neither",
    "no_resume": true
  },
  {
    "id": "ACT_MOVE_LOOT",
    "type": "activity_type",
    "activity_level": "MODERATE_EXERCISE",
    "verb": "sorting out the loot",
    "based_on": "neither"
  },
  {
    "id": "ACT_FETCH_REQUIRED",
    "type": "activity_type",
    "activity_level": "MODERATE_EXERCISE",
    "verb": "fetching components",
    "suspendable": false,
    "based_on": "neither",
    "no_resume": true
  },
  {
    "id": "ACT_MULTIPLE_FARM",
    "type": "activity_type",
    "activity_level": "ACTIVE_EXERCISE",
    "verb": "farming",
    "suspendable": false,
    "based_on": "neither",
    "no_resume": true,
    "multi_activity": true,
    "auto_needs": true
  },
  {
    "id": "ACT_FERTILIZE_PLOT",
    "type": "activity_type",
    "activity_level": "MODERATE_EXERCISE",
    "verb": "fertilizing plots",
    "suspendable": false,
    "based_on": "neither",
    "no_resume": true,
    "auto_needs": true
  },
  {
    "id": "ACT_ADV_INVENTORY",
    "type": "activity_type",
    "activity_level": "MODERATE_EXERCISE",
    "verb": "interacting with inventory",
    "suspendable": false,
    "based_on": "neither",
    "no_resume": true
  },
  {
    "id": "ACT_ARMOR_LAYERS",
    "type": "activity_type",
    "activity_level": "NO_EXERCISE",
    "verb": "fiddling with your clothes",
    "suspendable": false,
    "based_on": "neither",
    "no_resume": true
  },
  {
    "id": "ACT_START_FIRE",
    "type": "activity_type",
    "activity_level": "NO_EXERCISE",
    "verb": "lighting the fire",
    "rooted": true,
    "based_on": "neither",
    "no_resume": true
  },
  {
    "id": "ACT_OPEN_GATE",
    "type": "activity_type",
    "activity_level": "MODERATE_EXERCISE",
    "verb": "working the winch",
    "based_on": "speed"
  },
  {
    "id": "ACT_FILL_LIQUID",
    "type": "activity_type",
    "activity_level": "NO_EXERCISE",
    "verb": "filling the container",
    "suspendable": false,
    "rooted": true,
    "based_on": "neither",
    "no_resume": true
  },
  {
    "id": "ACT_MILK",
    "type": "activity_type",
    "activity_level": "LIGHT_EXERCISE",
    "verb": "milking an animal",
    "suspendable": false,
    "rooted": true,
    "based_on": "time",
    "no_resume": true
  },
  {
    "id": "ACT_SHEAR",
    "type": "activity_type",
    "activity_level": "MODERATE_EXERCISE",
    "verb": "shearing an animal",
    "suspendable": false,
    "rooted": true,
    "based_on": "time",
    "no_resume": true
  },
  {
    "id": "ACT_HOTWIRE_CAR",
    "type": "activity_type",
    "activity_level": "NO_EXERCISE",
    "verb": "hotwiring the vehicle",
    "based_on": "speed"
  },
  {
    "id": "ACT_AIM",
    "type": "activity_type",
    "activity_level": "LIGHT_EXERCISE",
    "verb": "aiming",
    "suspendable": false,
    "based_on": "neither",
    "no_resume": true
  },
  {
    "id": "ACT_ATM",
    "type": "activity_type",
    "activity_level": "NO_EXERCISE",
    "verb": "using the ATM",
    "suspendable": false,
    "based_on": "neither",
    "no_resume": true
  },
  {
    "id": "ACT_START_ENGINES",
    "type": "activity_type",
    "activity_level": "NO_EXERCISE",
    "verb": "trying to start the vehicle",
    "suspendable": false,
    "based_on": "time"
  },
  {
    "id": "ACT_OXYTORCH",
    "type": "activity_type",
    "activity_level": "NO_EXERCISE",
    "verb": "welding",
    "based_on": "speed"
  },
  {
    "id": "ACT_CRACKING",
    "type": "activity_type",
    "activity_level": "NO_EXERCISE",
    "verb": "cracking",
    "rooted": true,
    "based_on": "speed"
  },
  {
    "id": "ACT_LOCKPICK",
    "type": "activity_type",
    "activity_level": "NO_EXERCISE",
    "verb": "picking lock",
    "rooted": true,
    "based_on": "speed"
  },
  {
    "id": "ACT_REPAIR_ITEM",
    "type": "activity_type",
    "activity_level": "NO_EXERCISE",
    "verb": "repairing",
    "rooted": true,
    "based_on": "neither",
    "refuel_fires": true,
    "auto_needs": true
  },
  {
    "id": "ACT_MEND_ITEM",
    "type": "activity_type",
    "activity_level": "NO_EXERCISE",
    "verb": "mending",
    "rooted": true,
    "based_on": "speed",
    "refuel_fires": true,
    "auto_needs": true
  },
  {
    "id": "ACT_GUNMOD_ADD",
    "type": "activity_type",
    "activity_level": "NO_EXERCISE",
    "verb": "modifying gun",
    "suspendable": false,
    "based_on": "speed"
  },
  {
    "id": "ACT_TOOLMOD_ADD",
    "type": "activity_type",
    "activity_level": "NO_EXERCISE",
    "verb": "modifying tool",
    "suspendable": false,
    "based_on": "speed"
  },
  {
    "id": "ACT_WAIT_NPC",
    "type": "activity_type",
    "activity_level": "NO_EXERCISE",
    "verb": "interacting with the NPC",
    "rooted": true,
    "based_on": "time",
    "no_resume": true
  },
  {
    "id": "ACT_WAIT_STAMINA",
    "type": "activity_type",
    "activity_level": "NO_EXERCISE",
    "verb": "catching breath",
    "rooted": true,
    "based_on": "time",
    "no_resume": true
  },
  {
    "id": "ACT_CLEAR_RUBBLE",
    "type": "activity_type",
    "activity_level": "EXTRA_EXERCISE",
    "verb": "clearing that rubble",
    "based_on": "speed"
  },
  {
    "id": "ACT_MEDITATE",
    "type": "activity_type",
    "activity_level": "NO_EXERCISE",
    "verb": "meditating",
    "rooted": true,
    "based_on": "speed"
  },
  {
    "id": "ACT_WASH",
    "type": "activity_type",
    "activity_level": "MODERATE_EXERCISE",
    "verb": "washing",
    "rooted": true,
    "based_on": "speed"
  },
  {
    "id": "ACT_HACKSAW",
    "type": "activity_type",
    "activity_level": "MODERATE_EXERCISE",
    "verb": "cutting the metal",
    "based_on": "speed"
  },
  {
    "id": "ACT_PRY_NAILS",
    "type": "activity_type",
    "activity_level": "MODERATE_EXERCISE",
    "verb": "prying nails",
    "based_on": "speed"
  },
  {
    "id": "ACT_CHOP_TREE",
    "type": "activity_type",
    "activity_level": "ACTIVE_EXERCISE",
    "verb": "chopping down a tree",
    "based_on": "speed"
  },
  {
    "id": "ACT_CHOP_LOGS",
    "type": "activity_type",
    "activity_level": "ACTIVE_EXERCISE",
    "verb": "chopping a log",
    "based_on": "speed"
  },
  {
    "id": "ACT_CHOP_PLANKS",
    "type": "activity_type",
    "activity_level": "ACTIVE_EXERCISE",
    "verb": "cutting planks",
    "based_on": "speed",
    "no_resume": true
  },
  {
    "id": "ACT_JACKHAMMER",
    "type": "activity_type",
    "activity_level": "ACTIVE_EXERCISE",
    "verb": "drilling",
    "based_on": "speed"
  },
  {
    "id": "ACT_CHURN",
    "type": "activity_type",
    "activity_level": "EXTRA_EXERCISE",
    "verb": "churning earth",
    "based_on": "time"
  },
  {
    "id": "ACT_PLANT_SEED",
    "type": "activity_type",
    "activity_level": "EXTRA_EXERCISE",
    "verb": "planting seeds",
    "based_on": "time"
  },
  {
    "id": "ACT_DIG",
    "type": "activity_type",
    "activity_level": "EXTRA_EXERCISE",
    "verb": "digging",
    "based_on": "speed"
  },
  {
    "id": "ACT_DIG_CHANNEL",
    "type": "activity_type",
    "activity_level": "EXTRA_EXERCISE",
    "verb": "digging",
    "based_on": "speed"
  },
  {
    "id": "ACT_FILL_PIT",
    "type": "activity_type",
    "activity_level": "ACTIVE_EXERCISE",
    "verb": "filling",
    "based_on": "speed"
  },
  {
    "id": "ACT_SHAVE",
    "type": "activity_type",
    "activity_level": "NO_EXERCISE",
    "verb": "shaving",
    "rooted": true,
    "based_on": "speed"
  },
  {
    "id": "ACT_HAIRCUT",
    "type": "activity_type",
    "activity_level": "NO_EXERCISE",
    "verb": "cutting your hair",
    "rooted": true,
    "based_on": "speed"
  },
  {
    "id": "ACT_PLAY_WITH_PET",
    "type": "activity_type",
    "activity_level": "LIGHT_EXERCISE",
    "verb": "playing with your pet",
    "based_on": "speed"
  },
  {
    "id": "ACT_TRY_SLEEP",
    "type": "activity_type",
    "activity_level": "NO_EXERCISE",
    "verb": "trying to fall asleep",
    "rooted": true,
    "based_on": "speed",
    "suspendable": false
  },
  {
    "id": "ACT_OPERATION",
    "type": "activity_type",
    "activity_level": "NO_EXERCISE",
    "verb": "being operated on",
    "based_on": "time",
    "suspendable": false
  },
  {
    "id": "ACT_UNLOAD_MAG",
    "type": "activity_type",
    "activity_level": "NO_EXERCISE",
    "verb": "unloading",
    "suspendable": false,
    "based_on": "speed"
  },
  {
    "id": "ACT_ROBOT_CONTROL",
    "type": "activity_type",
    "activity_level": "NO_EXERCISE",
    "verb": "programming override",
    "suspendable": false,
    "based_on": "time",
    "no_resume": true
  },
  {
    "id": "ACT_WEAR",
    "type": "activity_type",
    "activity_level": "NO_EXERCISE",
    "verb": "putting on items",
    "suspendable": false,
    "based_on": "neither",
    "no_resume": true
  },
  {
    "id": "ACT_TREE_COMMUNION",
    "type": "activity_type",
    "activity_level": "NO_EXERCISE",
    "verb": "communing with the trees",
    "rooted": true,
    "suspendable": false,
    "based_on": "time",
    "no_resume": true
  },
  {
    "id": "ACT_EAT_MENU",
    "type": "activity_type",
    "activity_level": "NO_EXERCISE",
    "verb": "eating",
    "suspendable": false,
    "rooted": true,
    "based_on": "neither",
    "no_resume": true
  },
  {
    "id": "ACT_CONSUME_FOOD_MENU",
    "type": "activity_type",
    "activity_level": "NO_EXERCISE",
    "verb": "consuming",
    "suspendable": false,
    "rooted": true,
    "based_on": "neither",
    "no_resume": true
  },
  {
    "id": "ACT_SPELLCASTING",
    "type": "activity_type",
    "activity_level": "LIGHT_EXERCISE",
    "verb": "casting",
    "suspendable": false,
    "based_on": "speed",
    "no_resume": true
  },
  {
    "id": "ACT_STUDY_SPELL",
    "type": "activity_type",
    "activity_level": "NO_EXERCISE",
    "verb": "studying",
    "suspendable": false,
    "refuel_fires": true,
    "auto_needs": true,
    "rooted": true,
    "based_on": "time",
    "no_resume": true
  },
  {
    "id": "ACT_CONSUME_DRINK_MENU",
    "type": "activity_type",
    "activity_level": "NO_EXERCISE",
    "verb": "drinking",
    "suspendable": false,
    "based_on": "neither",
    "no_resume": true
  },
  {
    "id": "ACT_CONSUME_MEDS_MENU",
    "type": "activity_type",
    "activity_level": "NO_EXERCISE",
    "verb": "using drugs",
    "suspendable": false,
    "based_on": "neither",
    "no_resume": true
  },
  {
    "id": "ACT_MIND_SPLICER",
    "type": "activity_type",
    "activity_level": "NO_EXERCISE",
    "verb": "using the mind splicer",
    "rooted": true,
    "based_on": "speed",
    "no_resume": true
  },
  {
    "id": "ACT_HACKING",
    "type": "activity_type",
    "activity_level": "NO_EXERCISE",
    "verb": "hacking",
    "suspendable": false,
    "based_on": "time",
    "no_resume": true
  },
  {
    "id": "ACT_MIGRATION_CANCEL",
    "type": "activity_type",
    "activity_level": "NO_EXERCISE",
    "verb": "canceling activity serialized with legacy code",
    "suspendable": false,
    "based_on": "neither",
    "no_resume": true
  },
  {
<<<<<<< HEAD
    "id": "ACT_PURIFY_WATER",
    "type": "activity_type",
    "activity_level": "NO_EXERCISE",
    "verb": "purifying the water",
    "rooted": true,
    "based_on": "time",
    "auto_needs": true
=======
    "id": "ACT_CONSUME",
    "type": "activity_type",
    "activity_level": "NO_EXERCISE",
    "verb": "consuming",
    "based_on": "time"
>>>>>>> 50810da9
  }
]<|MERGE_RESOLUTION|>--- conflicted
+++ resolved
@@ -866,7 +866,6 @@
     "no_resume": true
   },
   {
-<<<<<<< HEAD
     "id": "ACT_PURIFY_WATER",
     "type": "activity_type",
     "activity_level": "NO_EXERCISE",
@@ -874,12 +873,12 @@
     "rooted": true,
     "based_on": "time",
     "auto_needs": true
-=======
+  },
+  {
     "id": "ACT_CONSUME",
     "type": "activity_type",
     "activity_level": "NO_EXERCISE",
     "verb": "consuming",
     "based_on": "time"
->>>>>>> 50810da9
   }
 ]