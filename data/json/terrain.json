[
  {
    "type": "item_group",
    "id": "wall_bash_results",
    "subtype": "collection",
    "entries": [
      { "item": "rock", "count": [ 0, 2 ] },
      { "item": "nail", "charges": [ 2, 8 ] },
      { "item": "splinter", "count": [ 1, 5 ] }
    ]
  },
  {
    "type": "terrain",
    "id": "t_hole",
    "name": "empty space",
    "symbol": " ",
    "color": "black",
    "move_cost": 2,
    "trap": "tr_ledge",
    "flags": [ "TRANSPARENT", "NOITEM" ]
  },
  {
    "type": "terrain",
    "id": "t_open_air_rooved",
    "name": "open air",
    "symbol": " ",
    "color": "i_cyan",
    "move_cost": 2,
    "roof": "t_flat_roof",
    "trap": "tr_ledge",
    "flags": [ "TRANSPARENT", "NO_FLOOR" ],
    "examine_action": "ledge"
  },
  {
    "type": "terrain",
    "id": "t_brick_wall_halfway",
    "name": "half-built brick wall",
    "description": "Half of a brick wall, looks like it still requires some more resources and effort before being considered a real wall.",
    "symbol": "#",
    "color": "brown",
    "move_cost": 5,
    "coverage": 60,
    "flags": [ "TRANSPARENT", "NOITEM", "MOUNTABLE", "REDUCE_SCENT", "MINEABLE" ],
    "bash": {
      "str_min": 30,
      "str_max": 100,
      "sound": "crash!",
      "sound_fail": "bash!",
      "ter_set": "t_null",
      "items": [ { "item": "rock", "count": [ 5, 8 ] }, { "item": "brick", "count": [ 1, 3 ] } ]
    }
  },
  {
    "type": "terrain",
    "id": "t_brick_wall",
    "name": "brick wall",
    "description": "A solid brick wall, sturdy enough to support a roof with enough walls and keep out any unwanted visitors.",
    "symbol": "LINE_OXOX",
    "color": "brown",
    "move_cost": 0,
    "coverage": 100,
    "flags": [ "NOITEM", "SUPPORTS_ROOF", "WALL", "AUTO_WALL_SYMBOL", "MINEABLE", "BLOCK_WIND" ],
    "connects_to": "WALL",
    "bash": {
      "str_min": 60,
      "str_max": 160,
      "sound": "crash!",
      "sound_fail": "bash!",
      "ter_set": "t_null",
      "items": [ { "item": "rock", "count": [ 8, 15 ] }, { "item": "brick", "count": [ 2, 6 ] } ]
    }
  },
  {
    "type": "terrain",
    "id": "t_scrap_wall",
    "name": "simple metal wall",
    "description": "A relatively simple wall made of scraped together metal.  It's still capable of blocking intruders and supporting a roof with adjacent walls.",
    "symbol": "LINE_OXOX",
    "color": "dark_gray",
    "move_cost": 0,
    "coverage": 100,
    "flags": [ "NOITEM", "SUPPORTS_ROOF", "WALL", "AUTO_WALL_SYMBOL", "MINEABLE", "BLOCK_WIND" ],
    "connects_to": "WALL",
    "bash": {
      "str_min": 80,
      "str_max": 200,
      "sound": "metal screeching!",
      "sound_fail": "clang!",
      "ter_set": "t_pit_shallow",
      "items": [ { "item": "steel_chunk", "count": [ 10, 22 ] } ]
    }
  },
  {
    "type": "terrain",
    "id": "t_scrap_wall_halfway",
    "name": "half-built simple metal wall",
    "description": "A partially built makeshift wall of metal that could potentially support a roof if it were completed.",
    "symbol": "#",
    "color": "dark_gray",
    "move_cost": 4,
    "coverage": 60,
    "flags": [ "NOITEM", "TRANSPARENT", "MOUNTABLE", "REDUCE_SCENT", "MINEABLE" ],
    "bash": {
      "str_min": 50,
      "str_max": 130,
      "sound": "metal screeching!",
      "sound_fail": "clang!",
      "ter_set": "t_pit_shallow",
      "items": [ { "item": "steel_chunk", "count": [ 5, 11 ] } ]
    }
  },
  {
    "type": "terrain",
    "id": "t_sconc_wall",
    "name": "simple concrete wall",
    "description": "A durable and uniform concrete wall, quite drab without decoration.  More than capable of supporting a roof, as well as keeping out most anything, save for vehicles.",
    "symbol": "LINE_OXOX",
    "color": "light_gray",
    "move_cost": 0,
    "coverage": 100,
    "flags": [ "NOITEM", "SUPPORTS_ROOF", "WALL", "AUTO_WALL_SYMBOL", "MINEABLE", "BLOCK_WIND" ],
    "connects_to": "WALL",
    "bash": {
      "str_min": 90,
      "str_max": 350,
      "sound": "crash!",
      "sound_fail": "whump!",
      "ter_set": "t_pit_shallow",
      "items": [ { "item": "rock", "count": [ 10, 22 ] } ]
    }
  },
  {
    "type": "terrain",
    "id": "t_sconc_wall_halfway",
    "name": "half-built simple concrete wall",
    "description": "A partially poured concrete wall that could probably keep anything behind it quite safe if it were finished.",
    "symbol": "*",
    "color": "light_gray",
    "move_cost": 4,
    "coverage": 60,
    "flags": [ "NOITEM", "TRANSPARENT", "MOUNTABLE", "REDUCE_SCENT", "MINEABLE" ],
    "connects_to": "WALL",
    "bash": {
      "str_min": 40,
      "str_max": 350,
      "sound": "crash!",
      "sound_fail": "whump!",
      "ter_set": "t_pit_shallow",
      "items": [ { "item": "rock", "count": [ 5, 11 ] } ]
    }
  },
  {
    "type": "terrain",
    "id": "t_strconc_wall",
    "name": "reinforced concrete wall",
    "description": "An extremely resilient wall, filled with concrete and rebar.  Best suited for supporting multi-level buildings, only serious explosives and high-speed impacts would be capable of damaging this wall.",
    "symbol": "LINE_OXOX",
    "color": "light_gray",
    "move_cost": 0,
    "coverage": 100,
    "flags": [ "NOITEM", "SUPPORTS_ROOF", "WALL", "AUTO_WALL_SYMBOL", "MINEABLE", "BLOCK_WIND" ],
    "connects_to": "WALL",
    "bash": {
      "str_min": 120,
      "str_max": 460,
      "sound": "scrrrash!",
      "sound_fail": "whump!",
      "ter_set": "t_reb_cage",
      "items": [ { "item": "rock", "count": [ 10, 22 ] } ]
    }
  },
  {
    "type": "terrain",
    "id": "t_strconc_wall_halfway",
    "name": "half-built reinforced concrete wall",
    "description": "Poured concrete with methodically placed rebar sticking out, which isn't practical for supporting roofs or shelter.  It appears to need more resources before being considered complete.",
    "symbol": "*",
    "color": "light_gray",
    "move_cost": 5,
    "coverage": 60,
    "flags": [ "TRANSPARENT", "NOITEM", "MOUNTABLE", "REDUCE_SCENT", "MINEABLE" ],
    "connects_to": "WALL",
    "bash": {
      "str_min": 60,
      "str_max": 460,
      "sound": "scrrrash!",
      "sound_fail": "whump!",
      "ter_set": "t_reb_cage",
      "items": [ { "item": "rock", "count": [ 5, 11 ] } ]
    }
  },
  {
    "type": "terrain",
    "id": "t_reb_cage",
    "name": "rebar cage",
    "description": "A structural support system made of rebar that appears to be the early stages of a reinforced concrete wall, just missing the poured concrete.",
    "symbol": "#",
    "color": "dark_gray",
    "move_cost": 0,
    "flags": [ "TRANSPARENT", "NOITEM", "PERMEABLE", "THIN_OBSTACLE" ],
    "connects_to": "WALL",
    "bash": {
      "str_min": 20,
      "str_max": 100,
      "sound": "metal screeching!",
      "sound_fail": "clang!",
      "ter_set": "t_pit",
      "items": [ { "item": "scrap", "count": [ 4, 12 ] }, { "item": "rebar", "count": [ 0, 4 ] } ]
    }
  },
  {
    "type": "terrain",
    "id": "t_thconc_floor",
    "name": "concrete floor",
    "description": "A bare and cold concrete floor with matching roof, could still insulate from the outdoors but roof collapse is possible if supporting walls are broken down.",
    "symbol": ".",
    "color": "cyan",
    "move_cost": 2,
    "flags": [ "TRANSPARENT", "SUPPORTS_ROOF", "COLLAPSES", "INDOORS", "FLAT", "ROAD" ],
    "bash": {
      "sound": "SMASH!",
      "ter_set": "t_null",
      "str_min": 100,
      "str_max": 400,
      "str_min_supported": 150,
      "items": [
        { "item": "rock", "count": [ 5, 10 ] },
        { "item": "scrap", "count": [ 5, 8 ] },
        { "item": "rebar", "count": [ 0, 2 ] }
      ]
    }
  },
  {
    "type": "terrain",
    "id": "t_thconc_y",
    "name": "concrete floor",
    "description": "A bare and cold concrete floor with a streak of yellow paint, could still insulate from the outdoors but roof collapse is possible if supporting walls are broken down.",
    "symbol": ".",
    "color": "yellow",
    "looks_like": "t_wall_y",
    "move_cost": 2,
    "flags": [ "TRANSPARENT", "SUPPORTS_ROOF", "COLLAPSES", "INDOORS", "FLAT", "ROAD" ],
    "bash": {
      "sound": "SMASH!",
      "ter_set": "t_null",
      "str_min": 100,
      "str_max": 400,
      "str_min_supported": 150,
      "items": [
        { "item": "rock", "count": [ 5, 10 ] },
        { "item": "scrap", "count": [ 5, 8 ] },
        { "item": "rebar", "count": [ 0, 2 ] }
      ]
    }
  },
  {
    "type": "terrain",
    "id": "t_thconc_floor_olight",
    "name": "concrete floor, overhead light",
    "description": "A bare and cold concrete floor with a still-functioning light attached to the ceiling above.",
    "symbol": ".",
    "color": "white",
    "move_cost": 2,
    "flags": [ "TRANSPARENT", "SUPPORTS_ROOF", "INDOORS", "FLAT", "ROAD" ],
    "bash": {
      "str_min": 4,
      "str_max": 12,
      "sound": "glass breaking!",
      "sound_fail": "whack!",
      "sound_vol": 16,
      "sound_fail_vol": 10,
      "ter_set": "t_thconc_floor",
      "items": [ { "item": "glass_shard", "count": [ 1, 2 ] } ]
    }
  },
  {
    "type": "terrain",
    "id": "t_ov_smreb_cage",
    "name": "small rebar roof cage",
    "description": "A series of structural support crafted from rebar in order to allow the pouring of concrete for a more stable floor and roof.",
    "symbol": ".",
    "color": "dark_gray",
    "move_cost": 4,
    "flags": [ "TRANSPARENT", "SUPPORTS_ROOF", "COLLAPSES", "FLAT" ],
    "bash": {
      "sound": "SCRRRASH!",
      "ter_set": "t_null",
      "str_min": 100,
      "str_max": 400,
      "str_min_supported": 150,
      "items": [ { "item": "scrap", "count": [ 5, 8 ] }, { "item": "rebar", "count": [ 0, 2 ] } ]
    }
  },
  {
    "type": "terrain",
    "id": "t_strconc_floor",
    "name": "reinforced concrete floor",
    "description": "Extremely resilient floor made from carefully placed rebar and poured concrete, capable of providing protection from the elements.  As for the matching roof, it still requires supporting walls, otherwise it may very well cave in.",
    "symbol": ".",
    "color": "cyan",
    "move_cost": 2,
    "flags": [ "TRANSPARENT", "SUPPORTS_ROOF", "COLLAPSES", "INDOORS", "FLAT", "ROAD" ],
    "bash": {
      "sound": "SMASH!",
      "ter_set": "t_null",
      "str_min": 150,
      "str_max": 400,
      "str_min_supported": 200,
      "items": [
        { "item": "rock", "count": [ 10, 22 ] },
        { "item": "scrap", "count": [ 10, 12 ] },
        { "item": "rebar", "count": [ 0, 4 ] }
      ]
    }
  },
  {
    "type": "terrain",
    "id": "t_ov_reb_cage",
    "name": "rebar roof cage",
    "description": "A network of architecturally sound rebar in order to support a floor and roof, looks like it's missing the poured concrete.",
    "symbol": ".",
    "color": "dark_gray",
    "move_cost": 4,
    "flags": [ "TRANSPARENT", "SUPPORTS_ROOF", "COLLAPSES", "FLAT" ],
    "bash": {
      "sound": "SCRRRASH!",
      "ter_set": "t_null",
      "str_min": 100,
      "str_max": 400,
      "str_min_supported": 150,
      "items": [ { "item": "scrap", "count": [ 10, 12 ] }, { "item": "rebar", "count": [ 0, 4 ] } ]
    }
  },
  {
    "type": "terrain",
    "id": "t_strconc_floor_halfway",
    "name": "half-built reinforced concrete floor",
    "description": "Unfinished series of rebar and poured concrete; the floor hasn't been smoothed and the roof isn't quite filled in yet.",
    "symbol": ".",
    "color": "cyan",
    "move_cost": 2,
    "flags": [ "TRANSPARENT", "SUPPORTS_ROOF", "COLLAPSES", "INDOORS", "FLAT" ],
    "bash": {
      "sound": "SMASH!",
      "ter_set": "t_null",
      "str_min": 50,
      "str_max": 400,
      "str_min_supported": 100,
      "items": [
        { "item": "rock", "count": [ 5, 11 ] },
        { "item": "scrap", "count": [ 10, 12 ] },
        { "item": "rebar", "count": [ 0, 4 ] }
      ]
    }
  },
  {
    "type": "terrain",
    "id": "t_dirt",
    "name": "dirt",
    "description": "It's dirt.  Looks like some fine soil for tillage.  Could also be dug out for construction projects.",
    "symbol": ".",
    "color": "brown",
    "move_cost": 2,
    "flags": [ "TRANSPARENT", "DIGGABLE", "FLAT", "PLOWABLE" ],
    "bash": { "sound": "thump", "ter_set": "t_null", "str_min": 50, "str_max": 100, "str_min_supported": 100, "bash_below": true }
  },
  {
    "type": "terrain",
    "id": "t_sand",
    "name": "sand",
    "description": "A large area of fine sand that could be useful in a number of ways, if it was extracted properly.",
    "symbol": ".",
    "color": "yellow",
    "move_cost": 3,
    "flags": [ "TRANSPARENT", "DIGGABLE", "FLAT" ],
    "bash": { "sound": "thump", "ter_set": "t_null", "str_min": 50, "str_max": 100, "str_min_supported": 100, "bash_below": true }
  },
  {
    "type": "terrain",
    "id": "t_clay",
    "name": "clay",
    "description": "A field full of malleable clay, suitable for kiln firing if it was extracted properly.",
    "symbol": ".",
    "color": "light_red",
    "move_cost": 2,
    "flags": [ "TRANSPARENT", "DIGGABLE", "FLAT" ],
    "bash": { "sound": "thump", "ter_set": "t_null", "str_min": 50, "str_max": 100, "str_min_supported": 100, "bash_below": true }
  },
  {
    "type": "terrain",
    "id": "t_dirtmound",
    "name": "mound of dirt",
    "description": "An area of heaped dirt, not easily traversable.  If examined more closely, it's quite favorable for planting seeds and the like.",
    "symbol": "#",
    "color": "brown",
    "move_cost": 3,
    "flags": [ "TRANSPARENT", "DIGGABLE", "MOUNTABLE", "NOCOLLIDE", "PLANTABLE" ],
    "bash": { "sound": "thump", "ter_set": "t_null", "str_min": 50, "str_max": 100, "str_min_supported": 100 },
    "examine_action": "dirtmound"
  },
  {
    "type": "terrain",
    "id": "t_dirtmoundfloor",
    "name": "mound of dirt",
    "description": "A giant hill of dirt that looks like you could crawl inside for shelter.",
    "symbol": "#",
    "color": "brown",
    "move_cost": 3,
    "coverage": 40,
    "flags": [ "TRANSPARENT", "DIGGABLE", "MOUNTABLE", "SUPPORTS_ROOF", "COLLAPSES", "INDOORS" ],
    "bash": {
      "sound": "thump",
      "ter_set": "t_null",
      "str_min": 50,
      "str_max": 100,
      "str_min_supported": 100,
      "items": [ { "item": "splinter", "count": [ 2, 8 ] }, { "item": "nail", "charges": [ 5, 10 ] } ]
    },
    "examine_action": "dirtmound"
  },
  {
    "type": "terrain",
    "id": "t_pit_shallow",
    "name": "shallow pit",
    "description": "A pit that could be dug even deeper or filled up.  Also useful as a starting foundation for some constructions.",
    "symbol": "0",
    "color": "yellow",
    "move_cost": 8,
    "flags": [ "TRANSPARENT", "DIGGABLE", "DIGGABLE_CAN_DEEPEN" ],
    "bash": { "sound": "thump", "ter_set": "t_null", "str_min": 50, "str_max": 100, "str_min_supported": 100, "bash_below": true }
  },
  {
    "type": "terrain",
    "id": "t_pit",
    "name": "pit",
    "description": "A steep hole that could seriously injure something if it fell in, potentially fatal if it was filled with sharp and dangerous things.  Deep enough for more advanced construction projects, and possibly to reach groundwater if constructed properly.",
    "symbol": "0",
    "color": "brown",
    "move_cost": 10,
    "trap": "tr_pit",
    "flags": [ "TRANSPARENT" ],
    "bash": { "sound": "thump", "ter_set": "t_null", "str_min": 40, "str_max": 100, "str_min_supported": 100, "bash_below": true },
    "examine_action": "pit"
  },
  {
    "type": "terrain",
    "id": "t_pit_corpsed",
    "name": "corpse filled pit",
    "description": "A giant trench full of corpses, maybe even a mass graveyard.  The bodies could be dug out but none of it looks remotely usable.",
    "symbol": "#",
    "color": "green",
    "move_cost": 5,
    "flags": [ "TRANSPARENT", "DIGGABLE" ],
    "bash": { "sound": "thump", "ter_set": "t_null", "str_min": 50, "str_max": 100, "str_min_supported": 100, "bash_below": true },
    "//": "left diggable to clean out corpses-KA101"
  },
  {
    "type": "terrain",
    "id": "t_pit_covered",
    "name": "covered pit",
    "description": "A deep pit with a two by four placed across it, looks sturdy enough to cross safely or the plank could be removed to turn it back into trap fall.",
    "symbol": "#",
    "color": "light_red",
    "move_cost": 2,
    "flags": [ "TRANSPARENT", "ROAD" ],
    "bash": { "sound": "thump", "ter_set": "t_null", "str_min": 40, "str_max": 100, "str_min_supported": 100, "bash_below": true },
    "examine_action": "pit_covered"
  },
  {
    "type": "terrain",
    "id": "t_pit_spiked",
    "name": "spiked pit",
    "description": "A narrow trench full of very pointy things that would easily puncture a body.",
    "symbol": "0",
    "color": "light_red",
    "move_cost": 10,
    "trap": "tr_spike_pit",
    "flags": [ "TRANSPARENT" ],
    "bash": { "sound": "thump", "ter_set": "t_null", "str_min": 40, "str_max": 100, "str_min_supported": 100, "bash_below": true },
    "examine_action": "pit"
  },
  {
    "type": "terrain",
    "id": "t_pit_spiked_covered",
    "name": "covered spiked pit",
    "description": "Menacing with sharp spears along the bottom, this pit has a plank across it to allow someone or something to cross safely.  The two by four could be removed to revert it back into a trap.",
    "symbol": "#",
    "color": "light_red",
    "move_cost": 2,
    "flags": [ "TRANSPARENT", "ROAD" ],
    "bash": { "sound": "thump", "ter_set": "t_null", "str_min": 40, "str_max": 100, "str_min_supported": 100, "bash_below": true },
    "examine_action": "pit_covered"
  },
  {
    "type": "terrain",
    "id": "t_pit_glass",
    "name": "glass pit",
    "description": "Looks like a ton of broken glass was dumped into this pit, maybe not fatal to fall in but wouldn't be pleasant to try to crawl out.",
    "symbol": "0",
    "color": "light_cyan",
    "move_cost": 10,
    "trap": "tr_glass_pit",
    "flags": [ "TRANSPARENT" ],
    "bash": { "sound": "thump", "ter_set": "t_null", "str_min": 40, "str_max": 100, "str_min_supported": 100, "bash_below": true },
    "examine_action": "pit"
  },
  {
    "type": "terrain",
    "id": "t_pit_glass_covered",
    "name": "covered glass pit",
    "description": "A two by four has been placed carefully to allow traversal over this ditch full of large glass shards.  The wooden board could be removed so it couldn't be safely crossed.",
    "symbol": "#",
    "color": "light_cyan",
    "move_cost": 2,
    "flags": [ "TRANSPARENT", "ROAD" ],
    "bash": { "sound": "thump", "ter_set": "t_null", "str_min": 40, "str_max": 100, "str_min_supported": 100, "bash_below": true },
    "examine_action": "pit_covered"
  },
  {
    "type": "terrain",
    "id": "t_rock_floor",
    "name": "rock floor",
    "description": "A relatively flat area of rock and stone.  Looks stable enough to be mined with the proper mining gear.",
    "symbol": ".",
    "color": "light_gray",
    "move_cost": 2,
    "roof": "t_flat_roof",
    "flags": [ "TRANSPARENT", "INDOORS", "COLLAPSES", "SUPPORTS_ROOF", "FLAT", "ROAD" ],
    "bash": { "ter_set": "t_null", "str_min": 75, "str_max": 400, "str_min_supported": 100, "bash_below": true }
  },
  {
    "type": "terrain",
    "id": "t_rock_floor_no_roof",
    "name": "rock floor",
    "description": "A relatively flat area of rock and stone.  Looks stable enough to be mined with the proper mining gear.",
    "symbol": ".",
    "color": "light_gray",
    "looks_like": "t_rock_floor",
    "move_cost": 2,
    "roof": "t_open_air",
    "flags": [ "TRANSPARENT", "FLAT", "ROAD" ],
    "bash": { "ter_set": "t_null", "str_min": 75, "str_max": 400, "str_min_supported": 100, "bash_below": true }
  },
  {
    "type": "terrain",
    "id": "t_woodchips",
    "name": "woodchips",
    "looks_like": "t_dirt",
    "description": "Small splinters of wood laid out in a layer to prevent unwanted plants from growing.",
    "symbol": ".",
    "color": "brown",
    "move_cost": 2,
    "flags": [ "TRANSPARENT", "DIGGABLE", "FLAT", "PLOWABLE" ],
    "bash": { "sound": "thump", "ter_set": "t_null", "str_min": 40, "str_max": 100, "str_min_supported": 100 }
  },
  {
    "type": "terrain",
    "id": "t_moss",
    "name": "moss",
    "looks_like": "t_grass",
    "description": "Moist spongy moss.",
    "symbol": ".",
    "color": "light_green",
    "move_cost": 2,
    "flags": [ "TRANSPARENT", "DIGGABLE", "FLAT" ],
    "bash": { "sound": "thump", "ter_set": "t_null", "str_min": 40, "str_max": 100, "str_min_supported": 100, "bash_below": true }
  },
  {
    "type": "terrain",
    "id": "t_grass",
    "name": "grass",
    "description": "An area of hardy Kentucky bluegrass about ankle high.  Cutting the grass short enough would destroy the root system, causing this area to turn into a patch of dirt.",
    "symbol": ".",
    "color": "green",
    "move_cost": 2,
    "flags": [ "TRANSPARENT", "DIGGABLE", "FLAT", "PLOWABLE" ],
    "bash": { "sound": "thump", "ter_set": "t_null", "str_min": 40, "str_max": 100, "str_min_supported": 100, "bash_below": true }
  },
  {
    "type": "terrain",
    "id": "t_grass_white",
    "name": "white grass",
    "description": "A section of Kentucky bluegrass covered in white latex-based paint, with neat lines designed for recreational sports.",
    "symbol": ".",
    "color": "white",
    "move_cost": 2,
    "flags": [ "TRANSPARENT", "DIGGABLE", "FLAT", "PLOWABLE" ],
    "bash": { "sound": "thump", "ter_set": "t_null", "str_min": 40, "str_max": 100, "str_min_supported": 100, "bash_below": true }
  },
  {
    "type": "terrain",
    "id": "t_grass_long",
    "name": "long grass",
    "description": "Long shaggy grass about shin high.",
    "looks_like": "t_grass",
    "symbol": ",",
    "color": "green",
    "move_cost": 3,
    "flags": [ "TRANSPARENT", "DIGGABLE", "FLAT", "PLOWABLE" ],
    "bash": { "sound": "thump", "ter_set": "t_null", "str_min": 40, "str_max": 100, "str_min_supported": 100, "bash_below": true }
  },
  {
    "type": "terrain",
    "id": "t_grass_tall",
    "name": "tall grass",
    "description": "Tall grass about head high.",
    "looks_like": "t_shrub",
    "symbol": ",",
    "color": "brown_green",
    "move_cost": 5,
    "coverage": 50,
    "flags": [ "TRANSPARENT", "DIGGABLE", "FLAT", "PLOWABLE" ],
    "bash": { "sound": "thump", "ter_set": "t_null", "str_min": 40, "str_max": 100, "str_min_supported": 100, "bash_below": true }
  },
  {
    "type": "terrain",
    "id": "t_grass_dead",
    "name": "dead grass",
    "description": "Long shaggy grass that hasn't been cut recently.",
    "looks_like": "t_dirt",
    "symbol": ".",
    "color": "brown",
    "move_cost": 2,
    "flags": [ "TRANSPARENT", "DIGGABLE", "FLAT", "PLOWABLE" ],
    "bash": { "ter_set": "t_null", "str_min": 50, "str_max": 400, "str_min_supported": 100, "bash_below": true }
  },
  {
    "type": "terrain",
    "id": "t_grass_golf",
    "name": "golf green",
    "description": "Grass mowed very short and neat.",
    "looks_like": "t_grass",
    "symbol": ".",
    "color": "light_green",
    "move_cost": 2,
    "flags": [ "TRANSPARENT", "DIGGABLE", "FLAT", "PLOWABLE" ],
    "bash": { "ter_set": "t_null", "str_min": 50, "str_max": 400, "str_min_supported": 100, "bash_below": true }
  },
  {
    "type": "terrain",
    "id": "t_golf_hole",
    "name": "golf hole",
    "description": "A small plastic cup embedded in the grass.",
    "symbol": "o",
    "color": "white",
    "move_cost": 2,
    "flags": [ "TRANSPARENT", "DIGGABLE", "FLAT", "PLOWABLE" ],
    "bash": { "ter_set": "t_null", "str_min": 50, "str_max": 400, "str_min_supported": 100, "bash_below": true }
  },
  {
    "type": "terrain",
    "id": "t_metal_floor",
    "name": "metal floor",
    "description": "High-quality and tough checkered flooring to reduce risk of slips and falls, with a matching roof.",
    "symbol": ".",
    "color": "light_cyan",
    "move_cost": 2,
    "flags": [ "TRANSPARENT", "INDOORS", "FLAT", "ROAD" ],
    "bash": { "sound": "thump", "ter_set": "t_null", "str_min": 100, "str_max": 500, "str_min_supported": 200 }
  },
  {
    "type": "terrain",
    "id": "t_pavement",
    "name": "pavement",
    "connects_to": "PAVEMENT",
    "description": "A segment of asphalt, slowly degrading from cracks, frost heaves and lack of maintenance.",
    "symbol": ".",
    "color": "dark_gray",
    "move_cost": 2,
    "flags": [ "TRANSPARENT", "FLAT", "ROAD", "MINEABLE" ],
    "bash": {
      "ter_set": "t_null",
      "str_min": 50,
      "str_max": 400,
      "str_min_supported": 100,
      "items": [ { "item": "rock", "count": [ 2, 10 ] }, { "item": "rebar", "count": [ 0, 4 ] } ]
    }
  },
  {
    "type": "terrain",
    "id": "t_pavement_y",
    "name": "yellow pavement",
    "connects_to": "PAVEMENT",
    "description": "Streaks of carefully aligned yellow paint mark the road to inform drivers not to cross.  No one is enforcing these rules anymore.",
    "symbol": ".",
    "color": "yellow",
    "move_cost": 2,
    "flags": [ "TRANSPARENT", "FLAT", "ROAD", "MINEABLE" ],
    "bash": {
      "ter_set": "t_null",
      "str_min": 50,
      "str_max": 400,
      "str_min_supported": 100,
      "items": [ { "item": "rock", "count": [ 2, 10 ] }, { "item": "rebar", "count": [ 0, 4 ] } ]
    }
  },
  {
    "type": "terrain",
    "id": "t_sidewalk",
    "name": "sidewalk",
    "description": "An area of common poured concrete, damaged by frost heaves and large cracks due to lack of maintenance.",
    "symbol": ".",
    "color": "light_gray",
    "move_cost": 2,
    "flags": [ "TRANSPARENT", "FLAT", "ROAD", "MINEABLE" ],
    "bash": {
      "ter_set": "t_null",
      "str_min": 50,
      "str_max": 400,
      "str_min_supported": 100,
      "items": [ { "item": "rock", "count": [ 2, 10 ] } ]
    }
  },
  {
    "type": "terrain",
    "id": "t_concrete",
    "name": "concrete",
    "description": "A newer segment of poured concrete with surface finishes for aesthetics and resistance to freeze-thaw cycles.",
    "symbol": ".",
    "color": "light_gray",
    "move_cost": 2,
    "flags": [ "TRANSPARENT", "FLAT", "ROAD", "MINEABLE" ],
    "bash": {
      "ter_set": "t_null",
      "str_min": 50,
      "str_max": 400,
      "str_min_supported": 100,
      "items": [ { "item": "rock", "count": [ 2, 15 ] }, { "item": "rebar", "count": [ 0, 4 ] } ]
    }
  },
  {
    "type": "terrain",
    "id": "t_floor",
    "name": "floor",
    "description": "Interlocking wooden tiles that are more than likely treated against fire, with wooden posts and beams supporting a roof.",
    "symbol": ".",
    "color": "cyan",
    "move_cost": 2,
    "roof": "t_flat_roof",
    "flags": [ "TRANSPARENT", "FLAMMABLE_HARD", "SUPPORTS_ROOF", "COLLAPSES", "INDOORS", "FLAT", "ROAD" ],
    "bash": {
      "sound": "SMASH!",
      "ter_set": "t_null",
      "str_min": 50,
      "str_max": 400,
      "str_min_supported": 100,
      "items": [ { "item": "splinter", "count": [ 2, 8 ] }, { "item": "nail", "charges": [ 5, 10 ] } ]
    }
  },
  {
    "type": "terrain",
    "id": "t_floor_primitive",
    "name": "primitive floor",
    "description": "Timber floor and supports, holding up a sod roof.",
    "symbol": ".",
    "color": "brown",
    "move_cost": 2,
    "roof": "t_flat_roof",
    "flags": [ "TRANSPARENT", "FLAMMABLE_ASH", "SUPPORTS_ROOF", "COLLAPSES", "INDOORS", "FLAT" ],
    "bash": {
      "sound": "SMASH!",
      "ter_set": "t_null",
      "str_min": 50,
      "str_max": 400,
      "str_min_supported": 100,
      "items": [
        { "item": "log", "count": [ 0, 1 ] },
        { "item": "stick", "count": [ 1, 4 ] },
        { "item": "splinter", "charges": [ 1, 4 ] }
      ]
    }
  },
  {
    "type": "terrain",
    "id": "t_scrap_floor",
    "name": "simple metal floor",
    "description": "A crudely welded together floor of metal with steel trusses and supporting girders.",
    "symbol": ".",
    "color": "cyan",
    "move_cost": 2,
    "roof": "t_flat_roof",
    "flags": [ "TRANSPARENT", "SUPPORTS_ROOF", "COLLAPSES", "INDOORS", "FLAT", "ROAD" ],
    "bash": {
      "str_min": 50,
      "str_max": 400,
      "sound": "SMASH!",
      "ter_set": "t_null",
      "str_min_supported": 100,
      "items": [ { "item": "steel_chunk", "count": [ 5, 11 ] } ]
    }
  },
  {
    "type": "terrain",
    "id": "t_floor_waxed",
    "name": "waxed floor",
    "description": "Hardwood flooring that has been treated with chemicals to improve slip resistance and sliding, commonly for recreational sports.",
    "symbol": ".",
    "color": [ "light_red" ],
    "move_cost": 2,
    "roof": "t_flat_roof",
    "flags": [ "TRANSPARENT", "FLAMMABLE_HARD", "SUPPORTS_ROOF", "COLLAPSES", "INDOORS", "FLAT" ],
    "bash": {
      "sound": "SMASH!",
      "ter_set": "t_null",
      "str_min": 50,
      "str_max": 400,
      "str_min_supported": 100,
      "items": [ { "item": "wax", "count": [ 1, 3 ] } ]
    }
  },
  {
    "type": "terrain",
    "id": "t_dirtfloor",
    "name": "dirt floor",
    "description": "Floor consisting of finely mixed earth that has been tamped down.",
    "symbol": ".",
    "color": "brown",
    "move_cost": 2,
    "roof": "t_shingle_flat_roof",
    "flags": [ "TRANSPARENT", "SUPPORTS_ROOF", "COLLAPSES", "INDOORS", "FLAT" ],
    "bash": {
      "sound": "SMASH!",
      "ter_set": "t_null",
      "str_min": 50,
      "str_max": 400,
      "str_min_supported": 100,
      "items": [ { "item": "splinter", "count": [ 2, 8 ] }, { "item": "nail", "charges": [ 5, 10 ] } ]
    }
  },
  {
    "type": "terrain",
    "id": "t_dirtfloor_thatchroof",
    "name": "dirt floor",
    "description": "Floor consisting of finely mixed earth that has been tamped down, with thatched roof above it.",
    "symbol": ".",
    "color": "brown",
    "move_cost": 2,
    "roof": "t_thatch_roof",
    "flags": [ "TRANSPARENT", "SUPPORTS_ROOF", "COLLAPSES", "INDOORS", "FLAT" ],
    "bash": {
      "sound": "SMASH!",
      "ter_set": "t_null",
      "str_min": 50,
      "str_max": 400,
      "str_min_supported": 100,
      "items": [ { "item": "splinter", "count": [ 2, 8 ] }, { "item": "straw_pile", "charges": [ 5, 10 ] } ]
    }
  },
  {
    "type": "terrain",
    "id": "t_grate",
    "name": "metal grate",
    "description": "A type of walkway that can be used as protective covering over drains or even used as a filter.",
    "symbol": "#",
    "color": "dark_gray",
    "move_cost": 2,
    "flags": [ "TRANSPARENT" ]
  },
  {
    "type": "terrain",
    "id": "t_slime",
    "name": "slime",
    "description": "A disgusting and slippery mess that could be used to stash things because who'd want to touch it?",
    "symbol": "~",
    "color": "green",
    "move_cost": 6,
    "flags": [ "TRANSPARENT", "CONTAINER", "FLAMMABLE_ASH", "PLACE_ITEM" ]
  },
  {
    "type": "terrain",
    "id": "t_bridge",
    "name": "walkway",
    "description": "A metallic bridge commonly used in industrial settings to meet specified safety standards.",
    "symbol": "#",
    "color": "yellow",
    "move_cost": 2,
    "flags": [ "TRANSPARENT", "FLAT" ]
  },
  {
    "type": "terrain",
    "id": "t_utility_light",
    "name": "utility light",
    "description": "An industrial flood light set up to illuminate the surroundings.  Smashing it doesn't seem like it'd produce any worthwhile salvage.",
    "symbol": ".",
    "color": "white",
    "move_cost": 2,
    "flags": [ "TRANSPARENT", "FLAMMABLE_HARD", "SUPPORTS_ROOF", "COLLAPSES", "INDOORS", "FLAT", "ROAD", "MINEABLE" ],
    "bash": {
      "sound": "SMASH!",
      "ter_set": "t_null",
      "str_min": 50,
      "str_max": 400,
      "str_min_supported": 100,
      "items": [ { "item": "splinter", "count": [ 2, 8 ] }, { "item": "nail", "charges": [ 5, 10 ] } ]
    }
  },
  {
    "type": "terrain",
    "id": "t_wall_log_half",
    "name": "half-built log wall",
    "description": "A half-constructed wall of notched logs that interlock to provide stability.  Needs a few more logs to hold up a roof.  Looks flammable.",
    "symbol": "#",
    "color": "brown",
    "move_cost": 4,
    "coverage": 60,
    "flags": [ "TRANSPARENT", "FLAMMABLE_ASH", "NOITEM", "REDUCE_SCENT", "MOUNTABLE", "MINEABLE" ],
    "connects_to": "WALL",
    "bash": {
      "str_min": 40,
      "str_max": 120,
      "sound": "crash!",
      "sound_fail": "whump!",
      "ter_set": "t_null",
      "items": [ { "item": "splinter", "count": [ 10, 20 ] } ]
    }
  },
  {
    "type": "terrain",
    "id": "t_wall_log",
    "name": "log wall",
    "description": "A tall wall of timber suitable for housing and insulating from the weather.  Quite flammable.",
    "symbol": "LINE_OXOX",
    "color": "brown",
    "move_cost": 0,
    "coverage": 100,
    "flags": [ "FLAMMABLE", "NOITEM", "SUPPORTS_ROOF", "WALL", "AUTO_WALL_SYMBOL", "MINEABLE", "BLOCK_WIND" ],
    "connects_to": "WALL",
    "bash": {
      "str_min": 60,
      "str_max": 180,
      "sound": "crunch!",
      "sound_fail": "whump!",
      "ter_set": "t_wall_log_chipped",
      "items": [ { "item": "splinter", "count": [ 5, 10 ] } ]
    }
  },
  {
    "type": "terrain",
    "id": "t_wall_log_chipped",
    "name": "chipped log wall",
    "description": "A moderately damaged wall, could probably be patched up with some planks and nails.",
    "symbol": "LINE_OXOX",
    "color": "brown",
    "move_cost": 0,
    "coverage": 100,
    "flags": [ "FLAMMABLE", "NOITEM", "SUPPORTS_ROOF", "WALL", "AUTO_WALL_SYMBOL", "MINEABLE", "BLOCK_WIND" ],
    "connects_to": "WALL",
    "bash": {
      "str_min": 40,
      "str_max": 160,
      "sound": "crunch!",
      "sound_fail": "whump!",
      "ter_set": "t_wall_log_broken",
      "items": [ { "item": "splinter", "count": [ 5, 10 ] } ]
    }
  },
  {
    "type": "terrain",
    "id": "t_wall_log_broken",
    "name": "broken log wall",
    "description": "A destroyed wood wall, with only a supporting log left, ready to collapse.  Looks repairable if the damage was replaced and patched together with nails and planks.",
    "symbol": "&",
    "color": "brown",
    "move_cost": 0,
    "flags": [ "TRANSPARENT", "FLAMMABLE_ASH", "NOITEM", "SUPPORTS_ROOF", "REDUCE_SCENT", "PERMEABLE", "CONNECT_TO_WALL" ],
    "bash": {
      "str_min": 8,
      "str_max": 150,
      "sound": "crash!",
      "sound_fail": "whump!",
      "ter_set": "t_null",
      "items": [ { "item": "splinter", "count": [ 10, 20 ] } ]
    }
  },
  {
    "type": "terrain",
    "id": "t_palisade",
    "name": "palisade wall",
    "description": "An age-old type of fortification consisting of hefty lumber staked into the ground and cabled together.",
    "symbol": "#",
    "color": "brown",
    "move_cost": 0,
    "coverage": 100,
    "flags": [ "FLAMMABLE", "NOITEM", "SUPPORTS_ROOF", "REDUCE_SCENT", "CONNECT_TO_WALL", "WALL", "BLOCK_WIND" ],
    "bash": {
      "str_min": 35,
      "str_max": 150,
      "sound": "crunch!",
      "sound_fail": "whump!",
      "ter_set": "t_null",
      "items": [ { "item": "splinter", "count": [ 10, 30 ] } ]
    }
  },
  {
    "type": "terrain",
    "id": "t_palisade_gate",
    "name": "palisade gate",
    "description": "A large doorway consisting of long logs cabled together, that could be expanded upon.  Can act as a door if some type of pulley system were rigged on an adjacent palisade wall.",
    "symbol": "+",
    "color": "light_red",
    "move_cost": 0,
    "coverage": 55,
    "flags": [ "FLAMMABLE", "NOITEM", "DOOR", "CONNECT_TO_WALL", "WALL", "BLOCK_WIND" ],
    "bash": {
      "str_min": 24,
      "str_max": 150,
      "sound": "crunch!",
      "sound_fail": "whump!",
      "ter_set": "t_null",
      "items": [ { "item": "splinter", "count": [ 10, 20 ] } ]
    }
  },
  {
    "type": "terrain",
    "id": "t_palisade_gate_o",
    "name": "open palisade gate",
    "description": "A hanging palisade gate, hoisted by a nearby pulley system.  Probably shouldn't be underneath when it comes down.",
    "symbol": ".",
    "color": "brown",
    "move_cost": 2,
    "flags": [ "TRANSPARENT", "FLAMMABLE", "FLAT", "CONNECT_TO_WALL" ],
    "bash": {
      "str_min": 6,
      "str_max": 150,
      "sound": "crunch!",
      "sound_fail": "whump!",
      "ter_set": "t_null",
      "items": [ { "item": "splinter", "count": [ 10, 20 ] } ]
    }
  },
  {
    "type": "terrain",
    "id": "t_wall_half",
    "name": "half-built wall",
    "description": "An incomplete wall of refined wood, dotted with carefully placed nails to provide proper support.  It requires some more two by fours and nails before it'd be considered a suitable wall.",
    "symbol": "#",
    "color": "light_red",
    "move_cost": 4,
    "coverage": 60,
    "flags": [ "TRANSPARENT", "FLAMMABLE_ASH", "NOITEM", "REDUCE_SCENT", "MOUNTABLE" ],
    "connects_to": "WALL",
    "bash": {
      "str_min": 10,
      "str_max": 70,
      "sound": "crunch!",
      "sound_fail": "whump!",
      "ter_set": "t_null",
      "items": [
        { "item": "2x4", "count": [ 0, 5 ] },
        { "item": "nail", "charges": [ 0, 5 ] },
        { "item": "splinter", "count": [ 5, 10 ] }
      ]
    }
  },
  {
    "id": "t_wall_wattle",
    "type": "terrain",
    "name": "wattle-and-daub wall",
    "symbol": "LINE_OXOX",
    "color": [ "light_red" ],
    "move_cost": 0,
    "coverage": 100,
    "bash": {
      "str_min": 10,
      "str_max": 140,
      "ter_set": "t_wall_wattle_broken",
      "sound": "crunch!",
      "sound_fail": "whump!",
      "items": [ { "item": "2x4", "count": [ 0, 3 ] }, { "item": "splinter", "count": [ 0, 6 ] } ]
    },
    "flags": [ "FLAMMABLE_HARD", "NOITEM", "SUPPORTS_ROOF", "WALL", "AUTO_WALL_SYMBOL", "BLOCK_WIND" ]
  },
  {
    "id": "t_wall_wattle_broken",
    "type": "terrain",
    "name": "broken wattle-and-daub wall",
    "symbol": "&",
    "color": [ "light_red" ],
    "move_cost": 0,
    "bash": {
      "str_min": 4,
      "str_max": 110,
      "ter_set": "t_null",
      "sound": "crash!",
      "sound_fail": "whump!",
      "items": [ { "item": "2x4", "count": [ 0, 3 ] }, { "item": "splinter", "count": [ 3, 6 ] } ]
    },
    "flags": [ "TRANSPARENT", "FLAMMABLE_HARD", "NOITEM", "SUPPORTS_ROOF", "REDUCE_SCENT", "PERMEABLE", "CONNECT_TO_WALL" ]
  },
  {
    "id": "t_wall_wattle_half",
    "type": "terrain",
    "name": "half-built wattle-and-daub wall",
    "symbol": "#",
    "color": [ "light_red" ],
    "move_cost": 4,
    "coverage": 60,
    "bash": {
      "str_min": 8,
      "str_max": 75,
      "ter_set": "t_null",
      "sound": "crunch!",
      "sound_fail": "whump!",
      "items": [ { "item": "2x4", "count": [ 1, 3 ] }, { "item": "splinter", "count": [ 6, 6 ] } ]
    },
    "flags": [ "TRANSPARENT", "FLAMMABLE_HARD", "NOITEM", "REDUCE_SCENT", "MOUNTABLE" ]
  },
  {
    "type": "terrain",
    "id": "t_wall_wood",
    "name": "wooden wall",
    "description": "A finished wall of planks and support beams, capable of supporting an upper level or roof.  Still highly flammable.",
    "symbol": "LINE_OXOX",
    "color": "light_red",
    "move_cost": 0,
    "coverage": 100,
    "flags": [ "FLAMMABLE", "NOITEM", "SUPPORTS_ROOF", "WALL", "AUTO_WALL_SYMBOL", "BLOCK_WIND" ],
    "connects_to": "WALL",
    "bash": {
      "str_min": 12,
      "str_max": 150,
      "sound": "crunch!",
      "sound_fail": "whump!",
      "ter_set": "t_wall_wood_chipped",
      "items": [
        { "item": "2x4", "count": [ 0, 3 ] },
        { "item": "nail", "charges": [ 1, 5 ] },
        { "item": "splinter", "count": [ 1, 4 ] }
      ]
    }
  },
  {
    "type": "terrain",
    "id": "t_wall_wood_chipped",
    "name": "chipped wood wall",
    "description": "A wall of aligned two by fours that's starting to crack and break open.  Some cut wood and a number of nails could patch this up quick.",
    "symbol": "LINE_OXOX",
    "color": "light_red",
    "move_cost": 0,
    "coverage": 100,
    "flags": [ "FLAMMABLE", "NOITEM", "SUPPORTS_ROOF", "WALL", "AUTO_WALL_SYMBOL", "BLOCK_WIND" ],
    "connects_to": "WALL",
    "bash": {
      "str_min": 8,
      "str_max": 150,
      "sound": "crunch!",
      "sound_fail": "whump!",
      "ter_set": "t_wall_wood_broken",
      "items": [
        { "item": "2x4", "count": [ 1, 4 ] },
        { "item": "nail", "charges": [ 1, 3 ] },
        { "item": "splinter", "count": [ 1, 4 ] }
      ]
    }
  },
  {
    "type": "terrain",
    "id": "t_wall_wood_broken",
    "name": "broken wood wall",
    "description": "A number of planks are missing and the structure is beginning to sag and fall apart.  It's going to need quite a bit of work to repair this wall.",
    "symbol": "&",
    "color": "light_red",
    "move_cost": 0,
    "coverage": 35,
    "flags": [ "TRANSPARENT", "FLAMMABLE_ASH", "NOITEM", "SUPPORTS_ROOF", "REDUCE_SCENT", "PERMEABLE", "CONNECT_TO_WALL" ],
    "bash": {
      "str_min": 4,
      "str_max": 110,
      "sound": "crash!",
      "sound_fail": "whump!",
      "ter_set": "t_null",
      "items": [
        { "item": "2x4", "count": [ 2, 5 ] },
        { "item": "nail", "charges": [ 4, 10 ] },
        { "item": "splinter", "count": [ 1, 5 ] }
      ]
    }
  },
  {
    "type": "terrain",
    "id": "t_wall",
    "aliases": [ "t_wall_h", "t_wall_v" ],
    "name": "wall",
    "description": "The stereotypical wall with wooden support structure filled with insulation and drywalled.  Paint job is the all too common and neutral off-white or cream color, it could use more vibrant paint.  Appears as though the material is still flammable.",
    "symbol": "LINE_OXOX",
    "color": "light_gray",
    "move_cost": 0,
    "coverage": 100,
    "roof": "t_flat_roof",
    "flags": [ "FLAMMABLE", "NOITEM", "SUPPORTS_ROOF", "WALL", "AUTO_WALL_SYMBOL", "MINEABLE", "BLOCK_WIND" ],
    "bash": {
      "str_min": 30,
      "str_max": 210,
      "sound": "crash!",
      "sound_fail": "whump!",
      "ter_set": "t_null",
      "items": "wall_bash_results"
    }
  },
  {
    "type": "terrain",
    "id": "t_concrete_wall",
    "aliases": [ "t_concrete_h", "t_concrete_v" ],
    "name": "concrete wall",
    "description": "An aesthetically pleasing design with simple lines, this type of concrete was used with a weaker chemical mixture in order to have faster setting times.  Not ideal for multi-story buildings, but still capable of supporting a roof.",
    "symbol": "LINE_OXOX",
    "color": "dark_gray",
    "move_cost": 0,
    "coverage": 100,
    "roof": "t_rock_floor",
    "flags": [ "NOITEM", "SUPPORTS_ROOF", "WALL", "AUTO_WALL_SYMBOL", "MINEABLE", "BLOCK_WIND" ],
    "bash": {
      "str_min": 70,
      "str_max": 300,
      "sound": "crash!",
      "sound_fail": "whump!",
      "ter_set": "t_reb_cage",
      "items": [ { "item": "rock", "count": [ 10, 22 ] } ]
    }
  },
  {
    "type": "terrain",
    "id": "t_wall_metal",
    "aliases": [ "t_wall_metal_h", "t_wall_metal_v" ],
    "name": "metal wall",
    "description": "An industrially fabricated thick sheet carefully positioned and joined seamlessly with perimeter sealant, this wall is capable of resisting extreme elements as well as hostile forces.  Blast load rated and extremely fire-retardant, breaching will require specialized tools or industrial vehicles.",
    "symbol": "LINE_OXOX",
    "color": "cyan",
    "move_cost": 0,
    "coverage": 100,
    "roof": "t_metal_floor",
    "flags": [ "NOITEM", "SUPPORTS_ROOF", "WALL", "AUTO_WALL_SYMBOL", "MINEABLE", "BLOCK_WIND" ],
    "bash": {
      "str_min": 200,
      "str_max": 600,
      "sound": "metal screeching!",
      "sound_fail": "clang!",
      "ter_set": "t_null",
      "items": [
        { "item": "steel_lump", "count": [ 1, 4 ] },
        { "item": "steel_chunk", "count": [ 3, 12 ] },
        { "item": "scrap", "count": [ 9, 36 ] }
      ]
    }
  },
  {
    "type": "terrain",
    "id": "t_wall_glass",
    "aliases": [ "t_wall_glass_h", "t_wall_glass_v" ],
    "name": "glass wall",
    "description": "A barrier made of glass, it's nothing complicated, and looks extremely fragile.  Some contain glass break sensors or window sensors that trigger if the glass is tampered.",
    "symbol": "LINE_OXOX",
    "color": "light_cyan",
    "move_cost": 0,
    "coverage": 90,
    "flags": [ "TRANSPARENT", "NOITEM", "WALL", "AUTO_WALL_SYMBOL", "BLOCK_WIND" ],
    "bash": {
      "str_min": 4,
      "str_max": 12,
      "sound": "glass breaking!",
      "sound_fail": "whack!",
      "sound_vol": 16,
      "sound_fail_vol": 10,
      "ter_set": "t_floor",
      "items": [ { "item": "glass_shard", "count": [ 5, 10 ] } ]
    }
  },
  {
    "type": "terrain",
    "id": "t_wall_glass_alarm",
    "aliases": [ "t_wall_glass_h_alarm", "t_wall_glass_v_alarm" ],
    "name": "glass wall",
    "description": "A barrier made of glass, it's nothing complicated, and looks extremely fragile.  Some contain glass break sensors or window sensors that trigger if the glass is tampered.",
    "symbol": "LINE_OXOX",
    "color": "light_cyan",
    "move_cost": 0,
    "flags": [ "TRANSPARENT", "ALARMED", "NOITEM", "WALL", "AUTO_WALL_SYMBOL", "BLOCK_WIND" ],
    "bash": {
      "str_min": 4,
      "str_max": 12,
      "sound": "glass breaking!",
      "sound_fail": "whack!",
      "sound_vol": 16,
      "sound_fail_vol": 10,
      "ter_set": "t_floor",
      "items": [ { "item": "glass_shard", "count": [ 5, 10 ] } ]
    }
  },
  {
    "type": "terrain",
    "id": "t_reinforced_glass",
    "aliases": [ "t_reinforced_glass_h", "t_reinforced_glass_v" ],
    "name": "reinforced glass",
    "description": "A thicker pane of glass with thin metal wires embedded throughout, strengthening the structural properties.  Still weaker than other types of walls, and not made to support a roof either.",
    "symbol": "LINE_OXOX",
    "color": "light_cyan",
    "move_cost": 0,
    "flags": [ "TRANSPARENT", "NOITEM", "WALL", "AUTO_WALL_SYMBOL", "MINEABLE", "BLOCK_WIND" ],
    "bash": {
      "str_min": 40,
      "str_max": 210,
      "sound": "glass breaking!",
      "sound_fail": "whack!",
      "sound_vol": 20,
      "sound_fail_vol": 14,
      "ter_set": "t_floor",
      "items": [ { "item": "glass_shard", "count": [ 5, 10 ] }, { "item": "wire", "prob": 20 } ]
    }
  },
  {
    "type": "terrain",
    "id": "t_reinforced_glass_shutter",
    "name": "reinforced glass with closed shutters",
    "description": "A secondary layer of protection over reinforced glass, these metal shutters are typically used to ward off criminals or protect against damage from extreme weather.  Looks like it can only be opened from the inside.  Even with the installed shutters, it isn't feasible in supporting a roof.",
    "symbol": "LINE_OXOX",
    "color": "light_gray",
    "move_cost": 0,
    "flags": [ "NOITEM", "WALL", "AUTO_WALL_SYMBOL", "OPENCLOSE_INSIDE", "MINEABLE", "BLOCK_WIND" ],
    "open": "t_reinforced_glass_shutter_open",
    "bash": {
      "str_min": 60,
      "str_max": 210,
      "sound": "glass breaking!",
      "sound_fail": "whack!",
      "sound_vol": 20,
      "sound_fail_vol": 14,
      "ter_set": "t_floor",
      "items": [
        { "item": "glass_shard", "count": [ 5, 10 ] },
        { "item": "wire", "prob": 20 },
        { "item": "scrap", "count": [ 3, 5 ] }
      ]
    }
  },
  {
    "type": "terrain",
    "id": "t_reinforced_glass_shutter_open",
    "name": "reinforced glass with open shutters",
    "description": "Hanging metal shutters that haven't been deployed, exposing the reinforced glass.  It appears as though the metal shutters can only be activated from the inside.",
    "symbol": "LINE_OXOX",
    "color": "light_cyan",
    "move_cost": 0,
    "flags": [ "TRANSPARENT", "NOITEM", "WALL", "AUTO_WALL_SYMBOL", "OPENCLOSE_INSIDE", "MINEABLE", "BLOCK_WIND" ],
    "close": "t_reinforced_glass_shutter",
    "bash": {
      "str_min": 40,
      "str_max": 210,
      "sound": "glass breaking!",
      "sound_fail": "whack!",
      "sound_vol": 20,
      "sound_fail_vol": 14,
      "ter_set": "t_floor",
      "items": [
        { "item": "glass_shard", "count": [ 5, 10 ] },
        { "item": "wire", "prob": 20 },
        { "item": "scrap", "count": [ 3, 5 ] }
      ]
    }
  },
  {
    "type": "terrain",
    "id": "t_reinforced_door_glass_c",
    "name": "closed reinforced glass door",
    "description": "A closed glass door reinforced with woven steel wires in a stylish, but practical pattern.",
    "symbol": "+",
    "color": "light_cyan",
    "move_cost": 0,
    "roof": "t_flat_roof",
    "flags": [ "TRANSPARENT", "DOOR", "NOITEM", "CONNECT_TO_WALL", "MINEABLE", "BLOCK_WIND" ],
    "open": "t_reinforced_door_glass_o",
    "bash": {
      "str_min": 40,
      "str_max": 210,
      "sound": "glass breaking!",
      "sound_fail": "whack!",
      "sound_vol": 20,
      "sound_fail_vol": 14,
      "ter_set": "t_floor",
      "items": [
        { "item": "glass_shard", "count": [ 5, 10 ] },
        { "item": "wire", "prob": 20 },
        { "item": "scrap", "count": [ 3, 5 ] }
      ]
    }
  },
  {
    "type": "terrain",
    "id": "t_reinforced_door_glass_lab_c",
    "name": "closed reinforced glass door",
    "description": "A closed glass door reinforced with woven steel wires in a stylish, but practical pattern.",
    "symbol": "+",
    "color": "light_cyan",
    "move_cost": 0,
    "roof": "t_flat_roof",
    "flags": [ "TRANSPARENT", "DOOR", "NOITEM", "CONNECT_TO_WALL", "MINEABLE" ],
    "open": "t_reinforced_door_glass_lab_o",
    "bash": {
      "str_min": 40,
      "str_max": 210,
      "sound": "glass breaking!",
      "sound_fail": "whack!",
      "sound_vol": 20,
      "sound_fail_vol": 14,
      "ter_set": "t_thconc_floor",
      "items": [
        { "item": "glass_shard", "count": [ 5, 10 ] },
        { "item": "wire", "prob": 20 },
        { "item": "scrap", "count": [ 3, 5 ] }
      ]
    }
  },
  {
    "type": "terrain",
    "id": "t_reinforced_door_glass_o",
    "name": "open reinforced glass door",
    "description": "A glass door reinforced with woven steel wires in a stylish, but practical pattern.  Yep, it's open.",
    "symbol": "'",
    "color": "light_cyan",
    "move_cost": 2,
    "roof": "t_flat_roof",
    "flags": [ "TRANSPARENT", "FLAT", "CONNECT_TO_WALL", "ROAD", "MINEABLE" ],
    "close": "t_reinforced_door_glass_c",
    "bash": {
      "str_min": 40,
      "str_max": 210,
      "sound": "glass breaking!",
      "sound_fail": "whack!",
      "sound_vol": 20,
      "sound_fail_vol": 14,
      "ter_set": "t_floor",
      "items": [
        { "item": "glass_shard", "count": [ 5, 10 ] },
        { "item": "wire", "prob": 20 },
        { "item": "scrap", "count": [ 3, 5 ] }
      ]
    }
  },
  {
    "type": "terrain",
    "id": "t_reinforced_door_glass_lab_o",
    "name": "open reinforced glass door",
    "description": "A glass door reinforced with woven steel wires in a stylish, but practical pattern.  Yep, it's open.",
    "symbol": "'",
    "color": "light_cyan",
    "move_cost": 2,
    "roof": "t_flat_roof",
    "flags": [ "TRANSPARENT", "FLAT", "CONNECT_TO_WALL", "ROAD", "MINEABLE" ],
    "close": "t_reinforced_door_glass_lab_c",
    "bash": {
      "str_min": 40,
      "str_max": 210,
      "sound": "glass breaking!",
      "sound_fail": "whack!",
      "sound_vol": 20,
      "sound_fail_vol": 14,
      "ter_set": "t_thconc_floor",
      "items": [
        { "item": "glass_shard", "count": [ 5, 10 ] },
        { "item": "wire", "prob": 20 },
        { "item": "scrap", "count": [ 3, 5 ] }
      ]
    }
  },
  {
    "type": "terrain",
    "id": "t_bars",
    "name": "metal bars",
    "description": "Thick, heavy bars from the floor to the ceiling, interlaced wall to wall.  Not made to support roofs, but great for blocking paths.",
    "examine_action": "bars",
    "symbol": "\"",
    "color": "light_gray",
    "move_cost": 0,
    "flags": [ "TRANSPARENT", "NOITEM", "PERMEABLE", "CONNECT_TO_WALL", "THIN_OBSTACLE" ],
    "bash": {
      "str_min": 60,
      "str_max": 250,
      "sound": "metal screeching!",
      "sound_fail": "clang!",
      "ter_set": "t_floor",
      "items": [
        { "item": "steel_lump", "prob": 25 },
        { "item": "steel_chunk", "count": [ 1, 4 ] },
        { "item": "scrap", "count": [ 1, 5 ] }
      ]
    }
  },
  {
    "type": "terrain",
    "id": "t_door_c",
    "name": "closed wood door",
    "description": "A standard wooden door that doesn't look very resilient.  It'd probably burn easily, too.",
    "symbol": "+",
    "color": "brown",
    "move_cost": 0,
    "coverage": 95,
    "roof": "t_flat_roof",
    "flags": [ "FLAMMABLE_ASH", "DOOR", "NOITEM", "BARRICADABLE_DOOR", "CONNECT_TO_WALL", "BLOCK_WIND" ],
    "open": "t_door_o",
    "deconstruct": { "ter_set": "t_door_frame", "items": [ { "item": "2x4", "count": 4 }, { "item": "nail", "charges": [ 6, 12 ] } ] },
    "bash": {
      "str_min": 8,
      "str_max": 80,
      "str_min_blocked": 15,
      "str_max_blocked": 100,
      "sound": "smash!",
      "sound_fail": "whump!",
      "ter_set": "t_door_b",
      "items": [ { "item": "2x4", "prob": 25 }, { "item": "splinter", "count": [ 1, 2 ] }, { "item": "nail", "charges": [ 0, 2 ] } ]
    }
  },
  {
    "type": "terrain",
    "id": "t_door_lab_c",
    "name": "closed wood door",
    "description": "A standard wooden door that doesn't look very resilient.  It'd probably burn easily, too.",
    "symbol": "+",
    "color": "brown",
    "move_cost": 0,
    "coverage": 95,
    "roof": "t_flat_roof",
    "flags": [ "FLAMMABLE_ASH", "DOOR", "NOITEM", "BARRICADABLE_DOOR", "CONNECT_TO_WALL" ],
    "open": "t_door_lab_o",
    "deconstruct": { "ter_set": "t_door_lab_frame", "items": [ { "item": "2x4", "count": 4 }, { "item": "nail", "charges": [ 6, 12 ] } ] },
    "bash": {
      "str_min": 8,
      "str_max": 80,
      "str_min_blocked": 15,
      "str_max_blocked": 100,
      "sound": "smash!",
      "sound_fail": "whump!",
      "ter_set": "t_door_lab_b",
      "items": [ { "item": "2x4", "prob": 25 }, { "item": "splinter", "count": [ 1, 2 ] }, { "item": "nail", "charges": [ 0, 2 ] } ]
    }
  },
  {
    "type": "terrain",
    "id": "t_door_white_c",
    "name": "closed wood door",
    "description": "A standard wooden door that doesn't look very resilient.  It'd probably burn easily, too.",
    "symbol": "+",
    "color": "brown",
    "move_cost": 0,
    "coverage": 95,
    "roof": "t_flat_roof",
    "flags": [ "FLAMMABLE_ASH", "DOOR", "NOITEM", "BARRICADABLE_DOOR", "CONNECT_TO_WALL" ],
    "open": "t_door_white_o",
    "deconstruct": {
      "ter_set": "t_door_white_frame",
      "items": [ { "item": "2x4", "count": 4 }, { "item": "nail", "charges": [ 6, 12 ] } ]
    },
    "bash": {
      "str_min": 8,
      "str_max": 80,
      "str_min_blocked": 15,
      "str_max_blocked": 100,
      "sound": "smash!",
      "sound_fail": "whump!",
      "ter_set": "t_door_white_b",
      "items": [ { "item": "2x4", "prob": 25 }, { "item": "splinter", "count": [ 1, 2 ] }, { "item": "nail", "charges": [ 0, 2 ] } ]
    }
  },
  {
    "type": "terrain",
    "id": "t_door_gray_c",
    "name": "closed wood door",
    "description": "A standard wooden door that doesn't look very resilient.  It'd probably burn easily, too.",
    "symbol": "+",
    "color": "brown",
    "move_cost": 0,
    "coverage": 95,
    "roof": "t_flat_roof",
    "flags": [ "FLAMMABLE_ASH", "DOOR", "NOITEM", "BARRICADABLE_DOOR", "CONNECT_TO_WALL" ],
    "open": "t_door_gray_o",
    "deconstruct": { "ter_set": "t_door_gray_frame", "items": [ { "item": "2x4", "count": 4 }, { "item": "nail", "charges": [ 6, 12 ] } ] },
    "bash": {
      "str_min": 8,
      "str_max": 80,
      "str_min_blocked": 15,
      "str_max_blocked": 100,
      "sound": "smash!",
      "sound_fail": "whump!",
      "ter_set": "t_door_gray_b",
      "items": [ { "item": "2x4", "prob": 25 }, { "item": "splinter", "count": [ 1, 2 ] }, { "item": "nail", "charges": [ 0, 2 ] } ]
    }
  },
  {
    "type": "terrain",
    "id": "t_door_red_c",
    "name": "closed wood door",
    "description": "A standard wooden door that doesn't look very resilient.  It'd probably burn easily, too.",
    "symbol": "+",
    "color": "brown",
    "move_cost": 0,
    "coverage": 95,
    "roof": "t_flat_roof",
    "flags": [ "FLAMMABLE_ASH", "DOOR", "NOITEM", "BARRICADABLE_DOOR", "CONNECT_TO_WALL" ],
    "open": "t_door_red_o",
    "deconstruct": { "ter_set": "t_door_red_frame", "items": [ { "item": "2x4", "count": 4 }, { "item": "nail", "charges": [ 6, 12 ] } ] },
    "bash": {
      "str_min": 8,
      "str_max": 80,
      "str_min_blocked": 15,
      "str_max_blocked": 100,
      "sound": "smash!",
      "sound_fail": "whump!",
      "ter_set": "t_door_red_b",
      "items": [ { "item": "2x4", "prob": 25 }, { "item": "splinter", "count": [ 1, 2 ] }, { "item": "nail", "charges": [ 0, 2 ] } ]
    }
  },
  {
    "type": "terrain",
    "id": "t_door_green_c",
    "name": "closed wood door",
    "description": "A standard wooden door that doesn't look very resilient.  It'd probably burn easily, too.",
    "symbol": "+",
    "color": "brown",
    "move_cost": 0,
    "coverage": 95,
    "roof": "t_flat_roof",
    "flags": [ "FLAMMABLE_ASH", "DOOR", "NOITEM", "BARRICADABLE_DOOR", "CONNECT_TO_WALL" ],
    "open": "t_door_green_o",
    "deconstruct": {
      "ter_set": "t_door_green_frame",
      "items": [ { "item": "2x4", "count": 4 }, { "item": "nail", "charges": [ 6, 12 ] } ]
    },
    "bash": {
      "str_min": 8,
      "str_max": 80,
      "str_min_blocked": 15,
      "str_max_blocked": 100,
      "sound": "smash!",
      "sound_fail": "whump!",
      "ter_set": "t_door_green_b",
      "items": [ { "item": "2x4", "prob": 25 }, { "item": "splinter", "count": [ 1, 2 ] }, { "item": "nail", "charges": [ 0, 2 ] } ]
    }
  },
  {
    "type": "terrain",
    "id": "t_door_white_o",
    "name": "open wood door",
    "description": "A standard wooden door that doesn't look very resilient.  It'd probably burn easily, too.  This one is wide open.",
    "symbol": "'",
    "color": "brown",
    "move_cost": 2,
    "roof": "t_flat_roof",
    "flags": [ "FLAMMABLE_ASH", "TRANSPARENT", "FLAT", "BARRICADABLE_DOOR", "CONNECT_TO_WALL", "ROAD" ],
    "deconstruct": {
      "ter_set": "t_door_white_frame",
      "items": [ { "item": "2x4", "count": 4 }, { "item": "nail", "charges": [ 6, 12 ] } ]
    },
    "close": "t_door_white_c",
    "bash": {
      "str_min": 5,
      "str_max": 80,
      "str_min_blocked": 7,
      "str_max_blocked": 100,
      "sound": "crash!",
      "sound_fail": "whump!",
      "ter_set": "t_door_white_frame",
      "items": [
        { "item": "2x4", "count": [ 1, 3 ] },
        { "item": "nail", "charges": [ 1, 6 ] },
        { "item": "splinter", "count": [ 2, 6 ] }
      ]
    }
  },
  {
    "type": "terrain",
    "id": "t_door_gray_o",
    "name": "open wood door",
    "description": "A standard wooden door that doesn't look very resilient.  It'd probably burn easily, too.  This one is wide open.",
    "symbol": "'",
    "color": "brown",
    "move_cost": 2,
    "roof": "t_flat_roof",
    "flags": [ "FLAMMABLE_ASH", "TRANSPARENT", "FLAT", "BARRICADABLE_DOOR", "CONNECT_TO_WALL", "ROAD" ],
    "deconstruct": { "ter_set": "t_door_gray_frame", "items": [ { "item": "2x4", "count": 4 }, { "item": "nail", "charges": [ 6, 12 ] } ] },
    "close": "t_door_gray_c",
    "bash": {
      "str_min": 5,
      "str_max": 80,
      "str_min_blocked": 7,
      "str_max_blocked": 100,
      "sound": "crash!",
      "sound_fail": "whump!",
      "ter_set": "t_door_gray_frame",
      "items": [
        { "item": "2x4", "count": [ 1, 3 ] },
        { "item": "nail", "charges": [ 1, 6 ] },
        { "item": "splinter", "count": [ 2, 6 ] }
      ]
    }
  },
  {
    "type": "terrain",
    "id": "t_door_red_o",
    "name": "open wood door",
    "description": "A standard wooden door that doesn't look very resilient.  It'd probably burn easily, too.  This one is wide open.",
    "symbol": "'",
    "color": "brown",
    "move_cost": 2,
    "roof": "t_flat_roof",
    "flags": [ "FLAMMABLE_ASH", "TRANSPARENT", "FLAT", "BARRICADABLE_DOOR", "CONNECT_TO_WALL", "ROAD" ],
    "deconstruct": { "ter_set": "t_door_red_frame", "items": [ { "item": "2x4", "count": 4 }, { "item": "nail", "charges": [ 6, 12 ] } ] },
    "close": "t_door_red_c",
    "bash": {
      "str_min": 5,
      "str_max": 80,
      "str_min_blocked": 7,
      "str_max_blocked": 100,
      "sound": "crash!",
      "sound_fail": "whump!",
      "ter_set": "t_door_red_frame",
      "items": [
        { "item": "2x4", "count": [ 1, 3 ] },
        { "item": "nail", "charges": [ 1, 6 ] },
        { "item": "splinter", "count": [ 2, 6 ] }
      ]
    }
  },
  {
    "type": "terrain",
    "id": "t_door_green_o",
    "name": "open wood door",
    "description": "A standard wooden door that doesn't look very resilient.  It'd probably burn easily, too.  This one is wide open.",
    "symbol": "'",
    "color": "brown",
    "move_cost": 2,
    "roof": "t_flat_roof",
    "flags": [ "FLAMMABLE_ASH", "TRANSPARENT", "FLAT", "BARRICADABLE_DOOR", "CONNECT_TO_WALL", "ROAD" ],
    "deconstruct": {
      "ter_set": "t_door_green_frame",
      "items": [ { "item": "2x4", "count": 4 }, { "item": "nail", "charges": [ 6, 12 ] } ]
    },
    "close": "t_door_green_c",
    "bash": {
      "str_min": 5,
      "str_max": 80,
      "str_min_blocked": 7,
      "str_max_blocked": 100,
      "sound": "crash!",
      "sound_fail": "whump!",
      "ter_set": "t_door_green_frame",
      "items": [
        { "item": "2x4", "count": [ 1, 3 ] },
        { "item": "nail", "charges": [ 1, 6 ] },
        { "item": "splinter", "count": [ 2, 6 ] }
      ]
    }
  },
  {
    "type": "terrain",
    "id": "t_door_white_b",
    "name": "damaged wood door",
    "description": "A trashed wooden door, that is more of an obstacle than a door.  Also, you can see right through it.  It could be boarded up with a few two by fours.",
    "symbol": "&",
    "color": "brown",
    "move_cost": 0,
    "coverage": 60,
    "roof": "t_flat_roof",
    "flags": [
      "TRANSPARENT",
      "FLAMMABLE_ASH",
      "NOITEM",
      "REDUCE_SCENT",
      "BARRICADABLE_DOOR_DAMAGED",
      "PERMEABLE",
      "CONNECT_TO_WALL"
    ],
    "bash": {
      "str_min": 5,
      "str_max": 70,
      "str_min_blocked": 7,
      "str_max_blocked": 90,
      "sound": "crash!",
      "sound_fail": "whump!",
      "ter_set": "t_door_white_frame",
      "items": [
        { "item": "2x4", "count": [ 1, 2 ] },
        { "item": "nail", "charges": [ 1, 4 ] },
        { "item": "splinter", "count": [ 1, 4 ] }
      ]
    }
  },
  {
    "type": "terrain",
    "id": "t_door_gray_b",
    "name": "damaged wood door",
    "description": "A trashed wooden door, that is more of an obstacle than a door.  Also, you can see right through it.  It could be boarded up with a few two by fours.",
    "symbol": "&",
    "color": "brown",
    "move_cost": 0,
    "coverage": 60,
    "roof": "t_flat_roof",
    "flags": [
      "TRANSPARENT",
      "FLAMMABLE_ASH",
      "NOITEM",
      "REDUCE_SCENT",
      "BARRICADABLE_DOOR_DAMAGED",
      "PERMEABLE",
      "CONNECT_TO_WALL"
    ],
    "bash": {
      "str_min": 5,
      "str_max": 70,
      "str_min_blocked": 7,
      "str_max_blocked": 90,
      "sound": "crash!",
      "sound_fail": "whump!",
      "ter_set": "t_door_gray_frame",
      "items": [
        { "item": "2x4", "count": [ 1, 2 ] },
        { "item": "nail", "charges": [ 1, 4 ] },
        { "item": "splinter", "count": [ 1, 4 ] }
      ]
    }
  },
  {
    "type": "terrain",
    "id": "t_door_red_b",
    "name": "damaged wood door",
    "description": "A trashed wooden door, that is more of an obstacle than a door.  Also, you can see right through it.  It could be boarded up with a few two by fours.",
    "symbol": "&",
    "color": "brown",
    "move_cost": 0,
    "coverage": 60,
    "roof": "t_flat_roof",
    "flags": [
      "TRANSPARENT",
      "FLAMMABLE_ASH",
      "NOITEM",
      "REDUCE_SCENT",
      "BARRICADABLE_DOOR_DAMAGED",
      "PERMEABLE",
      "CONNECT_TO_WALL"
    ],
    "bash": {
      "str_min": 5,
      "str_max": 70,
      "str_min_blocked": 7,
      "str_max_blocked": 90,
      "sound": "crash!",
      "sound_fail": "whump!",
      "ter_set": "t_door_red_frame",
      "items": [
        { "item": "2x4", "count": [ 1, 2 ] },
        { "item": "nail", "charges": [ 1, 4 ] },
        { "item": "splinter", "count": [ 1, 4 ] }
      ]
    }
  },
  {
    "type": "terrain",
    "id": "t_door_green_b",
    "name": "damaged wood door",
    "description": "A trashed wooden door, that is more of an obstacle than a door.  Also, you can see right through it.  It could be boarded up with a few two by fours.",
    "symbol": "&",
    "color": "brown",
    "move_cost": 0,
    "coverage": 60,
    "roof": "t_flat_roof",
    "flags": [
      "TRANSPARENT",
      "FLAMMABLE_ASH",
      "NOITEM",
      "REDUCE_SCENT",
      "BARRICADABLE_DOOR_DAMAGED",
      "PERMEABLE",
      "CONNECT_TO_WALL"
    ],
    "bash": {
      "str_min": 5,
      "str_max": 70,
      "str_min_blocked": 7,
      "str_max_blocked": 90,
      "sound": "crash!",
      "sound_fail": "whump!",
      "ter_set": "t_door_green_frame",
      "items": [
        { "item": "2x4", "count": [ 1, 2 ] },
        { "item": "nail", "charges": [ 1, 4 ] },
        { "item": "splinter", "count": [ 1, 4 ] }
      ]
    }
  },
  {
    "type": "terrain",
    "id": "t_door_white_frame",
    "name": "empty door frame",
    "description": "An empty door frame made from two by fours and nails.  A variety of doors could be constructed here.",
    "symbol": ".",
    "color": "brown",
    "move_cost": 2,
    "roof": "t_flat_roof",
    "flags": [ "TRANSPARENT", "FLAT", "CONNECT_TO_WALL", "ROAD" ],
    "bash": {
      "str_min": 6,
      "str_max": 25,
      "sound": "crunch!",
      "sound_fail": "whump!",
      "ter_set": "t_null",
      "items": [
        { "item": "2x4", "count": [ 3, 6 ] },
        { "item": "splinter", "count": [ 3, 6 ] },
        { "item": "nail", "charges": [ 6, 12 ] }
      ]
    },
    "deconstruct": { "ter_set": "t_linoleum_white", "items": [ { "item": "2x4", "count": 12 }, { "item": "nail", "charges": 24 } ] }
  },
  {
    "type": "terrain",
    "id": "t_door_gray_frame",
    "name": "empty door frame",
    "description": "An empty door frame made from two by fours and nails.  A variety of doors could be constructed here.",
    "symbol": ".",
    "color": "brown",
    "move_cost": 2,
    "roof": "t_flat_roof",
    "flags": [ "TRANSPARENT", "FLAT", "CONNECT_TO_WALL", "ROAD" ],
    "bash": {
      "str_min": 6,
      "str_max": 25,
      "sound": "crunch!",
      "sound_fail": "whump!",
      "ter_set": "t_null",
      "items": [
        { "item": "2x4", "count": [ 3, 6 ] },
        { "item": "splinter", "count": [ 3, 6 ] },
        { "item": "nail", "charges": [ 6, 12 ] }
      ]
    },
    "deconstruct": { "ter_set": "t_linoleum_gray", "items": [ { "item": "2x4", "count": 12 }, { "item": "nail", "charges": 24 } ] }
  },
  {
    "type": "terrain",
    "id": "t_door_red_frame",
    "name": "empty door frame",
    "description": "An empty door frame made from two by fours and nails.  A variety of doors could be constructed here.",
    "symbol": ".",
    "color": "brown",
    "move_cost": 2,
    "roof": "t_flat_roof",
    "flags": [ "TRANSPARENT", "FLAT", "CONNECT_TO_WALL", "ROAD" ],
    "bash": {
      "str_min": 6,
      "str_max": 25,
      "sound": "crunch!",
      "sound_fail": "whump!",
      "ter_set": "t_null",
      "items": [
        { "item": "2x4", "count": [ 3, 6 ] },
        { "item": "splinter", "count": [ 3, 6 ] },
        { "item": "nail", "charges": [ 6, 12 ] }
      ]
    },
    "deconstruct": { "ter_set": "t_carpet_red", "items": [ { "item": "2x4", "count": 12 }, { "item": "nail", "charges": 24 } ] }
  },
  {
    "type": "terrain",
    "id": "t_door_green_frame",
    "name": "empty door frame",
    "description": "An empty door frame made from two by fours and nails.  A variety of doors could be constructed here.",
    "symbol": ".",
    "color": "brown",
    "move_cost": 2,
    "roof": "t_flat_roof",
    "flags": [ "TRANSPARENT", "FLAT", "CONNECT_TO_WALL", "ROAD" ],
    "bash": {
      "str_min": 6,
      "str_max": 25,
      "sound": "crunch!",
      "sound_fail": "whump!",
      "ter_set": "t_null",
      "items": [
        { "item": "2x4", "count": [ 3, 6 ] },
        { "item": "splinter", "count": [ 3, 6 ] },
        { "item": "nail", "charges": [ 6, 12 ] }
      ]
    },
    "deconstruct": { "ter_set": "t_carpet_green", "items": [ { "item": "2x4", "count": 12 }, { "item": "nail", "charges": 24 } ] }
  },
  {
    "type": "terrain",
    "id": "t_door_glass_red_c",
    "name": "closed glass door",
    "description": "A sliding glass door, the kind that was on social media with people and animals running into.  This one is closed, so don't hurt yourself.",
    "symbol": "+",
    "color": "light_cyan",
    "move_cost": 0,
    "roof": "t_flat_roof",
    "flags": [ "TRANSPARENT", "DOOR", "NOITEM", "CONNECT_TO_WALL" ],
    "open": "t_door_glass_red_o",
    "deconstruct": { "ter_set": "t_door_red_frame", "items": [ { "item": "glass_sheet", "count": 1 } ] },
    "bash": {
      "str_min": 6,
      "str_max": 20,
      "sound": "glass breaking!",
      "sound_fail": "whack!",
      "sound_vol": 16,
      "sound_fail_vol": 10,
      "ter_set": "t_carpet_red",
      "items": [ { "item": "glass_shard", "count": [ 5, 10 ] } ]
    }
  },
  {
    "type": "terrain",
    "id": "t_door_glass_green_c",
    "name": "closed glass door",
    "description": "A sliding glass door, the kind that was on social media with people and animals running into.  This one is closed, so don't hurt yourself.",
    "symbol": "+",
    "color": "light_cyan",
    "move_cost": 0,
    "roof": "t_flat_roof",
    "flags": [ "TRANSPARENT", "DOOR", "NOITEM", "CONNECT_TO_WALL" ],
    "open": "t_door_glass_green_o",
    "deconstruct": { "ter_set": "t_door_green_frame", "items": [ { "item": "glass_sheet", "count": 1 } ] },
    "bash": {
      "str_min": 6,
      "str_max": 20,
      "sound": "glass breaking!",
      "sound_fail": "whack!",
      "sound_vol": 16,
      "sound_fail_vol": 10,
      "ter_set": "t_carpet_green",
      "items": [ { "item": "glass_shard", "count": [ 5, 10 ] } ]
    }
  },
  {
    "type": "terrain",
    "id": "t_door_glass_white_c",
    "name": "closed glass door",
    "description": "A sliding glass door, the kind that was on social media with people and animals running into.  This one is closed, so don't hurt yourself.",
    "symbol": "+",
    "color": "light_cyan",
    "move_cost": 0,
    "roof": "t_flat_roof",
    "flags": [ "TRANSPARENT", "DOOR", "NOITEM", "CONNECT_TO_WALL" ],
    "open": "t_door_glass_white_o",
    "deconstruct": { "ter_set": "t_door_white_frame", "items": [ { "item": "glass_sheet", "count": 1 } ] },
    "bash": {
      "str_min": 6,
      "str_max": 20,
      "sound": "glass breaking!",
      "sound_fail": "whack!",
      "sound_vol": 16,
      "sound_fail_vol": 10,
      "ter_set": "t_linoleum_white",
      "items": [ { "item": "glass_shard", "count": [ 5, 10 ] } ]
    }
  },
  {
    "type": "terrain",
    "id": "t_door_glass_gray_c",
    "name": "closed glass door",
    "description": "A sliding glass door, the kind that was on social media with people and animals running into.  This one is closed, so don't hurt yourself.",
    "symbol": "+",
    "color": "light_cyan",
    "move_cost": 0,
    "roof": "t_flat_roof",
    "flags": [ "TRANSPARENT", "DOOR", "NOITEM", "CONNECT_TO_WALL" ],
    "open": "t_door_glass_gray_o",
    "deconstruct": { "ter_set": "t_door_gray_frame", "items": [ { "item": "glass_sheet", "count": 1 } ] },
    "bash": {
      "str_min": 6,
      "str_max": 20,
      "sound": "glass breaking!",
      "sound_fail": "whack!",
      "sound_vol": 16,
      "sound_fail_vol": 10,
      "ter_set": "t_linoleum_gray",
      "items": [ { "item": "glass_shard", "count": [ 5, 10 ] } ]
    }
  },
  {
    "type": "terrain",
    "id": "t_door_glass_red_o",
    "name": "open glass door",
    "description": "A sliding glass door that has been left open for all manner of things to travel through.",
    "symbol": "'",
    "color": "light_cyan",
    "move_cost": 2,
    "roof": "t_flat_roof",
    "flags": [ "TRANSPARENT", "FLAT", "CONNECT_TO_WALL", "ROAD" ],
    "close": "t_door_glass_red_c",
    "deconstruct": { "ter_set": "t_door_red_frame", "items": [ { "item": "glass_sheet", "count": 1 } ] },
    "bash": {
      "str_min": 4,
      "str_max": 20,
      "sound": "glass breaking!",
      "sound_fail": "whack!",
      "sound_vol": 16,
      "sound_fail_vol": 10,
      "ter_set": "t_carpet_red",
      "items": [ { "item": "glass_shard", "count": [ 5, 10 ] } ]
    }
  },
  {
    "type": "terrain",
    "id": "t_door_glass_green_o",
    "name": "open glass door",
    "description": "A sliding glass door that has been left open for all manner of things to travel through.",
    "symbol": "'",
    "color": "light_cyan",
    "move_cost": 2,
    "roof": "t_flat_roof",
    "flags": [ "TRANSPARENT", "FLAT", "CONNECT_TO_WALL", "ROAD" ],
    "close": "t_door_glass_green_c",
    "deconstruct": { "ter_set": "t_door_green_frame", "items": [ { "item": "glass_sheet", "count": 1 } ] },
    "bash": {
      "str_min": 4,
      "str_max": 20,
      "sound": "glass breaking!",
      "sound_fail": "whack!",
      "sound_vol": 16,
      "sound_fail_vol": 10,
      "ter_set": "t_carpet_green",
      "items": [ { "item": "glass_shard", "count": [ 5, 10 ] } ]
    }
  },
  {
    "type": "terrain",
    "id": "t_door_glass_white_o",
    "name": "open glass door",
    "description": "A sliding glass door that has been left open for all manner of things to travel through.",
    "symbol": "'",
    "color": "light_cyan",
    "move_cost": 2,
    "roof": "t_flat_roof",
    "flags": [ "TRANSPARENT", "FLAT", "CONNECT_TO_WALL", "ROAD" ],
    "close": "t_door_glass_white_c",
    "deconstruct": { "ter_set": "t_door_white_frame", "items": [ { "item": "glass_sheet", "count": 1 } ] },
    "bash": {
      "str_min": 4,
      "str_max": 20,
      "sound": "glass breaking!",
      "sound_fail": "whack!",
      "sound_vol": 16,
      "sound_fail_vol": 10,
      "ter_set": "t_linoleum_white",
      "items": [ { "item": "glass_shard", "count": [ 5, 10 ] } ]
    }
  },
  {
    "type": "terrain",
    "id": "t_door_glass_gray_o",
    "name": "open glass door",
    "description": "A sliding glass door that has been left open for all manner of things to travel through.",
    "symbol": "'",
    "color": "light_cyan",
    "move_cost": 2,
    "roof": "t_flat_roof",
    "flags": [ "TRANSPARENT", "FLAT", "CONNECT_TO_WALL", "ROAD" ],
    "close": "t_door_glass_gray_c",
    "deconstruct": { "ter_set": "t_door_gray_frame", "items": [ { "item": "glass_sheet", "count": 1 } ] },
    "bash": {
      "str_min": 4,
      "str_max": 20,
      "sound": "glass breaking!",
      "sound_fail": "whack!",
      "sound_vol": 16,
      "sound_fail_vol": 10,
      "ter_set": "t_linoleum_gray",
      "items": [ { "item": "glass_shard", "count": [ 5, 10 ] } ]
    }
  },
  {
    "type": "terrain",
    "id": "t_door_c_peep",
    "name": "closed wood door with peephole",
    "description": "A regular door made of ordinary wood, except this one has a peephole.  If you examined it more closely, you'd be able to peek through the hole.",
    "symbol": "+",
    "color": "brown",
    "move_cost": 0,
    "coverage": 95,
    "roof": "t_flat_roof",
    "flags": [ "FLAMMABLE_ASH", "DOOR", "NOITEM", "BARRICADABLE_DOOR", "CONNECT_TO_WALL", "BLOCK_WIND" ],
    "examine_action": "door_peephole",
    "open": "t_door_o_peep",
    "deconstruct": {
      "ter_set": "t_door_frame",
      "items": [ { "item": "peephole", "count": 1 }, { "item": "2x4", "count": 4 }, { "item": "nail", "charges": [ 6, 12 ] } ]
    },
    "bash": {
      "str_min": 8,
      "str_max": 80,
      "str_min_blocked": 15,
      "str_max_blocked": 100,
      "sound": "smash!",
      "sound_fail": "whump!",
      "ter_set": "t_door_b_peep",
      "items": [
        { "item": "peephole", "prob": 75 },
        { "item": "2x4", "prob": 25 },
        { "item": "splinter", "count": [ 1, 2 ] },
        { "item": "nail", "charges": [ 0, 2 ] }
      ]
    }
  },
  {
    "type": "terrain",
    "id": "t_door_b",
    "name": "damaged wood door",
    "description": "A trashed wooden door, that is more of an obstacle than a door.  Also, you can see right through it.  It could be boarded up with a few two by fours.",
    "symbol": "&",
    "color": "brown",
    "move_cost": 0,
    "coverage": 60,
    "roof": "t_flat_roof",
    "flags": [
      "TRANSPARENT",
      "FLAMMABLE_ASH",
      "NOITEM",
      "REDUCE_SCENT",
      "BARRICADABLE_DOOR_DAMAGED",
      "PERMEABLE",
      "CONNECT_TO_WALL"
    ],
    "bash": {
      "str_min": 5,
      "str_max": 70,
      "str_min_blocked": 7,
      "str_max_blocked": 90,
      "sound": "crash!",
      "sound_fail": "whump!",
      "ter_set": "t_door_frame",
      "items": [
        { "item": "2x4", "count": [ 1, 2 ] },
        { "item": "nail", "charges": [ 1, 4 ] },
        { "item": "splinter", "count": [ 1, 4 ] }
      ]
    }
  },
  {
    "type": "terrain",
    "id": "t_door_lab_b",
    "name": "damaged wood door",
    "description": "A trashed wooden door, that is more of an obstacle than a door.  Also, you can see right through it.  It could be boarded up with a few two by fours.",
    "symbol": "&",
    "color": "brown",
    "move_cost": 0,
    "coverage": 60,
    "roof": "t_flat_roof",
    "flags": [
      "TRANSPARENT",
      "FLAMMABLE_ASH",
      "NOITEM",
      "REDUCE_SCENT",
      "BARRICADABLE_DOOR_DAMAGED",
      "PERMEABLE",
      "CONNECT_TO_WALL"
    ],
    "bash": {
      "str_min": 5,
      "str_max": 70,
      "str_min_blocked": 7,
      "str_max_blocked": 90,
      "sound": "crash!",
      "sound_fail": "whump!",
      "ter_set": "t_door_lab_frame",
      "items": [
        { "item": "2x4", "count": [ 1, 2 ] },
        { "item": "nail", "charges": [ 1, 4 ] },
        { "item": "splinter", "count": [ 1, 4 ] }
      ]
    }
  },
  {
    "type": "terrain",
    "id": "t_door_b_peep",
    "name": "damaged wood door with peephole",
    "//": "There's no need for a use-peephole, because the door is transparent",
    "description": "Bad news is the peephole is broken and you can't look outside the door.  Good news is the door is nearly broken down, so there's nothing blocking the view.  A few planks, nails and the right tools could patch up all the damage.",
    "symbol": "&",
    "color": "brown",
    "move_cost": 0,
    "coverage": 60,
    "roof": "t_flat_roof",
    "flags": [
      "TRANSPARENT",
      "FLAMMABLE_ASH",
      "NOITEM",
      "REDUCE_SCENT",
      "BARRICADABLE_DOOR_DAMAGED",
      "PERMEABLE",
      "CONNECT_TO_WALL"
    ],
    "bash": {
      "str_min": 5,
      "str_max": 70,
      "str_min_blocked": 7,
      "str_max_blocked": 90,
      "sound": "crash!",
      "sound_fail": "whump!",
      "ter_set": "t_door_frame",
      "items": [
        { "item": "2x4", "prob": 50 },
        { "item": "2x4", "count": [ 1, 2 ] },
        { "item": "nail", "charges": [ 1, 4 ] },
        { "item": "splinter", "count": [ 1, 4 ] }
      ]
    }
  },
  {
    "type": "terrain",
    "id": "t_door_o",
    "name": "open wood door",
    "description": "A standard wooden door that doesn't look very resilient.  It'd probably burn easily, too.  This one is wide open.",
    "symbol": "'",
    "color": "brown",
    "move_cost": 2,
    "roof": "t_flat_roof",
    "flags": [ "FLAMMABLE_ASH", "TRANSPARENT", "FLAT", "BARRICADABLE_DOOR", "CONNECT_TO_WALL", "ROAD" ],
    "deconstruct": { "ter_set": "t_door_frame", "items": [ { "item": "2x4", "count": 4 }, { "item": "nail", "charges": [ 6, 12 ] } ] },
    "close": "t_door_c",
    "bash": {
      "str_min": 5,
      "str_max": 80,
      "str_min_blocked": 7,
      "str_max_blocked": 100,
      "sound": "crash!",
      "sound_fail": "whump!",
      "ter_set": "t_door_frame",
      "items": [
        { "item": "2x4", "count": [ 1, 3 ] },
        { "item": "nail", "charges": [ 1, 6 ] },
        { "item": "splinter", "count": [ 2, 6 ] }
      ]
    }
  },
  {
    "type": "terrain",
    "id": "t_door_lab_o",
    "name": "open wood door",
    "description": "A standard wooden door that doesn't look very resilient.  It'd probably burn easily, too.  This one is wide open.",
    "symbol": "'",
    "color": "brown",
    "move_cost": 2,
    "roof": "t_flat_roof",
    "flags": [ "FLAMMABLE_ASH", "TRANSPARENT", "FLAT", "BARRICADABLE_DOOR", "CONNECT_TO_WALL", "ROAD" ],
    "deconstruct": { "ter_set": "t_door_lab_frame", "items": [ { "item": "2x4", "count": 4 }, { "item": "nail", "charges": [ 6, 12 ] } ] },
    "close": "t_door_lab_c",
    "bash": {
      "str_min": 5,
      "str_max": 80,
      "str_min_blocked": 7,
      "str_max_blocked": 100,
      "sound": "crash!",
      "sound_fail": "whump!",
      "ter_set": "t_door_lab_frame",
      "items": [
        { "item": "2x4", "count": [ 1, 3 ] },
        { "item": "nail", "charges": [ 1, 6 ] },
        { "item": "splinter", "count": [ 2, 6 ] }
      ]
    }
  },
  {
    "type": "terrain",
    "id": "t_door_o_peep",
    "name": "open wood door with peephole",
    "description": "A regular door made of ordinary wood, except this one has a peephole.  If you examined it more closely, you'd be able to peek through the hole.  Although, you don't need to peek through it since the door is open anyway.",
    "symbol": "'",
    "color": "brown",
    "move_cost": 2,
    "roof": "t_flat_roof",
    "flags": [ "FLAMMABLE_ASH", "TRANSPARENT", "FLAT", "BARRICADABLE_DOOR", "CONNECT_TO_WALL", "ROAD" ],
    "deconstruct": {
      "ter_set": "t_door_frame",
      "items": [ { "item": "peephole", "count": 1 }, { "item": "2x4", "count": 4 }, { "item": "nail", "charges": [ 6, 12 ] } ]
    },
    "close": "t_door_c_peep",
    "bash": {
      "str_min": 5,
      "str_max": 80,
      "str_min_blocked": 7,
      "str_max_blocked": 100,
      "sound": "crash!",
      "sound_fail": "whump!",
      "ter_set": "t_door_frame",
      "items": [
        { "item": "peephole", "prob": 50 },
        { "item": "2x4", "count": [ 1, 3 ] },
        { "item": "nail", "charges": [ 1, 6 ] },
        { "item": "splinter", "count": [ 2, 6 ] }
      ]
    }
  },
  {
    "type": "terrain",
    "id": "t_rdoor_c",
    "name": "closed reinforced wood door",
    "description": "Just like other wooden doors, except this one has layers of nailed in two by fours for reinforcement.  It might be barricaded, but still susceptible to fire.",
    "symbol": "+",
    "color": "red",
    "move_cost": 0,
    "coverage": 100,
    "roof": "t_flat_roof",
    "flags": [ "FLAMMABLE_ASH", "DOOR", "NOITEM", "BARRICADABLE_DOOR_REINFORCED", "CONNECT_TO_WALL", "BLOCK_WIND" ],
    "open": "t_rdoor_o",
    "deconstruct": { "ter_set": "t_door_c", "items": [ { "item": "2x4", "count": 24 }, { "item": "nail", "charges": [ 36, 48 ] } ] },
    "bash": {
      "str_min": 18,
      "str_max": 100,
      "str_min_blocked": 25,
      "str_max_blocked": 120,
      "sound": "smash!",
      "sound_fail": "whump!",
      "ter_set": "t_rdoor_b",
      "items": [
        { "item": "2x4", "count": [ 1, 4 ] },
        { "item": "splinter", "count": [ 2, 4 ] },
        { "item": "nail", "charges": [ 4, 12 ] }
      ]
    }
  },
  {
    "type": "terrain",
    "id": "t_rdoor_b",
    "name": "damaged reinforced wood door",
    "description": "There are splintering planks and visible holes in the wood, it looks like it could be smashed apart if not repaired.",
    "symbol": "&",
    "color": "red",
    "move_cost": 0,
    "coverage": 75,
    "roof": "t_flat_roof",
    "flags": [
      "TRANSPARENT",
      "FLAMMABLE_ASH",
      "NOITEM",
      "REDUCE_SCENT",
      "BARRICADABLE_DOOR_REINFORCED_DAMAGED",
      "PERMEABLE",
      "CONNECT_TO_WALL"
    ],
    "bash": {
      "str_min": 12,
      "str_max": 90,
      "str_min_blocked": 20,
      "str_max_blocked": 100,
      "sound": "crash!",
      "sound_fail": "wham!",
      "ter_set": "t_door_b",
      "items": [
        { "item": "2x4", "count": [ 1, 4 ] },
        { "item": "nail", "charges": [ 4, 18 ] },
        { "item": "splinter", "count": [ 2, 4 ] }
      ]
    }
  },
  {
    "type": "terrain",
    "id": "t_rdoor_o",
    "name": "open reinforced wood door",
    "description": "Just like other wooden doors, except this one has layers of nailed in two by fours for reinforcement.  It might be fortified, but still susceptible to fire.  It's open so it's not stopping anything right now.",
    "symbol": "'",
    "color": "red",
    "move_cost": 2,
    "roof": "t_flat_roof",
    "flags": [ "FLAMMABLE_ASH", "TRANSPARENT", "FLAT", "BARRICADABLE_DOOR_REINFORCED", "CONNECT_TO_WALL", "ROAD" ],
    "deconstruct": { "ter_set": "t_door_c", "items": [ { "item": "2x4", "count": 24 }, { "item": "nail", "charges": [ 36, 48 ] } ] },
    "close": "t_rdoor_c",
    "bash": {
      "str_min": 12,
      "str_max": 100,
      "str_min_blocked": 20,
      "str_max_blocked": 120,
      "sound": "crash!",
      "sound_fail": "wham!",
      "ter_set": "t_door_b",
      "items": [
        { "item": "2x4", "count": [ 2, 8 ] },
        { "item": "nail", "charges": [ 8, 30 ] },
        { "item": "splinter", "count": [ 4, 8 ] }
      ]
    }
  },
  {
    "type": "terrain",
    "id": "t_door_locked_interior",
    "name": "closed wood door",
    "description": "A standard wooden door that doesn't look very resilient.  It'd probably burn easily, too.  This one has an extra keyhole, so it's likely locked.  You could pry it open or pick the lock.",
    "symbol": "+",
    "color": "brown",
    "move_cost": 0,
    "coverage": 95,
    "roof": "t_flat_roof",
    "flags": [ "FLAMMABLE_ASH", "NOITEM", "REDUCE_SCENT", "CONNECT_TO_WALL", "BARRICADABLE_DOOR", "LOCKED", "BLOCK_WIND" ],
    "examine_action": "locked_object",
    "bash": {
      "str_min": 8,
      "str_max": 80,
      "str_min_blocked": 15,
      "str_max_blocked": 100,
      "sound": "smash!",
      "sound_fail": "whump!",
      "ter_set": "t_door_b",
      "items": [ { "item": "2x4", "prob": 25 }, { "item": "splinter", "count": [ 1, 2 ] }, { "item": "nail", "charges": [ 0, 2 ] } ]
    }
  },
  {
    "type": "terrain",
    "id": "t_door_locked",
    "name": "closed wood door",
    "description": "A standard wooden door that doesn't look very resilient.  It'd probably burn easily, too.  This one has a deadbolt keyhole, so it's likely locked.  You could pry it open or pick the lock, or unlock the deadbolt from the inside.",
    "symbol": "+",
    "color": "brown",
    "move_cost": 0,
    "coverage": 95,
    "roof": "t_flat_roof",
    "flags": [
      "FLAMMABLE_ASH",
      "NOITEM",
      "OPENCLOSE_INSIDE",
      "REDUCE_SCENT",
      "CONNECT_TO_WALL",
      "BARRICADABLE_DOOR",
      "LOCKED",
      "BLOCK_WIND"
    ],
    "examine_action": "locked_object",
    "open": "t_door_o",
    "bash": {
      "str_min": 8,
      "str_max": 80,
      "str_min_blocked": 15,
      "str_max_blocked": 100,
      "sound": "smash!",
      "sound_fail": "whump!",
      "ter_set": "t_door_b",
      "items": [ { "item": "2x4", "prob": 25 }, { "item": "splinter", "count": [ 1, 2 ] }, { "item": "nail", "charges": [ 0, 2 ] } ]
    }
  },
  {
    "type": "terrain",
    "id": "t_door_locked_peep",
    "name": "closed wood door",
    "description": "A regular door made of ordinary wood, except this one has a peephole.  If you examined it more closely, you'd be able to peek through the hole.  This one has a deadbolt keyhole, so it's likely locked.  You could pry it open or pick the lock, or unlock the deadbolt from the inside.",
    "symbol": "+",
    "color": "brown",
    "move_cost": 0,
    "coverage": 95,
    "roof": "t_flat_roof",
    "flags": [
      "FLAMMABLE_ASH",
      "NOITEM",
      "OPENCLOSE_INSIDE",
      "REDUCE_SCENT",
      "CONNECT_TO_WALL",
      "BARRICADABLE_DOOR",
      "LOCKED",
      "BLOCK_WIND"
    ],
    "open": "t_door_o_peep",
    "examine_action": "door_peephole",
    "bash": {
      "str_min": 8,
      "str_max": 80,
      "str_min_blocked": 15,
      "str_max_blocked": 100,
      "sound": "smash!",
      "sound_fail": "whump!",
      "ter_set": "t_door_b_peep",
      "items": [
        { "item": "peephole", "prob": 75 },
        { "item": "2x4", "prob": 25 },
        { "item": "splinter", "count": [ 1, 2 ] },
        { "item": "nail", "charges": [ 0, 2 ] }
      ]
    }
  },
  {
    "type": "terrain",
    "id": "t_door_locked_alarm",
    "name": "closed wood door",
    "description": "A standard wooden door that doesn't look very resilient.  It'd probably burn easily, too.  This one has an extra keyhole, so it's likely locked.  You could pry it open or pick the lock.",
    "symbol": "+",
    "color": "brown",
    "move_cost": 0,
    "coverage": 95,
    "roof": "t_flat_roof",
    "flags": [ "FLAMMABLE_ASH", "ALARMED", "NOITEM", "REDUCE_SCENT", "CONNECT_TO_WALL", "BARRICADABLE_DOOR", "LOCKED", "BLOCK_WIND" ],
    "examine_action": "locked_object",
    "bash": {
      "str_min": 8,
      "str_max": 80,
      "str_min_blocked": 15,
      "str_max_blocked": 100,
      "sound": "smash!",
      "sound_fail": "whump!",
      "ter_set": "t_door_b",
      "items": [ { "item": "2x4", "prob": 25 }, { "item": "splinter", "count": [ 1, 2 ] }, { "item": "nail", "charges": [ 0, 2 ] } ]
    }
  },
  {
    "type": "terrain",
    "id": "t_door_curtain_c",
    "name": "closed door curtain",
    "description": "Repurposed curtains from a window acting as a door.  Could be easily taken down for supplies or placed somewhere else.",
    "symbol": "+",
    "color": "dark_gray",
    "move_cost": 0,
    "coverage": 95,
    "roof": "t_flat_roof",
    "flags": [ "FLAMMABLE_ASH", "DOOR", "NOITEM", "CONNECT_TO_WALL", "EASY_DECONSTRUCT" ],
    "open": "t_door_curtain_o",
    "deconstruct": {
      "ter_set": "t_dirt",
      "items": [ { "item": "stick", "count": 1 }, { "item": "sheet", "count": 2 }, { "item": "withered", "count": 12 } ]
    },
    "bash": {
      "str_min": 1,
      "str_max": 4,
      "sound": "rrrrip!",
      "sound_fail": "slap!",
      "sound_vol": 6,
      "sound_fail_vol": 3,
      "ter_set": "t_dirt",
      "items": [
        { "item": "sheet", "count": [ 0, 1 ] },
        { "item": "rag", "count": [ 2, 5 ] },
        { "item": "stick", "count": 1 },
        { "item": "withered", "count": [ 2, 12 ] }
      ]
    }
  },
  {
    "type": "terrain",
    "id": "t_door_makeshift_c",
    "name": "closed makeshift door",
    "description": "A makeshift screen consisting of two by fours bound together with vertical rope hanging from the top of the doorway.  Could be easily taken down and re-purposed.",
    "symbol": "+",
    "color": "brown",
    "move_cost": 0,
    "coverage": 95,
    "roof": "t_flat_roof",
    "flags": [ "FLAMMABLE_ASH", "DOOR", "NOITEM", "CONNECT_TO_WALL", "EASY_DECONSTRUCT", "BLOCK_WIND" ],
    "open": "t_door_makeshift_o",
    "deconstruct": { "ter_set": "t_door_frame", "items": [ { "item": "2x4", "count": 6 }, { "item": "rope_makeshift_6", "count": 2 } ] },
    "bash": {
      "str_min": 4,
      "str_max": 20,
      "str_min_blocked": 6,
      "str_max_blocked": 30,
      "sound": "crack.",
      "sound_fail": "wham.",
      "ter_set": "t_door_frame",
      "items": [
        { "item": "2x4", "count": [ 2, 5 ] },
        { "item": "rope_makeshift_6", "count": [ 0, 1 ] },
        { "item": "withered", "count": [ 2, 12 ] },
        { "item": "splinter", "count": [ 5, 10 ] }
      ]
    }
  },
  {
    "type": "terrain",
    "id": "t_door_curtain_o",
    "name": "open door curtain",
    "description": "Repurposed curtains from a window acting as a door.  Could be easily taken down for supplies or placed somewhere else.  These curtains are open, bundled and tied next to the doorway.",
    "symbol": "'",
    "color": "dark_gray",
    "move_cost": 2,
    "roof": "t_flat_roof",
    "flags": [ "FLAMMABLE_ASH", "TRANSPARENT", "FLAT", "CONNECT_TO_WALL", "ROAD", "EASY_DECONSTRUCT" ],
    "deconstruct": {
      "ter_set": "t_dirt",
      "items": [ { "item": "stick", "count": 1 }, { "item": "sheet", "count": 2 }, { "item": "withered", "count": 12 } ]
    },
    "close": "t_door_curtain_c",
    "bash": {
      "str_min": 1,
      "str_max": 4,
      "sound": "rrrrip!",
      "sound_fail": "slap!",
      "sound_vol": 5,
      "sound_fail_vol": 2,
      "ter_set": "t_dirt",
      "items": [
        { "item": "sheet", "count": [ 0, 1 ] },
        { "item": "rag", "count": [ 2, 5 ] },
        { "item": "stick", "count": 1 },
        { "item": "withered", "count": [ 2, 12 ] }
      ]
    }
  },
  {
    "type": "terrain",
    "id": "t_door_makeshift_o",
    "name": "open makeshift door",
    "description": "A makeshift screen consisting of two by fours bound together with rope hanging from the top of the doorway.  Could be easily taken down and re-purposed.  The planks have been rolled up and attached to the top of the doorway, allowing free movement through.",
    "symbol": "'",
    "color": "brown",
    "move_cost": 2,
    "roof": "t_flat_roof",
    "flags": [ "FLAMMABLE_ASH", "TRANSPARENT", "FLAT", "CONNECT_TO_WALL", "ROAD", "EASY_DECONSTRUCT" ],
    "deconstruct": { "ter_set": "t_door_frame", "items": [ { "item": "2x4", "count": 6 }, { "item": "rope_makeshift_6", "count": 2 } ] },
    "close": "t_door_makeshift_c",
    "bash": {
      "str_min": 3,
      "str_max": 20,
      "str_min_blocked": 4,
      "str_max_blocked": 30,
      "sound": "crack.",
      "sound_fail": "wham.",
      "ter_set": "t_door_frame",
      "items": [
        { "item": "2x4", "count": [ 2, 5 ] },
        { "item": "rope_makeshift_6", "count": [ 0, 1 ] },
        { "item": "withered", "count": [ 2, 12 ] },
        { "item": "splinter", "count": [ 5, 10 ] }
      ]
    }
  },
  {
    "type": "terrain",
    "id": "t_door_frame",
    "name": "empty door frame",
    "description": "An empty door frame made from two by fours and nails.  A variety of doors could be constructed here.",
    "symbol": ".",
    "color": "brown",
    "move_cost": 2,
    "roof": "t_flat_roof",
    "flags": [ "TRANSPARENT", "FLAT", "CONNECT_TO_WALL", "ROAD" ],
    "bash": {
      "str_min": 6,
      "str_max": 25,
      "sound": "crunch!",
      "sound_fail": "whump!",
      "ter_set": "t_null",
      "items": [
        { "item": "2x4", "count": [ 3, 6 ] },
        { "item": "splinter", "count": [ 3, 6 ] },
        { "item": "nail", "charges": [ 6, 12 ] }
      ]
    },
    "deconstruct": { "ter_set": "t_floor", "items": [ { "item": "2x4", "count": 12 }, { "item": "nail", "charges": 24 } ] }
  },
  {
    "type": "terrain",
    "id": "t_door_lab_frame",
    "name": "empty door frame",
    "description": "An empty door frame made from two by fours and nails.  A variety of doors could be constructed here.",
    "symbol": ".",
    "color": "brown",
    "move_cost": 2,
    "roof": "t_flat_roof",
    "flags": [ "TRANSPARENT", "FLAT", "CONNECT_TO_WALL", "ROAD" ],
    "bash": {
      "str_min": 6,
      "str_max": 25,
      "sound": "crunch!",
      "sound_fail": "whump!",
      "ter_set": "t_null",
      "items": [
        { "item": "2x4", "count": [ 3, 6 ] },
        { "item": "splinter", "count": [ 3, 6 ] },
        { "item": "nail", "charges": [ 6, 12 ] }
      ]
    },
    "deconstruct": { "ter_set": "t_thconc_floor", "items": [ { "item": "2x4", "count": 12 }, { "item": "nail", "charges": 24 } ] }
  },
  {
    "type": "terrain",
    "id": "t_mdoor_frame",
    "name": "empty metal door frame",
    "description": "An empty door frame made of steel and assorted metal.  A variety of doors could be constructed here.",
    "symbol": ".",
    "color": "dark_gray",
    "move_cost": 2,
    "roof": "t_flat_roof",
    "flags": [ "TRANSPARENT", "FLAT", "CONNECT_TO_WALL", "ROAD" ],
    "bash": {
      "str_min": 18,
      "str_max": 75,
      "sound": "metal screeching!",
      "sound_fail": "clang!",
      "ter_set": "t_null",
      "items": [ { "item": "spike", "count": [ 2, 4 ] }, { "item": "scrap", "count": [ 3, 6 ] } ]
    }
  },
  {
    "type": "terrain",
    "id": "t_mdoor_lab_frame",
    "name": "empty metal door frame",
    "description": "An empty door frame made of steel and assorted metal.  A variety of doors could be constructed here.",
    "symbol": ".",
    "color": "dark_gray",
    "move_cost": 2,
    "roof": "t_flat_roof",
    "flags": [ "TRANSPARENT", "FLAT", "CONNECT_TO_WALL", "ROAD" ],
    "bash": {
      "str_min": 18,
      "str_max": 75,
      "sound": "metal screeching!",
      "sound_fail": "clang!",
      "ter_set": "t_thconc_floor",
      "items": [ { "item": "spike", "count": [ 2, 4 ] }, { "item": "scrap", "count": [ 3, 6 ] } ]
    }
  },
  {
    "type": "terrain",
    "id": "t_m_frame",
    "name": "empty metal window frame",
    "description": "An empty window frame constructed from assembled metal and carefully braced with various hardware.",
    "symbol": ".",
    "color": "dark_gray",
    "move_cost": 2,
    "roof": "t_flat_roof",
    "flags": [ "TRANSPARENT", "FLAT", "CONNECT_TO_WALL", "ROAD" ],
    "bash": {
      "str_min": 18,
      "str_max": 75,
      "sound": "metal screeching!",
      "sound_fail": "clang!",
      "ter_set": "t_null",
      "items": [ { "item": "spike", "count": [ 2, 4 ] }, { "item": "scrap", "count": [ 3, 6 ] } ]
    }
  },
  {
    "type": "terrain",
    "id": "t_chaingate_l",
    "name": "locked wire gate",
    "description": "A gate for a chain link fence.  This one has a locked padlock on the latch system.  With the right tools, you could cut the metal fence or pick the lock.  You could also examine the fence to see if it looks climbable.",
    "symbol": "+",
    "color": "cyan",
    "move_cost": 0,
    "flags": [ "TRANSPARENT", "PERMEABLE", "LOCKED", "THIN_OBSTACLE" ],
    "connects_to": "CHAINFENCE",
    "bash": {
      "str_min": 10,
      "str_max": 150,
      "str_min_blocked": 15,
      "str_max_blocked": 175,
      "sound": "metal screeching!",
      "sound_fail": "clang!",
      "ter_set": "t_null",
      "items": [ { "item": "wire", "count": [ 8, 20 ] }, { "item": "scrap", "count": [ 0, 12 ] } ]
    }
  },
  {
    "type": "terrain",
    "id": "t_fencegate_c",
    "name": "closed wooden gate",
    "description": "A commercial quality gate made of wood with a latch system.",
    "symbol": "+",
    "color": "brown",
    "move_cost": 3,
    "coverage": 60,
    "flags": [ "TRANSPARENT", "FLAMMABLE_ASH", "DOOR", "MOUNTABLE" ],
    "connects_to": "WOODFENCE",
    "open": "t_fencegate_o",
    "deconstruct": {
      "ter_set": "t_dirt",
      "items": [ { "item": "2x4", "count": 5 }, { "item": "pointy_stick", "count": 2 }, { "item": "nail", "charges": 12 } ]
    },
    "bash": {
      "str_min": 4,
      "str_max": 20,
      "str_min_blocked": 6,
      "str_max_blocked": 30,
      "sound": "crack.",
      "sound_fail": "wham.",
      "ter_set": "t_null",
      "items": [
        { "item": "2x4", "count": [ 1, 4 ] },
        { "item": "nail", "charges": [ 2, 8 ] },
        { "item": "splinter", "count": [ 1, 2 ] }
      ]
    }
  },
  {
    "type": "terrain",
    "id": "t_fencegate_o",
    "name": "open wooden gate",
    "description": "A commercial quality gate made of wood with a latch system.  The gate is wide open, allowing anything to travel through.",
    "symbol": ".",
    "color": "brown",
    "move_cost": 2,
    "flags": [ "TRANSPARENT", "FLAMMABLE_ASH", "FLAT", "ROAD" ],
    "connects_to": "WOODFENCE",
    "close": "t_fencegate_c",
    "deconstruct": {
      "ter_set": "t_dirt",
      "items": [ { "item": "2x4", "count": 5 }, { "item": "pointy_stick", "count": 2 }, { "item": "nail", "charges": 12 } ]
    },
    "bash": {
      "str_min": 4,
      "str_max": 60,
      "sound": "crash!",
      "sound_fail": "wham!",
      "ter_set": "t_null",
      "items": [ { "item": "2x4", "count": [ 1, 4 ] }, { "item": "nail", "charges": [ 2, 8 ] }, { "item": "splinter", "count": 1 } ]
    }
  },
  {
    "type": "terrain",
    "id": "t_chaingate_c",
    "name": "closed wire gate",
    "description": "A gate for a chain link fence with a latch system to stay closed.",
    "symbol": "+",
    "color": "cyan",
    "move_cost": 0,
    "flags": [ "TRANSPARENT", "DOOR", "PERMEABLE", "THIN_OBSTACLE" ],
    "connects_to": "CHAINFENCE",
    "open": "t_chaingate_o",
    "bash": {
      "str_min": 10,
      "str_max": 150,
      "str_min_blocked": 15,
      "str_max_blocked": 100,
      "sound": "metal screeching!",
      "sound_fail": "clang!",
      "ter_set": "t_null",
      "items": [
        { "item": "wire", "count": [ 6, 15 ] },
        { "item": "pipe", "count": [ 6, 15 ] },
        { "item": "scrap", "count": [ 0, 12 ] }
      ]
    }
  },
  {
    "type": "terrain",
    "id": "t_chaingate_o",
    "name": "open wire gate",
    "description": "A gate for a chain link fence with a latch system to stay closed.  The latch is undone, so the gate has swung open.",
    "symbol": ".",
    "color": "cyan",
    "move_cost": 2,
    "flags": [ "TRANSPARENT", "FLAT", "ROAD" ],
    "connects_to": "CHAINFENCE",
    "close": "t_chaingate_c",
    "bash": {
      "str_min": 5,
      "str_max": 150,
      "sound": "metal screeching!",
      "sound_fail": "clang!",
      "ter_set": "t_null",
      "items": [
        { "item": "wire", "count": [ 6, 15 ] },
        { "item": "pipe", "count": [ 6, 15 ] },
        { "item": "scrap", "count": [ 0, 12 ] }
      ]
    }
  },
  {
    "type": "terrain",
    "id": "t_chickenwire_gate_c",
    "name": "closed chickenwire gate",
    "description": "A gate for a chickenwire fence with a simple latch system to stay closed.",
    "symbol": "+",
    "color": "brown",
    "looks_like": "t_chaingate_c",
    "move_cost": 0,
    "flags": [ "TRANSPARENT", "DOOR", "PERMEABLE" ],
    "connects_to": "CHAINFENCE",
    "open": "t_chickenwire_gate_o",
    "deconstruct": {
      "ter_set": "t_null",
      "items": [ { "item": "2x4", "count": 5 }, { "item": "wire", "count": 10 }, { "item": "nail", "count": 20 } ]
    },
    "bash": {
      "str_min": 5,
      "str_max": 12,
      "str_min_blocked": 5,
      "str_max_blocked": 15,
      "sound": "rattle!",
      "sound_fail": "thump!",
      "ter_set": "t_null",
      "items": [ { "item": "wire", "count": [ 4, 6 ] }, { "item": "2x4", "count": [ 2, 4 ] } ]
    }
  },
  {
    "type": "terrain",
    "id": "t_chickenwire_gate_o",
    "name": "open chickenwire gate",
    "description": "A gate for a chickenwire fence with a simple latch system to stay closed.  The latch is undone, so the gate has swung open.",
    "symbol": ".",
    "color": "brown",
    "looks_like": "t_chaingate_o",
    "move_cost": 2,
    "flags": [ "TRANSPARENT", "FLAT", "ROAD" ],
    "connects_to": "CHAINFENCE",
    "close": "t_chickenwire_gate_c",
    "deconstruct": {
      "ter_set": "t_null",
      "items": [ { "item": "2x4", "count": 5 }, { "item": "wire", "count": 10 }, { "item": "nail", "count": 20 } ]
    },
    "bash": {
      "str_min": 5,
      "str_max": 12,
      "sound": "rattle!",
      "sound_fail": "thump!",
      "ter_set": "t_null",
      "items": [ { "item": "wire", "count": [ 4, 6 ] }, { "item": "2x4", "count": [ 2, 4 ] } ]
    }
  },
  {
    "type": "terrain",
    "id": "t_door_boarded",
    "name": "boarded up door",
    "description": "A standard wooden door that has several planks across it, nailed down to board it up and increase its durability.  Still flammable though.",
    "symbol": "#",
    "color": "brown",
    "move_cost": 0,
    "coverage": 95,
    "roof": "t_flat_roof",
    "flags": [ "FLAMMABLE_ASH", "NOITEM", "WALL", "BLOCK_WIND" ],
    "bash": {
      "str_min": 15,
      "str_max": 80,
      "str_min_blocked": 17,
      "str_max_blocked": 100,
      "sound": "crash!",
      "sound_fail": "wham!",
      "ter_set": "t_door_b",
      "items": [
        { "item": "2x4", "count": [ 1, 3 ] },
        { "item": "nail", "charges": [ 2, 10 ] },
        { "item": "splinter", "count": [ 1, 2 ] }
      ]
    }
  },
  {
    "type": "terrain",
    "id": "t_door_boarded_damaged",
    "name": "boarded up damaged door",
    "description": "A boarded up wooden door, except some of the planks are fractured or coming loose.  Without repairs, it could be broken down easily.",
    "symbol": "#",
    "color": "brown",
    "move_cost": 0,
    "coverage": 95,
    "roof": "t_flat_roof",
    "flags": [ "FLAMMABLE_ASH", "NOITEM", "WALL" ],
    "bash": {
      "str_min": 10,
      "str_max": 40,
      "str_min_blocked": 9,
      "str_max_blocked": 50,
      "sound": "crash!",
      "sound_fail": "wham!",
      "ter_set": "t_door_frame",
      "items": [ { "item": "2x4", "count": [ 1, 8 ] }, { "item": "nail", "charges": [ 2, 20 ] }, { "item": "splinter", "count": 1 } ]
    }
  },
  {
    "type": "terrain",
    "id": "t_door_boarded_peep",
    "name": "boarded up door with peephole",
    "description": "A boarded up door made of ordinary wood, except this one has a peephole.  Although it's been covered up in planks, you could still examine the peephole.",
    "symbol": "#",
    "color": "brown",
    "move_cost": 0,
    "coverage": 95,
    "roof": "t_flat_roof",
    "examine_action": "door_peephole",
    "flags": [ "FLAMMABLE_ASH", "NOITEM", "WALL", "BLOCK_WIND" ],
    "bash": {
      "str_min": 15,
      "str_max": 80,
      "str_min_blocked": 17,
      "str_max_blocked": 100,
      "sound": "crash!",
      "sound_fail": "wham!",
      "ter_set": "t_door_b_peep",
      "items": [
        { "item": "2x4", "count": [ 1, 3 ] },
        { "item": "nail", "charges": [ 2, 10 ] },
        { "item": "splinter", "count": [ 1, 2 ] }
      ]
    }
  },
  {
    "type": "terrain",
    "id": "t_rdoor_boarded",
    "name": "boarded up reinforced door",
    "description": "An additionally reinforced door of layered two by fours that has been boarded up with more wood to prevent it from opening.  Still susceptible to fire.",
    "symbol": "#",
    "color": "brown",
    "move_cost": 0,
    "coverage": 95,
    "roof": "t_flat_roof",
    "flags": [ "FLAMMABLE_ASH", "NOITEM", "WALL", "BLOCK_WIND" ],
    "bash": {
      "str_min": 25,
      "str_max": 60,
      "str_min_blocked": 32,
      "str_max_blocked": 70,
      "sound": "crash!",
      "sound_fail": "wham!",
      "ter_set": "t_rdoor_b",
      "items": [ { "item": "2x4", "count": [ 1, 4 ] }, { "item": "nail", "charges": [ 1, 8 ] }, { "item": "splinter", "count": 1 } ]
    }
  },
  {
    "type": "terrain",
    "id": "t_rdoor_boarded_damaged",
    "name": "boarded up damaged reinforced door",
    "description": "A battered and torn reinforced door with planks bursting from the joints.  The boarded up two by fours are fragmented and in pieces, this doesn't look like an easy repair.",
    "symbol": "#",
    "color": "brown",
    "move_cost": 0,
    "coverage": 95,
    "roof": "t_flat_roof",
    "flags": [ "FLAMMABLE_ASH", "NOITEM", "WALL" ],
    "bash": {
      "str_min": 20,
      "str_max": 50,
      "str_min_blocked": 24,
      "str_max_blocked": 60,
      "sound": "crash!",
      "sound_fail": "wham!",
      "ter_set": "t_door_b",
      "items": [ { "item": "2x4", "count": [ 2, 16 ] }, { "item": "nail", "charges": [ 6, 54 ] }, { "item": "splinter", "count": 1 } ]
    }
  },
  {
    "type": "terrain",
    "id": "t_door_boarded_damaged_peep",
    "name": "boarded up damaged door with peephole",
    "description": "A wrecked door made of ordinary wood, except this one has a peephole.  Although it's been covered up in planks, the peephole was damaged and can't be used to see through.",
    "symbol": "#",
    "color": "brown",
    "move_cost": 0,
    "coverage": 95,
    "roof": "t_flat_roof",
    "examine_action": "door_peephole",
    "flags": [ "FLAMMABLE_ASH", "NOITEM", "WALL" ],
    "bash": {
      "str_min": 10,
      "str_max": 40,
      "str_min_blocked": 9,
      "str_max_blocked": 50,
      "sound": "crash!",
      "sound_fail": "wham!",
      "ter_set": "t_door_frame",
      "items": [
        { "item": "peephole", "prob": 75 },
        { "item": "2x4", "count": [ 1, 8 ] },
        { "item": "nail", "charges": [ 2, 20 ] },
        { "item": "splinter", "count": 1 }
      ]
    }
  },
  {
    "type": "terrain",
    "id": "t_door_metal_c",
    "name": "closed metal door",
    "description": "An extremely resilient door made of assorted steel, carved and pounded into shape.",
    "symbol": "+",
    "color": "cyan",
    "move_cost": 0,
    "coverage": 95,
    "roof": "t_flat_roof",
    "flags": [ "NOITEM", "DOOR", "CONNECT_TO_WALL", "MINEABLE", "BLOCK_WIND" ],
    "open": "t_door_metal_o",
    "bash": {
      "str_min": 80,
      "str_max": 250,
      "sound": "metal screeching!",
      "sound_fail": "clang!",
      "ter_set": "t_mdoor_frame",
      "items": [ { "item": "scrap", "count": [ 12, 24 ] }, { "item": "steel_plate", "prob": 75 } ]
    }
  },
  {
    "type": "terrain",
    "id": "t_door_metal_lab_c",
    "name": "closed metal door",
    "description": "An extremely resilient door made of assorted steel, carved and pounded into shape.",
    "symbol": "+",
    "color": "cyan",
    "move_cost": 0,
    "coverage": 95,
    "roof": "t_flat_roof",
    "flags": [ "NOITEM", "DOOR", "CONNECT_TO_WALL", "MINEABLE" ],
    "open": "t_door_metal_lab_o",
    "bash": {
      "str_min": 80,
      "str_max": 250,
      "sound": "metal screeching!",
      "sound_fail": "clang!",
      "ter_set": "t_mdoor_lab_frame",
      "items": [ { "item": "scrap", "count": [ 12, 24 ] }, { "item": "steel_plate", "prob": 75 } ]
    }
  },
  {
    "type": "terrain",
    "id": "t_door_metal_o",
    "name": "open metal door",
    "description": "An extremely resilient door made of assorted steel, carved and pounded into shape.  It's open, so no tools are needed to break in.",
    "symbol": "'",
    "color": "cyan",
    "move_cost": 2,
    "roof": "t_flat_roof",
    "flags": [ "TRANSPARENT", "FLAT", "CONNECT_TO_WALL", "ROAD", "MINEABLE" ],
    "close": "t_door_metal_c",
    "bash": {
      "str_min": 80,
      "str_max": 250,
      "sound": "metal screeching!",
      "sound_fail": "clang!",
      "ter_set": "t_mdoor_frame",
      "items": [ { "item": "scrap", "count": [ 12, 24 ] }, { "item": "steel_plate", "prob": 75 } ]
    }
  },
  {
    "type": "terrain",
    "id": "t_door_metal_lab_o",
    "name": "open metal door",
    "description": "An extremely resilient door made of assorted steel, carved and pounded into shape.  It's open, so no tools are needed to break in.",
    "symbol": "'",
    "color": "cyan",
    "move_cost": 2,
    "roof": "t_flat_roof",
    "flags": [ "TRANSPARENT", "FLAT", "CONNECT_TO_WALL", "ROAD", "MINEABLE" ],
    "close": "t_door_metal_lab_c",
    "bash": {
      "str_min": 80,
      "str_max": 250,
      "sound": "metal screeching!",
      "sound_fail": "clang!",
      "ter_set": "t_mdoor_lab_frame",
      "items": [ { "item": "scrap", "count": [ 12, 24 ] }, { "item": "steel_plate", "prob": 75 } ]
    }
  },
  {
    "type": "terrain",
    "id": "t_door_metal_c_peep",
    "name": "closed metal door with peephole",
    "description": "An extremely resilient door made of assorted steel, carved and pounded into shape.  If you examined it more closely, you'd be able to peek through the hole.",
    "symbol": "+",
    "color": "cyan",
    "move_cost": 0,
    "coverage": 95,
    "roof": "t_flat_roof",
    "flags": [ "NOITEM", "DOOR", "CONNECT_TO_WALL", "MINEABLE", "BLOCK_WIND" ],
    "open": "t_door_metal_o_peep",
    "examine_action": "door_peephole",
    "bash": {
      "str_min": 80,
      "str_max": 250,
      "sound": "metal screeching!",
      "sound_fail": "clang!",
      "ter_set": "t_mdoor_frame",
      "items": [ { "item": "peephole", "prob": 75 }, { "item": "scrap", "count": [ 12, 24 ] }, { "item": "steel_plate", "prob": 75 } ]
    }
  },
  {
    "type": "terrain",
    "id": "t_door_metal_o_peep",
    "name": "open metal door with peephole",
    "description": "An extremely resilient door made of assorted steel, carved and pounded into shape.  If you examined it more closely, you'd be able to peek through the hole.  Although, you don't need to peek through it since the door is open anyway.",
    "symbol": "'",
    "color": "cyan",
    "move_cost": 2,
    "roof": "t_flat_roof",
    "flags": [ "TRANSPARENT", "FLAT", "CONNECT_TO_WALL", "ROAD", "MINEABLE" ],
    "close": "t_door_metal_c_peep",
    "bash": {
      "str_min": 80,
      "str_max": 250,
      "sound": "metal screeching!",
      "sound_fail": "clang!",
      "ter_set": "t_mdoor_frame",
      "items": [ { "item": "peephole", "prob": 75 }, { "item": "scrap", "count": [ 12, 24 ] }, { "item": "steel_plate", "prob": 75 } ]
    }
  },
  {
    "type": "terrain",
    "id": "t_door_metal_locked",
    "name": "closed metal door",
    "description": "A galvanized steel door, forged to withstand punishment and impede anyone or anything.  Typically used in conjunction with automated electronic locking mechanisms that require an external source to unlock.",
    "//": "Actually locked",
    "symbol": "+",
    "color": "cyan",
    "move_cost": 0,
    "coverage": 95,
    "roof": "t_flat_roof",
    "flags": [ "NOITEM", "REDUCE_SCENT", "CONNECT_TO_WALL", "LOCKED", "MINEABLE", "BLOCK_WIND" ],
    "bash": {
      "str_min": 80,
      "str_max": 250,
      "sound": "metal screeching!",
      "sound_fail": "clang!",
      "ter_set": "t_mdoor_frame",
      "items": [ { "item": "scrap", "count": [ 12, 24 ] }, { "item": "steel_plate", "prob": 75 } ]
    }
  },
  {
    "type": "terrain",
    "id": "t_door_metal_pickable",
    "name": "closed metal door",
    "description": "An extremely resilient door made of assorted steel, carved and pounded into shape.  This one has an extra keyhole, so it's likely locked.  You could probably pick the lock.",
    "//": "Actually pickable, but locked",
    "symbol": "+",
    "color": "cyan",
    "move_cost": 0,
    "coverage": 95,
    "roof": "t_flat_roof",
    "flags": [ "NOITEM", "REDUCE_SCENT", "OPENCLOSE_INSIDE", "CONNECT_TO_WALL", "LOCKED", "MINEABLE", "BLOCK_WIND" ],
    "open": "t_door_metal_o",
    "bash": {
      "str_min": 80,
      "str_max": 250,
      "sound": "metal screeching!",
      "sound_fail": "clang!",
      "ter_set": "t_mdoor_frame",
      "items": [ { "item": "scrap", "count": [ 12, 24 ] }, { "item": "steel_plate", "prob": 75 } ]
    }
  },
  {
    "type": "terrain",
    "id": "t_door_bar_c",
    "name": "closed bar door",
    "description": "A detention door made up of crisscrossed stainless steel bars.  The locking mechanism doesn't appear to be engaged.",
    "//": "Unlocked, only created at map gen",
    "symbol": "+",
    "color": "cyan",
    "move_cost": 0,
    "roof": "t_flat_roof",
    "flags": [ "TRANSPARENT", "NOITEM", "PERMEABLE", "CONNECT_TO_WALL", "THIN_OBSTACLE" ],
    "open": "t_door_bar_o",
    "close": "t_door_bar_locked",
    "bash": {
      "str_min": 30,
      "str_max": 210,
      "str_min_blocked": 40,
      "str_max_blocked": 240,
      "sound": "metal screeching!",
      "sound_fail": "clang!",
      "ter_set": "t_floor",
      "items": [ { "item": "steel_chunk", "count": [ 1, 4 ] }, { "item": "scrap", "count": [ 3, 12 ] } ]
    }
  },
  {
    "type": "terrain",
    "id": "t_door_bar_o",
    "name": "open bar door",
    "description": "A detention door made up of crisscrossed stainless steel bars.  It's swung wide open.  Freedom!",
    "symbol": "'",
    "color": "cyan",
    "move_cost": 2,
    "roof": "t_flat_roof",
    "flags": [ "TRANSPARENT", "FLAT", "CONNECT_TO_WALL", "ROAD" ],
    "close": "t_door_bar_c",
    "bash": {
      "str_min": 20,
      "str_max": 210,
      "str_min_blocked": 30,
      "str_max_blocked": 240,
      "sound": "metal screeching!",
      "sound_fail": "clang!",
      "ter_set": "t_floor",
      "items": [ { "item": "steel_chunk", "count": [ 1, 4 ] }, { "item": "scrap", "count": [ 3, 12 ] } ]
    }
  },
  {
    "type": "terrain",
    "id": "t_door_bar_locked",
    "name": "closed bar door",
    "description": "A detention door made up of crisscrossed stainless steel bars.  The locking mechanism appears to be engaged.  The mechanism could be picked open with enough skill.",
    "//": "Locked",
    "symbol": "+",
    "color": "cyan",
    "move_cost": 0,
    "roof": "t_flat_roof",
    "flags": [ "TRANSPARENT", "NOITEM", "PERMEABLE", "CONNECT_TO_WALL", "LOCKED", "THIN_OBSTACLE" ],
    "bash": {
      "str_min": 30,
      "str_max": 210,
      "str_min_blocked": 40,
      "str_max_blocked": 240,
      "sound": "metal screeching!",
      "sound_fail": "clang!",
      "ter_set": "t_floor",
      "items": [ { "item": "steel_chunk", "count": [ 1, 4 ] }, { "item": "scrap", "count": [ 3, 12 ] } ]
    }
  },
  {
    "type": "terrain",
    "id": "t_door_glass_c",
    "name": "closed glass door",
    "description": "A sliding glass door, the kind that was on social media with people and animals running into.  This one is closed, so don't hurt yourself.",
    "symbol": "+",
    "color": "light_cyan",
    "move_cost": 0,
    "roof": "t_flat_roof",
    "flags": [ "TRANSPARENT", "DOOR", "NOITEM", "CONNECT_TO_WALL", "BLOCK_WIND" ],
    "open": "t_door_glass_o",
    "deconstruct": { "ter_set": "t_door_frame", "items": [ { "item": "glass_sheet", "count": 1 } ] },
    "bash": {
      "str_min": 6,
      "str_max": 20,
      "sound": "glass breaking!",
      "sound_fail": "whack!",
      "sound_vol": 16,
      "sound_fail_vol": 10,
      "ter_set": "t_floor",
      "items": [ { "item": "glass_shard", "count": [ 5, 10 ] } ]
    }
  },
  {
    "type": "terrain",
    "id": "t_door_glass_lab_c",
    "name": "closed glass door",
    "description": "A sliding glass door, the kind that was on social media with people and animals running into.  This one is closed, so don't hurt yourself.",
    "symbol": "+",
    "color": "light_cyan",
    "move_cost": 0,
    "roof": "t_flat_roof",
    "flags": [ "TRANSPARENT", "DOOR", "NOITEM", "CONNECT_TO_WALL" ],
    "open": "t_door_glass_lab_o",
    "deconstruct": { "ter_set": "t_door_frame", "items": [ { "item": "glass_sheet", "count": 1 } ] },
    "bash": {
      "str_min": 6,
      "str_max": 20,
      "sound": "glass breaking!",
      "sound_fail": "whack!",
      "sound_vol": 16,
      "sound_fail_vol": 10,
      "ter_set": "t_thconc_floor",
      "items": [ { "item": "glass_shard", "count": [ 5, 10 ] } ]
    }
  },
  {
    "type": "terrain",
    "id": "t_door_glass_o",
    "name": "open glass door",
    "description": "A sliding glass door that has been left open for all manner of things to travel through.",
    "symbol": "'",
    "color": "light_cyan",
    "move_cost": 2,
    "roof": "t_flat_roof",
    "flags": [ "TRANSPARENT", "FLAT", "CONNECT_TO_WALL", "ROAD" ],
    "close": "t_door_glass_c",
    "deconstruct": { "ter_set": "t_door_frame", "items": [ { "item": "glass_sheet", "count": 1 } ] },
    "bash": {
      "str_min": 4,
      "str_max": 20,
      "sound": "glass breaking!",
      "sound_fail": "whack!",
      "sound_vol": 16,
      "sound_fail_vol": 10,
      "ter_set": "t_floor",
      "items": [ { "item": "glass_shard", "count": [ 5, 10 ] } ]
    }
  },
  {
    "type": "terrain",
    "id": "t_door_glass_lab_o",
    "name": "open glass door",
    "description": "A sliding glass door that has been left open for all manner of things to travel through.",
    "symbol": "'",
    "color": "light_cyan",
    "move_cost": 2,
    "roof": "t_flat_roof",
    "flags": [ "TRANSPARENT", "FLAT", "CONNECT_TO_WALL", "ROAD" ],
    "close": "t_door_glass_lab_c",
    "deconstruct": { "ter_set": "t_door_frame", "items": [ { "item": "glass_sheet", "count": 1 } ] },
    "bash": {
      "str_min": 4,
      "str_max": 20,
      "sound": "glass breaking!",
      "sound_fail": "whack!",
      "sound_vol": 16,
      "sound_fail_vol": 10,
      "ter_set": "t_thconc_floor",
      "items": [ { "item": "glass_shard", "count": [ 5, 10 ] } ]
    }
  },
  {
    "type": "terrain",
    "id": "t_door_glass_frosted_c",
    "name": "closed frosted glass door",
    "description": "A sliding door of frosted white glass.",
    "symbol": "+",
    "color": "white",
    "flags": [ "DOOR", "NOITEM", "CONNECT_TO_WALL", "BLOCK_WIND" ],
    "open": "t_door_glass_frosted_o",
    "copy-from": "t_door_glass_c"
  },
  {
    "type": "terrain",
    "id": "t_door_glass_frosted_lab_c",
    "name": "closed frosted glass door",
    "description": "A sliding door of frosted white glass.",
    "symbol": "+",
    "color": "white",
    "flags": [ "DOOR", "NOITEM", "CONNECT_TO_WALL" ],
    "open": "t_door_glass_frosted_lab_o",
    "copy-from": "t_door_glass_frosted_c"
  },
  {
    "type": "terrain",
    "id": "t_door_glass_frosted_o",
    "name": "open frosted glass door",
    "description": "A sliding glass door that has been left open for all manner of things to travel through.",
    "symbol": "'",
    "color": "white",
    "flags": [ "TRANSPARENT", "FLAT", "CONNECT_TO_WALL", "ROAD" ],
    "close": "t_door_glass_frosted_c",
    "copy-from": "t_door_glass_o"
  },
  {
    "type": "terrain",
    "id": "t_door_glass_frosted_lab_o",
    "name": "open frosted glass door",
    "description": "A sliding glass door that has been left open for all manner of things to travel through.",
    "symbol": "'",
    "color": "white",
    "flags": [ "TRANSPARENT", "FLAT", "CONNECT_TO_WALL", "ROAD" ],
    "close": "t_door_glass_frosted_lab_c",
    "copy-from": "t_door_glass_lab_o"
  },
  {
    "type": "terrain",
    "id": "t_portcullis",
    "name": "makeshift portcullis",
    "description": "An immense gateway scrapped together with various bits of steel and metal scraps.",
    "symbol": "&",
    "color": "cyan",
    "move_cost": 0,
    "flags": [ "TRANSPARENT", "NOITEM", "PERMEABLE", "CONNECT_TO_WALL", "MINEABLE" ],
    "bash": {
      "str_min": 60,
      "str_max": 210,
      "str_min_blocked": 80,
      "str_max_blocked": 240,
      "sound": "metal screeching!",
      "sound_fail": "clang!",
      "ter_set": "t_null",
      "items": [ { "item": "steel_chunk", "count": [ 1, 4 ] }, { "item": "scrap", "count": [ 3, 12 ] } ]
    }
  },
  {
    "type": "terrain",
    "id": "t_recycler",
    "name": "metal compactor",
    "description": "A hydraulic compactor that can accept items made of various metals, and press them into basic shapes, ready for further crafting.",
    "symbol": "&",
    "color": "green",
    "move_cost": 0,
    "max_volume": 8000,
    "flags": [ "TRANSPARENT", "REDUCE_SCENT", "PERMEABLE" ],
    "examine_action": "recycle_compactor",
    "bash": {
      "str_min": 20,
      "str_max": 150,
      "sound": "metal screeching!",
      "sound_fail": "clang!",
      "ter_set": "t_thconc_floor",
      "items": [
        { "item": "steel_lump", "count": [ 0, 2 ] },
        { "item": "steel_chunk", "count": [ 1, 4 ] },
        { "item": "scrap", "count": [ 3, 12 ] }
      ]
    }
  },
  {
    "type": "terrain",
    "id": "t_window",
    "name": "window",
    "description": "A giant sheet of glass inserted into a window, typically found on the side of shops to showcase goods.",
    "symbol": "\"",
    "color": "light_cyan",
    "move_cost": 0,
    "flags": [ "TRANSPARENT", "FLAMMABLE", "NOITEM", "REDUCE_SCENT", "BARRICADABLE_WINDOW", "CONNECT_TO_WALL", "BLOCK_WIND" ],
    "deconstruct": { "ter_set": "t_window_empty", "items": [ { "item": "glass_sheet", "count": 1 } ] },
    "bash": {
      "str_min": 3,
      "str_max": 6,
      "sound": "glass breaking!",
      "sound_fail": "whack!",
      "sound_vol": 16,
      "sound_fail_vol": 10,
      "ter_set": "t_window_frame",
      "items": [ { "item": "glass_shard", "count": 5 } ]
    }
  },
  {
    "type": "terrain",
    "id": "t_window_taped",
    "name": "taped window",
    "description": "Duct tape covers this window, blocking sunlight and visibility.  You could remove the duct tape by cutting it off.",
    "symbol": "\"",
    "color": "dark_gray",
    "move_cost": 0,
    "coverage": 95,
    "flags": [ "FLAMMABLE", "NOITEM", "WALL", "CONNECT_TO_WALL", "BLOCK_WIND" ],
    "bash": {
      "str_min": 6,
      "str_max": 12,
      "sound": "glass breaking!",
      "sound_fail": "whack!",
      "sound_vol": 16,
      "sound_fail_vol": 10,
      "ter_set": "t_window_frame",
      "items": [ { "item": "glass_shard", "count": 5 } ]
    }
  },
  {
    "type": "terrain",
    "id": "t_window_domestic",
    "name": "window with curtains",
    "description": "A window with fancy curtains on the inside that can be drawn closed to block visibility and shut out any light.",
    "symbol": "\"",
    "color": "light_gray",
    "move_cost": 0,
    "coverage": 60,
    "flags": [
      "TRANSPARENT",
      "FLAMMABLE",
      "NOITEM",
      "OPENCLOSE_INSIDE",
      "BARRICADABLE_WINDOW_CURTAINS",
      "REDUCE_SCENT",
      "CONNECT_TO_WALL",
      "BLOCK_WIND"
    ],
    "examine_action": "curtains",
    "close": "t_curtains",
    "open": "t_window_open",
    "deconstruct": {
      "ter_set": "t_window_empty",
      "items": [
        { "item": "stick", "count": 1 },
        { "item": "sheet", "count": 2 },
        { "item": "glass_sheet", "count": 1 },
        { "item": "nail", "charges": [ 3, 4 ] },
        { "item": "string_36", "count": 1 }
      ]
    },
    "bash": {
      "str_min": 3,
      "str_max": 6,
      "sound": "glass breaking!",
      "sound_fail": "whack!",
      "sound_vol": 16,
      "sound_fail_vol": 10,
      "ter_set": "t_window_frame",
      "items": [
        { "item": "glass_shard", "count": 3 },
        { "item": "sheet", "count": 2 },
        { "item": "stick", "count": 1 },
        { "item": "string_36", "count": 1 }
      ]
    }
  },
  {
    "type": "terrain",
    "id": "t_window_no_curtains",
    "name": "window without curtains",
    "description": "A smaller window typically found in residential homes.  You could install a curtain rod and drapes if you had the supplies and skill.",
    "symbol": "\"",
    "color": "white",
    "move_cost": 0,
    "coverage": 60,
    "flags": [
      "TRANSPARENT",
      "FLAMMABLE",
      "NOITEM",
      "OPENCLOSE_INSIDE",
      "BARRICADABLE_WINDOW",
      "REDUCE_SCENT",
      "CONNECT_TO_WALL",
      "BLOCK_WIND"
    ],
    "examine_action": "locked_object",
    "open": "t_window_no_curtains_open",
    "deconstruct": { "ter_set": "t_window_empty", "items": [ { "item": "glass_sheet", "count": 1 } ] },
    "bash": {
      "str_min": 3,
      "str_max": 6,
      "sound": "glass breaking!",
      "sound_fail": "whack!",
      "sound_vol": 16,
      "sound_fail_vol": 10,
      "ter_set": "t_window_frame",
      "items": [ { "item": "glass_shard", "count": 3 } ]
    }
  },
  {
    "type": "terrain",
    "id": "t_window_no_curtains_open",
    "name": "open window without curtains",
    "description": "A smaller window typically found in residential homes.  It's open and can be crawled through.",
    "symbol": "'",
    "color": "white",
    "move_cost": 4,
    "coverage": 60,
    "flags": [ "TRANSPARENT", "FLAMMABLE", "NOITEM", "OPENCLOSE_INSIDE", "MOUNTABLE", "CONNECT_TO_WALL", "THIN_OBSTACLE" ],
    "close": "t_window_no_curtains",
    "bash": {
      "str_min": 3,
      "str_max": 6,
      "sound": "glass breaking!",
      "sound_fail": "whack!",
      "sound_vol": 16,
      "sound_fail_vol": 10,
      "ter_set": "t_window_frame",
      "items": [ { "item": "glass_shard", "count": 3 } ]
    }
  },
  {
    "type": "terrain",
    "id": "t_window_no_curtains_taped",
    "name": "taped window",
    "description": "A smaller window typically found in residential homes.  This one has been blocked out with duct tape.  You could remove the duct tape by cutting it off.",
    "//": "Taped window without curtains",
    "symbol": "\"",
    "color": "dark_gray",
    "move_cost": 0,
    "coverage": 95,
    "flags": [ "FLAMMABLE", "NOITEM", "WALL", "BLOCK_WIND" ],
    "bash": {
      "str_min": 6,
      "str_max": 12,
      "sound": "glass breaking!",
      "sound_fail": "whack!",
      "sound_vol": 16,
      "sound_fail_vol": 10,
      "ter_set": "t_window_frame",
      "items": [ { "item": "glass_shard", "count": 3 } ]
    }
  },
  {
    "type": "terrain",
    "id": "t_window_domestic_taped",
    "name": "taped window",
    "description": "A window with fancy curtains on the inside.  This one has been blocked out with duct tape.  You could remove the duct tape by cutting it off.",
    "//": "Taped window with curtains",
    "symbol": "\"",
    "color": "dark_gray",
    "move_cost": 0,
    "coverage": 95,
    "flags": [ "FLAMMABLE", "NOITEM", "WALL", "BLOCK_WIND" ],
    "examine_action": "curtains",
    "bash": {
      "str_min": 6,
      "str_max": 12,
      "sound": "glass breaking!",
      "sound_fail": "whack!",
      "sound_vol": 16,
      "sound_fail_vol": 10,
      "ter_set": "t_window_frame",
      "items": [
        { "item": "glass_shard", "count": 3 },
        { "item": "sheet", "count": 2 },
        { "item": "stick", "count": 1 },
        { "item": "string_36", "count": 1 }
      ]
    }
  },
  {
    "type": "terrain",
    "id": "t_window_open",
    "name": "open window with curtains",
    "description": "A window with fancy curtains on the inside that can be drawn closed to block visibility and shut out any light.  It's open and you can crawl through.",
    "symbol": "'",
    "color": "light_gray",
    "move_cost": 4,
    "coverage": 60,
    "flags": [ "TRANSPARENT", "FLAMMABLE", "NOITEM", "OPENCLOSE_INSIDE", "MOUNTABLE", "CONNECT_TO_WALL", "THIN_OBSTACLE" ],
    "examine_action": "curtains",
    "close": "t_window_domestic",
    "bash": {
      "str_min": 3,
      "str_max": 6,
      "sound": "glass breaking!",
      "sound_fail": "whack!",
      "sound_vol": 16,
      "sound_fail_vol": 10,
      "ter_set": "t_window_frame",
      "items": [
        { "item": "glass_shard", "count": 3 },
        { "item": "sheet", "count": 2 },
        { "item": "stick", "count": 1 },
        { "item": "string_36", "count": 1 }
      ]
    }
  },
  {
    "type": "terrain",
    "id": "t_curtains",
    "name": "window with closed curtains",
    "description": "A window with fancy curtains that have been drawn shut, blocking sunlight and visibility.  The curtains can only be opened on the inside.  If you examined the curtains more closely, you could peek through the drapes or tear down everything.  Or you could just smash the window open.",
    "symbol": "\"",
    "color": "dark_gray",
    "move_cost": 0,
    "coverage": 95,
    "flags": [
      "FLAMMABLE",
      "NOITEM",
      "OPENCLOSE_INSIDE",
      "REDUCE_SCENT",
      "BARRICADABLE_WINDOW_CURTAINS",
      "CONNECT_TO_WALL",
      "BLOCK_WIND"
    ],
    "open": "t_window_domestic",
    "examine_action": "curtains",
    "deconstruct": {
      "ter_set": "t_window_empty",
      "items": [
        { "item": "stick", "count": 1 },
        { "item": "sheet", "count": 2 },
        { "item": "glass_sheet", "count": 1 },
        { "item": "nail", "charges": [ 3, 4 ] },
        { "item": "string_36", "count": 1 }
      ]
    },
    "bash": {
      "str_min": 3,
      "str_max": 6,
      "sound": "glass breaking!",
      "sound_fail": "whack!",
      "sound_vol": 16,
      "sound_fail_vol": 10,
      "ter_set": "t_window_frame",
      "items": [
        { "item": "glass_shard", "count": 3 },
        { "item": "sheet", "count": 2 },
        { "item": "stick", "count": 1 },
        { "item": "string_36", "count": 1 }
      ]
    }
  },
  {
    "type": "terrain",
    "id": "t_window_alarm",
    "name": "window",
    "description": "A giant sheet of glass inserted into a window, typically found on the side of shops to showcase goods.",
    "symbol": "\"",
    "color": "light_cyan",
    "move_cost": 0,
    "flags": [
      "TRANSPARENT",
      "FLAMMABLE",
      "ALARMED",
      "NOITEM",
      "REDUCE_SCENT",
      "BARRICADABLE_WINDOW",
      "CONNECT_TO_WALL",
      "BLOCK_WIND"
    ],
    "bash": {
      "str_min": 3,
      "str_max": 6,
      "sound": "glass breaking!",
      "sound_fail": "whack!",
      "sound_vol": 16,
      "sound_fail_vol": 10,
      "ter_set": "t_window_frame"
    }
  },
  {
    "type": "terrain",
    "id": "t_window_alarm_taped",
    "name": "taped window",
    "description": "Duct tape covers this window, blocking out any sunlight and visibility.  You could remove the duct tape by cutting it off.",
    "symbol": "\"",
    "color": "dark_gray",
    "move_cost": 0,
    "coverage": 95,
    "flags": [ "FLAMMABLE", "NOITEM", "ALARMED", "WALL", "BARRICADABLE_WINDOW", "BLOCK_WIND" ],
    "bash": {
      "str_min": 6,
      "str_max": 12,
      "sound": "glass breaking!",
      "sound_fail": "whack!",
      "sound_vol": 16,
      "sound_fail_vol": 10,
      "ter_set": "t_window_frame",
      "items": [ { "item": "glass_shard", "count": 5 } ]
    }
  },
  {
    "type": "terrain",
    "id": "t_window_empty",
    "name": "empty window",
    "description": "An empty window frame consisting of two by fours and nails.  You could install a sheet of glass, or even board it up for protection.  You could also convert it into a wall if you took the time to construct it.",
    "symbol": "0",
    "color": "yellow",
    "move_cost": 4,
    "roof": "t_flat_roof",
    "flags": [ "TRANSPARENT", "NOITEM", "FLAMMABLE", "SUPPORTS_ROOF", "MOUNTABLE", "CONNECT_TO_WALL", "THIN_OBSTACLE" ],
    "bash": {
      "str_min": 10,
      "str_max": 70,
      "sound": "crunch!",
      "sound_fail": "whump!",
      "ter_set": "t_null",
      "items": [
        { "item": "2x4", "count": [ 0, 5 ] },
        { "item": "nail", "charges": [ 0, 5 ] },
        { "item": "splinter", "count": [ 5, 10 ] }
      ]
    }
  },
  {
    "type": "terrain",
    "id": "t_window_frame",
    "name": "window frame",
    "description": "A wooden window frame that has shattered glass around it.  You'll probably get hurt if you crawled through the sharp and jagged shards.  You could smash out the remaining pieces, or take your time and quietly clean them up.",
    "symbol": "0",
    "color": "light_cyan",
    "move_cost": 8,
    "coverage": 60,
    "bash": {
      "str_min": 1,
      "str_max": 1,
      "sound": "glass crunching!",
      "sound_fail": "whack!",
      "sound_vol": 12,
      "sound_fail_vol": 8,
      "ter_set": "t_window_empty",
      "items": [ { "item": "glass_shard", "count": 1 } ]
    },
    "flags": [ "TRANSPARENT", "SHARP", "FLAMMABLE", "NOITEM", "MOUNTABLE", "CONNECT_TO_WALL" ]
  },
  {
    "type": "terrain",
    "id": "t_window_boarded",
    "name": "boarded up window",
    "description": "A glass window that has been covered with nailed down planks, blocking sunlight and visibility.  It's not much stronger, but it could be further reinforced with strategically placed two by fours.",
    "symbol": "#",
    "color": "brown",
    "move_cost": 0,
    "coverage": 95,
    "flags": [ "FLAMMABLE", "NOITEM", "REDUCE_SCENT", "CONNECT_TO_WALL", "BLOCK_WIND" ],
    "bash": {
      "str_min": 3,
      "str_max": 30,
      "sound": "crash!",
      "sound_fail": "wham!",
      "sound_vol": 16,
      "sound_fail_vol": 10,
      "ter_set": "t_window_frame",
      "items": [ { "item": "splinter", "count": [ 0, 2 ] }, { "item": "glass_shard", "count": [ 3, 5 ] } ]
    }
  },
  {
    "type": "terrain",
    "id": "t_window_boarded_noglass",
    "name": "boarded up window",
    "description": "An empty window frame that has been covered with nailed down planks, blocking sunlight and visibility.  It's not much stronger, but it could be further reinforced with strategically placed two by fours.",
    "symbol": "#",
    "color": "brown",
    "move_cost": 0,
    "coverage": 95,
    "flags": [ "FLAMMABLE", "NOITEM", "REDUCE_SCENT", "CONNECT_TO_WALL", "BLOCK_WIND" ],
    "bash": {
      "str_min": 3,
      "str_max": 30,
      "sound": "crash!",
      "sound_fail": "wham!",
      "sound_vol": 14,
      "sound_fail_vol": 10,
      "ter_set": "t_window_empty",
      "items": [ { "item": "splinter", "count": [ 0, 2 ] } ]
    }
  },
  {
    "type": "terrain",
    "id": "t_window_reinforced",
    "name": "reinforced boarded up window",
    "description": "A heavily fortified glass window with carefully placed planks across the glass to block vision.  Adding a few spikes and metal plating would further increase its durability.",
    "symbol": "#",
    "color": "red",
    "move_cost": 0,
    "coverage": 95,
    "flags": [ "FLAMMABLE", "NOITEM", "REDUCE_SCENT", "CONNECT_TO_WALL", "BLOCK_WIND" ],
    "bash": {
      "str_min": 12,
      "str_max": 30,
      "sound": "crash!",
      "sound_fail": "wham!",
      "ter_set": "t_window_boarded",
      "items": [ { "item": "splinter", "count": [ 0, 8 ] } ]
    }
  },
  {
    "type": "terrain",
    "id": "t_window_reinforced_noglass",
    "name": "reinforced boarded up window",
    "description": "A heavily fortified window with carefully placed planks across the open frame to block vision.  Adding a few spikes and metal plating would further increase its durability.",
    "symbol": "#",
    "color": "red",
    "move_cost": 0,
    "coverage": 95,
    "flags": [ "FLAMMABLE", "NOITEM", "REDUCE_SCENT", "CONNECT_TO_WALL", "BLOCK_WIND" ],
    "bash": {
      "str_min": 12,
      "str_max": 30,
      "sound": "crash!",
      "sound_fail": "wham!",
      "ter_set": "t_window_boarded_noglass",
      "items": [ { "item": "splinter", "count": [ 0, 8 ] } ]
    }
  },
  {
    "type": "terrain",
    "id": "t_window_enhanced",
    "name": "armored boarded up window",
    "description": "This once normal glass window now menaces with spikes along the edges, with laboriously placed metal sheeting to further strengthen the wooden reinforcements underneath.",
    "symbol": "#",
    "color": "cyan",
    "move_cost": 0,
    "coverage": 95,
    "flags": [ "NOITEM", "REDUCE_SCENT", "CONNECT_TO_WALL", "BLOCK_WIND" ],
    "bash": {
      "str_min": 18,
      "str_max": 40,
      "sound": "crash!",
      "sound_fail": "wham!",
      "ter_set": "t_window_reinforced",
      "items": [ { "item": "spike", "count": [ 0, 2 ] }, { "item": "sheet_metal", "count": [ 1, 3 ] } ]
    }
  },
  {
    "type": "terrain",
    "id": "t_window_enhanced_noglass",
    "name": "armored boarded up window",
    "description": "This once normal window frame now menaces with spikes along the edges, with laboriously placed metal sheeting to further strengthen the wooden reinforcements underneath.",
    "symbol": "#",
    "color": "cyan",
    "move_cost": 0,
    "coverage": 95,
    "flags": [ "NOITEM", "REDUCE_SCENT", "CONNECT_TO_WALL", "BLOCK_WIND" ],
    "bash": {
      "str_min": 18,
      "str_max": 40,
      "sound": "crash!",
      "sound_fail": "wham!",
      "ter_set": "t_window_reinforced_noglass",
      "items": [ { "item": "spike", "count": [ 0, 2 ] }, { "item": "sheet_metal", "count": [ 1, 3 ] } ]
    }
  },
  {
    "type": "terrain",
    "id": "t_window_bars",
    "name": "window frame with metal bars",
    "description": "A giant sheet of glass inserted into a window with thick security grilles, making it impossible to crawl through.  Typically installed for high-value stores, or at least stores in bad neighborhoods.",
    "symbol": "#",
    "color": "light_gray",
    "move_cost": 0,
    "flags": [ "TRANSPARENT", "NOITEM", "CONNECT_TO_WALL", "THIN_OBSTACLE" ],
    "bash": {
      "str_min": 60,
      "str_max": 250,
      "sound": "metal screeching!",
      "sound_fail": "clang!",
      "ter_set": "t_window_empty",
      "items": [
        { "item": "steel_lump", "prob": 25 },
        { "item": "steel_chunk", "count": [ 1, 4 ] },
        { "item": "scrap", "count": [ 1, 5 ] },
        { "item": "glass_shard", "count": 3 }
      ]
    }
  },
  {
    "type": "terrain",
    "id": "t_window_bars_alarm",
    "name": "window with metal bars",
    "description": "A giant sheet of glass inserted into a window with thick security grilles, making it impossible to crawl through.  Typically installed for high-value stores, or at least stores in bad neighborhoods.  This one has a small sticker in a corner stating, 'Protected by AtmoWeb, leading AI in terminating crime'.",
    "symbol": "#",
    "color": "light_gray",
    "move_cost": 0,
    "flags": [ "TRANSPARENT", "NOITEM", "REDUCE_SCENT", "ALARMED", "CONNECT_TO_WALL" ],
    "bash": {
      "str_min": 3,
      "str_max": 6,
      "sound": "glass breaking!",
      "sound_fail": "whack!",
      "sound_vol": 16,
      "sound_fail_vol": 10,
      "ter_set": "t_window_bars",
      "items": [ { "item": "glass_shard", "count": 5 } ]
    }
  },
  {
    "type": "terrain",
    "id": "t_window_stained_green",
    "name": "high stained glass window",
    "description": "Breathtaking craftsmanship of stained glass featuring an elegant emerald landscape.",
    "symbol": "\"",
    "color": "light_green",
    "move_cost": 0,
    "roof": "t_rock_floor",
    "flags": [ "NOITEM", "SUPPORTS_ROOF", "WALL", "BARRICADABLE_WINDOW", "CONNECT_TO_WALL", "MINEABLE", "BLOCK_WIND" ],
    "bash": {
      "str_min": 100,
      "str_max": 400,
      "sound": "glass breaking!",
      "sound_fail": "whack!",
      "ter_set": "t_rock_floor",
      "items": [ { "item": "glass_shard", "count": [ 5, 8 ] } ]
    }
  },
  {
    "type": "terrain",
    "id": "t_window_stained_red",
    "name": "high stained glass window",
    "description": "Breathtaking craftsmanship of stained glass featuring an otherworldly radiant ruby flower blooming.",
    "symbol": "\"",
    "color": "light_red",
    "move_cost": 0,
    "roof": "t_rock_floor",
    "flags": [ "NOITEM", "SUPPORTS_ROOF", "WALL", "BARRICADABLE_WINDOW", "CONNECT_TO_WALL", "MINEABLE", "BLOCK_WIND" ],
    "bash": {
      "str_min": 100,
      "str_max": 400,
      "sound": "glass breaking!",
      "sound_fail": "whack!",
      "ter_set": "t_rock_floor",
      "items": [ { "item": "glass_shard", "count": [ 5, 8 ] } ]
    }
  },
  {
    "type": "terrain",
    "id": "t_window_stained_blue",
    "name": "high stained glass window",
    "description": "Breathtaking craftsmanship of stained glass featuring an alluring azure oceanic abyss.",
    "symbol": "\"",
    "color": "light_blue",
    "move_cost": 0,
    "roof": "t_rock_floor",
    "flags": [ "NOITEM", "SUPPORTS_ROOF", "WALL", "BARRICADABLE_WINDOW", "CONNECT_TO_WALL", "MINEABLE", "BLOCK_WIND" ],
    "bash": {
      "str_min": 100,
      "str_max": 400,
      "sound": "glass breaking!",
      "sound_fail": "whack!",
      "ter_set": "t_rock_floor",
      "items": [ { "item": "glass_shard", "count": [ 5, 8 ] } ]
    }
  },
  {
    "type": "terrain",
    "id": "t_rock",
    "name": "solid rock",
    "description": "It's solid rock, could be full of all kinds of interesting things.  Best grab your pickaxe or equivalent digging implement, and strike the earth!",
    "symbol": "#",
    "color": "white",
    "move_cost": 0,
    "coverage": 100,
    "flags": [ "NOITEM", "SUPPORTS_ROOF", "WALL", "MINEABLE", "BLOCK_WIND" ],
    "roof": "t_rock_floor",
    "bash": {
      "str_min": 100,
      "str_max": 400,
      "sound": "crash!",
      "sound_fail": "whump!",
      "ter_set": "t_rock_floor",
      "ter_set_bashed_from_above": "t_rock_floor_no_roof",
      "items": [
        { "item": "rock", "count": [ 3, 7 ] },
        { "item": "coal_lump", "charges": [ 250, 500 ], "prob": 10 },
        { "item": "material_limestone", "charges": [ 10, 25 ], "prob": 80 },
        { "item": "material_rocksalt", "count": [ 0, 1 ], "prob": 20 }
      ]
    }
  },
  {
    "type": "terrain",
    "id": "t_rock_smooth",
    "name": "smoothed rock",
    "description": "A block of stone that's been smoothed and shaped, commonly granite or marble for funerary chapels and mausoleums.",
    "symbol": "LINE_OXOX",
    "//": "use pillars, 't_column', as a compliment.",
    "color": "white",
    "move_cost": 0,
    "coverage": 100,
    "flags": [ "NOITEM", "SUPPORTS_ROOF", "WALL", "AUTO_WALL_SYMBOL", "CONNECT_TO_WALL", "MINEABLE", "BLOCK_WIND" ],
    "roof": "t_rock_floor",
    "connects_to": "WALL",
    "bash": {
      "str_min": 120,
      "str_max": 400,
      "sound": "crash!",
      "sound_fail": "whump!",
      "ter_set": "t_rock_floor",
      "items": [ { "item": "rock", "count": [ 6, 12 ] }, { "item": "material_rocksalt", "count": [ 0, 1 ], "prob": 10 } ]
    }
  },
  {
    "type": "terrain",
    "id": "t_fault",
    "name": "odd fault",
    "description": "An unnaturally humanoid-shaped hole, it seems oddly familiar.  There's a strange sensation to examine it closer, as if it belongs to you somehow.",
    "symbol": "#",
    "color": "magenta",
    "move_cost": 0,
    "roof": "t_rock_floor",
    "flags": [ "NOITEM", "SUPPORTS_ROOF", "WALL" ],
    "examine_action": "fault"
  },
  {
    "type": "terrain",
    "id": "t_paper",
    "name": "paper wall",
    "description": "A huge wall of pulpy mass that has been salvaged from nearby buildings, covered in sticky wasp saliva.  Whatever structure was underneath has been reformed and long gone.  You could smash it down effortlessly.",
    "symbol": "#",
    "color": "white",
    "move_cost": 0,
    "coverage": 100,
    "flags": [ "FLAMMABLE_ASH", "NOITEM", "WALL" ],
    "bash": {
      "str_min": 1,
      "str_max": 6,
      "sound": "rrrrip!",
      "sound_fail": "slap!",
      "sound_vol": 8,
      "sound_fail_vol": 4,
      "ter_set": "t_null"
    }
  },
  {
    "type": "terrain",
    "id": "t_tree_walnut",
    "name": "walnut tree",
    "description": "A massive tree belonging to the 'Juglans' genus.  If you look closely you can see some unharvested walnuts.  You could cut it down with the right tools.",
    "symbol": "7",
    "color": [ "green", "green", "brown_green", "brown" ],
    "move_cost": 0,
    "coverage": 80,
    "flags": [ "FLAMMABLE_ASH", "NOITEM", "SUPPORTS_ROOF", "TREE", "REDUCE_SCENT" ],
    "transforms_into": "t_tree_walnut_harvested",
    "examine_action": "harvest_ter",
    "looks_like": "t_tree_hickory",
    "harvest_by_season": [ { "seasons": [ "autumn" ], "entries": [ { "drop": "walnut", "base_num": [ 5, 12 ], "scaled_num": [ 0, 0.5 ] } ] } ],
    "bash": {
      "str_min": 80,
      "str_max": 180,
      "sound": "crunch!",
      "sound_fail": "whack!",
      "ter_set": "t_dirt",
      "items": [ { "item": "stick_long", "count": [ 3, 10 ] }, { "item": "splinter", "count": [ 10, 25 ] } ]
    }
  },
  {
    "type": "terrain",
    "id": "t_tree_walnut_harvested",
    "name": "walnut tree",
    "description": "A massive tree belonging to the 'Juglans' genus.  You could cut it down with the right tools.",
    "symbol": "7",
    "color": [ "green", "green", "green", "brown" ],
    "move_cost": 0,
    "coverage": 80,
    "flags": [ "FLAMMABLE_ASH", "NOITEM", "SUPPORTS_ROOF", "TREE", "REDUCE_SCENT" ],
    "transforms_into": "t_tree_walnut",
    "looks_like": "t_tree_hickory_harvested",
    "bash": {
      "str_min": 80,
      "str_max": 180,
      "sound": "crunch!",
      "sound_fail": "whack!",
      "ter_set": "t_dirt",
      "items": [ { "item": "stick_long", "count": [ 3, 10 ] }, { "item": "splinter", "count": [ 10, 25 ] } ]
    }
  },
  {
    "type": "terrain",
    "id": "t_tree_chestnut",
    "name": "chestnut tree",
    "description": "A massive tree belonging to the 'Castanea' genus.  If you look closely you can see some unharvested chestnuts.  You could cut it down with the right tools.",
    "symbol": "7",
    "color": [ "green", "green", "brown_green", "brown" ],
    "move_cost": 0,
    "coverage": 80,
    "flags": [ "FLAMMABLE_ASH", "NOITEM", "SUPPORTS_ROOF", "TREE", "REDUCE_SCENT" ],
    "transforms_into": "t_tree_chestnut_harvested",
    "examine_action": "harvest_ter",
    "looks_like": "t_tree_hickory",
    "harvest_by_season": [ { "seasons": [ "autumn" ], "entries": [ { "drop": "chestnut", "base_num": [ 5, 12 ], "scaled_num": [ 0, 0.5 ] } ] } ],
    "bash": {
      "str_min": 80,
      "str_max": 180,
      "sound": "crunch!",
      "sound_fail": "whack!",
      "ter_set": "t_dirt",
      "items": [ { "item": "stick_long", "count": [ 3, 10 ] }, { "item": "splinter", "count": [ 10, 25 ] } ]
    }
  },
  {
    "type": "terrain",
    "id": "t_tree_chestnut_harvested",
    "name": "chestnut tree",
    "description": "A massive tree belonging to the 'Castanea' genus.  You could cut it down with the right tools.",
    "symbol": "7",
    "color": [ "green", "green", "green", "brown" ],
    "move_cost": 0,
    "coverage": 80,
    "flags": [ "FLAMMABLE_ASH", "NOITEM", "SUPPORTS_ROOF", "TREE", "REDUCE_SCENT" ],
    "transforms_into": "t_tree_chestnut",
    "looks_like": "t_tree_hickory_harvested",
    "bash": {
      "str_min": 80,
      "str_max": 180,
      "sound": "crunch!",
      "sound_fail": "whack!",
      "ter_set": "t_dirt",
      "items": [ { "item": "stick_long", "count": [ 3, 10 ] }, { "item": "splinter", "count": [ 10, 25 ] } ]
    }
  },
  {
    "type": "terrain",
    "id": "t_tree_beech",
    "name": "beech tree",
    "description": "A massive tree belonging to the 'Fagus' genus.  If you look closely you can see some unharvested beech nuts.  You could cut it down with the right tools.",
    "symbol": "7",
    "color": [ "green", "green", "brown_green", "brown" ],
    "move_cost": 0,
    "coverage": 80,
    "flags": [ "FLAMMABLE_ASH", "NOITEM", "SUPPORTS_ROOF", "TREE", "REDUCE_SCENT" ],
    "transforms_into": "t_tree_beech_harvested",
    "examine_action": "harvest_ter",
    "looks_like": "t_tree_hickory",
    "harvest_by_season": [
      { "seasons": [ "autumn" ], "entries": [ { "drop": "beech_nuts", "base_num": [ 5, 12 ], "scaled_num": [ 0, 0.5 ] } ] }
    ],
    "bash": {
      "str_min": 80,
      "str_max": 180,
      "sound": "crunch!",
      "sound_fail": "whack!",
      "ter_set": "t_dirt",
      "items": [ { "item": "stick_long", "count": [ 3, 10 ] }, { "item": "splinter", "count": [ 10, 25 ] } ]
    }
  },
  {
    "type": "terrain",
    "id": "t_tree_beech_harvested",
    "name": "beech tree",
    "description": "A massive tree belonging to the 'Fagus' genus.  You could cut it down with the right tools.",
    "symbol": "7",
    "color": [ "green", "green", "green", "brown" ],
    "move_cost": 0,
    "coverage": 80,
    "flags": [ "FLAMMABLE_ASH", "NOITEM", "SUPPORTS_ROOF", "TREE", "REDUCE_SCENT" ],
    "transforms_into": "t_tree_beech",
    "looks_like": "t_tree_hickory_harvested",
    "bash": {
      "str_min": 80,
      "str_max": 180,
      "sound": "crunch!",
      "sound_fail": "whack!",
      "ter_set": "t_dirt",
      "items": [ { "item": "stick_long", "count": [ 3, 10 ] }, { "item": "splinter", "count": [ 10, 25 ] } ]
    }
  },
  {
    "type": "terrain",
    "id": "t_tree_hazelnut",
    "name": "hazelnut tree",
    "description": "A stubby tree belonging to the 'Corylus' genus.  If you look closely you can see some unharvested hazelnuts.  You could cut it down with the right tools.",
    "symbol": "7",
    "color": [ "green", "green", "brown_green", "brown" ],
    "move_cost": 0,
    "coverage": 80,
    "flags": [ "FLAMMABLE_ASH", "NOITEM", "SUPPORTS_ROOF", "TREE", "REDUCE_SCENT" ],
    "transforms_into": "t_tree_hazelnut_harvested",
    "examine_action": "harvest_ter",
    "looks_like": "t_tree_hickory",
    "harvest_by_season": [ { "seasons": [ "autumn" ], "entries": [ { "drop": "hazelnut", "base_num": [ 5, 12 ], "scaled_num": [ 0, 0.5 ] } ] } ],
    "bash": {
      "str_min": 80,
      "str_max": 180,
      "sound": "crunch!",
      "sound_fail": "whack!",
      "ter_set": "t_dirt",
      "items": [ { "item": "stick_long", "count": [ 3, 10 ] }, { "item": "splinter", "count": [ 10, 25 ] } ]
    }
  },
  {
    "type": "terrain",
    "id": "t_tree_hazelnut_harvested",
    "name": "hazelnut tree",
    "description": "A stubby tree belonging to the 'Corylus' genus.  You could cut it down with the right tools.",
    "symbol": "7",
    "color": [ "green", "green", "green", "brown" ],
    "move_cost": 0,
    "coverage": 80,
    "flags": [ "FLAMMABLE_ASH", "NOITEM", "SUPPORTS_ROOF", "TREE", "REDUCE_SCENT" ],
    "transforms_into": "t_tree_hazelnut",
    "looks_like": "t_tree_hickory_harvested",
    "bash": {
      "str_min": 80,
      "str_max": 180,
      "sound": "crunch!",
      "sound_fail": "whack!",
      "ter_set": "t_dirt",
      "items": [ { "item": "stick_long", "count": [ 3, 10 ] }, { "item": "splinter", "count": [ 10, 25 ] } ]
    }
  },
  {
    "type": "terrain",
    "id": "t_tree",
    "name": "oak tree",
    "description": "A massive deciduous tree belonging to the 'Quercus' genus, commonly found throughout New England region.  If you look closely you can see some acorns the squirrels haven't gotten yet.  You could cut it down with the right tools.",
    "symbol": "7",
    "color": [ "green", "green", "brown_green", "brown" ],
    "//": "barren in winter",
    "move_cost": 0,
    "coverage": 80,
    "flags": [ "FLAMMABLE_ASH", "NOITEM", "SUPPORTS_ROOF", "TREE", "REDUCE_SCENT" ],
    "transforms_into": "t_tree_harvested",
    "examine_action": "harvest_ter",
    "harvest_by_season": [ { "seasons": [ "autumn" ], "entries": [ { "drop": "acorns", "base_num": [ 5, 12 ], "scaled_num": [ 0, 0.5 ] } ] } ],
    "bash": {
      "str_min": 80,
      "str_max": 180,
      "sound": "crunch!",
      "sound_fail": "whack!",
      "ter_set": "t_dirt",
      "items": [ { "item": "stick_long", "count": [ 3, 10 ] }, { "item": "splinter", "count": [ 10, 25 ] } ]
    }
  },
  {
    "type": "terrain",
    "id": "t_tree_harvested",
    "name": "oak tree",
    "description": "A massive deciduous tree belonging to the 'Quercus' genus, commonly found throughout New England region.  You could cut it down with the right tools.",
    "symbol": "7",
    "color": [ "green", "green", "green", "brown" ],
    "move_cost": 0,
    "coverage": 80,
    "flags": [ "FLAMMABLE_ASH", "NOITEM", "SUPPORTS_ROOF", "TREE", "REDUCE_SCENT" ],
    "transforms_into": "t_tree",
    "bash": {
      "str_min": 80,
      "str_max": 180,
      "sound": "crunch!",
      "sound_fail": "whack!",
      "ter_set": "t_dirt",
      "items": [ { "item": "stick_long", "count": [ 3, 10 ] }, { "item": "splinter", "count": [ 10, 25 ] } ]
    }
  },
  {
    "type": "terrain",
    "id": "t_tree_cottonwood",
    "name": "cottonwood tree",
    "looks_like": "t_tree",
    "description": "A large tree belonging to the 'Populus' genus, commonly found throughout New England region.  You could cut it down with the right tools.",
    "symbol": "7",
    "color": [ "green", "green", "brown_green", "brown" ],
    "//": "Do something cool with this and have it spread cotton around the area or something.",
    "move_cost": 0,
    "coverage": 80,
    "flags": [ "FLAMMABLE_ASH", "NOITEM", "SUPPORTS_ROOF", "TREE", "REDUCE_SCENT" ],
    "bash": {
      "str_min": 80,
      "str_max": 180,
      "sound": "crunch!",
      "sound_fail": "whack!",
      "ter_set": "t_dirt",
      "items": [ { "item": "stick_long", "count": [ 3, 10 ] }, { "item": "splinter", "count": [ 10, 25 ] } ]
    }
  },
  {
    "type": "terrain",
    "id": "t_tree_elm",
    "name": "elm tree",
    "looks_like": "t_tree",
    "description": "A large tree belonging to the 'Ulmus' genus, commonly found throughout New England region.  You could cut it down with the right tools.",
    "symbol": "7",
    "color": [ "green", "green", "brown_green", "brown" ],
    "move_cost": 0,
    "coverage": 80,
    "flags": [ "FLAMMABLE_ASH", "NOITEM", "SUPPORTS_ROOF", "TREE", "REDUCE_SCENT" ],
    "bash": {
      "str_min": 80,
      "str_max": 180,
      "sound": "crunch!",
      "sound_fail": "whack!",
      "ter_set": "t_dirt",
      "items": [ { "item": "stick_long", "count": [ 3, 10 ] }, { "item": "splinter", "count": [ 10, 25 ] } ]
    }
  },
  {
    "type": "terrain",
    "id": "t_tree_dead",
    "name": "dead tree",
    "description": "An indiscernible tree that has withered away, whether by weather, fire or otherworldy.  You could cut it down with the right tools.",
    "symbol": "7",
    "color": "brown",
    "move_cost": 0,
    "coverage": 80,
    "flags": [ "FLAMMABLE_ASH", "NOITEM", "SUPPORTS_ROOF", "TREE", "REDUCE_SCENT" ],
    "bash": {
      "str_min": 70,
      "str_max": 140,
      "sound": "crunch!",
      "sound_fail": "whack!",
      "ter_set": "t_dirt",
      "items": [ { "item": "stick_long", "count": [ 3, 10 ] }, { "item": "splinter", "count": [ 10, 25 ] } ]
    }
  },
  {
    "type": "terrain",
    "id": "t_tree_young",
    "name": "young tree",
    "description": "A relatively young sapling of an indeterminate species.  It could take decades before reaching maturity, so there's no use waiting around.",
    "symbol": "1",
    "color": [ "green", "green", "green", "brown" ],
    "//": "barren in winter",
    "move_cost": 4,
    "flags": [ "TRANSPARENT", "FLAMMABLE_ASH", "NOITEM", "YOUNG", "REDUCE_SCENT" ],
    "bash": {
      "str_min": 4,
      "str_max": 50,
      "sound": "crunch!",
      "sound_fail": "whack!",
      "ter_set": "t_dirt",
      "items": [ { "item": "stick_long", "count": [ 0, 5 ] } ]
    }
  },
  {
    "type": "terrain",
    "id": "t_tree_apple",
    "name": "apple tree",
    "description": "This tree is a member of the 'Malus' genus, producing fruit commonly known as apples.  If you examined the branches more closely, you could probably find a few mature ones in autumn.  You could also cut it down with the right tools.",
    "symbol": "7",
    "color": [ "light_green", "light_green", "red_green", "brown" ],
    "//": "barren in winter, fruits in autumn",
    "move_cost": 0,
    "coverage": 80,
    "flags": [ "FLAMMABLE_ASH", "NOITEM", "SUPPORTS_ROOF", "TREE", "REDUCE_SCENT" ],
    "transforms_into": "t_tree_apple_harvested",
    "examine_action": "harvest_ter_nectar",
    "harvest_by_season": [ { "seasons": [ "autumn" ], "entries": [ { "drop": "apple", "base_num": [ 2, 5 ], "scaled_num": [ 0, 0.5 ] } ] } ],
    "bash": {
      "str_min": 80,
      "str_max": 180,
      "sound": "crunch!",
      "sound_fail": "whack!",
      "ter_set": "t_dirt",
      "items": [ { "item": "stick_long", "count": [ 3, 10 ] }, { "item": "splinter", "count": [ 10, 25 ] } ]
    }
  },
  {
    "type": "terrain",
    "id": "t_tree_apple_harvested",
    "name": "apple tree",
    "description": "This tree is a member of the 'Malus' genus, producing fruit commonly known as apples.  There doesn't appear to be any ripe apples now.  You could also cut it down with the right tools.",
    "symbol": "7",
    "color": [ "light_green", "light_green", "light_green", "brown" ],
    "//": "barren in winter, no fruits anymore",
    "move_cost": 0,
    "coverage": 80,
    "flags": [ "FLAMMABLE_ASH", "NOITEM", "SUPPORTS_ROOF", "TREE", "REDUCE_SCENT", "HARVESTED" ],
    "examine_action": "harvested_plant",
    "transforms_into": "t_tree_apple",
    "bash": {
      "str_min": 80,
      "str_max": 180,
      "sound": "crunch!",
      "sound_fail": "whack!",
      "ter_set": "t_dirt",
      "items": [ { "item": "stick_long", "count": [ 3, 10 ] }, { "item": "splinter", "count": [ 10, 25 ] } ]
    }
  },
  {
    "type": "terrain",
    "id": "t_tree_pear",
    "name": "pear tree",
    "description": "This is 'Pyrus communis', or the common pear tree, which produces viable pears in the fall.  If you examined the branches more closely, you could probably find a few mature ones.  You could also cut it down with the right tools.",
    "symbol": "7",
    "color": [ "light_green", "light_green", "light_green_green", "brown" ],
    "//": "barren in winter, fruits in autumn",
    "move_cost": 0,
    "coverage": 80,
    "flags": [ "FLAMMABLE_ASH", "NOITEM", "SUPPORTS_ROOF", "TREE", "REDUCE_SCENT" ],
    "transforms_into": "t_tree_pear_harvested",
    "examine_action": "harvest_ter_nectar",
    "harvest_by_season": [ { "seasons": [ "autumn" ], "entries": [ { "drop": "pear", "base_num": [ 2, 5 ], "scaled_num": [ 0, 0.5 ] } ] } ],
    "bash": {
      "str_min": 80,
      "str_max": 180,
      "sound": "crunch!",
      "sound_fail": "whack!",
      "ter_set": "t_dirt",
      "items": [ { "item": "stick_long", "count": [ 3, 10 ] }, { "item": "splinter", "count": [ 10, 25 ] } ]
    }
  },
  {
    "type": "terrain",
    "id": "t_tree_pear_harvested",
    "name": "pear tree",
    "description": "This is 'Pyrus communis', or the common pear tree, which produces viable pears in the fall.  Looks like all the ripe pears have been picked.  You could also cut it down with the right tools.",
    "symbol": "7",
    "color": [ "light_green", "light_green", "light_green", "brown" ],
    "//": "barren in winter, no fruits anymore",
    "move_cost": 0,
    "coverage": 80,
    "flags": [ "FLAMMABLE_ASH", "NOITEM", "SUPPORTS_ROOF", "TREE", "REDUCE_SCENT", "HARVESTED" ],
    "examine_action": "harvested_plant",
    "transforms_into": "t_tree_pear",
    "bash": {
      "str_min": 80,
      "str_max": 180,
      "sound": "crunch!",
      "sound_fail": "whack!",
      "ter_set": "t_dirt",
      "items": [ { "item": "stick_long", "count": [ 3, 10 ] }, { "item": "splinter", "count": [ 10, 25 ] } ]
    }
  },
  {
    "type": "terrain",
    "id": "t_tree_coffee",
    "name": "coffee tree",
    "description": "This is 'gymnocladus dioicus', or the kentucky coffee tree, which produces roastable coffee pods and brewable leaves in the fall.  If you examined the branches more closely, you could probably find a few mature ones.  You could also cut it down with the right tools.",
    "symbol": "7",
    "color": [ "light_green", "light_green", "light_green_green", "brown" ],
    "//": "barren in winter, fruits in autumn",
    "move_cost": 0,
    "coverage": 80,
    "flags": [ "FLAMMABLE_ASH", "NOITEM", "SUPPORTS_ROOF", "TREE", "REDUCE_SCENT" ],
    "transforms_into": "t_tree_coffee_harvested",
    "looks_like": "t_tree_plum",
    "examine_action": "harvest_ter_nectar",
    "harvest_by_season": [
      {
        "seasons": [ "autumn" ],
        "entries": [
          { "drop": "coffee_pod", "base_num": [ 4, 10 ], "scaled_num": [ 0, 0.5 ] },
          { "drop": "tea_raw", "base_num": [ 1, 3 ], "scaled_num": [ 0, 0.5 ] }
        ]
      }
    ],
    "bash": {
      "str_min": 80,
      "str_max": 180,
      "sound": "crunch!",
      "sound_fail": "whack!",
      "ter_set": "t_dirt",
      "items": [ { "item": "stick_long", "count": [ 3, 10 ] }, { "item": "splinter", "count": [ 10, 25 ] } ]
    }
  },
  {
    "type": "terrain",
    "id": "t_tree_coffee_harvested",
    "name": "coffee tree",
    "description": "This is 'gymnocladus dioicus', or the kentucky coffee tree, which produces roastable coffee pods and brewable leaves in the fall.  Looks like all the ripe pods have been picked.  You could also cut it down with the right tools.",
    "symbol": "7",
    "color": [ "light_green", "light_green", "light_green", "brown" ],
    "//": "barren in winter, no fruits anymore",
    "move_cost": 0,
    "coverage": 80,
    "flags": [ "FLAMMABLE_ASH", "NOITEM", "SUPPORTS_ROOF", "TREE", "REDUCE_SCENT", "HARVESTED" ],
    "examine_action": "harvested_plant",
    "transforms_into": "t_tree_coffee",
    "looks_like": "t_tree_plum_harvested",
    "bash": {
      "str_min": 80,
      "str_max": 180,
      "sound": "crunch!",
      "sound_fail": "whack!",
      "ter_set": "t_dirt",
      "items": [ { "item": "stick_long", "count": [ 3, 10 ] }, { "item": "splinter", "count": [ 10, 25 ] } ]
    }
  },
  {
    "type": "terrain",
    "id": "t_tree_cherry",
    "name": "cherry tree",
    "description": "One of the several species of 'Prunus' trees found in New England, it bears cherries in the summer.  If you examined the foliage more closely, you could probably find some viable clusters.  You could also cut it down with the right tools.",
    "symbol": "7",
    "color": [ "light_green", "red_green", "light_green", "brown" ],
    "//": "barren in winter, fruits in summer",
    "move_cost": 0,
    "coverage": 80,
    "flags": [ "FLAMMABLE_ASH", "NOITEM", "SUPPORTS_ROOF", "TREE", "REDUCE_SCENT" ],
    "transforms_into": "t_tree_cherry_harvested",
    "examine_action": "harvest_ter_nectar",
    "harvest_by_season": [ { "seasons": [ "summer" ], "entries": [ { "drop": "cherries", "base_num": [ 6, 18 ], "scaled_num": [ 0, 0.5 ] } ] } ],
    "bash": {
      "str_min": 80,
      "str_max": 180,
      "sound": "crunch!",
      "sound_fail": "whack!",
      "ter_set": "t_dirt",
      "items": [ { "item": "stick_long", "count": [ 3, 10 ] }, { "item": "splinter", "count": [ 10, 25 ] } ]
    }
  },
  {
    "type": "terrain",
    "id": "t_tree_cherry_harvested",
    "name": "cherry tree",
    "description": "One of the several species of 'Prunus' trees found in New England, it bears cherries in the summer.  Looks like all the ripe bunches of cherries have been picked.  You could also cut it down with the right tools.",
    "symbol": "7",
    "color": [ "light_green", "light_green", "light_green", "brown" ],
    "//": "barren in winter, no fruits anymore",
    "move_cost": 0,
    "coverage": 80,
    "flags": [ "FLAMMABLE_ASH", "NOITEM", "SUPPORTS_ROOF", "TREE", "REDUCE_SCENT", "HARVESTED" ],
    "examine_action": "harvested_plant",
    "transforms_into": "t_tree_cherry",
    "bash": {
      "str_min": 80,
      "str_max": 180,
      "sound": "crunch!",
      "sound_fail": "whack!",
      "ter_set": "t_dirt",
      "items": [ { "item": "stick_long", "count": [ 3, 10 ] }, { "item": "splinter", "count": [ 10, 25 ] } ]
    }
  },
  {
    "type": "terrain",
    "id": "t_tree_peach",
    "name": "peach tree",
    "description": "One of the several species of 'Prunus' trees found in New England, it bears peaches in the summer.  If you examined the branches more closely, you could probably find some mature peaches.  You could also cut it down with the right tools.",
    "symbol": "7",
    "color": [ "light_green", "light_red_green", "light_green", "brown" ],
    "//": "barren in winter, fruits in summer",
    "move_cost": 0,
    "coverage": 80,
    "flags": [ "FLAMMABLE_ASH", "NOITEM", "SUPPORTS_ROOF", "TREE", "REDUCE_SCENT" ],
    "transforms_into": "t_tree_peach_harvested",
    "examine_action": "harvest_ter_nectar",
    "harvest_by_season": [ { "seasons": [ "summer" ], "entries": [ { "drop": "peach", "base_num": [ 2, 5 ], "scaled_num": [ 0, 0.5 ] } ] } ],
    "bash": {
      "str_min": 80,
      "str_max": 180,
      "sound": "crunch!",
      "sound_fail": "whack!",
      "ter_set": "t_dirt",
      "items": [ { "item": "stick_long", "count": [ 3, 10 ] }, { "item": "splinter", "count": [ 10, 25 ] } ]
    }
  },
  {
    "type": "terrain",
    "id": "t_tree_peach_harvested",
    "name": "peach tree",
    "description": "One of the several species of 'Prunus' trees found in New England, it bears peaches in the summer.  Looks like all the ripe peaches have been picked.  You could also cut it down with the right tools.",
    "symbol": "7",
    "color": [ "light_green", "light_green", "light_green", "brown" ],
    "//": "barren in winter, no fruits anymore",
    "move_cost": 0,
    "coverage": 80,
    "flags": [ "FLAMMABLE_ASH", "NOITEM", "SUPPORTS_ROOF", "TREE", "REDUCE_SCENT", "HARVESTED" ],
    "examine_action": "harvested_plant",
    "transforms_into": "t_tree_peach",
    "bash": {
      "str_min": 80,
      "str_max": 180,
      "sound": "crunch!",
      "sound_fail": "whack!",
      "ter_set": "t_dirt",
      "items": [ { "item": "stick_long", "count": [ 3, 10 ] }, { "item": "splinter", "count": [ 10, 25 ] } ]
    }
  },
  {
    "type": "terrain",
    "id": "t_tree_apricot",
    "name": "apricot tree",
    "description": "A transplanted species of 'Prunus armeniaca', rarely found in New England.  It produces apricots in the summer.  If you examined the spurs more closely, you could probably find some mature apricots.  You could also cut it down with the right tools.",
    "symbol": "7",
    "color": [ "light_green", "light_red_green", "light_green", "brown" ],
    "//": "barren in winter, fruits in summer",
    "move_cost": 0,
    "coverage": 80,
    "flags": [ "FLAMMABLE_ASH", "NOITEM", "SUPPORTS_ROOF", "TREE", "REDUCE_SCENT" ],
    "transforms_into": "t_tree_apricot_harvested",
    "examine_action": "harvest_ter_nectar",
    "harvest_by_season": [ { "seasons": [ "summer" ], "entries": [ { "drop": "apricot", "base_num": [ 2, 5 ], "scaled_num": [ 0, 0.5 ] } ] } ],
    "bash": {
      "str_min": 80,
      "str_max": 180,
      "sound": "crunch!",
      "sound_fail": "whack!",
      "ter_set": "t_dirt",
      "items": [ { "item": "stick_long", "count": [ 3, 10 ] }, { "item": "splinter", "count": [ 10, 25 ] } ]
    }
  },
  {
    "type": "terrain",
    "id": "t_tree_apricot_harvested",
    "name": "apricot tree",
    "description": "A transplanted species of 'Prunus armeniaca', rarely found in New England.  It produces apricots in the summer.  Looks like all the ripe apricots have been picked.  You could also cut it down with the right tools.",
    "symbol": "7",
    "color": [ "light_green", "light_green", "light_green", "brown" ],
    "//": "barren in winter, no fruits anymore",
    "move_cost": 0,
    "coverage": 80,
    "flags": [ "FLAMMABLE_ASH", "NOITEM", "SUPPORTS_ROOF", "TREE", "REDUCE_SCENT", "HARVESTED" ],
    "examine_action": "harvested_plant",
    "transforms_into": "t_tree_apricot",
    "bash": {
      "str_min": 80,
      "str_max": 180,
      "sound": "crunch!",
      "sound_fail": "whack!",
      "ter_set": "t_dirt",
      "items": [ { "item": "stick_long", "count": [ 3, 10 ] }, { "item": "splinter", "count": [ 10, 25 ] } ]
    }
  },
  {
    "type": "terrain",
    "id": "t_tree_plum",
    "name": "plum tree",
    "description": "One of the several species of 'Prunus' trees found in New England, it produces plums in the summer.  If you examined the spurs more closely, you could probably find some ripe plums.  You could also cut it down with the right tools.",
    "symbol": "7",
    "color": [ "light_green", "magenta_green", "light_green", "brown" ],
    "//": "barren in winter, fruits in summer",
    "move_cost": 0,
    "coverage": 80,
    "flags": [ "FLAMMABLE_ASH", "NOITEM", "SUPPORTS_ROOF", "TREE", "REDUCE_SCENT" ],
    "transforms_into": "t_tree_plum_harvested",
    "examine_action": "harvest_ter_nectar",
    "harvest_by_season": [ { "seasons": [ "summer" ], "entries": [ { "drop": "plums", "base_num": [ 2, 5 ], "scaled_num": [ 0, 0.5 ] } ] } ],
    "bash": {
      "str_min": 80,
      "str_max": 180,
      "sound": "crunch!",
      "sound_fail": "whack!",
      "ter_set": "t_dirt",
      "items": [ { "item": "stick_long", "count": [ 3, 10 ] }, { "item": "splinter", "count": [ 10, 25 ] } ]
    }
  },
  {
    "type": "terrain",
    "id": "t_tree_plum_harvested",
    "name": "plum tree",
    "description": "One of the several species of 'Prunus' trees found in New England, it produces plums in the summer.  Looks like all the ripe plums have been picked.  You could also cut it down with the right tools.",
    "symbol": "7",
    "color": [ "light_green", "light_green", "light_green", "brown" ],
    "//": "barren in winter, no fruits anymore",
    "move_cost": 0,
    "coverage": 80,
    "flags": [ "FLAMMABLE_ASH", "NOITEM", "SUPPORTS_ROOF", "TREE", "REDUCE_SCENT", "HARVESTED" ],
    "examine_action": "harvested_plant",
    "transforms_into": "t_tree_plum",
    "bash": {
      "str_min": 80,
      "str_max": 180,
      "sound": "crunch!",
      "sound_fail": "whack!",
      "ter_set": "t_dirt",
      "items": [ { "item": "stick_long", "count": [ 3, 10 ] }, { "item": "splinter", "count": [ 10, 25 ] } ]
    }
  },
  {
    "type": "terrain",
    "id": "t_tree_mulberry",
    "name": "mulberry tree",
    "description": "This tree is a member of the 'Morus' genus, producing fruit commonly known as mulberries.  In the summer many berries can be picked.  You could also cut it down with the right tools.",
    "symbol": "7",
    "color": [ "light_green", "light_green", "red_green", "brown" ],
    "//": "barren in winter, fruits in summer",
    "move_cost": 0,
    "coverage": 80,
    "flags": [ "FLAMMABLE_ASH", "NOITEM", "SUPPORTS_ROOF", "TREE", "REDUCE_SCENT" ],
    "transforms_into": "t_tree_mulberry_harvested",
    "examine_action": "harvest_ter_nectar",
    "looks_like": "t_tree_apple",
    "harvest_by_season": [
      {
        "seasons": [ "summer" ],
        "entries": [
          { "drop": "mulberries", "base_num": [ 8, 20 ], "scaled_num": [ 0, 0.5 ] },
          { "drop": "seed_mulberries", "base_num": [ 3, 5 ], "scaled_num": [ 0, 0.25 ] }
        ]
      }
    ],
    "bash": {
      "str_min": 80,
      "str_max": 180,
      "sound": "crunch!",
      "sound_fail": "whack!",
      "ter_set": "t_dirt",
      "items": [ { "item": "stick_long", "count": [ 3, 10 ] }, { "item": "splinter", "count": [ 10, 25 ] } ]
    }
  },
  {
    "type": "terrain",
    "id": "t_tree_mulberry_harvested",
    "name": "mulberry tree",
    "description": "This tree is a member of the 'Morus' genus, producing fruit commonly known as mulberries.  There doesn't appear to be any ripe mulberries now.  You could also cut it down with the right tools.",
    "symbol": "7",
    "color": [ "light_green", "light_green", "light_green", "brown" ],
    "//": "barren in winter, no fruits anymore",
    "move_cost": 0,
    "coverage": 80,
    "flags": [ "FLAMMABLE_ASH", "NOITEM", "SUPPORTS_ROOF", "TREE", "REDUCE_SCENT", "HARVESTED" ],
    "examine_action": "harvested_plant",
    "transforms_into": "t_tree_mulberry",
    "looks_like": "t_tree_apple_harvested",
    "bash": {
      "str_min": 80,
      "str_max": 180,
      "sound": "crunch!",
      "sound_fail": "whack!",
      "ter_set": "t_dirt",
      "items": [ { "item": "stick_long", "count": [ 3, 10 ] }, { "item": "splinter", "count": [ 10, 25 ] } ]
    }
  },
  {
    "type": "terrain",
    "id": "t_tree_elderberry",
    "name": "elderberry tree",
    "description": "This tree is a member of the 'Sambucus' genus, producing fruit commonly known as elderberries.  In the summer many berries can be picked.  You could also cut it down with the right tools.",
    "symbol": "7",
    "color": [ "light_green", "light_green", "red_green", "brown" ],
    "//": "barren in winter, fruits in summer",
    "move_cost": 0,
    "coverage": 80,
    "flags": [ "FLAMMABLE_ASH", "NOITEM", "SUPPORTS_ROOF", "TREE", "REDUCE_SCENT" ],
    "transforms_into": "t_tree_elderberry_harvested",
    "examine_action": "harvest_ter_nectar",
    "looks_like": "t_tree_plum",
    "harvest_by_season": [
      {
        "seasons": [ "summer" ],
        "entries": [
          { "drop": "elderberries", "base_num": [ 8, 20 ], "scaled_num": [ 0, 0.5 ] },
          { "drop": "seed_elderberries", "base_num": [ 3, 5 ], "scaled_num": [ 0, 0.25 ] }
        ]
      }
    ],
    "bash": {
      "str_min": 80,
      "str_max": 180,
      "sound": "crunch!",
      "sound_fail": "whack!",
      "ter_set": "t_dirt",
      "items": [ { "item": "stick_long", "count": [ 3, 10 ] }, { "item": "splinter", "count": [ 10, 25 ] } ]
    }
  },
  {
    "type": "terrain",
    "id": "t_tree_elderberry_harvested",
    "name": "elderberry tree",
    "description": "This tree is a member of the 'Sambucus' genus, producing fruit commonly known as elderberries.  There doesn't appear to be any ripe elderberries now.  You could also cut it down with the right tools.",
    "symbol": "7",
    "color": [ "light_green", "light_green", "light_green", "brown" ],
    "//": "barren in winter, no fruits anymore",
    "move_cost": 0,
    "coverage": 80,
    "flags": [ "FLAMMABLE_ASH", "NOITEM", "SUPPORTS_ROOF", "TREE", "REDUCE_SCENT", "HARVESTED" ],
    "examine_action": "harvested_plant",
    "transforms_into": "t_tree_elderberry",
    "looks_like": "t_tree_plum_harvested",
    "bash": {
      "str_min": 80,
      "str_max": 180,
      "sound": "crunch!",
      "sound_fail": "whack!",
      "ter_set": "t_dirt",
      "items": [ { "item": "stick_long", "count": [ 3, 10 ] }, { "item": "splinter", "count": [ 10, 25 ] } ]
    }
  },
  {
    "type": "terrain",
    "id": "t_tree_pine",
    "name": "pine tree",
    "description": "A towering coniferous tree that belongs to the 'Pinus' genus, with the New England species varying from 'P. strobus', 'P. resinosa' and 'P. rigida'.  If you examined the tree more closely, you might find usable sticky whorls and unharvested pinecones.  Also, you could cut it down with the right tools.",
    "symbol": "4",
    "color": "green",
    "move_cost": 0,
    "coverage": 80,
    "flags": [ "FLAMMABLE_ASH", "NOITEM", "SUPPORTS_ROOF", "TREE", "REDUCE_SCENT" ],
    "transforms_into": "t_tree_deadpine",
    "examine_action": "harvest_ter",
    "harvest_by_season": [
      {
        "seasons": [ "spring", "summer", "autumn", "winter" ],
        "entries": [ { "drop": "pine_bough", "base_num": [ 2, 8 ] }, { "drop": "pinecone", "base_num": [ 1, 4 ] } ]
      }
    ],
    "bash": {
      "str_min": 80,
      "str_max": 180,
      "sound": "crunch!",
      "sound_fail": "whack!",
      "ter_set": "t_dirt",
      "items": [ { "item": "stick_long", "count": [ 3, 10 ] }, { "item": "splinter", "count": [ 10, 25 ] } ]
    }
  },
  {
    "type": "terrain",
    "id": "t_tree_deadpine",
    "name": "dead pine tree",
    "description": "A towering coniferous tree that belongs to the 'Pinus' genus, with the New England species varying from 'P. strobus', 'P. resinosa' and 'P. rigida'.  Some of the branches have been stripped away and many of the pinecones aren't developed fully yet, but given a season, it could be harvestable again.  You could also cut it down with the right tools.",
    "symbol": "4",
    "color": "brown",
    "move_cost": 0,
    "coverage": 80,
    "flags": [ "FLAMMABLE_ASH", "NOITEM", "SUPPORTS_ROOF", "TREE", "REDUCE_SCENT" ],
    "bash": {
      "str_min": 60,
      "str_max": 120,
      "sound": "crunch!",
      "sound_fail": "whack!",
      "ter_set": "t_dirt",
      "items": [ { "item": "stick_long", "count": [ 3, 10 ] }, { "item": "splinter", "count": [ 10, 25 ] } ]
    }
  },
  {
    "type": "terrain",
    "id": "t_tree_birch",
    "name": "birch tree",
    "description": "A tall deciduous tree of the 'Betula' genus, with the characteristic peeling bark.  Species like 'B. alleghaniensis', 'B. papyrifera', and 'B. populifolia' are the most common in the New England region.  You could tear off some strips of bark if you examined the tree more closely.  You could cut it down with the right tools.",
    "symbol": "7",
    "color": [ "light_green", "light_green", "light_green", "brown" ],
    "//": "barren in winter, harvestable all year round",
    "move_cost": 0,
    "coverage": 80,
    "flags": [ "FLAMMABLE_ASH", "NOITEM", "SUPPORTS_ROOF", "TREE", "REDUCE_SCENT" ],
    "examine_action": "harvest_ter",
    "transforms_into": "t_tree_birch_harvested",
    "harvest_by_season": [
      { "seasons": [ "spring", "summer", "autumn", "winter" ], "entries": [ { "drop": "birchbark", "base_num": [ 2, 8 ] } ] }
    ],
    "bash": {
      "str_min": 80,
      "str_max": 180,
      "sound": "crunch!",
      "sound_fail": "whack!",
      "ter_set": "t_dirt",
      "items": [ { "item": "stick_long", "count": [ 3, 10 ] }, { "item": "splinter", "count": [ 10, 25 ] } ]
    }
  },
  {
    "type": "terrain",
    "id": "t_tree_birch_harvested",
    "name": "birch tree",
    "description": "A tall deciduous tree of the 'Betula' genus, with the characteristic peeling bark.  Species like 'B. alleghaniensis', 'B. papyrifera', and 'B. populifolia' are the most common in the New England region.  Looks like there isn't enough rhytidome to peel off yet.  You could cut it down with the right tools.",
    "symbol": "7",
    "color": "green",
    "//": "dead, not harvestable",
    "move_cost": 0,
    "coverage": 80,
    "flags": [ "FLAMMABLE_ASH", "NOITEM", "SUPPORTS_ROOF", "TREE", "REDUCE_SCENT" ],
    "bash": {
      "str_min": 80,
      "str_max": 180,
      "sound": "crunch!",
      "sound_fail": "whack!",
      "ter_set": "t_dirt",
      "items": [ { "item": "stick_long", "count": [ 3, 10 ] }, { "item": "splinter", "count": [ 10, 25 ] } ]
    }
  },
  {
    "type": "terrain",
    "id": "t_tree_willow",
    "name": "willow tree",
    "symbol": "4",
    "color": [ "light_green", "light_green", "light_green", "brown" ],
    "//": "barren in winter, harvestable all year round",
    "move_cost": 0,
    "coverage": 80,
    "flags": [ "FLAMMABLE_ASH", "NOITEM", "SUPPORTS_ROOF", "TREE", "REDUCE_SCENT" ],
    "examine_action": "harvest_ter",
    "transforms_into": "t_tree_willow_harvested",
    "harvest_by_season": [
      { "seasons": [ "spring", "summer", "autumn", "winter" ], "entries": [ { "drop": "willowbark", "base_num": [ 2, 8 ] } ] }
    ],
    "bash": {
      "str_min": 80,
      "str_max": 180,
      "sound": "crunch!",
      "sound_fail": "whack!",
      "ter_set": "t_dirt",
      "items": [ { "item": "stick_long", "count": [ 3, 10 ] }, { "item": "splinter", "count": [ 10, 25 ] } ]
    }
  },
  {
    "type": "terrain",
    "id": "t_tree_willow_harvested",
    "name": "willow tree",
    "symbol": "4",
    "color": [ "brown", "brown", "brown", "brown" ],
    "//": "barren in winter, not harvestable",
    "move_cost": 0,
    "coverage": 80,
    "flags": [ "FLAMMABLE_ASH", "NOITEM", "SUPPORTS_ROOF", "TREE", "REDUCE_SCENT" ],
    "bash": {
      "str_min": 80,
      "str_max": 180,
      "sound": "crunch!",
      "sound_fail": "whack!",
      "ter_set": "t_dirt",
      "items": [ { "item": "stick_long", "count": [ 3, 10 ] }, { "item": "splinter", "count": [ 10, 25 ] } ]
    }
  },
  {
    "type": "terrain",
    "id": "t_tree_maple",
    "name": "maple tree",
    "symbol": "7",
    "color": [ "red", "light_green", "light_green", "red" ],
    "move_cost": 0,
    "coverage": 80,
    "flags": [ "FLAMMABLE_ASH", "NOITEM", "SUPPORTS_ROOF", "TREE", "REDUCE_SCENT" ],
    "examine_action": "tree_maple",
    "bash": {
      "str_min": 80,
      "str_max": 180,
      "sound": "crunch!",
      "sound_fail": "whack!",
      "ter_set": "t_dirt",
      "items": [ { "item": "stick_long", "count": [ 3, 10 ] }, { "item": "splinter", "count": [ 10, 25 ] } ]
    }
  },
  {
    "type": "terrain",
    "id": "t_tree_maple_tapped",
    "name": "maple tree",
    "symbol": "7",
    "color": [ "red", "light_green", "light_green", "red" ],
    "move_cost": 0,
    "coverage": 80,
    "flags": [ "FLAMMABLE_ASH", "SEALED", "PLACE_ITEM", "SUPPORTS_ROOF", "TREE", "REDUCE_SCENT", "LIQUIDCONT" ],
    "examine_action": "tree_maple_tapped",
    "bash": {
      "str_min": 80,
      "str_max": 180,
      "sound": "crunch!",
      "sound_fail": "whack!",
      "ter_set": "t_dirt",
      "items": [ { "item": "stick_long", "count": [ 3, 10 ] }, { "item": "splinter", "count": [ 10, 25 ] } ]
    }
  },
  {
    "type": "terrain",
    "id": "t_tree_hickory",
    "name": "hickory tree",
    "symbol": "7",
    "color": [ "light_green", "light_green", "brown_green", "brown" ],
    "//": "barren in winter, harvestable in autum",
    "move_cost": 0,
    "coverage": 80,
    "flags": [ "FLAMMABLE_ASH", "NOITEM", "SUPPORTS_ROOF", "TREE", "REDUCE_SCENT" ],
    "examine_action": "tree_hickory",
    "harvest_by_season": [
      { "seasons": [ "autumn" ], "entries": [ { "drop": "hickory_nut", "base_num": [ 5, 12 ], "scaled_num": [ 0, 0.5 ] } ] }
    ],
    "transforms_into": "t_tree_hickory_harvested",
    "bash": {
      "str_min": 80,
      "str_max": 180,
      "sound": "crunch!",
      "sound_fail": "whack!",
      "ter_set": "t_dirt",
      "items": [ { "item": "stick_long", "count": [ 3, 10 ] }, { "item": "splinter", "count": [ 10, 25 ] } ]
    }
  },
  {
    "type": "terrain",
    "id": "t_tree_hickory_harvested",
    "name": "hickory tree",
    "symbol": "7",
    "color": [ "light_green", "light_green", "light_green", "brown" ],
    "//": "barren in winter, kind of harvestable",
    "move_cost": 0,
    "coverage": 80,
    "flags": [ "FLAMMABLE_ASH", "NOITEM", "SUPPORTS_ROOF", "TREE", "REDUCE_SCENT", "HARVESTED" ],
    "examine_action": "tree_hickory",
    "transforms_into": "t_tree_hickory",
    "bash": {
      "str_min": 80,
      "str_max": 180,
      "sound": "crunch!",
      "sound_fail": "whack!",
      "ter_set": "t_dirt",
      "items": [ { "item": "stick_long", "count": [ 3, 10 ] }, { "item": "splinter", "count": [ 10, 25 ] } ]
    }
  },
  {
    "type": "terrain",
    "id": "t_tree_pistachio",
    "name": "pistachio tree",
    "looks_like": "t_tree_hickory",
    "//": "Pistachio tree is not a local native and is only used in specific locations like orchards and gardens.",
    "symbol": "7",
    "color": [ "light_green", "light_green", "brown_green", "brown" ],
    "move_cost": 0,
    "coverage": 80,
    "flags": [ "FLAMMABLE_ASH", "NOITEM", "SUPPORTS_ROOF", "TREE", "REDUCE_SCENT" ],
    "examine_action": "harvest_ter",
    "harvest_by_season": [ { "seasons": [ "autumn" ], "entries": [ { "drop": "pistachio", "base_num": [ 5, 12 ], "scaled_num": [ 0, 0.5 ] } ] } ],
    "transforms_into": "t_tree_pistachio_harvested",
    "bash": {
      "str_min": 80,
      "str_max": 180,
      "sound": "crunch!",
      "sound_fail": "whack!",
      "ter_set": "t_dirt",
      "items": [ { "item": "stick_long", "count": [ 3, 10 ] }, { "item": "splinter", "count": [ 10, 25 ] } ]
    }
  },
  {
    "type": "terrain",
    "id": "t_tree_pistachio_harvested",
    "name": "pistachio tree",
    "looks_like": "t_tree_hickory_harvested",
    "symbol": "7",
    "color": [ "light_green", "light_green", "light_green", "brown" ],
    "move_cost": 0,
    "coverage": 80,
    "flags": [ "FLAMMABLE_ASH", "NOITEM", "SUPPORTS_ROOF", "TREE", "REDUCE_SCENT", "HARVESTED" ],
    "examine_action": "harvested_plant",
    "transforms_into": "t_tree_pistachio",
    "bash": {
      "str_min": 80,
      "str_max": 180,
      "sound": "crunch!",
      "sound_fail": "whack!",
      "ter_set": "t_dirt",
      "items": [ { "item": "stick_long", "count": [ 3, 10 ] }, { "item": "splinter", "count": [ 10, 25 ] } ]
    }
  },
  {
    "type": "terrain",
    "id": "t_tree_almond",
    "name": "almond tree",
    "looks_like": "t_tree_hickory",
    "//": "Almond tree is not a local native and is only used in specific locations like orchards and gardens.",
    "symbol": "7",
    "color": [ "light_green", "light_green", "brown_green", "brown" ],
    "move_cost": 0,
    "coverage": 80,
    "flags": [ "FLAMMABLE_ASH", "NOITEM", "SUPPORTS_ROOF", "TREE", "REDUCE_SCENT" ],
    "examine_action": "harvest_ter",
    "harvest_by_season": [ { "seasons": [ "autumn" ], "entries": [ { "drop": "almond", "base_num": [ 5, 12 ], "scaled_num": [ 0, 0.5 ] } ] } ],
    "transforms_into": "t_tree_almond_harvested",
    "bash": {
      "str_min": 80,
      "str_max": 180,
      "sound": "crunch!",
      "sound_fail": "whack!",
      "ter_set": "t_dirt",
      "items": [ { "item": "stick_long", "count": [ 3, 10 ] }, { "item": "splinter", "count": [ 10, 25 ] } ]
    }
  },
  {
    "type": "terrain",
    "id": "t_tree_almond_harvested",
    "name": "almond tree",
    "looks_like": "t_tree_hickory_harvested",
    "symbol": "7",
    "color": [ "light_green", "light_green", "light_green", "brown" ],
    "move_cost": 0,
    "coverage": 80,
    "flags": [ "FLAMMABLE_ASH", "NOITEM", "SUPPORTS_ROOF", "TREE", "REDUCE_SCENT", "HARVESTED" ],
    "examine_action": "harvested_plant",
    "transforms_into": "t_tree_almond",
    "bash": {
      "str_min": 80,
      "str_max": 180,
      "sound": "crunch!",
      "sound_fail": "whack!",
      "ter_set": "t_dirt",
      "items": [ { "item": "stick_long", "count": [ 3, 10 ] }, { "item": "splinter", "count": [ 10, 25 ] } ]
    }
  },
  {
    "type": "terrain",
    "id": "t_tree_pecan",
    "name": "pecan tree",
    "//": "Pecan tree is not a local native and is only used in specific locations like orchards and gardens.",
    "symbol": "7",
    "color": [ "light_green", "light_green", "brown_green", "brown" ],
    "move_cost": 0,
    "coverage": 80,
    "flags": [ "FLAMMABLE_ASH", "NOITEM", "SUPPORTS_ROOF", "TREE", "REDUCE_SCENT" ],
    "examine_action": "harvest_ter",
    "harvest_by_season": [ { "seasons": [ "autumn" ], "entries": [ { "drop": "pecan", "base_num": [ 5, 12 ], "scaled_num": [ 0, 0.5 ] } ] } ],
    "transforms_into": "t_tree_pecan_harvested",
    "bash": {
      "str_min": 80,
      "str_max": 180,
      "sound": "crunch!",
      "sound_fail": "whack!",
      "ter_set": "t_dirt",
      "items": [ { "item": "stick_long", "count": [ 3, 10 ] }, { "item": "splinter", "count": [ 10, 25 ] } ]
    }
  },
  {
    "type": "terrain",
    "id": "t_tree_pecan_harvested",
    "name": "pecan tree",
    "symbol": "7",
    "color": [ "light_green", "light_green", "light_green", "brown" ],
    "move_cost": 0,
    "coverage": 80,
    "flags": [ "FLAMMABLE_ASH", "NOITEM", "SUPPORTS_ROOF", "TREE", "REDUCE_SCENT", "HARVESTED" ],
    "examine_action": "harvested_plant",
    "transforms_into": "t_tree_pecan",
    "bash": {
      "str_min": 80,
      "str_max": 180,
      "sound": "crunch!",
      "sound_fail": "whack!",
      "ter_set": "t_dirt",
      "items": [ { "item": "stick_long", "count": [ 3, 10 ] }, { "item": "splinter", "count": [ 10, 25 ] } ]
    }
  },
  {
    "type": "terrain",
    "id": "t_tree_hickory_dead",
    "name": "dead hickory tree",
    "symbol": "7",
    "color": "green",
    "//": "dead, not usable at all",
    "move_cost": 0,
    "coverage": 80,
    "flags": [ "FLAMMABLE_ASH", "NOITEM", "SUPPORTS_ROOF", "TREE", "REDUCE_SCENT" ],
    "bash": {
      "str_min": 60,
      "str_max": 120,
      "sound": "crunch!",
      "sound_fail": "whack!",
      "ter_set": "t_dirt",
      "items": [ { "item": "stick_long", "count": [ 3, 10 ] }, { "item": "splinter", "count": [ 10, 25 ] } ]
    }
  },
  {
    "type": "terrain",
    "id": "t_underbrush",
    "name": "underbrush",
    "description": "Small plants and shrubs that decorate the forest.  An observant forager could obtain edible plants, acorns, eggs, and mushrooms from it.",
    "symbol": "#",
    "color": "light_green",
    "move_cost": 6,
    "flags": [ "TRANSPARENT", "DIGGABLE", "CONTAINER", "FLAMMABLE_ASH", "THIN_OBSTACLE", "PLACE_ITEM", "SHRUB", "SHORT" ],
    "examine_action": "shrub_wildveggies",
    "bash": {
      "str_min": 4,
      "str_max": 30,
      "sound": "crunch.",
      "sound_fail": "brush.",
      "ter_set": "t_dirt",
      "items": [ { "item": "withered", "prob": 50, "count": [ 1, 2 ] } ]
    }
  },
  {
    "type": "terrain",
    "id": "t_underbrush_harvested_spring",
    "name": "underbrush",
    "symbol": "#",
    "color": "green",
    "move_cost": 6,
    "flags": [
      "TRANSPARENT",
      "DIGGABLE",
      "CONTAINER",
      "FLAMMABLE_ASH",
      "THIN_OBSTACLE",
      "PLACE_ITEM",
      "SHRUB",
      "SHORT",
      "HARVESTED"
    ],
    "harvest_season": "SPRING",
    "transforms_into": "t_underbrush",
    "bash": {
      "str_min": 4,
      "str_max": 30,
      "sound": "crunch.",
      "sound_fail": "brush.",
      "ter_set": "t_dirt",
      "items": [ { "item": "withered", "prob": 50, "count": [ 1, 2 ] } ]
    }
  },
  {
    "type": "terrain",
    "id": "t_underbrush_harvested_summer",
    "name": "underbrush",
    "symbol": "#",
    "color": "green",
    "move_cost": 6,
    "flags": [
      "TRANSPARENT",
      "DIGGABLE",
      "CONTAINER",
      "FLAMMABLE_ASH",
      "THIN_OBSTACLE",
      "PLACE_ITEM",
      "SHRUB",
      "SHORT",
      "HARVESTED"
    ],
    "harvest_season": "SUMMER",
    "transforms_into": "t_underbrush",
    "bash": {
      "str_min": 4,
      "str_max": 30,
      "sound": "crunch.",
      "sound_fail": "brush.",
      "ter_set": "t_dirt",
      "items": [ { "item": "withered", "prob": 50, "count": [ 1, 2 ] } ]
    }
  },
  {
    "type": "terrain",
    "id": "t_underbrush_harvested_autumn",
    "name": "underbrush",
    "symbol": "#",
    "color": "green",
    "move_cost": 6,
    "flags": [
      "TRANSPARENT",
      "DIGGABLE",
      "CONTAINER",
      "FLAMMABLE_ASH",
      "THIN_OBSTACLE",
      "PLACE_ITEM",
      "SHRUB",
      "SHORT",
      "HARVESTED"
    ],
    "harvest_season": "AUTUMN",
    "transforms_into": "t_underbrush",
    "bash": {
      "str_min": 4,
      "str_max": 30,
      "sound": "crunch.",
      "sound_fail": "brush.",
      "ter_set": "t_dirt",
      "items": [ { "item": "withered", "prob": 50, "count": [ 1, 2 ] } ]
    }
  },
  {
    "type": "terrain",
    "id": "t_underbrush_harvested_winter",
    "name": "underbrush",
    "symbol": "#",
    "color": "green",
    "move_cost": 6,
    "flags": [
      "TRANSPARENT",
      "DIGGABLE",
      "CONTAINER",
      "FLAMMABLE_ASH",
      "THIN_OBSTACLE",
      "PLACE_ITEM",
      "SHRUB",
      "SHORT",
      "HARVESTED"
    ],
    "harvest_season": "WINTER",
    "transforms_into": "t_underbrush",
    "bash": {
      "str_min": 4,
      "str_max": 30,
      "sound": "crunch.",
      "sound_fail": "brush.",
      "ter_set": "t_dirt",
      "items": [ { "item": "withered", "prob": 50, "count": [ 1, 2 ] } ]
    }
  },
  {
    "type": "terrain",
    "id": "t_shrub",
    "name": "shrub",
    "symbol": "#",
    "color": "green",
    "move_cost": 8,
    "coverage": 40,
    "flags": [ "TRANSPARENT", "CONTAINER", "FLAMMABLE_ASH", "THIN_OBSTACLE", "PLACE_ITEM", "SHRUB", "SHORT" ],
    "bash": {
      "str_min": 4,
      "str_max": 30,
      "sound": "crunch.",
      "sound_fail": "brush.",
      "ter_set": "t_dirt",
      "items": [ { "item": "withered", "prob": 50, "count": [ 1, 2 ] } ]
    }
  },
  {
    "type": "terrain",
    "id": "t_shrub_peanut",
    "name": "peanut bush",
    "description": "A small bush of crunchy peanuts.",
    "//": "Peanut bushes are not a local native so this is for use in specific locations like farms and gardens.",
    "symbol": "#",
    "color": "brown_green",
    "move_cost": 8,
    "coverage": 40,
    "flags": [ "TRANSPARENT", "CONTAINER", "FLAMMABLE_ASH", "THIN_OBSTACLE", "SHRUB", "SHORT" ],
    "transforms_into": "t_shrub_peanut_harvested",
    "examine_action": "harvest_ter_nectar",
    "harvest_by_season": [ { "seasons": [ "autumn" ], "entries": [ { "drop": "peanut", "base_num": [ 5, 10 ], "scaled_num": [ 0, 0.5 ] } ] } ],
    "bash": {
      "str_min": 4,
      "str_max": 60,
      "sound": "crunch.",
      "sound_fail": "brush.",
      "ter_set": "t_dirt",
      "items": [ { "item": "withered", "prob": 50, "count": [ 1, 2 ] } ]
    }
  },
  {
    "type": "terrain",
    "id": "t_shrub_peanut_harvested",
    "name": "peanut bush",
    "description": "A small peanut bush that's fruitless.",
    "symbol": "#",
    "color": "brown_green",
    "move_cost": 8,
    "coverage": 40,
    "flags": [ "TRANSPARENT", "CONTAINER", "FLAMMABLE_ASH", "THIN_OBSTACLE", "SHRUB", "SHORT", "HARVESTED" ],
    "transforms_into": "t_shrub_peanut",
    "examine_action": "harvested_plant",
    "bash": {
      "str_min": 4,
      "str_max": 60,
      "sound": "crunch.",
      "sound_fail": "brush.",
      "ter_set": "t_dirt",
      "items": [ { "item": "withered", "prob": 50, "count": [ 1, 2 ] } ]
    }
  },
  {
    "type": "terrain",
    "id": "t_shrub_blueberry",
    "name": "blueberry bush",
    "description": "A small bush of sweet blueberries.",
    "symbol": "#",
    "color": "light_blue_green",
    "move_cost": 8,
    "coverage": 40,
    "flags": [ "TRANSPARENT", "CONTAINER", "FLAMMABLE_ASH", "THIN_OBSTACLE", "SHRUB", "SHORT" ],
    "transforms_into": "t_shrub_blueberry_harvested",
    "examine_action": "harvest_ter_nectar",
    "harvest_by_season": [
      {
        "seasons": [ "summer" ],
        "entries": [
          { "drop": "blueberries", "base_num": [ 2, 5 ], "scaled_num": [ 0, 0.5 ] },
          { "drop": "seed_blueberries", "base_num": [ 1, 2 ], "scaled_num": [ 0, 0.25 ] }
        ]
      }
    ],
    "bash": {
      "str_min": 4,
      "str_max": 60,
      "sound": "crunch.",
      "sound_fail": "brush.",
      "ter_set": "t_dirt",
      "items": [ { "item": "withered", "prob": 50, "count": [ 1, 2 ] } ]
    }
  },
  {
    "type": "terrain",
    "id": "t_shrub_blueberry_harvested",
    "name": "blueberry bush",
    "description": "A small blueberry bush that's fruitless.",
    "symbol": "#",
    "color": "blue_green",
    "move_cost": 8,
    "coverage": 40,
    "flags": [ "TRANSPARENT", "CONTAINER", "FLAMMABLE_ASH", "THIN_OBSTACLE", "SHRUB", "SHORT", "HARVESTED" ],
    "transforms_into": "t_shrub_blueberry",
    "examine_action": "harvested_plant",
    "bash": {
      "str_min": 4,
      "str_max": 60,
      "sound": "crunch.",
      "sound_fail": "brush.",
      "ter_set": "t_dirt",
      "items": [ { "item": "withered", "prob": 50, "count": [ 1, 2 ] } ]
    }
  },
  {
    "type": "terrain",
    "id": "t_shrub_strawberry",
    "name": "strawberry bush",
    "description": "A small bush of juicy strawberries.",
    "symbol": "#",
    "color": "light_red_green",
    "move_cost": 8,
    "coverage": 40,
    "flags": [ "TRANSPARENT", "CONTAINER", "FLAMMABLE_ASH", "THIN_OBSTACLE", "SHRUB", "SHORT" ],
    "transforms_into": "t_shrub_strawberry_harvested",
    "examine_action": "harvest_ter_nectar",
    "harvest_by_season": [
      {
        "seasons": [ "summer" ],
        "entries": [
          { "drop": "strawberries", "base_num": [ 2, 5 ], "scaled_num": [ 0, 0.5 ] },
          { "drop": "seed_strawberries", "base_num": [ 1, 2 ], "scaled_num": [ 0, 0.25 ] }
        ]
      }
    ],
    "bash": {
      "str_min": 4,
      "str_max": 60,
      "sound": "crunch.",
      "sound_fail": "brush.",
      "ter_set": "t_dirt",
      "items": [ { "item": "withered", "prob": 50, "count": [ 1, 2 ] } ]
    }
  },
  {
    "type": "terrain",
    "id": "t_shrub_strawberry_harvested",
    "name": "strawberry bush",
    "description": "A small strawberry bush that's fruitless.",
    "symbol": "#",
    "color": "red_green",
    "move_cost": 8,
    "coverage": 40,
    "flags": [ "TRANSPARENT", "CONTAINER", "FLAMMABLE_ASH", "THIN_OBSTACLE", "SHRUB", "SHORT", "HARVESTED" ],
    "transforms_into": "t_shrub_strawberry",
    "examine_action": "harvested_plant",
    "bash": {
      "str_min": 4,
      "str_max": 60,
      "sound": "crunch.",
      "sound_fail": "brush.",
      "ter_set": "t_dirt",
      "items": [ { "item": "withered", "prob": 50, "count": [ 1, 2 ] } ]
    }
  },
  {
    "type": "terrain",
    "id": "t_shrub_blackberry",
    "name": "blackberry bush",
    "description": "A small bush of delicious blackberries.  Watch out for its thorns!",
    "symbol": "#",
    "color": "black_green",
    "move_cost": 8,
    "coverage": 40,
    "flags": [ "TRANSPARENT", "CONTAINER", "FLAMMABLE_ASH", "THIN_OBSTACLE", "SHRUB", "SHORT", "SHARP" ],
    "transforms_into": "t_shrub_blackberry_harvested",
    "examine_action": "harvest_ter_nectar",
    "looks_like": "t_shrub_blueberry",
    "harvest_by_season": [
      {
        "seasons": [ "summer" ],
        "entries": [
          { "drop": "blackberries", "base_num": [ 2, 5 ], "scaled_num": [ 0, 0.5 ] },
          { "drop": "seed_blackberries", "base_num": [ 1, 2 ], "scaled_num": [ 0, 0.25 ] }
        ]
      }
    ],
    "bash": {
      "str_min": 4,
      "str_max": 60,
      "sound": "crunch.",
      "sound_fail": "brush.",
      "ter_set": "t_dirt",
      "items": [ { "item": "withered", "prob": 50, "count": [ 1, 2 ] } ]
    }
  },
  {
    "type": "terrain",
    "id": "t_shrub_blackberry_harvested",
    "name": "blackberry bush",
    "description": "A small blackberry bush that's fruitless.  Watch out for its thorns!",
    "symbol": "#",
    "color": "black_green",
    "move_cost": 8,
    "coverage": 40,
    "flags": [ "TRANSPARENT", "CONTAINER", "FLAMMABLE_ASH", "THIN_OBSTACLE", "SHRUB", "SHORT", "SHARP", "HARVESTED" ],
    "transforms_into": "t_shrub_blackberry",
    "examine_action": "harvested_plant",
    "looks_like": "t_shrub_blueberry_harvested",
    "bash": {
      "str_min": 4,
      "str_max": 60,
      "sound": "crunch.",
      "sound_fail": "brush.",
      "ter_set": "t_dirt",
      "items": [ { "item": "withered", "prob": 50, "count": [ 1, 2 ] } ]
    }
  },
  {
    "type": "terrain",
    "id": "t_shrub_huckleberry",
    "name": "huckleberry bush",
    "description": "A small bush of huckleberries, often mistaken as blueberries.",
    "symbol": "#",
    "color": "light_blue_green",
    "move_cost": 8,
    "coverage": 40,
    "flags": [ "TRANSPARENT", "CONTAINER", "FLAMMABLE_ASH", "THIN_OBSTACLE", "SHRUB", "SHORT" ],
    "transforms_into": "t_shrub_huckleberry_harvested",
    "examine_action": "harvest_ter_nectar",
    "looks_like": "t_shrub_blueberry",
    "harvest_by_season": [
      {
        "seasons": [ "summer" ],
        "entries": [
          { "drop": "huckleberries", "base_num": [ 2, 5 ], "scaled_num": [ 0, 0.5 ] },
          { "drop": "seed_huckleberries", "base_num": [ 1, 2 ], "scaled_num": [ 0, 0.25 ] }
        ]
      }
    ],
    "bash": {
      "str_min": 4,
      "str_max": 60,
      "sound": "crunch.",
      "sound_fail": "brush.",
      "ter_set": "t_dirt",
      "items": [ { "item": "withered", "prob": 50, "count": [ 1, 2 ] } ]
    }
  },
  {
    "type": "terrain",
    "id": "t_shrub_huckleberry_harvested",
    "name": "huckleberry bush",
    "description": "A small huckleberry bush that's fruitless.",
    "symbol": "#",
    "color": "blue_green",
    "move_cost": 8,
    "coverage": 40,
    "flags": [ "TRANSPARENT", "CONTAINER", "FLAMMABLE_ASH", "THIN_OBSTACLE", "SHRUB", "SHORT", "HARVESTED" ],
    "transforms_into": "t_shrub_huckleberry",
    "examine_action": "harvested_plant",
    "looks_like": "t_shrub_blueberry_harvested",
    "bash": {
      "str_min": 4,
      "str_max": 60,
      "sound": "crunch.",
      "sound_fail": "brush.",
      "ter_set": "t_dirt",
      "items": [ { "item": "withered", "prob": 50, "count": [ 1, 2 ] } ]
    }
  },
  {
    "type": "terrain",
    "id": "t_shrub_raspberry",
    "name": "raspberry bush",
    "description": "A small bush of delicious raspberries.  Watch out for its thorns!",
    "symbol": "#",
    "color": "light_red_green",
    "move_cost": 8,
    "coverage": 40,
    "flags": [ "TRANSPARENT", "CONTAINER", "FLAMMABLE_ASH", "THIN_OBSTACLE", "SHRUB", "SHORT", "SHARP" ],
    "transforms_into": "t_shrub_raspberry_harvested",
    "examine_action": "harvest_ter_nectar",
    "looks_like": "t_shrub_strawberry",
    "harvest_by_season": [
      {
        "seasons": [ "summer" ],
        "entries": [
          { "drop": "raspberries", "base_num": [ 2, 5 ], "scaled_num": [ 0, 0.5 ] },
          { "drop": "seed_raspberries", "base_num": [ 1, 2 ], "scaled_num": [ 0, 0.25 ] }
        ]
      }
    ],
    "bash": {
      "str_min": 4,
      "str_max": 60,
      "sound": "crunch.",
      "sound_fail": "brush.",
      "ter_set": "t_dirt",
      "items": [ { "item": "withered", "prob": 50, "count": [ 1, 2 ] } ]
    }
  },
  {
    "type": "terrain",
    "id": "t_shrub_raspberry_harvested",
    "name": "raspberry bush",
    "description": "A small raspberry bush that's fruitless.  Watch out for its thorns!",
    "symbol": "#",
    "color": "red_green",
    "move_cost": 8,
    "coverage": 40,
    "flags": [ "TRANSPARENT", "CONTAINER", "FLAMMABLE_ASH", "THIN_OBSTACLE", "SHRUB", "SHORT", "SHARP", "HARVESTED" ],
    "transforms_into": "t_shrub_raspberry",
    "examine_action": "harvested_plant",
    "looks_like": "t_shrub_strawberry_harvested",
    "bash": {
      "str_min": 4,
      "str_max": 60,
      "sound": "crunch.",
      "sound_fail": "brush.",
      "ter_set": "t_dirt",
      "items": [ { "item": "withered", "prob": 50, "count": [ 1, 2 ] } ]
    }
  },
  {
    "type": "terrain",
    "id": "t_shrub_grape",
    "name": "grape bush",
    "description": "A bush of a different species invaded by vines of grapes.",
    "symbol": "#",
    "color": "light_green_green",
    "move_cost": 8,
    "coverage": 40,
    "flags": [ "TRANSPARENT", "CONTAINER", "FLAMMABLE_ASH", "THIN_OBSTACLE", "SHRUB", "SHORT" ],
    "transforms_into": "t_shrub_grape_harvested",
    "examine_action": "harvest_ter_nectar",
    "looks_like": "t_shrub_blueberry",
    "harvest_by_season": [
      {
        "seasons": [ "summer" ],
        "entries": [
          { "drop": "grapes", "base_num": [ 2, 5 ], "scaled_num": [ 0, 0.5 ] },
          { "drop": "seed_grapes", "base_num": [ 1, 2 ], "scaled_num": [ 0, 0.25 ] }
        ]
      }
    ],
    "bash": {
      "str_min": 4,
      "str_max": 60,
      "sound": "crunch.",
      "sound_fail": "brush.",
      "ter_set": "t_dirt",
      "items": [ { "item": "withered", "prob": 50, "count": [ 1, 2 ] } ]
    }
  },
  {
    "type": "terrain",
    "id": "t_shrub_grape_harvested",
    "name": "grape bush",
    "description": "A bush of a different species invaded by grape vines but they're fruitless.",
    "symbol": "#",
    "color": "green_green",
    "move_cost": 8,
    "coverage": 40,
    "flags": [ "TRANSPARENT", "CONTAINER", "FLAMMABLE_ASH", "THIN_OBSTACLE", "SHRUB", "SHORT", "HARVESTED" ],
    "transforms_into": "t_shrub_grape",
    "examine_action": "harvested_plant",
    "looks_like": "t_shrub_blueberry_harvested",
    "bash": {
      "str_min": 4,
      "str_max": 60,
      "sound": "crunch.",
      "sound_fail": "brush.",
      "ter_set": "t_dirt",
      "items": [ { "item": "withered", "prob": 50, "count": [ 1, 2 ] } ]
    }
  },
  {
    "type": "terrain",
    "id": "t_shrub_rose",
    "name": "rose bush",
    "description": "A fat bush of beautiful red roses, if only you could get a date!  Watch out for its thorns!",
    "symbol": "#",
    "color": "light_red_green",
    "move_cost": 8,
    "coverage": 40,
    "flags": [ "TRANSPARENT", "CONTAINER", "FLAMMABLE_ASH", "THIN_OBSTACLE", "SHRUB", "SHORT", "SHARP" ],
    "transforms_into": "t_shrub_rose_harvested",
    "examine_action": "harvest_ter_nectar",
    "looks_like": "t_shrub_strawberry",
    "harvest_by_season": [ { "seasons": [ "autumn" ], "entries": [ { "drop": "rose_hips", "base_num": [ 2, 5 ], "scaled_num": [ 0, 0.5 ] } ] } ],
    "//": "Insert rose (flower) harvest in summer once flowers have a use (same for other generic flowers).",
    "bash": {
      "str_min": 4,
      "str_max": 60,
      "sound": "crunch.",
      "sound_fail": "brush.",
      "ter_set": "t_dirt",
      "items": [ { "item": "withered", "prob": 50, "count": [ 1, 2 ] } ]
    }
  },
  {
    "type": "terrain",
    "id": "t_shrub_rose_harvested",
    "name": "rose bush",
    "description": "A fat rose bush that currently has no blooms.  Watch out for its thorns!",
    "symbol": "#",
    "color": "red_green",
    "move_cost": 8,
    "coverage": 40,
    "flags": [ "TRANSPARENT", "CONTAINER", "FLAMMABLE_ASH", "THIN_OBSTACLE", "SHRUB", "SHORT", "SHARP", "HARVESTED" ],
    "transforms_into": "t_shrub_rose",
    "examine_action": "harvested_plant",
    "looks_like": "t_shrub_strawberry_harvested",
    "bash": {
      "str_min": 4,
      "str_max": 60,
      "sound": "crunch.",
      "sound_fail": "brush.",
      "ter_set": "t_dirt",
      "items": [ { "item": "withered", "prob": 50, "count": [ 1, 2 ] } ]
    }
  },
  {
    "type": "terrain",
    "id": "t_shrub_hydrangea",
    "name": "hydrangea bush",
    "description": "A fat, bush of fragrant blue hydrangeas.",
    "symbol": "#",
    "color": "light_blue_green",
    "move_cost": 8,
    "coverage": 40,
    "flags": [ "TRANSPARENT", "CONTAINER", "FLAMMABLE_ASH", "THIN_OBSTACLE", "SHRUB", "SHORT" ],
    "transforms_into": "t_shrub_hydrangea_harvested",
    "examine_action": "harvest_ter_nectar",
    "looks_like": "t_shrub_blueberry",
    "//": "Insert hydrangea harvest in autumn once flowers have a use (same for other generic flowers).",
    "bash": {
      "str_min": 4,
      "str_max": 60,
      "sound": "crunch.",
      "sound_fail": "brush.",
      "ter_set": "t_dirt",
      "items": [ { "item": "withered", "prob": 50, "count": [ 1, 2 ] } ]
    }
  },
  {
    "type": "terrain",
    "id": "t_shrub_hydrangea_harvested",
    "name": "hydrangea bush",
    "description": "A fat hydrangea bush that currently has no blooms.",
    "symbol": "#",
    "color": "blue_green",
    "move_cost": 8,
    "coverage": 40,
    "flags": [ "TRANSPARENT", "CONTAINER", "FLAMMABLE_ASH", "THIN_OBSTACLE", "SHRUB", "SHORT", "HARVESTED" ],
    "transforms_into": "t_shrub_hydrangea",
    "examine_action": "harvested_plant",
    "looks_like": "t_shrub_blueberry_harvested",
    "bash": {
      "str_min": 4,
      "str_max": 60,
      "sound": "crunch.",
      "sound_fail": "brush.",
      "ter_set": "t_dirt",
      "items": [ { "item": "withered", "prob": 50, "count": [ 1, 2 ] } ]
    }
  },
  {
    "type": "terrain",
    "id": "t_shrub_lilac",
    "name": "lilac bush",
    "description": "A wide, bush of bright pinkish purple lilacs.",
    "symbol": "#",
    "color": "magenta_green",
    "move_cost": 8,
    "coverage": 40,
    "flags": [ "TRANSPARENT", "CONTAINER", "FLAMMABLE_ASH", "THIN_OBSTACLE", "SHRUB", "SHORT" ],
    "transforms_into": "t_shrub_lilac_harvested",
    "examine_action": "harvest_ter_nectar",
    "looks_like": "t_shrub_hydrangea",
    "//": "Insert lilac harvest once flowers have a use (same for other generic flowers).",
    "bash": {
      "str_min": 4,
      "str_max": 60,
      "sound": "crunch.",
      "sound_fail": "brush.",
      "ter_set": "t_dirt",
      "items": [ { "item": "withered", "prob": 50, "count": [ 1, 2 ] } ]
    }
  },
  {
    "type": "terrain",
    "id": "t_shrub_lilac_harvested",
    "name": "lilac bush",
    "description": "A wide lilac bush that currently has no blooms.",
    "symbol": "#",
    "color": "magenta_green",
    "move_cost": 8,
    "coverage": 40,
    "flags": [ "TRANSPARENT", "CONTAINER", "FLAMMABLE_ASH", "THIN_OBSTACLE", "SHRUB", "SHORT", "HARVESTED" ],
    "transforms_into": "t_shrub_lilac",
    "examine_action": "harvested_plant",
    "looks_like": "t_shrub_hydrangea_harvested",
    "bash": {
      "str_min": 4,
      "str_max": 60,
      "sound": "crunch.",
      "sound_fail": "brush.",
      "ter_set": "t_dirt",
      "items": [ { "item": "withered", "prob": 50, "count": [ 1, 2 ] } ]
    }
  },
  {
    "type": "terrain",
    "id": "t_trunk",
    "name": "tree trunk",
    "symbol": "1",
    "color": "brown",
    "move_cost": 4,
    "coverage": 45,
    "flags": [ "TRANSPARENT", "FLAMMABLE_ASH", "DIGGABLE", "REDUCE_SCENT", "MOUNTABLE", "SHORT" ],
    "bash": {
      "str_min": 80,
      "str_max": 180,
      "sound": "crunch!",
      "sound_fail": "whack!",
      "ter_set": "t_dirt",
      "items": [ { "item": "splinter", "count": [ 5, 15 ] } ]
    }
  },
  {
    "type": "terrain",
    "id": "t_stump",
    "name": "tree stump",
    "symbol": "^",
    "color": "brown",
    "move_cost": 3,
    "coverage": 35,
    "flags": [ "TRANSPARENT", "FLAMMABLE_ASH", "DIGGABLE", "REDUCE_SCENT", "MOUNTABLE", "SHORT", "FLAT_SURF" ],
    "bash": {
      "str_min": 80,
      "str_max": 180,
      "sound": "crunch!",
      "sound_fail": "whack!",
      "ter_set": "t_dirt",
      "items": [ { "item": "splinter", "count": [ 5, 15 ] } ]
    }
  },
  {
    "type": "terrain",
    "id": "t_root_wall",
    "name": "root wall",
    "symbol": "#",
    "color": "brown",
    "move_cost": 0,
    "coverage": 100,
    "roof": "t_dirt",
    "flags": [ "NOITEM", "SUPPORTS_ROOF", "WALL" ],
    "bash": {
      "str_min": 12,
      "str_max": 150,
      "sound": "crunch!",
      "sound_fail": "whump!",
      "ter_set": "t_null",
      "items": [ { "item": "splinter", "count": [ 2, 5 ] } ]
    }
  },
  {
    "type": "terrain",
    "id": "t_wax",
    "name": "wax wall",
    "symbol": "#",
    "color": "yellow",
    "move_cost": 0,
    "coverage": 100,
    "roof": "t_floor_wax",
    "flags": [ "FLAMMABLE_ASH", "NOITEM", "SUPPORTS_ROOF", "PLACE_ITEM", "WALL" ],
    "bash": {
      "str_min": 12,
      "str_max": 150,
      "sound": "crunch!",
      "sound_fail": "whump!",
      "ter_set": "t_floor_wax",
      "items": [ { "item": "wax", "count": [ 3, 5 ] } ]
    }
  },
  {
    "type": "terrain",
    "id": "t_floor_wax",
    "name": "wax floor",
    "symbol": ".",
    "color": "yellow",
    "move_cost": 2,
    "flags": [ "TRANSPARENT", "FLAMMABLE_HARD", "INDOORS", "FLAT" ]
  },
  {
    "type": "terrain",
    "id": "t_fence",
    "aliases": [ "t_fence_h", "t_fence_v" ],
    "name": "picket fence",
    "description": "A barrier made of wood, it's nothing complicated.  Mildly suggests where not to go.",
    "symbol": "LINE_OXOX",
    "color": "brown",
    "move_cost": 3,
    "flags": [
      "TRANSPARENT",
      "DIGGABLE",
      "FLAMMABLE_ASH",
      "NOITEM",
      "THIN_OBSTACLE",
      "REDUCE_SCENT",
      "MOUNTABLE",
      "SHORT",
      "AUTO_WALL_SYMBOL"
    ],
    "connects_to": "WOODFENCE",
    "deconstruct": { "ter_set": "t_fence_post", "items": [ { "item": "2x4", "count": 5 }, { "item": "nail", "charges": 8 } ] },
    "bash": {
      "str_min": 4,
      "str_max": 20,
      "sound": "crack.",
      "sound_fail": "wham.",
      "ter_set": "t_null",
      "items": [ { "item": "2x4", "count": [ 1, 3 ] }, { "item": "nail", "charges": [ 2, 6 ] }, { "item": "splinter", "count": 1 } ]
    }
  },
  {
    "type": "terrain",
    "id": "t_chainfence",
    "aliases": [ "t_chainfence_h", "t_chainfence_v" ],
    "name": "chain link fence",
    "description": "A tall fence made of woven wires.  It doesn't suggest to stop, it just stops.",
    "symbol": "LINE_OXOX",
    "color": "cyan",
    "move_cost": 0,
    "flags": [ "TRANSPARENT", "NOITEM", "THIN_OBSTACLE", "PERMEABLE", "UNSTABLE", "CLIMBABLE", "AUTO_WALL_SYMBOL" ],
    "connects_to": "CHAINFENCE",
    "examine_action": "chainfence",
    "bash": {
      "str_min": 10,
      "str_max": 150,
      "sound": "metal screeching!",
      "sound_fail": "clang!",
      "ter_set": "t_chainfence_posts",
      "items": [ { "item": "wire", "count": [ 8, 15 ] } ]
    }
  },
  {
    "type": "terrain",
    "id": "t_chainfence_posts",
    "name": "metal post",
    "description": "Set of metal posts, that can hold more serious fences.",
    "symbol": "#",
    "color": "cyan",
    "move_cost": 2,
    "flags": [ "TRANSPARENT", "THIN_OBSTACLE" ],
    "bash": {
      "str_min": 8,
      "str_max": 30,
      "sound": "metal screeching!",
      "sound_fail": "clang!",
      "ter_set": "t_null",
      "items": [ { "item": "pipe", "count": [ 1, 4 ] }, { "item": "scrap", "count": [ 3, 6 ] } ]
    }
  },
  {
    "type": "terrain",
    "id": "t_chickenwire_fence",
    "aliases": [ "t_chickenwire_fence_h", "t_chickenwire_fence_v" ],
    "name": "chickenwire fence",
    "description": "A rather flimsy tall fence made of 2x4s and woven wire, suitable for containing small livestock like chickens.",
    "symbol": "LINE_OXOX",
    "color": "brown",
    "looks_like": "t_chainfence",
    "move_cost": 0,
    "flags": [ "TRANSPARENT", "NOITEM", "PERMEABLE", "AUTO_WALL_SYMBOL" ],
    "connects_to": "CHAINFENCE",
    "examine_action": "chainfence",
    "deconstruct": { "ter_set": "t_null", "items": [ { "item": "wire", "count": 10 }, { "item": "nail", "count": 20 } ] },
    "bash": {
      "str_min": 5,
      "str_max": 12,
      "sound": "metal rattling!",
      "sound_fail": "whack!",
      "ter_set": "t_fence_post",
      "items": [ { "item": "wire", "count": [ 8, 15 ] } ]
    }
  },
  {
    "type": "terrain",
    "id": "t_chickenwire_fence_post",
    "name": "chickenwire fence post",
    "description": "A couple of posts that support the fence.  They look alone without the fence.",
    "symbol": "#",
    "color": "brown",
    "looks_like": "t_fence_post",
    "move_cost": 2,
    "flags": [ "TRANSPARENT", "THIN_OBSTACLE" ],
    "deconstruct": { "ter_set": "t_dirt", "items": [ { "item": "2x4", "count": 2 } ] },
    "bash": {
      "str_min": 8,
      "str_max": 20,
      "sound": "crack.",
      "sound_fail": "whump.",
      "ter_set": "t_null",
      "items": [ { "item": "2x4", "count": [ 0, 2 ] } ]
    }
  },
  {
    "type": "terrain",
    "id": "t_fence_post",
    "name": "fence post",
    "description": "A couple of posts that support the fence.  They look alone without the fence.",
    "symbol": "#",
    "color": "brown",
    "move_cost": 2,
    "flags": [ "TRANSPARENT", "THIN_OBSTACLE", "SHORT" ],
    "deconstruct": { "ter_set": "t_dirt", "items": [ { "item": "pointy_stick", "count": 2 } ] },
    "bash": {
      "str_min": 8,
      "str_max": 20,
      "sound": "crack.",
      "sound_fail": "whump.",
      "ter_set": "t_null",
      "items": [ { "item": "pointy_stick", "count": [ 0, 2 ] } ]
    }
  },
  {
    "type": "terrain",
    "id": "t_fence_wire",
    "name": "wire fence",
    "description": "A barrier made of wire, it's nothing complicated.  Mildly suggests where not to go.",
    "symbol": "$",
    "color": "blue",
    "move_cost": 4,
    "flags": [ "TRANSPARENT", "THIN_OBSTACLE", "SHORT", "EASY_DECONSTRUCT" ],
    "deconstruct": { "ter_set": "t_fence_post", "items": [ { "item": "wire", "count": 2 } ] },
    "bash": {
      "str_min": 8,
      "str_max": 20,
      "sound": "crack.",
      "sound_fail": "whump.",
      "ter_set": "t_null",
      "items": [ { "item": "pointy_stick", "count": [ 0, 2 ] }, { "item": "wire", "count": [ 0, 2 ] } ]
    }
  },
  {
    "type": "terrain",
    "id": "t_fence_barbed",
    "name": "barbed wire fence",
    "description": "A barrier made of sharp barbed wire.  More persuasive brother of wire fence.",
    "symbol": "$",
    "color": "blue",
    "move_cost": 4,
    "flags": [ "TRANSPARENT", "SHARP", "THIN_OBSTACLE", "SHORT", "EASY_DECONSTRUCT" ],
    "deconstruct": { "ter_set": "t_fence_post", "items": [ { "item": "wire_barbed", "count": 2 } ] },
    "bash": {
      "str_min": 8,
      "str_max": 20,
      "sound": "crack.",
      "sound_fail": "whump.",
      "ter_set": "t_null",
      "items": [ { "item": "pointy_stick", "count": [ 0, 2 ] }, { "item": "wire_barbed", "count": [ 0, 2 ] } ]
    }
  },
  {
    "type": "terrain",
    "id": "t_fence_rope",
    "name": "rope fence",
    "description": "A barrier made of rope, it's nothing complicated.  Mildly suggests where not to go.",
    "symbol": "$",
    "color": "brown",
    "move_cost": 3,
    "flags": [ "TRANSPARENT", "THIN_OBSTACLE", "EASY_DECONSTRUCT" ],
    "deconstruct": { "ter_set": "t_fence_post", "items": [ { "item": "rope_6", "count": 2 } ] },
    "bash": {
      "str_min": 8,
      "str_max": 20,
      "sound": "crack.",
      "sound_fail": "whump.",
      "ter_set": "t_null",
      "items": [
        { "item": "pointy_stick", "count": [ 0, 2 ] },
        { "item": "rope_6", "prob": 50 },
        { "item": "string_36", "count": [ 2, 5 ] }
      ]
    }
  },
  {
    "type": "terrain",
    "id": "t_railing",
    "aliases": [ "t_railing_h", "t_railing_v" ],
    "name": "railing",
    "symbol": "LINE_OXOX",
    "color": "yellow",
    "move_cost": 3,
    "flags": [ "TRANSPARENT", "NOITEM", "THIN_OBSTACLE", "MOUNTABLE", "SHORT", "AUTO_WALL_SYMBOL" ],
    "connects_to": "RAILING",
    "bash": {
      "str_min": 20,
      "str_max": 80,
      "sound": "crack!",
      "sound_fail": "whump.",
      "ter_set": "t_floor",
      "items": [
        { "item": "2x4", "prob": 50 },
        { "item": "nail", "charges": [ 2, 6 ] },
        { "item": "scrap", "count": [ 1, 3 ] },
        { "item": "splinter", "count": [ 1, 3 ] }
      ]
    }
  },
  {
    "type": "terrain",
    "id": "t_glass_railing",
    "aliases": [ "t_glass_railing_h", "t_glass_railing_v" ],
    "name": "glass railing",
    "symbol": "LINE_OXOX",
    "color": "cyan",
    "move_cost": 3,
    "flags": [ "TRANSPARENT", "NOITEM", "THIN_OBSTACLE", "MOUNTABLE", "SHORT", "AUTO_WALL_SYMBOL" ],
    "connects_to": "RAILING",
    "deconstruct": { "ter_set": "t_rock_floor", "items": [ { "item": "glass_sheet", "count": 2 }, { "item": "pipe", "count": 4 } ] },
    "bash": {
      "str_min": 10,
      "str_max": 40,
      "sound": "glass braking!",
      "sound_fail": "ker-rash!",
      "ter_set": "t_rock_floor",
      "items": [
        { "item": "glass_shard", "count": [ 6, 20 ] },
        { "item": "pipe", "charges": [ 1, 2 ] },
        { "item": "scrap", "count": [ 1, 3 ] }
      ]
    }
  },
  {
    "type": "terrain",
    "id": "t_metal_railing",
    "aliases": [ "t_metal__railing_h", "t_metal__railing_v" ],
    "name": "metal railing",
    "symbol": "LINE_OXOX",
    "color": "dark_gray",
    "move_cost": 3,
    "flags": [ "TRANSPARENT", "NOITEM", "THIN_OBSTACLE", "MOUNTABLE", "SHORT", "AUTO_WALL_SYMBOL" ],
    "connects_to": "RAILING",
    "deconstruct": { "ter_set": "t_rock_floor", "items": [ { "item": "sheet_metal", "count": 2 }, { "item": "pipe", "count": 4 } ] },
    "bash": {
      "str_min": 20,
      "str_max": 80,
      "sound": "clang!",
      "sound_fail": "whump.",
      "ter_set": "t_rock_floor",
      "items": [
        { "item": "pipe", "count": [ 1, 2 ] },
        { "item": "sheet_metal_small", "charges": [ 1, 4 ] },
        { "item": "scrap", "count": [ 1, 3 ] }
      ]
    }
  },
  {
    "type": "terrain",
    "id": "t_concrete_railing",
    "aliases": [ "t_concrete_railing_h", "t_concrete_railing_v" ],
    "name": "concrete railing",
    "symbol": "LINE_OXOX",
    "color": "cyan",
    "looks_like": "t_ponywall",
    "move_cost": 3,
    "flags": [ "TRANSPARENT", "NOITEM", "THIN_OBSTACLE", "MOUNTABLE", "SHORT", "AUTO_WALL_SYMBOL" ],
    "connects_to": "RAILING",
    "bash": {
      "str_min": 100,
      "str_max": 400,
      "sound": "crash!",
      "sound_fail": "whump!",
      "ter_set": "t_thconc_floor",
      "items": [
        { "item": "rock", "count": [ 5, 10 ] },
        { "item": "scrap", "count": [ 5, 8 ] },
        { "item": "rebar", "count": [ 0, 2 ] }
      ]
    }
  },
  {
    "type": "terrain",
    "id": "t_gutter_north",
    "description": "Channels water from the roof towards the ground, it looks flimsy.",
    "name": "rain gutter",
    "symbol": "LINE_OXOX",
    "color": "white",
    "move_cost": 3,
    "flags": [ "TRANSPARENT", "NOITEM", "THIN_OBSTACLE", "MOUNTABLE", "TINY", "AUTO_WALL_SYMBOL", "UNSTABLE" ],
    "connects_to": "RAILING",
    "deconstruct": {
      "ter_set": "t_flat_roof",
      "items": [ { "item": "sheet_metal_small", "count": 2 }, { "item": "scrap", "count": [ 2, 3 ] } ]
    },
    "bash": {
      "str_min": 5,
      "str_max": 12,
      "sound": "clang!",
      "sound_fail": "clang.",
      "ter_set": "t_flat_roof",
      "items": [ { "item": "sheet_metal_small", "count": 1, "prob": 20 }, { "item": "scrap", "count": [ 3, 6 ] } ]
    }
  },
  {
    "type": "terrain",
    "id": "t_gutter_south",
    "description": "Channels water from the roof towards the ground, it looks flimsy.",
    "name": "rain gutter",
    "symbol": "LINE_OXOX",
    "color": "white",
    "move_cost": 3,
    "flags": [ "TRANSPARENT", "NOITEM", "THIN_OBSTACLE", "MOUNTABLE", "TINY", "AUTO_WALL_SYMBOL", "UNSTABLE" ],
    "connects_to": "RAILING",
    "deconstruct": {
      "ter_set": "t_flat_roof",
      "items": [ { "item": "sheet_metal_small", "count": 2 }, { "item": "scrap", "count": [ 2, 3 ] } ]
    },
    "bash": {
      "str_min": 5,
      "str_max": 12,
      "sound": "clang!",
      "sound_fail": "clang.",
      "ter_set": "t_flat_roof",
      "items": [ { "item": "sheet_metal_small", "count": 1, "prob": 20 }, { "item": "scrap", "count": [ 3, 6 ] } ]
    }
  },
  {
    "type": "terrain",
    "id": "t_gutter_east",
    "description": "Channels water from the roof towards the ground, it looks flimsy.",
    "name": "rain gutter",
    "symbol": "LINE_OXOX",
    "color": "white",
    "move_cost": 3,
    "flags": [ "TRANSPARENT", "NOITEM", "THIN_OBSTACLE", "MOUNTABLE", "TINY", "AUTO_WALL_SYMBOL", "UNSTABLE" ],
    "connects_to": "RAILING",
    "deconstruct": {
      "ter_set": "t_flat_roof",
      "items": [ { "item": "sheet_metal_small", "count": 2 }, { "item": "scrap", "count": [ 2, 3 ] } ]
    },
    "bash": {
      "str_min": 5,
      "str_max": 12,
      "sound": "clang!",
      "sound_fail": "clang.",
      "ter_set": "t_flat_roof",
      "items": [ { "item": "sheet_metal_small", "count": 1, "prob": 20 }, { "item": "scrap", "count": [ 3, 6 ] } ]
    }
  },
  {
    "type": "terrain",
    "id": "t_gutter_west",
    "description": "Channels water from the roof towards the ground, it looks flimsy.",
    "name": "rain gutter",
    "symbol": "LINE_OXOX",
    "color": "white",
    "move_cost": 3,
    "flags": [ "TRANSPARENT", "NOITEM", "THIN_OBSTACLE", "MOUNTABLE", "TINY", "AUTO_WALL_SYMBOL", "UNSTABLE" ],
    "connects_to": "RAILING",
    "deconstruct": {
      "ter_set": "t_flat_roof",
      "items": [ { "item": "sheet_metal_small", "count": 2 }, { "item": "scrap", "count": [ 2, 3 ] } ]
    },
    "bash": {
      "str_min": 5,
      "str_max": 12,
      "sound": "clang!",
      "sound_fail": "clang.",
      "ter_set": "t_flat_roof",
      "items": [ { "item": "sheet_metal_small", "count": 1, "prob": 20 }, { "item": "scrap", "count": [ 3, 6 ] } ]
    }
  },
  {
    "type": "terrain",
    "id": "t_gutter_drop",
    "name": "gutter drop",
    "description": "Funnels water from gutter system towards the ground, it looks flimsy. You may be able to climb down here.",
    "symbol": "o",
    "color": "white",
    "move_cost": 3,
    "flags": [ "TRANSPARENT", "NOITEM", "THIN_OBSTACLE", "MOUNTABLE", "TINY", "AUTO_WALL_SYMBOL", "UNSTABLE", "CLIMBABLE" ],
    "connects_to": "RAILING",
    "deconstruct": {
      "ter_set": "t_flat_roof",
      "items": [ { "item": "sheet_metal_small", "count": 2 }, { "item": "scrap", "count": [ 2, 3 ] } ]
    },
    "bash": {
      "str_min": 5,
      "str_max": 12,
      "sound": "clang!",
      "sound_fail": "clang.",
      "ter_set": "t_flat_roof",
      "items": [ { "item": "sheet_metal_small", "count": 1, "prob": 20 }, { "item": "scrap", "count": [ 3, 6 ] } ]
    }
  },
  {
    "type": "terrain",
    "id": "t_gutter_downspout",
    "name": "downspout",
    "description": "A length of gutter running from the roof to the ground, it looks flimsy. You may be able to climb down here.",
    "symbol": "|",
    "color": "white",
    "move_cost": 3,
    "flags": [ "TRANSPARENT", "NOITEM", "THIN_OBSTACLE", "UNSTABLE", "CLIMBABLE" ],
    "deconstruct": {
      "ter_set": "t_flat_roof",
      "items": [ { "item": "sheet_metal_small", "count": 2 }, { "item": "scrap", "count": [ 2, 3 ] } ]
    },
    "bash": {
      "str_min": 5,
      "str_max": 12,
      "sound": "clang!",
      "sound_fail": "clang.",
      "ter_set": "t_dirt",
      "items": [ { "item": "sheet_metal_small", "count": 1, "prob": 20 }, { "item": "scrap", "count": [ 3, 6 ] } ]
    }
  },
  {
    "type": "terrain",
    "id": "t_ponywall",
    "aliases": [ "t_ponywall_h", "t_ponywall_v" ],
    "name": "pony wall",
    "description": "A short divider wall with wooden support structure with drywall.  Paint job is the all too common and neutral off-white or cream color.  Appears as though the material is flammable.",
    "symbol": "LINE_OXOX",
    "looks_like": "f_counter",
    "color": "light_gray",
    "move_cost": 0,
    "coverage": 60,
    "connects_to": "WALL",
    "roof": "t_flat_roof",
    "flags": [
      "TRANSPARENT",
      "FLAMMABLE",
      "PLACE_ITEM",
      "INDOORS",
      "AUTO_WALL_SYMBOL",
      "BASHABLE",
      "THIN_OBSTACLE",
      "MOUNTABLE",
      "SHORT"
    ],
    "deconstruct": { "ter_set": "t_floor", "items": [ { "item": "2x4", "count": 10 }, { "item": "nail", "charges": 20 } ] },
    "bash": {
      "str_min": 8,
      "str_max": 20,
      "sound": "crash!",
      "sound_fail": "whump!",
      "ter_set": "t_null",
      "items": "wall_bash_results"
    }
  },
  {
    "type": "terrain",
    "id": "t_marloss",
    "name": "marloss bush",
    "description": "This alien plant superficially resembles a blueberry bush, and hangs with large, juicy pink pomes that emit a heady, fruity aroma.",
    "symbol": "#",
    "color": "pink",
    "move_cost": 8,
    "coverage": 40,
    "flags": [ "TRANSPARENT", "FLAMMABLE_ASH", "FUNGUS", "SHRUB", "SHORT" ],
    "examine_action": "shrub_marloss",
    "bash": { "str_min": 4, "str_max": 60, "sound": "crunch.", "sound_fail": "poof!", "ter_set": "t_fungus" }
  },
  {
    "type": "terrain",
    "id": "t_fungus",
    "name": "fungal bed",
    "description": "Fungus grows thick here, obscuring the ground beneath it.",
    "symbol": ".",
    "color": "light_gray",
    "move_cost": 3,
    "flags": [ "TRANSPARENT", "FLAMMABLE_ASH", "DIGGABLE", "FUNGUS", "NOCOLLIDE" ],
    "bash": {
      "sound": "smash",
      "//": "muffled because fungus",
      "ter_set": "t_null",
      "str_min": 20,
      "str_max": 400,
      "str_min_supported": 50
    }
  },
  {
    "type": "terrain",
    "id": "t_fungus_floor_in",
    "name": "fungal floor",
    "description": "Greyish mold coats both the floor and the roof here, silent and still.  Stray spores waft through the air.",
    "//": "roofed",
    "symbol": ".",
    "color": "light_gray",
    "move_cost": 2,
    "flags": [ "TRANSPARENT", "FLAMMABLE_ASH", "SUPPORTS_ROOF", "COLLAPSES", "INDOORS", "FLAT", "FUNGUS" ],
    "bash": { "sound": "smash", "ter_set": "t_null", "str_min": 20, "str_max": 400, "str_min_supported": 50 }
  },
  {
    "type": "terrain",
    "id": "t_fungus_floor_sup",
    "name": "fungal floor",
    "description": "Greyish mold coats the floor here, silent and still.",
    "//": "supports",
    "symbol": ".",
    "color": "light_gray",
    "move_cost": 2,
    "flags": [ "TRANSPARENT", "FLAMMABLE_ASH", "SUPPORTS_ROOF", "FLAT", "FUNGUS" ],
    "bash": { "sound": "smash", "ter_set": "t_null", "str_min": 20, "str_max": 400, "str_min_supported": 50 }
  },
  {
    "type": "terrain",
    "id": "t_fungus_floor_out",
    "name": "fungal floor",
    "description": "Greyish mold coats the ground here, silent and still.",
    "//": "outside",
    "symbol": ".",
    "color": "light_gray",
    "move_cost": 2,
    "flags": [ "TRANSPARENT", "FLAMMABLE_ASH", "FLAT", "FUNGUS" ],
    "bash": { "sound": "SMASH!", "ter_set": "t_null", "str_min": 20, "str_max": 400, "str_min_supported": 50 }
  },
  {
    "type": "terrain",
    "id": "t_fungus_wall",
    "aliases": [ "t_fungus_wall_h", "t_fungus_wall_v" ],
    "name": "fungal wall",
    "description": "Several thick, large tendrils of fungus perforate the wall here, piercing straight through it from the outside.  Despite the apparent damage, the wall is still structurally sound.",
    "symbol": "O",
    "color": "dark_gray",
    "move_cost": 0,
    "coverage": 100,
    "flags": [ "FLAMMABLE_ASH", "NOITEM", "SUPPORTS_ROOF", "FUNGUS", "WALL", "MINEABLE" ],
    "bash": { "str_min": 30, "str_max": 180, "sound": "crunch!", "sound_fail": "poof!", "ter_set": "t_fungus" }
  },
  {
    "type": "terrain",
    "id": "t_fungus_wall_transformed",
    "name": "fungal wall",
    "description": "The fungus here has grown thickly and tightly enough to form a solid wall.  It feels very stiff to the touch, and seems to be very strong.",
    "symbol": "LINE_OXOX",
    "color": "dark_gray",
    "move_cost": 0,
    "coverage": 100,
    "flags": [ "FLAMMABLE_ASH", "NOITEM", "SUPPORTS_ROOF", "FUNGUS", "WALL", "AUTO_WALL_SYMBOL", "MINEABLE" ],
    "bash": { "str_min": 30, "str_max": 180, "sound": "crunch!", "sound_fail": "poof!", "ter_set": "t_fungus" }
  },
  {
    "type": "terrain",
    "id": "t_fungus_mound",
    "name": "fungal mound",
    "description": "A mound of fungal matter, intertwined in itself.",
    "symbol": "#",
    "color": "light_gray",
    "move_cost": 4,
    "flags": [ "TRANSPARENT", "THIN_OBSTACLE", "FLAMMABLE_ASH", "FUNGUS", "MOUNTABLE" ],
    "bash": { "str_min": 10, "str_max": 70, "sound": "crunch!", "sound_fail": "poof!", "ter_set": "t_fungus" }
  },
  {
    "type": "terrain",
    "id": "t_shrub_fungal",
    "name": "fungal shrub",
    "description": "This shrub has been completely absorbed by the mushrooms.  Its branches droop and have lost much of their structure, and its leaves have vanished, replaced by fleshy grey sacks that visibly expand and contract.",
    "symbol": "#",
    "color": "dark_gray",
    "move_cost": 8,
    "coverage": 40,
    "flags": [ "TRANSPARENT", "CONTAINER", "FLAMMABLE_ASH", "THIN_OBSTACLE", "PLACE_ITEM", "SHRUB", "FUNGUS", "SHORT" ],
    "bash": { "str_min": 4, "str_max": 60, "sound": "crunch.", "sound_fail": "poof!", "ter_set": "t_fungus" }
  },
  {
    "type": "terrain",
    "id": "t_tree_fungal",
    "name": "fungal tree",
    "description": "Once tall and majestic, this tree is now a slave to the fungus like the landscape around it.  Its bark is penetrated by and covered with fungal tendrils, and the canopy has rotted away, leaving only the branches, stretching forlornly to the sky as if to escape the infection overrunning it.",
    "symbol": "7",
    "color": "dark_gray",
    "move_cost": 0,
    "coverage": 80,
    "flags": [ "FLAMMABLE_ASH", "NOITEM", "FUNGUS", "TREE", "REDUCE_SCENT" ],
    "bash": { "str_min": 40, "str_max": 180, "sound": "crunch!", "sound_fail": "poof!", "ter_set": "t_fungus" }
  },
  {
    "type": "terrain",
    "id": "t_tree_fungal_young",
    "name": "young fungal tree",
    "description": "A small sapling poking through the ground, infested by fungal mold.",
    "symbol": "1",
    "color": "dark_gray",
    "move_cost": 4,
    "flags": [ "TRANSPARENT", "FLAMMABLE_ASH", "NOITEM", "FUNGUS", "YOUNG", "REDUCE_SCENT" ],
    "bash": { "str_min": 4, "str_max": 50, "sound": "crunch!", "sound_fail": "poof!", "ter_set": "t_fungus" }
  },
  {
    "type": "terrain",
    "id": "t_marloss_tree",
    "name": "marloss tree",
    "description": "This tree stands as a stark outlier to the landscape around it.  Despite its infestation, its leaves wave proudly in the wind, colored pinkish-white.  Its branches are heavy with pink fruit that looks both mutated and delicious.",
    "symbol": "7",
    "color": "pink",
    "move_cost": 0,
    "coverage": 80,
    "flags": [ "FLAMMABLE_ASH", "NOITEM", "FUNGUS", "TREE", "REDUCE_SCENT" ],
    "examine_action": "tree_marloss",
    "bash": { "str_min": 40, "str_max": 180, "sound": "crunch!", "sound_fail": "poof!", "ter_set": "t_fungus" }
  },
  {
    "type": "terrain",
    "id": "t_water_sh",
    "name": "shallow water",
    "symbol": "~",
    "color": "light_blue",
    "move_cost": 5,
    "flags": [ "TRANSPARENT", "LIQUID", "SWIMMABLE", "FISHABLE" ],
    "connects_to": "WATER",
    "examine_action": "water_source"
  },
  {
    "type": "terrain",
    "id": "t_water_dp",
    "name": "deep water",
    "symbol": "~",
    "color": "blue",
    "move_cost": 8,
    "flags": [ "TRANSPARENT", "LIQUID", "SWIMMABLE", "DEEP_WATER", "FISHABLE" ],
    "connects_to": "WATER",
    "examine_action": "water_source"
  },
  {
    "type": "terrain",
    "id": "t_water_moving_sh",
    "name": "flowing shallow water",
    "looks_like": "t_water_sh",
    "symbol": "~",
    "color": "light_blue",
    "move_cost": 6,
    "flags": [ "TRANSPARENT", "LIQUID", "SWIMMABLE", "FISHABLE", "CURRENT" ],
    "connects_to": "WATER",
    "examine_action": "water_source"
  },
  {
    "type": "terrain",
    "id": "t_water_moving_dp",
    "name": "flowing deep water",
    "looks_like": "t_water_dp",
    "symbol": "~",
    "color": "blue",
    "move_cost": 10,
    "flags": [ "TRANSPARENT", "LIQUID", "SWIMMABLE", "DEEP_WATER", "FISHABLE", "CURRENT" ],
    "connects_to": "WATER",
    "examine_action": "water_source"
  },
  {
    "type": "terrain",
    "id": "t_swater_sh",
    "name": "shallow water",
    "symbol": "~",
    "color": "light_blue",
    "move_cost": 5,
    "flags": [ "TRANSPARENT", "LIQUID", "SWIMMABLE", "SALT_WATER", "FISHABLE" ],
    "connects_to": "WATER",
    "examine_action": "water_source"
  },
  {
    "type": "terrain",
    "id": "t_swater_dp",
    "name": "deep water",
    "symbol": "~",
    "color": "blue",
    "move_cost": 8,
    "flags": [ "TRANSPARENT", "LIQUID", "SWIMMABLE", "SALT_WATER", "DEEP_WATER", "FISHABLE" ],
    "connects_to": "WATER",
    "examine_action": "water_source"
  },
  {
    "type": "terrain",
    "id": "t_water_pool",
    "name": "pool water",
    "symbol": "~",
    "color": "light_blue",
    "move_cost": 5,
    "flags": [ "TRANSPARENT", "LIQUID", "SWIMMABLE", "INDOORS", "DEEP_WATER" ],
    "examine_action": "water_source"
  },
  {
    "type": "terrain",
    "id": "t_sewage",
    "name": "sewage",
    "symbol": "~",
    "color": "light_green",
    "move_cost": 6,
    "flags": [ "TRANSPARENT", "SWIMMABLE" ],
    "examine_action": "water_source"
  },
  {
    "type": "terrain",
    "id": "t_lava",
    "name": "lava",
    "symbol": "~",
    "color": "red",
    "move_cost": 4,
    "trap": "tr_lava",
    "flags": [ "TRANSPARENT", "LIQUID", "DESTROY_ITEM", "USABLE_FIRE" ],
    "//": "lava-seared moose meat? yes, please"
  },
  {
    "type": "terrain",
    "id": "t_sandbox",
    "name": "sandbox",
    "symbol": "#",
    "color": "yellow",
    "move_cost": 3,
    "deconstruct": {
      "ter_set": "t_dirt",
      "items": [
        { "item": "2x4", "count": 4 },
        { "item": "material_sand", "charges": [ 800, 1200 ] },
        { "item": "nail", "charges": [ 6, 10 ] }
      ]
    },
    "flags": [ "TRANSPARENT", "TINY" ],
    "bash": {
      "str_min": 8,
      "str_max": 40,
      "sound": "crunch!",
      "sound_fail": "whack!",
      "ter_set": "t_dirt",
      "items": [
        { "item": "2x4", "count": [ 0, 3 ] },
        { "item": "nail", "charges": [ 3, 8 ] },
        { "item": "material_sand", "charges": [ 800, 1200 ] },
        { "item": "splinter", "count": [ 1, 3 ] }
      ]
    }
  },
  {
    "type": "terrain",
    "id": "t_slide",
    "name": "slide",
    "symbol": "#",
    "color": "light_cyan",
    "move_cost": 4,
    "deconstruct": { "ter_set": "t_grass", "items": [ { "item": "sheet_metal", "count": 1 }, { "item": "pipe", "count": [ 4, 8 ] } ] },
    "flags": [ "TRANSPARENT", "MOUNTABLE" ],
    "bash": {
      "str_min": 16,
      "str_max": 40,
      "sound": "crack!",
      "sound_fail": "whump.",
      "ter_set": "t_grass",
      "items": [ { "item": "pipe", "count": [ 2, 6 ] }, { "item": "scrap", "count": [ 1, 3 ] } ]
    }
  },
  {
    "type": "terrain",
    "id": "t_monkey_bars",
    "name": "monkey bars",
    "symbol": "#",
    "color": "cyan",
    "move_cost": 4,
    "deconstruct": { "ter_set": "t_grass", "items": [ { "item": "pipe", "count": [ 6, 12 ] } ] },
    "flags": [ "TRANSPARENT", "MOUNTABLE" ],
    "bash": {
      "str_min": 16,
      "str_max": 40,
      "sound": "crack!",
      "sound_fail": "whump.",
      "ter_set": "t_grass",
      "items": [ { "item": "pipe", "count": [ 4, 8 ] }, { "item": "scrap", "count": [ 1, 4 ] } ]
    }
  },
  {
    "type": "terrain",
    "id": "t_backboard",
    "name": "backboard",
    "symbol": "7",
    "color": "red",
    "move_cost": 0,
    "deconstruct": { "ter_set": "t_pavement", "items": [ { "item": "2x4", "count": 4 }, { "item": "nail", "charges": [ 6, 10 ] } ] },
    "flags": [ "TRANSPARENT", "WALL", "PERMEABLE" ],
    "bash": {
      "str_min": 8,
      "str_max": 45,
      "sound": "crunch!",
      "sound_fail": "whack!",
      "ter_set": "t_pavement",
      "items": [
        { "item": "2x4", "count": [ 0, 3 ] },
        { "item": "nail", "charges": [ 3, 8 ] },
        { "item": "splinter", "count": [ 1, 3 ] }
      ]
    }
  },
  {
    "type": "terrain",
    "id": "t_gas_pump",
    "name": "gasoline pump",
    "symbol": "&",
    "color": "red",
    "move_cost": 0,
    "coverage": 65,
    "flags": [ "TRANSPARENT", "FLAMMABLE", "NOITEM", "SEALED", "CONTAINER", "REDUCE_SCENT", "PERMEABLE" ],
    "examine_action": "gaspump",
    "bash": {
      "str_min": 8,
      "str_max": 150,
      "sound": "crunch!",
      "sound_fail": "clang!",
      "ter_set": "t_gas_pump_smashed",
      "items": [ { "item": "scrap", "count": 1 } ]
    }
  },
  {
    "type": "terrain",
    "id": "t_gas_tank",
    "name": "tank with gasoline",
    "symbol": "Q",
    "color": "brown_red",
    "move_cost": 0,
    "coverage": 50,
    "flags": [ "TRANSPARENT", "FLAMMABLE", "NOITEM", "SEALED", "CONTAINER", "REDUCE_SCENT" ]
  },
  {
    "type": "terrain",
    "id": "t_little_column",
    "name": "little column",
    "symbol": "1",
    "color": "light_gray",
    "move_cost": 0,
    "coverage": 80,
    "flags": [ "WALL", "TRANSPARENT" ],
    "bash": {
      "str_min": 40,
      "str_max": 200,
      "sound": "crash!",
      "sound_fail": "whump!",
      "ter_set": "t_null",
      "items": [ { "item": "rock", "count": [ 1, 3 ] }, { "item": "rebar", "count": [ 0, 2 ] } ]
    }
  },
  {
    "type": "terrain",
    "id": "t_gas_pump_a",
    "name": "gasoline pump",
    "//": "clone of t_gas_pump, but other color, must be clone every time",
    "symbol": "&",
    "color": "yellow_red",
    "move_cost": 0,
    "coverage": 65,
    "flags": [ "TRANSPARENT", "FLAMMABLE", "NOITEM", "SEALED", "CONTAINER", "REDUCE_SCENT" ],
    "examine_action": "gaspump"
  },
  {
    "type": "terrain",
    "id": "t_gas_pump_smashed",
    "name": "smashed gas pump",
    "symbol": "&",
    "color": "light_red",
    "move_cost": 0,
    "coverage": 55,
    "flags": [ "TRANSPARENT", "NOITEM", "REDUCE_SCENT", "PERMEABLE" ],
    "bash": {
      "str_min": 20,
      "str_max": 150,
      "explosive": 40,
      "sound": "metal screeching!",
      "sound_fail": "clang!",
      "ter_set": "t_pavement",
      "items": [
        { "item": "steel_lump", "prob": 50 },
        { "item": "steel_chunk", "count": [ 1, 4 ] },
        { "item": "scrap", "count": [ 3, 7 ] }
      ]
    }
  },
  {
    "type": "terrain",
    "id": "t_diesel_pump",
    "name": "diesel pump",
    "symbol": "&",
    "color": "green",
    "move_cost": 0,
    "coverage": 65,
    "flags": [ "TRANSPARENT", "FLAMMABLE", "NOITEM", "SEALED", "CONTAINER", "REDUCE_SCENT", "PERMEABLE" ],
    "examine_action": "gaspump",
    "bash": {
      "str_min": 8,
      "str_max": 150,
      "sound": "crunch!",
      "sound_fail": "clang!",
      "ter_set": "t_diesel_pump_smashed",
      "items": [ { "item": "scrap", "count": 1 } ]
    }
  },
  {
    "type": "terrain",
    "id": "t_diesel_pump_smashed",
    "name": "smashed diesel pump",
    "symbol": "&",
    "color": "light_green",
    "move_cost": 0,
    "coverage": 55,
    "flags": [ "TRANSPARENT", "NOITEM", "REDUCE_SCENT", "PERMEABLE" ],
    "bash": {
      "str_min": 20,
      "str_max": 150,
      "explosive": 40,
      "sound": "metal screeching!",
      "sound_fail": "clang!",
      "ter_set": "t_pavement",
      "items": [
        { "item": "steel_lump", "prob": 50 },
        { "item": "steel_chunk", "count": [ 1, 4 ] },
        { "item": "scrap", "count": [ 3, 7 ] }
      ]
    }
  },
  {
    "type": "terrain",
    "id": "t_atm",
    "name": "ATM",
    "symbol": "&",
    "color": "magenta",
    "move_cost": 0,
    "coverage": 55,
    "flags": [ "TRANSPARENT", "NOITEM", "ALARMED", "REDUCE_SCENT", "PERMEABLE" ],
    "examine_action": "atm",
    "bash": {
      "str_min": 40,
      "str_max": 210,
      "explosive": 5,
      "sound": "Critical failure imminent, self destruct activated.  Have a nice day!",
      "sound_fail": "clang!",
      "ter_set": "t_floor",
      "items": [ { "item": "steel_chunk", "count": [ 1, 3 ] }, { "item": "scrap", "count": [ 4, 8 ] } ]
    }
  },
  {
    "type": "terrain",
    "id": "t_generator_broken",
    "name": "broken generator",
    "symbol": "&",
    "color": "light_gray",
    "move_cost": 0,
    "coverage": 30,
    "flags": [ "TRANSPARENT", "NOITEM", "REDUCE_SCENT", "MOUNTABLE", "PERMEABLE" ],
    "bash": {
      "str_min": 20,
      "str_max": 150,
      "sound": "metal screeching!",
      "sound_fail": "clang!",
      "ter_set": "t_pavement",
      "items": [
        { "item": "steel_lump", "prob": 50 },
        { "item": "steel_chunk", "count": [ 1, 4 ] },
        { "item": "scrap", "count": [ 3, 7 ] }
      ]
    }
  },
  {
    "type": "terrain",
    "id": "t_missile",
    "name": "missile",
    "symbol": "#",
    "color": "light_blue",
    "move_cost": 0,
    "flags": [ "NOITEM" ],
    "bash": {
      "str_min": 50,
      "str_max": 400,
      "explosive": 100,
      "sound": "metal screeching!",
      "sound_fail": "clang!",
      "ter_set": "t_missile_exploded",
      "items": [ { "item": "scrap", "count": [ 4, 8 ] }, { "item": "plut_cell", "charges": [ 0, 3 ] } ]
    }
  },
  {
    "type": "terrain",
    "id": "t_missile_exploded",
    "name": "blown-out missile",
    "symbol": "#",
    "color": "light_gray",
    "move_cost": 0,
    "flags": [ "NOITEM" ],
    "bash": {
      "str_min": 20,
      "str_max": 150,
      "sound": "metal screeching!",
      "sound_fail": "clang!",
      "ter_set": "t_metal_floor",
      "items": [
        { "item": "steel_lump", "count": [ 0, 2 ] },
        { "item": "steel_chunk", "count": [ 1, 3 ] },
        { "item": "scrap", "count": [ 4, 8 ] }
      ]
    }
  },
  {
    "type": "terrain",
    "id": "t_radio_tower",
    "name": "radio tower",
    "symbol": "&",
    "color": "light_gray",
    "move_cost": 0,
    "flags": [ "TRANSPARENT", "NOITEM", "PERMEABLE", "MINEABLE" ],
    "bash": {
      "str_min": 60,
      "str_max": 210,
      "sound": "metal screeching!",
      "sound_fail": "clang!",
      "ter_set": "t_concrete",
      "items": [
        { "item": "steel_lump", "count": [ 1, 2 ] },
        { "item": "steel_chunk", "count": [ 1, 4 ] },
        { "item": "scrap", "count": [ 3, 12 ] }
      ]
    }
  },
  {
    "type": "terrain",
    "id": "t_radio_controls",
    "name": "radio controls",
    "symbol": "6",
    "color": "green",
    "move_cost": 0,
    "coverage": 50,
    "flags": [ "TRANSPARENT", "NOITEM", "PERMEABLE" ],
    "deconstruct": {
      "ter_set": "t_concrete",
      "items": [
        { "item": "processor", "count": [ 1, 2 ] },
        { "item": "RAM", "count": [ 4, 8 ] },
        { "item": "cable", "charges": [ 4, 6 ] },
        { "item": "small_lcd_screen", "count": [ 1, 2 ] },
        { "item": "e_scrap", "count": [ 10, 16 ] },
        { "item": "circuit", "count": [ 6, 10 ] },
        { "item": "power_supply", "count": [ 2, 4 ] },
        { "item": "amplifier", "count": [ 2, 4 ] },
        { "item": "plastic_chunk", "count": [ 10, 12 ] },
        { "item": "scrap", "count": [ 6, 8 ] }
      ]
    },
    "bash": {
      "str_min": 8,
      "str_max": 150,
      "sound": "crunch!",
      "sound_fail": "whack!",
      "ter_set": "t_console_broken",
      "items": [
        { "item": "processor", "prob": 25 },
        { "item": "RAM", "count": [ 0, 2 ], "prob": 50 },
        { "item": "cable", "charges": [ 1, 2 ], "prob": 50 },
        { "item": "small_lcd_screen", "prob": 25 },
        { "item": "e_scrap", "count": [ 1, 4 ], "prob": 50 },
        { "item": "circuit", "count": [ 0, 2 ], "prob": 50 },
        { "item": "power_supply", "prob": 25 },
        { "item": "amplifier", "prob": 25 },
        { "item": "plastic_chunk", "count": [ 4, 10 ], "prob": 50 },
        { "item": "scrap", "count": [ 2, 6 ], "prob": 50 }
      ]
    }
  },
  {
    "type": "terrain",
    "id": "t_console_broken",
    "name": "broken console",
    "symbol": "6",
    "color": "light_gray",
    "move_cost": 0,
    "coverage": 50,
    "flags": [ "TRANSPARENT", "NOITEM", "INDOORS", "SHORT", "PERMEABLE" ],
    "deconstruct": {
      "ter_set": "t_floor",
      "items": [
        { "item": "processor", "count": [ 1, 2 ] },
        { "item": "RAM", "count": [ 4, 8 ] },
        { "item": "cable", "charges": [ 4, 6 ] },
        { "item": "small_lcd_screen", "count": [ 1, 2 ] },
        { "item": "e_scrap", "count": [ 10, 16 ] },
        { "item": "circuit", "count": [ 6, 10 ] },
        { "item": "power_supply", "count": [ 2, 4 ] },
        { "item": "amplifier", "count": [ 2, 4 ] },
        { "item": "plastic_chunk", "count": [ 10, 12 ] },
        { "item": "scrap", "count": [ 6, 8 ] }
      ]
    },
    "bash": {
      "str_min": 16,
      "str_max": 150,
      "sound": "crunch!",
      "sound_fail": "whack!",
      "ter_set": "t_floor",
      "items": [
        { "item": "processor", "prob": 25 },
        { "item": "RAM", "count": [ 0, 2 ], "prob": 50 },
        { "item": "cable", "charges": [ 1, 2 ], "prob": 50 },
        { "item": "small_lcd_screen", "prob": 25 },
        { "item": "e_scrap", "count": [ 1, 4 ], "prob": 50 },
        { "item": "circuit", "count": [ 0, 2 ], "prob": 50 },
        { "item": "power_supply", "prob": 25 },
        { "item": "amplifier", "prob": 25 },
        { "item": "plastic_chunk", "count": [ 4, 10 ], "prob": 50 },
        { "item": "scrap", "count": [ 2, 6 ], "prob": 50 }
      ]
    }
  },
  {
    "type": "terrain",
    "id": "t_console",
    "name": "computer console",
    "symbol": "6",
    "color": "blue",
    "move_cost": 0,
    "coverage": 50,
    "flags": [ "TRANSPARENT", "CONSOLE", "NOITEM", "INDOORS", "SHORT", "PERMEABLE" ],
    "deconstruct": {
      "ter_set": "t_floor",
      "items": [
        { "item": "processor", "count": [ 1, 2 ] },
        { "item": "RAM", "count": [ 4, 8 ] },
        { "item": "cable", "charges": [ 4, 6 ] },
        { "item": "small_lcd_screen", "count": [ 1, 2 ] },
        { "item": "e_scrap", "count": [ 10, 16 ] },
        { "item": "circuit", "count": [ 6, 10 ] },
        { "item": "power_supply", "count": [ 2, 4 ] },
        { "item": "amplifier", "count": [ 2, 4 ] },
        { "item": "plastic_chunk", "count": [ 10, 12 ] },
        { "item": "scrap", "count": [ 6, 8 ] }
      ]
    },
    "bash": {
      "str_min": 8,
      "str_max": 150,
      "sound": "crunch!",
      "sound_fail": "whack!",
      "ter_set": "t_console_broken",
      "items": [
        { "item": "processor", "prob": 25 },
        { "item": "RAM", "count": [ 0, 2 ], "prob": 50 },
        { "item": "cable", "charges": [ 1, 2 ], "prob": 50 },
        { "item": "small_lcd_screen", "prob": 25 },
        { "item": "e_scrap", "count": [ 1, 4 ], "prob": 50 },
        { "item": "circuit", "count": [ 0, 2 ], "prob": 50 },
        { "item": "power_supply", "prob": 25 },
        { "item": "amplifier", "prob": 25 },
        { "item": "plastic_chunk", "count": [ 4, 10 ], "prob": 50 },
        { "item": "scrap", "count": [ 2, 6 ], "prob": 50 }
      ]
    }
  },
  {
    "type": "terrain",
    "id": "t_gates_mech_control",
    "name": "mechanical winch",
    "symbol": "6",
    "color": "cyan_red",
    "move_cost": 0,
    "flags": [ "TRANSPARENT", "NOITEM", "INDOORS", "PERMEABLE", "THIN_OBSTACLE" ],
    "examine_action": "controls_gate",
    "bash": {
      "str_min": 18,
      "str_max": 80,
      "sound": "metal screeching!",
      "sound_fail": "clang!",
      "ter_set": "t_floor",
      "items": [ { "item": "steel_chunk", "count": [ 1, 4 ] }, { "item": "scrap", "count": [ 3, 6 ] } ]
    }
  },
  {
    "type": "terrain",
    "id": "t_gates_mech_control_lab",
    "name": "mechanical winch",
    "symbol": "6",
    "color": "cyan_red",
    "move_cost": 0,
    "flags": [ "TRANSPARENT", "NOITEM", "INDOORS", "PERMEABLE", "THIN_OBSTACLE" ],
    "examine_action": "controls_gate",
    "bash": {
      "str_min": 18,
      "str_max": 80,
      "sound": "metal screeching!",
      "sound_fail": "clang!",
      "ter_set": "t_thconc_floor",
      "items": [ { "item": "steel_chunk", "count": [ 1, 4 ] }, { "item": "scrap", "count": [ 3, 6 ] } ]
    }
  },
  {
    "type": "terrain",
    "id": "t_gates_control_concrete",
    "name": "mechanical winch",
    "symbol": "6",
    "color": "cyan_red",
    "move_cost": 0,
    "flags": [ "TRANSPARENT", "NOITEM", "INDOORS", "PERMEABLE", "THIN_OBSTACLE" ],
    "examine_action": "controls_gate",
    "bash": {
      "str_min": 18,
      "str_max": 80,
      "sound": "metal screeching!",
      "sound_fail": "clang!",
      "ter_set": "t_rock_floor",
      "items": [ { "item": "steel_chunk", "count": [ 1, 4 ] }, { "item": "scrap", "count": [ 3, 6 ] } ]
    }
  },
  {
    "type": "terrain",
    "id": "t_gates_control_concrete_lab",
    "name": "mechanical winch",
    "symbol": "6",
    "color": "cyan_red",
    "move_cost": 0,
    "flags": [ "TRANSPARENT", "NOITEM", "INDOORS", "PERMEABLE", "THIN_OBSTACLE" ],
    "examine_action": "controls_gate",
    "bash": {
      "str_min": 18,
      "str_max": 80,
      "sound": "metal screeching!",
      "sound_fail": "clang!",
      "ter_set": "t_thconc_floor",
      "items": [ { "item": "steel_chunk", "count": [ 1, 4 ] }, { "item": "scrap", "count": [ 3, 6 ] } ]
    }
  },
  {
    "type": "terrain",
    "id": "t_gates_control_brick",
    "name": "mechanical winch",
    "symbol": "6",
    "color": "cyan_red",
    "move_cost": 0,
    "flags": [ "TRANSPARENT", "NOITEM", "INDOORS", "PERMEABLE", "THIN_OBSTACLE" ],
    "examine_action": "controls_gate",
    "bash": {
      "str_min": 18,
      "str_max": 80,
      "sound": "metal screeching!",
      "sound_fail": "clang!",
      "ter_set": "t_rock_floor",
      "items": [ { "item": "steel_chunk", "count": [ 1, 4 ] }, { "item": "scrap", "count": [ 3, 6 ] } ]
    }
  },
  {
    "type": "terrain",
    "id": "t_gates_control_brick_lab",
    "name": "mechanical winch",
    "symbol": "6",
    "color": "cyan_red",
    "move_cost": 0,
    "flags": [ "TRANSPARENT", "NOITEM", "INDOORS", "PERMEABLE", "THIN_OBSTACLE" ],
    "examine_action": "controls_gate",
    "bash": {
      "str_min": 18,
      "str_max": 80,
      "sound": "metal screeching!",
      "sound_fail": "clang!",
      "ter_set": "t_thconc_floor",
      "items": [ { "item": "steel_chunk", "count": [ 1, 4 ] }, { "item": "scrap", "count": [ 3, 6 ] } ]
    }
  },
  {
    "type": "terrain",
    "id": "t_gates_control_metal",
    "name": "control lever",
    "symbol": "6",
    "color": "white",
    "move_cost": 0,
    "flags": [ "TRANSPARENT", "NOITEM", "COLLAPSES", "THIN_OBSTACLE" ],
    "examine_action": "controls_gate",
    "bash": {
      "str_min": 18,
      "str_max": 80,
      "sound": "metal screeching!",
      "sound_fail": "clang!",
      "ter_set": "t_rock_floor",
      "items": [ { "item": "steel_chunk", "count": [ 1, 4 ] }, { "item": "scrap", "count": [ 3, 6 ] } ]
    }
  },
  {
    "type": "terrain",
    "id": "t_gates_control_metal_lab",
    "name": "control lever",
    "symbol": "6",
    "color": "white",
    "move_cost": 0,
    "flags": [ "TRANSPARENT", "NOITEM", "COLLAPSES", "THIN_OBSTACLE" ],
    "examine_action": "controls_gate",
    "bash": {
      "str_min": 18,
      "str_max": 80,
      "sound": "metal screeching!",
      "sound_fail": "clang!",
      "ter_set": "t_thconc_floor",
      "items": [ { "item": "steel_chunk", "count": [ 1, 4 ] }, { "item": "scrap", "count": [ 3, 6 ] } ]
    }
  },
  {
    "type": "terrain",
    "id": "t_barndoor",
    "name": "rope and pulley",
    "description": "A system of ropes and pulleys that allows to pull up heavy doors.",
    "symbol": "|",
    "color": "brown",
    "move_cost": 0,
    "flags": [ "TRANSPARENT", "NOITEM", "INDOORS", "PERMEABLE", "THIN_OBSTACLE" ],
    "examine_action": "controls_gate",
    "bash": {
      "str_min": 8,
      "str_max": 40,
      "sound": "crunch!",
      "sound_fail": "whump.",
      "ter_set": "t_dirtfloor",
      "items": [
        { "item": "rope_6", "count": [ 3, 4 ] },
        { "item": "2x4", "count": [ 1, 4 ] },
        { "item": "splinter", "count": [ 2, 4 ] }
      ]
    },
    "deconstruct": { "ter_set": "t_dirtfloor", "items": [ { "item": "rope_30", "count": 1 }, { "item": "2x4", "count": 8 } ] }
  },
  {
    "type": "terrain",
    "id": "t_palisade_pulley",
    "name": "rope and pulley",
    "description": "A system of ropes and pulleys that allows to pull up heavy doors or gates.",
    "symbol": "|",
    "color": "brown",
    "move_cost": 0,
    "flags": [ "TRANSPARENT", "NOITEM", "SHORT", "PERMEABLE", "EASY_DECONSTRUCT", "THIN_OBSTACLE" ],
    "examine_action": "controls_gate",
    "bash": {
      "str_min": 8,
      "str_max": 40,
      "sound": "crunch!",
      "sound_fail": "whump.",
      "ter_set": "t_null",
      "items": [
        { "item": "rope_makeshift_6", "count": [ 3, 4 ] },
        { "item": "2x4", "count": [ 1, 4 ] },
        { "item": "splinter", "count": [ 2, 4 ] }
      ]
    },
    "deconstruct": { "ter_set": "t_dirt", "items": [ { "item": "rope_makeshift_30", "count": 1 }, { "item": "2x4", "count": 8 } ] }
  },
  {
    "type": "terrain",
    "id": "t_sewage_pipe",
    "name": "sewage pipe",
    "symbol": "1",
    "color": "light_gray",
    "move_cost": 0,
    "coverage": 50,
    "flags": [ "TRANSPARENT", "MOUNTABLE", "PERMEABLE", "THIN_OBSTACLE", "MINEABLE" ],
    "bash": {
      "str_min": 30,
      "str_max": 210,
      "sound": "metal screeching!",
      "sound_fail": "clang!",
      "ter_set": "t_sewage",
      "items": [ { "item": "scrap", "count": [ 4, 8 ] }, { "item": "steel_plate", "count": [ 0, 2 ] } ]
    }
  },
  {
    "type": "terrain",
    "id": "t_sewage_pump",
    "name": "sewage pump",
    "symbol": "&",
    "color": "light_gray",
    "move_cost": 0,
    "coverage": 50,
    "flags": [ "NOITEM", "REDUCE_SCENT", "MOUNTABLE" ],
    "bash": {
      "str_min": 20,
      "str_max": 150,
      "sound": "metal screeching!",
      "sound_fail": "clang!",
      "ter_set": "t_sewage",
      "items": [
        { "item": "steel_lump", "prob": 50 },
        { "item": "steel_chunk", "count": [ 1, 4 ] },
        { "item": "scrap", "count": [ 3, 7 ] }
      ]
    }
  },
  {
    "type": "terrain",
    "id": "t_centrifuge",
    "name": "centrifuge",
    "symbol": "{",
    "color": "magenta",
    "move_cost": 0,
    "coverage": 30,
    "flags": [ "TRANSPARENT", "PERMEABLE" ],
    "bash": {
      "str_min": 3,
      "str_max": 45,
      "sound": "crunch!",
      "sound_fail": "whack!",
      "ter_set": "t_rock_floor",
      "items": [
        { "item": "e_scrap", "count": [ 1, 4 ], "prob": 50 },
        { "item": "circuit", "count": [ 1, 6 ], "prob": 50 },
        { "item": "scrap", "count": [ 2, 5 ] },
        { "item": "steel_chunk", "count": [ 0, 3 ] },
        { "item": "sheet_metal", "count": [ 1, 3 ] },
        { "item": "cable", "charges": [ 1, 15 ] }
      ]
    }
  },
  {
    "type": "terrain",
    "id": "t_cvdbody",
    "name": "CVD machine",
    "symbol": "%",
    "color": "dark_gray",
    "move_cost": 0,
    "coverage": 65,
    "flags": [ "NOITEM", "WALL" ],
    "bash": {
      "str_min": 6,
      "str_max": 150,
      "sound": "crunch!",
      "sound_fail": "whack!",
      "ter_set": "t_floor",
      "items": [
        { "item": "e_scrap", "count": [ 1, 4 ], "prob": 50 },
        { "item": "circuit", "count": [ 1, 6 ], "prob": 50 },
        { "item": "scrap", "count": [ 2, 8 ], "prob": 50 }
      ]
    }
  },
  {
    "type": "terrain",
    "id": "t_cvdmachine",
    "name": "CVD control panel",
    "symbol": "&",
    "color": "cyan",
    "move_cost": 0,
    "coverage": 50,
    "flags": [ "TRANSPARENT", "NOITEM", "PERMEABLE" ],
    "examine_action": "cvdmachine",
    "bash": {
      "str_min": 8,
      "str_max": 150,
      "sound": "crunch!",
      "sound_fail": "whack!",
      "ter_set": "t_console_broken",
      "items": [
        { "item": "processor", "prob": 25 },
        { "item": "RAM", "count": [ 0, 2 ], "prob": 50 },
        { "item": "cable", "charges": [ 1, 2 ], "prob": 50 },
        { "item": "small_lcd_screen", "prob": 25 },
        { "item": "e_scrap", "count": [ 1, 4 ], "prob": 50 },
        { "item": "circuit", "count": [ 0, 2 ], "prob": 50 },
        { "item": "power_supply", "prob": 25 },
        { "item": "amplifier", "prob": 25 },
        { "item": "plastic_chunk", "count": [ 4, 10 ], "prob": 50 },
        { "item": "scrap", "count": [ 2, 6 ], "prob": 50 }
      ]
    }
  },
  {
    "type": "terrain",
    "id": "t_nanofab_body",
    "name": "nanofabricator",
    "symbol": "%",
    "description": "A great column of advanced machinery.  Within this self-contained, miniaturized factory, several 3d printers work in tandem with a robotic assembler to manufacture nearly any inorganic object.",
    "color": "dark_gray",
    "move_cost": 0,
    "coverage": 65,
    "flags": [ "PLACE_ITEM" ],
    "bash": {
      "str_min": 120,
      "str_max": 150,
      "sound": "crunch!",
      "sound_fail": "whack!",
      "ter_set": "t_floor",
      "items": [
        { "item": "e_scrap", "count": [ 10, 14 ] },
        { "item": "processor", "count": [ 10, 20 ] },
        { "item": "RAM", "count": [ 14, 20 ] },
        { "item": "nanomaterial", "count": 1, "prob": 10 },
        { "item": "bearing", "charges": [ 20, 60 ] },
        { "item": "motor", "count": 4 },
        { "item": "power_supply", "count": [ 4, 16 ] },
        { "item": "amplifier", "count": [ 4, 16 ] },
        { "item": "cable", "charges": [ 250, 500 ] },
        { "item": "circuit", "count": [ 1, 6 ] },
        { "item": "scrap", "count": [ 12, 18 ] }
      ]
    }
  },
  {
    "type": "terrain",
    "id": "t_nanofab",
    "name": "nanofabricator control panel",
    "symbol": "&",
    "description": "A small computer panel attached to a nanofabricator.  It has a single slot for reading templates.",
    "color": "red",
    "move_cost": 0,
    "coverage": 50,
    "flags": [ "WALL", "NOITEM", "PERMEABLE" ],
    "examine_action": "nanofab",
    "bash": {
      "str_min": 8,
      "str_max": 150,
      "sound": "crunch!",
      "sound_fail": "whack!",
      "ter_set": "t_console_broken",
      "items": [
        { "item": "processor", "prob": 25 },
        { "item": "RAM", "count": [ 0, 2 ], "prob": 50 },
        { "item": "cable", "charges": [ 1, 2 ], "prob": 50 },
        { "item": "small_lcd_screen", "prob": 25 },
        { "item": "e_scrap", "count": [ 1, 4 ], "prob": 50 },
        { "item": "circuit", "count": [ 0, 2 ], "prob": 50 },
        { "item": "power_supply", "prob": 25 },
        { "item": "amplifier", "prob": 25 },
        { "item": "plastic_chunk", "count": [ 4, 10 ], "prob": 50 },
        { "item": "scrap", "count": [ 2, 6 ], "prob": 50 }
      ]
    }
  },
  {
    "type": "terrain",
    "id": "t_column_halfway",
    "name": "half-built column",
    "description": "An empty wooden frame in the shape of a column, built around a concrete and rebar foundation. It isn't capable of supporting roofs or shelter, and appears to need more resources before being considered complete.",
    "symbol": "*",
    "color": "light_gray",
    "move_cost": 5,
    "flags": [ "TRANSPARENT", "NOITEM", "MOUNTABLE", "REDUCE_SCENT", "MINEABLE" ],
    "connects_to": "WALL",
    "bash": {
      "str_min": 60,
      "str_max": 460,
      "sound": "crash!",
      "sound_fail": "whump!",
      "ter_set": "t_reb_cage",
      "items": [ { "item": "rock", "count": [ 5, 11 ] } ]
    }
  },
  {
    "type": "terrain",
    "id": "t_column",
    "name": "column",
    "description": "A concrete column.",
    "symbol": "1",
    "color": "light_gray",
    "move_cost": 0,
    "coverage": 80,
    "flags": [ "WALL", "MINEABLE" ],
    "bash": {
      "str_min": 120,
      "str_max": 200,
      "sound": "crash!",
      "sound_fail": "whump!",
      "ter_set": "t_reb_cage",
      "items": [ { "item": "rock", "count": [ 10, 22 ] } ]
    }
  },
  {
    "type": "terrain",
    "id": "t_vat",
    "name": "cloning vat",
    "symbol": "0",
    "color": "light_cyan",
    "move_cost": 0,
    "coverage": 40,
    "flags": [ "TRANSPARENT", "SEALED", "PLACE_ITEM", "WALL" ],
    "bash": {
      "str_min": 2,
      "str_max": 80,
      "sound": "ker-rash!",
      "sound_fail": "plunk.",
      "sound_vol": 16,
      "sound_fail_vol": 12,
      "ter_set": "t_floor",
      "items": [ { "item": "glass_shard", "count": [ 5, 10 ] }, { "item": "scrap", "count": [ 0, 2 ] } ]
    }
  },
  {
    "type": "terrain",
    "id": "t_stairs_down",
    "name": "stairs",
    "symbol": ">",
    "color": "yellow",
    "move_cost": 2,
    "roof": "t_flat_roof",
    "flags": [ "TRANSPARENT", "GOES_DOWN", "INDOORS", "PLACE_ITEM" ]
  },
  {
    "type": "terrain",
    "id": "t_stairs_up",
    "name": "stairs",
    "symbol": "<",
    "color": "yellow",
    "move_cost": 2,
    "flags": [ "TRANSPARENT", "GOES_UP", "INDOORS", "PLACE_ITEM" ]
  },
  {
    "type": "terrain",
    "id": "t_manhole",
    "name": "manhole",
    "symbol": ">",
    "color": "dark_gray",
    "move_cost": 2,
    "flags": [ "TRANSPARENT", "GOES_DOWN", "PLACE_ITEM" ]
  },
  {
    "type": "terrain",
    "id": "t_ladder_up",
    "name": "ladder",
    "symbol": "<",
    "color": "dark_gray",
    "move_cost": 2,
    "flags": [ "TRANSPARENT", "GOES_UP", "PLACE_ITEM" ]
  },
  {
    "type": "terrain",
    "id": "t_ladder_down",
    "name": "ladder",
    "symbol": ">",
    "color": "dark_gray",
    "move_cost": 2,
    "flags": [ "TRANSPARENT", "GOES_DOWN", "PLACE_ITEM" ]
  },
  {
    "type": "terrain",
    "id": "t_slope_down",
    "name": "downward slope",
    "symbol": ">",
    "color": "brown",
    "move_cost": 2,
    "flags": [ "TRANSPARENT", "GOES_DOWN", "PLACE_ITEM" ]
  },
  {
    "type": "terrain",
    "id": "t_slope_up",
    "name": "upward slope",
    "symbol": "<",
    "color": "brown",
    "move_cost": 2,
    "flags": [ "TRANSPARENT", "GOES_UP", "PLACE_ITEM" ]
  },
  {
    "type": "terrain",
    "id": "t_rope_up",
    "name": "rope leading up",
    "symbol": "<",
    "color": "white",
    "move_cost": 2,
    "flags": [ "TRANSPARENT", "GOES_UP" ]
  },
  {
    "type": "terrain",
    "id": "t_manhole_cover",
    "name": "manhole cover",
    "symbol": "0",
    "color": "dark_gray",
    "move_cost": 2,
    "flags": [ "TRANSPARENT" ]
  },
  {
    "type": "terrain",
    "id": "t_intercom",
    "name": "intercom",
    "symbol": "=",
    "color": "light_gray",
    "move_cost": 0,
    "flags": [ "NOITEM", "CONNECT_TO_WALL" ],
    "//": "For the player to chat with an NPC through the intercom, the npc must have 'name_unique': 'the_intercom' and must be within 10 tiles of the intercom.",
    "examine_action": "intercom",
    "bash": {
      "str_min": 18,
      "str_max": 180,
      "sound": "crunch!",
      "sound_fail": "whack!",
      "ter_set": "t_concrete_wall",
      "items": [ { "item": "plastic_chunk", "count": [ 0, 2 ] }, { "item": "scrap", "prob": 50 } ]
    }
  },
  {
    "type": "terrain",
    "id": "t_card_robofac",
    "name": "card reader",
    "//": "It takes a science card/hack attempt and then calls iexamine::intercom",
    "symbol": "6",
    "color": "pink",
    "move_cost": 0,
    "flags": [ "NOITEM", "CONNECT_TO_WALL" ],
    "examine_action": "cardreader_robofac",
    "bash": {
      "str_min": 18,
      "str_max": 180,
      "sound": "crunch!",
      "sound_fail": "whack!",
      "ter_set": "t_card_reader_broken",
      "items": [ { "item": "plastic_chunk", "count": [ 0, 2 ] }, { "item": "scrap", "prob": 50 } ]
    }
  },
  {
    "type": "terrain",
    "id": "t_card_science",
    "name": "card reader",
    "//": "Science",
    "symbol": "6",
    "color": "pink",
    "move_cost": 0,
    "flags": [ "NOITEM", "CONNECT_TO_WALL" ],
    "examine_action": "cardreader",
    "bash": {
      "str_min": 18,
      "str_max": 180,
      "sound": "crunch!",
      "sound_fail": "whack!",
      "ter_set": "t_card_reader_broken",
      "items": [ { "item": "plastic_chunk", "count": [ 0, 2 ] }, { "item": "scrap", "prob": 50 } ]
    }
  },
  {
    "type": "terrain",
    "id": "t_card_military",
    "name": "card reader",
    "//": "Military",
    "symbol": "6",
    "color": "pink",
    "move_cost": 0,
    "flags": [ "NOITEM", "CONNECT_TO_WALL" ],
    "examine_action": "cardreader",
    "bash": {
      "str_min": 18,
      "str_max": 180,
      "sound": "crunch!",
      "sound_fail": "whack!",
      "ter_set": "t_card_reader_broken",
      "items": [ { "item": "plastic_chunk", "count": [ 0, 2 ] }, { "item": "scrap", "prob": 50 } ]
    }
  },
  {
    "type": "terrain",
    "id": "t_card_industrial",
    "looks_like": "t_card_science",
    "name": "card reader",
    "//": "Industrial",
    "symbol": "6",
    "color": "pink",
    "move_cost": 0,
    "flags": [ "NOITEM", "CONNECT_TO_WALL" ],
    "examine_action": "cardreader",
    "bash": {
      "str_min": 18,
      "str_max": 180,
      "sound": "crunch!",
      "sound_fail": "whack!",
      "ter_set": "t_card_reader_broken",
      "items": [ { "item": "plastic_chunk", "count": [ 0, 2 ] }, { "item": "scrap", "prob": 50 } ]
    }
  },
  {
    "type": "terrain",
    "id": "t_card_reader_broken",
    "name": "broken card reader",
    "symbol": "6",
    "color": "light_gray",
    "move_cost": 0,
    "flags": [ "NOITEM", "CONNECT_TO_WALL", "MINEABLE" ],
    "bash": {
      "str_min": 200,
      "str_max": 600,
      "sound": "crunch!",
      "sound_fail": "whack!",
      "//": "Since these are set into the walls, they ought to have the resilence of metal walls.",
      "ter_set": "t_concrete",
      "items": [
        { "item": "processor", "prob": 25 },
        { "item": "cable", "charges": [ 1, 2 ], "prob": 50 },
        { "item": "small_lcd_screen", "prob": 25 },
        { "item": "e_scrap", "count": [ 1, 3 ], "prob": 50 },
        { "item": "circuit", "prob": 25 },
        { "item": "plastic_chunk", "count": [ 4, 6 ], "prob": 50 },
        { "item": "scrap", "count": [ 2, 4 ], "prob": 50 }
      ]
    }
  },
  {
    "type": "terrain",
    "id": "t_slot_machine",
    "name": "slot machine",
    "symbol": "6",
    "color": "green",
    "move_cost": 0,
    "coverage": 50,
    "flags": [ "NOITEM", "INDOORS" ],
    "examine_action": "slot_machine",
    "bash": {
      "str_min": 8,
      "str_max": 150,
      "sound": "crunch!",
      "sound_fail": "whack!",
      "ter_set": "t_console_broken",
      "items": [
        { "item": "processor", "prob": 25 },
        { "item": "RAM", "count": [ 0, 2 ], "prob": 50 },
        { "item": "cable", "charges": [ 1, 2 ], "prob": 50 },
        { "item": "small_lcd_screen", "prob": 25 },
        { "item": "e_scrap", "count": [ 1, 4 ], "prob": 50 },
        { "item": "circuit", "count": [ 0, 2 ], "prob": 50 },
        { "item": "power_supply", "prob": 25 },
        { "item": "amplifier", "prob": 25 },
        { "item": "plastic_chunk", "count": [ 4, 10 ], "prob": 50 },
        { "item": "scrap", "count": [ 2, 6 ], "prob": 50 }
      ]
    }
  },
  {
    "type": "terrain",
    "id": "t_elevator_control",
    "name": "elevator controls",
    "symbol": "6",
    "color": "light_blue",
    "move_cost": 0,
    "coverage": 50,
    "flags": [ "NOITEM", "INDOORS" ],
    "examine_action": "elevator",
    "bash": {
      "str_min": 8,
      "str_max": 150,
      "sound": "crunch!",
      "sound_fail": "whack!",
      "ter_set": "t_console_broken",
      "items": [
        { "item": "processor", "prob": 25 },
        { "item": "RAM", "count": [ 0, 2 ], "prob": 50 },
        { "item": "cable", "charges": [ 1, 2 ], "prob": 50 },
        { "item": "small_lcd_screen", "prob": 25 },
        { "item": "e_scrap", "count": [ 1, 4 ], "prob": 50 },
        { "item": "circuit", "count": [ 0, 2 ], "prob": 50 },
        { "item": "power_supply", "prob": 25 },
        { "item": "amplifier", "prob": 25 },
        { "item": "plastic_chunk", "count": [ 4, 10 ], "prob": 50 },
        { "item": "scrap", "count": [ 2, 6 ], "prob": 50 }
      ]
    }
  },
  {
    "type": "terrain",
    "id": "t_elevator_control_off",
    "name": "powerless controls",
    "symbol": "6",
    "color": "light_gray",
    "move_cost": 0,
    "coverage": 50,
    "flags": [ "NOITEM", "INDOORS" ],
    "bash": {
      "str_min": 8,
      "str_max": 150,
      "sound": "crunch!",
      "sound_fail": "whack!",
      "ter_set": "t_console_broken",
      "items": [
        { "item": "processor", "prob": 25 },
        { "item": "RAM", "count": [ 0, 2 ], "prob": 50 },
        { "item": "cable", "charges": [ 1, 2 ], "prob": 50 },
        { "item": "small_lcd_screen", "prob": 25 },
        { "item": "e_scrap", "count": [ 1, 4 ], "prob": 50 },
        { "item": "circuit", "count": [ 0, 2 ], "prob": 50 },
        { "item": "power_supply", "prob": 25 },
        { "item": "amplifier", "prob": 25 },
        { "item": "plastic_chunk", "count": [ 4, 10 ], "prob": 50 },
        { "item": "scrap", "count": [ 2, 6 ], "prob": 50 }
      ]
    }
  },
  {
    "type": "terrain",
    "id": "t_elevator",
    "name": "elevator",
    "symbol": ".",
    "color": "magenta",
    "move_cost": 2,
    "flags": [ "INDOORS", "TRANSPARENT", "FLAT" ]
  },
  {
    "type": "terrain",
    "id": "t_pedestal_wyrm",
    "name": "dark pedestal",
    "symbol": "&",
    "color": "dark_gray",
    "move_cost": 0,
    "coverage": 50,
    "flags": [ "TRANSPARENT", "MOUNTABLE", "PERMEABLE", "MINEABLE" ],
    "examine_action": "pedestal_wyrm",
    "bash": {
      "str_min": 100,
      "str_max": 400,
      "sound": "crash!",
      "sound_fail": "whump!",
      "ter_set": "t_rock_floor",
      "items": [ { "item": "rock", "count": [ 2, 5 ] } ]
    }
  },
  {
    "type": "terrain",
    "id": "t_pedestal_temple",
    "name": "light pedestal",
    "symbol": "&",
    "color": "white",
    "move_cost": 0,
    "coverage": 50,
    "flags": [ "TRANSPARENT", "MOUNTABLE", "PERMEABLE", "MINEABLE" ],
    "examine_action": "pedestal_temple",
    "bash": {
      "str_min": 100,
      "str_max": 400,
      "sound": "crash!",
      "sound_fail": "whump!",
      "ter_set": "t_rock_floor",
      "items": [ { "item": "rock", "count": [ 2, 5 ] } ]
    }
  },
  {
    "type": "terrain",
    "id": "t_rock_red",
    "name": "red stone",
    "symbol": "#",
    "color": "red",
    "move_cost": 0,
    "coverage": 100,
    "flags": [ "MINEABLE" ],
    "bash": {
      "str_min": 100,
      "str_max": 400,
      "sound": "crash!",
      "sound_fail": "whump!",
      "ter_set": "t_rock_floor",
      "items": [ { "item": "rock", "count": [ 3, 7 ] } ]
    }
  },
  {
    "type": "terrain",
    "id": "t_rock_green",
    "name": "green stone",
    "symbol": "#",
    "color": "green",
    "move_cost": 0,
    "coverage": 100,
    "flags": [ "MINEABLE" ],
    "bash": {
      "str_min": 100,
      "str_max": 400,
      "sound": "crash!",
      "sound_fail": "whump!",
      "ter_set": "t_rock_floor",
      "items": [ { "item": "rock", "count": [ 3, 7 ] } ]
    }
  },
  {
    "type": "terrain",
    "id": "t_rock_blue",
    "name": "blue stone",
    "symbol": "#",
    "color": "blue",
    "move_cost": 0,
    "coverage": 100,
    "flags": [ "MINEABLE" ],
    "bash": {
      "str_min": 100,
      "str_max": 400,
      "sound": "crash!",
      "sound_fail": "whump!",
      "ter_set": "t_rock_floor",
      "items": [ { "item": "rock", "count": [ 3, 7 ] } ]
    }
  },
  {
    "type": "terrain",
    "id": "t_floor_red",
    "name": "red floor",
    "symbol": ".",
    "color": "red",
    "move_cost": 2,
    "flags": [ "TRANSPARENT", "FLAT" ]
  },
  {
    "type": "terrain",
    "id": "t_floor_green",
    "name": "green floor",
    "symbol": ".",
    "color": "green",
    "move_cost": 2,
    "flags": [ "TRANSPARENT", "FLAT" ]
  },
  {
    "type": "terrain",
    "id": "t_floor_blue",
    "name": "blue floor",
    "symbol": ".",
    "color": "blue",
    "move_cost": 2,
    "flags": [ "TRANSPARENT", "FLAT" ]
  },
  {
    "type": "terrain",
    "id": "t_switch_rg",
    "name": "yellow switch",
    "symbol": "6",
    "color": "yellow",
    "move_cost": 0,
    "flags": [ "TRANSPARENT", "PERMEABLE" ],
    "examine_action": "fswitch"
  },
  {
    "type": "terrain",
    "id": "t_switch_gb",
    "name": "cyan switch",
    "symbol": "6",
    "color": "cyan",
    "move_cost": 0,
    "flags": [ "TRANSPARENT", "PERMEABLE" ],
    "examine_action": "fswitch"
  },
  {
    "type": "terrain",
    "id": "t_switch_rb",
    "name": "purple switch",
    "symbol": "6",
    "color": "magenta",
    "move_cost": 0,
    "flags": [ "TRANSPARENT", "PERMEABLE" ],
    "examine_action": "fswitch"
  },
  {
    "type": "terrain",
    "id": "t_switch_even",
    "name": "checkered switch",
    "symbol": "6",
    "color": "white",
    "move_cost": 0,
    "flags": [ "TRANSPARENT", "PERMEABLE" ],
    "examine_action": "fswitch"
  },
  {
    "type": "terrain",
    "id": "t_carpet_red",
    "name": "red carpet",
    "description": "Soft red carpet.",
    "symbol": ".",
    "color": "red",
    "move_cost": 2,
    "flags": [ "TRANSPARENT", "FLAMMABLE_HARD", "SUPPORTS_ROOF", "COLLAPSES", "INDOORS", "FLAT", "RUG" ],
    "bash": {
      "sound": "SMASH!",
      "ter_set": "t_null",
      "str_min": 50,
      "str_max": 400,
      "str_min_supported": 100,
      "items": [ { "item": "splinter", "count": [ 2, 8 ] }, { "item": "nail", "charges": [ 6, 13 ] } ]
    }
  },
  {
    "type": "terrain",
    "id": "t_carpet_yellow",
    "name": "yellow carpet",
    "description": "Soft yellow carpet.",
    "symbol": ".",
    "color": "yellow",
    "move_cost": 2,
    "flags": [ "TRANSPARENT", "FLAMMABLE_HARD", "SUPPORTS_ROOF", "COLLAPSES", "INDOORS", "FLAT", "RUG" ],
    "bash": {
      "sound": "SMASH!",
      "ter_set": "t_null",
      "str_min": 50,
      "str_max": 400,
      "str_min_supported": 100,
      "items": [ { "item": "splinter", "count": [ 2, 8 ] }, { "item": "nail", "charges": [ 6, 13 ] } ]
    }
  },
  {
    "type": "terrain",
    "id": "t_carpet_green",
    "name": "green carpet",
    "description": "Soft green carpet.",
    "symbol": ".",
    "color": "green",
    "move_cost": 2,
    "flags": [ "TRANSPARENT", "FLAMMABLE_HARD", "SUPPORTS_ROOF", "COLLAPSES", "INDOORS", "FLAT", "RUG" ],
    "bash": {
      "sound": "SMASH!",
      "ter_set": "t_null",
      "str_min": 50,
      "str_max": 400,
      "str_min_supported": 100,
      "items": [ { "item": "splinter", "count": [ 2, 8 ] }, { "item": "nail", "charges": [ 6, 13 ] } ]
    }
  },
  {
    "type": "terrain",
    "id": "t_carpet_purple",
    "name": "purple carpet",
    "description": "Soft purple carpet.",
    "symbol": ".",
    "color": "magenta",
    "move_cost": 2,
    "flags": [ "TRANSPARENT", "FLAMMABLE_HARD", "SUPPORTS_ROOF", "COLLAPSES", "INDOORS", "FLAT", "RUG" ],
    "bash": {
      "sound": "SMASH!",
      "ter_set": "t_null",
      "str_min": 50,
      "str_max": 400,
      "str_min_supported": 100,
      "items": [ { "item": "splinter", "count": [ 2, 8 ] }, { "item": "nail", "charges": [ 6, 13 ] } ]
    }
  },
  {
    "type": "terrain",
    "id": "t_linoleum_white",
    "name": "linoleum tile",
    "symbol": ".",
    "color": "white",
    "move_cost": 2,
    "flags": [ "TRANSPARENT", "SUPPORTS_ROOF", "COLLAPSES", "INDOORS", "FLAT", "ROAD" ],
    "bash": {
      "sound": "SMASH!",
      "ter_set": "t_null",
      "str_min": 50,
      "str_max": 400,
      "str_min_supported": 100,
      "items": [ { "item": "splinter", "count": [ 2, 8 ] }, { "item": "nail", "charges": [ 5, 10 ] } ]
    }
  },
  {
    "type": "terrain",
    "id": "t_linoleum_gray",
    "name": "linoleum tile",
    "symbol": ".",
    "color": "light_gray",
    "move_cost": 2,
    "flags": [ "TRANSPARENT", "SUPPORTS_ROOF", "COLLAPSES", "INDOORS", "FLAT", "ROAD" ],
    "bash": {
      "sound": "SMASH!",
      "ter_set": "t_null",
      "str_min": 50,
      "str_max": 400,
      "str_min_supported": 100,
      "items": [ { "item": "splinter", "count": [ 2, 8 ] }, { "item": "nail", "charges": [ 5, 10 ] } ]
    }
  },
  {
    "type": "terrain",
    "id": "t_wall_r",
    "aliases": [ "t_wall_h_r", "t_wall_v_r" ],
    "name": "red wall",
    "description": "Wall painted red.",
    "symbol": "LINE_OXOX",
    "color": "red",
    "move_cost": 0,
    "coverage": 100,
    "flags": [ "FLAMMABLE", "NOITEM", "SUPPORTS_ROOF", "WALL", "CHIP", "AUTO_WALL_SYMBOL", "MINEABLE", "BLOCK_WIND" ],
    "bash": {
      "str_min": 30,
      "str_max": 210,
      "sound": "crash!",
      "sound_fail": "whump!",
      "ter_set": "t_null",
      "items": "wall_bash_results"
    }
  },
  {
    "type": "terrain",
    "id": "t_wall_w",
    "aliases": [ "t_wall_h_w", "t_wall_v_w" ],
    "name": "white wall",
    "description": "Wall painted white.",
    "symbol": "LINE_OXOX",
    "color": "white",
    "move_cost": 0,
    "coverage": 100,
    "flags": [ "FLAMMABLE", "NOITEM", "SUPPORTS_ROOF", "WALL", "CHIP", "AUTO_WALL_SYMBOL", "MINEABLE", "BLOCK_WIND" ],
    "bash": {
      "str_min": 30,
      "str_max": 210,
      "sound": "crash!",
      "sound_fail": "whump!",
      "ter_set": "t_null",
      "items": "wall_bash_results"
    }
  },
  {
    "type": "terrain",
    "id": "t_wall_b",
    "aliases": [ "t_wall_h_b", "t_wall_v_b" ],
    "name": "blue wall",
    "description": "Wall painted blue.",
    "symbol": "LINE_OXOX",
    "color": "blue",
    "move_cost": 0,
    "coverage": 100,
    "flags": [ "FLAMMABLE", "NOITEM", "SUPPORTS_ROOF", "WALL", "CHIP", "AUTO_WALL_SYMBOL", "MINEABLE", "BLOCK_WIND" ],
    "bash": {
      "str_min": 30,
      "str_max": 210,
      "sound": "crash!",
      "sound_fail": "whump!",
      "ter_set": "t_null",
      "items": "wall_bash_results"
    }
  },
  {
    "type": "terrain",
    "id": "t_wall_g",
    "aliases": [ "t_wall_h_g", "t_wall_v_g" ],
    "name": "green wall",
    "description": "Wall painted green.",
    "symbol": "LINE_OXOX",
    "color": "green",
    "move_cost": 0,
    "coverage": 100,
    "flags": [ "FLAMMABLE", "NOITEM", "SUPPORTS_ROOF", "WALL", "CHIP", "AUTO_WALL_SYMBOL", "MINEABLE", "BLOCK_WIND" ],
    "bash": {
      "str_min": 30,
      "str_max": 210,
      "sound": "crash!",
      "sound_fail": "whump!",
      "ter_set": "t_null",
      "items": "wall_bash_results"
    }
  },
  {
    "type": "terrain",
    "id": "t_wall_y",
    "aliases": [ "t_wall_h_y", "t_wall_v_y" ],
    "name": "yellow wall",
    "description": "Wall painted yellow.",
    "symbol": "LINE_OXOX",
    "color": "yellow",
    "move_cost": 0,
    "coverage": 100,
    "flags": [ "FLAMMABLE", "NOITEM", "SUPPORTS_ROOF", "WALL", "CHIP", "AUTO_WALL_SYMBOL", "MINEABLE", "BLOCK_WIND" ],
    "bash": {
      "str_min": 30,
      "str_max": 210,
      "sound": "crash!",
      "sound_fail": "whump!",
      "ter_set": "t_null",
      "items": "wall_bash_results"
    }
  },
  {
    "type": "terrain",
    "id": "t_wall_p",
    "aliases": [ "t_wall_h_p", "t_wall_v_p" ],
    "name": "purple wall",
    "description": "Wall painted purple.",
    "symbol": "LINE_OXOX",
    "color": "magenta",
    "move_cost": 0,
    "coverage": 100,
    "flags": [ "FLAMMABLE", "NOITEM", "SUPPORTS_ROOF", "WALL", "CHIP", "AUTO_WALL_SYMBOL", "MINEABLE", "BLOCK_WIND" ],
    "bash": {
      "str_min": 30,
      "str_max": 210,
      "sound": "crash!",
      "sound_fail": "whump!",
      "ter_set": "t_null",
      "items": "wall_bash_results"
    }
  },
  {
    "type": "terrain",
    "id": "t_rock_wall",
    "name": "stone wall",
    "symbol": "LINE_OXOX",
    "color": "light_gray",
    "move_cost": 0,
    "coverage": 100,
    "flags": [ "NOITEM", "SUPPORTS_ROOF", "WALL", "AUTO_WALL_SYMBOL", "MINEABLE", "BLOCK_WIND" ],
    "connects_to": "WALL",
    "bash": {
      "str_min": 80,
      "str_max": 300,
      "sound": "crash!",
      "sound_fail": "whump!",
      "ter_set": "t_null",
      "items": [ { "item": "rock", "count": [ 8, 18 ] } ]
    }
  },
  {
    "type": "terrain",
    "id": "t_rock_wall_half",
    "name": "half-built stone wall",
    "symbol": "#",
    "color": "light_gray",
    "move_cost": 4,
    "coverage": 60,
    "flags": [ "TRANSPARENT", "NOITEM", "REDUCE_SCENT", "MOUNTABLE", "MINEABLE" ],
    "connects_to": "WALL",
    "bash": {
      "str_min": 40,
      "str_max": 200,
      "sound": "crash!",
      "sound_fail": "whump!",
      "ter_set": "t_null",
      "items": [ { "item": "rock", "count": [ 3, 8 ] } ]
    }
  },
  {
    "type": "terrain",
    "id": "t_covered_well",
    "name": "covered well",
    "description": "Deep well collecting ground water.  Requires a method to draw water from.",
    "symbol": "#",
    "color": "dark_gray",
    "move_cost": 2,
    "coverage": 40,
    "flags": [ "TRANSPARENT", "FLAT", "MINEABLE" ],
    "bash": {
      "str_min": 80,
      "str_max": 300,
      "sound": "crash!",
      "sound_fail": "whump!",
      "ter_set": "t_pit",
      "items": [
        { "item": "rock", "count": [ 8, 18 ] },
        { "item": "2x4", "count": [ 0, 2 ] },
        { "item": "nail", "charges": [ 1, 4 ] },
        { "item": "splinter", "count": [ 1, 2 ] }
      ]
    }
  },
  {
    "type": "terrain",
    "id": "t_water_pump",
    "name": "water pump",
    "description": "Deep well collecting ground water.  Installed water pump allows to draw water from it.",
    "symbol": "&",
    "color": "light_gray",
    "move_cost": 6,
    "coverage": 40,
    "flags": [ "TRANSPARENT", "THIN_OBSTACLE" ],
    "deconstruct": { "ter_set": "t_covered_well", "items": [ { "item": "well_pump", "count": 1 }, { "item": "pipe", "count": [ 1, 6 ] } ] },
    "bash": {
      "str_min": 15,
      "str_max": 80,
      "sound": "whack!",
      "sound_fail": "thunk.",
      "ter_set": "t_covered_well",
      "items": [
        { "item": "steel_chunk", "count": [ 0, 2 ] },
        { "item": "scrap", "count": [ 3, 6 ] },
        { "item": "pipe", "count": [ 0, 2 ] }
      ]
    },
    "examine_action": "water_source"
  },
  {
    "type": "terrain",
    "id": "t_water_dispenser",
    "name": "water dispenser",
    "description": "A machine with several taps that dispenses clean water.",
    "symbol": "W",
    "color": "light_blue",
    "move_cost": 0,
    "coverage": 40,
    "flags": [ "TRANSPARENT" ],
    "bash": {
      "str_min": 15,
      "str_max": 80,
      "sound": "whack!",
      "sound_fail": "thunk.",
      "ter_set": "t_concrete",
      "items": [
        { "item": "steel_chunk", "count": [ 0, 2 ] },
        { "item": "scrap", "count": [ 3, 6 ] },
        { "item": "pipe", "count": [ 0, 2 ] }
      ]
    },
    "examine_action": "clean_water_source"
  },
  {
    "type": "terrain",
    "id": "t_improvised_shelter",
    "name": "improvised shelter",
    "description": "Improvised shelter providing little bit of protection from the elements.",
    "symbol": "#",
    "color": "brown_green",
    "move_cost": 2,
    "coverage": 30,
    "flags": [ "TRANSPARENT", "CONTAINER", "FLAMMABLE_ASH", "THIN_OBSTACLE", "REDUCE_SCENT", "INDOORS", "MOUNTABLE", "HIDE_PLACE" ],
    "bash": {
      "str_min": 4,
      "str_max": 60,
      "sound": "crunch.",
      "sound_fail": "brush.",
      "ter_set": "t_pit_shallow",
      "items": [ { "item": "stick", "count": [ 3, 6 ] }, { "item": "pine_bough", "count": [ 6, 18 ] } ]
    }
  },
  {
    "type": "terrain",
    "id": "t_open_air",
    "name": "open air",
    "symbol": " ",
    "color": "i_cyan",
    "move_cost": 2,
    "trap": "tr_ledge",
    "flags": [ "TRANSPARENT", "NO_FLOOR" ],
    "examine_action": "ledge"
  },
  {
    "type": "terrain",
    "id": "t_flat_roof",
    "name": "flat roof",
    "symbol": ".",
    "color": "dark_gray",
    "move_cost": 2,
    "flags": [ "TRANSPARENT", "FLAT" ],
    "bash": {
      "str_min": 30,
      "str_max": 210,
      "sound": "crash!",
      "sound_fail": "whump!",
      "ter_set": "t_open_air",
      "bash_below": true
    }
  },
  {
    "type": "terrain",
    "id": "t_tar_flat_roof",
    "name": "tar paper flat roof",
    "looks_like": "t_flat_roof",
    "symbol": ".",
    "color": "dark_gray",
    "move_cost": 2,
    "flags": [ "TRANSPARENT", "FLAMMABLE", "FLAT" ],
    "bash": {
      "str_min": 30,
      "str_max": 210,
      "sound": "crash!",
      "sound_fail": "whump!",
      "ter_set": "t_open_air",
      "bash_below": true
    }
  },
  {
    "type": "terrain",
    "id": "t_shingle_flat_roof",
    "name": "shingle flat roof",
    "looks_like": "t_flat_roof",
    "symbol": ".",
    "color": "green",
    "move_cost": 2,
    "flags": [ "TRANSPARENT", "FLAMMABLE", "FLAT" ],
    "bash": {
      "str_min": 30,
      "str_max": 210,
      "sound": "crash!",
      "sound_fail": "whump!",
      "ter_set": "t_open_air",
      "bash_below": true
    }
  },
  {
    "type": "terrain",
    "id": "t_thatch_roof",
    "name": "thatched roof",
    "looks_like": "t_flat_roof",
    "symbol": ".",
    "color": "yellow",
    "move_cost": 2,
    "flags": [ "TRANSPARENT", "FLAMMABLE" ],
    "bash": {
      "str_min": 30,
      "str_max": 210,
      "sound": "crash!",
      "sound_fail": "whump!",
      "ter_set": "t_open_air",
      "bash_below": true
    }
  },
  {
    "type": "terrain",
    "id": "t_metal_flat_roof",
    "name": "metal flat roof",
    "looks_like": "t_flat_roof",
    "symbol": ".",
    "color": "light_gray",
    "move_cost": 2,
    "flags": [ "TRANSPARENT", "FLAT" ],
    "bash": {
      "str_min": 30,
      "str_max": 210,
      "sound": "crash!",
      "sound_fail": "whump!",
      "ter_set": "t_open_air",
      "bash_below": true
    }
  },
  {
    "type": "terrain",
    "id": "t_tile_flat_roof",
    "name": "tile flat roof",
    "looks_like": "t_flat_roof",
    "symbol": ".",
    "color": "white",
    "move_cost": 2,
    "flags": [ "TRANSPARENT", "FLAT", "FLAMMABLE" ],
    "bash": {
      "str_min": 30,
      "str_max": 210,
      "sound": "crash!",
      "sound_fail": "whump!",
      "ter_set": "t_open_air",
      "bash_below": true
    }
  },
  {
    "type": "terrain",
    "id": "t_glass_roof",
    "name": "skylight",
    "description": "A giant sheet of glass inserted into the roof, lets light pass through.",
    "symbol": "o",
    "color": "cyan",
    "move_cost": 2,
    "trap": "tr_ledge",
    "flags": [ "TRANSPARENT", "NO_FLOOR", "INDOORS" ],
    "bash": {
      "str_min": 3,
      "str_max": 6,
      "sound": "glass braking!",
      "sound_fail": "whack!",
      "ter_set": "t_open_air",
      "bash_below": true
    }
  },
  {
    "type": "terrain",
    "id": "t_plut_generator",
    "name": "plutonium generator",
    "symbol": "0",
    "color": "light_green",
    "move_cost": 0,
    "flags": [ "TRANSPARENT", "NOITEM", "SEALED", "REDUCE_SCENT", "PERMEABLE" ],
    "bash": {
      "str_min": 50,
      "str_max": 400,
      "explosive": 25,
      "ter_set": "t_concrete",
      "sound": "metal screeching!",
      "sound_fail": "clang!",
      "items": [
        { "item": "scrap", "count": [ 4, 16 ] },
        { "item": "steel_chunk", "count": [ 1, 6 ] },
        { "item": "plut_cell", "charges": [ 0, 3 ] },
        { "item": "lead", "charges": [ 12, 18 ] }
      ]
    },
    "deconstruct": {
      "ter_set": "t_concrete",
      "items": [
        { "item": "minireactor", "prob": 25 },
        { "item": "RAM", "count": [ 4, 8 ] },
        { "item": "cable", "charges": [ 8, 16 ] },
        { "item": "small_lcd_screen", "count": [ 2, 4 ] },
        { "item": "e_scrap", "count": [ 12, 24 ] },
        { "item": "circuit", "count": [ 6, 10 ] },
        { "item": "power_supply", "count": [ 4, 8 ] },
        { "item": "amplifier", "count": [ 3, 6 ] },
        { "item": "plut_cell", "charges": [ 2, 8 ] },
        { "item": "scrap", "count": [ 8, 16 ] }
      ]
    }
  },
  {
    "type": "terrain",
    "id": "t_sai_box",
    "name": "telecom cabinet",
    "symbol": "#",
    "color": "light_gray",
    "move_cost": 0,
    "coverage": 90,
    "flags": [ "NOITEM", "WALL" ],
    "bash": { "str_min": 8, "str_max": 80, "sound": "whack!", "sound_fail": "clang!", "ter_set": "t_sai_box_damaged" },
    "deconstruct": {
      "ter_set": "t_concrete",
      "items": [
        { "item": "RAM", "count": [ 4, 8 ] },
        { "item": "cable", "charges": [ 16, 40 ] },
        { "item": "small_lcd_screen", "count": [ 2, 4 ] },
        { "item": "e_scrap", "count": [ 12, 24 ] },
        { "item": "circuit", "count": [ 6, 30 ] },
        { "item": "power_supply", "count": [ 4, 8 ] },
        { "item": "amplifier", "count": [ 3, 6 ] },
        { "item": "plastic_chunk", "count": [ 4, 8 ] },
        { "item": "scrap", "count": [ 8, 16 ] }
      ]
    }
  },
  {
    "type": "terrain",
    "id": "t_sai_box_damaged",
    "name": "damaged telecom cabinet",
    "symbol": "#",
    "color": "light_gray",
    "move_cost": 0,
    "coverage": 90,
    "flags": [ "NOITEM", "WALL" ],
    "bash": {
      "str_min": 6,
      "str_max": 80,
      "sound": "whack!",
      "sound_fail": "clang!",
      "ter_set": "t_concrete",
      "items": [
        { "item": "cable", "charges": [ 4, 8 ], "prob": 80 },
        { "item": "e_scrap", "count": [ 2, 8 ], "prob": 60 },
        { "item": "circuit", "count": [ 1, 6 ], "prob": 50 },
        { "item": "amplifier", "count": [ 1, 4 ], "prob": 50 },
        { "item": "scrap", "count": [ 2, 6 ], "prob": 50 }
      ]
    },
    "deconstruct": {
      "ter_set": "t_concrete",
      "items": [
        { "item": "RAM", "count": [ 1, 2 ] },
        { "item": "cable", "charges": [ 4, 24 ] },
        { "item": "e_scrap", "count": [ 4, 12 ] },
        { "item": "circuit", "count": [ 2, 12 ] },
        { "item": "power_supply", "count": [ 1, 4 ] },
        { "item": "amplifier", "count": [ 1, 3 ] },
        { "item": "plastic_chunk", "count": [ 2, 6 ] },
        { "item": "scrap", "count": [ 6, 12 ] }
      ]
    }
  },
  {
    "type": "terrain",
    "id": "t_support_l",
    "name": "large metal support",
    "symbol": "T",
    "color": "light_gray",
    "move_cost": 0,
    "coverage": 80,
    "flags": [ "NOITEM", "WALL", "SUPPORTS_ROOF", "MINEABLE" ],
    "bash": {
      "str_min": 40,
      "str_max": 200,
      "sound": "metal screeching!",
      "sound_fail": "whump!",
      "ter_set": "t_concrete",
      "items": [
        { "item": "steel_lump", "count": [ 0, 2 ] },
        { "item": "steel_chunk", "count": [ 2, 6 ] },
        { "item": "scrap", "count": [ 5, 18 ] }
      ]
    },
    "deconstruct": {
      "ter_set": "t_concrete",
      "items": [
        { "item": "frame", "count": [ 6, 8 ] },
        { "item": "steel_lump", "count": [ 1, 2 ] },
        { "item": "steel_chunk", "count": [ 1, 6 ] },
        { "item": "scrap", "count": [ 4, 8 ] }
      ]
    }
  },
  {
    "type": "terrain",
    "id": "t_support_s",
    "name": "small metal support",
    "symbol": "l",
    "color": "light_gray",
    "move_cost": 0,
    "coverage": 55,
    "flags": [ "NOITEM", "WALL", "SUPPORTS_ROOF", "MINEABLE" ],
    "bash": {
      "str_min": 20,
      "str_max": 120,
      "sound": "metal screeching!",
      "sound_fail": "whump!",
      "ter_set": "t_concrete",
      "items": [
        { "item": "steel_lump", "prob": 50 },
        { "item": "steel_chunk", "count": [ 1, 3 ] },
        { "item": "scrap", "count": [ 2, 9 ] }
      ]
    },
    "deconstruct": {
      "ter_set": "t_concrete",
      "items": [
        { "item": "pipe", "count": [ 4, 6 ] },
        { "item": "steel_lump", "count": [ 1, 2 ] },
        { "item": "steel_chunk", "count": [ 1, 6 ] },
        { "item": "scrap", "count": [ 2, 4 ] }
      ]
    }
  },
  {
    "type": "terrain",
    "id": "t_oil_circ_brkr_l",
    "name": "HV oil circuit breaker",
    "symbol": "B",
    "color": "light_gray",
    "move_cost": 0,
    "coverage": 90,
    "flags": [ "TRANSPARENT", "FLAMMABLE", "NOITEM", "WALL", "PERMEABLE" ],
    "bash": {
      "str_min": 20,
      "str_max": 150,
      "explosive": 6,
      "sound": "pow!",
      "ter_set": "t_concrete",
      "sound_fail": "clang!",
      "items": [
        { "item": "scrap", "count": [ 8, 16 ] },
        { "item": "steel_chunk", "count": [ 2, 6 ] },
        { "item": "ceramic_shard", "count": [ 0, 4 ] }
      ]
    },
    "deconstruct": {
      "ter_set": "t_concrete",
      "items": [
        { "item": "cable", "charges": [ 8, 24 ] },
        { "item": "power_supply", "count": [ 4, 8 ] },
        { "item": "amplifier", "count": [ 8, 16 ] },
        { "item": "steel_chunk", "count": [ 4, 16 ] },
        { "item": "scrap", "count": [ 12, 24 ] },
        { "item": "sheet_metal", "count": [ 6, 12 ] },
        { "item": "ceramic_shard", "count": [ 2, 6 ] }
      ]
    }
  },
  {
    "type": "terrain",
    "id": "t_oil_circ_brkr_s",
    "name": "small HV oil circuit breaker",
    "symbol": "b",
    "color": "light_gray",
    "move_cost": 0,
    "coverage": 65,
    "flags": [ "TRANSPARENT", "FLAMMABLE", "NOITEM", "WALL", "PERMEABLE" ],
    "bash": {
      "str_min": 20,
      "str_max": 150,
      "explosive": 4,
      "sound": "pow!",
      "ter_set": "t_concrete",
      "sound_fail": "clang!",
      "items": [
        { "item": "scrap", "count": [ 6, 12 ] },
        { "item": "steel_chunk", "count": [ 1, 3 ] },
        { "item": "ceramic_shard", "count": [ 0, 2 ] }
      ]
    },
    "deconstruct": {
      "ter_set": "t_concrete",
      "items": [
        { "item": "cable", "charges": [ 4, 12 ] },
        { "item": "power_supply", "count": [ 3, 6 ] },
        { "item": "amplifier", "count": [ 6, 12 ] },
        { "item": "steel_chunk", "count": [ 2, 12 ] },
        { "item": "scrap", "count": [ 8, 18 ] },
        { "item": "sheet_metal", "count": [ 4, 8 ] },
        { "item": "ceramic_shard", "count": [ 1, 4 ] }
      ]
    }
  },
  {
    "type": "terrain",
    "id": "t_switchgear_l",
    "name": "large switchgear",
    "symbol": "H",
    "color": "i_light_gray",
    "move_cost": 0,
    "coverage": 90,
    "flags": [ "TRANSPARENT", "NOITEM", "WALL", "PERMEABLE" ],
    "bash": {
      "str_min": 20,
      "str_max": 150,
      "explosive": 3,
      "ter_set": "t_concrete",
      "sound_fail": "clang!",
      "items": [
        { "item": "scrap", "count": [ 5, 10 ] },
        { "item": "steel_chunk", "count": [ 2, 4 ] },
        { "item": "plastic_chunk", "count": [ 2, 4 ] }
      ]
    },
    "deconstruct": {
      "ter_set": "t_concrete",
      "items": [
        { "item": "RAM", "count": [ 2, 6 ] },
        { "item": "cable", "charges": [ 4, 24 ] },
        { "item": "small_lcd_screen", "count": [ 6, 12 ] },
        { "item": "e_scrap", "count": [ 16, 24 ] },
        { "item": "circuit", "count": [ 12, 30 ] },
        { "item": "power_supply", "count": [ 6, 8 ] },
        { "item": "amplifier", "count": [ 6, 8 ] },
        { "item": "plastic_chunk", "count": [ 2, 4 ] },
        { "item": "scrap", "count": [ 8, 16 ] },
        { "item": "sheet_metal", "count": [ 2, 4 ] }
      ]
    }
  },
  {
    "type": "terrain",
    "id": "t_switchgear_s",
    "name": "small switchgear",
    "symbol": "L",
    "color": "i_light_gray",
    "move_cost": 0,
    "coverage": 65,
    "flags": [ "TRANSPARENT", "NOITEM", "WALL", "PERMEABLE" ],
    "bash": {
      "str_min": 20,
      "str_max": 150,
      "explosive": 2,
      "ter_set": "t_concrete",
      "sound_fail": "clang!",
      "items": [
        { "item": "scrap", "count": [ 4, 8 ] },
        { "item": "steel_chunk", "count": [ 1, 2 ] },
        { "item": "e_scrap", "count": [ 0, 2 ] },
        { "item": "circuit", "count": [ 1, 4 ] },
        { "item": "power_supply", "count": [ 0, 2 ] },
        { "item": "amplifier", "prob": 50 },
        { "item": "plastic_chunk", "count": [ 1, 2 ] }
      ]
    },
    "deconstruct": {
      "ter_set": "t_concrete",
      "items": [
        { "item": "RAM", "count": [ 1, 2 ] },
        { "item": "cable", "charges": [ 2, 8 ] },
        { "item": "small_lcd_screen", "count": [ 2, 6 ] },
        { "item": "e_scrap", "count": [ 6, 12 ] },
        { "item": "circuit", "count": [ 8, 24 ] },
        { "item": "power_supply", "count": [ 2, 6 ] },
        { "item": "amplifier", "count": [ 1, 4 ] },
        { "item": "plastic_chunk", "count": [ 1, 2 ] },
        { "item": "scrap", "count": [ 4, 8 ] },
        { "item": "sheet_metal", "count": [ 1, 2 ] }
      ]
    }
  },
  {
    "type": "terrain",
    "id": "t_lgtn_arrest",
    "name": "lightning arrester",
    "symbol": "}",
    "color": "i_light_gray",
    "move_cost": 0,
    "flags": [ "TRANSPARENT", "NOITEM", "WALL", "PERMEABLE" ],
    "bash": {
      "str_min": 20,
      "str_max": 150,
      "explosive": 4,
      "ter_set": "t_concrete",
      "sound_fail": "clang!",
      "items": [
        { "item": "cable", "charges": [ 0, 4 ] },
        { "item": "scrap", "count": [ 8, 12 ] },
        { "item": "steel_chunk", "count": [ 2, 4 ] },
        { "item": "ceramic_shard", "count": [ 8, 16 ] }
      ]
    },
    "deconstruct": {
      "ter_set": "t_concrete",
      "items": [
        { "item": "cable", "charges": [ 4, 8 ] },
        { "item": "steel_chunk", "count": [ 4, 6 ] },
        { "item": "scrap", "count": [ 12, 16 ] },
        { "item": "plastic_chunk", "count": [ 1, 4 ] },
        { "item": "ceramic_shard", "count": [ 12, 24 ] }
      ]
    }
  },
  {
    "type": "terrain",
    "id": "t_station_disc",
    "name": "disconnect switch",
    "symbol": "h",
    "color": "light_gray",
    "move_cost": 0,
    "flags": [ "TRANSPARENT", "NOITEM", "WALL", "PERMEABLE" ],
    "bash": {
      "str_min": 20,
      "str_max": 150,
      "explosive": 3,
      "ter_set": "t_concrete",
      "sound_fail": "clang!",
      "items": [
        { "item": "scrap", "count": [ 4, 8 ] },
        { "item": "steel_chunk", "count": [ 2, 4 ] },
        { "item": "cable", "charges": [ 1, 4 ] },
        { "item": "ceramic_shard", "count": [ 0, 2 ] },
        { "item": "lead", "prob": 50 }
      ]
    },
    "deconstruct": {
      "ter_set": "t_concrete",
      "items": [
        { "item": "RAM", "count": [ 12, 24 ] },
        { "item": "cable", "charges": [ 6, 12 ] },
        { "item": "small_lcd_screen", "count": [ 8, 16 ] },
        { "item": "e_scrap", "count": [ 8, 12 ] },
        { "item": "circuit", "count": [ 6, 18 ] },
        { "item": "power_supply", "count": [ 8, 12 ] },
        { "item": "amplifier", "count": [ 2, 4 ] },
        { "item": "plastic_chunk", "count": [ 4, 8 ] },
        { "item": "scrap", "count": [ 2, 6 ] },
        { "item": "sheet_metal", "count": [ 1, 2 ] },
        { "item": "lead", "charges": [ 1, 2 ] },
        { "item": "ceramic_shard", "count": [ 2, 6 ] }
      ]
    }
  },
  {
    "type": "terrain",
    "id": "t_current_trans",
    "name": "current transformer",
    "symbol": "{",
    "color": "light_gray",
    "move_cost": 0,
    "coverage": 50,
    "flags": [ "TRANSPARENT", "NOITEM", "WALL", "PERMEABLE" ],
    "bash": {
      "str_min": 20,
      "str_max": 150,
      "explosive": 5,
      "ter_set": "t_concrete",
      "sound_fail": "clang!",
      "items": [
        { "item": "scrap", "count": [ 10, 12 ] },
        { "item": "steel_chunk", "count": [ 4, 6 ] },
        { "item": "lead", "charges": [ 2, 8 ] },
        { "item": "cable", "charges": [ 20, 60 ] },
        { "item": "sheet_metal", "count": [ 1, 2 ] },
        { "item": "ceramic_shard", "count": [ 2, 6 ] }
      ]
    },
    "deconstruct": {
      "ter_set": "t_concrete",
      "items": [
        { "item": "scrap", "count": [ 12, 16 ] },
        { "item": "steel_chunk", "count": [ 4, 6 ] },
        { "item": "lead", "charges": [ 4, 16 ] },
        { "item": "cable", "charges": [ 60, 120 ] },
        { "item": "sheet_metal", "count": [ 2, 6 ] },
        { "item": "ceramic_shard", "count": [ 4, 12 ] }
      ]
    }
  },
  {
    "type": "terrain",
    "id": "t_potential_trans",
    "name": "potential transformer",
    "symbol": "8",
    "color": "i_light_gray",
    "move_cost": 0,
    "coverage": 50,
    "flags": [ "TRANSPARENT", "NOITEM", "WALL", "PERMEABLE" ],
    "bash": {
      "str_min": 20,
      "str_max": 150,
      "explosive": 5,
      "ter_set": "t_concrete",
      "sound_fail": "clang!",
      "items": [
        { "item": "scrap", "count": [ 10, 12 ] },
        { "item": "steel_chunk", "count": [ 4, 6 ] },
        { "item": "lead", "charges": [ 8, 16 ] },
        { "item": "cable", "charges": [ 1, 20 ] },
        { "item": "sheet_metal", "count": [ 1, 2 ] },
        { "item": "ceramic_shard", "count": [ 2, 6 ] }
      ]
    },
    "deconstruct": {
      "ter_set": "t_concrete",
      "items": [
        { "item": "scrap", "count": [ 12, 16 ] },
        { "item": "steel_chunk", "count": [ 4, 6 ] },
        { "item": "lead", "charges": [ 12, 32 ] },
        { "item": "cable", "charges": [ 20, 40 ] },
        { "item": "sheet_metal", "count": [ 2, 6 ] },
        { "item": "ceramic_shard", "count": [ 4, 12 ] }
      ]
    }
  },
  {
    "type": "terrain",
    "id": "t_dock",
    "name": "dock",
    "description": "A wooden platform held by a support made of logs dug into the ground.",
    "symbol": "8",
    "color": "brown",
    "move_cost": 4,
    "flags": [ "TRANSPARENT", "FLAT" ],
    "deconstruct": { "ter_set": "t_water_sh", "items": [ { "item": "nail", "charges": [ 6, 12 ] }, { "item": "2x4", "count": 8 } ] },
    "bash": {
      "str_min": 8,
      "str_max": 80,
      "sound": "smash!",
      "sound_fail": "whump!",
      "ter_set": "t_water_moving_sh",
      "items": [ { "item": "2x4", "count": 2, "prob": 25 }, { "item": "splinter", "count": [ 2, 4 ] } ]
    }
  },
  {
    "type": "terrain",
    "id": "t_sh_bridge",
    "name": "shallow bridge",
    "description": "A wooden platform held by a support made of logs dug into the ground.",
    "looks_like": "t_dock",
    "symbol": "8",
    "color": "brown",
    "move_cost": 4,
    "flags": [ "TRANSPARENT", "FLAT" ],
    "deconstruct": { "ter_set": "t_water_sh", "items": [ { "item": "nail", "charges": [ 6, 12 ] }, { "item": "2x4", "count": 8 } ] },
    "bash": {
      "str_min": 8,
      "str_max": 80,
      "sound": "smash!",
      "sound_fail": "whump!",
      "ter_set": "t_water_sh",
      "items": [ { "item": "2x4", "count": 2, "prob": 25 }, { "item": "splinter", "count": [ 2, 4 ] } ]
    }
  },
  {
    "type": "terrain",
    "id": "t_pontoon_dp",
    "name": "pontoon bridge",
    "description": "A floating temporary bridge, like the ones army used to make to cross rivers.",
    "symbol": "8",
    "color": "brown",
    "move_cost": 4,
    "flags": [ "TRANSPARENT", "FLAT" ],
    "deconstruct": {
      "ter_set": "t_water_dp",
      "items": [ { "item": "rope_makeshift_6", "count": [ 3, 4 ] }, { "item": "2x4", "count": 8 } ]
    },
    "bash": {
      "str_min": 8,
      "str_max": 80,
      "sound": "smash!",
      "sound_fail": "whump!",
      "ter_set": "t_water_dp",
      "items": [ { "item": "2x4", "count": 2, "prob": 25 }, { "item": "splinter", "count": [ 2, 4 ] } ]
    }
  },
  {
    "type": "terrain",
    "id": "t_riverbridge_dp",
    "name": "river bridge",
    "description": "A floating temporary bridge, like the ones army used to make to cross rivers.",
    "looks_like": "t_pontoon",
    "symbol": "8",
    "color": "brown",
    "move_cost": 4,
    "flags": [ "TRANSPARENT", "FLAT" ],
    "deconstruct": {
      "ter_set": "t_water_moving_dp",
      "items": [ { "item": "rope_makeshift_6", "count": [ 3, 4 ] }, { "item": "2x4", "count": 8 } ]
    },
    "bash": {
      "str_min": 8,
      "str_max": 80,
      "sound": "smash!",
      "sound_fail": "whump!",
      "ter_set": "t_water_dp",
      "items": [ { "item": "2x4", "count": 2, "prob": 25 }, { "item": "splinter", "count": [ 2, 4 ] } ]
    }
  },
  {
    "type": "terrain",
    "id": "t_pavement_bg_dp",
    "name": "bridge pavement",
    "symbol": ".",
    "color": "dark_gray",
    "move_cost": 2,
    "flags": [ "TRANSPARENT", "FLAT", "ROAD", "MINEABLE" ],
    "bash": {
      "str_min": 70,
      "str_max": 300,
      "sound": "concrete cracking and metal screeching!",
      "sound_fail": "whump!",
      "ter_set": "t_water_dp",
      "items": [ { "item": "rock", "count": [ 4, 20 ] }, { "item": "rebar", "count": [ 10, 20 ] } ]
    }
  },
  {
    "type": "terrain",
    "id": "t_pavement_y_bg_dp",
    "name": "bridge yellow pavement",
    "symbol": ".",
    "color": "yellow",
    "move_cost": 2,
    "flags": [ "TRANSPARENT", "FLAT", "ROAD", "MINEABLE" ],
    "bash": {
      "str_min": 70,
      "str_max": 300,
      "sound": "concrete cracking and metal screeching!",
      "sound_fail": "whump!",
      "ter_set": "t_water_dp",
      "items": [ { "item": "rock", "count": [ 4, 20 ] }, { "item": "rebar", "count": [ 10, 20 ] } ]
    }
  },
  {
    "type": "terrain",
    "id": "t_sidewalk_bg_dp",
    "name": "bridge sidewalk",
    "symbol": ".",
    "color": "light_gray",
    "move_cost": 2,
    "flags": [ "TRANSPARENT", "FLAT", "ROAD", "MINEABLE" ],
    "bash": {
      "str_min": 70,
      "str_max": 300,
      "sound": "concrete cracking and metal screeching!",
      "sound_fail": "whump!",
      "ter_set": "t_water_dp",
      "items": [ { "item": "rock", "count": [ 4, 20 ] }, { "item": "rebar", "count": [ 10, 20 ] } ]
    }
  },
  {
    "type": "terrain",
    "id": "t_guardrail_bg_dp",
    "name": "guard rail",
    "symbol": "#",
    "color": "light_gray",
    "move_cost": 3,
    "flags": [ "TRANSPARENT", "NOITEM", "REDUCE_SCENT", "MOUNTABLE", "SHORT", "THIN_OBSTACLE", "ROAD" ],
    "bash": {
      "str_min": 8,
      "str_max": 150,
      "sound": "crunch!",
      "sound_fail": "clang!",
      "ter_set": "t_pavement_bg_dp",
      "items": [ { "item": "pipe", "count": [ 1, 2 ] }, { "item": "scrap", "count": [ 3, 6 ] } ]
    }
  },
  {
    "type": "terrain",
    "id": "t_guardrail",
    "name": "guard rail",
    "symbol": "#",
    "color": "light_gray",
    "move_cost": 3,
    "flags": [ "TRANSPARENT", "NOITEM", "REDUCE_SCENT", "MOUNTABLE", "SHORT", "THIN_OBSTACLE", "ROAD" ],
    "looks_like": "t_guardrail_bg_dp",
    "bash": {
      "str_min": 8,
      "str_max": 150,
      "sound": "crunch!",
      "sound_fail": "clang!",
      "ter_set": "t_pavement",
      "items": [ { "item": "pipe", "count": [ 1, 2 ] }, { "item": "scrap", "count": [ 3, 6 ] } ]
    }
  },
  {
    "type": "terrain",
    "id": "t_tree_blackjack",
    "name": "blackjack oak",
    "symbol": "7",
    "color": "brown",
    "move_cost": 0,
    "coverage": 80,
    "flags": [ "FLAMMABLE_ASH", "NOITEM", "SUPPORTS_ROOF", "TREE", "REDUCE_SCENT" ],
    "transforms_into": "t_tree_blackjack_harvested",
    "examine_action": "harvest_ter",
    "harvest_by_season": [
      { "seasons": [ "spring", "summer", "autumn", "winter" ], "entries": [ { "drop": "tanbark", "base_num": [ 1, 2 ] } ] }
    ],
    "bash": {
      "str_min": 80,
      "str_max": 180,
      "sound": "crunch!",
      "sound_fail": "whack!",
      "ter_set": "t_dirt",
      "items": [ { "item": "stick", "count": [ 3, 10 ] }, { "item": "splinter", "count": [ 10, 25 ] } ]
    }
  },
  {
    "type": "terrain",
    "id": "t_tree_blackjack_harvested",
    "name": "blackjack oak",
    "symbol": "7",
    "color": "brown",
    "move_cost": 0,
    "coverage": 80,
    "flags": [ "FLAMMABLE_ASH", "NOITEM", "SUPPORTS_ROOF", "TREE", "REDUCE_SCENT" ],
    "transforms_into": "t_tree_blackjack",
    "bash": {
      "str_min": 80,
      "str_max": 180,
      "sound": "crunch!",
      "sound_fail": "whack!",
      "ter_set": "t_dirt",
      "items": [ { "item": "stick", "count": [ 3, 10 ] }, { "item": "splinter", "count": [ 10, 25 ] } ]
    }
  },
  {
    "type": "terrain",
    "id": "t_claymound",
    "name": "mound of clay",
    "symbol": "#",
    "color": "brown",
    "move_cost": 5,
    "flags": [ "TRANSPARENT" ],
    "bash": {
      "str_min": 2,
      "str_max": 4,
      "sound": "splosh!",
      "sound_fail": "splosh!",
      "ter_set": "t_water_dp",
      "items": [ { "item": "clay_lump", "count": [ 6, 12 ] } ]
    }
  },
  {
    "type": "terrain",
    "id": "t_sandmound",
    "name": "mound of sand",
    "symbol": "#",
    "color": "brown",
    "move_cost": 5,
    "flags": [ "TRANSPARENT" ],
    "bash": {
      "str_min": 2,
      "str_max": 4,
      "sound": "splosh!",
      "sound_fail": "splosh!",
      "ter_set": "t_water_dp",
      "items": [ { "item": "material_sand", "charges": [ 300, 600 ] } ]
    }
  },
  {
    "type": "terrain",
    "id": "t_conveyor",
    "name": "conveyor belt",
    "symbol": "=",
    "color": "brown",
    "move_cost": 6,
    "flags": [ "TRANSPARENT", "BASHABLE", "PLACE_ITEM", "INDOORS" ],
    "coverage": 30,
    "deconstruct": {
      "ter_set": "t_rock_floor",
      "items": [
        { "item": "wire", "count": 1 },
        { "item": "pipe", "count": [ 1, 4 ] },
        { "item": "chain", "prob": 10 },
        { "item": "scrap", "count": [ 1, 5 ] },
        { "item": "xlframe", "prob": 5 }
      ]
    },
    "bash": {
      "str_min": 12,
      "str_max": 80,
      "sound": "clang!",
      "sound_fail": "ting.",
      "ter_set": "t_rock_floor",
      "items": [ { "item": "pipe", "count": [ 1, 3 ] }, { "item": "chain", "prob": 10 }, { "item": "scrap", "count": [ 1, 5 ] } ]
    }
  },
  {
    "type": "terrain",
    "id": "t_machinery_light",
    "name": "light machinery",
    "symbol": "$",
    "color": "dark_gray",
    "move_cost": 10,
    "coverage": 65,
    "flags": [ "TRANSPARENT", "BASHABLE", "CONTAINER", "FLAMMABLE", "PLACE_ITEM" ],
    "deconstruct": {
      "ter_set": "t_rock_floor",
      "items": [
        { "item": "wire", "count": [ 1, 3 ] },
        { "item": "pipe", "count": [ 1, 2 ] },
        { "item": "chain", "prob": 40 },
        { "item": "cu_pipe", "prob": 40 },
        { "item": "scrap", "count": [ 1, 4 ] },
        { "item": "hose", "count": 1 },
        { "item": "steel_chunk", "count": [ 1, 5 ] },
        { "item": "bearing", "charges": [ 4, 12 ] },
        { "item": "frame", "prob": 50 },
        { "item": "motor", "prob": 50 }
      ]
    },
    "bash": {
      "str_min": 16,
      "str_max": 80,
      "sound": "clang!",
      "sound_fail": "ting.",
      "ter_set": "t_rock_floor",
      "items": [
        { "item": "wire", "count": 1 },
        { "item": "pipe", "count": 2, "prob": 40 },
        { "item": "chain", "prob": 20 },
        { "item": "cu_pipe", "prob": 10 },
        { "item": "scrap", "count": [ 3, 8 ] },
        { "item": "steel_chunk", "count": [ 1, 4 ] },
        { "item": "bearing", "charges": [ 2, 8 ] },
        { "item": "frame", "prob": 20 },
        { "item": "motor", "prob": 10 }
      ]
    }
  },
  {
    "type": "terrain",
    "id": "t_machinery_heavy",
    "name": "heavy machinery",
    "symbol": "%",
    "color": "light_gray",
    "move_cost": 0,
    "coverage": 75,
    "flags": [ "BASHABLE", "CONTAINER", "SEALED", "PLACE_ITEM" ],
    "deconstruct": {
      "ter_set": "t_rock_floor",
      "items": [
        { "item": "wire", "count": [ 1, 3 ] },
        { "item": "pipe", "count": [ 1, 2 ] },
        { "item": "chain", "prob": 60 },
        { "item": "cu_pipe", "prob": 20 },
        { "item": "steel_lump", "count": [ 1, 2 ] },
        { "item": "hose", "count": 1 },
        { "item": "sheet_metal", "count": [ 1, 3 ] },
        { "item": "steel_chunk", "count": [ 1, 3 ] },
        { "item": "bearing", "charges": [ 4, 12 ] },
        { "item": "frame", "prob": 60 },
        { "item": "motor", "prob": 30 },
        { "item": "metal_tank", "prob": 30 },
        { "item": "motor_large", "prob": 10 }
      ]
    },
    "bash": {
      "str_min": 18,
      "str_max": 80,
      "sound": "clang!",
      "sound_fail": "ting.",
      "ter_set": "t_rock_floor",
      "items": [
        { "item": "wire", "count": 1 },
        { "item": "pipe", "count": 1 },
        { "item": "chain", "prob": 20 },
        { "item": "steel_lump", "count": 1 },
        { "item": "scrap", "count": [ 1, 5 ] },
        { "item": "sheet_metal", "count": 2 },
        { "item": "steel_chunk", "count": [ 1, 2 ] },
        { "item": "bearing", "charges": [ 2, 8 ] },
        { "item": "frame", "prob": 30 },
        { "item": "motor", "prob": 10 },
        { "item": "metal_tank", "prob": 20 },
        { "item": "motor_large", "prob": 5 }
      ]
    }
  },
  {
    "type": "terrain",
    "id": "t_machinery_old",
    "name": "old machinery",
    "symbol": "&",
    "color": "brown",
    "move_cost": 4,
    "coverage": 55,
    "flags": [ "TRANSPARENT", "BASHABLE", "CONTAINER", "FLAMMABLE", "PLACE_ITEM" ],
    "deconstruct": {
      "ter_set": "t_rock_floor",
      "items": [
        { "item": "wire", "count": 1 },
        { "item": "pipe", "count": [ 1, 2 ] },
        { "item": "chain", "prob": 40 },
        { "item": "cu_pipe", "prob": 60 },
        { "item": "scrap", "count": [ 1, 3 ] },
        { "item": "hose", "count": 1 },
        { "item": "steel_chunk", "count": [ 1, 3 ] },
        { "item": "bearing", "charges": [ 1, 5 ] },
        { "item": "frame", "prob": 30 },
        { "item": "motor", "prob": 30 },
        { "item": "splinter", "count": 3, "prob": 30 },
        { "item": "2x4", "count": [ 1, 4 ] },
        { "item": "nail", "charges": [ 3, 10 ] }
      ]
    },
    "bash": {
      "str_min": 10,
      "str_max": 80,
      "sound": "clang!",
      "sound_fail": "ting.",
      "ter_set": "t_rock_floor",
      "items": [
        { "item": "wire", "count": 1 },
        { "item": "pipe", "count": [ 1, 2 ] },
        { "item": "chain", "prob": 20 },
        { "item": "cu_pipe", "prob": 10 },
        { "item": "scrap", "count": [ 1, 5 ] },
        { "item": "steel_chunk", "count": [ 1, 2 ] },
        { "item": "motor", "prob": 10 },
        { "item": "splinter", "count": [ 4, 8 ] },
        { "item": "2x4", "count": 2 },
        { "item": "nail", "charges": [ 2, 5 ] }
      ]
    }
  },
  {
    "type": "terrain",
    "id": "t_machinery_electronic",
    "name": "electronic machinery",
    "symbol": "$",
    "color": "yellow",
    "move_cost": 8,
    "coverage": 55,
    "flags": [ "TRANSPARENT", "BASHABLE", "CONTAINER", "SEALED", "FLAMMABLE", "PLACE_ITEM" ],
    "deconstruct": {
      "ter_set": "t_rock_floor",
      "items": [
        { "item": "wire", "count": [ 1, 3 ] },
        { "item": "pipe", "count": [ 1, 2 ] },
        { "item": "steel_chunk", "count": [ 1, 4 ] },
        { "item": "bearing", "charges": [ 2, 6 ] },
        { "item": "motor", "prob": 40 },
        { "item": "processor", "count": 1 },
        { "item": "RAM", "count": [ 1, 4 ] },
        { "item": "cable", "charges": [ 1, 4 ] },
        { "item": "small_lcd_screen", "count": 1 },
        { "item": "e_scrap", "count": [ 5, 10 ] },
        { "item": "circuit", "count": [ 3, 8 ] },
        { "item": "power_supply", "count": [ 1, 3 ] },
        { "item": "amplifier", "count": [ 1, 3 ] },
        { "item": "plastic_chunk", "count": [ 2, 8 ] },
        { "item": "scrap", "count": [ 1, 5 ] }
      ]
    },
    "bash": {
      "str_min": 10,
      "str_max": 80,
      "sound": "clang!",
      "sound_fail": "ting.",
      "ter_set": "t_rock_floor",
      "items": [
        { "item": "wire", "prob": 40 },
        { "item": "pipe", "prob": 40 },
        { "item": "steel_chunk", "prob": 40 },
        { "item": "bearing", "charges": [ 2, 4 ] },
        { "item": "motor", "prob": 10 },
        { "item": "processor", "prob": 40 },
        { "item": "RAM", "count": [ 1, 2 ] },
        { "item": "cable", "charges": [ 1, 2 ] },
        { "item": "small_lcd_screen", "prob": 40 },
        { "item": "e_scrap", "count": [ 3, 8 ] },
        { "item": "circuit", "count": [ 1, 3 ] },
        { "item": "power_supply", "prob": 40 },
        { "item": "amplifier", "prob": 40 },
        { "item": "plastic_chunk", "count": [ 2, 8 ] },
        { "item": "scrap", "count": [ 3, 8 ] }
      ]
    }
  },
  {
    "type": "terrain",
    "id": "t_low_stairs_begin",
    "name": "low stairs (beginning section)",
    "symbol": "<",
    "color": "dark_gray_white",
    "move_cost": 4,
    "flags": [ "TRANSPARENT", "BASHABLE", "FLAMMABLE", "PLACE_ITEM", "RAMP", "SEEN_FROM_ABOVE" ],
    "bash": {
      "str_min": 12,
      "str_max": 50,
      "sound": "crunch!",
      "sound_fail": "whump!",
      "ter_set": "t_floor",
      "items": [
        { "item": "2x4", "count": [ 0, 3 ] },
        { "item": "nail", "charges": [ 1, 5 ] },
        { "item": "splinter", "count": [ 1, 4 ] }
      ]
    }
  },
  {
    "type": "terrain",
    "id": "t_low_stairs_end",
    "name": "low stairs (end section)",
    "symbol": "<",
    "color": "black_white",
    "move_cost": 0,
    "flags": [ "BASHABLE", "FLAMMABLE", "PLACE_ITEM", "RAMP", "RAMP_END", "SEEN_FROM_ABOVE" ],
    "bash": {
      "str_min": 20,
      "str_max": 50,
      "sound": "crunch!",
      "sound_fail": "whump!",
      "ter_set": "t_floor",
      "items": [
        { "item": "2x4", "count": [ 0, 3 ] },
        { "item": "nail", "charges": [ 1, 5 ] },
        { "item": "splinter", "count": [ 1, 4 ] }
      ]
    }
  },
  {
    "id": "t_milking_machine",
    "type": "terrain",
    "name": "milking machine",
    "symbol": "%",
    "color": [ "light_gray" ],
    "move_cost": 1,
    "bash": {
      "str_min": 10,
      "str_max": 50,
      "ter_set": "t_floor",
      "sound": "crunch!",
      "sound_fail": "whump!",
      "items": [
        { "item": "scrap", "count": [ 1, 6 ] },
        { "item": "steel_chunk", "count": [ 1, 4 ] },
        { "item": "hose", "count": [ 1, 3 ] }
      ]
    },
    "deconstruct": {
      "ter_set": "t_floor",
      "items": [
        { "item": "scrap", "count": [ 2, 9 ] },
        { "item": "steel_chunk", "count": [ 2, 5 ] },
        { "item": "hose", "count": [ 2, 6 ] }
      ]
    },
    "flags": [ "CONTAINER", "PLACE_ITEM", "BLOCKSDOOR" ]
  },
  {
    "id": "t_bulk_tank",
    "type": "terrain",
    "name": "bulk tank",
    "symbol": "O",
    "color": [ "light_gray" ],
    "move_cost": 0,
    "coverage": 85,
    "bash": {
      "str_min": 20,
      "str_max": 80,
      "ter_set": "t_floor",
      "sound": "crunch!",
      "sound_fail": "whump!",
      "items": [
        { "item": "wire", "count": [ 1, 2 ] },
        { "item": "pipe", "count": [ 1, 2 ] },
        { "item": "steel_lump", "count": [ 1, 5 ] },
        { "item": "sheet_metal", "count": [ 1, 3 ] },
        { "item": "steel_chunk", "count": [ 1, 5 ] }
      ]
    },
    "deconstruct": {
      "ter_set": "t_floor",
      "items": [
        { "item": "wire", "count": [ 2, 8 ] },
        { "item": "pipe", "count": [ 1, 3 ] },
        { "item": "steel_lump", "count": [ 1, 8 ] },
        { "item": "sheet_metal", "count": [ 1, 6 ] },
        { "item": "steel_chunk", "count": [ 1, 10 ] }
      ]
    },
    "flags": [ "BASHABLE", "CONTAINER", "SEALED", "PLACE_ITEM", "WALL", "MINEABLE" ]
  },
  {
    "id": "t_railroad_rubble",
    "type": "terrain",
    "name": "gravel",
    "description": "A small mallet that a judge uses to call - er, wait.  Oh, gravel!  Gravel is a collection of small stones often used for roads, as railroad ballast, and in many other applications.",
    "symbol": "^",
    "color": [ "brown" ],
    "move_cost": 2,
    "bash": {
      "str_min": 4,
      "str_max": 40,
      "ter_set": "t_rock_floor",
      "sound": "crunch!",
      "sound_fail": "whump!",
      "items": [ { "item": "pebble", "count": [ 1, 3 ] }, { "item": "sharp_rock", "count": [ 0, 1 ] } ]
    },
    "deconstruct": {
      "ter_set": "t_rock_floor",
      "items": [ { "item": "pebble", "count": [ 2, 6 ] }, { "item": "sharp_rock", "count": [ 1, 3 ] } ]
    },
    "flags": [ "BASHABLE", "TRANSPARENT" ]
  },
  {
    "id": "t_railroad_track",
    "type": "terrain",
    "name": "railroad track",
    "symbol": "X",
    "color": [ "cyan" ],
    "move_cost": 3,
    "bash": {
      "str_min": 60,
      "str_max": 210,
      "sound": "metal screeching!",
      "sound_fail": "clang!",
      "ter_set": "t_rock_floor",
      "items": [
        { "item": "steel_lump", "count": [ 1, 2 ] },
        { "item": "steel_chunk", "count": [ 1, 4 ] },
        { "item": "scrap", "count": [ 3, 12 ] }
      ]
    },
    "deconstruct": {
      "ter_set": "t_rock_floor",
      "items": [
        { "item": "steel_lump", "count": [ 1, 2 ] },
        { "item": "steel_chunk", "count": [ 1, 4 ] },
        { "item": "scrap", "count": [ 3, 12 ] }
      ]
    },
    "connects_to": "RAIL",
    "flags": [ "BASHABLE", "RAIL", "TRANSPARENT" ]
  },
  {
    "id": "t_railroad_track_h",
    "type": "terrain",
    "name": "railroad track",
    "symbol": "X",
    "color": [ "cyan" ],
    "move_cost": 3,
    "bash": {
      "str_min": 60,
      "str_max": 210,
      "sound": "metal screeching!",
      "sound_fail": "clang!",
      "ter_set": "t_rock_floor",
      "items": [
        { "item": "steel_lump", "count": [ 1, 2 ] },
        { "item": "steel_chunk", "count": [ 1, 4 ] },
        { "item": "scrap", "count": [ 3, 12 ] }
      ]
    },
    "deconstruct": {
      "ter_set": "t_rock_floor",
      "items": [
        { "item": "steel_lump", "count": [ 1, 2 ] },
        { "item": "steel_chunk", "count": [ 1, 4 ] },
        { "item": "scrap", "count": [ 3, 12 ] }
      ]
    },
    "connects_to": "RAIL",
    "flags": [ "BASHABLE", "RAIL", "TRANSPARENT" ]
  },
  {
    "id": "t_railroad_track_v",
    "type": "terrain",
    "name": "railroad track",
    "symbol": "X",
    "color": [ "cyan" ],
    "move_cost": 3,
    "bash": {
      "str_min": 60,
      "str_max": 210,
      "sound": "metal screeching!",
      "sound_fail": "clang!",
      "ter_set": "t_rock_floor",
      "items": [
        { "item": "steel_lump", "count": [ 1, 2 ] },
        { "item": "steel_chunk", "count": [ 1, 4 ] },
        { "item": "scrap", "count": [ 3, 12 ] }
      ]
    },
    "deconstruct": {
      "ter_set": "t_rock_floor",
      "items": [
        { "item": "steel_lump", "count": [ 1, 2 ] },
        { "item": "steel_chunk", "count": [ 1, 4 ] },
        { "item": "scrap", "count": [ 3, 12 ] }
      ]
    },
    "connects_to": "RAIL",
    "flags": [ "BASHABLE", "RAIL", "TRANSPARENT" ]
  },
  {
    "id": "t_railroad_track_d",
    "type": "terrain",
    "name": "railroad track",
    "symbol": "X",
    "color": [ "cyan" ],
    "move_cost": 3,
    "bash": {
      "str_min": 60,
      "str_max": 210,
      "sound": "metal screeching!",
      "sound_fail": "clang!",
      "ter_set": "t_rock_floor",
      "items": [
        { "item": "steel_lump", "count": [ 1, 2 ] },
        { "item": "steel_chunk", "count": [ 1, 4 ] },
        { "item": "scrap", "count": [ 3, 12 ] }
      ]
    },
    "deconstruct": {
      "ter_set": "t_rock_floor",
      "items": [
        { "item": "steel_lump", "count": [ 1, 2 ] },
        { "item": "steel_chunk", "count": [ 1, 4 ] },
        { "item": "scrap", "count": [ 3, 12 ] }
      ]
    },
    "connects_to": "RAIL",
    "flags": [ "BASHABLE", "RAIL", "TRANSPARENT" ]
  },
  {
    "id": "t_railroad_track_d1",
    "type": "terrain",
    "name": "railroad track",
    "symbol": "X",
    "color": [ "cyan" ],
    "move_cost": 3,
    "bash": {
      "str_min": 60,
      "str_max": 210,
      "sound": "metal screeching!",
      "sound_fail": "clang!",
      "ter_set": "t_rock_floor",
      "items": [
        { "item": "steel_lump", "count": [ 1, 2 ] },
        { "item": "steel_chunk", "count": [ 1, 4 ] },
        { "item": "scrap", "count": [ 3, 12 ] }
      ]
    },
    "deconstruct": {
      "ter_set": "t_rock_floor",
      "items": [
        { "item": "steel_lump", "count": [ 1, 2 ] },
        { "item": "steel_chunk", "count": [ 1, 4 ] },
        { "item": "scrap", "count": [ 3, 12 ] }
      ]
    },
    "connects_to": "RAIL",
    "flags": [ "BASHABLE", "RAIL", "TRANSPARENT" ]
  },
  {
    "id": "t_railroad_track_d2",
    "type": "terrain",
    "name": "railroad track",
    "symbol": "X",
    "color": [ "cyan" ],
    "move_cost": 3,
    "bash": {
      "str_min": 60,
      "str_max": 210,
      "sound": "metal screeching!",
      "sound_fail": "clang!",
      "ter_set": "t_rock_floor",
      "items": [
        { "item": "steel_lump", "count": [ 1, 2 ] },
        { "item": "steel_chunk", "count": [ 1, 4 ] },
        { "item": "scrap", "count": [ 3, 12 ] }
      ]
    },
    "deconstruct": {
      "ter_set": "t_rock_floor",
      "items": [
        { "item": "steel_lump", "count": [ 1, 2 ] },
        { "item": "steel_chunk", "count": [ 1, 4 ] },
        { "item": "scrap", "count": [ 3, 12 ] }
      ]
    },
    "connects_to": "RAIL",
    "flags": [ "BASHABLE", "RAIL", "TRANSPARENT" ]
  },
  {
    "id": "t_railroad_tie",
    "type": "terrain",
    "name": "railroad tie",
    "symbol": "#",
    "color": [ "dark_gray_yellow" ],
    "move_cost": 2,
    "bash": {
      "str_min": 10,
      "str_max": 120,
      "sound": "crunch!",
      "sound_fail": "whump.",
      "ter_set": "t_rock_floor",
      "items": [ { "item": "splinter", "count": [ 10, 20 ] } ]
    },
    "deconstruct": {
      "ter_set": "t_rock_floor",
      "items": [ { "item": "log", "count": [ 0, 1 ] }, { "item": "splinter", "count": [ 10, 20 ] } ]
    },
    "connects_to": "RAIL",
    "flags": [ "BASHABLE", "TRANSPARENT" ]
  },
  {
    "id": "t_railroad_tie_h",
    "type": "terrain",
    "name": "railroad tie",
    "symbol": "#",
    "color": [ "dark_gray_yellow" ],
    "move_cost": 2,
    "bash": {
      "str_min": 10,
      "str_max": 120,
      "sound": "crunch!",
      "sound_fail": "whump.",
      "ter_set": "t_rock_floor",
      "items": [ { "item": "splinter", "count": [ 10, 20 ] } ]
    },
    "deconstruct": {
      "ter_set": "t_rock_floor",
      "items": [ { "item": "log", "count": [ 0, 1 ] }, { "item": "splinter", "count": [ 10, 20 ] } ]
    },
    "connects_to": "RAIL",
    "flags": [ "BASHABLE", "TRANSPARENT" ]
  },
  {
    "id": "t_railroad_tie_v",
    "type": "terrain",
    "name": "railroad tie",
    "symbol": "#",
    "color": [ "dark_gray_yellow" ],
    "move_cost": 2,
    "bash": {
      "str_min": 10,
      "str_max": 120,
      "sound": "crunch!",
      "sound_fail": "whump.",
      "ter_set": "t_rock_floor",
      "items": [ { "item": "splinter", "count": [ 10, 20 ] } ]
    },
    "deconstruct": {
      "ter_set": "t_rock_floor",
      "items": [ { "item": "log", "count": [ 0, 1 ] }, { "item": "splinter", "count": [ 10, 20 ] } ]
    },
    "connects_to": "RAIL",
    "flags": [ "BASHABLE", "TRANSPARENT" ]
  },
  {
    "id": "t_railroad_tie_d",
    "type": "terrain",
    "name": "railroad tie",
    "symbol": "#",
    "color": [ "dark_gray_yellow" ],
    "move_cost": 2,
    "bash": {
      "str_min": 10,
      "str_max": 120,
      "sound": "crunch!",
      "sound_fail": "whump.",
      "ter_set": "t_rock_floor",
      "items": [ { "item": "splinter", "count": [ 10, 20 ] } ]
    },
    "deconstruct": {
      "ter_set": "t_rock_floor",
      "items": [ { "item": "log", "count": [ 0, 1 ] }, { "item": "splinter", "count": [ 10, 20 ] } ]
    },
    "connects_to": "RAIL",
    "flags": [ "BASHABLE", "TRANSPARENT" ]
  },
  {
    "id": "t_railroad_track_on_tie",
    "type": "terrain",
    "name": "railroad track",
    "symbol": "X",
    "color": [ "cyan" ],
    "move_cost": 3,
    "bash": {
      "str_min": 60,
      "str_max": 210,
      "sound": "metal screeching!",
      "sound_fail": "clang!",
      "ter_set": "t_rock_floor",
      "items": [
        { "item": "steel_lump", "count": [ 1, 2 ] },
        { "item": "steel_chunk", "count": [ 1, 4 ] },
        { "item": "scrap", "count": [ 3, 12 ] },
        { "item": "splinter", "count": [ 10, 20 ] }
      ]
    },
    "deconstruct": {
      "ter_set": "t_rock_floor",
      "items": [
        { "item": "steel_lump", "count": [ 1, 2 ] },
        { "item": "steel_chunk", "count": [ 1, 4 ] },
        { "item": "scrap", "count": [ 3, 12 ] },
        { "item": "log", "count": [ 0, 1 ] },
        { "item": "splinter", "count": [ 10, 20 ] }
      ]
    },
    "connects_to": "RAIL",
    "flags": [ "BASHABLE", "RAIL", "TRANSPARENT" ]
  },
  {
    "id": "t_railroad_track_h_on_tie",
    "type": "terrain",
    "name": "railroad track",
    "symbol": "X",
    "color": [ "cyan" ],
    "move_cost": 3,
    "bash": {
      "str_min": 60,
      "str_max": 210,
      "sound": "metal screeching!",
      "sound_fail": "clang!",
      "ter_set": "t_rock_floor",
      "items": [
        { "item": "steel_lump", "count": [ 1, 2 ] },
        { "item": "steel_chunk", "count": [ 1, 4 ] },
        { "item": "scrap", "count": [ 3, 12 ] },
        { "item": "splinter", "count": [ 10, 20 ] }
      ]
    },
    "deconstruct": {
      "ter_set": "t_rock_floor",
      "items": [
        { "item": "steel_lump", "count": [ 1, 2 ] },
        { "item": "steel_chunk", "count": [ 1, 4 ] },
        { "item": "scrap", "count": [ 3, 12 ] },
        { "item": "log", "count": [ 0, 1 ] },
        { "item": "splinter", "count": [ 10, 20 ] }
      ]
    },
    "connects_to": "RAIL",
    "flags": [ "BASHABLE", "RAIL", "TRANSPARENT" ]
  },
  {
    "id": "t_railroad_track_v_on_tie",
    "type": "terrain",
    "name": "railroad track",
    "symbol": "X",
    "color": [ "cyan" ],
    "move_cost": 3,
    "bash": {
      "str_min": 60,
      "str_max": 210,
      "sound": "metal screeching!",
      "sound_fail": "clang!",
      "ter_set": "t_rock_floor",
      "items": [
        { "item": "steel_lump", "count": [ 1, 2 ] },
        { "item": "steel_chunk", "count": [ 1, 4 ] },
        { "item": "scrap", "count": [ 3, 12 ] },
        { "item": "splinter", "count": [ 10, 20 ] }
      ]
    },
    "deconstruct": {
      "ter_set": "t_rock_floor",
      "items": [
        { "item": "steel_lump", "count": [ 1, 2 ] },
        { "item": "steel_chunk", "count": [ 1, 4 ] },
        { "item": "scrap", "count": [ 3, 12 ] },
        { "item": "log", "count": [ 0, 1 ] },
        { "item": "splinter", "count": [ 10, 20 ] }
      ]
    },
    "connects_to": "RAIL",
    "flags": [ "BASHABLE", "RAIL", "TRANSPARENT" ]
  },
  {
    "id": "t_railroad_track_d_on_tie",
    "type": "terrain",
    "name": "railroad track",
    "symbol": "X",
    "color": [ "cyan" ],
    "move_cost": 3,
    "bash": {
      "str_min": 60,
      "str_max": 210,
      "sound": "metal screeching!",
      "sound_fail": "clang!",
      "ter_set": "t_rock_floor",
      "items": [
        { "item": "steel_lump", "count": [ 1, 2 ] },
        { "item": "steel_chunk", "count": [ 1, 4 ] },
        { "item": "scrap", "count": [ 3, 12 ] },
        { "item": "splinter", "count": [ 10, 20 ] }
      ]
    },
    "deconstruct": {
      "ter_set": "t_rock_floor",
      "items": [
        { "item": "steel_lump", "count": [ 1, 2 ] },
        { "item": "steel_chunk", "count": [ 1, 4 ] },
        { "item": "scrap", "count": [ 3, 12 ] },
        { "item": "log", "count": [ 0, 1 ] },
        { "item": "splinter", "count": [ 10, 20 ] }
      ]
    },
    "connects_to": "RAIL",
    "flags": [ "BASHABLE", "RAIL", "TRANSPARENT" ]
  },
  {
    "id": "t_floor_waxed_y",
    "type": "terrain",
    "name": "painted waxed floor",
    "symbol": ".",
    "color": [ "yellow" ],
    "move_cost": 2,
    "roof": "t_flat_roof",
    "bash": {
      "str_min": 50,
      "str_max": 400,
      "str_min_supported": 100,
      "ter_set": "t_null",
      "sound": "SMASH!",
      "items": [ { "item": "wax", "count": [ 1, 3 ] } ]
    },
    "flags": [ "TRANSPARENT", "FLAMMABLE_HARD", "SUPPORTS_ROOF", "COLLAPSES", "INDOORS", "FLAT" ]
  },
  {
    "id": "t_backboard_in",
    "type": "terrain",
    "name": "backboard",
    "symbol": "7",
    "color": [ "red" ],
    "move_cost": 0,
    "roof": "t_flat_roof",
    "bash": {
      "str_min": 8,
      "str_max": 45,
      "ter_set": "t_floor_waxed",
      "sound": "metal screeching!",
      "sound_fail": "clang!",
      "items": [
        { "item": "scrap", "count": [ 2, 8 ] },
        { "item": "steel_chunk", "count": [ 1, 3 ] },
        { "item": "pipe", "count": [ 1, 2 ] }
      ]
    },
    "deconstruct": { "ter_set": "t_floor_waxed", "items": [ { "item": "2x4", "count": 4 }, { "item": "nail", "charges": [ 6, 10 ] } ] },
    "flags": [ "TRANSPARENT", "WALL", "PERMEABLE", "INDOORS" ]
  },
  {
    "id": "t_open_air_rooved",
    "type": "terrain",
    "name": "open air",
    "symbol": " ",
    "color": [ "i_cyan" ],
    "move_cost": 2,
    "trap": "tr_ledge",
    "roof": "t_flat_roof",
    "examine_action": "ledge",
    "flags": [ "TRANSPARENT", "NO_FLOOR", "INDOORS" ]
  },
  {
    "id": "t_buffer_stop",
    "type": "terrain",
    "name": "buffer stop",
    "symbol": "S",
    "color": [ "brown" ],
    "move_cost": 3,
    "bash": {
      "str_min": 4,
      "str_max": 12,
      "ter_set": "t_dirt",
      "sound": "crack.",
      "sound_fail": "whump.",
      "items": [ { "item": "2x4", "count": [ 2, 5 ] }, { "item": "nail", "charges": [ 3, 8 ] }, { "item": "splinter", "count": 2 } ]
    },
    "flags": [ "BASHABLE", "TRANSPARENT", "NOITEM", "MOUNTABLE" ]
  },
  {
    "id": "t_railroad_tie_d1",
    "type": "terrain",
    "name": "railroad tie",
    "symbol": "/",
    "color": [ "dark_gray_yellow" ],
    "move_cost": 2,
    "bash": {
      "str_min": 10,
      "str_max": 120,
      "sound": "crunch!",
      "sound_fail": "whump.",
      "ter_set": "t_rock_floor",
      "items": [ { "item": "splinter", "count": [ 10, 20 ] } ]
    },
    "deconstruct": {
      "ter_set": "t_rock_floor",
      "items": [ { "item": "log", "count": [ 0, 1 ] }, { "item": "splinter", "count": [ 10, 20 ] } ]
    },
    "connects_to": "RAIL",
    "flags": [ "BASHABLE", "TRANSPARENT" ]
  },
  {
    "id": "t_railroad_tie_d2",
    "type": "terrain",
    "name": "railroad tie",
    "symbol": "\\",
    "color": [ "dark_gray_yellow" ],
    "move_cost": 2,
    "bash": {
      "str_min": 10,
      "str_max": 120,
      "sound": "crunch!",
      "sound_fail": "whump.",
      "ter_set": "t_rock_floor",
      "items": [ { "item": "splinter", "count": [ 10, 20 ] } ]
    },
    "deconstruct": {
      "ter_set": "t_rock_floor",
      "items": [ { "item": "log", "count": [ 0, 1 ] }, { "item": "splinter", "count": [ 10, 20 ] } ]
    },
    "connects_to": "RAIL",
    "flags": [ "BASHABLE", "TRANSPARENT" ]
  },
  {
    "id": "t_railroad_crossing_signal",
    "type": "terrain",
    "name": "railroad crossing signal",
    "symbol": "1",
    "color": [ "light_gray" ],
    "move_cost": 0,
    "bash": {
      "str_min": 16,
      "str_max": 75,
      "ter_set": "t_dirt",
      "sound": "crash!",
      "sound_fail": "clang.",
      "items": [
        { "item": "pipe", "count": [ 2, 4 ] },
        { "item": "scrap", "count": [ 2, 8 ] },
        { "item": "steel_chunk", "count": [ 0, 1 ] },
        { "item": "e_scrap", "count": [ 0, 1 ] },
        { "item": "power_supply", "count": [ 0, 1 ] }
      ]
    },
    "flags": [ "TRANSPARENT", "NOITEM" ]
  },
  {
    "id": "t_crossbuck_wood",
    "type": "terrain",
    "name": "crossbuck",
    "symbol": "X",
    "color": [ "brown" ],
    "move_cost": 0,
    "bash": {
      "str_min": 6,
      "str_max": 18,
      "ter_set": "t_dirt",
      "sound": "crack.",
      "sound_fail": "whump.",
      "items": [
        { "item": "2x4", "count": [ 1, 3 ] },
        { "item": "nail", "charges": [ 0, 4 ] },
        { "item": "splinter", "count": [ 1, 2 ] }
      ]
    },
    "flags": [ "TRANSPARENT", "NOITEM" ]
  },
  {
    "id": "t_crossbuck_metal",
    "type": "terrain",
    "name": "crossbuck",
    "symbol": "X",
    "color": [ "light_gray" ],
    "move_cost": 0,
    "bash": {
      "str_min": 10,
      "str_max": 50,
      "ter_set": "t_dirt",
      "sound": "crash!",
      "sound_fail": "clang.",
      "items": [ { "item": "pipe", "count": [ 2, 3 ] }, { "item": "scrap", "count": [ 0, 2 ] } ]
    },
    "flags": [ "TRANSPARENT", "NOITEM" ]
  },
  {
    "type": "terrain",
    "id": "t_rootcellar",
    "name": "root cellar",
    "symbol": "=",
    "description": "A cellar dug into the earth for storing food in a cool environment.",
    "color": [ "green" ],
    "move_cost": 0,
    "flags": [ "TRANSPARENT", "CONTAINER", "PLACE_ITEM", "INDOORS", "DECONSTRUCT" ],
    "deconstruct": { "ter_set": "t_pit", "items": [ { "item": "rock", "count": 40 }, { "item": "stick", "count": [ 16, 16 ] } ] },
    "bash": {
      "str_min": 18,
      "str_max": 50,
      "sound": "crunch!",
      "sound_fail": "whump!",
      "ter_set": "t_pit_shallow",
      "items": [ { "item": "rock", "count": 8 }, { "item": "stick", "count": [ 8, 12 ] } ]
    }
  },
  {
    "type": "terrain",
    "id": "t_junk_palisade",
    "name": "junk metal barrier",
    "looks_like": "t_scrap_wall_halfway",
    "description": "A simple wall of rusty scrap metal bolted and wire-tied to a makeshift frame.  Very fashionable in post-apocalyptic shantytowns.  This one isn't quite strong enough to support a roof, but could be reinforced.",
    "symbol": "LINE_OXOX",
    "color": "dark_gray",
    "move_cost": 0,
    "coverage": 60,
    "flags": [ "NOITEM", "WALL", "AUTO_WALL_SYMBOL", "MINEABLE" ],
    "connects_to": "WALL",
    "bash": {
      "str_min": 30,
      "str_max": 200,
      "sound": "metal screeching!",
      "sound_fail": "clang!",
      "ter_set": "t_pit_shallow",
      "items": [ { "item": "pipe", "count": [ 1, 2 ] }, { "item": "scrap", "count": [ 1, 40 ] } ]
    }
  },
  {
    "type": "terrain",
    "id": "t_junk_wall",
    "name": "junk metal wall",
    "looks_like": "t_scrap_wall",
    "description": "A wall of rusty scrap metal bolted and wire-tied to a sturdy frame.  Very fashionable in post-apocalyptic shantytowns.  Can support a roof.",
    "symbol": "LINE_OXOX",
    "color": "dark_gray",
    "move_cost": 0,
    "coverage": 100,
    "flags": [ "NOITEM", "WALL", "SUPPORTS_ROOF", "AUTO_WALL_SYMBOL", "MINEABLE" ],
    "connects_to": "WALL",
    "bash": {
      "str_min": 60,
      "str_max": 200,
      "sound": "metal screeching!",
      "sound_fail": "clang!",
      "ter_set": "t_pit_shallow",
      "items": [
        { "item": "pipe", "count": [ 1, 6 ] },
        { "item": "scrap", "count": [ 1, 40 ] },
        { "item": "sheet_metal", "count": [ 1, 2 ] },
        { "item": "steel_chunk", "count": [ 1, 30 ] }
      ]
    }
  },
  {
    "type": "terrain",
    "id": "t_junk_floor",
    "name": "junk metal floor",
    "looks_like": "t_scrap_floor",
    "description": "A simple roof and floor of rusty scrap metal bolted and wire-tied to a makeshift frame.  Very fashionable in post-apocalyptic shantytowns.  Hope you like the sound of rain on corrugated metal.",
    "symbol": "LINE_OXOX",
    "color": "dark_gray",
    "move_cost": 2,
    "flags": [ "TRANSPARENT", "SUPPORTS_ROOF", "COLLAPSES", "INDOORS", "FLAT" ],
    "bash": {
      "str_min": 30,
      "str_max": 200,
      "sound": "metal screeching!",
      "sound_fail": "clang!",
      "ter_set": "t_dirt",
      "items": [ { "item": "pipe", "count": [ 1, 2 ] }, { "item": "scrap", "count": [ 1, 40 ] } ]
    }
  },
  {
    "type": "terrain",
    "id": "t_rad_platform",
    "looks_like": "t_blue_floor",
    "name": "radiation platform",
    "description": "A dual purpose platform that serves as a containment, and as a device that exposes items places on in to the radioactive source, by temporarily hoisting the radioactive material stored within. Operated from external console.",
    "symbol": "0",
    "color": "light_blue",
    "move_cost": 100,
    "flags": [ "TRANSPARENT", "REDUCE_SCENT", "PERMEABLE" ],
    "bash": {
      "str_min": 50,
      "str_max": 400,
      "ter_set": "t_pit",
      "sound": "metal screeching!",
      "sound_fail": "clang!",
      "items": [
        { "item": "scrap", "count": [ 4, 16 ] },
        { "item": "steel_chunk", "count": [ 1, 6 ] },
        { "item": "cobalt_60", "charges": [ 1, 5 ] },
        { "item": "lead", "charges": [ 12, 18 ] }
      ]
    },
    "deconstruct": {
      "ter_set": "t_pit",
      "items": [
        { "item": "cable", "charges": [ 8, 16 ] },
        { "item": "cobalt_60", "charges": [ 2, 10 ] },
        { "item": "scrap", "count": [ 8, 16 ] },
        { "item": "sheet_metal", "count": [ 5, 10 ] },
        { "item": "lead", "count": [ 12, 18 ] }
      ]
    }
  },
  {
    "type": "terrain",
    "id": "t_grave",
    "name": "grave",
    "looks_like": "t_dirtmound",
    "description": "A dirt grave, with some grass growing on it.  At least some of the dead do actually rest in peace.",
    "symbol": "#",
    "color": "green",
    "move_cost": 3,
    "flags": [ "TRANSPARENT", "DIGGABLE", "MOUNTABLE", "NOCOLLIDE" ],
    "bash": { "sound": "thump", "ter_set": "t_dirt", "str_min": 50, "str_max": 100, "str_min_supported": 100 }
  },
  {
    "type": "terrain",
    "id": "t_grave_new",
    "name": "grave",
    "looks_like": "t_dirtmound",
    "description": "A fresh grave, covered with stones, either to keep something from digging it out or to keep one inside from digging out of it.  Two planks mark this place of someone's eternal rest.",
    "symbol": "#",
    "color": "brown",
    "move_cost": 3,
    "flags": [ "TRANSPARENT", "DIGGABLE", "MOUNTABLE", "NOCOLLIDE", "CONTAINER", "SEALED" ],
    "bash": { "sound": "thump", "ter_set": "t_dirt", "str_min": 50, "str_max": 100, "str_min_supported": 100 }
  },
  {
<<<<<<< HEAD
    "type": "terrain",
    "id": "t_wall_rammed_earth",
    "name": "rammed earth wall",
    "description": "A solid wall of compressed dirt, sturdy enough to support a roof with enough walls and keep out some unwanted visitors.",
    "symbol": "LINE_OXOX",
    "color": "brown",
    "move_cost": 0,
    "coverage": 100,
    "flags": [ "NOITEM", "SUPPORTS_ROOF", "WALL", "AUTO_WALL_SYMBOL", "MINEABLE", "BLOCK_WIND" ],
    "connects_to": "WALL",
    "bash": {
      "str_min": 60,
      "str_max": 200,
      "sound": "heavy rumbling!",
      "sound_fail": "thump",
      "ter_set": "t_fence_post",
      "items": [ { "item": "material_soil", "count": [ 100, 150 ] } ]
    }
=======
  "type": "terrain",
  "id": "t_wall_rammed_earth",
  "name": "rammed earth wall",
  "description": "A solid wall of compressed dirt, sturdy enough to support a roof with enough walls and keep out some unwanted visitors.",
  "symbol": "LINE_OXOX",
  "color": "brown",
  "move_cost": 0,
  "coverage": 100,
  "flags": [
    "NOITEM",
    "SUPPORTS_ROOF",
    "WALL",
    "AUTO_WALL_SYMBOL",
    "MINEABLE",
    "BLOCK_WIND"
  ],
  "connects_to": "WALL",
  "bash": {
    "str_min": 60,
    "str_max": 200,
    "sound": "heavy rumbling!",
    "sound_fail": "thump",
    "ter_set": "t_fence_post",
    "items": [ { "item": "material_soil", "count": [ 100, 150 ] } ]
>>>>>>> bedaec75
  }
}

]<|MERGE_RESOLUTION|>--- conflicted
+++ resolved
@@ -10354,7 +10354,6 @@
     "bash": { "sound": "thump", "ter_set": "t_dirt", "str_min": 50, "str_max": 100, "str_min_supported": 100 }
   },
   {
-<<<<<<< HEAD
     "type": "terrain",
     "id": "t_wall_rammed_earth",
     "name": "rammed earth wall",
@@ -10373,33 +10372,4 @@
       "ter_set": "t_fence_post",
       "items": [ { "item": "material_soil", "count": [ 100, 150 ] } ]
     }
-=======
-  "type": "terrain",
-  "id": "t_wall_rammed_earth",
-  "name": "rammed earth wall",
-  "description": "A solid wall of compressed dirt, sturdy enough to support a roof with enough walls and keep out some unwanted visitors.",
-  "symbol": "LINE_OXOX",
-  "color": "brown",
-  "move_cost": 0,
-  "coverage": 100,
-  "flags": [
-    "NOITEM",
-    "SUPPORTS_ROOF",
-    "WALL",
-    "AUTO_WALL_SYMBOL",
-    "MINEABLE",
-    "BLOCK_WIND"
-  ],
-  "connects_to": "WALL",
-  "bash": {
-    "str_min": 60,
-    "str_max": 200,
-    "sound": "heavy rumbling!",
-    "sound_fail": "thump",
-    "ter_set": "t_fence_post",
-    "items": [ { "item": "material_soil", "count": [ 100, 150 ] } ]
->>>>>>> bedaec75
-  }
-}
-
 ]