[
  {
    "type": "terrain",
    "id": "t_hole",
    "name": "empty space",
    "description": "This is empty space.",
    "symbol": " ",
    "color": "black",
    "move_cost": 2,
    "trap": "tr_ledge",
    "flags": [ "TRANSPARENT", "NOITEM" ]
  },
  {
    "type": "terrain",
    "id": "t_open_air_rooved",
    "name": "open air",
    "description": "This is open air.",
    "symbol": " ",
    "color": "i_cyan",
    "move_cost": 2,
    "roof": "t_flat_roof",
    "trap": "tr_ledge",
    "flags": [ "TRANSPARENT", "NO_FLOOR" ],
    "examine_action": "ledge"
  },
  {
    "type": "terrain",
    "id": "t_pit_shallow",
    "name": "shallow pit",
    "description": "A pit that could be dug even deeper or filled up.  Also useful as a starting foundation for some constructions.",
    "symbol": "0",
    "color": "yellow",
    "move_cost": 8,
    "flags": [ "TRANSPARENT", "DIGGABLE", "DIGGABLE_CAN_DEEPEN" ],
    "bash": { "sound": "thump", "ter_set": "t_null", "str_min": 50, "str_max": 100, "str_min_supported": 100, "bash_below": true }
  },
  {
    "type": "terrain",
    "id": "t_pit",
    "name": "pit",
    "description": "A steep hole that could seriously injure something if it fell in, potentially fatal if it was filled with sharp and dangerous things.  Deep enough for more advanced construction projects, and possibly to reach groundwater if constructed properly.",
    "symbol": "0",
    "color": "brown",
    "move_cost": 10,
    "trap": "tr_pit",
    "flags": [ "TRANSPARENT" ],
    "bash": { "sound": "thump", "ter_set": "t_null", "str_min": 40, "str_max": 100, "str_min_supported": 100, "bash_below": true },
    "examine_action": "pit"
  },
  {
    "type": "terrain",
    "id": "t_pit_corpsed",
    "name": "corpse filled pit",
    "description": "A giant trench full of corpses, maybe even a mass graveyard.  The bodies could be dug out but none of it looks remotely usable.",
    "symbol": "#",
    "color": "green",
    "move_cost": 5,
    "flags": [ "TRANSPARENT", "DIGGABLE" ],
    "bash": { "sound": "thump", "ter_set": "t_null", "str_min": 50, "str_max": 100, "str_min_supported": 100, "bash_below": true },
    "//": "left diggable to clean out corpses-KA101"
  },
  {
    "type": "terrain",
    "id": "t_pit_covered",
    "name": "covered pit",
    "description": "A deep pit with a two by four placed across it, looks sturdy enough to cross safely or the plank could be removed to turn it back into trap fall.",
    "symbol": "#",
    "color": "light_red",
    "move_cost": 2,
    "flags": [ "TRANSPARENT", "ROAD" ],
    "bash": { "sound": "thump", "ter_set": "t_null", "str_min": 40, "str_max": 100, "str_min_supported": 100, "bash_below": true },
    "examine_action": "pit_covered"
  },
  {
    "type": "terrain",
    "id": "t_pit_spiked",
    "name": "spiked pit",
    "description": "A narrow trench full of very pointy things that would easily puncture a body.",
    "symbol": "0",
    "color": "light_red",
    "move_cost": 10,
    "trap": "tr_spike_pit",
    "flags": [ "TRANSPARENT" ],
    "bash": { "sound": "thump", "ter_set": "t_null", "str_min": 40, "str_max": 100, "str_min_supported": 100, "bash_below": true },
    "examine_action": "pit"
  },
  {
    "type": "terrain",
    "id": "t_pit_spiked_covered",
    "name": "covered spiked pit",
    "description": "Menacing with sharp spears along the bottom, this pit has a plank across it to allow someone or something to cross safely.  The two by four could be removed to revert it back into a trap.",
    "symbol": "#",
    "color": "light_red",
    "move_cost": 2,
    "flags": [ "TRANSPARENT", "ROAD" ],
    "bash": { "sound": "thump", "ter_set": "t_null", "str_min": 40, "str_max": 100, "str_min_supported": 100, "bash_below": true },
    "examine_action": "pit_covered"
  },
  {
    "type": "terrain",
    "id": "t_pit_glass",
    "name": "glass pit",
    "description": "Looks like a ton of broken glass was dumped into this pit, maybe not fatal to fall in but wouldn't be pleasant to try to crawl out.",
    "symbol": "0",
    "color": "light_cyan",
    "move_cost": 10,
    "trap": "tr_glass_pit",
    "flags": [ "TRANSPARENT" ],
    "bash": { "sound": "thump", "ter_set": "t_null", "str_min": 40, "str_max": 100, "str_min_supported": 100, "bash_below": true },
    "examine_action": "pit"
  },
  {
    "type": "terrain",
    "id": "t_pit_glass_covered",
    "name": "covered glass pit",
    "description": "A two by four has been placed carefully to allow traversal over this ditch full of large glass shards.  The wooden board could be removed so it couldn't be safely crossed.",
    "symbol": "#",
    "color": "light_cyan",
    "move_cost": 2,
    "flags": [ "TRANSPARENT", "ROAD" ],
    "bash": { "sound": "thump", "ter_set": "t_null", "str_min": 40, "str_max": 100, "str_min_supported": 100, "bash_below": true },
    "examine_action": "pit_covered"
  },
  {
    "type": "terrain",
    "id": "t_slime",
    "name": "slime",
    "description": "A disgusting and slippery mess that could be used to stash things because who'd want to touch it?",
    "symbol": "~",
    "color": "green",
    "move_cost": 6,
    "flags": [ "TRANSPARENT", "CONTAINER", "FLAMMABLE_ASH", "PLACE_ITEM" ]
  },
  {
    "type": "terrain",
    "id": "t_bridge",
    "name": "walkway",
    "description": "A metallic bridge commonly used in industrial settings to meet specified safety standards.",
    "symbol": "#",
    "color": "yellow",
    "move_cost": 2,
    "flags": [ "TRANSPARENT", "FLAT" ]
  },
  {
    "type": "terrain",
    "id": "t_palisade_gate",
    "name": "palisade gate",
    "description": "A large doorway consisting of long logs cabled together, that could be expanded upon.  Can act as a door if some type of pulley system were rigged on an adjacent palisade wall.",
    "symbol": "+",
    "color": "light_red",
    "move_cost": 0,
    "coverage": 55,
    "flags": [ "FLAMMABLE", "NOITEM", "DOOR", "CONNECT_TO_WALL", "WALL", "BLOCK_WIND" ],
    "bash": {
      "str_min": 24,
      "str_max": 150,
      "sound": "crunch!",
      "sound_fail": "whump!",
      "ter_set": "t_null",
      "items": [ { "item": "splinter", "count": [ 10, 20 ] } ]
    }
  },
  {
    "type": "terrain",
    "id": "t_palisade_gate_o",
    "name": "open palisade gate",
    "description": "A hanging palisade gate, hoisted by a nearby pulley system.  Probably shouldn't be underneath when it comes down.",
    "symbol": ".",
    "color": "brown",
    "move_cost": 2,
    "flags": [ "TRANSPARENT", "FLAMMABLE", "FLAT", "CONNECT_TO_WALL" ],
    "bash": {
      "str_min": 6,
      "str_max": 150,
      "sound": "crunch!",
      "sound_fail": "whump!",
      "ter_set": "t_null",
      "items": [ { "item": "splinter", "count": [ 10, 20 ] } ]
    }
  },
  {
    "type": "terrain",
    "id": "t_reinforced_door_glass_c",
    "name": "closed reinforced glass door",
    "description": "A closed glass door reinforced with woven steel wires in a stylish, but practical pattern.",
    "symbol": "+",
    "color": "light_cyan",
    "move_cost": 0,
    "roof": "t_flat_roof",
    "flags": [ "TRANSPARENT", "DOOR", "NOITEM", "CONNECT_TO_WALL", "MINEABLE", "BLOCK_WIND" ],
    "open": "t_reinforced_door_glass_o",
    "bash": {
      "str_min": 40,
      "str_max": 210,
      "sound": "glass breaking!",
      "sound_fail": "whack!",
      "sound_vol": 20,
      "sound_fail_vol": 14,
      "ter_set": "t_mdoor_frame",
      "items": [
        { "item": "glass_shard", "count": [ 42, 84 ] },
        { "item": "wire", "prob": 20 },
        { "item": "scrap", "count": [ 3, 5 ] }
      ]
    }
  },
  {
    "type": "terrain",
    "id": "t_reinforced_door_glass_lab_c",
    "name": "closed reinforced glass door",
    "description": "A closed glass door reinforced with woven steel wires in a stylish, but practical pattern.",
    "symbol": "+",
    "color": "light_cyan",
    "move_cost": 0,
    "roof": "t_flat_roof",
    "flags": [ "TRANSPARENT", "DOOR", "NOITEM", "CONNECT_TO_WALL", "MINEABLE" ],
    "open": "t_reinforced_door_glass_lab_o",
    "bash": {
      "str_min": 40,
      "str_max": 210,
      "sound": "glass breaking!",
      "sound_fail": "whack!",
      "sound_vol": 20,
      "sound_fail_vol": 14,
      "ter_set": "t_thconc_floor",
      "items": [
        { "item": "glass_shard", "count": [ 42, 84 ] },
        { "item": "wire", "prob": 20 },
        { "item": "scrap", "count": [ 3, 5 ] }
      ]
    }
  },
  {
    "type": "terrain",
    "id": "t_reinforced_door_glass_o",
    "name": "open reinforced glass door",
    "description": "A glass door reinforced with woven steel wires in a stylish, but practical pattern.  Yep, it's open.",
    "symbol": "'",
    "color": "light_cyan",
    "move_cost": 2,
    "roof": "t_flat_roof",
    "flags": [ "TRANSPARENT", "FLAT", "CONNECT_TO_WALL", "ROAD", "MINEABLE" ],
    "close": "t_reinforced_door_glass_c",
    "bash": {
      "str_min": 40,
      "str_max": 210,
      "sound": "glass breaking!",
      "sound_fail": "whack!",
      "sound_vol": 20,
      "sound_fail_vol": 14,
      "ter_set": "t_mdoor_frame",
      "items": [
        { "item": "glass_shard", "count": [ 42, 84 ] },
        { "item": "wire", "prob": 20 },
        { "item": "scrap", "count": [ 3, 5 ] }
      ]
    }
  },
  {
    "type": "terrain",
    "id": "t_reinforced_door_glass_lab_o",
    "name": "open reinforced glass door",
    "description": "A glass door reinforced with woven steel wires in a stylish, but practical pattern.  Yep, it's open.",
    "symbol": "'",
    "color": "light_cyan",
    "move_cost": 2,
    "roof": "t_flat_roof",
    "flags": [ "TRANSPARENT", "FLAT", "CONNECT_TO_WALL", "ROAD", "MINEABLE" ],
    "close": "t_reinforced_door_glass_lab_c",
    "bash": {
      "str_min": 40,
      "str_max": 210,
      "sound": "glass breaking!",
      "sound_fail": "whack!",
      "sound_vol": 20,
      "sound_fail_vol": 14,
      "ter_set": "t_thconc_floor",
      "items": [
        { "item": "glass_shard", "count": [ 42, 84 ] },
        { "item": "wire", "prob": 20 },
        { "item": "scrap", "count": [ 3, 5 ] }
      ]
    }
  },
  {
    "type": "terrain",
    "id": "t_door_c",
    "name": "closed wood door",
    "description": "A standard wooden door that doesn't look very resilient.  It'd probably burn easily, too.",
    "symbol": "+",
    "color": "brown",
    "move_cost": 0,
    "coverage": 95,
    "roof": "t_flat_roof",
    "flags": [ "FLAMMABLE_ASH", "DOOR", "NOITEM", "BARRICADABLE_DOOR", "CONNECT_TO_WALL", "BLOCK_WIND" ],
    "open": "t_door_o",
    "deconstruct": {
      "ter_set": "t_door_frame",
      "items": [
        { "item": "2x4", "count": 4 },
        { "item": "wood_panel", "count": 1 },
        { "item": "nail", "charges": [ 6, 12 ] },
        { "item": "hinge", "count": 2 }
      ]
    },
    "bash": {
      "str_min": 8,
      "str_max": 80,
      "str_min_blocked": 15,
      "str_max_blocked": 100,
      "sound": "smash!",
      "sound_fail": "whump!",
      "ter_set": "t_door_b",
      "items": [
        { "item": "2x4", "prob": 25 },
        { "item": "wood_panel", "prob": 10 },
        { "item": "splinter", "count": [ 1, 2 ] },
        { "item": "nail", "charges": [ 0, 2 ] }
      ]
    }
  },
  {
    "type": "terrain",
    "id": "t_door_lab_c",
    "name": "closed wood door",
    "description": "A standard wooden door that doesn't look very resilient.  It'd probably burn easily, too.",
    "symbol": "+",
    "color": "brown",
    "move_cost": 0,
    "coverage": 95,
    "roof": "t_flat_roof",
    "flags": [ "FLAMMABLE_ASH", "DOOR", "NOITEM", "BARRICADABLE_DOOR", "CONNECT_TO_WALL" ],
    "open": "t_door_lab_o",
    "deconstruct": {
      "ter_set": "t_door_lab_frame",
      "items": [
        { "item": "2x4", "count": 4 },
        { "item": "wood_panel", "count": 1 },
        { "item": "nail", "charges": [ 6, 12 ] },
        { "item": "hinge", "count": 2 }
      ]
    },
    "bash": {
      "str_min": 8,
      "str_max": 80,
      "str_min_blocked": 15,
      "str_max_blocked": 100,
      "sound": "smash!",
      "sound_fail": "whump!",
      "ter_set": "t_door_lab_b",
      "items": [
        { "item": "2x4", "prob": 25 },
        { "item": "wood_panel", "prob": 10 },
        { "item": "splinter", "count": [ 1, 2 ] },
        { "item": "nail", "charges": [ 0, 2 ] }
      ]
    }
  },
  {
    "type": "terrain",
    "id": "t_door_white_c",
    "name": "closed wood door",
    "description": "A standard wooden door that doesn't look very resilient.  It'd probably burn easily, too.",
    "symbol": "+",
    "color": "brown",
    "move_cost": 0,
    "coverage": 95,
    "roof": "t_flat_roof",
    "flags": [ "FLAMMABLE_ASH", "DOOR", "NOITEM", "BARRICADABLE_DOOR", "CONNECT_TO_WALL" ],
    "open": "t_door_white_o",
    "deconstruct": {
      "ter_set": "t_door_white_frame",
      "items": [
        { "item": "2x4", "count": 4 },
        { "item": "wood_panel", "count": 1 },
        { "item": "nail", "charges": [ 6, 12 ] },
        { "item": "hinge", "count": 2 }
      ]
    },
    "bash": {
      "str_min": 8,
      "str_max": 80,
      "str_min_blocked": 15,
      "str_max_blocked": 100,
      "sound": "smash!",
      "sound_fail": "whump!",
      "ter_set": "t_door_white_b",
      "items": [
        { "item": "2x4", "prob": 25 },
        { "item": "wood_panel", "prob": 10 },
        { "item": "splinter", "count": [ 1, 2 ] },
        { "item": "nail", "charges": [ 0, 2 ] }
      ]
    }
  },
  {
    "type": "terrain",
    "id": "t_door_gray_c",
    "name": "closed wood door",
    "description": "A standard wooden door that doesn't look very resilient.  It'd probably burn easily, too.",
    "symbol": "+",
    "color": "brown",
    "move_cost": 0,
    "coverage": 95,
    "roof": "t_flat_roof",
    "flags": [ "FLAMMABLE_ASH", "DOOR", "NOITEM", "BARRICADABLE_DOOR", "CONNECT_TO_WALL" ],
    "open": "t_door_gray_o",
    "deconstruct": {
      "ter_set": "t_door_gray_frame",
      "items": [
        { "item": "2x4", "count": 4 },
        { "item": "wood_panel", "count": 1 },
        { "item": "nail", "charges": [ 6, 12 ] },
        { "item": "hinge", "count": 2 }
      ]
    },
    "bash": {
      "str_min": 8,
      "str_max": 80,
      "str_min_blocked": 15,
      "str_max_blocked": 100,
      "sound": "smash!",
      "sound_fail": "whump!",
      "ter_set": "t_door_gray_b",
      "items": [
        { "item": "2x4", "prob": 25 },
        { "item": "wood_panel", "prob": 10 },
        { "item": "splinter", "count": [ 1, 2 ] },
        { "item": "nail", "charges": [ 0, 2 ] }
      ]
    }
  },
  {
    "type": "terrain",
    "id": "t_door_red_c",
    "name": "closed wood door",
    "description": "A standard wooden door that doesn't look very resilient.  It'd probably burn easily, too.",
    "symbol": "+",
    "color": "brown",
    "move_cost": 0,
    "coverage": 95,
    "roof": "t_flat_roof",
    "flags": [ "FLAMMABLE_ASH", "DOOR", "NOITEM", "BARRICADABLE_DOOR", "CONNECT_TO_WALL" ],
    "open": "t_door_red_o",
    "deconstruct": {
      "ter_set": "t_door_red_frame",
      "items": [
        { "item": "2x4", "count": 4 },
        { "item": "wood_panel", "count": 1 },
        { "item": "nail", "charges": [ 6, 12 ] },
        { "item": "hinge", "count": 2 }
      ]
    },
    "bash": {
      "str_min": 8,
      "str_max": 80,
      "str_min_blocked": 15,
      "str_max_blocked": 100,
      "sound": "smash!",
      "sound_fail": "whump!",
      "ter_set": "t_door_red_b",
      "items": [
        { "item": "2x4", "prob": 25 },
        { "item": "wood_panel", "prob": 10 },
        { "item": "splinter", "count": [ 1, 2 ] },
        { "item": "nail", "charges": [ 0, 2 ] }
      ]
    }
  },
  {
    "type": "terrain",
    "id": "t_door_green_c",
    "name": "closed wood door",
    "description": "A standard wooden door that doesn't look very resilient.  It'd probably burn easily, too.",
    "symbol": "+",
    "color": "brown",
    "move_cost": 0,
    "coverage": 95,
    "roof": "t_flat_roof",
    "flags": [ "FLAMMABLE_ASH", "DOOR", "NOITEM", "BARRICADABLE_DOOR", "CONNECT_TO_WALL" ],
    "open": "t_door_green_o",
    "deconstruct": {
      "ter_set": "t_door_green_frame",
      "items": [
        { "item": "2x4", "count": 4 },
        { "item": "wood_panel", "count": 1 },
        { "item": "nail", "charges": [ 6, 12 ] },
        { "item": "hinge", "count": 2 }
      ]
    },
    "bash": {
      "str_min": 8,
      "str_max": 80,
      "str_min_blocked": 15,
      "str_max_blocked": 100,
      "sound": "smash!",
      "sound_fail": "whump!",
      "ter_set": "t_door_green_b",
      "items": [
        { "item": "2x4", "prob": 25 },
        { "item": "wood_panel", "prob": 10 },
        { "item": "splinter", "count": [ 1, 2 ] },
        { "item": "nail", "charges": [ 0, 2 ] }
      ]
    }
  },
  {
    "type": "terrain",
    "id": "t_door_white_o",
    "name": "open wood door",
    "description": "A standard wooden door that doesn't look very resilient.  It'd probably burn easily, too.  This one is wide open.",
    "symbol": "'",
    "color": "brown",
    "move_cost": 2,
    "roof": "t_flat_roof",
    "flags": [ "FLAMMABLE_ASH", "TRANSPARENT", "FLAT", "BARRICADABLE_DOOR", "CONNECT_TO_WALL", "ROAD" ],
    "deconstruct": {
      "ter_set": "t_door_white_frame",
      "items": [
        { "item": "2x4", "count": 4 },
        { "item": "wood_panel", "count": 1 },
        { "item": "nail", "charges": [ 6, 12 ] },
        { "item": "hinge", "count": 2 }
      ]
    },
    "close": "t_door_white_c",
    "bash": {
      "str_min": 5,
      "str_max": 80,
      "str_min_blocked": 7,
      "str_max_blocked": 100,
      "sound": "crash!",
      "sound_fail": "whump!",
      "ter_set": "t_door_white_frame",
      "items": [
        { "item": "2x4", "count": [ 1, 3 ] },
        { "item": "nail", "charges": [ 1, 6 ] },
        { "item": "splinter", "count": [ 2, 6 ] },
        { "item": "hinge", "count": [ 1, 2 ] }
      ]
    }
  },
  {
    "type": "terrain",
    "id": "t_door_gray_o",
    "name": "open wood door",
    "description": "A standard wooden door that doesn't look very resilient.  It'd probably burn easily, too.  This one is wide open.",
    "symbol": "'",
    "color": "brown",
    "move_cost": 2,
    "roof": "t_flat_roof",
    "flags": [ "FLAMMABLE_ASH", "TRANSPARENT", "FLAT", "BARRICADABLE_DOOR", "CONNECT_TO_WALL", "ROAD" ],
    "deconstruct": {
      "ter_set": "t_door_gray_frame",
      "items": [
        { "item": "2x4", "count": 4 },
        { "item": "wood_panel", "count": 1 },
        { "item": "nail", "charges": [ 6, 12 ] },
        { "item": "hinge", "count": 2 }
      ]
    },
    "close": "t_door_gray_c",
    "bash": {
      "str_min": 5,
      "str_max": 80,
      "str_min_blocked": 7,
      "str_max_blocked": 100,
      "sound": "crash!",
      "sound_fail": "whump!",
      "ter_set": "t_door_gray_frame",
      "items": [
        { "item": "2x4", "count": [ 1, 3 ] },
        { "item": "nail", "charges": [ 1, 6 ] },
        { "item": "splinter", "count": [ 2, 6 ] },
        { "item": "hinge", "count": [ 1, 2 ] }
      ]
    }
  },
  {
    "type": "terrain",
    "id": "t_door_red_o",
    "name": "open wood door",
    "description": "A standard wooden door that doesn't look very resilient.  It'd probably burn easily, too.  This one is wide open.",
    "symbol": "'",
    "color": "brown",
    "move_cost": 2,
    "roof": "t_flat_roof",
    "flags": [ "FLAMMABLE_ASH", "TRANSPARENT", "FLAT", "BARRICADABLE_DOOR", "CONNECT_TO_WALL", "ROAD" ],
    "deconstruct": {
      "ter_set": "t_door_red_frame",
      "items": [
        { "item": "2x4", "count": 4 },
        { "item": "wood_panel", "count": 1 },
        { "item": "nail", "charges": [ 6, 12 ] },
        { "item": "hinge", "count": 2 }
      ]
    },
    "close": "t_door_red_c",
    "bash": {
      "str_min": 5,
      "str_max": 80,
      "str_min_blocked": 7,
      "str_max_blocked": 100,
      "sound": "crash!",
      "sound_fail": "whump!",
      "ter_set": "t_door_red_frame",
      "items": [
        { "item": "2x4", "count": [ 1, 3 ] },
        { "item": "nail", "charges": [ 1, 6 ] },
        { "item": "splinter", "count": [ 2, 6 ] },
        { "item": "hinge", "count": [ 1, 2 ] }
      ]
    }
  },
  {
    "type": "terrain",
    "id": "t_door_green_o",
    "name": "open wood door",
    "description": "A standard wooden door that doesn't look very resilient.  It'd probably burn easily, too.  This one is wide open.",
    "symbol": "'",
    "color": "brown",
    "move_cost": 2,
    "roof": "t_flat_roof",
    "flags": [ "FLAMMABLE_ASH", "TRANSPARENT", "FLAT", "BARRICADABLE_DOOR", "CONNECT_TO_WALL", "ROAD" ],
    "deconstruct": {
      "ter_set": "t_door_green_frame",
      "items": [
        { "item": "2x4", "count": 4 },
        { "item": "wood_panel", "count": 1 },
        { "item": "nail", "charges": [ 6, 12 ] },
        { "item": "hinge", "count": 2 }
      ]
    },
    "close": "t_door_green_c",
    "bash": {
      "str_min": 5,
      "str_max": 80,
      "str_min_blocked": 7,
      "str_max_blocked": 100,
      "sound": "crash!",
      "sound_fail": "whump!",
      "ter_set": "t_door_green_frame",
      "items": [
        { "item": "2x4", "count": [ 1, 3 ] },
        { "item": "nail", "charges": [ 1, 6 ] },
        { "item": "splinter", "count": [ 2, 6 ] },
        { "item": "hinge", "count": [ 1, 2 ] }
      ]
    }
  },
  {
    "type": "terrain",
    "id": "t_door_white_b",
    "name": "damaged wood door",
    "description": "A trashed wooden door, that is more of an obstacle than a door.  Also, you can see right through it.  It could be boarded up with a few two by fours.",
    "symbol": "&",
    "color": "brown",
    "move_cost": 0,
    "coverage": 60,
    "roof": "t_flat_roof",
    "flags": [
      "TRANSPARENT",
      "FLAMMABLE_ASH",
      "NOITEM",
      "REDUCE_SCENT",
      "BARRICADABLE_DOOR_DAMAGED",
      "PERMEABLE",
      "CONNECT_TO_WALL"
    ],
    "bash": {
      "str_min": 5,
      "str_max": 70,
      "str_min_blocked": 7,
      "str_max_blocked": 90,
      "sound": "crash!",
      "sound_fail": "whump!",
      "ter_set": "t_door_white_frame",
      "items": [
        { "item": "2x4", "count": [ 1, 2 ] },
        { "item": "nail", "charges": [ 1, 4 ] },
        { "item": "splinter", "count": [ 1, 4 ] },
        { "item": "hinge", "count": [ 1, 2 ] }
      ]
    }
  },
  {
    "type": "terrain",
    "id": "t_door_gray_b",
    "name": "damaged wood door",
    "description": "A trashed wooden door, that is more of an obstacle than a door.  Also, you can see right through it.  It could be boarded up with a few two by fours.",
    "symbol": "&",
    "color": "brown",
    "move_cost": 0,
    "coverage": 60,
    "roof": "t_flat_roof",
    "flags": [
      "TRANSPARENT",
      "FLAMMABLE_ASH",
      "NOITEM",
      "REDUCE_SCENT",
      "BARRICADABLE_DOOR_DAMAGED",
      "PERMEABLE",
      "CONNECT_TO_WALL"
    ],
    "bash": {
      "str_min": 5,
      "str_max": 70,
      "str_min_blocked": 7,
      "str_max_blocked": 90,
      "sound": "crash!",
      "sound_fail": "whump!",
      "ter_set": "t_door_gray_frame",
      "items": [
        { "item": "2x4", "count": [ 1, 2 ] },
        { "item": "nail", "charges": [ 1, 4 ] },
        { "item": "splinter", "count": [ 1, 4 ] },
        { "item": "hinge", "count": [ 1, 2 ] }
      ]
    }
  },
  {
    "type": "terrain",
    "id": "t_door_red_b",
    "name": "damaged wood door",
    "description": "A trashed wooden door, that is more of an obstacle than a door.  Also, you can see right through it.  It could be boarded up with a few two by fours.",
    "symbol": "&",
    "color": "brown",
    "move_cost": 0,
    "coverage": 60,
    "roof": "t_flat_roof",
    "flags": [
      "TRANSPARENT",
      "FLAMMABLE_ASH",
      "NOITEM",
      "REDUCE_SCENT",
      "BARRICADABLE_DOOR_DAMAGED",
      "PERMEABLE",
      "CONNECT_TO_WALL"
    ],
    "bash": {
      "str_min": 5,
      "str_max": 70,
      "str_min_blocked": 7,
      "str_max_blocked": 90,
      "sound": "crash!",
      "sound_fail": "whump!",
      "ter_set": "t_door_red_frame",
      "items": [
        { "item": "2x4", "count": [ 1, 2 ] },
        { "item": "nail", "charges": [ 1, 4 ] },
        { "item": "splinter", "count": [ 1, 4 ] },
        { "item": "hinge", "count": [ 1, 2 ] }
      ]
    }
  },
  {
    "type": "terrain",
    "id": "t_door_green_b",
    "name": "damaged wood door",
    "description": "A trashed wooden door, that is more of an obstacle than a door.  Also, you can see right through it.  It could be boarded up with a few two by fours.",
    "symbol": "&",
    "color": "brown",
    "move_cost": 0,
    "coverage": 60,
    "roof": "t_flat_roof",
    "flags": [
      "TRANSPARENT",
      "FLAMMABLE_ASH",
      "NOITEM",
      "REDUCE_SCENT",
      "BARRICADABLE_DOOR_DAMAGED",
      "PERMEABLE",
      "CONNECT_TO_WALL"
    ],
    "bash": {
      "str_min": 5,
      "str_max": 70,
      "str_min_blocked": 7,
      "str_max_blocked": 90,
      "sound": "crash!",
      "sound_fail": "whump!",
      "ter_set": "t_door_green_frame",
      "items": [
        { "item": "2x4", "count": [ 1, 2 ] },
        { "item": "nail", "charges": [ 1, 4 ] },
        { "item": "splinter", "count": [ 1, 4 ] },
        { "item": "hinge", "count": [ 1, 2 ] }
      ]
    }
  },
  {
    "type": "terrain",
    "id": "t_door_white_frame",
    "name": "empty door frame",
    "description": "An empty door frame made from two by fours and nails.  A variety of doors could be constructed here.",
    "symbol": ".",
    "color": "brown",
    "move_cost": 2,
    "roof": "t_flat_roof",
    "flags": [ "TRANSPARENT", "FLAT", "CONNECT_TO_WALL", "ROAD" ],
    "bash": {
      "str_min": 6,
      "str_max": 25,
      "sound": "crunch!",
      "sound_fail": "whump!",
      "ter_set": "t_null",
      "items": [
        { "item": "2x4", "count": [ 3, 6 ] },
        { "item": "splinter", "count": [ 3, 6 ] },
        { "item": "nail", "charges": [ 6, 12 ] }
      ]
    },
    "deconstruct": { "ter_set": "t_linoleum_white", "items": [ { "item": "2x4", "count": 12 }, { "item": "nail", "charges": 24 } ] }
  },
  {
    "type": "terrain",
    "id": "t_door_gray_frame",
    "name": "empty door frame",
    "description": "An empty door frame made from two by fours and nails.  A variety of doors could be constructed here.",
    "symbol": ".",
    "color": "brown",
    "move_cost": 2,
    "roof": "t_flat_roof",
    "flags": [ "TRANSPARENT", "FLAT", "CONNECT_TO_WALL", "ROAD" ],
    "bash": {
      "str_min": 6,
      "str_max": 25,
      "sound": "crunch!",
      "sound_fail": "whump!",
      "ter_set": "t_null",
      "items": [
        { "item": "2x4", "count": [ 3, 6 ] },
        { "item": "splinter", "count": [ 3, 6 ] },
        { "item": "nail", "charges": [ 6, 12 ] }
      ]
    },
    "deconstruct": { "ter_set": "t_linoleum_gray", "items": [ { "item": "2x4", "count": 12 }, { "item": "nail", "charges": 24 } ] }
  },
  {
    "type": "terrain",
    "id": "t_door_red_frame",
    "name": "empty door frame",
    "description": "An empty door frame made from two by fours and nails.  A variety of doors could be constructed here.",
    "symbol": ".",
    "color": "brown",
    "move_cost": 2,
    "roof": "t_flat_roof",
    "flags": [ "TRANSPARENT", "FLAT", "CONNECT_TO_WALL", "ROAD" ],
    "bash": {
      "str_min": 6,
      "str_max": 25,
      "sound": "crunch!",
      "sound_fail": "whump!",
      "ter_set": "t_null",
      "items": [
        { "item": "2x4", "count": [ 3, 6 ] },
        { "item": "splinter", "count": [ 3, 6 ] },
        { "item": "nail", "charges": [ 6, 12 ] }
      ]
    },
    "deconstruct": { "ter_set": "t_carpet_red", "items": [ { "item": "2x4", "count": 12 }, { "item": "nail", "charges": 24 } ] }
  },
  {
    "type": "terrain",
    "id": "t_door_green_frame",
    "name": "empty door frame",
    "description": "An empty door frame made from two by fours and nails.  A variety of doors could be constructed here.",
    "symbol": ".",
    "color": "brown",
    "move_cost": 2,
    "roof": "t_flat_roof",
    "flags": [ "TRANSPARENT", "FLAT", "CONNECT_TO_WALL", "ROAD" ],
    "bash": {
      "str_min": 6,
      "str_max": 25,
      "sound": "crunch!",
      "sound_fail": "whump!",
      "ter_set": "t_null",
      "items": [
        { "item": "2x4", "count": [ 3, 6 ] },
        { "item": "splinter", "count": [ 3, 6 ] },
        { "item": "nail", "charges": [ 6, 12 ] }
      ]
    },
    "deconstruct": { "ter_set": "t_carpet_green", "items": [ { "item": "2x4", "count": 12 }, { "item": "nail", "charges": 24 } ] }
  },
  {
    "type": "terrain",
    "id": "t_door_glass_red_c",
    "name": "closed glass door",
    "description": "A sliding glass door, the kind that was on social media with people and animals running into.  This one is closed, so don't hurt yourself.",
    "symbol": "+",
    "color": "light_cyan",
    "move_cost": 0,
    "roof": "t_flat_roof",
    "flags": [ "TRANSPARENT", "DOOR", "NOITEM", "CONNECT_TO_WALL" ],
    "open": "t_door_glass_red_o",
    "deconstruct": { "ter_set": "t_door_red_frame", "items": [ { "item": "glass_sheet", "count": 1 } ] },
    "bash": {
      "str_min": 6,
      "str_max": 20,
      "sound": "glass breaking!",
      "sound_fail": "whack!",
      "sound_vol": 16,
      "sound_fail_vol": 10,
      "ter_set": "t_door_red_frame",
      "items": [ { "item": "glass_shard", "count": [ 42, 84 ] } ]
    }
  },
  {
    "type": "terrain",
    "id": "t_door_glass_green_c",
    "name": "closed glass door",
    "description": "A sliding glass door, the kind that was on social media with people and animals running into.  This one is closed, so don't hurt yourself.",
    "symbol": "+",
    "color": "light_cyan",
    "move_cost": 0,
    "roof": "t_flat_roof",
    "flags": [ "TRANSPARENT", "DOOR", "NOITEM", "CONNECT_TO_WALL" ],
    "open": "t_door_glass_green_o",
    "deconstruct": { "ter_set": "t_door_green_frame", "items": [ { "item": "glass_sheet", "count": 1 } ] },
    "bash": {
      "str_min": 6,
      "str_max": 20,
      "sound": "glass breaking!",
      "sound_fail": "whack!",
      "sound_vol": 16,
      "sound_fail_vol": 10,
      "ter_set": "t_door_green_frame",
      "items": [ { "item": "glass_shard", "count": [ 42, 84 ] } ]
    }
  },
  {
    "type": "terrain",
    "id": "t_door_glass_white_c",
    "name": "closed glass door",
    "description": "A sliding glass door, the kind that was on social media with people and animals running into.  This one is closed, so don't hurt yourself.",
    "symbol": "+",
    "color": "light_cyan",
    "move_cost": 0,
    "roof": "t_flat_roof",
    "flags": [ "TRANSPARENT", "DOOR", "NOITEM", "CONNECT_TO_WALL" ],
    "open": "t_door_glass_white_o",
    "deconstruct": { "ter_set": "t_door_white_frame", "items": [ { "item": "glass_sheet", "count": 1 } ] },
    "bash": {
      "str_min": 6,
      "str_max": 20,
      "sound": "glass breaking!",
      "sound_fail": "whack!",
      "sound_vol": 16,
      "sound_fail_vol": 10,
      "ter_set": "t_door_white_frame",
      "items": [ { "item": "glass_shard", "count": [ 42, 84 ] } ]
    }
  },
  {
    "type": "terrain",
    "id": "t_door_glass_gray_c",
    "name": "closed glass door",
    "description": "A sliding glass door, the kind that was on social media with people and animals running into.  This one is closed, so don't hurt yourself.",
    "symbol": "+",
    "color": "light_cyan",
    "move_cost": 0,
    "roof": "t_flat_roof",
    "flags": [ "TRANSPARENT", "DOOR", "NOITEM", "CONNECT_TO_WALL" ],
    "open": "t_door_glass_gray_o",
    "deconstruct": { "ter_set": "t_door_gray_frame", "items": [ { "item": "glass_sheet", "count": 1 } ] },
    "bash": {
      "str_min": 6,
      "str_max": 20,
      "sound": "glass breaking!",
      "sound_fail": "whack!",
      "sound_vol": 16,
      "sound_fail_vol": 10,
      "ter_set": "t_door_gray_frame",
      "items": [ { "item": "glass_shard", "count": [ 42, 84 ] } ]
    }
  },
  {
    "type": "terrain",
    "id": "t_door_glass_red_o",
    "name": "open glass door",
    "description": "A sliding glass door that has been left open for all manner of things to travel through.",
    "symbol": "'",
    "color": "light_cyan",
    "move_cost": 2,
    "roof": "t_flat_roof",
    "flags": [ "TRANSPARENT", "FLAT", "CONNECT_TO_WALL", "ROAD" ],
    "close": "t_door_glass_red_c",
    "deconstruct": { "ter_set": "t_door_red_frame", "items": [ { "item": "glass_sheet", "count": 1 } ] },
    "bash": {
      "str_min": 4,
      "str_max": 20,
      "sound": "glass breaking!",
      "sound_fail": "whack!",
      "sound_vol": 16,
      "sound_fail_vol": 10,
      "ter_set": "t_door_red_frame",
      "items": [ { "item": "glass_shard", "count": [ 42, 84 ] } ]
    }
  },
  {
    "type": "terrain",
    "id": "t_door_glass_green_o",
    "name": "open glass door",
    "description": "A sliding glass door that has been left open for all manner of things to travel through.",
    "symbol": "'",
    "color": "light_cyan",
    "move_cost": 2,
    "roof": "t_flat_roof",
    "flags": [ "TRANSPARENT", "FLAT", "CONNECT_TO_WALL", "ROAD" ],
    "close": "t_door_glass_green_c",
    "deconstruct": { "ter_set": "t_door_green_frame", "items": [ { "item": "glass_sheet", "count": 1 } ] },
    "bash": {
      "str_min": 4,
      "str_max": 20,
      "sound": "glass breaking!",
      "sound_fail": "whack!",
      "sound_vol": 16,
      "sound_fail_vol": 10,
      "ter_set": "t_door_green_frame",
      "items": [ { "item": "glass_shard", "count": [ 42, 84 ] } ]
    }
  },
  {
    "type": "terrain",
    "id": "t_door_glass_white_o",
    "name": "open glass door",
    "description": "A sliding glass door that has been left open for all manner of things to travel through.",
    "symbol": "'",
    "color": "light_cyan",
    "move_cost": 2,
    "roof": "t_flat_roof",
    "flags": [ "TRANSPARENT", "FLAT", "CONNECT_TO_WALL", "ROAD" ],
    "close": "t_door_glass_white_c",
    "deconstruct": { "ter_set": "t_door_white_frame", "items": [ { "item": "glass_sheet", "count": 1 } ] },
    "bash": {
      "str_min": 4,
      "str_max": 20,
      "sound": "glass breaking!",
      "sound_fail": "whack!",
      "sound_vol": 16,
      "sound_fail_vol": 10,
      "ter_set": "t_door_white_frame",
      "items": [ { "item": "glass_shard", "count": [ 42, 84 ] } ]
    }
  },
  {
    "type": "terrain",
    "id": "t_door_glass_gray_o",
    "name": "open glass door",
    "description": "A sliding glass door that has been left open for all manner of things to travel through.",
    "symbol": "'",
    "color": "light_cyan",
    "move_cost": 2,
    "roof": "t_flat_roof",
    "flags": [ "TRANSPARENT", "FLAT", "CONNECT_TO_WALL", "ROAD" ],
    "close": "t_door_glass_gray_c",
    "deconstruct": { "ter_set": "t_door_gray_frame", "items": [ { "item": "glass_sheet", "count": 1 } ] },
    "bash": {
      "str_min": 4,
      "str_max": 20,
      "sound": "glass breaking!",
      "sound_fail": "whack!",
      "sound_vol": 16,
      "sound_fail_vol": 10,
      "ter_set": "t_door_gray_frame",
      "items": [ { "item": "glass_shard", "count": [ 42, 84 ] } ]
    }
  },
  {
    "type": "terrain",
    "id": "t_door_c_peep",
    "name": "closed wood door with peephole",
    "description": "A regular door made of ordinary wood, except this one has a peephole.  If you examined it more closely, you'd be able to peek through the hole.",
    "symbol": "+",
    "color": "brown",
    "move_cost": 0,
    "coverage": 95,
    "roof": "t_flat_roof",
    "flags": [ "FLAMMABLE_ASH", "DOOR", "NOITEM", "BARRICADABLE_DOOR", "CONNECT_TO_WALL", "BLOCK_WIND" ],
    "examine_action": "door_peephole",
    "open": "t_door_o_peep",
    "deconstruct": {
      "ter_set": "t_door_frame",
      "items": [
        { "item": "peephole", "count": 1 },
        { "item": "2x4", "count": 4 },
        { "item": "nail", "charges": [ 6, 12 ] },
        { "item": "hinge", "count": 2 }
      ]
    },
    "bash": {
      "str_min": 8,
      "str_max": 80,
      "str_min_blocked": 15,
      "str_max_blocked": 100,
      "sound": "smash!",
      "sound_fail": "whump!",
      "ter_set": "t_door_b_peep",
      "items": [
        { "item": "peephole", "prob": 75 },
        { "item": "2x4", "prob": 25 },
        { "item": "splinter", "count": [ 1, 2 ] },
        { "item": "nail", "charges": [ 0, 2 ] }
      ]
    }
  },
  {
    "type": "terrain",
    "id": "t_door_b",
    "name": "damaged wood door",
    "description": "A trashed wooden door, that is more of an obstacle than a door.  Also, you can see right through it.  It could be boarded up with a few two by fours.",
    "symbol": "&",
    "color": "brown",
    "move_cost": 0,
    "coverage": 60,
    "roof": "t_flat_roof",
    "flags": [
      "TRANSPARENT",
      "FLAMMABLE_ASH",
      "NOITEM",
      "REDUCE_SCENT",
      "BARRICADABLE_DOOR_DAMAGED",
      "PERMEABLE",
      "CONNECT_TO_WALL"
    ],
    "bash": {
      "str_min": 5,
      "str_max": 70,
      "str_min_blocked": 7,
      "str_max_blocked": 90,
      "sound": "crash!",
      "sound_fail": "whump!",
      "ter_set": "t_door_frame",
      "items": [
        { "item": "2x4", "count": [ 1, 2 ] },
        { "item": "nail", "charges": [ 1, 4 ] },
        { "item": "splinter", "count": [ 1, 4 ] },
        { "item": "hinge", "count": [ 1, 2 ] }
      ]
    }
  },
  {
    "type": "terrain",
    "id": "t_door_lab_b",
    "name": "damaged wood door",
    "description": "A trashed wooden door, that is more of an obstacle than a door.  Also, you can see right through it.  It could be boarded up with a few two by fours.",
    "symbol": "&",
    "color": "brown",
    "move_cost": 0,
    "coverage": 60,
    "roof": "t_flat_roof",
    "flags": [
      "TRANSPARENT",
      "FLAMMABLE_ASH",
      "NOITEM",
      "REDUCE_SCENT",
      "BARRICADABLE_DOOR_DAMAGED",
      "PERMEABLE",
      "CONNECT_TO_WALL"
    ],
    "bash": {
      "str_min": 5,
      "str_max": 70,
      "str_min_blocked": 7,
      "str_max_blocked": 90,
      "sound": "crash!",
      "sound_fail": "whump!",
      "ter_set": "t_door_lab_frame",
      "items": [
        { "item": "2x4", "count": [ 1, 2 ] },
        { "item": "nail", "charges": [ 1, 4 ] },
        { "item": "splinter", "count": [ 1, 4 ] },
        { "item": "hinge", "count": [ 1, 2 ] }
      ]
    }
  },
  {
    "type": "terrain",
    "id": "t_door_b_peep",
    "name": "damaged wood door with peephole",
    "//": "There's no need for a use-peephole, because the door is transparent",
    "description": "Bad news is the peephole is broken and you can't look outside the door.  Good news is the door is nearly broken down, so there's nothing blocking the view.  A few planks, nails and the right tools could patch up all the damage.",
    "symbol": "&",
    "color": "brown",
    "move_cost": 0,
    "coverage": 60,
    "roof": "t_flat_roof",
    "flags": [
      "TRANSPARENT",
      "FLAMMABLE_ASH",
      "NOITEM",
      "REDUCE_SCENT",
      "BARRICADABLE_DOOR_DAMAGED",
      "PERMEABLE",
      "CONNECT_TO_WALL"
    ],
    "bash": {
      "str_min": 5,
      "str_max": 70,
      "str_min_blocked": 7,
      "str_max_blocked": 90,
      "sound": "crash!",
      "sound_fail": "whump!",
      "ter_set": "t_door_frame",
      "items": [
        { "item": "2x4", "prob": 50 },
        { "item": "2x4", "count": [ 1, 2 ] },
        { "item": "nail", "charges": [ 1, 4 ] },
        { "item": "splinter", "count": [ 1, 4 ] },
        { "item": "hinge", "count": [ 1, 2 ] }
      ]
    }
  },
  {
    "type": "terrain",
    "id": "t_door_o",
    "name": "open wood door",
    "description": "A standard wooden door that doesn't look very resilient.  It'd probably burn easily, too.  This one is wide open.",
    "symbol": "'",
    "color": "brown",
    "move_cost": 2,
    "roof": "t_flat_roof",
    "flags": [ "FLAMMABLE_ASH", "TRANSPARENT", "FLAT", "BARRICADABLE_DOOR", "CONNECT_TO_WALL", "ROAD" ],
    "deconstruct": {
      "ter_set": "t_door_frame",
      "items": [
        { "item": "2x4", "count": 4 },
        { "item": "wood_panel", "count": 1 },
        { "item": "nail", "charges": [ 6, 12 ] },
        { "item": "hinge", "count": 2 }
      ]
    },
    "close": "t_door_c",
    "bash": {
      "str_min": 5,
      "str_max": 80,
      "str_min_blocked": 7,
      "str_max_blocked": 100,
      "sound": "crash!",
      "sound_fail": "whump!",
      "ter_set": "t_door_frame",
      "items": [
        { "item": "2x4", "count": [ 1, 3 ] },
        { "item": "nail", "charges": [ 1, 6 ] },
        { "item": "splinter", "count": [ 2, 6 ] },
        { "item": "hinge", "count": [ 1, 2 ] }
      ]
    }
  },
  {
    "type": "terrain",
    "id": "t_door_lab_o",
    "name": "open wood door",
    "description": "A standard wooden door that doesn't look very resilient.  It'd probably burn easily, too.  This one is wide open.",
    "symbol": "'",
    "color": "brown",
    "move_cost": 2,
    "roof": "t_flat_roof",
    "flags": [ "FLAMMABLE_ASH", "TRANSPARENT", "FLAT", "BARRICADABLE_DOOR", "CONNECT_TO_WALL", "ROAD" ],
    "deconstruct": {
      "ter_set": "t_door_lab_frame",
      "items": [
        { "item": "2x4", "count": 4 },
        { "item": "wood_panel", "count": 1 },
        { "item": "nail", "charges": [ 6, 12 ] },
        { "item": "hinge", "count": 2 }
      ]
    },
    "close": "t_door_lab_c",
    "bash": {
      "str_min": 5,
      "str_max": 80,
      "str_min_blocked": 7,
      "str_max_blocked": 100,
      "sound": "crash!",
      "sound_fail": "whump!",
      "ter_set": "t_door_lab_frame",
      "items": [
        { "item": "2x4", "count": [ 1, 3 ] },
        { "item": "nail", "charges": [ 1, 6 ] },
        { "item": "splinter", "count": [ 2, 6 ] }
      ]
    }
  },
  {
    "type": "terrain",
    "id": "t_door_o_peep",
    "name": "open wood door with peephole",
    "description": "A regular door made of ordinary wood, except this one has a peephole.  If you examined it more closely, you'd be able to peek through the hole.  Although, you don't need to peek through it since the door is open anyway.",
    "symbol": "'",
    "color": "brown",
    "move_cost": 2,
    "roof": "t_flat_roof",
    "flags": [ "FLAMMABLE_ASH", "TRANSPARENT", "FLAT", "BARRICADABLE_DOOR", "CONNECT_TO_WALL", "ROAD" ],
    "deconstruct": {
      "ter_set": "t_door_frame",
      "items": [
        { "item": "peephole", "count": 1 },
        { "item": "2x4", "count": 4 },
        { "item": "wood_panel", "count": 1 },
        { "item": "nail", "charges": [ 6, 12 ] },
        { "item": "hinge", "count": [ 1, 2 ] }
      ]
    },
    "close": "t_door_c_peep",
    "bash": {
      "str_min": 5,
      "str_max": 80,
      "str_min_blocked": 7,
      "str_max_blocked": 100,
      "sound": "crash!",
      "sound_fail": "whump!",
      "ter_set": "t_door_frame",
      "items": [
        { "item": "peephole", "prob": 50 },
        { "item": "2x4", "count": [ 1, 3 ] },
        { "item": "nail", "charges": [ 1, 6 ] },
        { "item": "splinter", "count": [ 2, 6 ] },
        { "item": "hinge", "count": [ 1, 2 ] }
      ]
    }
  },
  {
    "type": "terrain",
    "id": "t_rdoor_c",
    "name": "closed reinforced wood door",
    "description": "Just like other wooden doors, except this one has layers of nailed in two by fours and additional hinge for reinforcement.  It might be barricaded, but still susceptible to fire.",
    "symbol": "+",
    "color": "red",
    "move_cost": 0,
    "coverage": 100,
    "roof": "t_flat_roof",
    "flags": [ "FLAMMABLE_ASH", "DOOR", "NOITEM", "BARRICADABLE_DOOR_REINFORCED", "CONNECT_TO_WALL", "BLOCK_WIND" ],
    "open": "t_rdoor_o",
    "deconstruct": {
      "ter_set": "t_door_c",
      "items": [
        { "item": "2x4", "count": 24 },
        { "item": "wood_panel", "count": 2 },
        { "item": "nail", "charges": [ 36, 48 ] },
        { "item": "hinge", "count": 1 }
      ]
    },
    "bash": {
      "str_min": 18,
      "str_max": 100,
      "str_min_blocked": 25,
      "str_max_blocked": 120,
      "sound": "smash!",
      "sound_fail": "whump!",
      "ter_set": "t_rdoor_b",
      "items": [
        { "item": "2x4", "count": [ 1, 4 ] },
        { "item": "splinter", "count": [ 2, 4 ] },
        { "item": "nail", "charges": [ 4, 12 ] }
      ]
    }
  },
  {
    "type": "terrain",
    "id": "t_rdoor_b",
    "name": "damaged reinforced wood door",
    "description": "There are splintering planks and visible holes in the wood, it looks like it could be smashed apart if not repaired.",
    "symbol": "&",
    "color": "red",
    "move_cost": 0,
    "coverage": 75,
    "roof": "t_flat_roof",
    "flags": [
      "TRANSPARENT",
      "FLAMMABLE_ASH",
      "NOITEM",
      "REDUCE_SCENT",
      "BARRICADABLE_DOOR_REINFORCED_DAMAGED",
      "PERMEABLE",
      "CONNECT_TO_WALL"
    ],
    "bash": {
      "str_min": 12,
      "str_max": 90,
      "str_min_blocked": 20,
      "str_max_blocked": 100,
      "sound": "crash!",
      "sound_fail": "wham!",
      "ter_set": "t_door_b",
      "items": [
        { "item": "2x4", "count": [ 1, 4 ] },
        { "item": "nail", "charges": [ 4, 18 ] },
        { "item": "splinter", "count": [ 2, 4 ] },
        { "item": "hinge", "count": [ 0, 1 ] }
      ]
    }
  },
  {
    "type": "terrain",
    "id": "t_rdoor_o",
    "name": "open reinforced wood door",
    "description": "Just like other wooden doors, except this one has layers of nailed in two by fours for reinforcement.  It might be fortified, but still susceptible to fire.  It's open so it's not stopping anything right now.",
    "symbol": "'",
    "color": "red",
    "move_cost": 2,
    "roof": "t_flat_roof",
    "flags": [ "FLAMMABLE_ASH", "TRANSPARENT", "FLAT", "BARRICADABLE_DOOR_REINFORCED", "CONNECT_TO_WALL", "ROAD" ],
    "deconstruct": {
      "ter_set": "t_door_c",
      "items": [
        { "item": "2x4", "count": 24 },
        { "item": "wood_panel", "count": 1 },
        { "item": "nail", "charges": [ 36, 48 ] },
        { "item": "hinge", "count": 1 }
      ]
    },
    "close": "t_rdoor_c",
    "bash": {
      "str_min": 12,
      "str_max": 100,
      "str_min_blocked": 20,
      "str_max_blocked": 120,
      "sound": "crash!",
      "sound_fail": "wham!",
      "ter_set": "t_door_b",
      "items": [
        { "item": "2x4", "count": [ 2, 8 ] },
        { "item": "nail", "charges": [ 8, 30 ] },
        { "item": "splinter", "count": [ 4, 8 ] },
        { "item": "hinge", "count": [ 0, 1 ] }
      ]
    }
  },
  {
    "type": "terrain",
    "id": "t_door_locked_interior",
    "name": "closed wood door",
    "description": "A standard wooden door that doesn't look very resilient.  It'd probably burn easily, too.  This one has an extra keyhole, so it's likely locked.  You could pry it open or pick the lock.",
    "symbol": "+",
    "color": "brown",
    "move_cost": 0,
    "coverage": 95,
    "roof": "t_flat_roof",
    "flags": [ "FLAMMABLE_ASH", "NOITEM", "REDUCE_SCENT", "CONNECT_TO_WALL", "BARRICADABLE_DOOR", "LOCKED", "BLOCK_WIND" ],
    "examine_action": "locked_object",
    "bash": {
      "str_min": 8,
      "str_max": 80,
      "str_min_blocked": 15,
      "str_max_blocked": 100,
      "sound": "smash!",
      "sound_fail": "whump!",
      "ter_set": "t_door_b",
      "items": [
        { "item": "2x4", "prob": 25 },
        { "item": "wood_panel", "prob": 10 },
        { "item": "splinter", "count": [ 1, 2 ] },
        { "item": "nail", "charges": [ 0, 2 ] }
      ]
    }
  },
  {
    "type": "terrain",
    "id": "t_door_locked",
    "name": "closed wood door",
    "description": "A standard wooden door that doesn't look very resilient.  It'd probably burn easily, too.  This one has a deadbolt keyhole, so it's likely locked.  You could pry it open or pick the lock, or unlock the deadbolt from the inside.",
    "symbol": "+",
    "color": "brown",
    "move_cost": 0,
    "coverage": 95,
    "roof": "t_flat_roof",
    "flags": [
      "FLAMMABLE_ASH",
      "NOITEM",
      "OPENCLOSE_INSIDE",
      "REDUCE_SCENT",
      "CONNECT_TO_WALL",
      "BARRICADABLE_DOOR",
      "LOCKED",
      "BLOCK_WIND"
    ],
    "examine_action": "locked_object",
    "open": "t_door_o",
    "bash": {
      "str_min": 8,
      "str_max": 80,
      "str_min_blocked": 15,
      "str_max_blocked": 100,
      "sound": "smash!",
      "sound_fail": "whump!",
      "ter_set": "t_door_b",
      "items": [
        { "item": "2x4", "prob": 25 },
        { "item": "wood_panel", "prob": 10 },
        { "item": "splinter", "count": [ 1, 2 ] },
        { "item": "nail", "charges": [ 0, 2 ] }
      ]
    }
  },
  {
    "type": "terrain",
    "id": "t_door_locked_peep",
    "name": "closed wood door",
    "description": "A regular door made of ordinary wood, except this one has a peephole.  If you examined it more closely, you'd be able to peek through the hole.  This one has a deadbolt keyhole, so it's likely locked.  You could pry it open or pick the lock, or unlock the deadbolt from the inside.",
    "symbol": "+",
    "color": "brown",
    "move_cost": 0,
    "coverage": 95,
    "roof": "t_flat_roof",
    "flags": [
      "FLAMMABLE_ASH",
      "NOITEM",
      "OPENCLOSE_INSIDE",
      "REDUCE_SCENT",
      "CONNECT_TO_WALL",
      "BARRICADABLE_DOOR",
      "LOCKED",
      "BLOCK_WIND"
    ],
    "open": "t_door_o_peep",
    "examine_action": "door_peephole",
    "bash": {
      "str_min": 8,
      "str_max": 80,
      "str_min_blocked": 15,
      "str_max_blocked": 100,
      "sound": "smash!",
      "sound_fail": "whump!",
      "ter_set": "t_door_b_peep",
      "items": [
        { "item": "peephole", "prob": 75 },
        { "item": "2x4", "prob": 25 },
        { "item": "splinter", "count": [ 1, 2 ] },
        { "item": "nail", "charges": [ 0, 2 ] }
      ]
    }
  },
  {
    "type": "terrain",
    "id": "t_door_locked_alarm",
    "name": "closed wood door",
    "description": "A standard wooden door that doesn't look very resilient.  It'd probably burn easily, too.  This one has an extra keyhole, so it's likely locked.  You could pry it open or pick the lock.",
    "symbol": "+",
    "color": "brown",
    "move_cost": 0,
    "coverage": 95,
    "roof": "t_flat_roof",
    "flags": [ "FLAMMABLE_ASH", "ALARMED", "NOITEM", "REDUCE_SCENT", "CONNECT_TO_WALL", "BARRICADABLE_DOOR", "LOCKED", "BLOCK_WIND" ],
    "examine_action": "locked_object",
    "bash": {
      "str_min": 8,
      "str_max": 80,
      "str_min_blocked": 15,
      "str_max_blocked": 100,
      "sound": "smash!",
      "sound_fail": "whump!",
      "ter_set": "t_door_b",
      "items": [
        { "item": "2x4", "prob": 25 },
        { "item": "wood_panel", "prob": 10 },
        { "item": "splinter", "count": [ 1, 2 ] },
        { "item": "nail", "charges": [ 0, 2 ] }
      ]
    }
  },
  {
    "type": "terrain",
    "id": "t_door_curtain_c",
    "name": "closed door curtain",
    "description": "Repurposed curtains from a window acting as a door.  Could be easily taken down for supplies or placed somewhere else.",
    "symbol": "+",
    "color": "dark_gray",
    "move_cost": 0,
    "coverage": 95,
    "roof": "t_flat_roof",
    "flags": [ "FLAMMABLE_ASH", "DOOR", "NOITEM", "CONNECT_TO_WALL", "EASY_DECONSTRUCT" ],
    "open": "t_door_curtain_o",
    "deconstruct": {
      "ter_set": "t_dirt",
      "items": [ { "item": "stick", "count": 1 }, { "item": "sheet", "count": 2 }, { "item": "withered", "count": 12 } ]
    },
    "bash": {
      "str_min": 1,
      "str_max": 4,
      "sound": "rrrrip!",
      "sound_fail": "slap!",
      "sound_vol": 6,
      "sound_fail_vol": 3,
      "ter_set": "t_dirt",
      "items": [
        { "item": "sheet", "count": [ 0, 1 ] },
        { "item": "rag", "count": [ 2, 5 ] },
        { "item": "stick", "count": 1 },
        { "item": "withered", "count": [ 2, 12 ] }
      ]
    }
  },
  {
    "type": "terrain",
    "id": "t_door_makeshift_c",
    "name": "closed makeshift door",
    "description": "A makeshift screen consisting of two by fours bound together with vertical rope hanging from the top of the doorway.  Could be easily taken down and re-purposed.",
    "symbol": "+",
    "color": "brown",
    "move_cost": 0,
    "coverage": 95,
    "roof": "t_flat_roof",
    "flags": [ "FLAMMABLE_ASH", "DOOR", "NOITEM", "CONNECT_TO_WALL", "EASY_DECONSTRUCT", "BLOCK_WIND" ],
    "open": "t_door_makeshift_o",
    "deconstruct": { "ter_set": "t_door_frame", "items": [ { "item": "2x4", "count": 6 }, { "item": "rope_makeshift_6", "count": 2 } ] },
    "bash": {
      "str_min": 4,
      "str_max": 20,
      "str_min_blocked": 6,
      "str_max_blocked": 30,
      "sound": "crack.",
      "sound_fail": "wham.",
      "ter_set": "t_door_frame",
      "items": [
        { "item": "2x4", "count": [ 2, 5 ] },
        { "item": "rope_makeshift_6", "count": [ 0, 1 ] },
        { "item": "withered", "count": [ 2, 12 ] },
        { "item": "splinter", "count": [ 5, 10 ] }
      ]
    }
  },
  {
    "type": "terrain",
    "id": "t_door_curtain_o",
    "name": "open door curtain",
    "description": "Repurposed curtains from a window acting as a door.  Could be easily taken down for supplies or placed somewhere else.  These curtains are open, bundled and tied next to the doorway.",
    "symbol": "'",
    "color": "dark_gray",
    "move_cost": 2,
    "roof": "t_flat_roof",
    "flags": [ "FLAMMABLE_ASH", "TRANSPARENT", "FLAT", "CONNECT_TO_WALL", "ROAD", "EASY_DECONSTRUCT" ],
    "deconstruct": {
      "ter_set": "t_dirt",
      "items": [ { "item": "stick", "count": 1 }, { "item": "sheet", "count": 2 }, { "item": "withered", "count": 12 } ]
    },
    "close": "t_door_curtain_c",
    "bash": {
      "str_min": 1,
      "str_max": 4,
      "sound": "rrrrip!",
      "sound_fail": "slap!",
      "sound_vol": 5,
      "sound_fail_vol": 2,
      "ter_set": "t_dirt",
      "items": [
        { "item": "sheet", "count": [ 0, 1 ] },
        { "item": "rag", "count": [ 2, 5 ] },
        { "item": "stick", "count": 1 },
        { "item": "withered", "count": [ 2, 12 ] }
      ]
    }
  },
  {
    "type": "terrain",
    "id": "t_door_makeshift_o",
    "name": "open makeshift door",
    "description": "A makeshift screen consisting of two by fours bound together with rope hanging from the top of the doorway.  Could be easily taken down and re-purposed.  The planks have been rolled up and attached to the top of the doorway, allowing free movement through.",
    "symbol": "'",
    "color": "brown",
    "move_cost": 2,
    "roof": "t_flat_roof",
    "flags": [ "FLAMMABLE_ASH", "TRANSPARENT", "FLAT", "CONNECT_TO_WALL", "ROAD", "EASY_DECONSTRUCT" ],
    "deconstruct": { "ter_set": "t_door_frame", "items": [ { "item": "2x4", "count": 6 }, { "item": "rope_makeshift_6", "count": 2 } ] },
    "close": "t_door_makeshift_c",
    "bash": {
      "str_min": 3,
      "str_max": 20,
      "str_min_blocked": 4,
      "str_max_blocked": 30,
      "sound": "crack.",
      "sound_fail": "wham.",
      "ter_set": "t_door_frame",
      "items": [
        { "item": "2x4", "count": [ 2, 5 ] },
        { "item": "rope_makeshift_6", "count": [ 0, 1 ] },
        { "item": "withered", "count": [ 2, 12 ] },
        { "item": "splinter", "count": [ 5, 10 ] }
      ]
    }
  },
  {
    "type": "terrain",
    "id": "t_door_frame",
    "name": "empty door frame",
    "description": "An empty door frame made from two by fours and nails.  A variety of doors could be constructed here.",
    "symbol": ".",
    "color": "brown",
    "move_cost": 2,
    "roof": "t_flat_roof",
    "flags": [ "TRANSPARENT", "FLAT", "CONNECT_TO_WALL", "ROAD" ],
    "bash": {
      "str_min": 6,
      "str_max": 25,
      "sound": "crunch!",
      "sound_fail": "whump!",
      "ter_set": "t_null",
      "items": [
        { "item": "2x4", "count": [ 3, 6 ] },
        { "item": "splinter", "count": [ 3, 6 ] },
        { "item": "nail", "charges": [ 6, 12 ] }
      ]
    },
    "deconstruct": { "ter_set": "t_floor", "items": [ { "item": "2x4", "count": 12 }, { "item": "nail", "charges": 24 } ] }
  },
  {
    "type": "terrain",
    "id": "t_door_lab_frame",
    "name": "empty door frame",
    "description": "An empty door frame made from two by fours and nails.  A variety of doors could be constructed here.",
    "symbol": ".",
    "color": "brown",
    "move_cost": 2,
    "roof": "t_flat_roof",
    "flags": [ "TRANSPARENT", "FLAT", "CONNECT_TO_WALL", "ROAD" ],
    "bash": {
      "str_min": 6,
      "str_max": 25,
      "sound": "crunch!",
      "sound_fail": "whump!",
      "ter_set": "t_null",
      "items": [
        { "item": "2x4", "count": [ 3, 6 ] },
        { "item": "splinter", "count": [ 3, 6 ] },
        { "item": "nail", "charges": [ 6, 12 ] }
      ]
    },
    "deconstruct": { "ter_set": "t_thconc_floor", "items": [ { "item": "2x4", "count": 12 }, { "item": "nail", "charges": 24 } ] }
  },
  {
    "type": "terrain",
    "id": "t_mdoor_frame",
    "name": "empty metal door frame",
    "description": "An empty door frame made of steel and assorted metal.  A variety of doors could be constructed here.",
    "symbol": ".",
    "color": "dark_gray",
    "move_cost": 2,
    "roof": "t_flat_roof",
    "flags": [ "TRANSPARENT", "FLAT", "CONNECT_TO_WALL", "ROAD" ],
    "bash": {
      "str_min": 18,
      "str_max": 75,
      "sound": "metal screeching!",
      "sound_fail": "clang!",
      "ter_set": "t_null",
      "items": [ { "item": "spike", "count": [ 2, 4 ] }, { "item": "scrap", "count": [ 3, 6 ] } ]
    }
  },
  {
    "type": "terrain",
    "id": "t_mdoor_lab_frame",
    "name": "empty metal door frame",
    "description": "An empty door frame made of steel and assorted metal.  A variety of doors could be constructed here.",
    "symbol": ".",
    "color": "dark_gray",
    "move_cost": 2,
    "roof": "t_flat_roof",
    "flags": [ "TRANSPARENT", "FLAT", "CONNECT_TO_WALL", "ROAD" ],
    "bash": {
      "str_min": 18,
      "str_max": 75,
      "sound": "metal screeching!",
      "sound_fail": "clang!",
      "ter_set": "t_thconc_floor",
      "items": [ { "item": "spike", "count": [ 2, 4 ] }, { "item": "scrap", "count": [ 3, 6 ] } ]
    }
  },
  {
    "type": "terrain",
    "id": "t_m_frame",
    "name": "empty metal window frame",
    "description": "An empty window frame constructed from assembled metal and carefully braced with various hardware.",
    "symbol": ".",
    "color": "dark_gray",
    "move_cost": 2,
    "roof": "t_flat_roof",
    "flags": [ "TRANSPARENT", "FLAT", "CONNECT_TO_WALL", "ROAD" ],
    "bash": {
      "str_min": 18,
      "str_max": 75,
      "sound": "metal screeching!",
      "sound_fail": "clang!",
      "ter_set": "t_null",
      "items": [ { "item": "spike", "count": [ 2, 4 ] }, { "item": "scrap", "count": [ 3, 6 ] } ]
    }
  },
  {
    "type": "terrain",
    "id": "t_chaingate_l",
    "name": "locked wire gate",
    "description": "A gate for a chain link fence.  This one has a locked padlock on the latch system.  With the right tools, you could cut the metal fence or pick the lock.  You could also examine the fence to see if it looks climbable.",
    "symbol": "+",
    "color": "cyan",
    "move_cost": 0,
    "flags": [ "TRANSPARENT", "PERMEABLE", "LOCKED", "THIN_OBSTACLE" ],
    "connects_to": "CHAINFENCE",
    "bash": {
      "str_min": 10,
      "str_max": 150,
      "str_min_blocked": 15,
      "str_max_blocked": 175,
      "sound": "metal screeching!",
      "sound_fail": "clang!",
      "ter_set": "t_null",
      "items": [ { "item": "wire", "count": [ 8, 20 ] }, { "item": "scrap", "count": [ 0, 12 ] } ]
    }
  },
  {
    "type": "terrain",
    "id": "t_fencegate_c",
    "name": "closed wooden gate",
    "description": "A commercial quality gate made of wood with a latch system.",
    "symbol": "+",
    "color": "brown",
    "move_cost": 3,
    "coverage": 60,
    "flags": [ "TRANSPARENT", "FLAMMABLE_ASH", "DOOR", "MOUNTABLE" ],
    "connects_to": "WOODFENCE",
    "open": "t_fencegate_o",
    "deconstruct": {
      "ter_set": "t_dirt",
      "items": [
        { "item": "2x4", "count": 5 },
        { "item": "pointy_stick", "count": 2 },
        { "item": "nail", "charges": 12 },
        { "item": "hinge", "count": [ 1, 2 ] }
      ]
    },
    "bash": {
      "str_min": 4,
      "str_max": 20,
      "str_min_blocked": 6,
      "str_max_blocked": 30,
      "sound": "crack.",
      "sound_fail": "wham.",
      "ter_set": "t_null",
      "items": [
        { "item": "2x4", "count": [ 1, 4 ] },
        { "item": "nail", "charges": [ 2, 8 ] },
        { "item": "splinter", "count": [ 1, 2 ] },
        { "item": "hinge", "count": [ 1, 2 ] }
      ]
    }
  },
  {
    "type": "terrain",
    "id": "t_fencegate_o",
    "name": "open wooden gate",
    "description": "A commercial quality gate made of wood with a latch system.  The gate is wide open, allowing anything to travel through.",
    "symbol": ".",
    "color": "brown",
    "move_cost": 2,
    "flags": [ "TRANSPARENT", "FLAMMABLE_ASH", "FLAT", "ROAD" ],
    "connects_to": "WOODFENCE",
    "close": "t_fencegate_c",
    "deconstruct": {
      "ter_set": "t_dirt",
      "items": [
        { "item": "2x4", "count": 5 },
        { "item": "pointy_stick", "count": 2 },
        { "item": "nail", "charges": 12 },
        { "item": "hinge", "count": [ 1, 2 ] }
      ]
    },
    "bash": {
      "str_min": 4,
      "str_max": 60,
      "sound": "crash!",
      "sound_fail": "wham!",
      "ter_set": "t_null",
      "items": [
        { "item": "2x4", "count": [ 1, 4 ] },
        { "item": "nail", "charges": [ 2, 8 ] },
        { "item": "splinter", "count": 1 },
        { "item": "hinge", "count": [ 1, 2 ] }
      ]
    }
  },
  {
    "type": "terrain",
    "id": "t_chaingate_c",
    "name": "closed wire gate",
    "description": "A gate for a chain link fence with a latch system to stay closed.",
    "symbol": "+",
    "color": "cyan",
    "move_cost": 0,
    "flags": [ "TRANSPARENT", "DOOR", "PERMEABLE", "THIN_OBSTACLE" ],
    "connects_to": "CHAINFENCE",
    "open": "t_chaingate_o",
    "bash": {
      "str_min": 10,
      "str_max": 150,
      "str_min_blocked": 15,
      "str_max_blocked": 100,
      "sound": "metal screeching!",
      "sound_fail": "clang!",
      "ter_set": "t_null",
      "items": [
        { "item": "wire", "count": [ 6, 15 ] },
        { "item": "pipe", "count": [ 6, 15 ] },
        { "item": "scrap", "count": [ 0, 12 ] }
      ]
    }
  },
  {
    "type": "terrain",
    "id": "t_chaingate_o",
    "name": "open wire gate",
    "description": "A gate for a chain link fence with a latch system to stay closed.  The latch is undone, so the gate has swung open.",
    "symbol": ".",
    "color": "cyan",
    "move_cost": 2,
    "flags": [ "TRANSPARENT", "FLAT", "ROAD" ],
    "connects_to": "CHAINFENCE",
    "close": "t_chaingate_c",
    "bash": {
      "str_min": 5,
      "str_max": 150,
      "sound": "metal screeching!",
      "sound_fail": "clang!",
      "ter_set": "t_null",
      "items": [
        { "item": "wire", "count": [ 6, 15 ] },
        { "item": "pipe", "count": [ 6, 15 ] },
        { "item": "scrap", "count": [ 0, 12 ] }
      ]
    }
  },
  {
    "type": "terrain",
    "id": "t_chickenwire_gate_c",
    "name": "closed chickenwire gate",
    "description": "A gate for a chickenwire fence with a simple latch system to stay closed.",
    "symbol": "+",
    "color": "brown",
    "looks_like": "t_chaingate_c",
    "move_cost": 0,
    "flags": [ "TRANSPARENT", "DOOR", "PERMEABLE" ],
    "connects_to": "CHAINFENCE",
    "open": "t_chickenwire_gate_o",
    "deconstruct": {
      "ter_set": "t_dirt",
      "items": [
        { "item": "2x4", "count": 5 },
        { "item": "wire", "count": 10 },
        { "item": "nail", "charges": 20 },
        { "item": "hinge", "count": [ 1, 2 ] }
      ]
    },
    "bash": {
      "str_min": 5,
      "str_max": 12,
      "str_min_blocked": 5,
      "str_max_blocked": 15,
      "sound": "rattle!",
      "sound_fail": "thump!",
      "ter_set": "t_null",
      "items": [ { "item": "wire", "count": [ 4, 6 ] }, { "item": "2x4", "count": [ 2, 4 ] }, { "item": "hinge", "count": [ 1, 2 ] } ]
    }
  },
  {
    "type": "terrain",
    "id": "t_chickenwire_gate_o",
    "name": "open chickenwire gate",
    "description": "A gate for a chickenwire fence with a simple latch system to stay closed.  The latch is undone, so the gate has swung open.",
    "symbol": ".",
    "color": "brown",
    "looks_like": "t_chaingate_o",
    "move_cost": 2,
    "flags": [ "TRANSPARENT", "FLAT", "ROAD" ],
    "connects_to": "CHAINFENCE",
    "close": "t_chickenwire_gate_c",
    "deconstruct": {
      "ter_set": "t_dirt",
      "items": [
        { "item": "2x4", "count": 5 },
        { "item": "wire", "count": 10 },
        { "item": "nail", "charges": 20 },
        { "item": "hinge", "count": [ 1, 2 ] }
      ]
    },
    "bash": {
      "str_min": 5,
      "str_max": 12,
      "sound": "rattle!",
      "sound_fail": "thump!",
      "ter_set": "t_null",
      "items": [ { "item": "wire", "count": [ 4, 6 ] }, { "item": "2x4", "count": [ 2, 4 ] }, { "item": "hinge", "count": [ 1, 2 ] } ]
    }
  },
  {
    "type": "terrain",
    "id": "t_door_boarded",
    "name": "boarded up door",
    "description": "A standard wooden door that has several planks across it, nailed down to board it up and increase its durability.  Still flammable though.",
    "symbol": "#",
    "color": "brown",
    "move_cost": 0,
    "coverage": 95,
    "roof": "t_flat_roof",
    "flags": [ "FLAMMABLE_ASH", "NOITEM", "WALL", "BLOCK_WIND" ],
    "bash": {
      "str_min": 15,
      "str_max": 80,
      "str_min_blocked": 17,
      "str_max_blocked": 100,
      "sound": "crash!",
      "sound_fail": "wham!",
      "ter_set": "t_door_b",
      "items": [
        { "item": "2x4", "count": [ 1, 3 ] },
        { "item": "wood_panel", "prob": 10 },
        { "item": "nail", "charges": [ 2, 10 ] },
        { "item": "splinter", "count": [ 1, 2 ] }
      ]
    }
  },
  {
    "type": "terrain",
    "id": "t_door_boarded_damaged",
    "name": "boarded up damaged door",
    "description": "A boarded up wooden door, except some of the planks are fractured or coming loose.  Without repairs, it could be broken down easily.",
    "symbol": "#",
    "color": "brown",
    "move_cost": 0,
    "coverage": 95,
    "roof": "t_flat_roof",
    "flags": [ "FLAMMABLE_ASH", "NOITEM", "WALL" ],
    "bash": {
      "str_min": 10,
      "str_max": 40,
      "str_min_blocked": 9,
      "str_max_blocked": 50,
      "sound": "crash!",
      "sound_fail": "wham!",
      "ter_set": "t_door_frame",
      "items": [
        { "item": "2x4", "count": [ 1, 8 ] },
        { "item": "nail", "charges": [ 2, 20 ] },
        { "item": "splinter", "count": 1 },
        { "item": "hinge", "count": [ 1, 2 ] }
      ]
    }
  },
  {
    "type": "terrain",
    "id": "t_door_boarded_peep",
    "name": "boarded up door with peephole",
    "description": "A boarded up door made of ordinary wood, except this one has a peephole.  Although it's been covered up in planks, you could still examine the peephole.",
    "symbol": "#",
    "color": "brown",
    "move_cost": 0,
    "coverage": 95,
    "roof": "t_flat_roof",
    "examine_action": "door_peephole",
    "flags": [ "FLAMMABLE_ASH", "NOITEM", "WALL", "BLOCK_WIND" ],
    "bash": {
      "str_min": 15,
      "str_max": 80,
      "str_min_blocked": 17,
      "str_max_blocked": 100,
      "sound": "crash!",
      "sound_fail": "wham!",
      "ter_set": "t_door_b_peep",
      "items": [
        { "item": "2x4", "count": [ 1, 3 ] },
        { "item": "nail", "charges": [ 2, 10 ] },
        { "item": "splinter", "count": [ 1, 2 ] }
      ]
    }
  },
  {
    "type": "terrain",
    "id": "t_rdoor_boarded",
    "name": "boarded up reinforced door",
    "description": "An additionally reinforced door of layered two by fours that has been boarded up with more wood to prevent it from opening.  Still susceptible to fire.",
    "symbol": "#",
    "color": "brown",
    "move_cost": 0,
    "coverage": 95,
    "roof": "t_flat_roof",
    "flags": [ "FLAMMABLE_ASH", "NOITEM", "WALL", "BLOCK_WIND" ],
    "bash": {
      "str_min": 25,
      "str_max": 60,
      "str_min_blocked": 32,
      "str_max_blocked": 70,
      "sound": "crash!",
      "sound_fail": "wham!",
      "ter_set": "t_rdoor_b",
      "items": [
        { "item": "2x4", "count": [ 1, 4 ] },
        { "item": "wood_panel", "prob": 10 },
        { "item": "nail", "charges": [ 1, 8 ] },
        { "item": "splinter", "count": 1 }
      ]
    }
  },
  {
    "type": "terrain",
    "id": "t_rdoor_boarded_damaged",
    "name": "boarded up damaged reinforced door",
    "description": "A battered and torn reinforced door with planks bursting from the joints.  The boarded up two by fours are fragmented and in pieces, this doesn't look like an easy repair.",
    "symbol": "#",
    "color": "brown",
    "move_cost": 0,
    "coverage": 95,
    "roof": "t_flat_roof",
    "flags": [ "FLAMMABLE_ASH", "NOITEM", "WALL" ],
    "bash": {
      "str_min": 20,
      "str_max": 50,
      "str_min_blocked": 24,
      "str_max_blocked": 60,
      "sound": "crash!",
      "sound_fail": "wham!",
      "ter_set": "t_door_b",
      "items": [
        { "item": "2x4", "count": [ 2, 16 ] },
        { "item": "nail", "charges": [ 6, 54 ] },
        { "item": "splinter", "count": 1 },
        { "item": "hinge", "count": [ 0, 1 ] }
      ]
    }
  },
  {
    "type": "terrain",
    "id": "t_door_boarded_damaged_peep",
    "name": "boarded up damaged door with peephole",
    "description": "A wrecked door made of ordinary wood, except this one has a peephole.  Although it's been covered up in planks, the peephole was damaged and can't be used to see through.",
    "symbol": "#",
    "color": "brown",
    "move_cost": 0,
    "coverage": 95,
    "roof": "t_flat_roof",
    "examine_action": "door_peephole",
    "flags": [ "FLAMMABLE_ASH", "NOITEM", "WALL" ],
    "bash": {
      "str_min": 10,
      "str_max": 40,
      "str_min_blocked": 9,
      "str_max_blocked": 50,
      "sound": "crash!",
      "sound_fail": "wham!",
      "ter_set": "t_door_frame",
      "items": [
        { "item": "peephole", "prob": 75 },
        { "item": "2x4", "count": [ 1, 8 ] },
        { "item": "nail", "charges": [ 2, 20 ] },
        { "item": "splinter", "count": 1 },
        { "item": "hinge", "count": [ 1, 2 ] }
      ]
    }
  },
  {
    "type": "terrain",
    "id": "t_door_metal_c",
    "name": "closed metal door",
    "description": "An extremely resilient door made of assorted steel, carved and pounded into shape.",
    "symbol": "+",
    "color": "cyan",
    "move_cost": 0,
    "coverage": 95,
    "roof": "t_flat_roof",
    "flags": [ "NOITEM", "DOOR", "CONNECT_TO_WALL", "MINEABLE", "BLOCK_WIND" ],
    "open": "t_door_metal_o",
    "bash": {
      "str_min": 80,
      "str_max": 250,
      "sound": "metal screeching!",
      "sound_fail": "clang!",
      "ter_set": "t_mdoor_frame",
      "items": [
        { "item": "scrap", "count": [ 12, 24 ] },
        { "item": "steel_plate", "prob": 75 },
        { "item": "hinge", "count": [ 1, 3 ] }
      ]
    }
  },
  {
    "type": "terrain",
    "id": "t_secretdoor_metal_c",
    "name": "metal wall",
    "description": "An industrially fabricated thick sheet carefully positioned and joined seamlessly with perimeter sealant, this wall is capable of resisting extreme elements as well as hostile forces.  Blast load rated and extremely fire-retardant, breaching will require specialized tools or industrial vehicles.",
    "symbol": "LINE_OXOX",
    "looks_like": "t_wall_metal",
    "color": "cyan",
    "move_cost": 0,
    "roof": "t_metal_floor",
    "flags": [ "NOITEM", "DOOR", "CONNECT_TO_WALL", "AUTO_WALL_SYMBOL", "MINEABLE" ],
    "open": "t_secretdoor_metal_o",
    "bash": {
      "str_min": 80,
      "str_max": 250,
      "sound": "metal screeching!",
      "sound_fail": "clang!",
      "ter_set": "t_mdoor_frame",
      "items": [ { "item": "scrap", "count": [ 12, 24 ] }, { "item": "steel_plate", "prob": 75 } ]
    }
  },
  {
    "type": "terrain",
    "id": "t_secretdoor_metal_o",
    "name": "open secret door",
    "looks_like": "t_mdoor_frame",
    "description": "This apparently normal segment of metal wall has opened to reveal a secret passage.",
    "symbol": "'",
    "color": "cyan",
    "move_cost": 2,
    "roof": "t_metal_floor",
    "flags": [ "TRANSPARENT", "FLAT", "CONNECT_TO_WALL", "ROAD", "MINEABLE" ],
    "close": "t_secretdoor_metal_c",
    "bash": {
      "str_min": 80,
      "str_max": 250,
      "sound": "metal screeching!",
      "sound_fail": "clang!",
      "ter_set": "t_mdoor_frame",
      "items": [ { "item": "scrap", "count": [ 12, 24 ] }, { "item": "steel_plate", "prob": 75 } ]
    }
  },
  {
    "type": "terrain",
    "id": "t_door_metal_lab_c",
    "name": "closed metal door",
    "description": "An extremely resilient door made of assorted steel, carved and pounded into shape.",
    "symbol": "+",
    "color": "cyan",
    "move_cost": 0,
    "coverage": 95,
    "roof": "t_flat_roof",
    "flags": [ "NOITEM", "DOOR", "CONNECT_TO_WALL", "MINEABLE" ],
    "open": "t_door_metal_lab_o",
    "bash": {
      "str_min": 80,
      "str_max": 250,
      "sound": "metal screeching!",
      "sound_fail": "clang!",
      "ter_set": "t_mdoor_lab_frame",
      "items": [
        { "item": "scrap", "count": [ 12, 24 ] },
        { "item": "steel_plate", "prob": 75 },
        { "item": "hinge", "count": [ 1, 3 ] }
      ]
    }
  },
  {
    "type": "terrain",
    "id": "t_door_metal_o",
    "name": "open metal door",
    "description": "An extremely resilient door made of assorted steel, carved and pounded into shape.  It's open, so no tools are needed to break in.",
    "symbol": "'",
    "color": "cyan",
    "move_cost": 2,
    "roof": "t_flat_roof",
    "flags": [ "TRANSPARENT", "FLAT", "CONNECT_TO_WALL", "ROAD", "MINEABLE" ],
    "close": "t_door_metal_c",
    "bash": {
      "str_min": 80,
      "str_max": 250,
      "sound": "metal screeching!",
      "sound_fail": "clang!",
      "ter_set": "t_mdoor_frame",
      "items": [
        { "item": "scrap", "count": [ 12, 24 ] },
        { "item": "steel_plate", "prob": 75 },
        { "item": "hinge", "count": [ 1, 3 ] }
      ]
    }
  },
  {
    "type": "terrain",
    "id": "t_door_metal_lab_o",
    "name": "open metal door",
    "description": "An extremely resilient door made of assorted steel, carved and pounded into shape.  It's open, so no tools are needed to break in.",
    "symbol": "'",
    "color": "cyan",
    "move_cost": 2,
    "roof": "t_flat_roof",
    "flags": [ "TRANSPARENT", "FLAT", "CONNECT_TO_WALL", "ROAD", "MINEABLE" ],
    "close": "t_door_metal_lab_c",
    "bash": {
      "str_min": 80,
      "str_max": 250,
      "sound": "metal screeching!",
      "sound_fail": "clang!",
      "ter_set": "t_mdoor_lab_frame",
      "items": [
        { "item": "scrap", "count": [ 12, 24 ] },
        { "item": "steel_plate", "prob": 75 },
        { "item": "hinge", "count": [ 1, 3 ] }
      ]
    }
  },
  {
    "type": "terrain",
    "id": "t_door_metal_c_peep",
    "name": "closed metal door with peephole",
    "description": "An extremely resilient door made of assorted steel, carved and pounded into shape.  If you examined it more closely, you'd be able to peek through the hole.",
    "symbol": "+",
    "color": "cyan",
    "move_cost": 0,
    "coverage": 95,
    "roof": "t_flat_roof",
    "flags": [ "NOITEM", "DOOR", "CONNECT_TO_WALL", "MINEABLE", "BLOCK_WIND" ],
    "open": "t_door_metal_o_peep",
    "examine_action": "door_peephole",
    "bash": {
      "str_min": 80,
      "str_max": 250,
      "sound": "metal screeching!",
      "sound_fail": "clang!",
      "ter_set": "t_mdoor_frame",
      "items": [
        { "item": "peephole", "prob": 75 },
        { "item": "scrap", "count": [ 12, 24 ] },
        { "item": "steel_plate", "prob": 75 },
        { "item": "hinge", "count": [ 1, 3 ] }
      ]
    }
  },
  {
    "type": "terrain",
    "id": "t_door_metal_o_peep",
    "name": "open metal door with peephole",
    "description": "An extremely resilient door made of assorted steel, carved and pounded into shape.  If you examined it more closely, you'd be able to peek through the hole.  Although, you don't need to peek through it since the door is open anyway.",
    "symbol": "'",
    "color": "cyan",
    "move_cost": 2,
    "roof": "t_flat_roof",
    "flags": [ "TRANSPARENT", "FLAT", "CONNECT_TO_WALL", "ROAD", "MINEABLE" ],
    "close": "t_door_metal_c_peep",
    "bash": {
      "str_min": 80,
      "str_max": 250,
      "sound": "metal screeching!",
      "sound_fail": "clang!",
      "ter_set": "t_mdoor_frame",
      "items": [
        { "item": "peephole", "prob": 75 },
        { "item": "scrap", "count": [ 12, 24 ] },
        { "item": "steel_plate", "prob": 75 },
        { "item": "hinge", "count": [ 1, 3 ] }
      ]
    }
  },
  {
    "type": "terrain",
    "id": "t_door_metal_locked",
    "name": "closed metal door",
    "description": "A galvanized steel door, forged to withstand punishment and impede anyone or anything.  Typically used in conjunction with automated electronic locking mechanisms that require an external source to unlock.",
    "//": "Actually locked",
    "symbol": "+",
    "color": "cyan",
    "move_cost": 0,
    "coverage": 95,
    "roof": "t_flat_roof",
    "flags": [ "NOITEM", "REDUCE_SCENT", "CONNECT_TO_WALL", "LOCKED", "MINEABLE", "BLOCK_WIND" ],
    "bash": {
      "str_min": 80,
      "str_max": 250,
      "sound": "metal screeching!",
      "sound_fail": "clang!",
      "ter_set": "t_mdoor_frame",
      "items": [
        { "item": "scrap", "count": [ 12, 24 ] },
        { "item": "steel_plate", "prob": 75 },
        { "item": "hinge", "count": [ 1, 3 ] }
      ]
    }
  },
  {
    "type": "terrain",
    "id": "t_door_metal_pickable",
    "name": "closed metal door",
    "description": "An extremely resilient door made of assorted steel, carved and pounded into shape.  This one has an extra keyhole, so it's likely locked.  You could probably pick the lock.",
    "//": "Actually pickable, but locked",
    "symbol": "+",
    "color": "cyan",
    "move_cost": 0,
    "coverage": 95,
    "roof": "t_flat_roof",
    "flags": [ "NOITEM", "REDUCE_SCENT", "OPENCLOSE_INSIDE", "CONNECT_TO_WALL", "LOCKED", "MINEABLE", "BLOCK_WIND" ],
    "open": "t_door_metal_o",
    "bash": {
      "str_min": 80,
      "str_max": 250,
      "sound": "metal screeching!",
      "sound_fail": "clang!",
      "ter_set": "t_mdoor_frame",
      "items": [
        { "item": "scrap", "count": [ 12, 24 ] },
        { "item": "steel_plate", "prob": 75 },
        { "item": "hinge", "count": [ 1, 3 ] }
      ]
    }
  },
  {
    "type": "terrain",
    "id": "t_door_bar_c",
    "name": "closed bar door",
    "description": "A detention door made up of crisscrossed stainless steel bars.  The locking mechanism doesn't appear to be engaged.",
    "//": "Unlocked, only created at map gen",
    "symbol": "+",
    "color": "cyan",
    "move_cost": 0,
    "roof": "t_flat_roof",
    "flags": [ "TRANSPARENT", "NOITEM", "PERMEABLE", "CONNECT_TO_WALL", "THIN_OBSTACLE" ],
    "open": "t_door_bar_o",
    "close": "t_door_bar_locked",
    "bash": {
      "str_min": 30,
      "str_max": 210,
      "str_min_blocked": 40,
      "str_max_blocked": 240,
      "sound": "metal screeching!",
      "sound_fail": "clang!",
      "ter_set": "t_floor",
      "items": [
        { "item": "steel_chunk", "count": [ 1, 4 ] },
        { "item": "scrap", "count": [ 3, 12 ] },
        { "item": "hinge", "count": [ 1, 2 ] }
      ]
    }
  },
  {
    "type": "terrain",
    "id": "t_door_bar_o",
    "name": "open bar door",
    "description": "A detention door made up of crisscrossed stainless steel bars.  It's swung wide open.  Freedom!",
    "symbol": "'",
    "color": "cyan",
    "move_cost": 2,
    "roof": "t_flat_roof",
    "flags": [ "TRANSPARENT", "FLAT", "CONNECT_TO_WALL", "ROAD" ],
    "close": "t_door_bar_c",
    "bash": {
      "str_min": 20,
      "str_max": 210,
      "str_min_blocked": 30,
      "str_max_blocked": 240,
      "sound": "metal screeching!",
      "sound_fail": "clang!",
      "ter_set": "t_mdoor_frame",
      "items": [
        { "item": "steel_chunk", "count": [ 1, 4 ] },
        { "item": "scrap", "count": [ 3, 12 ] },
        { "item": "hinge", "count": [ 1, 2 ] }
      ]
    }
  },
  {
    "type": "terrain",
    "id": "t_door_bar_locked",
    "name": "closed bar door",
    "description": "A detention door made up of crisscrossed stainless steel bars.  The locking mechanism appears to be engaged.  The mechanism could be picked open with enough skill.",
    "//": "Locked",
    "symbol": "+",
    "color": "cyan",
    "move_cost": 0,
    "roof": "t_flat_roof",
    "flags": [ "TRANSPARENT", "NOITEM", "PERMEABLE", "CONNECT_TO_WALL", "LOCKED", "THIN_OBSTACLE" ],
    "bash": {
      "str_min": 30,
      "str_max": 210,
      "str_min_blocked": 40,
      "str_max_blocked": 240,
      "sound": "metal screeching!",
      "sound_fail": "clang!",
      "ter_set": "t_mdoor_frame",
      "items": [
        { "item": "steel_chunk", "count": [ 1, 4 ] },
        { "item": "scrap", "count": [ 3, 12 ] },
        { "item": "hinge", "count": [ 1, 2 ] }
      ]
    }
  },
  {
    "type": "terrain",
    "id": "t_door_glass_c",
    "name": "closed glass door",
    "description": "A sliding glass door, the kind that was on social media with people and animals running into.  This one is closed, so don't hurt yourself.",
    "symbol": "+",
    "color": "light_cyan",
    "move_cost": 0,
    "roof": "t_flat_roof",
    "flags": [ "TRANSPARENT", "DOOR", "NOITEM", "CONNECT_TO_WALL", "BLOCK_WIND" ],
    "open": "t_door_glass_o",
    "deconstruct": { "ter_set": "t_door_frame", "items": [ { "item": "glass_sheet", "count": 1 } ] },
    "bash": {
      "str_min": 6,
      "str_max": 20,
      "sound": "glass breaking!",
      "sound_fail": "whack!",
      "sound_vol": 16,
      "sound_fail_vol": 10,
      "ter_set": "t_door_frame",
      "items": [ { "item": "glass_shard", "count": [ 42, 84 ] } ]
    }
  },
  {
    "type": "terrain",
    "id": "t_door_glass_lab_c",
    "name": "closed glass door",
    "description": "A sliding glass door, the kind that was on social media with people and animals running into.  This one is closed, so don't hurt yourself.",
    "symbol": "+",
    "color": "light_cyan",
    "move_cost": 0,
    "roof": "t_flat_roof",
    "flags": [ "TRANSPARENT", "DOOR", "NOITEM", "CONNECT_TO_WALL" ],
    "open": "t_door_glass_lab_o",
    "deconstruct": { "ter_set": "t_door_frame", "items": [ { "item": "glass_sheet", "count": 1 } ] },
    "bash": {
      "str_min": 6,
      "str_max": 20,
      "sound": "glass breaking!",
      "sound_fail": "whack!",
      "sound_vol": 16,
      "sound_fail_vol": 10,
      "ter_set": "t_thconc_floor",
      "items": [ { "item": "glass_shard", "count": [ 42, 84 ] } ]
    }
  },
  {
    "type": "terrain",
    "id": "t_door_glass_o",
    "name": "open glass door",
    "description": "A sliding glass door that has been left open for all manner of things to travel through.",
    "symbol": "'",
    "color": "light_cyan",
    "move_cost": 2,
    "roof": "t_flat_roof",
    "flags": [ "TRANSPARENT", "FLAT", "CONNECT_TO_WALL", "ROAD" ],
    "close": "t_door_glass_c",
    "deconstruct": { "ter_set": "t_door_frame", "items": [ { "item": "glass_sheet", "count": 1 } ] },
    "bash": {
      "str_min": 4,
      "str_max": 20,
      "sound": "glass breaking!",
      "sound_fail": "whack!",
      "sound_vol": 16,
      "sound_fail_vol": 10,
      "ter_set": "t_door_frame",
      "items": [ { "item": "glass_shard", "count": [ 42, 84 ] } ]
    }
  },
  {
    "type": "terrain",
    "id": "t_door_glass_lab_o",
    "name": "open glass door",
    "description": "A sliding glass door that has been left open for all manner of things to travel through.",
    "symbol": "'",
    "color": "light_cyan",
    "move_cost": 2,
    "roof": "t_flat_roof",
    "flags": [ "TRANSPARENT", "FLAT", "CONNECT_TO_WALL", "ROAD" ],
    "close": "t_door_glass_lab_c",
    "deconstruct": { "ter_set": "t_door_frame", "items": [ { "item": "glass_sheet", "count": 1 } ] },
    "bash": {
      "str_min": 4,
      "str_max": 20,
      "sound": "glass breaking!",
      "sound_fail": "whack!",
      "sound_vol": 16,
      "sound_fail_vol": 10,
      "ter_set": "t_thconc_floor",
      "items": [ { "item": "glass_shard", "count": [ 42, 84 ] } ]
    }
  },
  {
    "type": "terrain",
    "id": "t_door_glass_frosted_c",
    "name": "closed frosted glass door",
    "description": "A sliding door of frosted white glass.",
    "symbol": "+",
    "color": "white",
    "flags": [ "DOOR", "NOITEM", "CONNECT_TO_WALL", "BLOCK_WIND" ],
    "open": "t_door_glass_frosted_o",
    "copy-from": "t_door_glass_c"
  },
  {
    "type": "terrain",
    "id": "t_door_glass_frosted_lab_c",
    "name": "closed frosted glass door",
    "description": "A sliding door of frosted white glass.",
    "symbol": "+",
    "color": "white",
    "flags": [ "DOOR", "NOITEM", "CONNECT_TO_WALL" ],
    "open": "t_door_glass_frosted_lab_o",
    "copy-from": "t_door_glass_frosted_c"
  },
  {
    "type": "terrain",
    "id": "t_door_glass_frosted_o",
    "name": "open frosted glass door",
    "description": "A sliding glass door that has been left open for all manner of things to travel through.",
    "symbol": "'",
    "color": "white",
    "flags": [ "TRANSPARENT", "FLAT", "CONNECT_TO_WALL", "ROAD" ],
    "close": "t_door_glass_frosted_c",
    "copy-from": "t_door_glass_o"
  },
  {
    "type": "terrain",
    "id": "t_door_glass_frosted_lab_o",
    "name": "open frosted glass door",
    "description": "A sliding glass door that has been left open for all manner of things to travel through.",
    "symbol": "'",
    "color": "white",
    "flags": [ "TRANSPARENT", "FLAT", "CONNECT_TO_WALL", "ROAD" ],
    "close": "t_door_glass_frosted_lab_c",
    "copy-from": "t_door_glass_lab_o"
  },
  {
    "type": "terrain",
    "id": "t_portcullis",
    "name": "makeshift portcullis",
    "description": "An immense gateway scrapped together with various bits of steel and metal scraps.",
    "symbol": "&",
    "color": "cyan",
    "move_cost": 0,
    "flags": [ "TRANSPARENT", "NOITEM", "PERMEABLE", "CONNECT_TO_WALL", "MINEABLE" ],
    "bash": {
      "str_min": 60,
      "str_max": 210,
      "str_min_blocked": 80,
      "str_max_blocked": 240,
      "sound": "metal screeching!",
      "sound_fail": "clang!",
      "ter_set": "t_null",
      "items": [ { "item": "steel_chunk", "count": [ 1, 4 ] }, { "item": "scrap", "count": [ 3, 12 ] } ]
    }
  },
  {
    "type": "terrain",
    "id": "t_recycler",
    "name": "metal compactor",
    "description": "A hydraulic compactor that can accept items made of various metals, and press them into basic shapes, ready for further crafting.",
    "symbol": "&",
    "color": "green",
    "move_cost": 0,
    "max_volume": 8000,
    "flags": [ "TRANSPARENT", "REDUCE_SCENT", "PERMEABLE" ],
    "examine_action": "recycle_compactor",
    "bash": {
      "str_min": 20,
      "str_max": 150,
      "sound": "metal screeching!",
      "sound_fail": "clang!",
      "ter_set": "t_thconc_floor",
      "items": [
        { "item": "steel_lump", "count": [ 0, 2 ] },
        { "item": "steel_chunk", "count": [ 1, 4 ] },
        { "item": "scrap", "count": [ 3, 12 ] }
      ]
    }
  },
  {
    "type": "terrain",
    "id": "t_fence",
    "aliases": [ "t_fence_h", "t_fence_v" ],
    "name": "picket fence",
    "description": "A barrier made of wood, it's nothing complicated.  Mildly suggests where not to go.",
    "symbol": "LINE_OXOX",
    "color": "brown",
    "move_cost": 3,
    "flags": [
      "TRANSPARENT",
      "DIGGABLE",
      "FLAMMABLE_ASH",
      "NOITEM",
      "THIN_OBSTACLE",
      "REDUCE_SCENT",
      "MOUNTABLE",
      "SHORT",
      "AUTO_WALL_SYMBOL"
    ],
    "connects_to": "WOODFENCE",
    "deconstruct": { "ter_set": "t_fence_post", "items": [ { "item": "2x4", "count": 5 }, { "item": "nail", "charges": 8 } ] },
    "bash": {
      "str_min": 4,
      "str_max": 20,
      "sound": "crack.",
      "sound_fail": "wham.",
      "ter_set": "t_null",
      "items": [ { "item": "2x4", "count": [ 1, 3 ] }, { "item": "nail", "charges": [ 2, 6 ] }, { "item": "splinter", "count": 1 } ]
    }
  },
  {
    "type": "terrain",
    "id": "t_chainfence",
    "aliases": [ "t_chainfence_h", "t_chainfence_v" ],
    "name": "chain link fence",
    "description": "A tall fence made of woven wires.  It doesn't suggest to stop, it just stops.",
    "symbol": "LINE_OXOX",
    "color": "cyan",
    "move_cost": 0,
    "flags": [ "TRANSPARENT", "NOITEM", "THIN_OBSTACLE", "PERMEABLE", "UNSTABLE", "CLIMBABLE", "AUTO_WALL_SYMBOL" ],
    "connects_to": "CHAINFENCE",
    "examine_action": "chainfence",
    "bash": {
      "str_min": 10,
      "str_max": 150,
      "sound": "metal screeching!",
      "sound_fail": "clang!",
      "ter_set": "t_chainfence_posts",
      "items": [ { "item": "wire", "count": [ 8, 15 ] } ]
    }
  },
  {
    "type": "terrain",
    "id": "t_chainfence_posts",
    "name": "metal post",
    "description": "Set of metal posts, that can hold more serious fences.",
    "symbol": "#",
    "color": "cyan",
    "move_cost": 2,
    "flags": [ "TRANSPARENT", "THIN_OBSTACLE" ],
    "bash": {
      "str_min": 8,
      "str_max": 30,
      "sound": "metal screeching!",
      "sound_fail": "clang!",
      "ter_set": "t_null",
      "items": [ { "item": "pipe", "count": [ 1, 4 ] }, { "item": "scrap", "count": [ 3, 6 ] } ]
    }
  },
  {
    "type": "terrain",
    "id": "t_chickenwire_fence",
    "aliases": [ "t_chickenwire_fence_h", "t_chickenwire_fence_v" ],
    "name": "chickenwire fence",
    "description": "A rather flimsy tall fence made of 2x4s and woven wire, suitable for containing small livestock like chickens.",
    "symbol": "LINE_OXOX",
    "color": "brown",
    "looks_like": "t_chainfence",
    "move_cost": 0,
    "flags": [ "TRANSPARENT", "NOITEM", "PERMEABLE", "AUTO_WALL_SYMBOL" ],
    "connects_to": "CHAINFENCE",
    "examine_action": "chainfence",
    "deconstruct": {
      "ter_set": "t_chickenwire_fence_post",
      "items": [ { "item": "wire", "count": 10 }, { "item": "nail", "charges": 20 } ]
    },
    "bash": {
      "str_min": 5,
      "str_max": 12,
      "sound": "metal rattling!",
      "sound_fail": "whack!",
      "ter_set": "t_fence_post",
      "items": [ { "item": "wire", "count": [ 5, 10 ] } ]
    }
  },
  {
    "type": "terrain",
    "id": "t_chickenwire_fence_post",
    "name": "chickenwire fence post",
    "description": "A couple of posts that support the fence.  They look alone without the fence.",
    "symbol": "#",
    "color": "brown",
    "looks_like": "t_fence_post",
    "move_cost": 2,
    "flags": [ "TRANSPARENT", "THIN_OBSTACLE" ],
    "deconstruct": { "ter_set": "t_dirt", "items": [ { "item": "2x4", "count": 2 } ] },
    "bash": {
      "str_min": 8,
      "str_max": 20,
      "sound": "crack.",
      "sound_fail": "whump.",
      "ter_set": "t_null",
      "items": [ { "item": "2x4", "count": [ 0, 2 ] } ]
    }
  },
  {
    "type": "terrain",
    "id": "t_fence_post",
    "name": "fence post",
    "description": "A couple of posts that support the fence.  They look alone without the fence.",
    "symbol": "#",
    "color": "brown",
    "move_cost": 2,
    "flags": [ "TRANSPARENT", "THIN_OBSTACLE", "SHORT" ],
    "deconstruct": { "ter_set": "t_dirt", "items": [ { "item": "pointy_stick", "count": 2 } ] },
    "bash": {
      "str_min": 8,
      "str_max": 20,
      "sound": "crack.",
      "sound_fail": "whump.",
      "ter_set": "t_null",
      "items": [ { "item": "pointy_stick", "count": [ 0, 2 ] } ]
    }
  },
  {
    "type": "terrain",
    "id": "t_fence_wire",
    "name": "wire fence",
    "description": "A barrier made of wire, it's nothing complicated.  Mildly suggests where not to go.",
    "symbol": "$",
    "color": "blue",
    "move_cost": 4,
    "flags": [ "TRANSPARENT", "THIN_OBSTACLE", "SHORT", "EASY_DECONSTRUCT" ],
    "deconstruct": { "ter_set": "t_fence_post", "items": [ { "item": "wire", "count": 2 } ] },
    "bash": {
      "str_min": 8,
      "str_max": 20,
      "sound": "crack.",
      "sound_fail": "whump.",
      "ter_set": "t_null",
      "items": [ { "item": "pointy_stick", "count": [ 0, 2 ] }, { "item": "wire", "count": [ 0, 2 ] } ]
    }
  },
  {
    "type": "terrain",
    "id": "t_fence_barbed",
    "name": "barbed wire fence",
    "description": "A barrier made of sharp barbed wire.  More persuasive brother of wire fence.",
    "symbol": "$",
    "color": "blue",
    "move_cost": 4,
    "flags": [ "TRANSPARENT", "SHARP", "THIN_OBSTACLE", "SHORT", "EASY_DECONSTRUCT" ],
    "deconstruct": { "ter_set": "t_fence_post", "items": [ { "item": "wire_barbed", "count": 2 } ] },
    "bash": {
      "str_min": 8,
      "str_max": 20,
      "sound": "crack.",
      "sound_fail": "whump.",
      "ter_set": "t_null",
      "items": [ { "item": "pointy_stick", "count": [ 0, 2 ] }, { "item": "wire_barbed", "count": [ 0, 2 ] } ]
    }
  },
  {
    "type": "terrain",
    "id": "t_fence_rope",
    "name": "rope fence",
    "description": "A barrier made of rope, it's nothing complicated.  Mildly suggests where not to go.",
    "symbol": "$",
    "color": "brown",
    "move_cost": 3,
    "flags": [ "TRANSPARENT", "THIN_OBSTACLE", "EASY_DECONSTRUCT" ],
    "deconstruct": { "ter_set": "t_fence_post", "items": [ { "item": "rope_6", "count": 2 } ] },
    "bash": {
      "str_min": 8,
      "str_max": 20,
      "sound": "crack.",
      "sound_fail": "whump.",
      "ter_set": "t_null",
      "items": [
        { "item": "pointy_stick", "count": [ 0, 2 ] },
        { "item": "rope_6", "prob": 50 },
        { "item": "string_36", "count": [ 2, 5 ] }
      ]
    }
  },
  {
    "type": "terrain",
    "id": "t_railing",
    "aliases": [ "t_railing_h", "t_railing_v" ],
    "name": "railing",
    "description": "A section of wooden railing.",
    "symbol": "LINE_OXOX",
    "color": "yellow",
    "move_cost": 3,
    "flags": [ "TRANSPARENT", "NOITEM", "THIN_OBSTACLE", "MOUNTABLE", "SHORT", "AUTO_WALL_SYMBOL" ],
    "connects_to": "RAILING",
    "bash": {
      "str_min": 20,
      "str_max": 80,
      "sound": "crack!",
      "sound_fail": "whump.",
      "ter_set": "t_floor",
      "items": [
        { "item": "2x4", "prob": 50 },
        { "item": "nail", "charges": [ 2, 6 ] },
        { "item": "scrap", "count": [ 1, 3 ] },
        { "item": "splinter", "count": [ 1, 3 ] }
      ]
    }
  },
  {
    "type": "terrain",
    "id": "t_glass_railing",
    "aliases": [ "t_glass_railing_h", "t_glass_railing_v" ],
    "name": "glass railing",
    "description": "A section of railing made out of glass.",
    "symbol": "LINE_OXOX",
    "color": "cyan",
    "move_cost": 3,
    "flags": [ "TRANSPARENT", "NOITEM", "THIN_OBSTACLE", "MOUNTABLE", "SHORT", "AUTO_WALL_SYMBOL" ],
    "connects_to": "RAILING",
    "deconstruct": { "ter_set": "t_rock_floor", "items": [ { "item": "glass_sheet", "count": 2 }, { "item": "pipe", "count": 4 } ] },
    "bash": {
      "str_min": 10,
      "str_max": 40,
      "sound": "glass braking!",
      "sound_fail": "ker-rash!",
      "ter_set": "t_rock_floor",
      "items": [
        { "item": "glass_shard", "count": [ 50, 164 ] },
        { "item": "pipe", "charges": [ 1, 2 ] },
        { "item": "scrap", "count": [ 1, 3 ] }
      ]
    }
  },
  {
    "type": "terrain",
    "id": "t_metal_railing",
    "aliases": [ "t_metal__railing_h", "t_metal__railing_v" ],
    "name": "metal railing",
    "description": "A section of metal railing.",
    "symbol": "LINE_OXOX",
    "color": "dark_gray",
    "move_cost": 3,
    "flags": [ "TRANSPARENT", "NOITEM", "THIN_OBSTACLE", "MOUNTABLE", "SHORT", "AUTO_WALL_SYMBOL" ],
    "connects_to": "RAILING",
    "deconstruct": { "ter_set": "t_rock_floor", "items": [ { "item": "sheet_metal", "count": 2 }, { "item": "pipe", "count": 4 } ] },
    "bash": {
      "str_min": 20,
      "str_max": 80,
      "sound": "clang!",
      "sound_fail": "whump.",
      "ter_set": "t_rock_floor",
      "items": [
        { "item": "pipe", "count": [ 1, 2 ] },
        { "item": "sheet_metal_small", "charges": [ 1, 4 ] },
        { "item": "scrap", "count": [ 1, 3 ] }
      ]
    }
  },
  {
    "type": "terrain",
    "id": "t_concrete_railing",
    "aliases": [ "t_concrete_railing_h", "t_concrete_railing_v" ],
    "name": "concrete railing",
    "description": "A section of cemented concrete railing.",
    "symbol": "LINE_OXOX",
    "color": "cyan",
    "looks_like": "t_ponywall",
    "move_cost": 3,
    "flags": [ "TRANSPARENT", "NOITEM", "THIN_OBSTACLE", "MOUNTABLE", "SHORT", "AUTO_WALL_SYMBOL", "MINEABLE" ],
    "connects_to": "RAILING",
    "bash": {
      "str_min": 100,
      "str_max": 400,
      "sound": "crash!",
      "sound_fail": "whump!",
      "ter_set": "t_thconc_floor",
      "items": [
        { "item": "rock", "count": [ 5, 10 ] },
        { "item": "scrap", "count": [ 5, 8 ] },
        { "item": "rebar", "count": [ 0, 2 ] }
      ]
    }
  },
  {
    "type": "terrain",
    "id": "t_gutter_north",
    "description": "Channels water from the roof towards the ground, it looks flimsy.",
    "name": "rain gutter",
    "symbol": "LINE_OXOX",
    "color": "white",
    "move_cost": 3,
    "flags": [ "TRANSPARENT", "NOITEM", "THIN_OBSTACLE", "MOUNTABLE", "TINY", "AUTO_WALL_SYMBOL", "UNSTABLE" ],
    "connects_to": "RAILING",
    "deconstruct": {
      "ter_set": "t_flat_roof",
      "items": [ { "item": "sheet_metal_small", "count": 2 }, { "item": "scrap", "count": [ 2, 3 ] } ]
    },
    "bash": {
      "str_min": 5,
      "str_max": 12,
      "sound": "clang!",
      "sound_fail": "clang.",
      "ter_set": "t_flat_roof",
      "items": [ { "item": "sheet_metal_small", "count": 1, "prob": 20 }, { "item": "scrap", "count": [ 3, 6 ] } ]
    }
  },
  {
    "type": "terrain",
    "id": "t_gutter_south",
    "description": "Channels water from the roof towards the ground, it looks flimsy.",
    "name": "rain gutter",
    "symbol": "LINE_OXOX",
    "color": "white",
    "move_cost": 3,
    "flags": [ "TRANSPARENT", "NOITEM", "THIN_OBSTACLE", "MOUNTABLE", "TINY", "AUTO_WALL_SYMBOL", "UNSTABLE" ],
    "connects_to": "RAILING",
    "deconstruct": {
      "ter_set": "t_flat_roof",
      "items": [ { "item": "sheet_metal_small", "count": 2 }, { "item": "scrap", "count": [ 2, 3 ] } ]
    },
    "bash": {
      "str_min": 5,
      "str_max": 12,
      "sound": "clang!",
      "sound_fail": "clang.",
      "ter_set": "t_flat_roof",
      "items": [ { "item": "sheet_metal_small", "count": 1, "prob": 20 }, { "item": "scrap", "count": [ 3, 6 ] } ]
    }
  },
  {
    "type": "terrain",
    "id": "t_gutter_east",
    "description": "Channels water from the roof towards the ground, it looks flimsy.",
    "name": "rain gutter",
    "symbol": "LINE_OXOX",
    "color": "white",
    "move_cost": 3,
    "flags": [ "TRANSPARENT", "NOITEM", "THIN_OBSTACLE", "MOUNTABLE", "TINY", "AUTO_WALL_SYMBOL", "UNSTABLE" ],
    "connects_to": "RAILING",
    "deconstruct": {
      "ter_set": "t_flat_roof",
      "items": [ { "item": "sheet_metal_small", "count": 2 }, { "item": "scrap", "count": [ 2, 3 ] } ]
    },
    "bash": {
      "str_min": 5,
      "str_max": 12,
      "sound": "clang!",
      "sound_fail": "clang.",
      "ter_set": "t_flat_roof",
      "items": [ { "item": "sheet_metal_small", "count": 1, "prob": 20 }, { "item": "scrap", "count": [ 3, 6 ] } ]
    }
  },
  {
    "type": "terrain",
    "id": "t_gutter_west",
    "description": "Channels water from the roof towards the ground, it looks flimsy.",
    "name": "rain gutter",
    "symbol": "LINE_OXOX",
    "color": "white",
    "move_cost": 3,
    "flags": [ "TRANSPARENT", "NOITEM", "THIN_OBSTACLE", "MOUNTABLE", "TINY", "AUTO_WALL_SYMBOL", "UNSTABLE" ],
    "connects_to": "RAILING",
    "deconstruct": {
      "ter_set": "t_flat_roof",
      "items": [ { "item": "sheet_metal_small", "count": 2 }, { "item": "scrap", "count": [ 2, 3 ] } ]
    },
    "bash": {
      "str_min": 5,
      "str_max": 12,
      "sound": "clang!",
      "sound_fail": "clang.",
      "ter_set": "t_flat_roof",
      "items": [ { "item": "sheet_metal_small", "count": 1, "prob": 20 }, { "item": "scrap", "count": [ 3, 6 ] } ]
    }
  },
  {
    "type": "terrain",
    "id": "t_gutter_drop",
    "name": "gutter drop",
    "description": "Funnels water from gutter system towards the ground, it looks flimsy. You may be able to climb down here.",
    "symbol": "o",
    "color": "white",
    "move_cost": 3,
    "flags": [ "TRANSPARENT", "NOITEM", "THIN_OBSTACLE", "MOUNTABLE", "TINY", "AUTO_WALL_SYMBOL", "UNSTABLE", "CLIMBABLE" ],
    "connects_to": "RAILING",
    "deconstruct": {
      "ter_set": "t_flat_roof",
      "items": [ { "item": "sheet_metal_small", "count": 2 }, { "item": "scrap", "count": [ 2, 3 ] } ]
    },
    "bash": {
      "str_min": 5,
      "str_max": 12,
      "sound": "clang!",
      "sound_fail": "clang.",
      "ter_set": "t_flat_roof",
      "items": [ { "item": "sheet_metal_small", "count": 1, "prob": 20 }, { "item": "scrap", "count": [ 3, 6 ] } ]
    }
  },
  {
    "type": "terrain",
    "id": "t_gutter_downspout",
    "name": "downspout",
    "description": "A length of gutter running from the roof to the ground, you could place a container underneath it to collect rainwater.  It looks flimsy. You may be able to climb down here.",
    "symbol": "|",
    "color": "white",
    "move_cost": 3,
    "trap": "tr_downspout_funnel",
    "flags": [ "TRANSPARENT", "THIN_OBSTACLE", "UNSTABLE", "CLIMBABLE" ],
    "deconstruct": {
      "ter_set": "t_flat_roof",
      "items": [ { "item": "sheet_metal_small", "count": 2 }, { "item": "scrap", "count": [ 2, 3 ] } ]
    },
    "bash": {
      "str_min": 5,
      "str_max": 12,
      "sound": "clang!",
      "sound_fail": "clang.",
      "ter_set": "t_dirt",
      "items": [ { "item": "sheet_metal_small", "count": 1, "prob": 20 }, { "item": "scrap", "count": [ 3, 6 ] } ]
    }
  },
  {
    "type": "terrain",
    "id": "t_water_sh",
    "name": "shallow water",
    "description": "The water isn't too deep here.  With a watertight container, you could gather fresh water from here.  Not safe to drink as is.",
    "symbol": "~",
    "color": "light_blue",
    "move_cost": 5,
    "flags": [ "TRANSPARENT", "LIQUID", "SWIMMABLE", "FISHABLE" ],
    "connects_to": "WATER",
    "examine_action": "water_source"
  },
  {
    "type": "terrain",
    "id": "t_water_dp",
    "name": "deep water",
    "description": "You're having trouble seeing the bottom through the deep water here.  With a watertight container, you could gather fresh water from here.  Not safe to drink as is.",
    "symbol": "~",
    "color": "blue",
    "move_cost": 8,
    "flags": [ "TRANSPARENT", "LIQUID", "SWIMMABLE", "DEEP_WATER", "FISHABLE" ],
    "connects_to": "WATER",
    "examine_action": "water_source"
  },
  {
    "type": "terrain",
    "id": "t_water_moving_sh",
    "name": "flowing shallow water",
    "description": "The streaming water isn't too deep here.  With a watertight container, you could gather fresh water from here.  Not safe to drink as is, although probably safer than stagnant water.",
    "looks_like": "t_water_sh",
    "symbol": "~",
    "color": "light_blue",
    "move_cost": 6,
    "flags": [ "TRANSPARENT", "LIQUID", "SWIMMABLE", "FISHABLE", "CURRENT" ],
    "connects_to": "WATER",
    "examine_action": "water_source"
  },
  {
    "type": "terrain",
    "id": "t_water_moving_dp",
    "name": "flowing deep water",
    "description": "The streaming water looks deep here.  With a watertight container, you could gather fresh water from here.  Not safe to drink as is, although probably safer than stagnant water.",
    "looks_like": "t_water_dp",
    "symbol": "~",
    "color": "blue",
    "move_cost": 10,
    "flags": [ "TRANSPARENT", "LIQUID", "SWIMMABLE", "DEEP_WATER", "FISHABLE", "CURRENT" ],
    "connects_to": "WATER",
    "examine_action": "water_source"
  },
  {
    "type": "terrain",
    "id": "t_swater_sh",
    "name": "shallow water",
    "description": "The water isn't too deep here.  With a watertight container, you could gather salt water from here.",
    "symbol": "~",
    "color": "light_blue",
    "move_cost": 5,
    "flags": [ "TRANSPARENT", "LIQUID", "SWIMMABLE", "SALT_WATER", "FISHABLE" ],
    "connects_to": "WATER",
    "examine_action": "water_source"
  },
  {
    "type": "terrain",
    "id": "t_swater_dp",
    "name": "deep water",
    "description": "You're having trouble seeing the bottom through the deep water here.  With a watertight container, you could gather salt water from here.",
    "symbol": "~",
    "color": "blue",
    "move_cost": 8,
    "flags": [ "TRANSPARENT", "LIQUID", "SWIMMABLE", "SALT_WATER", "DEEP_WATER", "FISHABLE" ],
    "connects_to": "WATER",
    "examine_action": "water_source"
  },
  {
    "type": "terrain",
    "id": "t_water_pool",
    "name": "pool water",
    "description": "A deep pool full of water.  Never swim without a lifeguard present.  Even though monsters probably ate them.",
    "symbol": "~",
    "color": "light_blue",
    "move_cost": 5,
    "flags": [ "TRANSPARENT", "LIQUID", "SWIMMABLE", "INDOORS", "DEEP_WATER" ],
    "examine_action": "water_source"
  },
  {
    "type": "terrain",
    "id": "t_sewage",
    "name": "sewage",
    "description": "Gross.  Sewage water flows through here.  As if it needed saying, this isn't safe to drink.",
    "symbol": "~",
    "color": "light_green",
    "move_cost": 6,
    "flags": [ "TRANSPARENT", "SWIMMABLE" ],
    "examine_action": "water_source"
  },
  {
    "type": "terrain",
    "id": "t_lava",
    "name": "lava",
    "description": "An extremely hot, glowing liquid, composed of molten rock and/or metal.  In some places, lava-grilled steak is a delicacy.",
    "symbol": "~",
    "color": "red",
    "move_cost": 4,
    "light_emitted": 50,
    "trap": "tr_lava",
    "flags": [ "TRANSPARENT", "LIQUID", "DESTROY_ITEM", "USABLE_FIRE" ],
    "//": "lava-seared moose meat? yes, please"
  },
  {
    "type": "terrain",
    "id": "t_sandbox",
    "name": "sandbox",
    "description": "Children used to play in this sandbox.  The population of lice probably diminished considerably now that they no longer do.",
    "symbol": "#",
    "color": "yellow",
    "move_cost": 3,
    "deconstruct": {
      "ter_set": "t_dirt",
      "items": [
        { "item": "2x4", "count": 4 },
        { "item": "material_sand", "charges": [ 800, 1200 ] },
        { "item": "nail", "charges": [ 6, 10 ] }
      ]
    },
    "flags": [ "TRANSPARENT", "TINY" ],
    "bash": {
      "str_min": 8,
      "str_max": 40,
      "sound": "crunch!",
      "sound_fail": "whack!",
      "ter_set": "t_dirt",
      "items": [
        { "item": "2x4", "count": [ 0, 3 ] },
        { "item": "nail", "charges": [ 3, 8 ] },
        { "item": "material_sand", "charges": [ 800, 1200 ] },
        { "item": "splinter", "count": [ 1, 3 ] }
      ]
    }
  },
  {
    "type": "terrain",
    "id": "t_slide",
    "name": "slide",
    "description": "A children's slide.  Too small to slide on comfortably anymore.",
    "symbol": "#",
    "color": "light_cyan",
    "move_cost": 4,
    "deconstruct": { "ter_set": "t_dirt", "items": [ { "item": "sheet_metal", "count": 1 }, { "item": "pipe", "count": [ 4, 8 ] } ] },
    "flags": [ "TRANSPARENT", "MOUNTABLE" ],
    "bash": {
      "str_min": 16,
      "str_max": 40,
      "sound": "crack!",
      "sound_fail": "whump.",
      "ter_set": "t_dirt",
      "items": [ { "item": "pipe", "count": [ 2, 6 ] }, { "item": "scrap", "count": [ 1, 3 ] } ]
    }
  },
  {
    "type": "terrain",
    "id": "t_monkey_bars",
    "name": "monkey bars",
    "description": "A set of monkey bars, to be used by children to train their arms by hanging from the bars, and have fun.",
    "symbol": "#",
    "color": "cyan",
    "move_cost": 4,
    "deconstruct": { "ter_set": "t_dirt", "items": [ { "item": "pipe", "count": [ 6, 12 ] } ] },
    "flags": [ "TRANSPARENT", "MOUNTABLE" ],
    "bash": {
      "str_min": 16,
      "str_max": 40,
      "sound": "crack!",
      "sound_fail": "whump.",
      "ter_set": "t_dirt",
      "items": [ { "item": "pipe", "count": [ 4, 8 ] }, { "item": "scrap", "count": [ 1, 4 ] } ]
    }
  },
  {
    "type": "terrain",
    "id": "t_backboard",
    "name": "backboard",
    "description": "A basketball backboard.",
    "symbol": "7",
    "color": "red",
    "move_cost": 0,
    "deconstruct": { "ter_set": "t_pavement", "items": [ { "item": "2x4", "count": 4 }, { "item": "nail", "charges": [ 6, 10 ] } ] },
    "flags": [ "TRANSPARENT", "WALL", "PERMEABLE" ],
    "bash": {
      "str_min": 8,
      "str_max": 45,
      "sound": "crunch!",
      "sound_fail": "whack!",
      "ter_set": "t_pavement",
      "items": [
        { "item": "2x4", "count": [ 0, 3 ] },
        { "item": "nail", "charges": [ 3, 8 ] },
        { "item": "splinter", "count": [ 1, 3 ] }
      ]
    }
  },
  {
    "type": "terrain",
    "id": "t_gas_pump",
    "name": "gasoline pump",
    "description": "Precious GASOLINE.  The former world bowed to their petroleum god as it led them to their ruin.  There's plenty left over to fuel your inner road warrior.  If this gas dispenser doesn't give up the goods for free, you may have to pay at a nearby terminal.",
    "symbol": "&",
    "color": "red",
    "move_cost": 0,
    "coverage": 65,
    "flags": [ "TRANSPARENT", "FLAMMABLE", "NOITEM", "SEALED", "CONTAINER", "REDUCE_SCENT", "PERMEABLE" ],
    "examine_action": "gaspump",
    "bash": {
      "str_min": 8,
      "str_max": 150,
      "sound": "crunch!",
      "sound_fail": "clang!",
      "ter_set": "t_gas_pump_smashed",
      "items": [ { "item": "scrap", "count": 1 } ]
    }
  },
  {
    "type": "terrain",
    "id": "t_gas_tank",
    "name": "tank with gasoline",
    "description": "A tank filled with gasoline.",
    "symbol": "Q",
    "color": "brown_red",
    "move_cost": 0,
    "coverage": 50,
    "flags": [ "TRANSPARENT", "FLAMMABLE", "NOITEM", "SEALED", "CONTAINER", "REDUCE_SCENT" ]
  },
  {
    "type": "terrain",
    "id": "t_little_column",
    "name": "little column",
    "description": "A small support column.",
    "symbol": "1",
    "color": "light_gray",
    "move_cost": 0,
    "coverage": 80,
    "flags": [ "WALL", "TRANSPARENT" ],
    "bash": {
      "str_min": 40,
      "str_max": 200,
      "sound": "crash!",
      "sound_fail": "whump!",
      "ter_set": "t_null",
      "items": [ { "item": "rock", "count": [ 1, 3 ] }, { "item": "rebar", "count": [ 0, 2 ] } ]
    }
  },
  {
    "type": "terrain",
    "id": "t_gas_pump_a",
    "name": "gasoline pump",
    "description": "Precious GASOLINE.  The former world bowed to their petroleum god as it led them to their ruin.  There's plenty left over to fuel your inner road warrior.  If this gas dispenser doesn't give up the goods for free, you may have to pay at a nearby terminal.",
    "//": "clone of t_gas_pump, but other color, must be clone every time",
    "symbol": "&",
    "color": "yellow_red",
    "move_cost": 0,
    "coverage": 65,
    "flags": [ "TRANSPARENT", "FLAMMABLE", "NOITEM", "SEALED", "CONTAINER", "REDUCE_SCENT" ],
    "examine_action": "gaspump"
  },
  {
    "type": "terrain",
    "id": "t_gas_pump_smashed",
    "name": "smashed gas pump",
    "description": "The horror!  This gasoline pump has been destroyed, denying you access to the liquid gold.",
    "symbol": "&",
    "color": "light_red",
    "move_cost": 0,
    "coverage": 55,
    "flags": [ "TRANSPARENT", "NOITEM", "REDUCE_SCENT", "PERMEABLE" ],
    "bash": {
      "str_min": 20,
      "str_max": 150,
      "explosive": 40,
      "sound": "metal screeching!",
      "sound_fail": "clang!",
      "ter_set": "t_pavement",
      "items": [
        { "item": "steel_lump", "prob": 50 },
        { "item": "steel_chunk", "count": [ 1, 4 ] },
        { "item": "scrap", "count": [ 3, 7 ] }
      ]
    }
  },
  {
    "type": "terrain",
    "id": "t_diesel_pump",
    "name": "diesel pump",
    "description": "This is a diesel fuel pump.  This roadside attraction provides all the thick, gloopy liquid POWER you need to move your sensibly oversized APOCOLYPTIC SUPERTRUCK from point A to points beyond.  If it doesn't dispense fuel immediately, try banging on it or grunt your way over the nearby payment terminal.",
    "symbol": "&",
    "color": "green",
    "move_cost": 0,
    "coverage": 65,
    "flags": [ "TRANSPARENT", "FLAMMABLE", "NOITEM", "SEALED", "CONTAINER", "REDUCE_SCENT", "PERMEABLE" ],
    "examine_action": "gaspump",
    "bash": {
      "str_min": 8,
      "str_max": 150,
      "sound": "crunch!",
      "sound_fail": "clang!",
      "ter_set": "t_diesel_pump_smashed",
      "items": [ { "item": "scrap", "count": 1 } ]
    }
  },
  {
    "type": "terrain",
    "id": "t_diesel_pump_smashed",
    "name": "smashed diesel pump",
    "description": "You're not getting any diesel out of this pump any time soon.  Some barbarian decided to take their frustration out on it.",
    "symbol": "&",
    "color": "light_green",
    "move_cost": 0,
    "coverage": 55,
    "flags": [ "TRANSPARENT", "NOITEM", "REDUCE_SCENT", "PERMEABLE" ],
    "bash": {
      "str_min": 20,
      "str_max": 150,
      "explosive": 40,
      "sound": "metal screeching!",
      "sound_fail": "clang!",
      "ter_set": "t_pavement",
      "items": [
        { "item": "steel_lump", "prob": 50 },
        { "item": "steel_chunk", "count": [ 1, 4 ] },
        { "item": "scrap", "count": [ 3, 7 ] }
      ]
    }
  },
  {
    "type": "terrain",
    "id": "t_atm",
    "name": "ATM",
    "description": "For your banking convenience, this Automated Teller Machine is fully capable of operating autonomously in the event of complete network failure. You can deposit funds from cash cards and migrate all of your inflation-adjusted earnings to a single card.  These things have seen better days. There's been a run on the bank, and this machine has the dents and cracks to prove it.",
    "symbol": "&",
    "color": "magenta",
    "move_cost": 0,
    "coverage": 55,
    "flags": [ "TRANSPARENT", "NOITEM", "ALARMED", "REDUCE_SCENT", "PERMEABLE" ],
    "examine_action": "atm",
    "bash": {
      "str_min": 40,
      "str_max": 210,
      "explosive": 5,
      "sound": "Critical failure imminent, self destruct activated.  Have a nice day!",
      "sound_fail": "clang!",
      "ter_set": "t_floor",
      "items": [ { "item": "steel_chunk", "count": [ 1, 3 ] }, { "item": "scrap", "count": [ 4, 8 ] } ]
    }
  },
  {
    "type": "terrain",
    "id": "t_generator_broken",
    "name": "broken generator",
    "description": "This generator is broken and will not help you produce usable electricity.",
    "symbol": "&",
    "color": "light_gray",
    "move_cost": 0,
    "coverage": 30,
    "flags": [ "TRANSPARENT", "NOITEM", "REDUCE_SCENT", "MOUNTABLE", "PERMEABLE" ],
    "bash": {
      "str_min": 20,
      "str_max": 150,
      "sound": "metal screeching!",
      "sound_fail": "clang!",
      "ter_set": "t_pavement",
      "items": [
        { "item": "steel_lump", "prob": 50 },
        { "item": "steel_chunk", "count": [ 1, 4 ] },
        { "item": "scrap", "count": [ 3, 7 ] }
      ]
    }
  },
  {
    "type": "terrain",
    "id": "t_missile",
    "name": "missile",
    "description": "This is a section of an ICBM, an Intercontinental Ballistic Missile.  This isn't the kind of rocket that goes to the moon.",
    "symbol": "#",
    "color": "light_blue",
    "move_cost": 0,
    "flags": [ "NOITEM" ],
    "bash": {
      "str_min": 50,
      "str_max": 400,
      "explosive": 100,
      "sound": "metal screeching!",
      "sound_fail": "clang!",
      "ter_set": "t_missile_exploded",
      "items": [ { "item": "scrap", "count": [ 4, 8 ] }, { "item": "plut_cell", "charges": [ 0, 3 ] } ]
    }
  },
  {
    "type": "terrain",
    "id": "t_missile_exploded",
    "name": "blown-out missile",
    "description": "This is a section of an ICBM, an Intercontiental Ballistic Missile.  This isn't the kind of rocket that's going anywhere.",
    "symbol": "#",
    "color": "light_gray",
    "move_cost": 0,
    "flags": [ "NOITEM" ],
    "bash": {
      "str_min": 20,
      "str_max": 150,
      "sound": "metal screeching!",
      "sound_fail": "clang!",
      "ter_set": "t_metal_floor",
      "items": [
        { "item": "steel_lump", "count": [ 0, 2 ] },
        { "item": "steel_chunk", "count": [ 1, 3 ] },
        { "item": "scrap", "count": [ 4, 8 ] }
      ]
    }
  },
  {
    "type": "terrain",
    "id": "t_radio_tower",
    "name": "radio tower",
    "description": "This is the structure of a radio transmission tower.",
    "symbol": "&",
    "color": "light_gray",
    "move_cost": 0,
    "flags": [ "TRANSPARENT", "NOITEM", "PERMEABLE", "MINEABLE" ],
    "bash": {
      "str_min": 60,
      "str_max": 210,
      "sound": "metal screeching!",
      "sound_fail": "clang!",
      "ter_set": "t_concrete",
      "items": [
        { "item": "steel_lump", "count": [ 1, 2 ] },
        { "item": "steel_chunk", "count": [ 1, 4 ] },
        { "item": "scrap", "count": [ 3, 12 ] }
      ]
    }
  },
  {
    "type": "terrain",
    "id": "t_radio_controls",
    "name": "radio controls",
    "description": "This console appears to control a nearby radio transmission tower.  It doesn't seem to be fully operational.",
    "symbol": "6",
    "color": "green",
    "move_cost": 0,
    "coverage": 50,
    "flags": [ "TRANSPARENT", "NOITEM", "PERMEABLE" ],
    "deconstruct": {
      "ter_set": "t_concrete",
      "items": [
        { "item": "processor", "count": [ 1, 2 ] },
        { "item": "RAM", "count": [ 4, 8 ] },
        { "item": "cable", "charges": [ 4, 6 ] },
        { "item": "small_lcd_screen", "count": [ 1, 2 ] },
        { "item": "e_scrap", "count": [ 10, 16 ] },
        { "item": "circuit", "count": [ 6, 10 ] },
        { "item": "power_supply", "count": [ 2, 4 ] },
        { "item": "amplifier", "count": [ 2, 4 ] },
        { "item": "plastic_chunk", "count": [ 10, 12 ] },
        { "item": "scrap", "count": [ 6, 8 ] }
      ]
    },
    "bash": {
      "str_min": 8,
      "str_max": 150,
      "sound": "crunch!",
      "sound_fail": "whack!",
      "ter_set": "t_console_broken",
      "items": [
        { "item": "processor", "prob": 25 },
        { "item": "RAM", "count": [ 0, 2 ], "prob": 50 },
        { "item": "cable", "charges": [ 1, 2 ], "prob": 50 },
        { "item": "small_lcd_screen", "prob": 25 },
        { "item": "e_scrap", "count": [ 1, 4 ], "prob": 50 },
        { "item": "circuit", "count": [ 0, 2 ], "prob": 50 },
        { "item": "power_supply", "prob": 25 },
        { "item": "amplifier", "prob": 25 },
        { "item": "plastic_chunk", "count": [ 4, 10 ], "prob": 50 },
        { "item": "scrap", "count": [ 2, 6 ], "prob": 50 }
      ]
    }
  },
  {
    "type": "terrain",
    "id": "t_console_broken",
    "name": "broken console",
    "description": "This is a standalone computer terminal.  It doesn't seem to be working.  It's the broken screen and shattered circuit boards that's telling you that.",
    "symbol": "6",
    "color": "light_gray",
    "move_cost": 0,
    "coverage": 50,
    "roof": "t_flat_roof",
    "flags": [ "TRANSPARENT", "NOITEM", "INDOORS", "SHORT", "PERMEABLE" ],
    "deconstruct": {
      "ter_set": "t_floor",
      "items": [
        { "item": "processor", "count": [ 1, 2 ] },
        { "item": "RAM", "count": [ 4, 8 ] },
        { "item": "cable", "charges": [ 4, 6 ] },
        { "item": "small_lcd_screen", "count": [ 1, 2 ] },
        { "item": "e_scrap", "count": [ 10, 16 ] },
        { "item": "circuit", "count": [ 6, 10 ] },
        { "item": "power_supply", "count": [ 2, 4 ] },
        { "item": "amplifier", "count": [ 2, 4 ] },
        { "item": "plastic_chunk", "count": [ 10, 12 ] },
        { "item": "scrap", "count": [ 6, 8 ] }
      ]
    },
    "bash": {
      "str_min": 16,
      "str_max": 150,
      "sound": "crunch!",
      "sound_fail": "whack!",
      "ter_set": "t_floor",
      "items": [
        { "item": "processor", "prob": 25 },
        { "item": "RAM", "count": [ 0, 2 ], "prob": 50 },
        { "item": "cable", "charges": [ 1, 2 ], "prob": 50 },
        { "item": "small_lcd_screen", "prob": 25 },
        { "item": "e_scrap", "count": [ 1, 4 ], "prob": 50 },
        { "item": "circuit", "count": [ 0, 2 ], "prob": 50 },
        { "item": "power_supply", "prob": 25 },
        { "item": "amplifier", "prob": 25 },
        { "item": "plastic_chunk", "count": [ 4, 10 ], "prob": 50 },
        { "item": "scrap", "count": [ 2, 6 ], "prob": 50 }
      ]
    }
  },
  {
    "type": "terrain",
    "id": "t_console",
    "name": "computer console",
    "description": "This is a standalone computer terminal.  It can be used to view contents and perform any allowed functions.  It might even be possible to hack it, given the skills.",
    "symbol": "6",
    "color": "blue",
    "move_cost": 0,
    "coverage": 50,
    "light_emitted": 10,
    "roof": "t_flat_roof",
    "flags": [ "TRANSPARENT", "CONSOLE", "NOITEM", "INDOORS", "SHORT", "PERMEABLE" ],
    "deconstruct": {
      "ter_set": "t_floor",
      "items": [
        { "item": "processor", "count": [ 1, 2 ] },
        { "item": "RAM", "count": [ 4, 8 ] },
        { "item": "cable", "charges": [ 4, 6 ] },
        { "item": "small_lcd_screen", "count": [ 1, 2 ] },
        { "item": "e_scrap", "count": [ 10, 16 ] },
        { "item": "circuit", "count": [ 6, 10 ] },
        { "item": "power_supply", "count": [ 2, 4 ] },
        { "item": "amplifier", "count": [ 2, 4 ] },
        { "item": "plastic_chunk", "count": [ 10, 12 ] },
        { "item": "scrap", "count": [ 6, 8 ] }
      ]
    },
    "bash": {
      "str_min": 8,
      "str_max": 150,
      "sound": "crunch!",
      "sound_fail": "whack!",
      "ter_set": "t_console_broken",
      "items": [
        { "item": "processor", "prob": 25 },
        { "item": "RAM", "count": [ 0, 2 ], "prob": 50 },
        { "item": "cable", "charges": [ 1, 2 ], "prob": 50 },
        { "item": "small_lcd_screen", "prob": 25 },
        { "item": "e_scrap", "count": [ 1, 4 ], "prob": 50 },
        { "item": "circuit", "count": [ 0, 2 ], "prob": 50 },
        { "item": "power_supply", "prob": 25 },
        { "item": "amplifier", "prob": 25 },
        { "item": "plastic_chunk", "count": [ 4, 10 ], "prob": 50 },
        { "item": "scrap", "count": [ 2, 6 ], "prob": 50 }
      ]
    }
  },
  {
    "type": "terrain",
    "id": "t_gates_mech_control",
    "name": "mechanical winch",
    "description": "This is a gate control winch.  If it's functioning, it can be used to open or close a nearby gate or door.",
    "symbol": "6",
    "color": "cyan_red",
    "move_cost": 0,
    "flags": [ "TRANSPARENT", "NOITEM", "INDOORS", "PERMEABLE", "THIN_OBSTACLE" ],
    "examine_action": "controls_gate",
    "bash": {
      "str_min": 18,
      "str_max": 80,
      "sound": "metal screeching!",
      "sound_fail": "clang!",
      "ter_set": "t_floor",
      "items": [ { "item": "steel_chunk", "count": [ 1, 4 ] }, { "item": "scrap", "count": [ 3, 6 ] } ]
    }
  },
  {
    "type": "terrain",
    "id": "t_gates_mech_control_lab",
    "name": "mechanical winch",
    "description": "This is a gate control winch.  If it's functioning, it can be used to open or close a nearby gate.",
    "symbol": "6",
    "color": "cyan_red",
    "move_cost": 0,
    "flags": [ "TRANSPARENT", "NOITEM", "INDOORS", "PERMEABLE", "THIN_OBSTACLE" ],
    "examine_action": "controls_gate",
    "bash": {
      "str_min": 18,
      "str_max": 80,
      "sound": "metal screeching!",
      "sound_fail": "clang!",
      "ter_set": "t_thconc_floor",
      "items": [ { "item": "steel_chunk", "count": [ 1, 4 ] }, { "item": "scrap", "count": [ 3, 6 ] } ]
    }
  },
  {
    "type": "terrain",
    "id": "t_gates_control_concrete",
    "name": "mechanical winch",
    "description": "This is a gate control winch.  If it's functioning, it can be used to open or close a nearby gate.",
    "symbol": "6",
    "color": "cyan_red",
    "move_cost": 0,
    "flags": [ "TRANSPARENT", "NOITEM", "INDOORS", "PERMEABLE", "THIN_OBSTACLE" ],
    "examine_action": "controls_gate",
    "bash": {
      "str_min": 18,
      "str_max": 80,
      "sound": "metal screeching!",
      "sound_fail": "clang!",
      "ter_set": "t_rock_floor",
      "items": [ { "item": "steel_chunk", "count": [ 1, 4 ] }, { "item": "scrap", "count": [ 3, 6 ] } ]
    }
  },
  {
    "type": "terrain",
    "id": "t_gates_control_concrete_lab",
    "name": "mechanical winch",
    "description": "This is a gate control winch.  If it's functioning, it can be used to open or close a nearby gate.",
    "symbol": "6",
    "color": "cyan_red",
    "move_cost": 0,
    "flags": [ "TRANSPARENT", "NOITEM", "INDOORS", "PERMEABLE", "THIN_OBSTACLE" ],
    "examine_action": "controls_gate",
    "bash": {
      "str_min": 18,
      "str_max": 80,
      "sound": "metal screeching!",
      "sound_fail": "clang!",
      "ter_set": "t_thconc_floor",
      "items": [ { "item": "steel_chunk", "count": [ 1, 4 ] }, { "item": "scrap", "count": [ 3, 6 ] } ]
    }
  },
  {
    "type": "terrain",
    "id": "t_gates_control_brick",
    "name": "mechanical winch",
    "description": "This is a gate control winch.  If it's functioning, it can be used to open or close a nearby gate.",
    "symbol": "6",
    "color": "cyan_red",
    "move_cost": 0,
    "flags": [ "TRANSPARENT", "NOITEM", "INDOORS", "PERMEABLE", "THIN_OBSTACLE" ],
    "examine_action": "controls_gate",
    "bash": {
      "str_min": 18,
      "str_max": 80,
      "sound": "metal screeching!",
      "sound_fail": "clang!",
      "ter_set": "t_rock_floor",
      "items": [ { "item": "steel_chunk", "count": [ 1, 4 ] }, { "item": "scrap", "count": [ 3, 6 ] } ]
    }
  },
  {
    "type": "terrain",
    "id": "t_gates_control_brick_lab",
    "name": "mechanical winch",
    "description": "This is a gate control winch.  If it's functioning, it can be used to open or close a nearby gate.",
    "symbol": "6",
    "color": "cyan_red",
    "move_cost": 0,
    "flags": [ "TRANSPARENT", "NOITEM", "INDOORS", "PERMEABLE", "THIN_OBSTACLE" ],
    "examine_action": "controls_gate",
    "bash": {
      "str_min": 18,
      "str_max": 80,
      "sound": "metal screeching!",
      "sound_fail": "clang!",
      "ter_set": "t_thconc_floor",
      "items": [ { "item": "steel_chunk", "count": [ 1, 4 ] }, { "item": "scrap", "count": [ 3, 6 ] } ]
    }
  },
  {
    "type": "terrain",
    "id": "t_gates_control_metal",
    "name": "control lever",
    "description": "This is a gate control winch.  If it's functioning, it can be used to open or close a nearby gate.",
    "symbol": "6",
    "color": "white",
    "move_cost": 0,
    "flags": [ "TRANSPARENT", "NOITEM", "COLLAPSES", "THIN_OBSTACLE" ],
    "examine_action": "controls_gate",
    "bash": {
      "str_min": 18,
      "str_max": 80,
      "sound": "metal screeching!",
      "sound_fail": "clang!",
      "ter_set": "t_rock_floor",
      "items": [ { "item": "steel_chunk", "count": [ 1, 4 ] }, { "item": "scrap", "count": [ 3, 6 ] } ]
    }
  },
  {
    "type": "terrain",
    "id": "t_gates_control_metal_lab",
    "name": "control lever",
    "description": "This is a gate control winch.  If it's functioning, it can be used to open or close a nearby gate.",
    "symbol": "6",
    "color": "white",
    "move_cost": 0,
    "flags": [ "TRANSPARENT", "NOITEM", "COLLAPSES", "THIN_OBSTACLE" ],
    "examine_action": "controls_gate",
    "bash": {
      "str_min": 18,
      "str_max": 80,
      "sound": "metal screeching!",
      "sound_fail": "clang!",
      "ter_set": "t_thconc_floor",
      "items": [ { "item": "steel_chunk", "count": [ 1, 4 ] }, { "item": "scrap", "count": [ 3, 6 ] } ]
    }
  },
  {
    "type": "terrain",
    "id": "t_barndoor",
    "name": "rope and pulley",
    "description": "A system of ropes and pulleys that allows to pull up heavy doors.",
    "symbol": "|",
    "color": "brown",
    "move_cost": 0,
    "flags": [ "TRANSPARENT", "NOITEM", "INDOORS", "PERMEABLE", "THIN_OBSTACLE" ],
    "examine_action": "controls_gate",
    "bash": {
      "str_min": 8,
      "str_max": 40,
      "sound": "crunch!",
      "sound_fail": "whump.",
      "ter_set": "t_dirtfloor",
      "items": [
        { "item": "rope_6", "count": [ 3, 4 ] },
        { "item": "2x4", "count": [ 1, 4 ] },
        { "item": "splinter", "count": [ 2, 4 ] }
      ]
    },
    "deconstruct": { "ter_set": "t_dirtfloor", "items": [ { "item": "rope_30", "count": 1 }, { "item": "2x4", "count": 8 } ] }
  },
  {
    "type": "terrain",
    "id": "t_palisade_pulley",
    "name": "rope and pulley",
    "description": "A system of ropes and pulleys that allows to pull up heavy doors or gates.",
    "symbol": "|",
    "color": "brown",
    "move_cost": 0,
    "flags": [ "TRANSPARENT", "NOITEM", "SHORT", "PERMEABLE", "EASY_DECONSTRUCT", "THIN_OBSTACLE" ],
    "examine_action": "controls_gate",
    "bash": {
      "str_min": 8,
      "str_max": 40,
      "sound": "crunch!",
      "sound_fail": "whump.",
      "ter_set": "t_null",
      "items": [
        { "item": "rope_makeshift_6", "count": [ 3, 4 ] },
        { "item": "2x4", "count": [ 1, 4 ] },
        { "item": "splinter", "count": [ 2, 4 ] }
      ]
    },
    "deconstruct": { "ter_set": "t_dirt", "items": [ { "item": "rope_makeshift_30", "count": 1 }, { "item": "2x4", "count": 8 } ] }
  },
  {
    "type": "terrain",
    "id": "t_sewage_pipe",
    "name": "high gauge pipe",
    "description": "This is a section of high gauge pipe.",
    "symbol": "1",
    "color": "light_gray",
    "move_cost": 0,
    "coverage": 50,
    "flags": [ "TRANSPARENT", "MOUNTABLE", "PERMEABLE", "THIN_OBSTACLE", "MINEABLE" ],
    "bash": {
      "str_min": 30,
      "str_max": 210,
      "sound": "metal screeching!",
      "sound_fail": "clang!",
      "ter_set": "t_sewage",
      "items": [ { "item": "scrap", "count": [ 4, 8 ] }, { "item": "steel_plate", "count": [ 0, 2 ] } ]
    }
  },
  {
    "type": "terrain",
    "id": "t_sewage_pump",
    "name": "high gauge pump",
    "description": "This unpowered pump previously would have moved fluids around in a hurry.",
    "symbol": "&",
    "color": "light_gray",
    "move_cost": 0,
    "coverage": 50,
    "flags": [ "NOITEM", "REDUCE_SCENT", "MOUNTABLE" ],
    "bash": {
      "str_min": 20,
      "str_max": 150,
      "sound": "metal screeching!",
      "sound_fail": "clang!",
      "ter_set": "t_sewage",
      "items": [
        { "item": "steel_lump", "prob": 50 },
        { "item": "steel_chunk", "count": [ 1, 4 ] },
        { "item": "scrap", "count": [ 3, 7 ] }
      ]
    }
  },
  {
    "type": "terrain",
    "id": "t_centrifuge",
    "name": "centrifuge",
    "description": "This is a centrifuge, a liquid separating device with an automated analyzer unit. It could be used to analyze a medical fluid sample, such as blood, if a test tube was placed in it.",
    "symbol": "{",
    "color": "magenta",
    "move_cost": 0,
    "coverage": 30,
    "flags": [ "TRANSPARENT", "PERMEABLE" ],
    "bash": {
      "str_min": 3,
      "str_max": 45,
      "sound": "crunch!",
      "sound_fail": "whack!",
      "ter_set": "t_rock_floor",
      "items": [
        { "item": "e_scrap", "count": [ 1, 4 ], "prob": 50 },
        { "item": "circuit", "count": [ 1, 6 ], "prob": 50 },
        { "item": "scrap", "count": [ 2, 5 ] },
        { "item": "steel_chunk", "count": [ 0, 3 ] },
        { "item": "sheet_metal", "count": [ 1, 3 ] },
        { "item": "cable", "charges": [ 1, 15 ] }
      ]
    }
  },
  {
    "type": "terrain",
    "id": "t_cvdbody",
    "name": "CVD machine",
    "description": "The bulk of a highly technical-looking apparatus controlled by a nearby console.",
    "symbol": "%",
    "color": "dark_gray",
    "move_cost": 0,
    "coverage": 65,
    "flags": [ "NOITEM", "WALL" ],
    "bash": {
      "str_min": 6,
      "str_max": 150,
      "sound": "crunch!",
      "sound_fail": "whack!",
      "ter_set": "t_floor",
      "items": [
        { "item": "e_scrap", "count": [ 1, 4 ], "prob": 50 },
        { "item": "circuit", "count": [ 1, 6 ], "prob": 50 },
        { "item": "scrap", "count": [ 2, 8 ], "prob": 50 }
      ]
    }
  },
  {
    "type": "terrain",
    "id": "t_cvdmachine",
    "name": "CVD control panel",
    "description": "This is a VERY expensive-looking apparatus that's labeled 'Chemical Vapor Deposition Machine'.  With the input of certain exceptionally rare chemicals and elements, one could conceievably coat one's weapon with diamond.  While the process is extremely complicated, a previous user has helpfully sketched: Hydrogen + charcoal = smiley face.",
    "symbol": "&",
    "color": "cyan",
    "move_cost": 0,
    "coverage": 50,
    "flags": [ "TRANSPARENT", "NOITEM", "PERMEABLE" ],
    "examine_action": "cvdmachine",
    "bash": {
      "str_min": 8,
      "str_max": 150,
      "sound": "crunch!",
      "sound_fail": "whack!",
      "ter_set": "t_console_broken",
      "items": [
        { "item": "processor", "prob": 25 },
        { "item": "RAM", "count": [ 0, 2 ], "prob": 50 },
        { "item": "cable", "charges": [ 1, 2 ], "prob": 50 },
        { "item": "small_lcd_screen", "prob": 25 },
        { "item": "e_scrap", "count": [ 1, 4 ], "prob": 50 },
        { "item": "circuit", "count": [ 0, 2 ], "prob": 50 },
        { "item": "power_supply", "prob": 25 },
        { "item": "amplifier", "prob": 25 },
        { "item": "plastic_chunk", "count": [ 4, 10 ], "prob": 50 },
        { "item": "scrap", "count": [ 2, 6 ], "prob": 50 }
      ]
    }
  },
  {
    "type": "terrain",
    "id": "t_nanofab_body",
    "name": "nanofabricator",
    "symbol": "%",
    "description": "A great column of advanced machinery.  Within this self-contained, miniaturized factory, several 3d printers work in tandem with a robotic assembler to manufacture nearly any inorganic object.",
    "color": "dark_gray",
    "move_cost": 0,
    "coverage": 65,
    "flags": [ "PLACE_ITEM" ],
    "bash": {
      "str_min": 120,
      "str_max": 150,
      "sound": "crunch!",
      "sound_fail": "whack!",
      "ter_set": "t_floor",
      "items": [
        { "item": "e_scrap", "count": [ 10, 14 ] },
        { "item": "processor", "count": [ 10, 20 ] },
        { "item": "RAM", "count": [ 14, 20 ] },
        { "item": "nanomaterial", "count": 1, "prob": 10 },
        { "item": "bearing", "charges": [ 20, 60 ] },
        { "item": "motor", "count": 4 },
        { "item": "power_supply", "count": [ 4, 16 ] },
        { "item": "amplifier", "count": [ 4, 16 ] },
        { "item": "cable", "charges": [ 250, 500 ] },
        { "item": "circuit", "count": [ 1, 6 ] },
        { "item": "scrap", "count": [ 12, 18 ] }
      ]
    }
  },
  {
    "type": "terrain",
    "id": "t_nanofab",
    "name": "nanofabricator control panel",
    "symbol": "&",
    "description": "A small computer panel attached to a nanofabricator.  It has a single slot for reading templates.",
    "color": "red",
    "move_cost": 0,
    "coverage": 50,
    "flags": [ "WALL", "NOITEM", "PERMEABLE" ],
    "examine_action": "nanofab",
    "bash": {
      "str_min": 8,
      "str_max": 150,
      "sound": "crunch!",
      "sound_fail": "whack!",
      "ter_set": "t_console_broken",
      "items": [
        { "item": "processor", "prob": 25 },
        { "item": "RAM", "count": [ 0, 2 ], "prob": 50 },
        { "item": "cable", "charges": [ 1, 2 ], "prob": 50 },
        { "item": "small_lcd_screen", "prob": 25 },
        { "item": "e_scrap", "count": [ 1, 4 ], "prob": 50 },
        { "item": "circuit", "count": [ 0, 2 ], "prob": 50 },
        { "item": "power_supply", "prob": 25 },
        { "item": "amplifier", "prob": 25 },
        { "item": "plastic_chunk", "count": [ 4, 10 ], "prob": 50 },
        { "item": "scrap", "count": [ 2, 6 ], "prob": 50 }
      ]
    }
  },
  {
    "type": "terrain",
    "id": "t_column_halfway",
    "name": "half-built column",
    "description": "An empty wooden frame in the shape of a column, built around a concrete and rebar foundation. It isn't capable of supporting roofs or shelter, and appears to need more resources before being considered complete.",
    "symbol": "*",
    "color": "light_gray",
    "move_cost": 5,
    "flags": [ "TRANSPARENT", "NOITEM", "MOUNTABLE", "REDUCE_SCENT", "MINEABLE" ],
    "connects_to": "WALL",
    "bash": {
      "str_min": 60,
      "str_max": 460,
      "sound": "crash!",
      "sound_fail": "whump!",
      "ter_set": "t_reb_cage",
      "items": [ { "item": "rock", "count": [ 5, 11 ] } ]
    }
  },
  {
    "type": "terrain",
    "id": "t_column",
    "name": "column",
    "description": "A concrete column.",
    "symbol": "1",
    "color": "light_gray",
    "move_cost": 0,
    "coverage": 80,
    "flags": [ "WALL", "MINEABLE" ],
    "bash": {
      "str_min": 120,
      "str_max": 200,
      "sound": "crash!",
      "sound_fail": "whump!",
      "ter_set": "t_reb_cage",
      "items": [ { "item": "rock", "count": [ 10, 22 ] } ]
    }
  },
  {
    "type": "terrain",
    "id": "t_vat",
    "name": "cloning vat",
    "description": "A vat full of solution, probably intended to hold growing clones of people or other life forms.",
    "symbol": "0",
    "color": "light_cyan",
    "move_cost": 0,
    "coverage": 40,
    "roof": "t_flat_roof",
    "flags": [ "TRANSPARENT", "SEALED", "PLACE_ITEM", "WALL" ],
    "bash": {
      "str_min": 2,
      "str_max": 80,
      "sound": "ker-rash!",
      "sound_fail": "plunk.",
      "sound_vol": 16,
      "sound_fail_vol": 12,
      "ter_set": "t_floor",
      "items": [ { "item": "glass_shard", "count": [ 42, 84 ] }, { "item": "scrap", "count": [ 0, 2 ] } ]
    }
  },
  {
    "type": "terrain",
    "id": "t_wood_stairs_down",
    "name": "wooden stairs",
    "description": "A wooden staircase leading down.",
    "symbol": ">",
    "color": "light_red",
    "move_cost": 2,
    "flags": [ "TRANSPARENT", "FLAMMABLE_ASH", "GOES_DOWN", "PLACE_ITEM" ],
    "bash": {
      "str_min": 10,
      "str_max": 70,
      "sound": "crunch!",
      "sound_fail": "whump!",
      "ter_set": "t_open_air",
      "items": [
        { "item": "2x4", "count": [ 0, 2 ] },
        { "item": "nail", "charges": [ 0, 5 ] },
        { "item": "splinter", "count": [ 2, 8 ] }
      ]
    },
    "deconstruct": { "ter_set": "t_open_air", "items": [ { "item": "nail", "charges": [ 4, 8 ] }, { "item": "2x4", "count": [ 0, 4 ] } ] }
  },
  {
    "type": "terrain",
    "id": "t_wood_stairs_up_half",
    "name": "half-built wooden stairs",
    "description": "Half of a wooden staircase.  Some work still needs to be done before this staircase is complete.",
    "symbol": "<",
    "color": "light_red",
    "move_cost": 4,
    "flags": [ "TRANSPARENT", "FLAMMABLE_ASH", "PLACE_ITEM" ],
    "deconstruct": {
      "deconstruct_above": true,
      "ter_set": "t_floor",
      "items": [ { "item": "nail", "charges": [ 12, 20 ] }, { "item": "2x4", "count": [ 2, 6 ] } ]
    },
    "bash": {
      "str_min": 10,
      "str_max": 70,
      "sound": "crunch!",
      "sound_fail": "whump!",
      "ter_set": "t_floor",
      "items": [
        { "item": "2x4", "count": [ 0, 5 ] },
        { "item": "nail", "charges": [ 0, 5 ] },
        { "item": "splinter", "count": [ 5, 10 ] }
      ]
    }
  },
  {
    "type": "terrain",
    "id": "t_wood_stairs_up_broken",
    "name": "broken wooden stairs",
    "description": "A number of planks are missing and the structure is beginning to sag and fall apart.  It's going to need quite a bit of work to repair this staircase.",
    "symbol": "<",
    "color": "light_red",
    "move_cost": 2,
    "flags": [ "TRANSPARENT", "FLAMMABLE_ASH", "PLACE_ITEM" ],
    "bash": {
      "str_min": 8,
      "str_max": 110,
      "sound": "crunch!",
      "sound_fail": "whump!",
      "ter_set": "t_floor",
      "items": [
        { "item": "2x4", "count": [ 0, 2 ] },
        { "item": "wood_panel", "count": [ 0, 1 ] },
        { "item": "nail", "charges": [ 0, 5 ] },
        { "item": "splinter", "count": [ 2, 8 ] }
      ]
    }
  },
  {
    "type": "terrain",
    "id": "t_wood_stairs_up",
    "name": "wooden stairs",
    "description": "A wooden staircase leading up",
    "symbol": "<",
    "color": "light_red",
    "move_cost": 2,
    "flags": [ "TRANSPARENT", "FLAMMABLE_ASH", "GOES_UP", "PLACE_ITEM" ],
    "deconstruct": {
      "deconstruct_above": true,
      "ter_set": "t_floor",
      "items": [
        { "item": "nail", "charges": [ 12, 20 ] },
        { "item": "2x4", "count": [ 8, 12 ] },
        { "item": "wood_panel", "count": [ 1, 3 ] }
      ]
    },
    "bash": {
      "str_min": 12,
      "str_max": 150,
      "sound": "crunch!",
      "sound_fail": "whump!",
      "ter_set": "t_wood_stairs_up_broken",
      "items": [
        { "item": "2x4", "count": [ 0, 3 ] },
        { "item": "wood_panel", "count": [ 0, 2 ] },
        { "item": "nail", "charges": [ 1, 5 ] },
        { "item": "splinter", "count": [ 1, 4 ] }
      ]
    }
  },
  {
    "type": "terrain",
    "id": "t_stairs_down",
    "name": "stairs",
    "description": "A flight of stairs leading down.",
    "symbol": ">",
    "color": "yellow",
    "move_cost": 2,
    "roof": "t_flat_roof",
    "flags": [ "TRANSPARENT", "GOES_DOWN", "INDOORS", "PLACE_ITEM" ]
  },
  {
    "type": "terrain",
    "id": "t_stairs_up",
    "name": "stairs",
    "description": "A flight of stairs leading up.",
    "symbol": "<",
    "color": "yellow",
    "move_cost": 2,
    "flags": [ "TRANSPARENT", "GOES_UP", "INDOORS", "PLACE_ITEM" ]
  },
  {
    "type": "terrain",
    "id": "t_manhole",
    "name": "manhole",
    "description": "This is a manhole.  The heavy iron cover lies over an entrance to the underworld of hidden tunnels beneath the streets where sewage and rain water frolic freely.",
    "symbol": ">",
    "color": "dark_gray",
    "move_cost": 2,
    "flags": [ "TRANSPARENT", "GOES_DOWN", "PLACE_ITEM" ]
  },
  {
    "type": "terrain",
    "id": "t_ladder_up",
    "name": "ladder",
    "description": "A ladder leading up.",
    "symbol": "<",
    "color": "dark_gray",
    "move_cost": 2,
    "flags": [ "TRANSPARENT", "GOES_UP", "PLACE_ITEM" ]
  },
  {
    "type": "terrain",
    "id": "t_ladder_down",
    "name": "ladder",
    "description": "A ladder leading down.",
    "symbol": ">",
    "color": "dark_gray",
    "move_cost": 2,
    "flags": [ "TRANSPARENT", "GOES_DOWN", "PLACE_ITEM" ]
  },
  {
    "type": "terrain",
    "id": "t_slope_down",
    "name": "downward slope",
    "description": "A downward facing slope.",
    "symbol": ">",
    "color": "brown",
    "move_cost": 2,
    "flags": [ "TRANSPARENT", "GOES_DOWN", "PLACE_ITEM" ]
  },
  {
    "type": "terrain",
    "id": "t_slope_up",
    "name": "upward slope",
    "description": "An upward facing slope.",
    "symbol": "<",
    "color": "brown",
    "move_cost": 2,
    "flags": [ "TRANSPARENT", "GOES_UP", "PLACE_ITEM" ]
  },
  {
    "type": "terrain",
    "id": "t_rope_up",
    "name": "rope leading up",
    "description": "A rope.  You could climb up it.",
    "symbol": "<",
    "color": "white",
    "move_cost": 2,
    "flags": [ "TRANSPARENT", "GOES_UP" ]
  },
  {
    "type": "terrain",
    "id": "t_manhole_cover",
    "name": "manhole cover",
    "description": "Just a manhole cover.",
    "symbol": "0",
    "color": "dark_gray",
    "move_cost": 2,
    "flags": [ "TRANSPARENT" ]
  },
  {
    "type": "terrain",
    "id": "t_intercom",
    "name": "intercom",
    "description": "An intercom panel.  For when you want to scare the crap out of someone, or just talk to them over the intercom system, if you're boring like that.",
    "symbol": "=",
    "color": "light_gray",
    "move_cost": 0,
    "flags": [ "NOITEM", "CONNECT_TO_WALL" ],
    "//": "For the player to chat with an NPC through the intercom, the npc must have 'name_unique': 'the_intercom' and must be within 10 tiles of the intercom.",
    "examine_action": "intercom",
    "bash": {
      "str_min": 18,
      "str_max": 180,
      "sound": "crunch!",
      "sound_fail": "whack!",
      "ter_set": "t_concrete_wall",
      "items": [ { "item": "plastic_chunk", "count": [ 0, 2 ] }, { "item": "scrap", "prob": 50 } ]
    }
  },
  {
    "type": "terrain",
    "id": "t_card_robofac",
    "name": "card reader",
    "description": "This is a smartcard reader.  It sports the stylized symbol of an atom inside a flask that is universally known to indicate SCIENCE.  An ominous red LED reminds you of a robot gone haywire from an old sci-fi flick.  You could swipe a scientific ID badge near it if you do not fear the machine.",
    "//": "It takes a science card/hack attempt and then calls iexamine::intercom",
    "symbol": "6",
    "color": "pink",
    "move_cost": 0,
    "flags": [ "NOITEM", "CONNECT_TO_WALL" ],
    "examine_action": "cardreader_robofac",
    "bash": {
      "str_min": 18,
      "str_max": 180,
      "sound": "crunch!",
      "sound_fail": "whack!",
      "ter_set": "t_card_reader_broken",
      "items": [ { "item": "plastic_chunk", "count": [ 0, 2 ] }, { "item": "scrap", "prob": 50 } ]
    }
  },
  {
    "type": "terrain",
    "id": "t_card_science",
    "name": "card reader",
    "description": "This is a smartcard reader.  It sports the stylized symbol of an atom inside a flask that is universally known to indicate SCIENCE.  The stark red LED blinks askance at your geek cred.  You could swipe a scientific ID badge near it to unlock the gates to discovery.",
    "//": "Science",
    "symbol": "6",
    "color": "pink",
    "move_cost": 0,
    "flags": [ "NOITEM", "CONNECT_TO_WALL" ],
    "examine_action": "cardreader",
    "bash": {
      "str_min": 18,
      "str_max": 180,
      "sound": "crunch!",
      "sound_fail": "whack!",
      "ter_set": "t_card_reader_broken",
      "items": [ { "item": "plastic_chunk", "count": [ 0, 2 ] }, { "item": "scrap", "prob": 50 } ]
    }
  },
  {
    "type": "terrain",
    "id": "t_card_military",
    "name": "card reader",
    "description": "This is a smartcard reader.  The universal symbol of an eagle driving a tank, biting a grenade pin stands rampant in front of an American flag.  A small, red LED remains constant, as if watching you, waiting.  You could swipe a military ID card in front of the reader if you dared.",
    "//": "Military",
    "symbol": "6",
    "color": "pink",
    "move_cost": 0,
    "flags": [ "NOITEM", "CONNECT_TO_WALL" ],
    "examine_action": "cardreader",
    "bash": {
      "str_min": 18,
      "str_max": 180,
      "sound": "crunch!",
      "sound_fail": "whack!",
      "ter_set": "t_card_reader_broken",
      "items": [ { "item": "plastic_chunk", "count": [ 0, 2 ] }, { "item": "scrap", "prob": 50 } ]
    }
  },
  {
    "type": "terrain",
    "id": "t_card_industrial",
    "looks_like": "t_card_science",
    "name": "card reader",
    "description": "This is a smartcard reader.  The symbol of a gear in front of a bulging bicep is emblazoned on the matte black surface with an illegible heavy industrial company title.  A red LED blinks on the card reader.  Perhaps an industrial ID card could still open it.",
    "//": "Industrial",
    "symbol": "6",
    "color": "pink",
    "move_cost": 0,
    "flags": [ "NOITEM", "CONNECT_TO_WALL" ],
    "examine_action": "cardreader",
    "bash": {
      "str_min": 18,
      "str_max": 180,
      "sound": "crunch!",
      "sound_fail": "whack!",
      "ter_set": "t_card_reader_broken",
      "items": [ { "item": "plastic_chunk", "count": [ 0, 2 ] }, { "item": "scrap", "prob": 50 } ]
    }
  },
  {
    "type": "terrain",
    "id": "t_card_fp",
    "looks_like": "t_card_science",
    "name": "card reader",
    "description": "This looks like the console controling the security door, there's a pretty big reading surface on it.  You can see \"Fp\" soberly printed above the reader.  You have no idea what could open it.",
    "//": "FoodPlace",
    "symbol": "6",
    "color": "pink",
    "move_cost": 0,
    "flags": [ "NOITEM", "CONNECT_TO_WALL" ],
    "examine_action": "cardreader_fp",
    "bash": {
      "str_min": 18,
      "str_max": 180,
      "sound": "crunch!",
      "sound_fail": "whack!",
      "ter_set": "t_card_reader_broken",
      "items": [ { "item": "plastic_chunk", "count": [ 0, 2 ] }, { "item": "scrap", "prob": 50 } ]
    }
  },
  {
    "type": "terrain",
    "id": "t_card_reader_broken",
    "name": "broken card reader",
    "description": "This is a smartcard reader, but it doesn't seem to be functioning.  Probably because there's no more blinking red LED.",
    "symbol": "6",
    "color": "light_gray",
    "move_cost": 0,
    "flags": [ "NOITEM", "CONNECT_TO_WALL", "MINEABLE" ],
    "bash": {
      "str_min": 200,
      "str_max": 600,
      "sound": "crunch!",
      "sound_fail": "whack!",
      "//": "Since these are set into the walls, they ought to have the resilence of metal walls.",
      "ter_set": "t_concrete",
      "items": [
        { "item": "processor", "prob": 25 },
        { "item": "cable", "charges": [ 1, 2 ], "prob": 50 },
        { "item": "small_lcd_screen", "prob": 25 },
        { "item": "e_scrap", "count": [ 1, 3 ], "prob": 50 },
        { "item": "circuit", "prob": 25 },
        { "item": "plastic_chunk", "count": [ 4, 6 ], "prob": 50 },
        { "item": "scrap", "count": [ 2, 4 ], "prob": 50 }
      ]
    }
  },
  {
    "type": "terrain",
    "id": "t_slot_machine",
    "name": "slot machine",
    "description": "A machine with a bright screen flashing hypnotic promises of wealth.  If gambling with your life on a daily basis isn't enough for you, you can also gamble with this.",
    "symbol": "6",
    "color": "green",
    "move_cost": 0,
    "coverage": 50,
    "roof": "t_flat_roof",
    "flags": [ "NOITEM", "INDOORS" ],
    "examine_action": "slot_machine",
    "bash": {
      "str_min": 8,
      "str_max": 150,
      "sound": "crunch!",
      "sound_fail": "whack!",
      "ter_set": "t_console_broken",
      "items": [
        { "item": "processor", "prob": 25 },
        { "item": "RAM", "count": [ 0, 2 ], "prob": 50 },
        { "item": "cable", "charges": [ 1, 2 ], "prob": 50 },
        { "item": "small_lcd_screen", "prob": 25 },
        { "item": "e_scrap", "count": [ 1, 4 ], "prob": 50 },
        { "item": "circuit", "count": [ 0, 2 ], "prob": 50 },
        { "item": "power_supply", "prob": 25 },
        { "item": "amplifier", "prob": 25 },
        { "item": "plastic_chunk", "count": [ 4, 10 ], "prob": 50 },
        { "item": "scrap", "count": [ 2, 6 ], "prob": 50 }
      ]
    }
  },
  {
    "type": "terrain",
    "id": "t_elevator_control",
    "name": "elevator controls",
    "description": "This is the control face for an elevator.  You could press the appropriate button to take you to your choice of floor.",
    "symbol": "6",
    "color": "light_blue",
    "move_cost": 0,
    "coverage": 50,
    "roof": "t_flat_roof",
    "flags": [ "NOITEM", "INDOORS" ],
    "examine_action": "elevator",
    "bash": {
      "str_min": 8,
      "str_max": 150,
      "sound": "crunch!",
      "sound_fail": "whack!",
      "ter_set": "t_console_broken",
      "items": [
        { "item": "processor", "prob": 25 },
        { "item": "RAM", "count": [ 0, 2 ], "prob": 50 },
        { "item": "cable", "charges": [ 1, 2 ], "prob": 50 },
        { "item": "small_lcd_screen", "prob": 25 },
        { "item": "e_scrap", "count": [ 1, 4 ], "prob": 50 },
        { "item": "circuit", "count": [ 0, 2 ], "prob": 50 },
        { "item": "power_supply", "prob": 25 },
        { "item": "amplifier", "prob": 25 },
        { "item": "plastic_chunk", "count": [ 4, 10 ], "prob": 50 },
        { "item": "scrap", "count": [ 2, 6 ], "prob": 50 }
      ]
    }
  },
  {
    "type": "terrain",
    "id": "t_elevator_control_off",
    "name": "powerless controls",
    "description": "This is the control face for an elevator.  It's currently unpowered.",
    "symbol": "6",
    "color": "light_gray",
    "move_cost": 0,
    "coverage": 50,
    "roof": "t_flat_roof",
    "flags": [ "NOITEM", "INDOORS" ],
    "bash": {
      "str_min": 8,
      "str_max": 150,
      "sound": "crunch!",
      "sound_fail": "whack!",
      "ter_set": "t_console_broken",
      "items": [
        { "item": "processor", "prob": 25 },
        { "item": "RAM", "count": [ 0, 2 ], "prob": 50 },
        { "item": "cable", "charges": [ 1, 2 ], "prob": 50 },
        { "item": "small_lcd_screen", "prob": 25 },
        { "item": "e_scrap", "count": [ 1, 4 ], "prob": 50 },
        { "item": "circuit", "count": [ 0, 2 ], "prob": 50 },
        { "item": "power_supply", "prob": 25 },
        { "item": "amplifier", "prob": 25 },
        { "item": "plastic_chunk", "count": [ 4, 10 ], "prob": 50 },
        { "item": "scrap", "count": [ 2, 6 ], "prob": 50 }
      ]
    }
  },
  {
    "type": "terrain",
    "id": "t_pedestal_wyrm",
    "name": "dark pedestal",
    "description": "A dark stone pedestal covered in ancient, unintelligible symbols.  Looks ominous.",
    "symbol": "&",
    "color": "dark_gray",
    "move_cost": 0,
    "coverage": 50,
    "flags": [ "TRANSPARENT", "MOUNTABLE", "PERMEABLE", "MINEABLE" ],
    "examine_action": "pedestal_wyrm",
    "bash": {
      "str_min": 100,
      "str_max": 400,
      "sound": "crash!",
      "sound_fail": "whump!",
      "ter_set": "t_rock_floor",
      "items": [ { "item": "rock", "count": [ 2, 5 ] } ]
    }
  },
  {
    "type": "terrain",
    "id": "t_pedestal_temple",
    "name": "light pedestal",
    "description": "A light stone pedestal covered in ancient, unintelligible symbols.",
    "symbol": "&",
    "color": "white",
    "move_cost": 0,
    "coverage": 50,
    "flags": [ "TRANSPARENT", "MOUNTABLE", "PERMEABLE", "MINEABLE" ],
    "examine_action": "pedestal_temple",
    "bash": {
      "str_min": 100,
      "str_max": 400,
      "sound": "crash!",
      "sound_fail": "whump!",
      "ter_set": "t_rock_floor",
      "items": [ { "item": "rock", "count": [ 2, 5 ] } ]
    }
  },
  {
    "type": "terrain",
    "id": "t_switch_rg",
    "name": "yellow switch",
    "description": "A yellow switch.  Should you activate it?",
    "symbol": "6",
    "color": "yellow",
    "move_cost": 0,
    "flags": [ "TRANSPARENT", "PERMEABLE" ],
    "examine_action": "fswitch"
  },
  {
    "type": "terrain",
    "id": "t_switch_gb",
    "name": "cyan switch",
    "description": "A cyan switch.  Should you activate it?",
    "symbol": "6",
    "color": "cyan",
    "move_cost": 0,
    "flags": [ "TRANSPARENT", "PERMEABLE" ],
    "examine_action": "fswitch"
  },
  {
    "type": "terrain",
    "id": "t_switch_rb",
    "name": "purple switch",
    "description": "A purple switch.  Should you activate it?",
    "symbol": "6",
    "color": "magenta",
    "move_cost": 0,
    "flags": [ "TRANSPARENT", "PERMEABLE" ],
    "examine_action": "fswitch"
  },
  {
    "type": "terrain",
    "id": "t_switch_even",
    "name": "checkered switch",
    "description": "A checkered switch.  Should you activate it?",
    "symbol": "6",
    "color": "white",
    "move_cost": 0,
    "flags": [ "TRANSPARENT", "PERMEABLE" ],
    "examine_action": "fswitch"
  },
  {
    "type": "terrain",
    "id": "t_covered_well",
    "name": "covered well",
    "description": "Deep well collecting ground water.  Requires a method to draw water from.",
    "symbol": "#",
    "color": "dark_gray",
    "move_cost": 2,
    "coverage": 40,
    "flags": [ "TRANSPARENT", "FLAT", "MINEABLE" ],
    "bash": {
      "str_min": 80,
      "str_max": 300,
      "sound": "crash!",
      "sound_fail": "whump!",
      "ter_set": "t_pit",
      "items": [
        { "item": "rock", "count": [ 8, 18 ] },
        { "item": "2x4", "count": [ 0, 2 ] },
        { "item": "nail", "charges": [ 1, 4 ] },
        { "item": "splinter", "count": [ 1, 2 ] }
      ]
    }
  },
  {
    "type": "terrain",
    "id": "t_water_pump",
    "name": "water pump",
    "description": "Deep well collecting ground water.  Installed water pump allows to draw water from it.",
    "symbol": "&",
    "color": "light_gray",
    "move_cost": 6,
    "coverage": 40,
    "flags": [ "TRANSPARENT", "THIN_OBSTACLE" ],
    "deconstruct": { "ter_set": "t_covered_well", "items": [ { "item": "well_pump", "count": 1 }, { "item": "pipe", "count": [ 1, 6 ] } ] },
    "bash": {
      "str_min": 15,
      "str_max": 80,
      "sound": "whack!",
      "sound_fail": "thunk.",
      "ter_set": "t_covered_well",
      "items": [
        { "item": "steel_chunk", "count": [ 0, 2 ] },
        { "item": "scrap", "count": [ 3, 6 ] },
        { "item": "pipe", "count": [ 0, 2 ] }
      ]
    },
    "examine_action": "water_source"
  },
  {
    "type": "terrain",
    "id": "t_water_dispenser",
    "name": "water dispenser",
    "description": "A machine with several taps that dispenses clean water.",
    "symbol": "W",
    "color": "light_blue",
    "move_cost": 0,
    "coverage": 40,
    "flags": [ "TRANSPARENT" ],
    "bash": {
      "str_min": 15,
      "str_max": 80,
      "sound": "whack!",
      "sound_fail": "thunk.",
      "ter_set": "t_concrete",
      "items": [
        { "item": "steel_chunk", "count": [ 0, 2 ] },
        { "item": "scrap", "count": [ 3, 6 ] },
        { "item": "pipe", "count": [ 0, 2 ] }
      ]
    },
    "examine_action": "clean_water_source"
  },
  {
    "type": "terrain",
    "id": "t_improvised_shelter",
    "name": "improvised shelter",
    "description": "Improvised shelter providing little bit of protection, that can be used to take refuge from the elements or to protect a campfire from the rain.",
    "symbol": "#",
    "color": "brown_green",
    "move_cost": 2,
    "coverage": 30,
    "flags": [ "TRANSPARENT", "CONTAINER", "FLAMMABLE_ASH", "THIN_OBSTACLE", "REDUCE_SCENT", "INDOORS", "MOUNTABLE", "HIDE_PLACE" ],
    "bash": {
      "str_min": 4,
      "str_max": 60,
      "sound": "crunch.",
      "sound_fail": "brush.",
      "ter_set": "t_pit_shallow",
      "items": [ { "item": "stick", "count": [ 3, 6 ] }, { "item": "pine_bough", "count": [ 6, 18 ] } ]
    }
  },
  {
    "type": "terrain",
    "id": "t_open_air",
    "name": "open air",
    "description": "This is open air.",
    "symbol": " ",
    "color": "i_cyan",
    "move_cost": 2,
    "trap": "tr_ledge",
    "flags": [ "TRANSPARENT", "NO_FLOOR" ],
    "examine_action": "ledge"
  },
  {
    "type": "terrain",
    "id": "t_flat_roof",
    "name": "flat roof",
    "description": "A flat, gray section of rooftop.",
    "symbol": ".",
    "color": "dark_gray",
    "move_cost": 2,
    "flags": [ "TRANSPARENT", "FLAT" ],
    "bash": {
      "str_min": 30,
      "str_max": 210,
      "sound": "crash!",
      "sound_fail": "whump!",
      "ter_set": "t_open_air",
      "bash_below": true
    }
  },
  {
    "type": "terrain",
    "id": "t_tar_flat_roof",
    "name": "tar paper flat roof",
    "description": "A flat, gray section of rooftop covered with tar paper.",
    "looks_like": "t_flat_roof",
    "symbol": ".",
    "color": "dark_gray",
    "move_cost": 2,
    "flags": [ "TRANSPARENT", "FLAMMABLE", "FLAT" ],
    "bash": {
      "str_min": 30,
      "str_max": 210,
      "sound": "crash!",
      "sound_fail": "whump!",
      "ter_set": "t_open_air",
      "bash_below": true
    }
  },
  {
    "type": "terrain",
    "id": "t_shingle_flat_roof",
    "name": "shingle flat roof",
    "description": "A flat section of rooftop covered in shingles.",
    "looks_like": "t_flat_roof",
    "symbol": ".",
    "color": "green",
    "move_cost": 2,
    "flags": [ "TRANSPARENT", "FLAMMABLE", "FLAT" ],
    "bash": {
      "str_min": 30,
      "str_max": 210,
      "sound": "crash!",
      "sound_fail": "whump!",
      "ter_set": "t_open_air",
      "bash_below": true
    }
  },
  {
    "type": "terrain",
    "id": "t_thatch_roof",
    "name": "thatched roof",
    "description": "A section of roof made out of straw.",
    "looks_like": "t_flat_roof",
    "symbol": ".",
    "color": "yellow",
    "move_cost": 2,
    "flags": [ "TRANSPARENT", "FLAMMABLE" ],
    "bash": {
      "str_min": 30,
      "str_max": 210,
      "sound": "crash!",
      "sound_fail": "whump!",
      "ter_set": "t_open_air",
      "bash_below": true
    }
  },
  {
    "type": "terrain",
    "id": "t_metal_flat_roof",
    "name": "metal flat roof",
    "description": "A secton of flat, sheet metal rooftop.",
    "looks_like": "t_flat_roof",
    "symbol": ".",
    "color": "light_gray",
    "move_cost": 2,
    "flags": [ "TRANSPARENT", "FLAT" ],
    "bash": {
      "str_min": 30,
      "str_max": 210,
      "sound": "crash!",
      "sound_fail": "whump!",
      "ter_set": "t_open_air",
      "bash_below": true
    }
  },
  {
    "type": "terrain",
    "id": "t_tile_flat_roof",
    "name": "tile flat roof",
    "description": "A section of tiled, flat rooftop.",
    "looks_like": "t_flat_roof",
    "symbol": ".",
    "color": "white",
    "move_cost": 2,
    "flags": [ "TRANSPARENT", "FLAT", "FLAMMABLE" ],
    "bash": {
      "str_min": 30,
      "str_max": 210,
      "sound": "crash!",
      "sound_fail": "whump!",
      "ter_set": "t_open_air",
      "bash_below": true
    }
  },
  {
    "type": "terrain",
    "id": "t_glass_roof",
    "name": "skylight",
    "description": "A giant sheet of glass inserted into the roof, lets light pass through.",
    "symbol": "o",
    "color": "cyan",
    "move_cost": 2,
    "trap": "tr_ledge",
    "flags": [ "TRANSPARENT", "NO_FLOOR", "INDOORS" ],
    "bash": {
      "str_min": 3,
      "str_max": 6,
      "sound": "glass braking!",
      "sound_fail": "whack!",
      "ter_set": "t_open_air",
      "bash_below": true
    }
  },
  {
    "type": "terrain",
    "id": "t_plut_generator",
    "name": "plutonium generator",
    "description": "This imposing apparatus harnesses the power of the atom.  Refined nuclear fuel is 'burned' to provide nearly limitless electrical power.  It's not doing much good here though.  Perhaps it could be salvaged for other purposes.",
    "symbol": "0",
    "color": "light_green",
    "move_cost": 0,
    "flags": [ "TRANSPARENT", "NOITEM", "SEALED", "REDUCE_SCENT", "PERMEABLE" ],
    "bash": {
      "str_min": 50,
      "str_max": 400,
      "explosive": 25,
      "ter_set": "t_concrete",
      "sound": "metal screeching!",
      "sound_fail": "clang!",
      "items": [
        { "item": "scrap", "count": [ 4, 16 ] },
        { "item": "steel_chunk", "count": [ 1, 6 ] },
        { "item": "plut_cell", "charges": [ 0, 3 ] },
        { "item": "lead", "charges": [ 12, 18 ] }
      ]
    },
    "deconstruct": {
      "ter_set": "t_concrete",
      "items": [
        { "item": "minireactor", "prob": 25 },
        { "item": "RAM", "count": [ 4, 8 ] },
        { "item": "cable", "charges": [ 8, 16 ] },
        { "item": "small_lcd_screen", "count": [ 2, 4 ] },
        { "item": "e_scrap", "count": [ 12, 24 ] },
        { "item": "circuit", "count": [ 6, 10 ] },
        { "item": "power_supply", "count": [ 4, 8 ] },
        { "item": "amplifier", "count": [ 3, 6 ] },
        { "item": "plut_cell", "charges": [ 2, 8 ] },
        { "item": "scrap", "count": [ 8, 16 ] }
      ]
    }
  },
  {
    "type": "terrain",
    "id": "t_sai_box",
    "name": "telecom cabinet",
    "description": "A cabinet full of telecoms equipment.  With the lines down, you might be able to take it apart for its useful electronics.",
    "symbol": "#",
    "color": "light_gray",
    "move_cost": 0,
    "coverage": 90,
    "flags": [ "NOITEM", "WALL" ],
    "bash": { "str_min": 8, "str_max": 80, "sound": "whack!", "sound_fail": "clang!", "ter_set": "t_sai_box_damaged" },
    "deconstruct": {
      "ter_set": "t_concrete",
      "items": [
        { "item": "RAM", "count": [ 4, 8 ] },
        { "item": "cable", "charges": [ 16, 40 ] },
        { "item": "small_lcd_screen", "count": [ 2, 4 ] },
        { "item": "e_scrap", "count": [ 12, 24 ] },
        { "item": "circuit", "count": [ 6, 30 ] },
        { "item": "power_supply", "count": [ 4, 8 ] },
        { "item": "amplifier", "count": [ 3, 6 ] },
        { "item": "plastic_chunk", "count": [ 4, 8 ] },
        { "item": "scrap", "count": [ 8, 16 ] }
      ]
    }
  },
  {
    "type": "terrain",
    "id": "t_sai_box_damaged",
    "name": "damaged telecom cabinet",
    "description": "A damaged telecoms cabinet.  Might still be able to salvage some useful electronics scrap from it.",
    "symbol": "#",
    "color": "light_gray",
    "move_cost": 0,
    "coverage": 90,
    "flags": [ "NOITEM", "WALL" ],
    "bash": {
      "str_min": 6,
      "str_max": 80,
      "sound": "whack!",
      "sound_fail": "clang!",
      "ter_set": "t_concrete",
      "items": [
        { "item": "cable", "charges": [ 4, 8 ], "prob": 80 },
        { "item": "e_scrap", "count": [ 2, 8 ], "prob": 60 },
        { "item": "circuit", "count": [ 1, 6 ], "prob": 50 },
        { "item": "amplifier", "count": [ 1, 4 ], "prob": 50 },
        { "item": "scrap", "count": [ 2, 6 ], "prob": 50 }
      ]
    },
    "deconstruct": {
      "ter_set": "t_concrete",
      "items": [
        { "item": "RAM", "count": [ 1, 2 ] },
        { "item": "cable", "charges": [ 4, 24 ] },
        { "item": "e_scrap", "count": [ 4, 12 ] },
        { "item": "circuit", "count": [ 2, 12 ] },
        { "item": "power_supply", "count": [ 1, 4 ] },
        { "item": "amplifier", "count": [ 1, 3 ] },
        { "item": "plastic_chunk", "count": [ 2, 6 ] },
        { "item": "scrap", "count": [ 6, 12 ] }
      ]
    }
  },
  {
    "type": "terrain",
    "id": "t_support_l",
    "name": "large metal support",
    "description": "A heavy-duty metal support beam.",
    "symbol": "T",
    "color": "light_gray",
    "move_cost": 0,
    "coverage": 80,
    "roof": "t_flat_roof",
    "flags": [ "NOITEM", "WALL", "SUPPORTS_ROOF", "MINEABLE" ],
    "bash": {
      "str_min": 40,
      "str_max": 200,
      "sound": "metal screeching!",
      "sound_fail": "whump!",
      "ter_set": "t_concrete",
      "items": [
        { "item": "steel_lump", "count": [ 0, 2 ] },
        { "item": "steel_chunk", "count": [ 2, 6 ] },
        { "item": "scrap", "count": [ 5, 18 ] }
      ]
    },
    "deconstruct": {
      "ter_set": "t_concrete",
      "items": [
        { "item": "frame", "count": [ 6, 8 ] },
        { "item": "steel_lump", "count": [ 1, 2 ] },
        { "item": "steel_chunk", "count": [ 1, 6 ] },
        { "item": "scrap", "count": [ 4, 8 ] }
      ]
    }
  },
  {
    "type": "terrain",
    "id": "t_support_s",
    "name": "small metal support",
    "description": "A metal support beam.",
    "symbol": "l",
    "color": "light_gray",
    "move_cost": 0,
    "coverage": 55,
    "roof": "t_flat_roof",
    "flags": [ "NOITEM", "WALL", "SUPPORTS_ROOF", "MINEABLE" ],
    "bash": {
      "str_min": 20,
      "str_max": 120,
      "sound": "metal screeching!",
      "sound_fail": "whump!",
      "ter_set": "t_concrete",
      "items": [
        { "item": "steel_lump", "prob": 50 },
        { "item": "steel_chunk", "count": [ 1, 3 ] },
        { "item": "scrap", "count": [ 2, 9 ] }
      ]
    },
    "deconstruct": {
      "ter_set": "t_concrete",
      "items": [
        { "item": "pipe", "count": [ 4, 6 ] },
        { "item": "steel_lump", "count": [ 1, 2 ] },
        { "item": "steel_chunk", "count": [ 1, 6 ] },
        { "item": "scrap", "count": [ 2, 4 ] }
      ]
    }
  },
  {
    "type": "terrain",
    "id": "t_oil_circ_brkr_l",
    "name": "HV oil circuit breaker",
    "description": "A circuit breaker that uses oil in its arc supression chamber.",
    "symbol": "B",
    "color": "light_gray",
    "move_cost": 0,
    "coverage": 90,
    "flags": [ "TRANSPARENT", "FLAMMABLE", "NOITEM", "WALL", "PERMEABLE" ],
    "bash": {
      "str_min": 20,
      "str_max": 150,
      "explosive": 6,
      "sound": "pow!",
      "ter_set": "t_concrete",
      "sound_fail": "clang!",
      "items": [
        { "item": "scrap", "count": [ 8, 16 ] },
        { "item": "steel_chunk", "count": [ 2, 6 ] },
        { "item": "ceramic_shard", "count": [ 0, 4 ] }
      ]
    },
    "deconstruct": {
      "ter_set": "t_concrete",
      "items": [
        { "item": "cable", "charges": [ 8, 24 ] },
        { "item": "power_supply", "count": [ 4, 8 ] },
        { "item": "amplifier", "count": [ 8, 16 ] },
        { "item": "steel_chunk", "count": [ 4, 16 ] },
        { "item": "scrap", "count": [ 12, 24 ] },
        { "item": "sheet_metal", "count": [ 6, 12 ] },
        { "item": "ceramic_shard", "count": [ 2, 6 ] }
      ]
    }
  },
  {
    "type": "terrain",
    "id": "t_oil_circ_brkr_s",
    "name": "small HV oil circuit breaker",
    "description": "A small circuit breaker that uses oil in its arc supression chamber.",
    "symbol": "b",
    "color": "light_gray",
    "move_cost": 0,
    "coverage": 65,
    "flags": [ "TRANSPARENT", "FLAMMABLE", "NOITEM", "WALL", "PERMEABLE" ],
    "bash": {
      "str_min": 20,
      "str_max": 150,
      "explosive": 4,
      "sound": "pow!",
      "ter_set": "t_concrete",
      "sound_fail": "clang!",
      "items": [
        { "item": "scrap", "count": [ 6, 12 ] },
        { "item": "steel_chunk", "count": [ 1, 3 ] },
        { "item": "ceramic_shard", "count": [ 0, 2 ] }
      ]
    },
    "deconstruct": {
      "ter_set": "t_concrete",
      "items": [
        { "item": "cable", "charges": [ 4, 12 ] },
        { "item": "power_supply", "count": [ 3, 6 ] },
        { "item": "amplifier", "count": [ 6, 12 ] },
        { "item": "steel_chunk", "count": [ 2, 12 ] },
        { "item": "scrap", "count": [ 8, 18 ] },
        { "item": "sheet_metal", "count": [ 4, 8 ] },
        { "item": "ceramic_shard", "count": [ 1, 4 ] }
      ]
    }
  },
  {
    "type": "terrain",
    "id": "t_switchgear_l",
    "name": "large switchgear",
    "description": "A switchgear panel.  It's covered in breaker switches, fuses, and gauges.",
    "symbol": "H",
    "color": "i_light_gray",
    "move_cost": 0,
    "coverage": 90,
    "flags": [ "TRANSPARENT", "NOITEM", "WALL", "PERMEABLE" ],
    "bash": {
      "str_min": 20,
      "str_max": 150,
      "explosive": 3,
      "ter_set": "t_concrete",
      "sound_fail": "clang!",
      "items": [
        { "item": "scrap", "count": [ 5, 10 ] },
        { "item": "steel_chunk", "count": [ 2, 4 ] },
        { "item": "plastic_chunk", "count": [ 2, 4 ] }
      ]
    },
    "deconstruct": {
      "ter_set": "t_concrete",
      "items": [
        { "item": "RAM", "count": [ 2, 6 ] },
        { "item": "cable", "charges": [ 4, 24 ] },
        { "item": "small_lcd_screen", "count": [ 6, 12 ] },
        { "item": "e_scrap", "count": [ 16, 24 ] },
        { "item": "circuit", "count": [ 12, 30 ] },
        { "item": "power_supply", "count": [ 6, 8 ] },
        { "item": "amplifier", "count": [ 6, 8 ] },
        { "item": "plastic_chunk", "count": [ 2, 4 ] },
        { "item": "scrap", "count": [ 8, 16 ] },
        { "item": "sheet_metal", "count": [ 2, 4 ] }
      ]
    }
  },
  {
    "type": "terrain",
    "id": "t_switchgear_s",
    "name": "small switchgear",
    "description": "A small switchgear panel.  It's covered in breaker switches, fuses, and gauges.",
    "symbol": "L",
    "color": "i_light_gray",
    "move_cost": 0,
    "coverage": 65,
    "flags": [ "TRANSPARENT", "NOITEM", "WALL", "PERMEABLE" ],
    "bash": {
      "str_min": 20,
      "str_max": 150,
      "explosive": 2,
      "ter_set": "t_concrete",
      "sound_fail": "clang!",
      "items": [
        { "item": "scrap", "count": [ 4, 8 ] },
        { "item": "steel_chunk", "count": [ 1, 2 ] },
        { "item": "e_scrap", "count": [ 0, 2 ] },
        { "item": "circuit", "count": [ 1, 4 ] },
        { "item": "power_supply", "count": [ 0, 2 ] },
        { "item": "amplifier", "prob": 50 },
        { "item": "plastic_chunk", "count": [ 1, 2 ] }
      ]
    },
    "deconstruct": {
      "ter_set": "t_concrete",
      "items": [
        { "item": "RAM", "count": [ 1, 2 ] },
        { "item": "cable", "charges": [ 2, 8 ] },
        { "item": "small_lcd_screen", "count": [ 2, 6 ] },
        { "item": "e_scrap", "count": [ 6, 12 ] },
        { "item": "circuit", "count": [ 8, 24 ] },
        { "item": "power_supply", "count": [ 2, 6 ] },
        { "item": "amplifier", "count": [ 1, 4 ] },
        { "item": "plastic_chunk", "count": [ 1, 2 ] },
        { "item": "scrap", "count": [ 4, 8 ] },
        { "item": "sheet_metal", "count": [ 1, 2 ] }
      ]
    }
  },
  {
    "type": "terrain",
    "id": "t_lgtn_arrest",
    "name": "lightning arrester",
    "description": "A component designed to protect insulation and conductors in an electrical system by directing lightning through itself and into the ground.",
    "symbol": "}",
    "color": "i_light_gray",
    "move_cost": 0,
    "flags": [ "TRANSPARENT", "NOITEM", "WALL", "PERMEABLE" ],
    "bash": {
      "str_min": 20,
      "str_max": 150,
      "explosive": 4,
      "ter_set": "t_concrete",
      "sound_fail": "clang!",
      "items": [
        { "item": "cable", "charges": [ 0, 4 ] },
        { "item": "scrap", "count": [ 8, 12 ] },
        { "item": "steel_chunk", "count": [ 2, 4 ] },
        { "item": "ceramic_shard", "count": [ 8, 16 ] }
      ]
    },
    "deconstruct": {
      "ter_set": "t_concrete",
      "items": [
        { "item": "cable", "charges": [ 4, 8 ] },
        { "item": "steel_chunk", "count": [ 4, 6 ] },
        { "item": "scrap", "count": [ 12, 16 ] },
        { "item": "plastic_chunk", "count": [ 1, 4 ] },
        { "item": "ceramic_shard", "count": [ 12, 24 ] }
      ]
    }
  },
  {
    "type": "terrain",
    "id": "t_station_disc",
    "name": "disconnect switch",
    "description": "A switch used to make sure an electrical system doesn't have any current flowing through it, for maintenance periods.",
    "symbol": "h",
    "color": "light_gray",
    "move_cost": 0,
    "flags": [ "TRANSPARENT", "NOITEM", "WALL", "PERMEABLE" ],
    "bash": {
      "str_min": 20,
      "str_max": 150,
      "explosive": 3,
      "ter_set": "t_concrete",
      "sound_fail": "clang!",
      "items": [
        { "item": "scrap", "count": [ 4, 8 ] },
        { "item": "steel_chunk", "count": [ 2, 4 ] },
        { "item": "cable", "charges": [ 1, 4 ] },
        { "item": "ceramic_shard", "count": [ 0, 2 ] },
        { "item": "lead", "prob": 50 }
      ]
    },
    "deconstruct": {
      "ter_set": "t_concrete",
      "items": [
        { "item": "RAM", "count": [ 12, 24 ] },
        { "item": "cable", "charges": [ 6, 12 ] },
        { "item": "small_lcd_screen", "count": [ 8, 16 ] },
        { "item": "e_scrap", "count": [ 8, 12 ] },
        { "item": "circuit", "count": [ 6, 18 ] },
        { "item": "power_supply", "count": [ 8, 12 ] },
        { "item": "amplifier", "count": [ 2, 4 ] },
        { "item": "plastic_chunk", "count": [ 4, 8 ] },
        { "item": "scrap", "count": [ 2, 6 ] },
        { "item": "sheet_metal", "count": [ 1, 2 ] },
        { "item": "lead", "charges": [ 1, 2 ] },
        { "item": "ceramic_shard", "count": [ 2, 6 ] }
      ]
    }
  },
  {
    "type": "terrain",
    "id": "t_current_trans",
    "name": "current transformer",
    "description": "An electronic component used to transform the voltage of a current.",
    "symbol": "{",
    "color": "light_gray",
    "move_cost": 0,
    "coverage": 50,
    "flags": [ "TRANSPARENT", "NOITEM", "WALL", "PERMEABLE" ],
    "bash": {
      "str_min": 20,
      "str_max": 150,
      "explosive": 5,
      "ter_set": "t_concrete",
      "sound_fail": "clang!",
      "items": [
        { "item": "scrap", "count": [ 10, 12 ] },
        { "item": "steel_chunk", "count": [ 4, 6 ] },
        { "item": "lead", "charges": [ 2, 8 ] },
        { "item": "cable", "charges": [ 20, 60 ] },
        { "item": "sheet_metal", "count": [ 1, 2 ] },
        { "item": "ceramic_shard", "count": [ 2, 6 ] }
      ]
    },
    "deconstruct": {
      "ter_set": "t_concrete",
      "items": [
        { "item": "scrap", "count": [ 12, 16 ] },
        { "item": "steel_chunk", "count": [ 4, 6 ] },
        { "item": "lead", "charges": [ 4, 16 ] },
        { "item": "cable", "charges": [ 60, 120 ] },
        { "item": "sheet_metal", "count": [ 2, 6 ] },
        { "item": "ceramic_shard", "count": [ 4, 12 ] }
      ]
    }
  },
  {
    "type": "terrain",
    "id": "t_potential_trans",
    "name": "potential transformer",
    "description": "A specialised type of electrical transformer, ",
    "symbol": "8",
    "color": "i_light_gray",
    "move_cost": 0,
    "coverage": 50,
    "flags": [ "TRANSPARENT", "NOITEM", "WALL", "PERMEABLE" ],
    "bash": {
      "str_min": 20,
      "str_max": 150,
      "explosive": 5,
      "ter_set": "t_concrete",
      "sound_fail": "clang!",
      "items": [
        { "item": "scrap", "count": [ 10, 12 ] },
        { "item": "steel_chunk", "count": [ 4, 6 ] },
        { "item": "lead", "charges": [ 8, 16 ] },
        { "item": "cable", "charges": [ 1, 20 ] },
        { "item": "sheet_metal", "count": [ 1, 2 ] },
        { "item": "ceramic_shard", "count": [ 2, 6 ] }
      ]
    },
    "deconstruct": {
      "ter_set": "t_concrete",
      "items": [
        { "item": "scrap", "count": [ 12, 16 ] },
        { "item": "steel_chunk", "count": [ 4, 6 ] },
        { "item": "lead", "charges": [ 12, 32 ] },
        { "item": "cable", "charges": [ 20, 40 ] },
        { "item": "sheet_metal", "count": [ 2, 6 ] },
        { "item": "ceramic_shard", "count": [ 4, 12 ] }
      ]
    }
  },
  {
    "type": "terrain",
    "id": "t_dock",
    "name": "dock",
    "description": "A wooden platform held by a support made of logs dug into the ground.",
    "symbol": "8",
    "color": "brown",
    "move_cost": 2,
    "flags": [ "TRANSPARENT", "FLAT" ],
    "deconstruct": { "ter_set": "t_water_sh", "items": [ { "item": "nail", "charges": [ 6, 12 ] }, { "item": "2x4", "count": 8 } ] },
    "bash": {
      "str_min": 8,
      "str_max": 80,
      "sound": "smash!",
      "sound_fail": "whump!",
      "ter_set": "t_water_moving_sh",
      "items": [ { "item": "2x4", "count": 2, "prob": 25 }, { "item": "splinter", "count": [ 2, 4 ] } ]
    }
  },
  {
    "type": "terrain",
    "id": "t_sh_bridge",
    "name": "shallow bridge",
    "description": "A wooden platform held by a support made of logs dug into the ground.",
    "looks_like": "t_dock",
    "symbol": "8",
    "color": "brown",
    "move_cost": 2,
    "flags": [ "TRANSPARENT", "FLAT" ],
    "deconstruct": { "ter_set": "t_water_sh", "items": [ { "item": "nail", "charges": [ 6, 12 ] }, { "item": "2x4", "count": 8 } ] },
    "bash": {
      "str_min": 8,
      "str_max": 80,
      "sound": "smash!",
      "sound_fail": "whump!",
      "ter_set": "t_water_sh",
      "items": [ { "item": "2x4", "count": 2, "prob": 25 }, { "item": "splinter", "count": [ 2, 4 ] } ]
    }
  },
  {
    "type": "terrain",
    "id": "t_pontoon_dp",
    "name": "pontoon bridge",
    "description": "A floating temporary bridge, like the ones army used to make to cross rivers.",
    "symbol": "8",
    "color": "brown",
    "move_cost": 2,
    "flags": [ "TRANSPARENT", "FLAT" ],
    "deconstruct": {
      "ter_set": "t_water_dp",
      "items": [ { "item": "rope_makeshift_6", "count": [ 3, 4 ] }, { "item": "2x4", "count": 8 } ]
    },
    "bash": {
      "str_min": 8,
      "str_max": 80,
      "sound": "smash!",
      "sound_fail": "whump!",
      "ter_set": "t_water_dp",
      "items": [ { "item": "2x4", "count": 2, "prob": 25 }, { "item": "splinter", "count": [ 2, 4 ] } ]
    }
  },
  {
    "type": "terrain",
    "id": "t_riverbridge_dp",
    "name": "river bridge",
    "description": "A floating temporary bridge, like the ones army used to make to cross rivers.",
    "looks_like": "t_pontoon",
    "symbol": "8",
    "color": "brown",
    "move_cost": 2,
    "flags": [ "TRANSPARENT", "FLAT" ],
    "deconstruct": {
      "ter_set": "t_water_moving_dp",
      "items": [ { "item": "rope_makeshift_6", "count": [ 3, 4 ] }, { "item": "2x4", "count": 8 } ]
    },
    "bash": {
      "str_min": 8,
      "str_max": 80,
      "sound": "smash!",
      "sound_fail": "whump!",
      "ter_set": "t_water_dp",
      "items": [ { "item": "2x4", "count": 2, "prob": 25 }, { "item": "splinter", "count": [ 2, 4 ] } ]
    }
  },
  {
    "type": "terrain",
    "id": "t_pavement_bg_dp",
    "name": "bridge pavement",
    "description": "A bridge section made out of metal and concrete.",
    "symbol": ".",
    "color": "dark_gray",
    "move_cost": 2,
    "flags": [ "TRANSPARENT", "FLAT", "ROAD", "MINEABLE" ],
    "bash": {
      "str_min": 70,
      "str_max": 300,
      "sound": "concrete cracking and metal screeching!",
      "sound_fail": "whump!",
      "ter_set": "t_water_dp",
      "items": [ { "item": "rock", "count": [ 4, 20 ] }, { "item": "rebar", "count": [ 10, 20 ] } ]
    }
  },
  {
    "type": "terrain",
    "id": "t_pavement_y_bg_dp",
    "name": "bridge yellow pavement",
    "description": "A bridge section made out of metal and concrete.  It's painted yellow.",
    "symbol": ".",
    "color": "yellow",
    "move_cost": 2,
    "flags": [ "TRANSPARENT", "FLAT", "ROAD", "MINEABLE" ],
    "bash": {
      "str_min": 70,
      "str_max": 300,
      "sound": "concrete cracking and metal screeching!",
      "sound_fail": "whump!",
      "ter_set": "t_water_dp",
      "items": [ { "item": "rock", "count": [ 4, 20 ] }, { "item": "rebar", "count": [ 10, 20 ] } ]
    }
  },
  {
    "type": "terrain",
    "id": "t_sidewalk_bg_dp",
    "name": "bridge sidewalk",
    "description": "The sidewalk section of a concrete bridge.",
    "symbol": ".",
    "color": "light_gray",
    "move_cost": 2,
    "flags": [ "TRANSPARENT", "FLAT", "ROAD", "MINEABLE" ],
    "bash": {
      "str_min": 70,
      "str_max": 300,
      "sound": "concrete cracking and metal screeching!",
      "sound_fail": "whump!",
      "ter_set": "t_water_dp",
      "items": [ { "item": "rock", "count": [ 4, 20 ] }, { "item": "rebar", "count": [ 10, 20 ] } ]
    }
  },
  {
    "type": "terrain",
    "id": "t_guardrail_bg_dp",
    "name": "guard rail",
    "description": "A section of metal railing, put in place to prevent people from falling or taking the easy way out.",
    "symbol": "#",
    "color": "light_gray",
    "move_cost": 3,
    "flags": [ "TRANSPARENT", "NOITEM", "REDUCE_SCENT", "MOUNTABLE", "SHORT", "THIN_OBSTACLE", "ROAD" ],
    "bash": {
      "str_min": 8,
      "str_max": 150,
      "sound": "crunch!",
      "sound_fail": "clang!",
      "ter_set": "t_pavement_bg_dp",
      "items": [ { "item": "pipe", "count": [ 1, 2 ] }, { "item": "scrap", "count": [ 3, 6 ] } ]
    }
  },
  {
    "type": "terrain",
    "id": "t_guardrail",
    "name": "guard rail",
    "description": "A section of metal railing, put in place to prevent people from falling or taking the easy way out.",
    "symbol": "#",
    "color": "light_gray",
    "move_cost": 3,
    "flags": [ "TRANSPARENT", "NOITEM", "REDUCE_SCENT", "MOUNTABLE", "SHORT", "THIN_OBSTACLE", "ROAD" ],
    "looks_like": "t_guardrail_bg_dp",
    "bash": {
      "str_min": 8,
      "str_max": 150,
      "sound": "crunch!",
      "sound_fail": "clang!",
      "ter_set": "t_pavement",
      "items": [ { "item": "pipe", "count": [ 1, 2 ] }, { "item": "scrap", "count": [ 3, 6 ] } ]
    }
  },
  {
    "type": "terrain",
    "id": "t_conveyor",
    "name": "conveyor belt",
    "description": "A convetor belt.  Used to transport things.",
    "symbol": "=",
    "color": "brown",
    "move_cost": 6,
    "flags": [ "TRANSPARENT", "BASHABLE", "PLACE_ITEM", "INDOORS" ],
    "coverage": 30,
    "deconstruct": {
      "ter_set": "t_rock_floor",
      "items": [
        { "item": "wire", "count": 1 },
        { "item": "pipe", "count": [ 1, 4 ] },
        { "item": "chain", "prob": 10 },
        { "item": "scrap", "count": [ 1, 5 ] },
        { "item": "xlframe", "prob": 5 }
      ]
    },
    "bash": {
      "str_min": 12,
      "str_max": 80,
      "sound": "clang!",
      "sound_fail": "ting.",
      "ter_set": "t_rock_floor",
      "items": [ { "item": "pipe", "count": [ 1, 3 ] }, { "item": "chain", "prob": 10 }, { "item": "scrap", "count": [ 1, 5 ] } ]
    }
  },
  {
    "type": "terrain",
    "id": "t_machinery_light",
    "name": "light machinery",
    "description": "Assorted light machinery.  You could scavenge it for parts.",
    "symbol": "$",
    "color": "dark_gray",
    "move_cost": 10,
    "coverage": 65,
    "flags": [ "TRANSPARENT", "BASHABLE", "CONTAINER", "FLAMMABLE", "PLACE_ITEM" ],
    "deconstruct": {
      "ter_set": "t_rock_floor",
      "items": [
        { "item": "wire", "count": [ 1, 3 ] },
        { "item": "pipe", "count": [ 1, 2 ] },
        { "item": "chain", "prob": 40 },
        { "item": "cu_pipe", "prob": 40 },
        { "item": "scrap", "count": [ 1, 4 ] },
        { "item": "hose", "count": 1 },
        { "item": "steel_chunk", "count": [ 1, 5 ] },
        { "item": "bearing", "charges": [ 4, 12 ] },
        { "item": "frame", "prob": 50 },
        { "item": "motor", "prob": 50 }
      ]
    },
    "bash": {
      "str_min": 16,
      "str_max": 80,
      "sound": "clang!",
      "sound_fail": "ting.",
      "ter_set": "t_rock_floor",
      "items": [
        { "item": "wire", "count": 1 },
        { "item": "pipe", "count": 2, "prob": 40 },
        { "item": "chain", "prob": 20 },
        { "item": "cu_pipe", "prob": 10 },
        { "item": "scrap", "count": [ 3, 8 ] },
        { "item": "steel_chunk", "count": [ 1, 4 ] },
        { "item": "bearing", "charges": [ 2, 8 ] },
        { "item": "frame", "prob": 20 },
        { "item": "motor", "prob": 10 }
      ]
    }
  },
  {
    "type": "terrain",
    "id": "t_machinery_heavy",
    "name": "heavy machinery",
    "description": "Assorted heavy machinery.  You could scavenge it for parts.",
    "symbol": "%",
    "color": "light_gray",
    "move_cost": 0,
    "coverage": 75,
    "flags": [ "BASHABLE", "CONTAINER", "SEALED", "PLACE_ITEM" ],
    "deconstruct": {
      "ter_set": "t_rock_floor",
      "items": [
        { "item": "wire", "count": [ 1, 3 ] },
        { "item": "pipe", "count": [ 1, 2 ] },
        { "item": "chain", "prob": 60 },
        { "item": "cu_pipe", "prob": 20 },
        { "item": "steel_lump", "count": [ 1, 2 ] },
        { "item": "hose", "count": 1 },
        { "item": "sheet_metal", "count": [ 1, 3 ] },
        { "item": "steel_chunk", "count": [ 1, 3 ] },
        { "item": "bearing", "charges": [ 4, 12 ] },
        { "item": "frame", "prob": 60 },
        { "item": "motor", "prob": 30 },
        { "item": "metal_tank", "prob": 30 },
        { "item": "motor_large", "prob": 10 }
      ]
    },
    "bash": {
      "str_min": 18,
      "str_max": 80,
      "sound": "clang!",
      "sound_fail": "ting.",
      "ter_set": "t_rock_floor",
      "items": [
        { "item": "wire", "count": 1 },
        { "item": "pipe", "count": 1 },
        { "item": "chain", "prob": 20 },
        { "item": "steel_lump", "count": 1 },
        { "item": "scrap", "count": [ 1, 5 ] },
        { "item": "sheet_metal", "count": 2 },
        { "item": "steel_chunk", "count": [ 1, 2 ] },
        { "item": "bearing", "charges": [ 2, 8 ] },
        { "item": "frame", "prob": 30 },
        { "item": "motor", "prob": 10 },
        { "item": "metal_tank", "prob": 20 },
        { "item": "motor_large", "prob": 5 }
      ]
    }
  },
  {
    "type": "terrain",
    "id": "t_machinery_old",
    "name": "old machinery",
    "description": "Assorted old machinery.  You could scavenge it for parts.",
    "symbol": "&",
    "color": "brown",
    "move_cost": 4,
    "coverage": 55,
    "flags": [ "TRANSPARENT", "BASHABLE", "CONTAINER", "FLAMMABLE", "PLACE_ITEM" ],
    "deconstruct": {
      "ter_set": "t_rock_floor",
      "items": [
        { "item": "wire", "count": 1 },
        { "item": "pipe", "count": [ 1, 2 ] },
        { "item": "chain", "prob": 40 },
        { "item": "cu_pipe", "prob": 60 },
        { "item": "scrap", "count": [ 1, 3 ] },
        { "item": "hose", "count": 1 },
        { "item": "steel_chunk", "count": [ 1, 3 ] },
        { "item": "bearing", "charges": [ 1, 5 ] },
        { "item": "frame", "prob": 30 },
        { "item": "motor", "prob": 30 },
        { "item": "splinter", "count": 3, "prob": 30 },
        { "item": "2x4", "count": [ 1, 4 ] },
        { "item": "nail", "charges": [ 3, 10 ] }
      ]
    },
    "bash": {
      "str_min": 10,
      "str_max": 80,
      "sound": "clang!",
      "sound_fail": "ting.",
      "ter_set": "t_rock_floor",
      "items": [
        { "item": "wire", "count": 1 },
        { "item": "pipe", "count": [ 1, 2 ] },
        { "item": "chain", "prob": 20 },
        { "item": "cu_pipe", "prob": 10 },
        { "item": "scrap", "count": [ 1, 5 ] },
        { "item": "steel_chunk", "count": [ 1, 2 ] },
        { "item": "motor", "prob": 10 },
        { "item": "splinter", "count": [ 4, 8 ] },
        { "item": "2x4", "count": 2 },
        { "item": "nail", "charges": [ 2, 5 ] }
      ]
    }
  },
  {
    "type": "terrain",
    "id": "t_machinery_electronic",
    "name": "electronic machinery",
    "description": "Assorted electronic machinery.  You could scavenge it for parts.",
    "symbol": "$",
    "color": "yellow",
    "move_cost": 8,
    "coverage": 55,
    "flags": [ "TRANSPARENT", "BASHABLE", "CONTAINER", "SEALED", "FLAMMABLE", "PLACE_ITEM" ],
    "deconstruct": {
      "ter_set": "t_rock_floor",
      "items": [
        { "item": "wire", "count": [ 1, 3 ] },
        { "item": "pipe", "count": [ 1, 2 ] },
        { "item": "steel_chunk", "count": [ 1, 4 ] },
        { "item": "bearing", "charges": [ 2, 6 ] },
        { "item": "motor", "prob": 40 },
        { "item": "processor", "count": 1 },
        { "item": "RAM", "count": [ 1, 4 ] },
        { "item": "cable", "charges": [ 1, 4 ] },
        { "item": "small_lcd_screen", "count": 1 },
        { "item": "e_scrap", "count": [ 5, 10 ] },
        { "item": "circuit", "count": [ 3, 8 ] },
        { "item": "power_supply", "count": [ 1, 3 ] },
        { "item": "amplifier", "count": [ 1, 3 ] },
        { "item": "plastic_chunk", "count": [ 2, 8 ] },
        { "item": "scrap", "count": [ 1, 5 ] }
      ]
    },
    "bash": {
      "str_min": 10,
      "str_max": 80,
      "sound": "clang!",
      "sound_fail": "ting.",
      "ter_set": "t_rock_floor",
      "items": [
        { "item": "wire", "prob": 40 },
        { "item": "pipe", "prob": 40 },
        { "item": "steel_chunk", "prob": 40 },
        { "item": "bearing", "charges": [ 2, 4 ] },
        { "item": "motor", "prob": 10 },
        { "item": "processor", "prob": 40 },
        { "item": "RAM", "count": [ 1, 2 ] },
        { "item": "cable", "charges": [ 1, 2 ] },
        { "item": "small_lcd_screen", "prob": 40 },
        { "item": "e_scrap", "count": [ 3, 8 ] },
        { "item": "circuit", "count": [ 1, 3 ] },
        { "item": "power_supply", "prob": 40 },
        { "item": "amplifier", "prob": 40 },
        { "item": "plastic_chunk", "count": [ 2, 8 ] },
        { "item": "scrap", "count": [ 3, 8 ] }
      ]
    }
  },
  {
    "type": "terrain",
    "id": "t_low_stairs_begin",
    "name": "low stairs (beginning section)",
    "description": "A flight of stairs leading up.",
    "symbol": "<",
    "color": "dark_gray_white",
    "move_cost": 4,
    "flags": [ "TRANSPARENT", "BASHABLE", "FLAMMABLE", "PLACE_ITEM", "RAMP", "SEEN_FROM_ABOVE" ],
    "bash": {
      "str_min": 12,
      "str_max": 50,
      "sound": "crunch!",
      "sound_fail": "whump!",
      "ter_set": "t_floor",
      "items": [
        { "item": "2x4", "count": [ 0, 3 ] },
        { "item": "nail", "charges": [ 1, 5 ] },
        { "item": "splinter", "count": [ 1, 4 ] }
      ]
    }
  },
  {
    "type": "terrain",
    "id": "t_low_stairs_end",
    "name": "low stairs (end section)",
    "description": "A flight of stairs leading up.",
    "symbol": "<",
    "color": "black_white",
    "move_cost": 0,
    "flags": [ "BASHABLE", "FLAMMABLE", "PLACE_ITEM", "RAMP", "RAMP_END", "SEEN_FROM_ABOVE" ],
    "bash": {
      "str_min": 20,
      "str_max": 50,
      "sound": "crunch!",
      "sound_fail": "whump!",
      "ter_set": "t_floor",
      "items": [
        { "item": "2x4", "count": [ 0, 3 ] },
        { "item": "nail", "charges": [ 1, 5 ] },
        { "item": "splinter", "count": [ 1, 4 ] }
      ]
    }
  },
  {
    "id": "t_milking_machine",
    "type": "terrain",
    "name": "milking machine",
    "description": "A machine used in the dairy industry to milk cows.",
    "symbol": "%",
    "color": [ "light_gray" ],
    "move_cost": 1,
    "bash": {
      "str_min": 10,
      "str_max": 50,
      "ter_set": "t_floor",
      "sound": "crunch!",
      "sound_fail": "whump!",
      "items": [
        { "item": "scrap", "count": [ 1, 6 ] },
        { "item": "steel_chunk", "count": [ 1, 4 ] },
        { "item": "hose", "count": [ 1, 3 ] }
      ]
    },
    "deconstruct": {
      "ter_set": "t_floor",
      "items": [
        { "item": "scrap", "count": [ 2, 9 ] },
        { "item": "steel_chunk", "count": [ 2, 5 ] },
        { "item": "hose", "count": [ 2, 6 ] }
      ]
    },
    "flags": [ "CONTAINER", "PLACE_ITEM", "BLOCKSDOOR" ]
  },
  {
    "id": "t_bulk_tank",
    "type": "terrain",
    "name": "bulk tank",
    "description": "A heavy, high capacity tank.",
    "symbol": "O",
    "color": [ "light_gray" ],
    "move_cost": 0,
    "coverage": 85,
    "bash": {
      "str_min": 20,
      "str_max": 80,
      "ter_set": "t_floor",
      "sound": "crunch!",
      "sound_fail": "whump!",
      "items": [
        { "item": "wire", "count": [ 1, 2 ] },
        { "item": "pipe", "count": [ 1, 2 ] },
        { "item": "steel_lump", "count": [ 1, 5 ] },
        { "item": "sheet_metal", "count": [ 1, 3 ] },
        { "item": "steel_chunk", "count": [ 1, 5 ] }
      ]
    },
    "deconstruct": {
      "ter_set": "t_floor",
      "items": [
        { "item": "wire", "count": [ 2, 8 ] },
        { "item": "pipe", "count": [ 1, 3 ] },
        { "item": "steel_lump", "count": [ 1, 8 ] },
        { "item": "sheet_metal", "count": [ 1, 6 ] },
        { "item": "steel_chunk", "count": [ 1, 10 ] }
      ]
    },
    "flags": [ "BASHABLE", "CONTAINER", "SEALED", "PLACE_ITEM", "WALL", "MINEABLE" ]
  },
  {
    "id": "t_floor_waxed_y",
    "type": "terrain",
    "name": "painted waxed floor",
    "description": "This section of wax flooring has been painted.",
    "symbol": ".",
    "color": [ "yellow" ],
    "move_cost": 2,
    "roof": "t_flat_roof",
    "bash": {
      "str_min": 50,
      "str_max": 400,
      "str_min_supported": 100,
      "ter_set": "t_null",
      "sound": "SMASH!",
      "items": [ { "item": "wax", "count": [ 1, 3 ] } ]
    },
    "flags": [ "TRANSPARENT", "FLAMMABLE_HARD", "SUPPORTS_ROOF", "COLLAPSES", "INDOORS", "FLAT" ]
  },
  {
    "id": "t_backboard_in",
    "type": "terrain",
    "name": "backboard",
    "description": "A metal backboard.",
    "symbol": "7",
    "color": [ "red" ],
    "move_cost": 0,
    "roof": "t_flat_roof",
    "bash": {
      "str_min": 8,
      "str_max": 45,
      "ter_set": "t_floor_waxed",
      "sound": "metal screeching!",
      "sound_fail": "clang!",
      "items": [
        { "item": "scrap", "count": [ 2, 8 ] },
        { "item": "steel_chunk", "count": [ 1, 3 ] },
        { "item": "pipe", "count": [ 1, 2 ] }
      ]
    },
    "deconstruct": { "ter_set": "t_floor_waxed", "items": [ { "item": "2x4", "count": 4 }, { "item": "nail", "charges": [ 6, 10 ] } ] },
    "flags": [ "TRANSPARENT", "WALL", "PERMEABLE", "INDOORS" ]
  },
  {
    "id": "t_open_air_rooved",
    "type": "terrain",
    "name": "open air",
    "description": "This is open air.",
    "symbol": " ",
    "color": [ "i_cyan" ],
    "move_cost": 2,
    "trap": "tr_ledge",
    "roof": "t_flat_roof",
    "examine_action": "ledge",
    "flags": [ "TRANSPARENT", "NO_FLOOR", "INDOORS" ]
  },
  {
    "type": "terrain",
    "id": "t_rootcellar",
    "name": "root cellar",
    "symbol": "=",
    "description": "A cellar dug into the earth for storing food in a cool environment.",
    "color": [ "green" ],
    "move_cost": 0,
    "flags": [ "TRANSPARENT", "CONTAINER", "PLACE_ITEM", "INDOORS", "DECONSTRUCT" ],
    "deconstruct": { "ter_set": "t_pit", "items": [ { "item": "rock", "count": 40 }, { "item": "stick", "count": [ 16, 16 ] } ] },
    "bash": {
      "str_min": 18,
      "str_max": 50,
      "sound": "crunch!",
      "sound_fail": "whump!",
      "ter_set": "t_pit_shallow",
      "items": [ { "item": "rock", "count": 8 }, { "item": "stick", "count": [ 8, 12 ] } ]
    }
  },
  {
    "type": "terrain",
    "id": "t_junk_floor",
    "name": "junk metal floor",
    "looks_like": "t_scrap_floor",
    "description": "A simple roof and floor of rusty scrap metal bolted and wire-tied to a makeshift frame.  Very fashionable in post-apocalyptic shantytowns.  Hope you like the sound of rain on corrugated metal.",
    "symbol": "LINE_OXOX",
    "color": "dark_gray",
    "move_cost": 2,
    "flags": [ "TRANSPARENT", "SUPPORTS_ROOF", "COLLAPSES", "INDOORS", "FLAT" ],
    "bash": {
      "str_min": 30,
      "str_max": 200,
      "sound": "metal screeching!",
      "sound_fail": "clang!",
      "ter_set": "t_dirt",
      "items": [ { "item": "pipe", "count": [ 1, 2 ] }, { "item": "scrap", "count": [ 1, 40 ] } ]
    }
  },
  {
    "type": "terrain",
    "id": "t_rad_platform",
    "looks_like": "t_blue_floor",
    "name": "radiation platform",
    "description": "A dual purpose platform that serves as a containment, and as a device that exposes items places on in to the radioactive source, by temporarily hoisting the radioactive material stored within. Operated from external console.",
    "symbol": "0",
    "color": "light_blue",
    "move_cost": 100,
    "flags": [ "TRANSPARENT", "REDUCE_SCENT", "PERMEABLE" ],
    "bash": {
      "str_min": 50,
      "str_max": 400,
      "ter_set": "t_pit",
      "sound": "metal screeching!",
      "sound_fail": "clang!",
      "items": [
        { "item": "scrap", "count": [ 4, 16 ] },
        { "item": "steel_chunk", "count": [ 1, 6 ] },
        { "item": "cobalt_60", "charges": [ 1, 5 ] },
        { "item": "lead", "charges": [ 12, 18 ] }
      ]
    },
    "deconstruct": {
      "ter_set": "t_pit",
      "items": [
        { "item": "cable", "charges": [ 8, 16 ] },
        { "item": "cobalt_60", "charges": [ 2, 10 ] },
        { "item": "scrap", "count": [ 8, 16 ] },
        { "item": "sheet_metal", "count": [ 5, 10 ] },
        { "item": "lead", "count": [ 12, 18 ] }
      ]
    }
  },
  {
    "type": "terrain",
<<<<<<< HEAD
    "id": "t_grave",
    "name": "grave",
    "looks_like": "t_dirtmound",
    "description": "A dirt grave, with some grass growing on it.  At least some of the dead do actually rest in peace.",
    "symbol": "#",
    "color": "green",
    "move_cost": 3,
    "flags": [ "TRANSPARENT", "DIGGABLE", "MOUNTABLE", "NOCOLLIDE" ],
    "bash": { "sound": "thump", "ter_set": "t_dirt", "str_min": 50, "str_max": 100, "str_min_supported": 100 }
  },
  {
    "type": "terrain",
    "id": "t_grave_new",
    "name": "grave",
    "looks_like": "t_dirtmound",
    "description": "A fresh grave, covered with stones, either to keep something from digging it out or to keep one inside from digging out of it.  Two planks mark this place of someone's eternal rest.",
    "symbol": "#",
    "color": "brown",
    "move_cost": 3,
    "flags": [ "TRANSPARENT", "DIGGABLE", "MOUNTABLE", "NOCOLLIDE", "CONTAINER", "SEALED" ],
    "bash": { "sound": "thump", "ter_set": "t_dirt", "str_min": 50, "str_max": 100, "str_min_supported": 100 }
=======
    "name": "railroad track",
    "description": "Trains used to chug along on these.  These rail tracks stand unused in the face of the Cataclysm.",
    "symbol": "X",
    "color": [ "cyan" ],
    "move_cost": 3,
    "bash": {
      "str_min": 60,
      "str_max": 210,
      "sound": "metal screeching!",
      "sound_fail": "clang!",
      "ter_set": "t_rock_floor",
      "items": [
        { "item": "steel_lump", "count": [ 1, 2 ] },
        { "item": "steel_chunk", "count": [ 1, 4 ] },
        { "item": "scrap", "count": [ 3, 12 ] }
      ]
    },
    "deconstruct": {
      "ter_set": "t_rock_floor",
      "items": [
        { "item": "steel_lump", "count": [ 1, 2 ] },
        { "item": "steel_chunk", "count": [ 1, 4 ] },
        { "item": "scrap", "count": [ 3, 12 ] }
      ]
    },
    "connects_to": "RAIL",
    "flags": [ "BASHABLE", "RAIL", "TRANSPARENT" ]
  },
  {
    "id": "t_railroad_track_d2",
    "type": "terrain",
    "name": "railroad track",
    "description": "Trains used to chug along on these.  These rail tracks stand unused in the face of the Cataclysm.",
    "symbol": "X",
    "color": [ "cyan" ],
    "move_cost": 3,
    "bash": {
      "str_min": 60,
      "str_max": 210,
      "sound": "metal screeching!",
      "sound_fail": "clang!",
      "ter_set": "t_rock_floor",
      "items": [
        { "item": "steel_lump", "count": [ 1, 2 ] },
        { "item": "steel_chunk", "count": [ 1, 4 ] },
        { "item": "scrap", "count": [ 3, 12 ] }
      ]
    },
    "deconstruct": {
      "ter_set": "t_rock_floor",
      "items": [
        { "item": "steel_lump", "count": [ 1, 2 ] },
        { "item": "steel_chunk", "count": [ 1, 4 ] },
        { "item": "scrap", "count": [ 3, 12 ] }
      ]
    },
    "connects_to": "RAIL",
    "flags": [ "BASHABLE", "RAIL", "TRANSPARENT" ]
  },
  {
    "id": "t_railroad_tie",
    "type": "terrain",
    "name": "railroad tie",
    "description": "This crosstie is used to support the rails.",
    "symbol": "#",
    "color": [ "dark_gray_yellow" ],
    "move_cost": 2,
    "bash": {
      "str_min": 10,
      "str_max": 120,
      "sound": "crunch!",
      "sound_fail": "whump.",
      "ter_set": "t_rock_floor",
      "items": [ { "item": "splinter", "count": [ 10, 20 ] } ]
    },
    "deconstruct": {
      "ter_set": "t_rock_floor",
      "items": [ { "item": "log", "count": [ 0, 1 ] }, { "item": "splinter", "count": [ 10, 20 ] } ]
    },
    "connects_to": "RAIL",
    "flags": [ "BASHABLE", "TRANSPARENT" ]
  },
  {
    "id": "t_railroad_tie_h",
    "type": "terrain",
    "name": "railroad tie",
    "description": "This crosstie is used to support the rails.",
    "symbol": "#",
    "color": [ "dark_gray_yellow" ],
    "move_cost": 2,
    "bash": {
      "str_min": 10,
      "str_max": 120,
      "sound": "crunch!",
      "sound_fail": "whump.",
      "ter_set": "t_rock_floor",
      "items": [ { "item": "splinter", "count": [ 10, 20 ] } ]
    },
    "deconstruct": {
      "ter_set": "t_rock_floor",
      "items": [ { "item": "log", "count": [ 0, 1 ] }, { "item": "splinter", "count": [ 10, 20 ] } ]
    },
    "connects_to": "RAIL",
    "flags": [ "BASHABLE", "TRANSPARENT" ]
  },
  {
    "id": "t_railroad_tie_v",
    "type": "terrain",
    "name": "railroad tie",
    "description": "This crosstie is used to support the rails.",
    "symbol": "#",
    "color": [ "dark_gray_yellow" ],
    "move_cost": 2,
    "bash": {
      "str_min": 10,
      "str_max": 120,
      "sound": "crunch!",
      "sound_fail": "whump.",
      "ter_set": "t_rock_floor",
      "items": [ { "item": "splinter", "count": [ 10, 20 ] } ]
    },
    "deconstruct": {
      "ter_set": "t_rock_floor",
      "items": [ { "item": "log", "count": [ 0, 1 ] }, { "item": "splinter", "count": [ 10, 20 ] } ]
    },
    "connects_to": "RAIL",
    "flags": [ "BASHABLE", "TRANSPARENT" ]
  },
  {
    "id": "t_railroad_tie_d",
    "type": "terrain",
    "name": "railroad tie",
    "description": "This crosstie is used to support the rails.",
    "symbol": "#",
    "color": [ "dark_gray_yellow" ],
    "move_cost": 2,
    "bash": {
      "str_min": 10,
      "str_max": 120,
      "sound": "crunch!",
      "sound_fail": "whump.",
      "ter_set": "t_rock_floor",
      "items": [ { "item": "splinter", "count": [ 10, 20 ] } ]
    },
    "deconstruct": {
      "ter_set": "t_rock_floor",
      "items": [ { "item": "log", "count": [ 0, 1 ] }, { "item": "splinter", "count": [ 10, 20 ] } ]
    },
    "connects_to": "RAIL",
    "flags": [ "BASHABLE", "TRANSPARENT" ]
  },
  {
    "id": "t_railroad_track_on_tie",
    "type": "terrain",
    "name": "railroad track",
    "description": "Trains used to chug along on these.  These rail tracks stand unused in the face of the Cataclysm.  A crosstie sits underneath, supporting the rails.",
    "symbol": "X",
    "color": [ "cyan" ],
    "move_cost": 3,
    "bash": {
      "str_min": 60,
      "str_max": 210,
      "sound": "metal screeching!",
      "sound_fail": "clang!",
      "ter_set": "t_rock_floor",
      "items": [
        { "item": "steel_lump", "count": [ 1, 2 ] },
        { "item": "steel_chunk", "count": [ 1, 4 ] },
        { "item": "scrap", "count": [ 3, 12 ] },
        { "item": "splinter", "count": [ 10, 20 ] }
      ]
    },
    "deconstruct": {
      "ter_set": "t_rock_floor",
      "items": [
        { "item": "steel_lump", "count": [ 1, 2 ] },
        { "item": "steel_chunk", "count": [ 1, 4 ] },
        { "item": "scrap", "count": [ 3, 12 ] },
        { "item": "log", "count": [ 0, 1 ] },
        { "item": "splinter", "count": [ 10, 20 ] }
      ]
    },
    "connects_to": "RAIL",
    "flags": [ "BASHABLE", "RAIL", "TRANSPARENT" ]
  },
  {
    "id": "t_railroad_track_h_on_tie",
    "type": "terrain",
    "name": "railroad track",
    "description": "Trains used to chug along on these.  These rail tracks stand unused in the face of the Cataclysm.  A crosstie sits underneath, supporting the rails.",
    "symbol": "X",
    "color": [ "cyan" ],
    "move_cost": 3,
    "bash": {
      "str_min": 60,
      "str_max": 210,
      "sound": "metal screeching!",
      "sound_fail": "clang!",
      "ter_set": "t_rock_floor",
      "items": [
        { "item": "steel_lump", "count": [ 1, 2 ] },
        { "item": "steel_chunk", "count": [ 1, 4 ] },
        { "item": "scrap", "count": [ 3, 12 ] },
        { "item": "splinter", "count": [ 10, 20 ] }
      ]
    },
    "deconstruct": {
      "ter_set": "t_rock_floor",
      "items": [
        { "item": "steel_lump", "count": [ 1, 2 ] },
        { "item": "steel_chunk", "count": [ 1, 4 ] },
        { "item": "scrap", "count": [ 3, 12 ] },
        { "item": "log", "count": [ 0, 1 ] },
        { "item": "splinter", "count": [ 10, 20 ] }
      ]
    },
    "connects_to": "RAIL",
    "flags": [ "BASHABLE", "RAIL", "TRANSPARENT" ]
  },
  {
    "id": "t_railroad_track_v_on_tie",
    "type": "terrain",
    "name": "railroad track",
    "description": "Trains used to chug along on these.  These rail tracks stand unused in the face of the Cataclysm.  A crosstie sits underneath, supporting the rails.",
    "symbol": "X",
    "color": [ "cyan" ],
    "move_cost": 3,
    "bash": {
      "str_min": 60,
      "str_max": 210,
      "sound": "metal screeching!",
      "sound_fail": "clang!",
      "ter_set": "t_rock_floor",
      "items": [
        { "item": "steel_lump", "count": [ 1, 2 ] },
        { "item": "steel_chunk", "count": [ 1, 4 ] },
        { "item": "scrap", "count": [ 3, 12 ] },
        { "item": "splinter", "count": [ 10, 20 ] }
      ]
    },
    "deconstruct": {
      "ter_set": "t_rock_floor",
      "items": [
        { "item": "steel_lump", "count": [ 1, 2 ] },
        { "item": "steel_chunk", "count": [ 1, 4 ] },
        { "item": "scrap", "count": [ 3, 12 ] },
        { "item": "log", "count": [ 0, 1 ] },
        { "item": "splinter", "count": [ 10, 20 ] }
      ]
    },
    "connects_to": "RAIL",
    "flags": [ "BASHABLE", "RAIL", "TRANSPARENT" ]
  },
  {
    "id": "t_railroad_track_d_on_tie",
    "type": "terrain",
    "name": "railroad track",
    "description": "Trains used to chug along on these.  These rail tracks stand unused in the face of the Cataclysm.  A crosstie sits underneath, supporting the rails.",
    "symbol": "X",
    "color": [ "cyan" ],
    "move_cost": 3,
    "bash": {
      "str_min": 60,
      "str_max": 210,
      "sound": "metal screeching!",
      "sound_fail": "clang!",
      "ter_set": "t_rock_floor",
      "items": [
        { "item": "steel_lump", "count": [ 1, 2 ] },
        { "item": "steel_chunk", "count": [ 1, 4 ] },
        { "item": "scrap", "count": [ 3, 12 ] },
        { "item": "splinter", "count": [ 10, 20 ] }
      ]
    },
    "deconstruct": {
      "ter_set": "t_rock_floor",
      "items": [
        { "item": "steel_lump", "count": [ 1, 2 ] },
        { "item": "steel_chunk", "count": [ 1, 4 ] },
        { "item": "scrap", "count": [ 3, 12 ] },
        { "item": "log", "count": [ 0, 1 ] },
        { "item": "splinter", "count": [ 10, 20 ] }
      ]
    },
    "connects_to": "RAIL",
    "flags": [ "BASHABLE", "RAIL", "TRANSPARENT" ]
  },
  {
    "id": "t_backboard_in",
    "type": "terrain",
    "name": "backboard",
    "description": "A metal backboard.",
    "symbol": "7",
    "color": [ "red" ],
    "move_cost": 0,
    "roof": "t_flat_roof",
    "bash": {
      "str_min": 8,
      "str_max": 45,
      "ter_set": "t_floor_waxed",
      "sound": "metal screeching!",
      "sound_fail": "clang!",
      "items": [
        { "item": "scrap", "count": [ 2, 8 ] },
        { "item": "steel_chunk", "count": [ 1, 3 ] },
        { "item": "pipe", "count": [ 1, 2 ] }
      ]
    },
    "deconstruct": { "ter_set": "t_floor_waxed", "items": [ { "item": "2x4", "count": 4 }, { "item": "nail", "charges": [ 6, 10 ] } ] },
    "flags": [ "TRANSPARENT", "WALL", "PERMEABLE", "INDOORS" ]
  },
  {
    "id": "t_open_air_rooved",
    "type": "terrain",
    "name": "open air",
    "description": "This is open air.",
    "symbol": " ",
    "color": [ "i_cyan" ],
    "move_cost": 2,
    "trap": "tr_ledge",
    "roof": "t_flat_roof",
    "examine_action": "ledge",
    "flags": [ "TRANSPARENT", "NO_FLOOR", "INDOORS" ]
  },
  {
    "id": "t_buffer_stop",
    "type": "terrain",
    "name": "buffer stop",
    "description": "A tiny blockade on the train tracks, meant to signify the end of a track, or mark a 'no-go' zone for trains.",
    "symbol": "S",
    "color": [ "brown" ],
    "move_cost": 3,
    "bash": {
      "str_min": 4,
      "str_max": 12,
      "ter_set": "t_dirt",
      "sound": "crack.",
      "sound_fail": "whump.",
      "items": [ { "item": "2x4", "count": [ 2, 5 ] }, { "item": "nail", "charges": [ 3, 8 ] }, { "item": "splinter", "count": 2 } ]
    },
    "flags": [ "BASHABLE", "TRANSPARENT", "NOITEM", "MOUNTABLE" ]
  },
  {
    "id": "t_railroad_tie_d1",
    "type": "terrain",
    "name": "railroad tie",
    "description": "This crosstie is used to support the rails.",
    "symbol": "/",
    "color": [ "dark_gray_yellow" ],
    "move_cost": 2,
    "bash": {
      "str_min": 10,
      "str_max": 120,
      "sound": "crunch!",
      "sound_fail": "whump.",
      "ter_set": "t_rock_floor",
      "items": [ { "item": "splinter", "count": [ 10, 20 ] } ]
    },
    "deconstruct": {
      "ter_set": "t_rock_floor",
      "items": [ { "item": "log", "count": [ 0, 1 ] }, { "item": "splinter", "count": [ 10, 20 ] } ]
    },
    "connects_to": "RAIL",
    "flags": [ "BASHABLE", "TRANSPARENT" ]
  },
  {
    "id": "t_railroad_tie_d2",
    "type": "terrain",
    "name": "railroad tie",
    "description": "This crosstie is used to support the rails.",
    "symbol": "\\",
    "color": [ "dark_gray_yellow" ],
    "move_cost": 2,
    "bash": {
      "str_min": 10,
      "str_max": 120,
      "sound": "crunch!",
      "sound_fail": "whump.",
      "ter_set": "t_rock_floor",
      "items": [ { "item": "splinter", "count": [ 10, 20 ] } ]
    },
    "deconstruct": {
      "ter_set": "t_rock_floor",
      "items": [ { "item": "log", "count": [ 0, 1 ] }, { "item": "splinter", "count": [ 10, 20 ] } ]
    },
    "connects_to": "RAIL",
    "flags": [ "BASHABLE", "TRANSPARENT" ]
  },
  {
    "id": "t_railroad_crossing_signal",
    "type": "terrain",
    "name": "railroad crossing signal",
    "description": "Traffic lights meant to light and make noise when a train approaches, to prevent people from turning into meaty mush while they cross the tracks.  Won't stop people from turning into meaty mush by other means, though.",
    "symbol": "1",
    "color": [ "light_gray" ],
    "move_cost": 0,
    "bash": {
      "str_min": 16,
      "str_max": 75,
      "ter_set": "t_dirt",
      "sound": "crash!",
      "sound_fail": "clang.",
      "items": [
        { "item": "pipe", "count": [ 2, 4 ] },
        { "item": "scrap", "count": [ 2, 8 ] },
        { "item": "steel_chunk", "count": [ 0, 1 ] },
        { "item": "e_scrap", "count": [ 0, 1 ] },
        { "item": "power_supply", "count": [ 0, 1 ] }
      ]
    },
    "flags": [ "TRANSPARENT", "NOITEM" ]
  },
  {
    "id": "t_crossbuck_wood",
    "type": "terrain",
    "description": "A traffic sign intended to indicate a level railway crossing.  If the trains were still running.",
    "name": "crossbuck",
    "symbol": "X",
    "color": [ "brown" ],
    "move_cost": 0,
    "bash": {
      "str_min": 6,
      "str_max": 18,
      "ter_set": "t_dirt",
      "sound": "crack.",
      "sound_fail": "whump.",
      "items": [
        { "item": "2x4", "count": [ 1, 3 ] },
        { "item": "nail", "charges": [ 0, 4 ] },
        { "item": "splinter", "count": [ 1, 2 ] }
      ]
    },
    "flags": [ "TRANSPARENT", "NOITEM" ]
  },
  {
    "id": "t_crossbuck_metal",
    "type": "terrain",
    "name": "crossbuck",
    "description": "A traffic sign intended to indicate a level railway crossing.  If the trains were still running.",
    "symbol": "X",
    "color": [ "light_gray" ],
    "move_cost": 0,
    "bash": {
      "str_min": 10,
      "str_max": 50,
      "ter_set": "t_dirt",
      "sound": "crash!",
      "sound_fail": "clang.",
      "items": [ { "item": "pipe", "count": [ 2, 3 ] }, { "item": "scrap", "count": [ 0, 2 ] } ]
    },
    "flags": [ "TRANSPARENT", "NOITEM" ]
  },
  {
    "type": "terrain",
    "id": "t_rootcellar",
    "name": "root cellar",
    "symbol": "=",
    "description": "A cellar dug into the earth for storing food in a cool environment.",
    "color": [ "green" ],
    "move_cost": 0,
    "flags": [ "TRANSPARENT", "CONTAINER", "PLACE_ITEM", "INDOORS", "DECONSTRUCT" ],
    "deconstruct": { "ter_set": "t_pit", "items": [ { "item": "rock", "count": 40 }, { "item": "stick", "count": [ 16, 16 ] } ] },
    "bash": {
      "str_min": 18,
      "str_max": 50,
      "sound": "crunch!",
      "sound_fail": "whump!",
      "ter_set": "t_pit_shallow",
      "items": [ { "item": "rock", "count": 8 }, { "item": "stick", "count": [ 8, 12 ] } ]
    }
  },
  {
    "type": "terrain",
    "id": "t_junk_floor",
    "name": "junk metal floor",
    "looks_like": "t_scrap_floor",
    "description": "A simple roof and floor of rusty scrap metal bolted and wire-tied to a makeshift frame.  Very fashionable in post-apocalyptic shantytowns.  Hope you like the sound of rain on corrugated metal.",
    "symbol": "LINE_OXOX",
    "color": "dark_gray",
    "move_cost": 2,
    "flags": [ "TRANSPARENT", "SUPPORTS_ROOF", "COLLAPSES", "INDOORS", "FLAT" ],
    "bash": {
      "str_min": 30,
      "str_max": 200,
      "sound": "metal screeching!",
      "sound_fail": "clang!",
      "ter_set": "t_dirt",
      "items": [ { "item": "pipe", "count": [ 1, 2 ] }, { "item": "scrap", "count": [ 1, 40 ] } ]
    }
>>>>>>> 64907203
  },
  {
    "type": "terrain",
    "id": "t_splitrail_fence",
    "aliases": [ "t_splitrail_fence_h", "t_splitrail_fence_v" ],
    "name": "split rail fence",
    "description": "A rather stout fence made of 2x4s and fence posts, suitable for containing livestock like horses, cows and pigs.",
    "symbol": "LINE_OXOX",
    "color": "brown",
    "looks_like": "t_fence",
    "move_cost": 0,
    "examine_action": "chainfence",
    "flags": [ "TRANSPARENT", "NOITEM", "THIN_OBSTACLE", "PERMEABLE", "FLAMMABLE_ASH", "CLIMBABLE", "AUTO_WALL_SYMBOL" ],
    "connects_to": "WOODFENCE",
    "deconstruct": { "ter_set": "t_fence_post", "items": [ { "item": "2x4", "count": 2 }, { "item": "nail", "charges": 20 } ] },
    "bash": {
      "str_min": 5,
      "str_max": 12,
      "sound": "whump!",
      "sound_fail": "whack!",
      "ter_set": "t_fence_post",
      "items": [ { "item": "2x4", "count": [ 1, 2 ] } ]
    }
  },
  {
    "type": "terrain",
    "id": "t_splitrail_fencegate_c",
    "name": "closed wooden split rail gate",
    "description": "A commercial quality gate made of wood with a latch system.",
    "symbol": "+",
    "color": "brown",
    "looks_like": "t_fencegate_c",
    "move_cost": 0,
    "coverage": 60,
    "flags": [ "TRANSPARENT", "FLAMMABLE_ASH", "DOOR" ],
    "connects_to": "WOODFENCE",
    "open": "t_splitrail_fencegate_o",
    "deconstruct": {
      "ter_set": "t_dirt",
      "items": [
        { "item": "2x4", "count": 5 },
        { "item": "pointy_stick", "count": 2 },
        { "item": "nail", "charges": 12 },
        { "item": "hinge", "count": [ 1, 2 ] }
      ]
    },
    "bash": {
      "str_min": 4,
      "str_max": 20,
      "str_min_blocked": 6,
      "str_max_blocked": 30,
      "sound": "crack.",
      "sound_fail": "wham.",
      "ter_set": "t_null",
      "items": [
        { "item": "2x4", "count": [ 1, 4 ] },
        { "item": "nail", "charges": [ 2, 8 ] },
        { "item": "splinter", "count": [ 1, 2 ] },
        { "item": "hinge", "count": [ 1, 2 ] }
      ]
    }
  },
  {
    "type": "terrain",
    "id": "t_splitrail_fencegate_o",
    "name": "open wooden split rail gate",
    "description": "A commercial quality gate made of wood with a latch system.  The gate is wide open, allowing anything to travel through.",
    "symbol": ".",
    "color": "brown",
    "looks_like": "t_fencegate_o",
    "move_cost": 1,
    "flags": [ "TRANSPARENT", "FLAMMABLE_ASH", "FLAT", "ROAD" ],
    "connects_to": "WOODFENCE",
    "close": "t_splitrail_fencegate_c",
    "deconstruct": {
      "ter_set": "t_dirt",
      "items": [
        { "item": "2x4", "count": 5 },
        { "item": "pointy_stick", "count": 2 },
        { "item": "nail", "charges": 12 },
        { "item": "hinge", "count": [ 1, 2 ] }
      ]
    }
  },
  {
    "type": "terrain",
    "id": "t_privacy_fence",
    "aliases": [ "t_privacy_fence_h", "t_privacy_fence_v" ],
    "name": "wooden privacy fence",
    "description": "A rather stout fence made of 2x4s and fence posts, it is tall and prevents people from seeing into your yard.",
    "symbol": "LINE_OXOX",
    "color": "brown",
    "looks_like": "t_fence",
    "move_cost": 0,
    "examine_action": "chainfence",
    "flags": [ "NOITEM", "CLIMBABLE", "PERMEABLE", "AUTO_WALL_SYMBOL", "FLAMMABLE_ASH", "THIN_OBSTACLE" ],
    "connects_to": "WOODFENCE",
    "deconstruct": {
      "ter_set": "t_fence_post",
      "items": [ { "item": "2x4", "count": 10 }, { "item": "nail", "charges": 20 }, { "item": "hinge", "count": [ 1, 2 ] } ]
    },
    "bash": {
      "str_min": 5,
      "str_max": 12,
      "sound": "whump!",
      "sound_fail": "whack!",
      "ter_set": "t_fence_post",
      "items": [ { "item": "2x4", "count": [ 4, 10 ] }, { "item": "hinge", "count": [ 1, 2 ] } ]
    }
  },
  {
    "type": "terrain",
    "id": "t_privacy_fencegate_c",
    "name": "closed wooden split rail gate",
    "description": "A commercial quality gate made of wood with a latch system.",
    "symbol": "+",
    "color": "brown",
    "looks_like": "t_fencegate_c",
    "move_cost": 0,
    "coverage": 60,
    "flags": [ "FLAMMABLE_ASH", "DOOR" ],
    "connects_to": "WOODFENCE",
    "open": "t_privacy_fencegate_o",
    "deconstruct": {
      "ter_set": "t_dirt",
      "items": [
        { "item": "2x4", "count": 8 },
        { "item": "pointy_stick", "count": 2 },
        { "item": "nail", "charges": 20 },
        { "item": "hinge", "count": [ 1, 2 ] }
      ]
    },
    "bash": {
      "str_min": 4,
      "str_max": 20,
      "str_min_blocked": 6,
      "str_max_blocked": 30,
      "sound": "crack.",
      "sound_fail": "wham.",
      "ter_set": "t_null",
      "items": [
        { "item": "2x4", "count": [ 4, 8 ] },
        { "item": "nail", "charges": [ 10, 20 ] },
        { "item": "splinter", "count": [ 4, 6 ] },
        { "item": "hinge", "count": [ 1, 2 ] }
      ]
    }
  },
  {
    "type": "terrain",
    "id": "t_privacy_fencegate_o",
    "name": "open wooden split rail gate",
    "description": "A commercial quality gate made of wood with a latch system.  The gate is wide open, allowing anything to travel through.",
    "symbol": ".",
    "color": "brown",
    "looks_like": "t_fencegate_o",
    "move_cost": 1,
    "flags": [ "FLAMMABLE_ASH", "FLAT", "ROAD" ],
    "connects_to": "WOODFENCE",
    "close": "t_privacy_fencegate_c",
    "deconstruct": {
      "ter_set": "t_dirt",
      "items": [
        { "item": "2x4", "count": 8 },
        { "item": "pointy_stick", "count": 2 },
        { "item": "nail", "charges": 20 },
        { "item": "hinge", "count": [ 1, 2 ] }
      ]
    }
  },
  {
    "type": "terrain",
    "id": "t_water_pool_shallow",
    "name": "shallow pool water",
    "description": "A shallow pool of water.",
    "symbol": "~",
    "color": "light_blue",
    "move_cost": 5,
    "flags": [ "TRANSPARENT", "LIQUID", "SWIMMABLE", "INDOORS" ],
    "examine_action": "water_source"
  },
  {
    "id": "t_leanto",
    "type": "terrain",
    "name": "pine lean-to",
    "description": "A small shelter roofed with pine leaves, that can be used to take refuge from the elements or to protect a campfire from the rain.",
    "symbol": ";",
    "color": [ "brown" ],
    "move_cost": 2,
    "bash": {
      "str_min": 4,
      "str_max": 60,
      "ter_set": "t_tree_pine",
      "sound": "crunch!",
      "sound_fail": "whack!",
      "items": [
        { "item": "stick", "count": [ 2, 7 ] },
        { "item": "splinter", "count": [ 8, 20 ] },
        { "item": "pine_bough", "count": [ 0, 2 ] }
      ]
    },
    "flags": [ "TRANSPARENT", "CONTAINER", "FLAMMABLE_ASH", "THIN_OBSTACLE", "REDUCE_SCENT", "INDOORS", "MOUNTABLE" ]
  },
  {
    "id": "t_tarptent",
    "type": "terrain",
    "name": "tarp lean-to",
    "description": "A small shelter covered by waterproof tarp, that can be used to take refuge from the elements or to protect a campfire from the rain.",
    "symbol": ";",
    "color": [ "light_blue" ],
    "move_cost": 2,
    "bash": {
      "str_min": 6,
      "str_max": 12,
      "ter_set": "t_dirt",
      "sound": "crash!",
      "sound_fail": "whack!",
      "items": [
        { "item": "stick", "count": [ 1, 2 ] },
        { "item": "splinter", "count": [ 1, 4 ] },
        { "item": "plastic_chunk", "count": [ 4, 8 ] }
      ]
    },
    "deconstruct": {
      "ter_set": "t_dirt",
      "items": [ { "item": "pointy_stick", "count": 4 }, { "item": "string_6", "count": 4 }, { "item": "tarp", "count": 1 } ]
    },
    "flags": [ "TRANSPARENT", "FLAMMABLE", "THIN_OBSTACLE", "INDOORS", "MOUNTABLE", "EASY_DECONSTRUCT" ]
  }
]<|MERGE_RESOLUTION|>--- conflicted
+++ resolved
@@ -5981,7 +5981,6 @@
   },
   {
     "type": "terrain",
-<<<<<<< HEAD
     "id": "t_grave",
     "name": "grave",
     "looks_like": "t_dirtmound",
@@ -6003,294 +6002,7 @@
     "move_cost": 3,
     "flags": [ "TRANSPARENT", "DIGGABLE", "MOUNTABLE", "NOCOLLIDE", "CONTAINER", "SEALED" ],
     "bash": { "sound": "thump", "ter_set": "t_dirt", "str_min": 50, "str_max": 100, "str_min_supported": 100 }
-=======
-    "name": "railroad track",
-    "description": "Trains used to chug along on these.  These rail tracks stand unused in the face of the Cataclysm.",
-    "symbol": "X",
-    "color": [ "cyan" ],
-    "move_cost": 3,
-    "bash": {
-      "str_min": 60,
-      "str_max": 210,
-      "sound": "metal screeching!",
-      "sound_fail": "clang!",
-      "ter_set": "t_rock_floor",
-      "items": [
-        { "item": "steel_lump", "count": [ 1, 2 ] },
-        { "item": "steel_chunk", "count": [ 1, 4 ] },
-        { "item": "scrap", "count": [ 3, 12 ] }
-      ]
-    },
-    "deconstruct": {
-      "ter_set": "t_rock_floor",
-      "items": [
-        { "item": "steel_lump", "count": [ 1, 2 ] },
-        { "item": "steel_chunk", "count": [ 1, 4 ] },
-        { "item": "scrap", "count": [ 3, 12 ] }
-      ]
-    },
-    "connects_to": "RAIL",
-    "flags": [ "BASHABLE", "RAIL", "TRANSPARENT" ]
-  },
-  {
-    "id": "t_railroad_track_d2",
-    "type": "terrain",
-    "name": "railroad track",
-    "description": "Trains used to chug along on these.  These rail tracks stand unused in the face of the Cataclysm.",
-    "symbol": "X",
-    "color": [ "cyan" ],
-    "move_cost": 3,
-    "bash": {
-      "str_min": 60,
-      "str_max": 210,
-      "sound": "metal screeching!",
-      "sound_fail": "clang!",
-      "ter_set": "t_rock_floor",
-      "items": [
-        { "item": "steel_lump", "count": [ 1, 2 ] },
-        { "item": "steel_chunk", "count": [ 1, 4 ] },
-        { "item": "scrap", "count": [ 3, 12 ] }
-      ]
-    },
-    "deconstruct": {
-      "ter_set": "t_rock_floor",
-      "items": [
-        { "item": "steel_lump", "count": [ 1, 2 ] },
-        { "item": "steel_chunk", "count": [ 1, 4 ] },
-        { "item": "scrap", "count": [ 3, 12 ] }
-      ]
-    },
-    "connects_to": "RAIL",
-    "flags": [ "BASHABLE", "RAIL", "TRANSPARENT" ]
-  },
-  {
-    "id": "t_railroad_tie",
-    "type": "terrain",
-    "name": "railroad tie",
-    "description": "This crosstie is used to support the rails.",
-    "symbol": "#",
-    "color": [ "dark_gray_yellow" ],
-    "move_cost": 2,
-    "bash": {
-      "str_min": 10,
-      "str_max": 120,
-      "sound": "crunch!",
-      "sound_fail": "whump.",
-      "ter_set": "t_rock_floor",
-      "items": [ { "item": "splinter", "count": [ 10, 20 ] } ]
-    },
-    "deconstruct": {
-      "ter_set": "t_rock_floor",
-      "items": [ { "item": "log", "count": [ 0, 1 ] }, { "item": "splinter", "count": [ 10, 20 ] } ]
-    },
-    "connects_to": "RAIL",
-    "flags": [ "BASHABLE", "TRANSPARENT" ]
-  },
-  {
-    "id": "t_railroad_tie_h",
-    "type": "terrain",
-    "name": "railroad tie",
-    "description": "This crosstie is used to support the rails.",
-    "symbol": "#",
-    "color": [ "dark_gray_yellow" ],
-    "move_cost": 2,
-    "bash": {
-      "str_min": 10,
-      "str_max": 120,
-      "sound": "crunch!",
-      "sound_fail": "whump.",
-      "ter_set": "t_rock_floor",
-      "items": [ { "item": "splinter", "count": [ 10, 20 ] } ]
-    },
-    "deconstruct": {
-      "ter_set": "t_rock_floor",
-      "items": [ { "item": "log", "count": [ 0, 1 ] }, { "item": "splinter", "count": [ 10, 20 ] } ]
-    },
-    "connects_to": "RAIL",
-    "flags": [ "BASHABLE", "TRANSPARENT" ]
-  },
-  {
-    "id": "t_railroad_tie_v",
-    "type": "terrain",
-    "name": "railroad tie",
-    "description": "This crosstie is used to support the rails.",
-    "symbol": "#",
-    "color": [ "dark_gray_yellow" ],
-    "move_cost": 2,
-    "bash": {
-      "str_min": 10,
-      "str_max": 120,
-      "sound": "crunch!",
-      "sound_fail": "whump.",
-      "ter_set": "t_rock_floor",
-      "items": [ { "item": "splinter", "count": [ 10, 20 ] } ]
-    },
-    "deconstruct": {
-      "ter_set": "t_rock_floor",
-      "items": [ { "item": "log", "count": [ 0, 1 ] }, { "item": "splinter", "count": [ 10, 20 ] } ]
-    },
-    "connects_to": "RAIL",
-    "flags": [ "BASHABLE", "TRANSPARENT" ]
-  },
-  {
-    "id": "t_railroad_tie_d",
-    "type": "terrain",
-    "name": "railroad tie",
-    "description": "This crosstie is used to support the rails.",
-    "symbol": "#",
-    "color": [ "dark_gray_yellow" ],
-    "move_cost": 2,
-    "bash": {
-      "str_min": 10,
-      "str_max": 120,
-      "sound": "crunch!",
-      "sound_fail": "whump.",
-      "ter_set": "t_rock_floor",
-      "items": [ { "item": "splinter", "count": [ 10, 20 ] } ]
-    },
-    "deconstruct": {
-      "ter_set": "t_rock_floor",
-      "items": [ { "item": "log", "count": [ 0, 1 ] }, { "item": "splinter", "count": [ 10, 20 ] } ]
-    },
-    "connects_to": "RAIL",
-    "flags": [ "BASHABLE", "TRANSPARENT" ]
-  },
-  {
-    "id": "t_railroad_track_on_tie",
-    "type": "terrain",
-    "name": "railroad track",
-    "description": "Trains used to chug along on these.  These rail tracks stand unused in the face of the Cataclysm.  A crosstie sits underneath, supporting the rails.",
-    "symbol": "X",
-    "color": [ "cyan" ],
-    "move_cost": 3,
-    "bash": {
-      "str_min": 60,
-      "str_max": 210,
-      "sound": "metal screeching!",
-      "sound_fail": "clang!",
-      "ter_set": "t_rock_floor",
-      "items": [
-        { "item": "steel_lump", "count": [ 1, 2 ] },
-        { "item": "steel_chunk", "count": [ 1, 4 ] },
-        { "item": "scrap", "count": [ 3, 12 ] },
-        { "item": "splinter", "count": [ 10, 20 ] }
-      ]
-    },
-    "deconstruct": {
-      "ter_set": "t_rock_floor",
-      "items": [
-        { "item": "steel_lump", "count": [ 1, 2 ] },
-        { "item": "steel_chunk", "count": [ 1, 4 ] },
-        { "item": "scrap", "count": [ 3, 12 ] },
-        { "item": "log", "count": [ 0, 1 ] },
-        { "item": "splinter", "count": [ 10, 20 ] }
-      ]
-    },
-    "connects_to": "RAIL",
-    "flags": [ "BASHABLE", "RAIL", "TRANSPARENT" ]
-  },
-  {
-    "id": "t_railroad_track_h_on_tie",
-    "type": "terrain",
-    "name": "railroad track",
-    "description": "Trains used to chug along on these.  These rail tracks stand unused in the face of the Cataclysm.  A crosstie sits underneath, supporting the rails.",
-    "symbol": "X",
-    "color": [ "cyan" ],
-    "move_cost": 3,
-    "bash": {
-      "str_min": 60,
-      "str_max": 210,
-      "sound": "metal screeching!",
-      "sound_fail": "clang!",
-      "ter_set": "t_rock_floor",
-      "items": [
-        { "item": "steel_lump", "count": [ 1, 2 ] },
-        { "item": "steel_chunk", "count": [ 1, 4 ] },
-        { "item": "scrap", "count": [ 3, 12 ] },
-        { "item": "splinter", "count": [ 10, 20 ] }
-      ]
-    },
-    "deconstruct": {
-      "ter_set": "t_rock_floor",
-      "items": [
-        { "item": "steel_lump", "count": [ 1, 2 ] },
-        { "item": "steel_chunk", "count": [ 1, 4 ] },
-        { "item": "scrap", "count": [ 3, 12 ] },
-        { "item": "log", "count": [ 0, 1 ] },
-        { "item": "splinter", "count": [ 10, 20 ] }
-      ]
-    },
-    "connects_to": "RAIL",
-    "flags": [ "BASHABLE", "RAIL", "TRANSPARENT" ]
-  },
-  {
-    "id": "t_railroad_track_v_on_tie",
-    "type": "terrain",
-    "name": "railroad track",
-    "description": "Trains used to chug along on these.  These rail tracks stand unused in the face of the Cataclysm.  A crosstie sits underneath, supporting the rails.",
-    "symbol": "X",
-    "color": [ "cyan" ],
-    "move_cost": 3,
-    "bash": {
-      "str_min": 60,
-      "str_max": 210,
-      "sound": "metal screeching!",
-      "sound_fail": "clang!",
-      "ter_set": "t_rock_floor",
-      "items": [
-        { "item": "steel_lump", "count": [ 1, 2 ] },
-        { "item": "steel_chunk", "count": [ 1, 4 ] },
-        { "item": "scrap", "count": [ 3, 12 ] },
-        { "item": "splinter", "count": [ 10, 20 ] }
-      ]
-    },
-    "deconstruct": {
-      "ter_set": "t_rock_floor",
-      "items": [
-        { "item": "steel_lump", "count": [ 1, 2 ] },
-        { "item": "steel_chunk", "count": [ 1, 4 ] },
-        { "item": "scrap", "count": [ 3, 12 ] },
-        { "item": "log", "count": [ 0, 1 ] },
-        { "item": "splinter", "count": [ 10, 20 ] }
-      ]
-    },
-    "connects_to": "RAIL",
-    "flags": [ "BASHABLE", "RAIL", "TRANSPARENT" ]
-  },
-  {
-    "id": "t_railroad_track_d_on_tie",
-    "type": "terrain",
-    "name": "railroad track",
-    "description": "Trains used to chug along on these.  These rail tracks stand unused in the face of the Cataclysm.  A crosstie sits underneath, supporting the rails.",
-    "symbol": "X",
-    "color": [ "cyan" ],
-    "move_cost": 3,
-    "bash": {
-      "str_min": 60,
-      "str_max": 210,
-      "sound": "metal screeching!",
-      "sound_fail": "clang!",
-      "ter_set": "t_rock_floor",
-      "items": [
-        { "item": "steel_lump", "count": [ 1, 2 ] },
-        { "item": "steel_chunk", "count": [ 1, 4 ] },
-        { "item": "scrap", "count": [ 3, 12 ] },
-        { "item": "splinter", "count": [ 10, 20 ] }
-      ]
-    },
-    "deconstruct": {
-      "ter_set": "t_rock_floor",
-      "items": [
-        { "item": "steel_lump", "count": [ 1, 2 ] },
-        { "item": "steel_chunk", "count": [ 1, 4 ] },
-        { "item": "scrap", "count": [ 3, 12 ] },
-        { "item": "log", "count": [ 0, 1 ] },
-        { "item": "splinter", "count": [ 10, 20 ] }
-      ]
-    },
-    "connects_to": "RAIL",
-    "flags": [ "BASHABLE", "RAIL", "TRANSPARENT" ]
-  },
+},
   {
     "id": "t_backboard_in",
     "type": "terrain",
@@ -6327,134 +6039,6 @@
     "roof": "t_flat_roof",
     "examine_action": "ledge",
     "flags": [ "TRANSPARENT", "NO_FLOOR", "INDOORS" ]
-  },
-  {
-    "id": "t_buffer_stop",
-    "type": "terrain",
-    "name": "buffer stop",
-    "description": "A tiny blockade on the train tracks, meant to signify the end of a track, or mark a 'no-go' zone for trains.",
-    "symbol": "S",
-    "color": [ "brown" ],
-    "move_cost": 3,
-    "bash": {
-      "str_min": 4,
-      "str_max": 12,
-      "ter_set": "t_dirt",
-      "sound": "crack.",
-      "sound_fail": "whump.",
-      "items": [ { "item": "2x4", "count": [ 2, 5 ] }, { "item": "nail", "charges": [ 3, 8 ] }, { "item": "splinter", "count": 2 } ]
-    },
-    "flags": [ "BASHABLE", "TRANSPARENT", "NOITEM", "MOUNTABLE" ]
-  },
-  {
-    "id": "t_railroad_tie_d1",
-    "type": "terrain",
-    "name": "railroad tie",
-    "description": "This crosstie is used to support the rails.",
-    "symbol": "/",
-    "color": [ "dark_gray_yellow" ],
-    "move_cost": 2,
-    "bash": {
-      "str_min": 10,
-      "str_max": 120,
-      "sound": "crunch!",
-      "sound_fail": "whump.",
-      "ter_set": "t_rock_floor",
-      "items": [ { "item": "splinter", "count": [ 10, 20 ] } ]
-    },
-    "deconstruct": {
-      "ter_set": "t_rock_floor",
-      "items": [ { "item": "log", "count": [ 0, 1 ] }, { "item": "splinter", "count": [ 10, 20 ] } ]
-    },
-    "connects_to": "RAIL",
-    "flags": [ "BASHABLE", "TRANSPARENT" ]
-  },
-  {
-    "id": "t_railroad_tie_d2",
-    "type": "terrain",
-    "name": "railroad tie",
-    "description": "This crosstie is used to support the rails.",
-    "symbol": "\\",
-    "color": [ "dark_gray_yellow" ],
-    "move_cost": 2,
-    "bash": {
-      "str_min": 10,
-      "str_max": 120,
-      "sound": "crunch!",
-      "sound_fail": "whump.",
-      "ter_set": "t_rock_floor",
-      "items": [ { "item": "splinter", "count": [ 10, 20 ] } ]
-    },
-    "deconstruct": {
-      "ter_set": "t_rock_floor",
-      "items": [ { "item": "log", "count": [ 0, 1 ] }, { "item": "splinter", "count": [ 10, 20 ] } ]
-    },
-    "connects_to": "RAIL",
-    "flags": [ "BASHABLE", "TRANSPARENT" ]
-  },
-  {
-    "id": "t_railroad_crossing_signal",
-    "type": "terrain",
-    "name": "railroad crossing signal",
-    "description": "Traffic lights meant to light and make noise when a train approaches, to prevent people from turning into meaty mush while they cross the tracks.  Won't stop people from turning into meaty mush by other means, though.",
-    "symbol": "1",
-    "color": [ "light_gray" ],
-    "move_cost": 0,
-    "bash": {
-      "str_min": 16,
-      "str_max": 75,
-      "ter_set": "t_dirt",
-      "sound": "crash!",
-      "sound_fail": "clang.",
-      "items": [
-        { "item": "pipe", "count": [ 2, 4 ] },
-        { "item": "scrap", "count": [ 2, 8 ] },
-        { "item": "steel_chunk", "count": [ 0, 1 ] },
-        { "item": "e_scrap", "count": [ 0, 1 ] },
-        { "item": "power_supply", "count": [ 0, 1 ] }
-      ]
-    },
-    "flags": [ "TRANSPARENT", "NOITEM" ]
-  },
-  {
-    "id": "t_crossbuck_wood",
-    "type": "terrain",
-    "description": "A traffic sign intended to indicate a level railway crossing.  If the trains were still running.",
-    "name": "crossbuck",
-    "symbol": "X",
-    "color": [ "brown" ],
-    "move_cost": 0,
-    "bash": {
-      "str_min": 6,
-      "str_max": 18,
-      "ter_set": "t_dirt",
-      "sound": "crack.",
-      "sound_fail": "whump.",
-      "items": [
-        { "item": "2x4", "count": [ 1, 3 ] },
-        { "item": "nail", "charges": [ 0, 4 ] },
-        { "item": "splinter", "count": [ 1, 2 ] }
-      ]
-    },
-    "flags": [ "TRANSPARENT", "NOITEM" ]
-  },
-  {
-    "id": "t_crossbuck_metal",
-    "type": "terrain",
-    "name": "crossbuck",
-    "description": "A traffic sign intended to indicate a level railway crossing.  If the trains were still running.",
-    "symbol": "X",
-    "color": [ "light_gray" ],
-    "move_cost": 0,
-    "bash": {
-      "str_min": 10,
-      "str_max": 50,
-      "ter_set": "t_dirt",
-      "sound": "crash!",
-      "sound_fail": "clang.",
-      "items": [ { "item": "pipe", "count": [ 2, 3 ] }, { "item": "scrap", "count": [ 0, 2 ] } ]
-    },
-    "flags": [ "TRANSPARENT", "NOITEM" ]
   },
   {
     "type": "terrain",
@@ -6493,7 +6077,6 @@
       "ter_set": "t_dirt",
       "items": [ { "item": "pipe", "count": [ 1, 2 ] }, { "item": "scrap", "count": [ 1, 40 ] } ]
     }
->>>>>>> 64907203
   },
   {
     "type": "terrain",
