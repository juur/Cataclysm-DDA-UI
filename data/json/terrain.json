[
  {
    "type": "item_group",
    "id": "wall_bash_results",
    "subtype": "collection",
    "entries": [
      { "item": "rock", "count": [ 0, 2 ] },
      { "item": "nail", "charges": [ 2, 8 ] },
      { "item": "splinter", "count": [ 1, 5 ] }
    ]
  },
  {
    "type": "terrain",
    "id": "t_hole",
    "name": "empty space",
    "symbol": " ",
    "color": "black",
    "move_cost": 2,
    "trap": "tr_ledge",
    "flags": [ "TRANSPARENT", "NOITEM" ]
  },
  {
    "type": "terrain",
    "id": "t_open_air_rooved",
    "name": "open air",
    "symbol": " ",
    "color": "i_cyan",
    "move_cost": 2,
    "roof": "t_flat_roof",
    "trap": "tr_ledge",
    "flags": [ "TRANSPARENT", "NO_FLOOR" ],
    "examine_action": "climb_down"
  },
  {
    "type": "terrain",
    "id": "t_brick_wall_halfway",
    "name": "half-built brick wall",
    "description": "Half of a brick wall, looks like it still requires some more resources and effort before being considered a real wall.",
    "symbol": "#",
    "color": "brown",
    "move_cost": 5,
    "flags": [ "TRANSPARENT", "NOITEM", "MOUNTABLE", "REDUCE_SCENT", "MINEABLE" ],
    "bash": {
      "str_min": 30,
      "str_max": 100,
      "sound": "crash!",
      "sound_fail": "bash!",
      "ter_set": "t_null",
      "items": [ { "item": "rock", "count": [ 5, 8 ] }, { "item": "brick", "count": [ 1, 3 ] } ]
    }
  },
  {
    "type": "terrain",
    "id": "t_brick_wall",
    "name": "brick wall",
    "description": "A solid brick wall, sturdy enough to support a roof with enough walls and keep out any unwanted visitors.",
    "symbol": "LINE_OXOX",
    "color": "brown",
    "move_cost": 0,
    "flags": [ "NOITEM", "SUPPORTS_ROOF", "WALL", "AUTO_WALL_SYMBOL", "MINEABLE", "BLOCK_WIND" ],
    "connects_to": "WALL",
    "bash": {
      "str_min": 60,
      "str_max": 160,
      "sound": "crash!",
      "sound_fail": "bash!",
      "ter_set": "t_null",
      "items": [ { "item": "rock", "count": [ 8, 15 ] }, { "item": "brick", "count": [ 2, 6 ] } ]
    }
  },
  {
    "type": "terrain",
    "id": "t_scrap_wall",
    "name": "simple metal wall",
    "description": "A relatively simple wall made of scraped together metal.  It's still capable of blocking intruders and supporting a roof with adjacent walls.",
    "symbol": "LINE_OXOX",
    "color": "dark_gray",
    "move_cost": 0,
    "flags": [ "NOITEM", "SUPPORTS_ROOF", "WALL", "AUTO_WALL_SYMBOL", "MINEABLE", "BLOCK_WIND" ],
    "connects_to": "WALL",
    "bash": {
      "str_min": 80,
      "str_max": 200,
      "sound": "metal screeching!",
      "sound_fail": "clang!",
      "ter_set": "t_pit_shallow",
      "items": [ { "item": "steel_chunk", "count": [ 10, 22 ] } ]
    }
  },
  {
    "type": "terrain",
    "id": "t_scrap_wall_halfway",
    "name": "half-built simple metal wall",
    "description": "A partially built makeshift wall of metal that could potentially support a roof if it were completed.",
    "symbol": "#",
    "color": "dark_gray",
    "move_cost": 4,
    "flags": [ "NOITEM", "TRANSPARENT", "MOUNTABLE", "REDUCE_SCENT", "MINEABLE" ],
    "bash": {
      "str_min": 50,
      "str_max": 130,
      "sound": "metal screeching!",
      "sound_fail": "clang!",
      "ter_set": "t_pit_shallow",
      "items": [ { "item": "steel_chunk", "count": [ 5, 11 ] } ]
    }
  },
  {
    "type": "terrain",
    "id": "t_sconc_wall",
    "name": "simple concrete wall",
    "description": "A durable and uniform concrete wall, quite drab without decoration.  More than capable of supporting a roof, as well as keeping out most anything, save for vehicles.",
    "symbol": "LINE_OXOX",
    "color": "light_gray",
    "move_cost": 0,
    "flags": [ "NOITEM", "SUPPORTS_ROOF", "WALL", "AUTO_WALL_SYMBOL", "MINEABLE", "BLOCK_WIND" ],
    "connects_to": "WALL",
    "bash": {
      "str_min": 90,
      "str_max": 350,
      "sound": "crash!",
      "sound_fail": "whump!",
      "ter_set": "t_pit_shallow",
      "items": [ { "item": "rock", "count": [ 10, 22 ] } ]
    }
  },
  {
    "type": "terrain",
    "id": "t_sconc_wall_halfway",
    "name": "half-built simple concrete wall",
    "description": "A partially poured concrete wall that could probably keep anything behind it quite safe if it were finished.",
    "symbol": "*",
    "color": "light_gray",
    "move_cost": 4,
    "flags": [ "NOITEM", "TRANSPARENT", "MOUNTABLE", "REDUCE_SCENT", "MINEABLE" ],
    "connects_to": "WALL",
    "bash": {
      "str_min": 40,
      "str_max": 350,
      "sound": "crash!",
      "sound_fail": "whump!",
      "ter_set": "t_pit_shallow",
      "items": [ { "item": "rock", "count": [ 5, 11 ] } ]
    }
  },
  {
    "type": "terrain",
    "id": "t_strconc_wall",
    "name": "reinforced concrete wall",
    "description": "An extremely resilient wall, filled with concrete and rebar.  Best suited for supporting multi-level buildings, only serious explosives and high-speed impacts would be capable of damaging this wall.",
    "symbol": "LINE_OXOX",
    "color": "light_gray",
    "move_cost": 0,
    "flags": [ "NOITEM", "SUPPORTS_ROOF", "WALL", "AUTO_WALL_SYMBOL", "MINEABLE", "BLOCK_WIND" ],
    "connects_to": "WALL",
    "bash": {
      "str_min": 120,
      "str_max": 460,
      "sound": "scrrrash!",
      "sound_fail": "whump!",
      "ter_set": "t_reb_cage",
      "items": [ { "item": "rock", "count": [ 10, 22 ] } ]
    }
  },
  {
    "type": "terrain",
    "id": "t_strconc_wall_halfway",
    "name": "half-built reinforced concrete wall",
    "description": "Poured concrete with methodically placed rebar sticking out, which isn't practical for supporting roofs or shelter.  It appears to need more resources before being considered complete.",
    "symbol": "*",
    "color": "light_gray",
    "move_cost": 5,
    "flags": [ "TRANSPARENT", "NOITEM", "MOUNTABLE", "REDUCE_SCENT", "MINEABLE" ],
    "connects_to": "WALL",
    "bash": {
      "str_min": 60,
      "str_max": 460,
      "sound": "scrrrash!",
      "sound_fail": "whump!",
      "ter_set": "t_reb_cage",
      "items": [ { "item": "rock", "count": [ 5, 11 ] } ]
    }
  },
  {
    "type": "terrain",
    "id": "t_reb_cage",
    "name": "rebar cage",
    "description": "A structural support system made of rebar that appears to be the early stages of a reinforced concrete wall, just missing the poured concrete.",
    "symbol": "#",
    "color": "dark_gray",
    "move_cost": 0,
    "flags": [ "TRANSPARENT", "NOITEM", "PERMEABLE", "THIN_OBSTACLE" ],
    "connects_to": "WALL",
    "bash": {
      "str_min": 20,
      "str_max": 100,
      "sound": "metal screeching!",
      "sound_fail": "clang!",
      "ter_set": "t_pit",
      "items": [ { "item": "scrap", "count": [ 4, 12 ] }, { "item": "rebar", "count": [ 0, 4 ] } ]
    }
  },
  {
    "type": "terrain",
    "id": "t_thconc_floor",
    "name": "concrete floor",
    "description": "A bare and cold concrete floor with matching roof, could still insulate from the outdoors but roof collapse is possible if supporting walls are broken down.",
    "symbol": ".",
    "color": "cyan",
    "move_cost": 2,
    "flags": [ "TRANSPARENT", "SUPPORTS_ROOF", "COLLAPSES", "INDOORS", "FLAT", "ROAD" ],
    "bash": {
      "sound": "SMASH!",
      "ter_set": "t_null",
      "str_min": 100,
      "str_max": 400,
      "str_min_supported": 150,
      "items": [
        { "item": "rock", "count": [ 5, 10 ] },
        { "item": "scrap", "count": [ 5, 8 ] },
        { "item": "rebar", "count": [ 0, 2 ] }
      ]
    }
  },
  {
    "type": "terrain",
    "id": "t_thconc_floor_olight",
    "name": "concrete floor, overhead light",
    "description": "A bare and cold concrete floor with a still-functioning light attached to the ceiling above.",
    "symbol": ".",
    "color": "white",
    "move_cost": 2,
    "flags": [ "TRANSPARENT", "SUPPORTS_ROOF", "INDOORS", "FLAT", "ROAD" ],
    "bash": {
      "str_min": 4,
      "str_max": 12,
      "sound": "glass breaking!",
      "sound_fail": "whack!",
      "sound_vol": 16,
      "sound_fail_vol": 10,
      "ter_set": "t_thconc_floor",
      "items": [ { "item": "glass_shard", "count": [ 1, 2 ] } ]
    }
  },
  {
    "type": "terrain",
    "id": "t_ov_smreb_cage",
    "name": "small rebar roof cage",
    "description": "A series of structural support crafted from rebar in order to allow the pouring of concrete for a more stable floor and roof.",
    "symbol": ".",
    "color": "dark_gray",
    "move_cost": 4,
    "flags": [ "TRANSPARENT", "SUPPORTS_ROOF", "COLLAPSES", "FLAT" ],
    "bash": {
      "sound": "SCRRRASH!",
      "ter_set": "t_null",
      "str_min": 100,
      "str_max": 400,
      "str_min_supported": 150,
      "items": [ { "item": "scrap", "count": [ 5, 8 ] }, { "item": "rebar", "count": [ 0, 2 ] } ]
    }
  },
  {
    "type": "terrain",
    "id": "t_strconc_floor",
    "name": "reinforced concrete floor",
    "description": "Extremely resilient floor made from carefully placed rebar and poured concrete, capable of providing protection from the elements.  As for the matching roof, it still requires supporting walls, otherwise it may very well cave in.",
    "symbol": ".",
    "color": "cyan",
    "move_cost": 2,
    "flags": [ "TRANSPARENT", "SUPPORTS_ROOF", "COLLAPSES", "INDOORS", "FLAT", "ROAD" ],
    "bash": {
      "sound": "SMASH!",
      "ter_set": "t_null",
      "str_min": 150,
      "str_max": 400,
      "str_min_supported": 200,
      "items": [
        { "item": "rock", "count": [ 10, 22 ] },
        { "item": "scrap", "count": [ 10, 12 ] },
        { "item": "rebar", "count": [ 0, 4 ] }
      ]
    }
  },
  {
    "type": "terrain",
    "id": "t_ov_reb_cage",
    "name": "rebar roof cage",
    "description": "A network of architecturally sound rebar in order to support a floor and roof, looks like it's missing the poured concrete.",
    "symbol": ".",
    "color": "dark_gray",
    "move_cost": 4,
    "flags": [ "TRANSPARENT", "SUPPORTS_ROOF", "COLLAPSES", "FLAT" ],
    "bash": {
      "sound": "SCRRRASH!",
      "ter_set": "t_null",
      "str_min": 100,
      "str_max": 400,
      "str_min_supported": 150,
      "items": [ { "item": "scrap", "count": [ 10, 12 ] }, { "item": "rebar", "count": [ 0, 4 ] } ]
    }
  },
  {
    "type": "terrain",
    "id": "t_strconc_floor_halfway",
    "name": "half-built reinforced concrete floor",
    "description": "Unfinished series of rebar and poured concrete; the floor hasn't been smoothed and the roof isn't quite filled in yet.",
    "symbol": ".",
    "color": "cyan",
    "move_cost": 2,
    "flags": [ "TRANSPARENT", "SUPPORTS_ROOF", "COLLAPSES", "INDOORS", "FLAT" ],
    "bash": {
      "sound": "SMASH!",
      "ter_set": "t_null",
      "str_min": 50,
      "str_max": 400,
      "str_min_supported": 100,
      "items": [
        { "item": "rock", "count": [ 5, 11 ] },
        { "item": "scrap", "count": [ 10, 12 ] },
        { "item": "rebar", "count": [ 0, 4 ] }
      ]
    }
  },
  {
    "type": "terrain",
    "id": "t_dirt",
    "name": "dirt",
    "description": "It's dirt.  Looks like some fine soil for tillage.  Could also be dug out for construction projects.",
    "symbol": ".",
    "color": "brown",
    "move_cost": 2,
    "flags": [ "TRANSPARENT", "DIGGABLE", "FLAT", "PLOWABLE" ],
    "bash": { "sound": "thump", "ter_set": "t_null", "str_min": 50, "str_max": 100, "str_min_supported": 100, "bash_below": true }
  },
  {
    "type": "terrain",
    "id": "t_sand",
    "name": "sand",
    "description": "A large area of fine sand that could be useful in a number of ways, if it was extracted properly.",
    "symbol": ".",
    "color": "yellow",
    "move_cost": 3,
    "flags": [ "TRANSPARENT", "DIGGABLE", "FLAT" ],
    "bash": { "sound": "thump", "ter_set": "t_null", "str_min": 50, "str_max": 100, "str_min_supported": 100, "bash_below": true }
  },
  {
    "type": "terrain",
    "id": "t_clay",
    "name": "clay",
    "description": "A field full of malleable clay, suitable for kiln firing if it was extracted properly.",
    "symbol": ".",
    "color": "light_red",
    "move_cost": 2,
    "flags": [ "TRANSPARENT", "DIGGABLE", "FLAT" ],
    "bash": { "sound": "thump", "ter_set": "t_null", "str_min": 50, "str_max": 100, "str_min_supported": 100, "bash_below": true }
  },
  {
    "type": "terrain",
    "id": "t_dirtmound",
    "name": "mound of dirt",
    "description": "An area of heaped dirt, not easily traversable.  If examined more closely, it's quite favorable for planting seeds and the like.",
    "symbol": "#",
    "color": "brown",
    "move_cost": 3,
    "flags": [ "TRANSPARENT", "DIGGABLE", "MOUNTABLE", "NOCOLLIDE" ],
    "bash": { "sound": "thump", "ter_set": "t_null", "str_min": 50, "str_max": 100, "str_min_supported": 100 },
    "examine_action": "dirtmound"
  },
  {
    "type": "terrain",
    "id": "t_dirtmoundfloor",
    "name": "mound of dirt",
    "description": "A giant hill of dirt that looks like you could crawl inside for shelter.",
    "symbol": "#",
    "color": "brown",
    "move_cost": 3,
    "flags": [ "TRANSPARENT", "DIGGABLE", "MOUNTABLE", "SUPPORTS_ROOF", "COLLAPSES", "INDOORS" ],
    "bash": {
      "sound": "thump",
      "ter_set": "t_null",
      "str_min": 50,
      "str_max": 100,
      "str_min_supported": 100,
      "items": [ { "item": "splinter", "count": [ 2, 8 ] }, { "item": "nail", "charges": [ 5, 10 ] } ]
    },
    "examine_action": "dirtmound"
  },
  {
    "type": "terrain",
    "id": "t_pit_shallow",
    "name": "shallow pit",
    "description": "A pit that could be dug even deeper or filled up.  Also useful as a starting foundation for some constructions.",
    "symbol": "0",
    "color": "yellow",
    "move_cost": 8,
    "flags": [ "TRANSPARENT", "DIGGABLE" ],
    "bash": { "sound": "thump", "ter_set": "t_null", "str_min": 50, "str_max": 100, "str_min_supported": 100, "bash_below": true }
  },
  {
    "type": "terrain",
    "id": "t_pit",
    "name": "pit",
    "description": "A steep hole that could seriously injure something if it fell in, potentially fatal if it was filled with sharp and dangerous things.  Deep enough for more advanced construction projects, and possibly to reach groundwater if constructed properly.",
    "symbol": "0",
    "color": "brown",
    "move_cost": 10,
    "trap": "tr_pit",
    "flags": [ "TRANSPARENT" ],
    "bash": { "sound": "thump", "ter_set": "t_null", "str_min": 40, "str_max": 100, "str_min_supported": 100, "bash_below": true },
    "examine_action": "pit"
  },
  {
    "type": "terrain",
    "id": "t_pit_corpsed",
    "name": "corpse filled pit",
    "description": "A giant trench full of corpses, maybe even a mass graveyard.  The bodies could be dug out but none of it looks remotely usable.",
    "symbol": "#",
    "color": "green",
    "move_cost": 5,
    "flags": [ "TRANSPARENT", "DIGGABLE" ],
    "bash": { "sound": "thump", "ter_set": "t_null", "str_min": 50, "str_max": 100, "str_min_supported": 100, "bash_below": true },
    "//": "left diggable to clean out corpses-KA101"
  },
  {
    "type": "terrain",
    "id": "t_pit_covered",
    "name": "covered pit",
    "description": "A deep pit with a two by four placed across it, looks sturdy enough to cross safely or the plank could be removed to turn it back into trap fall.",
    "symbol": "#",
    "color": "light_red",
    "move_cost": 2,
    "flags": [ "TRANSPARENT", "ROAD" ],
    "bash": { "sound": "thump", "ter_set": "t_null", "str_min": 40, "str_max": 100, "str_min_supported": 100, "bash_below": true },
    "examine_action": "pit_covered"
  },
  {
    "type": "terrain",
    "id": "t_pit_spiked",
    "name": "spiked pit",
    "description": "A narrow trench full of very pointy things that would easily puncture a body.",
    "symbol": "0",
    "color": "light_red",
    "move_cost": 10,
    "trap": "tr_spike_pit",
    "flags": [ "TRANSPARENT" ],
    "bash": { "sound": "thump", "ter_set": "t_null", "str_min": 40, "str_max": 100, "str_min_supported": 100, "bash_below": true },
    "examine_action": "pit"
  },
  {
    "type": "terrain",
    "id": "t_pit_spiked_covered",
    "name": "covered spiked pit",
    "description": "Menacing with sharp spears along the bottom, this pit has a plank across it to allow someone or something to cross safely.  The two by four could be removed to revert it back into a trap.",
    "symbol": "#",
    "color": "light_red",
    "move_cost": 2,
    "flags": [ "TRANSPARENT", "ROAD" ],
    "bash": { "sound": "thump", "ter_set": "t_null", "str_min": 40, "str_max": 100, "str_min_supported": 100, "bash_below": true },
    "examine_action": "pit_covered"
  },
  {
    "type": "terrain",
    "id": "t_pit_glass",
    "name": "glass pit",
    "description": "Looks like a ton of broken glass was dumped into this pit, maybe not fatal to fall in but wouldn't be pleasant to try to crawl out.",
    "symbol": "0",
    "color": "light_cyan",
    "move_cost": 10,
    "trap": "tr_glass_pit",
    "flags": [ "TRANSPARENT" ],
    "bash": { "sound": "thump", "ter_set": "t_null", "str_min": 40, "str_max": 100, "str_min_supported": 100, "bash_below": true },
    "examine_action": "pit"
  },
  {
    "type": "terrain",
    "id": "t_pit_glass_covered",
    "name": "covered glass pit",
    "description": "A two by four has been placed carefully to allow traversal over this ditch full of large glass shards.  The wooden board could be removed so it couldn't be safely crossed.",
    "symbol": "#",
    "color": "light_cyan",
    "move_cost": 2,
    "flags": [ "TRANSPARENT", "ROAD" ],
    "bash": { "sound": "thump", "ter_set": "t_null", "str_min": 40, "str_max": 100, "str_min_supported": 100, "bash_below": true },
    "examine_action": "pit_covered"
  },
  {
    "type": "terrain",
    "id": "t_rock_floor",
    "name": "rock floor",
    "description": "A relatively flat area of rock and stone.  Looks stable enough to be mined with the proper mining gear.",
    "symbol": ".",
    "color": "light_gray",
    "move_cost": 2,
    "roof": "t_flat_roof",
    "flags": [ "TRANSPARENT", "INDOORS", "COLLAPSES", "SUPPORTS_ROOF", "FLAT", "ROAD" ],
    "bash": { "ter_set": "t_null", "str_min": 75, "str_max": 400, "str_min_supported": 100, "bash_below": true }
  },
  {
    "type": "terrain",
    "id": "t_rock_floor_no_roof",
    "name": "rock floor",
    "description": "A relatively flat area of rock and stone.  Looks stable enough to be mined with the proper mining gear.",
    "symbol": ".",
    "color": "light_gray",
    "looks_like": "t_rock_floor",
    "move_cost": 2,
    "roof": "t_open_air",
    "flags": [ "TRANSPARENT", "FLAT", "ROAD" ],
    "bash": { "ter_set": "t_null", "str_min": 75, "str_max": 400, "str_min_supported": 100, "bash_below": true }
  },
  {
    "type": "terrain",
    "id": "t_woodchips",
    "name": "woodchips",
    "looks_like": "t_dirt",
    "description": "Small splinters of wood laid out in a layer to prevent unwanted plants from growing.",
    "symbol": ".",
    "color": "brown",
    "move_cost": 2,
    "flags": [ "TRANSPARENT", "DIGGABLE", "FLAT", "PLOWABLE" ],
    "bash": { "sound": "thump", "ter_set": "t_null", "str_min": 40, "str_max": 100, "str_min_supported": 100 }
  },
  {
    "type": "terrain",
    "id": "t_moss",
    "name": "moss",
    "looks_like": "t_grass",
    "description": "Moist spongy moss.",
    "symbol": ".",
    "color": "light_green",
    "move_cost": 2,
    "flags": [ "TRANSPARENT", "DIGGABLE", "FLAT" ],
    "bash": { "sound": "thump", "ter_set": "t_null", "str_min": 40, "str_max": 100, "str_min_supported": 100, "bash_below": true }
  },
  {
    "type": "terrain",
    "id": "t_grass",
    "name": "grass",
    "description": "An area of hardy Kentucky bluegrass about ankle high.  Cutting the grass short enough would destroy the root system, causing this area to turn into a patch of dirt.",
    "symbol": ".",
    "color": "green",
    "move_cost": 2,
    "flags": [ "TRANSPARENT", "DIGGABLE", "FLAT", "PLOWABLE" ],
    "bash": { "sound": "thump", "ter_set": "t_null", "str_min": 40, "str_max": 100, "str_min_supported": 100, "bash_below": true }
  },
  {
    "type": "terrain",
    "id": "t_grass_white",
    "name": "white grass",
    "description": "A section of Kentucky bluegrass covered in white latex-based paint, with neat lines designed for recreational sports.",
    "symbol": ".",
    "color": "white",
    "move_cost": 2,
    "flags": [ "TRANSPARENT", "DIGGABLE", "FLAT", "PLOWABLE" ],
    "bash": { "sound": "thump", "ter_set": "t_null", "str_min": 40, "str_max": 100, "str_min_supported": 100, "bash_below": true }
  },
  {
    "type": "terrain",
    "id": "t_grass_long",
    "name": "long grass",
    "description": "Long shaggy grass about shin high.",
    "looks_like": "t_grass",
    "symbol": ",",
    "color": "green",
    "move_cost": 3,
    "flags": [ "TRANSPARENT", "DIGGABLE", "FLAT", "PLOWABLE" ],
    "bash": { "sound": "thump", "ter_set": "t_null", "str_min": 40, "str_max": 100, "str_min_supported": 100, "bash_below": true }
  },
  {
    "type": "terrain",
    "id": "t_grass_tall",
    "name": "tall grass",
    "description": "Tall grass about head high.",
    "looks_like": "t_shrub",
    "symbol": ",",
    "color": "brown_green",
    "move_cost": 5,
    "flags": [ "TRANSPARENT", "DIGGABLE", "FLAT", "PLOWABLE" ],
    "bash": { "sound": "thump", "ter_set": "t_null", "str_min": 40, "str_max": 100, "str_min_supported": 100, "bash_below": true }
  },
  {
    "type": "terrain",
    "id": "t_grass_dead",
    "name": "dead grass",
    "description": "Long shaggy grass that hasn't been cut recently.",
    "looks_like": "t_dirt",
    "symbol": ".",
    "color": "brown",
    "move_cost": 2,
    "flags": [ "TRANSPARENT", "DIGGABLE", "FLAT", "PLOWABLE" ],
    "bash": { "ter_set": "t_null", "str_min": 50, "str_max": 400, "str_min_supported": 100, "bash_below": true }
  },
  {
    "type": "terrain",
    "id": "t_grass_golf",
    "name": "golf green",
    "description": "Grass mowed very short and neat.",
    "looks_like": "t_grass",
    "symbol": ".",
    "color": "light_green",
    "move_cost": 2,
    "flags": [ "TRANSPARENT", "DIGGABLE", "FLAT", "PLOWABLE" ],
    "bash": { "ter_set": "t_null", "str_min": 50, "str_max": 400, "str_min_supported": 100, "bash_below": true }
  },
  {
    "type": "terrain",
    "id": "t_golf_hole",
    "name": "golf hole",
    "description": "A small plastic cup embedded in the grass.",
    "symbol": "o",
    "color": "white",
    "move_cost": 2,
    "flags": [ "TRANSPARENT", "DIGGABLE", "FLAT", "PLOWABLE" ],
    "bash": { "ter_set": "t_null", "str_min": 50, "str_max": 400, "str_min_supported": 100, "bash_below": true }
  },
  {
    "type": "terrain",
    "id": "t_metal_floor",
    "name": "metal floor",
    "description": "High-quality and tough checkered flooring to reduce risk of slips and falls, with a matching roof.",
    "symbol": ".",
    "color": "light_cyan",
    "move_cost": 2,
    "flags": [ "TRANSPARENT", "INDOORS", "FLAT", "ROAD" ],
    "bash": { "sound": "thump", "ter_set": "t_null", "str_min": 100, "str_max": 500, "str_min_supported": 200 }
  },
  {
    "type": "terrain",
    "id": "t_pavement",
    "name": "pavement",
    "connects_to": "PAVEMENT",
    "description": "A segment of asphalt, slowly degrading from cracks, frost heaves and lack of maintenance.",
    "symbol": ".",
    "color": "dark_gray",
    "move_cost": 2,
    "flags": [ "TRANSPARENT", "FLAT", "ROAD", "MINEABLE" ],
    "bash": {
      "ter_set": "t_null",
      "str_min": 50,
      "str_max": 400,
      "str_min_supported": 100,
      "items": [ { "item": "rock", "count": [ 2, 10 ] }, { "item": "rebar", "count": [ 0, 4 ] } ]
    }
  },
  {
    "type": "terrain",
    "id": "t_pavement_y",
    "name": "yellow pavement",
    "connects_to": "PAVEMENT",
    "description": "Streaks of carefully aligned yellow paint mark the road to inform drivers not to cross.  No one is enforcing these rules anymore.",
    "symbol": ".",
    "color": "yellow",
    "move_cost": 2,
    "flags": [ "TRANSPARENT", "FLAT", "ROAD", "MINEABLE" ],
    "bash": {
      "ter_set": "t_null",
      "str_min": 50,
      "str_max": 400,
      "str_min_supported": 100,
      "items": [ { "item": "rock", "count": [ 2, 10 ] }, { "item": "rebar", "count": [ 0, 4 ] } ]
    }
  },
  {
    "type": "terrain",
    "id": "t_sidewalk",
    "name": "sidewalk",
    "description": "An area of common poured concrete, damaged by frost heaves and large cracks due to lack of maintenance.",
    "symbol": ".",
    "color": "light_gray",
    "move_cost": 2,
    "flags": [ "TRANSPARENT", "FLAT", "ROAD", "MINEABLE" ],
    "bash": {
      "ter_set": "t_null",
      "str_min": 50,
      "str_max": 400,
      "str_min_supported": 100,
      "items": [ { "item": "rock", "count": [ 2, 10 ] } ]
    }
  },
  {
    "type": "terrain",
    "id": "t_concrete",
    "name": "concrete",
    "description": "A newer segment of poured concrete with surface finishes for aesthetics and resistance to freeze-thaw cycles.",
    "symbol": ".",
    "color": "light_gray",
    "move_cost": 2,
    "flags": [ "TRANSPARENT", "FLAT", "ROAD", "MINEABLE" ],
    "bash": {
      "ter_set": "t_null",
      "str_min": 50,
      "str_max": 400,
      "str_min_supported": 100,
      "items": [ { "item": "rock", "count": [ 2, 15 ] }, { "item": "rebar", "count": [ 0, 4 ] } ]
    }
  },
  {
    "type": "terrain",
    "id": "t_floor",
    "name": "floor",
    "description": "Interlocking wooden tiles that are more than likely treated against fire, with wooden posts and beams supporting a roof.",
    "symbol": ".",
    "color": "cyan",
    "move_cost": 2,
    "roof": "t_flat_roof",
    "flags": [ "TRANSPARENT", "FLAMMABLE_HARD", "SUPPORTS_ROOF", "COLLAPSES", "INDOORS", "FLAT", "ROAD" ],
    "bash": {
      "sound": "SMASH!",
      "ter_set": "t_null",
      "str_min": 50,
      "str_max": 400,
      "str_min_supported": 100,
      "items": [ { "item": "splinter", "count": [ 2, 8 ] }, { "item": "nail", "charges": [ 5, 10 ] } ]
    }
  },
  {
    "type": "terrain",
    "id": "t_floor_primitive",
    "name": "primitive floor",
    "description": "Timber floor and supports, holding up a sod roof.",
    "symbol": ".",
    "color": "brown",
    "move_cost": 2,
    "roof": "t_flat_roof",
    "flags": [ "TRANSPARENT", "FLAMMABLE_ASH", "SUPPORTS_ROOF", "COLLAPSES", "INDOORS", "FLAT" ],
    "bash": {
      "sound": "SMASH!",
      "ter_set": "t_null",
      "str_min": 50,
      "str_max": 400,
      "str_min_supported": 100,
      "items": [
        { "item": "log", "count": [ 0, 1 ] },
        { "item": "stick", "count": [ 1, 4 ] },
        { "item": "splinter", "charges": [ 1, 4 ] }
      ]
    }
  },
  {
    "type": "terrain",
    "id": "t_scrap_floor",
    "name": "simple metal floor",
    "description": "A crudely welded together floor of metal with steel trusses and supporting girders.",
    "symbol": ".",
    "color": "cyan",
    "move_cost": 2,
    "roof": "t_flat_roof",
    "flags": [ "TRANSPARENT", "SUPPORTS_ROOF", "COLLAPSES", "INDOORS", "FLAT", "ROAD" ],
    "bash": {
      "str_min": 50,
      "str_max": 400,
      "sound": "SMASH!",
      "ter_set": "t_null",
      "str_min_supported": 100,
      "items": [ { "item": "steel_chunk", "count": [ 5, 11 ] } ]
    }
  },
  {
    "type": "terrain",
    "id": "t_floor_waxed",
    "name": "waxed floor",
    "description": "Hardwood flooring that has been treated with chemicals to improve slip resistance and sliding, commonly for recreational sports.",
    "symbol": ".",
    "color": "light_red",
    "move_cost": 2,
    "flags": [ "TRANSPARENT", "FLAMMABLE_HARD", "SUPPORTS_ROOF", "COLLAPSES", "INDOORS", "FLAT" ],
    "bash": {
      "sound": "SMASH!",
      "ter_set": "t_null",
      "str_min": 50,
      "str_max": 400,
      "str_min_supported": 100,
      "items": [ { "item": "wax", "count": [ 1, 3 ] } ]
    }
  },
  {
    "type": "terrain",
    "id": "t_dirtfloor",
    "name": "dirt floor",
    "description": "Floor consisting of finely mixed earth that has been tamped down.",
    "symbol": ".",
    "color": "brown",
    "move_cost": 2,
    "flags": [ "TRANSPARENT", "DIGGABLE", "SUPPORTS_ROOF", "COLLAPSES", "INDOORS", "FLAT", "PLOWABLE" ],
    "bash": {
      "sound": "SMASH!",
      "ter_set": "t_null",
      "str_min": 50,
      "str_max": 400,
      "str_min_supported": 100,
      "items": [ { "item": "splinter", "count": [ 2, 8 ] }, { "item": "nail", "charges": [ 5, 10 ] } ]
    }
  },
  {
    "type": "terrain",
    "id": "t_grate",
    "name": "metal grate",
    "description": "A type of walkway that can be used as protective covering over drains or even used as a filter.",
    "symbol": "#",
    "color": "dark_gray",
    "move_cost": 2,
    "flags": [ "TRANSPARENT" ]
  },
  {
    "type": "terrain",
    "id": "t_slime",
    "name": "slime",
    "description": "A disgusting and slippery mess that could be used to stash things because who'd want to touch it?",
    "symbol": "~",
    "color": "green",
    "move_cost": 6,
    "flags": [ "TRANSPARENT", "CONTAINER", "FLAMMABLE_ASH", "PLACE_ITEM" ]
  },
  {
    "type": "terrain",
    "id": "t_bridge",
    "name": "walkway",
    "description": "A metallic bridge commonly used in industrial settings to meet specified safety standards.",
    "symbol": "#",
    "color": "yellow",
    "move_cost": 2,
    "flags": [ "TRANSPARENT", "FLAT" ]
  },
  {
    "type": "terrain",
    "id": "t_utility_light",
    "name": "utility light",
    "description": "An industrial flood light set up to illuminate the surroundings.  Smashing it doesn't seem like it'd produce any worthwhile salvage.",
    "symbol": ".",
    "color": "white",
    "move_cost": 2,
    "flags": [ "TRANSPARENT", "FLAMMABLE_HARD", "SUPPORTS_ROOF", "COLLAPSES", "INDOORS", "FLAT", "ROAD", "MINEABLE" ],
    "bash": {
      "sound": "SMASH!",
      "ter_set": "t_null",
      "str_min": 50,
      "str_max": 400,
      "str_min_supported": 100,
      "items": [ { "item": "splinter", "count": [ 2, 8 ] }, { "item": "nail", "charges": [ 5, 10 ] } ]
    }
  },
  {
    "type": "terrain",
    "id": "t_wall_log_half",
    "name": "half-built log wall",
    "description": "A half-constructed wall of notched logs that interlock to provide stability.  Needs a few more logs to hold up a roof.  Looks flammable.",
    "symbol": "#",
    "color": "brown",
    "move_cost": 4,
    "flags": [ "TRANSPARENT", "FLAMMABLE_ASH", "NOITEM", "REDUCE_SCENT", "MOUNTABLE", "MINEABLE" ],
    "connects_to": "WALL",
    "bash": {
      "str_min": 40,
      "str_max": 120,
      "sound": "crash!",
      "sound_fail": "whump!",
      "ter_set": "t_null",
      "items": [ { "item": "splinter", "count": [ 10, 20 ] } ]
    }
  },
  {
    "type": "terrain",
    "id": "t_wall_log",
    "name": "log wall",
    "description": "A tall wall of timber suitable for housing and insulating from the weather.  Quite flammable.",
    "symbol": "LINE_OXOX",
    "color": "brown",
    "move_cost": 0,
    "flags": [ "FLAMMABLE", "NOITEM", "SUPPORTS_ROOF", "WALL", "AUTO_WALL_SYMBOL", "MINEABLE", "BLOCK_WIND" ],
    "connects_to": "WALL",
    "bash": {
      "str_min": 60,
      "str_max": 180,
      "sound": "crunch!",
      "sound_fail": "whump!",
      "ter_set": "t_wall_log_chipped",
      "items": [ { "item": "splinter", "count": [ 5, 10 ] } ]
    }
  },
  {
    "type": "terrain",
    "id": "t_wall_log_chipped",
    "name": "chipped log wall",
    "description": "A moderately damaged wall, could probably be patched up with some planks and nails.",
    "symbol": "LINE_OXOX",
    "color": "brown",
    "move_cost": 0,
    "flags": [ "FLAMMABLE", "NOITEM", "SUPPORTS_ROOF", "WALL", "AUTO_WALL_SYMBOL", "MINEABLE", "BLOCK_WIND" ],
    "connects_to": "WALL",
    "bash": {
      "str_min": 40,
      "str_max": 160,
      "sound": "crunch!",
      "sound_fail": "whump!",
      "ter_set": "t_wall_log_broken",
      "items": [ { "item": "splinter", "count": [ 5, 10 ] } ]
    }
  },
  {
    "type": "terrain",
    "id": "t_wall_log_broken",
    "name": "broken log wall",
    "description": "A destroyed wood wall, with only a supporting log left, ready to collapse.  Looks repairable if the damage was replaced and patched together with nails and planks.",
    "symbol": "&",
    "color": "brown",
    "move_cost": 0,
    "flags": [ "TRANSPARENT", "FLAMMABLE_ASH", "NOITEM", "SUPPORTS_ROOF", "REDUCE_SCENT", "PERMEABLE", "CONNECT_TO_WALL" ],
    "bash": {
      "str_min": 8,
      "str_max": 150,
      "sound": "crash!",
      "sound_fail": "whump!",
      "ter_set": "t_null",
      "items": [ { "item": "splinter", "count": [ 10, 20 ] } ]
    }
  },
  {
    "type": "terrain",
    "id": "t_palisade",
    "name": "palisade wall",
    "description": "An age-old type of fortification consisting of hefty lumber staked into the ground and cabled together.",
    "symbol": "#",
    "color": "brown",
    "move_cost": 0,
    "flags": [ "FLAMMABLE", "NOITEM", "SUPPORTS_ROOF", "REDUCE_SCENT", "CONNECT_TO_WALL", "WALL", "BLOCK_WIND" ],
    "bash": {
      "str_min": 35,
      "str_max": 150,
      "sound": "crunch!",
      "sound_fail": "whump!",
      "ter_set": "t_null",
      "items": [ { "item": "splinter", "count": [ 10, 30 ] } ]
    }
  },
  {
    "type": "terrain",
    "id": "t_palisade_gate",
    "name": "palisade gate",
    "description": "A large doorway consisting of long logs cabled together, that could be expanded upon.  Can act as a door if some type of pulley system were rigged on an adjacent palisade wall.",
    "symbol": "+",
    "color": "light_red",
    "move_cost": 0,
    "flags": [ "FLAMMABLE", "NOITEM", "DOOR", "CONNECT_TO_WALL", "WALL", "BLOCK_WIND" ],
    "bash": {
      "str_min": 24,
      "str_max": 150,
      "sound": "crunch!",
      "sound_fail": "whump!",
      "ter_set": "t_null",
      "items": [ { "item": "splinter", "count": [ 10, 20 ] } ]
    }
  },
  {
    "type": "terrain",
    "id": "t_palisade_gate_o",
    "name": "open palisade gate",
    "description": "A hanging palisade gate, hoisted by a nearby pulley system.  Probably shouldn't be underneath when it comes down.",
    "symbol": ".",
    "color": "brown",
    "move_cost": 2,
    "flags": [ "TRANSPARENT", "FLAMMABLE", "FLAT", "CONNECT_TO_WALL" ],
    "bash": {
      "str_min": 6,
      "str_max": 150,
      "sound": "crunch!",
      "sound_fail": "whump!",
      "ter_set": "t_null",
      "items": [ { "item": "splinter", "count": [ 10, 20 ] } ]
    }
  },
  {
    "type": "terrain",
    "id": "t_wall_half",
    "name": "half-built wall",
    "description": "An incomplete wall of refined wood, dotted with carefully placed nails to provide proper support.  It requires some more two by fours and nails before it'd be considered a suitable wall.",
    "symbol": "#",
    "color": "light_red",
    "move_cost": 4,
    "flags": [ "TRANSPARENT", "FLAMMABLE_ASH", "NOITEM", "REDUCE_SCENT", "MOUNTABLE" ],
    "connects_to": "WALL",
    "bash": {
      "str_min": 10,
      "str_max": 70,
      "sound": "crunch!",
      "sound_fail": "whump!",
      "ter_set": "t_null",
      "items": [
        { "item": "2x4", "count": [ 0, 5 ] },
        { "item": "nail", "charges": [ 0, 5 ] },
        { "item": "splinter", "count": [ 5, 10 ] }
      ]
    }
  },
  {
    "type": "terrain",
    "id": "t_wall_wood",
    "name": "wooden wall",
    "description": "A finished wall of planks and support beams, capable of supporting an upper level or roof.  Still highly flammable.",
    "symbol": "LINE_OXOX",
    "color": "light_red",
    "move_cost": 0,
    "flags": [ "FLAMMABLE", "NOITEM", "SUPPORTS_ROOF", "WALL", "AUTO_WALL_SYMBOL", "BLOCK_WIND" ],
    "connects_to": "WALL",
    "bash": {
      "str_min": 12,
      "str_max": 150,
      "sound": "crunch!",
      "sound_fail": "whump!",
      "ter_set": "t_wall_wood_chipped",
      "items": [
        { "item": "2x4", "count": [ 0, 3 ] },
        { "item": "nail", "charges": [ 1, 5 ] },
        { "item": "splinter", "count": [ 1, 4 ] }
      ]
    }
  },
  {
    "type": "terrain",
    "id": "t_wall_wood_chipped",
    "name": "chipped wood wall",
    "description": "A wall of aligned two by fours that's starting to crack and break open.  Some cut wood and a number of nails could patch this up quick.",
    "symbol": "LINE_OXOX",
    "color": "light_red",
    "move_cost": 0,
    "flags": [ "FLAMMABLE", "NOITEM", "SUPPORTS_ROOF", "WALL", "AUTO_WALL_SYMBOL", "BLOCK_WIND" ],
    "connects_to": "WALL",
    "bash": {
      "str_min": 8,
      "str_max": 150,
      "sound": "crunch!",
      "sound_fail": "whump!",
      "ter_set": "t_wall_wood_broken",
      "items": [
        { "item": "2x4", "count": [ 1, 4 ] },
        { "item": "nail", "charges": [ 1, 3 ] },
        { "item": "splinter", "count": [ 1, 4 ] }
      ]
    }
  },
  {
    "type": "terrain",
    "id": "t_wall_wood_broken",
    "name": "broken wood wall",
    "description": "A number of planks are missing and the structure is beginning to sag and fall apart.  It's going to need quite a bit of work to repair this wall.",
    "symbol": "&",
    "color": "light_red",
    "move_cost": 0,
    "flags": [ "TRANSPARENT", "FLAMMABLE_ASH", "NOITEM", "SUPPORTS_ROOF", "REDUCE_SCENT", "PERMEABLE", "CONNECT_TO_WALL" ],
    "bash": {
      "str_min": 4,
      "str_max": 110,
      "sound": "crash!",
      "sound_fail": "whump!",
      "ter_set": "t_null",
      "items": [
        { "item": "2x4", "count": [ 2, 5 ] },
        { "item": "nail", "charges": [ 4, 10 ] },
        { "item": "splinter", "count": [ 1, 5 ] }
      ]
    }
  },
  {
    "type": "terrain",
    "id": "t_wall",
    "aliases": [ "t_wall_h", "t_wall_v" ],
    "name": "wall",
    "description": "The stereotypical wall with wooden support structure filled with insulation and drywalled.  Paint job is the all too common and neutral off-white or cream color, it could use more vibrant paint.  Appears as though the material is still flammable.",
    "symbol": "LINE_OXOX",
    "color": "light_gray",
    "move_cost": 0,
    "roof": "t_flat_roof",
    "flags": [ "FLAMMABLE", "NOITEM", "SUPPORTS_ROOF", "WALL", "AUTO_WALL_SYMBOL", "MINEABLE", "BLOCK_WIND" ],
    "bash": {
      "str_min": 30,
      "str_max": 210,
      "sound": "crash!",
      "sound_fail": "whump!",
      "ter_set": "t_null",
      "items": "wall_bash_results"
    }
  },
  {
    "type": "terrain",
    "id": "t_concrete_wall",
    "aliases": [ "t_concrete_h", "t_concrete_v" ],
    "name": "concrete wall",
    "description": "An aesthetically pleasing design with simple lines, this type of concrete was used with a weaker chemical mixture in order to have faster setting times.  Not ideal for multi-story buildings, but still capable of supporting a roof.",
    "symbol": "LINE_OXOX",
    "color": "dark_gray",
    "move_cost": 0,
    "roof": "t_rock_floor",
    "flags": [ "NOITEM", "SUPPORTS_ROOF", "WALL", "AUTO_WALL_SYMBOL", "MINEABLE", "BLOCK_WIND" ],
    "bash": {
      "str_min": 70,
      "str_max": 300,
      "sound": "crash!",
      "sound_fail": "whump!",
      "ter_set": "t_reb_cage",
      "items": [ { "item": "rock", "count": [ 10, 22 ] } ]
    }
  },
  {
    "type": "terrain",
    "id": "t_wall_metal",
    "aliases": [ "t_wall_metal_h", "t_wall_metal_v" ],
    "name": "metal wall",
    "description": "An industrially fabricated thick sheet carefully positioned and joined seamlessly with perimeter sealant, this wall is capable of resisting extreme elements as well as hostile forces.  Blast load rated and extremely fire-retardant, breaching will require specialized tools or industrial vehicles.",
    "symbol": "LINE_OXOX",
    "color": "cyan",
    "move_cost": 0,
    "roof": "t_metal_floor",
    "flags": [ "NOITEM", "SUPPORTS_ROOF", "WALL", "AUTO_WALL_SYMBOL", "MINEABLE", "BLOCK_WIND" ],
    "bash": {
      "str_min": 200,
      "str_max": 600,
      "sound": "metal screeching!",
      "sound_fail": "clang!",
      "ter_set": "t_null",
      "items": [
        { "item": "steel_lump", "count": [ 1, 4 ] },
        { "item": "steel_chunk", "count": [ 3, 12 ] },
        { "item": "scrap", "count": [ 9, 36 ] }
      ]
    }
  },
  {
    "type": "terrain",
    "id": "t_wall_glass",
    "aliases": [ "t_wall_glass_h", "t_wall_glass_v" ],
    "name": "glass wall",
    "description": "A barrier made of glass, it's nothing complicated, and looks extremely fragile.  Some contain glass break sensors or window sensors that trigger if the glass is tampered.",
    "symbol": "LINE_OXOX",
    "color": "light_cyan",
    "move_cost": 0,
    "flags": [ "TRANSPARENT", "NOITEM", "WALL", "AUTO_WALL_SYMBOL", "BLOCK_WIND" ],
    "bash": {
      "str_min": 4,
      "str_max": 12,
      "sound": "glass breaking!",
      "sound_fail": "whack!",
      "sound_vol": 16,
      "sound_fail_vol": 10,
      "ter_set": "t_floor",
      "items": [ { "item": "glass_shard", "count": [ 5, 10 ] } ]
    }
  },
  {
    "type": "terrain",
    "id": "t_wall_glass_alarm",
    "aliases": [ "t_wall_glass_h_alarm", "t_wall_glass_v_alarm" ],
    "name": "glass wall",
    "description": "A barrier made of glass, it's nothing complicated, and looks extremely fragile.  Some contain glass break sensors or window sensors that trigger if the glass is tampered.",
    "symbol": "LINE_OXOX",
    "color": "light_cyan",
    "move_cost": 0,
    "flags": [ "TRANSPARENT", "ALARMED", "NOITEM", "WALL", "AUTO_WALL_SYMBOL", "BLOCK_WIND" ],
    "bash": {
      "str_min": 4,
      "str_max": 12,
      "sound": "glass breaking!",
      "sound_fail": "whack!",
      "sound_vol": 16,
      "sound_fail_vol": 10,
      "ter_set": "t_floor",
      "items": [ { "item": "glass_shard", "count": [ 5, 10 ] } ]
    }
  },
  {
    "type": "terrain",
    "id": "t_reinforced_glass",
    "aliases": [ "t_reinforced_glass_h", "t_reinforced_glass_v" ],
    "name": "reinforced glass",
    "description": "A thicker pane of glass with thin metal wires embedded throughout, strengthening the structural properties.  Still weaker than other types of walls, and not made to support a roof either.",
    "symbol": "LINE_OXOX",
    "color": "light_cyan",
    "move_cost": 0,
    "flags": [ "TRANSPARENT", "NOITEM", "WALL", "AUTO_WALL_SYMBOL", "MINEABLE", "BLOCK_WIND" ],
    "bash": {
      "str_min": 40,
      "str_max": 210,
      "sound": "glass breaking!",
      "sound_fail": "whack!",
      "sound_vol": 20,
      "sound_fail_vol": 14,
      "ter_set": "t_floor",
      "items": [ { "item": "glass_shard", "count": [ 5, 10 ] }, { "item": "wire", "prob": 20 } ]
    }
  },
  {
    "type": "terrain",
    "id": "t_reinforced_glass_shutter",
    "name": "reinforced glass with closed shutters",
    "description": "A secondary layer of protection over reinforced glass, these metal shutters are typically used to ward off criminals or protect against damage from extreme weather.  Looks like it can only be opened from the inside.  Even with the installed shutters, it isn't feasible in supporting a roof.",
    "symbol": "LINE_OXOX",
    "color": "light_gray",
    "move_cost": 0,
    "flags": [ "NOITEM", "WALL", "AUTO_WALL_SYMBOL", "OPENCLOSE_INSIDE", "MINEABLE", "BLOCK_WIND" ],
    "open": "t_reinforced_glass_shutter_open",
    "bash": {
      "str_min": 60,
      "str_max": 210,
      "sound": "glass breaking!",
      "sound_fail": "whack!",
      "sound_vol": 20,
      "sound_fail_vol": 14,
      "ter_set": "t_floor",
      "items": [
        { "item": "glass_shard", "count": [ 5, 10 ] },
        { "item": "wire", "prob": 20 },
        { "item": "scrap", "count": [ 3, 5 ] }
      ]
    }
  },
  {
    "type": "terrain",
    "id": "t_reinforced_glass_shutter_open",
    "name": "reinforced glass with open shutters",
    "description": "Hanging metal shutters that haven't been deployed, exposing the reinforced glass.  It appears as though the metal shutters can only be activated from the inside.",
    "symbol": "LINE_OXOX",
    "color": "light_cyan",
    "move_cost": 0,
    "flags": [ "TRANSPARENT", "NOITEM", "WALL", "AUTO_WALL_SYMBOL", "OPENCLOSE_INSIDE", "MINEABLE", "BLOCK_WIND" ],
    "close": "t_reinforced_glass_shutter",
    "bash": {
      "str_min": 40,
      "str_max": 210,
      "sound": "glass breaking!",
      "sound_fail": "whack!",
      "sound_vol": 20,
      "sound_fail_vol": 14,
      "ter_set": "t_floor",
      "items": [
        { "item": "glass_shard", "count": [ 5, 10 ] },
        { "item": "wire", "prob": 20 },
        { "item": "scrap", "count": [ 3, 5 ] }
      ]
    }
  },
  {
    "type": "terrain",
    "id": "t_reinforced_door_glass_c",
    "name": "closed reinforced glass door",
    "description": "A closed glass door reinforced with woven steel wires in a stylish, but practical pattern.",
    "symbol": "+",
    "color": "light_cyan",
    "move_cost": 0,
    "roof": "t_flat_roof",
    "flags": [ "TRANSPARENT", "DOOR", "NOITEM", "CONNECT_TO_WALL", "MINEABLE", "BLOCK_WIND" ],
    "open": "t_reinforced_door_glass_o",
    "bash": {
      "str_min": 40,
      "str_max": 210,
      "sound": "glass breaking!",
      "sound_fail": "whack!",
      "sound_vol": 20,
      "sound_fail_vol": 14,
      "ter_set": "t_floor",
      "items": [
        { "item": "glass_shard", "count": [ 5, 10 ] },
        { "item": "wire", "prob": 20 },
        { "item": "scrap", "count": [ 3, 5 ] }
      ]
    }
  },
  {
    "type": "terrain",
    "id": "t_reinforced_door_glass_lab_c",
    "name": "closed reinforced glass door",
    "description": "A closed glass door reinforced with woven steel wires in a stylish, but practical pattern.",
    "symbol": "+",
    "color": "light_cyan",
    "move_cost": 0,
    "roof": "t_flat_roof",
    "flags": [ "TRANSPARENT", "DOOR", "NOITEM", "CONNECT_TO_WALL", "MINEABLE" ],
    "open": "t_reinforced_door_glass_lab_o",
    "bash": {
      "str_min": 40,
      "str_max": 210,
      "sound": "glass breaking!",
      "sound_fail": "whack!",
      "sound_vol": 20,
      "sound_fail_vol": 14,
      "ter_set": "t_thconc_floor",
      "items": [
        { "item": "glass_shard", "count": [ 5, 10 ] },
        { "item": "wire", "prob": 20 },
        { "item": "scrap", "count": [ 3, 5 ] }
      ]
    }
  },
  {
    "type": "terrain",
    "id": "t_reinforced_door_glass_o",
    "name": "open reinforced glass door",
    "description": "A glass door reinforced with woven steel wires in a stylish, but practical pattern.  Yep, it's open.",
    "symbol": "'",
    "color": "light_cyan",
    "move_cost": 2,
    "roof": "t_flat_roof",
    "flags": [ "TRANSPARENT", "FLAT", "CONNECT_TO_WALL", "ROAD", "MINEABLE" ],
    "close": "t_reinforced_door_glass_c",
    "bash": {
      "str_min": 40,
      "str_max": 210,
      "sound": "glass breaking!",
      "sound_fail": "whack!",
      "sound_vol": 20,
      "sound_fail_vol": 14,
      "ter_set": "t_floor",
      "items": [
        { "item": "glass_shard", "count": [ 5, 10 ] },
        { "item": "wire", "prob": 20 },
        { "item": "scrap", "count": [ 3, 5 ] }
      ]
    }
  },
  {
    "type": "terrain",
    "id": "t_reinforced_door_glass_lab_o",
    "name": "open reinforced glass door",
    "description": "A glass door reinforced with woven steel wires in a stylish, but practical pattern.  Yep, it's open.",
    "symbol": "'",
    "color": "light_cyan",
    "move_cost": 2,
    "roof": "t_flat_roof",
    "flags": [ "TRANSPARENT", "FLAT", "CONNECT_TO_WALL", "ROAD", "MINEABLE" ],
    "close": "t_reinforced_door_glass_lab_c",
    "bash": {
      "str_min": 40,
      "str_max": 210,
      "sound": "glass breaking!",
      "sound_fail": "whack!",
      "sound_vol": 20,
      "sound_fail_vol": 14,
      "ter_set": "t_thconc_floor",
      "items": [
        { "item": "glass_shard", "count": [ 5, 10 ] },
        { "item": "wire", "prob": 20 },
        { "item": "scrap", "count": [ 3, 5 ] }
      ]
    }
  },
  {
    "type": "terrain",
    "id": "t_bars",
    "name": "metal bars",
    "description": "Thick, heavy bars from the floor to the ceiling, interlaced wall to wall.  Not made to support roofs, but great for blocking paths.",
    "examine_action": "bars",
    "symbol": "\"",
    "color": "light_gray",
    "move_cost": 0,
    "flags": [ "TRANSPARENT", "NOITEM", "PERMEABLE", "CONNECT_TO_WALL", "THIN_OBSTACLE" ],
    "bash": {
      "str_min": 60,
      "str_max": 250,
      "sound": "metal screeching!",
      "sound_fail": "clang!",
      "ter_set": "t_floor",
      "items": [
        { "item": "steel_lump", "prob": 25 },
        { "item": "steel_chunk", "count": [ 1, 4 ] },
        { "item": "scrap", "count": [ 1, 5 ] }
      ]
    }
  },
  {
    "type": "terrain",
    "id": "t_door_c",
    "name": "closed wood door",
    "description": "A standard wooden door that doesn't look very resilient.  It'd probably burn easily, too.",
    "symbol": "+",
    "color": "brown",
    "move_cost": 0,
    "roof": "t_flat_roof",
    "flags": [ "FLAMMABLE_ASH", "DOOR", "NOITEM", "BARRICADABLE_DOOR", "CONNECT_TO_WALL", "BLOCK_WIND" ],
    "open": "t_door_o",
    "deconstruct": { "ter_set": "t_door_frame", "items": [ { "item": "2x4", "count": 4 }, { "item": "nail", "charges": [ 6, 12 ] } ] },
    "bash": {
      "str_min": 8,
      "str_max": 80,
      "str_min_blocked": 15,
      "str_max_blocked": 100,
      "sound": "smash!",
      "sound_fail": "whump!",
      "ter_set": "t_door_b",
      "items": [ { "item": "2x4", "prob": 25 }, { "item": "splinter", "count": [ 1, 2 ] }, { "item": "nail", "charges": [ 0, 2 ] } ]
    }
  },
  {
    "type": "terrain",
    "id": "t_door_lab_c",
    "name": "closed wood door",
    "description": "A standard wooden door that doesn't look very resilient.  It'd probably burn easily, too.",
    "symbol": "+",
    "color": "brown",
    "move_cost": 0,
    "roof": "t_flat_roof",
    "flags": [ "FLAMMABLE_ASH", "DOOR", "NOITEM", "BARRICADABLE_DOOR", "CONNECT_TO_WALL" ],
    "open": "t_door_lab_o",
    "deconstruct": { "ter_set": "t_door_lab_frame", "items": [ { "item": "2x4", "count": 4 }, { "item": "nail", "charges": [ 6, 12 ] } ] },
    "bash": {
      "str_min": 8,
      "str_max": 80,
      "str_min_blocked": 15,
      "str_max_blocked": 100,
      "sound": "smash!",
      "sound_fail": "whump!",
      "ter_set": "t_door_lab_b",
      "items": [ { "item": "2x4", "prob": 25 }, { "item": "splinter", "count": [ 1, 2 ] }, { "item": "nail", "charges": [ 0, 2 ] } ]
    }
  },
  {
    "type": "terrain",
    "id": "t_door_white_c",
    "name": "closed wood door",
    "description": "A standard wooden door that doesn't look very resilient.  It'd probably burn easily, too.",
    "symbol": "+",
    "color": "brown",
    "move_cost": 0,
    "roof": "t_flat_roof",
    "flags": [ "FLAMMABLE_ASH", "DOOR", "NOITEM", "BARRICADABLE_DOOR", "CONNECT_TO_WALL" ],
    "open": "t_door_white_o",
    "deconstruct": {
      "ter_set": "t_door_white_frame",
      "items": [ { "item": "2x4", "count": 4 }, { "item": "nail", "charges": [ 6, 12 ] } ]
    },
    "bash": {
      "str_min": 8,
      "str_max": 80,
      "str_min_blocked": 15,
      "str_max_blocked": 100,
      "sound": "smash!",
      "sound_fail": "whump!",
      "ter_set": "t_door_white_b",
      "items": [ { "item": "2x4", "prob": 25 }, { "item": "splinter", "count": [ 1, 2 ] }, { "item": "nail", "charges": [ 0, 2 ] } ]
    }
  },
  {
    "type": "terrain",
    "id": "t_door_gray_c",
    "name": "closed wood door",
    "description": "A standard wooden door that doesn't look very resilient.  It'd probably burn easily, too.",
    "symbol": "+",
    "color": "brown",
    "move_cost": 0,
    "roof": "t_flat_roof",
    "flags": [ "FLAMMABLE_ASH", "DOOR", "NOITEM", "BARRICADABLE_DOOR", "CONNECT_TO_WALL" ],
    "open": "t_door_gray_o",
    "deconstruct": { "ter_set": "t_door_gray_frame", "items": [ { "item": "2x4", "count": 4 }, { "item": "nail", "charges": [ 6, 12 ] } ] },
    "bash": {
      "str_min": 8,
      "str_max": 80,
      "str_min_blocked": 15,
      "str_max_blocked": 100,
      "sound": "smash!",
      "sound_fail": "whump!",
      "ter_set": "t_door_gray_b",
      "items": [ { "item": "2x4", "prob": 25 }, { "item": "splinter", "count": [ 1, 2 ] }, { "item": "nail", "charges": [ 0, 2 ] } ]
    }
  },
  {
    "type": "terrain",
    "id": "t_door_red_c",
    "name": "closed wood door",
    "description": "A standard wooden door that doesn't look very resilient.  It'd probably burn easily, too.",
    "symbol": "+",
    "color": "brown",
    "move_cost": 0,
    "roof": "t_flat_roof",
    "flags": [ "FLAMMABLE_ASH", "DOOR", "NOITEM", "BARRICADABLE_DOOR", "CONNECT_TO_WALL" ],
    "open": "t_door_red_o",
    "deconstruct": { "ter_set": "t_door_red_frame", "items": [ { "item": "2x4", "count": 4 }, { "item": "nail", "charges": [ 6, 12 ] } ] },
    "bash": {
      "str_min": 8,
      "str_max": 80,
      "str_min_blocked": 15,
      "str_max_blocked": 100,
      "sound": "smash!",
      "sound_fail": "whump!",
      "ter_set": "t_door_red_b",
      "items": [ { "item": "2x4", "prob": 25 }, { "item": "splinter", "count": [ 1, 2 ] }, { "item": "nail", "charges": [ 0, 2 ] } ]
    }
  },
  {
    "type": "terrain",
    "id": "t_door_green_c",
    "name": "closed wood door",
    "description": "A standard wooden door that doesn't look very resilient.  It'd probably burn easily, too.",
    "symbol": "+",
    "color": "brown",
    "move_cost": 0,
    "roof": "t_flat_roof",
    "flags": [ "FLAMMABLE_ASH", "DOOR", "NOITEM", "BARRICADABLE_DOOR", "CONNECT_TO_WALL" ],
    "open": "t_door_green_o",
    "deconstruct": {
      "ter_set": "t_door_green_frame",
      "items": [ { "item": "2x4", "count": 4 }, { "item": "nail", "charges": [ 6, 12 ] } ]
    },
    "bash": {
      "str_min": 8,
      "str_max": 80,
      "str_min_blocked": 15,
      "str_max_blocked": 100,
      "sound": "smash!",
      "sound_fail": "whump!",
      "ter_set": "t_door_green_b",
      "items": [ { "item": "2x4", "prob": 25 }, { "item": "splinter", "count": [ 1, 2 ] }, { "item": "nail", "charges": [ 0, 2 ] } ]
    }
  },
  {
    "type": "terrain",
    "id": "t_door_white_o",
    "name": "open wood door",
    "description": "A standard wooden door that doesn't look very resilient.  It'd probably burn easily, too.  This one is wide open.",
    "symbol": "'",
    "color": "brown",
    "move_cost": 2,
    "roof": "t_flat_roof",
    "flags": [ "FLAMMABLE_ASH", "TRANSPARENT", "FLAT", "BARRICADABLE_DOOR", "CONNECT_TO_WALL", "ROAD" ],
    "deconstruct": {
      "ter_set": "t_door_white_frame",
      "items": [ { "item": "2x4", "count": 4 }, { "item": "nail", "charges": [ 6, 12 ] } ]
    },
    "close": "t_door_white_c",
    "bash": {
      "str_min": 5,
      "str_max": 80,
      "str_min_blocked": 7,
      "str_max_blocked": 100,
      "sound": "crash!",
      "sound_fail": "whump!",
      "ter_set": "t_door_white_frame",
      "items": [
        { "item": "2x4", "count": [ 1, 3 ] },
        { "item": "nail", "charges": [ 1, 6 ] },
        { "item": "splinter", "count": [ 2, 6 ] }
      ]
    }
  },
  {
    "type": "terrain",
    "id": "t_door_gray_o",
    "name": "open wood door",
    "description": "A standard wooden door that doesn't look very resilient.  It'd probably burn easily, too.  This one is wide open.",
    "symbol": "'",
    "color": "brown",
    "move_cost": 2,
    "roof": "t_flat_roof",
    "flags": [ "FLAMMABLE_ASH", "TRANSPARENT", "FLAT", "BARRICADABLE_DOOR", "CONNECT_TO_WALL", "ROAD" ],
    "deconstruct": { "ter_set": "t_door_gray_frame", "items": [ { "item": "2x4", "count": 4 }, { "item": "nail", "charges": [ 6, 12 ] } ] },
    "close": "t_door_gray_c",
    "bash": {
      "str_min": 5,
      "str_max": 80,
      "str_min_blocked": 7,
      "str_max_blocked": 100,
      "sound": "crash!",
      "sound_fail": "whump!",
      "ter_set": "t_door_gray_frame",
      "items": [
        { "item": "2x4", "count": [ 1, 3 ] },
        { "item": "nail", "charges": [ 1, 6 ] },
        { "item": "splinter", "count": [ 2, 6 ] }
      ]
    }
  },
  {
    "type": "terrain",
    "id": "t_door_red_o",
    "name": "open wood door",
    "description": "A standard wooden door that doesn't look very resilient.  It'd probably burn easily, too.  This one is wide open.",
    "symbol": "'",
    "color": "brown",
    "move_cost": 2,
    "roof": "t_flat_roof",
    "flags": [ "FLAMMABLE_ASH", "TRANSPARENT", "FLAT", "BARRICADABLE_DOOR", "CONNECT_TO_WALL", "ROAD" ],
    "deconstruct": { "ter_set": "t_door_red_frame", "items": [ { "item": "2x4", "count": 4 }, { "item": "nail", "charges": [ 6, 12 ] } ] },
    "close": "t_door_red_c",
    "bash": {
      "str_min": 5,
      "str_max": 80,
      "str_min_blocked": 7,
      "str_max_blocked": 100,
      "sound": "crash!",
      "sound_fail": "whump!",
      "ter_set": "t_door_red_frame",
      "items": [
        { "item": "2x4", "count": [ 1, 3 ] },
        { "item": "nail", "charges": [ 1, 6 ] },
        { "item": "splinter", "count": [ 2, 6 ] }
      ]
    }
  },
  {
    "type": "terrain",
    "id": "t_door_green_o",
    "name": "open wood door",
    "description": "A standard wooden door that doesn't look very resilient.  It'd probably burn easily, too.  This one is wide open.",
    "symbol": "'",
    "color": "brown",
    "move_cost": 2,
    "roof": "t_flat_roof",
    "flags": [ "FLAMMABLE_ASH", "TRANSPARENT", "FLAT", "BARRICADABLE_DOOR", "CONNECT_TO_WALL", "ROAD" ],
    "deconstruct": {
      "ter_set": "t_door_green_frame",
      "items": [ { "item": "2x4", "count": 4 }, { "item": "nail", "charges": [ 6, 12 ] } ]
    },
    "close": "t_door_green_c",
    "bash": {
      "str_min": 5,
      "str_max": 80,
      "str_min_blocked": 7,
      "str_max_blocked": 100,
      "sound": "crash!",
      "sound_fail": "whump!",
      "ter_set": "t_door_green_frame",
      "items": [
        { "item": "2x4", "count": [ 1, 3 ] },
        { "item": "nail", "charges": [ 1, 6 ] },
        { "item": "splinter", "count": [ 2, 6 ] }
      ]
    }
  },
  {
    "type": "terrain",
    "id": "t_door_white_b",
    "name": "damaged wood door",
    "description": "A trashed wooden door, that is more of an obstacle than a door.  Also, you can see right through it.  It could be boarded up with a few two by fours.",
    "symbol": "&",
    "color": "brown",
    "move_cost": 0,
    "roof": "t_flat_roof",
    "flags": [
      "TRANSPARENT",
      "FLAMMABLE_ASH",
      "NOITEM",
      "REDUCE_SCENT",
      "BARRICADABLE_DOOR_DAMAGED",
      "PERMEABLE",
      "CONNECT_TO_WALL"
    ],
    "bash": {
      "str_min": 5,
      "str_max": 70,
      "str_min_blocked": 7,
      "str_max_blocked": 90,
      "sound": "crash!",
      "sound_fail": "whump!",
      "ter_set": "t_door_white_frame",
      "items": [
        { "item": "2x4", "count": [ 1, 2 ] },
        { "item": "nail", "charges": [ 1, 4 ] },
        { "item": "splinter", "count": [ 1, 4 ] }
      ]
    }
  },
  {
    "type": "terrain",
    "id": "t_door_gray_b",
    "name": "damaged wood door",
    "description": "A trashed wooden door, that is more of an obstacle than a door.  Also, you can see right through it.  It could be boarded up with a few two by fours.",
    "symbol": "&",
    "color": "brown",
    "move_cost": 0,
    "roof": "t_flat_roof",
    "flags": [
      "TRANSPARENT",
      "FLAMMABLE_ASH",
      "NOITEM",
      "REDUCE_SCENT",
      "BARRICADABLE_DOOR_DAMAGED",
      "PERMEABLE",
      "CONNECT_TO_WALL"
    ],
    "bash": {
      "str_min": 5,
      "str_max": 70,
      "str_min_blocked": 7,
      "str_max_blocked": 90,
      "sound": "crash!",
      "sound_fail": "whump!",
      "ter_set": "t_door_gray_frame",
      "items": [
        { "item": "2x4", "count": [ 1, 2 ] },
        { "item": "nail", "charges": [ 1, 4 ] },
        { "item": "splinter", "count": [ 1, 4 ] }
      ]
    }
  },
  {
    "type": "terrain",
    "id": "t_door_red_b",
    "name": "damaged wood door",
    "description": "A trashed wooden door, that is more of an obstacle than a door.  Also, you can see right through it.  It could be boarded up with a few two by fours.",
    "symbol": "&",
    "color": "brown",
    "move_cost": 0,
    "roof": "t_flat_roof",
    "flags": [
      "TRANSPARENT",
      "FLAMMABLE_ASH",
      "NOITEM",
      "REDUCE_SCENT",
      "BARRICADABLE_DOOR_DAMAGED",
      "PERMEABLE",
      "CONNECT_TO_WALL"
    ],
    "bash": {
      "str_min": 5,
      "str_max": 70,
      "str_min_blocked": 7,
      "str_max_blocked": 90,
      "sound": "crash!",
      "sound_fail": "whump!",
      "ter_set": "t_door_red_frame",
      "items": [
        { "item": "2x4", "count": [ 1, 2 ] },
        { "item": "nail", "charges": [ 1, 4 ] },
        { "item": "splinter", "count": [ 1, 4 ] }
      ]
    }
  },
  {
    "type": "terrain",
    "id": "t_door_green_b",
    "name": "damaged wood door",
    "description": "A trashed wooden door, that is more of an obstacle than a door.  Also, you can see right through it.  It could be boarded up with a few two by fours.",
    "symbol": "&",
    "color": "brown",
    "move_cost": 0,
    "roof": "t_flat_roof",
    "flags": [
      "TRANSPARENT",
      "FLAMMABLE_ASH",
      "NOITEM",
      "REDUCE_SCENT",
      "BARRICADABLE_DOOR_DAMAGED",
      "PERMEABLE",
      "CONNECT_TO_WALL"
    ],
    "bash": {
      "str_min": 5,
      "str_max": 70,
      "str_min_blocked": 7,
      "str_max_blocked": 90,
      "sound": "crash!",
      "sound_fail": "whump!",
      "ter_set": "t_door_green_frame",
      "items": [
        { "item": "2x4", "count": [ 1, 2 ] },
        { "item": "nail", "charges": [ 1, 4 ] },
        { "item": "splinter", "count": [ 1, 4 ] }
      ]
    }
  },
  {
    "type": "terrain",
    "id": "t_door_white_frame",
    "name": "empty door frame",
    "description": "An empty door frame made from two by fours and nails.  A variety of doors could be constructed here.",
    "symbol": ".",
    "color": "brown",
    "move_cost": 2,
    "roof": "t_flat_roof",
    "flags": [ "TRANSPARENT", "FLAT", "CONNECT_TO_WALL", "ROAD" ],
    "bash": {
      "str_min": 6,
      "str_max": 25,
      "sound": "crunch!",
      "sound_fail": "whump!",
      "ter_set": "t_null",
      "items": [
        { "item": "2x4", "count": [ 3, 6 ] },
        { "item": "splinter", "count": [ 3, 6 ] },
        { "item": "nail", "charges": [ 6, 12 ] }
      ]
    },
    "deconstruct": { "ter_set": "t_linoleum_white", "items": [ { "item": "2x4", "count": 12 }, { "item": "nail", "charges": 24 } ] }
  },
  {
    "type": "terrain",
    "id": "t_door_gray_frame",
    "name": "empty door frame",
    "description": "An empty door frame made from two by fours and nails.  A variety of doors could be constructed here.",
    "symbol": ".",
    "color": "brown",
    "move_cost": 2,
    "roof": "t_flat_roof",
    "flags": [ "TRANSPARENT", "FLAT", "CONNECT_TO_WALL", "ROAD" ],
    "bash": {
      "str_min": 6,
      "str_max": 25,
      "sound": "crunch!",
      "sound_fail": "whump!",
      "ter_set": "t_null",
      "items": [
        { "item": "2x4", "count": [ 3, 6 ] },
        { "item": "splinter", "count": [ 3, 6 ] },
        { "item": "nail", "charges": [ 6, 12 ] }
      ]
    },
    "deconstruct": { "ter_set": "t_linoleum_gray", "items": [ { "item": "2x4", "count": 12 }, { "item": "nail", "charges": 24 } ] }
  },
  {
    "type": "terrain",
    "id": "t_door_red_frame",
    "name": "empty door frame",
    "description": "An empty door frame made from two by fours and nails.  A variety of doors could be constructed here.",
    "symbol": ".",
    "color": "brown",
    "move_cost": 2,
    "roof": "t_flat_roof",
    "flags": [ "TRANSPARENT", "FLAT", "CONNECT_TO_WALL", "ROAD" ],
    "bash": {
      "str_min": 6,
      "str_max": 25,
      "sound": "crunch!",
      "sound_fail": "whump!",
      "ter_set": "t_null",
      "items": [
        { "item": "2x4", "count": [ 3, 6 ] },
        { "item": "splinter", "count": [ 3, 6 ] },
        { "item": "nail", "charges": [ 6, 12 ] }
      ]
    },
    "deconstruct": { "ter_set": "t_carpet_red", "items": [ { "item": "2x4", "count": 12 }, { "item": "nail", "charges": 24 } ] }
  },
  {
    "type": "terrain",
    "id": "t_door_green_frame",
    "name": "empty door frame",
    "description": "An empty door frame made from two by fours and nails.  A variety of doors could be constructed here.",
    "symbol": ".",
    "color": "brown",
    "move_cost": 2,
    "roof": "t_flat_roof",
    "flags": [ "TRANSPARENT", "FLAT", "CONNECT_TO_WALL", "ROAD" ],
    "bash": {
      "str_min": 6,
      "str_max": 25,
      "sound": "crunch!",
      "sound_fail": "whump!",
      "ter_set": "t_null",
      "items": [
        { "item": "2x4", "count": [ 3, 6 ] },
        { "item": "splinter", "count": [ 3, 6 ] },
        { "item": "nail", "charges": [ 6, 12 ] }
      ]
    },
    "deconstruct": { "ter_set": "t_carpet_green", "items": [ { "item": "2x4", "count": 12 }, { "item": "nail", "charges": 24 } ] }
  },
  {
    "type": "terrain",
    "id": "t_door_glass_red_c",
    "name": "closed glass door",
    "description": "A sliding glass door, the kind that was on social media with people and animals running into.  This one is closed, so don't hurt yourself.",
    "symbol": "+",
    "color": "light_cyan",
    "move_cost": 0,
    "roof": "t_flat_roof",
    "flags": [ "TRANSPARENT", "DOOR", "NOITEM", "CONNECT_TO_WALL" ],
    "open": "t_door_glass_red_o",
    "deconstruct": { "ter_set": "t_door_red_frame", "items": [ { "item": "glass_sheet", "count": 1 } ] },
    "bash": {
      "str_min": 6,
      "str_max": 20,
      "sound": "glass breaking!",
      "sound_fail": "whack!",
      "sound_vol": 16,
      "sound_fail_vol": 10,
      "ter_set": "t_carpet_red",
      "items": [ { "item": "glass_shard", "count": [ 5, 10 ] } ]
    }
  },
  {
    "type": "terrain",
    "id": "t_door_glass_green_c",
    "name": "closed glass door",
    "description": "A sliding glass door, the kind that was on social media with people and animals running into.  This one is closed, so don't hurt yourself.",
    "symbol": "+",
    "color": "light_cyan",
    "move_cost": 0,
    "roof": "t_flat_roof",
    "flags": [ "TRANSPARENT", "DOOR", "NOITEM", "CONNECT_TO_WALL" ],
    "open": "t_door_glass_green_o",
    "deconstruct": { "ter_set": "t_door_green_frame", "items": [ { "item": "glass_sheet", "count": 1 } ] },
    "bash": {
      "str_min": 6,
      "str_max": 20,
      "sound": "glass breaking!",
      "sound_fail": "whack!",
      "sound_vol": 16,
      "sound_fail_vol": 10,
      "ter_set": "t_carpet_green",
      "items": [ { "item": "glass_shard", "count": [ 5, 10 ] } ]
    }
  },
  {
    "type": "terrain",
<<<<<<< HEAD
    "id": "t_reinforced_door_glass_o",
    "name": "open reinforced glass door",
    "description": "A glass door reinforced with woven steel wires in a stylish, but practical pattern.  Yep, it's open.",
    "symbol": "'",
=======
    "id": "t_door_glass_white_c",
    "name": "closed glass door",
    "description": "A sliding glass door, the kind that was on social media with people and animals running into.  This one is closed, so don't hurt yourself.",
    "symbol": "+",
    "color": "light_cyan",
    "move_cost": 0,
    "roof": "t_flat_roof",
    "flags": [ "TRANSPARENT", "DOOR", "NOITEM", "CONNECT_TO_WALL" ],
    "open": "t_door_glass_white_o",
    "deconstruct": { "ter_set": "t_door_white_frame", "items": [ { "item": "glass_sheet", "count": 1 } ] },
    "bash": {
      "str_min": 6,
      "str_max": 20,
      "sound": "glass breaking!",
      "sound_fail": "whack!",
      "sound_vol": 16,
      "sound_fail_vol": 10,
      "ter_set": "t_linoleum_white",
      "items": [ { "item": "glass_shard", "count": [ 5, 10 ] } ]
    }
  },
  {
    "type": "terrain",
    "id": "t_door_glass_gray_c",
    "name": "closed glass door",
    "description": "A sliding glass door, the kind that was on social media with people and animals running into.  This one is closed, so don't hurt yourself.",
    "symbol": "+",
>>>>>>> 1ee397aa
    "color": "light_cyan",
    "move_cost": 0,
    "roof": "t_flat_roof",
    "flags": [ "TRANSPARENT", "DOOR", "NOITEM", "CONNECT_TO_WALL" ],
    "open": "t_door_glass_gray_o",
    "deconstruct": { "ter_set": "t_door_gray_frame", "items": [ { "item": "glass_sheet", "count": 1 } ] },
    "bash": {
      "str_min": 6,
      "str_max": 20,
      "sound": "glass breaking!",
      "sound_fail": "whack!",
      "sound_vol": 16,
      "sound_fail_vol": 10,
      "ter_set": "t_linoleum_gray",
      "items": [ { "item": "glass_shard", "count": [ 5, 10 ] } ]
    }
  },
  {
    "type": "terrain",
<<<<<<< HEAD
    "id": "t_bars",
    "name": "metal bars",
    "description": "Thick, heavy bars from the floor to the ceiling, interlaced wall to wall.  Not made to support roofs, but great for blocking paths.",
    "examine_action": "bars",
    "symbol": "\"",
    "color": "light_gray",
    "move_cost": 0,
    "flags": [ "TRANSPARENT", "NOITEM", "PERMEABLE", "CONNECT_TO_WALL", "THIN_OBSTACLE" ],
=======
    "id": "t_door_glass_red_o",
    "name": "open glass door",
    "description": "A sliding glass door that has been left open for all manner of things to travel through.",
    "symbol": "'",
    "color": "light_cyan",
    "move_cost": 2,
    "roof": "t_flat_roof",
    "flags": [ "TRANSPARENT", "FLAT", "CONNECT_TO_WALL", "ROAD" ],
    "close": "t_door_glass_red_c",
    "deconstruct": { "ter_set": "t_door_red_frame", "items": [ { "item": "glass_sheet", "count": 1 } ] },
    "bash": {
      "str_min": 4,
      "str_max": 20,
      "sound": "glass breaking!",
      "sound_fail": "whack!",
      "sound_vol": 16,
      "sound_fail_vol": 10,
      "ter_set": "t_carpet_red",
      "items": [ { "item": "glass_shard", "count": [ 5, 10 ] } ]
    }
  },
  {
    "type": "terrain",
    "id": "t_door_glass_green_o",
    "name": "open glass door",
    "description": "A sliding glass door that has been left open for all manner of things to travel through.",
    "symbol": "'",
    "color": "light_cyan",
    "move_cost": 2,
    "roof": "t_flat_roof",
    "flags": [ "TRANSPARENT", "FLAT", "CONNECT_TO_WALL", "ROAD" ],
    "close": "t_door_glass_green_c",
    "deconstruct": { "ter_set": "t_door_green_frame", "items": [ { "item": "glass_sheet", "count": 1 } ] },
>>>>>>> 1ee397aa
    "bash": {
      "str_min": 4,
      "str_max": 20,
      "sound": "glass breaking!",
      "sound_fail": "whack!",
      "sound_vol": 16,
      "sound_fail_vol": 10,
      "ter_set": "t_carpet_green",
      "items": [ { "item": "glass_shard", "count": [ 5, 10 ] } ]
    }
  },
  {
    "type": "terrain",
    "id": "t_door_glass_white_o",
    "name": "open glass door",
    "description": "A sliding glass door that has been left open for all manner of things to travel through.",
    "symbol": "'",
    "color": "light_cyan",
    "move_cost": 2,
    "roof": "t_flat_roof",
    "flags": [ "TRANSPARENT", "FLAT", "CONNECT_TO_WALL", "ROAD" ],
    "close": "t_door_glass_white_c",
    "deconstruct": { "ter_set": "t_door_white_frame", "items": [ { "item": "glass_sheet", "count": 1 } ] },
    "bash": {
      "str_min": 4,
      "str_max": 20,
      "sound": "glass breaking!",
      "sound_fail": "whack!",
      "sound_vol": 16,
      "sound_fail_vol": 10,
      "ter_set": "t_linoleum_white",
      "items": [ { "item": "glass_shard", "count": [ 5, 10 ] } ]
    }
  },
  {
    "type": "terrain",
<<<<<<< HEAD
=======
    "id": "t_door_glass_gray_o",
    "name": "open glass door",
    "description": "A sliding glass door that has been left open for all manner of things to travel through.",
    "symbol": "'",
    "color": "light_cyan",
    "move_cost": 2,
    "roof": "t_flat_roof",
    "flags": [ "TRANSPARENT", "FLAT", "CONNECT_TO_WALL", "ROAD" ],
    "close": "t_door_glass_gray_c",
    "deconstruct": { "ter_set": "t_door_gray_frame", "items": [ { "item": "glass_sheet", "count": 1 } ] },
    "bash": {
      "str_min": 4,
      "str_max": 20,
      "sound": "glass breaking!",
      "sound_fail": "whack!",
      "sound_vol": 16,
      "sound_fail_vol": 10,
      "ter_set": "t_linoleum_gray",
      "items": [ { "item": "glass_shard", "count": [ 5, 10 ] } ]
    }
  },
  {
    "type": "terrain",
>>>>>>> 1ee397aa
    "id": "t_door_c_peep",
    "name": "closed wood door with peephole",
    "description": "A regular door made of ordinary wood, except this one has a peephole.  If you examined it more closely, you'd be able to peek through the hole.",
    "symbol": "+",
    "color": "brown",
    "move_cost": 0,
    "roof": "t_flat_roof",
    "flags": [ "FLAMMABLE_ASH", "DOOR", "NOITEM", "BARRICADABLE_DOOR", "CONNECT_TO_WALL", "BLOCK_WIND" ],
    "examine_action": "door_peephole",
    "open": "t_door_o_peep",
    "deconstruct": {
      "ter_set": "t_door_frame",
      "items": [ { "item": "peephole", "count": 1 }, { "item": "2x4", "count": 4 }, { "item": "nail", "charges": [ 6, 12 ] } ]
    },
    "bash": {
      "str_min": 8,
      "str_max": 80,
      "str_min_blocked": 15,
      "str_max_blocked": 100,
      "sound": "smash!",
      "sound_fail": "whump!",
      "ter_set": "t_door_b_peep",
      "items": [
        { "item": "peephole", "prob": 75 },
        { "item": "2x4", "prob": 25 },
        { "item": "splinter", "count": [ 1, 2 ] },
        { "item": "nail", "charges": [ 0, 2 ] }
      ]
    }
  },
  {
    "type": "terrain",
    "id": "t_door_b",
    "name": "damaged wood door",
    "description": "A trashed wooden door, that is more of an obstacle than a door.  Also, you can see right through it.  It could be boarded up with a few two by fours.",
    "symbol": "&",
    "color": "brown",
    "move_cost": 0,
    "roof": "t_flat_roof",
    "flags": [
      "TRANSPARENT",
      "FLAMMABLE_ASH",
      "NOITEM",
      "REDUCE_SCENT",
      "BARRICADABLE_DOOR_DAMAGED",
      "PERMEABLE",
      "CONNECT_TO_WALL"
    ],
    "bash": {
      "str_min": 5,
      "str_max": 70,
      "str_min_blocked": 7,
      "str_max_blocked": 90,
      "sound": "crash!",
      "sound_fail": "whump!",
      "ter_set": "t_door_frame",
      "items": [
        { "item": "2x4", "count": [ 1, 2 ] },
        { "item": "nail", "charges": [ 1, 4 ] },
        { "item": "splinter", "count": [ 1, 4 ] }
      ]
    }
  },
  {
    "type": "terrain",
    "id": "t_door_b_peep",
    "name": "damaged wood door with peephole",
    "//": "There's no need for a use-peephole, because the door is transparent",
    "description": "Bad news is the peephole is broken and you can't look outside the door.  Good news is the door is nearly broken down, so there's nothing blocking the view.  A few planks, nails and the right tools could patch up all the damage.",
    "symbol": "&",
    "color": "brown",
    "move_cost": 0,
    "roof": "t_flat_roof",
    "flags": [
      "TRANSPARENT",
      "FLAMMABLE_ASH",
      "NOITEM",
      "REDUCE_SCENT",
      "BARRICADABLE_DOOR_DAMAGED",
      "PERMEABLE",
      "CONNECT_TO_WALL"
    ],
    "bash": {
      "str_min": 5,
      "str_max": 70,
      "str_min_blocked": 7,
      "str_max_blocked": 90,
      "sound": "crash!",
      "sound_fail": "whump!",
      "ter_set": "t_door_frame",
      "items": [
        { "item": "2x4", "prob": 50 },
        { "item": "2x4", "count": [ 1, 2 ] },
        { "item": "nail", "charges": [ 1, 4 ] },
        { "item": "splinter", "count": [ 1, 4 ] }
      ]
    }
  },
  {
    "type": "terrain",
    "id": "t_door_o",
    "name": "open wood door",
    "description": "A standard wooden door that doesn't look very resilient.  It'd probably burn easily, too.  This one is wide open.",
    "symbol": "'",
    "color": "brown",
    "move_cost": 2,
    "roof": "t_flat_roof",
    "flags": [ "FLAMMABLE_ASH", "TRANSPARENT", "FLAT", "BARRICADABLE_DOOR", "CONNECT_TO_WALL", "ROAD" ],
    "deconstruct": { "ter_set": "t_door_frame", "items": [ { "item": "2x4", "count": 4 }, { "item": "nail", "charges": [ 6, 12 ] } ] },
    "close": "t_door_c",
    "bash": {
      "str_min": 5,
      "str_max": 80,
      "str_min_blocked": 7,
      "str_max_blocked": 100,
      "sound": "crash!",
      "sound_fail": "whump!",
      "ter_set": "t_door_frame",
      "items": [
        { "item": "2x4", "count": [ 1, 3 ] },
        { "item": "nail", "charges": [ 1, 6 ] },
        { "item": "splinter", "count": [ 2, 6 ] }
      ]
    }
  },
  {
    "type": "terrain",
    "id": "t_door_o_peep",
    "name": "open wood door with peephole",
    "description": "A regular door made of ordinary wood, except this one has a peephole.  If you examined it more closely, you'd be able to peek through the hole.  Although, you don't need to peek through it since the door is open anyway.",
    "symbol": "'",
    "color": "brown",
    "move_cost": 2,
    "roof": "t_flat_roof",
    "flags": [ "FLAMMABLE_ASH", "TRANSPARENT", "FLAT", "BARRICADABLE_DOOR", "CONNECT_TO_WALL", "ROAD" ],
    "deconstruct": {
      "ter_set": "t_door_frame",
      "items": [ { "item": "peephole", "count": 1 }, { "item": "2x4", "count": 4 }, { "item": "nail", "charges": [ 6, 12 ] } ]
    },
    "close": "t_door_c_peep",
    "bash": {
      "str_min": 5,
      "str_max": 80,
      "str_min_blocked": 7,
      "str_max_blocked": 100,
      "sound": "crash!",
      "sound_fail": "whump!",
      "ter_set": "t_door_frame",
      "items": [
        { "item": "peephole", "prob": 50 },
        { "item": "2x4", "count": [ 1, 3 ] },
        { "item": "nail", "charges": [ 1, 6 ] },
        { "item": "splinter", "count": [ 2, 6 ] }
      ]
    }
  },
  {
    "type": "terrain",
    "id": "t_rdoor_c",
    "name": "closed reinforced wood door",
    "description": "Just like other wooden doors, except this one has layers of nailed in two by fours for reinforcement.  It might be barricaded, but still susceptible to fire.",
    "symbol": "+",
    "color": "red",
    "move_cost": 0,
    "roof": "t_flat_roof",
    "flags": [ "FLAMMABLE_ASH", "DOOR", "NOITEM", "BARRICADABLE_DOOR_REINFORCED", "CONNECT_TO_WALL", "BLOCK_WIND" ],
    "open": "t_rdoor_o",
    "deconstruct": { "ter_set": "t_door_c", "items": [ { "item": "2x4", "count": 24 }, { "item": "nail", "charges": [ 36, 48 ] } ] },
    "bash": {
      "str_min": 18,
      "str_max": 100,
      "str_min_blocked": 25,
      "str_max_blocked": 120,
      "sound": "smash!",
      "sound_fail": "whump!",
      "ter_set": "t_rdoor_b",
      "items": [
        { "item": "2x4", "count": [ 1, 4 ] },
        { "item": "splinter", "count": [ 2, 4 ] },
        { "item": "nail", "charges": [ 4, 12 ] }
      ]
    }
  },
  {
    "type": "terrain",
    "id": "t_rdoor_b",
    "name": "damaged reinforced wood door",
    "description": "There are splintering planks and visible holes in the wood, it looks like it could be smashed apart if not repaired.",
    "symbol": "&",
    "color": "red",
    "move_cost": 0,
    "roof": "t_flat_roof",
    "flags": [
      "TRANSPARENT",
      "FLAMMABLE_ASH",
      "NOITEM",
      "REDUCE_SCENT",
      "BARRICADABLE_DOOR_REINFORCED_DAMAGED",
      "PERMEABLE",
      "CONNECT_TO_WALL"
    ],
    "bash": {
      "str_min": 12,
      "str_max": 90,
      "str_min_blocked": 20,
      "str_max_blocked": 100,
      "sound": "crash!",
      "sound_fail": "wham!",
      "ter_set": "t_door_b",
      "items": [
        { "item": "2x4", "count": [ 1, 4 ] },
        { "item": "nail", "charges": [ 4, 18 ] },
        { "item": "splinter", "count": [ 2, 4 ] }
      ]
    }
  },
  {
    "type": "terrain",
    "id": "t_rdoor_o",
    "name": "open reinforced wood door",
    "description": "Just like other wooden doors, except this one has layers of nailed in two by fours for reinforcement.  It might be fortified, but still susceptible to fire.  It's open so it's not stopping anything right now.",
    "symbol": "'",
    "color": "red",
    "move_cost": 2,
    "roof": "t_flat_roof",
    "flags": [ "FLAMMABLE_ASH", "TRANSPARENT", "FLAT", "BARRICADABLE_DOOR_REINFORCED", "CONNECT_TO_WALL", "ROAD" ],
    "deconstruct": { "ter_set": "t_door_c", "items": [ { "item": "2x4", "count": 24 }, { "item": "nail", "charges": [ 36, 48 ] } ] },
    "close": "t_rdoor_c",
    "bash": {
      "str_min": 12,
      "str_max": 100,
      "str_min_blocked": 20,
      "str_max_blocked": 120,
      "sound": "crash!",
      "sound_fail": "wham!",
      "ter_set": "t_door_b",
      "items": [
        { "item": "2x4", "count": [ 2, 8 ] },
        { "item": "nail", "charges": [ 8, 30 ] },
        { "item": "splinter", "count": [ 4, 8 ] }
      ]
    }
  },
  {
    "type": "terrain",
    "id": "t_door_locked_interior",
    "name": "closed wood door",
    "description": "A standard wooden door that doesn't look very resilient.  It'd probably burn easily, too.  This one has an extra keyhole, so it's likely locked.  You could pry it open or pick the lock.",
    "symbol": "+",
    "color": "brown",
    "move_cost": 0,
    "roof": "t_flat_roof",
    "flags": [ "FLAMMABLE_ASH", "NOITEM", "REDUCE_SCENT", "CONNECT_TO_WALL", "BARRICADABLE_DOOR", "LOCKED", "BLOCK_WIND" ],
    "examine_action": "locked_object",
    "bash": {
      "str_min": 8,
      "str_max": 80,
      "str_min_blocked": 15,
      "str_max_blocked": 100,
      "sound": "smash!",
      "sound_fail": "whump!",
      "ter_set": "t_door_b",
      "items": [ { "item": "2x4", "prob": 25 }, { "item": "splinter", "count": [ 1, 2 ] }, { "item": "nail", "charges": [ 0, 2 ] } ]
    }
  },
  {
    "type": "terrain",
    "id": "t_door_locked",
    "name": "closed wood door",
    "description": "A standard wooden door that doesn't look very resilient.  It'd probably burn easily, too.  This one has a deadbolt keyhole, so it's likely locked.  You could pry it open or pick the lock, or unlock the deadbolt from the inside.",
    "symbol": "+",
    "color": "brown",
    "move_cost": 0,
    "roof": "t_flat_roof",
    "flags": [
      "FLAMMABLE_ASH",
      "NOITEM",
      "OPENCLOSE_INSIDE",
      "REDUCE_SCENT",
      "CONNECT_TO_WALL",
      "BARRICADABLE_DOOR",
      "LOCKED",
      "BLOCK_WIND"
    ],
    "examine_action": "locked_object",
    "open": "t_door_o",
    "bash": {
      "str_min": 8,
      "str_max": 80,
      "str_min_blocked": 15,
      "str_max_blocked": 100,
      "sound": "smash!",
      "sound_fail": "whump!",
      "ter_set": "t_door_b",
      "items": [ { "item": "2x4", "prob": 25 }, { "item": "splinter", "count": [ 1, 2 ] }, { "item": "nail", "charges": [ 0, 2 ] } ]
    }
  },
  {
    "type": "terrain",
    "id": "t_door_locked_peep",
    "name": "closed wood door",
    "description": "A regular door made of ordinary wood, except this one has a peephole.  If you examined it more closely, you'd be able to peek through the hole.  This one has a deadbolt keyhole, so it's likely locked.  You could pry it open or pick the lock, or unlock the deadbolt from the inside.",
    "symbol": "+",
    "color": "brown",
    "move_cost": 0,
    "roof": "t_flat_roof",
    "flags": [
      "FLAMMABLE_ASH",
      "NOITEM",
      "OPENCLOSE_INSIDE",
      "REDUCE_SCENT",
      "CONNECT_TO_WALL",
      "BARRICADABLE_DOOR",
      "LOCKED",
      "BLOCK_WIND"
    ],
    "open": "t_door_o_peep",
    "examine_action": "door_peephole",
    "bash": {
      "str_min": 8,
      "str_max": 80,
      "str_min_blocked": 15,
      "str_max_blocked": 100,
      "sound": "smash!",
      "sound_fail": "whump!",
      "ter_set": "t_door_b_peep",
      "items": [
        { "item": "peephole", "prob": 75 },
        { "item": "2x4", "prob": 25 },
        { "item": "splinter", "count": [ 1, 2 ] },
        { "item": "nail", "charges": [ 0, 2 ] }
      ]
    }
  },
  {
    "type": "terrain",
    "id": "t_door_locked_alarm",
    "name": "closed wood door",
    "description": "A standard wooden door that doesn't look very resilient.  It'd probably burn easily, too.  This one has an extra keyhole, so it's likely locked.  You could pry it open or pick the lock.",
    "symbol": "+",
    "color": "brown",
    "move_cost": 0,
    "roof": "t_flat_roof",
    "flags": [ "FLAMMABLE_ASH", "ALARMED", "NOITEM", "REDUCE_SCENT", "CONNECT_TO_WALL", "BARRICADABLE_DOOR", "LOCKED", "BLOCK_WIND" ],
    "examine_action": "locked_object",
    "bash": {
      "str_min": 8,
      "str_max": 80,
      "str_min_blocked": 15,
      "str_max_blocked": 100,
      "sound": "smash!",
      "sound_fail": "whump!",
      "ter_set": "t_door_b",
      "items": [ { "item": "2x4", "prob": 25 }, { "item": "splinter", "count": [ 1, 2 ] }, { "item": "nail", "charges": [ 0, 2 ] } ]
    }
  },
  {
    "type": "terrain",
    "id": "t_door_curtain_c",
    "name": "closed door curtain",
    "description": "Repurposed curtains from a window acting as a door.  Could be easily taken down for supplies or placed somewhere else.",
    "symbol": "+",
    "color": "dark_gray",
    "move_cost": 0,
    "roof": "t_flat_roof",
    "flags": [ "FLAMMABLE_ASH", "DOOR", "NOITEM", "CONNECT_TO_WALL", "EASY_DECONSTRUCT" ],
    "open": "t_door_curtain_o",
    "deconstruct": {
      "ter_set": "t_dirt",
      "items": [ { "item": "stick", "count": 1 }, { "item": "sheet", "count": 2 }, { "item": "withered", "count": 12 } ]
    },
    "bash": {
      "str_min": 1,
      "str_max": 4,
      "sound": "rrrrip!",
      "sound_fail": "slap!",
      "sound_vol": 6,
      "sound_fail_vol": 3,
      "ter_set": "t_dirt",
      "items": [
        { "item": "sheet", "count": [ 0, 1 ] },
        { "item": "rag", "count": [ 2, 5 ] },
        { "item": "stick", "count": 1 },
        { "item": "withered", "count": [ 2, 12 ] }
      ]
    }
  },
  {
    "type": "terrain",
    "id": "t_door_makeshift_c",
    "name": "closed makeshift door",
    "description": "A makeshift screen consisting of two by fours bound together with vertical rope hanging from the top of the doorway.  Could be easily taken down and re-purposed.",
    "symbol": "+",
    "color": "brown",
    "move_cost": 0,
    "roof": "t_flat_roof",
    "flags": [ "FLAMMABLE_ASH", "DOOR", "NOITEM", "CONNECT_TO_WALL", "EASY_DECONSTRUCT", "BLOCK_WIND" ],
    "open": "t_door_makeshift_o",
    "deconstruct": { "ter_set": "t_door_frame", "items": [ { "item": "2x4", "count": 6 }, { "item": "rope_makeshift_6", "count": 2 } ] },
    "bash": {
      "str_min": 4,
      "str_max": 20,
      "str_min_blocked": 6,
      "str_max_blocked": 30,
      "sound": "crack.",
      "sound_fail": "wham.",
      "ter_set": "t_door_frame",
      "items": [
        { "item": "2x4", "count": [ 2, 5 ] },
        { "item": "rope_makeshift_6", "count": [ 0, 1 ] },
        { "item": "withered", "count": [ 2, 12 ] },
        { "item": "splinter", "count": [ 5, 10 ] }
      ]
    }
  },
  {
    "type": "terrain",
    "id": "t_door_curtain_o",
    "name": "open door curtain",
    "description": "Repurposed curtains from a window acting as a door.  Could be easily taken down for supplies or placed somewhere else.  These curtains are open, bundled and tied next to the doorway.",
    "symbol": "'",
    "color": "dark_gray",
    "move_cost": 2,
    "roof": "t_flat_roof",
    "flags": [ "FLAMMABLE_ASH", "TRANSPARENT", "FLAT", "CONNECT_TO_WALL", "ROAD", "EASY_DECONSTRUCT" ],
    "deconstruct": {
      "ter_set": "t_dirt",
      "items": [ { "item": "stick", "count": 1 }, { "item": "sheet", "count": 2 }, { "item": "withered", "count": 12 } ]
    },
    "close": "t_door_curtain_c",
    "bash": {
      "str_min": 1,
      "str_max": 4,
      "sound": "rrrrip!",
      "sound_fail": "slap!",
      "sound_vol": 5,
      "sound_fail_vol": 2,
      "ter_set": "t_dirt",
      "items": [
        { "item": "sheet", "count": [ 0, 1 ] },
        { "item": "rag", "count": [ 2, 5 ] },
        { "item": "stick", "count": 1 },
        { "item": "withered", "count": [ 2, 12 ] }
      ]
    }
  },
  {
    "type": "terrain",
    "id": "t_door_makeshift_o",
    "name": "open makeshift door",
    "description": "A makeshift screen consisting of two by fours bound together with rope hanging from the top of the doorway.  Could be easily taken down and re-purposed.  The planks have been rolled up and attached to the top of the doorway, allowing free movement through.",
    "symbol": "'",
    "color": "brown",
    "move_cost": 2,
    "roof": "t_flat_roof",
    "flags": [ "FLAMMABLE_ASH", "TRANSPARENT", "FLAT", "CONNECT_TO_WALL", "ROAD", "EASY_DECONSTRUCT" ],
    "deconstruct": { "ter_set": "t_door_frame", "items": [ { "item": "2x4", "count": 6 }, { "item": "rope_makeshift_6", "count": 2 } ] },
    "close": "t_door_makeshift_c",
    "bash": {
      "str_min": 3,
      "str_max": 20,
      "str_min_blocked": 4,
      "str_max_blocked": 30,
      "sound": "crack.",
      "sound_fail": "wham.",
      "ter_set": "t_door_frame",
      "items": [
        { "item": "2x4", "count": [ 2, 5 ] },
        { "item": "rope_makeshift_6", "count": [ 0, 1 ] },
        { "item": "withered", "count": [ 2, 12 ] },
        { "item": "splinter", "count": [ 5, 10 ] }
      ]
    }
  },
  {
    "type": "terrain",
    "id": "t_door_frame",
    "name": "empty door frame",
    "description": "An empty door frame made from two by fours and nails.  A variety of doors could be constructed here.",
    "symbol": ".",
    "color": "brown",
    "move_cost": 2,
    "roof": "t_flat_roof",
    "flags": [ "TRANSPARENT", "FLAT", "CONNECT_TO_WALL", "ROAD" ],
    "bash": {
      "str_min": 6,
      "str_max": 25,
      "sound": "crunch!",
      "sound_fail": "whump!",
      "ter_set": "t_null",
      "items": [
        { "item": "2x4", "count": [ 3, 6 ] },
        { "item": "splinter", "count": [ 3, 6 ] },
        { "item": "nail", "charges": [ 6, 12 ] }
      ]
    },
    "deconstruct": { "ter_set": "t_floor", "items": [ { "item": "2x4", "count": 12 }, { "item": "nail", "charges": 24 } ] }
  },
  {
    "type": "terrain",
    "id": "t_mdoor_frame",
    "name": "empty metal door frame",
    "description": "An empty door frame made of steel and assorted metal.  A variety of doors could be constructed here.",
    "symbol": ".",
    "color": "dark_gray",
    "move_cost": 2,
    "roof": "t_flat_roof",
    "flags": [ "TRANSPARENT", "FLAT", "CONNECT_TO_WALL", "ROAD" ],
    "bash": {
      "str_min": 18,
      "str_max": 75,
      "sound": "metal screeching!",
      "sound_fail": "clang!",
      "ter_set": "t_null",
      "items": [ { "item": "spike", "count": [ 2, 4 ] }, { "item": "scrap", "count": [ 3, 6 ] } ]
    }
  },
  {
    "type": "terrain",
    "id": "t_m_frame",
    "name": "empty metal window frame",
    "description": "An empty window frame constructed from assembled metal and carefully braced with various hardware.",
    "symbol": ".",
    "color": "dark_gray",
    "move_cost": 2,
    "roof": "t_flat_roof",
    "flags": [ "TRANSPARENT", "FLAT", "CONNECT_TO_WALL", "ROAD" ],
    "bash": {
      "str_min": 18,
      "str_max": 75,
      "sound": "metal screeching!",
      "sound_fail": "clang!",
      "ter_set": "t_null",
      "items": [ { "item": "spike", "count": [ 2, 4 ] }, { "item": "scrap", "count": [ 3, 6 ] } ]
    }
  },
  {
    "type": "terrain",
    "id": "t_chaingate_l",
    "name": "locked wire gate",
    "description": "A gate for a chain link fence.  This one has a locked padlock on the latch system.  With the right tools, you could cut the metal fence or pick the lock.  You could also examine the fence to see if it looks climbable.",
    "symbol": "+",
    "color": "cyan",
    "move_cost": 0,
    "flags": [ "TRANSPARENT", "PERMEABLE", "LOCKED", "THIN_OBSTACLE" ],
    "connects_to": "CHAINFENCE",
    "bash": {
      "str_min": 10,
      "str_max": 150,
      "str_min_blocked": 15,
      "str_max_blocked": 175,
      "sound": "metal screeching!",
      "sound_fail": "clang!",
      "ter_set": "t_null",
      "items": [ { "item": "wire", "count": [ 8, 20 ] }, { "item": "scrap", "count": [ 0, 12 ] } ]
    }
  },
  {
    "type": "terrain",
    "id": "t_fencegate_c",
    "name": "closed wooden gate",
    "description": "A commercial quality gate made of wood with a latch system.",
    "symbol": "+",
    "color": "brown",
    "move_cost": 3,
    "flags": [ "TRANSPARENT", "FLAMMABLE_ASH", "DOOR", "MOUNTABLE" ],
    "connects_to": "WOODFENCE",
    "open": "t_fencegate_o",
    "deconstruct": {
      "ter_set": "t_dirt",
      "items": [ { "item": "2x4", "count": 5 }, { "item": "pointy_stick", "count": 2 }, { "item": "nail", "charges": 12 } ]
    },
    "bash": {
      "str_min": 4,
      "str_max": 20,
      "str_min_blocked": 6,
      "str_max_blocked": 30,
      "sound": "crack.",
      "sound_fail": "wham.",
      "ter_set": "t_null",
      "items": [
        { "item": "2x4", "count": [ 1, 4 ] },
        { "item": "nail", "charges": [ 2, 8 ] },
        { "item": "splinter", "count": [ 1, 2 ] }
      ]
    }
  },
  {
    "type": "terrain",
    "id": "t_fencegate_o",
    "name": "open wooden gate",
    "description": "A commercial quality gate made of wood with a latch system.  The gate is wide open, allowing anything to travel through.",
    "symbol": ".",
    "color": "brown",
    "move_cost": 2,
    "flags": [ "TRANSPARENT", "FLAMMABLE_ASH", "FLAT", "ROAD" ],
    "connects_to": "WOODFENCE",
    "close": "t_fencegate_c",
    "deconstruct": {
      "ter_set": "t_dirt",
      "items": [ { "item": "2x4", "count": 5 }, { "item": "pointy_stick", "count": 2 }, { "item": "nail", "charges": 12 } ]
    },
    "bash": {
      "str_min": 4,
      "str_max": 60,
      "sound": "crash!",
      "sound_fail": "wham!",
      "ter_set": "t_null",
      "items": [ { "item": "2x4", "count": [ 1, 4 ] }, { "item": "nail", "charges": [ 2, 8 ] }, { "item": "splinter", "count": 1 } ]
    }
  },
  {
    "type": "terrain",
    "id": "t_chaingate_c",
    "name": "closed wire gate",
    "description": "A gate for a chain link fence with a latch system to stay closed.",
    "symbol": "+",
    "color": "cyan",
    "move_cost": 0,
    "flags": [ "TRANSPARENT", "DOOR", "PERMEABLE", "THIN_OBSTACLE" ],
    "connects_to": "CHAINFENCE",
    "open": "t_chaingate_o",
    "bash": {
      "str_min": 10,
      "str_max": 150,
      "str_min_blocked": 15,
      "str_max_blocked": 100,
      "sound": "metal screeching!",
      "sound_fail": "clang!",
      "ter_set": "t_null",
      "items": [
        { "item": "wire", "count": [ 6, 15 ] },
        { "item": "pipe", "count": [ 6, 15 ] },
        { "item": "scrap", "count": [ 0, 12 ] }
      ]
    }
  },
  {
    "type": "terrain",
    "id": "t_chaingate_o",
    "name": "open wire gate",
    "description": "A gate for a chain link fence with a latch system to stay closed.  The latch is undone, so the gate has swung open.",
    "symbol": ".",
    "color": "cyan",
    "move_cost": 2,
    "flags": [ "TRANSPARENT", "FLAT", "ROAD" ],
    "connects_to": "CHAINFENCE",
    "close": "t_chaingate_c",
    "bash": {
      "str_min": 5,
      "str_max": 150,
      "sound": "metal screeching!",
      "sound_fail": "clang!",
      "ter_set": "t_null",
      "items": [
        { "item": "wire", "count": [ 6, 15 ] },
        { "item": "pipe", "count": [ 6, 15 ] },
        { "item": "scrap", "count": [ 0, 12 ] }
      ]
    }
  },
  {
    "type": "terrain",
    "id": "t_chickenwire_gate_c",
    "name": "closed chikcenwire gate",
    "description": "A gate for a chickenwire fence with a simple latch system to stay closed.",
    "symbol": "+",
    "color": "brown",
    "looks_like": "t_chaingate_c",
    "move_cost": 0,
    "flags": [ "TRANSPARENT", "DOOR", "PERMEABLE" ],
    "connects_to": "CHAINFENCE",
    "open": "t_chickenwire_gate_o",
    "deconstruct": {
      "ter_set": "t_null",
      "items": [ { "item": "2x4", "count": 5 }, { "item": "wire", "count": 10 }, { "item": "nail", "count": 20 } ]
    },
    "bash": {
      "str_min": 5,
      "str_max": 12,
      "str_min_blocked": 5,
      "str_max_blocked": 15,
      "sound": "rattle!",
      "sound_fail": "thump!",
      "ter_set": "t_null",
      "items": [ { "item": "wire", "count": [ 4, 6 ] }, { "item": "2x4", "count": [ 2, 4 ] } ]
    }
  },
  {
    "type": "terrain",
    "id": "t_chickenwire_gate_o",
    "name": "open chickenwire gate",
    "description": "A gate for a chickenwire fence with a simple latch system to stay closed.  The latch is undone, so the gate has swung open.",
    "symbol": ".",
    "color": "brown",
    "looks_like": "t_chaingate_o",
    "move_cost": 2,
    "flags": [ "TRANSPARENT", "FLAT", "ROAD" ],
    "connects_to": "CHAINFENCE",
    "close": "t_chickenwire_gate_c",
    "deconstruct": {
      "ter_set": "t_null",
      "items": [ { "item": "2x4", "count": 5 }, { "item": "wire", "count": 10 }, { "item": "nail", "count": 20 } ]
    },
    "bash": {
      "str_min": 5,
      "str_max": 12,
      "sound": "rattle!",
      "sound_fail": "thump!",
      "ter_set": "t_null",
      "items": [ { "item": "wire", "count": [ 4, 6 ] }, { "item": "2x4", "count": [ 2, 4 ] } ]
    }
  },
  {
    "type": "terrain",
    "id": "t_door_boarded",
    "name": "boarded up door",
    "description": "A standard wooden door that has several planks across it, nailed down to board it up and increase its durability.  Still flammable though.",
    "symbol": "#",
    "color": "brown",
    "move_cost": 0,
    "roof": "t_flat_roof",
    "flags": [ "FLAMMABLE_ASH", "NOITEM", "WALL", "BLOCK_WIND" ],
    "bash": {
      "str_min": 15,
      "str_max": 80,
      "str_min_blocked": 17,
      "str_max_blocked": 100,
      "sound": "crash!",
      "sound_fail": "wham!",
      "ter_set": "t_door_b",
      "items": [
        { "item": "2x4", "count": [ 1, 3 ] },
        { "item": "nail", "charges": [ 2, 10 ] },
        { "item": "splinter", "count": [ 1, 2 ] }
      ]
    }
  },
  {
    "type": "terrain",
    "id": "t_door_boarded_damaged",
    "name": "boarded up damaged door",
    "description": "A boarded up wooden door, except some of the planks are fractured or coming loose.  Without repairs, it could be broken down easily.",
    "symbol": "#",
    "color": "brown",
    "move_cost": 0,
    "roof": "t_flat_roof",
    "flags": [ "FLAMMABLE_ASH", "NOITEM", "WALL" ],
    "bash": {
      "str_min": 10,
      "str_max": 40,
      "str_min_blocked": 9,
      "str_max_blocked": 50,
      "sound": "crash!",
      "sound_fail": "wham!",
      "ter_set": "t_door_frame",
      "items": [ { "item": "2x4", "count": [ 1, 8 ] }, { "item": "nail", "charges": [ 2, 20 ] }, { "item": "splinter", "count": 1 } ]
    }
  },
  {
    "type": "terrain",
    "id": "t_door_boarded_peep",
    "name": "boarded up door with peephole",
    "description": "A boarded up door made of ordinary wood, except this one has a peephole.  Although it's been covered up in planks, you could still examine the peephole.",
    "symbol": "#",
    "color": "brown",
    "move_cost": 0,
    "roof": "t_flat_roof",
    "examine_action": "door_peephole",
    "flags": [ "FLAMMABLE_ASH", "NOITEM", "WALL", "BLOCK_WIND" ],
    "bash": {
      "str_min": 15,
      "str_max": 80,
      "str_min_blocked": 17,
      "str_max_blocked": 100,
      "sound": "crash!",
      "sound_fail": "wham!",
      "ter_set": "t_door_b_peep",
      "items": [
        { "item": "2x4", "count": [ 1, 3 ] },
        { "item": "nail", "charges": [ 2, 10 ] },
        { "item": "splinter", "count": [ 1, 2 ] }
      ]
    }
  },
  {
    "type": "terrain",
    "id": "t_rdoor_boarded",
    "name": "boarded up reinforced door",
    "description": "An additionally reinforced door of layered two by fours that has been boarded up with more wood to prevent it from opening.  Still susceptible to fire.",
    "symbol": "#",
    "color": "brown",
    "move_cost": 0,
    "roof": "t_flat_roof",
    "flags": [ "FLAMMABLE_ASH", "NOITEM", "WALL", "BLOCK_WIND" ],
    "bash": {
      "str_min": 25,
      "str_max": 60,
      "str_min_blocked": 32,
      "str_max_blocked": 70,
      "sound": "crash!",
      "sound_fail": "wham!",
      "ter_set": "t_rdoor_b",
      "items": [ { "item": "2x4", "count": [ 1, 4 ] }, { "item": "nail", "charges": [ 1, 8 ] }, { "item": "splinter", "count": 1 } ]
    }
  },
  {
    "type": "terrain",
    "id": "t_rdoor_boarded_damaged",
    "name": "boarded up damaged reinforced door",
    "description": "A battered and torn reinforced door with planks bursting from the joints.  The boarded up two by fours are fragmented and in pieces, this doesn't look like an easy repair.",
    "symbol": "#",
    "color": "brown",
    "move_cost": 0,
    "roof": "t_flat_roof",
    "flags": [ "FLAMMABLE_ASH", "NOITEM", "WALL" ],
    "bash": {
      "str_min": 20,
      "str_max": 50,
      "str_min_blocked": 24,
      "str_max_blocked": 60,
      "sound": "crash!",
      "sound_fail": "wham!",
      "ter_set": "t_door_b",
      "items": [ { "item": "2x4", "count": [ 2, 16 ] }, { "item": "nail", "charges": [ 6, 54 ] }, { "item": "splinter", "count": 1 } ]
    }
  },
  {
    "type": "terrain",
    "id": "t_door_boarded_damaged_peep",
    "name": "boarded up damaged door with peephole",
    "description": "A wrecked door made of ordinary wood, except this one has a peephole.  Although it's been covered up in planks, the peephole was damaged and can't be used to see through.",
    "symbol": "#",
    "color": "brown",
    "move_cost": 0,
    "roof": "t_flat_roof",
    "examine_action": "door_peephole",
    "flags": [ "FLAMMABLE_ASH", "NOITEM", "WALL" ],
    "bash": {
      "str_min": 10,
      "str_max": 40,
      "str_min_blocked": 9,
      "str_max_blocked": 50,
      "sound": "crash!",
      "sound_fail": "wham!",
      "ter_set": "t_door_frame",
      "items": [
        { "item": "peephole", "prob": 75 },
        { "item": "2x4", "count": [ 1, 8 ] },
        { "item": "nail", "charges": [ 2, 20 ] },
        { "item": "splinter", "count": 1 }
      ]
    }
  },
  {
    "type": "terrain",
    "id": "t_door_metal_c",
    "name": "closed metal door",
    "description": "An extremely resilient door made of assorted steel, carved and pounded into shape.",
    "symbol": "+",
    "color": "cyan",
    "move_cost": 0,
    "roof": "t_flat_roof",
    "flags": [ "NOITEM", "DOOR", "CONNECT_TO_WALL", "MINEABLE", "BLOCK_WIND" ],
    "open": "t_door_metal_o",
    "bash": {
      "str_min": 80,
      "str_max": 250,
      "sound": "metal screeching!",
      "sound_fail": "clang!",
      "ter_set": "t_mdoor_frame",
      "items": [ { "item": "scrap", "count": [ 12, 24 ] }, { "item": "steel_plate", "prob": 75 } ]
    }
  },
  {
    "type": "terrain",
    "id": "t_door_metal_o",
    "name": "open metal door",
    "description": "An extremely resilient door made of assorted steel, carved and pounded into shape.  It's open, so no tools are needed to break in.",
    "symbol": "'",
    "color": "cyan",
    "move_cost": 2,
    "roof": "t_flat_roof",
    "flags": [ "TRANSPARENT", "FLAT", "CONNECT_TO_WALL", "ROAD", "MINEABLE" ],
    "close": "t_door_metal_c",
    "bash": {
      "str_min": 80,
      "str_max": 250,
      "sound": "metal screeching!",
      "sound_fail": "clang!",
      "ter_set": "t_mdoor_frame",
      "items": [ { "item": "scrap", "count": [ 12, 24 ] }, { "item": "steel_plate", "prob": 75 } ]
    }
  },
  {
    "type": "terrain",
    "id": "t_door_metal_c_peep",
    "name": "closed metal door with peephole",
    "description": "An extremely resilient door made of assorted steel, carved and pounded into shape.  If you examined it more closely, you'd be able to peek through the hole.",
    "symbol": "+",
    "color": "cyan",
    "move_cost": 0,
    "roof": "t_flat_roof",
    "flags": [ "NOITEM", "DOOR", "CONNECT_TO_WALL", "MINEABLE", "BLOCK_WIND" ],
    "open": "t_door_metal_o_peep",
    "examine_action": "door_peephole",
    "bash": {
      "str_min": 80,
      "str_max": 250,
      "sound": "metal screeching!",
      "sound_fail": "clang!",
      "ter_set": "t_mdoor_frame",
      "items": [ { "item": "peephole", "prob": 75 }, { "item": "scrap", "count": [ 12, 24 ] }, { "item": "steel_plate", "prob": 75 } ]
    }
  },
  {
    "type": "terrain",
    "id": "t_door_metal_o_peep",
    "name": "open metal door with peephole",
    "description": "An extremely resilient door made of assorted steel, carved and pounded into shape.  If you examined it more closely, you'd be able to peek through the hole.  Although, you don't need to peek through it since the door is open anyway.",
    "symbol": "'",
    "color": "cyan",
    "move_cost": 2,
    "roof": "t_flat_roof",
    "flags": [ "TRANSPARENT", "FLAT", "CONNECT_TO_WALL", "ROAD", "MINEABLE" ],
    "close": "t_door_metal_c_peep",
    "bash": {
      "str_min": 80,
      "str_max": 250,
      "sound": "metal screeching!",
      "sound_fail": "clang!",
      "ter_set": "t_mdoor_frame",
      "items": [ { "item": "peephole", "prob": 75 }, { "item": "scrap", "count": [ 12, 24 ] }, { "item": "steel_plate", "prob": 75 } ]
    }
  },
  {
    "type": "terrain",
    "id": "t_door_metal_locked",
    "name": "closed metal door",
    "description": "A galvanized steel door, forged to withstand punishment and impede anyone or anything.  Typically used in conjunction with automated electronic locking mechanisms that require an external source to unlock.",
    "//": "Actually locked",
    "symbol": "+",
    "color": "cyan",
    "move_cost": 0,
    "roof": "t_flat_roof",
    "flags": [ "NOITEM", "REDUCE_SCENT", "CONNECT_TO_WALL", "LOCKED", "MINEABLE", "BLOCK_WIND" ],
    "bash": {
      "str_min": 80,
      "str_max": 250,
      "sound": "metal screeching!",
      "sound_fail": "clang!",
      "ter_set": "t_mdoor_frame",
      "items": [ { "item": "scrap", "count": [ 12, 24 ] }, { "item": "steel_plate", "prob": 75 } ]
    }
  },
  {
    "type": "terrain",
    "id": "t_door_metal_pickable",
    "name": "closed metal door",
    "description": "An extremely resilient door made of assorted steel, carved and pounded into shape.  This one has an extra keyhole, so it's likely locked.  You could probably pick the lock.",
    "//": "Actually pickable, but locked",
    "symbol": "+",
    "color": "cyan",
    "move_cost": 0,
    "roof": "t_flat_roof",
    "flags": [ "NOITEM", "REDUCE_SCENT", "OPENCLOSE_INSIDE", "CONNECT_TO_WALL", "LOCKED", "MINEABLE", "BLOCK_WIND" ],
    "examine_action": "locked_object",
    "open": "t_door_metal_o",
    "bash": {
      "str_min": 80,
      "str_max": 250,
      "sound": "metal screeching!",
      "sound_fail": "clang!",
      "ter_set": "t_mdoor_frame",
      "items": [ { "item": "scrap", "count": [ 12, 24 ] }, { "item": "steel_plate", "prob": 75 } ]
    }
  },
  {
    "type": "terrain",
    "id": "t_door_bar_c",
    "name": "closed bar door",
    "description": "A detention door made up of crisscrossed stainless steel bars.  The locking mechanism doesn't appear to be engaged.",
    "//": "Unlocked, only created at map gen",
    "symbol": "+",
    "color": "cyan",
    "move_cost": 0,
    "roof": "t_flat_roof",
    "flags": [ "TRANSPARENT", "NOITEM", "PERMEABLE", "CONNECT_TO_WALL", "THIN_OBSTACLE" ],
    "open": "t_door_bar_o",
    "close": "t_door_bar_locked",
    "bash": {
      "str_min": 30,
      "str_max": 210,
      "str_min_blocked": 40,
      "str_max_blocked": 240,
      "sound": "metal screeching!",
      "sound_fail": "clang!",
      "ter_set": "t_floor",
      "items": [ { "item": "steel_chunk", "count": [ 1, 4 ] }, { "item": "scrap", "count": [ 3, 12 ] } ]
    }
  },
  {
    "type": "terrain",
    "id": "t_door_bar_o",
    "name": "open bar door",
    "description": "A detention door made up of crisscrossed stainless steel bars.  It's swung wide open.  Freedom!",
    "symbol": "'",
    "color": "cyan",
    "move_cost": 2,
    "roof": "t_flat_roof",
    "flags": [ "TRANSPARENT", "FLAT", "CONNECT_TO_WALL", "ROAD" ],
    "close": "t_door_bar_c",
    "bash": {
      "str_min": 20,
      "str_max": 210,
      "str_min_blocked": 30,
      "str_max_blocked": 240,
      "sound": "metal screeching!",
      "sound_fail": "clang!",
      "ter_set": "t_floor",
      "items": [ { "item": "steel_chunk", "count": [ 1, 4 ] }, { "item": "scrap", "count": [ 3, 12 ] } ]
    }
  },
  {
    "type": "terrain",
    "id": "t_door_bar_locked",
    "name": "closed bar door",
    "description": "A detention door made up of crisscrossed stainless steel bars.  The locking mechanism appears to be engaged.  The mechanism could be picked open with enough skill.",
    "//": "Locked",
    "symbol": "+",
    "color": "cyan",
    "move_cost": 0,
    "roof": "t_flat_roof",
    "flags": [ "TRANSPARENT", "NOITEM", "PERMEABLE", "CONNECT_TO_WALL", "LOCKED", "THIN_OBSTACLE" ],
    "bash": {
      "str_min": 30,
      "str_max": 210,
      "str_min_blocked": 40,
      "str_max_blocked": 240,
      "sound": "metal screeching!",
      "sound_fail": "clang!",
      "ter_set": "t_floor",
      "items": [ { "item": "steel_chunk", "count": [ 1, 4 ] }, { "item": "scrap", "count": [ 3, 12 ] } ]
    }
  },
  {
    "type": "terrain",
    "id": "t_door_glass_c",
    "name": "closed glass door",
    "description": "A sliding glass door, the kind that was on social media with people and animals running into.  This one is closed, so don't hurt yourself.",
    "symbol": "+",
    "color": "light_cyan",
    "move_cost": 0,
    "roof": "t_flat_roof",
    "flags": [ "TRANSPARENT", "DOOR", "NOITEM", "CONNECT_TO_WALL", "BLOCK_WIND" ],
    "open": "t_door_glass_o",
    "deconstruct": { "ter_set": "t_door_frame", "items": [ { "item": "glass_sheet", "count": 1 } ] },
    "bash": {
      "str_min": 6,
      "str_max": 20,
      "sound": "glass breaking!",
      "sound_fail": "whack!",
      "sound_vol": 16,
      "sound_fail_vol": 10,
      "ter_set": "t_floor",
      "items": [ { "item": "glass_shard", "count": [ 5, 10 ] } ]
    }
  },
  {
    "type": "terrain",
    "id": "t_door_glass_o",
    "name": "open glass door",
    "description": "A sliding glass door that has been left open for all manner of things to travel through.",
    "symbol": "'",
    "color": "light_cyan",
    "move_cost": 2,
    "roof": "t_flat_roof",
    "flags": [ "TRANSPARENT", "FLAT", "CONNECT_TO_WALL", "ROAD" ],
    "close": "t_door_glass_c",
    "deconstruct": { "ter_set": "t_door_frame", "items": [ { "item": "glass_sheet", "count": 1 } ] },
    "bash": {
      "str_min": 4,
      "str_max": 20,
      "sound": "glass breaking!",
      "sound_fail": "whack!",
      "sound_vol": 16,
      "sound_fail_vol": 10,
      "ter_set": "t_floor",
      "items": [ { "item": "glass_shard", "count": [ 5, 10 ] } ]
    }
  },
  {
    "type": "terrain",
    "id": "t_door_glass_frosted_c",
    "name": "closed frosted glass door",
    "description": "A sliding door of frosted white glass.",
    "symbol": "+",
    "color": "white",
    "flags": [ "DOOR", "NOITEM", "CONNECT_TO_WALL", "BLOCK_WIND" ],
    "open": "t_door_glass_frosted_o",
    "copy-from": "t_door_glass_c"
  },
  {
    "type": "terrain",
    "id": "t_door_glass_frosted_o",
    "name": "open frosted glass door",
    "description": "A sliding glass door that has been left open for all manner of things to travel through.",
    "symbol": "'",
    "color": "white",
    "flags": [ "TRANSPARENT", "FLAT", "CONNECT_TO_WALL", "ROAD" ],
    "close": "t_door_glass_frosted_c",
    "copy-from": "t_door_glass_o"
  },
  {
    "type": "terrain",
    "id": "t_portcullis",
    "name": "makeshift portcullis",
    "description": "An immense gateway scrapped together with various bits of steel and metal scraps.",
    "symbol": "&",
    "color": "cyan",
    "move_cost": 0,
    "flags": [ "TRANSPARENT", "NOITEM", "PERMEABLE", "CONNECT_TO_WALL", "MINEABLE" ],
    "bash": {
      "str_min": 60,
      "str_max": 210,
      "str_min_blocked": 80,
      "str_max_blocked": 240,
      "sound": "metal screeching!",
      "sound_fail": "clang!",
      "ter_set": "t_null",
      "items": [ { "item": "steel_chunk", "count": [ 1, 4 ] }, { "item": "scrap", "count": [ 3, 12 ] } ]
    }
  },
  {
    "type": "terrain",
    "id": "t_recycler",
    "name": "metal compactor",
    "description": "A hydraulic compactor that can accept items made of various metals, and press them into basic shapes, ready for further crafting.",
    "symbol": "&",
    "color": "green",
    "move_cost": 0,
    "max_volume": 8000,
    "flags": [ "TRANSPARENT", "REDUCE_SCENT", "PERMEABLE" ],
    "examine_action": "recycle_compactor",
    "bash": {
      "str_min": 20,
      "str_max": 150,
      "sound": "metal screeching!",
      "sound_fail": "clang!",
      "ter_set": "t_thconc_floor",
      "items": [
        { "item": "steel_lump", "count": [ 0, 2 ] },
        { "item": "steel_chunk", "count": [ 1, 4 ] },
        { "item": "scrap", "count": [ 3, 12 ] }
      ]
    }
  },
  {
    "type": "terrain",
    "id": "t_window",
    "name": "window",
    "description": "A giant sheet of glass inserted into a window, typically found on the side of shops to showcase goods.",
    "symbol": "\"",
    "color": "light_cyan",
    "move_cost": 0,
    "flags": [ "TRANSPARENT", "FLAMMABLE", "NOITEM", "REDUCE_SCENT", "BARRICADABLE_WINDOW", "CONNECT_TO_WALL", "BLOCK_WIND" ],
    "deconstruct": { "ter_set": "t_window_empty", "items": [ { "item": "glass_sheet", "count": 1 } ] },
    "bash": {
      "str_min": 3,
      "str_max": 6,
      "sound": "glass breaking!",
      "sound_fail": "whack!",
      "sound_vol": 16,
      "sound_fail_vol": 10,
      "ter_set": "t_window_frame",
      "items": [ { "item": "glass_shard", "count": 5 } ]
    }
  },
  {
    "type": "terrain",
    "id": "t_window_taped",
    "name": "taped window",
    "description": "Duct tape covers this window, blocking sunlight and visibility.  You could remove the duct tape by cutting it off.",
    "symbol": "\"",
    "color": "dark_gray",
    "move_cost": 0,
    "flags": [ "FLAMMABLE", "NOITEM", "WALL", "CONNECT_TO_WALL", "BLOCK_WIND" ],
    "bash": {
      "str_min": 6,
      "str_max": 12,
      "sound": "glass breaking!",
      "sound_fail": "whack!",
      "sound_vol": 16,
      "sound_fail_vol": 10,
      "ter_set": "t_window_frame",
      "items": [ { "item": "glass_shard", "count": 5 } ]
    }
  },
  {
    "type": "terrain",
    "id": "t_window_domestic",
    "name": "window with curtains",
    "description": "A window with fancy curtains on the inside that can be drawn closed to block visibility and shut out any light.",
    "symbol": "\"",
    "color": "light_gray",
    "move_cost": 0,
    "flags": [
      "TRANSPARENT",
      "FLAMMABLE",
      "NOITEM",
      "OPENCLOSE_INSIDE",
      "BARRICADABLE_WINDOW_CURTAINS",
      "REDUCE_SCENT",
      "CONNECT_TO_WALL",
      "BLOCK_WIND"
    ],
    "examine_action": "curtains",
    "close": "t_curtains",
    "open": "t_window_open",
    "deconstruct": {
      "ter_set": "t_window_empty",
      "items": [
        { "item": "stick", "count": 1 },
        { "item": "sheet", "count": 2 },
        { "item": "glass_sheet", "count": 1 },
        { "item": "nail", "charges": [ 3, 4 ] },
        { "item": "string_36", "count": 1 }
      ]
    },
    "bash": {
      "str_min": 3,
      "str_max": 6,
      "sound": "glass breaking!",
      "sound_fail": "whack!",
      "sound_vol": 16,
      "sound_fail_vol": 10,
      "ter_set": "t_window_frame",
      "items": [
        { "item": "glass_shard", "count": 3 },
        { "item": "sheet", "count": 2 },
        { "item": "stick", "count": 1 },
        { "item": "string_36", "count": 1 }
      ]
    }
  },
  {
    "type": "terrain",
    "id": "t_window_no_curtains",
    "name": "window without curtains",
    "description": "A smaller window typically found in residential homes.  You could install a curtain rod and drapes if you had the supplies and skill.",
    "symbol": "\"",
    "color": "white",
    "move_cost": 0,
    "flags": [
      "TRANSPARENT",
      "FLAMMABLE",
      "NOITEM",
      "OPENCLOSE_INSIDE",
      "BARRICADABLE_WINDOW",
      "REDUCE_SCENT",
      "CONNECT_TO_WALL",
      "BLOCK_WIND"
    ],
    "examine_action": "locked_object",
    "open": "t_window_no_curtains_open",
    "deconstruct": { "ter_set": "t_window_empty", "items": [ { "item": "glass_sheet", "count": 1 } ] },
    "bash": {
      "str_min": 3,
      "str_max": 6,
      "sound": "glass breaking!",
      "sound_fail": "whack!",
      "sound_vol": 16,
      "sound_fail_vol": 10,
      "ter_set": "t_window_frame",
      "items": [ { "item": "glass_shard", "count": 3 } ]
    }
  },
  {
    "type": "terrain",
    "id": "t_window_no_curtains_open",
    "name": "open window without curtains",
    "description": "A smaller window typically found in residential homes.  It's open and can be crawled through.",
    "symbol": "'",
    "color": "white",
    "move_cost": 4,
    "flags": [ "TRANSPARENT", "FLAMMABLE", "NOITEM", "OPENCLOSE_INSIDE", "MOUNTABLE", "CONNECT_TO_WALL", "THIN_OBSTACLE" ],
    "close": "t_window_no_curtains",
    "bash": {
      "str_min": 3,
      "str_max": 6,
      "sound": "glass breaking!",
      "sound_fail": "whack!",
      "sound_vol": 16,
      "sound_fail_vol": 10,
      "ter_set": "t_window_frame",
      "items": [ { "item": "glass_shard", "count": 3 } ]
    }
  },
  {
    "type": "terrain",
    "id": "t_window_no_curtains_taped",
    "name": "taped window",
    "description": "A smaller window typically found in residential homes.  This one has been blocked out with duct tape.  You could remove the duct tape by cutting it off.",
    "//": "Taped window without curtains",
    "symbol": "\"",
    "color": "dark_gray",
    "move_cost": 0,
    "flags": [ "FLAMMABLE", "NOITEM", "WALL", "BLOCK_WIND" ],
    "bash": {
      "str_min": 6,
      "str_max": 12,
      "sound": "glass breaking!",
      "sound_fail": "whack!",
      "sound_vol": 16,
      "sound_fail_vol": 10,
      "ter_set": "t_window_frame",
      "items": [ { "item": "glass_shard", "count": 3 } ]
    }
  },
  {
    "type": "terrain",
    "id": "t_window_domestic_taped",
    "name": "taped window",
    "description": "A window with fancy curtains on the inside.  This one has been blocked out with duct tape.  You could remove the duct tape by cutting it off.",
    "//": "Taped window with curtains",
    "symbol": "\"",
    "color": "dark_gray",
    "move_cost": 0,
    "flags": [ "FLAMMABLE", "NOITEM", "WALL", "BLOCK_WIND" ],
    "examine_action": "curtains",
    "bash": {
      "str_min": 6,
      "str_max": 12,
      "sound": "glass breaking!",
      "sound_fail": "whack!",
      "sound_vol": 16,
      "sound_fail_vol": 10,
      "ter_set": "t_window_frame",
      "items": [
        { "item": "glass_shard", "count": 3 },
        { "item": "sheet", "count": 2 },
        { "item": "stick", "count": 1 },
        { "item": "string_36", "count": 1 }
      ]
    }
  },
  {
    "type": "terrain",
    "id": "t_window_open",
    "name": "open window with curtains",
    "description": "A window with fancy curtains on the inside that can be drawn closed to block visibility and shut out any light.  It's open and you can crawl through.",
    "symbol": "'",
    "color": "light_gray",
    "move_cost": 4,
    "flags": [ "TRANSPARENT", "FLAMMABLE", "NOITEM", "OPENCLOSE_INSIDE", "MOUNTABLE", "CONNECT_TO_WALL", "THIN_OBSTACLE" ],
    "examine_action": "curtains",
    "close": "t_window_domestic",
    "bash": {
      "str_min": 3,
      "str_max": 6,
      "sound": "glass breaking!",
      "sound_fail": "whack!",
      "sound_vol": 16,
      "sound_fail_vol": 10,
      "ter_set": "t_window_frame",
      "items": [
        { "item": "glass_shard", "count": 3 },
        { "item": "sheet", "count": 2 },
        { "item": "stick", "count": 1 },
        { "item": "string_36", "count": 1 }
      ]
    }
  },
  {
    "type": "terrain",
    "id": "t_curtains",
    "name": "window with closed curtains",
    "description": "A window with fancy curtains that have been drawn shut, blocking sunlight and visibility.  The curtains can only be opened on the inside.  If you examined the curtains more closely, you could peek through the drapes or tear down everything.  Or you could just smash the window open.",
    "symbol": "\"",
    "color": "dark_gray",
    "move_cost": 0,
    "flags": [
      "FLAMMABLE",
      "NOITEM",
      "OPENCLOSE_INSIDE",
      "REDUCE_SCENT",
      "BARRICADABLE_WINDOW_CURTAINS",
      "CONNECT_TO_WALL",
      "BLOCK_WIND"
    ],
    "open": "t_window_domestic",
    "examine_action": "curtains",
    "deconstruct": {
      "ter_set": "t_window_empty",
      "items": [
        { "item": "stick", "count": 1 },
        { "item": "sheet", "count": 2 },
        { "item": "glass_sheet", "count": 1 },
        { "item": "nail", "charges": [ 3, 4 ] },
        { "item": "string_36", "count": 1 }
      ]
    },
    "bash": {
      "str_min": 3,
      "str_max": 6,
      "sound": "glass breaking!",
      "sound_fail": "whack!",
      "sound_vol": 16,
      "sound_fail_vol": 10,
      "ter_set": "t_window_frame",
      "items": [
        { "item": "glass_shard", "count": 3 },
        { "item": "sheet", "count": 2 },
        { "item": "stick", "count": 1 },
        { "item": "string_36", "count": 1 }
      ]
    }
  },
  {
    "type": "terrain",
    "id": "t_window_alarm",
    "name": "window",
    "description": "A giant sheet of glass inserted into a window, typically found on the side of shops to showcase goods.",
    "symbol": "\"",
    "color": "light_cyan",
    "move_cost": 0,
    "flags": [
      "TRANSPARENT",
      "FLAMMABLE",
      "ALARMED",
      "NOITEM",
      "REDUCE_SCENT",
      "BARRICADABLE_WINDOW",
      "CONNECT_TO_WALL",
      "BLOCK_WIND"
    ],
    "bash": {
      "str_min": 3,
      "str_max": 6,
      "sound": "glass breaking!",
      "sound_fail": "whack!",
      "sound_vol": 16,
      "sound_fail_vol": 10,
      "ter_set": "t_window_frame"
    }
  },
  {
    "type": "terrain",
    "id": "t_window_alarm_taped",
    "name": "taped window",
    "description": "Duct tape covers this window, blocking out any sunlight and visibility.  You could remove the duct tape by cutting it off.",
    "symbol": "\"",
    "color": "dark_gray",
    "move_cost": 0,
    "flags": [ "FLAMMABLE", "NOITEM", "ALARMED", "WALL", "BARRICADABLE_WINDOW", "BLOCK_WIND" ],
    "bash": {
      "str_min": 6,
      "str_max": 12,
      "sound": "glass breaking!",
      "sound_fail": "whack!",
      "sound_vol": 16,
      "sound_fail_vol": 10,
      "ter_set": "t_window_frame",
      "items": [ { "item": "glass_shard", "count": 5 } ]
    }
  },
  {
    "type": "terrain",
    "id": "t_window_empty",
    "name": "empty window",
    "description": "An empty window frame consisting of two by fours and nails.  You could install a sheet of glass, or even board it up for protection.  You could also convert it into a wall if you took the time to construct it.",
    "symbol": "0",
    "color": "yellow",
    "move_cost": 4,
    "roof": "t_flat_roof",
    "flags": [ "TRANSPARENT", "NOITEM", "FLAMMABLE", "SUPPORTS_ROOF", "MOUNTABLE", "CONNECT_TO_WALL", "THIN_OBSTACLE" ],
    "bash": {
      "str_min": 10,
      "str_max": 70,
      "sound": "crunch!",
      "sound_fail": "whump!",
      "ter_set": "t_null",
      "items": [
        { "item": "2x4", "count": [ 0, 5 ] },
        { "item": "nail", "charges": [ 0, 5 ] },
        { "item": "splinter", "count": [ 5, 10 ] }
      ]
    }
  },
  {
    "type": "terrain",
    "id": "t_window_frame",
    "name": "window frame",
    "description": "A wooden window frame that has shattered glass around it.  You'll probably get hurt if you crawled through the sharp and jagged shards.  You could smash out the remaining pieces, or take your time and quietly clean them up.",
    "symbol": "0",
    "color": "light_cyan",
    "move_cost": 8,
    "bash": {
      "str_min": 1,
      "str_max": 1,
      "sound": "glass crunching!",
      "sound_fail": "whack!",
      "sound_vol": 12,
      "sound_fail_vol": 8,
      "ter_set": "t_window_empty",
      "items": [ { "item": "glass_shard", "count": 1 } ]
    },
    "flags": [ "TRANSPARENT", "SHARP", "FLAMMABLE", "NOITEM", "MOUNTABLE", "CONNECT_TO_WALL" ]
  },
  {
    "type": "terrain",
    "id": "t_window_boarded",
    "name": "boarded up window",
    "description": "A glass window that has been covered with nailed down planks, blocking sunlight and visibility.  It's not much stronger, but it could be further reinforced with strategically placed two by fours.",
    "symbol": "#",
    "color": "brown",
    "move_cost": 0,
    "flags": [ "FLAMMABLE", "NOITEM", "REDUCE_SCENT", "CONNECT_TO_WALL", "BLOCK_WIND" ],
    "bash": {
      "str_min": 3,
      "str_max": 30,
      "sound": "crash!",
      "sound_fail": "wham!",
      "sound_vol": 16,
      "sound_fail_vol": 10,
      "ter_set": "t_window_frame",
      "items": [ { "item": "splinter", "count": [ 0, 2 ] }, { "item": "glass_shard", "count": [ 3, 5 ] } ]
    }
  },
  {
    "type": "terrain",
    "id": "t_window_boarded_noglass",
    "name": "boarded up window",
    "description": "An empty window frame that has been covered with nailed down planks, blocking sunlight and visibility.  It's not much stronger, but it could be further reinforced with strategically placed two by fours.",
    "symbol": "#",
    "color": "brown",
    "move_cost": 0,
    "flags": [ "FLAMMABLE", "NOITEM", "REDUCE_SCENT", "CONNECT_TO_WALL", "BLOCK_WIND" ],
    "bash": {
      "str_min": 3,
      "str_max": 30,
      "sound": "crash!",
      "sound_fail": "wham!",
      "sound_vol": 14,
      "sound_fail_vol": 10,
      "ter_set": "t_window_empty",
      "items": [ { "item": "splinter", "count": [ 0, 2 ] } ]
    }
  },
  {
    "type": "terrain",
    "id": "t_window_reinforced",
    "name": "reinforced boarded up window",
    "description": "A heavily fortified glass window with carefully placed planks across the glass to block vision.  Adding a few spikes and metal plating would further increase its durability.",
    "symbol": "#",
    "color": "red",
    "move_cost": 0,
    "flags": [ "FLAMMABLE", "NOITEM", "REDUCE_SCENT", "CONNECT_TO_WALL", "BLOCK_WIND" ],
    "bash": {
      "str_min": 12,
      "str_max": 30,
      "sound": "crash!",
      "sound_fail": "wham!",
      "ter_set": "t_window_boarded",
      "items": [ { "item": "splinter", "count": [ 0, 8 ] } ]
    }
  },
  {
    "type": "terrain",
    "id": "t_window_reinforced_noglass",
    "name": "reinforced boarded up window",
    "description": "A heavily fortified window with carefully placed planks across the open frame to block vision.  Adding a few spikes and metal plating would further increase its durability.",
    "symbol": "#",
    "color": "red",
    "move_cost": 0,
    "flags": [ "FLAMMABLE", "NOITEM", "REDUCE_SCENT", "CONNECT_TO_WALL", "BLOCK_WIND" ],
    "bash": {
      "str_min": 12,
      "str_max": 30,
      "sound": "crash!",
      "sound_fail": "wham!",
      "ter_set": "t_window_boarded_noglass",
      "items": [ { "item": "splinter", "count": [ 0, 8 ] } ]
    }
  },
  {
    "type": "terrain",
    "id": "t_window_enhanced",
    "name": "armored boarded up window",
    "description": "This once normal glass window now menaces with spikes along the edges, with laboriously placed metal sheeting to further strengthen the wooden reinforcements underneath.",
    "symbol": "#",
    "color": "cyan",
    "move_cost": 0,
    "flags": [ "NOITEM", "REDUCE_SCENT", "CONNECT_TO_WALL", "BLOCK_WIND" ],
    "bash": {
      "str_min": 18,
      "str_max": 40,
      "sound": "crash!",
      "sound_fail": "wham!",
      "ter_set": "t_window_reinforced",
      "items": [ { "item": "spike", "count": [ 0, 2 ] }, { "item": "sheet_metal", "count": [ 1, 3 ] } ]
    }
  },
  {
    "type": "terrain",
    "id": "t_window_enhanced_noglass",
    "name": "armored boarded up window",
    "description": "This once normal window frame now menaces with spikes along the edges, with laboriously placed metal sheeting to further strengthen the wooden reinforcements underneath.",
    "symbol": "#",
    "color": "cyan",
    "move_cost": 0,
    "flags": [ "NOITEM", "REDUCE_SCENT", "CONNECT_TO_WALL", "BLOCK_WIND" ],
    "bash": {
      "str_min": 18,
      "str_max": 40,
      "sound": "crash!",
      "sound_fail": "wham!",
      "ter_set": "t_window_reinforced_noglass",
      "items": [ { "item": "spike", "count": [ 0, 2 ] }, { "item": "sheet_metal", "count": [ 1, 3 ] } ]
    }
  },
  {
    "type": "terrain",
    "id": "t_window_bars",
    "name": "window frame with metal bars",
    "description": "A giant sheet of glass inserted into a window with thick security grilles, making it impossible to crawl through.  Typically installed for high-value stores, or at least stores in bad neighborhoods.",
    "symbol": "#",
    "color": "light_gray",
    "move_cost": 0,
    "flags": [ "TRANSPARENT", "NOITEM", "CONNECT_TO_WALL", "THIN_OBSTACLE" ],
    "bash": {
      "str_min": 60,
      "str_max": 250,
      "sound": "metal screeching!",
      "sound_fail": "clang!",
      "ter_set": "t_window_empty",
      "items": [
        { "item": "steel_lump", "prob": 25 },
        { "item": "steel_chunk", "count": [ 1, 4 ] },
        { "item": "scrap", "count": [ 1, 5 ] },
        { "item": "glass_shard", "count": 3 }
      ]
    }
  },
  {
    "type": "terrain",
    "id": "t_window_bars_alarm",
    "name": "window with metal bars",
    "description": "A giant sheet of glass inserted into a window with thick security grilles, making it impossible to crawl through.  Typically installed for high-value stores, or at least stores in bad neighborhoods.  This one has a small sticker in a corner stating, 'Protected by AtmoWeb, leading AI in terminating crime'.",
    "symbol": "#",
    "color": "light_gray",
    "move_cost": 0,
    "flags": [ "TRANSPARENT", "NOITEM", "REDUCE_SCENT", "ALARMED", "CONNECT_TO_WALL" ],
    "bash": {
      "str_min": 3,
      "str_max": 6,
      "sound": "glass breaking!",
      "sound_fail": "whack!",
      "sound_vol": 16,
      "sound_fail_vol": 10,
      "ter_set": "t_window_bars",
      "items": [ { "item": "glass_shard", "count": 5 } ]
    }
  },
  {
    "type": "terrain",
    "id": "t_window_stained_green",
    "name": "high stained glass window",
    "description": "Breathtaking craftsmanship of stained glass featuring an elegant emerald landscape.",
    "symbol": "\"",
    "color": "light_green",
    "move_cost": 0,
    "roof": "t_rock_floor",
    "flags": [ "NOITEM", "SUPPORTS_ROOF", "WALL", "BARRICADABLE_WINDOW", "CONNECT_TO_WALL", "MINEABLE", "BLOCK_WIND" ],
    "bash": {
      "str_min": 100,
      "str_max": 400,
      "sound": "glass breaking!",
      "sound_fail": "whack!",
      "ter_set": "t_rock_floor",
      "items": [ { "item": "glass_shard", "count": [ 5, 8 ] } ]
    }
  },
  {
    "type": "terrain",
    "id": "t_window_stained_red",
    "name": "high stained glass window",
    "description": "Breathtaking craftsmanship of stained glass featuring an otherworldly radiant ruby flower blooming.",
    "symbol": "\"",
    "color": "light_red",
    "move_cost": 0,
    "roof": "t_rock_floor",
    "flags": [ "NOITEM", "SUPPORTS_ROOF", "WALL", "BARRICADABLE_WINDOW", "CONNECT_TO_WALL", "MINEABLE", "BLOCK_WIND" ],
    "bash": {
      "str_min": 100,
      "str_max": 400,
      "sound": "glass breaking!",
      "sound_fail": "whack!",
      "ter_set": "t_rock_floor",
      "items": [ { "item": "glass_shard", "count": [ 5, 8 ] } ]
    }
  },
  {
    "type": "terrain",
    "id": "t_window_stained_blue",
    "name": "high stained glass window",
    "description": "Breathtaking craftsmanship of stained glass featuring an alluring azure oceanic abyss.",
    "symbol": "\"",
    "color": "light_blue",
    "move_cost": 0,
    "roof": "t_rock_floor",
    "flags": [ "NOITEM", "SUPPORTS_ROOF", "WALL", "BARRICADABLE_WINDOW", "CONNECT_TO_WALL", "MINEABLE", "BLOCK_WIND" ],
    "bash": {
      "str_min": 100,
      "str_max": 400,
      "sound": "glass breaking!",
      "sound_fail": "whack!",
      "ter_set": "t_rock_floor",
      "items": [ { "item": "glass_shard", "count": [ 5, 8 ] } ]
    }
  },
  {
    "type": "terrain",
    "id": "t_rock",
    "name": "solid rock",
    "description": "It's solid rock, could be full of all kinds of interesting things.  Best grab your pickaxe or equivalent digging implement, and strike the earth!",
    "symbol": "#",
    "color": "white",
    "move_cost": 0,
    "flags": [ "NOITEM", "SUPPORTS_ROOF", "WALL", "MINEABLE", "BLOCK_WIND" ],
    "roof": "t_rock_floor",
    "bash": {
      "str_min": 100,
      "str_max": 400,
      "sound": "crash!",
      "sound_fail": "whump!",
      "ter_set": "t_rock_floor",
      "ter_set_bashed_from_above": "t_rock_floor_no_roof",
      "items": [
        { "item": "rock", "count": [ 3, 7 ] },
        { "item": "coal_lump", "charges": [ 250, 500 ], "prob": 10 },
        { "item": "material_limestone", "charges": [ 10, 25 ], "prob": 80 },
        { "item": "material_rocksalt", "count": [ 0, 1 ], "prob": 20 }
      ]
    }
  },
  {
    "type": "terrain",
    "id": "t_rock_smooth",
    "name": "smoothed rock",
    "description": "A block of stone that's been smoothed and shaped, commonly granite or marble for funerary chapels and mausoleums.",
    "symbol": "LINE_OXOX",
    "//": "use pillars, 't_column', as a compliment.",
    "color": "white",
    "move_cost": 0,
    "flags": [ "NOITEM", "SUPPORTS_ROOF", "WALL", "AUTO_WALL_SYMBOL", "CONNECT_TO_WALL", "MINEABLE", "BLOCK_WIND" ],
    "roof": "t_rock_floor",
    "connects_to": "WALL",
    "bash": {
      "str_min": 120,
      "str_max": 400,
      "sound": "crash!",
      "sound_fail": "whump!",
      "ter_set": "t_rock_floor",
      "items": [ { "item": "rock", "count": [ 6, 12 ] }, { "item": "material_rocksalt", "count": [ 0, 1 ], "prob": 10 } ]
    }
  },
  {
    "type": "terrain",
    "id": "t_fault",
    "name": "odd fault",
    "description": "An unnaturally humanoid-shaped hole, it seems oddly familiar.  There's a strange sensation to examine it closer, as if it belongs to you somehow.",
    "symbol": "#",
    "color": "magenta",
    "move_cost": 0,
    "roof": "t_rock_floor",
    "flags": [ "NOITEM", "SUPPORTS_ROOF", "WALL" ],
    "examine_action": "fault"
  },
  {
    "type": "terrain",
    "id": "t_paper",
    "name": "paper wall",
    "description": "A huge wall of pulpy mass that has been salvaged from nearby buildings, covered in sticky wasp saliva.  Whatever structure was underneath has been reformed and long gone.  You could smash it down effortlessly.",
    "symbol": "#",
    "color": "white",
    "move_cost": 0,
    "flags": [ "FLAMMABLE_ASH", "NOITEM", "WALL" ],
    "bash": {
      "str_min": 1,
      "str_max": 6,
      "sound": "rrrrip!",
      "sound_fail": "slap!",
      "sound_vol": 8,
      "sound_fail_vol": 4,
      "ter_set": "t_null"
    }
  },
  {
    "type": "terrain",
    "id": "t_tree_walnut",
    "name": "walnut tree",
    "description": "A massive tree belonging to the 'Juglans' genus.  If you look closely you can see some unharvested walnuts.  You could cut it down with the right tools.",
    "symbol": "7",
    "color": [ "green", "green", "brown_green", "brown" ],
    "move_cost": 0,
    "flags": [ "FLAMMABLE_ASH", "NOITEM", "SUPPORTS_ROOF", "TREE", "REDUCE_SCENT" ],
    "transforms_into": "t_tree_walnut_harvested",
    "examine_action": "harvest_ter",
    "looks_like": "t_tree_hickory",
    "harvest_by_season": [ { "seasons": [ "autumn" ], "entries": [ { "drop": "walnut", "base_num": [ 5, 12 ], "scaled_num": [ 0, 0.5 ] } ] } ],
    "bash": {
      "str_min": 80,
      "str_max": 180,
      "sound": "crunch!",
      "sound_fail": "whack!",
      "ter_set": "t_dirt",
      "items": [ { "item": "stick_long", "count": [ 3, 10 ] }, { "item": "splinter", "count": [ 10, 25 ] } ]
    }
  },
  {
    "type": "terrain",
    "id": "t_tree_walnut_harvested",
    "name": "walnut tree",
    "description": "A massive tree belonging to the 'Juglans' genus.  You could cut it down with the right tools.",
    "symbol": "7",
    "color": [ "green", "green", "green", "brown" ],
    "move_cost": 0,
    "flags": [ "FLAMMABLE_ASH", "NOITEM", "SUPPORTS_ROOF", "TREE", "REDUCE_SCENT" ],
    "transforms_into": "t_tree_walnut",
    "looks_like": "t_tree_hickory_harvested",
    "bash": {
      "str_min": 80,
      "str_max": 180,
      "sound": "crunch!",
      "sound_fail": "whack!",
      "ter_set": "t_dirt",
      "items": [ { "item": "stick_long", "count": [ 3, 10 ] }, { "item": "splinter", "count": [ 10, 25 ] } ]
    }
  },
  {
    "type": "terrain",
    "id": "t_tree_chestnut",
    "name": "chestnut tree",
    "description": "A massive tree belonging to the 'Castanea' genus.  If you look closely you can see some unharvested chestnuts.  You could cut it down with the right tools.",
    "symbol": "7",
    "color": [ "green", "green", "brown_green", "brown" ],
    "move_cost": 0,
    "flags": [ "FLAMMABLE_ASH", "NOITEM", "SUPPORTS_ROOF", "TREE", "REDUCE_SCENT" ],
    "transforms_into": "t_tree_chestnut_harvested",
    "examine_action": "harvest_ter",
    "looks_like": "t_tree_hickory",
    "harvest_by_season": [ { "seasons": [ "autumn" ], "entries": [ { "drop": "chestnut", "base_num": [ 5, 12 ], "scaled_num": [ 0, 0.5 ] } ] } ],
    "bash": {
      "str_min": 80,
      "str_max": 180,
      "sound": "crunch!",
      "sound_fail": "whack!",
      "ter_set": "t_dirt",
      "items": [ { "item": "stick_long", "count": [ 3, 10 ] }, { "item": "splinter", "count": [ 10, 25 ] } ]
    }
  },
  {
    "type": "terrain",
    "id": "t_tree_chestnut_harvested",
    "name": "chestnut tree",
    "description": "A massive tree belonging to the 'Castanea' genus.  You could cut it down with the right tools.",
    "symbol": "7",
    "color": [ "green", "green", "green", "brown" ],
    "move_cost": 0,
    "flags": [ "FLAMMABLE_ASH", "NOITEM", "SUPPORTS_ROOF", "TREE", "REDUCE_SCENT" ],
    "transforms_into": "t_tree_chestnut",
    "looks_like": "t_tree_hickory_harvested",
    "bash": {
      "str_min": 80,
      "str_max": 180,
      "sound": "crunch!",
      "sound_fail": "whack!",
      "ter_set": "t_dirt",
      "items": [ { "item": "stick_long", "count": [ 3, 10 ] }, { "item": "splinter", "count": [ 10, 25 ] } ]
    }
  },
  {
    "type": "terrain",
    "id": "t_tree_beech",
    "name": "beech tree",
    "description": "A massive tree belonging to the 'Fagus' genus.  If you look closely you can see some unharvested beech nuts.  You could cut it down with the right tools.",
    "symbol": "7",
    "color": [ "green", "green", "brown_green", "brown" ],
    "move_cost": 0,
    "flags": [ "FLAMMABLE_ASH", "NOITEM", "SUPPORTS_ROOF", "TREE", "REDUCE_SCENT" ],
    "transforms_into": "t_tree_beech_harvested",
    "examine_action": "harvest_ter",
    "looks_like": "t_tree_hickory",
    "harvest_by_season": [
      { "seasons": [ "autumn" ], "entries": [ { "drop": "beech_nuts", "base_num": [ 5, 12 ], "scaled_num": [ 0, 0.5 ] } ] }
    ],
    "bash": {
      "str_min": 80,
      "str_max": 180,
      "sound": "crunch!",
      "sound_fail": "whack!",
      "ter_set": "t_dirt",
      "items": [ { "item": "stick_long", "count": [ 3, 10 ] }, { "item": "splinter", "count": [ 10, 25 ] } ]
    }
  },
  {
    "type": "terrain",
    "id": "t_tree_beech_harvested",
    "name": "beech tree",
    "description": "A massive tree belonging to the 'Fagus' genus.  You could cut it down with the right tools.",
    "symbol": "7",
    "color": [ "green", "green", "green", "brown" ],
    "move_cost": 0,
    "flags": [ "FLAMMABLE_ASH", "NOITEM", "SUPPORTS_ROOF", "TREE", "REDUCE_SCENT" ],
    "transforms_into": "t_tree_beech",
    "looks_like": "t_tree_hickory_harvested",
    "bash": {
      "str_min": 80,
      "str_max": 180,
      "sound": "crunch!",
      "sound_fail": "whack!",
      "ter_set": "t_dirt",
      "items": [ { "item": "stick_long", "count": [ 3, 10 ] }, { "item": "splinter", "count": [ 10, 25 ] } ]
    }
  },
  {
    "type": "terrain",
    "id": "t_tree_hazelnut",
    "name": "hazelnut tree",
    "description": "A stubby tree belonging to the 'Corylus' genus.  If you look closely you can see some unharvested hazelnuts.  You could cut it down with the right tools.",
    "symbol": "7",
    "color": [ "green", "green", "brown_green", "brown" ],
    "move_cost": 0,
    "flags": [ "FLAMMABLE_ASH", "NOITEM", "SUPPORTS_ROOF", "TREE", "REDUCE_SCENT" ],
    "transforms_into": "t_tree_hazelnut_harvested",
    "examine_action": "harvest_ter",
    "looks_like": "t_tree_hickory",
    "harvest_by_season": [ { "seasons": [ "autumn" ], "entries": [ { "drop": "hazelnut", "base_num": [ 5, 12 ], "scaled_num": [ 0, 0.5 ] } ] } ],
    "bash": {
      "str_min": 80,
      "str_max": 180,
      "sound": "crunch!",
      "sound_fail": "whack!",
      "ter_set": "t_dirt",
      "items": [ { "item": "stick_long", "count": [ 3, 10 ] }, { "item": "splinter", "count": [ 10, 25 ] } ]
    }
  },
  {
    "type": "terrain",
    "id": "t_tree_hazelnut_harvested",
    "name": "hazelnut tree",
    "description": "A stubby tree belonging to the 'Corylus' genus.  You could cut it down with the right tools.",
    "symbol": "7",
    "color": [ "green", "green", "green", "brown" ],
    "move_cost": 0,
    "flags": [ "FLAMMABLE_ASH", "NOITEM", "SUPPORTS_ROOF", "TREE", "REDUCE_SCENT" ],
    "transforms_into": "t_tree_hazelnut",
    "looks_like": "t_tree_hickory_harvested",
    "bash": {
      "str_min": 80,
      "str_max": 180,
      "sound": "crunch!",
      "sound_fail": "whack!",
      "ter_set": "t_dirt",
      "items": [ { "item": "stick_long", "count": [ 3, 10 ] }, { "item": "splinter", "count": [ 10, 25 ] } ]
    }
  },
  {
    "type": "terrain",
    "id": "t_tree",
    "name": "oak tree",
    "description": "A massive deciduous tree belonging to the 'Quercus' genus, commonly found throughout New England region.  If you look closely you can see some acorns the squirrels haven't gotten yet.  You could cut it down with the right tools.",
    "symbol": "7",
    "color": [ "green", "green", "brown_green", "brown" ],
    "//": "barren in winter",
    "move_cost": 0,
    "flags": [ "FLAMMABLE_ASH", "NOITEM", "SUPPORTS_ROOF", "TREE", "REDUCE_SCENT" ],
    "transforms_into": "t_tree_harvested",
    "examine_action": "harvest_ter",
    "harvest_by_season": [ { "seasons": [ "autumn" ], "entries": [ { "drop": "acorns", "base_num": [ 5, 12 ], "scaled_num": [ 0, 0.5 ] } ] } ],
    "bash": {
      "str_min": 80,
      "str_max": 180,
      "sound": "crunch!",
      "sound_fail": "whack!",
      "ter_set": "t_dirt",
      "items": [ { "item": "stick_long", "count": [ 3, 10 ] }, { "item": "splinter", "count": [ 10, 25 ] } ]
    }
  },
  {
    "type": "terrain",
    "id": "t_tree_harvested",
    "name": "oak tree",
    "description": "A massive deciduous tree belonging to the 'Quercus' genus, commonly found throughout New England region.  You could cut it down with the right tools.",
    "symbol": "7",
    "color": [ "green", "green", "green", "brown" ],
    "move_cost": 0,
    "flags": [ "FLAMMABLE_ASH", "NOITEM", "SUPPORTS_ROOF", "TREE", "REDUCE_SCENT" ],
    "transforms_into": "t_tree",
    "bash": {
      "str_min": 80,
      "str_max": 180,
      "sound": "crunch!",
      "sound_fail": "whack!",
      "ter_set": "t_dirt",
      "items": [ { "item": "stick_long", "count": [ 3, 10 ] }, { "item": "splinter", "count": [ 10, 25 ] } ]
    }
  },
  {
    "type": "terrain",
    "id": "t_tree_cottonwood",
    "name": "cottonwood tree",
    "looks_like": "t_tree",
    "description": "A large tree belonging to the 'Populus' genus, commonly found throughout New England region.  You could cut it down with the right tools.",
    "symbol": "7",
    "color": [ "green", "green", "brown_green", "brown" ],
    "//": "Do something cool with this and have it spread cotton around the area or something.",
    "move_cost": 0,
    "flags": [ "FLAMMABLE_ASH", "NOITEM", "SUPPORTS_ROOF", "TREE", "REDUCE_SCENT" ],
    "bash": {
      "str_min": 80,
      "str_max": 180,
      "sound": "crunch!",
      "sound_fail": "whack!",
      "ter_set": "t_dirt",
      "items": [ { "item": "stick_long", "count": [ 3, 10 ] }, { "item": "splinter", "count": [ 10, 25 ] } ]
    }
  },
  {
    "type": "terrain",
    "id": "t_tree_elm",
    "name": "elm tree",
    "looks_like": "t_tree",
    "description": "A large tree belonging to the 'Ulmus' genus, commonly found throughout New England region.  You could cut it down with the right tools.",
    "symbol": "7",
    "color": [ "green", "green", "brown_green", "brown" ],
    "move_cost": 0,
    "flags": [ "FLAMMABLE_ASH", "NOITEM", "SUPPORTS_ROOF", "TREE", "REDUCE_SCENT" ],
    "bash": {
      "str_min": 80,
      "str_max": 180,
      "sound": "crunch!",
      "sound_fail": "whack!",
      "ter_set": "t_dirt",
      "items": [ { "item": "stick_long", "count": [ 3, 10 ] }, { "item": "splinter", "count": [ 10, 25 ] } ]
    }
  },
  {
    "type": "terrain",
    "id": "t_tree_dead",
    "name": "dead tree",
    "description": "An indiscernible tree that has withered away, whether by weather, fire or otherworldy.  You could cut it down with the right tools.",
    "symbol": "7",
    "color": "brown",
    "move_cost": 0,
    "flags": [ "FLAMMABLE_ASH", "NOITEM", "SUPPORTS_ROOF", "TREE", "REDUCE_SCENT" ],
    "bash": {
      "str_min": 70,
      "str_max": 140,
      "sound": "crunch!",
      "sound_fail": "whack!",
      "ter_set": "t_dirt",
      "items": [ { "item": "stick_long", "count": [ 3, 10 ] }, { "item": "splinter", "count": [ 10, 25 ] } ]
    }
  },
  {
    "type": "terrain",
    "id": "t_tree_young",
    "name": "young tree",
    "description": "A relatively young sapling of an indeterminate species.  It could take decades before reaching maturity, so there's no use waiting around.",
    "symbol": "1",
    "color": [ "green", "green", "green", "brown" ],
    "//": "barren in winter",
    "move_cost": 4,
    "flags": [ "TRANSPARENT", "FLAMMABLE_ASH", "NOITEM", "YOUNG", "REDUCE_SCENT" ],
    "bash": {
      "str_min": 4,
      "str_max": 50,
      "sound": "crunch!",
      "sound_fail": "whack!",
      "ter_set": "t_dirt",
      "items": [ { "item": "stick_long", "count": [ 0, 5 ] } ]
    }
  },
  {
    "type": "terrain",
    "id": "t_tree_apple",
    "name": "apple tree",
    "description": "This tree is a member of the 'Malus' genus, producing fruit commonly known as apples.  If you examined the branches more closely, you could probably find a few mature ones in autumn.  You could also cut it down with the right tools.",
    "symbol": "7",
    "color": [ "light_green", "light_green", "red_green", "brown" ],
    "//": "barren in winter, fruits in autumn",
    "move_cost": 0,
    "flags": [ "FLAMMABLE_ASH", "NOITEM", "SUPPORTS_ROOF", "TREE", "REDUCE_SCENT" ],
    "transforms_into": "t_tree_apple_harvested",
    "examine_action": "harvest_ter_nectar",
    "harvest_by_season": [ { "seasons": [ "autumn" ], "entries": [ { "drop": "apple", "base_num": [ 2, 5 ], "scaled_num": [ 0, 0.5 ] } ] } ],
    "bash": {
      "str_min": 80,
      "str_max": 180,
      "sound": "crunch!",
      "sound_fail": "whack!",
      "ter_set": "t_dirt",
      "items": [ { "item": "stick_long", "count": [ 3, 10 ] }, { "item": "splinter", "count": [ 10, 25 ] } ]
    }
  },
  {
    "type": "terrain",
    "id": "t_tree_apple_harvested",
    "name": "apple tree",
    "description": "This tree is a member of the 'Malus' genus, producing fruit commonly known as apples.  There doesn't appear to be any ripe apples now.  You could also cut it down with the right tools.",
    "symbol": "7",
    "color": [ "light_green", "light_green", "light_green", "brown" ],
    "//": "barren in winter, no fruits anymore",
    "move_cost": 0,
    "flags": [ "FLAMMABLE_ASH", "NOITEM", "SUPPORTS_ROOF", "TREE", "REDUCE_SCENT", "HARVESTED" ],
    "examine_action": "harvested_plant",
    "transforms_into": "t_tree_apple",
    "bash": {
      "str_min": 80,
      "str_max": 180,
      "sound": "crunch!",
      "sound_fail": "whack!",
      "ter_set": "t_dirt",
      "items": [ { "item": "stick_long", "count": [ 3, 10 ] }, { "item": "splinter", "count": [ 10, 25 ] } ]
    }
  },
  {
    "type": "terrain",
    "id": "t_tree_pear",
    "name": "pear tree",
    "description": "This is 'Pyrus communis', or the common pear tree, which produces viable pears in the fall.  If you examined the branches more closely, you could probably find a few mature ones.  You could also cut it down with the right tools.",
    "symbol": "7",
    "color": [ "light_green", "light_green", "light_green_green", "brown" ],
    "//": "barren in winter, fruits in autumn",
    "move_cost": 0,
    "flags": [ "FLAMMABLE_ASH", "NOITEM", "SUPPORTS_ROOF", "TREE", "REDUCE_SCENT" ],
    "transforms_into": "t_tree_pear_harvested",
    "examine_action": "harvest_ter_nectar",
    "harvest_by_season": [ { "seasons": [ "autumn" ], "entries": [ { "drop": "pear", "base_num": [ 2, 5 ], "scaled_num": [ 0, 0.5 ] } ] } ],
    "bash": {
      "str_min": 80,
      "str_max": 180,
      "sound": "crunch!",
      "sound_fail": "whack!",
      "ter_set": "t_dirt",
      "items": [ { "item": "stick_long", "count": [ 3, 10 ] }, { "item": "splinter", "count": [ 10, 25 ] } ]
    }
  },
  {
    "type": "terrain",
    "id": "t_tree_pear_harvested",
    "name": "pear tree",
    "description": "This is 'Pyrus communis', or the common pear tree, which produces viable pears in the fall.  Looks like all the ripe pears have been picked.  You could also cut it down with the right tools.",
    "symbol": "7",
    "color": [ "light_green", "light_green", "light_green", "brown" ],
    "//": "barren in winter, no fruits anymore",
    "move_cost": 0,
    "flags": [ "FLAMMABLE_ASH", "NOITEM", "SUPPORTS_ROOF", "TREE", "REDUCE_SCENT", "HARVESTED" ],
    "examine_action": "harvested_plant",
    "transforms_into": "t_tree_pear",
    "bash": {
      "str_min": 80,
      "str_max": 180,
      "sound": "crunch!",
      "sound_fail": "whack!",
      "ter_set": "t_dirt",
      "items": [ { "item": "stick_long", "count": [ 3, 10 ] }, { "item": "splinter", "count": [ 10, 25 ] } ]
    }
  },
  {
    "type": "terrain",
    "id": "t_tree_coffee",
    "name": "coffee tree",
    "description": "This is 'gymnocladus dioicus', or the kentucky coffee tree, which produces roastable coffee pods and brewable leaves in the fall.  If you examined the branches more closely, you could probably find a few mature ones.  You could also cut it down with the right tools.",
    "symbol": "7",
    "color": [ "light_green", "light_green", "light_green_green", "brown" ],
    "//": "barren in winter, fruits in autumn",
    "move_cost": 0,
    "flags": [ "FLAMMABLE_ASH", "NOITEM", "SUPPORTS_ROOF", "TREE", "REDUCE_SCENT" ],
    "transforms_into": "t_tree_coffee_harvested",
    "looks_like": "t_tree_plum",
    "examine_action": "harvest_ter_nectar",
    "harvest_by_season": [
      {
        "seasons": [ "autumn" ],
        "entries": [
          { "drop": "coffee_pod", "base_num": [ 4, 10 ], "scaled_num": [ 0, 0.5 ] },
          { "drop": "tea_raw", "base_num": [ 1, 3 ], "scaled_num": [ 0, 0.5 ] }
        ]
      }
    ],
    "bash": {
      "str_min": 80,
      "str_max": 180,
      "sound": "crunch!",
      "sound_fail": "whack!",
      "ter_set": "t_dirt",
      "items": [ { "item": "stick_long", "count": [ 3, 10 ] }, { "item": "splinter", "count": [ 10, 25 ] } ]
    }
  },
  {
    "type": "terrain",
    "id": "t_tree_coffee_harvested",
    "name": "coffee tree",
    "description": "This is 'gymnocladus dioicus', or the kentucky coffee tree, which produces roastable coffee pods and brewable leaves in the fall.  Looks like all the ripe pods have been picked.  You could also cut it down with the right tools.",
    "symbol": "7",
    "color": [ "light_green", "light_green", "light_green", "brown" ],
    "//": "barren in winter, no fruits anymore",
    "move_cost": 0,
    "flags": [ "FLAMMABLE_ASH", "NOITEM", "SUPPORTS_ROOF", "TREE", "REDUCE_SCENT", "HARVESTED" ],
    "examine_action": "harvested_plant",
    "transforms_into": "t_tree_coffee",
    "looks_like": "t_tree_plum_harvested",
    "bash": {
      "str_min": 80,
      "str_max": 180,
      "sound": "crunch!",
      "sound_fail": "whack!",
      "ter_set": "t_dirt",
      "items": [ { "item": "stick_long", "count": [ 3, 10 ] }, { "item": "splinter", "count": [ 10, 25 ] } ]
    }
  },
  {
    "type": "terrain",
    "id": "t_tree_cherry",
    "name": "cherry tree",
    "description": "One of the several species of 'Prunus' trees found in New England, it bears cherries in the summer.  If you examined the foliage more closely, you could probably find some viable clusters.  You could also cut it down with the right tools.",
    "symbol": "7",
    "color": [ "light_green", "red_green", "light_green", "brown" ],
    "//": "barren in winter, fruits in summer",
    "move_cost": 0,
    "flags": [ "FLAMMABLE_ASH", "NOITEM", "SUPPORTS_ROOF", "TREE", "REDUCE_SCENT" ],
    "transforms_into": "t_tree_cherry_harvested",
    "examine_action": "harvest_ter_nectar",
    "harvest_by_season": [ { "seasons": [ "summer" ], "entries": [ { "drop": "cherries", "base_num": [ 6, 18 ], "scaled_num": [ 0, 0.5 ] } ] } ],
    "bash": {
      "str_min": 80,
      "str_max": 180,
      "sound": "crunch!",
      "sound_fail": "whack!",
      "ter_set": "t_dirt",
      "items": [ { "item": "stick_long", "count": [ 3, 10 ] }, { "item": "splinter", "count": [ 10, 25 ] } ]
    }
  },
  {
    "type": "terrain",
    "id": "t_tree_cherry_harvested",
    "name": "cherry tree",
    "description": "One of the several species of 'Prunus' trees found in New England, it bears cherries in the summer.  Looks like all the ripe bunches of cherries have been picked.  You could also cut it down with the right tools.",
    "symbol": "7",
    "color": [ "light_green", "light_green", "light_green", "brown" ],
    "//": "barren in winter, no fruits anymore",
    "move_cost": 0,
    "flags": [ "FLAMMABLE_ASH", "NOITEM", "SUPPORTS_ROOF", "TREE", "REDUCE_SCENT", "HARVESTED" ],
    "examine_action": "harvested_plant",
    "transforms_into": "t_tree_cherry",
    "bash": {
      "str_min": 80,
      "str_max": 180,
      "sound": "crunch!",
      "sound_fail": "whack!",
      "ter_set": "t_dirt",
      "items": [ { "item": "stick_long", "count": [ 3, 10 ] }, { "item": "splinter", "count": [ 10, 25 ] } ]
    }
  },
  {
    "type": "terrain",
    "id": "t_tree_peach",
    "name": "peach tree",
    "description": "One of the several species of 'Prunus' trees found in New England, it bears peaches in the summer.  If you examined the branches more closely, you could probably find some mature peaches.  You could also cut it down with the right tools.",
    "symbol": "7",
    "color": [ "light_green", "light_red_green", "light_green", "brown" ],
    "//": "barren in winter, fruits in summer",
    "move_cost": 0,
    "flags": [ "FLAMMABLE_ASH", "NOITEM", "SUPPORTS_ROOF", "TREE", "REDUCE_SCENT" ],
    "transforms_into": "t_tree_peach_harvested",
    "examine_action": "harvest_ter_nectar",
    "harvest_by_season": [ { "seasons": [ "summer" ], "entries": [ { "drop": "peach", "base_num": [ 2, 5 ], "scaled_num": [ 0, 0.5 ] } ] } ],
    "bash": {
      "str_min": 80,
      "str_max": 180,
      "sound": "crunch!",
      "sound_fail": "whack!",
      "ter_set": "t_dirt",
      "items": [ { "item": "stick_long", "count": [ 3, 10 ] }, { "item": "splinter", "count": [ 10, 25 ] } ]
    }
  },
  {
    "type": "terrain",
    "id": "t_tree_peach_harvested",
    "name": "peach tree",
    "description": "One of the several species of 'Prunus' trees found in New England, it bears peaches in the summer.  Looks like all the ripe peaches have been picked.  You could also cut it down with the right tools.",
    "symbol": "7",
    "color": [ "light_green", "light_green", "light_green", "brown" ],
    "//": "barren in winter, no fruits anymore",
    "move_cost": 0,
    "flags": [ "FLAMMABLE_ASH", "NOITEM", "SUPPORTS_ROOF", "TREE", "REDUCE_SCENT", "HARVESTED" ],
    "examine_action": "harvested_plant",
    "transforms_into": "t_tree_peach",
    "bash": {
      "str_min": 80,
      "str_max": 180,
      "sound": "crunch!",
      "sound_fail": "whack!",
      "ter_set": "t_dirt",
      "items": [ { "item": "stick_long", "count": [ 3, 10 ] }, { "item": "splinter", "count": [ 10, 25 ] } ]
    }
  },
  {
    "type": "terrain",
    "id": "t_tree_apricot",
    "name": "apricot tree",
    "description": "A transplanted species of 'Prunus armeniaca', rarely found in New England.  It produces apricots in the summer.  If you examined the spurs more closely, you could probably find some mature apricots.  You could also cut it down with the right tools.",
    "symbol": "7",
    "color": [ "light_green", "light_red_green", "light_green", "brown" ],
    "//": "barren in winter, fruits in summer",
    "move_cost": 0,
    "flags": [ "FLAMMABLE_ASH", "NOITEM", "SUPPORTS_ROOF", "TREE", "REDUCE_SCENT" ],
    "transforms_into": "t_tree_apricot_harvested",
    "examine_action": "harvest_ter_nectar",
    "harvest_by_season": [ { "seasons": [ "summer" ], "entries": [ { "drop": "apricot", "base_num": [ 2, 5 ], "scaled_num": [ 0, 0.5 ] } ] } ],
    "bash": {
      "str_min": 80,
      "str_max": 180,
      "sound": "crunch!",
      "sound_fail": "whack!",
      "ter_set": "t_dirt",
      "items": [ { "item": "stick_long", "count": [ 3, 10 ] }, { "item": "splinter", "count": [ 10, 25 ] } ]
    }
  },
  {
    "type": "terrain",
    "id": "t_tree_apricot_harvested",
    "name": "apricot tree",
    "description": "A transplanted species of 'Prunus armeniaca', rarely found in New England.  It produces apricots in the summer.  Looks like all the ripe apricots have been picked.  You could also cut it down with the right tools.",
    "symbol": "7",
    "color": [ "light_green", "light_green", "light_green", "brown" ],
    "//": "barren in winter, no fruits anymore",
    "move_cost": 0,
    "flags": [ "FLAMMABLE_ASH", "NOITEM", "SUPPORTS_ROOF", "TREE", "REDUCE_SCENT", "HARVESTED" ],
    "examine_action": "harvested_plant",
    "transforms_into": "t_tree_apricot",
    "bash": {
      "str_min": 80,
      "str_max": 180,
      "sound": "crunch!",
      "sound_fail": "whack!",
      "ter_set": "t_dirt",
      "items": [ { "item": "stick_long", "count": [ 3, 10 ] }, { "item": "splinter", "count": [ 10, 25 ] } ]
    }
  },
  {
    "type": "terrain",
    "id": "t_tree_plum",
    "name": "plum tree",
    "description": "One of the several species of 'Prunus' trees found in New England, it produces plums in the summer.  If you examined the spurs more closely, you could probably find some ripe plums.  You could also cut it down with the right tools.",
    "symbol": "7",
    "color": [ "light_green", "magenta_green", "light_green", "brown" ],
    "//": "barren in winter, fruits in summer",
    "move_cost": 0,
    "flags": [ "FLAMMABLE_ASH", "NOITEM", "SUPPORTS_ROOF", "TREE", "REDUCE_SCENT" ],
    "transforms_into": "t_tree_plum_harvested",
    "examine_action": "harvest_ter_nectar",
    "harvest_by_season": [ { "seasons": [ "summer" ], "entries": [ { "drop": "plums", "base_num": [ 2, 5 ], "scaled_num": [ 0, 0.5 ] } ] } ],
    "bash": {
      "str_min": 80,
      "str_max": 180,
      "sound": "crunch!",
      "sound_fail": "whack!",
      "ter_set": "t_dirt",
      "items": [ { "item": "stick_long", "count": [ 3, 10 ] }, { "item": "splinter", "count": [ 10, 25 ] } ]
    }
  },
  {
    "type": "terrain",
    "id": "t_tree_plum_harvested",
    "name": "plum tree",
    "description": "One of the several species of 'Prunus' trees found in New England, it produces plums in the summer.  Looks like all the ripe plums have been picked.  You could also cut it down with the right tools.",
    "symbol": "7",
    "color": [ "light_green", "light_green", "light_green", "brown" ],
    "//": "barren in winter, no fruits anymore",
    "move_cost": 0,
    "flags": [ "FLAMMABLE_ASH", "NOITEM", "SUPPORTS_ROOF", "TREE", "REDUCE_SCENT", "HARVESTED" ],
    "examine_action": "harvested_plant",
    "transforms_into": "t_tree_plum",
    "bash": {
      "str_min": 80,
      "str_max": 180,
      "sound": "crunch!",
      "sound_fail": "whack!",
      "ter_set": "t_dirt",
      "items": [ { "item": "stick_long", "count": [ 3, 10 ] }, { "item": "splinter", "count": [ 10, 25 ] } ]
    }
  },
  {
    "type": "terrain",
    "id": "t_tree_mulberry",
    "name": "mulberry tree",
    "description": "This tree is a member of the 'Morus' genus, producing fruit commonly known as mulberries.  In the summer many berries can be picked.  You could also cut it down with the right tools.",
    "symbol": "7",
    "color": [ "light_green", "light_green", "red_green", "brown" ],
    "//": "barren in winter, fruits in summer",
    "move_cost": 0,
    "flags": [ "FLAMMABLE_ASH", "NOITEM", "SUPPORTS_ROOF", "TREE", "REDUCE_SCENT" ],
    "transforms_into": "t_tree_mulberry_harvested",
    "examine_action": "harvest_ter_nectar",
    "looks_like": "t_tree_apple",
    "harvest_by_season": [
      {
        "seasons": [ "summer" ],
        "entries": [
          { "drop": "mulberries", "base_num": [ 8, 20 ], "scaled_num": [ 0, 0.5 ] },
          { "drop": "seed_mulberries", "base_num": [ 3, 5 ], "scaled_num": [ 0, 0.25 ] }
        ]
      }
    ],
    "bash": {
      "str_min": 80,
      "str_max": 180,
      "sound": "crunch!",
      "sound_fail": "whack!",
      "ter_set": "t_dirt",
      "items": [ { "item": "stick_long", "count": [ 3, 10 ] }, { "item": "splinter", "count": [ 10, 25 ] } ]
    }
  },
  {
    "type": "terrain",
    "id": "t_tree_mulberry_harvested",
    "name": "mulberry tree",
    "description": "This tree is a member of the 'Morus' genus, producing fruit commonly known as mulberries.  There doesn't appear to be any ripe mulberries now.  You could also cut it down with the right tools.",
    "symbol": "7",
    "color": [ "light_green", "light_green", "light_green", "brown" ],
    "//": "barren in winter, no fruits anymore",
    "move_cost": 0,
    "flags": [ "FLAMMABLE_ASH", "NOITEM", "SUPPORTS_ROOF", "TREE", "REDUCE_SCENT", "HARVESTED" ],
    "examine_action": "harvested_plant",
    "transforms_into": "t_tree_mulberry",
    "looks_like": "t_tree_apple_harvested",
    "bash": {
      "str_min": 80,
      "str_max": 180,
      "sound": "crunch!",
      "sound_fail": "whack!",
      "ter_set": "t_dirt",
      "items": [ { "item": "stick_long", "count": [ 3, 10 ] }, { "item": "splinter", "count": [ 10, 25 ] } ]
    }
  },
  {
    "type": "terrain",
    "id": "t_tree_elderberry",
    "name": "elderberry tree",
    "description": "This tree is a member of the 'Sambucus' genus, producing fruit commonly known as elderberries.  In the summer many berries can be picked.  You could also cut it down with the right tools.",
    "symbol": "7",
    "color": [ "light_green", "light_green", "red_green", "brown" ],
    "//": "barren in winter, fruits in summer",
    "move_cost": 0,
    "flags": [ "FLAMMABLE_ASH", "NOITEM", "SUPPORTS_ROOF", "TREE", "REDUCE_SCENT" ],
    "transforms_into": "t_tree_elderberry_harvested",
    "examine_action": "harvest_ter_nectar",
    "looks_like": "t_tree_plum",
    "harvest_by_season": [
      {
        "seasons": [ "summer" ],
        "entries": [
          { "drop": "elderberries", "base_num": [ 8, 20 ], "scaled_num": [ 0, 0.5 ] },
          { "drop": "seed_elderberries", "base_num": [ 3, 5 ], "scaled_num": [ 0, 0.25 ] }
        ]
      }
    ],
    "bash": {
      "str_min": 80,
      "str_max": 180,
      "sound": "crunch!",
      "sound_fail": "whack!",
      "ter_set": "t_dirt",
      "items": [ { "item": "stick_long", "count": [ 3, 10 ] }, { "item": "splinter", "count": [ 10, 25 ] } ]
    }
  },
  {
    "type": "terrain",
    "id": "t_tree_elderberry_harvested",
    "name": "elderberry tree",
    "description": "This tree is a member of the 'Sambucus' genus, producing fruit commonly known as elderberries.  There doesn't appear to be any ripe elderberries now.  You could also cut it down with the right tools.",
    "symbol": "7",
    "color": [ "light_green", "light_green", "light_green", "brown" ],
    "//": "barren in winter, no fruits anymore",
    "move_cost": 0,
    "flags": [ "FLAMMABLE_ASH", "NOITEM", "SUPPORTS_ROOF", "TREE", "REDUCE_SCENT", "HARVESTED" ],
    "examine_action": "harvested_plant",
    "transforms_into": "t_tree_elderberry",
    "looks_like": "t_tree_plum_harvested",
    "bash": {
      "str_min": 80,
      "str_max": 180,
      "sound": "crunch!",
      "sound_fail": "whack!",
      "ter_set": "t_dirt",
      "items": [ { "item": "stick_long", "count": [ 3, 10 ] }, { "item": "splinter", "count": [ 10, 25 ] } ]
    }
  },
  {
    "type": "terrain",
    "id": "t_tree_pine",
    "name": "pine tree",
    "description": "A towering coniferous tree that belongs to the 'Pinus' genus, with the New England species varying from 'P. strobus', 'P. resinosa' and 'P. rigida'.  If you examined the tree more closely, you might find usable sticky whorls and unharvested pinecones.  Also, you could cut it down with the right tools.",
    "symbol": "4",
    "color": "green",
    "move_cost": 0,
    "flags": [ "FLAMMABLE_ASH", "NOITEM", "SUPPORTS_ROOF", "TREE", "REDUCE_SCENT" ],
    "transforms_into": "t_tree_deadpine",
    "examine_action": "harvest_ter",
    "harvest_by_season": [
      {
        "seasons": [ "spring", "summer", "autumn", "winter" ],
        "entries": [ { "drop": "pine_bough", "base_num": [ 2, 8 ] }, { "drop": "pinecone", "base_num": [ 1, 4 ] } ]
      }
    ],
    "bash": {
      "str_min": 80,
      "str_max": 180,
      "sound": "crunch!",
      "sound_fail": "whack!",
      "ter_set": "t_dirt",
      "items": [ { "item": "stick_long", "count": [ 3, 10 ] }, { "item": "splinter", "count": [ 10, 25 ] } ]
    }
  },
  {
    "type": "terrain",
    "id": "t_tree_deadpine",
    "name": "dead pine tree",
    "description": "A towering coniferous tree that belongs to the 'Pinus' genus, with the New England species varying from 'P. strobus', 'P. resinosa' and 'P. rigida'.  Some of the branches have been stripped away and many of the pinecones aren't developed fully yet, but given a season, it could be harvestable again.  You could also cut it down with the right tools.",
    "symbol": "4",
    "color": "brown",
    "move_cost": 0,
    "flags": [ "FLAMMABLE_ASH", "NOITEM", "SUPPORTS_ROOF", "TREE", "REDUCE_SCENT" ],
    "bash": {
      "str_min": 60,
      "str_max": 120,
      "sound": "crunch!",
      "sound_fail": "whack!",
      "ter_set": "t_dirt",
      "items": [ { "item": "stick_long", "count": [ 3, 10 ] }, { "item": "splinter", "count": [ 10, 25 ] } ]
    }
  },
  {
    "type": "terrain",
    "id": "t_tree_birch",
    "name": "birch tree",
    "description": "A tall deciduous tree of the 'Betula' genus, with the characteristic peeling bark.  Species like 'B. alleghaniensis', 'B. papyrifera', and 'B. populifolia' are the most common in the New England region.  You could tear off some strips of bark if you examined the tree more closely.  You could cut it down with the right tools.",
    "symbol": "7",
    "color": [ "light_green", "light_green", "light_green", "brown" ],
    "//": "barren in winter, harvestable all year round",
    "move_cost": 0,
    "flags": [ "FLAMMABLE_ASH", "NOITEM", "SUPPORTS_ROOF", "TREE", "REDUCE_SCENT" ],
    "examine_action": "harvest_ter",
    "transforms_into": "t_tree_birch_harvested",
    "harvest_by_season": [
      { "seasons": [ "spring", "summer", "autumn", "winter" ], "entries": [ { "drop": "birchbark", "base_num": [ 2, 8 ] } ] }
    ],
    "bash": {
      "str_min": 80,
      "str_max": 180,
      "sound": "crunch!",
      "sound_fail": "whack!",
      "ter_set": "t_dirt",
      "items": [ { "item": "stick_long", "count": [ 3, 10 ] }, { "item": "splinter", "count": [ 10, 25 ] } ]
    }
  },
  {
    "type": "terrain",
    "id": "t_tree_birch_harvested",
    "name": "birch tree",
    "description": "A tall deciduous tree of the 'Betula' genus, with the characteristic peeling bark.  Species like 'B. alleghaniensis', 'B. papyrifera', and 'B. populifolia' are the most common in the New England region.  Looks like there isn't enough rhytidome to peel off yet.  You could cut it down with the right tools.",
    "symbol": "7",
    "color": "green",
    "//": "dead, not harvestable",
    "move_cost": 0,
    "flags": [ "FLAMMABLE_ASH", "NOITEM", "SUPPORTS_ROOF", "TREE", "REDUCE_SCENT" ],
    "bash": {
      "str_min": 80,
      "str_max": 180,
      "sound": "crunch!",
      "sound_fail": "whack!",
      "ter_set": "t_dirt",
      "items": [ { "item": "stick_long", "count": [ 3, 10 ] }, { "item": "splinter", "count": [ 10, 25 ] } ]
    }
  },
  {
    "type": "terrain",
    "id": "t_tree_willow",
    "name": "willow tree",
    "symbol": "4",
    "color": [ "light_green", "light_green", "light_green", "brown" ],
    "//": "barren in winter, harvestable all year round",
    "move_cost": 0,
    "flags": [ "FLAMMABLE_ASH", "NOITEM", "SUPPORTS_ROOF", "TREE", "REDUCE_SCENT" ],
    "examine_action": "harvest_ter",
    "transforms_into": "t_tree_willow_harvested",
    "harvest_by_season": [
      { "seasons": [ "spring", "summer", "autumn", "winter" ], "entries": [ { "drop": "willowbark", "base_num": [ 2, 8 ] } ] }
    ],
    "bash": {
      "str_min": 80,
      "str_max": 180,
      "sound": "crunch!",
      "sound_fail": "whack!",
      "ter_set": "t_dirt",
      "items": [ { "item": "stick_long", "count": [ 3, 10 ] }, { "item": "splinter", "count": [ 10, 25 ] } ]
    }
  },
  {
    "type": "terrain",
    "id": "t_tree_willow_harvested",
    "name": "willow tree",
    "symbol": "4",
    "color": [ "brown", "brown", "brown", "brown" ],
    "//": "barren in winter, not harvestable",
    "move_cost": 0,
    "flags": [ "FLAMMABLE_ASH", "NOITEM", "SUPPORTS_ROOF", "TREE", "REDUCE_SCENT" ],
    "bash": {
      "str_min": 80,
      "str_max": 180,
      "sound": "crunch!",
      "sound_fail": "whack!",
      "ter_set": "t_dirt",
      "items": [ { "item": "stick_long", "count": [ 3, 10 ] }, { "item": "splinter", "count": [ 10, 25 ] } ]
    }
  },
  {
    "type": "terrain",
    "id": "t_tree_maple",
    "name": "maple tree",
    "symbol": "7",
    "color": [ "red", "light_green", "light_green", "red" ],
    "move_cost": 0,
    "flags": [ "FLAMMABLE_ASH", "NOITEM", "SUPPORTS_ROOF", "TREE", "REDUCE_SCENT" ],
    "examine_action": "tree_maple",
    "bash": {
      "str_min": 80,
      "str_max": 180,
      "sound": "crunch!",
      "sound_fail": "whack!",
      "ter_set": "t_dirt",
      "items": [ { "item": "stick_long", "count": [ 3, 10 ] }, { "item": "splinter", "count": [ 10, 25 ] } ]
    }
  },
  {
    "type": "terrain",
    "id": "t_tree_maple_tapped",
    "name": "maple tree",
    "symbol": "7",
    "color": [ "red", "light_green", "light_green", "red" ],
    "move_cost": 0,
    "flags": [ "FLAMMABLE_ASH", "SEALED", "PLACE_ITEM", "SUPPORTS_ROOF", "TREE", "REDUCE_SCENT", "LIQUIDCONT" ],
    "examine_action": "tree_maple_tapped",
    "bash": {
      "str_min": 80,
      "str_max": 180,
      "sound": "crunch!",
      "sound_fail": "whack!",
      "ter_set": "t_dirt",
      "items": [ { "item": "stick_long", "count": [ 3, 10 ] }, { "item": "splinter", "count": [ 10, 25 ] } ]
    }
  },
  {
    "type": "terrain",
    "id": "t_tree_hickory",
    "name": "hickory tree",
    "symbol": "7",
    "color": [ "light_green", "light_green", "brown_green", "brown" ],
    "//": "barren in winter, harvestable in autum",
    "move_cost": 0,
    "flags": [ "FLAMMABLE_ASH", "NOITEM", "SUPPORTS_ROOF", "TREE", "REDUCE_SCENT" ],
    "examine_action": "tree_hickory",
    "harvest_by_season": [
      { "seasons": [ "autumn" ], "entries": [ { "drop": "hickory_nut", "base_num": [ 5, 12 ], "scaled_num": [ 0, 0.5 ] } ] }
    ],
    "transforms_into": "t_tree_hickory_harvested",
    "bash": {
      "str_min": 80,
      "str_max": 180,
      "sound": "crunch!",
      "sound_fail": "whack!",
      "ter_set": "t_dirt",
      "items": [ { "item": "stick_long", "count": [ 3, 10 ] }, { "item": "splinter", "count": [ 10, 25 ] } ]
    }
  },
  {
    "type": "terrain",
    "id": "t_tree_hickory_harvested",
    "name": "hickory tree",
    "symbol": "7",
    "color": [ "light_green", "light_green", "light_green", "brown" ],
    "//": "barren in winter, kind of harvestable",
    "move_cost": 0,
    "flags": [ "FLAMMABLE_ASH", "NOITEM", "SUPPORTS_ROOF", "TREE", "REDUCE_SCENT", "HARVESTED" ],
    "examine_action": "tree_hickory",
    "transforms_into": "t_tree_hickory",
    "bash": {
      "str_min": 80,
      "str_max": 180,
      "sound": "crunch!",
      "sound_fail": "whack!",
      "ter_set": "t_dirt",
      "items": [ { "item": "stick_long", "count": [ 3, 10 ] }, { "item": "splinter", "count": [ 10, 25 ] } ]
    }
  },
  {
    "type": "terrain",
    "id": "t_tree_pistachio",
    "name": "pistachio tree",
    "looks_like": "t_tree_hickory",
    "//": "Pistachio tree is not a local native and is only used in specific locations like orchards and gardens.",
    "symbol": "7",
    "color": [ "light_green", "light_green", "brown_green", "brown" ],
    "move_cost": 0,
    "flags": [ "FLAMMABLE_ASH", "NOITEM", "SUPPORTS_ROOF", "TREE", "REDUCE_SCENT" ],
    "examine_action": "harvest_ter",
    "harvest_by_season": [ { "seasons": [ "autumn" ], "entries": [ { "drop": "pistachio", "base_num": [ 5, 12 ], "scaled_num": [ 0, 0.5 ] } ] } ],
    "transforms_into": "t_tree_pistachio_harvested",
    "bash": {
      "str_min": 80,
      "str_max": 180,
      "sound": "crunch!",
      "sound_fail": "whack!",
      "ter_set": "t_dirt",
      "items": [ { "item": "stick_long", "count": [ 3, 10 ] }, { "item": "splinter", "count": [ 10, 25 ] } ]
    }
  },
  {
    "type": "terrain",
    "id": "t_tree_pistachio_harvested",
    "name": "pistachio tree",
    "looks_like": "t_tree_hickory_harvested",
    "symbol": "7",
    "color": [ "light_green", "light_green", "light_green", "brown" ],
    "move_cost": 0,
    "flags": [ "FLAMMABLE_ASH", "NOITEM", "SUPPORTS_ROOF", "TREE", "REDUCE_SCENT", "HARVESTED" ],
    "examine_action": "harvested_plant",
    "transforms_into": "t_tree_pistachio",
    "bash": {
      "str_min": 80,
      "str_max": 180,
      "sound": "crunch!",
      "sound_fail": "whack!",
      "ter_set": "t_dirt",
      "items": [ { "item": "stick_long", "count": [ 3, 10 ] }, { "item": "splinter", "count": [ 10, 25 ] } ]
    }
  },
  {
    "type": "terrain",
    "id": "t_tree_almond",
    "name": "almond tree",
    "looks_like": "t_tree_hickory",
    "//": "Almond tree is not a local native and is only used in specific locations like orchards and gardens.",
    "symbol": "7",
    "color": [ "light_green", "light_green", "brown_green", "brown" ],
    "move_cost": 0,
    "flags": [ "FLAMMABLE_ASH", "NOITEM", "SUPPORTS_ROOF", "TREE", "REDUCE_SCENT" ],
    "examine_action": "harvest_ter",
    "harvest_by_season": [ { "seasons": [ "autumn" ], "entries": [ { "drop": "almond", "base_num": [ 5, 12 ], "scaled_num": [ 0, 0.5 ] } ] } ],
    "transforms_into": "t_tree_almond_harvested",
    "bash": {
      "str_min": 80,
      "str_max": 180,
      "sound": "crunch!",
      "sound_fail": "whack!",
      "ter_set": "t_dirt",
      "items": [ { "item": "stick_long", "count": [ 3, 10 ] }, { "item": "splinter", "count": [ 10, 25 ] } ]
    }
  },
  {
    "type": "terrain",
    "id": "t_tree_almond_harvested",
    "name": "almond tree",
    "looks_like": "t_tree_hickory_harvested",
    "symbol": "7",
    "color": [ "light_green", "light_green", "light_green", "brown" ],
    "move_cost": 0,
    "flags": [ "FLAMMABLE_ASH", "NOITEM", "SUPPORTS_ROOF", "TREE", "REDUCE_SCENT", "HARVESTED" ],
    "examine_action": "harvested_plant",
    "transforms_into": "t_tree_almond",
    "bash": {
      "str_min": 80,
      "str_max": 180,
      "sound": "crunch!",
      "sound_fail": "whack!",
      "ter_set": "t_dirt",
      "items": [ { "item": "stick_long", "count": [ 3, 10 ] }, { "item": "splinter", "count": [ 10, 25 ] } ]
    }
  },
  {
    "type": "terrain",
    "id": "t_tree_pecan",
    "name": "pecan tree",
    "//": "Pecan tree is not a local native and is only used in specific locations like orchards and gardens.",
    "symbol": "7",
    "color": [ "light_green", "light_green", "brown_green", "brown" ],
    "move_cost": 0,
    "flags": [ "FLAMMABLE_ASH", "NOITEM", "SUPPORTS_ROOF", "TREE", "REDUCE_SCENT" ],
    "examine_action": "harvest_ter",
    "harvest_by_season": [ { "seasons": [ "autumn" ], "entries": [ { "drop": "pecan", "base_num": [ 5, 12 ], "scaled_num": [ 0, 0.5 ] } ] } ],
    "transforms_into": "t_tree_pecan_harvested",
    "bash": {
      "str_min": 80,
      "str_max": 180,
      "sound": "crunch!",
      "sound_fail": "whack!",
      "ter_set": "t_dirt",
      "items": [ { "item": "stick_long", "count": [ 3, 10 ] }, { "item": "splinter", "count": [ 10, 25 ] } ]
    }
  },
  {
    "type": "terrain",
    "id": "t_tree_pecan_harvested",
    "name": "pecan tree",
    "symbol": "7",
    "color": [ "light_green", "light_green", "light_green", "brown" ],
    "move_cost": 0,
    "flags": [ "FLAMMABLE_ASH", "NOITEM", "SUPPORTS_ROOF", "TREE", "REDUCE_SCENT", "HARVESTED" ],
    "examine_action": "harvested_plant",
    "transforms_into": "t_tree_pecan",
    "bash": {
      "str_min": 80,
      "str_max": 180,
      "sound": "crunch!",
      "sound_fail": "whack!",
      "ter_set": "t_dirt",
      "items": [ { "item": "stick_long", "count": [ 3, 10 ] }, { "item": "splinter", "count": [ 10, 25 ] } ]
    }
  },
  {
    "type": "terrain",
    "id": "t_tree_hickory_dead",
    "name": "dead hickory tree",
    "symbol": "7",
    "color": "green",
    "//": "dead, not usable at all",
    "move_cost": 0,
    "flags": [ "FLAMMABLE_ASH", "NOITEM", "SUPPORTS_ROOF", "TREE", "REDUCE_SCENT" ],
    "bash": {
      "str_min": 60,
      "str_max": 120,
      "sound": "crunch!",
      "sound_fail": "whack!",
      "ter_set": "t_dirt",
      "items": [ { "item": "stick_long", "count": [ 3, 10 ] }, { "item": "splinter", "count": [ 10, 25 ] } ]
    }
  },
  {
    "type": "terrain",
    "id": "t_underbrush",
    "name": "underbrush",
    "description": "Small plants and shrubs that decorate the forest.  An observant forager could obtain edible plants, acorns, eggs, and mushrooms from it.",
    "symbol": "#",
    "color": "light_green",
    "move_cost": 6,
    "flags": [ "TRANSPARENT", "DIGGABLE", "CONTAINER", "FLAMMABLE_ASH", "THIN_OBSTACLE", "PLACE_ITEM", "SHRUB", "SHORT" ],
    "examine_action": "shrub_wildveggies",
    "bash": {
      "str_min": 4,
      "str_max": 30,
      "sound": "crunch.",
      "sound_fail": "brush.",
      "ter_set": "t_dirt",
      "items": [ { "item": "withered", "prob": 50, "count": [ 1, 2 ] } ]
    }
  },
  {
    "type": "terrain",
    "id": "t_underbrush_harvested_spring",
    "name": "underbrush",
    "symbol": "#",
    "color": "green",
    "move_cost": 6,
    "flags": [
      "TRANSPARENT",
      "DIGGABLE",
      "CONTAINER",
      "FLAMMABLE_ASH",
      "THIN_OBSTACLE",
      "PLACE_ITEM",
      "SHRUB",
      "SHORT",
      "HARVESTED"
    ],
    "harvest_season": "SPRING",
    "transforms_into": "t_underbrush",
    "bash": {
      "str_min": 4,
      "str_max": 30,
      "sound": "crunch.",
      "sound_fail": "brush.",
      "ter_set": "t_dirt",
      "items": [ { "item": "withered", "prob": 50, "count": [ 1, 2 ] } ]
    }
  },
  {
    "type": "terrain",
    "id": "t_underbrush_harvested_summer",
    "name": "underbrush",
    "symbol": "#",
    "color": "green",
    "move_cost": 6,
    "flags": [
      "TRANSPARENT",
      "DIGGABLE",
      "CONTAINER",
      "FLAMMABLE_ASH",
      "THIN_OBSTACLE",
      "PLACE_ITEM",
      "SHRUB",
      "SHORT",
      "HARVESTED"
    ],
    "harvest_season": "SUMMER",
    "transforms_into": "t_underbrush",
    "bash": {
      "str_min": 4,
      "str_max": 30,
      "sound": "crunch.",
      "sound_fail": "brush.",
      "ter_set": "t_dirt",
      "items": [ { "item": "withered", "prob": 50, "count": [ 1, 2 ] } ]
    }
  },
  {
    "type": "terrain",
    "id": "t_underbrush_harvested_autumn",
    "name": "underbrush",
    "symbol": "#",
    "color": "green",
    "move_cost": 6,
    "flags": [
      "TRANSPARENT",
      "DIGGABLE",
      "CONTAINER",
      "FLAMMABLE_ASH",
      "THIN_OBSTACLE",
      "PLACE_ITEM",
      "SHRUB",
      "SHORT",
      "HARVESTED"
    ],
    "harvest_season": "AUTUMN",
    "transforms_into": "t_underbrush",
    "bash": {
      "str_min": 4,
      "str_max": 30,
      "sound": "crunch.",
      "sound_fail": "brush.",
      "ter_set": "t_dirt",
      "items": [ { "item": "withered", "prob": 50, "count": [ 1, 2 ] } ]
    }
  },
  {
    "type": "terrain",
    "id": "t_underbrush_harvested_winter",
    "name": "underbrush",
    "symbol": "#",
    "color": "green",
    "move_cost": 6,
    "flags": [
      "TRANSPARENT",
      "DIGGABLE",
      "CONTAINER",
      "FLAMMABLE_ASH",
      "THIN_OBSTACLE",
      "PLACE_ITEM",
      "SHRUB",
      "SHORT",
      "HARVESTED"
    ],
    "harvest_season": "WINTER",
    "transforms_into": "t_underbrush",
    "bash": {
      "str_min": 4,
      "str_max": 30,
      "sound": "crunch.",
      "sound_fail": "brush.",
      "ter_set": "t_dirt",
      "items": [ { "item": "withered", "prob": 50, "count": [ 1, 2 ] } ]
    }
  },
  {
    "type": "terrain",
    "id": "t_shrub",
    "name": "shrub",
    "symbol": "#",
    "color": "green",
    "move_cost": 8,
    "flags": [ "TRANSPARENT", "CONTAINER", "FLAMMABLE_ASH", "THIN_OBSTACLE", "PLACE_ITEM", "SHRUB", "SHORT" ],
    "bash": {
      "str_min": 4,
      "str_max": 30,
      "sound": "crunch.",
      "sound_fail": "brush.",
      "ter_set": "t_dirt",
      "items": [ { "item": "withered", "prob": 50, "count": [ 1, 2 ] } ]
    }
  },
  {
    "type": "terrain",
    "id": "t_shrub_peanut",
    "name": "peanut bush",
    "description": "A small bush of crunchy peanuts.",
    "//": "Peanut bushes are not a local native so this is for use in specific locations like farms and gardens.",
    "symbol": "#",
    "color": "brown_green",
    "move_cost": 8,
    "flags": [ "TRANSPARENT", "CONTAINER", "FLAMMABLE_ASH", "THIN_OBSTACLE", "SHRUB", "SHORT" ],
    "transforms_into": "t_shrub_peanut_harvested",
    "examine_action": "harvest_ter_nectar",
    "harvest_by_season": [ { "seasons": [ "autumn" ], "entries": [ { "drop": "peanut", "base_num": [ 5, 10 ], "scaled_num": [ 0, 0.5 ] } ] } ],
    "bash": {
      "str_min": 4,
      "str_max": 60,
      "sound": "crunch.",
      "sound_fail": "brush.",
      "ter_set": "t_dirt",
      "items": [ { "item": "withered", "prob": 50, "count": [ 1, 2 ] } ]
    }
  },
  {
    "type": "terrain",
    "id": "t_shrub_peanut_harvested",
    "name": "peanut bush",
    "description": "A small peanut bush that's fruitless.",
    "symbol": "#",
    "color": "brown_green",
    "move_cost": 8,
    "flags": [ "TRANSPARENT", "CONTAINER", "FLAMMABLE_ASH", "THIN_OBSTACLE", "SHRUB", "SHORT", "HARVESTED" ],
    "transforms_into": "t_shrub_peanut",
    "examine_action": "harvested_plant",
    "bash": {
      "str_min": 4,
      "str_max": 60,
      "sound": "crunch.",
      "sound_fail": "brush.",
      "ter_set": "t_dirt",
      "items": [ { "item": "withered", "prob": 50, "count": [ 1, 2 ] } ]
    }
  },
  {
    "type": "terrain",
    "id": "t_shrub_blueberry",
    "name": "blueberry bush",
    "description": "A small bush of sweet blueberries.",
    "symbol": "#",
    "color": "light_blue_green",
    "move_cost": 8,
    "flags": [ "TRANSPARENT", "CONTAINER", "FLAMMABLE_ASH", "THIN_OBSTACLE", "SHRUB", "SHORT" ],
    "transforms_into": "t_shrub_blueberry_harvested",
    "examine_action": "harvest_ter_nectar",
    "harvest_by_season": [
      {
        "seasons": [ "summer" ],
        "entries": [
          { "drop": "blueberries", "base_num": [ 2, 5 ], "scaled_num": [ 0, 0.5 ] },
          { "drop": "seed_blueberries", "base_num": [ 1, 2 ], "scaled_num": [ 0, 0.25 ] }
        ]
      }
    ],
    "bash": {
      "str_min": 4,
      "str_max": 60,
      "sound": "crunch.",
      "sound_fail": "brush.",
      "ter_set": "t_dirt",
      "items": [ { "item": "withered", "prob": 50, "count": [ 1, 2 ] } ]
    }
  },
  {
    "type": "terrain",
    "id": "t_shrub_blueberry_harvested",
    "name": "blueberry bush",
    "description": "A small blueberry bush that's fruitless.",
    "symbol": "#",
    "color": "blue_green",
    "move_cost": 8,
    "flags": [ "TRANSPARENT", "CONTAINER", "FLAMMABLE_ASH", "THIN_OBSTACLE", "SHRUB", "SHORT", "HARVESTED" ],
    "transforms_into": "t_shrub_blueberry",
    "examine_action": "harvested_plant",
    "bash": {
      "str_min": 4,
      "str_max": 60,
      "sound": "crunch.",
      "sound_fail": "brush.",
      "ter_set": "t_dirt",
      "items": [ { "item": "withered", "prob": 50, "count": [ 1, 2 ] } ]
    }
  },
  {
    "type": "terrain",
    "id": "t_shrub_strawberry",
    "name": "strawberry bush",
    "description": "A small bush of juicy strawberries.",
    "symbol": "#",
    "color": "light_red_green",
    "move_cost": 8,
    "flags": [ "TRANSPARENT", "CONTAINER", "FLAMMABLE_ASH", "THIN_OBSTACLE", "SHRUB", "SHORT" ],
    "transforms_into": "t_shrub_strawberry_harvested",
    "examine_action": "harvest_ter_nectar",
    "harvest_by_season": [
      {
        "seasons": [ "summer" ],
        "entries": [
          { "drop": "strawberries", "base_num": [ 2, 5 ], "scaled_num": [ 0, 0.5 ] },
          { "drop": "seed_strawberries", "base_num": [ 1, 2 ], "scaled_num": [ 0, 0.25 ] }
        ]
      }
    ],
    "bash": {
      "str_min": 4,
      "str_max": 60,
      "sound": "crunch.",
      "sound_fail": "brush.",
      "ter_set": "t_dirt",
      "items": [ { "item": "withered", "prob": 50, "count": [ 1, 2 ] } ]
    }
  },
  {
    "type": "terrain",
    "id": "t_shrub_strawberry_harvested",
    "name": "strawberry bush",
    "description": "A small strawberry bush that's fruitless.",
    "symbol": "#",
    "color": "red_green",
    "move_cost": 8,
    "flags": [ "TRANSPARENT", "CONTAINER", "FLAMMABLE_ASH", "THIN_OBSTACLE", "SHRUB", "SHORT", "HARVESTED" ],
    "transforms_into": "t_shrub_strawberry",
    "examine_action": "harvested_plant",
    "bash": {
      "str_min": 4,
      "str_max": 60,
      "sound": "crunch.",
      "sound_fail": "brush.",
      "ter_set": "t_dirt",
      "items": [ { "item": "withered", "prob": 50, "count": [ 1, 2 ] } ]
    }
  },
  {
    "type": "terrain",
    "id": "t_shrub_blackberry",
    "name": "blackberry bush",
    "description": "A small bush of delicious blackberries.  Watch out for its thorns!",
    "symbol": "#",
    "color": "black_green",
    "move_cost": 8,
    "flags": [ "TRANSPARENT", "CONTAINER", "FLAMMABLE_ASH", "THIN_OBSTACLE", "SHRUB", "SHORT", "SHARP" ],
    "transforms_into": "t_shrub_blackberry_harvested",
    "examine_action": "harvest_ter_nectar",
    "looks_like": "t_shrub_blueberry",
    "harvest_by_season": [
      {
        "seasons": [ "summer" ],
        "entries": [
          { "drop": "blackberries", "base_num": [ 2, 5 ], "scaled_num": [ 0, 0.5 ] },
          { "drop": "seed_blackberries", "base_num": [ 1, 2 ], "scaled_num": [ 0, 0.25 ] }
        ]
      }
    ],
    "bash": {
      "str_min": 4,
      "str_max": 60,
      "sound": "crunch.",
      "sound_fail": "brush.",
      "ter_set": "t_dirt",
      "items": [ { "item": "withered", "prob": 50, "count": [ 1, 2 ] } ]
    }
  },
  {
    "type": "terrain",
    "id": "t_shrub_blackberry_harvested",
    "name": "blackberry bush",
    "description": "A small blackberry bush that's fruitless.  Watch out for its thorns!",
    "symbol": "#",
    "color": "black_green",
    "move_cost": 8,
    "flags": [ "TRANSPARENT", "CONTAINER", "FLAMMABLE_ASH", "THIN_OBSTACLE", "SHRUB", "SHORT", "SHARP", "HARVESTED" ],
    "transforms_into": "t_shrub_blackberry",
    "examine_action": "harvested_plant",
    "looks_like": "t_shrub_blueberry_harvested",
    "bash": {
      "str_min": 4,
      "str_max": 60,
      "sound": "crunch.",
      "sound_fail": "brush.",
      "ter_set": "t_dirt",
      "items": [ { "item": "withered", "prob": 50, "count": [ 1, 2 ] } ]
    }
  },
  {
    "type": "terrain",
    "id": "t_shrub_huckleberry",
    "name": "huckleberry bush",
    "description": "A small bush of huckleberries, often mistaken as blueberries.",
    "symbol": "#",
    "color": "light_blue_green",
    "move_cost": 8,
    "flags": [ "TRANSPARENT", "CONTAINER", "FLAMMABLE_ASH", "THIN_OBSTACLE", "SHRUB", "SHORT" ],
    "transforms_into": "t_shrub_huckleberry_harvested",
    "examine_action": "harvest_ter_nectar",
    "looks_like": "t_shrub_blueberry",
    "harvest_by_season": [
      {
        "seasons": [ "summer" ],
        "entries": [
          { "drop": "huckleberries", "base_num": [ 2, 5 ], "scaled_num": [ 0, 0.5 ] },
          { "drop": "seed_huckleberries", "base_num": [ 1, 2 ], "scaled_num": [ 0, 0.25 ] }
        ]
      }
    ],
    "bash": {
      "str_min": 4,
      "str_max": 60,
      "sound": "crunch.",
      "sound_fail": "brush.",
      "ter_set": "t_dirt",
      "items": [ { "item": "withered", "prob": 50, "count": [ 1, 2 ] } ]
    }
  },
  {
    "type": "terrain",
    "id": "t_shrub_huckleberry_harvested",
    "name": "huckleberry bush",
    "description": "A small huckleberry bush that's fruitless.",
    "symbol": "#",
    "color": "blue_green",
    "move_cost": 8,
    "flags": [ "TRANSPARENT", "CONTAINER", "FLAMMABLE_ASH", "THIN_OBSTACLE", "SHRUB", "SHORT", "HARVESTED" ],
    "transforms_into": "t_shrub_huckleberry",
    "examine_action": "harvested_plant",
    "looks_like": "t_shrub_blueberry_harvested",
    "bash": {
      "str_min": 4,
      "str_max": 60,
      "sound": "crunch.",
      "sound_fail": "brush.",
      "ter_set": "t_dirt",
      "items": [ { "item": "withered", "prob": 50, "count": [ 1, 2 ] } ]
    }
  },
  {
    "type": "terrain",
    "id": "t_shrub_raspberry",
    "name": "raspberry bush",
    "description": "A small bush of delicious raspberries.  Watch out for its thorns!",
    "symbol": "#",
    "color": "light_red_green",
    "move_cost": 8,
    "flags": [ "TRANSPARENT", "CONTAINER", "FLAMMABLE_ASH", "THIN_OBSTACLE", "SHRUB", "SHORT", "SHARP" ],
    "transforms_into": "t_shrub_raspberry_harvested",
    "examine_action": "harvest_ter_nectar",
    "looks_like": "t_shrub_strawberry",
    "harvest_by_season": [
      {
        "seasons": [ "summer" ],
        "entries": [
          { "drop": "raspberries", "base_num": [ 2, 5 ], "scaled_num": [ 0, 0.5 ] },
          { "drop": "seed_raspberries", "base_num": [ 1, 2 ], "scaled_num": [ 0, 0.25 ] }
        ]
      }
    ],
    "bash": {
      "str_min": 4,
      "str_max": 60,
      "sound": "crunch.",
      "sound_fail": "brush.",
      "ter_set": "t_dirt",
      "items": [ { "item": "withered", "prob": 50, "count": [ 1, 2 ] } ]
    }
  },
  {
    "type": "terrain",
    "id": "t_shrub_raspberry_harvested",
    "name": "raspberry bush",
    "description": "A small raspberry bush that's fruitless.  Watch out for its thorns!",
    "symbol": "#",
    "color": "red_green",
    "move_cost": 8,
    "flags": [ "TRANSPARENT", "CONTAINER", "FLAMMABLE_ASH", "THIN_OBSTACLE", "SHRUB", "SHORT", "SHARP", "HARVESTED" ],
    "transforms_into": "t_shrub_raspberry",
    "examine_action": "harvested_plant",
    "looks_like": "t_shrub_strawberry_harvested",
    "bash": {
      "str_min": 4,
      "str_max": 60,
      "sound": "crunch.",
      "sound_fail": "brush.",
      "ter_set": "t_dirt",
      "items": [ { "item": "withered", "prob": 50, "count": [ 1, 2 ] } ]
    }
  },
  {
    "type": "terrain",
    "id": "t_shrub_grape",
    "name": "grape bush",
    "description": "A bush of a different species invaded by vines of grapes.",
    "symbol": "#",
    "color": "light_green_green",
    "move_cost": 8,
    "flags": [ "TRANSPARENT", "CONTAINER", "FLAMMABLE_ASH", "THIN_OBSTACLE", "SHRUB", "SHORT" ],
    "transforms_into": "t_shrub_grape_harvested",
    "examine_action": "harvest_ter_nectar",
    "looks_like": "t_shrub_blueberry",
    "harvest_by_season": [
      {
        "seasons": [ "summer" ],
        "entries": [
          { "drop": "grapes", "base_num": [ 2, 5 ], "scaled_num": [ 0, 0.5 ] },
          { "drop": "seed_grapes", "base_num": [ 1, 2 ], "scaled_num": [ 0, 0.25 ] }
        ]
      }
    ],
    "bash": {
      "str_min": 4,
      "str_max": 60,
      "sound": "crunch.",
      "sound_fail": "brush.",
      "ter_set": "t_dirt",
      "items": [ { "item": "withered", "prob": 50, "count": [ 1, 2 ] } ]
    }
  },
  {
    "type": "terrain",
    "id": "t_shrub_grape_harvested",
    "name": "grape bush",
    "description": "A bush of a different species invaded by grape vines but they're fruitless.",
    "symbol": "#",
    "color": "green_green",
    "move_cost": 8,
    "flags": [ "TRANSPARENT", "CONTAINER", "FLAMMABLE_ASH", "THIN_OBSTACLE", "SHRUB", "SHORT", "HARVESTED" ],
    "transforms_into": "t_shrub_grape",
    "examine_action": "harvested_plant",
    "looks_like": "t_shrub_blueberry_harvested",
    "bash": {
      "str_min": 4,
      "str_max": 60,
      "sound": "crunch.",
      "sound_fail": "brush.",
      "ter_set": "t_dirt",
      "items": [ { "item": "withered", "prob": 50, "count": [ 1, 2 ] } ]
    }
  },
  {
    "type": "terrain",
    "id": "t_shrub_rose",
    "name": "rose bush",
    "description": "A fat bush of beautiful red roses, if only you could get a date!  Watch out for its thorns!",
    "symbol": "#",
    "color": "light_red_green",
    "move_cost": 8,
    "flags": [ "TRANSPARENT", "CONTAINER", "FLAMMABLE_ASH", "THIN_OBSTACLE", "SHRUB", "SHORT", "SHARP" ],
    "transforms_into": "t_shrub_rose_harvested",
    "examine_action": "harvest_ter_nectar",
    "looks_like": "t_shrub_strawberry",
    "harvest_by_season": [ { "seasons": [ "autumn" ], "entries": [ { "drop": "rose_hips", "base_num": [ 2, 5 ], "scaled_num": [ 0, 0.5 ] } ] } ],
    "//": "Insert rose (flower) harvest in summer once flowers have a use (same for other generic flowers).",
    "bash": {
      "str_min": 4,
      "str_max": 60,
      "sound": "crunch.",
      "sound_fail": "brush.",
      "ter_set": "t_dirt",
      "items": [ { "item": "withered", "prob": 50, "count": [ 1, 2 ] } ]
    }
  },
  {
    "type": "terrain",
    "id": "t_shrub_rose_harvested",
    "name": "rose bush",
    "description": "A fat rose bush that currently has no blooms.  Watch out for its thorns!",
    "symbol": "#",
    "color": "red_green",
    "move_cost": 8,
    "flags": [ "TRANSPARENT", "CONTAINER", "FLAMMABLE_ASH", "THIN_OBSTACLE", "SHRUB", "SHORT", "SHARP", "HARVESTED" ],
    "transforms_into": "t_shrub_rose",
    "examine_action": "harvested_plant",
    "looks_like": "t_shrub_strawberry_harvested",
    "bash": {
      "str_min": 4,
      "str_max": 60,
      "sound": "crunch.",
      "sound_fail": "brush.",
      "ter_set": "t_dirt",
      "items": [ { "item": "withered", "prob": 50, "count": [ 1, 2 ] } ]
    }
  },
  {
    "type": "terrain",
    "id": "t_shrub_hydrangea",
    "name": "hydrangea bush",
    "description": "A fat, bush of fragrant blue hydrangeas.",
    "symbol": "#",
    "color": "light_blue_green",
    "move_cost": 8,
    "flags": [ "TRANSPARENT", "CONTAINER", "FLAMMABLE_ASH", "THIN_OBSTACLE", "SHRUB", "SHORT" ],
    "transforms_into": "t_shrub_hydrangea_harvested",
    "examine_action": "harvest_ter_nectar",
    "looks_like": "t_shrub_blueberry",
    "//": "Insert hydrangea harvest in autumn once flowers have a use (same for other generic flowers).",
    "bash": {
      "str_min": 4,
      "str_max": 60,
      "sound": "crunch.",
      "sound_fail": "brush.",
      "ter_set": "t_dirt",
      "items": [ { "item": "withered", "prob": 50, "count": [ 1, 2 ] } ]
    }
  },
  {
    "type": "terrain",
    "id": "t_shrub_hydrangea_harvested",
    "name": "hydrangea bush",
    "description": "A fat hydrangea bush that currently has no blooms.",
    "symbol": "#",
    "color": "blue_green",
    "move_cost": 8,
    "flags": [ "TRANSPARENT", "CONTAINER", "FLAMMABLE_ASH", "THIN_OBSTACLE", "SHRUB", "SHORT", "HARVESTED" ],
    "transforms_into": "t_shrub_hydrangea",
    "examine_action": "harvested_plant",
    "looks_like": "t_shrub_blueberry_harvested",
    "bash": {
      "str_min": 4,
      "str_max": 60,
      "sound": "crunch.",
      "sound_fail": "brush.",
      "ter_set": "t_dirt",
      "items": [ { "item": "withered", "prob": 50, "count": [ 1, 2 ] } ]
    }
  },
  {
    "type": "terrain",
    "id": "t_shrub_lilac",
    "name": "lilac bush",
    "description": "A wide, bush of bright pinkish purple lilacs.",
    "symbol": "#",
    "color": "magenta_green",
    "move_cost": 8,
    "flags": [ "TRANSPARENT", "CONTAINER", "FLAMMABLE_ASH", "THIN_OBSTACLE", "SHRUB", "SHORT" ],
    "transforms_into": "t_shrub_lilac_harvested",
    "examine_action": "harvest_ter_nectar",
    "looks_like": "t_shrub_hydrangea",
    "//": "Insert lilac harvest once flowers have a use (same for other generic flowers).",
    "bash": {
      "str_min": 4,
      "str_max": 60,
      "sound": "crunch.",
      "sound_fail": "brush.",
      "ter_set": "t_dirt",
      "items": [ { "item": "withered", "prob": 50, "count": [ 1, 2 ] } ]
    }
  },
  {
    "type": "terrain",
    "id": "t_shrub_lilac_harvested",
    "name": "lilac bush",
    "description": "A wide lilac bush that currently has no blooms.",
    "symbol": "#",
    "color": "magenta_green",
    "move_cost": 8,
    "flags": [ "TRANSPARENT", "CONTAINER", "FLAMMABLE_ASH", "THIN_OBSTACLE", "SHRUB", "SHORT", "HARVESTED" ],
    "transforms_into": "t_shrub_lilac",
    "examine_action": "harvested_plant",
    "looks_like": "t_shrub_hydrangea_harvested",
    "bash": {
      "str_min": 4,
      "str_max": 60,
      "sound": "crunch.",
      "sound_fail": "brush.",
      "ter_set": "t_dirt",
      "items": [ { "item": "withered", "prob": 50, "count": [ 1, 2 ] } ]
    }
  },
  {
    "type": "terrain",
    "id": "t_trunk",
    "name": "tree trunk",
    "symbol": "1",
    "color": "brown",
    "move_cost": 4,
    "flags": [ "TRANSPARENT", "FLAMMABLE_ASH", "DIGGABLE", "REDUCE_SCENT", "MOUNTABLE", "SHORT" ],
    "bash": {
      "str_min": 80,
      "str_max": 180,
      "sound": "crunch!",
      "sound_fail": "whack!",
      "ter_set": "t_dirt",
      "items": [ { "item": "splinter", "count": [ 5, 15 ] } ]
    }
  },
  {
    "type": "terrain",
    "id": "t_stump",
    "name": "tree stump",
    "symbol": "^",
    "color": "brown",
    "move_cost": 3,
    "flags": [ "TRANSPARENT", "FLAMMABLE_ASH", "DIGGABLE", "REDUCE_SCENT", "MOUNTABLE", "SHORT", "FLAT_SURF" ],
    "bash": {
      "str_min": 80,
      "str_max": 180,
      "sound": "crunch!",
      "sound_fail": "whack!",
      "ter_set": "t_dirt",
      "items": [ { "item": "splinter", "count": [ 5, 15 ] } ]
    }
  },
  {
    "type": "terrain",
    "id": "t_root_wall",
    "name": "root wall",
    "symbol": "#",
    "color": "brown",
    "move_cost": 0,
    "roof": "t_dirt",
    "flags": [ "NOITEM", "SUPPORTS_ROOF", "WALL" ],
    "bash": {
      "str_min": 12,
      "str_max": 150,
      "sound": "crunch!",
      "sound_fail": "whump!",
      "ter_set": "t_null",
      "items": [ { "item": "splinter", "count": [ 2, 5 ] } ]
    }
  },
  {
    "type": "terrain",
    "id": "t_wax",
    "name": "wax wall",
    "symbol": "#",
    "color": "yellow",
    "move_cost": 0,
    "roof": "t_floor_wax",
    "flags": [ "FLAMMABLE_ASH", "NOITEM", "SUPPORTS_ROOF", "PLACE_ITEM", "WALL" ],
    "bash": {
      "str_min": 12,
      "str_max": 150,
      "sound": "crunch!",
      "sound_fail": "whump!",
      "ter_set": "t_floor_wax",
      "items": [ { "item": "wax", "count": [ 3, 5 ] } ]
    }
  },
  {
    "type": "terrain",
    "id": "t_floor_wax",
    "name": "wax floor",
    "symbol": ".",
    "color": "yellow",
    "move_cost": 2,
    "flags": [ "TRANSPARENT", "FLAMMABLE_HARD", "INDOORS", "FLAT" ]
  },
  {
    "type": "terrain",
    "id": "t_fence",
    "aliases": [ "t_fence_h", "t_fence_v" ],
    "name": "picket fence",
    "description": "A barrier made of wood, it's nothing complicated.  Mildly suggests where not to go.",
    "symbol": "LINE_OXOX",
    "color": "brown",
    "move_cost": 3,
    "flags": [
      "TRANSPARENT",
      "DIGGABLE",
      "FLAMMABLE_ASH",
      "NOITEM",
      "THIN_OBSTACLE",
      "REDUCE_SCENT",
      "MOUNTABLE",
      "SHORT",
      "AUTO_WALL_SYMBOL"
    ],
    "connects_to": "WOODFENCE",
    "deconstruct": { "ter_set": "t_fence_post", "items": [ { "item": "2x4", "count": 5 }, { "item": "nail", "charges": 8 } ] },
    "bash": {
      "str_min": 4,
      "str_max": 20,
      "sound": "crack.",
      "sound_fail": "wham.",
      "ter_set": "t_null",
      "items": [ { "item": "2x4", "count": [ 1, 3 ] }, { "item": "nail", "charges": [ 2, 6 ] }, { "item": "splinter", "count": 1 } ]
    }
  },
  {
    "type": "terrain",
    "id": "t_chainfence",
    "aliases": [ "t_chainfence_h", "t_chainfence_v" ],
    "name": "chain link fence",
    "description": "A tall fence made of woven wires.  It doesn't suggest to stop, it just stops.",
    "symbol": "LINE_OXOX",
    "color": "cyan",
    "move_cost": 0,
    "flags": [ "TRANSPARENT", "NOITEM", "THIN_OBSTACLE", "SUPPORTS_ROOF", "PERMEABLE", "UNSTABLE", "CLIMBABLE", "AUTO_WALL_SYMBOL" ],
    "connects_to": "CHAINFENCE",
    "examine_action": "chainfence",
    "bash": {
      "str_min": 10,
      "str_max": 150,
      "sound": "metal screeching!",
      "sound_fail": "clang!",
      "ter_set": "t_chainfence_posts",
      "items": [ { "item": "wire", "count": [ 8, 15 ] } ]
    }
  },
  {
    "type": "terrain",
    "id": "t_chainfence_posts",
    "name": "metal post",
    "description": "Set of metal posts, that can hold more serious fences.",
    "symbol": "#",
    "color": "cyan",
    "move_cost": 2,
    "flags": [ "TRANSPARENT", "THIN_OBSTACLE" ],
    "bash": {
      "str_min": 8,
      "str_max": 30,
      "sound": "metal screeching!",
      "sound_fail": "clang!",
      "ter_set": "t_null",
      "items": [ { "item": "pipe", "count": [ 1, 4 ] }, { "item": "scrap", "count": [ 3, 6 ] } ]
    }
  },
  {
    "type": "terrain",
    "id": "t_chickenwire_fence",
    "aliases": [ "t_chickenwire_fence_h", "t_chickenwire_fence_v" ],
    "name": "chickenwire fence",
    "description": "A rather flimsy tall fence made of 2x4s and woven wire, suitable for containing small livestock like chickens.",
    "symbol": "LINE_OXOX",
    "color": "brown",
    "looks_like": "t_chainfence",
    "move_cost": 0,
    "flags": [ "TRANSPARENT", "NOITEM", "SUPPORTS_ROOF", "PERMEABLE", "AUTO_WALL_SYMBOL" ],
    "connects_to": "CHAINFENCE",
    "examine_action": "chainfence",
    "deconstruct": { "ter_set": "t_null", "items": [ { "item": "wire", "count": 10 }, { "item": "nail", "count": 20 } ] },
    "bash": {
      "str_min": 5,
      "str_max": 12,
      "sound": "metal rattling!",
      "sound_fail": "whack!",
      "ter_set": "t_fence_post",
      "items": [ { "item": "wire", "count": [ 8, 15 ] } ]
    }
  },
  {
    "type": "terrain",
    "id": "t_chickenwire_fence_post",
    "name": "chickenwire fence post",
    "description": "A couple of posts that support the fence.  They look alone without the fence.",
    "symbol": "#",
    "color": "brown",
    "looks_like": "t_fence_post",
    "move_cost": 2,
    "flags": [ "TRANSPARENT", "THIN_OBSTACLE" ],
    "deconstruct": { "ter_set": "t_dirt", "items": [ { "item": "2x4", "count": 2 } ] },
    "bash": {
      "str_min": 8,
      "str_max": 20,
      "sound": "crack.",
      "sound_fail": "whump.",
      "ter_set": "t_null",
      "items": [ { "item": "2x4", "count": [ 0, 2 ] } ]
    }
  },
  {
    "type": "terrain",
    "id": "t_fence_post",
    "name": "fence post",
    "description": "A couple of posts that support the fence.  They look alone without the fence.",
    "symbol": "#",
    "color": "brown",
    "move_cost": 2,
    "flags": [ "TRANSPARENT", "THIN_OBSTACLE", "SHORT" ],
    "deconstruct": { "ter_set": "t_dirt", "items": [ { "item": "pointy_stick", "count": 2 } ] },
    "bash": {
      "str_min": 8,
      "str_max": 20,
      "sound": "crack.",
      "sound_fail": "whump.",
      "ter_set": "t_null",
      "items": [ { "item": "pointy_stick", "count": [ 0, 2 ] } ]
    }
  },
  {
    "type": "terrain",
    "id": "t_fence_wire",
    "name": "wire fence",
    "description": "A barrier made of wire, it's nothing complicated.  Mildly suggests where not to go.",
    "symbol": "$",
    "color": "blue",
    "move_cost": 4,
    "flags": [ "TRANSPARENT", "THIN_OBSTACLE", "SHORT", "EASY_DECONSTRUCT" ],
    "deconstruct": { "ter_set": "t_fence_post", "items": [ { "item": "wire", "count": 2 } ] },
    "bash": {
      "str_min": 8,
      "str_max": 20,
      "sound": "crack.",
      "sound_fail": "whump.",
      "ter_set": "t_null",
      "items": [ { "item": "pointy_stick", "count": [ 0, 2 ] }, { "item": "wire", "count": [ 0, 2 ] } ]
    }
  },
  {
    "type": "terrain",
    "id": "t_fence_barbed",
    "name": "barbed wire fence",
    "description": "A barrier made of sharp barbed wire.  More persuasive brother of wire fence.",
    "symbol": "$",
    "color": "blue",
    "move_cost": 4,
    "flags": [ "TRANSPARENT", "SHARP", "THIN_OBSTACLE", "SHORT", "EASY_DECONSTRUCT" ],
    "deconstruct": { "ter_set": "t_fence_post", "items": [ { "item": "wire_barbed", "count": 2 } ] },
    "bash": {
      "str_min": 8,
      "str_max": 20,
      "sound": "crack.",
      "sound_fail": "whump.",
      "ter_set": "t_null",
      "items": [ { "item": "pointy_stick", "count": [ 0, 2 ] }, { "item": "wire_barbed", "count": [ 0, 2 ] } ]
    }
  },
  {
    "type": "terrain",
    "id": "t_fence_rope",
    "name": "rope fence",
    "description": "A barrier made of rope, it's nothing complicated.  Mildly suggests where not to go.",
    "symbol": "$",
    "color": "brown",
    "move_cost": 3,
    "flags": [ "TRANSPARENT", "THIN_OBSTACLE", "EASY_DECONSTRUCT" ],
    "deconstruct": { "ter_set": "t_fence_post", "items": [ { "item": "rope_6", "count": 2 } ] },
    "bash": {
      "str_min": 8,
      "str_max": 20,
      "sound": "crack.",
      "sound_fail": "whump.",
      "ter_set": "t_null",
      "items": [
        { "item": "pointy_stick", "count": [ 0, 2 ] },
        { "item": "rope_6", "prob": 50 },
        { "item": "string_36", "count": [ 2, 5 ] }
      ]
    }
  },
  {
    "type": "terrain",
    "id": "t_railing",
    "aliases": [ "t_railing_h", "t_railing_v" ],
    "name": "railing",
    "symbol": "LINE_OXOX",
    "color": "yellow",
    "move_cost": 3,
    "flags": [ "TRANSPARENT", "NOITEM", "THIN_OBSTACLE", "MOUNTABLE", "SHORT", "AUTO_WALL_SYMBOL" ],
    "connects_to": "RAILING",
    "bash": {
      "str_min": 20,
      "str_max": 80,
      "sound": "crack!",
      "sound_fail": "whump.",
      "ter_set": "t_floor",
      "items": [
        { "item": "2x4", "prob": 50 },
        { "item": "nail", "charges": [ 2, 6 ] },
        { "item": "scrap", "count": [ 1, 3 ] },
        { "item": "splinter", "count": [ 1, 3 ] }
      ]
    }
  },
  {
    "type": "terrain",
    "id": "t_glass_railing",
    "aliases": [ "t_glass_railing_h", "t_glass_railing_v" ],
    "name": "glass railing",
    "symbol": "LINE_OXOX",
    "color": "cyan",
    "move_cost": 3,
    "flags": [ "TRANSPARENT", "NOITEM", "THIN_OBSTACLE", "MOUNTABLE", "SHORT", "AUTO_WALL_SYMBOL" ],
    "connects_to": "RAILING",
    "deconstruct": { "ter_set": "t_rock_floor", "items": [ { "item": "glass_sheet", "count": 2 }, { "item": "pipe", "count": 4 } ] },
    "bash": {
      "str_min": 10,
      "str_max": 40,
      "sound": "glass braking!",
      "sound_fail": "ker-rash!.",
      "ter_set": "t_rock_floor",
      "items": [
        { "item": "glass_shard", "count": [ 6, 20 ] },
        { "item": "pipe", "charges": [ 1, 2 ] },
        { "item": "scrap", "count": [ 1, 3 ] }
      ]
    }
  },
  {
    "type": "terrain",
    "id": "t_metal_railing",
    "aliases": [ "t_metal__railing_h", "t_metal__railing_v" ],
    "name": "metal railing",
    "symbol": "LINE_OXOX",
    "color": "gray",
    "move_cost": 3,
    "flags": [ "TRANSPARENT", "NOITEM", "THIN_OBSTACLE", "MOUNTABLE", "SHORT", "AUTO_WALL_SYMBOL" ],
    "connects_to": "RAILING",
    "deconstruct": { "ter_set": "t_rock_floor", "items": [ { "item": "sheet_metal", "count": 2 }, { "item": "pipe", "count": 4 } ] },
    "bash": {
      "str_min": 20,
      "str_max": 80,
      "sound": "clang!",
      "sound_fail": "whump.",
      "ter_set": "t_rock_floor",
      "items": [
        { "item": "pipe", "count": [ 1, 2 ] },
        { "item": "sheet_metal_small", "charges": [ 1, 4 ] },
        { "item": "scrap", "count": [ 1, 3 ] }
      ]
    }
  },
  {
    "type": "terrain",
    "id": "t_gutter_north",
    "description": "Channels water from the roof towards the ground, it looks flimsy.",
    "name": "rain gutter",
    "symbol": "LINE_OXOX",
    "color": "white",
    "move_cost": 3,
    "flags": [ "TRANSPARENT", "NOITEM", "THIN_OBSTACLE", "MOUNTABLE", "TINY", "AUTO_WALL_SYMBOL", "UNSTABLE" ],
    "connects_to": "RAILING",
    "deconstruct": {
      "ter_set": "t_flat_roof",
      "items": [ { "item": "sheet_metal_small", "count": 2 }, { "item": "scrap", "count": [ 2, 3 ] } ]
    },
    "bash": {
      "str_min": 5,
      "str_max": 12,
      "sound": "clang!",
      "sound_fail": "clang.",
      "ter_set": "t_flat_roof",
      "items": [ { "item": "sheet_metal_small", "count": 1, "prob": 20 }, { "item": "scrap", "count": [ 3, 6 ] } ]
    }
  },
  {
    "type": "terrain",
    "id": "t_gutter_south",
    "description": "Channels water from the roof towards the ground, it looks flimsy.",
    "name": "rain gutter",
    "symbol": "LINE_OXOX",
    "color": "white",
    "move_cost": 3,
    "flags": [ "TRANSPARENT", "NOITEM", "THIN_OBSTACLE", "MOUNTABLE", "TINY", "AUTO_WALL_SYMBOL", "UNSTABLE" ],
    "connects_to": "RAILING",
    "deconstruct": {
      "ter_set": "t_flat_roof",
      "items": [ { "item": "sheet_metal_small", "count": 2 }, { "item": "scrap", "count": [ 2, 3 ] } ]
    },
    "bash": {
      "str_min": 5,
      "str_max": 12,
      "sound": "clang!",
      "sound_fail": "clang.",
      "ter_set": "t_flat_roof",
      "items": [ { "item": "sheet_metal_small", "count": 1, "prob": 20 }, { "item": "scrap", "count": [ 3, 6 ] } ]
    }
  },
  {
    "type": "terrain",
    "id": "t_gutter_east",
    "description": "Channels water from the roof towards the ground, it looks flimsy.",
    "name": "rain gutter",
    "symbol": "LINE_OXOX",
    "color": "white",
    "move_cost": 3,
    "flags": [ "TRANSPARENT", "NOITEM", "THIN_OBSTACLE", "MOUNTABLE", "TINY", "AUTO_WALL_SYMBOL", "UNSTABLE" ],
    "connects_to": "RAILING",
    "deconstruct": {
      "ter_set": "t_flat_roof",
      "items": [ { "item": "sheet_metal_small", "count": 2 }, { "item": "scrap", "count": [ 2, 3 ] } ]
    },
    "bash": {
      "str_min": 5,
      "str_max": 12,
      "sound": "clang!",
      "sound_fail": "clang.",
      "ter_set": "t_flat_roof",
      "items": [ { "item": "sheet_metal_small", "count": 1, "prob": 20 }, { "item": "scrap", "count": [ 3, 6 ] } ]
    }
  },
  {
    "type": "terrain",
    "id": "t_gutter_west",
    "description": "Channels water from the roof towards the ground, it looks flimsy.",
    "name": "rain gutter",
    "symbol": "LINE_OXOX",
    "color": "white",
    "move_cost": 3,
    "flags": [ "TRANSPARENT", "NOITEM", "THIN_OBSTACLE", "MOUNTABLE", "TINY", "AUTO_WALL_SYMBOL", "UNSTABLE" ],
    "connects_to": "RAILING",
    "deconstruct": {
      "ter_set": "t_flat_roof",
      "items": [ { "item": "sheet_metal_small", "count": 2 }, { "item": "scrap", "count": [ 2, 3 ] } ]
    },
    "bash": {
      "str_min": 5,
      "str_max": 12,
      "sound": "clang!",
      "sound_fail": "clang.",
      "ter_set": "t_flat_roof",
      "items": [ { "item": "sheet_metal_small", "count": 1, "prob": 20 }, { "item": "scrap", "count": [ 3, 6 ] } ]
    }
  },
  {
    "type": "terrain",
    "id": "t_gutter_drop",
    "name": "gutter drop",
    "description": "Funnels water from gutter system towards the ground, it looks flimsy. You may be able to climb down here.",
    "symbol": "o",
    "color": "white",
    "move_cost": 3,
    "flags": [ "TRANSPARENT", "NOITEM", "THIN_OBSTACLE", "MOUNTABLE", "TINY", "AUTO_WALL_SYMBOL", "UNSTABLE", "CLIMBABLE" ],
    "connects_to": "RAILING",
    "deconstruct": {
      "ter_set": "t_flat_roof",
      "items": [ { "item": "sheet_metal_small", "count": 2 }, { "item": "scrap", "count": [ 2, 3 ] } ]
    },
    "bash": {
      "str_min": 5,
      "str_max": 12,
      "sound": "clang!",
      "sound_fail": "clang.",
      "ter_set": "t_flat_roof",
      "items": [ { "item": "sheet_metal_small", "count": 1, "prob": 20 }, { "item": "scrap", "count": [ 3, 6 ] } ]
    }
  },
  {
    "type": "terrain",
    "id": "t_gutter_downspout",
    "name": "downspout",
    "description": "A length of gutter running from the roof to the ground, it looks flimsy. You may be able to climb down here.",
    "symbol": "|",
    "color": "white",
    "move_cost": 3,
    "flags": [ "TRANSPARENT", "NOITEM", "THIN_OBSTACLE", "UNSTABLE", "CLIMBABLE" ],
    "deconstruct": {
      "ter_set": "t_flat_roof",
      "items": [ { "item": "sheet_metal_small", "count": 2 }, { "item": "scrap", "count": [ 2, 3 ] } ]
    },
    "bash": {
      "str_min": 5,
      "str_max": 12,
      "sound": "clang!",
      "sound_fail": "clang.",
      "ter_set": "t_dirt",
      "items": [ { "item": "sheet_metal_small", "count": 1, "prob": 20 }, { "item": "scrap", "count": [ 3, 6 ] } ]
    }
  },
  {
    "type": "terrain",
    "id": "t_ponywall",
    "aliases": [ "t_ponywall_h", "t_ponywall_v" ],
    "name": "pony wall",
    "description": "A short divider wall with wooden support structure with drywall.  Paint job is the all too common and neutral off-white or cream color.  Appears as though the material is flammable.",
    "symbol": "LINE_OXOX",
    "looks_like": "f_counter",
    "color": "light_gray",
    "move_cost": 0,
    "connects_to": "WALL",
    "roof": "t_flat_roof",
    "flags": [
      "TRANSPARENT",
      "FLAMMABLE",
      "PLACE_ITEM",
      "INDOORS",
      "AUTO_WALL_SYMBOL",
      "BASHABLE",
      "THIN_OBSTACLE",
      "MOUNTABLE",
      "SHORT"
    ],
    "deconstruct": { "ter_set": "t_floor", "items": [ { "item": "2x4", "count": 10 }, { "item": "nail", "count": 20 } ] },
    "bash": {
      "str_min": 8,
      "str_max": 20,
      "sound": "crash!",
      "sound_fail": "whump!",
      "ter_set": "t_null",
      "items": "wall_bash_results"
    }
  },
  {
    "type": "terrain",
    "id": "t_marloss",
    "name": "marloss bush",
    "description": "This alien plant superficially resembles a blueberry bush, and hangs with large, juicy pink pomes that emit a heady, fruity aroma.",
    "symbol": "#",
    "color": "pink",
    "move_cost": 8,
    "flags": [ "TRANSPARENT", "FLAMMABLE_ASH", "FUNGUS", "SHRUB", "SHORT" ],
    "examine_action": "shrub_marloss",
    "bash": { "str_min": 4, "str_max": 60, "sound": "crunch.", "sound_fail": "poof!", "ter_set": "t_fungus" }
  },
  {
    "type": "terrain",
    "id": "t_fungus",
    "name": "fungal bed",
    "description": "Fungus grows thick here, obscuring the ground beneath it.",
    "symbol": ".",
    "color": "light_gray",
    "move_cost": 3,
    "flags": [ "TRANSPARENT", "FLAMMABLE_ASH", "DIGGABLE", "FUNGUS", "NOCOLLIDE" ],
    "bash": {
      "sound": "smash",
      "//": "muffled because fungus",
      "ter_set": "t_null",
      "str_min": 20,
      "str_max": 400,
      "str_min_supported": 50
    }
  },
  {
    "type": "terrain",
    "id": "t_fungus_floor_in",
    "name": "fungal floor",
    "description": "Greyish mold coats both the floor and the roof here, silent and still.  Stray spores waft through the air.",
    "//": "roofed",
    "symbol": ".",
    "color": "light_gray",
    "move_cost": 2,
    "flags": [ "TRANSPARENT", "FLAMMABLE_ASH", "SUPPORTS_ROOF", "COLLAPSES", "INDOORS", "FLAT", "FUNGUS" ],
    "bash": { "sound": "smash", "ter_set": "t_null", "str_min": 20, "str_max": 400, "str_min_supported": 50 }
  },
  {
    "type": "terrain",
    "id": "t_fungus_floor_sup",
    "name": "fungal floor",
    "description": "Greyish mold coats the floor here, silent and still.",
    "//": "supports",
    "symbol": ".",
    "color": "light_gray",
    "move_cost": 2,
    "flags": [ "TRANSPARENT", "FLAMMABLE_ASH", "SUPPORTS_ROOF", "FLAT", "FUNGUS" ],
    "bash": { "sound": "smash", "ter_set": "t_null", "str_min": 20, "str_max": 400, "str_min_supported": 50 }
  },
  {
    "type": "terrain",
    "id": "t_fungus_floor_out",
    "name": "fungal floor",
    "description": "Greyish mold coats the ground here, silent and still.",
    "//": "outside",
    "symbol": ".",
    "color": "light_gray",
    "move_cost": 2,
    "flags": [ "TRANSPARENT", "FLAMMABLE_ASH", "FLAT", "FUNGUS" ],
    "bash": { "sound": "SMASH!", "ter_set": "t_null", "str_min": 20, "str_max": 400, "str_min_supported": 50 }
  },
  {
    "type": "terrain",
    "id": "t_fungus_wall",
    "aliases": [ "t_fungus_wall_h", "t_fungus_wall_v" ],
    "name": "fungal wall",
    "description": "Several thick, large tendrils of fungus perforate the wall here, piercing straight through it from the outside.  Despite the apparent damage, the wall is still structurally sound.",
    "symbol": "O",
    "color": "dark_gray",
    "move_cost": 0,
    "flags": [ "FLAMMABLE_ASH", "NOITEM", "SUPPORTS_ROOF", "FUNGUS", "WALL", "MINEABLE" ],
    "bash": { "str_min": 30, "str_max": 180, "sound": "crunch!", "sound_fail": "poof!", "ter_set": "t_fungus" }
  },
  {
    "type": "terrain",
    "id": "t_fungus_wall_transformed",
    "name": "fungal wall",
    "description": "The fungus here has grown thickly and tightly enough to form a solid wall.  It feels very stiff to the touch, and seems to be very strong.",
    "symbol": "LINE_OXOX",
    "color": "dark_gray",
    "move_cost": 0,
    "flags": [ "FLAMMABLE_ASH", "NOITEM", "SUPPORTS_ROOF", "FUNGUS", "WALL", "AUTO_WALL_SYMBOL", "MINEABLE" ],
    "bash": { "str_min": 30, "str_max": 180, "sound": "crunch!", "sound_fail": "poof!", "ter_set": "t_fungus" }
  },
  {
    "type": "terrain",
    "id": "t_fungus_mound",
    "name": "fungal mound",
    "description": "A mound of fungal matter, intertwined in itself.",
    "symbol": "#",
    "color": "light_gray",
    "move_cost": 4,
    "flags": [ "TRANSPARENT", "THIN_OBSTACLE", "FLAMMABLE_ASH", "FUNGUS", "MOUNTABLE" ],
    "bash": { "str_min": 10, "str_max": 70, "sound": "crunch!", "sound_fail": "poof!", "ter_set": "t_fungus" }
  },
  {
    "type": "terrain",
    "id": "t_shrub_fungal",
    "name": "fungal shrub",
    "description": "This shrub has been completely absorbed by the mushrooms.  Its branches droop and have lost much of their structure, and its leaves have vanished, replaced by fleshy grey sacks that visibly expand and contract.",
    "symbol": "#",
    "color": "dark_gray",
    "move_cost": 8,
    "flags": [ "TRANSPARENT", "CONTAINER", "FLAMMABLE_ASH", "THIN_OBSTACLE", "PLACE_ITEM", "SHRUB", "FUNGUS", "SHORT" ],
    "bash": { "str_min": 4, "str_max": 60, "sound": "crunch.", "sound_fail": "poof!", "ter_set": "t_fungus" }
  },
  {
    "type": "terrain",
    "id": "t_tree_fungal",
    "name": "fungal tree",
    "description": "Once tall and majestic, this tree is now a slave to the fungus like the landscape around it.  Its bark is penetrated by and covered with fungal tendrils, and the canopy has rotted away, leaving only the branches, stretching forlornly to the sky as if to escape the infection overrunning it.",
    "symbol": "7",
    "color": "dark_gray",
    "move_cost": 0,
    "flags": [ "FLAMMABLE_ASH", "NOITEM", "FUNGUS", "TREE", "REDUCE_SCENT" ],
    "bash": { "str_min": 40, "str_max": 180, "sound": "crunch!", "sound_fail": "poof!", "ter_set": "t_fungus" }
  },
  {
    "type": "terrain",
    "id": "t_tree_fungal_young",
    "name": "young fungal tree",
    "description": "A small sapling poking through the ground, infested by fungal mold.",
    "symbol": "1",
    "color": "dark_gray",
    "move_cost": 4,
    "flags": [ "TRANSPARENT", "FLAMMABLE_ASH", "NOITEM", "FUNGUS", "YOUNG", "REDUCE_SCENT" ],
    "bash": { "str_min": 4, "str_max": 50, "sound": "crunch!", "sound_fail": "poof!", "ter_set": "t_fungus" }
  },
  {
    "type": "terrain",
    "id": "t_marloss_tree",
    "name": "marloss tree",
    "description": "This tree stands as a stark outlier to the landscape around it.  Despite its infestation, its leaves wave proudly in the wind, colored pinkish-white.  Its branches are heavy with pink fruit that looks both mutated and delicious.",
    "symbol": "7",
    "color": "pink",
    "move_cost": 0,
    "flags": [ "FLAMMABLE_ASH", "NOITEM", "FUNGUS", "TREE", "REDUCE_SCENT" ],
    "examine_action": "tree_marloss",
    "bash": { "str_min": 40, "str_max": 180, "sound": "crunch!", "sound_fail": "poof!", "ter_set": "t_fungus" }
  },
  {
    "type": "terrain",
    "id": "t_water_sh",
    "name": "shallow water",
    "symbol": "~",
    "color": "light_blue",
    "move_cost": 5,
    "flags": [ "TRANSPARENT", "LIQUID", "SWIMMABLE", "FISHABLE" ],
    "connects_to": "WATER",
    "examine_action": "water_source"
  },
  {
    "type": "terrain",
    "id": "t_water_dp",
    "name": "deep water",
    "symbol": "~",
    "color": "blue",
    "move_cost": 8,
    "flags": [ "TRANSPARENT", "LIQUID", "SWIMMABLE", "DEEP_WATER", "FISHABLE" ],
    "connects_to": "WATER",
    "examine_action": "water_source"
  },
  {
    "type": "terrain",
    "id": "t_water_moving_sh",
    "name": "flowing shallow water",
    "looks_like": "t_water_sh",
    "symbol": "~",
    "color": "light_blue",
    "move_cost": 6,
    "flags": [ "TRANSPARENT", "LIQUID", "SWIMMABLE", "FISHABLE", "CURRENT" ],
    "connects_to": "WATER",
    "examine_action": "water_source"
  },
  {
    "type": "terrain",
    "id": "t_water_moving_dp",
    "name": "flowing deep water",
    "looks_like": "t_water_dp",
    "symbol": "~",
    "color": "blue",
    "move_cost": 10,
    "flags": [ "TRANSPARENT", "LIQUID", "SWIMMABLE", "DEEP_WATER", "FISHABLE", "CURRENT" ],
    "connects_to": "WATER",
    "examine_action": "water_source"
  },
  {
    "type": "terrain",
    "id": "t_swater_sh",
    "name": "shallow water",
    "symbol": "~",
    "color": "light_blue",
    "move_cost": 5,
    "flags": [ "TRANSPARENT", "LIQUID", "SWIMMABLE", "SALT_WATER", "FISHABLE" ],
    "connects_to": "WATER",
    "examine_action": "water_source"
  },
  {
    "type": "terrain",
    "id": "t_swater_dp",
    "name": "deep water",
    "symbol": "~",
    "color": "blue",
    "move_cost": 8,
    "flags": [ "TRANSPARENT", "LIQUID", "SWIMMABLE", "SALT_WATER", "DEEP_WATER", "FISHABLE" ],
    "connects_to": "WATER",
    "examine_action": "water_source"
  },
  {
    "type": "terrain",
    "id": "t_water_pool",
    "name": "pool water",
    "symbol": "~",
    "color": "light_blue",
    "move_cost": 5,
    "flags": [ "TRANSPARENT", "LIQUID", "SWIMMABLE", "INDOORS", "DEEP_WATER" ],
    "examine_action": "water_source"
  },
  {
    "type": "terrain",
    "id": "t_sewage",
    "name": "sewage",
    "symbol": "~",
    "color": "light_green",
    "move_cost": 6,
    "flags": [ "TRANSPARENT", "SWIMMABLE" ],
    "examine_action": "water_source"
  },
  {
    "type": "terrain",
    "id": "t_lava",
    "name": "lava",
    "symbol": "~",
    "color": "red",
    "move_cost": 4,
    "trap": "tr_lava",
    "flags": [ "TRANSPARENT", "LIQUID", "DESTROY_ITEM", "USABLE_FIRE" ],
    "//": "lava-seared moose meat? yes, please"
  },
  {
    "type": "terrain",
    "id": "t_sandbox",
    "name": "sandbox",
    "symbol": "#",
    "color": "yellow",
    "move_cost": 3,
    "deconstruct": {
      "ter_set": "t_dirt",
      "items": [
        { "item": "2x4", "count": 4 },
        { "item": "material_sand", "charges": [ 800, 1200 ] },
        { "item": "nail", "charges": [ 6, 10 ] }
      ]
    },
    "flags": [ "TRANSPARENT", "TINY" ],
    "bash": {
      "str_min": 8,
      "str_max": 40,
      "sound": "crunch!",
      "sound_fail": "whack!",
      "ter_set": "t_dirt",
      "items": [
        { "item": "2x4", "count": [ 0, 3 ] },
        { "item": "nail", "charges": [ 3, 8 ] },
        { "item": "material_sand", "charges": [ 800, 1200 ] },
        { "item": "splinter", "count": [ 1, 3 ] }
      ]
    }
  },
  {
    "type": "terrain",
    "id": "t_slide",
    "name": "slide",
    "symbol": "#",
    "color": "light_cyan",
    "move_cost": 4,
    "deconstruct": { "ter_set": "t_grass", "items": [ { "item": "sheet_metal", "count": 1 }, { "item": "pipe", "count": [ 4, 8 ] } ] },
    "flags": [ "TRANSPARENT", "MOUNTABLE" ],
    "bash": {
      "str_min": 16,
      "str_max": 40,
      "sound": "crack!",
      "sound_fail": "whump.",
      "ter_set": "t_grass",
      "items": [ { "item": "pipe", "count": [ 2, 6 ] }, { "item": "scrap", "count": [ 1, 3 ] } ]
    }
  },
  {
    "type": "terrain",
    "id": "t_monkey_bars",
    "name": "monkey bars",
    "symbol": "#",
    "color": "cyan",
    "move_cost": 4,
    "deconstruct": { "ter_set": "t_grass", "items": [ { "item": "pipe", "count": [ 6, 12 ] } ] },
    "flags": [ "TRANSPARENT", "MOUNTABLE" ],
    "bash": {
      "str_min": 16,
      "str_max": 40,
      "sound": "crack!",
      "sound_fail": "whump.",
      "ter_set": "t_grass",
      "items": [ { "item": "pipe", "count": [ 4, 8 ] }, { "item": "scrap", "count": [ 1, 4 ] } ]
    }
  },
  {
    "type": "terrain",
    "id": "t_backboard",
    "name": "backboard",
    "symbol": "7",
    "color": "red",
    "move_cost": 0,
    "deconstruct": { "ter_set": "t_pavement", "items": [ { "item": "2x4", "count": 4 }, { "item": "nail", "charges": [ 6, 10 ] } ] },
    "flags": [ "TRANSPARENT", "WALL", "PERMEABLE" ],
    "bash": {
      "str_min": 8,
      "str_max": 45,
      "sound": "crunch!",
      "sound_fail": "whack!",
      "ter_set": "t_pavement",
      "items": [
        { "item": "2x4", "count": [ 0, 3 ] },
        { "item": "nail", "charges": [ 3, 8 ] },
        { "item": "splinter", "count": [ 1, 3 ] }
      ]
    }
  },
  {
    "type": "terrain",
    "id": "t_gas_pump",
    "name": "gasoline pump",
    "symbol": "&",
    "color": "red",
    "move_cost": 0,
    "flags": [ "TRANSPARENT", "FLAMMABLE", "NOITEM", "SEALED", "CONTAINER", "REDUCE_SCENT", "PERMEABLE" ],
    "examine_action": "gaspump",
    "bash": {
      "str_min": 8,
      "str_max": 150,
      "sound": "crunch!",
      "sound_fail": "clang!",
      "ter_set": "t_gas_pump_smashed",
      "items": [ { "item": "scrap", "count": 1 } ]
    }
  },
  {
    "type": "terrain",
    "id": "t_gas_tank",
    "name": "tank with gasoline",
    "symbol": "Q",
    "color": "brown_red",
    "move_cost": 0,
    "flags": [ "TRANSPARENT", "FLAMMABLE", "NOITEM", "SEALED", "CONTAINER", "REDUCE_SCENT" ]
  },
  {
    "type": "terrain",
    "id": "t_little_column",
    "name": "little column",
    "symbol": "1",
    "color": "light_gray",
    "move_cost": 0,
    "flags": [ "WALL", "TRANSPARENT" ],
    "bash": {
      "str_min": 40,
      "str_max": 200,
      "sound": "crash!",
      "sound_fail": "whump!",
      "ter_set": "t_null",
      "items": [ { "item": "rock", "count": [ 1, 3 ] }, { "item": "rebar", "count": [ 0, 2 ] } ]
    }
  },
  {
    "type": "terrain",
    "id": "t_gas_pump_a",
    "name": "gasoline pump",
    "//": "clone of t_gas_pump, but other color, must be clone every time",
    "symbol": "&",
    "color": "yellow_red",
    "move_cost": 0,
    "flags": [ "TRANSPARENT", "FLAMMABLE", "NOITEM", "SEALED", "CONTAINER", "REDUCE_SCENT" ],
    "examine_action": "gaspump"
  },
  {
    "type": "terrain",
    "id": "t_gas_pump_smashed",
    "name": "smashed gas pump",
    "symbol": "&",
    "color": "light_red",
    "move_cost": 0,
    "flags": [ "TRANSPARENT", "NOITEM", "REDUCE_SCENT", "PERMEABLE" ],
    "bash": {
      "str_min": 20,
      "str_max": 150,
      "explosive": 40,
      "sound": "metal screeching!",
      "sound_fail": "clang!",
      "ter_set": "t_pavement",
      "items": [
        { "item": "steel_lump", "prob": 50 },
        { "item": "steel_chunk", "count": [ 1, 4 ] },
        { "item": "scrap", "count": [ 3, 7 ] }
      ]
    }
  },
  {
    "type": "terrain",
    "id": "t_diesel_pump",
    "name": "diesel pump",
    "symbol": "&",
    "color": "green",
    "move_cost": 0,
    "flags": [ "TRANSPARENT", "FLAMMABLE", "NOITEM", "SEALED", "CONTAINER", "REDUCE_SCENT", "PERMEABLE" ],
    "examine_action": "gaspump",
    "bash": {
      "str_min": 8,
      "str_max": 150,
      "sound": "crunch!",
      "sound_fail": "clang!",
      "ter_set": "t_diesel_pump_smashed",
      "items": [ { "item": "scrap", "count": 1 } ]
    }
  },
  {
    "type": "terrain",
    "id": "t_diesel_pump_smashed",
    "name": "smashed diesel pump",
    "symbol": "&",
    "color": "light_green",
    "move_cost": 0,
    "flags": [ "TRANSPARENT", "NOITEM", "REDUCE_SCENT", "PERMEABLE" ],
    "bash": {
      "str_min": 20,
      "str_max": 150,
      "explosive": 40,
      "sound": "metal screeching!",
      "sound_fail": "clang!",
      "ter_set": "t_pavement",
      "items": [
        { "item": "steel_lump", "prob": 50 },
        { "item": "steel_chunk", "count": [ 1, 4 ] },
        { "item": "scrap", "count": [ 3, 7 ] }
      ]
    }
  },
  {
    "type": "terrain",
    "id": "t_atm",
    "name": "ATM",
    "symbol": "&",
    "color": "magenta",
    "move_cost": 0,
    "flags": [ "TRANSPARENT", "NOITEM", "ALARMED", "REDUCE_SCENT", "PERMEABLE" ],
    "examine_action": "atm",
    "bash": {
      "str_min": 40,
      "str_max": 210,
      "explosive": 5,
      "sound": "Critical failure imminent, self destruct activated.  Have a nice day!",
      "sound_fail": "clang!",
      "ter_set": "t_floor",
      "items": [ { "item": "steel_chunk", "count": [ 1, 3 ] }, { "item": "scrap", "count": [ 4, 8 ] } ]
    }
  },
  {
    "type": "terrain",
    "id": "t_generator_broken",
    "name": "broken generator",
    "symbol": "&",
    "color": "light_gray",
    "move_cost": 0,
    "flags": [ "TRANSPARENT", "NOITEM", "REDUCE_SCENT", "MOUNTABLE", "PERMEABLE" ],
    "bash": {
      "str_min": 20,
      "str_max": 150,
      "sound": "metal screeching!",
      "sound_fail": "clang!",
      "ter_set": "t_pavement",
      "items": [
        { "item": "steel_lump", "prob": 50 },
        { "item": "steel_chunk", "count": [ 1, 4 ] },
        { "item": "scrap", "count": [ 3, 7 ] }
      ]
    }
  },
  {
    "type": "terrain",
    "id": "t_missile",
    "name": "missile",
    "symbol": "#",
    "color": "light_blue",
    "move_cost": 0,
    "flags": [ "NOITEM" ],
    "bash": {
      "str_min": 50,
      "str_max": 400,
      "explosive": 100,
      "sound": "metal screeching!",
      "sound_fail": "clang!",
      "ter_set": "t_missile_exploded",
      "items": [ { "item": "scrap", "count": [ 4, 8 ] }, { "item": "plut_cell", "charges": [ 0, 3 ] } ]
    }
  },
  {
    "type": "terrain",
    "id": "t_missile_exploded",
    "name": "blown-out missile",
    "symbol": "#",
    "color": "light_gray",
    "move_cost": 0,
    "flags": [ "NOITEM" ],
    "bash": {
      "str_min": 20,
      "str_max": 150,
      "sound": "metal screeching!",
      "sound_fail": "clang!",
      "ter_set": "t_metal_floor",
      "items": [
        { "item": "steel_lump", "count": [ 0, 2 ] },
        { "item": "steel_chunk", "count": [ 1, 3 ] },
        { "item": "scrap", "count": [ 4, 8 ] }
      ]
    }
  },
  {
    "type": "terrain",
    "id": "t_radio_tower",
    "name": "radio tower",
    "symbol": "&",
    "color": "light_gray",
    "move_cost": 0,
    "flags": [ "TRANSPARENT", "NOITEM", "PERMEABLE", "MINEABLE" ],
    "bash": {
      "str_min": 60,
      "str_max": 210,
      "sound": "metal screeching!",
      "sound_fail": "clang!",
      "ter_set": "t_concrete",
      "items": [
        { "item": "steel_lump", "count": [ 1, 2 ] },
        { "item": "steel_chunk", "count": [ 1, 4 ] },
        { "item": "scrap", "count": [ 3, 12 ] }
      ]
    }
  },
  {
    "type": "terrain",
    "id": "t_radio_controls",
    "name": "radio controls",
    "symbol": "6",
    "color": "green",
    "move_cost": 0,
    "flags": [ "TRANSPARENT", "NOITEM", "PERMEABLE" ],
    "deconstruct": {
      "ter_set": "t_concrete",
      "items": [
        { "item": "processor", "count": [ 1, 2 ] },
        { "item": "RAM", "count": [ 4, 8 ] },
        { "item": "cable", "charges": [ 4, 6 ] },
        { "item": "small_lcd_screen", "count": [ 1, 2 ] },
        { "item": "e_scrap", "count": [ 10, 16 ] },
        { "item": "circuit", "count": [ 6, 10 ] },
        { "item": "power_supply", "count": [ 2, 4 ] },
        { "item": "amplifier", "count": [ 2, 4 ] },
        { "item": "plastic_chunk", "count": [ 10, 12 ] },
        { "item": "scrap", "count": [ 6, 8 ] }
      ]
    },
    "bash": {
      "str_min": 8,
      "str_max": 150,
      "sound": "crunch!",
      "sound_fail": "whack!",
      "ter_set": "t_console_broken",
      "items": [
        { "item": "processor", "prob": 25 },
        { "item": "RAM", "count": [ 0, 2 ], "prob": 50 },
        { "item": "cable", "charges": [ 1, 2 ], "prob": 50 },
        { "item": "small_lcd_screen", "prob": 25 },
        { "item": "e_scrap", "count": [ 1, 4 ], "prob": 50 },
        { "item": "circuit", "count": [ 0, 2 ], "prob": 50 },
        { "item": "power_supply", "prob": 25 },
        { "item": "amplifier", "prob": 25 },
        { "item": "plastic_chunk", "count": [ 4, 10 ], "prob": 50 },
        { "item": "scrap", "count": [ 2, 6 ], "prob": 50 }
      ]
    }
  },
  {
    "type": "terrain",
    "id": "t_console_broken",
    "name": "broken console",
    "symbol": "6",
    "color": "light_gray",
    "move_cost": 0,
    "flags": [ "TRANSPARENT", "NOITEM", "INDOORS", "SHORT", "PERMEABLE" ],
    "deconstruct": {
      "ter_set": "t_floor",
      "items": [
        { "item": "processor", "count": [ 1, 2 ] },
        { "item": "RAM", "count": [ 4, 8 ] },
        { "item": "cable", "charges": [ 4, 6 ] },
        { "item": "small_lcd_screen", "count": [ 1, 2 ] },
        { "item": "e_scrap", "count": [ 10, 16 ] },
        { "item": "circuit", "count": [ 6, 10 ] },
        { "item": "power_supply", "count": [ 2, 4 ] },
        { "item": "amplifier", "count": [ 2, 4 ] },
        { "item": "plastic_chunk", "count": [ 10, 12 ] },
        { "item": "scrap", "count": [ 6, 8 ] }
      ]
    },
    "bash": {
      "str_min": 16,
      "str_max": 150,
      "sound": "crunch!",
      "sound_fail": "whack!",
      "ter_set": "t_floor",
      "items": [
        { "item": "processor", "prob": 25 },
        { "item": "RAM", "count": [ 0, 2 ], "prob": 50 },
        { "item": "cable", "charges": [ 1, 2 ], "prob": 50 },
        { "item": "small_lcd_screen", "prob": 25 },
        { "item": "e_scrap", "count": [ 1, 4 ], "prob": 50 },
        { "item": "circuit", "count": [ 0, 2 ], "prob": 50 },
        { "item": "power_supply", "prob": 25 },
        { "item": "amplifier", "prob": 25 },
        { "item": "plastic_chunk", "count": [ 4, 10 ], "prob": 50 },
        { "item": "scrap", "count": [ 2, 6 ], "prob": 50 }
      ]
    }
  },
  {
    "type": "terrain",
    "id": "t_console",
    "name": "computer console",
    "symbol": "6",
    "color": "blue",
    "move_cost": 0,
    "flags": [ "TRANSPARENT", "CONSOLE", "NOITEM", "INDOORS", "SHORT", "PERMEABLE" ],
    "deconstruct": {
      "ter_set": "t_floor",
      "items": [
        { "item": "processor", "count": [ 1, 2 ] },
        { "item": "RAM", "count": [ 4, 8 ] },
        { "item": "cable", "charges": [ 4, 6 ] },
        { "item": "small_lcd_screen", "count": [ 1, 2 ] },
        { "item": "e_scrap", "count": [ 10, 16 ] },
        { "item": "circuit", "count": [ 6, 10 ] },
        { "item": "power_supply", "count": [ 2, 4 ] },
        { "item": "amplifier", "count": [ 2, 4 ] },
        { "item": "plastic_chunk", "count": [ 10, 12 ] },
        { "item": "scrap", "count": [ 6, 8 ] }
      ]
    },
    "bash": {
      "str_min": 8,
      "str_max": 150,
      "sound": "crunch!",
      "sound_fail": "whack!",
      "ter_set": "t_console_broken",
      "items": [
        { "item": "processor", "prob": 25 },
        { "item": "RAM", "count": [ 0, 2 ], "prob": 50 },
        { "item": "cable", "charges": [ 1, 2 ], "prob": 50 },
        { "item": "small_lcd_screen", "prob": 25 },
        { "item": "e_scrap", "count": [ 1, 4 ], "prob": 50 },
        { "item": "circuit", "count": [ 0, 2 ], "prob": 50 },
        { "item": "power_supply", "prob": 25 },
        { "item": "amplifier", "prob": 25 },
        { "item": "plastic_chunk", "count": [ 4, 10 ], "prob": 50 },
        { "item": "scrap", "count": [ 2, 6 ], "prob": 50 }
      ]
    }
  },
  {
    "type": "terrain",
    "id": "t_gates_mech_control",
    "name": "mechanical winch",
    "symbol": "6",
    "color": "cyan_red",
    "move_cost": 0,
    "flags": [ "TRANSPARENT", "NOITEM", "INDOORS", "PERMEABLE", "THIN_OBSTACLE" ],
    "examine_action": "controls_gate",
    "bash": {
      "str_min": 18,
      "str_max": 80,
      "sound": "metal screeching!",
      "sound_fail": "clang!",
      "ter_set": "t_floor",
      "items": [ { "item": "steel_chunk", "count": [ 1, 4 ] }, { "item": "scrap", "count": [ 3, 6 ] } ]
    }
  },
  {
    "type": "terrain",
    "id": "t_gates_control_concrete",
    "name": "mechanical winch",
    "symbol": "6",
    "color": "cyan_red",
    "move_cost": 0,
    "flags": [ "TRANSPARENT", "NOITEM", "INDOORS", "PERMEABLE", "THIN_OBSTACLE" ],
    "examine_action": "controls_gate",
    "bash": {
      "str_min": 18,
      "str_max": 80,
      "sound": "metal screeching!",
      "sound_fail": "clang!",
      "ter_set": "t_rock_floor",
      "items": [ { "item": "steel_chunk", "count": [ 1, 4 ] }, { "item": "scrap", "count": [ 3, 6 ] } ]
    }
  },
  {
    "type": "terrain",
    "id": "t_gates_control_brick",
    "name": "mechanical winch",
    "symbol": "6",
    "color": "cyan_red",
    "move_cost": 0,
    "flags": [ "TRANSPARENT", "NOITEM", "INDOORS", "PERMEABLE", "THIN_OBSTACLE" ],
    "examine_action": "controls_gate",
    "bash": {
      "str_min": 18,
      "str_max": 80,
      "sound": "metal screeching!",
      "sound_fail": "clang!",
      "ter_set": "t_rock_floor",
      "items": [ { "item": "steel_chunk", "count": [ 1, 4 ] }, { "item": "scrap", "count": [ 3, 6 ] } ]
    }
  },
  {
    "type": "terrain",
    "id": "t_gates_control_metal",
    "name": "control lever",
    "symbol": "6",
    "color": "white",
    "move_cost": 0,
    "flags": [ "TRANSPARENT", "NOITEM", "COLLAPSES", "THIN_OBSTACLE" ],
    "examine_action": "controls_gate",
    "bash": {
      "str_min": 18,
      "str_max": 80,
      "sound": "metal screeching!",
      "sound_fail": "clang!",
      "ter_set": "t_rock_floor",
      "items": [ { "item": "steel_chunk", "count": [ 1, 4 ] }, { "item": "scrap", "count": [ 3, 6 ] } ]
    }
  },
  {
    "type": "terrain",
    "id": "t_barndoor",
    "name": "rope and pulley",
    "description": "A system of ropes and pulleys that allows to pull up heavy doors.",
    "symbol": "|",
    "color": "brown",
    "move_cost": 0,
    "flags": [ "TRANSPARENT", "NOITEM", "INDOORS", "PERMEABLE", "THIN_OBSTACLE" ],
    "examine_action": "controls_gate",
    "bash": {
      "str_min": 8,
      "str_max": 40,
      "sound": "crunch!",
      "sound_fail": "whump.",
      "ter_set": "t_dirtfloor",
      "items": [
        { "item": "rope_6", "count": [ 3, 4 ] },
        { "item": "2x4", "count": [ 1, 4 ] },
        { "item": "splinter", "count": [ 2, 4 ] }
      ]
    },
    "deconstruct": { "ter_set": "t_dirtfloor", "items": [ { "item": "rope_30", "count": 1 }, { "item": "2x4", "count": 8 } ] }
  },
  {
    "type": "terrain",
    "id": "t_palisade_pulley",
    "name": "rope and pulley",
    "description": "A system of ropes and pulleys that allows to pull up heavy doors or gates.",
    "symbol": "|",
    "color": "brown",
    "move_cost": 0,
    "flags": [ "TRANSPARENT", "NOITEM", "SHORT", "PERMEABLE", "EASY_DECONSTRUCT", "THIN_OBSTACLE" ],
    "examine_action": "controls_gate",
    "bash": {
      "str_min": 8,
      "str_max": 40,
      "sound": "crunch!",
      "sound_fail": "whump.",
      "ter_set": "t_null",
      "items": [
        { "item": "rope_makeshift_6", "count": [ 3, 4 ] },
        { "item": "2x4", "count": [ 1, 4 ] },
        { "item": "splinter", "count": [ 2, 4 ] }
      ]
    },
    "deconstruct": { "ter_set": "t_dirt", "items": [ { "item": "rope_makeshift_30", "count": 1 }, { "item": "2x4", "count": 8 } ] }
  },
  {
    "type": "terrain",
    "id": "t_sewage_pipe",
    "name": "sewage pipe",
    "symbol": "1",
    "color": "light_gray",
    "move_cost": 0,
    "flags": [ "TRANSPARENT", "MOUNTABLE", "PERMEABLE", "THIN_OBSTACLE", "MINEABLE" ],
    "bash": {
      "str_min": 30,
      "str_max": 210,
      "sound": "metal screeching!",
      "sound_fail": "clang!",
      "ter_set": "t_sewage",
      "items": [ { "item": "scrap", "count": [ 4, 8 ] }, { "item": "steel_plate", "count": [ 0, 2 ] } ]
    }
  },
  {
    "type": "terrain",
    "id": "t_sewage_pump",
    "name": "sewage pump",
    "symbol": "&",
    "color": "light_gray",
    "move_cost": 0,
    "flags": [ "NOITEM", "REDUCE_SCENT", "MOUNTABLE" ],
    "bash": {
      "str_min": 20,
      "str_max": 150,
      "sound": "metal screeching!",
      "sound_fail": "clang!",
      "ter_set": "t_sewage",
      "items": [
        { "item": "steel_lump", "prob": 50 },
        { "item": "steel_chunk", "count": [ 1, 4 ] },
        { "item": "scrap", "count": [ 3, 7 ] }
      ]
    }
  },
  {
    "type": "terrain",
    "id": "t_centrifuge",
    "name": "centrifuge",
    "symbol": "{",
    "color": "magenta",
    "move_cost": 0,
    "flags": [ "TRANSPARENT", "PERMEABLE" ],
    "bash": {
      "str_min": 3,
      "str_max": 45,
      "sound": "crunch!",
      "sound_fail": "whack!",
      "ter_set": "t_rock_floor",
      "items": [
        { "item": "e_scrap", "count": [ 1, 4 ], "prob": 50 },
        { "item": "circuit", "count": [ 1, 6 ], "prob": 50 },
        { "item": "scrap", "count": [ 2, 5 ] },
        { "item": "steel_chunk", "count": [ 0, 3 ] },
        { "item": "sheet_metal", "count": [ 1, 3 ] },
        { "item": "cable", "charges": [ 1, 15 ] }
      ]
    }
  },
  {
    "type": "terrain",
    "id": "t_cvdbody",
    "name": "CVD machine",
    "symbol": "%",
    "color": "dark_gray",
    "move_cost": 0,
    "flags": [ "NOITEM", "WALL" ],
    "bash": {
      "str_min": 6,
      "str_max": 150,
      "sound": "crunch!",
      "sound_fail": "whack!",
      "ter_set": "t_floor",
      "items": [
        { "item": "e_scrap", "count": [ 1, 4 ], "prob": 50 },
        { "item": "circuit", "count": [ 1, 6 ], "prob": 50 },
        { "item": "scrap", "count": [ 2, 8 ], "prob": 50 }
      ]
    }
  },
  {
    "type": "terrain",
    "id": "t_cvdmachine",
    "name": "CVD control panel",
    "symbol": "&",
    "color": "cyan",
    "move_cost": 0,
    "flags": [ "TRANSPARENT", "NOITEM", "PERMEABLE" ],
    "examine_action": "cvdmachine",
    "bash": {
      "str_min": 8,
      "str_max": 150,
      "sound": "crunch!",
      "sound_fail": "whack!",
      "ter_set": "t_console_broken",
      "items": [
        { "item": "processor", "prob": 25 },
        { "item": "RAM", "count": [ 0, 2 ], "prob": 50 },
        { "item": "cable", "charges": [ 1, 2 ], "prob": 50 },
        { "item": "small_lcd_screen", "prob": 25 },
        { "item": "e_scrap", "count": [ 1, 4 ], "prob": 50 },
        { "item": "circuit", "count": [ 0, 2 ], "prob": 50 },
        { "item": "power_supply", "prob": 25 },
        { "item": "amplifier", "prob": 25 },
        { "item": "plastic_chunk", "count": [ 4, 10 ], "prob": 50 },
        { "item": "scrap", "count": [ 2, 6 ], "prob": 50 }
      ]
    }
  },
  {
    "type": "terrain",
    "id": "t_nanofab_body",
    "name": "nanofabricator",
    "symbol": "%",
    "description": "A great column of advanced machinery.  Within this self-contained, miniaturized factory, several 3d printers work in tandem with a robotic assembler to manufacture nearly any inorganic object.",
    "color": "dark_gray",
    "move_cost": 0,
    "flags": [ "PLACE_ITEM" ],
    "bash": {
      "str_min": 120,
      "str_max": 150,
      "sound": "crunch!",
      "sound_fail": "whack!",
      "ter_set": "t_floor",
      "items": [
        { "item": "e_scrap", "count": [ 10, 14 ] },
        { "item": "processor", "count": [ 10, 20 ] },
        { "item": "RAM", "count": [ 14, 20 ] },
        { "item": "nanomaterial", "count": 1, "prob": 10 },
        { "item": "bearing", "charges": [ 20, 60 ] },
        { "item": "motor", "count": 4 },
        { "item": "power_supply", "count": [ 4, 16 ] },
        { "item": "amplifier", "count": [ 4, 16 ] },
        { "item": "cable", "charges": [ 250, 500 ] },
        { "item": "circuit", "count": [ 1, 6 ] },
        { "item": "scrap", "count": [ 12, 18 ] }
      ]
    }
  },
  {
    "type": "terrain",
    "id": "t_nanofab",
    "name": "nanofabricator control panel",
    "symbol": "&",
    "description": "A small computer panel attached to a nanofabricator.  It has a single slot for reading templates.",
    "color": "red",
    "move_cost": 0,
    "flags": [ "WALL", "NOITEM", "PERMEABLE" ],
    "examine_action": "nanofab",
    "bash": {
      "str_min": 8,
      "str_max": 150,
      "sound": "crunch!",
      "sound_fail": "whack!",
      "ter_set": "t_console_broken",
      "items": [
        { "item": "processor", "prob": 25 },
        { "item": "RAM", "count": [ 0, 2 ], "prob": 50 },
        { "item": "cable", "charges": [ 1, 2 ], "prob": 50 },
        { "item": "small_lcd_screen", "prob": 25 },
        { "item": "e_scrap", "count": [ 1, 4 ], "prob": 50 },
        { "item": "circuit", "count": [ 0, 2 ], "prob": 50 },
        { "item": "power_supply", "prob": 25 },
        { "item": "amplifier", "prob": 25 },
        { "item": "plastic_chunk", "count": [ 4, 10 ], "prob": 50 },
        { "item": "scrap", "count": [ 2, 6 ], "prob": 50 }
      ]
    }
  },
  {
    "type": "terrain",
    "id": "t_column",
    "name": "column",
    "symbol": "1",
    "color": "light_gray",
    "move_cost": 0,
    "flags": [ "FLAMMABLE", "WALL", "MINEABLE" ],
    "bash": {
      "str_min": 40,
      "str_max": 200,
      "sound": "crash!",
      "sound_fail": "whump!",
      "ter_set": "t_null",
      "items": [ { "item": "rock", "count": [ 1, 3 ] }, { "item": "rebar", "count": [ 0, 2 ] } ]
    }
  },
  {
    "type": "terrain",
    "id": "t_vat",
    "name": "cloning vat",
    "symbol": "0",
    "color": "light_cyan",
    "move_cost": 0,
    "flags": [ "TRANSPARENT", "SEALED", "PLACE_ITEM", "WALL" ],
    "bash": {
      "str_min": 2,
      "str_max": 80,
      "sound": "ker-rash!",
      "sound_fail": "plunk.",
      "sound_vol": 16,
      "sound_fail_vol": 12,
      "ter_set": "t_floor",
      "items": [ { "item": "glass_shard", "count": [ 5, 10 ] }, { "item": "scrap", "count": [ 0, 2 ] } ]
    }
  },
  {
    "type": "terrain",
    "id": "t_stairs_down",
    "name": "stairs",
    "symbol": ">",
    "color": "yellow",
    "move_cost": 2,
    "roof": "t_flat_roof",
    "flags": [ "TRANSPARENT", "GOES_DOWN", "INDOORS", "PLACE_ITEM" ]
  },
  {
    "type": "terrain",
    "id": "t_stairs_up",
    "name": "stairs",
    "symbol": "<",
    "color": "yellow",
    "move_cost": 2,
    "flags": [ "TRANSPARENT", "GOES_UP", "INDOORS", "PLACE_ITEM" ]
  },
  {
    "type": "terrain",
    "id": "t_manhole",
    "name": "manhole",
    "symbol": ">",
    "color": "dark_gray",
    "move_cost": 2,
    "flags": [ "TRANSPARENT", "GOES_DOWN", "PLACE_ITEM" ]
  },
  {
    "type": "terrain",
    "id": "t_ladder_up",
    "name": "ladder",
    "symbol": "<",
    "color": "dark_gray",
    "move_cost": 2,
    "flags": [ "TRANSPARENT", "GOES_UP", "PLACE_ITEM" ]
  },
  {
    "type": "terrain",
    "id": "t_ladder_down",
    "name": "ladder",
    "symbol": ">",
    "color": "dark_gray",
    "move_cost": 2,
    "flags": [ "TRANSPARENT", "GOES_DOWN", "PLACE_ITEM" ]
  },
  {
    "type": "terrain",
    "id": "t_slope_down",
    "name": "downward slope",
    "symbol": ">",
    "color": "brown",
    "move_cost": 2,
    "flags": [ "TRANSPARENT", "GOES_DOWN", "PLACE_ITEM" ]
  },
  {
    "type": "terrain",
    "id": "t_slope_up",
    "name": "upward slope",
    "symbol": "<",
    "color": "brown",
    "move_cost": 2,
    "flags": [ "TRANSPARENT", "GOES_UP", "PLACE_ITEM" ]
  },
  {
    "type": "terrain",
    "id": "t_rope_up",
    "name": "rope leading up",
    "symbol": "<",
    "color": "white",
    "move_cost": 2,
    "flags": [ "TRANSPARENT", "GOES_UP" ]
  },
  {
    "type": "terrain",
    "id": "t_manhole_cover",
    "name": "manhole cover",
    "symbol": "0",
    "color": "dark_gray",
    "move_cost": 2,
    "flags": [ "TRANSPARENT" ]
  },
  {
    "type": "terrain",
    "id": "t_card_science",
    "name": "card reader",
    "//": "Science",
    "symbol": "6",
    "color": "pink",
    "move_cost": 0,
    "flags": [ "NOITEM", "CONNECT_TO_WALL" ],
    "examine_action": "cardreader",
    "bash": {
      "str_min": 18,
      "str_max": 180,
      "sound": "crunch!",
      "sound_fail": "whack!",
      "ter_set": "t_card_reader_broken",
      "items": [ { "item": "plastic_chunk", "count": [ 0, 2 ] }, { "item": "scrap", "prob": 50 } ]
    }
  },
  {
    "type": "terrain",
    "id": "t_card_military",
    "name": "card reader",
    "//": "Military",
    "symbol": "6",
    "color": "pink",
    "move_cost": 0,
    "flags": [ "NOITEM", "CONNECT_TO_WALL" ],
    "examine_action": "cardreader",
    "bash": {
      "str_min": 18,
      "str_max": 180,
      "sound": "crunch!",
      "sound_fail": "whack!",
      "ter_set": "t_card_reader_broken",
      "items": [ { "item": "plastic_chunk", "count": [ 0, 2 ] }, { "item": "scrap", "prob": 50 } ]
    }
  },
  {
    "type": "terrain",
    "id": "t_card_reader_broken",
    "name": "broken card reader",
    "symbol": "6",
    "color": "light_gray",
    "move_cost": 0,
    "flags": [ "NOITEM", "CONNECT_TO_WALL", "MINEABLE" ],
    "bash": {
      "str_min": 200,
      "str_max": 600,
      "sound": "crunch!",
      "sound_fail": "whack!",
      "//": "Since these are set into the walls, they ought to have the resilence of metal walls.",
      "ter_set": "t_concrete",
      "items": [
        { "item": "processor", "prob": 25 },
        { "item": "cable", "charges": [ 1, 2 ], "prob": 50 },
        { "item": "small_lcd_screen", "prob": 25 },
        { "item": "e_scrap", "count": [ 1, 3 ], "prob": 50 },
        { "item": "circuit", "prob": 25 },
        { "item": "plastic_chunk", "count": [ 4, 6 ], "prob": 50 },
        { "item": "scrap", "count": [ 2, 4 ], "prob": 50 }
      ]
    }
  },
  {
    "type": "terrain",
    "id": "t_slot_machine",
    "name": "slot machine",
    "symbol": "6",
    "color": "green",
    "move_cost": 0,
    "flags": [ "NOITEM", "INDOORS" ],
    "examine_action": "slot_machine",
    "bash": {
      "str_min": 8,
      "str_max": 150,
      "sound": "crunch!",
      "sound_fail": "whack!",
      "ter_set": "t_console_broken",
      "items": [
        { "item": "processor", "prob": 25 },
        { "item": "RAM", "count": [ 0, 2 ], "prob": 50 },
        { "item": "cable", "charges": [ 1, 2 ], "prob": 50 },
        { "item": "small_lcd_screen", "prob": 25 },
        { "item": "e_scrap", "count": [ 1, 4 ], "prob": 50 },
        { "item": "circuit", "count": [ 0, 2 ], "prob": 50 },
        { "item": "power_supply", "prob": 25 },
        { "item": "amplifier", "prob": 25 },
        { "item": "plastic_chunk", "count": [ 4, 10 ], "prob": 50 },
        { "item": "scrap", "count": [ 2, 6 ], "prob": 50 }
      ]
    }
  },
  {
    "type": "terrain",
    "id": "t_elevator_control",
    "name": "elevator controls",
    "symbol": "6",
    "color": "light_blue",
    "move_cost": 0,
    "flags": [ "NOITEM", "INDOORS" ],
    "examine_action": "elevator",
    "bash": {
      "str_min": 8,
      "str_max": 150,
      "sound": "crunch!",
      "sound_fail": "whack!",
      "ter_set": "t_console_broken",
      "items": [
        { "item": "processor", "prob": 25 },
        { "item": "RAM", "count": [ 0, 2 ], "prob": 50 },
        { "item": "cable", "charges": [ 1, 2 ], "prob": 50 },
        { "item": "small_lcd_screen", "prob": 25 },
        { "item": "e_scrap", "count": [ 1, 4 ], "prob": 50 },
        { "item": "circuit", "count": [ 0, 2 ], "prob": 50 },
        { "item": "power_supply", "prob": 25 },
        { "item": "amplifier", "prob": 25 },
        { "item": "plastic_chunk", "count": [ 4, 10 ], "prob": 50 },
        { "item": "scrap", "count": [ 2, 6 ], "prob": 50 }
      ]
    }
  },
  {
    "type": "terrain",
    "id": "t_elevator_control_off",
    "name": "powerless controls",
    "symbol": "6",
    "color": "light_gray",
    "move_cost": 0,
    "flags": [ "NOITEM", "INDOORS" ],
    "bash": {
      "str_min": 8,
      "str_max": 150,
      "sound": "crunch!",
      "sound_fail": "whack!",
      "ter_set": "t_console_broken",
      "items": [
        { "item": "processor", "prob": 25 },
        { "item": "RAM", "count": [ 0, 2 ], "prob": 50 },
        { "item": "cable", "charges": [ 1, 2 ], "prob": 50 },
        { "item": "small_lcd_screen", "prob": 25 },
        { "item": "e_scrap", "count": [ 1, 4 ], "prob": 50 },
        { "item": "circuit", "count": [ 0, 2 ], "prob": 50 },
        { "item": "power_supply", "prob": 25 },
        { "item": "amplifier", "prob": 25 },
        { "item": "plastic_chunk", "count": [ 4, 10 ], "prob": 50 },
        { "item": "scrap", "count": [ 2, 6 ], "prob": 50 }
      ]
    }
  },
  {
    "type": "terrain",
    "id": "t_elevator",
    "name": "elevator",
    "symbol": ".",
    "color": "magenta",
    "move_cost": 2,
    "flags": [ "INDOORS", "TRANSPARENT", "FLAT" ]
  },
  {
    "type": "terrain",
    "id": "t_pedestal_wyrm",
    "name": "dark pedestal",
    "symbol": "&",
    "color": "dark_gray",
    "move_cost": 0,
    "flags": [ "TRANSPARENT", "MOUNTABLE", "PERMEABLE", "MINEABLE" ],
    "examine_action": "pedestal_wyrm",
    "bash": {
      "str_min": 100,
      "str_max": 400,
      "sound": "crash!",
      "sound_fail": "whump!",
      "ter_set": "t_rock_floor",
      "items": [ { "item": "rock", "count": [ 2, 5 ] } ]
    }
  },
  {
    "type": "terrain",
    "id": "t_pedestal_temple",
    "name": "light pedestal",
    "symbol": "&",
    "color": "white",
    "move_cost": 0,
    "flags": [ "TRANSPARENT", "MOUNTABLE", "PERMEABLE", "MINEABLE" ],
    "examine_action": "pedestal_temple",
    "bash": {
      "str_min": 100,
      "str_max": 400,
      "sound": "crash!",
      "sound_fail": "whump!",
      "ter_set": "t_rock_floor",
      "items": [ { "item": "rock", "count": [ 2, 5 ] } ]
    }
  },
  {
    "type": "terrain",
    "id": "t_rock_red",
    "name": "red stone",
    "symbol": "#",
    "color": "red",
    "move_cost": 0,
    "flags": [ "MINEABLE" ],
    "bash": {
      "str_min": 100,
      "str_max": 400,
      "sound": "crash!",
      "sound_fail": "whump!",
      "ter_set": "t_rock_floor",
      "items": [ { "item": "rock", "count": [ 3, 7 ] } ]
    }
  },
  {
    "type": "terrain",
    "id": "t_rock_green",
    "name": "green stone",
    "symbol": "#",
    "color": "green",
    "move_cost": 0,
    "flags": [ "MINEABLE" ],
    "bash": {
      "str_min": 100,
      "str_max": 400,
      "sound": "crash!",
      "sound_fail": "whump!",
      "ter_set": "t_rock_floor",
      "items": [ { "item": "rock", "count": [ 3, 7 ] } ]
    }
  },
  {
    "type": "terrain",
    "id": "t_rock_blue",
    "name": "blue stone",
    "symbol": "#",
    "color": "blue",
    "move_cost": 0,
    "flags": [ "MINEABLE" ],
    "bash": {
      "str_min": 100,
      "str_max": 400,
      "sound": "crash!",
      "sound_fail": "whump!",
      "ter_set": "t_rock_floor",
      "items": [ { "item": "rock", "count": [ 3, 7 ] } ]
    }
  },
  {
    "type": "terrain",
    "id": "t_floor_red",
    "name": "red floor",
    "symbol": ".",
    "color": "red",
    "move_cost": 2,
    "flags": [ "TRANSPARENT", "FLAT" ]
  },
  {
    "type": "terrain",
    "id": "t_floor_green",
    "name": "green floor",
    "symbol": ".",
    "color": "green",
    "move_cost": 2,
    "flags": [ "TRANSPARENT", "FLAT" ]
  },
  {
    "type": "terrain",
    "id": "t_floor_blue",
    "name": "blue floor",
    "symbol": ".",
    "color": "blue",
    "move_cost": 2,
    "flags": [ "TRANSPARENT", "FLAT" ]
  },
  {
    "type": "terrain",
    "id": "t_switch_rg",
    "name": "yellow switch",
    "symbol": "6",
    "color": "yellow",
    "move_cost": 0,
    "flags": [ "TRANSPARENT", "PERMEABLE" ],
    "examine_action": "fswitch"
  },
  {
    "type": "terrain",
    "id": "t_switch_gb",
    "name": "cyan switch",
    "symbol": "6",
    "color": "cyan",
    "move_cost": 0,
    "flags": [ "TRANSPARENT", "PERMEABLE" ],
    "examine_action": "fswitch"
  },
  {
    "type": "terrain",
    "id": "t_switch_rb",
    "name": "purple switch",
    "symbol": "6",
    "color": "magenta",
    "move_cost": 0,
    "flags": [ "TRANSPARENT", "PERMEABLE" ],
    "examine_action": "fswitch"
  },
  {
    "type": "terrain",
    "id": "t_switch_even",
    "name": "checkered switch",
    "symbol": "6",
    "color": "white",
    "move_cost": 0,
    "flags": [ "TRANSPARENT", "PERMEABLE" ],
    "examine_action": "fswitch"
  },
  {
    "type": "terrain",
    "id": "t_carpet_red",
    "name": "red carpet",
    "description": "Soft red carpet.",
    "symbol": ".",
    "color": "red",
    "move_cost": 2,
    "flags": [ "TRANSPARENT", "FLAMMABLE_HARD", "SUPPORTS_ROOF", "COLLAPSES", "INDOORS", "FLAT", "RUG" ],
    "bash": {
      "sound": "SMASH!",
      "ter_set": "t_null",
      "str_min": 50,
      "str_max": 400,
      "str_min_supported": 100,
      "items": [ { "item": "splinter", "count": [ 2, 8 ] }, { "item": "nail", "charges": [ 6, 13 ] } ]
    }
  },
  {
    "type": "terrain",
    "id": "t_carpet_yellow",
    "name": "yellow carpet",
    "description": "Soft yellow carpet.",
    "symbol": ".",
    "color": "yellow",
    "move_cost": 2,
    "flags": [ "TRANSPARENT", "FLAMMABLE_HARD", "SUPPORTS_ROOF", "COLLAPSES", "INDOORS", "FLAT", "RUG" ],
    "bash": {
      "sound": "SMASH!",
      "ter_set": "t_null",
      "str_min": 50,
      "str_max": 400,
      "str_min_supported": 100,
      "items": [ { "item": "splinter", "count": [ 2, 8 ] }, { "item": "nail", "charges": [ 6, 13 ] } ]
    }
  },
  {
    "type": "terrain",
    "id": "t_carpet_green",
    "name": "green carpet",
    "description": "Soft green carpet.",
    "symbol": ".",
    "color": "green",
    "move_cost": 2,
    "flags": [ "TRANSPARENT", "FLAMMABLE_HARD", "SUPPORTS_ROOF", "COLLAPSES", "INDOORS", "FLAT", "RUG" ],
    "bash": {
      "sound": "SMASH!",
      "ter_set": "t_null",
      "str_min": 50,
      "str_max": 400,
      "str_min_supported": 100,
      "items": [ { "item": "splinter", "count": [ 2, 8 ] }, { "item": "nail", "charges": [ 6, 13 ] } ]
    }
  },
  {
    "type": "terrain",
    "id": "t_carpet_purple",
    "name": "purple carpet",
    "description": "Soft purple carpet.",
    "symbol": ".",
    "color": "magenta",
    "move_cost": 2,
    "flags": [ "TRANSPARENT", "FLAMMABLE_HARD", "SUPPORTS_ROOF", "COLLAPSES", "INDOORS", "FLAT", "RUG" ],
    "bash": {
      "sound": "SMASH!",
      "ter_set": "t_null",
      "str_min": 50,
      "str_max": 400,
      "str_min_supported": 100,
      "items": [ { "item": "splinter", "count": [ 2, 8 ] }, { "item": "nail", "charges": [ 6, 13 ] } ]
    }
  },
  {
    "type": "terrain",
    "id": "t_linoleum_white",
    "name": "linoleum tile",
    "symbol": ".",
    "color": "white",
    "move_cost": 2,
    "flags": [ "TRANSPARENT", "SUPPORTS_ROOF", "COLLAPSES", "INDOORS", "FLAT", "ROAD" ],
    "bash": {
      "sound": "SMASH!",
      "ter_set": "t_null",
      "str_min": 50,
      "str_max": 400,
      "str_min_supported": 100,
      "items": [ { "item": "splinter", "count": [ 2, 8 ] }, { "item": "nail", "charges": [ 5, 10 ] } ]
    }
  },
  {
    "type": "terrain",
    "id": "t_linoleum_gray",
    "name": "linoleum tile",
    "symbol": ".",
    "color": "light_gray",
    "move_cost": 2,
    "flags": [ "TRANSPARENT", "SUPPORTS_ROOF", "COLLAPSES", "INDOORS", "FLAT", "ROAD" ],
    "bash": {
      "sound": "SMASH!",
      "ter_set": "t_null",
      "str_min": 50,
      "str_max": 400,
      "str_min_supported": 100,
      "items": [ { "item": "splinter", "count": [ 2, 8 ] }, { "item": "nail", "charges": [ 5, 10 ] } ]
    }
  },
  {
    "type": "terrain",
    "id": "t_wall_r",
    "aliases": [ "t_wall_h_r", "t_wall_v_r" ],
    "name": "red wall",
    "description": "Wall painted red.",
    "symbol": "LINE_OXOX",
    "color": "red",
    "move_cost": 0,
    "flags": [ "FLAMMABLE", "NOITEM", "SUPPORTS_ROOF", "WALL", "CHIP", "AUTO_WALL_SYMBOL", "MINEABLE", "BLOCK_WIND" ],
    "bash": {
      "str_min": 30,
      "str_max": 210,
      "sound": "crash!",
      "sound_fail": "whump!",
      "ter_set": "t_null",
      "items": "wall_bash_results"
    }
  },
  {
    "type": "terrain",
    "id": "t_wall_w",
    "aliases": [ "t_wall_h_w", "t_wall_v_w" ],
    "name": "white wall",
    "description": "Wall painted white.",
    "symbol": "LINE_OXOX",
    "color": "white",
    "move_cost": 0,
    "flags": [ "FLAMMABLE", "NOITEM", "SUPPORTS_ROOF", "WALL", "CHIP", "AUTO_WALL_SYMBOL", "MINEABLE", "BLOCK_WIND" ],
    "bash": {
      "str_min": 30,
      "str_max": 210,
      "sound": "crash!",
      "sound_fail": "whump!",
      "ter_set": "t_null",
      "items": "wall_bash_results"
    }
  },
  {
    "type": "terrain",
    "id": "t_wall_b",
    "aliases": [ "t_wall_h_b", "t_wall_v_b" ],
    "name": "blue wall",
    "description": "Wall painted blue.",
    "symbol": "LINE_OXOX",
    "color": "blue",
    "move_cost": 0,
    "flags": [ "FLAMMABLE", "NOITEM", "SUPPORTS_ROOF", "WALL", "CHIP", "AUTO_WALL_SYMBOL", "MINEABLE", "BLOCK_WIND" ],
    "bash": {
      "str_min": 30,
      "str_max": 210,
      "sound": "crash!",
      "sound_fail": "whump!",
      "ter_set": "t_null",
      "items": "wall_bash_results"
    }
  },
  {
    "type": "terrain",
    "id": "t_wall_g",
    "aliases": [ "t_wall_h_g", "t_wall_v_g" ],
    "name": "green wall",
    "description": "Wall painted green.",
    "symbol": "LINE_OXOX",
    "color": "green",
    "move_cost": 0,
    "flags": [ "FLAMMABLE", "NOITEM", "SUPPORTS_ROOF", "WALL", "CHIP", "AUTO_WALL_SYMBOL", "MINEABLE", "BLOCK_WIND" ],
    "bash": {
      "str_min": 30,
      "str_max": 210,
      "sound": "crash!",
      "sound_fail": "whump!",
      "ter_set": "t_null",
      "items": "wall_bash_results"
    }
  },
  {
    "type": "terrain",
    "id": "t_wall_y",
    "aliases": [ "t_wall_h_y", "t_wall_v_y" ],
    "name": "yellow wall",
    "description": "Wall painted yellow.",
    "symbol": "LINE_OXOX",
    "color": "yellow",
    "move_cost": 0,
    "flags": [ "FLAMMABLE", "NOITEM", "SUPPORTS_ROOF", "WALL", "CHIP", "AUTO_WALL_SYMBOL", "MINEABLE", "BLOCK_WIND" ],
    "bash": {
      "str_min": 30,
      "str_max": 210,
      "sound": "crash!",
      "sound_fail": "whump!",
      "ter_set": "t_null",
      "items": "wall_bash_results"
    }
  },
  {
    "type": "terrain",
    "id": "t_wall_p",
    "aliases": [ "t_wall_h_p", "t_wall_v_p" ],
    "name": "purple wall",
    "description": "Wall painted purple.",
    "symbol": "LINE_OXOX",
    "color": "magenta",
    "move_cost": 0,
    "flags": [ "FLAMMABLE", "NOITEM", "SUPPORTS_ROOF", "WALL", "CHIP", "AUTO_WALL_SYMBOL", "MINEABLE", "BLOCK_WIND" ],
    "bash": {
      "str_min": 30,
      "str_max": 210,
      "sound": "crash!",
      "sound_fail": "whump!",
      "ter_set": "t_null",
      "items": "wall_bash_results"
    }
  },
  {
    "type": "terrain",
    "id": "t_rock_wall",
    "name": "stone wall",
    "symbol": "LINE_OXOX",
    "color": "light_gray",
    "move_cost": 0,
    "flags": [ "NOITEM", "SUPPORTS_ROOF", "WALL", "AUTO_WALL_SYMBOL", "MINEABLE", "BLOCK_WIND" ],
    "connects_to": "WALL",
    "bash": {
      "str_min": 80,
      "str_max": 300,
      "sound": "crash!",
      "sound_fail": "whump!",
      "ter_set": "t_null",
      "items": [ { "item": "rock", "count": [ 8, 18 ] } ]
    }
  },
  {
    "type": "terrain",
    "id": "t_rock_wall_half",
    "name": "half-built stone wall",
    "symbol": "#",
    "color": "light_gray",
    "move_cost": 4,
    "flags": [ "TRANSPARENT", "NOITEM", "REDUCE_SCENT", "MOUNTABLE", "MINEABLE" ],
    "connects_to": "WALL",
    "bash": {
      "str_min": 40,
      "str_max": 200,
      "sound": "crash!",
      "sound_fail": "whump!",
      "ter_set": "t_null",
      "items": [ { "item": "rock", "count": [ 3, 8 ] } ]
    }
  },
  {
    "type": "terrain",
    "id": "t_covered_well",
    "name": "covered well",
    "description": "Deep well collecting ground water.  Requires a method to draw water from.",
    "symbol": "#",
    "color": "dark_gray",
    "move_cost": 2,
    "flags": [ "TRANSPARENT", "FLAT", "MINEABLE" ],
    "bash": {
      "str_min": 80,
      "str_max": 300,
      "sound": "crash!",
      "sound_fail": "whump!",
      "ter_set": "t_pit",
      "items": [
        { "item": "rock", "count": [ 8, 18 ] },
        { "item": "2x4", "count": [ 0, 2 ] },
        { "item": "nail", "charges": [ 1, 4 ] },
        { "item": "splinter", "count": [ 1, 2 ] }
      ]
    }
  },
  {
    "type": "terrain",
    "id": "t_water_pump",
    "name": "water pump",
    "description": "Deep well collecting ground water.  Installed water pump allows to draw water from it.",
    "symbol": "&",
    "color": "light_gray",
    "move_cost": 6,
    "flags": [ "TRANSPARENT", "THIN_OBSTACLE" ],
    "deconstruct": { "ter_set": "t_covered_well", "items": [ { "item": "well_pump", "count": 1 }, { "item": "pipe", "count": [ 1, 6 ] } ] },
    "bash": {
      "str_min": 15,
      "str_max": 80,
      "sound": "whack!",
      "sound_fail": "thunk.",
      "ter_set": "t_covered_well",
      "items": [
        { "item": "steel_chunk", "count": [ 0, 2 ] },
        { "item": "scrap", "count": [ 3, 6 ] },
        { "item": "pipe", "count": [ 0, 2 ] }
      ]
    },
    "examine_action": "water_source"
  },
  {
    "type": "terrain",
    "id": "t_improvised_shelter",
    "name": "improvised shelter",
    "description": "Improvised shelter providing little bit of protection from the elements.",
    "symbol": "#",
    "color": "brown_green",
    "move_cost": 2,
    "flags": [ "TRANSPARENT", "CONTAINER", "FLAMMABLE_ASH", "THIN_OBSTACLE", "REDUCE_SCENT", "INDOORS", "MOUNTABLE", "HIDE_PLACE" ],
    "bash": {
      "str_min": 4,
      "str_max": 60,
      "sound": "crunch.",
      "sound_fail": "brush.",
      "ter_set": "t_pit_shallow",
      "items": [ { "item": "stick", "count": [ 3, 6 ] }, { "item": "pine_bough", "count": [ 6, 18 ] } ]
    }
  },
  {
    "type": "terrain",
    "id": "t_open_air",
    "name": "open air",
    "symbol": " ",
    "color": "i_cyan",
    "move_cost": 2,
    "trap": "tr_ledge",
    "flags": [ "TRANSPARENT", "NO_FLOOR" ],
    "examine_action": "climb_down"
  },
  {
    "type": "terrain",
    "id": "t_flat_roof",
    "name": "flat roof",
    "symbol": ".",
    "color": "dark_gray",
    "move_cost": 2,
    "flags": [ "TRANSPARENT", "FLAT" ],
    "bash": {
      "str_min": 30,
      "str_max": 210,
      "sound": "crash!",
      "sound_fail": "whump!",
      "ter_set": "t_open_air",
      "bash_below": true
    }
  },
  {
    "type": "terrain",
    "id": "t_tar_flat_roof",
    "name": "tar paper flat roof",
    "looks_like": "t_flat_roof",
    "symbol": ".",
    "color": "gray",
    "move_cost": 2,
    "flags": [ "TRANSPARENT", "FLAMMABLE", "FLAT" ],
    "bash": {
      "str_min": 30,
      "str_max": 210,
      "sound": "crash!",
      "sound_fail": "whump!",
      "ter_set": "t_open_air",
      "bash_below": true
    }
  },
  {
    "type": "terrain",
    "id": "t_shingle_flat_roof",
    "name": "shingle flat roof",
    "looks_like": "t_flat_roof",
    "symbol": ".",
    "color": "green",
    "move_cost": 2,
    "flags": [ "TRANSPARENT", "FLAMMABLE", "FLAT" ],
    "bash": {
      "str_min": 30,
      "str_max": 210,
      "sound": "crash!",
      "sound_fail": "whump!",
      "ter_set": "t_open_air",
      "bash_below": true
    }
  },
  {
    "type": "terrain",
    "id": "t_metal_flat_roof",
    "name": "metal flat roof",
    "looks_like": "t_flat_roof",
    "symbol": ".",
    "color": "light_gray",
    "move_cost": 2,
    "flags": [ "TRANSPARENT", "FLAT" ],
    "bash": {
      "str_min": 30,
      "str_max": 210,
      "sound": "crash!",
      "sound_fail": "whump!",
      "ter_set": "t_open_air",
      "bash_below": true
    }
  },
  {
    "type": "terrain",
    "id": "t_tile_flat_roof",
    "name": "tile flat roof",
    "looks_like": "t_flat_roof",
    "symbol": ".",
    "color": "white",
    "move_cost": 2,
    "flags": [ "TRANSPARENT", "FLAT", "FLAMMABLE" ],
    "bash": {
      "str_min": 30,
      "str_max": 210,
      "sound": "crash!",
      "sound_fail": "whump!",
      "ter_set": "t_open_air",
      "bash_below": true
    }
  },
  {
    "type": "terrain",
    "id": "t_glass_roof",
    "name": "skylight",
    "description": "A giant sheet of glass inserted into the roof, lets light pass through.",
    "symbol": "o",
    "color": "cyan",
    "move_cost": 2,
    "trap": "tr_ledge",
    "flags": [ "TRANSPARENT", "NO_FLOOR", "INDOORS" ],
    "bash": {
      "str_min": 3,
      "str_max": 6,
      "sound": "glass braking!",
      "sound_fail": "whack!",
      "ter_set": "t_open_air",
      "bash_below": true
    }
  },
  {
    "type": "terrain",
    "id": "t_plut_generator",
    "name": "plutonium generator",
    "symbol": "0",
    "color": "light_green",
    "move_cost": 0,
    "flags": [ "TRANSPARENT", "NOITEM", "SEALED", "REDUCE_SCENT", "PERMEABLE" ],
    "bash": {
      "str_min": 50,
      "str_max": 400,
      "explosive": 25,
      "ter_set": "t_concrete",
      "sound": "metal screeching!",
      "sound_fail": "clang!",
      "items": [
        { "item": "scrap", "count": [ 4, 16 ] },
        { "item": "steel_chunk", "count": [ 1, 6 ] },
        { "item": "plut_cell", "charges": [ 0, 3 ] },
        { "item": "lead", "charges": [ 12, 18 ] }
      ]
    },
    "deconstruct": {
      "ter_set": "t_concrete",
      "items": [
        { "item": "minireactor", "prob": 25 },
        { "item": "RAM", "count": [ 4, 8 ] },
        { "item": "cable", "charges": [ 8, 16 ] },
        { "item": "small_lcd_screen", "count": [ 2, 4 ] },
        { "item": "e_scrap", "count": [ 12, 24 ] },
        { "item": "circuit", "count": [ 6, 10 ] },
        { "item": "power_supply", "count": [ 4, 8 ] },
        { "item": "amplifier", "count": [ 3, 6 ] },
        { "item": "plut_cell", "charges": [ 2, 8 ] },
        { "item": "scrap", "count": [ 8, 16 ] }
      ]
    }
  },
  {
    "type": "terrain",
    "id": "t_sai_box",
    "name": "telecom cabinet",
    "symbol": "#",
    "color": "light_gray",
    "move_cost": 0,
    "flags": [ "NOITEM", "WALL" ],
    "bash": { "str_min": 8, "str_max": 80, "sound": "whack!", "sound_fail": "clang!", "ter_set": "t_sai_box_damaged" },
    "deconstruct": {
      "ter_set": "t_concrete",
      "items": [
        { "item": "RAM", "count": [ 4, 8 ] },
        { "item": "cable", "charges": [ 16, 40 ] },
        { "item": "small_lcd_screen", "count": [ 2, 4 ] },
        { "item": "e_scrap", "count": [ 12, 24 ] },
        { "item": "circuit", "count": [ 6, 30 ] },
        { "item": "power_supply", "count": [ 4, 8 ] },
        { "item": "amplifier", "count": [ 3, 6 ] },
        { "item": "plastic_chunk", "count": [ 4, 8 ] },
        { "item": "scrap", "count": [ 8, 16 ] }
      ]
    }
  },
  {
    "type": "terrain",
    "id": "t_sai_box_damaged",
    "name": "damaged telecom cabinet",
    "symbol": "#",
    "color": "light_gray",
    "move_cost": 0,
    "flags": [ "NOITEM", "WALL" ],
    "bash": {
      "str_min": 6,
      "str_max": 80,
      "sound": "whack!",
      "sound_fail": "clang!",
      "ter_set": "t_concrete",
      "items": [
        { "item": "cable", "charges": [ 4, 8 ], "prob": 80 },
        { "item": "e_scrap", "count": [ 2, 8 ], "prob": 60 },
        { "item": "circuit", "count": [ 1, 6 ], "prob": 50 },
        { "item": "amplifier", "count": [ 1, 4 ], "prob": 50 },
        { "item": "scrap", "count": [ 2, 6 ], "prob": 50 }
      ]
    },
    "deconstruct": {
      "ter_set": "t_concrete",
      "items": [
        { "item": "RAM", "count": [ 1, 2 ] },
        { "item": "cable", "charges": [ 4, 24 ] },
        { "item": "e_scrap", "count": [ 4, 12 ] },
        { "item": "circuit", "count": [ 2, 12 ] },
        { "item": "power_supply", "count": [ 1, 4 ] },
        { "item": "amplifier", "count": [ 1, 3 ] },
        { "item": "plastic_chunk", "count": [ 2, 6 ] },
        { "item": "scrap", "count": [ 6, 12 ] }
      ]
    }
  },
  {
    "type": "terrain",
    "id": "t_support_l",
    "name": "large metal support",
    "symbol": "T",
    "color": "light_gray",
    "move_cost": 0,
    "flags": [ "NOITEM", "WALL", "SUPPORTS_ROOF", "MINEABLE" ],
    "bash": {
      "str_min": 40,
      "str_max": 200,
      "sound": "metal screeching!",
      "sound_fail": "whump!",
      "ter_set": "t_concrete",
      "items": [
        { "item": "steel_lump", "count": [ 0, 2 ] },
        { "item": "steel_chunk", "count": [ 2, 6 ] },
        { "item": "scrap", "count": [ 5, 18 ] }
      ]
    },
    "deconstruct": {
      "ter_set": "t_concrete",
      "items": [
        { "item": "frame", "count": [ 6, 8 ] },
        { "item": "steel_lump", "count": [ 1, 2 ] },
        { "item": "steel_chunk", "count": [ 1, 6 ] },
        { "item": "scrap", "count": [ 4, 8 ] }
      ]
    }
  },
  {
    "type": "terrain",
    "id": "t_support_s",
    "name": "small metal support",
    "symbol": "l",
    "color": "light_gray",
    "move_cost": 0,
    "flags": [ "NOITEM", "WALL", "SUPPORTS_ROOF", "MINEABLE" ],
    "bash": {
      "str_min": 20,
      "str_max": 120,
      "sound": "metal screeching!",
      "sound_fail": "whump!",
      "ter_set": "t_concrete",
      "items": [
        { "item": "steel_lump", "prob": 50 },
        { "item": "steel_chunk", "count": [ 1, 3 ] },
        { "item": "scrap", "count": [ 2, 9 ] }
      ]
    },
    "deconstruct": {
      "ter_set": "t_concrete",
      "items": [
        { "item": "pipe", "count": [ 4, 6 ] },
        { "item": "steel_lump", "count": [ 1, 2 ] },
        { "item": "steel_chunk", "count": [ 1, 6 ] },
        { "item": "scrap", "count": [ 2, 4 ] }
      ]
    }
  },
  {
    "type": "terrain",
    "id": "t_oil_circ_brkr_l",
    "name": "HV oil circuit breaker",
    "symbol": "B",
    "color": "light_gray",
    "move_cost": 0,
    "flags": [ "TRANSPARENT", "FLAMMABLE", "NOITEM", "WALL", "PERMEABLE" ],
    "bash": {
      "str_min": 20,
      "str_max": 150,
      "explosive": 6,
      "sound": "pow!",
      "ter_set": "t_concrete",
      "sound_fail": "clang!",
      "items": [
        { "item": "scrap", "count": [ 8, 16 ] },
        { "item": "steel_chunk", "count": [ 2, 6 ] },
        { "item": "ceramic_shard", "count": [ 0, 4 ] }
      ]
    },
    "deconstruct": {
      "ter_set": "t_concrete",
      "items": [
        { "item": "cable", "charges": [ 8, 24 ] },
        { "item": "power_supply", "count": [ 4, 8 ] },
        { "item": "amplifier", "count": [ 8, 16 ] },
        { "item": "steel_chunk", "count": [ 4, 16 ] },
        { "item": "scrap", "count": [ 12, 24 ] },
        { "item": "sheet_metal", "count": [ 6, 12 ] },
        { "item": "ceramic_shard", "count": [ 2, 6 ] }
      ]
    }
  },
  {
    "type": "terrain",
    "id": "t_oil_circ_brkr_s",
    "name": "small HV oil circuit breaker",
    "symbol": "b",
    "color": "light_gray",
    "move_cost": 0,
    "flags": [ "TRANSPARENT", "FLAMMABLE", "NOITEM", "WALL", "PERMEABLE" ],
    "bash": {
      "str_min": 20,
      "str_max": 150,
      "explosive": 4,
      "sound": "pow!",
      "ter_set": "t_concrete",
      "sound_fail": "clang!",
      "items": [
        { "item": "scrap", "count": [ 6, 12 ] },
        { "item": "steel_chunk", "count": [ 1, 3 ] },
        { "item": "ceramic_shard", "count": [ 0, 2 ] }
      ]
    },
    "deconstruct": {
      "ter_set": "t_concrete",
      "items": [
        { "item": "cable", "charges": [ 4, 12 ] },
        { "item": "power_supply", "count": [ 3, 6 ] },
        { "item": "amplifier", "count": [ 6, 12 ] },
        { "item": "steel_chunk", "count": [ 2, 12 ] },
        { "item": "scrap", "count": [ 8, 18 ] },
        { "item": "sheet_metal", "count": [ 4, 8 ] },
        { "item": "ceramic_shard", "count": [ 1, 4 ] }
      ]
    }
  },
  {
    "type": "terrain",
    "id": "t_switchgear_l",
    "name": "large switchgear",
    "symbol": "H",
    "color": "i_light_gray",
    "move_cost": 0,
    "flags": [ "TRANSPARENT", "NOITEM", "WALL", "PERMEABLE" ],
    "bash": {
      "str_min": 20,
      "str_max": 150,
      "explosive": 3,
      "ter_set": "t_concrete",
      "sound_fail": "clang!",
      "items": [
        { "item": "scrap", "count": [ 5, 10 ] },
        { "item": "steel_chunk", "count": [ 2, 4 ] },
        { "item": "plastic_chunk", "count": [ 2, 4 ] }
      ]
    },
    "deconstruct": {
      "ter_set": "t_concrete",
      "items": [
        { "item": "RAM", "count": [ 2, 6 ] },
        { "item": "cable", "charges": [ 4, 24 ] },
        { "item": "small_lcd_screen", "count": [ 6, 12 ] },
        { "item": "e_scrap", "count": [ 16, 24 ] },
        { "item": "circuit", "count": [ 12, 30 ] },
        { "item": "power_supply", "count": [ 6, 8 ] },
        { "item": "amplifier", "count": [ 6, 8 ] },
        { "item": "plastic_chunk", "count": [ 2, 4 ] },
        { "item": "scrap", "count": [ 8, 16 ] },
        { "item": "sheet_metal", "count": [ 2, 4 ] }
      ]
    }
  },
  {
    "type": "terrain",
    "id": "t_switchgear_s",
    "name": "small switchgear",
    "symbol": "L",
    "color": "i_light_gray",
    "move_cost": 0,
    "flags": [ "TRANSPARENT", "NOITEM", "WALL", "PERMEABLE" ],
    "bash": {
      "str_min": 20,
      "str_max": 150,
      "explosive": 2,
      "ter_set": "t_concrete",
      "sound_fail": "clang!",
      "items": [
        { "item": "scrap", "count": [ 4, 8 ] },
        { "item": "steel_chunk", "count": [ 1, 2 ] },
        { "item": "e_scrap", "count": [ 0, 2 ] },
        { "item": "circuit", "count": [ 1, 4 ] },
        { "item": "power_supply", "count": [ 0, 2 ] },
        { "item": "amplifier", "prob": 50 },
        { "item": "plastic_chunk", "count": [ 1, 2 ] }
      ]
    },
    "deconstruct": {
      "ter_set": "t_concrete",
      "items": [
        { "item": "RAM", "count": [ 1, 2 ] },
        { "item": "cable", "charges": [ 2, 8 ] },
        { "item": "small_lcd_screen", "count": [ 2, 6 ] },
        { "item": "e_scrap", "count": [ 6, 12 ] },
        { "item": "circuit", "count": [ 8, 24 ] },
        { "item": "power_supply", "count": [ 2, 6 ] },
        { "item": "amplifier", "count": [ 1, 4 ] },
        { "item": "plastic_chunk", "count": [ 1, 2 ] },
        { "item": "scrap", "count": [ 4, 8 ] },
        { "item": "sheet_metal", "count": [ 1, 2 ] }
      ]
    }
  },
  {
    "type": "terrain",
    "id": "t_lgtn_arrest",
    "name": "lightning arrester",
    "symbol": "}",
    "color": "i_light_gray",
    "move_cost": 0,
    "flags": [ "TRANSPARENT", "NOITEM", "WALL", "PERMEABLE" ],
    "bash": {
      "str_min": 20,
      "str_max": 150,
      "explosive": 4,
      "ter_set": "t_concrete",
      "sound_fail": "clang!",
      "items": [
        { "item": "cable", "charges": [ 0, 4 ] },
        { "item": "scrap", "count": [ 8, 12 ] },
        { "item": "steel_chunk", "count": [ 2, 4 ] },
        { "item": "ceramic_shard", "count": [ 8, 16 ] }
      ]
    },
    "deconstruct": {
      "ter_set": "t_concrete",
      "items": [
        { "item": "cable", "charges": [ 4, 8 ] },
        { "item": "steel_chunk", "count": [ 4, 6 ] },
        { "item": "scrap", "count": [ 12, 16 ] },
        { "item": "plastic_chunk", "count": [ 1, 4 ] },
        { "item": "ceramic_shard", "count": [ 12, 24 ] }
      ]
    }
  },
  {
    "type": "terrain",
    "id": "t_station_disc",
    "name": "disconnect switch",
    "symbol": "h",
    "color": "light_gray",
    "move_cost": 0,
    "flags": [ "TRANSPARENT", "NOITEM", "WALL", "PERMEABLE" ],
    "bash": {
      "str_min": 20,
      "str_max": 150,
      "explosive": 3,
      "ter_set": "t_concrete",
      "sound_fail": "clang!",
      "items": [
        { "item": "scrap", "count": [ 4, 8 ] },
        { "item": "steel_chunk", "count": [ 2, 4 ] },
        { "item": "cable", "charges": [ 1, 4 ] },
        { "item": "ceramic_shard", "count": [ 0, 2 ] },
        { "item": "lead", "prob": 50 }
      ]
    },
    "deconstruct": {
      "ter_set": "t_concrete",
      "items": [
        { "item": "RAM", "count": [ 12, 24 ] },
        { "item": "cable", "charges": [ 6, 12 ] },
        { "item": "small_lcd_screen", "count": [ 8, 16 ] },
        { "item": "e_scrap", "count": [ 8, 12 ] },
        { "item": "circuit", "count": [ 6, 18 ] },
        { "item": "power_supply", "count": [ 8, 12 ] },
        { "item": "amplifier", "count": [ 2, 4 ] },
        { "item": "plastic_chunk", "count": [ 4, 8 ] },
        { "item": "scrap", "count": [ 2, 6 ] },
        { "item": "sheet_metal", "count": [ 1, 2 ] },
        { "item": "lead", "charges": [ 1, 2 ] },
        { "item": "ceramic_shard", "count": [ 2, 6 ] }
      ]
    }
  },
  {
    "type": "terrain",
    "id": "t_current_trans",
    "name": "current transformer",
    "symbol": "{",
    "color": "light_gray",
    "move_cost": 0,
    "flags": [ "TRANSPARENT", "NOITEM", "WALL", "PERMEABLE" ],
    "bash": {
      "str_min": 20,
      "str_max": 150,
      "explosive": 5,
      "ter_set": "t_concrete",
      "sound_fail": "clang!",
      "items": [
        { "item": "scrap", "count": [ 10, 12 ] },
        { "item": "steel_chunk", "count": [ 4, 6 ] },
        { "item": "lead", "charges": [ 2, 8 ] },
        { "item": "cable", "charges": [ 20, 60 ] },
        { "item": "sheet_metal", "count": [ 1, 2 ] },
        { "item": "ceramic_shard", "count": [ 2, 6 ] }
      ]
    },
    "deconstruct": {
      "ter_set": "t_concrete",
      "items": [
        { "item": "scrap", "count": [ 12, 16 ] },
        { "item": "steel_chunk", "count": [ 4, 6 ] },
        { "item": "lead", "charges": [ 4, 16 ] },
        { "item": "cable", "charges": [ 60, 120 ] },
        { "item": "sheet_metal", "count": [ 2, 6 ] },
        { "item": "ceramic_shard", "count": [ 4, 12 ] }
      ]
    }
  },
  {
    "type": "terrain",
    "id": "t_potential_trans",
    "name": "potential transformer",
    "symbol": "8",
    "color": "i_light_gray",
    "move_cost": 0,
    "flags": [ "TRANSPARENT", "NOITEM", "WALL", "PERMEABLE" ],
    "bash": {
      "str_min": 20,
      "str_max": 150,
      "explosive": 5,
      "ter_set": "t_concrete",
      "sound_fail": "clang!",
      "items": [
        { "item": "scrap", "count": [ 10, 12 ] },
        { "item": "steel_chunk", "count": [ 4, 6 ] },
        { "item": "lead", "charges": [ 8, 16 ] },
        { "item": "cable", "charges": [ 1, 20 ] },
        { "item": "sheet_metal", "count": [ 1, 2 ] },
        { "item": "ceramic_shard", "count": [ 2, 6 ] }
      ]
    },
    "deconstruct": {
      "ter_set": "t_concrete",
      "items": [
        { "item": "scrap", "count": [ 12, 16 ] },
        { "item": "steel_chunk", "count": [ 4, 6 ] },
        { "item": "lead", "charges": [ 12, 32 ] },
        { "item": "cable", "charges": [ 20, 40 ] },
        { "item": "sheet_metal", "count": [ 2, 6 ] },
        { "item": "ceramic_shard", "count": [ 4, 12 ] }
      ]
    }
  },
  {
    "type": "terrain",
    "id": "t_dock",
    "name": "dock",
    "description": "A wooden platform held by a support made of logs dug into the ground.",
    "symbol": "8",
    "color": "brown",
    "move_cost": 4,
    "flags": [ "TRANSPARENT", "FLAT" ],
    "deconstruct": { "ter_set": "t_water_sh", "items": [ { "item": "nail", "charges": [ 6, 12 ] }, { "item": "2x4", "count": 8 } ] },
    "bash": {
      "str_min": 8,
      "str_max": 80,
      "sound": "smash!",
      "sound_fail": "whump!",
      "ter_set": "t_water_moving_sh",
      "items": [ { "item": "2x4", "count": 2, "prob": 25 }, { "item": "splinter", "count": [ 2, 4 ] } ]
    }
  },
  {
    "type": "terrain",
    "id": "t_sh_bridge",
    "name": "shallow bridge",
    "description": "A wooden platform held by a support made of logs dug into the ground.",
    "looks_like": "t_dock",
    "symbol": "8",
    "color": "brown",
    "move_cost": 4,
    "flags": [ "TRANSPARENT", "FLAT" ],
    "deconstruct": { "ter_set": "t_water_sh", "items": [ { "item": "nail", "charges": [ 6, 12 ] }, { "item": "2x4", "count": 8 } ] },
    "bash": {
      "str_min": 8,
      "str_max": 80,
      "sound": "smash!",
      "sound_fail": "whump!",
      "ter_set": "t_water_sh",
      "items": [ { "item": "2x4", "count": 2, "prob": 25 }, { "item": "splinter", "count": [ 2, 4 ] } ]
    }
  },
  {
    "type": "terrain",
    "id": "t_pontoon_dp",
    "name": "pontoon bridge",
    "description": "A floating temporary bridge, like the ones army used to make to cross rivers.",
    "symbol": "8",
    "color": "brown",
    "move_cost": 4,
    "flags": [ "TRANSPARENT", "FLAT" ],
    "deconstruct": {
      "ter_set": "t_water_dp",
      "items": [ { "item": "rope_makeshift_6", "count": [ 3, 4 ] }, { "item": "2x4", "count": 8 } ]
    },
    "bash": {
      "str_min": 8,
      "str_max": 80,
      "sound": "smash!",
      "sound_fail": "whump!",
      "ter_set": "t_water_dp",
      "items": [ { "item": "2x4", "count": 2, "prob": 25 }, { "item": "splinter", "count": [ 2, 4 ] } ]
    }
  },
  {
    "type": "terrain",
    "id": "t_riverbridge_dp",
    "name": "river bridge",
    "description": "A floating temporary bridge, like the ones army used to make to cross rivers.",
    "looks_like": "t_pontoon",
    "symbol": "8",
    "color": "brown",
    "move_cost": 4,
    "flags": [ "TRANSPARENT", "FLAT" ],
    "deconstruct": {
      "ter_set": "t_water_moving_dp",
      "items": [ { "item": "rope_makeshift_6", "count": [ 3, 4 ] }, { "item": "2x4", "count": 8 } ]
    },
    "bash": {
      "str_min": 8,
      "str_max": 80,
      "sound": "smash!",
      "sound_fail": "whump!",
      "ter_set": "t_water_dp",
      "items": [ { "item": "2x4", "count": 2, "prob": 25 }, { "item": "splinter", "count": [ 2, 4 ] } ]
    }
  },
  {
    "type": "terrain",
    "id": "t_pavement_bg_dp",
    "name": "bridge pavement",
    "symbol": ".",
    "color": "dark_gray",
    "move_cost": 2,
    "flags": [ "TRANSPARENT", "FLAT", "ROAD", "MINEABLE" ],
    "bash": {
      "str_min": 70,
      "str_max": 300,
      "sound": "concrete cracking and metal screeching!",
      "sound_fail": "whump!",
      "ter_set": "t_water_dp",
      "items": [ { "item": "rock", "count": [ 4, 20 ] }, { "item": "rebar", "count": [ 10, 20 ] } ]
    }
  },
  {
    "type": "terrain",
    "id": "t_pavement_y_bg_dp",
    "name": "bridge yellow pavement",
    "symbol": ".",
    "color": "yellow",
    "move_cost": 2,
    "flags": [ "TRANSPARENT", "FLAT", "ROAD", "MINEABLE" ],
    "bash": {
      "str_min": 70,
      "str_max": 300,
      "sound": "concrete cracking and metal screeching!",
      "sound_fail": "whump!",
      "ter_set": "t_water_dp",
      "items": [ { "item": "rock", "count": [ 4, 20 ] }, { "item": "rebar", "count": [ 10, 20 ] } ]
    }
  },
  {
    "type": "terrain",
    "id": "t_sidewalk_bg_dp",
    "name": "bridge sidewalk",
    "symbol": ".",
    "color": "light_gray",
    "move_cost": 2,
    "flags": [ "TRANSPARENT", "FLAT", "ROAD", "MINEABLE" ],
    "bash": {
      "str_min": 70,
      "str_max": 300,
      "sound": "concrete cracking and metal screeching!",
      "sound_fail": "whump!",
      "ter_set": "t_water_dp",
      "items": [ { "item": "rock", "count": [ 4, 20 ] }, { "item": "rebar", "count": [ 10, 20 ] } ]
    }
  },
  {
    "type": "terrain",
    "id": "t_guardrail_bg_dp",
    "name": "guard rail",
    "symbol": "#",
    "color": "light_gray",
    "move_cost": 3,
    "flags": [ "TRANSPARENT", "NOITEM", "REDUCE_SCENT", "MOUNTABLE", "SHORT", "THIN_OBSTACLE", "ROAD" ],
    "bash": {
      "str_min": 8,
      "str_max": 150,
      "sound": "crunch!",
      "sound_fail": "clang!",
      "ter_set": "t_pavement_bg_dp",
      "items": [ { "item": "scrap", "count": [ 3, 6 ] } ]
    }
  },
  {
    "type": "terrain",
    "id": "t_tree_blackjack",
    "name": "blackjack oak",
    "symbol": "7",
    "color": "brown",
    "move_cost": 0,
    "flags": [ "FLAMMABLE_ASH", "NOITEM", "SUPPORTS_ROOF", "TREE", "REDUCE_SCENT" ],
    "transforms_into": "t_tree_blackjack_harvested",
    "examine_action": "harvest_ter",
    "harvest_by_season": [
      { "seasons": [ "spring", "summer", "autumn", "winter" ], "entries": [ { "drop": "tanbark", "base_num": [ 1, 2 ] } ] }
    ],
    "bash": {
      "str_min": 80,
      "str_max": 180,
      "sound": "crunch!",
      "sound_fail": "whack!",
      "ter_set": "t_dirt",
      "items": [ { "item": "stick", "count": [ 3, 10 ] }, { "item": "splinter", "count": [ 10, 25 ] } ]
    }
  },
  {
    "type": "terrain",
    "id": "t_tree_blackjack_harvested",
    "name": "blackjack oak",
    "symbol": "7",
    "color": "brown",
    "move_cost": 0,
    "flags": [ "FLAMMABLE_ASH", "NOITEM", "SUPPORTS_ROOF", "TREE", "REDUCE_SCENT" ],
    "transforms_into": "t_tree_blackjack",
    "bash": {
      "str_min": 80,
      "str_max": 180,
      "sound": "crunch!",
      "sound_fail": "whack!",
      "ter_set": "t_dirt",
      "items": [ { "item": "stick", "count": [ 3, 10 ] }, { "item": "splinter", "count": [ 10, 25 ] } ]
    }
  },
  {
    "type": "terrain",
    "id": "t_claymound",
    "name": "mound of clay",
    "symbol": "#",
    "color": "brown",
    "move_cost": 5,
    "flags": [ "TRANSPARENT" ],
    "bash": {
      "str_min": 2,
      "str_max": 4,
      "sound": "splosh!",
      "sound_fail": "splosh!",
      "ter_set": "t_water_dp",
      "items": [ { "item": "clay_lump", "count": [ 6, 12 ] } ]
    }
  },
  {
    "type": "terrain",
    "id": "t_sandmound",
    "name": "mound of sand",
    "symbol": "#",
    "color": "brown",
    "move_cost": 5,
    "flags": [ "TRANSPARENT" ],
    "bash": {
      "str_min": 2,
      "str_max": 4,
      "sound": "splosh!",
      "sound_fail": "splosh!",
      "ter_set": "t_water_dp",
      "items": [ { "item": "material_sand", "charges": [ 300, 600 ] } ]
    }
  },
  {
    "type": "terrain",
    "id": "t_conveyor",
    "name": "conveyor belt",
    "symbol": "=",
    "color": "brown",
    "move_cost": 6,
    "flags": [ "TRANSPARENT", "BASHABLE", "PLACE_ITEM" ],
    "deconstruct": {
      "ter_set": "t_rock_floor",
      "items": [
        { "item": "wire", "count": 1 },
        { "item": "pipe", "count": [ 1, 4 ] },
        { "item": "chain", "prob": 10 },
        { "item": "scrap", "count": [ 1, 5 ] },
        { "item": "xlframe", "prob": 5 }
      ]
    },
    "bash": {
      "str_min": 12,
      "str_max": 80,
      "sound": "clang!",
      "sound_fail": "ting.",
      "ter_set": "t_rock_floor",
      "items": [ { "item": "pipe", "count": [ 1, 3 ] }, { "item": "chain", "prob": 10 }, { "item": "scrap", "count": [ 1, 5 ] } ]
    }
  },
  {
    "type": "terrain",
    "id": "t_machinery_light",
    "name": "light machinery",
    "symbol": "$",
    "color": "dark_gray",
    "move_cost": 10,
    "flags": [ "TRANSPARENT", "BASHABLE", "CONTAINER", "FLAMMABLE", "PLACE_ITEM" ],
    "deconstruct": {
      "ter_set": "t_rock_floor",
      "items": [
        { "item": "wire", "count": [ 1, 3 ] },
        { "item": "pipe", "count": [ 1, 2 ] },
        { "item": "chain", "prob": 40 },
        { "item": "cu_pipe", "prob": 40 },
        { "item": "scrap", "count": [ 1, 4 ] },
        { "item": "hose", "count": 1 },
        { "item": "steel_chunk", "count": [ 1, 5 ] },
        { "item": "bearing", "charges": [ 4, 12 ] },
        { "item": "frame", "prob": 50 },
        { "item": "motor", "prob": 50 }
      ]
    },
    "bash": {
      "str_min": 16,
      "str_max": 80,
      "sound": "clang!",
      "sound_fail": "ting.",
      "ter_set": "t_rock_floor",
      "items": [
        { "item": "wire", "count": 1 },
        { "item": "pipe", "count": 2, "prob": 40 },
        { "item": "chain", "prob": 20 },
        { "item": "cu_pipe", "prob": 10 },
        { "item": "scrap", "count": [ 3, 8 ] },
        { "item": "steel_chunk", "count": [ 1, 4 ] },
        { "item": "bearing", "charges": [ 2, 8 ] },
        { "item": "frame", "prob": 20 },
        { "item": "motor", "prob": 10 }
      ]
    }
  },
  {
    "type": "terrain",
    "id": "t_machinery_heavy",
    "name": "heavy machinery",
    "symbol": "%",
    "color": "light_gray",
    "move_cost": 0,
    "flags": [ "BASHABLE", "CONTAINER", "SEALED", "PLACE_ITEM" ],
    "deconstruct": {
      "ter_set": "t_rock_floor",
      "items": [
        { "item": "wire", "count": [ 1, 3 ] },
        { "item": "pipe", "count": [ 1, 2 ] },
        { "item": "chain", "prob": 60 },
        { "item": "cu_pipe", "prob": 20 },
        { "item": "steel_lump", "count": [ 1, 2 ] },
        { "item": "hose", "count": 1 },
        { "item": "sheet_metal", "count": [ 1, 3 ] },
        { "item": "steel_chunk", "count": [ 1, 3 ] },
        { "item": "bearing", "charges": [ 4, 12 ] },
        { "item": "frame", "prob": 60 },
        { "item": "motor", "prob": 30 },
        { "item": "metal_tank", "prob": 30 },
        { "item": "motor_large", "prob": 10 }
      ]
    },
    "bash": {
      "str_min": 18,
      "str_max": 80,
      "sound": "clang!",
      "sound_fail": "ting.",
      "ter_set": "t_rock_floor",
      "items": [
        { "item": "wire", "count": 1 },
        { "item": "pipe", "count": 1 },
        { "item": "chain", "prob": 20 },
        { "item": "steel_lump", "count": 1 },
        { "item": "scrap", "count": [ 1, 5 ] },
        { "item": "sheet_metal", "count": 2 },
        { "item": "steel_chunk", "count": [ 1, 2 ] },
        { "item": "bearing", "charges": [ 2, 8 ] },
        { "item": "frame", "prob": 30 },
        { "item": "motor", "prob": 10 },
        { "item": "metal_tank", "prob": 20 },
        { "item": "motor_large", "prob": 5 }
      ]
    }
  },
  {
    "type": "terrain",
    "id": "t_machinery_old",
    "name": "old machinery",
    "symbol": "&",
    "color": "brown",
    "move_cost": 4,
    "flags": [ "TRANSPARENT", "BASHABLE", "CONTAINER", "FLAMMABLE", "PLACE_ITEM" ],
    "deconstruct": {
      "ter_set": "t_rock_floor",
      "items": [
        { "item": "wire", "count": 1 },
        { "item": "pipe", "count": [ 1, 2 ] },
        { "item": "chain", "prob": 40 },
        { "item": "cu_pipe", "prob": 60 },
        { "item": "scrap", "count": [ 1, 3 ] },
        { "item": "hose", "count": 1 },
        { "item": "steel_chunk", "count": [ 1, 3 ] },
        { "item": "bearing", "charges": [ 1, 5 ] },
        { "item": "frame", "prob": 30 },
        { "item": "motor", "prob": 30 },
        { "item": "splinter", "count": 3, "prob": 30 },
        { "item": "2x4", "count": [ 1, 4 ] },
        { "item": "nail", "charges": [ 3, 10 ] }
      ]
    },
    "bash": {
      "str_min": 10,
      "str_max": 80,
      "sound": "clang!",
      "sound_fail": "ting.",
      "ter_set": "t_rock_floor",
      "items": [
        { "item": "wire", "count": 1 },
        { "item": "pipe", "count": [ 1, 2 ] },
        { "item": "chain", "prob": 20 },
        { "item": "cu_pipe", "prob": 10 },
        { "item": "scrap", "count": [ 1, 5 ] },
        { "item": "steel_chunk", "count": [ 1, 2 ] },
        { "item": "motor", "prob": 10 },
        { "item": "splinter", "count": [ 4, 8 ] },
        { "item": "2x4", "count": 2 },
        { "item": "nail", "charges": [ 2, 5 ] }
      ]
    }
  },
  {
    "type": "terrain",
    "id": "t_machinery_electronic",
    "name": "electronic machinery",
    "symbol": "$",
    "color": "yellow",
    "move_cost": 8,
    "flags": [ "TRANSPARENT", "BASHABLE", "CONTAINER", "SEALED", "FLAMMABLE", "PLACE_ITEM" ],
    "deconstruct": {
      "ter_set": "t_rock_floor",
      "items": [
        { "item": "wire", "count": [ 1, 3 ] },
        { "item": "pipe", "count": [ 1, 2 ] },
        { "item": "steel_chunk", "count": [ 1, 4 ] },
        { "item": "bearing", "charges": [ 2, 6 ] },
        { "item": "motor", "prob": 40 },
        { "item": "processor", "count": 1 },
        { "item": "RAM", "count": [ 1, 4 ] },
        { "item": "cable", "charges": [ 1, 4 ] },
        { "item": "small_lcd_screen", "count": 1 },
        { "item": "e_scrap", "count": [ 5, 10 ] },
        { "item": "circuit", "count": [ 3, 8 ] },
        { "item": "power_supply", "count": [ 1, 3 ] },
        { "item": "amplifier", "count": [ 1, 3 ] },
        { "item": "plastic_chunk", "count": [ 2, 8 ] },
        { "item": "scrap", "count": [ 1, 5 ] }
      ]
    },
    "bash": {
      "str_min": 10,
      "str_max": 80,
      "sound": "clang!",
      "sound_fail": "ting.",
      "ter_set": "t_rock_floor",
      "items": [
        { "item": "wire", "prob": 40 },
        { "item": "pipe", "prob": 40 },
        { "item": "steel_chunk", "prob": 40 },
        { "item": "bearing", "charges": [ 2, 4 ] },
        { "item": "motor", "prob": 10 },
        { "item": "processor", "prob": 40 },
        { "item": "RAM", "count": [ 1, 2 ] },
        { "item": "cable", "charges": [ 1, 2 ] },
        { "item": "small_lcd_screen", "prob": 40 },
        { "item": "e_scrap", "count": [ 3, 8 ] },
        { "item": "circuit", "count": [ 1, 3 ] },
        { "item": "power_supply", "prob": 40 },
        { "item": "amplifier", "prob": 40 },
        { "item": "plastic_chunk", "count": [ 2, 8 ] },
        { "item": "scrap", "count": [ 3, 8 ] }
      ]
    }
  },
  {
    "type": "terrain",
    "id": "t_low_stairs_begin",
    "name": "low stairs (beginning section)",
    "symbol": "<",
    "color": "dark_gray_white",
    "move_cost": 4,
    "flags": [ "TRANSPARENT", "BASHABLE", "FLAMMABLE", "PLACE_ITEM", "RAMP", "SEEN_FROM_ABOVE" ],
    "bash": {
      "str_min": 12,
      "str_max": 50,
      "sound": "crunch!",
      "sound_fail": "whump!",
      "ter_set": "t_floor",
      "items": [
        { "item": "2x4", "count": [ 0, 3 ] },
        { "item": "nail", "charges": [ 1, 5 ] },
        { "item": "splinter", "count": [ 1, 4 ] }
      ]
    }
  },
  {
    "type": "terrain",
    "id": "t_low_stairs_end",
    "name": "low stairs (end section)",
    "symbol": "<",
    "color": "black_white",
    "move_cost": 0,
    "flags": [ "BASHABLE", "FLAMMABLE", "PLACE_ITEM", "RAMP", "RAMP_END", "SEEN_FROM_ABOVE" ],
    "bash": {
      "str_min": 20,
      "str_max": 50,
      "sound": "crunch!",
      "sound_fail": "whump!",
      "ter_set": "t_floor",
      "items": [
        { "item": "2x4", "count": [ 0, 3 ] },
        { "item": "nail", "charges": [ 1, 5 ] },
        { "item": "splinter", "count": [ 1, 4 ] }
      ]
    }
  },
  {
    "id": "t_milking_machine",
    "type": "terrain",
    "name": "milking machine",
    "symbol": "%",
    "color": [ "light_gray" ],
    "move_cost": 1,
    "bash": {
      "str_min": 10,
      "str_max": 50,
      "ter_set": "t_floor",
      "sound": "crunch!",
      "sound_fail": "whump!",
      "items": [
        { "item": "scrap", "count": [ 1, 6 ] },
        { "item": "steel_chunk", "count": [ 1, 4 ] },
        { "item": "hose", "count": [ 1, 3 ] }
      ]
    },
    "deconstruct": {
      "ter_set": "t_floor",
      "items": [
        { "item": "scrap", "count": [ 2, 9 ] },
        { "item": "steel_chunk", "count": [ 2, 5 ] },
        { "item": "hose", "count": [ 2, 6 ] }
      ]
    },
    "flags": [ "CONTAINER", "PLACE_ITEM", "BLOCKSDOOR" ]
  },
  {
    "id": "t_bulk_tank",
    "type": "terrain",
    "name": "bulk tank",
    "symbol": "O",
    "color": [ "light_gray" ],
    "move_cost": 0,
    "bash": {
      "str_min": 20,
      "str_max": 80,
      "ter_set": "t_floor",
      "sound": "crunch!",
      "sound_fail": "whump!",
      "items": [
        { "item": "wire", "count": [ 1, 2 ] },
        { "item": "pipe", "count": [ 1, 2 ] },
        { "item": "steel_lump", "count": [ 1, 5 ] },
        { "item": "sheet_metal", "count": [ 1, 3 ] },
        { "item": "steel_chunk", "count": [ 1, 5 ] }
      ]
    },
    "deconstruct": {
      "ter_set": "t_floor",
      "items": [
        { "item": "wire", "count": [ 2, 8 ] },
        { "item": "pipe", "count": [ 1, 3 ] },
        { "item": "steel_lump", "count": [ 1, 8 ] },
        { "item": "sheet_metal", "count": [ 1, 6 ] },
        { "item": "steel_chunk", "count": [ 1, 10 ] }
      ]
    },
    "flags": [ "BASHABLE", "CONTAINER", "SEALED", "PLACE_ITEM", "WALL", "MINEABLE" ]
  },
  {
    "id": "t_railroad_rubble",
    "type": "terrain",
    "name": "gravel",
    "description": "A small mallet that a judge uses to call - er, wait.  Oh, gravel!  Gravel is a collection of small stones often used for roads, as railroad ballast, and in many other applications.",
    "symbol": "^",
    "color": [ "brown" ],
    "move_cost": 2,
    "flags": [ "TRANSPARENT" ]
  },
  {
    "id": "t_railroad_track",
    "type": "terrain",
    "name": "railroad track",
    "symbol": "X",
    "color": [ "cyan" ],
    "move_cost": 3,
    "connects_to": "RAIL",
    "flags": [ "TRANSPARENT" ]
  },
  {
    "id": "t_railroad_track_h",
    "type": "terrain",
    "name": "railroad track",
    "symbol": "X",
    "color": [ "cyan" ],
    "move_cost": 3,
    "connects_to": "RAIL",
    "flags": [ "TRANSPARENT" ]
  },
  {
    "id": "t_railroad_track_v",
    "type": "terrain",
    "name": "railroad track",
    "symbol": "X",
    "color": [ "cyan" ],
    "move_cost": 3,
    "connects_to": "RAIL",
    "flags": [ "TRANSPARENT" ]
  },
  {
    "id": "t_railroad_track_d",
    "type": "terrain",
    "name": "railroad track",
    "symbol": "X",
    "color": [ "cyan" ],
    "move_cost": 3,
    "connects_to": "RAIL",
    "flags": [ "TRANSPARENT" ]
  },
  {
    "id": "t_railroad_track_d1",
    "type": "terrain",
    "name": "railroad track",
    "symbol": "X",
    "color": [ "cyan" ],
    "move_cost": 3,
    "connects_to": "RAIL",
    "flags": [ "TRANSPARENT" ]
  },
  {
    "id": "t_railroad_track_d2",
    "type": "terrain",
    "name": "railroad track",
    "symbol": "X",
    "color": [ "cyan" ],
    "move_cost": 3,
    "connects_to": "RAIL",
    "flags": [ "TRANSPARENT" ]
  },
  {
    "id": "t_railroad_tie",
    "type": "terrain",
    "name": "railroad tie",
    "symbol": "#",
    "color": [ "dark_gray_yellow" ],
    "move_cost": 3,
    "connects_to": "RAIL",
    "flags": [ "TRANSPARENT", "FLAT" ]
  },
  {
    "id": "t_railroad_tie_h",
    "type": "terrain",
    "name": "railroad tie",
    "symbol": "#",
    "color": [ "dark_gray_yellow" ],
    "move_cost": 3,
    "connects_to": "RAIL",
    "flags": [ "TRANSPARENT", "FLAT" ]
  },
  {
    "id": "t_railroad_tie_v",
    "type": "terrain",
    "name": "railroad tie",
    "symbol": "#",
    "color": [ "dark_gray_yellow" ],
    "move_cost": 3,
    "connects_to": "RAIL",
    "flags": [ "TRANSPARENT", "FLAT" ]
  },
  {
    "id": "t_railroad_tie_d",
    "type": "terrain",
    "name": "railroad tie",
    "symbol": "#",
    "color": [ "dark_gray_yellow" ],
    "move_cost": 3,
    "connects_to": "RAIL",
    "flags": [ "TRANSPARENT", "FLAT" ]
  },
  {
    "id": "t_railroad_track_on_tie",
    "type": "terrain",
    "name": "railroad track",
    "symbol": "X",
    "color": [ "cyan" ],
    "move_cost": 3,
    "connects_to": "RAIL",
    "flags": [ "TRANSPARENT" ]
  },
  {
    "id": "t_railroad_track_h_on_tie",
    "type": "terrain",
    "name": "railroad track",
    "symbol": "X",
    "color": [ "cyan" ],
    "move_cost": 3,
    "connects_to": "RAIL",
    "flags": [ "TRANSPARENT" ]
  },
  {
    "id": "t_railroad_track_v_on_tie",
    "type": "terrain",
    "name": "railroad track",
    "symbol": "X",
    "color": [ "cyan" ],
    "move_cost": 3,
    "connects_to": "RAIL",
    "flags": [ "TRANSPARENT" ]
  },
  {
    "id": "t_railroad_track_d_on_tie",
    "type": "terrain",
    "name": "railroad track",
    "symbol": "X",
    "color": [ "cyan" ],
    "move_cost": 3,
    "connects_to": "RAIL",
    "flags": [ "TRANSPARENT" ]
  },
  {
    "id": "t_floor_waxed",
    "type": "terrain",
    "name": "waxed floor",
    "symbol": ".",
    "color": [ "light_red" ],
    "move_cost": 2,
    "roof": "t_flat_roof",
    "bash": {
      "str_min": 50,
      "str_max": 400,
      "str_min_supported": 100,
      "ter_set": "t_null",
      "sound": "SMASH!",
      "items": [ { "item": "wax", "count": [ 1, 3 ] } ]
    },
    "flags": [ "TRANSPARENT", "FLAMMABLE_HARD", "SUPPORTS_ROOF", "COLLAPSES", "INDOORS", "FLAT" ]
  },
  {
    "id": "t_floor_waxed_y",
    "type": "terrain",
    "name": "painted waxed floor",
    "symbol": ".",
    "color": [ "yellow" ],
    "move_cost": 2,
    "roof": "t_flat_roof",
    "bash": {
      "str_min": 50,
      "str_max": 400,
      "str_min_supported": 100,
      "ter_set": "t_null",
      "sound": "SMASH!",
      "items": [ { "item": "wax", "count": [ 1, 3 ] } ]
    },
    "flags": [ "TRANSPARENT", "FLAMMABLE_HARD", "SUPPORTS_ROOF", "COLLAPSES", "INDOORS", "FLAT" ]
  },
  {
    "id": "t_backboard_in",
    "type": "terrain",
    "name": "backboard",
    "symbol": "7",
    "color": [ "red" ],
    "move_cost": 0,
    "roof": "t_flat_roof",
    "bash": {
      "str_min": 8,
      "str_max": 45,
      "ter_set": "t_floor_waxed",
      "sound": "metal screeching!",
      "sound_fail": "clang!",
      "items": [
        { "item": "scrap", "count": [ 2, 8 ] },
        { "item": "steel_chunk", "count": [ 1, 3 ] },
        { "item": "pipe", "count": [ 1, 2 ] }
      ]
    },
    "deconstruct": { "ter_set": "t_floor_waxed", "items": [ { "item": "2x4", "count": 4 }, { "item": "nail", "charges": [ 6, 10 ] } ] },
    "flags": [ "TRANSPARENT", "WALL", "PERMEABLE", "INDOORS" ]
  },
  {
    "id": "t_open_air_rooved",
    "type": "terrain",
    "name": "open air",
    "symbol": " ",
    "color": [ "i_cyan" ],
    "move_cost": 2,
    "trap": "tr_ledge",
    "roof": "t_flat_roof",
    "examine_action": "climb_down",
    "flags": [ "TRANSPARENT", "NO_FLOOR", "INDOORS" ]
  },
  {
    "id": "t_buffer_stop",
    "type": "terrain",
    "name": "buffer stop",
    "symbol": "S",
    "color": [ "brown" ],
    "move_cost": 3,
    "bash": {
      "str_min": 4,
      "str_max": 12,
      "ter_set": "t_dirt",
      "sound": "crack.",
      "sound_fail": "whump.",
      "items": [ { "item": "2x4", "count": [ 2, 5 ] }, { "item": "nail", "charges": [ 3, 8 ] }, { "item": "splinter", "count": 2 } ]
    },
    "flags": [ "BASHABLE", "TRANSPARENT", "NOITEM", "MOUNTABLE" ]
  },
  {
    "id": "t_railroad_tie",
    "type": "terrain",
    "name": "railroad tie",
    "symbol": "#",
    "color": [ "dark_gray_yellow" ],
    "move_cost": 2,
    "flags": [ "TRANSPARENT", "FLAT" ]
  },
  {
    "id": "t_railroad_tie_h",
    "type": "terrain",
    "name": "railroad tie",
    "symbol": "-",
    "color": [ "dark_gray_yellow" ],
    "move_cost": 2,
    "flags": [ "TRANSPARENT", "FLAT" ]
  },
  {
    "id": "t_railroad_tie_v",
    "type": "terrain",
    "name": "railroad tie",
    "symbol": "|",
    "color": [ "dark_gray" ],
    "move_cost": 2,
    "flags": [ "TRANSPARENT", "FLAT" ]
  },
  {
    "id": "t_railroad_tie_d1",
    "type": "terrain",
    "name": "railroad tie",
    "symbol": "/",
    "color": [ "dark_gray_yellow" ],
    "move_cost": 2,
    "flags": [ "TRANSPARENT", "FLAT" ]
  },
  {
    "id": "t_railroad_tie_d2",
    "type": "terrain",
    "name": "railroad tie",
    "symbol": "\\",
    "color": [ "dark_gray_yellow" ],
    "move_cost": 2,
    "flags": [ "TRANSPARENT", "FLAT" ]
  },
  {
    "id": "t_railroad_crossing_signal",
    "type": "terrain",
    "name": "railroad crossing signal",
    "symbol": "1",
    "color": [ "light_gray" ],
    "move_cost": 0,
    "bash": {
      "str_min": 16,
      "str_max": 75,
      "ter_set": "t_dirt",
      "sound": "crash!",
      "sound_fail": "clang.",
      "items": [
        { "item": "pipe", "count": [ 2, 4 ] },
        { "item": "scrap", "count": [ 2, 8 ] },
        { "item": "steel_chunk", "count": [ 0, 1 ] },
        { "item": "e_scrap", "count": [ 0, 1 ] },
        { "item": "power_supply", "count": [ 0, 1 ] }
      ]
    },
    "flags": [ "TRANSPARENT", "NOITEM" ]
  },
  {
    "id": "t_crossbuck_wood",
    "type": "terrain",
    "name": "crossbuck",
    "symbol": "X",
    "color": [ "brown" ],
    "move_cost": 0,
    "bash": {
      "str_min": 6,
      "str_max": 18,
      "ter_set": "t_dirt",
      "sound": "crack.",
      "sound_fail": "whump.",
      "items": [
        { "item": "2x4", "count": [ 1, 3 ] },
        { "item": "nail", "charges": [ 0, 4 ] },
        { "item": "splinter", "count": [ 1, 2 ] }
      ]
    },
    "flags": [ "TRANSPARENT", "NOITEM" ]
  },
  {
    "id": "t_crossbuck_metal",
    "type": "terrain",
    "name": "crossbuck",
    "symbol": "X",
    "color": [ "light_gray" ],
    "move_cost": 0,
    "bash": {
      "str_min": 10,
      "str_max": 50,
      "ter_set": "t_dirt",
      "sound": "crash!",
      "sound_fail": "clang.",
      "items": [ { "item": "pipe", "count": [ 2, 3 ] }, { "item": "scrap", "count": [ 0, 2 ] } ]
    },
    "flags": [ "TRANSPARENT", "NOITEM" ]
  },
  {
    "type": "terrain",
    "id": "t_rootcellar",
    "name": "root cellar",
    "symbol": "=",
    "description": "A cellar dug into the earth for storing food in a cool environment.",
    "color": [ "green" ],
    "move_cost": 0,
    "flags": [ "TRANSPARENT", "CONTAINER", "PLACE_ITEM", "INDOORS", "DECONSTRUCT" ],
    "deconstruct": { "ter_set": "t_pit", "items": [ { "item": "rock", "count": 40 }, { "item": "stick", "count": [ 16, 16 ] } ] },
    "bash": {
      "str_min": 18,
      "str_max": 50,
      "sound": "crunch!",
      "sound_fail": "whump!",
      "ter_set": "t_pit_shallow",
      "items": [ { "item": "rock", "count": 8 }, { "item": "stick", "count": [ 8, 12 ] } ]
    }
  },
  {
    "type": "terrain",
    "id": "t_junk_palisade",
    "name": "junk metal barrier",
    "looks_like": "t_scrap_wall_halfway",
    "description": "A simple wall of rusty scrap metal bolted and wire-tied to a makeshift frame.  Very fashionable in post-apocalyptic shantytowns.  This one isn't quite strong enough to support a roof, but could be reinforced.",
    "symbol": "LINE_OXOX",
    "color": "dark_gray",
    "move_cost": 0,
    "flags": [ "NOITEM", "WALL", "AUTO_WALL_SYMBOL", "MINEABLE" ],
    "connects_to": "WALL",
    "bash": {
      "str_min": 30,
      "str_max": 200,
      "sound": "metal screeching!",
      "sound_fail": "clang!",
      "ter_set": "t_pit_shallow",
      "items": [ { "item": "pipe", "count": [ 1, 2 ] }, { "item": "scrap", "count": [ 1, 40 ] } ]
    }
  },
  {
    "type": "terrain",
    "id": "t_junk_wall",
    "name": "junk metal wall",
    "looks_like": "t_scrap_wall",
    "description": "A wall of rusty scrap metal bolted and wire-tied to a sturdy frame.  Very fashionable in post-apocalyptic shantytowns.  Can support a roof.",
    "symbol": "LINE_OXOX",
    "color": "dark_gray",
    "move_cost": 0,
    "flags": [ "NOITEM", "WALL", "SUPPORTS_ROOF", "AUTO_WALL_SYMBOL", "MINEABLE" ],
    "connects_to": "WALL",
    "bash": {
      "str_min": 60,
      "str_max": 200,
      "sound": "metal screeching!",
      "sound_fail": "clang!",
      "ter_set": "t_pit_shallow",
      "items": [
        { "item": "pipe", "count": [ 1, 6 ] },
        { "item": "scrap", "count": [ 1, 40 ] },
        { "item": "sheet_metal", "count": [ 1, 2 ] },
        { "item": "steel_chunk", "count": [ 1, 30 ] }
      ]
    }
  },
  {
    "type": "terrain",
    "id": "t_junk_floor",
    "name": "junk metal floor",
    "looks_like": "t_scrap_floor",
    "description": "A simple roof and floor of rusty scrap metal bolted and wire-tied to a makeshift frame.  Very fashionable in post-apocalyptic shantytowns.  Hope you like the sound of rain on corrugated metal.",
    "symbol": "LINE_OXOX",
    "color": "dark_gray",
    "move_cost": 2,
    "flags": [ "TRANSPARENT", "SUPPORTS_ROOF", "COLLAPSES", "INDOORS", "FLAT" ],
    "bash": {
      "str_min": 30,
      "str_max": 200,
      "sound": "metal screeching!",
      "sound_fail": "clang!",
      "ter_set": "t_dirt",
      "items": [ { "item": "pipe", "count": [ 1, 2 ] }, { "item": "scrap", "count": [ 1, 40 ] } ]
    }
  }
]<|MERGE_RESOLUTION|>--- conflicted
+++ resolved
@@ -1898,12 +1898,6 @@
   },
   {
     "type": "terrain",
-<<<<<<< HEAD
-    "id": "t_reinforced_door_glass_o",
-    "name": "open reinforced glass door",
-    "description": "A glass door reinforced with woven steel wires in a stylish, but practical pattern.  Yep, it's open.",
-    "symbol": "'",
-=======
     "id": "t_door_glass_white_c",
     "name": "closed glass door",
     "description": "A sliding glass door, the kind that was on social media with people and animals running into.  This one is closed, so don't hurt yourself.",
@@ -1931,7 +1925,6 @@
     "name": "closed glass door",
     "description": "A sliding glass door, the kind that was on social media with people and animals running into.  This one is closed, so don't hurt yourself.",
     "symbol": "+",
->>>>>>> 1ee397aa
     "color": "light_cyan",
     "move_cost": 0,
     "roof": "t_flat_roof",
@@ -1951,16 +1944,6 @@
   },
   {
     "type": "terrain",
-<<<<<<< HEAD
-    "id": "t_bars",
-    "name": "metal bars",
-    "description": "Thick, heavy bars from the floor to the ceiling, interlaced wall to wall.  Not made to support roofs, but great for blocking paths.",
-    "examine_action": "bars",
-    "symbol": "\"",
-    "color": "light_gray",
-    "move_cost": 0,
-    "flags": [ "TRANSPARENT", "NOITEM", "PERMEABLE", "CONNECT_TO_WALL", "THIN_OBSTACLE" ],
-=======
     "id": "t_door_glass_red_o",
     "name": "open glass door",
     "description": "A sliding glass door that has been left open for all manner of things to travel through.",
@@ -1994,7 +1977,6 @@
     "flags": [ "TRANSPARENT", "FLAT", "CONNECT_TO_WALL", "ROAD" ],
     "close": "t_door_glass_green_c",
     "deconstruct": { "ter_set": "t_door_green_frame", "items": [ { "item": "glass_sheet", "count": 1 } ] },
->>>>>>> 1ee397aa
     "bash": {
       "str_min": 4,
       "str_max": 20,
@@ -2031,8 +2013,6 @@
   },
   {
     "type": "terrain",
-<<<<<<< HEAD
-=======
     "id": "t_door_glass_gray_o",
     "name": "open glass door",
     "description": "A sliding glass door that has been left open for all manner of things to travel through.",
@@ -2056,7 +2036,6 @@
   },
   {
     "type": "terrain",
->>>>>>> 1ee397aa
     "id": "t_door_c_peep",
     "name": "closed wood door with peephole",
     "description": "A regular door made of ordinary wood, except this one has a peephole.  If you examined it more closely, you'd be able to peek through the hole.",
