--- conflicted
+++ resolved
@@ -614,7 +614,18 @@
     "shape": "blast",
     "max_level": 1
   },
+  {
+    "type": "effect_on_condition",
+    "id": "EOC_random_mutate",
+    "condition": "u_is_character",
+    "effect": [ { "u_mutate": "random_category", "snippet": true, "use_vitamins": false } ]
+  },
+  {
+    "type": "snippet",
+    "id": "random_category",
+    
 
+  }
   {
     "type": "effect_on_condition",
     "id": "EOC_sting_selector",
@@ -625,7 +636,6 @@
       {
         "weighted_list_eocs": [
           [ { "id": "sting_chimera", "effect": { "u_mutate_category": "CHIMERA", "use_vitamins": false } }, 6 ],
-<<<<<<< HEAD
           [ { "id": "sting_insect", "effect": { "u_mutate_category": "INSECT", "use_vitamins": false } }, 2 ],
           [ { "id": "sting_alpha", "effect": { "u_mutate_category": "ALPHA", "use_vitamins": false } }, 1 ],
           [ { "id": "sting_ursine", "effect": { "u_mutate_category": "URSINE", "use_vitamins": false } }, 2 ],
@@ -651,32 +661,6 @@
           [ { "id": "sting_lizard", "effect": { "u_mutate_category": "LIZARD", "use_vitamins": false } }, 2 ],
           [ { "id": "sting_troglobite", "effect": { "u_mutate_category": "TROGLOBITE", "use_vitamins": false } }, 2 ],
           [ { "id": "sting_crustacean", "effect": { "u_mutate_category": "CRUSTACEAN", "use_vitamins": false } }, 2 ]
-=======
-          [ { "id": "sting_alpha", "effect": { "u_mutate_category": "CHIMERA", "use_vitamins": false } }, 2 ],
-          [ { "id": "sting_ursine", "effect": { "u_mutate_category": "INSECT", "use_vitamins": false } }, 1 ],
-          [ { "id": "sting_chiropteran", "effect": { "u_mutate_category": "ALPHA", "use_vitamins": false } }, 2 ],
-          [ { "id": "sting_medical", "effect": { "u_mutate_category": "URSINE", "use_vitamins": false } }, 2 ],
-          [ { "id": "sting_bird", "effect": { "u_mutate_category": "CHIROPTERAN", "use_vitamins": false } }, 1 ],
-          [ { "id": "sting_lupine", "effect": { "u_mutate_category": "MEDICAL", "use_vitamins": false } }, 2 ],
-          [ { "id": "sting_slime", "effect": { "u_mutate_category": "LUPINE", "use_vitamins": false } }, 2 ],
-          [ { "id": "sting_rat", "effect": { "u_mutate_category": "BIRD", "use_vitamins": false } }, 1 ],
-          [ { "id": "sting_plant", "effect": { "u_mutate_category": "SLIME", "use_vitamins": false } }, 2 ],
-          [ { "id": "sting_raptor", "effect": { "u_mutate_category": "RAT", "use_vitamins": false } }, 2 ],
-          [ { "id": "sting_batrachian", "effect": { "u_mutate_category": "PLANT", "use_vitamins": false } }, 1 ],
-          [ { "id": "sting_mouse", "effect": { "u_mutate_category": "RAPTOR", "use_vitamins": false } }, 2 ],
-          [ { "id": "sting_elfa", "effect": { "u_mutate_category": "BATRACHIAN", "use_vitamins": false } }, 2 ],
-          [ { "id": "sting_cepholapod", "effect": { "u_mutate_category": "ELFA", "use_vitamins": false } }, 1 ],
-          [ { "id": "sting_fish", "effect": { "u_mutate_category": "MOUSE", "use_vitamins": false } }, 2 ],
-          [ { "id": "sting_gastropod", "effect": { "u_mutate_category": "CEPHALOPOD", "use_vitamins": false } }, 1 ],
-          [ { "id": "sting_rabbit", "effect": { "u_mutate_category": "GASTROPOD", "use_vitamins": false } }, 2 ],
-          [ { "id": "sting_human", "effect": { "u_mutate_category": "FISH", "use_vitamins": false } }, 2 ],
-          [ { "id": "sting_beast", "effect": { "u_mutate_category": "RABBIT", "use_vitamins": false } }, 2 ],
-          [ { "id": "sting_feline", "effect": { "u_mutate_category": "HUMAN", "use_vitamins": false } }, 2 ],
-          [ { "id": "sting_cattle", "effect": { "u_mutate_category": "BEAST", "use_vitamins": false } }, 2 ],
-          [ { "id": "sting_lizard", "effect": { "u_mutate_category": "FELINE", "use_vitamins": false } }, 2 ],
-          [ { "id": "sting_troglobite", "effect": { "u_mutate_category": "CATTLE", "use_vitamins": false } }, 2 ],
-          [ { "id": "sting_crustacean", "effect": { "u_mutate_category": "LIZARD", "use_vitamins": false } }, 2 ]
->>>>>>> d8f38a37
         ]
       }
     ]
