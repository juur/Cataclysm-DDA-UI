[
  {
    "type": "effect_on_condition",
    "id": "EOC_SLEEP",
    "effect": [ { "u_message": "You feel very sleepy…" }, { "math": [ "u_val('sleepiness')", "+=", "40" ] } ]
  },
  {
    "type": "effect_on_condition",
    "id": "EOC_MINOR_SLEEP",
    "effect": [ { "u_message": "You feel sleepy…" }, { "math": [ "u_val('sleepiness')", "+=", "20" ] } ]
  },
  {
    "type": "effect_on_condition",
    "id": "ambient_subway",
    "recurrence": [ "1 hours", "2 hours" ],
    "global": true,
    "condition": { "or": [ { "u_at_om_location": "subway_ns" }, { "u_at_om_location": "subway_ew" } ] },
    "effect": [ { "u_message": "<AMBIENT_SUBWAY>", "snippet": true, "sound": true } ]
  },
  {
    "type": "effect_on_condition",
    "id": "ambient_lab_subway",
    "recurrence": [ "1 hours", "2 hours" ],
    "global": true,
    "condition": { "or": [ { "u_at_om_location": "lab_subway_ns" }, { "u_at_om_location": "lab_subway_ew" } ] },
    "effect": [ { "u_message": "<AMBIENT_LAB_SUBWAY>", "snippet": true, "sound": true } ]
  },
  {
    "type": "effect_on_condition",
    "id": "ambient_sewer",
    "recurrence": [ "1 hours", "2 hours" ],
    "global": true,
    "condition": { "or": [ { "u_at_om_location": "sewer_ns" }, { "u_at_om_location": "sewer_ew" } ] },
    "effect": [ { "u_message": "<AMBIENT_SEWER>", "snippet": true, "sound": true } ]
  },
  {
    "type": "effect_on_condition",
    "id": "robofac_surveillance",
    "recurrence": [ "1 days", "7 days" ],
    "global": true,
    "condition": { "or": [ { "u_has_trait": "PROF_HUB01_ANCILLIARY" }, { "u_has_effect": "robofac_surveillance" } ] },
    "effect": [
      { "u_spawn_monster": "mon_robofac_camspy", "real_count": 1, "min_radius": 15, "max_radius": 40, "outdoor_only": true }
    ]
  },
  {
    "type": "effect_on_condition",
    "id": "EOC_mininuke_record",
    "eoc_type": "EVENT",
    "required_event": "activates_mininuke",
    "effect": [ { "math": [ "u_mininuke_activated", "++" ] } ]
  },
  {
    "id": "EOC_DEATH_SWITCH",
    "type": "effect_on_condition",
    "eoc_type": "AVATAR_DEATH",
    "condition": {
      "and": [ { "npc_allies_global": 1 }, { "u_query": "You have died.  Continue as one of your followers?", "default": false } ]
    },
    "effect": [ "take_control_menu" ]
  },
  {
    "type": "effect_on_condition",
    "id": "EOC_last_amigara_death",
    "condition": { "math": [ "u_monsters_nearby('mon_amigara_horror')", "<", "1" ] },
    "effect": [
      { "u_location_variable": { "context_val": "my_loc" }, "max_radius": 2, "passable_only": true },
      { "map_spawn_item": "amigara_drops", "use_item_group": true, "loc": { "context_val": "my_loc" } },
      { "u_lose_effect": "effect_amigara" },
      {
        "u_message": "As the last of the horrors fell dead, you notice a strange thing popped up from nowhere and dropped on the ground.",
        "type": "info"
      },
      { "u_add_var": "general_talk_clearead_amigara_mine", "value": "yes" }
    ]
  },
  {
    "type": "effect_on_condition",
    "id": "EOC_PLAY_PIANO",
    "effect": [
      { "u_add_morale": "morale_music", "bonus": 5, "max_bonus": 10 },
      { "u_make_sound": "music", "type": "music", "volume": 10 },
      { "u_message": "play_piano", "snippet": true }
    ]
  },
  {
    "type": "effect_on_condition",
    "id": "EOC_RANDOM_HALLUCINATIONS",
    "recurrence": [ "1 hours", "3 hours" ],
    "condition": { "and": [ { "u_has_effect": "hallucination_attacks" }, { "x_in_y_chance": { "x": 1, "y": 6 } } ] },
    "effect": [
      {
        "run_eocs": {
          "id": "EOC_HALLUCINATION_ATTACKS",
          "condition": { "math": [ "u_monsters_nearby()", ">", "1" ] },
          "effect": [
            {
              "u_spawn_monster": "GROUP_YOUR_FEARS",
              "group": true,
              "real_count": 0,
              "hallucination_count": { "math": [ "rand(2) + 1" ] },
              "outdoor_only": false,
              "min_radius": 10,
              "max_radius": 40,
              "lifespan": [ "1 hours", "4 hours" ]
            }
          ]
        }
      }
    ]
  },
  {
    "type": "effect_on_condition",
    "id": "EOC_discover_zomborg",
    "condition": { "math": [ "u_monsters_nearby('mon_zomborg')", ">=", "1" ] },
    "effect": [ { "u_add_var": "dialogue_exodii_seen_zomborg", "value": "yes" } ]
  },
  {
    "type": "effect_on_condition",
    "id": "yrax_trifacet_activation",
    "effect": [
      { "u_spawn_monster": "mon_yrax_trifacet", "real_count": 1, "min_radius": 1, "max_radius": 2 },
      { "u_message": "The hostile trifacet violently unfolds just clear of your hand!", "type": "bad" }
    ]
  },
  {
    "type": "effect_on_condition",
    "id": "add_effect",
    "effect": { "u_add_effect": { "context_val": "effect" }, "duration": { "context_val": "duration" } }
  },
  {
    "type": "effect_on_condition",
    "id": "sewer_morale_debuff",
    "global": false,
    "recurrence": [ "20 minutes", "1 hour" ],
    "condition": { "or": [ { "u_at_om_location": "sewer_ns" }, { "u_at_om_location": "sewer_ew" } ] },
    "effect": [
      { "u_message": "<SEWER_MORALE_DEBUFF>", "snippet": true },
      {
        "if": { "u_has_trait": "SQUEAMISH" },
        "then": [
          { "u_add_morale": "morale_hates_sewer", "bonus": -20, "max_bonus": -40, "duration": "1 hour", "decay_start": "1 hour" }
        ],
        "else": [
          {
            "u_add_morale": "morale_dislikes_sewer",
            "bonus": -10,
            "max_bonus": -20,
            "duration": "1 hour",
            "decay_start": "1 hour"
          }
        ]
      }
    ]
  },
  {
    "id": "morale_hates_sewer",
    "type": "morale_type",
    "text": "Hates being in sewer"
  },
  {
    "id": "morale_dislikes_sewer",
    "type": "morale_type",
    "text": "Dislikes being in sewer"
  },
  {
    "type": "effect_on_condition",
<<<<<<< HEAD
    "id": "eoc_boomered_apply_conjunctivitis",
    "eoc_type": "EVENT",
    "required_event": "character_gains_effect",
    "condition": {
      "and": [
        { "compare_string": [ "boomered", { "context_val": "effect" } ] },
        { "compare_string": [ "eyes", { "context_val": "bodypart" } ] },
        { "not": { "u_has_effect": "conjunctivitis" } },
        { "not": { "u_has_trait": "COMPOUND_EYES" } },
        { "not": { "u_has_trait": "SEESLEEP" } },
        { "not": { "u_has_bionics": "armor_bio_eyes" } },
        {
          "or": [
            { "x_in_y_chance": { "x": 1, "y": 12 } },
            {
              "and": [
                {
                  "or": [
                    { "u_has_effect": "contacts" },
                    { "u_has_effect": "transition_contacts" },
                    { "u_has_effect": "transition_contacts_plano" },
                    { "u_has_flag": "EYE_MEMBRANE" }
                  ]
                },
                { "x_in_y_chance": { "x": 1, "y": 12 } }
              ]
            }
          ]
        }
      ]
    },
    "effect": [ { "u_add_effect": "conjunctivitis", "duration": { "math": [ "rand(259200) + 172800" ] }, "target_part": "eyes" } ]
=======
    "id": "EOC_TOOK_OVER_CAMP_NOTICE",
    "eoc_type": "EVENT",
    "required_event": "camp_taken_over",
    "condition": { "expects_vars": [ "old_owner", "new_owner", "camp_name", "was_violent" ] },
    "effect": [
      {
        "if": { "compare_string": [ "your_followers", { "context_val": "new_owner" } ] },
        "then": {
          "queue_eocs": {
            "id": "EOC_camp_rumor_spread",
            "effect": { "u_message": "Rumors of your takeover of <context_val:camp_name> have begun to spread…", "type": "mixed" }
          },
          "time_in_future": [ "7 days", "14 days" ]
        },
        "else": [
          {
            "//": "Don't bother player unless they even have a camp.",
            "if": "u_has_camp",
            "then": {
              "u_message": "While you've been out of contact with the powers of <context_val:camp_name> it's been taken over by its enemies.",
              "popup": true,
              "type": "bad"
            }
          }
        ]
      }
    ]
>>>>>>> 08c3e248
  }
]<|MERGE_RESOLUTION|>--- conflicted
+++ resolved
@@ -165,7 +165,36 @@
   },
   {
     "type": "effect_on_condition",
-<<<<<<< HEAD
+    "id": "EOC_TOOK_OVER_CAMP_NOTICE",
+    "eoc_type": "EVENT",
+    "required_event": "camp_taken_over",
+    "condition": { "expects_vars": [ "old_owner", "new_owner", "camp_name", "was_violent" ] },
+    "effect": [
+      {
+        "if": { "compare_string": [ "your_followers", { "context_val": "new_owner" } ] },
+        "then": {
+          "queue_eocs": {
+            "id": "EOC_camp_rumor_spread",
+            "effect": { "u_message": "Rumors of your takeover of <context_val:camp_name> have begun to spread…", "type": "mixed" }
+          },
+          "time_in_future": [ "7 days", "14 days" ]
+        },
+        "else": [
+          {
+            "//": "Don't bother player unless they even have a camp.",
+            "if": "u_has_camp",
+            "then": {
+              "u_message": "While you've been out of contact with the powers of <context_val:camp_name> it's been taken over by its enemies.",
+              "popup": true,
+              "type": "bad"
+            }
+          }
+        ]
+      }
+    ]
+  },
+  {
+    "type": "effect_on_condition",
     "id": "eoc_boomered_apply_conjunctivitis",
     "eoc_type": "EVENT",
     "required_event": "character_gains_effect",
@@ -198,34 +227,5 @@
       ]
     },
     "effect": [ { "u_add_effect": "conjunctivitis", "duration": { "math": [ "rand(259200) + 172800" ] }, "target_part": "eyes" } ]
-=======
-    "id": "EOC_TOOK_OVER_CAMP_NOTICE",
-    "eoc_type": "EVENT",
-    "required_event": "camp_taken_over",
-    "condition": { "expects_vars": [ "old_owner", "new_owner", "camp_name", "was_violent" ] },
-    "effect": [
-      {
-        "if": { "compare_string": [ "your_followers", { "context_val": "new_owner" } ] },
-        "then": {
-          "queue_eocs": {
-            "id": "EOC_camp_rumor_spread",
-            "effect": { "u_message": "Rumors of your takeover of <context_val:camp_name> have begun to spread…", "type": "mixed" }
-          },
-          "time_in_future": [ "7 days", "14 days" ]
-        },
-        "else": [
-          {
-            "//": "Don't bother player unless they even have a camp.",
-            "if": "u_has_camp",
-            "then": {
-              "u_message": "While you've been out of contact with the powers of <context_val:camp_name> it's been taken over by its enemies.",
-              "popup": true,
-              "type": "bad"
-            }
-          }
-        ]
-      }
-    ]
->>>>>>> 08c3e248
   }
 ]