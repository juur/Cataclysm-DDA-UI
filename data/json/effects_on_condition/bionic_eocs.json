[
  {
    "type": "effect_on_condition",
    "id": "bio_drain",
    "recurrence": [ "30 minutes", "1 hours 30 minutes" ],
<<<<<<< HEAD
    "condition": { "and": [ { "u_has_bionics": "bio_drain" }, { "compare_num": [ { "u_val": "power" }, ">=", { "power": "25 kJ" } ] } ] },
=======
    "condition": { "and": [ { "u_has_bionics": "bio_drain" }, { "math": [ "u_val('power')", ">=", "energy('25 kJ')" ] } ] },
    "deactivate_condition": { "not": { "u_has_bionics": "bio_drain" } },
>>>>>>> ea574d64
    "effect": [
      { "u_message": "Your batteries discharge slightly.", "type": "bad" },
      { "sound_effect": "elec_crackle_low", "id": "bionics", "volume": 100 },
      { "math": [ "u_val('power')", "-=", "energy('25 kJ')" ] }
    ]
  },
  {
    "type": "effect_on_condition",
    "id": "bio_trip",
    "recurrence": [ "25 minutes", "1 hours 15 minutes" ],
    "condition": {
      "and": [
        { "u_has_bionics": "bio_trip" },
        { "not": { "or": [ { "u_has_effect": "visuals" }, { "u_has_effect": "narcosis" } ] } }
      ]
    },
    "deactivate_condition": { "not": { "u_has_bionics": "bio_trip" } },
    "effect": [
      { "u_message": "Your vision pixelates!", "type": "bad" },
      { "sound_effect": "pixelated", "id": "bionics", "volume": 100 },
      { "u_add_effect": "visuals", "duration": "10 minutes" }
    ]
  },
  {
    "type": "effect_on_condition",
    "id": "bio_spasm",
    "recurrence": [ "2 hours 30 minutes", "7 hours 30 minutes" ],
    "condition": {
      "and": [
        { "u_has_bionics": "bio_spasm" },
        { "not": { "or": [ { "u_has_effect": "downed" }, { "u_has_effect": "narcosis" } ] } }
      ]
    },
    "deactivate_condition": { "not": { "u_has_bionics": "bio_spasm" } },
    "effect": [
      { "u_message": "Your malfunctioning bionic causes you to spasm and fall to the floor!", "type": "bad" },
      { "sound_effect": "elec_crackle_high", "id": "bionics", "volume": 100 },
      { "math": [ "u_pain()", "++" ] },
      { "u_add_effect": "stunned", "duration": 1 },
      { "u_add_effect": "downed", "duration": 1, "force": true }
    ]
  },
  {
    "type": "effect_on_condition",
    "id": "bio_shakes",
    "recurrence": [ "1 hours", "3 hours" ],
    "condition": { "and": [ { "u_has_bionics": "bio_shakes" }, { "math": [ "u_val('power')", ">=", "energy('25 kJ')" ] } ] },
    "deactivate_condition": { "not": { "u_has_bionics": "bio_shakes" } },
    "effect": [
      { "u_message": "Your bionics short-circuit, causing you to tremble and shiver.", "type": "bad" },
      { "sound_effect": "elec_crackle_med", "id": "bionics", "volume": 100 },
      { "u_add_effect": "shakes", "duration": "5 minutes" },
      { "math": [ "u_val('power')", "-=", "energy('25 kJ')" ] }
    ]
  },
  {
    "type": "effect_on_condition",
    "id": "bio_glowy",
    "recurrence": [ "25 minutes", "1 hours 15 minutes" ],
    "condition": {
      "and": [
        { "u_has_bionics": "bio_glowy" },
        { "not": { "u_has_effect": "glowy_led" } },
        { "math": [ "u_val('power')", ">=", "energy('1 kJ')" ] }
      ]
    },
    "deactivate_condition": { "not": { "u_has_bionics": "bio_glowy" } },
    "effect": [
      { "u_message": "Your malfunctioning bionic starts to glow!", "type": "bad" },
      { "u_add_effect": "glowy_led", "duration": "5 minutes" },
      { "math": [ "u_val('power')", "-=", "energy('1 kJ')" ] }
    ]
  },
  {
    "type": "effect_on_condition",
    "id": "bio_sleepy",
    "recurrence": [ "25 minutes", "1 hours 15 minutes" ],
    "condition": { "and": [ { "u_has_bionics": "bio_sleepy" }, { "not": { "u_has_effect": "sleep" } } ] },
    "deactivate_condition": { "not": { "u_has_bionics": "bio_sleepy" } },
    "effect": { "math": [ "u_val('fatigue')", "++" ] }
  },
  {
    "type": "effect_on_condition",
    "id": "bio_itchy",
    "recurrence": [ "25 minutes", "1 hours 15 minutes" ],
    "condition": {
      "and": [
        { "u_has_bionics": "bio_itchy" },
        { "not": { "u_has_effect": "formication" } },
        { "not": { "u_has_effect": "narcosis" } },
        { "not": { "and": [ { "u_has_effect": "sleep" }, { "u_has_bionics": "bio_sleep_shutdown" } ] } }
      ]
    },
    "deactivate_condition": { "not": { "u_has_bionics": "bio_itchy" } },
    "effect": [
      { "u_message": "Your malfunctioning bionic itches!", "type": "bad" },
      { "u_add_effect": "formication", "duration": "10 minutes", "target_part": "RANDOM" }
    ]
  },
  {
    "type": "effect_on_condition",
    "id": "bio_noise",
    "recurrence": [ "30 minutes", "1 hours 30 minutes" ],
    "condition": { "and": [ { "u_has_bionics": "bio_noise" }, { "not": { "u_has_effect": "narcosis" } } ] },
    "deactivate_condition": { "not": { "u_has_bionics": "bio_noise" } },
    "effect": [
      { "u_make_sound": "Crackle!", "volume": 60, "type": "movement" },
      {
        "run_eocs": [
          {
            "id": "bio_noise_hearing",
            "condition": { "not": "u_is_deaf" },
            "effect": [
              { "u_message": "Your faulty bionic emits a crackle of noise!", "type": "bad" },
              { "sound_effect": "elec_blast", "id": "bionics", "volume": 100 }
            ]
          },
          {
            "id": "bio_noise_deaf",
            "condition": "u_is_deaf",
            "effect": [
              { "u_message": "You feel your faulty bionic shuddering.", "type": "bad" },
              { "sound_effect": "elec_blast_muffled", "id": "bionics", "volume": 100 }
            ]
          }
        ]
      }
    ]
  },
  {
    "type": "effect_on_condition",
    "id": "bio_leaky",
    "recurrence": [ "3 minutes", "9 minutes" ],
    "condition": { "u_has_bionics": "bio_leaky" },
    "deactivate_condition": { "not": { "u_has_bionics": "bio_leaky" } },
    "effect": [ { "u_mod_healthy": -1, "cap": -200 } ]
  }
]<|MERGE_RESOLUTION|>--- conflicted
+++ resolved
@@ -3,12 +3,10 @@
     "type": "effect_on_condition",
     "id": "bio_drain",
     "recurrence": [ "30 minutes", "1 hours 30 minutes" ],
-<<<<<<< HEAD
-    "condition": { "and": [ { "u_has_bionics": "bio_drain" }, { "compare_num": [ { "u_val": "power" }, ">=", { "power": "25 kJ" } ] } ] },
-=======
+
     "condition": { "and": [ { "u_has_bionics": "bio_drain" }, { "math": [ "u_val('power')", ">=", "energy('25 kJ')" ] } ] },
     "deactivate_condition": { "not": { "u_has_bionics": "bio_drain" } },
->>>>>>> ea574d64
+
     "effect": [
       { "u_message": "Your batteries discharge slightly.", "type": "bad" },
       { "sound_effect": "elec_crackle_low", "id": "bionics", "volume": 100 },
