--- conflicted
+++ resolved
@@ -189,9 +189,6 @@
     "type": "effect_on_condition",
     "id": "EOC_map_condition_test",
     "effect": [
-<<<<<<< HEAD
-      { "set_string_var": { "mutator": "loc_relative_u", "target": "(0,-1,0)" }, "target_var": { "context_val": "loc" } },
-=======
       {
         "if": { "map_in_city": { "mutator": "loc_relative_u", "target": "(0,0,0)" } },
         "then": { "u_message": "Inside city" },
@@ -201,7 +198,6 @@
         "set_string_var": { "mutator": "loc_relative_u", "target": "(0,-1,0)" },
         "target_var": { "context_val": "loc" }
       },
->>>>>>> c496e930
       {
         "if": { "map_terrain_with_flag": "TRANSPARENT", "loc": { "context_val": "loc" } },
         "then": { "u_message": "North terrain: TRANSPARENT" },
@@ -255,8 +251,6 @@
         "else": { "u_message": "West furniture: Not TRANSPARENT" }
       }
     ]
-<<<<<<< HEAD
-=======
   },
   {
     "type": "effect_on_condition",
@@ -359,6 +353,5 @@
         "else": { "u_message": "Canceled" }
       }
     ]
->>>>>>> c496e930
   }
 ]