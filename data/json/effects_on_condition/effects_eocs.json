--- conflicted
+++ resolved
@@ -18,7 +18,6 @@
   },
   {
     "type": "effect_on_condition",
-<<<<<<< HEAD
     "id": "bile_in_eyes",
     "recurrence": [ "1 seconds", "1 seconds" ],
     "condition": {
@@ -88,7 +87,8 @@
         ]
       }
     ]
-=======
+  },
+  {
     "id": "eoc_social_satisfied",
     "recurrence": [ "1 minutes", "5 minutes" ],
     "condition": { "u_has_effect": "social_satisfied" },
@@ -134,6 +134,5 @@
       }
     ],
     "false_effect": [ { "u_lose_morale": "morale_asocial_dissatisfied" } ]
->>>>>>> e5fd033b
   }
 ]