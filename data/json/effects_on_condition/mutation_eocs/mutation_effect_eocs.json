[
  {
    "type": "effect_on_condition",
    "id": "mut_eyestalk",
    "recurrence": [ "2 hours 15 minutes", "10 hours 15 minutes" ],
    "condition": {
      "and": [
        { "u_has_trait": "EYESTALKS1" },
        { "not": { "or": [ { "u_has_effect": "visuals" }, { "u_has_effect": "narcosis" } ] } }
      ]
    },
    "deactivate_condition": { "not": { "u_has_trait": "EYESTALKS1" } },
    "effect": [
      { "u_message": "Your vision inverts!", "type": "bad" },
      { "sound_effect": "pixelated", "id": "bionics", "volume": 50 },
      { "u_add_effect": "visuals", "duration": "10 minutes" }
    ]
  },
  {
    "type": "effect_on_condition",
    "id": "chitin2_molt_timer1",
    "recurrence": [ "24 days", "42 days" ],
    "condition": {
      "and": [
        { "u_has_trait": "CHITIN2" },
        { "not": { "u_has_effect": "molting" } },
        { "not": { "u_has_effect": "molting_imminent" } },
        { "not": { "u_has_trait": "CHITIN3" } },
        { "not": { "u_has_trait": "CRUSTACEAN_CARAPACE" } }
      ]
    },
    "effect": [ { "u_add_effect": "molting", "intensity": 1, "duration": "PERMANENT" } ]
  },
  {
    "type": "effect_on_condition",
    "id": "chitin2_molt_timer2",
    "recurrence": [ "1 days", "2 days" ],
    "condition": {
      "and": [
        { "u_has_effect": "molting" },
        { "not": { "u_has_effect": "molting_imminent" } },
        { "not": { "u_has_trait": "CHITIN3" } },
        { "not": { "u_has_trait": "CRUSTACEAN_CARAPACE" } }
      ]
    },
    "effect": [ { "u_add_effect": "molting_imminent", "intensity": 1, "duration": "PERMANENT" }, { "u_lose_effect": "molting" } ]
  },
  {
    "type": "effect_on_condition",
    "id": "chitin2_molt_timer_3",
    "recurrence": [ "1 hours", "3 hours" ],
    "condition": {
      "and": [
        { "u_has_effect": "molting_imminent" },
        { "not": { "u_has_effect": "molting" } },
        { "not": { "u_has_trait": "CHITIN3" } },
        { "not": { "u_has_trait": "CRUSTACEAN_CARAPACE" } }
      ]
    },
    "effect": [
      { "u_add_effect": "narcosis", "duration": "5 minutes" },
      { "u_add_effect": "sleep", "duration": "5 minutes" },
      {
        "u_message": "Your exoskeleton grows steadily more rigid until you can no longer move. You strain against it for a few minutes, and it peels and cracks away in chunks like a plaster mold, revealing a soft and tender new layer beneath.",
        "type": "bad"
      },
      { "u_lose_trait": "CHITIN2" },
      { "u_lose_trait": "CHITIN" },
      { "u_lose_effect": "molting_imminent" },
      { "u_spawn_item": "chitin_piece", "count": 3 },
      { "u_add_trait": "CHITIN_MOLTED" },
      { "u_add_trait": "CHITIN2_MOLTED" }
    ]
  },
  {
    "type": "effect_on_condition",
    "id": "chitin2_molt_timer4",
    "recurrence": [ "8 hours", "12 hours" ],
    "condition": {
      "and": [
        { "u_has_trait": "CHITIN2_MOLTED" },
        { "not": { "u_has_effect": "molting" } },
        { "not": { "u_has_effect": "molting_imminent" } },
        { "not": { "u_has_trait": "CHITIN3_MOLTED" } },
        { "not": { "u_has_trait": "CRUSTACEAN_CARAPACE_MOLTED" } }
      ]
    },
    "effect": [
      { "u_message": "Your exoskeleton has finished hardening.", "type": "good" },
      { "u_lose_trait": "CHITIN_MOLTED" },
      { "u_lose_trait": "CHITIN2_MOLTED" },
      { "u_add_trait": "CHITIN" },
      { "u_add_trait": "CHITIN2" }
    ]
  },
  {
    "type": "effect_on_condition",
    "id": "chitin3_molt_timer1",
    "recurrence": [ "24 days", "42 days" ],
    "condition": {
      "and": [
        { "u_has_trait": "CHITIN2" },
        { "or": [ { "u_has_trait": "CHITIN3" }, { "u_has_trait": "CRUSTACEAN_CARAPACE" } ] },
        { "not": { "u_has_effect": "molting" } },
        { "not": { "u_has_effect": "molting_imminent" } }
      ]
    },
    "effect": [ { "u_add_effect": "molting", "intensity": 1, "duration": "PERMANENT" } ]
  },
  {
    "type": "effect_on_condition",
    "id": "chitin3_molt_timer2",
    "recurrence": [ "1 days", "2 days" ],
    "condition": {
      "and": [
        { "u_has_effect": "molting" },
        { "u_has_trait": "CHITIN2" },
        { "or": [ { "u_has_trait": "CHITIN3" }, { "u_has_trait": "CRUSTACEAN_CARAPACE" } ] },
        { "not": { "u_has_effect": "molting_imminent" } }
      ]
    },
    "effect": [ { "u_add_effect": "molting_imminent", "intensity": 1, "duration": "PERMANENT" }, { "u_lose_effect": "molting" } ]
  },
  {
    "type": "effect_on_condition",
    "id": "chitin3_molt_timer3",
    "recurrence": [ "1 hours", "3 hours" ],
    "condition": {
      "and": [
        { "u_has_trait": "CHITIN2" },
        { "u_has_trait": "CHITIN3" },
        { "u_has_effect": "molting_imminent" },
        { "not": { "u_has_effect": "molting" } }
      ]
    },
    "effect": [
      { "u_add_effect": "narcosis", "duration": "15 minutes" },
      { "u_add_effect": "sleep", "duration": "15 minutes" },
      {
        "u_message": "Your exoskeleton locks up around you like a straitjacket, completely immobilizing you.  As you try to move, you begin to feel it painlessly rip, opening a hole through which you can slowly emerge, raw, soft, and vulnerable.",
        "type": "bad"
      },
      { "u_lose_trait": "CHITIN3" },
      { "u_lose_trait": "CHITIN2" },
      { "u_lose_trait": "CHITIN" },
      { "u_lose_effect": "molting_imminent" },
      { "u_spawn_item": "chitin_piece", "count": 4 },
      { "u_add_trait": "CHITIN_MOLTED" },
      { "u_add_trait": "CHITIN2_MOLTED" },
      { "u_add_trait": "CHITIN3_MOLTED" }
    ]
  },
  {
    "type": "effect_on_condition",
    "id": "chitin3_molt_timer4",
    "recurrence": [ "8 hours", "12 hours" ],
    "condition": {
      "and": [
        { "u_has_trait": "CHITIN2_MOLTED" },
        { "u_has_trait": "CHITIN3_MOLTED" },
        { "not": { "u_has_effect": "molting" } },
        { "not": { "u_has_effect": "molting_imminent" } }
      ]
    },
    "effect": [
      { "u_message": "Your exoskeleton has finished hardening.", "type": "good" },
      { "u_lose_trait": "CHITIN3_MOLTED" },
      { "u_lose_trait": "CHITIN2_MOLTED" },
      { "u_lose_trait": "CHITIN_MOLTED" },
      { "u_add_trait": "CHITIN" },
      { "u_add_trait": "CHITIN2" },
      { "u_add_trait": "CHITIN3" }
    ]
  },
  {
    "type": "effect_on_condition",
    "id": "chitin_carapace_molt_timer3",
    "recurrence": [ "1 hours", "3 hours" ],
    "condition": {
      "and": [
        { "u_has_trait": "CHITIN2" },
        { "u_has_trait": "CRUSTACEAN_CARAPACE" },
        { "u_has_effect": "molting_imminent" },
        { "not": { "u_has_effect": "molting" } }
      ]
    },
    "effect": [
      { "u_add_effect": "narcosis", "duration": "15 minutes" },
      { "u_add_effect": "sleep", "duration": "15 minutes" },
      {
        "u_message": "Your exoskeleton locks up around you like a straitjacket, completely immobilizing you.  As you try to move, you begin to feel it painlessly rip, opening a hole through which you can slowly emerge, raw, soft, and vulnerable.",
        "type": "bad"
      },
      { "u_lose_trait": "CRUSTACEAN_CARAPACE" },
      { "u_lose_trait": "CHITIN2" },
      { "u_lose_trait": "CHITIN" },
      { "u_lose_effect": "molting_imminent" },
      { "u_spawn_item": "chitin_piece", "count": 5 },
      { "u_add_trait": "CHITIN_MOLTED" },
      { "u_add_trait": "CHITIN2_MOLTED" },
      { "u_add_trait": "CRUSTACEAN_CARAPACE_MOLTED" }
    ]
  },
  {
    "type": "effect_on_condition",
    "id": "chitin_carapace_molt_timer4",
    "recurrence": [ "8 hours", "12 hours" ],
    "condition": {
      "and": [
        { "u_has_trait": "CHITIN2_MOLTED" },
        { "u_has_trait": "CRUSTACEAN_CARAPACE_MOLTED" },
        { "not": { "u_has_effect": "molting" } },
        { "not": { "u_has_effect": "molting_imminent" } }
      ]
    },
    "effect": [
      { "u_message": "Your exoskeleton has finished hardening.", "type": "good" },
      { "u_lose_trait": "CRUSTACEAN_CARAPACE_MOLTED" },
      { "u_lose_trait": "CHITIN2_MOLTED" },
      { "u_lose_trait": "CHITIN_MOLTED" },
      { "u_add_trait": "CHITIN" },
      { "u_add_trait": "CHITIN2" },
      { "u_add_trait": "CRUSTACEAN_CARAPACE" }
    ]
  },
  {
    "type": "effect_on_condition",
    "id": "EOC_RASHY_SKIN",
    "recurrence": [ "2 hour", "24 hours" ],
    "condition": { "and": [ { "u_has_trait": "SKIN_RASHY" }, { "not": { "u_has_effect": "formication" } } ] },
    "effect": [ { "u_add_effect": "formication", "duration": "10 minutes", "target_part": "random" } ]
<<<<<<< HEAD
  },
  {
    "type": "effect_on_condition",
    "id": "EOC_MUTATE_LEG_HEAL",
    "eoc_type": "EVENT",
    "required_event": "gains_mutation",
    "condition": {
      "and": [
        { "or": [ { "u_has_trait": "NO_LEFT_LEG" }, { "u_has_trait": "NO_RIGHT_LEG" } ] },
        {
          "and": [
            {
              "or": [
                { "u_has_trait": "CRAB_LEGS" },
                { "u_has_trait": "GASTROPOD_FOOT" },
                { "u_has_trait": "AMORPHOUS" },
                { "u_has_trait": "ROOTS1" },
                { "u_has_trait": "LEG_TENTACLES" }
              ]
            }
          ]
        }
      ]
    },
    "effect": [
      { "u_lose_trait": "NO_LEFT_LEG" },
      { "u_lose_trait": "NO_RIGHT_LEG" },
      { "u_add_trait": "HAS_LEFT_LEG" },
      { "u_add_trait": "HAS_RIGHT_LEG" },
      { "u_lose_var": "missing_left_leg", "type": "traits", "context": "limbs" },
      { "u_lose_var": "missing_right_leg", "type": "traits", "context": "limbs" }
    ]
  },
  {
    "type": "effect_on_condition",
    "id": "EOC_LIMB_LOSS_CHECK_ON_HIT",
    "eoc_type": "EVENT",
    "required_event": "character_takes_damage",
    "global": false,
    "condition": {
      "or": [
        { "math": [ "_damage", ">=", "u_hp_max('arm_l') * 0.25" ] },
        { "math": [ "_damage", ">=", "u_hp_max('arm_r') * 0.25" ] },
        { "math": [ "_damage", ">=", "u_hp_max('leg_l') * 0.25" ] },
        { "math": [ "_damage", ">=", "u_hp_max('leg_r') * 0.25" ] }
      ]
    },
    "effect": [
      {
        "run_eocs": {
          "id": "EOC_REMOVE_LEFT_ARM",
          "condition": {
            "and": [
              { "not": { "u_has_trait": "NO_LEFT_ARM" } },
              { "not": { "u_has_var": "missing_left_arm", "type": "traits", "context": "limbs", "value": "yes" } },
              {
                "x_in_y_chance": { "x": { "math": [ "(u_hp('leg_r') / u_hp_max('leg_r')) * (_damage / 2)" ], "default": 15 }, "y": 100 }
              },
              { "math": [ "_damage", ">=", "u_hp_max('arm_l') * 0.25" ] }
            ]
          },
          "effect": [
            { "u_lose_effect": "disabled" },
            { "u_lose_trait": "HAS_LEFT_ARM" },
            { "u_add_trait": "NO_LEFT_ARM" },
            { "u_add_effect": "bleed", "intensity": 3, "duration": 1800, "target_part": "torso" },
            { "u_message": "Your left arm is cut off, and the severed part sails off in an arc!", "type": "bad" },
            { "u_cast_spell": { "id": "dummy_severed_left_arm", "hit_self": true } }
          ]
        }
      },
      {
        "run_eocs": {
          "id": "EOC_REMOVE_RIGHT_ARM",
          "condition": {
            "and": [
              { "not": { "u_has_trait": "NO_RIGHT_ARM" } },
              { "not": { "u_has_var": "missing_right_arm", "type": "traits", "context": "limbs", "value": "yes" } },
              {
                "x_in_y_chance": { "x": { "math": [ "(u_hp('leg_r') / u_hp_max('leg_r')) * (_damage / 2)" ], "default": 15 }, "y": 100 }
              },
              { "math": [ "_damage", ">=", "u_hp_max('arm_r') * 0.25" ] }
            ]
          },
          "effect": [
            { "u_lose_effect": "disabled" },
            { "u_lose_trait": "HAS_RIGHT_ARM" },
            { "u_add_trait": "NO_RIGHT_ARM" },
            { "u_add_effect": "bleed", "intensity": 3, "duration": 1800, "target_part": "torso" },
            { "u_message": "Your right arm is cut off, and the severed part sails off in an arc!", "type": "bad" },
            { "u_cast_spell": { "id": "dummy_severed_right_arm", "hit_self": true } }
          ]
        }
      },
      {
        "run_eocs": {
          "id": "EOC_REMOVE_LEFT_LEG",
          "condition": {
            "and": [
              { "not": { "u_has_trait": "NO_LEFT_LEG" } },
              { "not": { "u_has_var": "missing_left_leg", "type": "traits", "context": "limbs", "value": "yes" } },
              {
                "x_in_y_chance": { "x": { "math": [ "(u_hp('leg_r') / u_hp_max('leg_r')) * (_damage / 2)" ], "default": 15 }, "y": 100 }
              },
              { "math": [ "_damage", ">=", "u_hp_max('leg_l') * 0.25" ] }
            ]
          },
          "effect": [
            { "u_lose_effect": "disabled" },
            { "u_lose_trait": "HAS_LEFT_LEG" },
            { "u_add_trait": "NO_LEFT_LEG" },
            { "u_add_effect": "bleed", "intensity": 3, "duration": 1800, "target_part": "torso" },
            { "u_message": "Your left leg is cut off, and the severed part sails off in an arc!", "type": "bad" },
            { "u_cast_spell": { "id": "dummy_severed_left_leg", "hit_self": true } }
          ]
        }
      },
      {
        "run_eocs": {
          "id": "EOC_REMOVE_RIGHT_LEG",
          "condition": {
            "and": [
              { "not": { "u_has_trait": "NO_RIGHT_LEG" } },
              { "not": { "u_has_var": "missing_right_leg", "type": "traits", "context": "limbs", "value": "yes" } },
              {
                "x_in_y_chance": { "x": { "math": [ "(u_hp('leg_r') / u_hp_max('leg_r')) * (_damage / 2)" ], "default": 15 }, "y": 100 }
              },
              { "math": [ "_damage", ">=", "u_hp_max('leg_r') * 0.25" ] }
            ]
          },
          "effect": [
            { "u_lose_effect": "disabled" },
            { "u_lose_trait": "HAS_RIGHT_LEG" },
            { "u_add_trait": "NO_RIGHT_LEG" },
            { "u_add_effect": "bleed", "intensity": 3, "duration": 1800, "target_part": "torso" },
            { "u_message": "Your right leg is cut off, and the severed part sails off in an arc!", "type": "bad" },
            { "u_cast_spell": { "id": "dummy_severed_right_leg", "hit_self": true } }
          ]
        }
      }
    ]
=======
>>>>>>> aebe0f87
  }
]<|MERGE_RESOLUTION|>--- conflicted
+++ resolved
@@ -229,39 +229,6 @@
     "recurrence": [ "2 hour", "24 hours" ],
     "condition": { "and": [ { "u_has_trait": "SKIN_RASHY" }, { "not": { "u_has_effect": "formication" } } ] },
     "effect": [ { "u_add_effect": "formication", "duration": "10 minutes", "target_part": "random" } ]
-<<<<<<< HEAD
-  },
-  {
-    "type": "effect_on_condition",
-    "id": "EOC_MUTATE_LEG_HEAL",
-    "eoc_type": "EVENT",
-    "required_event": "gains_mutation",
-    "condition": {
-      "and": [
-        { "or": [ { "u_has_trait": "NO_LEFT_LEG" }, { "u_has_trait": "NO_RIGHT_LEG" } ] },
-        {
-          "and": [
-            {
-              "or": [
-                { "u_has_trait": "CRAB_LEGS" },
-                { "u_has_trait": "GASTROPOD_FOOT" },
-                { "u_has_trait": "AMORPHOUS" },
-                { "u_has_trait": "ROOTS1" },
-                { "u_has_trait": "LEG_TENTACLES" }
-              ]
-            }
-          ]
-        }
-      ]
-    },
-    "effect": [
-      { "u_lose_trait": "NO_LEFT_LEG" },
-      { "u_lose_trait": "NO_RIGHT_LEG" },
-      { "u_add_trait": "HAS_LEFT_LEG" },
-      { "u_add_trait": "HAS_RIGHT_LEG" },
-      { "u_lose_var": "missing_left_leg", "type": "traits", "context": "limbs" },
-      { "u_lose_var": "missing_right_leg", "type": "traits", "context": "limbs" }
-    ]
   },
   {
     "type": "effect_on_condition",
@@ -371,7 +338,5 @@
         }
       }
     ]
-=======
->>>>>>> aebe0f87
   }
 ]