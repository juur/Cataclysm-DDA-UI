[
  {
    "type": "effect_on_condition",
    "id": "mut_eyestalk",
    "recurrence": [ "2 hours 15 minutes", "10 hours 15 minutes" ],
    "condition": {
      "and": [
        { "u_has_trait": "EYESTALKS1" },
        { "not": { "or": [ { "u_has_effect": "visuals" }, { "u_has_effect": "narcosis" } ] } }
      ]
    },
    "deactivate_condition": { "not": { "u_has_trait": "EYESTALKS1" } },
    "effect": [
      { "u_message": "Your vision inverts!", "type": "bad" },
      { "sound_effect": "pixelated", "id": "bionics", "volume": 50 },
      { "u_add_effect": "visuals", "duration": "10 minutes" }
    ]
  },
  {
    "type": "effect_on_condition",
    "id": "chitin2_molt_timer1",
    "recurrence": [ "24 days", "42 days" ],
    "condition": {
      "and": [
        { "u_has_trait": "CHITIN2" },
        { "not": { "u_has_effect": "molting" } },
        { "not": { "u_has_effect": "molting_imminent" } },
        { "not": { "u_has_trait": "CHITIN3" } },
        { "not": { "u_has_trait": "CRUSTACEAN_CARAPACE" } }
      ]
    },
    "effect": [ { "u_add_effect": "molting", "intensity": 1, "duration": "PERMANENT" } ]
  },
  {
    "type": "effect_on_condition",
    "id": "chitin2_molt_timer2",
    "recurrence": [ "1 days", "2 days" ],
    "condition": {
      "and": [
        { "u_has_effect": "molting" },
        { "not": { "u_has_effect": "molting_imminent" } },
        { "not": { "u_has_trait": "CHITIN3" } },
        { "not": { "u_has_trait": "CRUSTACEAN_CARAPACE" } }
      ]
    },
    "effect": [ { "u_add_effect": "molting_imminent", "intensity": 1, "duration": "PERMANENT" }, { "u_lose_effect": "molting" } ]
  },
  {
    "type": "effect_on_condition",
    "id": "chitin2_molt_timer_3",
    "recurrence": [ "1 hours", "3 hours" ],
    "condition": {
      "and": [
        { "u_has_effect": "molting_imminent" },
        { "not": { "u_has_effect": "molting" } },
        { "not": { "u_has_trait": "CHITIN3" } },
        { "not": { "u_has_trait": "CRUSTACEAN_CARAPACE" } }
      ]
    },
    "effect": [
      { "u_add_effect": "narcosis", "duration": "5 minutes" },
      { "u_add_effect": "sleep", "duration": "5 minutes" },
      {
        "u_message": "Your exoskeleton grows steadily more rigid until you can no longer move.  You strain against it for a few minutes, and it peels and cracks away in chunks like a plaster mold, revealing a soft and tender new layer beneath.",
        "type": "bad"
      },
      { "u_lose_trait": "CHITIN2" },
      { "u_lose_trait": "CHITIN" },
      { "u_lose_effect": "molting_imminent" },
      { "u_spawn_item": "chitin_piece", "count": 3 },
      { "u_add_trait": "CHITIN_MOLTED" },
      { "u_add_trait": "CHITIN2_MOLTED" }
    ]
  },
  {
    "type": "effect_on_condition",
    "id": "chitin2_molt_timer4",
    "recurrence": [ "8 hours", "12 hours" ],
    "condition": {
      "and": [
        { "u_has_trait": "CHITIN2_MOLTED" },
        { "not": { "u_has_effect": "molting" } },
        { "not": { "u_has_effect": "molting_imminent" } },
        { "not": { "u_has_trait": "CHITIN3_MOLTED" } },
        { "not": { "u_has_trait": "CRUSTACEAN_CARAPACE_MOLTED" } }
      ]
    },
    "effect": [
      { "u_message": "Your exoskeleton has finished hardening.", "type": "good" },
      { "u_lose_trait": "CHITIN_MOLTED" },
      { "u_lose_trait": "CHITIN2_MOLTED" },
      { "u_add_trait": "CHITIN" },
      { "u_add_trait": "CHITIN2" }
    ]
  },
  {
    "type": "effect_on_condition",
    "id": "chitin3_molt_timer1",
    "recurrence": [ "24 days", "42 days" ],
    "condition": {
      "and": [
        { "u_has_trait": "CHITIN2" },
        { "or": [ { "u_has_trait": "CHITIN3" }, { "u_has_trait": "CRUSTACEAN_CARAPACE" } ] },
        { "not": { "u_has_effect": "molting" } },
        { "not": { "u_has_effect": "molting_imminent" } }
      ]
    },
    "effect": [ { "u_add_effect": "molting", "intensity": 1, "duration": "PERMANENT" } ]
  },
  {
    "type": "effect_on_condition",
    "id": "chitin3_molt_timer2",
    "recurrence": [ "1 days", "2 days" ],
    "condition": {
      "and": [
        { "u_has_effect": "molting" },
        { "u_has_trait": "CHITIN2" },
        { "or": [ { "u_has_trait": "CHITIN3" }, { "u_has_trait": "CRUSTACEAN_CARAPACE" } ] },
        { "not": { "u_has_effect": "molting_imminent" } }
      ]
    },
    "effect": [ { "u_add_effect": "molting_imminent", "intensity": 1, "duration": "PERMANENT" }, { "u_lose_effect": "molting" } ]
  },
  {
    "type": "effect_on_condition",
    "id": "chitin3_molt_timer3",
    "recurrence": [ "1 hours", "3 hours" ],
    "condition": {
      "and": [
        { "u_has_trait": "CHITIN2" },
        { "u_has_trait": "CHITIN3" },
        { "u_has_effect": "molting_imminent" },
        { "not": { "u_has_effect": "molting" } }
      ]
    },
    "effect": [
      { "u_add_effect": "narcosis", "duration": "15 minutes" },
      { "u_add_effect": "sleep", "duration": "15 minutes" },
      {
        "u_message": "Your exoskeleton locks up around you like a straitjacket, completely immobilizing you.  As you try to move, you begin to feel it painlessly rip, opening a hole through which you can slowly emerge, raw, soft, and vulnerable.",
        "type": "bad"
      },
      { "u_lose_trait": "CHITIN3" },
      { "u_lose_trait": "CHITIN2" },
      { "u_lose_trait": "CHITIN" },
      { "u_lose_effect": "molting_imminent" },
      { "u_spawn_item": "chitin_piece", "count": 4 },
      { "u_add_trait": "CHITIN_MOLTED" },
      { "u_add_trait": "CHITIN2_MOLTED" },
      { "u_add_trait": "CHITIN3_MOLTED" }
    ]
  },
  {
    "type": "effect_on_condition",
    "id": "chitin3_molt_timer4",
    "recurrence": [ "8 hours", "12 hours" ],
    "condition": {
      "and": [
        { "u_has_trait": "CHITIN2_MOLTED" },
        { "u_has_trait": "CHITIN3_MOLTED" },
        { "not": { "u_has_effect": "molting" } },
        { "not": { "u_has_effect": "molting_imminent" } }
      ]
    },
    "effect": [
      { "u_message": "Your exoskeleton has finished hardening.", "type": "good" },
      { "u_lose_trait": "CHITIN3_MOLTED" },
      { "u_lose_trait": "CHITIN2_MOLTED" },
      { "u_lose_trait": "CHITIN_MOLTED" },
      { "u_add_trait": "CHITIN" },
      { "u_add_trait": "CHITIN2" },
      { "u_add_trait": "CHITIN3" }
    ]
  },
  {
    "type": "effect_on_condition",
    "id": "chitin_carapace_molt_timer3",
    "recurrence": [ "1 hours", "3 hours" ],
    "condition": {
      "and": [
        { "u_has_trait": "CHITIN2" },
        { "u_has_trait": "CRUSTACEAN_CARAPACE" },
        { "u_has_effect": "molting_imminent" },
        { "not": { "u_has_effect": "molting" } }
      ]
    },
    "effect": [
      { "u_add_effect": "narcosis", "duration": "15 minutes" },
      { "u_add_effect": "sleep", "duration": "15 minutes" },
      {
        "u_message": "Your exoskeleton locks up around you like a straitjacket, completely immobilizing you.  As you try to move, you begin to feel it painlessly rip, opening a hole through which you can slowly emerge, raw, soft, and vulnerable.",
        "type": "bad"
      },
      { "u_lose_trait": "CRUSTACEAN_CARAPACE" },
      { "u_lose_trait": "CHITIN2" },
      { "u_lose_trait": "CHITIN" },
      { "u_lose_effect": "molting_imminent" },
      { "u_spawn_item": "chitin_piece", "count": 5 },
      { "u_add_trait": "CHITIN_MOLTED" },
      { "u_add_trait": "CHITIN2_MOLTED" },
      { "u_add_trait": "CRUSTACEAN_CARAPACE_MOLTED" }
    ]
  },
  {
    "type": "effect_on_condition",
    "id": "chitin_carapace_molt_timer4",
    "recurrence": [ "8 hours", "12 hours" ],
    "condition": {
      "and": [
        { "u_has_trait": "CHITIN2_MOLTED" },
        { "u_has_trait": "CRUSTACEAN_CARAPACE_MOLTED" },
        { "not": { "u_has_effect": "molting" } },
        { "not": { "u_has_effect": "molting_imminent" } }
      ]
    },
    "effect": [
      { "u_message": "Your exoskeleton has finished hardening.", "type": "good" },
      { "u_lose_trait": "CRUSTACEAN_CARAPACE_MOLTED" },
      { "u_lose_trait": "CHITIN2_MOLTED" },
      { "u_lose_trait": "CHITIN_MOLTED" },
      { "u_add_trait": "CHITIN" },
      { "u_add_trait": "CHITIN2" },
      { "u_add_trait": "CRUSTACEAN_CARAPACE" }
    ]
  },
  {
    "type": "effect_on_condition",
    "id": "rashy_skin",
    "recurrence": [ "2 hours", "24 hours" ],
    "condition": {
      "and": [
        { "u_has_trait": "SKIN_RASHY" },
        { "not": { "u_has_effect": "took_flumed" } },
        { "not": { "u_has_effect": "took_antihistamine" } },
        { "not": { "u_has_effect": "formication" } }
      ]
    },
    "effect": [ { "u_add_effect": "formication", "duration": "10 minutes", "target_part": "random" } ]
  },
  {
    "type": "effect_on_condition",
    "id": "hay_fever_spring_fall",
    "recurrence": [ "6 hours", "4 days" ],
    "condition": {
      "and": [
        { "u_has_trait": "SEASONAL_ALLERGIES" },
        { "or": [ { "is_season": "spring" }, { "is_season": "autumn" } ] },
        { "not": { "u_has_effect": "took_flumed" } },
        { "not": { "u_has_effect": "took_antihistamine" } },
        { "not": { "u_has_effect": "hay_fever" } }
      ]
    },
    "effect": [
      { "u_message": "Your eyes water and your nose itches.", "type": "bad" },
      { "u_add_effect": "hay_fever", "duration": { "math": [ "rand(28800) + 600" ] } }
    ]
  },
  {
    "type": "effect_on_condition",
    "id": "hay_fever_summer",
    "recurrence": [ "8 hours", "8 days" ],
    "condition": {
      "and": [
        { "u_has_trait": "SEASONAL_ALLERGIES" },
        { "is_season": "SUMMER" },
        { "not": { "u_has_effect": "took_flumed" } },
        { "not": { "u_has_effect": "took_antihistamine" } },
        { "not": { "u_has_effect": "hay_fever" } }
      ]
    },
    "effect": [
      { "u_message": "Your eyes water and your nose itches.", "type": "bad" },
      { "u_add_effect": "hay_fever", "duration": { "math": [ "rand(28800) + 600" ] } }
    ]
  },
  {
    "type": "effect_on_condition",
    "id": "sneeze",
    "recurrence": [ "45 seconds", "30 minutes" ],
    "condition": {
      "and": [
        { "u_has_effect": "hay_fever" },
        { "not": { "u_has_effect": "took_antihistamine" } },
        { "not": { "u_has_effect": "narcosis" } },
        { "not": { "u_has_effect": "sleep" } },
        { "not": "u_is_underwater" }
      ]
    },
    "effect": [
      { "u_message": "You sneeze!", "type": "bad" },
      { "u_add_effect": "sneezing", "duration": "1 second" },
      { "u_make_sound": "a sneeze!", "volume": 10, "type": "speech" }
    ]
  },
  {
    "type": "effect_on_condition",
    "id": "leaves_winter_timer",
    "recurrence": [ "15 hours", "60 hours" ],
    "condition": { "and": [ { "is_season": "winter" }, { "u_has_trait": "LEAVES" } ] },
    "effect": [
      { "u_message": "The grassy leaves on your head have succumbed to winter dormancy.", "type": "bad" },
      { "u_lose_trait": "LEAVES" },
      { "u_add_trait": "LEAVES_WINTER" }
    ]
  },
  {
    "type": "effect_on_condition",
    "id": "leaves_spring_summer_fall_timer",
    "recurrence": [ "15 hours", "60 hours" ],
    "condition": {
      "and": [
        { "or": [ { "is_season": "spring" }, { "is_season": "summer" }, { "is_season": "autumn" } ] },
        { "u_has_trait": "LEAVES_WINTER" }
      ]
    },
    "effect": [
      { "u_message": "Your leaves are looking green and healthy again.", "type": "good" },
      { "u_lose_trait": "LEAVES_WINTER" },
      { "u_add_trait": "LEAVES" }
    ]
  },
  {
    "type": "effect_on_condition",
    "id": "flowers_winter_timer",
    "recurrence": [ "15 hours", "60 hours" ],
    "condition": { "and": [ { "is_season": "winter" }, { "u_has_trait": "FLOWERS" } ] },
    "effect": [
      {
        "u_message": "A somber feeling comes over you as the last petals of your wilting flowers fall from your head.",
        "type": "bad"
      },
      { "u_lose_trait": "FLOWERS" },
      { "u_add_trait": "FLOWERS_WINTER" }
    ]
  },
  {
    "type": "effect_on_condition",
    "id": "flowers_spring_summer_fall_timer",
    "recurrence": [ "15 hours", "60 hours" ],
    "condition": {
      "and": [
        { "or": [ { "is_season": "spring" }, { "is_season": "summer" }, { "is_season": "autumn" } ] },
        { "u_has_trait": "FLOWERS_WINTER" }
      ]
    },
    "effect": [
      { "u_message": "You feel a giddy thrill as new flowers bloom from your scalp.", "type": "good" },
      { "u_lose_trait": "FLOWERS_WINTER" },
      { "u_add_trait": "FLOWERS" }
    ]
  },
  {
    "type": "effect_on_condition",
    "id": "leaves2_spring_summer_timer",
    "recurrence": [ "15 hours", "60 hours" ],
    "condition": {
      "and": [
        { "or": [ { "u_has_trait": "LEAVES2_FALL" }, { "u_has_trait": "LEAVES2_WINTER" } ] },
        { "or": [ { "is_season": "spring" }, { "is_season": "summer" } ] }
      ]
    },
    "effect": [
      { "u_message": "New green leaves are growing in on your head and arms.", "type": "good" },
      { "u_lose_trait": "LEAVES2_WINTER" },
      { "u_lose_trait": "LEAVES2_FALL" },
      { "u_add_trait": "LEAVES2" }
    ]
  },
  {
    "type": "effect_on_condition",
    "id": "leaves2_fall_timer",
    "recurrence": [ "15 hours", "60 hours" ],
    "condition": {
      "and": [ { "or": [ { "u_has_trait": "LEAVES2" }, { "u_has_trait": "LEAVES2_WINTER" } ] }, { "is_season": "autumn" } ]
    },
    "effect": [
      { "u_message": "Your leaves are turning and starting to drop as the season changes.", "type": "good" },
      { "u_lose_trait": "LEAVES2" },
      { "u_lose_trait": "LEAVES2_WINTER" },
      { "u_spawn_item": "leaves", "count": 1 },
      { "u_add_trait": "LEAVES2_FALL" }
    ]
  },
  {
    "type": "effect_on_condition",
    "id": "leaves2_winter_timer",
    "recurrence": [ "15 hours", "60 hours" ],
    "condition": { "and": [ { "or": [ { "u_has_trait": "LEAVES2" }, { "u_has_trait": "LEAVES2_FALL" } ] }, { "is_season": "winter" } ] },
    "effect": [
      { "u_message": "The last of your leaves fall, leaving your head and arms bare.", "type": "bad" },
      { "u_lose_trait": "LEAVES2" },
      { "u_lose_trait": "LEAVES2_FALL" },
      { "u_spawn_item": "leaves", "count": 1 },
      { "u_add_trait": "LEAVES2_WINTER" }
    ]
  },
  {
    "type": "effect_on_condition",
    "id": "leaves3_spring_summer_timer",
    "recurrence": [ "15 hours", "60 hours" ],
    "condition": {
      "and": [
        { "or": [ { "u_has_trait": "LEAVES3_FALL" }, { "u_has_trait": "LEAVES3_WINTER" } ] },
        { "or": [ { "is_season": "spring" }, { "is_season": "summer" } ] }
      ]
    },
    "effect": [
      { "u_message": "New green leaves are growing in on your head and upper limbs.", "type": "good" },
      { "u_lose_trait": "LEAVES3_WINTER" },
      { "u_lose_trait": "LEAVES3_FALL" },
      { "u_add_trait": "LEAVES3" }
    ]
  },
  {
    "type": "effect_on_condition",
    "id": "leaves3_fall_timer",
    "recurrence": [ "15 hours", "60 hours" ],
    "condition": {
      "and": [ { "or": [ { "u_has_trait": "LEAVES3" }, { "u_has_trait": "LEAVES3_WINTER" } ] }, { "is_season": "autumn" } ]
    },
    "effect": [
      {
        "u_message": "Your leaves have begun taking on the red-gold hues of fall.  A few have fallen already.",
        "type": "good"
      },
      { "u_lose_trait": "LEAVES3" },
      { "u_lose_trait": "LEAVES3_WINTER" },
      { "u_spawn_item": "leaves", "count": 1 },
      { "u_add_trait": "LEAVES3_FALL" }
    ]
  },
  {
    "type": "effect_on_condition",
    "id": "leaves3_winter_timer",
    "recurrence": [ "15 hours", "60 hours" ],
    "condition": { "and": [ { "or": [ { "u_has_trait": "LEAVES3" }, { "u_has_trait": "LEAVES3_FALL" } ] }, { "is_season": "winter" } ] },
    "effect": [
      { "u_message": "The last of your leaves fall, leaving your head and upper limbs bare.", "type": "bad" },
      { "u_lose_trait": "LEAVES3" },
      { "u_lose_trait": "LEAVES3_FALL" },
      { "u_spawn_item": "leaves", "count": 1 },
      { "u_add_trait": "LEAVES3_WINTER" }
    ]
  },
  {
    "type": "effect_on_condition",
    "id": "rosebuds_spring_timer",
    "recurrence": [ "15 hours", "60 hours" ],
    "condition": {
      "and": [
        {
          "or": [ { "u_has_trait": "ROSEBUDS_SUMMER" }, { "u_has_trait": "ROSEBUDS_FALL" }, { "u_has_trait": "ROSEBUDS_WINTER" } ]
        },
        { "is_season": "spring" }
      ]
    },
    "effect": [
      {
        "u_message": "Spring must be here, the new buds growing from your scalp are giving off a lovely scent.",
        "type": "good"
      },
      { "u_lose_trait": "ROSEBUDS_WINTER" },
      { "u_lose_trait": "ROSEBUDS_SUMMER" },
      { "u_lose_trait": "ROSEBUDS_FALL" },
      { "u_add_trait": "ROSEBUDS" }
    ]
  },
  {
    "type": "effect_on_condition",
    "id": "rosebuds_summer_timer",
    "recurrence": [ "15 hours", "60 hours" ],
    "condition": {
      "and": [
        { "or": [ { "u_has_trait": "ROSEBUDS" }, { "u_has_trait": "ROSEBUDS_FALL" }, { "u_has_trait": "ROSEBUDS_WINTER" } ] },
        { "is_season": "summer" }
      ]
    },
    "effect": [
      {
        "u_message": "Your blossoms come into full bloom, sending a brief flush of warmth through your body.",
        "type": "good"
      },
      { "u_lose_trait": "ROSEBUDS_WINTER" },
      { "u_lose_trait": "ROSEBUDS" },
      { "u_lose_trait": "ROSEBUDS_FALL" },
      { "u_add_trait": "ROSEBUDS_SUMMER" }
    ]
  },
  {
    "type": "effect_on_condition",
    "id": "rosebuds_fall_timer_plant",
    "recurrence": [ "15 hours", "60 hours" ],
    "condition": {
      "and": [
        { "or": [ { "u_has_trait": "ROSEBUDS" }, { "u_has_trait": "ROSEBUDS_SUMMER" }, { "u_has_trait": "ROSEBUDS_WINTER" } ] },
        { "u_has_trait": "THRESH_PLANT" },
        { "is_season": "autumn" }
      ]
    },
    "effect": [
      {
        "u_message": "Your flowers have withered away and died.  In their place, a few small fruits hang from your head.",
        "type": "good"
      },
      { "u_lose_trait": "ROSEBUDS_WINTER" },
      { "u_lose_trait": "ROSEBUDS" },
      { "u_lose_trait": "ROSEBUDS_SUMMER" },
      { "u_add_trait": "ROSEBUDS_FALL" }
    ]
  },
  {
    "type": "effect_on_condition",
    "id": "picked_rosebuds_fall",
    "recurrence": [ "1 seconds", "1 seconds" ],
    "condition": { "and": [ { "u_has_trait": "ROSEBUDS_FALL_active" } ] },
    "effect": [
      { "u_lose_trait": "ROSEBUDS_FALL_active" },
      { "u_spawn_item": "mutfruit", "count": 1 },
      { "u_add_trait": "ROSEBUDS_FALL_PICKED" }
    ]
  },
  {
    "type": "effect_on_condition",
    "id": "rosebuds_fall_timer_elfa",
    "//": "Only true plants bear fruit. Elves just look pretty for longer.",
    "recurrence": [ "15 hours", "60 hours" ],
    "condition": {
      "and": [
        { "or": [ { "u_has_trait": "ROSEBUDS" }, { "u_has_trait": "ROSEBUDS" }, { "u_has_trait": "ROSEBUDS_WINTER" } ] },
        { "not": { "u_has_trait": "THRESH_PLANT" } },
        { "is_season": "autumn" }
      ]
    },
    "effect": [
      {
        "u_message": "Your blossoms come into full bloom, sending a brief flush of warmth through your body.",
        "type": "good"
      },
      { "u_lose_trait": "ROSEBUDS_WINTER" },
      { "u_lose_trait": "ROSEBUDS" },
      { "u_lose_trait": "ROSEBUDS_FALL" },
      { "u_add_trait": "ROSEBUDS_SUMMER" }
    ]
  },
  {
    "type": "effect_on_condition",
    "id": "rosebuds_winter_timer",
    "recurrence": [ "15 hours", "60 hours" ],
    "condition": {
      "and": [
        { "or": [ { "u_has_trait": "ROSEBUDS" }, { "u_has_trait": "ROSEBUDS_FALL" }, { "u_has_trait": "ROSEBUDS_SUMMER" } ] },
        { "is_season": "winter" }
      ]
    },
    "effect": [
      {
        "u_message": "Winter claims the last few vestiges of your flowers, leaving your crown bare of adornment.",
        "type": "bad"
      },
      { "u_lose_trait": "ROSEBUDS_SUMMER" },
      { "u_lose_trait": "ROSEBUDS" },
      { "u_lose_trait": "ROSEBUDS_FALL" },
      { "u_add_trait": "ROSEBUDS_WINTER" }
    ]
  },
  {
    "type": "effect_on_condition",
    "id": "shed_summer_timer_lupine",
    "recurrence": [ "1 days", "7 days" ],
    "condition": { "and": [ { "is_season": "summer" }, { "u_has_trait": "LUPINE_FUR" } ] },
    "effect": [
      { "u_message": "You've been shedding for a while, and your coat feels noticeably lighter.", "type": "good" },
      { "u_lose_trait": "LUPINE_FUR" },
      { "u_add_trait": "LUPINE_FUR_SUMMER" }
    ]
  },
  {
    "type": "effect_on_condition",
    "id": "regrow_timer_lupine",
    "recurrence": [ "5 days", "15 days" ],
    "condition": { "and": [ { "u_has_trait": "LUPINE_FUR_SUMMER" }, { "not": { "is_season": "summer" } } ] },
    "effect": [
      { "u_message": "It looks like your coat has grown back in for the colder seasons.", "type": "good" },
      { "u_lose_trait": "LUPINE_FUR_SUMMER" },
      { "u_add_trait": "LUPINE_FUR" }
    ]
  },
  {
    "type": "effect_on_condition",
    "id": "shed_summer_timer_ursine",
    "recurrence": [ "1 days", "7 days" ],
    "condition": { "and": [ { "is_season": "summer" }, { "u_has_trait": "URSINE_FUR" } ] },
    "effect": [
      { "u_message": "You've been shedding for a while, and your coat feels noticeably lighter.", "type": "good" },
      { "u_lose_trait": "URSINE_FUR" },
      { "u_add_trait": "URSINE_FUR_SUMMER" }
    ]
  },
  {
    "type": "effect_on_condition",
    "id": "regrow_timer_ursine",
    "recurrence": [ "5 days", "15 days" ],
    "condition": { "and": [ { "u_has_trait": "URSINE_FUR_SUMMER" }, { "not": { "is_season": "summer" } } ] },
    "effect": [
      { "u_message": "It looks like your coat has grown back in for the colder seasons.", "type": "good" },
      { "u_lose_trait": "URSINE_FUR_SUMMER" },
      { "u_add_trait": "URSINE_FUR" }
    ]
  },
  {
    "type": "effect_on_condition",
    "id": "seasonal_affective_fall",
    "recurrence": [ "5 days", "20 days" ],
    "condition": {
      "and": [ { "u_has_trait": "SEASONAL_AFFECTIVE" }, { "is_season": "autumn" }, { "not": { "u_has_effect": "took_prozac" } } ]
    },
    "effect": [
      { "u_message": "It's only fall, but you already miss the summer sun.", "type": "bad" },
      {
        "u_add_morale": "morale_feeling_bad",
        "bonus": -15,
        "max_bonus": -15,
        "duration": { "math": [ "rand(216000) + 86400" ] }
      }
    ]
  },
  {
    "type": "effect_on_condition",
    "id": "seasonal_affective_winter",
    "recurrence": [ "3 days", "12 days" ],
    "condition": {
      "and": [ { "u_has_trait": "SEASONAL_AFFECTIVE" }, { "is_season": "winter" }, { "not": { "u_has_effect": "took_prozac" } } ]
    },
    "effect": [
      { "u_message": "The long, cold nights really get you feeling down.", "type": "bad" },
      {
        "u_add_morale": "morale_feeling_bad",
        "bonus": -15,
        "max_bonus": -15,
        "duration": { "math": [ "rand(432000) + 86400" ] }
      }
    ]
  },
  {
    "type": "effect_on_condition",
    "id": "EOC_ink_grand_spray",
    "//": "will cast 'ink_gland_spray' spell when player has stored ink charges",
    "condition": { "math": [ "u_effect_intensity('ink_gland_ink')", ">", "1" ] },
    "effect": [
      { "u_cast_spell": { "id": "ink_gland_spray" } },
      { "u_message": "Your ink glands spray some ink into your attacker's eyes!", "type": "good" },
      {
        "u_add_effect": "ink_gland_ink",
        "duration": "PERMANENT",
        "intensity": { "math": [ "u_effect_intensity('ink_gland_ink') - 1" ] }
      }
    ]
  },
  {
    "type": "effect_on_condition",
    "id": "EOC_ink_gland_recharge_timer",
    "//": "will regenerate ink for ink glands to spray ~3 charges per hour",
    "recurrence": [ "18 minutes", "22 minutes" ],
    "condition": {
      "and": [
        { "u_has_trait": "INK_GLANDS" },
        { "not": { "u_has_effect": "ink_gland_ink", "intensity": 4 } },
        { "math": [ "u_val('stored_kcal_percentage')", ">", "33" ] },
        { "math": [ "u_val('instant_thirst')", "<", "240" ] }
      ]
    },
    "effect": [
      { "math": [ "u_val('stored_kcal')", "-=", "47" ] },
      { "math": [ "u_val('thirst')", "+=", "4" ] },
      {
        "u_add_effect": "ink_gland_ink",
        "duration": "PERMANENT",
        "intensity": { "math": [ "u_effect_intensity('ink_gland_ink') + 1" ] }
      }
    ]
  },
  {
    "type": "effect_on_condition",
    "id": "EOC_ink_gland_ink_cleanup",
    "eoc_type": "EVENT",
    "required_event": "loses_mutation",
    "//": "will remove ink_gland_ink effect when the mutation is lost",
    "condition": { "and": [ { "u_has_effect": "ink_gland_ink" }, { "compare_string": [ "INK_GLANDS", { "context_val": "trait" } ] } ] },
    "effect": [ { "u_lose_effect": "ink_gland_ink" } ]
  },
  {
    "type": "effect_on_condition",
    "id": "EOC_insect_wings_shutoff",
    "recurrence": [ "1 seconds", "1 seconds" ],
    "condition": { "and": [ { "math": [ "u_val('stamina')", "<", "3000" ] }, { "u_has_trait": "WINGS_INSECT_active" } ] },
    "effect": [
      { "u_activate_trait": "WINGS_INSECT" },
      { "u_message": "You don't have the stamina to keep buzzing.", "type": "bad" }
    ]
  },
  {
    "type": "effect_on_condition",
<<<<<<< HEAD
    "id": "EOC_insect_wings_lose",
    "recurrence": [ "1 seconds", "1 seconds" ],
    "condition": { "and": [ { "u_has_trait": "WINGS_INSECT_active" }, { "not": { "u_has_trait": "WINGS_INSECT" } } ] },
    "effect": [ { "u_lose_trait": "WINGS_INSECT_active" } ]
  },
  {
    "type": "effect_on_condition",
    "id": "EOC_EAGLEEYED_NIGHT",
    "condition": { "and": [ { "u_has_trait": "EAGLEEYED" }, { "not": { "u_has_trait": "EAGLEEYED_NIGHT" } }, { "not": "is_day" } ] },
    "recurrence": [ "1 seconds", "1 seconds" ],
    "effect": [ { "u_lose_trait": "EAGLEEYED_DAY" }, { "u_add_trait": "EAGLEEYED_NIGHT" } ]
  },
  {
    "type": "effect_on_condition",
    "id": "EOC_EAGLEEYED_DAY",
    "condition": { "and": [ { "u_has_trait": "EAGLEEYED" }, { "not": { "u_has_trait": "EAGLEEYED_DAY" } }, "is_day" ] },
    "recurrence": [ "1 seconds", "1 seconds" ],
    "effect": [ { "u_lose_trait": "EAGLEEYED_NIGHT" }, { "u_add_trait": "EAGLEEYED_DAY" } ]
  },
  {
    "type": "effect_on_condition",
    "id": "EOC_EAGLEEYED_lose",
    "condition": {
      "and": [
        { "or": [ { "u_has_trait": "EAGLEEYED_NIGHT" }, { "u_has_trait": "EAGLEEYED_DAY" } ] },
        { "not": { "u_has_trait": "EAGLEEYED" } }
      ]
    },
    "recurrence": [ "1 seconds", "1 seconds" ],
    "effect": [ { "u_lose_trait": "EAGLEEYED_NIGHT" }, { "u_lose_trait": "EAGLEEYED_DAY" } ]
  },
  {
    "type": "effect_on_condition",
    "id": "EOC_BARK2_initialize",
    "condition": {
      "and": [
        { "u_has_trait": "BARK2_a" },
        { "not": { "u_has_trait": "BARK2_b" } },
        { "not": { "u_has_trait": "BARK2_c" } },
        { "not": { "u_has_trait": "BARK2_d" } }
      ]
    },
    "recurrence": [ "1 seconds", "1 seconds" ],
    "effect": [ { "u_add_trait": "BARK2_b" } ]
  },
  {
    "type": "effect_on_condition",
    "id": "EOC_BARK2_lose",
    "condition": {
      "and": [
        { "not": { "u_has_trait": "BARK2_a" } },
        { "or": [ { "u_has_trait": "BARK2_b" }, { "u_has_trait": "BARK2_c" }, { "u_has_trait": "BARK2_d" } ] }
      ]
    },
    "recurrence": [ "1 seconds", "1 seconds" ],
    "effect": [ { "u_lose_trait": "BARK2_b" }, { "u_lose_trait": "BARK2_c" }, { "u_lose_trait": "BARK2_d" } ]
  },
  {
    "type": "effect_on_condition",
    "id": "EOC_BIOLUM1_lose",
    "condition": { "and": [ { "u_has_trait": "BIOLUM1_active" }, { "not": { "u_has_trait": "BIOLUM1" } } ] },
    "recurrence": [ "1 seconds", "1 seconds" ],
    "effect": [ { "u_lose_trait": "BIOLUM1_active" } ]
  },
  {
    "type": "effect_on_condition",
    "id": "EOC_BIOLUM2_lose",
    "condition": { "and": [ { "u_has_trait": "BIOLUM2_active" }, { "not": { "u_has_trait": "BIOLUM2" } } ] },
    "recurrence": [ "1 seconds", "1 seconds" ],
    "effect": [ { "u_lose_trait": "BIOLUM2_active" } ]
  },
  {
    "type": "effect_on_condition",
    "id": "EOC_CLAWS_RETRACT_lose",
    "condition": { "and": [ { "u_has_trait": "CLAWS_RETRACT_active" }, { "not": { "u_has_trait": "CLAWS_RETRACT" } } ] },
    "recurrence": [ "1 seconds", "1 seconds" ],
    "effect": [ { "u_lose_trait": "CLAWS_RETRACT_active" } ]
  },
  {
    "type": "effect_on_condition",
    "id": "EOC_JEKYLL_deactivate",
    "condition": {
      "and": [
        { "u_has_trait": "HYDE" },
        { "math": [ "u_val('morale') > -50" ] },
        { "math": [ "time_since('midnight', 'unit': 'hours') > 6" ] },
        { "math": [ "time_since('midnight', 'unit': 'hours') < 21" ] }
      ]
    },
    "recurrence": [ "1 seconds", "1 seconds" ],
    "effect": [
      { "u_add_trait": "HYDE_inactive" },
      { "u_message": "Your anger subsides, and you return to normal.", "type": "warning" },
      { "u_lose_trait": "HYDE" }
=======
    "id": "EOC_social1_bonus",
    "recurrence": [ "10 minutes", "30 minutes" ],
    "//": "Alcohol and sedatives prevent the bad effects of these EOCs.  Antidepressants prevent (but don't remove) both the good and bad effects, keeping you at a baseline state.",
    "condition": {
      "and": [
        { "u_has_flag": "SOCIAL1" },
        { "not": { "u_has_effect": "took_prozac" } },
        { "math": [ "u_characters_nearby('radius': 30)", ">", "0" ] },
        { "not": { "u_has_effect": "narcosis" } }
      ]
    },
    "effect": [
      { "u_lose_effect": "social_dissatisfied" },
      { "u_lose_effect": "social_satisfied" },
      { "u_add_effect": "social_satisfied", "duration": "2 hours" }
    ]
  },
  {
    "type": "effect_on_condition",
    "id": "EOC_social2_bonus",
    "recurrence": [ "10 minutes", "30 minutes" ],
    "condition": {
      "and": [
        { "u_has_flag": "SOCIAL2" },
        { "not": { "u_has_effect": "took_prozac" } },
        { "math": [ "u_characters_nearby('radius': 30, 'attitude': 'allies')", ">", "0" ] },
        { "not": { "u_has_effect": "narcosis" } }
      ]
    },
    "effect": [
      { "u_lose_effect": "social_dissatisfied" },
      { "u_lose_effect": "social_satisfied" },
      { "u_add_effect": "social_satisfied", "duration": "6 hours" }
    ]
  },
  {
    "type": "effect_on_condition",
    "id": "EOC_social2_penalty",
    "recurrence": [ "30 minutes", "90 minutes" ],
    "condition": {
      "and": [
        { "u_has_flag": "SOCIAL2" },
        { "math": [ "u_characters_nearby('radius': 30, 'attitude': 'allies')", "==", "0" ] },
        { "not": { "u_has_effect": "took_prozac" } },
        { "not": { "u_has_effect": "valium" } },
        { "not": { "u_has_effect": "took_xanax" } },
        { "not": { "u_has_effect": "drunk" } },
        { "not": { "u_has_effect": "narcosis" } }
      ]
    },
    "effect": [
      { "u_lose_effect": "social_satisfied" },
      {
        "u_add_effect": "social_dissatisfied",
        "duration": "PERMANENT",
        "intensity": { "math": [ "u_effect_intensity('social_dissatisfied') + 1" ] }
      },
      { "u_message": "You could use some friendly company.", "type": "bad" }
    ]
  },
  {
    "type": "effect_on_condition",
    "id": "EOC_asocial1_bonus",
    "recurrence": [ "10 minutes", "30 minutes" ],
    "condition": {
      "and": [
        { "u_has_flag": "ASOCIAL1" },
        { "not": { "u_has_effect": "took_prozac" } },
        { "math": [ "u_characters_nearby('radius': 30)", "==", "0" ] },
        { "not": { "u_has_effect": "narcosis" } }
      ]
    },
    "effect": [
      { "u_lose_effect": "asocial_dissatisfied" },
      { "u_lose_effect": "asocial_satisfied" },
      { "u_add_effect": "asocial_satisfied", "duration": "2 hours" }
    ]
  },
  {
    "type": "effect_on_condition",
    "id": "EOC_asocial2_bonus",
    "recurrence": [ "10 minutes", "30 minutes" ],
    "condition": {
      "and": [
        { "u_has_flag": "ASOCIAL2" },
        { "math": [ "u_characters_nearby('radius': 30)", "==", "0" ] },
        { "not": { "u_has_effect": "took_prozac" } },
        { "not": { "u_has_effect": "narcosis" } }
      ]
    },
    "effect": [ { "u_lose_effect": "asocial_dissatisfied" }, { "u_add_effect": "asocial_satisfied", "duration": "6 hours" } ]
  },
  {
    "type": "effect_on_condition",
    "id": "EOC_asocial2_penalty",
    "recurrence": [ "30 minutes", "90 minutes" ],
    "condition": {
      "and": [
        { "u_has_flag": "ASOCIAL2" },
        { "not": { "u_has_effect": "took_prozac" } },
        { "not": { "u_has_effect": "valium" } },
        { "not": { "u_has_effect": "took_xanax" } },
        { "not": { "u_has_effect": "drunk" } },
        { "math": [ "u_characters_nearby('radius': 30)", ">", "0" ] },
        { "not": { "u_has_effect": "narcosis" } }
      ]
    },
    "effect": [
      { "u_lose_effect": "asocial_satisfied" },
      {
        "u_add_effect": "asocial_dissatisfied",
        "duration": "PERMANENT",
        "intensity": { "math": [ "u_effect_intensity('asocial_dissatisfied') + 1" ] }
      },
      { "u_message": "You'd really rather be by yourself.", "type": "bad" }
>>>>>>> e5fd033b
    ]
  },
  {
    "type": "effect_on_condition",
<<<<<<< HEAD
    "id": "EOC_JEKYLL_activate",
    "condition": {
      "and": [
        { "u_has_trait": "JEKYLL" },
        { "not": { "u_has_trait": "HYDE" } },
        { "not": { "u_has_effect": "narcosis" } },
        { "not": { "u_has_effect": "sleep" } },
        {
          "or": [
            { "math": [ "time_since('midnight', 'unit': 'hours') < 6" ] },
            { "math": [ "time_since('midnight', 'unit': 'hours') > 21" ] },
            { "math": [ "u_val('morale') <= -50" ] }
          ]
        }
      ]
    },
    "recurrence": [ "1 seconds", "1 seconds" ],
    "effect": [
      { "u_add_trait": "HYDE" },
      { "u_message": "Everything is terrible and it makes you so ANGRY!", "type": "warning" },
      { "u_lose_trait": "HYDE_inactive" }
    ]
  },
  {
    "type": "effect_on_condition",
    "id": "EOC_JEKYLL_lose",
    "condition": {
      "and": [ { "not": { "u_has_trait": "JEKYLL" } }, { "or": [ { "u_has_trait": "HYDE_inactive" }, { "u_has_trait": "HYDE" } ] } ]
    },
    "recurrence": [ "1 seconds", "1 seconds" ],
    "effect": [ { "u_lose_trait": "HYDE_inactive" }, { "u_lose_trait": "HYDE" } ]
=======
    "id": "EOC_social_reset_sleep",
    "recurrence": [ "30 minutes", "45 minutes" ],
    "condition": {
      "and": [
        { "or": [ { "u_has_effect": "narcosis" }, { "u_has_effect": "sleep" } ] },
        { "or": [ { "u_has_effect": "social_dissatisfied" }, { "u_has_effect": "social_dissatisfied" } ] }
      ]
    },
    "effect": [ { "u_lose_effect": "asocial_dissatisfied" }, { "u_lose_effect": "social_dissatisfied" } ]
  },
  {
    "type": "effect_on_condition",
    "id": "EOC_social_reset_drugs",
    "recurrence": [ "1 seconds", "1 seconds" ],
    "//": "Sedatives are effective at acutely treating social anxiety/autophobia.  Enjoy your benzo addiction, survivors.",
    "condition": {
      "and": [
        { "or": [ { "u_has_effect": "valium" }, { "u_has_effect": "took_xanax" } ] },
        { "or": [ { "u_has_effect": "social_dissatisfied" }, { "u_has_effect": "social_dissatisfied" } ] }
      ]
    },
    "effect": [ { "u_lose_effect": "asocial_dissatisfied" }, { "u_lose_effect": "social_dissatisfied" } ]
>>>>>>> e5fd033b
  }
]<|MERGE_RESOLUTION|>--- conflicted
+++ resolved
@@ -700,7 +700,6 @@
   },
   {
     "type": "effect_on_condition",
-<<<<<<< HEAD
     "id": "EOC_insect_wings_lose",
     "recurrence": [ "1 seconds", "1 seconds" ],
     "condition": { "and": [ { "u_has_trait": "WINGS_INSECT_active" }, { "not": { "u_has_trait": "WINGS_INSECT" } } ] },
@@ -795,7 +794,9 @@
       { "u_add_trait": "HYDE_inactive" },
       { "u_message": "Your anger subsides, and you return to normal.", "type": "warning" },
       { "u_lose_trait": "HYDE" }
-=======
+  },
+  {
+    "type": "effect_on_condition",
     "id": "EOC_social1_bonus",
     "recurrence": [ "10 minutes", "30 minutes" ],
     "//": "Alcohol and sedatives prevent the bad effects of these EOCs.  Antidepressants prevent (but don't remove) both the good and bad effects, keeping you at a baseline state.",
@@ -911,12 +912,10 @@
         "intensity": { "math": [ "u_effect_intensity('asocial_dissatisfied') + 1" ] }
       },
       { "u_message": "You'd really rather be by yourself.", "type": "bad" }
->>>>>>> e5fd033b
-    ]
-  },
-  {
-    "type": "effect_on_condition",
-<<<<<<< HEAD
+    ]
+  },
+  {
+    "type": "effect_on_condition",
     "id": "EOC_JEKYLL_activate",
     "condition": {
       "and": [
@@ -948,7 +947,9 @@
     },
     "recurrence": [ "1 seconds", "1 seconds" ],
     "effect": [ { "u_lose_trait": "HYDE_inactive" }, { "u_lose_trait": "HYDE" } ]
-=======
+  },
+  {
+    "type": "effect_on_condition",
     "id": "EOC_social_reset_sleep",
     "recurrence": [ "30 minutes", "45 minutes" ],
     "condition": {
@@ -971,6 +972,5 @@
       ]
     },
     "effect": [ { "u_lose_effect": "asocial_dissatisfied" }, { "u_lose_effect": "social_dissatisfied" } ]
->>>>>>> e5fd033b
   }
 ]