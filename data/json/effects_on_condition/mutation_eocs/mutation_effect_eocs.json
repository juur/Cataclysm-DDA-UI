--- conflicted
+++ resolved
@@ -688,60 +688,6 @@
   },
   {
     "type": "effect_on_condition",
-<<<<<<< HEAD
-    "id": "reset_all_hair_types",
-    "//": "This will reset all hair types for the purposes of applying new ones.",
-    "effect": [
-      { "run_eocs": "reset_hair_dye_color" },
-      { "u_lose_trait": "hair_buzzcut" },
-      { "u_lose_trait": "hair_crewcut" },
-      { "u_lose_trait": "hair_short" },
-      { "u_lose_trait": "hair_short_no_fringe" },
-      { "u_lose_trait": "hair_short_over_eye" },
-      { "u_lose_trait": "hair_medium" },
-      { "u_lose_trait": "hair_mohawk" },
-      { "u_lose_trait": "hair_long" },
-      { "u_lose_trait": "hair_long_mohawk" },
-      { "u_lose_trait": "hair_mullet" },
-      { "u_lose_trait": "hair_long_over_eye" },
-      { "u_lose_trait": "hair_messy" },
-      { "u_lose_trait": "hair_very_long" },
-      { "u_lose_trait": "hair_extremely_long" },
-      { "u_lose_trait": "hair_body_length" }
-    ]
-  },
-  {
-    "type": "effect_on_condition",
-    "id": "reset_all_beard_types",
-    "//": "This will reset all beard types for the purposes of applying new ones.",
-    "effect": [
-      { "u_lose_trait": "FACIAL_HAIR_NECKBEARD" },
-      { "u_lose_trait": "FACIAL_HAIR_SIDEBURNS" },
-      { "u_lose_trait": "FACIAL_HAIR_SOUL_PATCH" },
-      { "u_lose_trait": "FACIAL_HAIR_CHIN_STRIP" },
-      { "u_lose_trait": "FACIAL_HAIR_3DAYSTUBBLE" },
-      { "u_lose_trait": "FACIAL_HAIR_TOOTHBRUSH" },
-      { "u_lose_trait": "FACIAL_HAIR_CHIN_STRAP" },
-      { "u_lose_trait": "FACIAL_HAIR_MUSTACHE" },
-      { "u_lose_trait": "FACIAL_HAIR_NECKBEARD" },
-      { "u_lose_trait": "FACIAL_HAIR_WALRUS" },
-      { "u_lose_trait": "FACIAL_HAIR_ZAPPA" },
-      { "u_lose_trait": "FACIAL_HAIR_GOATEE" },
-      { "u_lose_trait": "FACIAL_HAIR_CIRCLE" },
-      { "u_lose_trait": "FACIAL_HAIR_SHORTBOXED" },
-      { "u_lose_trait": "FACIAL_HAIR_HORSESHOE" },
-      { "u_lose_trait": "FACIAL_HAIR_MUTTONCHOPS" },
-      { "u_lose_trait": "FACIAL_HAIR_GUNSLINGER" },
-      { "u_lose_trait": "FACIAL_HAIR_CHIN_CURTAIN" },
-      { "u_lose_trait": "FACIAL_HAIR_HANDLEBAR" },
-      { "u_lose_trait": "FACIAL_HAIR_VANDYKE" },
-      { "u_lose_trait": "FACIAL_HAIR_BEARD" },
-      { "u_lose_trait": "FACIAL_HAIR_ANCHOR" },
-      { "u_lose_trait": "FACIAL_HAIR_ROYALE" },
-      { "u_lose_trait": "FACIAL_HAIR_SHENANDOAH" },
-      { "u_lose_trait": "FACIAL_HAIR_BEARD_LONG" },
-      { "u_lose_trait": "FACIAL_HAIR_BEARD_VERY_LONG" }
-=======
     "id": "EOC_insect_wings_shutoff",
     "recurrence": [ "1 seconds", "1 seconds" ],
     "condition": {
@@ -750,7 +696,6 @@
     "effect": [
       { "u_activate_trait": "WINGS_INSECT_active" },
       { "u_message": "You don't have the stamina to keep buzzing.", "type": "bad" }
->>>>>>> 1ef49f3d
     ]
   }
 ]