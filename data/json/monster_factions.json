[
  {
    "//": "After changing this file, you might want to run the 'generate_monfactions_attitude_matrix' on-demand test",
    "type": "MONSTER_FACTION",
    "name": "",
    "base_faction": "",
    "by_mood": [ "" ]
  },
  {
    "type": "MONSTER_FACTION",
    "name": "factionless",
    "by_mood": "factionless"
  },
  {
    "type": "MONSTER_FACTION",
    "name": "human",
    "neutral": [ "mech_bot" ],
    "by_mood": "exodii"
  },
  {
    "type": "MONSTER_FACTION",
    "name": "player",
    "base_faction": "human"
  },
  {
    "type": "MONSTER_FACTION",
    "name": "zombie",
    "friendly": [ "slime" ],
    "neutral": [ "cult", "small_animal", "fish", "insect", "aquatic_predator" ],
    "by_mood": [ "ant", "acid_ant", "bee", "wasp" ]
  },
  {
    "type": "MONSTER_FACTION",
    "name": "zombie_aquatic",
    "base_faction": "zombie",
    "hate": [ "aquatic_predator" ],
    "by_mood": [ "fish" ]
  },
  {
    "type": "MONSTER_FACTION",
    "name": "science",
    "base_faction": "zombie",
    "neutral": [ "defense_bot", "mech_bot" ]
  },
  {
    "type": "MONSTER_FACTION",
    "name": "cult",
    "base_faction": "zombie",
    "neutral": [ "slime", "zombie", "nether", "vortex" ],
    "by_mood": "leech_plant"
  },
  {
    "type": "MONSTER_FACTION",
    "name": "animal",
    "by_mood": "animal",
    "neutral": [ "small_animal", "fish", "bot", "aquatic_predator", "robofac" ]
  },
  {
    "type": "MONSTER_FACTION",
    "name": "small_animal",
    "base_faction": "animal",
    "neutral": [ "zombie", "fish", "exodii", "nether", "animal" ],
    "by_mood": [ "cat", "bear", "fox", "big_cat", "dog", "wolf" ]
  },
  {
    "type": "MONSTER_FACTION",
    "name": "herbivore",
    "base_faction": "animal",
    "neutral": [ "small_animal", "fish", "exodii" ]
  },
  {
    "type": "MONSTER_FACTION",
    "name": "vermin",
    "base_faction": "small_animal"
  },
  {
    "type": "MONSTER_FACTION",
    "name": "bear",
    "base_faction": "animal",
    "//": "Hunts small things, can't resist honey",
    "by_mood": "fish",
    "hate": [ "small_animal", "bee" ]
  },
  {
    "type": "MONSTER_FACTION",
    "name": "fox",
    "base_faction": "animal",
    "hate": "small_animal"
  },
  {
    "type": "MONSTER_FACTION",
    "name": "big_cat",
    "base_faction": "animal",
    "by_mood": "fish",
    "hate": [ "small_animal", "herbivore" ]
  },
  {
    "type": "MONSTER_FACTION",
    "name": "cat",
    "base_faction": "small_animal",
    "hate": "small_animal"
  },
  {
    "type": "MONSTER_FACTION",
    "name": "dog",
    "base_faction": "animal",
    "hate": "small_animal"
  },
  {
    "type": "MONSTER_FACTION",
    "name": "pig",
    "base_faction": "herbivore"
  },
  {
    "type": "MONSTER_FACTION",
    "name": "wolf",
    "base_faction": "animal",
    "hate": [ "small_animal", "herbivore" ]
  },
  {
    "type": "MONSTER_FACTION",
    "name": "rat",
    "base_faction": "vermin"
  },
  {
    "type": "MONSTER_FACTION",
    "name": "fish",
    "base_faction": "animal",
    "hate": [ "aquatic_predator", "zombie_aquatic", "gator", "crayfish" ],
    "by_mood": [ "bear", "big_cat" ],
    "neutral": [ "zombie", "bot", "animal", "small_animal", "exodii", "plant", "nether", "jabberwock", "insect", "mutant", "fungus" ]
  },
  {
    "type": "MONSTER_FACTION",
    "name": "nether",
    "neutral": [ "cult", "small_animal", "fish", "slime", "mi-go" ],
    "by_mood": [ "leech_plant", "vortex" ]
  },
  {
    "type": "MONSTER_FACTION",
    "name": "vortex",
    "base_faction": "nether",
    "by_mood": [ "nether", "slime", "mi-go" ],
    "neutral": "mutant_with_vortex"
  },
  {
    "type": "MONSTER_FACTION",
    "name": "slime",
    "base_faction": "nether",
    "friendly": "zombie",
    "neutral": "nether"
  },
  {
    "type": "MONSTER_FACTION",
    "name": "leech_plant",
    "base_faction": "nether",
    "by_mood": [ "cult", "nether", "slime", "mi-go" ]
  },
  {
    "type": "MONSTER_FACTION",
    "name": "mutant",
    "//": "Assorted mutated wildlife, more aggressive",
    "//2": "Primarily meant as a base_faction;",
    "//3": "if used as a faction, they may attack each other.",
    "neutral": [ "fish" ],
    "by_mood": [ "mutant" ],
    "hate": [ "insect", "animal" ]
  },
  {
    "type": "MONSTER_FACTION",
    "name": "razorclaw",
    "base_faction": "mutant",
    "//": "Protect their nest, grumpy",
    "by_mood": [ "small_animal" ]
  },
  {
    "type": "MONSTER_FACTION",
    "name": "frog",
    "base_faction": "mutant",
    "by_mood": [ "animal" ],
    "hate": [ "small_animal", "insect" ]
  },
  {
    "type": "MONSTER_FACTION",
    "name": "worm",
    "base_faction": "mutant"
  },
  {
    "type": "MONSTER_FACTION",
    "name": "slug",
    "base_faction": "mutant"
  },
  {
    "type": "MONSTER_FACTION",
    "name": "gator",
    "base_faction": "mutant",
    "hate": "fish"
  },
  {
    "type": "MONSTER_FACTION",
    "name": "molerat",
    "base_faction": "mutant"
  },
  {
    "type": "MONSTER_FACTION",
    "name": "amigara",
    "base_faction": "mutant"
  },
  {
    "type": "MONSTER_FACTION",
    "name": "mutant_with_vortex",
    "base_faction": "mutant",
    "neutral": "vortex"
  },
  {
    "type": "MONSTER_FACTION",
    "name": "corvid",
    "base_faction": "mutant"
  },
  {
    "type": "MONSTER_FACTION",
    "name": "bot",
    "neutral": [ "bot", "animal", "insect", "plant", "fish", "robofac", "fungus", "aquatic_predator" ]
  },
  {
    "type": "MONSTER_FACTION",
    "name": "utility_bot",
    "base_faction": "bot"
  },
  {
    "type": "MONSTER_FACTION",
    "name": "military",
    "base_faction": "bot"
  },
  {
    "type": "MONSTER_FACTION",
    "name": "defense_bot",
    "base_faction": "bot",
    "friendly": "science"
  },
  {
    "type": "MONSTER_FACTION",
    "name": "cop_bot",
    "base_faction": "bot"
  },
  {
    "type": "MONSTER_FACTION",
    "name": "mech_bot",
    "base_faction": "bot",
    "neutral": [ "science", "human" ]
  },
  {
    "type": "MONSTER_FACTION",
    "name": "nurse_bot",
    "base_faction": "bot",
    "by_mood": "zombie"
  },
  {
    "type": "MONSTER_FACTION",
    "name": "berserk_bot",
    "//": "No base_faction to allow normally bot-neutral to fight back"
  },
  {
    "type": "MONSTER_FACTION",
    "name": "insect",
    "neutral": [ "fish", "bot", "zombie", "aquatic_predator" ],
    "by_mood": [ "insect" ]
  },
  {
    "type": "MONSTER_FACTION",
    "name": "locust",
    "base_faction": "insect"
  },
  {
    "type": "MONSTER_FACTION",
    "name": "wasp",
    "base_faction": "insect",
    "neutral": [ "spider", "centipede" ],
    "by_mood": [ "zombie", "fungus", "ant", "acid_ant", "bee" ],
    "hate": [ "insect", "small_animal" ]
  },
  {
    "type": "MONSTER_FACTION",
    "name": "bee",
    "base_faction": "insect",
    "friendly": "plant",
    "neutral": [ "spider", "centipede" ],
    "by_mood": [ "zombie", "fungus" ]
  },
  {
    "type": "MONSTER_FACTION",
    "name": "roach",
    "base_faction": "insect"
  },
  {
    "type": "MONSTER_FACTION",
    "name": "mosquito",
    "base_faction": "insect",
    "hate": "animal"
  },
  {
    "type": "MONSTER_FACTION",
    "name": "dragonfly",
    "base_faction": "insect",
    "by_mood": [ "centipede", "spider", "ant", "acid_ant" ],
    "hate": [ "insect", "small_animal" ]
  },
  {
    "type": "MONSTER_FACTION",
    "name": "centipede",
    "base_faction": "insect",
    "neutral": [ "spider", "bee", "wasp" ],
    "hate": [ "insect", "animal" ]
  },
  {
    "type": "MONSTER_FACTION",
    "name": "dermatik",
    "base_faction": "insect",
    "hate": [ "small_animal", "herbivore", "dog" ]
  },
  {
    "type": "MONSTER_FACTION",
    "name": "spider",
    "base_faction": "insect",
    "neutral": [ "centipede", "bee", "wasp" ],
    "hate": [ "insect", "animal" ],
    "by_mood": "spider"
  },
  {
    "type": "MONSTER_FACTION",
    "name": "spider_wolf",
    "base_faction": "spider"
  },
  {
    "type": "MONSTER_FACTION",
    "name": "spider_web",
    "base_faction": "spider"
  },
  {
    "type": "MONSTER_FACTION",
    "name": "spider_jumping",
    "base_faction": "spider"
  },
  {
    "type": "MONSTER_FACTION",
    "name": "spider_trapdoor",
    "base_faction": "spider"
  },
  {
    "type": "MONSTER_FACTION",
    "name": "spider_widow",
    "base_faction": "spider"
  },
  {
    "type": "MONSTER_FACTION",
    "name": "spider_cellar",
    "base_faction": "spider"
  },
  {
    "type": "MONSTER_FACTION",
    "name": "ant",
    "base_faction": "insect",
    "by_mood": [ "zombie", "fungus" ],
    "neutral": [ "aphid" ]
  },
  {
    "type": "MONSTER_FACTION",
    "name": "acid_ant",
    "base_faction": "insect",
    "by_mood": [ "zombie", "fungus" ],
    "neutral": [ "aphid" ]
  },
  {
    "type": "MONSTER_FACTION",
    "name": "aphid",
    "base_faction": "insect",
    "neutral": [ "ant", "acid_ant" ]
  }
  {
    "type": "MONSTER_FACTION",
    "name": "crayfish",
    "base_faction": "insect",
    "hate": "fish"
  },
  {
    "type": "MONSTER_FACTION",
    "name": "antlion_grub",
    "base_faction": "insect",
    "neutral": [ "antlion_grub", "antlion_adult" ],
    "by_mood": [ "zombie", "fungus", "bee" ],
    "hate": [ "insect", "small_animal", "ant", "acid_ant" ]
  },
  {
    "type": "MONSTER_FACTION",
    "name": "antlion_adult",
    "base_faction": "insect",
    "neutral": [ "antlion_grub", "antlion_adult" ]
  },
  {
<<<<<<< HEAD
   "type": "MONSTER_FACTION",
=======
    "type": "MONSTER_FACTION",
>>>>>>> 1e635c75
    "name": "ladybug",
    "base_faction": "insect",
    "by_mood": [ "zombie", "bee", "insect" ],
    "hate": [ "small_animal", "ant", "acid_ant" ]
  },
  {
    "type": "MONSTER_FACTION",
    "name": "mantis",
    "base_faction": "insect",
    "by_mood": [ "centipede", "spider", "ant", "acid_ant" ],
    "hate": [ "insect", "small_animal" ]
  },
  {
    "type": "MONSTER_FACTION",
    "name": "strider",
    "base_faction": "insect",
    "hate": [ "small_animal", "fish" ]
  },
  {
    "type": "MONSTER_FACTION",
    "name": "fungus",
    "neutral": [ "bot", "fish" ]
  },
  {
    "type": "MONSTER_FACTION",
    "name": "jabberwock",
    "neutral": [ "fish" ],
    "by_mood": [ "jabberwock" ],
    "hate": [ "zombie", "animal", "insect", "mutant", "human" ]
  },
  {
    "type": "MONSTER_FACTION",
    "name": "robofac",
    "neutral": [ "bot", "animal" ],
    "hate": [ "zombie", "fungus", "cult", "triffid", "nether" ]
  },
  {
    "type": "MONSTER_FACTION",
    "name": "exodii",
    "base_faction": "human",
    "neutral": [ "fish", "small_animal", "herbivore" ],
    "by_mood": [ "animal", "nether", "human" ],
    "hate": [ "zombie", "fungus", "triffid", "mi-go" ]
  },
  {
    "type": "MONSTER_FACTION",
    "name": "mi-go",
    "base_faction": "nether",
    "neutral": [ "fish", "small_animal", "nether", "slime" ],
    "hate": [ "zombie", "triffid", "fungus", "exodii" ]
  },
  {
    "type": "MONSTER_FACTION",
    "name": "plant",
    "neutral": [ "bot", "fish" ],
    "friendly": "bee"
  },
  {
    "type": "MONSTER_FACTION",
    "name": "triffid",
    "base_faction": "plant"
  },
  {
    "type": "MONSTER_FACTION",
    "name": "aquatic_predator",
    "base_faction": "insect",
    "neutral": [ "bot", "insect", "animal", "zombie" ],
    "hate": [ "fish", "zombie_aquatic" ]
  }
]<|MERGE_RESOLUTION|>--- conflicted
+++ resolved
@@ -397,11 +397,7 @@
     "neutral": [ "antlion_grub", "antlion_adult" ]
   },
   {
-<<<<<<< HEAD
-   "type": "MONSTER_FACTION",
-=======
-    "type": "MONSTER_FACTION",
->>>>>>> 1e635c75
+    "type": "MONSTER_FACTION",
     "name": "ladybug",
     "base_faction": "insect",
     "by_mood": [ "zombie", "bee", "insect" ],
