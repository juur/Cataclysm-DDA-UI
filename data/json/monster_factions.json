[
  {
    "//": "After changing this file, you might want to run the 'generate_monfactions_attitude_matrix' on-demand test",
    "type": "MONSTER_FACTION",
    "name": "",
    "base_faction": "",
    "by_mood": [ "" ]
  },
  {
    "type": "MONSTER_FACTION",
    "name": "factionless",
    "by_mood": "factionless"
  },
  {
    "type": "MONSTER_FACTION",
    "name": "human",
    "neutral": [ "mech_bot" ],
    "by_mood": "exodii"
  },
  {
    "type": "MONSTER_FACTION",
    "name": "player",
    "base_faction": "human"
  },
  {
    "type": "MONSTER_FACTION",
    "name": "zombie",
    "friendly": [ "slime" ],
    "neutral": [ "cult", "small_animal", "fish", "insect", "aquatic_predator" ],
    "by_mood": [ "ant", "acid_ant", "bee", "wasp" ]
  },
  {
    "type": "MONSTER_FACTION",
    "name": "zombie_aquatic",
    "base_faction": "zombie",
    "hate": [ "aquatic_predator" ],
    "by_mood": [ "fish" ]
  },
  {
    "type": "MONSTER_FACTION",
    "name": "science",
    "base_faction": "zombie",
    "neutral": [ "defense_bot", "mech_bot" ]
  },
  {
    "type": "MONSTER_FACTION",
    "name": "cult",
    "base_faction": "zombie",
    "neutral": [ "slime", "zombie", "nether", "vortex" ],
    "by_mood": "leech_plant"
  },
  {
    "type": "MONSTER_FACTION",
    "name": "animal",
    "by_mood": "animal",
    "neutral": [ "small_animal", "fish", "bot", "aquatic_predator", "robofac" ]
  },
  {
    "type": "MONSTER_FACTION",
    "name": "small_animal",
    "base_faction": "animal",
    "neutral": [ "zombie", "fish", "exodii", "nether", "animal" ],
    "by_mood": [ "cat", "bear", "fox", "big_cat", "dog", "wolf" ]
  },
  {
    "type": "MONSTER_FACTION",
    "name": "herbivore",
    "base_faction": "animal",
    "neutral": [ "small_animal", "fish", "exodii" ]
  },
  {
    "type": "MONSTER_FACTION",
    "name": "vermin",
    "base_faction": "small_animal"
  },
  {
    "type": "MONSTER_FACTION",
    "name": "bear",
    "base_faction": "animal",
    "//": "Hunts small things, can't resist honey",
    "by_mood": "fish",
    "hate": [ "small_animal", "bee" ]
  },
  {
    "type": "MONSTER_FACTION",
    "name": "fox",
    "base_faction": "animal",
    "hate": "small_animal"
  },
  {
    "type": "MONSTER_FACTION",
    "name": "big_cat",
    "base_faction": "animal",
    "by_mood": "fish",
    "hate": [ "small_animal", "herbivore" ]
  },
  {
    "type": "MONSTER_FACTION",
    "name": "cat",
    "base_faction": "small_animal",
    "hate": "small_animal"
  },
  {
    "type": "MONSTER_FACTION",
    "name": "dog",
    "base_faction": "animal",
    "hate": "small_animal"
  },
  {
    "type": "MONSTER_FACTION",
    "name": "pig",
    "base_faction": "herbivore"
  },
  {
    "type": "MONSTER_FACTION",
    "name": "wolf",
    "base_faction": "animal",
    "hate": [ "small_animal", "herbivore" ]
  },
  {
    "type": "MONSTER_FACTION",
    "name": "rat",
    "base_faction": "vermin"
  },
  {
    "type": "MONSTER_FACTION",
    "name": "fish",
    "base_faction": "animal",
    "hate": [ "aquatic_predator", "zombie_aquatic", "gator", "crayfish" ],
    "by_mood": [ "bear", "big_cat" ],
    "neutral": [ "zombie", "bot", "animal", "small_animal", "exodii", "plant", "nether", "jabberwock", "insect", "mutant", "fungus" ]
  },
  {
    "type": "MONSTER_FACTION",
    "name": "nether",
    "neutral": [ "cult", "small_animal", "fish", "slime", "mi-go" ],
    "by_mood": [ "leech_plant", "vortex" ]
  },
  {
    "type": "MONSTER_FACTION",
    "name": "vortex",
    "base_faction": "nether",
    "by_mood": [ "nether", "slime", "mi-go" ],
    "neutral": "mutant_with_vortex"
  },
  {
    "type": "MONSTER_FACTION",
    "name": "slime",
    "base_faction": "nether",
    "friendly": "zombie",
    "neutral": "nether"
  },
  {
    "type": "MONSTER_FACTION",
    "name": "leech_plant",
    "base_faction": "nether",
    "by_mood": [ "cult", "nether", "slime", "mi-go" ]
  },
  {
    "type": "MONSTER_FACTION",
    "name": "mutant",
    "//": "Assorted mutated wildlife, more aggressive",
    "//2": "Primarily meant as a base_faction;",
    "//3": "if used as a faction, they may attack each other.",
    "neutral": [ "fish" ],
    "by_mood": [ "mutant" ],
    "hate": [ "insect", "animal" ]
  },
  {
    "type": "MONSTER_FACTION",
    "name": "razorclaw",
    "base_faction": "mutant",
    "//": "Protect their nest, grumpy",
    "by_mood": [ "small_animal" ]
  },
  {
    "type": "MONSTER_FACTION",
    "name": "frog",
    "base_faction": "mutant",
    "by_mood": [ "animal" ],
    "hate": [ "small_animal", "insect" ]
  },
  {
    "type": "MONSTER_FACTION",
    "name": "worm",
    "base_faction": "mutant"
  },
  {
    "type": "MONSTER_FACTION",
    "name": "slug",
    "base_faction": "mutant"
  },
  {
    "type": "MONSTER_FACTION",
    "name": "gator",
    "base_faction": "mutant",
    "hate": "fish"
  },
  {
    "type": "MONSTER_FACTION",
    "name": "molerat",
    "base_faction": "mutant"
  },
  {
    "type": "MONSTER_FACTION",
    "name": "amigara",
    "base_faction": "mutant"
  },
  {
    "type": "MONSTER_FACTION",
    "name": "mutant_with_vortex",
    "base_faction": "mutant",
    "neutral": "vortex"
  },
  {
    "type": "MONSTER_FACTION",
    "name": "corvid",
    "base_faction": "mutant"
  },
  {
    "type": "MONSTER_FACTION",
    "name": "bot",
    "neutral": [ "bot", "animal", "insect", "plant", "fish", "robofac", "fungus", "aquatic_predator" ]
  },
  {
    "type": "MONSTER_FACTION",
    "name": "utility_bot",
    "base_faction": "bot"
  },
  {
    "type": "MONSTER_FACTION",
    "name": "military",
    "base_faction": "bot"
  },
  {
    "type": "MONSTER_FACTION",
    "name": "defense_bot",
    "base_faction": "bot",
    "friendly": "science"
  },
  {
    "type": "MONSTER_FACTION",
    "name": "cop_bot",
    "base_faction": "bot"
  },
  {
    "type": "MONSTER_FACTION",
    "name": "mech_bot",
    "base_faction": "bot",
    "neutral": [ "science", "human" ]
  },
  {
    "type": "MONSTER_FACTION",
    "name": "nurse_bot",
    "base_faction": "bot",
    "by_mood": "zombie"
  },
  {
    "type": "MONSTER_FACTION",
    "name": "berserk_bot",
    "//": "No base_faction to allow normally bot-neutral to fight back"
  },
  {
    "type": "MONSTER_FACTION",
    "name": "insect",
    "neutral": [ "fish", "bot", "zombie", "aquatic_predator" ],
    "by_mood": [ "insect" ]
  },
  {
    "type": "MONSTER_FACTION",
    "name": "locust",
    "base_faction": "insect"
  },
  {
    "type": "MONSTER_FACTION",
    "name": "wasp",
    "base_faction": "insect",
    "neutral": [ "spider", "centipede" ],
    "by_mood": [ "zombie", "fungus", "ant", "acid_ant", "bee" ],
    "hate": [ "insect", "small_animal" ]
  },
  {
    "type": "MONSTER_FACTION",
    "name": "bee",
    "base_faction": "insect",
    "friendly": "plant",
    "neutral": [ "spider", "centipede" ],
    "by_mood": [ "zombie", "fungus" ]
  },
  {
    "type": "MONSTER_FACTION",
    "name": "roach",
    "base_faction": "insect"
  },
  {
    "type": "MONSTER_FACTION",
    "name": "mosquito",
    "base_faction": "insect",
    "hate": "animal"
  },
  {
    "type": "MONSTER_FACTION",
    "name": "dragonfly",
    "base_faction": "insect",
    "by_mood": [ "centipede", "spider", "ant", "acid_ant" ],
    "hate": [ "insect", "small_animal" ]
  },
  {
    "type": "MONSTER_FACTION",
    "name": "centipede",
    "base_faction": "insect",
    "neutral": [ "spider", "bee", "wasp" ],
    "hate": [ "insect", "animal" ]
  },
  {
    "type": "MONSTER_FACTION",
    "name": "dermatik",
    "base_faction": "insect",
    "hate": [ "small_animal", "herbivore", "dog" ]
  },
  {
    "type": "MONSTER_FACTION",
    "name": "spider",
    "base_faction": "insect",
    "neutral": [ "centipede", "bee", "wasp" ],
    "hate": [ "insect", "animal" ],
    "by_mood": "spider"
  },
  {
    "type": "MONSTER_FACTION",
    "name": "spider_wolf",
    "base_faction": "spider"
  },
  {
    "type": "MONSTER_FACTION",
    "name": "spider_web",
    "base_faction": "spider"
  },
  {
    "type": "MONSTER_FACTION",
    "name": "spider_jumping",
    "base_faction": "spider"
  },
  {
    "type": "MONSTER_FACTION",
    "name": "spider_trapdoor",
    "base_faction": "spider"
  },
  {
    "type": "MONSTER_FACTION",
    "name": "spider_widow",
    "base_faction": "spider"
  },
  {
    "type": "MONSTER_FACTION",
    "name": "spider_cellar",
    "base_faction": "spider"
  },
  {
    "type": "MONSTER_FACTION",
    "name": "ant",
    "base_faction": "insect",
    "by_mood": [ "zombie", "fungus" ]
  },
  {
    "type": "MONSTER_FACTION",
    "name": "acid_ant",
    "base_faction": "insect",
    "by_mood": [ "zombie", "fungus" ]
  },
  {
    "type": "MONSTER_FACTION",
    "name": "crayfish",
    "base_faction": "insect",
    "hate": "fish"
  },
  {
    "type": "MONSTER_FACTION",
    "name": "antlion",
    "base_faction": "insect",
    "neutral": [ "antlion" ],
    "by_mood": [ "zombie", "fungus", "bee" ],
    "hate": [ "insect", "small_animal", "ant", "acid_ant" ]
  },
  {
<<<<<<< HEAD
   "type": "MONSTER_FACTION",
=======
    "type": "MONSTER_FACTION",
>>>>>>> 59c0c7e3
    "name": "ladybug",
    "base_faction": "insect",
    "by_mood": [ "zombie", "bee", "insect" ],
    "hate": [ "small_animal", "ant", "acid_ant" ]
  },
<<<<<<< HEAD
   {
=======
  {
>>>>>>> 59c0c7e3
    "type": "MONSTER_FACTION",
    "name": "mantis",
    "base_faction": "insect",
    "by_mood": [ "centipede", "spider", "ant", "acid_ant" ],
    "hate": [ "insect", "small_animal" ]
  },
<<<<<<< HEAD
    {
    "type": "MONSTER_FACTION",
    "name": "strider",
    "base_faction": "insect",
    "hate": [ "small_animal", "fish"]
=======
  {
    "type": "MONSTER_FACTION",
    "name": "strider",
    "base_faction": "insect",
    "hate": [ "small_animal", "fish" ]
>>>>>>> 59c0c7e3
  },
  {
    "type": "MONSTER_FACTION",
    "name": "fungus",
    "neutral": [ "bot", "fish" ]
  },
  {
    "type": "MONSTER_FACTION",
    "name": "jabberwock",
    "neutral": [ "fish" ],
    "by_mood": [ "jabberwock" ],
    "hate": [ "zombie", "animal", "insect", "mutant", "human" ]
  },
  {
    "type": "MONSTER_FACTION",
    "name": "robofac",
    "neutral": [ "bot", "animal" ],
    "hate": [ "zombie", "fungus", "cult", "triffid", "nether" ]
  },
  {
    "type": "MONSTER_FACTION",
    "name": "exodii",
    "base_faction": "human",
    "neutral": [ "fish", "small_animal", "herbivore" ],
    "by_mood": [ "animal", "nether", "human" ],
    "hate": [ "zombie", "fungus", "triffid", "mi-go" ]
  },
  {
    "type": "MONSTER_FACTION",
    "name": "mi-go",
    "base_faction": "nether",
    "neutral": [ "fish", "small_animal", "nether", "slime" ],
    "hate": [ "zombie", "triffid", "fungus", "exodii" ]
  },
  {
    "type": "MONSTER_FACTION",
    "name": "plant",
    "neutral": [ "bot", "fish" ],
    "friendly": "bee"
  },
  {
    "type": "MONSTER_FACTION",
    "name": "triffid",
    "base_faction": "plant"
  },
  {
    "type": "MONSTER_FACTION",
    "name": "aquatic_predator",
    "base_faction": "insect",
    "neutral": [ "bot", "insect", "animal", "zombie" ],
    "hate": [ "fish", "zombie_aquatic" ]
  }
]<|MERGE_RESOLUTION|>--- conflicted
+++ resolved
@@ -383,40 +383,24 @@
     "hate": [ "insect", "small_animal", "ant", "acid_ant" ]
   },
   {
-<<<<<<< HEAD
-   "type": "MONSTER_FACTION",
-=======
-    "type": "MONSTER_FACTION",
->>>>>>> 59c0c7e3
+    "type": "MONSTER_FACTION",
     "name": "ladybug",
     "base_faction": "insect",
     "by_mood": [ "zombie", "bee", "insect" ],
     "hate": [ "small_animal", "ant", "acid_ant" ]
   },
-<<<<<<< HEAD
-   {
-=======
-  {
->>>>>>> 59c0c7e3
+  {
     "type": "MONSTER_FACTION",
     "name": "mantis",
     "base_faction": "insect",
     "by_mood": [ "centipede", "spider", "ant", "acid_ant" ],
     "hate": [ "insect", "small_animal" ]
   },
-<<<<<<< HEAD
-    {
+  {
     "type": "MONSTER_FACTION",
     "name": "strider",
     "base_faction": "insect",
-    "hate": [ "small_animal", "fish"]
-=======
-  {
-    "type": "MONSTER_FACTION",
-    "name": "strider",
-    "base_faction": "insect",
     "hate": [ "small_animal", "fish" ]
->>>>>>> 59c0c7e3
   },
   {
     "type": "MONSTER_FACTION",
