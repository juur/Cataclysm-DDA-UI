[
  {
    "id": "depowered_armor",
    "type": "MIGRATION",
    "replace": "combat_exoskeleton_light_salvaged"
  },
  {
    "id": "depowered_helmet",
    "type": "MIGRATION",
    "replace": "combat_exoskeleton_armor_head_light"
  },
  {
    "id": "streetsweeper",
    "type": "MIGRATION",
    "replace": "dp_12"
  },
  {
    "id": "power_armor_frame",
    "type": "MIGRATION",
    "replace": "qt_steel_chunk"
  },
  {
    "id": "power_armor_generator",
    "type": "MIGRATION",
    "replace": "qt_steel_chunk"
  },
  {
    "id": "power_armor_helmet_basic",
    "type": "MIGRATION",
    "replace": "combat_exoskeleton_armor_head_medium"
  },
  {
    "id": "power_armor_helmet_basic_on",
    "type": "MIGRATION",
    "replace": "combat_exoskeleton_armor_head_medium"
  },
  {
    "id": "power_armor_helmet_light",
    "type": "MIGRATION",
    "replace": "combat_exoskeleton_armor_head_light"
  },
  {
    "id": "power_armor_helmet_light_on",
    "type": "MIGRATION",
    "replace": "combat_exoskeleton_armor_head_light"
  },
  {
    "id": "power_armor_helmet_heavy",
    "type": "MIGRATION",
    "replace": "combat_exoskeleton_armor_head_heavy"
  },
  {
    "id": "power_armor_helmet_heavy_on",
    "type": "MIGRATION",
    "replace": "combat_exoskeleton_armor_head_heavy"
  },
  {
    "id": "power_armor_basic",
    "type": "MIGRATION",
    "replace": "combat_exoskeleton_medium"
  },
  {
    "id": "power_armor_basic_on",
    "type": "MIGRATION",
    "replace": "combat_exoskeleton_medium_on"
  },
  {
    "id": "power_armor_light",
    "type": "MIGRATION",
    "replace": "combat_exoskeleton_light"
  },
  {
    "id": "power_armor_light_on",
    "type": "MIGRATION",
    "replace": "combat_exoskeleton_light_on"
  },
  {
    "id": "power_armor_heavy",
    "type": "MIGRATION",
    "replace": "combat_exoskeleton_heavy"
  },
  {
    "id": "power_armor_heavy_on",
    "type": "MIGRATION",
    "replace": "combat_exoskeleton_heavy_on"
  },
  {
    "id": "lobotomizer",
    "type": "MIGRATION",
    "replace": "box_medium_wood",
    "contents": [ { "id": "steel_lump", "count": 6 } ]
  },
  {
    "id": "tshirt_text",
    "type": "MIGRATION",
    "replace": "tshirt"
  },
  {
    "id": "flag_shirt",
    "type": "MIGRATION",
    "replace": "tshirt",
    "variant": "flag_shirt"
  },
  {
    "id": "linuxtshirt",
    "type": "MIGRATION",
    "replace": "tshirt",
    "variant": "tux"
  },
  {
    "id": "tshirt_tour",
    "type": "MIGRATION",
    "replace": "tshirt",
    "variant": "death"
  },
  {
    "id": "fridge",
    "type": "MIGRATION",
    "replace": "apartment_fridge"
  },
  {
    "id": "freezer",
    "type": "MIGRATION",
    "replace": "apartment_freezer"
  },
  {
    "id": "mold_plastic",
    "type": "MIGRATION",
    "replace": "vac_mold"
  },
  {
    "id": "gambeson_loose",
    "type": "MIGRATION",
    "replace": "gambeson"
  },
  {
    "id": "ksg_aux_shotgun",
    "type": "MIGRATION",
    "replace": "m26_mass"
  },
  {
    "id": "ts12_aux_shotgun",
    "type": "MIGRATION",
    "replace": "m26_mass"
  },
  {
    "id": "ts12_aux_shotgun2",
    "type": "MIGRATION",
    "replace": "m26_mass"
  },
  {
    "id": "gambeson_loose_vest",
    "type": "MIGRATION",
    "replace": "gambeson_nylon_vest"
  },
  {
    "id": "k_gambeson",
    "type": "MIGRATION",
    "replace": "gambeson_nylon"
  },
  {
    "id": "egg_lady_bug_giant",
    "type": "MIGRATION",
    "replace": "egg_lady_bug"
  },
  {
    "id": "spider_egg",
    "type": "MIGRATION",
    "replace": "egg_spider_web"
  },
  {
    "id": "spider_egg",
    "type": "MIGRATION",
    "replace": "egg_spider_web"
  },
  {
    "id": "egg_frog",
    "type": "MIGRATION",
    "replace": "egg_gray_frog"
  },
  {
    "id": "egg_toad",
    "type": "MIGRATION",
    "replace": "egg_odd_toad"
  },
  {
    "id": "superalloy_harness_dog",
    "type": "MIGRATION",
    "replace": "kevlar_harness"
  },
  {
    "id": "k_gambeson_vest",
    "type": "MIGRATION",
    "replace": "gambeson_vest"
  },
  {
    "id": "l-stick",
    "type": "MIGRATION",
    "replace": "flashlight"
  },
  {
    "id": "k_gambeson_loose",
    "type": "MIGRATION",
    "replace": "gambeson_nylon"
  },
  {
    "id": "k_gambeson_vest_loose",
    "type": "MIGRATION",
    "replace": "gambeson_nylon_vest"
  },
  {
    "id": "k_gambeson_pants",
    "type": "MIGRATION",
    "replace": "gambeson_pants_nylon"
  },
  {
    "id": "gambeson_xs_loose",
    "type": "MIGRATION",
    "replace": "gambeson_xs"
  },
  {
    "id": "gambeson_vest_xs_loose",
    "type": "MIGRATION",
    "replace": "gambeson_vest_xs"
  },
  {
    "id": "xl_gambeson_loose",
    "type": "MIGRATION",
    "replace": "xl_gambeson"
  },
  {
    "id": "xl_gambeson_vest_loose",
    "type": "MIGRATION",
    "replace": "xl_gambeson_vest"
  },
  {
    "id": "xl_k_gambeson",
    "type": "MIGRATION",
    "replace": "xl_gambeson_nylon"
  },
  {
    "id": "xl_k_gambeson_vest",
    "type": "MIGRATION",
    "replace": "xl_gambeson_nylon_vest"
  },
  {
    "id": "k_gambeson_xs",
    "type": "MIGRATION",
    "replace": "xs_gambeson_nylon"
  },
  {
    "id": "k_gambeson_vest_xs",
    "type": "MIGRATION",
    "replace": "xs_gambeson_nylon_vest"
  },
  {
    "id": "xl_k_gambeson_pants",
    "type": "MIGRATION",
    "replace": "xl_gambeson_pants_nylon"
  },
  {
    "id": "xl_k_gambeson_loose",
    "type": "MIGRATION",
    "replace": "xl_gambeson_pants_nylon"
  },
  {
    "id": "xl_k_gambeson_vest_loose",
    "type": "MIGRATION",
    "replace": "xl_gambeson_nylon_vest"
  },
  {
    "id": "k_gambeson_vest_xs_loose",
    "type": "MIGRATION",
    "replace": "xl_gambeson_nylon_vest"
  },
  {
    "id": "k_gambeson_hood",
    "type": "MIGRATION",
    "replace": "gambeson_hood"
  },
  {
    "id": "xl_k_gambeson_hood",
    "type": "MIGRATION",
    "replace": "xl_gambeson_hood"
  },
  {
    "id": "xs_k_gambeson_hood",
    "type": "MIGRATION",
    "replace": "xs_gambeson_hood"
  },
  {
    "id": "l-stick_on",
    "type": "MIGRATION",
    "replace": "flashlight"
  },
  {
    "id": "mil_mess_kit",
    "type": "MIGRATION",
    "replace": "survivor_mess_kit"
  },
  {
    "id": "5x50dart",
    "type": "MIGRATION",
    "replace": "50match"
  },
  {
    "id": "5x50heavy",
    "type": "MIGRATION",
    "replace": "50match"
  },
  {
    "id": "reloaded_5x50dart",
    "type": "MIGRATION",
    "replace": "reloaded_50bmg"
  },
  {
    "id": "5x50_100_mag",
    "type": "MIGRATION",
    "replace": "stanag100"
  },
  {
    "id": "5x50_50_mag",
    "type": "MIGRATION",
    "replace": "stanag50"
  },
  {
    "id": "needlegun",
    "type": "MIGRATION",
    "replace": "nailgun"
  },
  {
    "id": "needlepistol",
    "type": "MIGRATION",
    "replace": "nailgun"
  },
  {
    "id": "5x50_hull",
    "type": "MIGRATION",
    "replace": "shot_hull"
  },
  {
    "id": "AID_bio_alarm",
    "type": "MIGRATION",
    "replace": "letter"
  },
  {
    "id": "AID_bio_tattoo_led",
    "type": "MIGRATION",
    "replace": "letter"
  },
  {
    "id": "AID_bio_power_armor_interface",
    "type": "MIGRATION",
    "replace": "letter"
  },
  {
    "id": "AID_bio_power_storage",
    "type": "MIGRATION",
    "replace": "letter"
  },
  {
    "id": "AID_bio_power_storage_mkII",
    "type": "MIGRATION",
    "replace": "letter"
  },
  {
    "id": "AID_bio_watch",
    "type": "MIGRATION",
    "replace": "letter"
  },
  {
    "id": "AID_bio_syringe",
    "type": "MIGRATION",
    "replace": "letter"
  },
  {
    "id": "AID_bio_blood_anal",
    "type": "MIGRATION",
    "replace": "letter"
  },
  {
    "id": "AID_bio_flashlight",
    "type": "MIGRATION",
    "replace": "letter"
  },
  {
    "id": "AID_bio_magnet",
    "type": "MIGRATION",
    "replace": "letter"
  },
  {
    "id": "AID_bio_soporific",
    "type": "MIGRATION",
    "replace": "letter"
  },
  {
    "id": "AID_bio_armor_arms",
    "type": "MIGRATION",
    "replace": "letter"
  },
  {
    "id": "AID_bio_armor_legs",
    "type": "MIGRATION",
    "replace": "letter"
  },
  {
    "id": "AID_bio_shotgun",
    "type": "MIGRATION",
    "replace": "letter"
  },
  {
    "id": "AID_bio_blood_filter",
    "type": "MIGRATION",
    "replace": "letter"
  },
  {
    "id": "AID_bio_climate",
    "type": "MIGRATION",
    "replace": "letter"
  },
  {
    "id": "AID_bio_geiger",
    "type": "MIGRATION",
    "replace": "letter"
  },
  {
    "id": "AID_bio_heatsink",
    "type": "MIGRATION",
    "replace": "letter"
  },
  {
    "id": "AID_bio_meteorologist",
    "type": "MIGRATION",
    "replace": "letter"
  },
  {
    "id": "AID_bio_ups",
    "type": "MIGRATION",
    "replace": "letter"
  },
  {
    "id": "AID_bio_weight",
    "type": "MIGRATION",
    "replace": "letter"
  },
  {
    "id": "AID_bio_trickle",
    "type": "MIGRATION",
    "replace": "letter"
  },
  {
    "id": "AID_bio_pitch_perfect",
    "type": "MIGRATION",
    "replace": "letter"
  },
  {
    "id": "waterproof_smart_phone_case_migration",
    "type": "MIGRATION",
    "replace": "waterproof_smart_phone_case"
  },
  {
    "id": "schematics_eyebot",
    "type": "MIGRATION",
    "replace": "novel_scifi"
  },
  {
    "id": "schematics_copbot",
    "type": "MIGRATION",
    "replace": "novel_scifi"
  },
  {
    "id": "schematics_riotbot",
    "type": "MIGRATION",
    "replace": "novel_scifi"
  },
  {
    "id": "bot_copbot",
    "type": "MIGRATION",
    "replace": "broken_science_bot"
  },
  {
    "id": "bot_eyebot",
    "type": "MIGRATION",
    "replace": "broken_science_bot"
  },
  {
    "id": "bot_riotbot",
    "type": "MIGRATION",
    "replace": "broken_science_bot"
  },
  {
    "id": "broken_eyebot",
    "type": "MIGRATION",
    "replace": "broken_science_bot"
  },
  {
    "id": "broken_copbot",
    "type": "MIGRATION",
    "replace": "broken_science_bot"
  },
  {
    "id": "broken_riotbot",
    "type": "MIGRATION",
    "replace": "broken_science_bot"
  },
  {
    "id": "RPG",
    "type": "MIGRATION",
    "replace": "m3_carlgustav"
  },
  {
    "id": "RPG-7_ammo",
    "type": "MIGRATION",
    "replace": "84x246mm_he"
  },
  {
    "id": "RPG-7_pg7vr",
    "type": "MIGRATION",
    "replace": "84x246mm_he"
  },
  {
    "id": "RPG-7_tbg7v",
    "type": "MIGRATION",
    "replace": "84x246mm_he"
  },
  {
    "id": "RPG-7_og7v",
    "type": "MIGRATION",
    "replace": "84x246mm_he"
  },
  {
    "id": "broken_mininuke_hack",
    "type": "MIGRATION",
    "replace": "broken_science_bot"
  },
  {
    "id": "mininuke_payload",
    "type": "MIGRATION",
    "replace": "broken_science_bot"
  },
  {
    "id": "rm802",
    "type": "MIGRATION",
    "replace": "m203"
  },
  {
    "id": "aux_pressurized_tank",
    "type": "MIGRATION",
    "replace": "pressurized_tank"
  },
  {
    "id": "skorpion_61",
    "type": "MIGRATION",
    "replace": "hk_mp5"
  },
  {
    "id": "skorpion61mag",
    "type": "MIGRATION",
    "replace": "mp5mag"
  },
  {
    "id": "skorpion_82",
    "type": "MIGRATION",
    "replace": "hk_mp5"
  },
  {
    "id": "skorpion82mag",
    "type": "MIGRATION",
    "replace": "mp5mag"
  },
  {
    "id": "8mm_civilian",
    "type": "MIGRATION",
    "replace": "8mm_caseless"
  },
  {
    "id": "8mm_fmj",
    "type": "MIGRATION",
    "replace": "8mm_caseless"
  },
  {
    "id": "8mm_hvp",
    "type": "MIGRATION",
    "replace": "8mm_caseless"
  },
  {
    "id": "8mm_inc",
    "type": "MIGRATION",
    "replace": "8mm_caseless"
  },
  {
    "id": "rm298",
    "type": "MIGRATION",
    "replace": "m240"
  },
  {
    "id": "mask_wsurvivor_nofur",
    "type": "MIGRATION",
    "replace": "scarf_faux_fur"
  },
  {
    "id": "mask_wsurvivorxl_nofur",
    "type": "MIGRATION",
    "replace": "scarf_faux_fur"
  },
  {
    "id": "mask_wsurvivor_nofur_xs",
    "type": "MIGRATION",
    "replace": "scarf_faux_fur"
  },
  {
    "id": "mask_wsurvivor",
    "type": "MIGRATION",
    "replace": "balclava"
  },
  {
    "id": "mask_wsurvivorxl",
    "type": "MIGRATION",
    "replace": "balclava"
  },
  {
    "id": "mask_wsurvivorxs",
    "type": "MIGRATION",
    "replace": "balclava"
  },
  {
    "id": "chainmail_hauberk",
    "type": "MIGRATION",
    "replace": "lc_chainmail_hauberk"
  },
  {
    "id": "chainmail_suit",
    "type": "MIGRATION",
    "replace": "mc_chainmail_suit"
  },
  {
    "id": "armor_plate",
    "type": "MIGRATION",
    "replace": "armor_lc_plate"
  },
  {
    "id": "armor_lightplate",
    "type": "MIGRATION",
    "replace": "armor_mc_lightplate"
  },
  {
    "id": "xl_armor_lightplate",
    "type": "MIGRATION",
    "replace": "xl_armor_mc_plate"
  },
  {
    "id": "xs_armor_lightplate",
    "type": "MIGRATION",
    "replace": "xs_hsurvivor_jumpsuit"
  },
  {
    "id": "chainmail_hood",
    "type": "MIGRATION",
    "replace": "lc_chainmail_hood"
  },
  {
    "id": "chainmail_vest",
    "type": "MIGRATION",
    "replace": "lc_chainmail_vest"
  },
  {
    "id": "chainmail_arms",
    "type": "MIGRATION",
    "replace": "mc_chainmail_arms"
  },
  {
    "id": "chainmail_hands",
    "type": "MIGRATION",
    "replace": "mc_chainmail_hands"
  },
  {
    "id": "chainmail_legs",
    "type": "MIGRATION",
    "replace": "mc_chainmail_legs"
  },
  {
    "id": "chainmail_feet",
    "type": "MIGRATION",
    "replace": "mc_chainmail_feet"
  },
  {
    "id": "m2browning_sawn",
    "type": "MIGRATION",
    "replace": "m2browning"
  },
  {
    "id": "contacts",
    "type": "MIGRATION",
    "replace": "bifocal_contacts_weekly"
  },
  {
    "id": "transition_contacts",
    "type": "MIGRATION",
    "replace": "bifocal_transition_contacts_weekly"
  },
  {
    "id": "mean_mug",
    "type": "MIGRATION",
    "replace": "ceramic_mug",
    "variant": "mean_mug",
    "reset_item_vars": true
  },
  {
    "id": "nice_mug",
    "type": "MIGRATION",
    "replace": "ceramic_mug",
    "variant": "mean_mug2",
    "reset_item_vars": true
  },
  {
    "id": "hk_ump45",
    "type": "MIGRATION",
    "replace": "modular_ump",
    "contents": [ { "id": "retool_ump_45", "count": 1 } ]
  },
  {
    "id": "bio_trickle",
    "type": "MIGRATION",
    "replace": "burnt_out_bionic"
  },
  {
    "id": "ballistic_vest_heavy_arms",
    "type": "MIGRATION",
    "replace": "ballistic_vest_heavy",
    "contents": [ { "id": "iotv_shoulder_plate", "count": 1 }, { "id": "iotv_neck_plate", "count": 1 } ]
  },
  {
    "id": "ballistic_vest_heavy_legs",
    "type": "MIGRATION",
    "replace": "ballistic_vest_heavy",
    "contents": [ { "id": "iotv_groin_plate", "count": 1 }, { "id": "iotv_neck_plate", "count": 1 } ]
  },
  {
    "id": "conical_hat",
    "type": "MIGRATION",
    "replace": "hat_ball"
  },
  {
    "id": "plumber_cap",
    "type": "MIGRATION",
    "replace": "hat_ball"
  },
  {
    "id": "leather_hatball",
    "type": "MIGRATION",
    "replace": "hat_ball"
  },
  {
    "id": "vizor_hat",
    "type": "MIGRATION",
    "replace": "hat_ball"
  },
  {
    "id": "lvizor_hat",
    "type": "MIGRATION",
    "replace": "hat_ball"
  },
  {
    "id": "trucker_hat",
    "type": "MIGRATION",
    "replace": "hat_ball"
  },
  {
    "id": "ltrucker_hat",
    "type": "MIGRATION",
    "replace": "hat_ball"
  },
  {
    "id": "flatbread_wheat_free",
    "type": "MIGRATION",
    "replace": "bread"
  },
  {
    "id": "bread_wheat_free",
    "type": "MIGRATION",
    "replace": "bread"
  },
  {
    "id": "brown_bread_wheat_free",
    "type": "MIGRATION",
    "replace": "bread"
  },
  {
    "id": "buttered_toast_wheat_free",
    "type": "MIGRATION",
    "replace": "bread"
  },
  {
    "id": "jam_toast_wheat_free",
    "type": "MIGRATION",
    "replace": "bread"
  },
  {
    "id": "peanut_butter_toast_wheat_free",
    "type": "MIGRATION",
    "replace": "bread"
  },
  {
    "id": "toad_in_a_hole_wheat_free",
    "type": "MIGRATION",
    "replace": "bread"
  },
  {
    "id": "PBJ_Toast_wheat_free",
    "type": "MIGRATION",
    "replace": "bread"
  },
  {
    "id": "toast_wheat_free",
    "type": "MIGRATION",
    "replace": "bread"
  },
  {
    "id": "sandwich_fairy_wheat_free",
    "type": "MIGRATION",
    "replace": "bread"
  },
  {
    "id": "soup_blood_wheat_free",
    "type": "MIGRATION",
    "replace": "bread"
  },
  {
    "id": "fried_egg_sandwich_wheat_free",
    "type": "MIGRATION",
    "replace": "bread"
  },
  {
    "id": "deluxe_fried_egg_sandwich_wheat_free",
    "type": "MIGRATION",
    "replace": "bread"
  },
  {
    "id": "chilidogs_wheat_free",
    "type": "MIGRATION",
    "replace": "bread"
  },
  {
    "id": "hotdogs_newyork_wheat_free",
    "type": "MIGRATION",
    "replace": "bread"
  },
  {
    "id": "cheeseburger_wheat_free",
    "type": "MIGRATION",
    "replace": "bread"
  },
  {
    "id": "hamburger_wheat_free",
    "type": "MIGRATION",
    "replace": "bread"
  },
  {
    "id": "sloppyjoe_wheat_free",
    "type": "MIGRATION",
    "replace": "bread"
  },
  {
    "id": "blood_pancakes_wheat_free",
    "type": "MIGRATION",
    "replace": "bread"
  },
  {
    "id": "sandwich_cheese_grilled_wheat_free",
    "type": "MIGRATION",
    "replace": "bread"
  },
  {
    "id": "sandwich_deluxe_wheat_free",
    "type": "MIGRATION",
    "replace": "bread"
  },
  {
    "id": "sandwich_reuben_wheat_free",
    "type": "MIGRATION",
    "replace": "bread"
  },
  {
    "id": "sandwich_cucumber_wheat_free",
    "type": "MIGRATION",
    "replace": "bread"
  },
  {
    "id": "sandwich_cheese_wheat_free",
    "type": "MIGRATION",
    "replace": "bread"
  },
  {
    "id": "sandwich_jam_wheat_free",
    "type": "MIGRATION",
    "replace": "bread"
  },
  {
    "id": "sandwich_jam_cheese_wheat_free",
    "type": "MIGRATION",
    "replace": "bread"
  },
  {
    "id": "sandwich_jam_butter_wheat_free",
    "type": "MIGRATION",
    "replace": "bread"
  },
  {
    "id": "sandwich_honey_wheat_free",
    "type": "MIGRATION",
    "replace": "bread"
  },
  {
    "id": "sandwich_veggy_wheat_free",
    "type": "MIGRATION",
    "replace": "bread"
  },
  {
    "id": "sandwich_t_wheat_free",
    "type": "MIGRATION",
    "replace": "bread"
  },
  {
    "id": "sandwich_pb_wheat_free",
    "type": "MIGRATION",
    "replace": "bread"
  },
  {
    "id": "sandwich_pbj_wheat_free",
    "type": "MIGRATION",
    "replace": "bread"
  },
  {
    "id": "sandwich_pbh_wheat_free",
    "type": "MIGRATION",
    "replace": "bread"
  },
  {
    "id": "sandwich_pbm_wheat_free",
    "type": "MIGRATION",
    "replace": "bread"
  },
  {
    "id": "fish_sandwich_wheat_free",
    "type": "MIGRATION",
    "replace": "bread"
  },
  {
    "id": "blt_wheat_free",
    "type": "MIGRATION",
    "replace": "bread"
  },
  {
    "id": "chicken_sandwich_wheat_free",
    "type": "MIGRATION",
    "replace": "bread"
  },
  {
    "id": "hotdogs_cooked_wheat_free",
    "type": "MIGRATION",
    "replace": "bread"
  },
  {
    "id": "sandwich_egg_salad_wheat_free",
    "type": "MIGRATION",
    "replace": "bread"
  },
  {
    "id": "sandwich_sauce_wheat_free",
    "type": "MIGRATION",
    "replace": "bread"
  },
  {
    "id": "chicken_sandwich_wheat_free",
    "type": "MIGRATION",
    "replace": "bread"
  },
  {
    "id": "sandwich_veggy_cheese_wheat_free",
    "type": "MIGRATION",
    "replace": "bread"
  },
  {
    "id": "scrap_cap1",
    "type": "MIGRATION",
    "replace": "hat_ball"
  },
  {
    "id": "scrap_cap2",
    "type": "MIGRATION",
    "replace": "hat_ball"
  },
  {
    "id": "ushanka",
    "type": "MIGRATION",
    "replace": "hat_fur"
  },
  {
    "id": "coonskin",
    "type": "MIGRATION",
    "replace": "hat_fur"
  },
  {
    "id": "astrakhan",
    "type": "MIGRATION",
    "replace": "hat_fur"
  },
  {
    "id": "fushanka",
    "type": "MIGRATION",
    "replace": "hat_faux_fur"
  },
  {
    "id": "fcoonskin",
    "type": "MIGRATION",
    "replace": "hat_faux_fur"
  },
  {
    "id": "fastrakhan",
    "type": "MIGRATION",
    "replace": "hat_faux_fur"
  },
  {
    "id": "propeller_hat",
    "type": "MIGRATION",
    "replace": "hat_ball"
  },
  {
    "id": "deerstalker",
    "type": "MIGRATION",
    "replace": "hat_fur"
  },
  {
    "id": "beanie_hat",
    "type": "MIGRATION",
    "replace": "hat_cotton"
  },
  {
    "id": "k_beanie",
    "type": "MIGRATION",
    "replace": "hat_knit"
  },
  {
    "id": "chullo_hat",
    "type": "MIGRATION",
    "replace": "hat_knit"
  },
  {
    "id": "fez",
    "type": "MIGRATION",
    "replace": "eboshi"
  },
  {
    "id": "homburg_hat",
    "type": "MIGRATION",
    "replace": "fedora"
  },
  {
    "id": "neckwarmer",
    "type": "MIGRATION",
    "replace": "scarf"
  },
  {
    "id": "neckwarmer_head",
    "type": "MIGRATION",
    "replace": "scarf"
  },
  {
    "id": "hat_floppy",
    "type": "MIGRATION",
    "replace": "10gal_hat"
  },
  {
    "id": "hat_cart",
    "type": "MIGRATION",
    "replace": "10gal_hat"
  },
  {
    "id": "trilby_hat",
    "type": "MIGRATION",
    "replace": "porkpie"
  },
  {
    "id": "tyrolean_hat",
    "type": "MIGRATION",
    "replace": "porkpie"
  },
  {
    "id": "panama_hat",
    "type": "MIGRATION",
    "replace": "straw_hat"
  },
  {
    "id": "boater_hat",
    "type": "MIGRATION",
    "replace": "straw_hat"
  },
  {
    "id": "tinfoil_boat",
    "type": "MIGRATION",
    "replace": "tinfoil_hat"
  },
  {
    "id": "tinfoil_hat1",
    "type": "MIGRATION",
    "replace": "tinfoil_hat"
  },
  {
    "id": "tinfoil_fedora",
    "type": "MIGRATION",
    "replace": "tinfoil_hat"
  },
  {
    "id": "tinfoil_hatball",
    "type": "MIGRATION",
    "replace": "tinfoil_hat"
  },
  {
    "id": "paper_boat",
    "type": "MIGRATION",
    "replace": "tinfoil_hat"
  },
  {
    "id": "news_boat",
    "type": "MIGRATION",
    "replace": "tinfoil_hat"
  },
  {
    "id": "hat_cloche",
    "type": "MIGRATION",
    "replace": "hat_boonie"
  },
  {
    "id": "hat_bucket",
    "type": "MIGRATION",
    "replace": "hat_boonie"
  },
  {
    "id": "rag",
    "type": "MIGRATION",
    "replace": "sheet_cotton"
  },
  {
    "id": "holybook_odin",
    "type": "MIGRATION",
    "replace": "poetic_edda"
  },
  {
    "id": "holybook_asatru",
    "type": "MIGRATION",
    "replace": "poetic_edda"
  },
  {
    "id": "wcheckers_man",
    "type": "MIGRATION",
    "replace": "splinter"
  },
  {
    "id": "bcheckers_man",
    "type": "MIGRATION",
    "replace": "splinter"
  },
  {
    "id": "rcheckers_man",
    "type": "MIGRATION",
    "replace": "splinter"
  },
  {
    "id": "becheckers_man",
    "type": "MIGRATION",
    "replace": "splinter"
  },
  {
    "id": "wchess_pawn",
    "type": "MIGRATION",
    "replace": "splinter"
  },
  {
    "id": "wchess_knight",
    "type": "MIGRATION",
    "replace": "splinter"
  },
  {
    "id": "wchess_bishop",
    "type": "MIGRATION",
    "replace": "splinter"
  },
  {
    "id": "wchess_rook",
    "type": "MIGRATION",
    "replace": "splinter"
  },
  {
    "id": "wchess_queen",
    "type": "MIGRATION",
    "replace": "splinter"
  },
  {
    "id": "wchess_king",
    "type": "MIGRATION",
    "replace": "splinter"
  },
  {
    "id": "bchess_pawn",
    "type": "MIGRATION",
    "replace": "splinter"
  },
  {
    "id": "bchess_knight",
    "type": "MIGRATION",
    "replace": "splinter"
  },
  {
    "id": "bchess_bishop",
    "type": "MIGRATION",
    "replace": "splinter"
  },
  {
    "id": "bchess_rook",
    "type": "MIGRATION",
    "replace": "splinter"
  },
  {
    "id": "bchess_queen",
    "type": "MIGRATION",
    "replace": "splinter"
  },
  {
    "id": "bchess_king",
    "type": "MIGRATION",
    "replace": "splinter"
  },
  {
    "id": "checkpaper",
    "type": "MIGRATION",
    "replace": "paper"
  },
  {
    "id": "small_checkboard",
    "type": "MIGRATION",
    "replace": "tinder"
  },
  {
    "id": "checkboard",
    "type": "MIGRATION",
    "replace": "tinder"
  },
  {
    "id": "handmade_chess",
    "type": "MIGRATION",
    "replace": "chess"
  },
  {
    "id": "makeshift_chess",
    "type": "MIGRATION",
    "replace": "chess"
  },
  {
    "id": "handmade_checkers",
    "type": "MIGRATION",
    "replace": "makeshift_checkers"
  },
  {
    "id": "terraforming_mars",
    "type": "MIGRATION",
    "replace": "terraforming_mercury"
  },
  {
    "id": "terraforming_venus",
    "type": "MIGRATION",
    "replace": "terraforming_mercury"
  },
  {
    "id": "terraforming_jupiter",
    "type": "MIGRATION",
    "replace": "terraforming_mercury"
  },
  {
    "id": "terraforming_saturn",
    "type": "MIGRATION",
    "replace": "terraforming_mercury"
  },
  {
    "id": "terraforming_uranus",
    "type": "MIGRATION",
    "replace": "terraforming_mercury"
  },
  {
    "id": "terraforming_neptune",
    "type": "MIGRATION",
    "replace": "terraforming_mercury"
  },
  {
    "id": "terraforming_pluto",
    "type": "MIGRATION",
    "replace": "terraforming_mercury"
  },
  {
    "id": "terraforming_earth",
    "type": "MIGRATION",
    "replace": "terraforming_mercury"
  },
  {
    "type": "MIGRATION",
    "id": "ammo_can_30_9mm_fmj_1000",
    "replace": "ammunition_can_30",
    "variant": "ammunition_can_30_9mm_fmj_1000"
  },
  {
    "type": "MIGRATION",
    "id": "ammo_can_30_9mm_jhp_1000",
    "replace": "ammunition_can_30",
    "variant": "ammunition_can_30_9mm_jhp_1000"
  },
  {
    "type": "MIGRATION",
    "id": "ammo_can_30_300jhp_240",
    "replace": "ammunition_can_30",
    "variant": "ammunition_can_30_300jhp_240"
  },
  {
    "type": "MIGRATION",
    "id": "ammo_can_30_300AAC_otmss_720",
    "replace": "ammunition_can_30",
    "variant": "ammunition_can_30_300AAC_otmss_720"
  },
  {
    "type": "MIGRATION",
    "id": "ammo_can_30_308_1tracer4ap_200",
    "replace": "ammunition_can_30",
    "variant": "ammunition_can_30_308_1tracer4ap_200"
  },
  {
    "type": "MIGRATION",
    "id": "ammo_can_30_308ap_240",
    "replace": "ammunition_can_30",
    "variant": "ammunition_can_30_308ap_240"
  },
  {
    "type": "MIGRATION",
    "id": "ammo_can_30_308fmj_460",
    "replace": "ammunition_can_30",
    "variant": "ammunition_can_30_308fmj_460"
  },
  {
    "type": "MIGRATION",
    "id": "ammo_can_30_308_4fmj1tracer_200",
    "replace": "ammunition_can_30",
    "variant": "ammunition_can_30_308_4fmj1tracer_200"
  },
  {
    "type": "MIGRATION",
    "id": "ammo_can_30_338fmjbt_200",
    "replace": "ammunition_can_30",
    "variant": "ammunition_can_30_338fmjbt_200"
  },
  {
    "type": "MIGRATION",
    "id": "ammo_can_30_shot_120",
    "replace": "ammunition_can_30",
    "variant": "ammunition_can_30_shot_120"
  },
  {
    "type": "MIGRATION",
    "id": "ammo_can_50_556tracer_820",
    "replace": "ammunition_can_50",
    "variant": "ammunition_can_50_556tracer_820"
  },
  {
    "type": "MIGRATION",
    "id": "ammo_can_50_50bmg_4fmj1tracer_100",
    "replace": "ammunition_can_50",
    "variant": "ammunition_can_50_50bmg_4fmj1tracer_100"
  },
  {
    "type": "MIGRATION",
    "id": "ammo_can_50_50bmg_1tracer4mk211_100",
    "replace": "ammunition_can_50",
    "variant": "ammunition_can_50_50bmg_1tracer4mk211_100"
  },
  {
    "type": "MIGRATION",
    "id": "ammo_can_50_50bmg_fmj_120",
    "replace": "ammunition_can_50",
    "variant": "ammunition_can_50_50bmg_fmj_120"
  },
  {
    "type": "MIGRATION",
    "id": "ammo_can_50_556_m855a1_clipped_840",
    "replace": "ammunition_can_50",
    "variant": "ammunition_can_50_556_m855a1_clipped_840"
  },
  {
    "type": "MIGRATION",
    "id": "ammo_can_50_300AAC_otm_840",
    "replace": "ammunition_can_50",
    "variant": "ammunition_can_50_300AAC_otm_840"
  },
  {
    "type": "MIGRATION",
    "id": "ammo_can_50_308_600",
    "replace": "ammunition_can_50",
    "variant": "ammunition_can_50_308_600"
  },
  {
    "type": "MIGRATION",
    "id": "ammo_can_50_338fmjbt_400",
    "replace": "ammunition_can_50",
    "variant": "ammunition_can_50_338fmjbt_400"
  },
  {
    "type": "MIGRATION",
    "id": "ammo_can_50_shot_160",
    "replace": "ammunition_can_50",
    "variant": "ammunition_can_50_shot_160"
  },
  {
    "type": "MIGRATION",
    "id": "ammo_can_50_beanbag_160",
    "replace": "ammunition_can_50",
    "variant": "ammunition_can_50_beanbag_160"
  },
  {
    "type": "MIGRATION",
    "id": "ammo_can_fat_50_223_1tracer4ball_800",
    "replace": "ammunition_can_fat_50",
    "variant": "ammunition_can_fat_50_223_1tracer4ball_800"
  },
  {
    "type": "MIGRATION",
    "id": "ammo_can_fat_50_223_1tracer4ap_800",
    "replace": "ammunition_can_fat_50",
    "variant": "ammunition_can_fat_50_223_1tracer4ap_800"
  },
  {
    "type": "MIGRATION",
    "id": "ammo_can_fat_50_223ap_800",
    "replace": "ammunition_can_fat_50",
    "variant": "ammunition_can_fat_50_223ap_800"
  },
  {
    "type": "MIGRATION",
    "id": "ammo_can_fat_50_223fmj_800",
    "replace": "ammunition_can_fat_50",
    "variant": "ammunition_can_fat_50_223fmj_800"
  },
  {
    "type": "MIGRATION",
    "id": "ammo_can_fat_50_308_1tracer4ap_600",
    "replace": "ammunition_can_fat_50",
    "variant": "ammunition_can_fat_50_308_1tracer4ap_600"
  },
  {
    "type": "MIGRATION",
    "id": "ammo_can_pa120_40x53_32",
    "replace": "ammunition_can_pa120",
    "variant": "ammunition_can_pa120_40x53_32"
  },
  {
    "type": "MIGRATION",
    "id": "ammunition_can_carlgustav_hedp",
    "replace": "ammunition_can_carlgustav",
    "variant": "ammunition_can_carlgustav_hedp"
  },
  {
    "type": "MIGRATION",
    "id": "ammunition_can_carlgustav_he",
    "replace": "ammunition_can_carlgustav",
    "variant": "ammunition_can_carlgustav_he"
  },
  {
    "type": "MIGRATION",
    "id": "ammunition_box_carlgustav_he",
    "replace": "ammunition_box_carlgustav",
    "variant": "ammunition_box_carlgustav_he"
  },
  {
    "type": "MIGRATION",
    "id": "ammunition_box_carlgustav_hedp",
    "replace": "ammunition_box_carlgustav",
    "variant": "ammunition_box_carlgustav_hedp"
  },
  {
    "id": "ak74",
    "type": "MIGRATION",
    "replace": "ak74_semi"
  },
  {
    "id": "bh_m89",
    "type": "MIGRATION",
    "replace": "henry_big_boy"
  },
  {
    "id": "rifle_9mm",
    "type": "MIGRATION",
    "replace": "rifle_38"
  },
  {
    "id": "rifle_9x18",
    "type": "MIGRATION",
    "replace": "rifle_38"
  },
  {
    "id": "rifle_45",
    "type": "MIGRATION",
    "replace": "rifle_38"
  },
  {
    "id": "rifle_40",
    "type": "MIGRATION",
    "replace": "rifle_38"
  },
  {
    "id": "rifle_380",
    "type": "MIGRATION",
    "replace": "rifle_38"
  },
  {
    "id": "rifle_32",
    "type": "MIGRATION",
    "replace": "rifle_38"
  },
  {
    "id": "lemat_revolver",
    "type": "MIGRATION",
    "replace": "colt_saa"
  },
  {
    "id": "lemat_revolver_shotgun",
    "type": "MIGRATION",
    "replace": "u_shotgun"
  },
  {
    "id": "shot_paper_slug",
    "type": "MIGRATION",
    "replace": "44army"
  },
  {
    "id": "shot_paper_bird",
    "type": "MIGRATION",
    "replace": "44army"
  },
  {
    "id": "shot_paper_00",
    "type": "MIGRATION",
    "replace": "44army"
  },
  {
    "id": "shot_paper_dragon",
    "type": "MIGRATION",
    "replace": "44army"
  },
  {
    "id": "lever_shotgun",
    "type": "MIGRATION",
    "replace": "remington_870"
  },
  {
    "id": "famas",
    "type": "MIGRATION",
    "replace": "rdb_223"
  },
  {
    "id": "famasmag",
    "type": "MIGRATION",
    "replace": "stanag30"
  },
  {
    "id": "cz75mag_12rd",
    "type": "MIGRATION",
    "replace": "cz75mag_16rd"
  },
  {
    "id": "mossberg_500",
    "type": "MIGRATION",
    "from_variant": "mossberg_500_security",
    "replace": "benelli_tsa",
    "variant": "mossberg_500_security"
  },
  {
    "id": "bottle_suppressor",
    "type": "MIGRATION",
    "replace": "filter_suppressor"
  },
  {
    "id": "riv_suppressor",
    "type": "MIGRATION",
    "replace": "suppressor"
  },
  {
    "id": "surv_six_shooter",
    "type": "MIGRATION",
    "replace": "hptjcpmag"
  },
  {
    "id": "surv_hand_cannon",
    "type": "MIGRATION",
    "replace": "hptjhpmag"
  },
  {
    "id": "con_mix",
    "type": "MIGRATION",
    "replace": "con_mix_foldable",
    "reset_item_vars": true
  },
  {
    "id": "raw_lentils",
    "type": "MIGRATION",
    "replace": "dry_lentils"
  },
  {
    "id": "uno",
    "type": "MIGRATION",
    "replace": "deck_of_cards",
    "variant": "uno"
  },
  {
    "id": "onirim",
    "type": "MIGRATION",
    "replace": "deck_of_cards",
    "variant": "onirim"
  },
  {
    "id": "cards_magic",
    "type": "MIGRATION",
    "replace": "deck_of_cards",
    "variant": "cards_magic"
  },
  {
    "id": "deck_of_cards_makeshift",
    "type": "MIGRATION",
    "replace": "deck_of_cards",
    "variant": "deck_of_cards_makeshift"
  },
  {
    "id": "mp18",
    "type": "MIGRATION",
    "replace": "p08"
  },
  {
    "id": "plr16",
    "type": "MIGRATION",
    "replace": "rdb_223"
  },
  {
    "id": "oa93",
    "type": "MIGRATION",
    "replace": "rdb_223"
  },
  {
    "id": "m231pfw",
    "type": "MIGRATION",
    "replace": "rdb_223"
  },
  {
    "id": "moss_brownie",
    "type": "MIGRATION",
    "replace": "ruger_lcr_22"
  },
  {
    "id": "vz58_p",
    "type": "MIGRATION",
    "replace": "ak47"
  },
  {
    "id": "vz58ts",
    "type": "MIGRATION",
    "replace": "aksemi"
  },
  {
    "id": "vz58mag10",
    "type": "MIGRATION",
    "replace": "akmag10"
  },
  {
    "id": "vz58mag30",
    "type": "MIGRATION",
    "replace": "akmag30"
  },
  {
    "id": "stowed_fridge",
    "type": "MIGRATION",
    "replace": "apartment_fridge"
  },
  {
    "id": "stowed_freezer",
    "type": "MIGRATION",
    "replace": "apartment_freezer"
  },
  {
    "id": "stowed_glass_fridge",
    "type": "MIGRATION",
    "replace": "glass_fridge"
  },
  {
    "id": "knife_steak",
    "type": "MIGRATION",
    "replace": "knife_small",
    "variant": "knife_steak"
  },
  {
    "id": "knife_paring",
    "type": "MIGRATION",
    "replace": "knife_small",
    "variant": "knife_paring"
  },
  {
    "id": "knife_chef",
    "type": "MIGRATION",
    "replace": "knife_large",
    "variant": "knife_chef"
  },
  {
    "id": "knife_carving",
    "type": "MIGRATION",
    "replace": "knife_large",
    "variant": "knife_carving"
  },
  {
    "id": "knife_bread",
    "type": "MIGRATION",
    "replace": "knife_large",
    "variant": "knife_bread"
  },
  {
    "id": "knife_butcher",
    "type": "MIGRATION",
    "replace": "knife_huge",
    "variant": "knife_butcher"
  },
  {
    "id": "knife_meat_cleaver",
    "type": "MIGRATION",
    "replace": "knife_cleaver",
    "variant": "knife_meat_cleaver"
  },
  {
    "id": "knife_vegetable_cleaver",
    "type": "MIGRATION",
    "replace": "knife_cleaver",
    "variant": "knife_vegetable_cleaver"
  },
  {
    "id": "spear_survivor",
    "type": "MIGRATION",
    "replace": "naginata"
  },
  {
    "id": "j22",
    "type": "MIGRATION",
    "replace": "ruger_mk4"
  },
  {
    "id": "j22mag",
    "type": "MIGRATION",
    "replace": "ruger_mk4_mag"
  },
  {
    "id": "sw_22",
    "type": "MIGRATION",
    "replace": "ruger_mk4"
  },
  {
    "id": "sw22mag",
    "type": "MIGRATION",
    "replace": "ruger_mk4_mag"
  },
  {
    "id": "cop_38",
    "type": "MIGRATION",
    "replace": "sw_619"
  },
  {
    "id": "fs2000",
    "type": "MIGRATION",
    "replace": "rdb_223"
  },
  {
    "id": "factory_handguard",
    "type": "MIGRATION",
    "replace": "grip"
  },
  {
    "id": "mr73",
    "type": "MIGRATION",
    "replace": "sw_619"
  },
  {
    "id": "acidbomb",
    "type": "MIGRATION",
    "replace": "sling-ready_molotov"
  },
  {
    "id": "triple_launcher_simple",
    "type": "MIGRATION",
    "replace": "mgl"
  },
  {
    "id": "launcher_simple",
    "type": "MIGRATION",
    "replace": "m79"
  },
  {
    "id": "pipe_launcher40mm",
    "type": "MIGRATION",
    "replace": "m203"
  },
  {
    "id": "hk_g36",
    "type": "MIGRATION",
    "replace": "sig_assault_rifle"
  },
  {
    "id": "g36mag_30rd",
    "type": "MIGRATION",
    "replace": "stanag30"
  },
  {
    "id": "g36mag_100rd",
    "type": "MIGRATION",
    "replace": "stanag100drum"
  },
  {
    "id": "superglue",
    "type": "MIGRATION",
    "replace": "small_squeeze_tube",
    "contents": [ { "id": "super_glue", "count": 40 } ]
  },
  {
<<<<<<< HEAD
    "id": "ar_pistol",
    "type": "MIGRATION",
    "replace": "rdb_223"
=======
    "id": "stabilizer",
    "type": "MIGRATION",
    "replace": "rail_laser_sight"
  },
  {
    "id": "stabilizer_mod",
    "type": "MIGRATION",
    "replace": "rail_laser_sight"
>>>>>>> 150650e3
  }
]<|MERGE_RESOLUTION|>--- conflicted
+++ resolved
@@ -1827,11 +1827,11 @@
     "contents": [ { "id": "super_glue", "count": 40 } ]
   },
   {
-<<<<<<< HEAD
     "id": "ar_pistol",
     "type": "MIGRATION",
     "replace": "rdb_223"
-=======
+  },
+  {
     "id": "stabilizer",
     "type": "MIGRATION",
     "replace": "rail_laser_sight"
@@ -1840,6 +1840,5 @@
     "id": "stabilizer_mod",
     "type": "MIGRATION",
     "replace": "rail_laser_sight"
->>>>>>> 150650e3
   }
 ]