[
  {
    "id": "depowered_armor",
    "type": "MIGRATION",
    "replace": "combat_exoskeleton_light_salvaged"
  },
  {
    "type": "MIGRATION",
    "id": "dinosuit",
    "replace": "fursuit",
    "variant": "dinosuit"
  },
  {
    "type": "MIGRATION",
    "id": "wolfsuit",
    "replace": "fursuit",
    "variant": "wolfsuit"
  },
  {
    "type": "MIGRATION",
    "id": "felinesuit",
    "replace": "fursuit",
    "variant": "felinesuit"
  },
  {
    "type": "MIGRATION",
    "id": "dragonsuit",
    "replace": "fursuit",
    "variant": "dragonsuit"
  },
  {
    "type": "MIGRATION",
    "id": "sharksuit",
    "replace": "fursuit",
    "variant": "sharksuit"
  },
  {
    "id": "depowered_helmet",
    "type": "MIGRATION",
    "replace": "combat_exoskeleton_armor_head_light"
  },
  {
    "id": "streetsweeper",
    "type": "MIGRATION",
    "replace": "dp_12"
  },
  {
    "id": "power_armor_frame",
    "type": "MIGRATION",
    "replace": "qt_steel_chunk"
  },
  {
    "id": "fake_anvil_crude",
    "type": "MIGRATION",
    "replace": "fake_anvil"
  },
  {
    "id": "power_armor_generator",
    "type": "MIGRATION",
    "replace": "qt_steel_chunk"
  },
  {
    "id": "plasma_gun",
    "type": "MIGRATION",
    "replace": "exodii_plasma_projectile"
  },
  {
    "id": "plasma_rifle",
    "type": "MIGRATION",
    "replace": "exodii_plasma_projectile"
  },
  {
    "id": "power_armor_helmet_basic",
    "type": "MIGRATION",
    "replace": "combat_exoskeleton_armor_head_medium"
  },
  {
    "id": "power_armor_helmet_basic_on",
    "type": "MIGRATION",
    "replace": "combat_exoskeleton_armor_head_medium"
  },
  {
    "id": "power_armor_helmet_light",
    "type": "MIGRATION",
    "replace": "combat_exoskeleton_armor_head_light"
  },
  {
    "id": "power_armor_helmet_light_on",
    "type": "MIGRATION",
    "replace": "combat_exoskeleton_armor_head_light"
  },
  {
    "id": "power_armor_helmet_heavy",
    "type": "MIGRATION",
    "replace": "combat_exoskeleton_armor_head_heavy"
  },
  {
    "id": "power_armor_helmet_heavy_on",
    "type": "MIGRATION",
    "replace": "combat_exoskeleton_armor_head_heavy"
  },
  {
    "id": "power_armor_basic",
    "type": "MIGRATION",
    "replace": "combat_exoskeleton_medium"
  },
  {
    "id": "power_armor_basic_on",
    "type": "MIGRATION",
    "replace": "combat_exoskeleton_medium_on"
  },
  {
    "id": "power_armor_light",
    "type": "MIGRATION",
    "replace": "combat_exoskeleton_light"
  },
  {
    "id": "power_armor_light_on",
    "type": "MIGRATION",
    "replace": "combat_exoskeleton_light_on"
  },
  {
    "id": "power_armor_heavy",
    "type": "MIGRATION",
    "replace": "combat_exoskeleton_heavy"
  },
  {
    "id": "power_armor_heavy_on",
    "type": "MIGRATION",
    "replace": "combat_exoskeleton_heavy_on"
  },
  {
    "id": "lobotomizer",
    "type": "MIGRATION",
    "replace": "box_medium_wood",
    "contents": [ { "id": "steel_lump", "count": 6 } ]
  },
  {
    "id": "tshirt_text",
    "type": "MIGRATION",
    "replace": "tshirt"
  },
  {
    "id": "flag_shirt",
    "type": "MIGRATION",
    "replace": "tshirt",
    "variant": "flag_shirt"
  },
  {
    "id": "linuxtshirt",
    "type": "MIGRATION",
    "replace": "tshirt",
    "variant": "tux"
  },
  {
    "id": "tshirt_tour",
    "type": "MIGRATION",
    "replace": "tshirt",
    "variant": "death"
  },
  {
    "id": "fridge",
    "type": "MIGRATION",
    "replace": "apartment_fridge"
  },
  {
    "id": "freezer",
    "type": "MIGRATION",
    "replace": "apartment_freezer"
  },
  {
    "id": "mold_plastic",
    "type": "MIGRATION",
    "replace": "vac_mold"
  },
  {
    "id": "gambeson_loose",
    "type": "MIGRATION",
    "replace": "gambeson"
  },
  {
    "id": "ksg_aux_shotgun",
    "type": "MIGRATION",
    "replace": "m26_mass"
  },
  {
    "id": "miner_hat",
    "type": "MIGRATION",
    "replace": "hat_hard",
    "contents": [ { "id": "flashlight", "count": 1 } ]
  },
  {
    "id": "miner_hat_on",
    "type": "MIGRATION",
    "replace": "hat_hard",
    "contents": [ { "id": "flashlight", "count": 1 } ]
  },
  {
    "id": "ts12_aux_shotgun",
    "type": "MIGRATION",
    "replace": "m26_mass"
  },
  {
    "id": "ts12_aux_shotgun2",
    "type": "MIGRATION",
    "replace": "m26_mass"
  },
  {
    "id": "gambeson_loose_vest",
    "type": "MIGRATION",
    "replace": "gambeson_nylon_vest"
  },
  {
    "id": "k_gambeson",
    "type": "MIGRATION",
    "replace": "gambeson_nylon"
  },
  {
    "id": "egg_lady_bug_giant",
    "type": "MIGRATION",
    "replace": "egg_lady_bug"
  },
  {
    "id": "spider_egg",
    "type": "MIGRATION",
    "replace": "egg_spider_web"
  },
  {
    "id": "spider_egg",
    "type": "MIGRATION",
    "replace": "egg_spider_web"
  },
  {
    "id": "egg_frog",
    "type": "MIGRATION",
    "replace": "egg_gray_frog"
  },
  {
    "id": "egg_toad",
    "type": "MIGRATION",
    "replace": "egg_freedom_toad"
  },
  {
    "id": "superalloy_harness_dog",
    "type": "MIGRATION",
    "replace": "kevlar_harness"
  },
  {
    "id": "k_gambeson_vest",
    "type": "MIGRATION",
    "replace": "gambeson_vest"
  },
  {
    "id": "l-stick",
    "type": "MIGRATION",
    "replace": "flashlight"
  },
  {
    "id": "k_gambeson_loose",
    "type": "MIGRATION",
    "replace": "gambeson_nylon"
  },
  {
    "id": "k_gambeson_vest_loose",
    "type": "MIGRATION",
    "replace": "gambeson_nylon_vest"
  },
  {
    "id": "k_gambeson_pants",
    "type": "MIGRATION",
    "replace": "gambeson_pants_nylon"
  },
  {
    "id": "gambeson_xs_loose",
    "type": "MIGRATION",
    "replace": "gambeson_xs"
  },
  {
    "id": "gambeson_vest_xs_loose",
    "type": "MIGRATION",
    "replace": "gambeson_vest_xs"
  },
  {
    "id": "xl_gambeson_loose",
    "type": "MIGRATION",
    "replace": "xl_gambeson"
  },
  {
    "id": "xl_gambeson_vest_loose",
    "type": "MIGRATION",
    "replace": "xl_gambeson_vest"
  },
  {
    "id": "xl_k_gambeson",
    "type": "MIGRATION",
    "replace": "xl_gambeson_nylon"
  },
  {
    "id": "xl_k_gambeson_vest",
    "type": "MIGRATION",
    "replace": "xl_gambeson_nylon_vest"
  },
  {
    "id": "k_gambeson_xs",
    "type": "MIGRATION",
    "replace": "xs_gambeson_nylon"
  },
  {
    "id": "k_gambeson_vest_xs",
    "type": "MIGRATION",
    "replace": "xs_gambeson_nylon_vest"
  },
  {
    "id": "xl_k_gambeson_pants",
    "type": "MIGRATION",
    "replace": "xl_gambeson_pants_nylon"
  },
  {
    "id": "xl_k_gambeson_loose",
    "type": "MIGRATION",
    "replace": "xl_gambeson_pants_nylon"
  },
  {
    "id": "xl_k_gambeson_vest_loose",
    "type": "MIGRATION",
    "replace": "xl_gambeson_nylon_vest"
  },
  {
    "id": "k_gambeson_vest_xs_loose",
    "type": "MIGRATION",
    "replace": "xl_gambeson_nylon_vest"
  },
  {
    "id": "k_gambeson_hood",
    "type": "MIGRATION",
    "replace": "gambeson_hood"
  },
  {
    "id": "xl_k_gambeson_hood",
    "type": "MIGRATION",
    "replace": "xl_gambeson_hood"
  },
  {
    "id": "xs_k_gambeson_hood",
    "type": "MIGRATION",
    "replace": "xs_gambeson_hood"
  },
  {
    "id": "l-stick_on",
    "type": "MIGRATION",
    "replace": "flashlight"
  },
  {
    "id": "mil_mess_kit",
    "type": "MIGRATION",
    "replace": "survivor_mess_kit"
  },
  {
    "id": "5x50dart",
    "type": "MIGRATION",
    "replace": "50match"
  },
  {
    "id": "5x50heavy",
    "type": "MIGRATION",
    "replace": "50match"
  },
  {
    "id": "reloaded_5x50dart",
    "type": "MIGRATION",
    "replace": "reloaded_50bmg"
  },
  {
    "id": "5x50_100_mag",
    "type": "MIGRATION",
    "replace": "stanag100"
  },
  {
    "id": "5x50_50_mag",
    "type": "MIGRATION",
    "replace": "stanag50"
  },
  {
    "id": "needlegun",
    "type": "MIGRATION",
    "replace": "nailgun"
  },
  {
    "id": "needlepistol",
    "type": "MIGRATION",
    "replace": "nailgun"
  },
  {
    "id": "5x50_hull",
    "type": "MIGRATION",
    "replace": "shot_hull"
  },
  {
    "id": "AID_bio_alarm",
    "type": "MIGRATION",
    "replace": "letter"
  },
  {
    "id": "AID_bio_tattoo_led",
    "type": "MIGRATION",
    "replace": "letter"
  },
  {
    "id": "AID_bio_power_armor_interface",
    "type": "MIGRATION",
    "replace": "letter"
  },
  {
    "id": "AID_bio_power_storage",
    "type": "MIGRATION",
    "replace": "letter"
  },
  {
    "id": "AID_bio_power_storage_mkII",
    "type": "MIGRATION",
    "replace": "letter"
  },
  {
    "id": "AID_bio_watch",
    "type": "MIGRATION",
    "replace": "letter"
  },
  {
    "id": "AID_bio_syringe",
    "type": "MIGRATION",
    "replace": "letter"
  },
  {
    "id": "AID_bio_blood_anal",
    "type": "MIGRATION",
    "replace": "letter"
  },
  {
    "id": "AID_bio_flashlight",
    "type": "MIGRATION",
    "replace": "letter"
  },
  {
    "id": "AID_bio_magnet",
    "type": "MIGRATION",
    "replace": "letter"
  },
  {
    "id": "AID_bio_soporific",
    "type": "MIGRATION",
    "replace": "letter"
  },
  {
    "id": "AID_bio_armor_arms",
    "type": "MIGRATION",
    "replace": "letter"
  },
  {
    "id": "AID_bio_armor_legs",
    "type": "MIGRATION",
    "replace": "letter"
  },
  {
    "id": "AID_bio_shotgun",
    "type": "MIGRATION",
    "replace": "letter"
  },
  {
    "id": "AID_bio_blood_filter",
    "type": "MIGRATION",
    "replace": "letter"
  },
  {
    "id": "AID_bio_climate",
    "type": "MIGRATION",
    "replace": "letter"
  },
  {
    "id": "AID_bio_geiger",
    "type": "MIGRATION",
    "replace": "letter"
  },
  {
    "id": "AID_bio_heatsink",
    "type": "MIGRATION",
    "replace": "letter"
  },
  {
    "id": "AID_bio_meteorologist",
    "type": "MIGRATION",
    "replace": "letter"
  },
  {
    "id": "AID_bio_ups",
    "type": "MIGRATION",
    "replace": "letter"
  },
  {
    "id": "AID_bio_weight",
    "type": "MIGRATION",
    "replace": "letter"
  },
  {
    "id": "AID_bio_trickle",
    "type": "MIGRATION",
    "replace": "letter"
  },
  {
    "id": "AID_bio_pitch_perfect",
    "type": "MIGRATION",
    "replace": "letter"
  },
  {
    "id": "waterproof_smart_phone_case_migration",
    "type": "MIGRATION",
    "replace": "waterproof_smart_phone_case"
  },
  {
    "id": "schematics_eyebot",
    "type": "MIGRATION",
    "replace": "novel_scifi"
  },
  {
    "id": "schematics_copbot",
    "type": "MIGRATION",
    "replace": "novel_scifi"
  },
  {
    "id": "schematics_riotbot",
    "type": "MIGRATION",
    "replace": "novel_scifi"
  },
  {
    "id": "bot_copbot",
    "type": "MIGRATION",
    "replace": "broken_science_bot"
  },
  {
    "id": "bot_eyebot",
    "type": "MIGRATION",
    "replace": "broken_science_bot"
  },
  {
    "id": "bot_riotbot",
    "type": "MIGRATION",
    "replace": "broken_science_bot"
  },
  {
    "id": "broken_eyebot",
    "type": "MIGRATION",
    "replace": "broken_science_bot"
  },
  {
    "id": "broken_copbot",
    "type": "MIGRATION",
    "replace": "broken_science_bot"
  },
  {
    "id": "broken_riotbot",
    "type": "MIGRATION",
    "replace": "broken_science_bot"
  },
  {
    "id": "RPG",
    "type": "MIGRATION",
    "replace": "m3_carlgustav"
  },
  {
    "id": "RPG-7_ammo",
    "type": "MIGRATION",
    "replace": "84x246mm_he"
  },
  {
    "id": "RPG-7_pg7vr",
    "type": "MIGRATION",
    "replace": "84x246mm_he"
  },
  {
    "id": "RPG-7_tbg7v",
    "type": "MIGRATION",
    "replace": "84x246mm_he"
  },
  {
    "id": "RPG-7_og7v",
    "type": "MIGRATION",
    "replace": "84x246mm_he"
  },
  {
    "id": "broken_mininuke_hack",
    "type": "MIGRATION",
    "replace": "broken_science_bot"
  },
  {
    "id": "mininuke_payload",
    "type": "MIGRATION",
    "replace": "broken_science_bot"
  },
  {
    "id": "rm802",
    "type": "MIGRATION",
    "replace": "m203"
  },
  {
    "id": "aux_pressurized_tank",
    "type": "MIGRATION",
    "replace": "pressurized_tank"
  },
  {
    "id": "skorpion_61",
    "type": "MIGRATION",
    "replace": "hk_mp5"
  },
  {
    "id": "skorpion61mag",
    "type": "MIGRATION",
    "replace": "mp5mag"
  },
  {
    "id": "skorpion_82",
    "type": "MIGRATION",
    "replace": "hk_mp5"
  },
  {
    "id": "skorpion82mag",
    "type": "MIGRATION",
    "replace": "mp5mag"
  },
  {
    "id": "8mm_civilian",
    "type": "MIGRATION",
    "replace": "8mm_caseless"
  },
  {
    "id": "8mm_fmj",
    "type": "MIGRATION",
    "replace": "8mm_caseless"
  },
  {
    "id": "8mm_hvp",
    "type": "MIGRATION",
    "replace": "8mm_caseless"
  },
  {
    "id": "8mm_inc",
    "type": "MIGRATION",
    "replace": "8mm_caseless"
  },
  {
    "id": "rm298",
    "type": "MIGRATION",
    "replace": "m240"
  },
  {
    "id": "mask_wsurvivor_nofur",
    "type": "MIGRATION",
    "replace": "scarf_faux_fur"
  },
  {
    "id": "mask_wsurvivorxl_nofur",
    "type": "MIGRATION",
    "replace": "scarf_faux_fur"
  },
  {
    "id": "mask_wsurvivor_nofur_xs",
    "type": "MIGRATION",
    "replace": "scarf_faux_fur"
  },
  {
    "id": "mask_wsurvivor",
    "type": "MIGRATION",
    "replace": "balclava"
  },
  {
    "id": "mask_wsurvivorxl",
    "type": "MIGRATION",
    "replace": "balclava"
  },
  {
    "id": "mask_wsurvivorxs",
    "type": "MIGRATION",
    "replace": "balclava"
  },
  {
    "id": "chainmail_hauberk",
    "type": "MIGRATION",
    "replace": "lc_chainmail_hauberk"
  },
  {
    "id": "chainmail_suit",
    "type": "MIGRATION",
    "replace": "mc_chainmail_suit"
  },
  {
    "id": "armor_plate",
    "type": "MIGRATION",
    "replace": "armor_lc_plate"
  },
  {
    "id": "armor_lightplate",
    "type": "MIGRATION",
    "replace": "armor_mc_lightplate"
  },
  {
    "id": "xl_armor_lightplate",
    "type": "MIGRATION",
    "replace": "xl_armor_mc_plate"
  },
  {
    "id": "xs_armor_lightplate",
    "type": "MIGRATION",
    "replace": "xs_hsurvivor_jumpsuit"
  },
  {
    "id": "chainmail_hood",
    "type": "MIGRATION",
    "replace": "lc_chainmail_hood"
  },
  {
    "id": "chainmail_vest",
    "type": "MIGRATION",
    "replace": "lc_chainmail_vest"
  },
  {
    "id": "chainmail_arms",
    "type": "MIGRATION",
    "replace": "mc_chainmail_arms"
  },
  {
    "id": "chainmail_hands",
    "type": "MIGRATION",
    "replace": "mc_chainmail_hands"
  },
  {
    "id": "chainmail_legs",
    "type": "MIGRATION",
    "replace": "mc_chainmail_legs"
  },
  {
    "id": "chainmail_feet",
    "type": "MIGRATION",
    "replace": "mc_chainmail_feet"
  },
  {
    "id": "m2browning_sawn",
    "type": "MIGRATION",
    "replace": "m2browning"
  },
  {
    "id": "contacts",
    "type": "MIGRATION",
    "replace": "bifocal_contacts_weekly"
  },
  {
    "id": "transition_contacts",
    "type": "MIGRATION",
    "replace": "bifocal_transition_contacts_weekly"
  },
  {
    "id": "mean_mug",
    "type": "MIGRATION",
    "replace": "ceramic_mug",
    "variant": "mean_mug",
    "reset_item_vars": true
  },
  {
    "id": "nice_mug",
    "type": "MIGRATION",
    "replace": "ceramic_mug",
    "variant": "mean_mug2",
    "reset_item_vars": true
  },
  {
    "id": "hk_ump45",
    "type": "MIGRATION",
    "replace": "modular_ump",
    "contents": [ { "id": "retool_ump_45", "count": 1 } ]
  },
  {
    "id": "bio_trickle",
    "type": "MIGRATION",
    "replace": "burnt_out_bionic"
  },
  {
    "id": "ballistic_vest_heavy_arms",
    "type": "MIGRATION",
    "replace": "ballistic_vest_heavy",
    "contents": [ { "id": "iotv_shoulder_plate", "count": 1 }, { "id": "iotv_neck_plate", "count": 1 } ]
  },
  {
    "id": "ballistic_vest_heavy_legs",
    "type": "MIGRATION",
    "replace": "ballistic_vest_heavy",
    "contents": [ { "id": "iotv_groin_plate", "count": 1 }, { "id": "iotv_neck_plate", "count": 1 } ]
  },
  {
    "id": "conical_hat",
    "type": "MIGRATION",
    "replace": "hat_ball"
  },
  {
    "id": "plumber_cap",
    "type": "MIGRATION",
    "replace": "hat_ball"
  },
  {
    "id": "leather_hatball",
    "type": "MIGRATION",
    "replace": "hat_ball"
  },
  {
    "id": "vizor_hat",
    "type": "MIGRATION",
    "replace": "hat_ball"
  },
  {
    "id": "lvizor_hat",
    "type": "MIGRATION",
    "replace": "hat_ball"
  },
  {
    "id": "trucker_hat",
    "type": "MIGRATION",
    "replace": "hat_ball"
  },
  {
    "id": "ltrucker_hat",
    "type": "MIGRATION",
    "replace": "hat_ball"
  },
  {
    "id": "flatbread_wheat_free",
    "type": "MIGRATION",
    "replace": "bread"
  },
  {
    "id": "bread_wheat_free",
    "type": "MIGRATION",
    "replace": "bread"
  },
  {
    "id": "brown_bread_wheat_free",
    "type": "MIGRATION",
    "replace": "bread"
  },
  {
    "id": "buttered_toast_wheat_free",
    "type": "MIGRATION",
    "replace": "bread"
  },
  {
    "id": "jam_toast_wheat_free",
    "type": "MIGRATION",
    "replace": "bread"
  },
  {
    "id": "peanut_butter_toast_wheat_free",
    "type": "MIGRATION",
    "replace": "bread"
  },
  {
    "id": "toad_in_a_hole_wheat_free",
    "type": "MIGRATION",
    "replace": "bread"
  },
  {
    "id": "PBJ_Toast_wheat_free",
    "type": "MIGRATION",
    "replace": "bread"
  },
  {
    "id": "toast_wheat_free",
    "type": "MIGRATION",
    "replace": "bread"
  },
  {
    "id": "sandwich_fairy_wheat_free",
    "type": "MIGRATION",
    "replace": "bread"
  },
  {
    "id": "soup_blood_wheat_free",
    "type": "MIGRATION",
    "replace": "bread"
  },
  {
    "id": "fried_egg_sandwich_wheat_free",
    "type": "MIGRATION",
    "replace": "bread"
  },
  {
    "id": "deluxe_fried_egg_sandwich_wheat_free",
    "type": "MIGRATION",
    "replace": "bread"
  },
  {
    "id": "chilidogs_wheat_free",
    "type": "MIGRATION",
    "replace": "bread"
  },
  {
    "id": "hotdogs_newyork_wheat_free",
    "type": "MIGRATION",
    "replace": "bread"
  },
  {
    "id": "cheeseburger_wheat_free",
    "type": "MIGRATION",
    "replace": "bread"
  },
  {
    "id": "hamburger_wheat_free",
    "type": "MIGRATION",
    "replace": "bread"
  },
  {
    "id": "sloppyjoe_wheat_free",
    "type": "MIGRATION",
    "replace": "bread"
  },
  {
    "id": "blood_pancakes_wheat_free",
    "type": "MIGRATION",
    "replace": "bread"
  },
  {
    "id": "sandwich_cheese_grilled_wheat_free",
    "type": "MIGRATION",
    "replace": "bread"
  },
  {
    "id": "sandwich_deluxe_wheat_free",
    "type": "MIGRATION",
    "replace": "bread"
  },
  {
    "id": "sandwich_reuben_wheat_free",
    "type": "MIGRATION",
    "replace": "bread"
  },
  {
    "id": "sandwich_cucumber_wheat_free",
    "type": "MIGRATION",
    "replace": "bread"
  },
  {
    "id": "sandwich_cheese_wheat_free",
    "type": "MIGRATION",
    "replace": "bread"
  },
  {
    "id": "sandwich_jam_wheat_free",
    "type": "MIGRATION",
    "replace": "bread"
  },
  {
    "id": "sandwich_jam_cheese_wheat_free",
    "type": "MIGRATION",
    "replace": "bread"
  },
  {
    "id": "sandwich_jam_butter_wheat_free",
    "type": "MIGRATION",
    "replace": "bread"
  },
  {
    "id": "sandwich_honey_wheat_free",
    "type": "MIGRATION",
    "replace": "bread"
  },
  {
    "id": "sandwich_veggy_wheat_free",
    "type": "MIGRATION",
    "replace": "bread"
  },
  {
    "id": "sandwich_t_wheat_free",
    "type": "MIGRATION",
    "replace": "bread"
  },
  {
    "id": "sandwich_pb_wheat_free",
    "type": "MIGRATION",
    "replace": "bread"
  },
  {
    "id": "sandwich_pbj_wheat_free",
    "type": "MIGRATION",
    "replace": "bread"
  },
  {
    "id": "sandwich_pbh_wheat_free",
    "type": "MIGRATION",
    "replace": "bread"
  },
  {
    "id": "sandwich_pbm_wheat_free",
    "type": "MIGRATION",
    "replace": "bread"
  },
  {
    "id": "fish_sandwich_wheat_free",
    "type": "MIGRATION",
    "replace": "bread"
  },
  {
    "id": "blt_wheat_free",
    "type": "MIGRATION",
    "replace": "bread"
  },
  {
    "id": "chicken_sandwich_wheat_free",
    "type": "MIGRATION",
    "replace": "bread"
  },
  {
    "id": "hotdogs_cooked_wheat_free",
    "type": "MIGRATION",
    "replace": "bread"
  },
  {
    "id": "sandwich_egg_salad_wheat_free",
    "type": "MIGRATION",
    "replace": "bread"
  },
  {
    "id": "sandwich_sauce_wheat_free",
    "type": "MIGRATION",
    "replace": "bread"
  },
  {
    "id": "chicken_sandwich_wheat_free",
    "type": "MIGRATION",
    "replace": "bread"
  },
  {
    "id": "sandwich_veggy_cheese_wheat_free",
    "type": "MIGRATION",
    "replace": "bread"
  },
  {
    "id": "light_minus_atomic_battery_cell",
    "type": "MIGRATION",
    "replace": "light_minus_disposable_cell"
  },
  {
    "id": "light_plus_battery_cell",
    "type": "MIGRATION",
    "replace": "light_battery_cell"
  },
  {
    "id": "light_atomic_battery_cell",
    "type": "MIGRATION",
    "replace": "light_battery_cell"
  },
  {
    "id": "light_disposable_cell",
    "type": "MIGRATION",
    "replace": "light_battery_cell"
  },
  {
    "id": "light_dry_cell",
    "type": "MIGRATION",
    "replace": "light_battery_cell"
  },
  {
    "id": "medium_disposable_cell",
    "type": "MIGRATION",
    "replace": "medium_battery_cell"
  },
  {
    "id": "medium_plus_battery_cell",
    "type": "MIGRATION",
    "replace": "medium_battery_cell"
  },
  {
    "id": "medium_atomic_battery_cell",
    "type": "MIGRATION",
    "replace": "medium_battery_cell"
  },
  {
    "id": "medium_dry_cell",
    "type": "MIGRATION",
    "replace": "medium_battery_cell"
  },
  {
    "id": "heavy_disposable_cell",
    "type": "MIGRATION",
    "replace": "heavy_plus_battery_cell"
  },
  {
    "id": "heavy_dry_cell",
    "type": "MIGRATION",
    "replace": "heavy_plus_battery_cell"
  },
  {
    "id": "scrap_cap1",
    "type": "MIGRATION",
    "replace": "hat_ball"
  },
  {
    "id": "scrap_cap2",
    "type": "MIGRATION",
    "replace": "hat_ball"
  },
  {
    "id": "ushanka",
    "type": "MIGRATION",
    "replace": "hat_fur"
  },
  {
    "id": "coonskin",
    "type": "MIGRATION",
    "replace": "hat_fur"
  },
  {
    "id": "astrakhan",
    "type": "MIGRATION",
    "replace": "hat_fur"
  },
  {
    "id": "fushanka",
    "type": "MIGRATION",
    "replace": "hat_faux_fur"
  },
  {
    "id": "fcoonskin",
    "type": "MIGRATION",
    "replace": "hat_faux_fur"
  },
  {
    "id": "fastrakhan",
    "type": "MIGRATION",
    "replace": "hat_faux_fur"
  },
  {
    "id": "propeller_hat",
    "type": "MIGRATION",
    "replace": "hat_ball"
  },
  {
    "id": "deerstalker",
    "type": "MIGRATION",
    "replace": "hat_fur"
  },
  {
    "id": "beanie_hat",
    "type": "MIGRATION",
    "replace": "hat_cotton"
  },
  {
    "id": "k_beanie",
    "type": "MIGRATION",
    "replace": "hat_knit"
  },
  {
    "id": "chullo_hat",
    "type": "MIGRATION",
    "replace": "hat_knit"
  },
  {
    "id": "fez",
    "type": "MIGRATION",
    "replace": "eboshi"
  },
  {
    "id": "homburg_hat",
    "type": "MIGRATION",
    "replace": "fedora"
  },
  {
    "id": "neckwarmer",
    "type": "MIGRATION",
    "replace": "scarf"
  },
  {
    "id": "neckwarmer_head",
    "type": "MIGRATION",
    "replace": "scarf"
  },
  {
    "id": "hat_floppy",
    "type": "MIGRATION",
    "replace": "10gal_hat"
  },
  {
    "id": "hat_cart",
    "type": "MIGRATION",
    "replace": "10gal_hat"
  },
  {
    "id": "trilby_hat",
    "type": "MIGRATION",
    "replace": "porkpie"
  },
  {
    "id": "tyrolean_hat",
    "type": "MIGRATION",
    "replace": "porkpie"
  },
  {
    "id": "panama_hat",
    "type": "MIGRATION",
    "replace": "straw_hat"
  },
  {
    "id": "boater_hat",
    "type": "MIGRATION",
    "replace": "straw_hat"
  },
  {
    "id": "tinfoil_boat",
    "type": "MIGRATION",
    "replace": "tinfoil_hat"
  },
  {
    "id": "tinfoil_hat1",
    "type": "MIGRATION",
    "replace": "tinfoil_hat"
  },
  {
    "id": "tinfoil_fedora",
    "type": "MIGRATION",
    "replace": "tinfoil_hat"
  },
  {
    "id": "tinfoil_hatball",
    "type": "MIGRATION",
    "replace": "tinfoil_hat"
  },
  {
    "id": "paper_boat",
    "type": "MIGRATION",
    "replace": "tinfoil_hat"
  },
  {
    "id": "news_boat",
    "type": "MIGRATION",
    "replace": "tinfoil_hat"
  },
  {
    "id": "hat_cloche",
    "type": "MIGRATION",
    "replace": "hat_boonie"
  },
  {
    "id": "hat_bucket",
    "type": "MIGRATION",
    "replace": "hat_boonie"
  },
  {
    "id": "rag",
    "type": "MIGRATION",
    "replace": "sheet_cotton"
  },
  {
    "id": "holybook_odin",
    "type": "MIGRATION",
    "replace": "poetic_edda"
  },
  {
    "id": "holybook_asatru",
    "type": "MIGRATION",
    "replace": "poetic_edda"
  },
  {
    "id": "wcheckers_man",
    "type": "MIGRATION",
    "replace": "splinter"
  },
  {
    "id": "bcheckers_man",
    "type": "MIGRATION",
    "replace": "splinter"
  },
  {
    "id": "rcheckers_man",
    "type": "MIGRATION",
    "replace": "splinter"
  },
  {
    "id": "becheckers_man",
    "type": "MIGRATION",
    "replace": "splinter"
  },
  {
    "id": "wchess_pawn",
    "type": "MIGRATION",
    "replace": "splinter"
  },
  {
    "id": "wchess_knight",
    "type": "MIGRATION",
    "replace": "splinter"
  },
  {
    "id": "wchess_bishop",
    "type": "MIGRATION",
    "replace": "splinter"
  },
  {
    "id": "wchess_rook",
    "type": "MIGRATION",
    "replace": "splinter"
  },
  {
    "id": "wchess_queen",
    "type": "MIGRATION",
    "replace": "splinter"
  },
  {
    "id": "wchess_king",
    "type": "MIGRATION",
    "replace": "splinter"
  },
  {
    "id": "bchess_pawn",
    "type": "MIGRATION",
    "replace": "splinter"
  },
  {
    "id": "bchess_knight",
    "type": "MIGRATION",
    "replace": "splinter"
  },
  {
    "id": "bchess_bishop",
    "type": "MIGRATION",
    "replace": "splinter"
  },
  {
    "id": "bchess_rook",
    "type": "MIGRATION",
    "replace": "splinter"
  },
  {
    "id": "bchess_queen",
    "type": "MIGRATION",
    "replace": "splinter"
  },
  {
    "id": "bchess_king",
    "type": "MIGRATION",
    "replace": "splinter"
  },
  {
    "id": "checkpaper",
    "type": "MIGRATION",
    "replace": "paper"
  },
  {
    "id": "small_checkboard",
    "type": "MIGRATION",
    "replace": "tinder"
  },
  {
    "id": "checkboard",
    "type": "MIGRATION",
    "replace": "tinder"
  },
  {
    "id": "handmade_chess",
    "type": "MIGRATION",
    "replace": "chess"
  },
  {
    "id": "makeshift_chess",
    "type": "MIGRATION",
    "replace": "chess"
  },
  {
    "id": "handmade_checkers",
    "type": "MIGRATION",
    "replace": "makeshift_checkers"
  },
  {
    "id": "terraforming_mars",
    "type": "MIGRATION",
    "replace": "terraforming_mercury"
  },
  {
    "id": "terraforming_venus",
    "type": "MIGRATION",
    "replace": "terraforming_mercury"
  },
  {
    "id": "terraforming_jupiter",
    "type": "MIGRATION",
    "replace": "terraforming_mercury"
  },
  {
    "id": "terraforming_saturn",
    "type": "MIGRATION",
    "replace": "terraforming_mercury"
  },
  {
    "id": "terraforming_uranus",
    "type": "MIGRATION",
    "replace": "terraforming_mercury"
  },
  {
    "id": "terraforming_neptune",
    "type": "MIGRATION",
    "replace": "terraforming_mercury"
  },
  {
    "id": "terraforming_pluto",
    "type": "MIGRATION",
    "replace": "terraforming_mercury"
  },
  {
    "id": "terraforming_earth",
    "type": "MIGRATION",
    "replace": "terraforming_mercury"
  },
  {
    "type": "MIGRATION",
    "id": "ammo_can_30_9mm_fmj_1000",
    "replace": "ammunition_can_30",
    "variant": "ammunition_can_30_9mm_fmj_1000"
  },
  {
    "type": "MIGRATION",
    "id": "ammo_can_30_9mm_jhp_1000",
    "replace": "ammunition_can_30",
    "variant": "ammunition_can_30_9mm_jhp_1000"
  },
  {
    "type": "MIGRATION",
    "id": "ammo_can_30_300jhp_240",
    "replace": "ammunition_can_30",
    "variant": "ammunition_can_30_300jhp_240"
  },
  {
    "type": "MIGRATION",
    "id": "ammo_can_30_300AAC_otmss_720",
    "replace": "ammunition_can_30",
    "variant": "ammunition_can_30_300AAC_otmss_720"
  },
  {
    "type": "MIGRATION",
    "id": "ammo_can_30_308_1tracer4ap_200",
    "replace": "ammunition_can_30",
    "variant": "ammunition_can_30_308_1tracer4ap_200"
  },
  {
    "type": "MIGRATION",
    "id": "ammo_can_30_308ap_240",
    "replace": "ammunition_can_30",
    "variant": "ammunition_can_30_308ap_240"
  },
  {
    "type": "MIGRATION",
    "id": "ammo_can_30_308fmj_460",
    "replace": "ammunition_can_30",
    "variant": "ammunition_can_30_308fmj_460"
  },
  {
    "type": "MIGRATION",
    "id": "ammo_can_30_308_4fmj1tracer_200",
    "replace": "ammunition_can_30",
    "variant": "ammunition_can_30_308_4fmj1tracer_200"
  },
  {
    "type": "MIGRATION",
    "id": "ammo_can_30_338fmjbt_200",
    "replace": "ammunition_can_30"
  },
  {
    "type": "MIGRATION",
    "id": "ammo_can_30_shot_120",
    "replace": "ammunition_can_30",
    "variant": "ammunition_can_30_shot_120"
  },
  {
    "type": "MIGRATION",
    "id": "ammo_can_50_556tracer_820",
    "replace": "ammunition_can_50",
    "variant": "ammunition_can_50_556tracer_820"
  },
  {
    "type": "MIGRATION",
    "id": "ammo_can_50_50bmg_4fmj1tracer_100",
    "replace": "ammunition_can_50",
    "variant": "ammunition_can_50_50bmg_4fmj1tracer_100"
  },
  {
    "type": "MIGRATION",
    "id": "ammo_can_50_50bmg_1tracer4mk211_100",
    "replace": "ammunition_can_50",
    "variant": "ammunition_can_50_50bmg_1tracer4mk211_100"
  },
  {
    "type": "MIGRATION",
    "id": "ammo_can_50_50bmg_fmj_120",
    "replace": "ammunition_can_50",
    "variant": "ammunition_can_50_50bmg_fmj_120"
  },
  {
    "type": "MIGRATION",
    "id": "ammo_can_50_556_m855a1_clipped_840",
    "replace": "ammunition_can_50",
    "variant": "ammunition_can_50_556_m855a1_clipped_840"
  },
  {
    "type": "MIGRATION",
    "id": "ammo_can_50_300AAC_otm_840",
    "replace": "ammunition_can_50"
  },
  {
    "type": "MIGRATION",
    "id": "ammo_can_50_308_600",
    "replace": "ammunition_can_50",
    "variant": "ammunition_can_50_308_600"
  },
  {
    "type": "MIGRATION",
    "id": "ammo_can_50_338fmjbt_400",
    "replace": "ammunition_can_50"
  },
  {
    "type": "MIGRATION",
    "id": "ammo_can_50_shot_160",
    "replace": "ammunition_can_50",
    "variant": "ammunition_can_50_shot_160"
  },
  {
    "type": "MIGRATION",
    "id": "ammo_can_50_beanbag_160",
    "replace": "ammunition_can_50",
    "variant": "ammunition_can_50_beanbag_160"
  },
  {
    "type": "MIGRATION",
    "id": "ammo_can_fat_50_223_1tracer4ball_800",
    "replace": "ammunition_can_fat_50",
    "variant": "ammunition_can_fat_50_223_1tracer4ball_800"
  },
  {
    "type": "MIGRATION",
    "id": "ammo_can_fat_50_223_1tracer4ap_800",
    "replace": "ammunition_can_fat_50",
    "variant": "ammunition_can_fat_50_223_1tracer4ap_800"
  },
  {
    "type": "MIGRATION",
    "id": "ammo_can_fat_50_223ap_800",
    "replace": "ammunition_can_fat_50",
    "variant": "ammunition_can_fat_50_223ap_800"
  },
  {
    "type": "MIGRATION",
    "id": "ammo_can_fat_50_223fmj_800",
    "replace": "ammunition_can_fat_50",
    "variant": "ammunition_can_fat_50_223fmj_800"
  },
  {
    "type": "MIGRATION",
    "id": "ammo_can_fat_50_308_1tracer4ap_600",
    "replace": "ammunition_can_fat_50",
    "variant": "ammunition_can_fat_50_308_1tracer4ap_600"
  },
  {
    "type": "MIGRATION",
    "id": "ammo_can_pa120_40x53_32",
    "replace": "ammunition_can_pa120",
    "variant": "ammunition_can_pa120_40x53_32"
  },
  {
    "type": "MIGRATION",
    "id": "ammunition_can_carlgustav_hedp",
    "replace": "ammunition_can_carlgustav",
    "variant": "ammunition_can_carlgustav_hedp"
  },
  {
    "type": "MIGRATION",
    "id": "ammunition_can_carlgustav_he",
    "replace": "ammunition_can_carlgustav",
    "variant": "ammunition_can_carlgustav_he"
  },
  {
    "type": "MIGRATION",
    "id": "ammunition_box_carlgustav_he",
    "replace": "ammunition_box_carlgustav",
    "variant": "ammunition_box_carlgustav_he"
  },
  {
    "type": "MIGRATION",
    "id": "ammunition_box_carlgustav_hedp",
    "replace": "ammunition_box_carlgustav",
    "variant": "ammunition_box_carlgustav_hedp"
  },
  {
    "id": "ak74",
    "type": "MIGRATION",
    "replace": "ak74_semi"
  },
  {
    "id": "bh_m89",
    "type": "MIGRATION",
    "replace": "henry_big_boy"
  },
  {
    "id": "rifle_9mm",
    "type": "MIGRATION",
    "replace": "rifle_38"
  },
  {
    "id": "rifle_9x18",
    "type": "MIGRATION",
    "replace": "rifle_38"
  },
  {
    "id": "rifle_45",
    "type": "MIGRATION",
    "replace": "rifle_38"
  },
  {
    "id": "rifle_40",
    "type": "MIGRATION",
    "replace": "rifle_38"
  },
  {
    "id": "rifle_380",
    "type": "MIGRATION",
    "replace": "rifle_38"
  },
  {
    "id": "rifle_32",
    "type": "MIGRATION",
    "replace": "rifle_38"
  },
  {
    "id": "lemat_revolver",
    "type": "MIGRATION",
    "replace": "colt_saa"
  },
  {
    "id": "lemat_revolver_shotgun",
    "type": "MIGRATION",
    "replace": "u_shotgun"
  },
  {
    "id": "shot_paper_slug",
    "type": "MIGRATION",
    "replace": "44army"
  },
  {
    "id": "shot_paper_bird",
    "type": "MIGRATION",
    "replace": "44army"
  },
  {
    "id": "shot_paper_00",
    "type": "MIGRATION",
    "replace": "44army"
  },
  {
    "id": "shot_paper_dragon",
    "type": "MIGRATION",
    "replace": "44army"
  },
  {
    "id": "lever_shotgun",
    "type": "MIGRATION",
    "replace": "remington_870"
  },
  {
    "id": "famas",
    "type": "MIGRATION",
    "replace": "rdb_223"
  },
  {
    "id": "famasmag",
    "type": "MIGRATION",
    "replace": "stanag30"
  },
  {
    "id": "cz75mag_12rd",
    "type": "MIGRATION",
    "replace": "cz75mag_16rd"
  },
  {
    "id": "mossberg_500",
    "type": "MIGRATION",
    "from_variant": "mossberg_500_security",
    "replace": "benelli_tsa",
    "variant": "mossberg_500_security"
  },
  {
    "id": "bottle_suppressor",
    "type": "MIGRATION",
    "replace": "filter_suppressor"
  },
  {
    "id": "riv_suppressor",
    "type": "MIGRATION",
    "replace": "suppressor"
  },
  {
    "id": "surv_six_shooter",
    "type": "MIGRATION",
    "replace": "hptjcpmag"
  },
  {
    "id": "surv_hand_cannon",
    "type": "MIGRATION",
    "replace": "hptjhpmag"
  },
  {
    "id": "con_mix",
    "type": "MIGRATION",
    "replace": "con_mix_foldable",
    "reset_item_vars": true
  },
  {
    "id": "raw_lentils",
    "type": "MIGRATION",
    "replace": "dry_lentils"
  },
  {
    "id": "uno",
    "type": "MIGRATION",
    "replace": "deck_of_cards",
    "variant": "uno"
  },
  {
    "id": "onirim",
    "type": "MIGRATION",
    "replace": "deck_of_cards",
    "variant": "onirim"
  },
  {
    "id": "cards_magic",
    "type": "MIGRATION",
    "replace": "deck_of_cards",
    "variant": "cards_magic"
  },
  {
    "id": "deck_of_cards_makeshift",
    "type": "MIGRATION",
    "replace": "deck_of_cards",
    "variant": "deck_of_cards_makeshift"
  },
  {
    "id": "mp18",
    "type": "MIGRATION",
    "replace": "p08"
  },
  {
    "id": "plr16",
    "type": "MIGRATION",
    "replace": "rdb_223"
  },
  {
    "id": "oa93",
    "type": "MIGRATION",
    "replace": "rdb_223"
  },
  {
    "id": "m231pfw",
    "type": "MIGRATION",
    "replace": "rdb_223"
  },
  {
    "id": "moss_brownie",
    "type": "MIGRATION",
    "replace": "ruger_lcr_22"
  },
  {
    "id": "vz58_p",
    "type": "MIGRATION",
    "replace": "ak47"
  },
  {
    "id": "vz58ts",
    "type": "MIGRATION",
    "replace": "aksemi"
  },
  {
    "id": "vz58mag10",
    "type": "MIGRATION",
    "replace": "akmag10"
  },
  {
    "id": "vz58mag30",
    "type": "MIGRATION",
    "replace": "akmag30"
  },
  {
    "id": "stowed_fridge",
    "type": "MIGRATION",
    "replace": "apartment_fridge"
  },
  {
    "id": "stowed_freezer",
    "type": "MIGRATION",
    "replace": "apartment_freezer"
  },
  {
    "id": "stowed_glass_fridge",
    "type": "MIGRATION",
    "replace": "glass_fridge"
  },
  {
    "id": "knife_steak",
    "type": "MIGRATION",
    "replace": "knife_small",
    "variant": "knife_steak"
  },
  {
    "id": "knife_paring",
    "type": "MIGRATION",
    "replace": "knife_small",
    "variant": "knife_paring"
  },
  {
    "id": "knife_chef",
    "type": "MIGRATION",
    "replace": "knife_large",
    "variant": "knife_chef"
  },
  {
    "id": "knife_carving",
    "type": "MIGRATION",
    "replace": "knife_large",
    "variant": "knife_carving"
  },
  {
    "id": "knife_bread",
    "type": "MIGRATION",
    "replace": "knife_large",
    "variant": "knife_bread"
  },
  {
    "id": "knife_butcher",
    "type": "MIGRATION",
    "replace": "knife_huge",
    "variant": "knife_butcher"
  },
  {
    "id": "knife_meat_cleaver",
    "type": "MIGRATION",
    "replace": "knife_cleaver",
    "variant": "knife_meat_cleaver"
  },
  {
    "id": "knife_vegetable_cleaver",
    "type": "MIGRATION",
    "replace": "knife_cleaver",
    "variant": "knife_vegetable_cleaver"
  },
  {
    "id": "spear_survivor",
    "type": "MIGRATION",
    "replace": "naginata"
  },
  {
    "id": "j22",
    "type": "MIGRATION",
    "replace": "ruger_mk4"
  },
  {
    "id": "j22mag",
    "type": "MIGRATION",
    "replace": "ruger_mk4_mag"
  },
  {
    "id": "sw_22",
    "type": "MIGRATION",
    "replace": "ruger_mk4"
  },
  {
    "id": "sw22mag",
    "type": "MIGRATION",
    "replace": "ruger_mk4_mag"
  },
  {
    "id": "cop_38",
    "type": "MIGRATION",
    "replace": "sw_619"
  },
  {
    "id": "fs2000",
    "type": "MIGRATION",
    "replace": "rdb_223"
  },
  {
    "id": "factory_handguard",
    "type": "MIGRATION",
    "replace": "grip"
  },
  {
    "id": "mr73",
    "type": "MIGRATION",
    "replace": "sw_619"
  },
  {
    "id": "acidbomb",
    "type": "MIGRATION",
    "replace": "sling-ready_molotov"
  },
  {
    "id": "triple_launcher_simple",
    "type": "MIGRATION",
    "replace": "mgl"
  },
  {
    "id": "launcher_simple",
    "type": "MIGRATION",
    "replace": "m79"
  },
  {
    "id": "pipe_launcher40mm",
    "type": "MIGRATION",
    "replace": "m203"
  },
  {
    "id": "hk_g36",
    "type": "MIGRATION",
    "replace": "sig_assault_rifle"
  },
  {
    "id": "g36mag_30rd",
    "type": "MIGRATION",
    "replace": "stanag30"
  },
  {
    "id": "g36mag_100rd",
    "type": "MIGRATION",
    "replace": "stanag100drum"
  },
  {
    "id": "superglue",
    "type": "MIGRATION",
    "replace": "small_squeeze_tube",
    "contents": [ { "id": "super_glue", "count": 40 } ]
  },
  {
    "id": "egg_goose_golden",
    "type": "MIGRATION",
    "replace": "egg_goose"
  },
  {
    "id": "egg_reptile",
    "type": "MIGRATION",
    "replace": "egg_turtle_painted"
  },
  {
    "id": "ar_pistol",
    "type": "MIGRATION",
    "replace": "rdb_223"
  },
  {
    "id": "stabilizer",
    "type": "MIGRATION",
    "replace": "rail_laser_sight"
  },
  {
    "id": "stabilizer_mod",
    "type": "MIGRATION",
    "replace": "rail_laser_sight"
  },
  {
    "id": "wire",
    "type": "MIGRATION",
    "replace": "lc_wire"
  },
  {
    "id": "piano_wire",
    "type": "MIGRATION",
    "replace": "qt_wire"
  },
  {
    "id": "chain_link",
    "type": "MIGRATION",
    "replace": "lc_chain_link"
  },
  {
    "id": "link_sheet",
    "type": "MIGRATION",
    "replace": "lc_link_sheet"
  },
  {
    "id": "acr_300blk",
    "type": "MIGRATION",
    "replace": "sig_mcx_rattler_sbr"
  },
  {
    "id": "egg_pattern_frog",
    "type": "MIGRATION",
    "replace": "egg_leo_frog"
  },
  {
    "id": "egg_strange_frog",
    "type": "MIGRATION",
    "replace": "egg_bullfrog_frog"
  },
  {
    "id": "egg_foul_toad",
    "type": "MIGRATION",
    "replace": "egg_fowler_toad"
  },
  {
    "id": "egg_odd_toad",
    "type": "MIGRATION",
    "replace": "egg_freedom_toad"
  },
  {
    "id": "egg_vocal_frog",
    "type": "MIGRATION",
    "replace": "egg_peeper_frog"
  },
  {
    "id": "egg_shift_frog",
    "type": "MIGRATION",
    "replace": "egg_gray_frog"
  },
  {
    "id": "egg_palette_frog",
    "type": "MIGRATION",
    "replace": "egg_pickerel_frog"
  },
  {
    "id": "egg_vocal_frog",
    "type": "MIGRATION",
    "replace": "egg_vocal_bigfrog"
  },
  {
    "id": "egg_shift_frog",
    "type": "MIGRATION",
    "replace": "egg_shift_bigfrog"
  },
  {
    "id": "wire_barbed_baseball",
    "type": "MIGRATION",
    "replace": "baseball"
  },
  {
    "id": "cx4",
    "type": "MIGRATION",
    "replace": "m9"
  },
  {
    "id": "STI_DS_10",
    "type": "MIGRATION",
    "replace": "glock_20"
  },
  {
    "id": "2011_22_mag",
    "type": "MIGRATION",
    "replace": "tdi_10mm_mag"
  },
  {
    "id": "2011_17_mag",
    "type": "MIGRATION",
    "replace": "tdi_10mm_mag"
  },
  {
    "id": "kp3at",
    "type": "MIGRATION",
    "replace": "rugerlcp"
  },
  {
    "id": "kp3atmag",
    "type": "MIGRATION",
    "replace": "rugerlcpmag"
  },
  {
    "id": "fn1910mag",
    "type": "MIGRATION",
    "replace": "hptcf380mag_8rd"
  },
  {
    "id": "kpf9",
    "type": "MIGRATION",
    "replace": "glock_19"
  },
  {
    "id": "kpf9mag",
    "type": "MIGRATION",
    "replace": "glockmag"
  },
  {
    "id": "kpf9mag_8rd",
    "type": "MIGRATION",
    "replace": "glockmag"
  },
  {
    "id": "mauser_m714",
    "type": "MIGRATION",
    "replace": "glock_19"
  },
  {
    "id": "mausermag_20rd",
    "type": "MIGRATION",
    "replace": "glock17_22"
  },
  {
    "id": "mausermag_10rd",
    "type": "MIGRATION",
    "replace": "glockmag"
  },
  {
    "id": "taurus_spectrum",
    "type": "MIGRATION",
    "replace": "rugerlcp"
  },
  {
    "id": "taurus_spectrum_mag",
    "type": "MIGRATION",
    "replace": "rugerlcpmag"
  },
  {
    "id": "minidraco556",
    "type": "MIGRATION",
    "replace": "ak556"
  },
  {
    "id": "arx160",
    "type": "MIGRATION",
    "replace": "ak47"
  },
  {
    "id": "walther_ppq_40",
    "type": "MIGRATION",
    "replace": "glock_22"
  },
  {
    "id": "ppq40mag_10rd",
    "type": "MIGRATION",
    "replace": "glock40mag"
  },
  {
    "id": "ppq40mag_12rd",
    "type": "MIGRATION",
    "replace": "glock40mag"
  },
  {
    "id": "ppq40mag_14rd",
    "type": "MIGRATION",
    "replace": "glock40mag"
  },
  {
    "id": "90two40",
    "type": "MIGRATION",
    "replace": "glock_22"
  },
  {
    "id": "90two40mag",
    "type": "MIGRATION",
    "replace": "glock40mag"
  },
  {
    "id": "sig_p230",
    "type": "MIGRATION",
    "replace": "walther_ppk"
  },
  {
    "id": "sigp230mag",
    "type": "MIGRATION",
    "replace": "ppkmag"
  },
  {
    "id": "ammo_box_army_20_338",
    "type": "MIGRATION",
    "replace": "ammo_box_4"
  },
  {
    "id": "peanutbutter_imitation",
    "type": "MIGRATION",
    "replace": "peanutbutter"
  },
  {
<<<<<<< HEAD
    "id": "kiln_full",
    "type": "MIGRATION",
    "replace": "char_kiln"
  },
  {
    "id": "kiln_lit",
    "type": "MIGRATION",
    "replace": "char_kiln"
  },
  {
    "id": "kiln_done",
    "type": "MIGRATION",
    "replace": "char_kiln"
=======
    "id": "dragonskin",
    "type": "MIGRATION",
    "replace": "ballistic_vest_esapi"
  },
  {
    "id": "stillsuit",
    "type": "MIGRATION",
    "replace": "h20survivor_jumpsuit"
  },
  {
    "id": "m1911-460",
    "type": "MIGRATION",
    "replace": "m1911"
  },
  {
    "id": "460_rowland",
    "type": "MIGRATION",
    "replace": "45_super"
  },
  {
    "id": "bp_460_fmj",
    "type": "MIGRATION",
    "replace": "45_super"
  },
  {
    "id": "reloaded_460_fmj",
    "type": "MIGRATION",
    "replace": "45_super"
  },
  {
    "id": "460_fmj",
    "type": "MIGRATION",
    "replace": "45_super"
  },
  {
    "id": "bp_460_rowland",
    "type": "MIGRATION",
    "replace": "45_super"
  },
  {
    "id": "reloaded_460_rowland",
    "type": "MIGRATION",
    "replace": "45_super"
  },
  {
    "id": "460_casing",
    "type": "MIGRATION",
    "replace": "45_casing"
>>>>>>> 7bed4756
  }
]<|MERGE_RESOLUTION|>--- conflicted
+++ resolved
@@ -2171,7 +2171,56 @@
     "replace": "peanutbutter"
   },
   {
-<<<<<<< HEAD
+    "id": "dragonskin",
+    "type": "MIGRATION",
+    "replace": "ballistic_vest_esapi"
+  },
+  {
+    "id": "stillsuit",
+    "type": "MIGRATION",
+    "replace": "h20survivor_jumpsuit"
+  },
+  {
+    "id": "m1911-460",
+    "type": "MIGRATION",
+    "replace": "m1911"
+  },
+  {
+    "id": "460_rowland",
+    "type": "MIGRATION",
+    "replace": "45_super"
+  },
+  {
+    "id": "bp_460_fmj",
+    "type": "MIGRATION",
+    "replace": "45_super"
+  },
+  {
+    "id": "reloaded_460_fmj",
+    "type": "MIGRATION",
+    "replace": "45_super"
+  },
+  {
+    "id": "460_fmj",
+    "type": "MIGRATION",
+    "replace": "45_super"
+  },
+  {
+    "id": "bp_460_rowland",
+    "type": "MIGRATION",
+    "replace": "45_super"
+  },
+  {
+    "id": "reloaded_460_rowland",
+    "type": "MIGRATION",
+    "replace": "45_super"
+  },
+  {
+    "id": "460_casing",
+    "type": "MIGRATION",
+    "replace": "45_casing"
+  },
+  {
     "id": "kiln_full",
     "type": "MIGRATION",
     "replace": "char_kiln"
@@ -2185,55 +2234,5 @@
     "id": "kiln_done",
     "type": "MIGRATION",
     "replace": "char_kiln"
-=======
-    "id": "dragonskin",
-    "type": "MIGRATION",
-    "replace": "ballistic_vest_esapi"
-  },
-  {
-    "id": "stillsuit",
-    "type": "MIGRATION",
-    "replace": "h20survivor_jumpsuit"
-  },
-  {
-    "id": "m1911-460",
-    "type": "MIGRATION",
-    "replace": "m1911"
-  },
-  {
-    "id": "460_rowland",
-    "type": "MIGRATION",
-    "replace": "45_super"
-  },
-  {
-    "id": "bp_460_fmj",
-    "type": "MIGRATION",
-    "replace": "45_super"
-  },
-  {
-    "id": "reloaded_460_fmj",
-    "type": "MIGRATION",
-    "replace": "45_super"
-  },
-  {
-    "id": "460_fmj",
-    "type": "MIGRATION",
-    "replace": "45_super"
-  },
-  {
-    "id": "bp_460_rowland",
-    "type": "MIGRATION",
-    "replace": "45_super"
-  },
-  {
-    "id": "reloaded_460_rowland",
-    "type": "MIGRATION",
-    "replace": "45_super"
-  },
-  {
-    "id": "460_casing",
-    "type": "MIGRATION",
-    "replace": "45_casing"
->>>>>>> 7bed4756
   }
 ]