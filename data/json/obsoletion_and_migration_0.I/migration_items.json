[
  {
    "id": "depowered_armor",
    "type": "MIGRATION",
    "replace": "combat_exoskeleton_light_salvaged"
  },
  {
    "id": "depowered_helmet",
    "type": "MIGRATION",
    "replace": "combat_exoskeleton_armor_head_light"
  },
  {
    "id": "power_armor_frame",
    "type": "MIGRATION",
    "replace": "qt_steel_chunk"
  },
  {
    "id": "power_armor_generator",
    "type": "MIGRATION",
    "replace": "qt_steel_chunk"
  },
  {
    "id": "power_armor_helmet_basic",
    "type": "MIGRATION",
    "replace": "combat_exoskeleton_armor_head_medium"
  },
  {
    "id": "power_armor_helmet_basic_on",
    "type": "MIGRATION",
    "replace": "combat_exoskeleton_armor_head_medium"
  },
  {
    "id": "power_armor_helmet_light",
    "type": "MIGRATION",
    "replace": "combat_exoskeleton_armor_head_light"
  },
  {
    "id": "power_armor_helmet_light_on",
    "type": "MIGRATION",
    "replace": "combat_exoskeleton_armor_head_light"
  },
  {
    "id": "power_armor_helmet_heavy",
    "type": "MIGRATION",
    "replace": "combat_exoskeleton_armor_head_heavy"
  },
  {
    "id": "power_armor_helmet_heavy_on",
    "type": "MIGRATION",
    "replace": "combat_exoskeleton_armor_head_heavy"
  },
  {
    "id": "power_armor_basic",
    "type": "MIGRATION",
    "replace": "combat_exoskeleton_medium"
  },
  {
    "id": "power_armor_basic_on",
    "type": "MIGRATION",
    "replace": "combat_exoskeleton_medium_on"
  },
  {
    "id": "power_armor_light",
    "type": "MIGRATION",
    "replace": "combat_exoskeleton_light"
  },
  {
    "id": "power_armor_light_on",
    "type": "MIGRATION",
    "replace": "combat_exoskeleton_light_on"
  },
  {
    "id": "power_armor_heavy",
    "type": "MIGRATION",
    "replace": "combat_exoskeleton_heavy"
  },
  {
    "id": "power_armor_heavy_on",
    "type": "MIGRATION",
    "replace": "combat_exoskeleton_heavy_on"
  },
  {
    "id": "lobotomizer",
    "type": "MIGRATION",
    "replace": "box_medium_wood",
    "contents": [ { "id": "steel_lump", "count": 6 } ]
  },
  {
    "id": "fridge",
    "type": "MIGRATION",
    "replace": "apartment_fridge"
  },
  {
    "id": "freezer",
    "type": "MIGRATION",
    "replace": "apartment_freezer"
  },
  {
    "id": "mold_plastic",
    "type": "MIGRATION",
    "replace": "vac_mold"
  },
  {
    "id": "gambeson_loose",
    "type": "MIGRATION",
    "replace": "gambeson"
  },
  {
    "id": "ksg_aux_shotgun",
    "type": "MIGRATION",
    "replace": "m26_mass"
  },
  {
    "id": "ts12_aux_shotgun",
    "type": "MIGRATION",
    "replace": "m26_mass"
  },
  {
    "id": "ts12_aux_shotgun2",
    "type": "MIGRATION",
    "replace": "m26_mass"
  },
  {
    "id": "gambeson_loose_vest",
    "type": "MIGRATION",
    "replace": "gambeson_nylon_vest"
  },
  {
    "id": "k_gambeson",
    "type": "MIGRATION",
    "replace": "gambeson_nylon"
  },
  {
    "id": "egg_lady_bug_giant",
    "type": "MIGRATION",
    "replace": "egg_lady_bug"
  },
  {
    "id": "spider_egg",
    "type": "MIGRATION",
    "replace": "egg_spider_web"
  },
  {
    "id": "spider_egg",
    "type": "MIGRATION",
    "replace": "egg_spider_web"
  },
  {
    "id": "egg_frog",
    "type": "MIGRATION",
    "replace": "egg_gray_frog"
  },
  {
    "id": "egg_toad",
    "type": "MIGRATION",
    "replace": "egg_odd_toad"
  },
  {
    "id": "superalloy_harness_dog",
    "type": "MIGRATION",
    "replace": "kevlar_harness"
  },
  {
    "id": "k_gambeson_vest",
    "type": "MIGRATION",
    "replace": "gambeson_vest"
  },
  {
    "id": "l-stick",
    "type": "MIGRATION",
    "replace": "flashlight"
  },
  {
    "id": "k_gambeson_loose",
    "type": "MIGRATION",
    "replace": "gambeson_nylon"
  },
  {
    "id": "k_gambeson_vest_loose",
    "type": "MIGRATION",
    "replace": "gambeson_nylon_vest"
  },
  {
    "id": "k_gambeson_pants",
    "type": "MIGRATION",
    "replace": "gambeson_pants_nylon"
  },
  {
    "id": "gambeson_xs_loose",
    "type": "MIGRATION",
    "replace": "gambeson_xs"
  },
  {
    "id": "gambeson_vest_xs_loose",
    "type": "MIGRATION",
    "replace": "gambeson_vest_xs"
  },
  {
    "id": "xl_gambeson_loose",
    "type": "MIGRATION",
    "replace": "xl_gambeson"
  },
  {
    "id": "xl_gambeson_vest_loose",
    "type": "MIGRATION",
    "replace": "xl_gambeson_vest"
  },
  {
    "id": "xl_k_gambeson",
    "type": "MIGRATION",
    "replace": "xl_gambeson_nylon"
  },
  {
    "id": "xl_k_gambeson_vest",
    "type": "MIGRATION",
    "replace": "xl_gambeson_nylon_vest"
  },
  {
    "id": "k_gambeson_xs",
    "type": "MIGRATION",
    "replace": "xs_gambeson_nylon"
  },
  {
    "id": "k_gambeson_vest_xs",
    "type": "MIGRATION",
    "replace": "xs_gambeson_nylon_vest"
  },
  {
    "id": "xl_k_gambeson_pants",
    "type": "MIGRATION",
    "replace": "xl_gambeson_pants_nylon"
  },
  {
    "id": "xl_k_gambeson_loose",
    "type": "MIGRATION",
    "replace": "xl_gambeson_pants_nylon"
  },
  {
    "id": "xl_k_gambeson_vest_loose",
    "type": "MIGRATION",
    "replace": "xl_gambeson_nylon_vest"
  },
  {
    "id": "k_gambeson_vest_xs_loose",
    "type": "MIGRATION",
    "replace": "xl_gambeson_nylon_vest"
  },
  {
    "id": "k_gambeson_hood",
    "type": "MIGRATION",
    "replace": "gambeson_hood"
  },
  {
    "id": "xl_k_gambeson_hood",
    "type": "MIGRATION",
    "replace": "xl_gambeson_hood"
  },
  {
    "id": "xs_k_gambeson_hood",
    "type": "MIGRATION",
    "replace": "xs_gambeson_hood"
  },
  {
    "id": "l-stick_on",
    "type": "MIGRATION",
    "replace": "flashlight"
  },
  {
    "id": "mil_mess_kit",
    "type": "MIGRATION",
    "replace": "survivor_mess_kit"
  },
  {
    "id": "5x50dart",
    "type": "MIGRATION",
    "replace": "50match"
  },
  {
    "id": "5x50heavy",
    "type": "MIGRATION",
    "replace": "50match"
  },
  {
    "id": "reloaded_5x50dart",
    "type": "MIGRATION",
    "replace": "reloaded_50bmg"
  },
  {
    "id": "5x50_100_mag",
    "type": "MIGRATION",
    "replace": "stanag100"
  },
  {
    "id": "5x50_50_mag",
    "type": "MIGRATION",
    "replace": "stanag50"
  },
  {
    "id": "needlegun",
    "type": "MIGRATION",
    "replace": "nailgun"
  },
  {
    "id": "needlepistol",
    "type": "MIGRATION",
    "replace": "nailgun"
  },
  {
    "id": "5x50_hull",
    "type": "MIGRATION",
    "replace": "shot_hull"
  },
  {
    "id": "AID_bio_alarm",
    "type": "MIGRATION",
    "replace": "letter"
  },
  {
    "id": "AID_bio_tattoo_led",
    "type": "MIGRATION",
    "replace": "letter"
  },
  {
    "id": "AID_bio_power_armor_interface",
    "type": "MIGRATION",
    "replace": "letter"
  },
  {
    "id": "AID_bio_power_storage",
    "type": "MIGRATION",
    "replace": "letter"
  },
  {
    "id": "AID_bio_power_storage_mkII",
    "type": "MIGRATION",
    "replace": "letter"
  },
  {
    "id": "AID_bio_watch",
    "type": "MIGRATION",
    "replace": "letter"
  },
  {
    "id": "AID_bio_syringe",
    "type": "MIGRATION",
    "replace": "letter"
  },
  {
    "id": "AID_bio_blood_anal",
    "type": "MIGRATION",
    "replace": "letter"
  },
  {
    "id": "AID_bio_flashlight",
    "type": "MIGRATION",
    "replace": "letter"
  },
  {
    "id": "AID_bio_magnet",
    "type": "MIGRATION",
    "replace": "letter"
  },
  {
    "id": "AID_bio_soporific",
    "type": "MIGRATION",
    "replace": "letter"
  },
  {
    "id": "AID_bio_armor_arms",
    "type": "MIGRATION",
    "replace": "letter"
  },
  {
    "id": "AID_bio_armor_legs",
    "type": "MIGRATION",
    "replace": "letter"
  },
  {
    "id": "AID_bio_shotgun",
    "type": "MIGRATION",
    "replace": "letter"
  },
  {
    "id": "AID_bio_blood_filter",
    "type": "MIGRATION",
    "replace": "letter"
  },
  {
    "id": "AID_bio_climate",
    "type": "MIGRATION",
    "replace": "letter"
  },
  {
    "id": "AID_bio_geiger",
    "type": "MIGRATION",
    "replace": "letter"
  },
  {
    "id": "AID_bio_heatsink",
    "type": "MIGRATION",
    "replace": "letter"
  },
  {
    "id": "AID_bio_meteorologist",
    "type": "MIGRATION",
    "replace": "letter"
  },
  {
    "id": "AID_bio_ups",
    "type": "MIGRATION",
    "replace": "letter"
  },
  {
    "id": "AID_bio_weight",
    "type": "MIGRATION",
    "replace": "letter"
  },
  {
    "id": "AID_bio_trickle",
    "type": "MIGRATION",
    "replace": "letter"
  },
  {
    "id": "AID_bio_pitch_perfect",
    "type": "MIGRATION",
    "replace": "letter"
  },
  {
    "id": "waterproof_smart_phone_case_migration",
    "type": "MIGRATION",
    "replace": "waterproof_smart_phone_case"
  },
  {
    "id": "schematics_eyebot",
    "type": "MIGRATION",
    "replace": "novel_scifi"
  },
  {
    "id": "schematics_copbot",
    "type": "MIGRATION",
    "replace": "novel_scifi"
  },
  {
    "id": "schematics_riotbot",
    "type": "MIGRATION",
    "replace": "novel_scifi"
  },
  {
    "id": "bot_copbot",
    "type": "MIGRATION",
    "replace": "broken_science_bot"
  },
  {
    "id": "bot_eyebot",
    "type": "MIGRATION",
    "replace": "broken_science_bot"
  },
  {
    "id": "bot_riotbot",
    "type": "MIGRATION",
    "replace": "broken_science_bot"
  },
  {
    "id": "broken_eyebot",
    "type": "MIGRATION",
    "replace": "broken_science_bot"
  },
  {
    "id": "broken_copbot",
    "type": "MIGRATION",
    "replace": "broken_science_bot"
  },
  {
    "id": "broken_riotbot",
    "type": "MIGRATION",
    "replace": "broken_science_bot"
  },
  {
    "id": "RPG",
    "type": "MIGRATION",
    "replace": "m3_carlgustav"
  },
  {
    "id": "RPG-7_ammo",
    "type": "MIGRATION",
    "replace": "84x246mm_he"
  },
  {
    "id": "RPG-7_pg7vr",
    "type": "MIGRATION",
    "replace": "84x246mm_he"
  },
  {
    "id": "RPG-7_tbg7v",
    "type": "MIGRATION",
    "replace": "84x246mm_he"
  },
  {
    "id": "RPG-7_og7v",
    "type": "MIGRATION",
    "replace": "84x246mm_he"
  },
  {
    "id": "broken_mininuke_hack",
    "type": "MIGRATION",
    "replace": "broken_science_bot"
  },
  {
    "id": "mininuke_payload",
    "type": "MIGRATION",
    "replace": "broken_science_bot"
  },
  {
    "id": "rm802",
    "type": "MIGRATION",
    "replace": "m203"
  },
  {
    "id": "aux_pressurized_tank",
    "type": "MIGRATION",
    "replace": "pressurized_tank"
  },
  {
    "id": "skorpion_61",
    "type": "MIGRATION",
    "replace": "hk_mp5"
  },
  {
    "id": "skorpion61mag",
    "type": "MIGRATION",
    "replace": "mp5mag"
  },
  {
    "id": "skorpion_82",
    "type": "MIGRATION",
    "replace": "hk_mp5"
  },
  {
    "id": "skorpion82mag",
    "type": "MIGRATION",
    "replace": "mp5mag"
  },
  {
    "id": "8mm_civilian",
    "type": "MIGRATION",
    "replace": "8mm_caseless"
  },
  {
    "id": "8mm_fmj",
    "type": "MIGRATION",
    "replace": "8mm_caseless"
  },
  {
    "id": "8mm_hvp",
    "type": "MIGRATION",
    "replace": "8mm_caseless"
  },
  {
    "id": "8mm_inc",
    "type": "MIGRATION",
    "replace": "8mm_caseless"
  },
  {
    "id": "rm298",
    "type": "MIGRATION",
    "replace": "m240"
  },
  {
    "id": "mask_wsurvivor_nofur",
    "type": "MIGRATION",
    "replace": "scarf_faux_fur"
  },
  {
    "id": "mask_wsurvivorxl_nofur",
    "type": "MIGRATION",
    "replace": "scarf_faux_fur"
  },
  {
    "id": "mask_wsurvivor_nofur_xs",
    "type": "MIGRATION",
    "replace": "scarf_faux_fur"
  },
  {
    "id": "mask_wsurvivor",
    "type": "MIGRATION",
    "replace": "balclava"
  },
  {
    "id": "mask_wsurvivorxl",
    "type": "MIGRATION",
    "replace": "balclava"
  },
  {
    "id": "mask_wsurvivorxs",
    "type": "MIGRATION",
    "replace": "balclava"
  },
  {
    "id": "chainmail_hauberk",
    "type": "MIGRATION",
    "replace": "lc_chainmail_hauberk"
  },
  {
    "id": "chainmail_suit",
    "type": "MIGRATION",
    "replace": "mc_chainmail_suit"
  },
  {
    "id": "armor_plate",
    "type": "MIGRATION",
    "replace": "armor_lc_plate"
  },
  {
    "id": "armor_lightplate",
    "type": "MIGRATION",
    "replace": "armor_mc_lightplate"
  },
  {
    "id": "xl_armor_lightplate",
    "type": "MIGRATION",
    "replace": "xl_armor_mc_plate"
  },
  {
    "id": "xs_armor_lightplate",
    "type": "MIGRATION",
    "replace": "xs_hsurvivor_jumpsuit"
  },
  {
    "id": "chainmail_hood",
    "type": "MIGRATION",
    "replace": "lc_chainmail_hood"
  },
  {
    "id": "chainmail_vest",
    "type": "MIGRATION",
    "replace": "lc_chainmail_vest"
  },
  {
    "id": "chainmail_arms",
    "type": "MIGRATION",
    "replace": "mc_chainmail_arms"
  },
  {
    "id": "chainmail_hands",
    "type": "MIGRATION",
    "replace": "mc_chainmail_hands"
  },
  {
    "id": "chainmail_legs",
    "type": "MIGRATION",
    "replace": "mc_chainmail_legs"
  },
  {
    "id": "chainmail_feet",
    "type": "MIGRATION",
    "replace": "mc_chainmail_feet"
  },
  {
    "id": "m2browning_sawn",
    "type": "MIGRATION",
    "replace": "m2browning"
  },
  {
    "id": "contacts",
    "type": "MIGRATION",
    "replace": "bifocal_contacts_weekly"
  },
  {
    "id": "transition_contacts",
    "type": "MIGRATION",
    "replace": "bifocal_transition_contacts_weekly"
  },
  {
    "id": "mean_mug",
    "type": "MIGRATION",
    "replace": "ceramic_mug",
    "variant": "mean_mug",
    "reset_item_vars": true
  },
  {
    "id": "nice_mug",
    "type": "MIGRATION",
    "replace": "ceramic_mug",
    "variant": "mean_mug2",
    "reset_item_vars": true
  },
  {
    "id": "hk_ump45",
    "type": "MIGRATION",
    "replace": "modular_ump",
    "contents": [ { "id": "retool_ump_45", "count": 1 } ]
  },
  {
    "id": "bio_trickle",
    "type": "MIGRATION",
    "replace": "burnt_out_bionic"
  },
  {
    "id": "ballistic_vest_heavy_arms",
    "type": "MIGRATION",
    "replace": "ballistic_vest_heavy",
    "contents": [ { "id": "iotv_shoulder_plate", "count": 1 }, { "id": "iotv_neck_plate", "count": 1 } ]
  },
  {
    "id": "ballistic_vest_heavy_legs",
    "type": "MIGRATION",
    "replace": "ballistic_vest_heavy",
    "contents": [ { "id": "iotv_groin_plate", "count": 1 }, { "id": "iotv_neck_plate", "count": 1 } ]
  },
  {
    "id": "conical_hat",
    "type": "MIGRATION",
    "replace": "hat_ball"
  },
  {
    "id": "plumber_cap",
    "type": "MIGRATION",
    "replace": "hat_ball"
  },
  {
    "id": "leather_hatball",
    "type": "MIGRATION",
    "replace": "hat_ball"
  },
  {
    "id": "vizor_hat",
    "type": "MIGRATION",
    "replace": "hat_ball"
  },
  {
    "id": "lvizor_hat",
    "type": "MIGRATION",
    "replace": "hat_ball"
  },
  {
    "id": "trucker_hat",
    "type": "MIGRATION",
    "replace": "hat_ball"
  },
  {
    "id": "ltrucker_hat",
    "type": "MIGRATION",
    "replace": "hat_ball"
  },
  {
    "id": "scrap_cap1",
    "type": "MIGRATION",
    "replace": "hat_ball"
  },
  {
    "id": "scrap_cap2",
    "type": "MIGRATION",
    "replace": "hat_ball"
  },
  {
    "id": "ushanka",
    "type": "MIGRATION",
    "replace": "hat_fur"
  },
  {
    "id": "coonskin",
    "type": "MIGRATION",
    "replace": "hat_fur"
  },
  {
    "id": "astrakhan",
    "type": "MIGRATION",
    "replace": "hat_fur"
  },
  {
    "id": "fushanka",
    "type": "MIGRATION",
    "replace": "hat_faux_fur"
  },
  {
    "id": "fcoonskin",
    "type": "MIGRATION",
    "replace": "hat_faux_fur"
  },
  {
    "id": "fastrakhan",
    "type": "MIGRATION",
    "replace": "hat_faux_fur"
  },
  {
    "id": "propeller_hat",
    "type": "MIGRATION",
    "replace": "hat_ball"
  },
  {
    "id": "deerstalker",
    "type": "MIGRATION",
    "replace": "hat_fur"
  },
  {
    "id": "beanie_hat",
    "type": "MIGRATION",
    "replace": "hat_cotton"
  },
  {
    "id": "k_beanie",
    "type": "MIGRATION",
    "replace": "hat_knit"
  },
  {
    "id": "chullo_hat",
    "type": "MIGRATION",
    "replace": "hat_knit"
  },
  {
    "id": "fez",
    "type": "MIGRATION",
    "replace": "eboshi"
  },
  {
    "id": "homburg_hat",
    "type": "MIGRATION",
    "replace": "fedora"
  },
  {
    "id": "neckwarmer",
    "type": "MIGRATION",
    "replace": "scarf"
  },
  {
    "id": "neckwarmer_head",
    "type": "MIGRATION",
    "replace": "scarf"
  },
  {
    "id": "hat_floppy",
    "type": "MIGRATION",
    "replace": "10gal_hat"
  },
  {
    "id": "hat_cart",
    "type": "MIGRATION",
    "replace": "10gal_hat"
  },
  {
    "id": "trilby_hat",
    "type": "MIGRATION",
    "replace": "porkpie"
  },
  {
    "id": "tyrolean_hat",
    "type": "MIGRATION",
    "replace": "porkpie"
  },
  {
    "id": "panama_hat",
    "type": "MIGRATION",
    "replace": "straw_hat"
  },
  {
    "id": "boater_hat",
    "type": "MIGRATION",
    "replace": "straw_hat"
  },
  {
    "id": "tinfoil_boat",
    "type": "MIGRATION",
    "replace": "tinfoil_hat"
  },
  {
    "id": "tinfoil_hat1",
    "type": "MIGRATION",
    "replace": "tinfoil_hat"
  },
  {
    "id": "tinfoil_fedora",
    "type": "MIGRATION",
    "replace": "tinfoil_hat"
  },
  {
    "id": "tinfoil_hatball",
    "type": "MIGRATION",
    "replace": "tinfoil_hat"
  },
  {
    "id": "paper_boat",
    "type": "MIGRATION",
    "replace": "tinfoil_hat"
  },
  {
    "id": "news_boat",
    "type": "MIGRATION",
    "replace": "tinfoil_hat"
  },
  {
    "id": "hat_cloche",
    "type": "MIGRATION",
    "replace": "hat_boonie"
  },
  {
    "id": "hat_bucket",
    "type": "MIGRATION",
    "replace": "hat_boonie"
  },
  {
    "id": "rag",
    "type": "MIGRATION",
    "replace": "sheet_cotton"
  },
  {
    "id": "holybook_odin",
    "type": "MIGRATION",
    "replace": "poetic_edda"
  },
  {
    "id": "holybook_asatru",
    "type": "MIGRATION",
    "replace": "poetic_edda"
  },
  {
    "id": "wcheckers_man",
    "type": "MIGRATION",
    "replace": "splinter"
  },
  {
    "id": "bcheckers_man",
    "type": "MIGRATION",
    "replace": "splinter"
  },
  {
    "id": "rcheckers_man",
    "type": "MIGRATION",
    "replace": "splinter"
  },
  {
    "id": "becheckers_man",
    "type": "MIGRATION",
    "replace": "splinter"
  },
  {
    "id": "wchess_pawn",
    "type": "MIGRATION",
    "replace": "splinter"
  },
  {
    "id": "wchess_knight",
    "type": "MIGRATION",
    "replace": "splinter"
  },
  {
    "id": "wchess_bishop",
    "type": "MIGRATION",
    "replace": "splinter"
  },
  {
    "id": "wchess_rook",
    "type": "MIGRATION",
    "replace": "splinter"
  },
  {
    "id": "wchess_queen",
    "type": "MIGRATION",
    "replace": "splinter"
  },
  {
    "id": "wchess_king",
    "type": "MIGRATION",
    "replace": "splinter"
  },
  {
    "id": "bchess_pawn",
    "type": "MIGRATION",
    "replace": "splinter"
  },
  {
    "id": "bchess_knight",
    "type": "MIGRATION",
    "replace": "splinter"
  },
  {
    "id": "bchess_bishop",
    "type": "MIGRATION",
    "replace": "splinter"
  },
  {
    "id": "bchess_rook",
    "type": "MIGRATION",
    "replace": "splinter"
  },
  {
    "id": "bchess_queen",
    "type": "MIGRATION",
    "replace": "splinter"
  },
  {
    "id": "bchess_king",
    "type": "MIGRATION",
    "replace": "splinter"
  },
  {
    "id": "checkpaper",
    "type": "MIGRATION",
    "replace": "paper"
  },
  {
    "id": "small_checkboard",
    "type": "MIGRATION",
    "replace": "tinder"
  },
  {
    "id": "checkboard",
    "type": "MIGRATION",
    "replace": "tinder"
  },
  {
    "id": "handmade_chess",
    "type": "MIGRATION",
    "replace": "chess"
  },
  {
    "id": "makeshift_chess",
    "type": "MIGRATION",
    "replace": "chess"
  },
  {
    "id": "handmade_checkers",
    "type": "MIGRATION",
    "replace": "makeshift_checkers"
  },
  {
    "id": "terraforming_mars",
    "type": "MIGRATION",
    "replace": "terraforming_mercury"
  },
  {
    "id": "terraforming_venus",
    "type": "MIGRATION",
    "replace": "terraforming_mercury"
  },
  {
    "id": "terraforming_jupiter",
    "type": "MIGRATION",
    "replace": "terraforming_mercury"
  },
  {
    "id": "terraforming_saturn",
    "type": "MIGRATION",
    "replace": "terraforming_mercury"
  },
  {
    "id": "terraforming_uranus",
    "type": "MIGRATION",
    "replace": "terraforming_mercury"
  },
  {
    "id": "terraforming_neptune",
    "type": "MIGRATION",
    "replace": "terraforming_mercury"
  },
  {
    "id": "terraforming_pluto",
    "type": "MIGRATION",
    "replace": "terraforming_mercury"
  },
  {
    "id": "terraforming_earth",
    "type": "MIGRATION",
    "replace": "terraforming_mercury"
  },
  {
    "type": "MIGRATION",
    "id": "ammo_can_30_9mm_fmj_1000",
    "replace": "ammunition_can_30",
    "variant": "ammunition_can_30_9mm_fmj_1000"
  },
  {
    "type": "MIGRATION",
    "id": "ammo_can_30_9mm_jhp_1000",
    "replace": "ammunition_can_30",
    "variant": "ammunition_can_30_9mm_jhp_1000"
  },
  {
    "type": "MIGRATION",
    "id": "ammo_can_30_300jhp_240",
    "replace": "ammunition_can_30",
    "variant": "ammunition_can_30_300jhp_240"
  },
  {
    "type": "MIGRATION",
    "id": "ammo_can_30_300AAC_otmss_720",
    "replace": "ammunition_can_30",
    "variant": "ammunition_can_30_300AAC_otmss_720"
  },
  {
    "type": "MIGRATION",
    "id": "ammo_can_30_308_1tracer4ap_200",
    "replace": "ammunition_can_30",
    "variant": "ammunition_can_30_308_1tracer4ap_200"
  },
  {
    "type": "MIGRATION",
    "id": "ammo_can_30_308ap_240",
    "replace": "ammunition_can_30",
    "variant": "ammunition_can_30_308ap_240"
  },
  {
    "type": "MIGRATION",
    "id": "ammo_can_30_308fmj_460",
    "replace": "ammunition_can_30",
    "variant": "ammunition_can_30_308fmj_460"
  },
  {
    "type": "MIGRATION",
    "id": "ammo_can_30_308_4fmj1tracer_200",
    "replace": "ammunition_can_30",
    "variant": "ammunition_can_30_308_4fmj1tracer_200"
  },
  {
    "type": "MIGRATION",
    "id": "ammo_can_30_338fmjbt_200",
    "replace": "ammunition_can_30",
    "variant": "ammunition_can_30_338fmjbt_200"
  },
  {
    "type": "MIGRATION",
    "id": "ammo_can_30_shot_120",
    "replace": "ammunition_can_30",
    "variant": "ammunition_can_30_shot_120"
  },
  {
    "type": "MIGRATION",
    "id": "ammo_can_50_556tracer_820",
    "replace": "ammunition_can_50",
    "variant": "ammunition_can_50_556tracer_820"
  },
  {
    "type": "MIGRATION",
    "id": "ammo_can_50_50bmg_4fmj1tracer_100",
    "replace": "ammunition_can_50",
    "variant": "ammunition_can_50_50bmg_4fmj1tracer_100"
  },
  {
    "type": "MIGRATION",
    "id": "ammo_can_50_50bmg_1tracer4mk211_100",
    "replace": "ammunition_can_50",
    "variant": "ammunition_can_50_50bmg_1tracer4mk211_100"
  },
  {
    "type": "MIGRATION",
    "id": "ammo_can_50_50bmg_fmj_120",
    "replace": "ammunition_can_50",
    "variant": "ammunition_can_50_50bmg_fmj_120"
  },
  {
    "type": "MIGRATION",
    "id": "ammo_can_50_556_m855a1_clipped_840",
    "replace": "ammunition_can_50",
    "variant": "ammunition_can_50_556_m855a1_clipped_840"
  },
  {
    "type": "MIGRATION",
    "id": "ammo_can_50_300AAC_otm_840",
    "replace": "ammunition_can_50",
    "variant": "ammunition_can_50_300AAC_otm_840"
  },
  {
    "type": "MIGRATION",
    "id": "ammo_can_50_308_600",
    "replace": "ammunition_can_50",
    "variant": "ammunition_can_50_308_600"
  },
  {
    "type": "MIGRATION",
    "id": "ammo_can_50_338fmjbt_400",
    "replace": "ammunition_can_50",
    "variant": "ammunition_can_50_338fmjbt_400"
  },
  {
    "type": "MIGRATION",
    "id": "ammo_can_50_shot_160",
    "replace": "ammunition_can_50",
    "variant": "ammunition_can_50_shot_160"
  },
  {
    "type": "MIGRATION",
    "id": "ammo_can_50_beanbag_160",
    "replace": "ammunition_can_50",
    "variant": "ammunition_can_50_beanbag_160"
  },
  {
    "type": "MIGRATION",
    "id": "ammo_can_fat_50_223_1tracer4ball_800",
    "replace": "ammunition_can_fat_50",
    "variant": "ammunition_can_fat_50_223_1tracer4ball_800"
  },
  {
    "type": "MIGRATION",
    "id": "ammo_can_fat_50_223_1tracer4ap_800",
    "replace": "ammunition_can_fat_50",
    "variant": "ammunition_can_fat_50_223_1tracer4ap_800"
  },
  {
    "type": "MIGRATION",
    "id": "ammo_can_fat_50_223ap_800",
    "replace": "ammunition_can_fat_50",
    "variant": "ammunition_can_fat_50_223ap_800"
  },
  {
    "type": "MIGRATION",
    "id": "ammo_can_fat_50_223fmj_800",
    "replace": "ammunition_can_fat_50",
    "variant": "ammunition_can_fat_50_223fmj_800"
  },
  {
    "type": "MIGRATION",
    "id": "ammo_can_fat_50_308_1tracer4ap_600",
    "replace": "ammunition_can_fat_50",
    "variant": "ammunition_can_fat_50_308_1tracer4ap_600"
  },
  {
    "type": "MIGRATION",
    "id": "ammo_can_pa120_40x53_32",
    "replace": "ammunition_can_pa120",
    "variant": "ammunition_can_pa120_40x53_32"
  },
  {
    "type": "MIGRATION",
    "id": "ammunition_can_carlgustav_hedp",
    "replace": "ammunition_can_carlgustav",
    "variant": "ammunition_can_carlgustav_hedp"
  },
  {
    "type": "MIGRATION",
    "id": "ammunition_can_carlgustav_he",
    "replace": "ammunition_can_carlgustav",
    "variant": "ammunition_can_carlgustav_he"
  },
  {
    "type": "MIGRATION",
    "id": "ammunition_box_carlgustav_he",
    "replace": "ammunition_box_carlgustav",
    "variant": "ammunition_box_carlgustav_he"
  },
  {
    "type": "MIGRATION",
    "id": "ammunition_box_carlgustav_hedp",
    "replace": "ammunition_box_carlgustav",
    "variant": "ammunition_box_carlgustav_hedp"
  },
  {
    "id": "ak74",
    "type": "MIGRATION",
    "replace": "ak74_semi"
  },
  {
    "id": "bh_m89",
    "type": "MIGRATION",
    "replace": "henry_big_boy"
  },
  {
    "id": "rifle_9mm",
    "type": "MIGRATION",
    "replace": "rifle_38"
  },
  {
    "id": "rifle_9x18",
    "type": "MIGRATION",
    "replace": "rifle_38"
  },
  {
    "id": "rifle_45",
    "type": "MIGRATION",
    "replace": "rifle_38"
  },
  {
    "id": "rifle_40",
    "type": "MIGRATION",
    "replace": "rifle_38"
  },
  {
    "id": "rifle_380",
    "type": "MIGRATION",
    "replace": "rifle_38"
  },
  {
    "id": "rifle_32",
    "type": "MIGRATION",
    "replace": "rifle_38"
  },
  {
    "id": "lemat_revolver",
    "type": "MIGRATION",
    "replace": "colt_saa"
  },
  {
    "id": "lemat_revolver_shotgun",
    "type": "MIGRATION",
    "replace": "u_shotgun"
  },
  {
    "id": "shot_paper_slug",
    "type": "MIGRATION",
    "replace": "44army"
  },
  {
    "id": "shot_paper_bird",
    "type": "MIGRATION",
    "replace": "44army"
  },
  {
    "id": "shot_paper_00",
    "type": "MIGRATION",
    "replace": "44army"
  },
  {
    "id": "shot_paper_dragon",
    "type": "MIGRATION",
    "replace": "44army"
  },
  {
    "id": "lever_shotgun",
    "type": "MIGRATION",
    "replace": "remington_870"
  },
  {
    "id": "famas",
    "type": "MIGRATION",
    "replace": "rdb_223"
  },
  {
    "id": "famasmag",
    "type": "MIGRATION",
    "replace": "stanag30"
  },
  {
    "id": "cz75mag_12rd",
    "type": "MIGRATION",
    "replace": "cz75mag_16rd"
  },
  {
    "id": "mossberg_500",
    "type": "MIGRATION",
    "from_variant": "mossberg_500_security",
    "replace": "benelli_tsa",
    "variant": "mossberg_500_security"
  },
  {
    "id": "bottle_suppressor",
    "type": "MIGRATION",
    "replace": "filter_suppressor"
  },
  {
    "id": "riv_suppressor",
    "type": "MIGRATION",
    "replace": "suppressor"
  },
  {
    "id": "surv_six_shooter",
    "type": "MIGRATION",
    "replace": "hptjcpmag"
  },
  {
    "id": "surv_hand_cannon",
    "type": "MIGRATION",
    "replace": "hptjhpmag"
  },
  {
    "id": "con_mix",
    "type": "MIGRATION",
    "replace": "con_mix_foldable",
    "reset_item_vars": true
  },
  {
    "id": "raw_lentils",
    "type": "MIGRATION",
    "replace": "dry_lentils"
  },
  {
    "id": "uno",
    "type": "MIGRATION",
    "replace": "deck_of_cards",
    "variant": "uno"
  },
  {
    "id": "onirim",
    "type": "MIGRATION",
    "replace": "deck_of_cards",
    "variant": "onirim"
  },
  {
    "id": "cards_magic",
    "type": "MIGRATION",
    "replace": "deck_of_cards",
    "variant": "cards_magic"
  },
  {
    "id": "deck_of_cards_makeshift",
    "type": "MIGRATION",
    "replace": "deck_of_cards",
    "variant": "deck_of_cards_makeshift"
  },
  {
    "id": "mp18",
    "type": "MIGRATION",
    "replace": "p08"
  },
  {
    "id": "plr16",
    "type": "MIGRATION",
    "replace": "ar_pistol"
  },
  {
    "id": "oa93",
    "type": "MIGRATION",
    "replace": "ar_pistol"
  },
  {
    "id": "m231pfw",
    "type": "MIGRATION",
    "replace": "ar_pistol"
  },
  {
    "id": "moss_brownie",
    "type": "MIGRATION",
    "replace": "ruger_lcr_22"
  },
  {
    "id": "vz58_p",
    "type": "MIGRATION",
    "replace": "ak47"
  },
  {
    "id": "vz58ts",
    "type": "MIGRATION",
    "replace": "aksemi"
  },
  {
    "id": "vz58mag10",
    "type": "MIGRATION",
    "replace": "akmag10"
  },
  {
    "id": "vz58mag30",
    "type": "MIGRATION",
    "replace": "akmag30"
  },
  {
    "id": "stowed_fridge",
    "type": "MIGRATION",
    "replace": "apartment_fridge"
  },
  {
    "id": "stowed_freezer",
    "type": "MIGRATION",
    "replace": "apartment_freezer"
  },
  {
    "id": "stowed_glass_fridge",
    "type": "MIGRATION",
    "replace": "glass_fridge"
  },
  {
    "id": "knife_steak",
    "type": "MIGRATION",
    "replace": "knife_small",
    "variant": "knife_steak"
  },
  {
    "id": "knife_paring",
    "type": "MIGRATION",
    "replace": "knife_small",
    "variant": "knife_paring"
  },
  {
    "id": "knife_chef",
    "type": "MIGRATION",
    "replace": "knife_large",
    "variant": "knife_chef"
  },
  {
    "id": "knife_carving",
    "type": "MIGRATION",
    "replace": "knife_large",
    "variant": "knife_carving"
  },
  {
    "id": "knife_bread",
    "type": "MIGRATION",
    "replace": "knife_large",
    "variant": "knife_bread"
  },
  {
    "id": "knife_butcher",
    "type": "MIGRATION",
    "replace": "knife_huge",
    "variant": "knife_butcher"
  },
  {
    "id": "knife_meat_cleaver",
    "type": "MIGRATION",
    "replace": "knife_cleaver",
    "variant": "knife_meat_cleaver"
  },
  {
    "id": "knife_vegetable_cleaver",
    "type": "MIGRATION",
    "replace": "knife_cleaver",
    "variant": "knife_vegetable_cleaver"
  },
  {
    "id": "spear_survivor",
    "type": "MIGRATION",
    "replace": "naginata"
  },
  {
    "id": "j22",
    "type": "MIGRATION",
    "replace": "ruger_mk4"
  },
  {
    "id": "j22mag",
    "type": "MIGRATION",
    "replace": "ruger_mk4_mag"
  },
  {
    "id": "sw_22",
    "type": "MIGRATION",
    "replace": "ruger_mk4"
  },
  {
    "id": "sw22mag",
    "type": "MIGRATION",
    "replace": "ruger_mk4_mag"
  },
  {
    "id": "cop_38",
    "type": "MIGRATION",
    "replace": "sw_619"
  },
  {
    "id": "fs2000",
    "type": "MIGRATION",
    "replace": "rdb_223"
  },
  {
    "id": "factory_handguard",
    "type": "MIGRATION",
    "replace": "grip"
  },
  {
    "id": "mr73",
    "type": "MIGRATION",
    "replace": "sw_619"
  },
  {
    "id": "acidbomb",
    "type": "MIGRATION",
    "replace": "sling-ready_molotov"
  },
  {
<<<<<<< HEAD
    "id": "triple_launcher_simple",
    "type": "MIGRATION",
    "replace": "mgl"
  },
  {
    "id": "launcher_simple",
    "type": "MIGRATION",
    "replace": "m79"
  },
  {
    "id": "pipe_launcher40mm",
    "type": "MIGRATION",
    "replace": "m203"
=======
    "id": "hk_g36",
    "type": "MIGRATION",
    "replace": "sig_assault_rifle"
  },
  {
    "id": "g36mag_30rd",
    "type": "MIGRATION",
    "replace": "stanag30"
  },
  {
    "id": "g36mag_100rd",
    "type": "MIGRATION",
    "replace": "stanag100drum"
>>>>>>> 3109a9c2
  }
]<|MERGE_RESOLUTION|>--- conflicted
+++ resolved
@@ -1553,7 +1553,6 @@
     "replace": "sling-ready_molotov"
   },
   {
-<<<<<<< HEAD
     "id": "triple_launcher_simple",
     "type": "MIGRATION",
     "replace": "mgl"
@@ -1567,7 +1566,8 @@
     "id": "pipe_launcher40mm",
     "type": "MIGRATION",
     "replace": "m203"
-=======
+  },
+  {
     "id": "hk_g36",
     "type": "MIGRATION",
     "replace": "sig_assault_rifle"
@@ -1581,6 +1581,5 @@
     "id": "g36mag_100rd",
     "type": "MIGRATION",
     "replace": "stanag100drum"
->>>>>>> 3109a9c2
   }
 ]