--- conflicted
+++ resolved
@@ -475,8 +475,6 @@
     "type": "vehicle_group",
     "id": "buses",
     "vehicles": [ [ "bus", 1000 ], [ "schoolbus", 100 ] ]
-<<<<<<< HEAD
-=======
   },
   {
     "type": "vehicle_group",
@@ -524,6 +522,5 @@
       [ "pickup", 800 ],
       [ "hippie_van", 1000 ]
     ]
->>>>>>> c33633ca
   }
 ]