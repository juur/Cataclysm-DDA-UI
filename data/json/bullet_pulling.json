--- conflicted
+++ resolved
@@ -123,41 +123,8 @@
             ["lead", 4],
             ["9mm_casing", 1],
             ["smpistol_primer", 1],
-            ["gunpowder", 6]
-<<<<<<< HEAD
-        ]
-    },
-    {
-        "type": "BULLET_PULLING",
-        "bullet": "9x18mm",
-        "items": [
-            ["lead", 4],
-            ["9x18mm_casing", 1],
-            ["smpistol_primer", 1],
-            ["gunpowder", 3]
-        ]
-    },
-    {
-        "type": "BULLET_PULLING",
-        "bullet": "9x18mmP2",
-        "items": [
-            ["lead", 4],
-            ["9x18mm_casing", 1],
-            ["smpistol_primer", 1],
-            ["gunpowder", 5]
-        ]
-    },
-    {
-        "type": "BULLET_PULLING",
-        "bullet": "9x18mmfmj",
-        "items": [
-            ["lead", 4],
-            ["9x18mm_casing", 1],
-            ["smpistol_primer", 1],
-            ["gunpowder", 5],
+            ["gunpowder", 6],
             ["copper", 4]
-=======
->>>>>>> 34c76bbc
         ]
     },
     {
