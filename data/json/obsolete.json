--- conflicted
+++ resolved
@@ -613,8 +613,8 @@
     "symbol": ",",
     "material": [ "paper" ],
     "volume": "250 ml",
-<<<<<<< HEAD
-    "price": 0
+    "price": 0,
+	"flags": [ "OBSOLETE" ]
   },
   {
     "id": "rifle_case_xs_soft_leather",
@@ -624,9 +624,7 @@
     "name": { "str": "long leather rifle case" },
     "description": "A long soft leather rifle case.  Provides storage for long arms and rifles.  Includes a small pocket, strap and handle.",
     "flags": [ "WATER_FRIENDLY", "STURDY", "BELTED", "OVERSIZE", "UNDERSIZE" ]
-=======
     "price": 0,
     "flags": [ "OBSOLETE" ]
->>>>>>> fdf38c42
   }
 ]