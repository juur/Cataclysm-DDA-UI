--- conflicted
+++ resolved
@@ -921,11 +921,7 @@
     "id": "f_exercise",
     "name": "exercise machine",
     "symbol": "T",
-<<<<<<< HEAD
-    "description": "Typically used for, well, exercising.",
-=======
     "description": "Typically used for, well, exercising.  You're getting quite enough of that; running for your life.",
->>>>>>> 74f7d047
     "color": "dark_gray",
     "move_cost_mod": 1,
     "coverage": 35,
