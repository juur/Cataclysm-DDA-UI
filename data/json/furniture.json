[
  {
    "type": "furniture",
    "id": "f_hay",
    "name": "hay",
    "description": "A bale of hay.  You could sleep on it, if desperate.",
    "symbol": "#",
    "bgcolor": "brown",
    "move_cost_mod": 3,
    "comfort": 2,
    "floor_bedding_warmth": 100,
    "required_str": 6,
    "flags": [ "TRANSPARENT", "CONTAINER", "FLAMMABLE_ASH", "ORGANIC", "MOUNTABLE", "SHORT" ],
    "bash": {
      "str_min": 1,
      "str_max": 12,
      "sound": "whish!",
      "sound_fail": "whish.",
      "items": [ { "item": "straw_pile", "count": [ 6, 10 ] }, { "item": "rope_6", "count": [ 1, 3 ] } ]
    }
  },
  {
    "type": "furniture",
    "id": "f_woodchips",
    "name": "pile of woodchips",
    "symbol": "X",
    "description": "Pile of chipped wood pieces.  You can move it with a shovel.",
    "color": "brown",
    "move_cost_mod": 6,
    "max_volume": 3000,
    "required_str": -1,
    "flags": [
      "TRANSPARENT",
      "UNSTABLE",
      "ROUGH",
      "PLACE_ITEM",
      "MOUNTABLE",
      "CONTAINER",
      "SEALED",
      "ALLOW_FIELD_EFFECT",
      "TINY",
      "RUBBLE"
    ],
    "examine_action": "rubble"
  },
  {
    "type": "furniture",
    "id": "f_rubble",
    "name": "pile of rubble",
    "symbol": "^",
    "description": "Pile of various metals, bricks, and other building materials.  You could clear it with a shovel.",
    "color": "light_gray",
    "move_cost_mod": 6,
    "max_volume": 3000,
    "required_str": -1,
    "flags": [
      "TRANSPARENT",
      "UNSTABLE",
      "ROUGH",
      "PLACE_ITEM",
      "MOUNTABLE",
      "CONTAINER",
      "SEALED",
      "ALLOW_FIELD_EFFECT",
      "TINY",
      "RUBBLE"
    ],
    "examine_action": "rubble"
  },
  {
    "type": "furniture",
    "id": "f_rubble_rock",
    "name": "pile of rocky rubble",
    "description": "Pile of rocks.  Useless?",
    "symbol": "^",
    "color": "dark_gray",
    "move_cost_mod": 6,
    "max_volume": 3000,
    "required_str": -1,
    "flags": [
      "TRANSPARENT",
      "UNSTABLE",
      "ROUGH",
      "PLACE_ITEM",
      "MOUNTABLE",
      "CONTAINER",
      "SEALED",
      "ALLOW_FIELD_EFFECT",
      "SHORT",
      "RUBBLE"
    ],
    "examine_action": "rubble"
  },
  {
    "type": "furniture",
    "id": "f_rubble_landfill",
    "name": "pile of trashy rubble",
    "description": "Trash topped with dirt and grass, it smells gross, but another man's trash...",
    "symbol": "#",
    "color": "green",
    "move_cost_mod": 8,
    "max_volume": 3000,
    "required_str": -1,
    "flags": [
      "TRANSPARENT",
      "UNSTABLE",
      "ROUGH",
      "PLACE_ITEM",
      "MOUNTABLE",
      "CONTAINER",
      "SEALED",
      "ALLOW_FIELD_EFFECT",
      "SHORT",
      "RUBBLE"
    ],
    "examine_action": "rubble"
  },
  {
    "type": "furniture",
    "id": "f_wreckage",
    "name": "metal wreckage",
    "description": "Pile of various bent and twisted metals.",
    "symbol": "#",
    "color": "cyan",
    "move_cost_mod": 6,
    "max_volume": 3000,
    "required_str": -1,
    "flags": [
      "TRANSPARENT",
      "UNSTABLE",
      "ROUGH",
      "SHARP",
      "PLACE_ITEM",
      "MOUNTABLE",
      "CONTAINER",
      "SEALED",
      "ALLOW_FIELD_EFFECT",
      "SHORT",
      "RUBBLE"
    ],
    "examine_action": "rubble"
  },
  {
    "type": "furniture",
    "id": "f_ash",
    "name": "pile of ash",
    "symbol": "#",
    "description": "Some ash, from wood or possibly bodies.",
    "color": "light_gray",
    "move_cost_mod": 0,
    "required_str": -1,
    "flags": [ "TRANSPARENT", "NOCOLLIDE", "CONTAINER", "SEALED", "PLACE_ITEM", "RUBBLE" ],
    "examine_action": "rubble"
  },
  {
    "type": "furniture",
    "id": "f_barricade_road",
    "name": "road barricade",
    "symbol": "#",
    "bgcolor": "yellow",
    "description": "A road barricade.  For barricading roads.",
    "move_cost_mod": -1,
    "coverage": 30,
    "required_str": 5,
    "flags": [ "CLIMB_SIMPLE", "TRANSPARENT", "FLAMMABLE_ASH", "ORGANIC", "MOUNTABLE", "THIN_OBSTACLE", "CLIMBABLE", "PERMEABLE" ],
    "examine_action": "chainfence",
    "deconstruct": { "items": [ { "item": "2x4", "count": 6 }, { "item": "nail", "charges": [ 6, 8 ] } ] },
    "bash": {
      "str_min": 3,
      "str_max": 40,
      "sound": "smash!",
      "sound_fail": "whump.",
      "items": [ { "item": "2x4", "count": [ 2, 6 ] }, { "item": "nail", "charges": [ 4, 8 ] }, { "item": "splinter", "count": 1 } ]
    }
  },
  {
    "type": "furniture",
    "id": "f_sandbag_half",
    "name": "sandbag barricade",
    "symbol": "#",
    "bgcolor": "brown",
    "description": "A sandbag, typically used for blocking bullets.",
    "move_cost_mod": -1,
    "coverage": 60,
    "required_str": -1,
    "flags": [
      "CLIMB_SIMPLE",
      "TRANSPARENT",
      "MOUNTABLE",
      "BLOCKSDOOR",
      "SHORT",
      "EASY_DECONSTRUCT",
      "THIN_OBSTACLE",
      "CLIMBABLE",
      "PERMEABLE"
    ],
    "examine_action": "chainfence",
    "deconstruct": { "items": [ { "item": "bag_canvas", "count": 2 }, { "item": "material_sand", "charges": 20 } ] },
    "bash": {
      "str_min": 12,
      "str_max": 60,
      "sound": "rrrip!",
      "sound_fail": "whump.",
      "items": [ { "item": "bag_canvas", "count": [ 1, 2 ] }, { "item": "material_sand", "charges": [ 5, 20 ] } ]
    }
  },
  {
    "type": "furniture",
    "id": "f_sandbag_wall",
    "name": "sandbag wall",
    "symbol": "#",
    "bgcolor": "brown",
    "move_cost_mod": -1,
    "coverage": 95,
    "description": "A few stacked sandbags.",
    "required_str": -1,
    "flags": [ "NOITEM", "BLOCKSDOOR", "EASY_DECONSTRUCT", "MINEABLE", "BLOCK_WIND" ],
    "deconstruct": {
      "items": [ { "item": "bag_canvas", "count": 4 }, { "item": "material_sand", "charges": 40 } ],
      "furn_set": "f_sandbag_half"
    },
    "bash": {
      "str_min": 24,
      "str_max": 80,
      "sound": "rrrip!",
      "sound_fail": "whump.",
      "furn_set": "f_sandbag_half",
      "items": [ { "item": "bag_canvas", "count": [ 1, 4 ] }, { "item": "material_sand", "charges": [ 10, 40 ] } ]
    }
  },
  {
    "type": "furniture",
    "id": "f_bulletin",
    "name": "bulletin board",
    "description": "A big, cork bulletin board capable of sporting various notices.  Pin some notes for other survivors to read.",
    "symbol": "6",
    "color": "blue",
    "move_cost_mod": -1,
    "coverage": 75,
    "required_str": -1,
    "flags": [ "FLAMMABLE", "NOITEM", "ORGANIC" ],
    "examine_action": "bulletin_board",
    "deconstruct": { "items": [ { "item": "2x4", "count": 4 }, { "item": "nail", "charges": [ 4, 8 ] } ] },
    "bash": {
      "str_min": 3,
      "str_max": 40,
      "sound": "crunch!",
      "sound_fail": "whump.",
      "items": [
        { "item": "2x4", "count": [ 0, 3 ] },
        { "item": "nail", "charges": [ 4, 6 ] },
        { "item": "splinter", "count": [ 1, 4 ] }
      ]
    }
  },
  {
    "type": "furniture",
    "id": "f_indoor_plant",
    "name": "indoor plant",
    "symbol": "^",
    "color": "green",
    "move_cost_mod": 2,
    "description": "A variety of plant, used for decoration.",
    "required_str": 5,
    "max_volume": 40,
    "flags": [ "CONTAINER", "FLAMMABLE_ASH", "PLACE_ITEM", "ORGANIC", "TINY", "TRANSPARENT", "EASY_DECONSTRUCT" ],
    "deconstruct": {
      "items": [
        { "item": "withered" },
        { "item": "wrapper", "prob": 5 },
        { "item": "can_drink_unsealed", "prob": 5 },
        { "item": "bag_plastic", "prob": 5 },
        { "item": "cig_butt", "prob": 10, "repeat": [ 1, 10 ] },
        { "group": "flower_pots" }
      ]
    },
    "bash": {
      "str_min": 2,
      "str_max": 18,
      "sound": "smash!",
      "sound_fail": "whump.",
      "items": [
        { "item": "withered", "prob": 50 },
        { "item": "wrapper", "prob": 5 },
        { "item": "can_drink_unsealed", "prob": 5 },
        { "item": "bag_plastic", "prob": 5 },
        { "item": "cig_butt", "prob": 10, "repeat": [ 1, 10 ] },
        { "group": "flower_pots_broken" }
      ]
    }
  },
  {
    "type": "furniture",
    "id": "f_indoor_plant_y",
    "name": "yellow indoor plant",
    "description": "A variety of plant for decoration.  It's yellow.",
    "symbol": "^",
    "color": "yellow",
    "move_cost_mod": 2,
    "required_str": 5,
    "max_volume": 40,
    "flags": [ "CONTAINER", "FLAMMABLE_ASH", "PLACE_ITEM", "ORGANIC", "TINY", "TRANSPARENT", "EASY_DECONSTRUCT" ],
    "deconstruct": {
      "items": [
        { "item": "withered" },
        { "item": "wrapper", "prob": 5 },
        { "item": "can_drink_unsealed", "prob": 5 },
        { "item": "bag_plastic", "prob": 5 },
        { "item": "cig_butt", "prob": 10, "repeat": [ 1, 10 ] },
        { "group": "flower_pots" }
      ]
    },
    "bash": {
      "str_min": 2,
      "str_max": 18,
      "sound": "smash!",
      "sound_fail": "whump.",
      "items": [
        { "item": "withered", "prob": 50 },
        { "item": "wrapper", "prob": 5 },
        { "item": "can_drink_unsealed", "prob": 5 },
        { "item": "bag_plastic", "prob": 5 },
        { "item": "cig_butt", "prob": 10, "repeat": [ 1, 10 ] },
        { "group": "flower_pots_broken" }
      ]
    }
  },
  {
    "type": "furniture",
    "id": "f_bed",
    "name": "bed",
    "symbol": "#",
    "description": "This is a bed.  A luxury in these times.  Quite comfortable to sleep in.",
    "color": "magenta",
    "move_cost_mod": 3,
    "coverage": 40,
    "comfort": 5,
    "floor_bedding_warmth": 1000,
    "required_str": -1,
    "deconstruct": { "items": [ { "item": "mattress", "count": 1 } ], "furn_set": "f_bed_frame" },
    "max_volume": 4000,
    "flags": [ "TRANSPARENT", "FLAMMABLE_ASH", "PLACE_ITEM", "ORGANIC", "MOUNTABLE", "CAN_SIT", "EASY_DECONSTRUCT" ],
    "bash": {
      "str_min": 12,
      "str_max": 40,
      "sound": "crunch!",
      "sound_fail": "whump.",
      "items": [
        { "item": "2x4", "count": [ 5, 8 ] },
        { "item": "nail", "charges": [ 6, 8 ] },
        { "item": "splinter", "count": [ 3, 6 ] },
        { "item": "rag", "count": [ 40, 55 ] }
      ]
    }
  },
  {
    "type": "furniture",
    "id": "f_bed_frame",
    "name": "bed frame",
    "symbol": "#",
    "description": "This is an empty bed frame.  With a mattress on it, it would be a nice place to sleep.  Sleeping on it right now wouldn't be great.",
    "color": "brown",
    "move_cost_mod": 4,
    "coverage": 40,
    "required_str": 5,
    "deconstruct": { "items": [ { "item": "2x4", "count": 12 }, { "item": "nail", "charges": [ 8, 10 ] } ] },
    "max_volume": 4000,
    "flags": [ "TRANSPARENT", "FLAMMABLE_ASH", "PLACE_ITEM", "ORGANIC", "MOUNTABLE", "CAN_SIT" ],
    "bash": {
      "str_min": 10,
      "str_max": 40,
      "sound": "crunch!",
      "sound_fail": "whack.",
      "items": [
        { "item": "2x4", "count": [ 5, 8 ] },
        { "item": "nail", "charges": [ 6, 8 ] },
        { "item": "splinter", "count": [ 3, 6 ] }
      ]
    }
  },
  {
    "type": "furniture",
    "id": "f_floor_mattress",
    "name": "mattress",
    "description": "A comfortable mattress has been tossed on the floor for sleeping here.  It's not quite as comfy as a real bed, but it's pretty close.",
    "symbol": "0",
    "color": "magenta",
    "move_cost_mod": 3,
    "coverage": 40,
    "comfort": 4,
    "floor_bedding_warmth": 800,
    "required_str": 7,
    "deployed_item": "mattress",
    "examine_action": "deployed_furniture",
    "flags": [ "TRANSPARENT", "SHORT", "FLAMMABLE_ASH", "PLACE_ITEM", "ORGANIC", "MOUNTABLE" ],
    "deconstruct": { "items": [ { "item": "mattress", "count": 1 } ] },
    "bash": {
      "str_min": 8,
      "str_max": 30,
      "sound": "rrrrip!",
      "sound_fail": "whump.",
      "items": [ { "item": "rag", "count": [ 40, 55 ] } ]
    }
  },
  {
    "type": "furniture",
    "id": "f_toilet",
    "name": "toilet",
    "symbol": "&",
    "color": "white",
    "description": "A porcelain throne.  Emergency water source, from the tank, and provider of relief.",
    "move_cost_mod": 2,
    "coverage": 30,
    "required_str": -1,
    "flags": [ "TRANSPARENT", "FLAMMABLE_HARD", "MOUNTABLE", "LIQUIDCONT" ],
    "examine_action": "toilet",
    "bash": {
      "str_min": 8,
      "str_max": 30,
      "sound": "porcelain breaking!",
      "sound_fail": "whunk!",
      "items": [ { "item": "cu_pipe", "prob": 50 }, { "item": "ceramic_shard", "count": [ 2, 8 ] } ]
    }
  },
  {
    "type": "furniture",
    "id": "f_makeshift_bed",
    "name": "makeshift bed",
    "symbol": "#",
    "description": "Not as comfortable as a real bed, but it will suffice.",
    "color": "magenta",
    "move_cost_mod": 3,
    "coverage": 40,
    "comfort": 4,
    "floor_bedding_warmth": 500,
    "required_str": 10,
    "deconstruct": {
      "items": [ { "item": "2x4", "count": 4 }, { "item": "rag", "count": [ 30, 35 ] }, { "item": "nail", "charges": [ 4, 6 ] } ]
    },
    "max_volume": 4000,
    "flags": [ "TRANSPARENT", "FLAMMABLE_ASH", "ORGANIC", "MOUNTABLE", "SHORT" ],
    "bash": {
      "str_min": 8,
      "str_max": 30,
      "sound": "crunch!",
      "sound_fail": "whump.",
      "items": [
        { "item": "2x4", "count": [ 1, 3 ] },
        { "item": "nail", "charges": [ 2, 6 ] },
        { "item": "splinter", "count": [ 1, 4 ] },
        { "item": "rag", "count": [ 20, 30 ] }
      ]
    }
  },
  {
    "type": "furniture",
    "id": "f_straw_bed",
    "name": "straw bed",
    "symbol": "#",
    "description": "Kinda itches when you lay on it.",
    "color": "magenta",
    "move_cost_mod": 3,
    "coverage": 35,
    "comfort": 2,
    "floor_bedding_warmth": 200,
    "required_str": -1,
    "deconstruct": { "items": [ { "item": "2x4", "count": 4 }, { "item": "straw_pile", "count": [ 7, 8 ] } ] },
    "max_volume": 4000,
    "flags": [ "TRANSPARENT", "FLAMMABLE_ASH", "ORGANIC", "MOUNTABLE", "SHORT", "EASY_DECONSTRUCT" ],
    "bash": {
      "str_min": 6,
      "str_max": 20,
      "sound": "crunch!",
      "sound_fail": "whump.",
      "items": [
        { "item": "2x4", "count": [ 2, 3 ] },
        { "item": "straw_pile", "count": [ 7, 8 ] },
        { "item": "splinter", "count": [ 1, 2 ] }
      ]
    }
  },
  {
    "type": "furniture",
    "id": "f_sink",
    "name": "sink",
    "symbol": "&",
    "description": "Emergency relief provider.  Water isn't running, so it's basically useless.",
    "color": "white",
    "move_cost_mod": 2,
    "coverage": 60,
    "required_str": -1,
    "flags": [ "TRANSPARENT", "FLAMMABLE_HARD", "CONTAINER", "PLACE_ITEM", "MOUNTABLE" ],
    "bash": {
      "str_min": 8,
      "str_max": 30,
      "sound": "porcelain breaking!",
      "sound_fail": "whunk!",
      "items": [
        { "item": "cu_pipe", "prob": 50 },
        { "item": "water_faucet", "prob": 50 },
        { "item": "ceramic_shard", "count": [ 2, 8 ] }
      ]
    }
  },
  {
    "type": "furniture",
    "id": "f_oven",
    "name": "oven",
    "symbol": "#",
    "description": "Used for heating and cooking food with electricity.  Doesn't look like it's working, although it still has parts.  It might be safe to light a fire inside of it, if you had to.",
    "color": "dark_gray",
    "move_cost_mod": 2,
    "coverage": 60,
    "required_str": 10,
    "insulation": 6,
    "flags": [ "PLACE_ITEM", "TRANSPARENT", "FIRE_CONTAINER", "CONTAINER", "BLOCKSDOOR", "MOUNTABLE" ],
    "examine_action": "fireplace",
    "deconstruct": {
      "items": [
        { "item": "sheet_metal", "count": [ 2, 6 ] },
        { "item": "sheet_metal_small", "count": [ 0, 4 ] },
        { "item": "steel_chunk", "count": [ 2, 3 ] },
        { "item": "scrap", "count": [ 2, 6 ] },
        { "item": "element", "count": [ 1, 4 ] },
        { "item": "cable", "charges": [ 1, 3 ] },
        { "item": "pilot_light", "count": 1 }
      ]
    },
    "max_volume": 160,
    "bash": {
      "str_min": 8,
      "str_max": 30,
      "sound": "metal screeching!",
      "sound_fail": "clang!",
      "items": [
        { "item": "sheet_metal", "count": [ 1, 4 ] },
        { "item": "sheet_metal_small", "count": [ 8, 12 ] },
        { "item": "steel_chunk", "count": [ 0, 3 ] },
        { "item": "scrap", "count": [ 0, 6 ] },
        { "item": "element", "count": [ 1, 3 ] },
        { "item": "cable", "charges": [ 1, 3 ] },
        { "item": "pilot_light", "count": 1 }
      ]
    }
  },
  {
    "type": "furniture",
    "id": "f_woodstove",
    "name": "wood stove",
    "symbol": "#",
    "bgcolor": "red",
    "description": "Wood stove for heating and cooking.  Much more efficient than an open flame.",
    "move_cost_mod": 2,
    "coverage": 60,
    "required_str": 10,
    "max_volume": 1000,
    "flags": [ "TRANSPARENT", "CONTAINER", "FIRE_CONTAINER", "SUPPRESS_SMOKE", "PLACE_ITEM", "MOUNTABLE" ],
    "examine_action": "fireplace",
    "bash": {
      "str_min": 8,
      "str_max": 30,
      "sound": "metal screeching!",
      "sound_fail": "clang!",
      "items": [ { "item": "scrap", "count": [ 3, 6 ] }, { "item": "pipe", "prob": 50 } ]
    },
    "deconstruct": { "items": [ { "item": "metal_tank", "count": 1 }, { "item": "pipe", "count": 1 } ] }
  },
  {
    "type": "furniture",
    "id": "f_fireplace",
    "name": "fireplace",
    "symbol": "#",
    "description": "Ah.  The relaxation of sitting in front of a fire as the world around you crumbles.  Towards the End, you could also get this service on your television.",
    "bgcolor": "white",
    "move_cost_mod": 2,
    "coverage": 50,
    "required_str": -1,
    "flags": [ "TRANSPARENT", "CONTAINER", "FIRE_CONTAINER", "SUPPRESS_SMOKE", "PLACE_ITEM", "MINEABLE" ],
    "examine_action": "fireplace",
    "bash": {
      "str_min": 30,
      "str_max": 210,
      "sound": "crash!",
      "sound_fail": "whump!",
      "items": [ { "item": "rock", "count": [ 15, 30 ] } ]
    }
  },
  {
    "type": "furniture",
    "id": "f_shower",
    "name": "shower",
    "symbol": "~",
    "description": "You would be able to clean yourself if water was running.",
    "color": "white",
    "move_cost_mod": 0,
    "coverage": 35,
    "required_str": -1,
    "flags": [ "TRANSPARENT", "FLAMMABLE_HARD", "CONTAINER", "PLACE_ITEM", "BLOCKSDOOR" ],
    "bash": {
      "str_min": 6,
      "str_max": 30,
      "sound": "porcelain breaking!",
      "sound_fail": "whunk!",
      "sound_vol": 16,
      "sound_fail_vol": 12,
      "items": [
        { "item": "cu_pipe", "count": [ 0, 2 ] },
        { "item": "scrap_copper", "count": [ 0, 2 ] },
        { "item": "ceramic_shard", "count": [ 2, 6 ] },
        { "item": "glass_shard", "count": [ 1, 2 ] }
      ]
    }
  },
  {
    "type": "furniture",
    "id": "f_bathtub",
    "name": "bathtub",
    "symbol": "~",
    "description": "You could lay in and take a soothing bath.  Only if water was running.",
    "color": "white",
    "move_cost_mod": 2,
    "coverage": 30,
    "required_str": -1,
    "flags": [ "TRANSPARENT", "FLAMMABLE_HARD", "CONTAINER", "PLACE_ITEM", "BLOCKSDOOR", "MOUNTABLE" ],
    "max_volume": 800,
    "bash": {
      "str_min": 12,
      "str_max": 50,
      "sound": "porcelain breaking!",
      "sound_fail": "whunk!",
      "items": [
        { "item": "cu_pipe", "prob": 50 },
        { "item": "water_faucet", "prob": 50 },
        { "item": "ceramic_shard", "count": [ 6, 18 ] }
      ]
    }
  },
  {
    "type": "furniture",
    "id": "f_stool",
    "name": "stool",
    "symbol": "#",
    "looks_like": "f_chair",
    "description": "Sit down, have a drink.",
    "color": "brown",
    "move_cost_mod": 1,
    "coverage": 30,
    "bonus_fire_warmth_feet": 1000,
    "required_str": 3,
    "flags": [ "TRANSPARENT", "FLAMMABLE_ASH", "ORGANIC", "MOUNTABLE", "CAN_SIT" ],
    "deconstruct": { "items": [ { "item": "2x4", "count": 3 }, { "item": "nail", "charges": [ 2, 6 ] } ] },
    "max_volume": 3500,
    "bash": {
      "str_min": 6,
      "str_max": 20,
      "sound": "smash!",
      "sound_fail": "whump.",
      "items": [ { "item": "2x4", "count": 1 }, { "item": "nail", "charges": [ 1, 5 ] }, { "item": "splinter", "count": 3 } ]
    }
  },
  {
    "type": "furniture",
    "id": "f_chair",
    "name": "chair",
    "symbol": "#",
    "description": "Sit down, have a drink.",
    "color": "brown",
    "move_cost_mod": 1,
    "coverage": 40,
    "comfort": 1,
    "floor_bedding_warmth": -1500,
    "bonus_fire_warmth_feet": 1000,
    "required_str": 4,
    "flags": [ "TRANSPARENT", "FLAMMABLE_ASH", "ORGANIC", "MOUNTABLE", "CAN_SIT" ],
    "deconstruct": { "items": [ { "item": "2x4", "count": 4 }, { "item": "nail", "charges": [ 6, 8 ] } ] },
    "max_volume": 4000,
    "bash": {
      "str_min": 6,
      "str_max": 20,
      "sound": "smash!",
      "sound_fail": "whump.",
      "items": [ { "item": "2x4", "count": [ 1, 3 ] }, { "item": "nail", "charges": [ 2, 6 ] }, { "item": "splinter", "count": 1 } ]
    }
  },
  {
    "type": "furniture",
    "id": "f_armchair",
    "name": "arm chair",
    "symbol": "H",
    "description": "A more comfortable way of sitting down.",
    "color": "green",
    "move_cost_mod": 1,
    "coverage": 45,
    "comfort": 3,
    "floor_bedding_warmth": 500,
    "bonus_fire_warmth_feet": 1000,
    "required_str": 7,
    "deconstruct": {
      "items": [ { "item": "2x4", "count": 10 }, { "item": "rag", "count": [ 30, 33 ] }, { "item": "nail", "charges": [ 6, 8 ] } ]
    },
    "max_volume": 4000,
    "flags": [ "TRANSPARENT", "FLAMMABLE_ASH", "ORGANIC", "MOUNTABLE", "CAN_SIT" ],
    "bash": {
      "str_min": 12,
      "str_max": 40,
      "sound": "smash!",
      "sound_fail": "whump.",
      "items": [
        { "item": "2x4", "count": [ 1, 3 ] },
        { "item": "nail", "charges": [ 2, 6 ] },
        { "item": "splinter", "count": 1 },
        { "item": "rag", "count": [ 20, 30 ] }
      ]
    }
  },
  {
    "type": "furniture",
    "id": "f_sofa",
    "name": "sofa",
    "symbol": "H",
    "description": "Lay down OR sit down!  Perfect!",
    "bgcolor": "red",
    "move_cost_mod": 1,
    "coverage": 60,
    "comfort": 4,
    "floor_bedding_warmth": 500,
    "required_str": 10,
    "deconstruct": {
      "items": [ { "item": "2x4", "count": 12 }, { "item": "rag", "count": [ 30, 33 ] }, { "item": "nail", "charges": [ 8, 10 ] } ]
    },
    "max_volume": 4000,
    "flags": [ "TRANSPARENT", "FLAMMABLE_ASH", "ORGANIC", "BLOCKSDOOR", "MOUNTABLE", "CAN_SIT" ],
    "bash": {
      "str_min": 12,
      "str_max": 40,
      "sound": "smash!",
      "sound_fail": "whump.",
      "items": [
        { "item": "2x4", "count": [ 2, 5 ] },
        { "item": "nail", "charges": [ 3, 8 ] },
        { "item": "splinter", "count": [ 1, 2 ] },
        { "item": "rag", "count": [ 20, 30 ] }
      ]
    }
  },
  {
    "type": "furniture",
    "id": "f_cupboard",
    "name": "cupboard",
    "symbol": "#",
    "description": "Store your cups.",
    "color": "blue",
    "move_cost_mod": 1,
    "coverage": 55,
    "required_str": -1,
    "flags": [ "TRANSPARENT", "FLAMMABLE_ASH", "CONTAINER", "PLACE_ITEM", "ORGANIC", "MOUNTABLE" ],
    "deconstruct": {
      "items": [ { "item": "2x4", "count": 3 }, { "item": "wood_panel", "count": 1 }, { "item": "nail", "charges": [ 6, 8 ] } ]
    },
    "max_volume": 4000,
    "bash": {
      "str_min": 8,
      "str_max": 30,
      "sound": "smash!",
      "sound_fail": "whump.",
      "items": [
        { "item": "2x4", "count": [ 1, 3 ] },
        { "item": "wood_panel", "count": [ 0, 1 ] },
        { "item": "nail", "charges": [ 2, 6 ] },
        { "item": "splinter", "count": 1 }
      ]
    }
  },
  {
    "type": "furniture",
    "id": "f_trashcan",
    "name": "trash can",
    "symbol": "&",
    "description": "One man's trash is another man's dinner.",
    "color": "light_cyan",
    "move_cost_mod": 1,
    "required_str": 5,
    "max_volume": 80,
    "flags": [ "TRANSPARENT", "FLAMMABLE_ASH", "CONTAINER", "PLACE_ITEM", "MOUNTABLE", "SHORT" ],
    "bash": {
      "str_min": 8,
      "str_max": 30,
      "sound": "smash!",
      "sound_fail": "whump.",
      "items": [ { "item": "plastic_chunk", "count": [ 1, 2 ] } ]
    }
  },
  {
    "type": "furniture",
    "id": "f_recycle_bin",
    "name": "recycle bin",
    "description": "Stores items for recycling.",
    "symbol": "{",
    "color": "light_green",
    "move_cost_mod": -1,
    "coverage": 40,
    "required_str": 5,
    "max_volume": 80,
    "flags": [ "TRANSPARENT", "FLAMMABLE_ASH", "CONTAINER", "PLACE_ITEM", "MOUNTABLE", "SHORT" ],
    "bash": {
      "str_min": 8,
      "str_max": 30,
      "sound": "smash!",
      "sound_fail": "whump.",
      "items": [ { "item": "plastic_chunk", "count": [ 2, 7 ] }, { "item": "pipe", "count": [ 1, 2 ] } ]
    }
  },
  {
    "type": "furniture",
    "id": "f_desk",
    "name": "desk",
    "symbol": "#",
    "description": "Sit down at it or work on it.",
    "color": "light_red",
    "move_cost_mod": 1,
    "coverage": 45,
    "required_str": 8,
    "flags": [ "TRANSPARENT", "FLAMMABLE_ASH", "CONTAINER", "PLACE_ITEM", "ORGANIC", "MOUNTABLE", "FLAT_SURF" ],
<<<<<<< HEAD
    "deconstruct": { "items": [ { "item": "2x4", "count": 4 }, { "item": "nail", "charges": [ 6, 10 ] } ] },
=======
    "deconstruct": {
      "items": [ { "item": "2x4", "count": 8 }, { "item": "wood_panel", "count": 1 }, { "item": "nail", "charges": [ 16, 24 ] } ]
    },
>>>>>>> c33633ca
    "max_volume": 4000,
    "bash": {
      "str_min": 12,
      "str_max": 40,
      "sound": "smash!",
      "sound_fail": "whump.",
<<<<<<< HEAD
      "items": [ { "item": "2x4", "count": [ 1, 3 ] }, { "item": "nail", "charges": [ 2, 6 ] }, { "item": "splinter", "count": 1 } ]
=======
      "items": [
        { "item": "2x4", "count": [ 4, 7 ] },
        { "item": "wood_panel", "count": [ 0, 1 ] },
        { "item": "nail", "charges": [ 10, 16 ] },
        { "item": "splinter", "count": [ 4, 12 ] }
      ]
>>>>>>> c33633ca
    },
    "examine_action": "workbench",
    "workbench": { "multiplier": 1.0, "mass": 100000, "volume": "100L" }
  },
  {
    "type": "furniture",
    "id": "f_exercise",
    "name": "exercise machine",
    "symbol": "T",
    "description": "Typically used for, well, exercising.  You're getting quite enough of that; running for your life.",
    "color": "dark_gray",
    "move_cost_mod": 1,
    "coverage": 35,
    "required_str": 8,
    "flags": [ "TRANSPARENT", "MINEABLE" ],
    "deconstruct": {
      "items": [
        { "item": "pipe", "count": 1 },
        { "item": "steel_chunk", "count": 1 },
        { "item": "scrap", "count": [ 2, 6 ] },
        { "item": "lead", "charges": [ 1000, 2000 ] }
      ]
    },
    "bash": {
      "str_min": 18,
      "str_max": 60,
      "sound": "metal screeching!",
      "sound_fail": "clang!",
      "items": [
        { "item": "scrap", "count": [ 2, 6 ] },
        { "item": "steel_chunk", "prob": 50 },
        { "item": "pipe", "count": 1 },
        { "item": "lead", "charges": [ 1000, 2000 ] }
      ]
    }
  },
  {
    "type": "furniture",
    "id": "f_ball_mach",
    "name": "ball machine",
    "description": "An unpowered machine that seems like it could've been used to launch various balls for different types of sports.  It's only good for parts now if disassembled.",
    "symbol": "T",
    "color": "dark_gray",
    "move_cost_mod": 1,
    "required_str": -1,
    "flags": [ "TRANSPARENT", "MINEABLE" ],
    "bash": {
      "str_min": 18,
      "str_max": 60,
      "sound": "metal screeching!",
      "sound_fail": "clang!",
      "items": [ { "item": "scrap", "count": [ 2, 6 ] }, { "item": "steel_chunk", "prob": 50 }, { "item": "pipe", "count": 1 } ]
    }
  },
  {
    "type": "furniture",
    "id": "f_bench",
    "name": "bench",
    "symbol": "#",
    "description": "Hobo bed.  Airy.  Use at your own risk.",
    "color": "brown",
    "move_cost_mod": 1,
    "coverage": 35,
    "comfort": 1,
    "floor_bedding_warmth": -1500,
    "bonus_fire_warmth_feet": 1000,
    "required_str": 8,
    "flags": [ "TRANSPARENT", "FLAMMABLE_ASH", "ORGANIC", "MOUNTABLE", "SHORT", "CAN_SIT" ],
    "max_volume": 4000,
    "deconstruct": { "items": [ { "item": "2x4", "count": 4 }, { "item": "nail", "charges": [ 6, 10 ] } ] },
    "bash": {
      "str_min": 12,
      "str_max": 40,
      "sound": "smash!",
      "sound_fail": "whump.",
      "items": [ { "item": "2x4", "count": [ 1, 3 ] }, { "item": "nail", "charges": [ 2, 6 ] }, { "item": "splinter", "count": 1 } ]
    }
  },
  {
    "type": "furniture",
    "id": "f_lane",
    "name": "lane guard",
    "description": "Used to be used for keeping traffic.",
    "symbol": "#",
    "color": "brown",
    "move_cost_mod": 1,
    "required_str": -1,
    "flags": [ "TRANSPARENT", "FLAMMABLE_ASH", "ORGANIC", "MOUNTABLE", "SHORT" ],
    "bash": {
      "str_min": 6,
      "str_max": 30,
      "sound": "smash!",
      "sound_fail": "whump.",
      "items": [ { "item": "2x4", "count": [ 1, 3 ] }, { "item": "nail", "charges": [ 2, 6 ] }, { "item": "splinter", "count": 1 } ]
    }
  },
  {
    "type": "furniture",
    "id": "f_table",
    "name": "table",
    "description": "Sit down when you eat!",
    "symbol": "#",
    "color": "red",
    "move_cost_mod": 2,
    "coverage": 50,
    "required_str": 8,
    "max_volume": 4000,
    "flags": [ "TRANSPARENT", "FLAMMABLE", "ORGANIC", "MOUNTABLE", "SHORT", "FLAT_SURF" ],
    "deconstruct": {
      "items": [ { "item": "2x4", "count": 4 }, { "item": "wood_panel", "count": 1 }, { "item": "nail", "charges": [ 6, 8 ] } ]
    },
    "bash": {
      "str_min": 12,
      "str_max": 50,
      "sound": "smash!",
      "sound_fail": "whump.",
      "items": [
        { "item": "2x4", "count": [ 2, 4 ] },
        { "item": "wood_panel", "count": [ 0, 1 ] },
        { "item": "nail", "charges": [ 4, 8 ] },
        { "item": "splinter", "count": 1 }
      ]
    },
    "examine_action": "workbench",
    "workbench": { "multiplier": 1.0, "mass": 100000, "volume": "100L" }
  },
  {
    "type": "furniture",
    "id": "f_rack_coat",
    "name": "coat rack",
    "description": "A hooked rack for hanging jackets and hats.",
    "symbol": "Y",
    "color": "brown",
    "move_cost_mod": -1,
    "coverage": 30,
    "required_str": 4,
    "flags": [ "TRANSPARENT", "FLAMMABLE", "PLACE_ITEM", "BLOCKSDOOR", "MOUNTABLE" ],
    "deconstruct": { "items": [ { "item": "nail", "charges": [ 2, 6 ] }, { "item": "2x4", "count": 2 } ] },
    "max_volume": 120,
    "bash": {
      "str_min": 6,
      "str_max": 30,
      "sound": "smash!",
      "sound_fail": "whump.",
      "items": [ { "item": "splinter", "count": [ 3, 8 ] }, { "item": "nail", "charges": [ 1, 3 ] }, { "item": "2x4", "count": 1 } ]
    }
  },
  {
    "type": "furniture",
    "id": "f_sign",
    "name": "sign",
    "symbol": "P",
    "description": "Read it.  Warnings ahead.",
    "color": "brown",
    "examine_action": "sign",
    "move_cost_mod": 1,
    "coverage": 35,
    "required_str": -1,
    "flags": [ "TRANSPARENT", "FLAMMABLE_ASH", "ORGANIC", "MOUNTABLE" ],
    "deconstruct": { "items": [ { "item": "2x4", "count": 3 }, { "item": "nail", "charges": [ 2, 5 ] } ] },
    "bash": {
      "str_min": 6,
      "str_max": 40,
      "sound": "smash!",
      "sound_fail": "whump.",
      "items": [ { "item": "2x4", "count": [ 1, 2 ] }, { "item": "nail", "charges": [ 2, 4 ] }, { "item": "splinter", "count": 2 } ]
    }
  },
  {
    "type": "furniture",
    "id": "f_mailbox",
    "name": "mailbox",
    "symbol": "P",
    "description": "A metal box attached to the top of a wooden post.  Mail delivery hasn't come for awhile.  Doesn't look like it's coming again anytime soon.",
    "color": "light_gray",
    "move_cost_mod": 1,
    "required_str": -1,
    "flags": [ "TRANSPARENT", "FLAMMABLE_HARD", "CONTAINER", "PLACE_ITEM", "MOUNTABLE" ],
    "deconstruct": {
      "items": [ { "item": "2x4", "count": 2 }, { "item": "nail", "charges": [ 2, 5 ] }, { "item": "sheet_metal", "count": 1 } ]
    },
    "max_volume": 40,
    "bash": {
      "str_min": 12,
      "str_max": 50,
      "sound": "smash!",
      "sound_fail": "whump.",
      "items": [
        { "item": "2x4", "count": 1 },
        { "item": "nail", "charges": [ 1, 5 ] },
        { "item": "splinter", "count": 2 },
        { "item": "sheet_metal_small", "count": [ 6, 10 ] },
        { "item": "scrap", "count": [ 4, 10 ] }
      ]
    }
  },
  {
    "type": "furniture",
    "id": "f_pool_table",
    "name": "pool table",
    "symbol": "#",
    "description": "A good-looking pool table.  You wish you learned how to play.",
    "color": "green",
    "move_cost_mod": 2,
    "coverage": 50,
    "required_str": -1,
    "max_volume": 4000,
    "flags": [ "TRANSPARENT", "FLAMMABLE", "ORGANIC", "MOUNTABLE", "SHORT", "FLAT_SURF" ],
    "deconstruct": { "items": [ { "item": "2x4", "count": 4 }, { "item": "rag", "count": 4 }, { "item": "nail", "charges": [ 6, 10 ] } ] },
    "bash": {
      "str_min": 12,
      "str_max": 50,
      "sound": "smash!",
      "sound_fail": "whump.",
      "items": [
        { "item": "2x4", "count": [ 2, 6 ] },
        { "item": "nail", "charges": [ 4, 12 ] },
        { "item": "splinter", "count": 1 },
        { "item": "rag", "count": [ 0, 2 ] }
      ]
    }
  },
  {
    "type": "furniture",
    "id": "f_counter",
    "name": "counter",
    "description": "Affixed to the wall or found in kitchens or stores.",
    "symbol": "#",
    "color": "blue",
    "move_cost_mod": 2,
    "coverage": 60,
    "required_str": 10,
    "flags": [ "TRANSPARENT", "FLAMMABLE", "ORGANIC", "MOUNTABLE", "SHORT", "FLAT_SURF" ],
    "deconstruct": { "items": [ { "item": "2x4", "count": 6 }, { "item": "nail", "charges": [ 6, 8 ] } ] },
    "max_volume": 4000,
    "bash": {
      "str_min": 12,
      "str_max": 40,
      "sound": "smash!",
      "sound_fail": "whump.",
      "items": [ { "item": "2x4", "count": [ 2, 6 ] }, { "item": "nail", "charges": [ 4, 8 ] }, { "item": "splinter", "count": 1 } ]
    },
    "examine_action": "workbench",
    "workbench": { "multiplier": 1.0, "mass": 100000, "volume": "100L" }
  },
  {
    "type": "furniture",
    "id": "f_counter_gate_c",
    "name": "closed counter gate",
    "description": "A commercial quality swining door made of wood that allows passage behind counters.",
    "symbol": "+",
    "color": "blue",
    "move_cost": 3,
    "move_cost_mod": 2,
    "required_str": 4,
    "coverage": 60,
    "flags": [ "TRANSPARENT", "FLAMMABLE_ASH", "DOOR", "ORGANIC" ],
    "connects_to": "COUNTER",
    "open": "f_counter_gate_o",
    "deconstruct": { "ter_set": "t_floor", "items": [ { "item": "2x4", "count": 6 }, { "item": "nail", "charges": 10 } ] },
    "bash": {
      "str_min": 12,
      "str_max": 40,
      "sound": "smash!",
      "sound_fail": "whump.",
      "items": [ { "item": "2x4", "count": [ 2, 6 ] }, { "item": "nail", "charges": [ 4, 8 ] }, { "item": "splinter", "count": 1 } ]
    }
  },
  {
    "type": "furniture",
    "id": "f_counter_gate_o",
    "name": "open counter gate",
    "description": "A commercial quality swinging door made of wood that allows passage behind counters.",
    "symbol": ".",
    "color": "blue",
    "move_cost": 2,
    "move_cost_mod": 2,
    "required_str": 4,
    "connects_to": "COUNTER",
    "flags": [ "TRANSPARENT", "FLAMMABLE_ASH", "FLAT", "ROAD", "ORGANIC" ],
    "close": "f_counter_gate_c",
    "deconstruct": { "ter_set": "t_floor", "items": [ { "item": "2x4", "count": 6 }, { "item": "nail", "charges": 10 } ] },
    "bash": {
      "str_min": 12,
      "str_max": 40,
      "sound": "smash!",
      "sound_fail": "whump.",
      "items": [ { "item": "2x4", "count": [ 2, 6 ] }, { "item": "nail", "charges": [ 4, 8 ] }, { "item": "splinter", "count": 1 } ]
    }
  },
  {
    "type": "furniture",
    "id": "f_fridge",
    "name": "refrigerator",
    "symbol": "{",
    "description": "Freeze your food with the amazing science of electricity!  Oh wait, none is flowing.  Well, as long as you don't open it, maybe it'll stay cool for awhile.",
    "color": "light_cyan",
    "move_cost_mod": -1,
    "coverage": 90,
    "required_str": 10,
    "insulation": 3,
    "flags": [ "CONTAINER", "PLACE_ITEM", "BLOCKSDOOR", "MINEABLE" ],
    "deconstruct": {
      "items": [
        { "item": "sheet_metal", "count": [ 2, 6 ] },
        { "item": "sheet_metal_small", "count": [ 0, 4 ] },
        { "item": "steel_chunk", "count": [ 2, 3 ] },
        { "item": "scrap", "count": [ 2, 8 ] },
        { "item": "cable", "charges": [ 1, 3 ] },
        { "item": "hose", "count": 1 },
        { "item": "condensor_coil", "count": 1 },
        { "item": "evaporator_coil", "count": 1 },
        { "item": "refrigerant_tank", "count": 1 },
        { "item": "thermostat", "count": 1 },
        { "item": "motor_tiny", "count": 1 }
      ]
    },
    "max_volume": 800,
    "bash": {
      "str_min": 18,
      "str_max": 50,
      "sound": "metal screeching!",
      "sound_fail": "clang!",
      "items": [
        { "item": "sheet_metal", "count": [ 1, 4 ] },
        { "item": "sheet_metal_small", "count": [ 8, 12 ] },
        { "item": "steel_chunk", "count": [ 0, 3 ] },
        { "item": "scrap", "count": [ 2, 8 ] },
        { "item": "cable", "charges": [ 1, 2 ] },
        { "item": "hose", "count": 1 },
        { "item": "cu_pipe", "count": [ 2, 4 ] },
        { "item": "scrap_copper", "count": [ 1, 2 ] },
        { "item": "motor_tiny", "prob": 25 }
      ]
    }
  },
  {
    "type": "furniture",
    "id": "f_glass_fridge",
    "name": "glass door fridge",
    "symbol": "{",
    "color": "light_cyan",
    "description": "Wow!  See INTO your fridge before you open it and discover it's not working!",
    "move_cost_mod": -1,
    "coverage": 90,
    "required_str": 10,
    "insulation": 2,
    "flags": [ "PLACE_ITEM", "BLOCKSDOOR" ],
    "deconstruct": {
      "items": [
        { "item": "sheet_metal", "count": [ 2, 5 ] },
        { "item": "sheet_metal_small", "count": [ 0, 3 ] },
        { "item": "steel_chunk", "count": [ 2, 3 ] },
        { "item": "scrap", "count": [ 2, 6 ] },
        { "item": "cable", "charges": [ 1, 3 ] },
        { "item": "hose", "count": 1 },
        { "item": "glass_sheet", "count": 1 },
        { "item": "cu_pipe", "count": [ 3, 6 ] },
        { "item": "refrigerant_tank", "count": 1 },
        { "item": "motor_tiny", "count": 1 }
      ]
    },
    "max_volume": 1000,
    "bash": {
      "str_min": 12,
      "str_max": 50,
      "sound": "metal screeching!",
      "sound_fail": "clang!",
      "items": [
        { "item": "sheet_metal", "count": [ 1, 3 ] },
        { "item": "sheet_metal_small", "count": [ 6, 9 ] },
        { "item": "steel_chunk", "count": [ 0, 3 ] },
        { "item": "scrap", "count": [ 2, 8 ] },
        { "item": "cable", "charges": [ 1, 3 ] },
        { "item": "hose", "count": 1 },
        { "item": "cu_pipe", "count": [ 1, 4 ] },
        { "item": "scrap_copper", "count": [ 0, 2 ] },
        { "item": "glass_shard", "count": [ 3, 6 ] },
        { "item": "motor_tiny", "prob": 25 }
      ]
    }
  },
  {
    "type": "furniture",
    "id": "f_dresser",
    "name": "dresser",
    "symbol": "{",
    "description": "Dress yourself for the zombie prom, or other occasions.",
    "color": "brown",
    "move_cost_mod": -1,
    "coverage": 70,
    "required_str": 8,
    "flags": [ "TRANSPARENT", "CONTAINER", "FLAMMABLE", "PLACE_ITEM", "ORGANIC", "BLOCKSDOOR", "MOUNTABLE" ],
    "deconstruct": { "items": [ { "item": "2x4", "count": 6 }, { "item": "nail", "charges": [ 6, 8 ] } ] },
    "max_volume": 8000,
    "bash": {
      "str_min": 12,
      "str_max": 40,
      "sound": "smash!",
      "sound_fail": "whump.",
      "items": [ { "item": "2x4", "count": [ 2, 6 ] }, { "item": "nail", "charges": [ 4, 8 ] }, { "item": "splinter", "count": 1 } ]
    }
  },
  {
    "type": "furniture",
    "id": "f_locker",
    "name": "locker",
    "symbol": "{",
    "description": "Usually used for storing equipment or items.",
    "color": "light_gray",
    "move_cost_mod": -1,
    "coverage": 90,
    "required_str": 9,
    "flags": [ "CONTAINER", "PLACE_ITEM", "BLOCKSDOOR" ],
    "deconstruct": {
      "items": [
        { "item": "sheet_metal", "count": [ 1, 2 ] },
        { "item": "sheet_metal_small", "count": [ 0, 4 ] },
        { "item": "lock", "count": [ 0, 1 ] },
        { "item": "pipe", "count": [ 4, 8 ] }
      ]
    },
    "max_volume": 2000,
    "bash": {
      "str_min": 12,
      "str_max": 40,
      "sound": "metal screeching!",
      "sound_fail": "clang!",
      "items": [
        { "item": "scrap", "count": [ 2, 8 ] },
        { "item": "steel_chunk", "count": [ 2, 4 ] },
        { "item": "sheet_metal_small", "count": [ 6, 10 ] },
        { "item": "pipe", "count": 1 }
      ]
    }
  },
  {
    "type": "furniture",
    "id": "f_rack",
    "name": "display rack",
    "description": "Display your items.",
    "symbol": "{",
    "color": "light_gray",
    "move_cost_mod": -1,
    "coverage": 70,
    "required_str": 8,
    "flags": [ "TRANSPARENT", "FLAMMABLE_HARD", "PLACE_ITEM", "BLOCKSDOOR", "MOUNTABLE" ],
    "deconstruct": {
      "items": [
        { "item": "pipe", "count": [ 6, 12 ] },
        { "item": "sheet_metal", "count": [ 1, 2 ] },
        { "item": "sheet_metal_small", "count": [ 0, 4 ] }
      ]
    },
    "max_volume": 7000,
    "bash": {
      "str_min": 6,
      "str_max": 30,
      "sound": "metal screeching!",
      "sound_fail": "clang!",
      "items": [
        { "item": "scrap", "count": [ 2, 8 ] },
        { "item": "steel_chunk", "count": [ 2, 4 ] },
        { "item": "sheet_metal_small", "count": [ 6, 10 ] },
        { "item": "pipe", "count": 1 }
      ]
    }
  },
  {
    "type": "furniture",
    "id": "f_bookcase",
    "name": "bookcase",
    "symbol": "{",
    "description": "Stores books.  Y'know, those things.  Who reads books anymore?",
    "color": "brown",
    "move_cost_mod": -1,
    "coverage": 80,
    "required_str": 9,
    "flags": [ "FLAMMABLE", "PLACE_ITEM", "ORGANIC", "BLOCKSDOOR" ],
    "deconstruct": { "items": [ { "item": "2x4", "count": 12 }, { "item": "nail", "charges": [ 12, 16 ] } ] },
    "max_volume": 8000,
    "bash": {
      "str_min": 6,
      "str_max": 40,
      "sound": "smash!",
      "sound_fail": "whump.",
      "items": [ { "item": "2x4", "count": [ 2, 6 ] }, { "item": "nail", "charges": [ 4, 12 ] }, { "item": "splinter", "count": 1 } ]
    }
  },
  {
    "type": "furniture",
    "id": "f_washer",
    "name": "washing machine",
    "description": "You could wash your dirty clothes if electricity was running.",
    "symbol": "{",
    "bgcolor": "white",
    "move_cost_mod": -1,
    "coverage": 60,
    "required_str": 12,
    "max_volume": 120,
    "flags": [ "CONTAINER", "PLACE_ITEM", "BLOCKSDOOR", "FLAT_SURF", "MINEABLE" ],
    "deconstruct": {
      "items": [
        { "item": "pipe", "count": 1 },
        { "item": "scrap", "count": [ 2, 6 ] },
        { "item": "steel_chunk", "count": [ 1, 3 ] },
        { "item": "sheet_metal_small", "count": [ 0, 4 ] },
        { "item": "sheet_metal", "count": [ 2, 6 ] },
        { "item": "cable", "charges": [ 1, 15 ] },
        { "item": "hose", "count": [ 1, 2 ] },
        { "item": "motor_small", "count": 1 },
        { "item": "cu_pipe", "count": [ 2, 5 ] }
      ]
    },
    "bash": {
      "str_min": 18,
      "str_max": 50,
      "sound": "metal screeching!",
      "sound_fail": "clang!",
      "items": [
        { "item": "scrap", "count": [ 2, 7 ] },
        { "item": "steel_chunk", "count": [ 0, 3 ] },
        { "item": "sheet_metal_small", "count": [ 8, 12 ] },
        { "item": "sheet_metal", "count": [ 1, 4 ] },
        { "item": "cable", "charges": [ 1, 15 ] },
        { "item": "hose", "count": [ 0, 2 ] },
        { "item": "cu_pipe", "count": [ 1, 4 ] },
        { "item": "scrap_copper", "count": [ 0, 2 ] }
      ]
    }
  },
  {
    "type": "furniture",
    "id": "f_dryer",
    "name": "dryer",
    "description": "'Dry your clothes!' would be what you'd do if electricity was running.",
    "symbol": "{",
    "bgcolor": "white",
    "move_cost_mod": -1,
    "coverage": 60,
    "required_str": 12,
    "max_volume": 150,
    "flags": [ "CONTAINER", "PLACE_ITEM", "BLOCKSDOOR", "FLAT_SURF", "MINEABLE" ],
    "deconstruct": {
      "items": [
        { "item": "scrap", "count": [ 2, 6 ] },
        { "item": "steel_chunk", "count": [ 1, 3 ] },
        { "item": "sheet_metal_small", "count": [ 0, 4 ] },
        { "item": "sheet_metal", "count": [ 2, 6 ] },
        { "item": "element", "count": [ 2, 3 ] },
        { "item": "cable", "charges": [ 1, 15 ] },
        { "item": "motor_small", "charges": 1 },
        { "item": "cu_pipe", "count": [ 1, 3 ] }
      ]
    },
    "bash": {
      "str_min": 18,
      "str_max": 50,
      "sound": "metal screeching!",
      "sound_fail": "clang!",
      "items": [
        { "item": "scrap", "count": [ 0, 6 ] },
        { "item": "steel_chunk", "count": [ 0, 3 ] },
        { "item": "sheet_metal_small", "count": [ 8, 12 ] },
        { "item": "sheet_metal", "count": [ 1, 4 ] },
        { "item": "element", "count": [ 1, 3 ] },
        { "item": "cable", "charges": [ 1, 15 ] }
      ]
    }
  },
  {
    "type": "furniture",
    "id": "f_bigmirror",
    "name": "standing mirror",
    "symbol": "{",
    "description": "Lookin' good - is that blood?",
    "color": "white",
    "move_cost_mod": 2,
    "coverage": 80,
    "required_str": 5,
    "flags": [ "NOITEM", "BLOCKSDOOR" ],
    "bash": {
      "str_min": 5,
      "str_max": 16,
      "sound": "glass breaking",
      "sound_fail": "whack!",
      "sound_vol": 16,
      "furn_set": "f_bigmirror_b",
      "items": [ { "item": "glass_shard", "count": [ 3, 6 ] } ]
    }
  },
  {
    "type": "furniture",
    "id": "f_bigmirror_b",
    "name": "broken standing mirror",
    "description": "You could look at yourself, if the mirror wasn't covered in cracks and fractures.",
    "symbol": "{",
    "color": "light_gray",
    "move_cost_mod": 2,
    "coverage": 80,
    "required_str": 5,
    "flags": [ "NOITEM", "BLOCKSDOOR" ],
    "bash": {
      "str_min": 8,
      "str_max": 30,
      "sound": "metal screeching!",
      "sound_fail": "clang!",
      "items": [ { "item": "scrap", "count": [ 2, 4 ] } ]
    }
  },
  {
    "type": "furniture",
    "id": "f_vending_c",
    "name": "vending machine",
    "symbol": "{",
    "description": "Buy stuff with a cash card.",
    "color": "light_cyan",
    "move_cost_mod": -1,
    "coverage": 90,
    "required_str": 12,
    "flags": [ "SEALED", "PLACE_ITEM", "ALARMED", "CONTAINER", "BLOCKSDOOR", "MINEABLE" ],
    "examine_action": "vending",
    "bash": {
      "str_min": 20,
      "str_max": 40,
      "sound": "glass breaking!",
      "sound_fail": "whack!",
      "sound_vol": 16,
      "sound_fail_vol": 12,
      "furn_set": "f_vending_o",
      "items": [ { "item": "glass_shard", "count": [ 3, 6 ] } ]
    }
  },
  {
    "type": "furniture",
    "id": "f_vending_o",
    "name": "broken vending machine",
    "description": "Ponder if you could buy stuff, as it's broken.  Maybe if you broke it more, you wouldn't need to pay at all!",
    "symbol": "{",
    "color": "dark_gray",
    "move_cost_mod": -1,
    "coverage": 90,
    "required_str": 12,
    "flags": [ "PLACE_ITEM", "CONTAINER", "BLOCKSDOOR", "MINEABLE" ],
    "bash": {
      "str_min": 30,
      "str_max": 50,
      "sound": "metal screeching!",
      "sound_fail": "clang!",
      "items": [
        { "item": "scrap", "count": [ 2, 8 ] },
        { "item": "steel_chunk", "count": [ 0, 3 ] },
        { "item": "hose", "count": 1 },
        { "item": "cu_pipe", "count": [ 1, 4 ] },
        { "item": "scrap_copper", "count": [ 0, 2 ] }
      ]
    }
  },
  {
    "type": "furniture",
    "id": "f_dumpster",
    "name": "dumpster",
    "description": "Stores trash.  Doesn't get picked up anymore.  Note the smell.",
    "symbol": "{",
    "color": "green",
    "move_cost_mod": 3,
    "coverage": 70,
    "required_str": 16,
    "flags": [ "CONTAINER", "PLACE_ITEM", "BLOCKSDOOR", "HIDE_PLACE", "NO_SIGHT" ],
    "bash": {
      "str_min": 8,
      "str_max": 45,
      "sound": "metal screeching!",
      "sound_fail": "clang!",
      "items": [
        { "item": "scrap", "count": [ 2, 8 ] },
        { "item": "steel_chunk", "count": [ 1, 3 ] },
        { "item": "pipe", "count": [ 1, 2 ] }
      ]
    }
  },
  {
    "type": "furniture",
    "id": "f_dive_block",
    "name": "diving block",
    "description": "Jump!  Jump!  Dive!",
    "symbol": "O",
    "color": "light_gray",
    "move_cost_mod": -1,
    "required_str": 16,
    "flags": [ "TRANSPARENT", "MOUNTABLE" ],
    "bash": {
      "str_min": 8,
      "str_max": 40,
      "sound": "metal screeching!",
      "sound_fail": "clang!",
      "items": [ { "item": "plastic_chunk", "count": [ 2, 4 ] }, { "item": "pipe", "count": [ 0, 2 ] } ]
    }
  },
  {
    "type": "furniture",
    "id": "f_coffin_c",
    "name": "coffin",
    "description": "Holds the bodies of the countless killed in the Cataclysm.",
    "symbol": "0",
    "bgcolor": "brown",
    "move_cost_mod": -1,
    "coverage": 40,
    "required_str": 14,
    "flags": [
      "TRANSPARENT",
      "CONTAINER",
      "SEALED",
      "ALLOW_FIELD_EFFECT",
      "FLAMMABLE",
      "PLACE_ITEM",
      "ORGANIC",
      "MOUNTABLE",
      "SHORT",
      "FLAT_SURF"
    ],
    "deconstruct": {
      "items": [ { "item": "2x4", "count": 12 }, { "item": "nail", "charges": [ 12, 24 ] }, { "item": "rag", "count": [ 15, 20 ] } ]
    },
    "max_volume": 3500,
    "bash": {
      "str_min": 12,
      "str_max": 40,
      "sound": "smash!",
      "sound_fail": "wham!",
      "items": [
        { "item": "2x4", "count": [ 1, 5 ] },
        { "item": "splinter", "count": [ 2, 6 ] },
        { "item": "nail", "charges": [ 2, 10 ] },
        { "item": "rag", "count": [ 8, 12 ] }
      ]
    }
  },
  {
    "type": "furniture",
    "id": "f_coffin_o",
    "name": "open coffin",
    "description": "You can only hope you'll look good enough for one of these, when the time comes.",
    "symbol": "O",
    "bgcolor": "brown",
    "move_cost_mod": -1,
    "coverage": 35,
    "required_str": 12,
    "flags": [ "TRANSPARENT", "CONTAINER", "FLAMMABLE", "PLACE_ITEM", "ORGANIC", "MOUNTABLE", "SHORT" ],
    "deconstruct": {
      "items": [ { "item": "2x4", "count": 12 }, { "item": "nail", "charges": [ 12, 24 ] }, { "item": "rag", "count": [ 15, 20 ] } ]
    },
    "max_volume": 3500,
    "bash": {
      "str_min": 12,
      "str_max": 40,
      "sound": "smash!",
      "sound_fail": "wham!",
      "items": [
        { "item": "2x4", "count": [ 1, 5 ] },
        { "item": "splinter", "count": [ 2, 6 ] },
        { "item": "nail", "charges": [ 2, 10 ] },
        { "item": "rag", "count": [ 8, 12 ] }
      ]
    }
  },
  {
    "type": "furniture",
    "id": "f_crate_c",
    "name": "crate",
    "description": "What's inside?  Pry it open to find out!  Or just smash it, but you might break the contents.",
    "symbol": "X",
    "bgcolor": "brown",
    "move_cost_mod": -1,
    "coverage": 60,
    "required_str": 12,
    "flags": [
      "TRANSPARENT",
      "CONTAINER",
      "SEALED",
      "ALLOW_FIELD_EFFECT",
      "FLAMMABLE",
      "PLACE_ITEM",
      "ORGANIC",
      "MOUNTABLE",
      "SHORT"
    ],
    "examine_action": "locked_object",
    "deconstruct": { "items": [ { "item": "2x4", "count": 4 }, { "item": "nail", "charges": [ 6, 10 ] } ] },
    "max_volume": 4000,
    "bash": {
      "str_min": 12,
      "str_max": 40,
      "sound": "smash!",
      "sound_fail": "wham!",
      "items": [ { "item": "2x4", "count": [ 1, 5 ] }, { "item": "nail", "charges": [ 2, 10 ] } ]
    }
  },
  {
    "type": "furniture",
    "id": "f_crate_o",
    "name": "open crate",
    "description": "What's inside?  Look in it!",
    "symbol": "O",
    "bgcolor": "brown",
    "move_cost_mod": -1,
    "coverage": 60,
    "required_str": 10,
    "flags": [ "TRANSPARENT", "CONTAINER", "FLAMMABLE", "PLACE_ITEM", "ORGANIC", "MOUNTABLE", "SHORT" ],
    "deconstruct": { "items": [ { "item": "2x4", "count": 4 }, { "item": "nail", "charges": [ 6, 10 ] } ] },
    "max_volume": 4000,
    "bash": {
      "str_min": 12,
      "str_max": 40,
      "sound": "smash!",
      "sound_fail": "wham!",
      "items": [ { "item": "2x4", "count": [ 1, 5 ] }, { "item": "nail", "charges": [ 2, 10 ] } ]
    }
  },
  {
    "type": "furniture",
    "id": "f_canvas_wall",
    "name": "canvas wall",
    "symbol": "#",
    "color": "blue",
    "move_cost_mod": -1,
    "coverage": 95,
    "required_str": -1,
    "flags": [ "FLAMMABLE_HARD", "NOITEM", "BLOCK_WIND" ],
    "bash": {
      "str_min": 1,
      "str_max": 8,
      "sound": "rrrrip!",
      "sound_fail": "slap!",
      "sound_vol": 8,
      "tent_centers": [ "f_groundsheet", "f_fema_groundsheet", "f_skin_groundsheet" ]
    }
  },
  {
    "type": "furniture",
    "id": "f_large_canvas_wall",
    "name": "canvas wall",
    "symbol": "#",
    "color": "blue",
    "move_cost_mod": -1,
    "coverage": 95,
    "required_str": -1,
    "flags": [ "FLAMMABLE_HARD", "NOITEM", "BLOCK_WIND" ],
    "bash": {
      "str_min": 1,
      "str_max": 8,
      "sound": "rrrrip!",
      "sound_fail": "slap!",
      "sound_vol": 8,
      "collapse_radius": 2,
      "tent_centers": [ "f_center_groundsheet" ]
    }
  },
  {
    "type": "furniture",
    "id": "f_canvas_door",
    "name": "canvas flap",
    "description": "This canvas flap door could be pulled aside.",
    "symbol": "+",
    "color": "blue",
    "move_cost_mod": -1,
    "coverage": 95,
    "required_str": -1,
    "flags": [ "FLAMMABLE_HARD", "NOITEM", "DOOR", "BLOCK_WIND" ],
    "open": "f_canvas_door_o",
    "bash": {
      "str_min": 1,
      "str_max": 8,
      "sound": "rrrrip!",
      "sound_fail": "slap!",
      "sound_vol": 8,
      "tent_centers": [ "f_groundsheet", "f_fema_groundsheet", "f_skin_groundsheet" ]
    }
  },
  {
    "type": "furniture",
    "id": "f_canvas_door_o",
    "name": "open canvas flap",
    "description": "This canvas flap door has been pulled aside.",
    "symbol": ".",
    "color": "blue",
    "move_cost_mod": 0,
    "required_str": -1,
    "flags": [ "TRANSPARENT" ],
    "close": "f_canvas_door",
    "bash": {
      "str_min": 1,
      "str_max": 8,
      "sound": "rrrrip!",
      "sound_fail": "slap!",
      "sound_vol": 8,
      "tent_centers": [ "f_groundsheet", "f_fema_groundsheet", "f_skin_groundsheet", "f_center_groundsheet" ]
    }
  },
  {
    "type": "furniture",
    "id": "f_large_canvas_door",
    "name": "canvas flap",
    "description": "This heavy canvas flap door could be pulled aside.",
    "symbol": "+",
    "color": "blue",
    "move_cost_mod": -1,
    "coverage": 95,
    "required_str": -1,
    "flags": [ "FLAMMABLE_HARD", "NOITEM", "DOOR", "BLOCK_WIND" ],
    "open": "f_large_canvas_door_o",
    "bash": {
      "str_min": 1,
      "str_max": 8,
      "sound": "rrrrip!",
      "sound_fail": "slap!",
      "sound_vol": 8,
      "collapse_radius": 2,
      "tent_centers": [ "f_center_groundsheet" ]
    }
  },
  {
    "type": "furniture",
    "id": "f_large_canvas_door_o",
    "name": "open canvas flap",
    "description": "This heavy canvas flap door has been pulled aside.",
    "symbol": ".",
    "color": "blue",
    "move_cost_mod": 0,
    "required_str": -1,
    "flags": [ "TRANSPARENT" ],
    "close": "f_large_canvas_door",
    "bash": {
      "str_min": 1,
      "str_max": 8,
      "sound": "rrrrip!",
      "sound_fail": "slap!",
      "sound_vol": 8,
      "collapse_radius": 2,
      "tent_centers": [ "f_center_groundsheet" ]
    }
  },
  {
    "type": "furniture",
    "id": "f_groundsheet",
    "name": "groundsheet",
    "description": "This plastic groundsheet could keep you dry.",
    "symbol": ";",
    "color": "green",
    "move_cost_mod": 0,
    "required_str": -1,
    "flags": [ "TRANSPARENT", "INDOORS", "NOCOLLIDE" ],
    "examine_action": "portable_structure",
    "deployed_item": "tent_kit",
    "bash": {
      "str_min": 1,
      "str_max": 8,
      "sound": "rrrrip!",
      "sound_fail": "slap!",
      "sound_vol": 8,
      "items": [ { "item": "broketent" } ],
      "tent_centers": [ "f_groundsheet", "f_fema_groundsheet", "f_skin_groundsheet" ]
    }
  },
  {
    "type": "furniture",
    "id": "f_large_groundsheet",
    "name": "groundsheet",
    "description": "This large plastic groundsheet could keep you dry.",
    "symbol": ";",
    "color": "green",
    "move_cost_mod": 0,
    "required_str": -1,
    "flags": [ "TRANSPARENT", "INDOORS", "NOCOLLIDE" ],
    "bash": {
      "str_min": 1,
      "str_max": 8,
      "sound": "rrrrip!",
      "sound_fail": "slap!",
      "sound_vol": 8,
      "collapse_radius": 2,
      "tent_centers": [ "f_center_groundsheet" ]
    }
  },
  {
    "type": "furniture",
    "id": "f_center_groundsheet",
    "name": "groundsheet",
    "description": "This plastic groundsheet could keep you dry.",
    "symbol": ";",
    "color": "green",
    "move_cost_mod": 0,
    "required_str": -1,
    "flags": [ "TRANSPARENT", "INDOORS", "NOCOLLIDE" ],
    "examine_action": "portable_structure",
    "deployed_item": "large_tent_kit",
    "bash": {
      "str_min": 1,
      "str_max": 8,
      "sound": "rrrrip!",
      "sound_fail": "slap!",
      "sound_vol": 8,
      "collapse_radius": 2,
      "items": [ { "item": "largebroketent" } ],
      "tent_centers": [ "f_center_groundsheet" ]
    }
  },
  {
    "type": "furniture",
    "id": "f_fema_groundsheet",
    "name": "groundsheet",
    "description": "This plastic government-issue groundsheet could keep you dry, but was made by the lowest bidder.",
    "symbol": ";",
    "color": "green",
    "move_cost_mod": 0,
    "required_str": -1,
    "flags": [ "TRANSPARENT", "INDOORS", "ORGANIC", "NOCOLLIDE" ],
    "bash": {
      "str_min": 1,
      "str_max": 8,
      "sound": "rrrrip!",
      "sound_fail": "slap!",
      "sound_vol": 8,
      "tent_centers": [ "f_groundsheet", "f_fema_groundsheet", "f_skin_groundsheet" ]
    }
  },
  {
    "type": "furniture",
    "id": "f_skin_wall",
    "name": "animalskin wall",
    "symbol": "#",
    "description": "Wall made out of animal skin.  Either an amazing or horrifying sight.",
    "color": "brown",
    "move_cost_mod": -1,
    "coverage": 95,
    "required_str": -1,
    "flags": [ "FLAMMABLE_HARD", "NOITEM", "BLOCK_WIND" ],
    "bash": {
      "str_min": 1,
      "str_max": 8,
      "sound": "rrrrip!",
      "sound_fail": "slap!",
      "sound_vol": 8,
      "tent_centers": [ "f_groundsheet", "f_fema_groundsheet", "f_skin_groundsheet" ]
    }
  },
  {
    "type": "furniture",
    "id": "f_skin_door",
    "name": "animalskin flap",
    "description": "This animal skin flap could be pulled aside.",
    "symbol": "+",
    "color": "white",
    "move_cost_mod": -1,
    "coverage": 95,
    "required_str": -1,
    "flags": [ "FLAMMABLE_HARD", "NOITEM", "BLOCK_WIND" ],
    "open": "f_skin_door_o",
    "bash": {
      "str_min": 1,
      "str_max": 8,
      "sound": "rrrrip!",
      "sound_fail": "slap!",
      "sound_vol": 8,
      "tent_centers": [ "f_groundsheet", "f_fema_groundsheet", "f_skin_groundsheet" ]
    }
  },
  {
    "type": "furniture",
    "id": "f_skin_door_o",
    "name": "open animalskin flap",
    "description": "This animal skin flap has been pulled aside.",
    "symbol": ".",
    "color": "white",
    "move_cost_mod": 0,
    "required_str": -1,
    "flags": [ "TRANSPARENT" ],
    "close": "f_skin_door",
    "bash": {
      "str_min": 1,
      "str_max": 8,
      "sound": "rrrrip!",
      "sound_fail": "slap!",
      "sound_vol": 8,
      "tent_centers": [ "f_groundsheet", "f_fema_groundsheet", "f_skin_groundsheet" ]
    }
  },
  {
    "type": "furniture",
    "id": "f_skin_groundsheet",
    "name": "animalskin floor",
    "description": "This animal skin groundsheet could keep you dry.",
    "symbol": ";",
    "color": "brown",
    "move_cost_mod": 0,
    "required_str": -1,
    "flags": [ "TRANSPARENT", "INDOORS", "NOCOLLIDE" ],
    "examine_action": "portable_structure",
    "deployed_item": "shelter_kit",
    "bash": {
      "str_min": 1,
      "str_max": 8,
      "sound": "rrrrip!",
      "sound_fail": "slap!",
      "sound_vol": 8,
      "items": [ { "item": "damaged_shelter_kit" } ],
      "tent_centers": [ "f_groundsheet", "f_fema_groundsheet", "f_skin_groundsheet" ]
    }
  },
  {
    "type": "furniture",
    "id": "f_mutpoppy",
    "name": "mutated poppy flower",
    "description": "These strange flowers have appeared in the wake of the Cataclysm, and their buds can be used for medicinal purposes, like the seeds of the mundane poppy they're named after.  The dirt around them gently churns as their roots writhe beneath the soil, and it's surrounded by an overwhelming floral smell that makes you feel sleepy.",
    "symbol": "f",
    "color": "light_red",
    "move_cost_mod": 0,
    "required_str": -1,
    "flags": [ "TRANSPARENT", "TINY", "FLAMMABLE_ASH", "NOCOLLIDE", "FLOWER" ],
    "examine_action": "flower_poppy",
    "bash": { "str_min": 2, "str_max": 6, "sound": "crunch.", "sound_fail": "whish." }
  },
  {
    "type": "furniture",
    "id": "f_flower_fungal",
    "name": "fungal flower",
    "description": "This flower has been overgrown by grey, sinewy tendrils of fungus, and the color has leached from its petals and stem.  It gently sways of its own volition.",
    "symbol": "f",
    "color": "dark_gray",
    "move_cost_mod": 1,
    "required_str": -1,
    "flags": [ "TRANSPARENT", "FLOWER", "FUNGUS", "TINY", "FLAMMABLE_ASH", "NOCOLLIDE" ],
    "examine_action": "fungus",
    "bash": { "str_min": 2, "str_max": 6, "sound": "poof.", "sound_fail": "poof." }
  },
  {
    "type": "furniture",
    "id": "f_fungal_mass",
    "name": "fungal mass",
    "description": "Thick ropes of mycal matter have covered the ground here completely.  It's soft to the touch, but you sink into it, making moving across it difficult.",
    "symbol": "O",
    "bgcolor": "dark_gray",
    "move_cost_mod": -10,
    "required_str": -1,
    "flags": [ "CONTAINER", "SEALED", "ALLOW_FIELD_EFFECT", "FLAMMABLE_ASH", "FUNGUS", "MOUNTABLE", "SHORT" ],
    "bash": { "str_min": 6, "str_max": 30, "sound": "poof.", "sound_fail": "poof." }
  },
  {
    "type": "furniture",
    "id": "f_fungal_clump",
    "name": "fungal clump",
    "description": "Alien mold and stems mingle tightly here, creating a sort of fungal bush.",
    "symbol": "#",
    "bgcolor": "light_gray",
    "move_cost_mod": 3,
    "required_str": -1,
    "flags": [ "TRANSPARENT", "CONTAINER", "SEALED", "ALLOW_FIELD_EFFECT", "FLAMMABLE_ASH", "FUNGUS", "MOUNTABLE", "SHORT" ],
    "bash": { "str_min": 6, "str_max": 20, "sound": "poof.", "sound_fail": "poof." }
  },
  {
    "type": "furniture",
    "id": "f_safe_c",
    "name": "safe",
    "description": "Holds items.  Securely.",
    "symbol": "X",
    "color": "light_gray",
    "move_cost_mod": -1,
    "coverage": 30,
    "required_str": 14,
    "max_volume": 1000,
    "flags": [ "TRANSPARENT", "CONTAINER", "SEALED", "PLACE_ITEM", "MOUNTABLE", "MINEABLE" ],
    "open": "f_safe_o",
    "examine_action": "open_safe",
    "bash": {
      "str_min": 40,
      "str_max": 200,
      "sound": "screeching metal!",
      "sound_fail": "whump!",
      "items": [ { "item": "steel_chunk", "count": [ 1, 5 ] }, { "item": "scrap", "count": [ 1, 5 ] } ]
    }
  },
  {
    "type": "furniture",
    "id": "f_safe_l",
    "name": "safe",
    "symbol": "X",
    "description": "What needs protection like this?",
    "color": "light_gray",
    "move_cost_mod": -1,
    "coverage": 30,
    "required_str": 14,
    "max_volume": 1000,
    "flags": [ "TRANSPARENT", "CONTAINER", "SEALED", "PLACE_ITEM", "MOUNTABLE", "MINEABLE" ],
    "examine_action": "safe",
    "bash": {
      "str_min": 40,
      "str_max": 200,
      "sound": "screeching metal!",
      "sound_fail": "whump!",
      "items": [ { "item": "steel_chunk", "count": [ 1, 5 ] }, { "item": "scrap", "count": [ 1, 5 ] } ]
    }
  },
  {
    "type": "furniture",
    "id": "f_gunsafe_ml",
    "name": "gun safe",
    "description": "Oooooohhhh.  Shiny.",
    "symbol": "X",
    "color": "light_gray",
    "move_cost_mod": -1,
    "coverage": 30,
    "required_str": 14,
    "max_volume": 1000,
    "flags": [ "TRANSPARENT", "CONTAINER", "SEALED", "PLACE_ITEM", "MOUNTABLE", "MINEABLE" ],
    "examine_action": "gunsafe_ml",
    "bash": {
      "str_min": 40,
      "str_max": 200,
      "sound": "screeching metal!",
      "sound_fail": "whump!",
      "items": [ { "item": "steel_chunk", "count": [ 1, 5 ] }, { "item": "scrap", "count": [ 1, 5 ] } ]
    }
  },
  {
    "type": "furniture",
    "id": "f_gunsafe_mj",
    "name": "jammed gun safe",
    "description": "Does it have guns in it?  You won't find out.  It's jammed.",
    "symbol": "X",
    "color": "light_gray",
    "move_cost_mod": -1,
    "coverage": 30,
    "required_str": 14,
    "max_volume": 1000,
    "flags": [ "TRANSPARENT", "CONTAINER", "SEALED", "PLACE_ITEM", "MOUNTABLE", "MINEABLE" ],
    "bash": {
      "str_min": 40,
      "str_max": 200,
      "sound": "screeching metal!",
      "sound_fail": "whump!",
      "items": [ { "item": "steel_chunk", "count": [ 1, 5 ] }, { "item": "scrap", "count": [ 1, 5 ] } ]
    }
  },
  {
    "type": "furniture",
    "id": "f_gun_safe_el",
    "name": "electronic gun safe",
    "description": "Can you hack it open to get the firearms?",
    "symbol": "X",
    "color": "light_gray",
    "move_cost_mod": -1,
    "coverage": 30,
    "required_str": 14,
    "max_volume": 1000,
    "flags": [ "TRANSPARENT", "CONTAINER", "SEALED", "PLACE_ITEM", "MOUNTABLE", "MINEABLE" ],
    "examine_action": "gunsafe_el",
    "bash": {
      "str_min": 40,
      "str_max": 200,
      "sound": "screeching metal!",
      "sound_fail": "whump!",
      "items": [ { "item": "steel_chunk", "count": [ 1, 5 ] }, { "item": "scrap", "count": [ 1, 5 ] } ]
    }
  },
  {
    "type": "furniture",
    "id": "f_safe_o",
    "name": "open safe",
    "description": "Grab the firearms!",
    "symbol": "O",
    "color": "light_gray",
    "move_cost_mod": -1,
    "coverage": 30,
    "required_str": 14,
    "max_volume": 1000,
    "flags": [ "TRANSPARENT", "CONTAINER", "PLACE_ITEM", "MOUNTABLE", "MINEABLE" ],
    "close": "f_safe_c",
    "bash": {
      "str_min": 40,
      "str_max": 200,
      "sound": "screeching metal!",
      "sound_fail": "whump!",
      "items": [ { "item": "steel_chunk", "count": [ 1, 5 ] }, { "item": "scrap", "count": [ 1, 5 ] } ]
    }
  },
  {
    "type": "furniture",
    "id": "f_plant_seed",
    "name": "seed",
    "description": "A humble planted seed.  Actions are the seed of fate deeds grow into destiny.",
    "symbol": "^",
    "color": "brown",
    "move_cost_mod": 0,
    "required_str": -1,
<<<<<<< HEAD
    "flags": [ "PLANT", "SEALED", "TRANSPARENT", "CONTAINER", "NOITEM", "TINY", "DONT_REMOVE_ROTTEN" ],
    "examine_action": "aggie_plant"
=======
    "flags": [ "PLANT", "SEALED", "TRANSPARENT", "CONTAINER", "NOITEM", "TINY", "DONT_REMOVE_ROTTEN", "GROWTH_SEED" ],
    "examine_action": "aggie_plant",
    "bash": { "str_min": 1, "str_max": 5, "sound": "crunch.", "sound_fail": "whish." },
    "plant_data": { "transform": "f_plant_seedling", "base": "f_null" }
>>>>>>> c33633ca
  },
  {
    "type": "furniture",
    "id": "f_plant_seedling",
    "name": "seedling",
    "description": "This plant is just getting started.",
    "symbol": "^",
    "color": "green",
    "move_cost_mod": 0,
    "required_str": -1,
    "flags": [ "PLANT", "SEALED", "TRANSPARENT", "CONTAINER", "NOITEM", "TINY", "DONT_REMOVE_ROTTEN" ],
    "examine_action": "aggie_plant",
<<<<<<< HEAD
    "bash": { "str_min": 2, "str_max": 6, "sound": "crunch.", "sound_fail": "whish." }
=======
    "bash": { "str_min": 2, "str_max": 6, "sound": "crunch.", "sound_fail": "whish." },
    "plant_data": { "transform": "f_plant_mature", "base": "f_null" }
>>>>>>> c33633ca
  },
  {
    "type": "furniture",
    "id": "f_plant_mature",
    "name": "mature plant",
    "description": "This plant has matured.",
    "symbol": "#",
    "color": "green",
    "move_cost_mod": 0,
    "required_str": -1,
    "flags": [ "PLANT", "SEALED", "TRANSPARENT", "CONTAINER", "NOITEM", "TINY", "DONT_REMOVE_ROTTEN" ],
    "examine_action": "aggie_plant",
<<<<<<< HEAD
    "bash": { "str_min": 3, "str_max": 8, "sound": "crunch.", "sound_fail": "whish." }
=======
    "bash": { "str_min": 3, "str_max": 8, "sound": "crunch.", "sound_fail": "whish." },
    "plant_data": { "transform": "f_plant_harvest", "base": "f_null" }
>>>>>>> c33633ca
  },
  {
    "type": "furniture",
    "id": "f_plant_harvest",
    "name": "harvestable plant",
    "description": "This plant is ready for harvest.  Examine it more closely to identify how to harvest the plant appropriately.",
    "symbol": "#",
    "color": "light_green",
    "move_cost_mod": 0,
    "required_str": -1,
<<<<<<< HEAD
    "flags": [ "PLANT", "SEALED", "TRANSPARENT", "CONTAINER", "NOITEM", "TINY", "DONT_REMOVE_ROTTEN" ],
    "examine_action": "aggie_plant",
    "bash": { "str_min": 4, "str_max": 10, "sound": "crunch.", "sound_fail": "whish." }
=======
    "flags": [ "PLANT", "SEALED", "TRANSPARENT", "CONTAINER", "NOITEM", "TINY", "DONT_REMOVE_ROTTEN", "GROWTH_HARVEST" ],
    "examine_action": "aggie_plant",
    "bash": { "str_min": 4, "str_max": 10, "sound": "crunch.", "sound_fail": "whish." },
    "plant_data": { "transform": "f_null", "base": "f_null" }
  },
  {
    "type": "furniture",
    "id": "f_planter",
    "name": "planter",
    "description": "A garden planter full of soil and slatted to allow adequate drainage. Can be used for planting crops.",
    "symbol": "^",
    "color": "green",
    "move_cost_mod": 1,
    "required_str": 10,
    "looks_like": "t_dirtmound",
    "flags": [ "TRANSPARENT", "PLANTABLE", "FLAT", "MOUNTABLE" ],
    "deconstruct": {
      "items": [
        { "item": "2x4", "count": [ 11, 12 ] },
        { "item": "nail", "charges": [ 30, 36 ] },
        { "item": "pebble", "charges": [ 180, 200 ] },
        { "item": "material_soil", "count": [ 70, 75 ] }
      ]
    },
    "bash": {
      "str_min": 6,
      "str_max": 14,
      "sound": "crunch.",
      "sound_fail": "whish.",
      "items": [
        { "item": "2x4", "count": [ 4, 10 ] },
        { "item": "nail", "charges": [ 15, 30 ] },
        { "item": "pebble", "charges": [ 150, 200 ] },
        { "item": "material_soil", "count": [ 60, 75 ] }
      ]
    },
    "plant_data": { "transform": "f_planter_seed" },
    "examine_action": "dirtmound"
  },
  {
    "type": "furniture",
    "id": "f_planter_seed",
    "name": "planter with seed",
    "description": "A garden planter full of soil and slatted to allow adequate drainage. Can be used for planting crops. This one contains a planted seed",
    "symbol": "^",
    "color": "brown",
    "looks_like": "f_plant_seed",
    "move_cost_mod": 1,
    "required_str": -1,
    "flags": [ "PLANT", "SEALED", "TRANSPARENT", "CONTAINER", "NOITEM", "TINY", "DONT_REMOVE_ROTTEN", "GROWTH_SEED" ],
    "examine_action": "aggie_plant",
    "deconstruct": {
      "items": [
        { "item": "2x4", "count": [ 11, 12 ] },
        { "item": "nail", "charges": [ 30, 36 ] },
        { "item": "pebble", "charges": [ 180, 200 ] },
        { "item": "material_soil", "count": [ 70, 75 ] }
      ]
    },
    "bash": {
      "str_min": 6,
      "str_max": 14,
      "sound": "crunch.",
      "sound_fail": "whish.",
      "items": [
        { "item": "2x4", "count": [ 4, 10 ] },
        { "item": "nail", "charges": [ 15, 30 ] },
        { "item": "pebble", "charges": [ 150, 200 ] },
        { "item": "material_soil", "count": [ 60, 75 ] }
      ]
    },
    "plant_data": { "transform": "f_planter_seedling", "base": "f_planter" }
  },
  {
    "type": "furniture",
    "id": "f_planter_seedling",
    "name": "planter with seedling",
    "description": "A garden planter full of soil and slatted to allow adequate drainage. Can be used for planting crops. This one contains a planted seedling",
    "symbol": "^",
    "color": "green",
    "looks_like": "f_plant_seedling",
    "move_cost_mod": 1,
    "required_str": -1,
    "flags": [ "PLANT", "SEALED", "TRANSPARENT", "CONTAINER", "NOITEM", "TINY", "DONT_REMOVE_ROTTEN", "GROWTH_SEEDLING" ],
    "examine_action": "aggie_plant",
    "deconstruct": {
      "items": [
        { "item": "2x4", "count": [ 11, 12 ] },
        { "item": "nail", "charges": [ 30, 36 ] },
        { "item": "pebble", "charges": [ 180, 200 ] },
        { "item": "material_soil", "count": [ 70, 75 ] }
      ]
    },
    "bash": {
      "str_min": 6,
      "str_max": 14,
      "sound": "crunch.",
      "sound_fail": "whish.",
      "items": [
        { "item": "2x4", "count": [ 4, 10 ] },
        { "item": "nail", "charges": [ 15, 30 ] },
        { "item": "pebble", "charges": [ 150, 200 ] },
        { "item": "material_soil", "count": [ 60, 75 ] }
      ]
    },
    "plant_data": { "transform": "f_planter_mature", "base": "f_planter" }
  },
  {
    "type": "furniture",
    "id": "f_planter_mature",
    "name": "planter with mature plant",
    "description": "A garden planter full of soil and slatted to allow adequate drainage. Can be used for planting crops. This one contains a planted seed",
    "symbol": "#",
    "color": "green",
    "looks_like": "f_plant_mature",
    "move_cost_mod": 0,
    "required_str": -1,
    "flags": [ "PLANT", "SEALED", "TRANSPARENT", "CONTAINER", "NOITEM", "TINY", "DONT_REMOVE_ROTTEN", "GROWTH_MATURE" ],
    "examine_action": "aggie_plant",
    "deconstruct": {
      "items": [
        { "item": "2x4", "count": [ 11, 12 ] },
        { "item": "nail", "charges": [ 30, 36 ] },
        { "item": "pebble", "charges": [ 180, 200 ] },
        { "item": "material_soil", "count": [ 70, 75 ] }
      ]
    },
    "bash": {
      "str_min": 6,
      "str_max": 14,
      "sound": "crunch.",
      "sound_fail": "whish.",
      "items": [
        { "item": "2x4", "count": [ 4, 10 ] },
        { "item": "nail", "charges": [ 15, 30 ] },
        { "item": "pebble", "charges": [ 150, 200 ] },
        { "item": "material_soil", "count": [ 60, 75 ] }
      ]
    },
    "plant_data": { "transform": "f_planter_harvest", "base": "f_planter" }
  },
  {
    "type": "furniture",
    "id": "f_planter_harvest",
    "name": "planter with harvestable plant",
    "description": "A garden planter full of soil and slatted to allow adequate drainage. Can be used for planting crops. This one contains a planted seed",
    "symbol": "#",
    "color": "light_green",
    "looks_like": "f_plant_harvest",
    "move_cost_mod": 0,
    "required_str": -1,
    "flags": [ "PLANT", "SEALED", "TRANSPARENT", "CONTAINER", "NOITEM", "TINY", "DONT_REMOVE_ROTTEN", "GROWTH_HARVEST" ],
    "examine_action": "aggie_plant",
    "deconstruct": {
      "items": [
        { "item": "2x4", "count": [ 11, 12 ] },
        { "item": "nail", "charges": [ 30, 36 ] },
        { "item": "pebble", "charges": [ 180, 200 ] },
        { "item": "material_soil", "count": [ 70, 75 ] }
      ]
    },
    "bash": {
      "str_min": 6,
      "str_max": 14,
      "sound": "crunch.",
      "sound_fail": "whish.",
      "items": [
        { "item": "2x4", "count": [ 4, 10 ] },
        { "item": "nail", "charges": [ 15, 30 ] },
        { "item": "pebble", "charges": [ 150, 200 ] },
        { "item": "material_soil", "count": [ 60, 75 ] }
      ]
    },
    "plant_data": { "transform": "f_planter", "base": "f_planter" }
>>>>>>> c33633ca
  },
  {
    "type": "furniture",
    "id": "f_fvat_empty",
    "name": "fermenting vat",
    "description": "A sealable vat for fermenting vinegar and various alcoholic brews.",
    "symbol": "O",
    "color": "brown",
    "move_cost_mod": -1,
    "required_str": -1,
    "flags": [ "NOITEM", "SEALED", "TRANSPARENT", "FLAMMABLE", "CONTAINER", "DONT_REMOVE_ROTTEN" ],
    "examine_action": "fvat_empty",
    "deconstruct": {
      "items": [
        { "item": "2x4", "count": 14 },
        { "item": "nail", "charges": [ 6, 12 ] },
        { "item": "water_faucet", "count": 1 },
        { "item": "sheet_metal_small", "count": [ 4, 10 ] },
        { "item": "scrap", "count": [ 5, 10 ] }
      ]
    },
    "bash": {
      "str_min": 3,
      "str_max": 45,
      "sound": "smash!",
      "sound_fail": "whump.",
      "items": [
        { "item": "2x4", "count": [ 4, 8 ] },
        { "item": "nail", "charges": [ 4, 8 ] },
        { "item": "water_faucet", "prob": 50 },
        { "item": "sheet_metal_small", "count": [ 2, 6 ] },
        { "item": "scrap", "count": [ 5, 10 ] },
        { "item": "splinter", "count": 1 }
      ]
    }
  },
  {
    "type": "furniture",
    "id": "f_fvat_full",
    "name": "filled fermenting vat",
    "description": "A sealable vat for fermenting vinegar and various alcoholic brews.",
    "symbol": "O",
    "color": "brown_cyan",
    "move_cost_mod": -1,
    "required_str": -1,
    "flags": [ "NOITEM", "SEALED", "TRANSPARENT", "FLAMMABLE", "CONTAINER", "DONT_REMOVE_ROTTEN" ],
    "examine_action": "fvat_full",
    "deconstruct": {
      "items": [
        { "item": "2x4", "count": 14 },
        { "item": "nail", "charges": [ 6, 12 ] },
        { "item": "water_faucet", "count": 1 },
        { "item": "sheet_metal_small", "count": [ 4, 10 ] },
        { "item": "scrap", "count": [ 5, 10 ] }
      ]
    },
    "bash": {
      "str_min": 12,
      "str_max": 50,
      "sound": "smash!",
      "sound_fail": "whump.",
      "items": [
        { "item": "2x4", "count": [ 4, 8 ] },
        { "item": "nail", "charges": [ 4, 8 ] },
        { "item": "water_faucet", "prob": 50 },
        { "item": "sheet_metal_small", "count": [ 2, 6 ] },
        { "item": "scrap", "count": [ 5, 10 ] },
        { "item": "splinter", "count": 1 }
      ]
    }
  },
  {
    "type": "furniture",
    "id": "f_wood_keg",
    "name": "wooden keg",
    "description": "A keg made mostly of wood.  Holds liquids, preferably alcoholic.",
    "symbol": "H",
    "color": "brown",
    "move_cost_mod": -1,
    "coverage": 70,
    "required_str": -1,
    "flags": [ "NOITEM", "SEALED", "ALLOW_FIELD_EFFECT", "TRANSPARENT", "FLAMMABLE", "CONTAINER", "LIQUIDCONT" ],
    "examine_action": "keg",
    "keg_capacity": 500,
    "deconstruct": {
      "items": [
        { "item": "2x4", "count": 18 },
        { "item": "nail", "charges": [ 7, 14 ] },
        { "item": "water_faucet", "count": 1 },
        { "item": "sheet_metal_small", "count": [ 12, 20 ] },
        { "item": "scrap", "count": [ 5, 10 ] }
      ]
    },
    "bash": {
      "str_min": 12,
      "str_max": 50,
      "sound": "smash!",
      "sound_fail": "whump.",
      "items": [
        { "item": "2x4", "count": [ 6, 12 ] },
        { "item": "nail", "charges": [ 4, 8 ] },
        { "item": "water_faucet", "prob": 50 },
        { "item": "sheet_metal_small", "count": [ 6, 12 ] },
        { "item": "scrap", "count": [ 10, 20 ] },
        { "item": "splinter", "count": 1 }
      ]
    }
  },
  {
    "type": "furniture",
    "id": "f_statue",
    "name": "statue",
    "description": "A carved statue made of stone.",
    "symbol": "S",
    "color": "dark_gray",
    "move_cost_mod": -1,
    "coverage": 50,
    "required_str": 10,
    "flags": [ "PLACE_ITEM", "BLOCKSDOOR", "MINEABLE" ],
    "bash": {
      "str_min": 16,
      "str_max": 40,
      "sound": "smash!",
      "sound_fail": "thump.",
      "items": [ { "item": "rock", "count": [ 1, 6 ] } ]
    }
  },
  {
    "type": "furniture",
    "id": "f_mannequin",
    "name": "mannequin",
    "description": "Put clothes on it, talk to it.  Who's around to judge you?  Wait... did it just move?",
    "symbol": "@",
    "color": "brown",
    "move_cost_mod": 2,
    "coverage": 40,
    "required_str": 5,
    "flags": [ "PLACE_ITEM", "TRANSPARENT", "FLAMMABLE" ],
    "bash": {
      "str_min": 6,
      "str_max": 40,
      "sound": "smash!",
      "sound_fail": "whump.",
      "items": [ { "item": "splinter", "count": [ 9, 12 ] } ]
    }
  },
  {
    "type": "furniture",
    "id": "f_birdbath",
    "name": "birdbath",
    "description": "A decorative cement birdbath and pedestal.",
    "symbol": "o",
    "color": "light_gray",
    "move_cost_mod": -1,
    "required_str": 10,
    "flags": [ "PLACE_ITEM", "BLOCKSDOOR", "MINEABLE", "LIQUIDCONT" ],
    "bash": {
      "str_min": 16,
      "str_max": 40,
      "sound": "smash!",
      "sound_fail": "thump.",
      "items": [ { "item": "rock", "count": [ 1, 6 ] }, { "item": "rebar", "count": [ 1, 2 ] } ]
    }
  },
  {
    "type": "furniture",
    "id": "f_rotary_clothesline",
    "name": "rotary clothes dryer line",
    "description": "A umbrella shaped clothes line mounted on a pole.",
    "symbol": "X",
    "color": "white",
    "move_cost_mod": -2,
    "required_str": 10,
    "flags": [ "TRANSPARENT", "BLOCKSDOOR", "BASHABLE", "PLACE_ITEM" ],
    "deconstruct": {
      "items": [ { "item": "pipe", "count": 6 }, { "item": "steel_chunk", "count": [ 2, 6 ] }, { "item": "wire", "count": 10 } ]
    },
    "bash": {
      "str_min": 6,
      "str_max": 10,
      "sound": "smash!",
      "sound_fail": "clang!",
      "items": [ { "item": "pipe", "count": [ 1, 6 ] }, { "item": "wire", "count": [ 1, 2 ] }, { "item": "scrap", "count": [ 1, 6 ] } ]
    }
  },
  {
    "type": "furniture",
    "id": "f_cellphone_booster",
    "name": "cell phone signal booster",
    "description": "A cell phone signal booster, it may be useful for parts now.",
    "symbol": ":",
    "color": "white",
    "move_cost_mod": -2,
    "required_str": 10,
    "flags": [ "TRANSPARENT", "PLACE_ITEM", "BASHABLE", "DECONSTRUCT" ],
    "bash": {
      "str_min": 6,
      "str_max": 10,
      "sound": "whack!",
      "sound_fail": "womp!",
      "items": [
        { "item": "e_scrap", "count": [ 1, 6 ] },
        { "item": "plastic_chunk", "count": [ 1, 2 ] },
        { "item": "scrap", "count": [ 1, 6 ] },
        { "item": "antenna", "count": [ 1, 2 ] }
      ]
    },
    "deconstruct": {
      "items": [
        { "item": "scrap", "count": [ 4, 6 ] },
        { "item": "plastic_chunk", "count": [ 1, 2 ] },
        { "item": "circuit", "count": 1 },
        { "item": "cable", "charges": [ 10, 15 ] },
        { "item": "power_supply", "prob": 50 },
        { "item": "antenna", "count": 2 },
        { "item": "amplifier", "count": 1 }
      ]
    }
  },
  {
    "type": "furniture",
    "id": "f_small_satelitte_dish",
    "name": "satelitte dish",
    "description": "A small satelitte dish for home entertainment.",
    "symbol": "(",
    "color": "light_gray",
    "move_cost_mod": -2,
    "required_str": 10,
    "flags": [ "TRANSPARENT", "BASHABLE", "NOITEM" ],
    "bash": {
      "items": [
        { "item": "scrap", "count": [ 4, 6 ] },
        { "item": "plastic_chunk", "count": [ 4, 12 ] },
        { "item": "cable", "charges": [ 10, 15 ] },
        { "item": "power_supply", "prob": 50 }
      ]
    }
  },
  {
    "type": "furniture",
    "id": "f_chimney",
    "name": "chimney crown",
    "description": "The top of a chimney, it looks sooty.",
    "symbol": "#",
    "color": "red",
    "move_cost_mod": 2,
    "coverage": 35,
    "required_str": -1,
    "flags": [ "BASHABLE", "MINEABLE" ],
    "deconstruct": { "items": [ { "item": "sheet_metal", "count": 2 }, { "item": "brick", "count": 30 } ] },
    "bash": {
      "str_min": 15,
      "str_max": 25,
      "sound": "whack!",
      "sound_fail": "whump!",
      "items": [ { "item": "brick", "count": [ 5, 30 ] }, { "item": "scrap", "count": [ 3, 6 ] } ]
    }
  },
  {
    "type": "furniture",
    "id": "f_TV_antenna",
    "name": "TV antenna",
    "description": "The television antenna improved reception for televisions.",
    "symbol": "#",
    "color": "light_gray",
    "move_cost_mod": 2,
    "required_str": 8,
    "flags": [ "TRANSPARENT", "BASHABLE" ],
    "deconstruct": { "items": [ { "item": "pipe", "count": 6 }, { "item": "steel_chunk", "count": 2 }, { "item": "cable", "count": 10 } ] },
    "bash": {
      "str_min": 6,
      "str_max": 10,
      "sound": "clang!",
      "sound_fail": "clang!",
      "items": [
        { "item": "pipe", "count": [ 1, 6 ] },
        { "item": "scrap", "count": [ 2, 6 ] },
        { "item": "cable", "count": [ 2, 6 ] }
      ]
    }
  },
  {
    "type": "furniture",
    "id": "f_vent_pipe",
    "name": "vent pipe",
    "description": "The plumbing vent pipe removes gas and odors from the building.",
    "symbol": "|",
    "color": "dark_gray",
    "move_cost_mod": 2,
    "coverage": 40,
    "required_str": -1,
    "flags": [ "TRANSPARENT", "BASHABLE" ],
    "deconstruct": { "items": [ { "item": "pipe", "count": 2 }, { "item": "steel_chunk", "count": 2 } ] },
    "bash": {
      "str_min": 10,
      "str_max": 15,
      "sound": "whack!",
      "sound_fail": "whump!",
      "items": [ { "item": "pipe", "count": [ 1, 2 ] }, { "item": "scrap", "count": [ 1, 3 ] } ]
    }
  },
  {
    "type": "furniture",
    "id": "f_roof_turbine_vent",
    "name": "roof turbine vent",
    "description": "The turbine uses wind power to suck hot and humid air out of the attic.",
    "symbol": "&",
    "color": "light_gray",
    "move_cost_mod": 2,
    "coverage": 40,
    "required_str": -1,
    "flags": [ "TRANSPARENT", "BASHABLE" ],
    "deconstruct": { "items": [ { "item": "sheet_metal_small", "count": 6 }, { "item": "steel_chunk", "count": 2 } ] },
    "bash": {
      "str_min": 8,
      "str_max": 12,
      "sound": "whack!",
      "sound_fail": "clang!",
      "items": [ { "item": "sheet_metal_small", "count": [ 1, 5 ] }, { "item": "scrap", "count": [ 3, 6 ] } ]
    }
  },
  {
    "type": "furniture",
    "id": "f_solar_unit",
    "name": "mounted solar panel",
    "description": "A mounted solar panel.",
    "symbol": "#",
    "color": "yellow",
    "move_cost_mod": 2,
    "required_str": -1,
    "flags": [ "TRANSPARENT", "BASHABLE" ],
    "deconstruct": {
      "items": [
        { "item": "scrap", "count": [ 4, 6 ] },
        { "item": "plastic_chunk", "count": [ 1, 2 ] },
        { "item": "steel_chunk", "count": 3 },
        { "item": "pipe", "count": 4 },
        { "item": "2x4", "count": 4 },
        { "item": "solar_panel", "count": 1 }
      ]
    },
    "bash": {
      "str_min": 10,
      "str_max": 20,
      "sound": "whack!",
      "sound_fail": "clang!",
      "items": [
        { "item": "solar_cell", "count": [ 1, 5 ] },
        { "item": "scrap", "count": [ 3, 6 ] },
        { "item": "amplifier", "prob": 50 },
        { "item": "cable", "charges": [ 10, 15 ] },
        { "item": "power_supply", "prob": 50 },
        { "item": "scrap", "count": [ 4, 6 ] },
        { "item": "plastic_chunk", "count": [ 1, 2 ] },
        { "item": "steel_chunk", "count": 3 }
      ]
    }
  },
  {
    "type": "furniture",
    "id": "f_target",
    "name": "target",
    "description": "A metal shooting target in the rough shape of a human.",
    "symbol": "@",
    "color": "black",
    "move_cost_mod": 2,
    "coverage": 40,
    "required_str": 5,
    "flags": [ "PLACE_ITEM", "TRANSPARENT" ],
    "bash": {
      "str_min": 6,
      "str_max": 40,
      "sound": "smash!",
      "sound_fail": "whump.",
      "items": [ { "item": "sheet_metal_small", "count": [ 3, 7 ] }, { "item": "pipe", "count": [ 1, 3 ] } ]
    }
  },
  {
    "type": "furniture",
    "id": "f_bluebell",
    "name": "bluebell",
    "symbol": "f",
    "color": "blue",
    "move_cost_mod": 0,
    "required_str": -1,
    "flags": [ "TRANSPARENT", "TINY", "FLAMMABLE_ASH", "NOCOLLIDE", "FLOWER" ],
    "examine_action": "harvest_furn_nectar",
    "harvest_by_season": [
      {
        "seasons": [ "spring", "summer", "autumn" ],
        "entries": [ { "drop": "withered", "base_num": [ 1, 2 ] }, { "drop": "seed_flower", "base_num": [ 1, 2 ] } ]
      }
    ],
    "bash": { "str_min": 2, "str_max": 6, "sound": "crunch.", "sound_fail": "whish." }
  },
  {
    "type": "furniture",
    "id": "f_dahlia",
    "name": "dahlia",
    "symbol": "f",
    "color": "magenta",
    "move_cost_mod": 0,
    "required_str": -1,
    "flags": [ "TRANSPARENT", "TINY", "FLAMMABLE_ASH", "NOCOLLIDE", "FLOWER" ],
    "examine_action": "flower_dahlia",
    "bash": { "str_min": 2, "str_max": 6, "sound": "crunch.", "sound_fail": "whish." }
  },
  {
    "type": "furniture",
    "id": "f_datura",
    "name": "datura",
    "description": "A pretty moonflower.",
    "symbol": "*",
    "color": "light_green",
    "move_cost_mod": 1,
    "required_str": -1,
    "flags": [ "TRANSPARENT", "TINY", "FLAMMABLE_ASH", "NOCOLLIDE", "ORGANIC" ],
    "examine_action": "harvest_furn_nectar",
    "harvest_by_season": [
      {
        "seasons": [ "spring", "summer", "autumn" ],
        "entries": [ { "drop": "datura_seed", "base_num": [ 2, 6 ] }, { "drop": "withered", "base_num": [ 1, 2 ] } ]
      }
    ],
    "bash": { "str_min": 2, "str_max": 6, "sound": "crunch.", "sound_fail": "whish." }
  },
  {
    "type": "furniture",
    "id": "f_flower_marloss",
    "name": "marloss flower",
    "description": "This flower is like the other flowers taken by the mushrooms, but its bulb is colored a brilliant cyan color, and it emits an aroma both overwhelming and... delicious?",
    "symbol": "f",
    "color": "cyan",
    "move_cost_mod": 1,
    "required_str": -1,
    "flags": [ "TRANSPARENT", "FLAMMABLE_ASH", "FUNGUS", "TINY", "NOCOLLIDE" ],
    "examine_action": "flower_marloss",
    "bash": { "str_min": 2, "str_max": 6, "sound": "poof.", "sound_fail": "poof." }
  },
  {
    "type": "furniture",
    "id": "f_dandelion",
    "name": "dandelion",
    "symbol": "f",
    "color": "yellow",
    "move_cost_mod": 0,
    "required_str": -1,
    "flags": [ "TRANSPARENT", "TINY", "FLAMMABLE_ASH", "NOCOLLIDE", "FLOWER" ],
    "examine_action": "harvest_furn_nectar",
    "harvest_by_season": [ { "seasons": [ "spring", "summer", "autumn" ], "entries": [ { "drop": "raw_dandelion", "base_num": [ 1, 4 ] } ] } ],
    "bash": { "str_min": 2, "str_max": 6, "sound": "crunch.", "sound_fail": "whish." }
  },
  {
    "type": "furniture",
    "id": "f_chamomile",
    "name": "chamomile",
    "description": "Ahh, soothing chamomile tea.  These particular plants doesn't seem very healthy, though.",
    "symbol": "f",
    "color": "white",
    "move_cost_mod": 0,
    "required_str": -1,
    "flags": [ "TRANSPARENT", "TINY", "FLAMMABLE_ASH", "NOCOLLIDE", "FLOWER" ],
    "examine_action": "harvest_furn",
    "harvest_by_season": [
      {
        "seasons": [ "spring", "summer", "autumn" ],
        "entries": [ { "drop": "withered", "base_num": [ 1, 2 ] }, { "drop": "seed_flower", "base_num": [ 1, 2 ] } ]
      }
    ],
    "bash": { "str_min": 2, "str_max": 6, "sound": "crunch.", "sound_fail": "whish." }
  },
  {
    "type": "furniture",
    "id": "f_flower_tulip",
    "name": "tulip",
    "symbol": "f",
    "looks_like": "f_mutpoppy",
    "color": "magenta",
    "move_cost_mod": 0,
    "required_str": -1,
    "flags": [ "TRANSPARENT", "TINY", "FLAMMABLE_ASH", "NOCOLLIDE", "FLOWER" ],
    "examine_action": "harvest_furn_nectar",
    "harvest_by_season": [
      {
        "seasons": [ "spring", "summer", "autumn" ],
        "entries": [ { "drop": "withered", "base_num": [ 1, 2 ] }, { "drop": "seed_flower", "base_num": [ 1, 2 ] } ]
      }
    ],
    "bash": { "str_min": 2, "str_max": 6, "sound": "crunch.", "sound_fail": "whish." }
  },
  {
    "type": "furniture",
    "id": "f_flower_spurge",
    "name": "spurge flower",
    "symbol": "f",
    "looks_like": "f_dandelion",
    "color": "light_green",
    "move_cost_mod": 0,
    "required_str": -1,
    "flags": [ "TRANSPARENT", "TINY", "FLAMMABLE_ASH", "NOCOLLIDE", "FLOWER" ],
    "examine_action": "harvest_furn_nectar",
    "harvest_by_season": [
      {
        "seasons": [ "spring", "summer", "autumn" ],
        "entries": [ { "drop": "withered", "base_num": [ 1, 2 ] }, { "drop": "seed_flower", "base_num": [ 1, 2 ] } ]
      }
    ],
    "bash": { "str_min": 2, "str_max": 6, "sound": "crunch.", "sound_fail": "whish." }
  },
  {
    "type": "furniture",
    "id": "f_cattails",
    "name": "cattails",
    "description": "This useful plant is available all year round.  Many parts of the plant are edible.",
    "symbol": "i",
    "color": "brown",
    "move_cost_mod": 1,
    "required_str": -1,
    "flags": [ "TRANSPARENT", "TINY", "FLAMMABLE_ASH", "NOCOLLIDE", "ORGANIC" ],
    "examine_action": "harvest_furn",
    "harvest_by_season": [
      { "seasons": [ "winter" ], "entries": [ { "drop": "cattail_rhizome" } ] },
      {
        "seasons": [ "spring", "summer", "autumn" ],
        "entries": [ { "drop": "cattail_rhizome" }, { "drop": "cattail_stalk", "base_num": [ 1, 4 ] } ]
      }
    ],
    "bash": { "str_min": 2, "str_max": 6, "sound": "crunch.", "sound_fail": "whish." }
  },
  {
    "type": "furniture",
    "id": "f_black_eyed_susan",
    "name": "black eyed susan",
    "looks_like": "f_dandelion",
    "symbol": "f",
    "color": "yellow",
    "move_cost_mod": 0,
    "required_str": -1,
    "flags": [ "TRANSPARENT", "TINY", "FLAMMABLE_ASH", "NOCOLLIDE", "FLOWER" ],
    "examine_action": "harvest_furn_nectar",
    "harvest_by_season": [
      {
        "seasons": [ "spring", "summer", "autumn" ],
        "entries": [ { "drop": "withered", "base_num": [ 1, 2 ] }, { "drop": "seed_flower", "base_num": [ 1, 2 ] } ]
      }
    ],
    "//": "Add flower and bud spawns once useful.",
    "bash": { "str_min": 2, "str_max": 6, "sound": "crunch.", "sound_fail": "whish." }
  },
  {
    "type": "furniture",
    "id": "f_lily",
    "name": "lily",
    "looks_like": "f_flower_tulip",
    "symbol": "f",
    "color": "magenta",
    "move_cost_mod": 0,
    "required_str": -1,
    "flags": [ "TRANSPARENT", "TINY", "FLAMMABLE_ASH", "NOCOLLIDE", "ORGANIC" ],
    "examine_action": "harvest_furn_nectar",
    "harvest_by_season": [
      {
        "seasons": [ "spring", "summer", "autumn" ],
        "entries": [ { "drop": "withered", "base_num": [ 1, 2 ] }, { "drop": "seed_flower", "base_num": [ 1, 2 ] } ]
      }
    ],
    "//": "Add flower and bud spawns once useful.",
    "bash": { "str_min": 2, "str_max": 6, "sound": "crunch.", "sound_fail": "whish." }
  },
  {
    "type": "furniture",
    "id": "f_lotus",
    "name": "lotus",
    "looks_like": "f_lily",
    "symbol": "f",
    "color": "yellow",
    "move_cost_mod": 0,
    "required_str": -1,
    "flags": [ "TRANSPARENT", "TINY", "FLAMMABLE_ASH", "ORGANIC" ],
    "examine_action": "harvest_furn_nectar",
    "harvest_by_season": [
      {
        "seasons": [ "spring", "summer", "autumn" ],
        "entries": [ { "drop": "withered", "base_num": [ 1, 2 ] }, { "drop": "seed_flower", "base_num": [ 1, 2 ] } ]
      }
    ],
    "//": "Add flower and bud spawns once useful.",
    "bash": { "str_min": 2, "str_max": 6, "sound": "crunch.", "sound_fail": "whish." }
  },
  {
    "type": "furniture",
    "id": "f_sunflower",
    "name": "sunflower",
    "looks_like": "f_dandelion",
    "symbol": "f",
    "color": "yellow",
    "move_cost_mod": 0,
    "required_str": -1,
    "flags": [ "TRANSPARENT", "TINY", "FLAMMABLE_ASH", "NOCOLLIDE", "FLOWER" ],
    "examine_action": "harvest_furn_nectar",
    "harvest_by_season": [ { "seasons": [ "summer" ], "entries": [ { "drop": "sunflower" } ] } ],
    "bash": { "str_min": 2, "str_max": 6, "sound": "crunch.", "sound_fail": "whish." }
  },
  {
    "type": "furniture",
    "id": "f_lilypad",
    "name": "lilypad",
    "description": "These lilypads don't look they'd support the weight of the things you've heard croaking in the swamp.",
    "symbol": "f",
    "color": "green",
    "move_cost_mod": 0,
    "required_str": -1,
    "flags": [ "TRANSPARENT", "TINY", "FLAMMABLE_ASH", "NOCOLLIDE", "FLOWER" ],
    "examine_action": "harvest_furn",
    "harvest_by_season": [ { "seasons": [ "spring", "summer", "autumn" ], "entries": [ { "drop": "withered", "base_num": [ 1, 2 ] } ] } ],
    "bash": { "str_min": 2, "str_max": 6, "sound": "crunch.", "sound_fail": "whish." }
  },
  {
    "type": "furniture",
    "id": "f_forge",
    "name": "forge",
    "description": "Metalworking station typically used in combination with an anvil.",
    "symbol": "^",
    "color": "light_red",
    "move_cost_mod": -1,
    "coverage": 40,
    "required_str": -1,
    "crafting_pseudo_item": "char_forge",
    "flags": [ "TRANSPARENT", "SEALED", "CONTAINER", "NOITEM", "EASY_DECONSTRUCT" ],
    "deconstruct": { "items": [ { "item": "char_forge", "count": 1 } ] },
    "examine_action": "reload_furniture",
    "bash": {
      "str_min": 4,
      "str_max": 8,
      "sound": "crunch!",
      "sound_fail": "whump.",
      "items": [ { "item": "char_forge", "count": 1 } ]
    }
  },
  {
    "type": "furniture",
    "id": "f_anvil",
    "name": "anvil",
    "description": "Used in metalworking.",
    "symbol": "^",
    "color": "light_red",
    "move_cost_mod": -1,
    "coverage": 30,
    "required_str": 16,
    "crafting_pseudo_item": "anvil",
    "deconstruct": { "items": [ { "item": "anvil", "count": 1 } ] },
    "flags": [ "TRANSPARENT", "NOITEM", "EASY_DECONSTRUCT" ],
    "bash": { "str_min": 4, "str_max": 8, "sound": "crunch!", "sound_fail": "whump.", "items": [ { "item": "anvil", "count": 1 } ] }
  },
  {
    "type": "furniture",
    "id": "f_still",
    "name": "still",
    "description": "An essential component for brewing and chemistry that allows for refining liquid mixtures.",
    "symbol": "^",
    "color": "light_red",
    "move_cost_mod": -1,
    "coverage": 40,
    "required_str": -1,
    "crafting_pseudo_item": "still",
    "deconstruct": { "items": [ { "item": "still", "count": 1 } ] },
    "flags": [ "TRANSPARENT", "NOITEM", "EASY_DECONSTRUCT" ],
    "bash": { "str_min": 4, "str_max": 8, "sound": "crunch!", "sound_fail": "whump.", "items": [ { "item": "still", "count": 1 } ] }
  },
  {
    "type": "furniture",
    "id": "f_egg_sackbw",
    "name": "spider egg sack",
    "description": "Much too large, off-white egg sack.  Kind of icky.  Something IS moving in there.",
    "symbol": "O",
    "color": "white",
    "move_cost_mod": 3,
    "required_str": 6,
    "flags": [ "TRANSPARENT", "FLAMMABLE_ASH", "ORGANIC", "MOUNTABLE", "TINY" ],
    "examine_action": "egg_sackbw",
    "bash": { "str_min": 8, "str_max": 16, "sound": "splat!", "sound_fail": "whump.", "furn_set": "f_egg_sacke" }
  },
  {
    "type": "furniture",
    "id": "f_egg_sackcs",
    "name": "spider egg sack",
    "description": "Bulbous mass of spider eggs.  More than kind of icky.  Something IS moving in there.",
    "symbol": "O",
    "color": "white",
    "move_cost_mod": 3,
    "required_str": 6,
    "flags": [ "TRANSPARENT", "FLAMMABLE_ASH", "ORGANIC", "MOUNTABLE", "TINY" ],
    "examine_action": "egg_sackcs",
    "bash": { "str_min": 8, "str_max": 16, "sound": "splat!", "sound_fail": "whump.", "furn_set": "f_egg_sacke" }
  },
  {
    "type": "furniture",
    "id": "f_egg_sackws",
    "name": "spider egg sack",
    "description": "A horrifyingly oversized egg sack.  Something IS moving in there.  If you're seeing this, you're already too close to it.",
    "symbol": "O",
    "color": "yellow",
    "move_cost_mod": 3,
    "required_str": 6,
    "flags": [ "TRANSPARENT", "FLAMMABLE_ASH", "ORGANIC", "MOUNTABLE", "TINY" ],
    "examine_action": "egg_sackws",
    "bash": { "str_min": 4, "str_max": 8, "sound": "splat!", "sound_fail": "whump.", "furn_set": "f_egg_sacke" }
  },
  {
    "type": "furniture",
    "id": "f_egg_sacke",
    "name": "ruptured egg sack",
    "description": "Super icky.  Spider stuff's spilling out.",
    "symbol": "X",
    "color": "white",
    "move_cost_mod": 3,
    "required_str": 6,
    "flags": [ "TRANSPARENT", "CONTAINER", "FLAMMABLE_ASH", "ORGANIC", "MOUNTABLE", "TINY" ],
    "bash": { "str_min": 2, "str_max": 6, "sound": "splat!", "sound_fail": "whump." }
  },
  {
    "type": "furniture",
    "id": "f_vending_reinforced",
    "name": "reinforced vending machine",
    "description": "A bit tougher to crack open than regular vending machines.  That just makes it all the sweeter a target, doesn't it?",
    "symbol": "{",
    "color": "light_red",
    "move_cost_mod": -1,
    "coverage": 90,
    "required_str": 30,
    "flags": [ "SEALED", "PLACE_ITEM", "ALARMED", "CONTAINER", "BLOCKSDOOR", "FLAMMABLE_HARD", "MINEABLE" ],
    "examine_action": "vending",
    "bash": {
      "str_min": 150,
      "str_max": 520,
      "sound": "glass breaking!",
      "sound_fail": "whack!",
      "furn_set": "f_vending_o",
      "items": [
        { "item": "glass_shard", "count": [ 1, 3 ] },
        { "item": "sheet_metal", "count": [ 0, 2 ] },
        { "item": "steel_chunk", "count": [ 1, 5 ] }
      ]
    }
  },
  {
    "type": "furniture",
    "id": "f_arcade_machine",
    "name": "arcade machine",
    "description": "Play stupid games, win stupid prizes.  That was the idea, anyway.  Now, without power, it's just stupid.  Smarter to disassemble for all kinds of useful electronic parts.",
    "symbol": "6",
    "color": "red",
    "move_cost_mod": -1,
    "coverage": 75,
    "required_str": 12,
    "flags": [ "BLOCKSDOOR", "TRANSPARENT" ],
    "deconstruct": {
      "items": [
        { "item": "television", "count": 1 },
        { "item": "plastic_chunk", "count": [ 3, 6 ] },
        { "item": "circuit", "count": [ 4, 6 ] },
        { "item": "2x4", "count": 8 },
        { "item": "nail", "charges": [ 10, 16 ] },
        { "item": "cable", "charges": [ 14, 20 ] },
        { "item": "power_supply", "count": [ 1, 2 ] },
        { "item": "RAM", "count": [ 2, 4 ] }
      ]
    },
    "bash": {
      "str_min": 6,
      "str_max": 35,
      "sound": "smash!",
      "sound_fail": "whump!",
      "items": [
        { "item": "splinter", "count": [ 0, 6 ] },
        { "item": "television", "prob": 50 },
        { "item": "2x4", "count": [ 2, 6 ] },
        { "item": "nail", "charges": [ 4, 10 ] },
        { "item": "cable", "charges": [ 4, 10 ] },
        { "item": "circuit", "count": [ 0, 4 ] },
        { "item": "power_supply", "prob": 50 },
        { "item": "RAM", "count": [ 0, 2 ] }
      ]
    }
  },
  {
    "type": "furniture",
    "id": "f_pinball_machine",
    "name": "pinball machine",
    "description": "Most underrated game of the 20th century.  Press buttons so the ball doesn't go in the hole.  It doesn't seem to be working without electricity.  Could be disassembled for various electronic parts.",
    "symbol": "7",
    "color": "red",
    "move_cost_mod": -1,
    "coverage": 35,
    "required_str": 8,
    "flags": [ "BLOCKSDOOR", "TRANSPARENT" ],
    "deconstruct": {
      "items": [
        { "item": "scrap", "count": [ 4, 6 ] },
        { "item": "plastic_chunk", "count": [ 3, 5 ] },
        { "item": "circuit", "count": 1 },
        { "item": "2x4", "count": 4 },
        { "item": "nail", "charges": [ 10, 12 ] },
        { "item": "cable", "charges": [ 10, 15 ] },
        { "item": "power_supply", "prob": 50 },
        { "item": "RAM", "count": 1 },
        { "item": "pipe", "count": 2 },
        { "item": "glass_sheet", "count": 1 },
        { "item": "bearing", "charges": [ 10, 16 ] }
      ]
    },
    "bash": {
      "str_min": 8,
      "str_max": 40,
      "sound": "smash!",
      "sound_fail": "whump!",
      "items": [
        { "item": "splinter", "count": [ 0, 4 ] },
        { "item": "scrap", "count": [ 0, 4 ] },
        { "item": "2x4", "count": [ 1, 2 ] },
        { "item": "nail", "charges": [ 4, 8 ] },
        { "item": "cable", "charges": [ 4, 10 ] },
        { "item": "circuit", "prob": 50 },
        { "item": "power_supply", "prob": 50 },
        { "item": "RAM", "prob": 50 },
        { "item": "pipe", "count": [ 0, 2 ] },
        { "item": "glass_shard", "count": [ 4, 8 ] },
        { "item": "plastic_chunk", "count": [ 1, 3 ] },
        { "item": "bearing", "charges": [ 0, 16 ] }
      ]
    }
  },
  {
    "type": "furniture",
    "id": "f_ergometer",
    "name": "ergometer",
    "symbol": "5",
    "color": "dark_gray",
    "move_cost_mod": 2,
    "required_str": 8,
    "flags": [ "BLOCKSDOOR", "TRANSPARENT", "MOUNTABLE" ],
    "deconstruct": {
      "items": [
        { "item": "foot_crank", "count": [ 1, 1 ] },
        { "item": "plastic_chunk", "count": [ 8, 10 ] },
        { "item": "scrap", "count": [ 2, 4 ] },
        { "item": "chain", "count": 1 },
        { "item": "pipe", "count": [ 4, 5 ] },
        { "item": "saddle", "count": [ 1, 1 ] },
        { "item": "wheel_small", "count": [ 1, 1 ] },
        { "item": "small_lcd_screen", "count": 1 },
        { "item": "processor", "count": 1 },
        { "item": "RAM", "count": 1 },
        { "item": "nail", "charges": [ 6, 8 ] }
      ]
    },
    "bash": {
      "str_min": 6,
      "str_max": 25,
      "sound": "smash!",
      "sound_fail": "thump!",
      "items": [
        { "item": "foot_crank", "prob": 50 },
        { "item": "plastic_chunk", "count": [ 4, 6 ] },
        { "item": "scrap", "count": [ 0, 2 ] },
        { "item": "chain", "prob": 50 },
        { "item": "pipe", "count": [ 0, 4 ] },
        { "item": "saddle", "prob": 50 },
        { "item": "wheel_small", "prob": 50 },
        { "item": "small_lcd_screen", "prob": 50 },
        { "item": "processor", "prob": 50 },
        { "item": "RAM", "prob": 50 },
        { "item": "nail", "charges": [ 2, 6 ] }
      ]
    }
  },
  {
    "type": "furniture",
    "id": "f_treadmill",
    "name": "treadmill",
    "description": "Used for training leg muscles.  It'll be extra hard without power.  Could be taken apart for its... parts.",
    "symbol": "L",
    "color": "dark_gray",
    "move_cost_mod": 1,
    "required_str": 12,
    "flags": [ "BLOCKSDOOR", "TRANSPARENT", "MOUNTABLE" ],
    "deconstruct": {
      "items": [
        { "item": "plastic_chunk", "count": [ 10, 14 ] },
        { "item": "scrap", "count": [ 2, 5 ] },
        { "item": "pipe", "count": [ 4, 3 ] },
        { "item": "small_lcd_screen", "count": 1 },
        { "item": "RAM", "count": 1 },
        { "item": "nail", "charges": [ 6, 8 ] }
      ]
    },
    "bash": {
      "str_min": 12,
      "str_max": 40,
      "sound": "smash!",
      "sound_fail": "thump!",
      "items": [
        { "item": "plastic_chunk", "count": [ 4, 10 ] },
        { "item": "scrap", "count": [ 0, 3 ] },
        { "item": "pipe", "count": [ 0, 4 ] },
        { "item": "small_lcd_screen", "prob": 50 },
        { "item": "RAM", "count": [ 0, 1 ] },
        { "item": "nail", "charges": [ 2, 6 ] }
      ]
    }
  },
  {
    "type": "furniture",
    "id": "f_displaycase",
    "name": "display case",
    "description": "Display your stuff fancily and securely.",
    "symbol": "#",
    "color": "light_cyan",
    "move_cost_mod": 2,
    "coverage": 80,
    "required_str": 9,
    "flags": [ "TRANSPARENT", "SEALED", "PLACE_ITEM" ],
    "bash": {
      "str_min": 6,
      "str_max": 20,
      "sound": "glass breaking",
      "sound_fail": "whack!",
      "sound_vol": 16,
      "sound_fail_vol": 12,
      "furn_set": "f_displaycase_b",
      "items": [ { "item": "glass_shard", "count": [ 3, 6 ] } ]
    }
  },
  {
    "type": "furniture",
    "id": "f_displaycase_b",
    "name": "broken display case",
    "description": "Display your stuff.  It'll get stolen.",
    "symbol": "#",
    "color": "light_gray",
    "move_cost_mod": 2,
    "coverage": 80,
    "required_str": 9,
    "flags": [ "TRANSPARENT", "PLACE_ITEM" ],
    "bash": {
      "str_min": 8,
      "str_max": 30,
      "sound": "crunch!",
      "sound_fail": "whump.",
      "items": [ { "item": "2x4", "count": [ 3, 6 ] }, { "item": "splinter", "count": [ 2, 4 ] } ]
    }
  },
  {
    "type": "furniture",
    "id": "f_standing_tank",
    "name": "standing tank",
    "description": "A large freestanding metal tank, useful for holding liquids.",
    "symbol": "O",
    "color": "light_gray",
    "move_cost_mod": -1,
    "coverage": 90,
    "required_str": -1,
    "flags": [ "BASHABLE", "CONTAINER", "DECONSTRUCT", "LIQUIDCONT", "NOITEM", "SEALED", "TRANSPARENT" ],
    "deconstruct": { "items": [ { "item": "metal_tank", "count": 4 }, { "item": "water_faucet", "count": 1 } ] },
    "examine_action": "keg",
    "keg_capacity": 1200,
    "bash": {
      "str_min": 10,
      "str_max": 20,
      "sound": "metal screeching!",
      "sound_fail": "clang!",
      "items": [ { "item": "scrap", "count": [ 8, 32 ] }, { "item": "water_faucet", "prob": 50 } ]
    }
  },
  {
    "type": "furniture",
    "id": "f_floor_canvas",
    "name": "heavy punching bag",
    "description": "Punch Punch!  Exercise those arms!  Main selling point: it doesn't fight back!",
    "symbol": "0",
    "color": "dark_gray",
    "move_cost_mod": -1,
    "coverage": 65,
    "required_str": 10,
    "flags": [ "BASHABLE", "BLOCKSDOOR", "PLACE_ITEM", "ORGANIC" ],
    "bash": {
      "str_min": 15,
      "str_max": 20,
      "sound": "whack!",
      "sound_fail": "whud.",
      "items": [
        { "item": "chain", "count": [ 1, 3 ] },
        { "item": "leather", "count": [ 4, 12 ] },
        { "item": "rag", "count": [ 4, 18 ] }
      ]
    }
  },
  {
    "type": "furniture",
    "id": "f_canvas_floor",
    "name": "canvas floor",
    "symbol": "#",
    "color": "white",
    "move_cost_mod": 0,
    "required_str": -1,
    "flags": [ "TRANSPARENT", "FLAMMABLE", "PLACE_ITEM" ]
  },
  {
    "type": "furniture",
    "id": "f_kiln_empty",
    "name": "charcoal kiln",
    "description": "A rock kiln designed to burn wood and organic material into charcoal in absence of oxygen.",
    "symbol": "U",
    "color": "brown",
    "move_cost_mod": -1,
    "coverage": 40,
    "required_str": -1,
    "examine_action": "kiln_empty",
    "max_volume": 500,
    "crafting_pseudo_item": "char_kiln",
    "flags": [ "CONTAINER", "FIRE_CONTAINER", "PLACE_ITEM", "EASY_DECONSTRUCT", "MINEABLE" ],
    "deconstruct": { "items": [ { "item": "rock", "count": [ 30, 30 ] } ] },
    "bash": {
      "str_min": 25,
      "str_max": 180,
      "sound": "crash!",
      "sound_fail": "whump!",
      "items": [ { "item": "rock", "count": [ 15, 30 ] } ]
    }
  },
  {
    "type": "furniture",
    "id": "f_kiln_full",
    "name": "filled charcoal kiln",
    "description": "A rock kiln designed to burn wood and organic material into charcoal in absence of oxygen.",
    "symbol": "U",
    "color": "brown_red",
    "move_cost_mod": -1,
    "coverage": 40,
    "required_str": -1,
    "examine_action": "kiln_full",
    "flags": [ "NOITEM", "SEALED", "CONTAINER", "FIRE_CONTAINER", "SUPPRESS_SMOKE", "PLACE_ITEM", "EASY_DECONSTRUCT", "MINEABLE" ],
    "deconstruct": { "items": [ { "item": "rock", "count": [ 30, 30 ] } ] },
    "bash": {
      "str_min": 25,
      "str_max": 180,
      "sound": "crash!",
      "sound_fail": "whump!",
      "items": [ { "item": "rock", "count": [ 15, 30 ] } ]
    }
  },
  {
    "type": "furniture",
    "id": "f_kiln_metal_empty",
    "name": "metal charcoal kiln",
    "description": "A metal kiln designed to burn wood and organic material into charcoal in absence of oxygen.",
    "symbol": "U",
    "color": "blue",
    "move_cost_mod": -1,
    "coverage": 40,
    "required_str": -1,
    "examine_action": "kiln_empty",
    "max_volume": 500,
    "crafting_pseudo_item": "char_kiln",
    "flags": [ "CONTAINER", "FIRE_CONTAINER", "PLACE_ITEM" ],
    "deconstruct": { "items": [ { "item": "metal_tank", "count": [ 1, 4 ] }, { "item": "pipe", "count": [ 2, 4 ] } ] },
    "bash": {
      "str_min": 12,
      "str_max": 40,
      "sound": "metal screeching!",
      "sound_fail": "clang!",
      "items": [
        { "item": "scrap", "count": [ 2, 4 ] },
        { "item": "steel_chunk", "count": [ 0, 3 ] },
        { "item": "pipe", "count": [ 0, 4 ] }
      ]
    }
  },
  {
    "type": "furniture",
    "id": "f_kiln_metal_full",
    "name": "filled metal charcoal kiln",
    "description": "A metal kiln designed to burn wood and organic material into charcoal in absence of oxygen.",
    "symbol": "U",
    "color": "blue_red",
    "move_cost_mod": -1,
    "coverage": 40,
    "required_str": -1,
    "examine_action": "kiln_full",
    "flags": [ "NOITEM", "SEALED", "CONTAINER", "FIRE_CONTAINER", "SUPPRESS_SMOKE", "PLACE_ITEM" ],
    "deconstruct": { "items": [ { "item": "metal_tank", "count": [ 1, 4 ] }, { "item": "pipe", "count": [ 2, 4 ] } ] },
    "bash": {
      "str_min": 12,
      "str_max": 40,
      "sound": "metal screeching!",
      "sound_fail": "clang!",
      "items": [
        { "item": "scrap", "count": [ 2, 4 ] },
        { "item": "steel_chunk", "count": [ 0, 3 ] },
        { "item": "pipe", "count": [ 0, 4 ] }
      ]
    }
  },
  {
    "type": "furniture",
    "id": "f_robotic_arm",
    "name": "robotic arm",
    "description": "Automation!  Science!  Industry!  Make a better horse!  This robot arm promises to do it all.  Except it's currently unpowered.  You could remove the casing and retrieve the electronics through disassembly.",
    "symbol": "&",
    "bgcolor": "yellow",
    "move_cost_mod": 3,
    "required_str": 18,
    "flags": [ "TRANSPARENT", "MOUNTABLE" ],
    "deconstruct": {
      "items": [
        { "item": "processor", "prob": 75 },
        { "item": "RAM", "prob": 80 },
        { "item": "power_supply", "prob": 70 },
        { "item": "amplifier", "prob": 90 },
        { "item": "steel_chunk", "count": [ 1, 4 ] },
        { "item": "spring", "prob": 80 },
        { "item": "steel_lump", "prob": 60 },
        { "item": "sheet_metal", "prob": 50 },
        { "item": "motor", "prob": 60 }
      ]
    },
    "bash": {
      "str_min": 8,
      "str_max": 45,
      "sound": "smash!",
      "sound_fail": "thunk.",
      "items": [
        { "item": "processor", "prob": 15 },
        { "item": "RAM", "prob": 30 },
        { "item": "power_supply", "prob": 50 },
        { "item": "amplifier", "prob": 70 },
        { "item": "steel_chunk", "count": [ 1, 3 ] },
        { "item": "spring", "prob": 80 },
        { "item": "steel_lump", "prob": 50 },
        { "item": "sheet_metal", "prob": 30 },
        { "item": "scrap", "count": [ 2, 5 ] },
        { "item": "motor", "prob": 30 }
      ]
    }
  },
  {
    "type": "furniture",
    "id": "f_aut_gas_console",
    "name": "automated gas console",
    "description": "Automated gas flow control console.",
    "symbol": "9",
    "color": "blue",
    "move_cost_mod": -1,
    "coverage": 40,
    "required_str": 25,
    "flags": [ "SEALED", "ALARMED", "BLOCKSDOOR" ],
    "examine_action": "pay_gas",
    "bash": { "str_min": 7, "str_max": 30, "sound": "glass breaking!", "sound_fail": "whack!", "furn_set": "f_aut_gas_console_o" }
  },
  {
    "type": "furniture",
    "id": "f_aut_gas_console_o",
    "name": "broken automated gas console",
    "description": "Automated gas flow control console.  Broken.  This is not a good thing.",
    "symbol": "9",
    "color": "dark_gray",
    "move_cost_mod": -1,
    "coverage": 40,
    "required_str": 20,
    "flags": [ "BLOCKSDOOR" ],
    "bash": {
      "str_min": 5,
      "str_max": 45,
      "sound": "metal screeching!",
      "sound_fail": "clang!",
      "items": [
        { "item": "scrap", "count": [ 2, 8 ] },
        { "item": "steel_chunk", "count": [ 0, 3 ] },
        { "item": "hose", "count": 1 },
        { "item": "cu_pipe", "count": [ 1, 4 ] },
        { "item": "scrap_copper", "count": [ 0, 2 ] }
      ]
    }
  },
  {
    "type": "furniture",
    "id": "f_smoking_rack",
    "name": "smoking rack",
    "description": "A special rack designed to smoke food for better preservation and taste.",
    "symbol": "=",
    "bgcolor": "brown",
    "move_cost_mod": 2,
    "required_str": -1,
    "flags": [ "TRANSPARENT", "SEALED", "ALLOW_FIELD_EFFECT", "CONTAINER", "NOITEM", "EASY_DECONSTRUCT", "MINEABLE" ],
    "crafting_pseudo_item": "char_smoker",
    "examine_action": "smoker_options",
    "deconstruct": { "items": [ { "item": "rock", "count": 8 }, { "item": "stick", "count": [ 16, 16 ] } ] },
    "bash": {
      "str_min": 18,
      "str_max": 50,
      "sound": "crunch!",
      "sound_fail": "whump!",
      "items": [ { "item": "rock", "count": 8 }, { "item": "stick", "count": [ 8, 12 ] } ]
    }
  },
  {
    "type": "furniture",
    "id": "f_smoking_rack_active",
    "name": "active smoking rack",
    "description": "A special rack designed to smoke food for better preservation and taste.  It is lit and smoking.",
    "symbol": "=",
    "bgcolor": "brown",
    "move_cost_mod": 2,
    "required_str": -1,
    "flags": [ "TRANSPARENT", "SEALED", "ALLOW_FIELD_EFFECT", "CONTAINER", "NOITEM", "EASY_DECONSTRUCT", "MINEABLE" ],
    "crafting_pseudo_item": "char_smoker",
    "examine_action": "smoker_options",
    "bash": {
      "str_min": 18,
      "str_max": 50,
      "sound": "crunch!",
      "sound_fail": "whump!",
      "items": [ { "item": "rock", "count": 8 }, { "item": "stick", "count": [ 8, 12 ] } ]
    }
  },
  {
    "type": "furniture",
    "id": "f_metal_smoking_rack",
    "name": "metal smoking rack",
    "description": "A special rack designed to smoke food for better preservation and taste.",
    "symbol": "=",
    "bgcolor": "light_gray",
    "move_cost_mod": 2,
    "required_str": -1,
    "deployed_item": "metal_smoking_rack",
    "flags": [ "TRANSPARENT", "SEALED", "ALLOW_FIELD_EFFECT", "CONTAINER", "NOITEM", "EASY_DECONSTRUCT", "MINEABLE" ],
    "crafting_pseudo_item": "char_smoker",
    "examine_action": "smoker_options",
    "deconstruct": { "items": [ { "item": "metal_smoking_rack", "count": 1 } ] },
    "bash": {
      "str_min": 18,
      "str_max": 50,
      "sound": "metal screeching!",
      "sound_fail": "clang!",
      "items": [ { "item": "scrap", "count": 4 }, { "item": "pipe", "count": [ 3, 5 ] } ]
    }
  },
  {
    "type": "furniture",
    "id": "f_metal_smoking_rack_active",
    "name": "active metal smoking rack",
    "description": "A special rack designed to smoke food for better preservation and taste.",
    "symbol": "=",
    "bgcolor": "light_gray",
    "move_cost_mod": 2,
    "required_str": -1,
    "deployed_item": "metal_smoking_rack",
    "flags": [ "TRANSPARENT", "SEALED", "ALLOW_FIELD_EFFECT", "CONTAINER", "NOITEM", "EASY_DECONSTRUCT", "MINEABLE" ],
    "crafting_pseudo_item": "char_smoker",
    "examine_action": "smoker_options",
    "deconstruct": { "items": [ { "item": "metal_smoking_rack", "count": 1 } ] },
    "bash": {
      "str_min": 18,
      "str_max": 50,
      "sound": "metal screeching!",
      "sound_fail": "clang!",
      "items": [ { "item": "scrap", "count": 4 }, { "item": "pipe", "count": [ 3, 5 ] } ]
    }
  },
  {
    "type": "furniture",
    "id": "f_forge_rock",
    "name": "rock forge",
    "description": "Metalworking station made of rock, typically used in combination with an anvil.",
    "symbol": "^",
    "color": "light_red",
    "move_cost_mod": -1,
    "coverage": 40,
    "required_str": -1,
    "crafting_pseudo_item": "char_forge",
    "flags": [ "SEALED", "CONTAINER", "NOITEM", "EASY_DECONSTRUCT", "MINEABLE" ],
    "deconstruct": { "items": [ { "item": "rock", "count": 40 } ] },
    "examine_action": "reload_furniture",
    "bash": {
      "str_min": 18,
      "str_max": 50,
      "sound": "crash!",
      "sound_fail": "whump.",
      "items": [ { "item": "rock", "count": [ 20, 30 ] } ]
    }
  },
  {
    "type": "furniture",
    "id": "f_clay_kiln",
    "name": "clay kiln",
    "description": "A kiln designed to bake clay pottery and bricks.",
    "symbol": "^",
    "color": "light_red",
    "move_cost_mod": -1,
    "coverage": 40,
    "required_str": -1,
    "crafting_pseudo_item": "brick_kiln",
    "flags": [ "SEALED", "CONTAINER", "NOITEM", "EASY_DECONSTRUCT", "MINEABLE" ],
    "deconstruct": { "items": [ { "item": "rock", "count": 40 } ] },
    "examine_action": "reload_furniture",
    "bash": {
      "str_min": 18,
      "str_max": 50,
      "sound": "crunch!",
      "sound_fail": "whump.",
      "items": [ { "item": "rock", "count": [ 20, 30 ] } ]
    }
  },
  {
    "type": "furniture",
    "id": "f_ladder",
    "name": "stepladder",
    "symbol": "H",
    "color": "brown",
    "move_cost_mod": 3,
    "required_str": 6,
    "flags": [ "LADDER", "TRANSPARENT", "SEEN_FROM_ABOVE" ],
    "examine_action": "deployed_furniture",
    "deployed_item": "stepladder",
    "bash": {
      "str_min": 6,
      "str_max": 40,
      "sound": "smash!",
      "sound_fail": "whump.",
      "items": [
        { "item": "2x4", "count": [ 4, 10 ] },
        { "item": "nail", "charges": [ 10, 30 ] },
        { "item": "splinter", "count": [ 5, 10 ] }
      ]
    }
  },
  {
    "type": "furniture",
    "id": "f_boulder_small",
    "name": "small boulder",
    "description": "Blocking your path.  Should be easy to move.  It can be used as a primitive anvil.",
    "symbol": "o",
    "color": "dark_gray",
    "move_cost_mod": 3,
    "coverage": 30,
    "required_str": 10,
    "crafting_pseudo_item": "boulder_anvil",
    "flags": [ "TRANSPARENT", "MINEABLE", "UNSTABLE", "MOUNTABLE", "TINY" ],
    "bash": {
      "str_min": 16,
      "str_max": 40,
      "sound": "smash!",
      "sound_fail": "thump.",
      "items": [ { "item": "rock", "count": [ 1, 6 ] } ]
    }
  },
  {
    "type": "furniture",
    "id": "f_boulder_medium",
    "name": "medium boulder",
    "description": "Blocking your path.  It'll be a struggle to move.  It can be used as a primitive anvil.",
    "symbol": "0",
    "color": "dark_gray",
    "move_cost_mod": 6,
    "coverage": 45,
    "required_str": 16,
    "crafting_pseudo_item": "boulder_anvil",
    "flags": [ "NOITEM", "TRANSPARENT", "MINEABLE", "UNSTABLE", "MOUNTABLE", "SHORT", "BASHABLE" ],
    "bash": {
      "str_min": 32,
      "str_max": 80,
      "sound": "smash!",
      "sound_fail": "thump.",
      "items": [ { "item": "rock", "count": [ 5, 11 ] } ]
    }
  },
  {
    "type": "furniture",
    "id": "f_boulder_large",
    "name": "large boulder",
    "description": "Now how are you going to move this?",
    "symbol": "O",
    "color": "dark_gray",
    "move_cost_mod": -1,
    "coverage": 65,
    "required_str": 32,
    "flags": [ "NOITEM", "MINEABLE", "BASHABLE", "BLOCK_WIND" ],
    "bash": {
      "str_min": 64,
      "str_max": 160,
      "sound": "smash!",
      "sound_fail": "thump.",
      "items": [
        { "item": "rock", "count": [ 10, 22 ] },
        { "item": "material_limestone", "charges": [ 2, 5 ], "prob": 30 },
        { "item": "material_rocksalt", "count": [ 0, 1 ], "prob": 10 }
      ]
    }
  },
  {
    "type": "furniture",
    "id": "f_slab",
    "name": "stone slab",
    "symbol": "n",
    "color": "dark_gray",
    "move_cost_mod": 2,
    "coverage": 30,
    "required_str": 12,
    "crafting_pseudo_item": "boulder_anvil",
    "flags": [ "PLACE_ITEM", "BLOCKSDOOR", "TRANSPARENT", "ALLOW_FIELD_EFFECT", "MOUNTABLE", "SHORT", "MINEABLE" ],
    "bash": {
      "str_min": 20,
      "str_max": 40,
      "sound": "smash!",
      "sound_fail": "thump.",
      "items": [ { "item": "rock", "count": [ 2, 7 ] } ]
    }
  },
  {
    "type": "furniture",
    "id": "f_shackle",
    "name": "manacles",
    "description": "Chain serfs in your dungeon.  All you need now is an iron ball to chain to it.",
    "symbol": "8",
    "color": "light_gray",
    "move_cost_mod": 1,
    "required_str": -1,
    "flags": [ "TRANSPARENT", "ALLOW_FIELD_EFFECT", "MOUNTABLE", "SHORT" ],
    "bash": {
      "str_min": 18,
      "str_max": 40,
      "sound": "smash!",
      "sound_fail": "crack.",
      "items": [ { "item": "chain", "count": [ 0, 2 ] } ]
    }
  },
  {
    "type": "furniture",
    "id": "f_grave_head",
    "name": "headstone",
    "description": "Keeps the bodies.",
    "symbol": "_",
    "color": "light_gray",
    "move_cost_mod": 0,
    "required_str": -1,
    "crafting_pseudo_item": "boulder_anvil",
    "flags": [ "MINEABLE", "TRANSPARENT", "SHORT", "NOCOLLIDE", "ALLOW_FIELD_EFFECT", "MOUNTABLE", "PLACE_ITEM" ],
    "bash": {
      "str_min": 50,
      "str_max": 150,
      "sound": "crash!",
      "sound_fail": "thump!",
      "items": [ { "item": "rock", "count": [ 2, 4 ] } ]
    }
  },
  {
    "type": "furniture",
    "id": "f_grave_stone",
    "name": "gravestone",
    "description": "Keeps the bodies.  More fancy.",
    "symbol": "^",
    "color": "light_gray",
    "move_cost_mod": 2,
    "coverage": 50,
    "required_str": -1,
    "crafting_pseudo_item": "boulder_anvil",
    "flags": [ "MINEABLE", "NOITEM", "TRANSPARENT", "MOUNTABLE", "ROUGH", "PLACE_ITEM" ],
    "bash": {
      "str_min": 60,
      "str_max": 160,
      "sound": "crash!",
      "sound_fail": "thump!",
      "items": [ { "item": "rock", "count": [ 8, 14 ] } ]
    }
  },
  {
    "type": "furniture",
    "id": "f_grave_stone_old",
    "name": "worn gravestone",
    "description": "A worn-out gravestone.",
    "symbol": "^",
    "color": "dark_gray",
    "move_cost_mod": 1.5,
    "coverage": 50,
    "required_str": -1,
    "flags": [ "MINEABLE", "NOITEM", "TRANSPARENT", "MOUNTABLE", "ROUGH", "PLACE_ITEM", "UNSTABLE" ],
    "bash": {
      "str_min": 40,
      "str_max": 120,
      "sound": "crash!",
      "sound_fail": "thump!",
      "items": [ { "item": "rock", "count": [ 5, 10 ] } ]
    }
  },
  {
    "type": "furniture",
    "id": "f_grave_monument",
    "name": "obelisk",
    "description": "Monument to pride.",
    "symbol": "$",
    "color": "black_white",
    "move_cost_mod": -1,
    "coverage": 55,
    "required_str": -1,
    "flags": [ "MINEABLE", "NOITEM" ],
    "bash": {
      "str_min": 80,
      "str_max": 180,
      "sound": "crash!",
      "sound_fail": "thunk!",
      "items": [ { "item": "rock", "count": [ 18, 30 ] } ]
    }
  },
  {
    "type": "furniture",
    "id": "f_brazier",
    "name": "brazier",
    "description": "A raised metal dish in which to safely burn things.",
    "symbol": "#",
    "color": "red",
    "move_cost_mod": 2,
    "coverage": 35,
    "required_str": 8,
    "flags": [ "PLACE_ITEM", "TRANSPARENT", "FIRE_CONTAINER", "EASY_DECONSTRUCT" ],
    "deployed_item": "brazier",
    "examine_action": "fireplace",
    "max_volume": 4000,
    "bash": {
      "str_min": 8,
      "str_max": 30,
      "sound": "metal screeching!",
      "sound_fail": "clang!",
      "items": [
        { "item": "scrap", "count": [ 5, 15 ] },
        { "item": "steel_chunk", "count": [ 2, 6 ] },
        { "item": "sheet_metal_small", "count": [ 2, 6 ] }
      ]
    }
  },
  {
    "id": "f_firering",
    "type": "furniture",
    "name": "fire ring",
    "description": "A ring of stones to safely contain a fire.",
    "symbol": "#",
    "bgcolor": [ "white" ],
    "move_cost_mod": 2,
    "required_str": -1,
    "bash": {
      "str_min": 15,
      "str_max": 105,
      "sound": "crash!",
      "sound_fail": "whump!",
      "items": [ { "item": "rock", "count": [ 5, 15 ] } ]
    },
    "deconstruct": { "items": [ { "item": "rock", "count": 20 } ] },
    "flags": [ "TRANSPARENT", "CONTAINER", "FIRE_CONTAINER", "PLACE_ITEM", "EASY_DECONSTRUCT" ],
    "examine_action": "fireplace"
  },
  {
    "type": "furniture",
    "id": "f_autodoc",
    "name": "Autodoc Mk. XI",
    "symbol": "&",
    "description": "A surgical apparatus used for installation and uninstallation of bionics.  It's only as skilled as its operator.",
    "color": "light_cyan",
    "looks_like": "f_robotic_arm",
    "move_cost_mod": -1,
    "coverage": 35,
    "required_str": -1,
    "flags": [ "TRANSPARENT" ],
    "examine_action": "autodoc",
    "deconstruct": {
      "items": [
        { "item": "processor", "count": [ 1, 2 ] },
        { "item": "RAM", "count": [ 4, 8 ] },
        { "item": "cable", "charges": [ 4, 6 ] },
        { "item": "small_lcd_screen", "count": [ 1, 2 ] },
        { "item": "e_scrap", "count": [ 10, 16 ] },
        { "item": "circuit", "count": [ 6, 10 ] },
        { "item": "power_supply", "count": [ 2, 4 ] },
        { "item": "amplifier", "count": [ 2, 4 ] },
        { "item": "plastic_chunk", "count": [ 10, 12 ] },
        { "item": "scrap", "count": [ 6, 8 ] }
      ]
    },
    "bash": {
      "str_min": 8,
      "str_max": 150,
      "sound": "crunch!",
      "sound_fail": "whack!",
      "items": [
        { "item": "processor", "prob": 25 },
        { "item": "RAM", "count": [ 0, 2 ], "prob": 50 },
        { "item": "cable", "charges": [ 1, 2 ], "prob": 50 },
        { "item": "small_lcd_screen", "prob": 25 },
        { "item": "e_scrap", "count": [ 1, 4 ], "prob": 50 },
        { "item": "circuit", "count": [ 0, 2 ], "prob": 50 },
        { "item": "power_supply", "prob": 25 },
        { "item": "amplifier", "prob": 25 },
        { "item": "plastic_chunk", "count": [ 4, 10 ], "prob": 50 },
        { "item": "scrap", "count": [ 2, 6 ], "prob": 50 }
      ]
    }
  },
  {
    "type": "furniture",
    "id": "f_autodoc_couch",
    "name": "Autodoc operation couch",
    "symbol": "H",
    "looks_like": "f_sofa",
    "description": "A plush red sofa made less comfortable by the medical machinery directly above it.  It has a single leather strap on the right armrest.",
    "bgcolor": "red",
    "move_cost_mod": 2,
    "coverage": 40,
    "comfort": 4,
    "floor_bedding_warmth": 500,
    "required_str": 10,
    "deconstruct": {
      "items": [
        { "item": "2x4", "count": 12 },
        { "item": "rag", "count": [ 30, 33 ] },
        { "item": "nail", "charges": [ 8, 10 ] },
        { "item": "cable", "charges": [ 1, 2 ], "prob": 50 }
      ]
    },
    "max_volume": 4000,
    "flags": [ "TRANSPARENT", "FLAMMABLE_ASH", "ORGANIC", "BLOCKSDOOR", "MOUNTABLE" ],
    "bash": {
      "str_min": 10,
      "str_max": 40,
      "sound": "smash!",
      "sound_fail": "whump.",
      "items": [
        { "item": "2x4", "count": [ 2, 5 ] },
        { "item": "nail", "charges": [ 3, 8 ] },
        { "item": "splinter", "count": [ 1, 2 ] },
        { "item": "rag", "count": [ 20, 30 ] }
      ]
    }
  },
  {
    "type": "furniture",
    "id": "f_camp_chair",
    "name": "camp chair",
    "symbol": "#",
    "looks_like": "f_chair",
    "description": "Sit down, have a drink. It can folded for easy transportation.",
    "color": "brown",
    "move_cost_mod": 1,
    "coverage": 35,
    "floor_bedding_warmth": -1000,
    "bonus_fire_warmth_feet": 1000,
    "required_str": 3,
    "deployed_item": "camp_chair",
    "examine_action": "deployed_furniture",
    "flags": [ "TRANSPARENT", "FLAMMABLE_ASH", "ORGANIC", "MOUNTABLE", "CAN_SIT" ],
    "max_volume": 3500,
    "deconstruct": { "items": [ { "item": "camp_chair", "count": 1 } ] }
  },
  {
    "type": "furniture",
    "id": "f_butcher_rack",
    "name": "butchering rack",
    "description": "Butchering rack designed to hang a carcass in the air.",
    "symbol": "^",
    "bgcolor": "brown",
    "move_cost_mod": 2,
    "required_str": -1,
    "flags": [
      "PLACE_ITEM",
      "TRANSPARENT",
      "FLAMABLE_ASH",
      "MOUNTABLE",
      "ALLOW_FIELD_EFFECT",
      "EASY_DECONSTRUCT",
      "BUTCHER_EQ",
      "ORGANIC"
    ],
    "deconstruct": { "items": [ { "item": "stick_long", "count": 6 } ] },
    "bash": {
      "str_min": 8,
      "str_max": 30,
      "sound": "crunch!",
      "sound_fail": "whump!",
      "items": [ { "item": "stick_long", "count": [ 1, 6 ] } ]
    }
  },
  {
    "type": "furniture",
    "id": "f_metal_butcher_rack",
    "name": "metal butchering rack",
    "description": "Metal butchering rack designed to hang a carcass in the air.  It can be deconstructed and folded for easy transportation.",
    "symbol": "^",
    "bgcolor": "light_gray",
    "move_cost_mod": 2,
    "required_str": -1,
    "deployed_item": "metal_butcher_rack",
    "examine_action": "deployed_furniture",
    "flags": [ "PLACE_ITEM", "TRANSPARENT", "MOUNTABLE", "ALLOW_FIELD_EFFECT", "BUTCHER_EQ" ],
    "deconstruct": { "items": [ { "item": "metal_butcher_rack", "count": 1 } ] },
    "bash": {
      "str_min": 18,
      "str_max": 50,
      "sound": "metal screeching!",
      "sound_fail": "clang!",
      "items": [ { "item": "scrap", "count": [ 1, 3 ] }, { "item": "pipe", "count": [ 1, 3 ] } ]
    }
  },
  {
    "type": "furniture",
    "id": "f_wind_mill",
    "name": "wind mill",
    "description": "A small wind-powered mill that can convert starchy products into flour.",
    "symbol": "T",
    "bgcolor": "red",
    "move_cost_mod": 2,
    "required_str": -1,
    "examine_action": "quern_examine",
    "flags": [ "SEALED", "ALLOW_FIELD_EFFECT", "CONTAINER", "NOITEM", "BLOCKSDOOR" ],
    "deconstruct": { "items": [ { "item": "wind_mill", "count": 1 } ] },
    "bash": {
      "str_min": 16,
      "str_max": 50,
      "sound": "metal screeching!",
      "sound_fail": "clang!",
      "items": [
        { "item": "scrap", "count": [ 4, 8 ] },
        { "item": "pipe", "count": [ 1, 3 ] },
        { "item": "sheet_metal_small", "count": [ 4, 8 ] },
        { "item": "rock", "count": [ 8, 15 ] }
      ]
    }
  },
  {
    "type": "furniture",
    "id": "f_wind_mill_active",
    "name": "active wind mill",
    "description": "A small wind-powered mill that can convert starchy products into flour.  Its brake has been removed and it is turning.",
    "symbol": "T",
    "bgcolor": "red",
    "move_cost_mod": 2,
    "required_str": -1,
    "examine_action": "quern_examine",
    "flags": [ "SEALED", "ALLOW_FIELD_EFFECT", "CONTAINER", "NOITEM", "BLOCKSDOOR" ],
    "deconstruct": { "items": [ { "item": "wind_mill", "count": 1 } ] },
    "bash": {
      "str_min": 16,
      "str_max": 50,
      "sound": "metal screeching!",
      "sound_fail": "clang!",
      "items": [
        { "item": "scrap", "count": [ 4, 8 ] },
        { "item": "pipe", "count": [ 1, 3 ] },
        { "item": "sheet_metal_small", "count": [ 4, 8 ] },
        { "item": "rock", "count": [ 8, 15 ] }
      ]
    }
  },
  {
    "type": "furniture",
    "id": "f_water_mill",
    "name": "water mill",
    "description": "A small water-powered mill that can convert starchy products into flour.",
    "symbol": "*",
    "bgcolor": "red",
    "move_cost_mod": 2,
    "required_str": -1,
    "examine_action": "quern_examine",
    "flags": [ "SEALED", "ALLOW_FIELD_EFFECT", "CONTAINER", "NOITEM", "BLOCKSDOOR" ],
    "deconstruct": { "items": [ { "item": "water_mill", "count": 1 } ] },
    "bash": {
      "str_min": 12,
      "str_max": 50,
      "sound": "smash!",
      "sound_fail": "whump.",
      "items": [
        { "item": "2x4", "count": [ 1, 5 ] },
        { "item": "nail", "charges": [ 5, 15 ] },
        { "item": "splinter", "count": [ 20, 30 ] },
        { "item": "sheet_metal_small", "count": [ 2, 3 ] },
        { "item": "scrap", "count": [ 3, 5 ] },
        { "item": "rock", "count": [ 8, 15 ] }
      ]
    }
  },
  {
    "type": "furniture",
    "id": "f_water_mill_active",
    "name": "active water mill",
    "description": "A small water-powered mill that can convert starchy products into flour.  Its brake has been removed and it is turning.",
    "symbol": "*",
    "bgcolor": "red",
    "move_cost_mod": 2,
    "required_str": -1,
    "examine_action": "quern_examine",
    "flags": [ "SEALED", "ALLOW_FIELD_EFFECT", "CONTAINER", "NOITEM", "BLOCKSDOOR" ],
    "deconstruct": { "items": [ { "item": "water_mill", "count": 1 } ] },
    "bash": {
      "str_min": 12,
      "str_max": 50,
      "sound": "smash!",
      "sound_fail": "whump.",
      "items": [
        { "item": "2x4", "count": [ 1, 5 ] },
        { "item": "nail", "charges": [ 5, 15 ] },
        { "item": "splinter", "count": [ 20, 30 ] },
        { "item": "sheet_metal_small", "count": [ 2, 3 ] },
        { "item": "scrap", "count": [ 3, 5 ] },
        { "item": "rock", "count": [ 8, 15 ] }
      ]
    }
  },
  {
    "type": "furniture",
    "id": "f_tourist_table",
    "name": "tourist table",
    "description": "Small metal folding table, ideal for off-road trips into the wild.",
    "symbol": "#",
    "bgcolor": "light_gray",
    "move_cost_mod": 2,
    "coverage": 40,
    "required_str": -1,
    "deployed_item": "tourist_table",
    "examine_action": "deployed_furniture",
    "flags": [ "TRANSPARENT", "MOUNTABLE", "SHORT", "FLAT_SURF" ],
    "deconstruct": { "items": [ { "item": "tourist_table", "count": 1 } ] },
    "bash": {
      "str_min": 16,
      "str_max": 50,
      "sound": "metal screeching!",
      "sound_fail": "clang!",
      "items": [
        { "item": "scrap", "count": [ 4, 8 ] },
        { "item": "pipe", "count": [ 1, 3 ] },
        { "item": "sheet_metal_small", "count": [ 4, 8 ] }
      ]
    }
  },
  {
    "type": "furniture",
    "id": "f_leather_tarp",
    "name": "leather tarp",
    "description": "A large sheet of sewn leather that can be used instead of a picnic blanket, but it's more valuable as a butchery appliance as it does not soak in blood.",
    "symbol": "D",
    "bgcolor": "brown",
    "move_cost_mod": 0,
    "required_str": 3,
    "deployed_item": "leather_tarp",
    "examine_action": "deployed_furniture",
    "flags": [ "TRANSPARENT", "SHORT", "FLAT_SURF", "CAN_SIT" ],
    "deconstruct": { "items": [ { "item": "leather_tarp", "count": 1 } ] },
    "bash": {
      "str_min": 5,
      "str_max": 10,
      "sound": "smash!",
      "sound_fail": "whump.",
      "items": [ { "item": "leather_tarp", "count": [ 1, 1 ] } ]
    }
  },
  {
    "type": "furniture",
    "id": "f_plastic_groundsheet",
    "name": "plastic groundsheet",
    "description": "A large sheet of thick plastic has been tossed on the ground here.  It would be a useful place to do some butchery, perhaps.",
    "symbol": "D",
    "bgcolor": "light_blue",
    "move_cost_mod": 0,
    "required_str": 3,
    "deployed_item": "plastic_sheet",
    "examine_action": "deployed_furniture",
    "flags": [ "TRANSPARENT", "SHORT", "FLAT_SURF", "CAN_SIT" ],
    "deconstruct": { "items": [ { "item": "plastic_sheet", "count": 1 } ] },
    "bash": {
      "str_min": 5,
      "str_max": 10,
      "sound": "whuff!",
      "sound_fail": "crinkle.",
      "items": [ { "item": "plastic_sheet", "count": 1 } ]
    }
  },
  {
    "type": "furniture",
    "id": "f_fiber_mat",
    "name": "fiber mat",
    "description": "A large mat woven from fibrous material that can be used instead of a picnic blanket, but it's more valuable as a butchery appliance.  Too thin to be a comfortable sleeping place.",
    "symbol": "Q",
    "bgcolor": "yellow",
    "move_cost_mod": 0,
    "required_str": 3,
    "deployed_item": "fiber_mat",
    "examine_action": "deployed_furniture",
    "flags": [ "TRANSPARENT", "SHORT", "FLAT_SURF", "CAN_SIT" ],
    "deconstruct": { "items": [ { "item": "fiber_mat", "count": 1 } ] },
    "bash": {
      "str_min": 5,
      "str_max": 10,
      "sound": "smash!",
      "sound_fail": "whump.",
      "items": [ { "item": "fiber_mat", "count": [ 1, 1 ] } ]
    }
  },
  {
    "type": "furniture",
    "id": "f_pillow_fort",
    "name": "pillow fort",
    "symbol": "^",
    "description": "A comfy place to hide from the world.  Not very defensible, though.",
    "color": "white",
    "move_cost_mod": 3,
    "coverage": 90,
    "comfort": 4,
    "floor_bedding_warmth": 1000,
    "required_str": -1,
    "deconstruct": { "items": [ { "item": "pillow", "count": 19 }, { "item": "blanket", "count": 3 } ] },
    "max_volume": 4000,
    "flags": [
      "TRANSPARENT",
      "FLAMMABLE_ASH",
      "PLACE_ITEM",
      "ORGANIC",
      "REDUCE_SCENT",
      "EASY_DECONSTRUCT",
      "BASHABLE",
      "HIDE_PLACE",
      "NO_SIGHT"
    ],
    "bash": {
      "str_min": 1,
      "str_max": 1,
      "sound": "paf!",
      "sound_fail": "poof.",
      "ter_set": "t_floor",
      "items": [ { "item": "pillow", "count": 19 }, { "item": "blanket", "count": 3 } ]
    }
  },
  {
    "type": "furniture",
    "id": "f_cardboard_fort",
    "name": "cardboard fort",
    "symbol": "^",
    "description": "A fort built by tipping a cardboard box on its side, lining it with blankets, and partly weather sealing it with a plastic sheet.",
    "color": "brown",
    "move_cost_mod": 3,
    "coverage": 95,
    "comfort": 4,
    "floor_bedding_warmth": 700,
    "required_str": 3,
    "deconstruct": {
      "items": [
        { "item": "box_large", "count": 1 },
        { "item": "plastic_sheet", "count": 1 },
        { "item": "blanket", "count": 2 },
        { "item": "pillow", "count": 4 }
      ]
    },
    "max_volume": 4000,
    "flags": [
      "TRANSPARENT",
      "FLAMMABLE_ASH",
      "PLACE_ITEM",
      "ORGANIC",
      "REDUCE_SCENT",
      "EASY_DECONSTRUCT",
      "BASHABLE",
      "HIDE_PLACE",
      "NO_SIGHT",
      "BLOCK_WIND"
    ],
    "bash": {
      "str_min": 4,
      "str_max": 15,
      "sound": "crumple!",
      "sound_fail": "thud.",
      "items": [ { "item": "paper", "count": [ 50, 100 ] } ]
    }
  },
  {
    "type": "furniture",
    "id": "f_cardboard_wall",
    "name": "cardboard wall",
    "symbol": "#",
    "bgcolor": "brown",
    "move_cost_mod": -1,
    "coverage": 100,
    "description": "This is a pile of cardboard boxes that have been filled with rags and junk and stacked together like bricks to form a wall.",
    "required_str": -1,
    "flags": [ "NOITEM", "BLOCKSDOOR", "FLAMMABLE_ASH", "ORGANIC", "EASY_DECONSTRUCT", "BLOCK_WIND" ],
    "deconstruct": {
      "items": [
        { "item": "box_large", "count": 1 },
        { "item": "box_medium", "count": 2 },
        { "item": "box_small", "count": 4 },
        { "item": "rag", "count": 50 },
        { "item": "paper", "count": 50 },
        { "item": "plastic_chunk", "count": 20 },
        { "item": "plastic_sheet", "count": 2 }
      ]
    },
    "bash": {
      "str_min": 8,
      "str_max": 30,
      "sound": "crash!",
      "sound_fail": "whump.",
      "items": [
        { "item": "box_large", "count": [ 0, 1 ] },
        { "item": "box_medium", "count": [ 0, 2 ] },
        { "item": "box_small", "count": [ 0, 4 ] },
        { "item": "rag", "count": [ 20, 50 ] },
        { "item": "paper", "count": [ 50, 150 ] },
        { "item": "plastic_chunk", "count": [ 5, 20 ] },
        { "item": "plastic_sheet", "count": [ 0, 2 ] }
      ]
    }
  },
  {
    "type": "furniture",
    "id": "f_cardboard_box",
    "name": "large cardboard box",
    "symbol": "X",
    "description": "A large cardboard box: this could be used to store things, or as a hiding place.",
    "color": "brown",
    "move_cost_mod": 7,
    "coverage": 90,
    "comfort": 1,
    "floor_bedding_warmth": 200,
    "required_str": 3,
    "deconstruct": { "items": [ { "item": "box_large", "count": 1 } ] },
    "max_volume": 6000,
    "deployed_item": "box_large",
    "examine_action": "deployed_furniture",
    "flags": [ "TRANSPARENT", "FLAMMABLE_ASH", "PLACE_ITEM", "ORGANIC", "EASY_DECONSTRUCT", "BASHABLE", "HIDE_PLACE", "NO_SIGHT" ],
    "bash": {
      "str_min": 2,
      "str_max": 15,
      "sound": "crumple!",
      "sound_fail": "thud.",
      "items": [ { "item": "paper", "count": [ 50, 100 ] } ]
    }
  },
  {
    "type": "furniture",
    "id": "f_beaded_door",
    "name": "beaded curtain",
    "description": "This beaded curtain could be pulled aside.",
    "symbol": "+",
    "color": "pink",
    "looks_like": "f_canvas_door",
    "move_cost_mod": 6,
    "coverage": 90,
    "required_str": -1,
    "flags": [ "NOITEM", "DOOR", "PERMEABLE", "FLAMMABLE_ASH", "MOUNTABLE" ],
    "open": "f_beaded_door_o",
    "deconstruct": {
      "items": [ { "item": "stick_long", "count": 1 }, { "item": "string_36", "count": 20 }, { "item": "wooden_bead", "count": 2000 } ]
    },
    "bash": {
      "str_min": 1,
      "str_max": 1,
      "sound": "clickity clack...clack...clack",
      "sound_fail": "clickity clack...clack",
      "sound_vol": 15,
      "items": [
        { "item": "string_36", "count": [ 3, 15 ] },
        { "item": "stick_long", "count": 1 },
        { "item": "wooden_bead", "count": [ 200, 500 ] }
      ]
    }
  },
  {
    "type": "furniture",
    "id": "f_beaded_door_o",
    "name": "open beaded curtain",
    "description": "This beaded curtain has been pulled aside.",
    "symbol": ".",
    "color": "pink",
    "looks_like": "f_canvas_door_o",
    "move_cost_mod": 0,
    "required_str": -1,
    "flags": [ "TRANSPARENT", "FLAMMABLE_ASH", "FLAT" ],
    "close": "f_beaded_door",
    "deconstruct": {
      "items": [ { "item": "stick_long", "count": 1 }, { "item": "string_36", "count": 20 }, { "item": "wooden_bead", "count": 2000 } ]
    },
    "bash": {
      "str_min": 1,
      "str_max": 1,
      "sound": "clickity clack...clack...clack!",
      "sound_fail": "clickity clack...clack",
      "sound_vol": 15,
      "items": [
        { "item": "string_36", "count": [ 3, 15 ] },
        { "item": "stick_long", "count": 1 },
        { "item": "wooden_bead", "count": [ 200, 500 ] }
      ]
    }
  },
  {
    "type": "furniture",
    "id": "f_filing_cabinet",
    "name": "filing cabinet",
    "looks_like": "f_rack",
    "description": "A set of drawers in a sturdy metal cabinet, used to hold files.  It can be locked to protect important information.  If you're lucky, there are often keys nearby.",
    "symbol": "}",
    "color": "dark_gray",
    "move_cost_mod": 2,
    "coverage": 70,
    "required_str": 7,
    "flags": [ "PLACE_ITEM", "TRANSPARENT", "CONTAINER", "BLOCKSDOOR", "MOUNTABLE" ],
    "deconstruct": {
      "items": [
        { "item": "sheet_metal", "count": [ 2, 6 ] },
        { "item": "scrap", "count": [ 2, 6 ] },
        { "item": "lock", "count": [ 0, 1 ] }
      ]
    },
    "max_volume": 800,
    "bash": {
      "str_min": 8,
      "str_max": 30,
      "sound": "metal screeching!",
      "sound_fail": "clang!",
      "items": [ { "item": "scrap", "count": [ 0, 6 ] }, { "item": "sheet_metal", "count": [ 0, 4 ] } ]
    }
  },
  {
    "type": "furniture",
    "id": "f_wardrobe",
    "name": "wardrobe",
    "looks_like": "f_dresser",
    "description": "A tall piece of furniture - basically a freestanding closet.",
    "symbol": "{",
    "color": "i_brown",
    "move_cost_mod": -1,
    "coverage": 85,
    "required_str": 9,
    "flags": [ "CONTAINER", "FLAMMABLE", "PLACE_ITEM", "ORGANIC", "BLOCKSDOOR", "MOUNTABLE" ],
    "deconstruct": { "items": [ { "item": "2x4", "count": 12 }, { "item": "nail", "charges": [ 8, 12 ] } ] },
    "max_volume": 2000,
    "bash": {
      "str_min": 12,
      "str_max": 40,
      "sound": "smash!",
      "sound_fail": "whump.",
      "items": [ { "item": "2x4", "count": [ 4, 8 ] }, { "item": "nail", "charges": [ 6, 12 ] }, { "item": "splinter", "count": 1 } ]
    }
  },
  {
    "type": "furniture",
    "id": "f_piano",
    "name": "piano",
    "description": "The ol' ebony and ivory.  Really classes up the place.  You could take it apart if you wanted... you monster.",
    "symbol": "P",
    "color": "i_black",
    "move_cost_mod": 6,
    "coverage": 70,
    "required_str": 8,
    "//": "While heavy, most large pianos have casters for relatively easy movement.",
    "flags": [ "FLAMMABLE", "ORGANIC", "BLOCKSDOOR" ],
    "deconstruct": {
      "items": [
        { "item": "2x4", "count": 12 },
        { "item": "nail", "charges": [ 8, 12 ] },
        { "item": "wire", "count": [ 2, 10 ] },
        { "item": "string_36", "count": [ 2, 10 ] },
        { "item": "wheel_caster", "count": [ 0, 1 ] },
        { "item": "steel_chunk", "count": [ 0, 3 ] },
        { "item": "plastic_chunk", "count": [ 1, 10 ] }
      ]
    },
    "bash": {
      "str_min": 12,
      "str_max": 40,
      "sound": "a suffering piano!",
      "sound_fail": "kerchang.",
      "items": [
        { "item": "2x4", "count": [ 4, 8 ] },
        { "item": "wire", "count": [ 0, 3 ] },
        { "item": "nail", "charges": [ 6, 12 ] },
        { "item": "splinter", "count": 1 },
        { "item": "plastic_chunk", "count": [ 1, 5 ] }
      ]
    }
  },
  {
    "type": "furniture",
    "id": "f_home_furnace",
    "name": "furnace",
    "looks_like": "t_sewage_pipe",
    "description": "A gas-powered forced-air central heating unit, with an internal fan to push the air through a building's air ducts and keep it warm.",
    "symbol": "0",
    "bgcolor": "white",
    "move_cost_mod": -1,
    "coverage": 60,
    "required_str": -1,
    "max_volume": 4000,
    "flags": [ "CONTAINER", "PLACE_ITEM", "FIRE_CONTAINER", "SUPPRESS_SMOKE", "BLOCKSDOOR" ],
    "examine_action": "fireplace",
    "deconstruct": {
      "items": [
        { "item": "pipe", "count": 1 },
        { "item": "scrap", "count": [ 2, 6 ] },
        { "item": "steel_chunk", "count": [ 1, 3 ] },
        { "item": "sheet_metal", "count": [ 2, 6 ] },
        { "item": "cable", "charges": [ 1, 15 ] },
        { "item": "cu_pipe", "count": [ 2, 5 ] },
        { "item": "thermostat", "count": 1 },
        { "item": "motor_small", "count": 1 }
      ]
    },
    "bash": {
      "str_min": 18,
      "str_max": 50,
      "sound": "metal screeching!",
      "sound_fail": "clang!",
      "items": [
        { "item": "scrap", "count": [ 2, 7 ] },
        { "item": "steel_chunk", "count": [ 0, 3 ] },
        { "item": "sheet_metal", "count": [ 2, 6 ] },
        { "item": "cable", "charges": [ 1, 15 ] },
        { "item": "hose", "count": [ 0, 2 ] },
        { "item": "cu_pipe", "count": [ 1, 4 ] },
        { "item": "scrap_copper", "count": [ 0, 2 ] }
      ]
    }
  },
  {
    "type": "furniture",
    "id": "f_air_conditioner",
    "name": "cooling unit",
    "looks_like": "t_machinery_light",
    "description": "A big, blocky metal device for refrigerating large areas.",
    "symbol": "{",
    "bgcolor": "white",
    "move_cost_mod": -1,
    "coverage": 55,
    "required_str": -1,
    "max_volume": 4000,
    "deconstruct": {
      "items": [
        { "item": "pipe", "count": 1 },
        { "item": "scrap", "count": [ 2, 6 ] },
        { "item": "steel_chunk", "count": [ 1, 3 ] },
        { "item": "sheet_metal", "count": [ 2, 6 ] },
        { "item": "cable", "charges": [ 1, 15 ] },
        { "item": "cu_pipe", "count": [ 2, 5 ] },
        { "item": "hose", "count": [ 0, 2 ] },
        { "item": "thermostat", "count": 1 },
        { "item": "refrigerant_tank", "count": 1 },
        { "item": "motor_small", "count": 1 }
      ]
    },
    "bash": {
      "str_min": 18,
      "str_max": 50,
      "sound": "metal screeching!",
      "sound_fail": "clang!",
      "items": [
        { "item": "scrap", "count": [ 2, 7 ] },
        { "item": "steel_chunk", "count": [ 0, 3 ] },
        { "item": "sheet_metal", "count": [ 2, 6 ] },
        { "item": "cable", "charges": [ 1, 15 ] },
        { "item": "hose", "count": [ 0, 2 ] },
        { "item": "cu_pipe", "count": [ 1, 4 ] },
        { "item": "scrap_copper", "count": [ 0, 2 ] }
      ]
    }
  },
  {
    "type": "furniture",
    "id": "f_water_heater",
    "name": "water heater",
    "looks_like": "f_standing_tank",
    "description": "An insulated metal tank that holds water, kept to a temperature by a small gas flame.",
    "symbol": "0",
    "bgcolor": "white",
    "move_cost_mod": -1,
    "coverage": 55,
    "required_str": -1,
    "max_volume": 4000,
    "flags": [ "CONTAINER", "PLACE_ITEM", "LIQUIDCONT", "NOITEM", "SEALED" ],
    "examine_action": "keg",
    "keg_capacity": 240,
    "deconstruct": {
      "items": [
        { "item": "pipe", "count": 1 },
        { "item": "scrap", "count": [ 2, 6 ] },
        { "item": "steel_chunk", "count": [ 1, 3 ] },
        { "item": "sheet_metal", "count": [ 2, 6 ] },
        { "item": "cable", "charges": [ 1, 15 ] },
        { "item": "cu_pipe", "count": [ 2, 5 ] },
        { "item": "hose", "count": [ 0, 2 ] },
        { "item": "pilot_light", "count": 1 },
        { "item": "thermostat", "count": 1 },
        { "item": "water_faucet", "count": 1 },
        { "item": "metal_tank", "count": 1 }
      ]
    },
    "bash": {
      "str_min": 18,
      "str_max": 50,
      "sound": "metal screeching!",
      "sound_fail": "clang!",
      "items": [
        { "item": "scrap", "count": [ 2, 7 ] },
        { "item": "steel_chunk", "count": [ 0, 3 ] },
        { "item": "sheet_metal", "count": [ 2, 6 ] },
        { "item": "cable", "charges": [ 1, 15 ] },
        { "item": "hose", "count": [ 0, 2 ] },
        { "item": "cu_pipe", "count": [ 1, 4 ] },
        { "item": "scrap_copper", "count": [ 0, 2 ] },
        { "item": "water_faucet", "count": [ 0, 1 ] }
      ]
    }
  },
  {
    "type": "furniture",
    "id": "f_arc_furnace",
    "name": "electric arc furnace",
    "looks_like": "t_machinery_heavy",
    "description": "Not the kind of furnace you'd heat your house with, this is a device for heating things to extreme temperatures as part of industrial fabrication processes.",
    "symbol": "0",
    "color": "white_red",
    "move_cost_mod": -1,
    "coverage": 40,
    "required_str": -1,
    "flags": [ "CONTAINER", "FIRE_CONTAINER", "PLACE_ITEM" ],
    "bash": {
      "str_min": 40,
      "str_max": 150,
      "sound_fail": "clang!",
      "items": [
        { "item": "cable", "charges": [ 0, 4 ] },
        { "item": "scrap", "count": [ 8, 12 ] },
        { "item": "steel_chunk", "count": [ 2, 4 ] },
        { "item": "steel_plate", "count": [ 1, 2 ] }
      ]
    },
    "deconstruct": {
      "items": [
        { "item": "cable", "charges": [ 4, 8 ] },
        { "item": "steel_chunk", "count": [ 4, 6 ] },
        { "item": "steel_plate", "count": [ 2, 4 ] },
        { "item": "sheet_metal", "count": [ 4, 6 ] },
        { "item": "element", "count": [ 10, 25 ] },
        { "item": "scrap", "count": [ 12, 16 ] }
      ]
    }
  },
  {
    "type": "furniture",
    "id": "f_drill_press",
    "name": "drill press",
    "looks_like": "t_machinery_light",
    "description": "A powerful drill mounted on a slide that lets it drop precisely down.  Useful in all kinds of projects from industrial fabrication to home woodworking.",
    "symbol": "7",
    "color": "yellow_red",
    "move_cost_mod": -1,
    "coverage": 40,
    "required_str": 10,
    "flags": [ "BLOCKSDOOR" ],
    "bash": {
      "str_min": 40,
      "str_max": 150,
      "sound_fail": "clang!",
      "items": [
        { "item": "cable", "charges": [ 0, 4 ] },
        { "item": "scrap", "count": [ 8, 12 ] },
        { "item": "steel_chunk", "count": [ 2, 4 ] },
        { "item": "plastic_chunk", "count": [ 4, 10 ] },
        { "item": "steel_plate", "count": [ 2, 4 ] }
      ]
    },
    "deconstruct": {
      "items": [
        { "item": "cable", "charges": [ 4, 8 ] },
        { "item": "steel_chunk", "count": [ 4, 6 ] },
        { "item": "steel_lump", "count": [ 1, 2 ] },
        { "item": "scrap", "count": [ 12, 16 ] },
        { "item": "steel_plate", "count": [ 2, 4 ] },
        { "item": "spike", "count": 1 },
        { "item": "plastic_chunk", "count": [ 4, 14 ] },
        { "item": "motor_small", "count": 1 }
      ]
    }
  },
  {
    "type": "furniture",
    "id": "f_tablesaw",
    "name": "tablesaw",
    "looks_like": "t_machinery_light",
    "description": "A rotating saw blade set into a large flat table, for making straight measured cuts.  One of the key tools in a carpenter's arsenal.",
    "symbol": "7",
    "color": "yellow_red",
    "move_cost_mod": 8,
    "coverage": 40,
    "required_str": 10,
    "flags": [ "BLOCKSDOOR", "TRANSPARENT", "MOUNTABLE" ],
    "//": "some day this should be something you can activate to take down and get an item version of.  That day is not today.",
    "bash": {
      "str_min": 40,
      "str_max": 150,
      "sound_fail": "clang!",
      "items": [
        { "item": "cable", "charges": [ 0, 4 ] },
        { "item": "scrap", "count": [ 8, 12 ] },
        { "item": "steel_chunk", "count": [ 2, 4 ] },
        { "item": "plastic_chunk", "count": [ 4, 10 ] },
        { "item": "steel_plate", "count": [ 2, 4 ] }
      ]
    },
    "deconstruct": {
      "items": [
        { "item": "cable", "charges": [ 4, 8 ] },
        { "item": "steel_chunk", "count": [ 4, 6 ] },
        { "item": "steel_lump", "count": [ 1, 2 ] },
        { "item": "scrap", "count": [ 12, 16 ] },
        { "item": "steel_plate", "count": [ 2, 4 ] },
        { "item": "circsaw_blade", "count": [ 1, 2 ] },
        { "item": "plastic_chunk", "count": [ 4, 14 ] },
        { "item": "motor_small", "count": 1 }
      ]
    }
  },
  {
    "type": "furniture",
    "id": "f_mitresaw",
    "name": "mitre saw",
    "looks_like": "t_machinery_light",
    "description": "A circular saw blade on an arm that can slide and rotate in several directions, this is a staple tool for nearly any carpentry.",
    "symbol": "7",
    "color": "yellow_cyan",
    "move_cost_mod": -1,
    "coverage": 40,
    "required_str": 10,
    "flags": [ "BLOCKSDOOR", "TRANSPARENT" ],
    "//": "some day this should be something you can activate to take down and get an item version of.  That day is not today.",
    "bash": {
      "str_min": 40,
      "str_max": 150,
      "sound_fail": "clang!",
      "items": [
        { "item": "cable", "charges": [ 0, 4 ] },
        { "item": "scrap", "count": [ 8, 12 ] },
        { "item": "steel_chunk", "count": [ 2, 4 ] },
        { "item": "plastic_chunk", "count": [ 4, 10 ] },
        { "item": "steel_plate", "count": [ 2, 4 ] }
      ]
    },
    "deconstruct": {
      "items": [
        { "item": "cable", "charges": [ 4, 8 ] },
        { "item": "pipe", "count": [ 4, 6 ] },
        { "item": "steel_lump", "count": [ 1, 2 ] },
        { "item": "scrap", "count": [ 12, 16 ] },
        { "item": "steel_plate", "count": [ 2, 4 ] },
        { "item": "circsaw_blade", "count": [ 1, 2 ] },
        { "item": "plastic_chunk", "count": [ 4, 14 ] },
        { "item": "motor_small", "count": 1 }
      ]
    }
  },
  {
    "type": "furniture",
    "id": "f_bandsaw",
    "name": "bandsaw",
    "looks_like": "t_machinery_light",
    "description": "A ribbonlike sawblade runs in a single direction in this tool, allowing precise cuts at almost any angle.",
    "symbol": "7",
    "color": "yellow_cyan",
    "move_cost_mod": -1,
    "coverage": 40,
    "required_str": 10,
    "flags": [ "BLOCKSDOOR" ],
    "bash": {
      "str_min": 40,
      "str_max": 150,
      "sound_fail": "clang!",
      "items": [
        { "item": "cable", "charges": [ 0, 4 ] },
        { "item": "scrap", "count": [ 8, 12 ] },
        { "item": "steel_chunk", "count": [ 2, 4 ] },
        { "item": "plastic_chunk", "count": [ 4, 10 ] },
        { "item": "steel_plate", "count": [ 2, 4 ] }
      ]
    },
    "deconstruct": {
      "items": [
        { "item": "cable", "charges": [ 4, 8 ] },
        { "item": "steel_chunk", "count": [ 4, 6 ] },
        { "item": "steel_lump", "count": [ 1, 2 ] },
        { "item": "scrap", "count": [ 12, 16 ] },
        { "item": "steel_plate", "count": [ 2, 4 ] },
        { "item": "wire", "count": [ 1, 2 ] },
        { "item": "plastic_chunk", "count": [ 4, 14 ] },
        { "item": "motor_small", "count": 1 }
      ]
    }
  },
  {
    "type": "furniture",
    "id": "f_router",
    "name": "router table",
    "looks_like": "t_machinery_light",
    "description": "This table has an inset router, a rotating motor with an exchangeable blade head for cutting specific profiles and grooves and stuff.",
    "symbol": "7",
    "color": "yellow_green",
    "move_cost_mod": 8,
    "coverage": 35,
    "required_str": 14,
    "flags": [ "BLOCKSDOOR", "TRANSPARENT", "MOUNTABLE" ],
    "bash": {
      "str_min": 40,
      "str_max": 150,
      "sound_fail": "clang!",
      "items": [
        { "item": "cable", "charges": [ 0, 4 ] },
        { "item": "scrap", "count": [ 8, 12 ] },
        { "item": "steel_chunk", "count": [ 2, 4 ] },
        { "item": "plastic_chunk", "count": [ 4, 10 ] },
        { "item": "steel_plate", "count": [ 2, 4 ] }
      ]
    },
    "deconstruct": {
      "items": [
        { "item": "cable", "charges": [ 4, 8 ] },
        { "item": "steel_chunk", "count": [ 4, 6 ] },
        { "item": "steel_lump", "count": [ 1, 2 ] },
        { "item": "scrap", "count": [ 12, 16 ] },
        { "item": "steel_plate", "count": [ 2, 4 ] },
        { "item": "spike", "count": [ 2, 3 ] },
        { "item": "plastic_chunk", "count": [ 4, 14 ] },
        { "item": "motor_small", "count": 1 }
      ]
    }
  },
  {
    "type": "furniture",
    "id": "f_planer",
    "name": "planer",
    "looks_like": "t_machinery_light",
    "description": "A hefty tool that will take in a board and cut it smooth and flat to a specific width.  Particularly great if working with raw lumber stock, but also good just for shaving wood down to size.",
    "symbol": "7",
    "color": "yellow_white",
    "move_cost_mod": -1,
    "coverage": 40,
    "required_str": 12,
    "flags": [ "BLOCKSDOOR" ],
    "bash": {
      "str_min": 40,
      "str_max": 150,
      "sound_fail": "clang!",
      "items": [
        { "item": "cable", "charges": [ 0, 4 ] },
        { "item": "scrap", "count": [ 8, 12 ] },
        { "item": "steel_chunk", "count": [ 2, 4 ] },
        { "item": "plastic_chunk", "count": [ 4, 10 ] },
        { "item": "steel_plate", "count": [ 2, 4 ] }
      ]
    },
    "deconstruct": {
      "items": [
        { "item": "cable", "charges": [ 4, 8 ] },
        { "item": "steel_chunk", "count": [ 4, 6 ] },
        { "item": "steel_lump", "count": [ 1, 2 ] },
        { "item": "scrap", "count": [ 12, 16 ] },
        { "item": "steel_plate", "count": [ 2, 4 ] },
        { "item": "blade", "count": [ 2, 3 ] },
        { "item": "plastic_chunk", "count": [ 4, 14 ] },
        { "item": "motor_small", "count": 1 }
      ]
    }
  },
  {
    "type": "furniture",
    "id": "f_jointer",
    "name": "jointer",
    "looks_like": "t_machinery_light",
    "description": "A table-shaped tool with a rotating blade that will cut down, smooth out, and square off a board to make it very smooth and nice indeed.",
    "symbol": "7",
    "color": "yellow_magenta",
    "move_cost_mod": 8,
    "coverage": 40,
    "required_str": 14,
    "flags": [ "BLOCKSDOOR", "TRANSPARENT", "MOUNTABLE" ],
    "bash": {
      "str_min": 40,
      "str_max": 150,
      "sound_fail": "clang!",
      "items": [
        { "item": "cable", "charges": [ 0, 4 ] },
        { "item": "scrap", "count": [ 8, 12 ] },
        { "item": "steel_chunk", "count": [ 2, 4 ] },
        { "item": "plastic_chunk", "count": [ 4, 10 ] },
        { "item": "steel_plate", "count": [ 2, 4 ] }
      ]
    },
    "deconstruct": {
      "items": [
        { "item": "cable", "charges": [ 4, 8 ] },
        { "item": "steel_chunk", "count": [ 4, 6 ] },
        { "item": "steel_lump", "count": [ 1, 2 ] },
        { "item": "scrap", "count": [ 12, 16 ] },
        { "item": "steel_plate", "count": [ 2, 4 ] },
        { "item": "blade", "count": [ 2, 3 ] },
        { "item": "plastic_chunk", "count": [ 4, 14 ] },
        { "item": "motor_small", "count": 1 }
      ]
    }
  },
  {
    "type": "furniture",
    "id": "f_hydraulic_press",
    "name": "hydraulic press",
    "looks_like": "t_machinery_light",
    "description": "If you really want to squash something a lot, this would be exactly the right industrial tool for you.  If, you know, it had power.",
    "symbol": "9",
    "color": "black_red",
    "move_cost_mod": -1,
    "coverage": 55,
    "required_str": 16,
    "flags": [ "BLOCKSDOOR" ],
    "bash": {
      "str_min": 40,
      "str_max": 150,
      "sound_fail": "clang!",
      "items": [
        { "item": "cable", "charges": [ 0, 4 ] },
        { "item": "scrap", "count": [ 8, 12 ] },
        { "item": "steel_chunk", "count": [ 2, 4 ] },
        { "item": "steel_lump", "count": [ 1, 2 ] },
        { "item": "steel_plate", "count": [ 1, 2 ] }
      ]
    },
    "deconstruct": {
      "items": [
        { "item": "cable", "charges": [ 4, 8 ] },
        { "item": "steel_chunk", "count": [ 4, 6 ] },
        { "item": "steel_lump", "count": [ 2, 4 ] },
        { "item": "scrap", "count": [ 12, 16 ] },
        { "item": "steel_plate", "count": [ 2, 4 ] },
        { "item": "pipe", "count": [ 2, 4 ] },
        { "item": "chain", "count": [ 0, 1 ] },
        { "item": "motor_small", "count": 1 }
      ]
    }
  },
  {
    "type": "furniture",
    "id": "f_heavy_lathe",
    "name": "power lathe",
    "looks_like": "t_machinery_light",
    "description": "An industrial-grade lathe, for turning chunks of metal and other hard things into round chunks of metal and other hard things.",
    "symbol": "4",
    "color": "cyan_red",
    "move_cost_mod": -1,
    "coverage": 40,
    "required_str": 16,
    "flags": [ "BLOCKSDOOR" ],
    "bash": {
      "str_min": 40,
      "str_max": 150,
      "sound_fail": "clang!",
      "items": [
        { "item": "cable", "charges": [ 0, 4 ] },
        { "item": "scrap", "count": [ 12, 20 ] },
        { "item": "steel_chunk", "count": [ 2, 4 ] },
        { "item": "steel_lump", "count": [ 1, 2 ] }
      ]
    },
    "deconstruct": {
      "items": [
        { "item": "cable", "charges": [ 4, 8 ] },
        { "item": "steel_chunk", "count": [ 4, 6 ] },
        { "item": "steel_lump", "count": [ 2, 4 ] },
        { "item": "scrap", "count": [ 12, 16 ] },
        { "item": "pipe", "count": [ 0, 4 ] },
        { "item": "motor_small", "count": 1 }
      ]
    }
  },
  {
    "type": "furniture",
    "id": "f_robotic_assembler",
    "name": "robotic assembler",
    "looks_like": "f_robotic_arm",
    "description": "A durable and versatile robotic arm with a tool fitted to the end, for working on an assembly line.",
    "symbol": "3",
    "color": "magenta_cyan",
    "move_cost_mod": -1,
    "coverage": 35,
    "required_str": -1,
    "bash": {
      "str_min": 40,
      "str_max": 150,
      "sound_fail": "clang!",
      "items": [
        { "item": "processor", "count": [ 1, 2 ] },
        { "item": "RAM", "count": [ 4, 8 ] },
        { "item": "cable", "charges": [ 4, 6 ] },
        { "item": "small_lcd_screen", "count": [ 1, 2 ] },
        { "item": "e_scrap", "count": [ 5, 8 ] },
        { "item": "circuit", "count": [ 3, 5 ] },
        { "item": "power_supply", "count": [ 1, 2 ] },
        { "item": "amplifier", "count": [ 1, 2 ] },
        { "item": "plastic_chunk", "count": [ 10, 12 ] },
        { "item": "scrap", "count": [ 6, 8 ] }
      ]
    },
    "deconstruct": {
      "items": [
        { "item": "processor", "count": [ 2, 4 ] },
        { "item": "RAM", "count": [ 8, 16 ] },
        { "item": "cable", "charges": [ 8, 12 ] },
        { "item": "small_lcd_screen", "count": [ 2, 4 ] },
        { "item": "e_scrap", "count": [ 10, 16 ] },
        { "item": "circuit", "count": [ 6, 10 ] },
        { "item": "power_supply", "count": [ 2, 4 ] },
        { "item": "amplifier", "count": [ 2, 4 ] },
        { "item": "plastic_chunk", "count": [ 10, 12 ] },
        { "item": "scrap", "count": [ 6, 8 ] },
        { "item": "motor_small", "count": [ 0, 1 ] }
      ]
    }
  },
  {
    "type": "furniture",
    "id": "f_chemical_mixer",
    "description": "When chemicals need to be mixed in large quantities at just the right combinations and temperatures, this is the tool for the job.",
    "name": "chemical mixer",
    "symbol": "0",
    "color": "red_green",
    "move_cost_mod": -1,
    "coverage": 40,
    "required_str": 16,
    "bash": {
      "str_min": 40,
      "str_max": 150,
      "sound_fail": "clang!",
      "items": [
        { "item": "cable", "charges": [ 0, 4 ] },
        { "item": "scrap", "count": [ 8, 12 ] },
        { "item": "steel_chunk", "count": [ 2, 4 ] },
        { "item": "metal_tank_little", "count": [ 0, 2 ] },
        { "item": "jerrycan", "count": [ 0, 2 ] },
        { "item": "metal_tank", "count": [ 0, 2 ] }
      ]
    },
    "deconstruct": {
      "items": [
        { "item": "cable", "charges": [ 4, 8 ] },
        { "item": "steel_chunk", "count": [ 4, 6 ] },
        { "item": "scrap", "count": [ 12, 16 ] },
        { "item": "metal_tank_little", "count": [ 2, 4 ] },
        { "item": "jerrycan", "count": [ 2, 4 ] },
        { "item": "metal_tank", "count": [ 2, 4 ] },
        { "item": "motor_small", "count": 1 }
      ]
    }
  },
  {
    "type": "furniture",
    "id": "f_utility_shelf",
    "name": "utility shelf",
    "symbol": "{",
    "looks_like": "f_rack",
    "description": "A simple heavy-duty plastic and metal shelving unit.",
    "color": "light_gray",
    "move_cost_mod": -1,
    "coverage": 55,
    "required_str": 6,
    "flags": [ "PLACE_ITEM", "BLOCKSDOOR", "EASY_DECONSTRUCT" ],
    "deconstruct": {
      "items": [
        { "item": "sheet_metal_small", "count": [ 4, 6 ] },
        { "item": "plastic_chunk", "count": [ 2, 12 ] },
        { "item": "pipe", "count": [ 4, 8 ] }
      ]
    },
    "max_volume": 2000,
    "bash": {
      "str_min": 16,
      "str_max": 40,
      "sound": "metal screeching!",
      "sound_fail": "clang!",
      "items": [
        { "item": "scrap", "count": [ 4, 8 ] },
        { "item": "plastic_chunk", "count": [ 1, 6 ] },
        { "item": "sheet_metal_small", "count": [ 1, 4 ] },
        { "item": "pipe", "count": 1 }
      ]
    }
  },
  {
    "type": "furniture",
    "id": "f_glass_cabinet",
    "name": "glass front cabinet",
    "symbol": "[",
    "looks_like": "f_display_rack",
    "description": "A tall storage cabinet with a clear glass window.",
    "color": "light_gray",
    "move_cost_mod": -1,
    "coverage": 30,
    "required_str": 8,
    "flags": [ "PLACE_ITEM", "TRANSPARENT", "BLOCKSDOOR" ],
    "deconstruct": {
      "items": [
        { "item": "2x4", "count": [ 2, 6 ] },
        { "item": "nail", "charges": [ 4, 16 ] },
        { "item": "glass_sheet", "count": [ 1, 2 ] },
        { "item": "sheet_metal_small", "count": [ 0, 4 ] },
        { "item": "pipe", "count": [ 0, 4 ] }
      ]
    },
    "max_volume": 1600,
    "bash": {
      "str_min": 12,
      "str_max": 40,
      "sound": "glass breaking!",
      "sound_fail": "crunch!",
      "items": [
        { "item": "2x4", "count": [ 1, 4 ] },
        { "item": "splinter", "count": [ 1, 4 ] },
        { "item": "nail", "charges": [ 4, 8 ] },
        { "item": "glass_shard", "count": [ 2, 12 ] },
        { "item": "scrap", "count": [ 0, 2 ] }
      ]
    }
  },
  {
    "type": "furniture",
    "id": "f_floor_lamp",
    "name": "floor lamp",
    "symbol": "T",
    "looks_like": "f_rack_coat",
    "description": "A tall standing lamp, meant to plug into a wall and light up a room.",
    "color": "light_gray",
    "move_cost_mod": 2,
    "required_str": 1,
    "flags": [ "BLOCKSDOOR", "PLACE_ITEM", "EASY_DECONSTRUCT" ],
    "deconstruct": {
      "items": [
        { "item": "cable", "charges": [ 1, 2 ] },
        { "item": "amplifier", "count": [ 1, 4 ] },
        { "item": "light_bulb", "count": [ 1, 4 ] },
        { "item": "steel_lump", "count": 1 },
        { "item": "pipe", "count": 1 }
      ]
    },
    "bash": {
      "str_min": 12,
      "str_max": 40,
      "sound": "metal screeching!",
      "sound_fail": "bonk!",
      "items": [
        { "item": "scrap", "count": [ 1, 2 ] },
        { "item": "cable", "charges": [ 0, 1 ] },
        { "item": "e_scrap", "count": [ 0, 1 ] },
        { "item": "glass_shard", "count": [ 0, 1 ] },
        { "item": "pipe", "count": [ 0, 1 ] }
      ]
    }
  },
  {
    "type": "furniture",
    "id": "f_lab_bench",
    "name": "lab workbench",
    "description": "A metal storage cabinet topped by a durable resin countertop resistant to most chemical spills and burns.  It has wired in electrical and gas fittings.",
    "symbol": "0",
    "bgcolor": "white",
    "move_cost_mod": 2,
    "coverage": 60,
    "required_str": -1,
    "looks_like": "f_counter",
    "flags": [ "TRANSPARENT", "PLACE_ITEM", "MOUNTABLE", "FLAT_SURF" ],
    "deconstruct": {
      "items": [
        { "item": "pipe", "count": [ 6, 12 ] },
        { "item": "cu_pipe", "count": [ 1, 4 ] },
        { "item": "cable", "charges": [ 1, 4 ] },
        { "item": "plastic_chunk", "count": [ 50, 75 ] },
        { "item": "sheet_metal", "count": [ 1, 2 ] },
        { "item": "sheet_metal_small", "count": [ 0, 4 ] }
      ]
    },
    "max_volume": 7000,
    "bash": {
      "str_min": 35,
      "str_max": 80,
      "sound": "metal screeching!",
      "sound_fail": "clang!",
      "items": [
        { "item": "scrap", "count": [ 2, 8 ] },
        { "item": "steel_chunk", "count": [ 2, 4 ] },
        { "item": "sheet_metal_small", "count": [ 6, 10 ] },
        { "item": "plastic_chunk", "count": [ 30, 50 ] },
        { "item": "pipe", "count": 1 },
        { "item": "cable", "charges": [ 1, 3 ] },
        { "item": "cu_pipe", "count": 1 }
      ]
    },
    "examine_action": "workbench",
    "workbench": { "multiplier": 1.1, "mass": 150000, "volume": "150L" }
  },
  {
    "type": "furniture",
    "id": "f_fume_hood",
    "description": "A metal hood overtop of a lab workspace, with durable glass shutters.  A fan in the hood draws fumes and smoke from dangerous chemicals up into a ventilation duct.",
    "name": "fume hood",
    "symbol": "^",
    "color": "black_yellow",
    "move_cost_mod": -1,
    "coverage": 50,
    "required_str": -1,
    "looks_like": "f_lab_bench",
    "flags": [ "CONTAINER", "PLACE_ITEM", "FIRE_CONTAINER", "SUPPRESS_SMOKE" ],
    "deconstruct": {
      "items": [
        { "item": "cable", "charges": [ 4, 8 ] },
        { "item": "pipe", "count": [ 6, 12 ] },
        { "item": "sheet_metal_small", "count": [ 0, 4 ] },
        { "item": "plastic_chunk", "count": [ 50, 75 ] },
        { "item": "power_supply", "count": 1 },
        { "item": "amplifier", "count": [ 1, 2 ] },
        { "item": "steel_chunk", "count": [ 1, 3 ] },
        { "item": "scrap", "count": [ 12, 16 ] },
        { "item": "sheet_metal", "count": [ 2, 6 ] },
        { "item": "hose", "count": [ 0, 2 ] },
        { "item": "cu_pipe", "count": [ 1, 4 ] },
        { "item": "reinforced_glass_pane", "count": 2 },
        { "item": "motor_small", "count": 1 }
      ]
    },
    "bash": {
      "str_min": 25,
      "str_max": 60,
      "sound": "metal screeching!",
      "sound_fail": "clang!",
      "items": [
        { "item": "scrap", "count": [ 4, 12 ] },
        { "item": "steel_chunk", "count": [ 4, 8 ] },
        { "item": "sheet_metal_small", "count": [ 8, 12 ] },
        { "item": "sheet_metal", "count": [ 1, 4 ] },
        { "item": "element", "count": [ 1, 3 ] },
        { "item": "plastic_chunk", "count": [ 30, 50 ] },
        { "item": "pipe", "count": 1 },
        { "item": "glass_shard", "count": [ 3, 12 ] },
        { "item": "cable", "charges": [ 1, 2 ] }
      ]
    }
  },
  {
    "type": "furniture",
    "id": "f_shaker",
    "name": "shaker incubator",
    "description": "A tool for keeping broth nicely mixed, at just the right temperature to grow bacteria.  This is great for microbiology, but terrible for preserving food.",
    "symbol": "]",
    "color": "white_yellow",
    "move_cost_mod": 3,
    "coverage": 45,
    "required_str": 10,
    "max_volume": 4000,
    "looks_like": "f_glass_fridge",
    "flags": [ "CONTAINER", "PLACE_ITEM", "BLOCKSDOOR", "FLAT_SURF" ],
    "deconstruct": {
      "items": [
        { "item": "scrap", "count": [ 2, 6 ] },
        { "item": "steel_chunk", "count": [ 1, 3 ] },
        { "item": "sheet_metal_small", "count": [ 0, 4 ] },
        { "item": "sheet_metal", "count": [ 2, 6 ] },
        { "item": "element", "count": [ 2, 3 ] },
        { "item": "cable", "charges": [ 1, 15 ] },
        { "item": "motor_small", "charges": 1 },
        { "item": "cu_pipe", "count": [ 1, 3 ] }
      ]
    },
    "bash": {
      "str_min": 25,
      "str_max": 60,
      "sound": "metal screeching!",
      "sound_fail": "clang!",
      "items": [
        { "item": "scrap", "count": [ 0, 6 ] },
        { "item": "steel_chunk", "count": [ 0, 3 ] },
        { "item": "sheet_metal_small", "count": [ 8, 12 ] },
        { "item": "sheet_metal", "count": [ 1, 4 ] },
        { "item": "element", "count": [ 1, 3 ] },
        { "item": "cable", "charges": [ 1, 15 ] }
      ]
    }
  },
  {
    "type": "furniture",
    "id": "f_autoclave",
    "name": "autoclave",
    "description": "This thing is basically an extremely high tech laundry machine or dishwasher.  It steams things at temperatures that will kill almost anything.",
    "symbol": "0",
    "color": "light_blue_white",
    "move_cost_mod": 3,
    "coverage": 60,
    "required_str": 16,
    "max_volume": 4000,
    "insulation": 2,
    "looks_like": "f_washer",
    "flags": [ "CONTAINER", "PLACE_ITEM", "BLOCKSDOOR", "FLAT_SURF" ],
    "deconstruct": {
      "items": [
        { "item": "pipe", "count": 1 },
        { "item": "scrap", "count": [ 2, 6 ] },
        { "item": "steel_chunk", "count": [ 1, 3 ] },
        { "item": "sheet_metal_small", "count": [ 0, 4 ] },
        { "item": "sheet_metal", "count": [ 2, 6 ] },
        { "item": "cable", "charges": [ 1, 15 ] },
        { "item": "hose", "count": [ 1, 2 ] },
        { "item": "motor_small", "count": 1 },
        { "item": "cu_pipe", "count": [ 2, 5 ] }
      ]
    },
    "bash": {
      "str_min": 40,
      "str_max": 80,
      "sound": "metal screeching!",
      "sound_fail": "clang!",
      "items": [
        { "item": "scrap", "count": [ 2, 7 ] },
        { "item": "steel_chunk", "count": [ 0, 3 ] },
        { "item": "sheet_metal_small", "count": [ 8, 12 ] },
        { "item": "sheet_metal", "count": [ 1, 4 ] },
        { "item": "cable", "charges": [ 1, 15 ] },
        { "item": "hose", "count": [ 0, 2 ] },
        { "item": "cu_pipe", "count": [ 1, 4 ] },
        { "item": "scrap_copper", "count": [ 0, 2 ] }
      ]
    }
  },
  {
    "type": "furniture",
    "id": "f_sample_freezer",
    "name": "sample freezer",
    "description": "When cold just isn't cold enough, you have this extreme deep freeze.  This will store stuff at -80 degrees celsius.  Don't lick the metal on the inside.",
    "symbol": "[",
    "bgcolor": "white",
    "move_cost_mod": 2,
    "coverage": 80,
    "required_str": 18,
    "max_volume": 7000,
    "insulation": 6,
    "looks_like": "f_fridge",
    "flags": [ "CONTAINER", "PLACE_ITEM", "BLOCKSDOOR" ],
    "deconstruct": {
      "items": [
        { "item": "sheet_metal", "count": [ 2, 6 ] },
        { "item": "sheet_metal_small", "count": [ 0, 4 ] },
        { "item": "steel_chunk", "count": [ 2, 3 ] },
        { "item": "scrap", "count": [ 2, 8 ] },
        { "item": "cable", "charges": [ 1, 3 ] },
        { "item": "hose", "count": 1 },
        { "item": "condensor_coil", "count": 1 },
        { "item": "evaporator_coil", "count": 1 },
        { "item": "refrigerant_tank", "count": 1 },
        { "item": "motor_tiny", "count": 1 }
      ]
    },
    "bash": {
      "str_min": 50,
      "str_max": 80,
      "sound": "metal screeching!",
      "sound_fail": "clang!",
      "items": [
        { "item": "sheet_metal", "count": [ 1, 4 ] },
        { "item": "sheet_metal_small", "count": [ 8, 12 ] },
        { "item": "steel_chunk", "count": [ 0, 3 ] },
        { "item": "scrap", "count": [ 2, 8 ] },
        { "item": "cable", "charges": [ 1, 2 ] },
        { "item": "hose", "count": 1 },
        { "item": "cu_pipe", "count": [ 2, 4 ] },
        { "item": "scrap_copper", "count": [ 1, 2 ] },
        { "item": "motor_tiny", "prob": 25 }
      ]
    }
  },
  {
    "type": "furniture",
    "id": "f_eyewash",
    "name": "emergency wash station",
    "description": "This pole has a lot of weird nozzles and attachments.  If there were running water, you could use those attachments to wash harmful chemicals out of your eyes, or to take a pleasant cold shower in a public place.",
    "symbol": "u",
    "color": "green",
    "move_cost_mod": 1,
    "required_str": -1,
    "looks_like": "f_sink",
    "flags": [ "PLACE_ITEM", "TRANSPARENT" ],
    "deconstruct": {
      "items": [
        { "item": "sheet_metal_small", "count": [ 0, 4 ] },
        { "item": "hose", "count": 1 },
        { "item": "cu_pipe", "count": [ 2, 5 ] },
        { "item": "pipe", "count": [ 0, 1 ] }
      ]
    },
    "bash": {
      "str_min": 12,
      "str_max": 50,
      "sound": "metal screeching!",
      "sound_fail": "clang!",
      "items": [
        { "item": "sheet_metal_small", "count": [ 0, 2 ] },
        { "item": "hose", "count": 1 },
        { "item": "cu_pipe", "count": [ 0, 3 ] },
        { "item": "scrap_copper", "count": [ 1, 2 ] }
      ]
    }
  },
  {
    "type": "furniture",
    "id": "f_IV_pole",
    "name": "IV pole",
    "description": "This is basically just a stick on wheels with some hooks at the top.",
    "symbol": "I",
    "bgcolor": "white",
    "move_cost_mod": 0,
    "required_str": 1,
    "looks_like": "f_rack_coat",
    "flags": [ "PLACE_ITEM", "TRANSPARENT" ],
    "deconstruct": {
      "items": [ { "item": "steel_lump", "count": 1 }, { "item": "wheel_caster", "count": 1 }, { "item": "pipe", "count": 1 } ]
    },
    "bash": {
      "str_min": 14,
      "str_max": 50,
      "sound": "metal screeching!",
      "sound_fail": "clang!",
      "items": [
        { "item": "scrap", "count": [ 0, 2 ] },
        { "item": "steel_chunk", "count": [ 0, 2 ] },
        { "item": "pipe", "count": [ 0, 1 ] }
      ]
    }
  },
  {
    "type": "furniture",
    "id": "f_HPLC",
    "name": "high performance liquid chromatographer",
    "description": "This high-tech tool would, with electricity and an experienced user, be a very useful way to separate chemicals in a liquid or aqueous phase based on their affinity to a solid state medium in a tube.  In other words, it's a fancy way to separate things.",
    "symbol": ":",
    "color": "red_white",
    "move_cost_mod": -1,
    "coverage": 40,
    "required_str": 12,
    "looks_like": "t_machinery_light",
    "flags": [ "TRANSPARENT" ],
    "deconstruct": {
      "items": [
        { "item": "glass_tube_small", "count": [ 6, 12 ] },
        { "item": "scrap", "count": [ 2, 6 ] },
        { "item": "steel_chunk", "count": [ 1, 3 ] },
        { "item": "sheet_metal_small", "count": [ 0, 4 ] },
        { "item": "sheet_metal", "count": [ 2, 4 ] },
        { "item": "spectrophotometer", "count": 1 },
        { "item": "cable", "charges": [ 1, 15 ] },
        { "item": "hose", "count": [ 3, 6 ] },
        { "item": "bottle_glass", "count": [ 2, 3 ] },
        { "item": "motor_tiny", "count": 2 },
        { "item": "solder_wire", "count": [ 1, 15 ] }
      ]
    },
    "bash": {
      "str_min": 18,
      "str_max": 50,
      "sound": "metal screeching!",
      "sound_fail": "clang!",
      "items": [
        { "item": "scrap", "count": [ 2, 7 ] },
        { "item": "steel_chunk", "count": [ 0, 3 ] },
        { "item": "sheet_metal_small", "count": [ 8, 12 ] },
        { "item": "sheet_metal", "count": [ 1, 2 ] },
        { "item": "glass_shard", "count": [ 5, 10 ] },
        { "item": "cable", "charges": [ 1, 15 ] },
        { "item": "hose", "count": [ 0, 1 ] },
        { "item": "e_scrap", "count": [ 5, 10 ] },
        { "item": "plastic_chunk", "count": [ 0, 2 ] }
      ]
    }
  },
  {
    "type": "furniture",
    "id": "f_GC",
    "name": "gas chromatographer",
    "description": "This high-tech tool would, with electricity and an experienced user, be a very useful way to separate chemicals in a gaseous phase based on their affinity to a solid state medium in a tube.  In other words, it's a fancy way to separate things.",
    "symbol": ":",
    "color": "blue_white",
    "move_cost_mod": -1,
    "coverage": 40,
    "required_str": 18,
    "looks_like": "t_machinery_old",
    "flags": [ "BLOCKSDOOR" ],
    "deconstruct": {
      "items": [
        { "item": "glass_tube_small", "count": [ 6, 12 ] },
        { "item": "scrap", "count": [ 2, 6 ] },
        { "item": "steel_chunk", "count": [ 1, 3 ] },
        { "item": "sheet_metal_small", "count": [ 0, 4 ] },
        { "item": "sheet_metal", "count": [ 2, 4 ] },
        { "item": "spectrophotometer", "count": 1 },
        { "item": "cable", "charges": [ 1, 15 ] },
        { "item": "hose", "count": [ 3, 6 ] },
        { "item": "bottle_glass", "count": [ 2, 3 ] },
        { "item": "motor_tiny", "count": 2 },
        { "item": "solder_wire", "charges": [ 1, 15 ] }
      ]
    },
    "bash": {
      "str_min": 22,
      "str_max": 70,
      "sound": "metal screeching!",
      "sound_fail": "clang!",
      "items": [
        { "item": "scrap", "count": [ 2, 7 ] },
        { "item": "steel_chunk", "count": [ 0, 3 ] },
        { "item": "sheet_metal_small", "count": [ 8, 12 ] },
        { "item": "sheet_metal", "count": [ 1, 2 ] },
        { "item": "glass_shard", "count": [ 5, 10 ] },
        { "item": "cable", "charges": [ 1, 15 ] },
        { "item": "hose", "count": [ 0, 1 ] },
        { "item": "e_scrap", "count": [ 5, 10 ] },
        { "item": "plastic_chunk", "count": [ 0, 2 ] }
      ]
    }
  },
  {
    "type": "furniture",
    "id": "f_MS",
    "name": "mass spectrometer",
    "description": "Inside this thing is a carefully balanced set of electric field generators that can precisely separate ionized particles based on their charge-to-mass ratio, firing them into a detector that measures the exact mass of the particle hitting it.  On the outside, it looks like a very boring white box.",
    "symbol": "-",
    "bgcolor": "white",
    "move_cost_mod": -1,
    "coverage": 45,
    "required_str": -1,
    "max_volume": 4000,
    "looks_like": "t_machinery_heavy",
    "flags": [ "TRANSPARENT" ],
    "deconstruct": {
      "items": [
        { "item": "scrap", "count": [ 2, 6 ] },
        { "item": "steel_chunk", "count": [ 1, 3 ] },
        { "item": "plastic_chunk", "count": [ 1, 3 ] },
        { "item": "sheet_metal_small", "count": [ 0, 4 ] },
        { "item": "sheet_metal", "count": [ 2, 4 ] },
        { "item": "pipe", "count": [ 1, 4 ] },
        { "item": "cable", "charges": [ 1, 15 ] },
        { "item": "solder_wire", "charges": [ 1, 15 ] }
      ]
    },
    "bash": {
      "str_min": 24,
      "str_max": 70,
      "sound": "metal screeching!",
      "sound_fail": "clang!",
      "items": [
        { "item": "scrap", "count": [ 2, 7 ] },
        { "item": "steel_chunk", "count": [ 0, 3 ] },
        { "item": "sheet_metal_small", "count": [ 8, 12 ] },
        { "item": "sheet_metal", "count": [ 1, 2 ] },
        { "item": "pipe", "count": [ 1, 2 ] },
        { "item": "cable", "charges": [ 1, 15 ] },
        { "item": "e_scrap", "count": [ 5, 10 ] },
        { "item": "plastic_chunk", "count": [ 0, 2 ] }
      ]
    }
  },
  {
    "type": "furniture",
    "id": "f_NMR",
    "name": "nuclear magnetic resonance spectrometer",
    "description": "This is a giant electromagnet in a kind of sci-fi looking housing.  Somehow it can be used to wiggle molecular bonds or something, and from there, look at the deepest inner workings of chemical structures!  Magnets: how do they work?",
    "symbol": "M",
    "color": "white_cyan",
    "move_cost_mod": -1,
    "coverage": 65,
    "required_str": -1,
    "max_volume": 4000,
    "looks_like": "t_machinery_heavy",
    "deconstruct": {
      "items": [
        { "item": "scrap", "count": [ 2, 6 ] },
        { "item": "steel_chunk", "count": [ 1, 3 ] },
        { "item": "plastic_chunk", "count": [ 1, 3 ] },
        { "item": "sheet_metal_small", "count": [ 0, 4 ] },
        { "item": "sheet_metal", "count": [ 2, 4 ] },
        { "item": "pipe", "count": [ 1, 4 ] },
        { "item": "cable", "charges": [ 1, 15 ] },
        { "item": "solder_wire", "charges": [ 1, 15 ] }
      ]
    },
    "bash": {
      "str_min": 38,
      "str_max": 70,
      "sound": "metal screeching!",
      "sound_fail": "clang!",
      "items": [
        { "item": "scrap", "count": [ 2, 7 ] },
        { "item": "steel_chunk", "count": [ 0, 3 ] },
        { "item": "sheet_metal_small", "count": [ 8, 12 ] },
        { "item": "sheet_metal", "count": [ 1, 2 ] },
        { "item": "pipe", "count": [ 1, 2 ] },
        { "item": "cable", "charges": [ 1, 15 ] },
        { "item": "e_scrap", "count": [ 5, 10 ] },
        { "item": "plastic_chunk", "count": [ 0, 2 ] }
      ]
    }
  },
  {
    "type": "furniture",
    "id": "f_electron_microscope",
    "name": "electron microscope",
    "description": "An enormous tool for using electron reflections off a surface to see what very tiny things look like.  Amazing for taking gross pictures of bugs.",
    "symbol": "I",
    "bgcolor": "white",
    "move_cost_mod": -1,
    "required_str": -1,
    "looks_like": "t_machinery_electronic",
    "deconstruct": {
      "items": [
        { "item": "scrap", "count": [ 2, 6 ] },
        { "item": "steel_chunk", "count": [ 1, 3 ] },
        { "item": "plastic_chunk", "count": [ 1, 3 ] },
        { "item": "sheet_metal_small", "count": [ 0, 4 ] },
        { "item": "sheet_metal", "count": [ 2, 4 ] },
        { "item": "pipe", "count": [ 1, 4 ] },
        { "item": "cable", "charges": [ 1, 15 ] },
        { "item": "solder_wire", "charges": [ 1, 15 ] }
      ]
    },
    "bash": {
      "str_min": 35,
      "str_max": 70,
      "sound": "metal screeching!",
      "sound_fail": "clang!",
      "items": [
        { "item": "scrap", "count": [ 2, 7 ] },
        { "item": "steel_chunk", "count": [ 0, 3 ] },
        { "item": "sheet_metal_small", "count": [ 8, 12 ] },
        { "item": "sheet_metal", "count": [ 1, 2 ] },
        { "item": "pipe", "count": [ 1, 2 ] },
        { "item": "cable", "charges": [ 1, 15 ] },
        { "item": "e_scrap", "count": [ 5, 10 ] },
        { "item": "plastic_chunk", "count": [ 0, 2 ] }
      ]
    }
  },
  {
    "type": "furniture",
    "id": "f_CTscan",
    "name": "CT scanner",
    "description": "This giant donut can take hundreds of x-rays in rapid sequence, making a really cool looking picture of all your innards that have varying degrees of radio-opacity.",
    "symbol": "o",
    "bgcolor": "white",
    "move_cost_mod": 7,
    "coverage": 65,
    "required_str": -1,
    "flags": [ "PLACE_ITEM", "CONTAINER" ],
    "looks_like": "t_machinery_electronic",
    "deconstruct": {
      "items": [
        { "item": "scrap", "count": [ 2, 6 ] },
        { "item": "steel_chunk", "count": [ 1, 3 ] },
        { "item": "plastic_chunk", "count": [ 1, 3 ] },
        { "item": "sheet_metal_small", "count": [ 0, 4 ] },
        { "item": "sheet_metal", "count": [ 2, 4 ] },
        { "item": "pipe", "count": [ 1, 4 ] },
        { "item": "cable", "charges": [ 1, 15 ] },
        { "item": "solder_wire", "charges": [ 1, 15 ] }
      ]
    },
    "bash": {
      "str_min": 40,
      "str_max": 80,
      "sound": "metal screeching!",
      "sound_fail": "clang!",
      "items": [
        { "item": "scrap", "count": [ 2, 7 ] },
        { "item": "steel_chunk", "count": [ 0, 3 ] },
        { "item": "sheet_metal_small", "count": [ 8, 12 ] },
        { "item": "sheet_metal", "count": [ 1, 2 ] },
        { "item": "pipe", "count": [ 1, 2 ] },
        { "item": "cable", "charges": [ 1, 15 ] },
        { "item": "e_scrap", "count": [ 5, 10 ] },
        { "item": "plastic_chunk", "count": [ 0, 2 ] }
      ]
    }
  },
  {
    "type": "furniture",
    "id": "f_MRI",
    "name": "MRI machine",
    "description": "This thing is really an NMR that you stick a person into, but people weren't excited about getting into a tiny hole in a loud machine called a 'nuclear magnetic resonance imager', so they changed it.",
    "symbol": "o",
    "bgcolor": "cyan",
    "move_cost_mod": 8,
    "coverage": 65,
    "required_str": -1,
    "flags": [ "PLACE_ITEM", "CONTAINER" ],
    "looks_like": "t_machinery_electronic",
    "deconstruct": {
      "items": [
        { "item": "scrap", "count": [ 2, 6 ] },
        { "item": "steel_chunk", "count": [ 1, 3 ] },
        { "item": "plastic_chunk", "count": [ 1, 3 ] },
        { "item": "sheet_metal_small", "count": [ 0, 4 ] },
        { "item": "sheet_metal", "count": [ 2, 4 ] },
        { "item": "pipe", "count": [ 1, 4 ] },
        { "item": "cable", "charges": [ 1, 15 ] },
        { "item": "solder_wire", "charges": [ 1, 15 ] }
      ]
    },
    "bash": {
      "str_min": 40,
      "str_max": 80,
      "sound": "metal screeching!",
      "sound_fail": "clang!",
      "items": [
        { "item": "scrap", "count": [ 2, 7 ] },
        { "item": "steel_chunk", "count": [ 0, 3 ] },
        { "item": "sheet_metal_small", "count": [ 8, 12 ] },
        { "item": "sheet_metal", "count": [ 1, 2 ] },
        { "item": "pipe", "count": [ 1, 2 ] },
        { "item": "cable", "charges": [ 1, 15 ] },
        { "item": "e_scrap", "count": [ 5, 10 ] },
        { "item": "plastic_chunk", "count": [ 0, 2 ] }
      ]
    }
  },
  {
    "type": "furniture",
    "id": "f_scan_bed",
    "name": "scanner bed",
    "description": "This is a narrow, uncomfortable bed for putting someone into an imaging machine or other small hole.",
    "symbol": "I",
    "bgcolor": "white",
    "move_cost_mod": 4,
    "coverage": 35,
    "required_str": 6,
    "flags": [ "PLACE_ITEM", "TRANSPARENT" ],
    "looks_like": "f_bed",
    "deconstruct": {
      "items": [
        { "item": "scrap", "count": [ 2, 6 ] },
        { "item": "steel_chunk", "count": [ 1, 3 ] },
        { "item": "plastic_chunk", "count": [ 10, 15 ] },
        { "item": "sheet_metal_small", "count": [ 0, 4 ] },
        { "item": "sheet_metal", "count": [ 2, 3 ] }
      ]
    },
    "bash": {
      "str_min": 18,
      "str_max": 50,
      "sound": "metal screeching!",
      "sound_fail": "clang!",
      "items": [
        { "item": "scrap", "count": [ 2, 7 ] },
        { "item": "steel_chunk", "count": [ 0, 3 ] },
        { "item": "sheet_metal_small", "count": [ 8, 12 ] },
        { "item": "sheet_metal", "count": [ 1, 2 ] },
        { "item": "plastic_chunk", "count": [ 5, 10 ] }
      ]
    }
  },
  {
    "type": "furniture",
    "id": "f_anesthetic",
    "name": "anesthetic machine",
    "description": "Keeping a person at just the right level of asleep to do surgery is hard.  This machine helps an anesthesiologist keep the right mix of drugs and air to keep a patient asleep.",
    "symbol": "n",
    "color": "white_red",
    "move_cost_mod": -1,
    "coverage": 40,
    "required_str": 6,
    "flags": [ "BLOCKS_DOOR" ],
    "looks_like": "f_standing_tank",
    "deconstruct": {
      "items": [
        { "item": "glass_tube_small", "count": [ 6, 12 ] },
        { "item": "scrap", "count": [ 2, 6 ] },
        { "item": "steel_chunk", "count": [ 1, 3 ] },
        { "item": "sheet_metal_small", "count": [ 0, 4 ] },
        { "item": "sheet_metal", "count": [ 2, 4 ] },
        { "item": "cable", "charges": [ 1, 15 ] },
        { "item": "hose", "count": [ 3, 6 ] },
        { "item": "oxygen_tank", "count": [ 1, 2 ] },
        { "item": "bottle_glass", "count": [ 2, 3 ] },
        { "item": "motor_tiny", "count": 2 },
        { "item": "solder_wire", "charges": [ 1, 15 ] }
      ]
    },
    "bash": {
      "str_min": 18,
      "str_max": 50,
      "sound": "metal screeching!",
      "sound_fail": "clang!",
      "items": [
        { "item": "scrap", "count": [ 2, 7 ] },
        { "item": "steel_chunk", "count": [ 0, 3 ] },
        { "item": "sheet_metal_small", "count": [ 8, 12 ] },
        { "item": "sheet_metal", "count": [ 1, 2 ] },
        { "item": "glass_shard", "count": [ 5, 10 ] },
        { "item": "metal_tank_little", "count": [ 0, 1 ] },
        { "item": "cable", "charges": [ 1, 15 ] },
        { "item": "hose", "count": [ 0, 1 ] },
        { "item": "e_scrap", "count": [ 5, 10 ] },
        { "item": "plastic_chunk", "count": [ 0, 2 ] }
      ]
    }
  },
  {
    "type": "furniture",
    "id": "f_dialysis",
    "name": "dialysis machine",
    "description": "If your kidneys don't work, this is a large and inconvenient machine that can do the job instead!  It's super useful in the apocalypse, especially with how it requires power, tons of supplies, and a trained operator.",
    "symbol": "8",
    "bgcolor": "white",
    "move_cost_mod": -1,
    "coverage": 50,
    "required_str": 5,
    "flags": [ "BLOCKS_DOOR" ],
    "looks_like": "f_standing_tank",
    "deconstruct": {
      "items": [
        { "item": "scrap", "count": [ 2, 6 ] },
        { "item": "steel_chunk", "count": [ 1, 3 ] },
        { "item": "sheet_metal_small", "count": [ 0, 4 ] },
        { "item": "sheet_metal", "count": [ 2, 4 ] },
        { "item": "cable", "charges": [ 1, 15 ] },
        { "item": "hose", "count": [ 3, 6 ] },
        { "item": "metal_tank_little", "count": [ 0, 1 ] },
        { "item": "bottle_glass", "count": [ 2, 3 ] },
        { "item": "motor_tiny", "count": 2 },
        { "item": "solder_wire", "charges": [ 1, 15 ] }
      ]
    },
    "bash": {
      "str_min": 18,
      "str_max": 50,
      "sound": "metal screeching!",
      "sound_fail": "clang!",
      "items": [
        { "item": "scrap", "count": [ 2, 7 ] },
        { "item": "steel_chunk", "count": [ 0, 3 ] },
        { "item": "sheet_metal_small", "count": [ 8, 12 ] },
        { "item": "sheet_metal", "count": [ 1, 2 ] },
        { "item": "metal_tank_little", "count": [ 0, 1 ] },
        { "item": "cable", "charges": [ 1, 15 ] },
        { "item": "hose", "count": [ 0, 1 ] },
        { "item": "e_scrap", "count": [ 5, 10 ] },
        { "item": "plastic_chunk", "count": [ 0, 2 ] }
      ]
    }
  },
  {
    "type": "furniture",
    "id": "f_ventilator",
    "name": "medical ventilator",
    "description": "When they talk about the 'breathing machine' that you don't want to wind up stuck on, this is what they mean.  It just looks like a couple boxes on a trolley.",
    "symbol": "F",
    "color": "blue",
    "move_cost_mod": -1,
    "coverage": 35,
    "required_str": 4,
    "flags": [ "BLOCKS_DOOR" ],
    "looks_like": "f_standing_tank",
    "deconstruct": {
      "items": [
        { "item": "scrap", "count": [ 2, 6 ] },
        { "item": "steel_chunk", "count": [ 1, 3 ] },
        { "item": "sheet_metal_small", "count": [ 0, 4 ] },
        { "item": "sheet_metal", "count": [ 2, 4 ] },
        { "item": "cable", "charges": [ 1, 15 ] },
        { "item": "hose", "count": [ 3, 6 ] },
        { "item": "oxygen_tank", "count": [ 1, 2 ] },
        { "item": "motor_tiny", "count": 2 },
        { "item": "solder_wire", "charges": [ 1, 15 ] }
      ]
    },
    "bash": {
      "str_min": 18,
      "str_max": 50,
      "sound": "metal screeching!",
      "sound_fail": "clang!",
      "items": [
        { "item": "scrap", "count": [ 2, 7 ] },
        { "item": "steel_chunk", "count": [ 0, 3 ] },
        { "item": "sheet_metal_small", "count": [ 8, 12 ] },
        { "item": "sheet_metal", "count": [ 1, 2 ] },
        { "item": "glass_shard", "count": [ 5, 10 ] },
        { "item": "metal_tank_little", "count": [ 0, 1 ] },
        { "item": "cable", "charges": [ 1, 15 ] },
        { "item": "hose", "count": [ 0, 1 ] },
        { "item": "e_scrap", "count": [ 5, 10 ] },
        { "item": "plastic_chunk", "count": [ 0, 2 ] }
      ]
    }
  },
  {
    "type": "furniture",
    "id": "f_curtain",
    "name": "privacy curtain",
    "description": "No peeking!",
    "symbol": "|",
    "bgcolor": "white",
    "move_cost_mod": 2,
    "coverage": 95,
    "required_str": -1,
    "open": "f_curtain_open",
    "flags": [ "PLACE_ITEM" ],
    "looks_like": "t_curtain",
    "deconstruct": {
      "items": [
        { "item": "pipe", "count": [ 1, 2 ] },
        { "item": "sheet", "count": [ 1, 2 ] },
        { "item": "scrap", "count": [ 2, 7 ] }
      ]
    },
    "bash": {
      "str_min": 2,
      "str_max": 20,
      "sound": "swish!",
      "sound_fail": "clattering metal!",
      "items": [
        { "item": "pipe", "count": [ 1, 2 ] },
        { "item": "sheet", "count": [ 1, 2 ] },
        { "item": "scrap", "count": [ 2, 7 ] }
      ]
    }
  },
  {
    "type": "furniture",
    "id": "f_curtain_open",
    "looks_like": "t_curtain_o",
    "name": "open privacy curtain",
    "description": "Stop peeking!",
    "symbol": "N",
    "bgcolor": "white",
    "move_cost_mod": 0,
    "required_str": -1,
    "close": "f_curtain",
    "flags": [ "PLACE_ITEM", "TRANSPARENT" ],
    "deconstruct": {
      "items": [
        { "item": "pipe", "count": [ 1, 2 ] },
        { "item": "sheet", "count": [ 1, 2 ] },
        { "item": "scrap", "count": [ 2, 7 ] }
      ]
    },
    "bash": {
      "str_min": 2,
      "str_max": 20,
      "sound": "swish!",
      "sound_fail": "clattering metal!",
      "items": [
        { "item": "pipe", "count": [ 1, 2 ] },
        { "item": "sheet", "count": [ 1, 2 ] },
        { "item": "scrap", "count": [ 2, 7 ] }
      ]
    }
  },
  {
    "type": "furniture",
    "id": "f_shredder",
    "name": "document shredder",
    "description": "It's not all about hiding government secrets, sometimes you just want to stop identity theft.",
    "symbol": "H",
    "bgcolor": "white",
    "move_cost_mod": 5,
    "required_str": 6,
    "looks_like": "f_filing_cabinet",
    "flags": [ "TRANSPARENT", "CONTAINER", "PLACE_ITEM", "BLOCKSDOOR" ],
    "deconstruct": {
      "items": [
        { "item": "scrap", "count": [ 2, 6 ] },
        { "item": "steel_chunk", "count": [ 1, 3 ] },
        { "item": "steel_lump", "count": [ 1, 3 ] },
        { "item": "plastic_chunk", "count": [ 1, 3 ] },
        { "item": "sheet_metal_small", "count": [ 0, 4 ] },
        { "item": "sheet_metal", "count": [ 2, 4 ] },
        { "item": "pipe", "count": [ 1, 4 ] },
        { "item": "cable", "charges": [ 1, 15 ] },
        { "item": "motor", "count": 1 },
        { "item": "solder_wire", "charges": [ 1, 15 ] }
      ]
    },
    "bash": {
      "str_min": 18,
      "str_max": 50,
      "sound": "metal screeching!",
      "sound_fail": "clang!",
      "items": [
        { "item": "scrap", "count": [ 2, 7 ] },
        { "item": "steel_chunk", "count": [ 0, 3 ] },
        { "item": "sheet_metal_small", "count": [ 8, 12 ] },
        { "item": "sheet_metal", "count": [ 1, 2 ] },
        { "item": "pipe", "count": [ 1, 2 ] },
        { "item": "cable", "charges": [ 1, 15 ] },
        { "item": "e_scrap", "count": [ 5, 10 ] },
        { "item": "plastic_chunk", "count": [ 0, 2 ] }
      ]
    }
  },
  {
    "type": "furniture",
    "id": "f_air_filter",
    "name": "central air filter",
    "description": "Cleans out dust mites, smoke particles, and more!",
    "symbol": "#",
    "bgcolor": "white",
    "move_cost_mod": -1,
    "coverage": 50,
    "required_str": -1,
    "looks_like": "f_air_conditioner",
    "deconstruct": {
      "items": [
        { "item": "scrap", "count": [ 2, 6 ] },
        { "item": "steel_chunk", "count": [ 1, 3 ] },
        { "item": "sheet_metal_small", "count": [ 0, 4 ] },
        { "item": "sheet_metal", "count": [ 2, 4 ] },
        { "item": "cable", "charges": [ 1, 15 ] },
        { "item": "hose", "count": [ 3, 6 ] },
        { "item": "motor_small", "count": 1 },
        { "item": "solder_wire", "charges": [ 1, 15 ] }
      ]
    },
    "bash": {
      "str_min": 12,
      "str_max": 50,
      "sound": "metal screeching!",
      "sound_fail": "clang!",
      "items": [
        { "item": "scrap", "count": [ 2, 7 ] },
        { "item": "steel_chunk", "count": [ 0, 3 ] },
        { "item": "sheet_metal_small", "count": [ 8, 12 ] },
        { "item": "sheet_metal", "count": [ 1, 2 ] },
        { "item": "cable", "charges": [ 1, 15 ] },
        { "item": "hose", "count": [ 0, 1 ] },
        { "item": "e_scrap", "count": [ 5, 10 ] },
        { "item": "plastic_chunk", "count": [ 0, 2 ] }
      ]
    }
  },
  {
    "type": "furniture",
    "id": "f_water_purifier",
    "looks_like": "f_water_heater",
    "name": "water purifier",
    "description": "This removes ions dissolved in the water, making it pretty clean, if you care about that kind of thing.",
    "symbol": "W",
    "bgcolor": "blue",
    "move_cost_mod": -1,
    "coverage": 50,
    "required_str": -1,
    "deconstruct": {
      "items": [
        { "item": "scrap", "count": [ 2, 6 ] },
        { "item": "steel_chunk", "count": [ 1, 3 ] },
        { "item": "sheet_metal_small", "count": [ 0, 4 ] },
        { "item": "sheet_metal", "count": [ 2, 4 ] },
        { "item": "cable", "charges": [ 1, 15 ] },
        { "item": "hose", "count": [ 3, 6 ] },
        { "item": "motor_small", "count": 1 },
        { "item": "solder_wire", "charges": [ 1, 15 ] },
        { "item": "cu_pipe", "count": [ 2, 5 ] }
      ]
    },
    "bash": {
      "str_min": 15,
      "str_max": 50,
      "sound": "metal screeching!",
      "sound_fail": "clang!",
      "items": [
        { "item": "scrap", "count": [ 2, 7 ] },
        { "item": "steel_chunk", "count": [ 0, 3 ] },
        { "item": "sheet_metal_small", "count": [ 8, 12 ] },
        { "item": "sheet_metal", "count": [ 1, 2 ] },
        { "item": "cable", "charges": [ 1, 15 ] },
        { "item": "hose", "count": [ 0, 1 ] },
        { "item": "e_scrap", "count": [ 5, 10 ] },
        { "item": "plastic_chunk", "count": [ 0, 2 ] },
        { "item": "cu_pipe", "count": [ 1, 3 ] }
      ]
    }
  },
  {
    "type": "furniture",
    "id": "f_server",
    "looks_like": "f_utility_shelf",
    "name": "server stack",
    "description": "This is a big pile of computers.  They're all turned off.",
    "symbol": ":",
    "color": "blue_white",
    "move_cost_mod": -1,
    "coverage": 90,
    "required_str": 8,
    "flags": [ "BLOCKSDOOR" ],
    "deconstruct": {
      "items": [
        { "item": "sheet_metal_small", "count": [ 4, 6 ] },
        { "item": "plastic_chunk", "count": [ 2, 12 ] },
        { "item": "pipe", "count": [ 4, 8 ] },
        { "item": "laptop", "count": [ 2, 4 ] },
        { "item": "cable", "charges": [ 5, 10 ] }
      ]
    },
    "bash": {
      "str_min": 16,
      "str_max": 40,
      "sound": "metal screeching!",
      "sound_fail": "clang!",
      "items": [
        { "item": "scrap", "count": [ 4, 8 ] },
        { "item": "plastic_chunk", "count": [ 1, 6 ] },
        { "item": "sheet_metal_small", "count": [ 1, 4 ] },
        { "item": "pipe", "count": 1 },
        { "item": "e_scrap", "count": [ 20, 50 ] },
        { "item": "cable", "charges": [ 2, 8 ] }
      ]
    }
  },
  {
    "type": "furniture",
    "id": "f_air_compressor",
    "name": "air compressor",
    "looks_like": "f_standing_tank",
    "description": "This durable tank is topped with a motor that will cram as much air into the tank as possible.",
    "symbol": "8",
    "color": "black_yellow",
    "move_cost_mod": -1,
    "coverage": 80,
    "required_str": 12,
    "flags": [ "BLOCKSDOOR" ],
    "deconstruct": {
      "items": [
        { "item": "scrap", "count": [ 2, 6 ] },
        { "item": "steel_chunk", "count": [ 1, 3 ] },
        { "item": "sheet_metal_small", "count": [ 0, 4 ] },
        { "item": "cable", "charges": [ 1, 15 ] },
        { "item": "hose", "count": [ 3, 6 ] },
        { "item": "motor", "count": 1 },
        { "item": "metal_tank", "count": 1 },
        { "item": "plastic_chunk", "count": [ 4, 6 ] },
        { "item": "solder_wire", "charges": [ 1, 15 ] }
      ]
    },
    "bash": {
      "str_min": 18,
      "str_max": 50,
      "sound": "metal screeching!",
      "sound_fail": "clang!",
      "items": [
        { "item": "scrap", "count": [ 2, 7 ] },
        { "item": "steel_chunk", "count": [ 0, 3 ] },
        { "item": "sheet_metal_small", "count": [ 8, 12 ] },
        { "item": "sheet_metal", "count": [ 1, 2 ] },
        { "item": "cable", "charges": [ 1, 15 ] },
        { "item": "hose", "count": [ 0, 1 ] },
        { "item": "e_scrap", "count": [ 5, 10 ] },
        { "item": "plastic_chunk", "count": [ 0, 2 ] }
      ]
    }
  },
  {
    "type": "furniture",
    "id": "f_satellite",
    "name": "large satellite dish",
    "looks_like": "t_radio_tower",
    "description": "Somewhere up there, there are still satellites, orbiting and doing their thing, sending signals down to an Earth that is no longer listening.",
    "symbol": ")",
    "color": "white_green",
    "move_cost_mod": -1,
    "coverage": 70,
    "required_str": -1,
    "deconstruct": {
      "items": [
        { "item": "pipe", "count": [ 6, 12 ] },
        { "item": "rebar", "count": [ 6, 12 ] },
        { "item": "scrap", "count": [ 2, 6 ] },
        { "item": "steel_chunk", "count": [ 1, 3 ] },
        { "item": "steel_lump", "count": [ 4, 6 ] },
        { "item": "sheet_metal_small", "count": [ 0, 4 ] },
        { "item": "sheet_metal", "count": [ 8, 10 ] },
        { "item": "cable", "charges": [ 1, 15 ] },
        { "item": "motor", "count": 1 }
      ]
    },
    "bash": {
      "str_min": 18,
      "str_max": 50,
      "sound": "metal screeching!",
      "sound_fail": "clang!",
      "items": [
        { "item": "pipe", "count": [ 1, 10 ] },
        { "item": "rebar", "count": [ 1, 10 ] },
        { "item": "scrap", "count": [ 6, 16 ] },
        { "item": "steel_chunk", "count": [ 1, 4 ] },
        { "item": "steel_lump", "count": [ 0, 6 ] },
        { "item": "sheet_metal_small", "count": [ 8, 12 ] },
        { "item": "sheet_metal", "count": [ 1, 2 ] },
        { "item": "cable", "charges": [ 1, 15 ] },
        { "item": "scrap_copper", "count": [ 0, 2 ] }
      ]
    }
  },
  {
    "type": "furniture",
    "id": "f_dishwasher",
    "name": "dishwasher",
    "looks_like": "f_oven",
    "description": "This metal box used to spray hot water and soap at dirty dishes to make them clean and to save people an unpleasant chore.  Now, with the power gone and it sitting for a while, it's starting to smell a bit off.",
    "symbol": "{",
    "bgcolor": "white",
    "move_cost_mod": -1,
    "coverage": 60,
    "required_str": 13,
    "max_volume": 800,
    "flags": [ "CONTAINER", "PLACE_ITEM", "BLOCKSDOOR", "FLAT_SURF", "MINEABLE" ],
    "deconstruct": {
      "items": [
        { "item": "pipe", "count": 1 },
        { "item": "scrap", "count": [ 2, 6 ] },
        { "item": "steel_chunk", "count": [ 1, 3 ] },
        { "item": "sheet_metal_small", "count": [ 0, 4 ] },
        { "item": "sheet_metal", "count": [ 2, 4 ] },
        { "item": "blanket", "count": 1 },
        { "item": "cable", "charges": [ 1, 15 ] },
        { "item": "hose", "count": [ 1, 2 ] },
        { "item": "motor_small", "count": 1 },
        { "item": "cu_pipe", "count": [ 2, 5 ] }
      ]
    },
    "bash": {
      "str_min": 18,
      "str_max": 50,
      "sound": "metal screeching!",
      "sound_fail": "clang!",
      "items": [
        { "item": "scrap", "count": [ 2, 7 ] },
        { "item": "steel_chunk", "count": [ 0, 3 ] },
        { "item": "sheet_metal_small", "count": [ 8, 12 ] },
        { "item": "sheet_metal", "count": [ 1, 2 ] },
        { "item": "rag", "count": [ 5, 10 ] },
        { "item": "cable", "charges": [ 1, 15 ] },
        { "item": "hose", "count": [ 0, 1 ] },
        { "item": "cu_pipe", "count": [ 1, 4 ] },
        { "item": "scrap_copper", "count": [ 0, 2 ] }
      ]
    }
  },
  {
    "type": "furniture",
    "id": "f_workbench",
    "name": "workbench",
    "description": "A sturdy workbench built out of metal.  It is perfect for crafting large and heavy things.",
    "symbol": "#",
    "color": "red",
    "move_cost_mod": 2,
    "required_str": -1,
    "looks_like": "f_lab_bench",
    "flags": [ "TRANSPARENT", "PLACE_ITEM", "MOUNTABLE", "FLAT_SURF" ],
    "deconstruct": {
      "items": [
        { "item": "pipe", "count": [ 6, 8 ] },
        { "item": "sheet_metal", "count": 2 },
        { "item": "sheet_metal_small", "count": [ 2, 4 ] }
      ]
    },
    "max_volume": 4000,
    "bash": {
      "str_min": 35,
      "str_max": 80,
      "sound": "metal screeching!",
      "sound_fail": "clang!",
      "items": [
        { "item": "pipe", "count": [ 4, 6 ] },
        { "item": "sheet_metal", "count": [ 0, 1 ] },
        { "item": "sheet_metal_small", "count": [ 12, 24 ] },
        { "item": "steel_chunk", "count": [ 4, 8 ] },
        { "item": "scrap", "count": [ 12, 24 ] }
      ]
    },
    "examine_action": "workbench",
    "workbench": { "multiplier": 1.2, "mass": 250000, "volume": "250L" }
  },
  {
    "type": "furniture",
    "id": "f_fake_bench_hands",
    "name": "fake workbench hands",
    "description": "This fake workbench holds the stats for working on a wielded item.",
    "symbol": "#",
    "color": "red",
    "move_cost_mod": 2,
    "required_str": -1,
    "workbench": { "multiplier": 1.0, "mass": 30000, "volume": "30L" }
  },
  {
    "type": "furniture",
    "id": "f_fake_bench_ground",
    "name": "fake workbench ground",
    "description": "This fake workbench holds the stats for working on a item on the ground.",
    "symbol": "#",
    "color": "red",
    "move_cost_mod": 2,
    "required_str": -1,
    "workbench": { "multiplier": 0.75, "mass": 50000, "volume": "100L" }
  }
]<|MERGE_RESOLUTION|>--- conflicted
+++ resolved
@@ -821,29 +821,21 @@
     "coverage": 45,
     "required_str": 8,
     "flags": [ "TRANSPARENT", "FLAMMABLE_ASH", "CONTAINER", "PLACE_ITEM", "ORGANIC", "MOUNTABLE", "FLAT_SURF" ],
-<<<<<<< HEAD
-    "deconstruct": { "items": [ { "item": "2x4", "count": 4 }, { "item": "nail", "charges": [ 6, 10 ] } ] },
-=======
     "deconstruct": {
       "items": [ { "item": "2x4", "count": 8 }, { "item": "wood_panel", "count": 1 }, { "item": "nail", "charges": [ 16, 24 ] } ]
     },
->>>>>>> c33633ca
     "max_volume": 4000,
     "bash": {
       "str_min": 12,
       "str_max": 40,
       "sound": "smash!",
       "sound_fail": "whump.",
-<<<<<<< HEAD
-      "items": [ { "item": "2x4", "count": [ 1, 3 ] }, { "item": "nail", "charges": [ 2, 6 ] }, { "item": "splinter", "count": 1 } ]
-=======
       "items": [
         { "item": "2x4", "count": [ 4, 7 ] },
         { "item": "wood_panel", "count": [ 0, 1 ] },
         { "item": "nail", "charges": [ 10, 16 ] },
         { "item": "splinter", "count": [ 4, 12 ] }
       ]
->>>>>>> c33633ca
     },
     "examine_action": "workbench",
     "workbench": { "multiplier": 1.0, "mass": 100000, "volume": "100L" }
@@ -2138,15 +2130,10 @@
     "color": "brown",
     "move_cost_mod": 0,
     "required_str": -1,
-<<<<<<< HEAD
-    "flags": [ "PLANT", "SEALED", "TRANSPARENT", "CONTAINER", "NOITEM", "TINY", "DONT_REMOVE_ROTTEN" ],
-    "examine_action": "aggie_plant"
-=======
     "flags": [ "PLANT", "SEALED", "TRANSPARENT", "CONTAINER", "NOITEM", "TINY", "DONT_REMOVE_ROTTEN", "GROWTH_SEED" ],
     "examine_action": "aggie_plant",
     "bash": { "str_min": 1, "str_max": 5, "sound": "crunch.", "sound_fail": "whish." },
     "plant_data": { "transform": "f_plant_seedling", "base": "f_null" }
->>>>>>> c33633ca
   },
   {
     "type": "furniture",
@@ -2159,12 +2146,8 @@
     "required_str": -1,
     "flags": [ "PLANT", "SEALED", "TRANSPARENT", "CONTAINER", "NOITEM", "TINY", "DONT_REMOVE_ROTTEN" ],
     "examine_action": "aggie_plant",
-<<<<<<< HEAD
-    "bash": { "str_min": 2, "str_max": 6, "sound": "crunch.", "sound_fail": "whish." }
-=======
     "bash": { "str_min": 2, "str_max": 6, "sound": "crunch.", "sound_fail": "whish." },
     "plant_data": { "transform": "f_plant_mature", "base": "f_null" }
->>>>>>> c33633ca
   },
   {
     "type": "furniture",
@@ -2177,12 +2160,8 @@
     "required_str": -1,
     "flags": [ "PLANT", "SEALED", "TRANSPARENT", "CONTAINER", "NOITEM", "TINY", "DONT_REMOVE_ROTTEN" ],
     "examine_action": "aggie_plant",
-<<<<<<< HEAD
-    "bash": { "str_min": 3, "str_max": 8, "sound": "crunch.", "sound_fail": "whish." }
-=======
     "bash": { "str_min": 3, "str_max": 8, "sound": "crunch.", "sound_fail": "whish." },
     "plant_data": { "transform": "f_plant_harvest", "base": "f_null" }
->>>>>>> c33633ca
   },
   {
     "type": "furniture",
@@ -2193,11 +2172,6 @@
     "color": "light_green",
     "move_cost_mod": 0,
     "required_str": -1,
-<<<<<<< HEAD
-    "flags": [ "PLANT", "SEALED", "TRANSPARENT", "CONTAINER", "NOITEM", "TINY", "DONT_REMOVE_ROTTEN" ],
-    "examine_action": "aggie_plant",
-    "bash": { "str_min": 4, "str_max": 10, "sound": "crunch.", "sound_fail": "whish." }
-=======
     "flags": [ "PLANT", "SEALED", "TRANSPARENT", "CONTAINER", "NOITEM", "TINY", "DONT_REMOVE_ROTTEN", "GROWTH_HARVEST" ],
     "examine_action": "aggie_plant",
     "bash": { "str_min": 4, "str_max": 10, "sound": "crunch.", "sound_fail": "whish." },
@@ -2372,7 +2346,6 @@
       ]
     },
     "plant_data": { "transform": "f_planter", "base": "f_planter" }
->>>>>>> c33633ca
   },
   {
     "type": "furniture",
