--- conflicted
+++ resolved
@@ -2598,24 +2598,17 @@
     "required_str": -1,
     "flags": [ "TRANSPARENT", "SEALED", "ALLOW_FIELD_EFFECT", "CONTAINER", "NOITEM", "EASY_DECONSTRUCT" ],
     "crafting_pseudo_item": "char_smoker",
-<<<<<<< HEAD
     "examine_action": "smoker_options",
-    "deconstruct": {
-      "items": [
-        { "item": "rock", "count": 8 },
-        { "item": "stick", "count": [16, 16] }
-      ]
-    },
-    "bash": {
-        "str_min": 18, "str_max": 50,
-        "sound": "crunch!",
-        "sound_fail": "whump!",
-        "items": [
-            { "item": "rock", "count": 8 },
-            { "item": "stick", "count": [8, 12] }
-        ]
-    }
-    },{
+    "deconstruct": { "items": [ { "item": "rock", "count": 8 }, { "item": "stick", "count": [ 16, 16 ] } ] },
+    "bash": {
+      "str_min": 18,
+      "str_max": 50,
+      "sound": "crunch!",
+      "sound_fail": "whump!",
+      "items": [ { "item": "rock", "count": 8 }, { "item": "stick", "count": [ 8, 12 ] } ]
+    }
+  },
+  {
     "type" : "furniture",
     "id" : "f_smoking_rack_active",
     "name": "active smoking rack",
@@ -2628,32 +2621,18 @@
     "crafting_pseudo_item": "char_smoker",
     "examine_action": "smoker_options",
     "bash": {
-        "str_min": 18, "str_max": 50,
-        "sound": "crunch!",
-        "sound_fail": "whump!",
-        "items": [
-            { "item": "rock", "count": 8 },
-            { "item": "stick", "count": [8, 12] }
-        ]
-    }
-    },{
-    "type" : "furniture",
-    "id" : "f_forge_rock",
-=======
-    "examine_action": "reload_furniture",
-    "deconstruct": { "items": [ { "item": "rock", "count": 8 }, { "item": "stick", "count": [ 16, 16 ] } ] },
-    "bash": {
-      "str_min": 18,
-      "str_max": 50,
+      "str_min": 18, "str_max": 50,
       "sound": "crunch!",
       "sound_fail": "whump!",
-      "items": [ { "item": "rock", "count": 8 }, { "item": "stick", "count": [ 8, 12 ] } ]
+      "items": [
+        { "item": "rock", "count": 8 },
+        { "item": "stick", "count": [8, 12] }
+      ]
     }
   },
   {
     "type": "furniture",
     "id": "f_forge_rock",
->>>>>>> f615e244
     "name": "rock forge",
     "description": "Metalworking station made of rock, typically used in combination with an anvil.",
     "symbol": "^",
