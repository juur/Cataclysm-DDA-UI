--- conflicted
+++ resolved
@@ -860,7 +860,6 @@
         "required_str": -1,
         "flags": ["PLANT", "SEALED", "TRANSPARENT", "CONTAINER", "NOITEM"],
         "examine_action": "aggie_plant"
-<<<<<<< HEAD
     },{
         "type" : "furniture",
         "id" : "f_fvat_empty",
@@ -924,9 +923,7 @@
                 { "item": "splinter", "amount": 1 }
             ]
         }
-=======
-    },
-    {
+    },{
         "type" : "furniture",
         "id" : "f_bluebell",
         "name": "bluebell",
@@ -936,8 +933,7 @@
         "required_str": -1,
         "flags": ["TRANSPARENT"],
         "examine_action": "flower_bluebell"
-    },
-    {
+    },{
         "type" : "furniture",
         "id" : "f_dahlia",
         "name": "dahlia",
@@ -947,6 +943,5 @@
         "required_str": -1,
         "flags": ["TRANSPARENT"],
         "examine_action": "flower_dahlia"
->>>>>>> 6d093d69
     }
 ]