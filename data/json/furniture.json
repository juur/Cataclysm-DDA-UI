[
  {
    "type": "furniture",
    "id": "f_hay",
    "name": "hay",
    "description": "A bale of hay.  You could sleep on it, if desperate.",
    "symbol": "#",
    "bgcolor": "brown",
    "move_cost_mod": 3,
    "required_str": 6,
    "flags": [ "TRANSPARENT", "CONTAINER", "FLAMMABLE_ASH", "ORGANIC", "MOUNTABLE", "SHORT" ],
    "bash": {
      "str_min": 1,
      "str_max": 12,
      "sound": "whish!",
      "sound_fail": "whish.",
      "items": [ { "item": "straw_pile", "count": [ 6, 10 ] }, { "item": "rope_6", "count": [ 1, 3 ] } ]
    }
  },
  {
    "type": "furniture",
    "id": "f_woodchips",
    "name": "pile of woodchips",
    "symbol": "X",
    "description": "Pile of chipped wood pieces.  You can move it with a shovel.",
    "color": "brown",
    "move_cost_mod": 6,
    "max_volume": 3000,
    "required_str": -1,
    "flags": [ "TRANSPARENT", "UNSTABLE", "ROUGH", "PLACE_ITEM", "MOUNTABLE", "CONTAINER", "SEALED", "ALLOW_FIELD_EFFECT", "TINY", "RUBBLE" ],
    "examine_action": "rubble"
  },
  {
    "type": "furniture",
    "id": "f_rubble",
    "name": "pile of rubble",
    "symbol": "^",
    "description": "Pile of various metals, bricks, and other building materials.  You could clear it with a shovel.",
    "color": "light_gray",
    "move_cost_mod": 6,
    "max_volume": 3000,
    "required_str": -1,
    "flags": [ "TRANSPARENT", "UNSTABLE", "ROUGH", "PLACE_ITEM", "MOUNTABLE", "CONTAINER", "SEALED", "ALLOW_FIELD_EFFECT", "TINY", "RUBBLE" ],
    "examine_action": "rubble"
  },
  {
    "type": "furniture",
    "id": "f_rubble_rock",
    "name": "pile of rocky rubble",
    "description": "Pile of rocks.  Useless.",
    "symbol": "^",
    "color": "dark_gray",
    "move_cost_mod": 6,
    "max_volume": 3000,
    "required_str": -1,
    "flags": [ "TRANSPARENT", "UNSTABLE", "ROUGH", "PLACE_ITEM", "MOUNTABLE", "CONTAINER", "SEALED", "ALLOW_FIELD_EFFECT", "SHORT", "RUBBLE" ],
    "examine_action": "rubble"
  },
  {
    "type": "furniture",
    "id": "f_rubble_landfill",
    "name": "pile of trashy rubble",
    "description": "Trash topped with dirt and grass, it smells gross and but another mans trash...",
    "symbol": "#",
    "color": "green",
    "move_cost_mod": 8,
    "max_volume": 3000,
    "required_str": -1,
    "flags": [ "TRANSPARENT", "UNSTABLE", "ROUGH", "PLACE_ITEM", "MOUNTABLE", "CONTAINER", "SEALED", "ALLOW_FIELD_EFFECT", "SHORT", "RUBBLE" ],
    "examine_action": "rubble"
  },
  {
    "type": "furniture",
    "id": "f_wreckage",
    "name": "metal wreckage",
    "description": "Pile of various bent and twisted metals.",
    "symbol": "#",
    "color": "cyan",
    "move_cost_mod": 6,
    "max_volume": 3000,
    "required_str": -1,
<<<<<<< HEAD
    "flags": [
      "TRANSPARENT",
      "UNSTABLE",
      "ROUGH",
      "SHARP",
      "PLACE_ITEM",
      "MOUNTABLE",
      "CONTAINER",
      "SEALED",
      "ALLOW_FIELD_EFFECT",
      "SHORT"
    ],
=======
    "flags": [ "TRANSPARENT", "UNSTABLE", "ROUGH", "SHARP", "PLACE_ITEM", "MOUNTABLE",
      "CONTAINER", "SEALED", "ALLOW_FIELD_EFFECT", "SHORT", "RUBBLE" ],
>>>>>>> a8e08d94
    "examine_action": "rubble"
  },
  {
    "type": "furniture",
    "id": "f_ash",
    "name": "pile of ash",
    "symbol": "#",
    "description": "Some ash, from wood or possibly bodies.",
    "color": "light_gray",
    "move_cost_mod": 0,
    "required_str": -1,
    "flags": [ "TRANSPARENT", "NOCOLLIDE", "CONTAINER", "SEALED", "PLACE_ITEM", "RUBBLE" ],
    "examine_action": "rubble"
  },
  {
    "type": "furniture",
    "id": "f_barricade_road",
    "name": "road barricade",
    "symbol": "#",
    "bgcolor": "yellow",
    "description": "A road barricade.  For barricading roads.",
    "move_cost_mod": -1,
    "required_str": 5,
    "flags": [ "CLIMB_SIMPLE", "TRANSPARENT", "FLAMMABLE_ASH", "ORGANIC", "MOUNTABLE", "THIN_OBSTACLE", "CLIMBABLE", "PERMEABLE" ],
    "examine_action": "chainfence",
    "deconstruct": { "items": [ { "item": "2x4", "count": 6 }, { "item": "nail", "charges": [ 6, 8 ] } ] },
    "bash": {
      "str_min": 3,
      "str_max": 40,
      "sound": "smash!",
      "sound_fail": "whump.",
      "items": [ { "item": "2x4", "count": [ 2, 6 ] }, { "item": "nail", "charges": [ 4, 8 ] }, { "item": "splinter", "count": 1 } ]
    }
  },
  {
    "type": "furniture",
    "id": "f_sandbag_half",
    "name": "sandbag barricade",
    "symbol": "#",
    "bgcolor": "brown",
    "description": "A sandbag, typically used for blocking bullets.",
    "move_cost_mod": -1,
    "required_str": -1,
    "flags": [
      "CLIMB_SIMPLE",
      "TRANSPARENT",
      "MOUNTABLE",
      "BLOCKSDOOR",
      "SHORT",
      "EASY_DECONSTRUCT",
      "THIN_OBSTACLE",
      "CLIMBABLE",
      "PERMEABLE"
    ],
    "examine_action": "chainfence",
    "deconstruct": { "items": [ { "item": "bag_canvas", "count": 2 }, { "item": "material_sand", "charges": 20 } ] },
    "bash": {
      "str_min": 12,
      "str_max": 60,
      "sound": "rrrip!",
      "sound_fail": "whump.",
      "items": [ { "item": "bag_canvas", "count": [ 1, 2 ] }, { "item": "material_sand", "charges": [ 5, 20 ] } ]
    }
  },
  {
    "type": "furniture",
    "id": "f_sandbag_wall",
    "name": "sandbag wall",
    "symbol": "#",
    "bgcolor": "brown",
    "move_cost_mod": -1,
    "description": "A few stacked sandbags.",
    "required_str": -1,
    "flags": [ "NOITEM", "BLOCKSDOOR", "EASY_DECONSTRUCT", "MINEABLE" ],
    "deconstruct": {
      "items": [ { "item": "bag_canvas", "count": 4 }, { "item": "material_sand", "charges": 40 } ],
      "furn_set": "f_sandbag_half"
    },
    "bash": {
      "str_min": 24,
      "str_max": 80,
      "sound": "rrrip!",
      "sound_fail": "whump.",
      "furn_set": "f_sandbag_half",
      "items": [ { "item": "bag_canvas", "count": [ 1, 4 ] }, { "item": "material_sand", "charges": [ 10, 40 ] } ]
    }
  },
  {
    "type": "furniture",
    "id": "f_bulletin",
    "name": "bulletin board",
    "description": "Pin some notes for other survivors to read.",
    "symbol": "6",
    "color": "blue",
    "move_cost_mod": -1,
    "required_str": -1,
    "flags": [ "FLAMMABLE", "NOITEM", "ORGANIC" ],
    "examine_action": "bulletin_board",
    "deconstruct": { "items": [ { "item": "2x4", "count": 4 }, { "item": "nail", "charges": [ 4, 8 ] } ] },
    "bash": {
      "str_min": 3,
      "str_max": 40,
      "sound": "crunch!",
      "sound_fail": "whump.",
      "items": [
        { "item": "2x4", "count": [ 0, 3 ] },
        { "item": "nail", "charges": [ 4, 6 ] },
        { "item": "splinter", "count": [ 1, 4 ] }
      ]
    }
  },
  {
    "type": "furniture",
    "id": "f_indoor_plant",
    "name": "indoor plant",
    "symbol": "^",
    "color": "green",
    "move_cost_mod": 2,
    "description": "A variety of plant, used for decoration.",
    "required_str": 5,
    "max_volume": 2000,
    "flags": [ "CONTAINER", "FLAMMABLE_ASH", "PLACE_ITEM", "ORGANIC", "TINY", "TRANSPARENT" ],
    "bash": {
      "str_min": 2,
      "str_max": 18,
      "sound": "smash!",
      "sound_fail": "whump.",
      "items": [
        { "item": "withered", "prob": 50 },
        { "item": "wrapper", "prob": 50 },
        { "item": "can_drink_unsealed", "prob": 50 },
        { "item": "bag_plastic", "prob": 50 },
        { "item": "ceramic_shard", "count": [ 1, 3 ] },
        { "item": "cig_butt", "prob": 50 }
      ]
    }
  },
  {
    "type": "furniture",
    "id": "f_indoor_plant_y",
    "name": "yellow indoor plant",
    "description": "A variety of plant for decoration.  It's yellow.",
    "symbol": "^",
    "color": "yellow",
    "move_cost_mod": 2,
    "required_str": 5,
    "max_volume": 2000,
    "flags": [ "CONTAINER", "FLAMMABLE_ASH", "PLACE_ITEM", "ORGANIC", "TINY", "TRANSPARENT" ],
    "bash": {
      "str_min": 2,
      "str_max": 18,
      "sound": "smash!",
      "sound_fail": "whump.",
      "items": [
        { "item": "withered", "prob": 50 },
        { "item": "wrapper", "prob": 50 },
        { "item": "can_drink_unsealed", "prob": 50 },
        { "item": "bag_plastic", "prob": 50 },
        { "item": "ceramic_shard", "count": [ 1, 3 ] },
        { "item": "cig_butt", "prob": 50 }
      ]
    }
  },
  {
    "type": "furniture",
    "id": "f_bed",
    "name": "bed",
    "symbol": "#",
    "description": "Quite comfortable to sleep in.",
    "color": "magenta",
    "move_cost_mod": 3,
    "required_str": -1,
    "deconstruct": {
      "items": [ { "item": "2x4", "count": 12 }, { "item": "blanket", "count": 2 }, { "item": "nail", "charges": [ 8, 10 ] } ]
    },
    "max_volume": 4000,
    "flags": [ "TRANSPARENT", "FLAMMABLE_ASH", "PLACE_ITEM", "ORGANIC", "MOUNTABLE" ],
    "bash": {
      "str_min": 12,
      "str_max": 40,
      "sound": "crunch!",
      "sound_fail": "whump.",
      "items": [
        { "item": "2x4", "count": [ 5, 8 ] },
        { "item": "nail", "charges": [ 6, 8 ] },
        { "item": "splinter", "count": [ 3, 6 ] },
        { "item": "rag", "count": [ 40, 55 ] }
      ]
    }
  },
  {
    "type": "furniture",
    "id": "f_toilet",
    "name": "toilet",
    "symbol": "&",
    "color": "white",
    "description": "Emergency water source, from the tank, and provider of relief.",
    "move_cost_mod": 2,
    "required_str": -1,
    "flags": [ "TRANSPARENT", "FLAMMABLE_HARD", "MOUNTABLE", "LIQUIDCONT" ],
    "examine_action": "toilet",
    "bash": {
      "str_min": 8,
      "str_max": 30,
      "sound": "porcelain breaking!",
      "sound_fail": "whunk!",
      "items": [ { "item": "cu_pipe", "prob": 50 }, { "item": "ceramic_shard", "count": [ 2, 8 ] } ]
    }
  },
  {
    "type": "furniture",
    "id": "f_makeshift_bed",
    "name": "makeshift bed",
    "symbol": "#",
    "description": "Not as comfortable as a real bed, but it will suffice.",
    "color": "magenta",
    "move_cost_mod": 3,
    "required_str": 10,
    "deconstruct": {
      "items": [ { "item": "2x4", "count": 4 }, { "item": "rag", "count": [ 30, 35 ] }, { "item": "nail", "charges": [ 4, 6 ] } ]
    },
    "max_volume": 4000,
    "flags": [ "TRANSPARENT", "FLAMMABLE_ASH", "ORGANIC", "MOUNTABLE", "SHORT" ],
    "bash": {
      "str_min": 8,
      "str_max": 30,
      "sound": "crunch!",
      "sound_fail": "whump.",
      "items": [
        { "item": "2x4", "count": [ 1, 3 ] },
        { "item": "nail", "charges": [ 2, 6 ] },
        { "item": "splinter", "count": [ 1, 4 ] },
        { "item": "rag", "count": [ 20, 30 ] }
      ]
    }
  },
  {
    "type": "furniture",
    "id": "f_straw_bed",
    "name": "straw bed",
    "symbol": "#",
    "description": "Kinda itches when you lay on it.",
    "color": "magenta",
    "move_cost_mod": 3,
    "required_str": -1,
    "deconstruct": { "items": [ { "item": "2x4", "count": 4 }, { "item": "straw_pile", "count": [ 7, 8 ] } ] },
    "max_volume": 4000,
    "flags": [ "TRANSPARENT", "FLAMMABLE_ASH", "ORGANIC", "MOUNTABLE", "SHORT", "EASY_DECONSTRUCT" ],
    "bash": {
      "str_min": 6,
      "str_max": 20,
      "sound": "crunch!",
      "sound_fail": "whump.",
      "items": [
        { "item": "2x4", "count": [ 2, 3 ] },
        { "item": "straw_pile", "count": [ 7, 8 ] },
        { "item": "splinter", "count": [ 1, 2 ] }
      ]
    }
  },
  {
    "type": "furniture",
    "id": "f_sink",
    "name": "sink",
    "symbol": "&",
    "description": "Emergency relief provider.  Water isn't running, so no water.",
    "color": "white",
    "move_cost_mod": 2,
    "required_str": -1,
    "flags": [ "TRANSPARENT", "FLAMMABLE_HARD", "CONTAINER", "PLACE_ITEM", "MOUNTABLE" ],
    "bash": {
      "str_min": 8,
      "str_max": 30,
      "sound": "porcelain breaking!",
      "sound_fail": "whunk!",
      "items": [
        { "item": "cu_pipe", "prob": 50 },
        { "item": "water_faucet", "prob": 50 },
        { "item": "ceramic_shard", "count": [ 2, 8 ] }
      ]
    }
  },
  {
    "type": "furniture",
    "id": "f_oven",
    "name": "oven",
    "symbol": "#",
    "description": "Used for heating and cooking food with electricity.  Doesn't look like it's working, although it still has parts.",
    "color": "dark_gray",
    "move_cost_mod": 2,
    "required_str": 10,
    "flags": [ "PLACE_ITEM", "TRANSPARENT", "FIRE_CONTAINER", "CONTAINER", "BLOCKSDOOR", "MOUNTABLE" ],
    "deconstruct": {
      "items": [
        { "item": "sheet_metal", "count": [ 2, 6 ] },
        { "item": "scrap", "count": [ 2, 6 ] },
        { "item": "steel_chunk", "count": [ 2, 3 ] },
        { "item": "element", "count": [ 1, 4 ] },
        { "item": "cable", "charges": [ 1, 3 ] },
        { "item": "pilot_light", "count": 1 }
      ]
    },
    "max_volume": 4000,
    "bash": {
      "str_min": 8,
      "str_max": 30,
      "sound": "metal screeching!",
      "sound_fail": "clang!",
      "items": [
        { "item": "scrap", "count": [ 0, 6 ] },
        { "item": "steel_chunk", "count": [ 0, 3 ] },
        { "item": "element", "count": [ 1, 3 ] },
        { "item": "sheet_metal", "count": [ 2, 6 ] },
        { "item": "cable", "charges": [ 1, 3 ] },
        { "item": "pilot_light", "count": 1 }
      ]
    }
  },
  {
    "type": "furniture",
    "id": "f_woodstove",
    "name": "wood stove",
    "symbol": "#",
    "bgcolor": "red",
    "description": "Wood stove for heating and cooking.  Much more effective than an open flame.",
    "move_cost_mod": 2,
    "required_str": 10,
    "max_volume": 4000,
    "flags": [ "TRANSPARENT", "CONTAINER", "FIRE_CONTAINER", "SUPPRESS_SMOKE", "PLACE_ITEM", "MOUNTABLE" ],
    "bash": {
      "str_min": 8,
      "str_max": 30,
      "sound": "metal screeching!",
      "sound_fail": "clang!",
      "items": [ { "item": "scrap", "count": [ 3, 6 ] }, { "item": "pipe", "prob": 50 } ]
    },
    "deconstruct": { "items": [ { "item": "metal_tank", "count": 1 }, { "item": "pipe", "count": 1 } ] }
  },
  {
    "type": "furniture",
    "id": "f_fireplace",
    "name": "fireplace",
    "symbol": "#",
    "description": "Ah.  The relaxation of sitting in front of a fire as the world around you crumbles.",
    "bgcolor": "white",
    "move_cost_mod": 2,
    "required_str": -1,
    "flags": [ "TRANSPARENT", "CONTAINER", "FIRE_CONTAINER", "SUPPRESS_SMOKE", "PLACE_ITEM", "MINEABLE" ],
    "bash": {
      "str_min": 30,
      "str_max": 210,
      "sound": "crash!",
      "sound_fail": "whump!",
      "items": [ { "item": "rock", "count": [ 15, 30 ] } ]
    }
  },
  {
    "type": "furniture",
    "id": "f_shower",
    "name": "shower",
    "symbol": "~",
    "description": "You would be able to clean yourself if water was running.",
    "color": "white",
    "move_cost_mod": 0,
    "required_str": -1,
    "flags": [ "TRANSPARENT", "FLAMMABLE_HARD", "CONTAINER", "PLACE_ITEM", "BLOCKSDOOR" ],
    "bash": {
      "str_min": 6,
      "str_max": 30,
      "sound": "porcelain breaking!",
      "sound_fail": "whunk!",
      "sound_vol": 16,
      "sound_fail_vol": 12,
      "items": [
        { "item": "cu_pipe", "count": [ 0, 2 ] },
        { "item": "scrap_copper", "count": [ 0, 2 ] },
        { "item": "ceramic_shard", "count": [ 2, 6 ] },
        { "item": "glass_shard", "count": [ 1, 2 ] }
      ]
    }
  },
  {
    "type": "furniture",
    "id": "f_bathtub",
    "name": "bathtub",
    "symbol": "~",
    "description": "You could lay in and take a soothing bath.  Only if water was running.",
    "color": "white",
    "move_cost_mod": 2,
    "required_str": -1,
    "flags": [ "TRANSPARENT", "FLAMMABLE_HARD", "CONTAINER", "PLACE_ITEM", "BLOCKSDOOR", "MOUNTABLE" ],
    "bash": {
      "str_min": 12,
      "str_max": 50,
      "sound": "porcelain breaking!",
      "sound_fail": "whunk!",
      "items": [
        { "item": "cu_pipe", "prob": 50 },
        { "item": "water_faucet", "prob": 50 },
        { "item": "ceramic_shard", "count": [ 6, 18 ] }
      ]
    }
  },
  {
    "type": "furniture",
    "id": "f_stool",
    "name": "stool",
    "symbol": "#",
    "looks_like": "f_chair",
    "description": "Sit down, have a drink.",
    "color": "brown",
    "move_cost_mod": 1,
    "required_str": 3,
    "flags": [ "TRANSPARENT", "FLAMMABLE_ASH", "ORGANIC", "MOUNTABLE" ],
    "deconstruct": { "items": [ { "item": "2x4", "count": 3 }, { "item": "nail", "charges": [ 2, 6 ] } ] },
    "max_volume": 3500,
    "bash": {
      "str_min": 6,
      "str_max": 20,
      "sound": "smash!",
      "sound_fail": "whump.",
      "items": [ { "item": "2x4", "count": 1 }, { "item": "nail", "charges": [ 1, 5 ] }, { "item": "splinter", "count": 3 } ]
    }
  },
  {
    "type": "furniture",
    "id": "f_chair",
    "name": "chair",
    "symbol": "#",
    "description": "Sit down, have a drink.",
    "color": "brown",
    "move_cost_mod": 1,
    "required_str": 4,
    "flags": [ "TRANSPARENT", "FLAMMABLE_ASH", "ORGANIC", "MOUNTABLE" ],
    "deconstruct": { "items": [ { "item": "2x4", "count": 4 }, { "item": "nail", "charges": [ 6, 8 ] } ] },
    "max_volume": 4000,
    "bash": {
      "str_min": 6,
      "str_max": 20,
      "sound": "smash!",
      "sound_fail": "whump.",
      "items": [ { "item": "2x4", "count": [ 1, 3 ] }, { "item": "nail", "charges": [ 2, 6 ] }, { "item": "splinter", "count": 1 } ]
    }
  },
  {
    "type": "furniture",
    "id": "f_armchair",
    "name": "arm chair",
    "symbol": "H",
    "description": "A more comfortable way of sitting down.",
    "color": "green",
    "move_cost_mod": 1,
    "required_str": 7,
    "deconstruct": {
      "items": [ { "item": "2x4", "count": 10 }, { "item": "rag", "count": [ 30, 33 ] }, { "item": "nail", "charges": [ 6, 8 ] } ]
    },
    "max_volume": 4000,
    "flags": [ "TRANSPARENT", "FLAMMABLE_ASH", "ORGANIC", "MOUNTABLE" ],
    "bash": {
      "str_min": 12,
      "str_max": 40,
      "sound": "smash!",
      "sound_fail": "whump.",
      "items": [
        { "item": "2x4", "count": [ 1, 3 ] },
        { "item": "nail", "charges": [ 2, 6 ] },
        { "item": "splinter", "count": 1 },
        { "item": "rag", "count": [ 20, 30 ] }
      ]
    }
  },
  {
    "type": "furniture",
    "id": "f_sofa",
    "name": "sofa",
    "symbol": "H",
    "description": "Lay down OR sit down!  Perfect!",
    "bgcolor": "red",
    "move_cost_mod": 1,
    "required_str": 10,
    "deconstruct": {
      "items": [ { "item": "2x4", "count": 12 }, { "item": "rag", "count": [ 30, 33 ] }, { "item": "nail", "charges": [ 8, 10 ] } ]
    },
    "max_volume": 4000,
    "flags": [ "TRANSPARENT", "FLAMMABLE_ASH", "ORGANIC", "BLOCKSDOOR", "MOUNTABLE" ],
    "bash": {
      "str_min": 12,
      "str_max": 40,
      "sound": "smash!",
      "sound_fail": "whump.",
      "items": [
        { "item": "2x4", "count": [ 2, 5 ] },
        { "item": "nail", "charges": [ 3, 8 ] },
        { "item": "splinter", "count": [ 1, 2 ] },
        { "item": "rag", "count": [ 20, 30 ] }
      ]
    }
  },
  {
    "type": "furniture",
    "id": "f_cupboard",
    "name": "cupboard",
    "symbol": "#",
    "description": "Store your cups.",
    "color": "blue",
    "move_cost_mod": 1,
    "required_str": -1,
    "flags": [ "TRANSPARENT", "FLAMMABLE_ASH", "CONTAINER", "PLACE_ITEM", "ORGANIC", "MOUNTABLE" ],
    "deconstruct": { "items": [ { "item": "2x4", "count": 3 }, { "item": "nail", "charges": [ 6, 8 ] } ] },
    "max_volume": 4000,
    "bash": {
      "str_min": 8,
      "str_max": 30,
      "sound": "smash!",
      "sound_fail": "whump.",
      "items": [ { "item": "2x4", "count": [ 1, 3 ] }, { "item": "nail", "charges": [ 2, 6 ] }, { "item": "splinter", "count": 1 } ]
    }
  },
  {
    "type": "furniture",
    "id": "f_trashcan",
    "name": "trash can",
    "symbol": "&",
    "description": "One man's trash is another mans dinner.",
    "color": "light_cyan",
    "move_cost_mod": 1,
    "required_str": 5,
    "max_volume": 4000,
    "flags": [ "TRANSPARENT", "FLAMMABLE_ASH", "CONTAINER", "PLACE_ITEM", "MOUNTABLE", "SHORT" ],
    "bash": {
      "str_min": 8,
      "str_max": 30,
      "sound": "smash!",
      "sound_fail": "whump.",
      "items": [ { "item": "plastic_chunk", "count": [ 1, 2 ] } ]
    }
  },
  {
    "type": "furniture",
    "id": "f_recycle_bin",
    "name": "recycle bin",
    "description": "Stores items for recycling.",
    "symbol": "{",
    "color": "light_green",
    "move_cost_mod": -1,
    "required_str": 5,
    "max_volume": 4000,
    "flags": [ "TRANSPARENT", "FLAMMABLE_ASH", "CONTAINER", "PLACE_ITEM", "MOUNTABLE", "SHORT" ],
    "bash": {
      "str_min": 8,
      "str_max": 30,
      "sound": "smash!",
      "sound_fail": "whump.",
      "items": [ { "item": "plastic_chunk", "count": [ 2, 7 ] }, { "item": "pipe", "count": [ 1, 2 ] } ]
    }
  },
  {
    "type": "furniture",
    "id": "f_desk",
    "name": "desk",
    "symbol": "#",
    "description": "Sit down at it, and, if up to, work on it.",
    "color": "light_red",
    "move_cost_mod": 1,
    "required_str": 8,
    "flags": [ "TRANSPARENT", "FLAMMABLE_ASH", "CONTAINER", "PLACE_ITEM", "ORGANIC", "MOUNTABLE", "FLAT_SURF" ],
    "deconstruct": { "items": [ { "item": "2x4", "count": 4 }, { "item": "nail", "charges": [ 6, 10 ] } ] },
    "max_volume": 4000,
    "bash": {
      "str_min": 12,
      "str_max": 40,
      "sound": "smash!",
      "sound_fail": "whump.",
      "items": [ { "item": "2x4", "count": [ 1, 3 ] }, { "item": "nail", "charges": [ 2, 6 ] }, { "item": "splinter", "count": 1 } ]
    }
  },
  {
    "type": "furniture",
    "id": "f_exercise",
    "name": "exercise machine",
    "symbol": "T",
    "description": "Typically used for, well, exercising.  You're not up for it.",
    "color": "dark_gray",
    "move_cost_mod": 1,
    "required_str": 8,
    "flags": [ "TRANSPARENT", "MINEABLE" ],
    "deconstruct": {
      "items": [
        { "item": "pipe", "count": 1 },
        { "item": "steel_chunk", "count": 1 },
        { "item": "scrap", "count": [ 2, 6 ] },
        { "item": "lead", "charges": [ 1000, 2000 ] }
      ]
    },
    "bash": {
      "str_min": 18,
      "str_max": 60,
      "sound": "metal screeching!",
      "sound_fail": "clang!",
      "items": [
        { "item": "scrap", "count": [ 2, 6 ] },
        { "item": "steel_chunk", "prob": 50 },
        { "item": "pipe", "count": 1 },
        { "item": "lead", "charges": [ 1000, 2000 ] }
      ]
    }
  },
  {
    "type": "furniture",
    "id": "f_ball_mach",
    "name": "ball machine",
    "description": "Remember when baseball was a thing?",
    "symbol": "T",
    "color": "dark_gray",
    "move_cost_mod": 1,
    "required_str": -1,
    "flags": [ "TRANSPARENT", "MINEABLE" ],
    "bash": {
      "str_min": 18,
      "str_max": 60,
      "sound": "metal screeching!",
      "sound_fail": "clang!",
      "items": [ { "item": "scrap", "count": [ 2, 6 ] }, { "item": "steel_chunk", "prob": 50 }, { "item": "pipe", "count": 1 } ]
    }
  },
  {
    "type": "furniture",
    "id": "f_bench",
    "name": "bench",
    "symbol": "#",
    "description": "Hobo bed.  Use at your own risk.",
    "color": "brown",
    "move_cost_mod": 1,
    "required_str": 8,
    "flags": [ "TRANSPARENT", "FLAMMABLE_ASH", "ORGANIC", "MOUNTABLE", "SHORT" ],
    "max_volume": 4000,
    "deconstruct": { "items": [ { "item": "2x4", "count": 4 }, { "item": "nail", "charges": [ 6, 10 ] } ] },
    "bash": {
      "str_min": 12,
      "str_max": 40,
      "sound": "smash!",
      "sound_fail": "whump.",
      "items": [ { "item": "2x4", "count": [ 1, 3 ] }, { "item": "nail", "charges": [ 2, 6 ] }, { "item": "splinter", "count": 1 } ]
    }
  },
  {
    "type": "furniture",
    "id": "f_lane",
    "name": "lane guard",
    "description": "Used to be used for keeping traffic.",
    "symbol": "#",
    "color": "brown",
    "move_cost_mod": 1,
    "required_str": -1,
    "flags": [ "TRANSPARENT", "FLAMMABLE_ASH", "ORGANIC", "MOUNTABLE", "SHORT" ],
    "bash": {
      "str_min": 6,
      "str_max": 30,
      "sound": "smash!",
      "sound_fail": "whump.",
      "items": [ { "item": "2x4", "count": [ 1, 3 ] }, { "item": "nail", "charges": [ 2, 6 ] }, { "item": "splinter", "count": 1 } ]
    }
  },
  {
    "type": "furniture",
    "id": "f_table",
    "name": "table",
    "description": "Sit down when you eat!",
    "symbol": "#",
    "color": "red",
    "move_cost_mod": 2,
    "required_str": 8,
    "max_volume": 4000,
    "flags": [ "TRANSPARENT", "FLAMMABLE", "ORGANIC", "MOUNTABLE", "SHORT", "FLAT_SURF" ],
    "deconstruct": { "items": [ { "item": "2x4", "count": 6 }, { "item": "nail", "charges": [ 6, 8 ] } ] },
    "bash": {
      "str_min": 12,
      "str_max": 50,
      "sound": "smash!",
      "sound_fail": "whump.",
      "items": [ { "item": "2x4", "count": [ 2, 6 ] }, { "item": "nail", "charges": [ 4, 8 ] }, { "item": "splinter", "count": 1 } ]
    }
  },
  {
    "type": "furniture",
    "id": "f_rack_coat",
    "name": "coat rack",
    "description": "A hooked rack for hanging jackets and hats.",
    "symbol": "Y",
    "color": "brown",
    "move_cost_mod": -1,
    "required_str": 4,
    "flags": [ "TRANSPARENT", "FLAMMABLE", "PLACE_ITEM", "BLOCKSDOOR", "MOUNTABLE" ],
    "deconstruct": { "items": [ { "item": "nail", "charges": [ 2, 6 ] }, { "item": "2x4", "count": 2 } ] },
    "max_volume": 1000,
    "bash": {
      "str_min": 6,
      "str_max": 30,
      "sound": "smash!",
      "sound_fail": "whump.",
      "items": [ { "item": "splinter", "count": [ 3, 8 ] }, { "item": "nail", "charges": [ 1, 3 ] }, { "item": "2x4", "count": 1 } ]
    }
  },
  {
    "type": "furniture",
    "id": "f_sign",
    "name": "sign",
    "symbol": "P",
    "description": "Read it.  Warnings ahead.",
    "color": "brown",
    "examine_action": "sign",
    "move_cost_mod": 1,
    "required_str": -1,
    "flags": [ "TRANSPARENT", "FLAMMABLE_ASH", "ORGANIC", "MOUNTABLE" ],
    "deconstruct": { "items": [ { "item": "2x4", "count": 3 }, { "item": "nail", "charges": [ 2, 5 ] } ] },
    "bash": {
      "str_min": 6,
      "str_max": 40,
      "sound": "smash!",
      "sound_fail": "whump.",
      "items": [ { "item": "2x4", "count": [ 1, 2 ] }, { "item": "nail", "charges": [ 2, 4 ] }, { "item": "splinter", "count": 2 } ]
    }
  },
  {
    "type": "furniture",
    "id": "f_mailbox",
    "name": "mailbox",
    "symbol": "P",
    "description": "A metal box attached to the top of a wooden post.  You've got mail.",
    "color": "light_gray",
    "move_cost_mod": 1,
    "required_str": -1,
    "flags": [ "TRANSPARENT", "FLAMMABLE_HARD", "CONTAINER", "PLACE_ITEM", "MOUNTABLE" ],
    "deconstruct": {
      "items": [ { "item": "2x4", "count": 2 }, { "item": "nail", "charges": [ 2, 5 ] }, { "item": "sheet_metal", "count": 1 } ]
    },
    "max_volume": 300,
    "bash": {
      "str_min": 12,
      "str_max": 50,
      "sound": "smash!",
      "sound_fail": "whump.",
      "items": [
        { "item": "2x4", "count": 1 },
        { "item": "nail", "charges": [ 1, 5 ] },
        { "item": "splinter", "count": 2 },
        { "item": "scrap", "count": [ 1, 3 ] }
      ]
    }
  },
  {
    "type": "furniture",
    "id": "f_pool_table",
    "name": "pool table",
    "symbol": "#",
    "description": "A good-looking pool table.  You wish you learned how to play.",
    "color": "green",
    "move_cost_mod": 2,
    "required_str": -1,
    "max_volume": 4000,
    "flags": [ "TRANSPARENT", "FLAMMABLE", "ORGANIC", "MOUNTABLE", "SHORT", "FLAT_SURF" ],
    "deconstruct": { "items": [ { "item": "2x4", "count": 4 }, { "item": "rag", "count": 4 }, { "item": "nail", "charges": [ 6, 10 ] } ] },
    "bash": {
      "str_min": 12,
      "str_max": 50,
      "sound": "smash!",
      "sound_fail": "whump.",
      "items": [
        { "item": "2x4", "count": [ 2, 6 ] },
        { "item": "nail", "charges": [ 4, 12 ] },
        { "item": "splinter", "count": 1 },
        { "item": "rag", "count": [ 0, 2 ] }
      ]
    }
  },
  {
    "type": "furniture",
    "id": "f_counter",
    "name": "counter",
    "description": "Affixed to the wall or found in kitchens or stores.",
    "symbol": "#",
    "color": "blue",
    "move_cost_mod": 2,
    "required_str": 10,
    "flags": [ "TRANSPARENT", "FLAMMABLE", "ORGANIC", "MOUNTABLE", "SHORT", "FLAT_SURF" ],
    "deconstruct": { "items": [ { "item": "2x4", "count": 6 }, { "item": "nail", "charges": [ 6, 8 ] } ] },
    "max_volume": 4000,
    "bash": {
      "str_min": 12,
      "str_max": 40,
      "sound": "smash!",
      "sound_fail": "whump.",
      "items": [ { "item": "2x4", "count": [ 2, 6 ] }, { "item": "nail", "charges": [ 4, 8 ] }, { "item": "splinter", "count": 1 } ]
    }
  },
  {
    "type": "furniture",
    "id": "f_fridge",
    "name": "refrigerator",
    "symbol": "{",
    "description": "Freeze your food with the amazing science of electricity!  Oh wait, none is flowing.",
    "color": "light_cyan",
    "move_cost_mod": -1,
    "required_str": 10,
    "flags": [ "CONTAINER", "PLACE_ITEM", "BLOCKSDOOR", "MINEABLE" ],
    "deconstruct": {
      "items": [
        { "item": "scrap", "count": [ 2, 8 ] },
        { "item": "steel_chunk", "count": [ 2, 3 ] },
        { "item": "hose", "count": 1 },
        { "item": "cu_pipe", "count": [ 2, 5 ] }
      ]
    },
    "max_volume": 7000,
    "bash": {
      "str_min": 18,
      "str_max": 50,
      "sound": "metal screeching!",
      "sound_fail": "clang!",
      "items": [
        { "item": "scrap", "count": [ 2, 8 ] },
        { "item": "steel_chunk", "count": [ 0, 3 ] },
        { "item": "hose", "count": 1 },
        { "item": "cu_pipe", "count": [ 2, 5 ] },
        { "item": "scrap_copper", "count": [ 1, 2 ] }
      ]
    }
  },
  {
    "type": "furniture",
    "id": "f_glass_fridge",
    "name": "glass door fridge",
    "symbol": "{",
    "color": "light_cyan",
    "description": "Wow!  See INTO your fridge before you open it!",
    "move_cost_mod": -1,
    "required_str": 10,
    "flags": [ "PLACE_ITEM", "BLOCKSDOOR" ],
    "deconstruct": {
      "items": [
        { "item": "scrap", "count": [ 2, 6 ] },
        { "item": "steel_chunk", "count": [ 2, 3 ] },
        { "item": "hose", "count": 1 },
        { "item": "glass_sheet", "count": 1 },
        { "item": "cu_pipe", "count": [ 3, 6 ] }
      ]
    },
    "max_volume": 7000,
    "bash": {
      "str_min": 12,
      "str_max": 50,
      "sound": "metal screeching!",
      "sound_fail": "clang!",
      "items": [
        { "item": "scrap", "count": [ 2, 8 ] },
        { "item": "steel_chunk", "count": [ 0, 3 ] },
        { "item": "hose", "count": 1 },
        { "item": "cu_pipe", "count": [ 1, 4 ] },
        { "item": "scrap_copper", "count": [ 0, 2 ] },
        { "item": "glass_shard", "count": [ 3, 6 ] }
      ]
    }
  },
  {
    "type": "furniture",
    "id": "f_dresser",
    "name": "dresser",
    "symbol": "{",
    "description": "Dress yourself for the prom, or other occasions.",
    "color": "brown",
    "move_cost_mod": -1,
    "required_str": 8,
    "flags": [ "TRANSPARENT", "CONTAINER", "FLAMMABLE", "PLACE_ITEM", "ORGANIC", "BLOCKSDOOR", "MOUNTABLE" ],
    "deconstruct": { "items": [ { "item": "2x4", "count": 6 }, { "item": "nail", "charges": [ 6, 8 ] } ] },
    "max_volume": 8000,
    "bash": {
      "str_min": 12,
      "str_max": 40,
      "sound": "smash!",
      "sound_fail": "whump.",
      "items": [ { "item": "2x4", "count": [ 2, 6 ] }, { "item": "nail", "charges": [ 4, 8 ] }, { "item": "splinter", "count": 1 } ]
    }
  },
  {
    "type": "furniture",
    "id": "f_locker",
    "name": "locker",
    "symbol": "{",
    "description": "Usually used for storing equipment or items.",
    "color": "light_gray",
    "move_cost_mod": -1,
    "required_str": 9,
    "flags": [ "CONTAINER", "PLACE_ITEM", "BLOCKSDOOR" ],
    "deconstruct": { "items": [ { "item": "sheet_metal", "count": [ 1, 2 ] }, { "item": "pipe", "count": [ 4, 8 ] } ] },
    "max_volume": 8000,
    "bash": {
      "str_min": 12,
      "str_max": 40,
      "sound": "metal screeching!",
      "sound_fail": "clang!",
      "items": [ { "item": "scrap", "count": [ 2, 8 ] }, { "item": "steel_chunk", "count": [ 0, 3 ] }, { "item": "pipe", "count": 1 } ]
    }
  },
  {
    "type": "furniture",
    "id": "f_rack",
    "name": "display rack",
    "description": "Display your items.",
    "symbol": "{",
    "color": "light_gray",
    "move_cost_mod": -1,
    "required_str": 8,
    "flags": [ "TRANSPARENT", "FLAMMABLE_HARD", "PLACE_ITEM", "BLOCKSDOOR", "MOUNTABLE" ],
    "deconstruct": { "items": [ { "item": "pipe", "count": [ 6, 12 ] }, { "item": "sheet_metal", "count": [ 1, 2 ] } ] },
    "max_volume": 7000,
    "bash": {
      "str_min": 6,
      "str_max": 30,
      "sound": "metal screeching!",
      "sound_fail": "clang!",
      "items": [ { "item": "scrap", "count": [ 2, 8 ] }, { "item": "steel_chunk", "count": [ 0, 3 ] }, { "item": "pipe", "count": 1 } ]
    }
  },
  {
    "type": "furniture",
    "id": "f_bookcase",
    "name": "book case",
    "symbol": "{",
    "description": "Stores books.  Y'know, Those things.  Who reads books anymore?",
    "color": "brown",
    "move_cost_mod": -1,
    "required_str": 9,
    "flags": [ "FLAMMABLE", "PLACE_ITEM", "ORGANIC", "BLOCKSDOOR" ],
    "deconstruct": { "items": [ { "item": "2x4", "count": 12 }, { "item": "nail", "charges": [ 12, 16 ] } ] },
    "max_volume": 8000,
    "bash": {
      "str_min": 6,
      "str_max": 40,
      "sound": "smash!",
      "sound_fail": "whump.",
      "items": [ { "item": "2x4", "count": [ 2, 6 ] }, { "item": "nail", "charges": [ 4, 12 ] }, { "item": "splinter", "count": 1 } ]
    }
  },
  {
    "type": "furniture",
    "id": "f_washer",
    "name": "washing machine",
    "description": "You could wash your dirty clothes if electricity was running.",
    "symbol": "{",
    "bgcolor": "white",
    "move_cost_mod": -1,
    "required_str": 12,
    "max_volume": 4000,
    "flags": [ "CONTAINER", "PLACE_ITEM", "BLOCKSDOOR", "FLAT_SURF", "MINEABLE" ],
    "deconstruct": {
      "items": [
        { "item": "pipe", "count": 1 },
        { "item": "scrap", "count": [ 2, 6 ] },
        { "item": "steel_chunk", "count": [ 1, 3 ] },
        { "item": "sheet_metal", "count": [ 2, 6 ] },
        { "item": "cable", "charges": [ 1, 15 ] },
        { "item": "hose", "count": [ 1, 2 ] },
        { "item": "cu_pipe", "count": [ 2, 5 ] }
      ]
    },
    "bash": {
      "str_min": 18,
      "str_max": 50,
      "sound": "metal screeching!",
      "sound_fail": "clang!",
      "items": [
        { "item": "scrap", "count": [ 2, 7 ] },
        { "item": "steel_chunk", "count": [ 0, 3 ] },
        { "item": "sheet_metal", "count": [ 2, 6 ] },
        { "item": "cable", "charges": [ 1, 15 ] },
        { "item": "hose", "count": [ 0, 2 ] },
        { "item": "cu_pipe", "count": [ 1, 4 ] },
        { "item": "scrap_copper", "count": [ 0, 2 ] }
      ]
    }
  },
  {
    "type": "furniture",
    "id": "f_dryer",
    "name": "dryer",
    "description": "Dry your clothes!",
    "symbol": "{",
    "bgcolor": "white",
    "move_cost_mod": -1,
    "required_str": 12,
    "max_volume": 4000,
    "flags": [ "CONTAINER", "PLACE_ITEM", "BLOCKSDOOR", "FLAT_SURF", "MINEABLE" ],
    "deconstruct": {
      "items": [
        { "item": "scrap", "count": [ 2, 6 ] },
        { "item": "steel_chunk", "count": [ 1, 3 ] },
        { "item": "element", "count": [ 2, 3 ] },
        { "item": "sheet_metal", "count": [ 2, 6 ] },
        { "item": "cable", "charges": [ 1, 15 ] },
        { "item": "cu_pipe", "count": [ 1, 3 ] }
      ]
    },
    "bash": {
      "str_min": 18,
      "str_max": 50,
      "sound": "metal screeching!",
      "sound_fail": "clang!",
      "items": [
        { "item": "scrap", "count": [ 0, 6 ] },
        { "item": "steel_chunk", "count": [ 0, 3 ] },
        { "item": "element", "count": [ 1, 3 ] },
        { "item": "sheet_metal", "count": [ 2, 6 ] },
        { "item": "cable", "charges": [ 1, 15 ] }
      ]
    }
  },
  {
    "type": "furniture",
    "id": "f_bigmirror",
    "name": "standing mirror",
    "symbol": "{",
    "description": "Lookin' good- is that blood?",
    "color": "white",
    "move_cost_mod": 2,
    "required_str": 5,
    "flags": [ "NOITEM", "BLOCKSDOOR" ],
    "bash": {
      "str_min": 5,
      "str_max": 16,
      "sound": "glass breaking",
      "sound_fail": "whack!",
      "sound_vol": 16,
      "furn_set": "f_bigmirror_b",
      "items": [ { "item": "glass_shard", "count": [ 3, 6 ] } ]
    }
  },
  {
    "type": "furniture",
    "id": "f_bigmirror_b",
    "name": "broken standing mirror",
    "description": "You could look at yourself, if the mirror wasn't covered in cracks and fractures.",
    "symbol": "{",
    "color": "light_gray",
    "move_cost_mod": 2,
    "required_str": 5,
    "flags": [ "NOITEM", "BLOCKSDOOR" ],
    "bash": {
      "str_min": 8,
      "str_max": 30,
      "sound": "metal screeching!",
      "sound_fail": "clang!",
      "items": [ { "item": "scrap", "count": [ 2, 4 ] } ]
    }
  },
  {
    "type": "furniture",
    "id": "f_vending_c",
    "name": "vending machine",
    "symbol": "{",
    "description": "Buy stuff with a cash card.",
    "color": "light_cyan",
    "move_cost_mod": -1,
    "required_str": 12,
    "flags": [ "SEALED", "PLACE_ITEM", "ALARMED", "CONTAINER", "BLOCKSDOOR", "MINEABLE" ],
    "examine_action": "vending",
    "bash": {
      "str_min": 20,
      "str_max": 40,
      "sound": "glass breaking!",
      "sound_fail": "whack!",
      "sound_vol": 16,
      "sound_fail_vol": 12,
      "furn_set": "f_vending_o",
      "items": [ { "item": "glass_shard", "count": [ 3, 6 ] } ]
    }
  },
  {
    "type": "furniture",
    "id": "f_vending_o",
    "name": "broken vending machine",
    "description": "Ponder if you could buy stuff, as it's broken.",
    "symbol": "{",
    "color": "dark_gray",
    "move_cost_mod": -1,
    "required_str": 12,
    "flags": [ "PLACE_ITEM", "CONTAINER", "BLOCKSDOOR", "MINEABLE" ],
    "bash": {
      "str_min": 30,
      "str_max": 50,
      "sound": "metal screeching!",
      "sound_fail": "clang!",
      "items": [
        { "item": "scrap", "count": [ 2, 8 ] },
        { "item": "steel_chunk", "count": [ 0, 3 ] },
        { "item": "hose", "count": 1 },
        { "item": "cu_pipe", "count": [ 1, 4 ] },
        { "item": "scrap_copper", "count": [ 0, 2 ] }
      ]
    }
  },
  {
    "type": "furniture",
    "id": "f_dumpster",
    "name": "dumpster",
    "description": "Stores your trash.",
    "symbol": "{",
    "color": "green",
    "move_cost_mod": -1,
    "required_str": 16,
    "flags": [ "CONTAINER", "PLACE_ITEM", "BLOCKSDOOR" ],
    "bash": {
      "str_min": 8,
      "str_max": 45,
      "sound": "metal screeching!",
      "sound_fail": "clang!",
      "items": [
        { "item": "scrap", "count": [ 2, 8 ] },
        { "item": "steel_chunk", "count": [ 1, 3 ] },
        { "item": "pipe", "count": [ 1, 2 ] }
      ]
    }
  },
  {
    "type": "furniture",
    "id": "f_dive_block",
    "name": "diving block",
    "description": "Jump!  Jump!  Dive!",
    "symbol": "O",
    "color": "light_gray",
    "move_cost_mod": -1,
    "required_str": 16,
    "flags": [ "TRANSPARENT", "MOUNTABLE" ],
    "bash": {
      "str_min": 8,
      "str_max": 40,
      "sound": "metal screeching!",
      "sound_fail": "clang!",
      "items": [ { "item": "plastic_chunk", "count": [ 2, 4 ] }, { "item": "pipe", "count": [ 0, 2 ] } ]
    }
  },
  {
    "type": "furniture",
    "id": "f_coffin_c",
    "name": "coffin",
    "description": "Holds the bodies of the countless you kill.",
    "symbol": "0",
    "bgcolor": "brown",
    "move_cost_mod": -1,
    "required_str": 14,
    "flags": [
      "TRANSPARENT",
      "CONTAINER",
      "SEALED",
      "ALLOW_FIELD_EFFECT",
      "FLAMMABLE",
      "PLACE_ITEM",
      "ORGANIC",
      "MOUNTABLE",
      "SHORT",
      "FLAT_SURF"
    ],
    "deconstruct": {
      "items": [ { "item": "2x4", "count": 12 }, { "item": "nail", "charges": [ 12, 24 ] }, { "item": "rag", "count": [ 15, 20 ] } ]
    },
    "max_volume": 4000,
    "bash": {
      "str_min": 12,
      "str_max": 40,
      "sound": "smash!",
      "sound_fail": "wham!",
      "items": [
        { "item": "2x4", "count": [ 1, 5 ] },
        { "item": "splinter", "count": [ 2, 6 ] },
        { "item": "nail", "charges": [ 2, 10 ] },
        { "item": "rag", "count": [ 8, 12 ] }
      ]
    }
  },
  {
    "type": "furniture",
    "id": "f_coffin_o",
    "name": "open coffin",
    "description": "Look at the bodies of the countless you've killed.",
    "symbol": "O",
    "bgcolor": "brown",
    "move_cost_mod": -1,
    "required_str": 12,
    "flags": [ "TRANSPARENT", "CONTAINER", "FLAMMABLE", "PLACE_ITEM", "ORGANIC", "MOUNTABLE", "SHORT" ],
    "deconstruct": {
      "items": [ { "item": "2x4", "count": 12 }, { "item": "nail", "charges": [ 12, 24 ] }, { "item": "rag", "count": [ 15, 20 ] } ]
    },
    "max_volume": 4000,
    "bash": {
      "str_min": 12,
      "str_max": 40,
      "sound": "smash!",
      "sound_fail": "wham!",
      "items": [
        { "item": "2x4", "count": [ 1, 5 ] },
        { "item": "splinter", "count": [ 2, 6 ] },
        { "item": "nail", "charges": [ 2, 10 ] },
        { "item": "rag", "count": [ 8, 12 ] }
      ]
    }
  },
  {
    "type": "furniture",
    "id": "f_crate_c",
    "name": "crate",
    "description": "What's inside?  Find out!",
    "symbol": "X",
    "bgcolor": "brown",
    "move_cost_mod": -1,
    "required_str": 12,
    "flags": [
      "TRANSPARENT",
      "CONTAINER",
      "SEALED",
      "ALLOW_FIELD_EFFECT",
      "FLAMMABLE",
      "PLACE_ITEM",
      "ORGANIC",
      "MOUNTABLE",
      "SHORT"
    ],
    "examine_action": "crate",
    "deconstruct": { "items": [ { "item": "2x4", "count": 4 }, { "item": "nail", "charges": [ 6, 10 ] } ] },
    "max_volume": 4000,
    "bash": {
      "str_min": 12,
      "str_max": 40,
      "sound": "smash!",
      "sound_fail": "wham!",
      "items": [ { "item": "2x4", "count": [ 1, 5 ] }, { "item": "nail", "charges": [ 2, 10 ] } ]
    }
  },
  {
    "type": "furniture",
    "id": "f_crate_o",
    "name": "open crate",
    "description": "What's inside?  Look in it!",
    "symbol": "O",
    "bgcolor": "brown",
    "move_cost_mod": -1,
    "required_str": 10,
    "flags": [ "TRANSPARENT", "CONTAINER", "FLAMMABLE", "PLACE_ITEM", "ORGANIC", "MOUNTABLE", "SHORT" ],
    "deconstruct": { "items": [ { "item": "2x4", "count": 4 }, { "item": "nail", "charges": [ 6, 10 ] } ] },
    "max_volume": 4000,
    "bash": {
      "str_min": 12,
      "str_max": 40,
      "sound": "smash!",
      "sound_fail": "wham!",
      "items": [ { "item": "2x4", "count": [ 1, 5 ] }, { "item": "nail", "charges": [ 2, 10 ] } ]
    }
  },
  {
    "type": "furniture",
    "id": "f_canvas_wall",
    "name": "canvas wall",
    "symbol": "#",
    "color": "blue",
    "move_cost_mod": -1,
    "required_str": -1,
    "flags": [ "FLAMMABLE_HARD", "NOITEM" ],
    "bash": {
      "str_min": 1,
      "str_max": 8,
      "sound": "rrrrip!",
      "sound_fail": "slap!",
      "sound_vol": 8,
      "tent_centers": [ "f_groundsheet", "f_fema_groundsheet", "f_skin_groundsheet" ]
    }
  },
  {
    "type": "furniture",
    "id": "f_large_canvas_wall",
    "name": "canvas wall",
    "symbol": "#",
    "color": "blue",
    "move_cost_mod": -1,
    "required_str": -1,
    "flags": [ "FLAMMABLE_HARD", "NOITEM" ],
    "bash": {
      "str_min": 1,
      "str_max": 8,
      "sound": "rrrrip!",
      "sound_fail": "slap!",
      "sound_vol": 8,
      "collapse_radius": 2,
      "tent_centers": [ "f_center_groundsheet" ]
    }
  },
  {
    "type": "furniture",
    "id": "f_canvas_door",
    "name": "canvas flap",
    "symbol": "+",
    "color": "blue",
    "move_cost_mod": -1,
    "required_str": -1,
    "flags": [ "FLAMMABLE_HARD", "NOITEM", "DOOR" ],
    "open": "f_canvas_door_o",
    "bash": {
      "str_min": 1,
      "str_max": 8,
      "sound": "rrrrip!",
      "sound_fail": "slap!",
      "sound_vol": 8,
      "tent_centers": [ "f_groundsheet", "f_fema_groundsheet", "f_skin_groundsheet" ]
    }
  },
  {
    "type": "furniture",
    "id": "f_canvas_door_o",
    "name": "open canvas flap",
    "symbol": ".",
    "color": "blue",
    "move_cost_mod": 0,
    "required_str": -1,
    "flags": [ "TRANSPARENT" ],
    "close": "f_canvas_door",
    "bash": {
      "str_min": 1,
      "str_max": 8,
      "sound": "rrrrip!",
      "sound_fail": "slap!",
      "sound_vol": 8,
      "tent_centers": [ "f_groundsheet", "f_fema_groundsheet", "f_skin_groundsheet", "f_center_groundsheet" ]
    }
  },
  {
    "type": "furniture",
    "id": "f_large_canvas_door",
    "name": "canvas flap",
    "symbol": "+",
    "color": "blue",
    "move_cost_mod": -1,
    "required_str": -1,
    "flags": [ "FLAMMABLE_HARD", "NOITEM", "DOOR" ],
    "open": "f_large_canvas_door_o",
    "bash": {
      "str_min": 1,
      "str_max": 8,
      "sound": "rrrrip!",
      "sound_fail": "slap!",
      "sound_vol": 8,
      "collapse_radius": 2,
      "tent_centers": [ "f_center_groundsheet" ]
    }
  },
  {
    "type": "furniture",
    "id": "f_large_canvas_door_o",
    "name": "open canvas flap",
    "symbol": ".",
    "color": "blue",
    "move_cost_mod": 0,
    "required_str": -1,
    "flags": [ "TRANSPARENT" ],
    "close": "f_canvas_door",
    "bash": {
      "str_min": 1,
      "str_max": 8,
      "sound": "rrrrip!",
      "sound_fail": "slap!",
      "sound_vol": 8,
      "collapse_radius": 2,
      "tent_centers": [ "f_center_groundsheet" ]
    }
  },
  {
    "type": "furniture",
    "id": "f_groundsheet",
    "name": "groundsheet",
    "symbol": ";",
    "color": "green",
    "move_cost_mod": 0,
    "required_str": -1,
    "flags": [ "TRANSPARENT", "INDOORS", "NOCOLLIDE" ],
    "examine_action": "portable_structure",
    "bash": {
      "str_min": 1,
      "str_max": 8,
      "sound": "rrrrip!",
      "sound_fail": "slap!",
      "sound_vol": 8,
      "items": [ { "item": "broketent" } ],
      "tent_centers": [ "f_groundsheet", "f_fema_groundsheet", "f_skin_groundsheet" ]
    }
  },
  {
    "type": "furniture",
    "id": "f_large_groundsheet",
    "name": "groundsheet",
    "symbol": ";",
    "color": "green",
    "move_cost_mod": 0,
    "required_str": -1,
    "flags": [ "TRANSPARENT", "INDOORS", "NOCOLLIDE" ],
    "bash": {
      "str_min": 1,
      "str_max": 8,
      "sound": "rrrrip!",
      "sound_fail": "slap!",
      "sound_vol": 8,
      "collapse_radius": 2,
      "tent_centers": [ "f_center_groundsheet" ]
    }
  },
  {
    "type": "furniture",
    "id": "f_center_groundsheet",
    "name": "groundsheet",
    "symbol": ";",
    "color": "green",
    "move_cost_mod": 0,
    "required_str": -1,
    "flags": [ "TRANSPARENT", "INDOORS", "NOCOLLIDE" ],
    "examine_action": "portable_structure",
    "bash": {
      "str_min": 1,
      "str_max": 8,
      "sound": "rrrrip!",
      "sound_fail": "slap!",
      "sound_vol": 8,
      "collapse_radius": 2,
      "items": [ { "item": "largebroketent" } ],
      "tent_centers": [ "f_center_groundsheet" ]
    }
  },
  {
    "type": "furniture",
    "id": "f_fema_groundsheet",
    "name": "groundsheet",
    "symbol": ";",
    "color": "green",
    "move_cost_mod": 0,
    "required_str": -1,
    "flags": [ "TRANSPARENT", "INDOORS", "ORGANIC", "NOCOLLIDE" ],
    "bash": {
      "str_min": 1,
      "str_max": 8,
      "sound": "rrrrip!",
      "sound_fail": "slap!",
      "sound_vol": 8,
      "tent_centers": [ "f_groundsheet", "f_fema_groundsheet", "f_skin_groundsheet" ]
    }
  },
  {
    "type": "furniture",
    "id": "f_skin_wall",
    "name": "animalskin wall",
    "symbol": "#",
    "description": "Wall made out of animal skin.  Either an amazing or horrifying sight.",
    "color": "brown",
    "move_cost_mod": -1,
    "required_str": -1,
    "flags": [ "FLAMMABLE_HARD", "NOITEM" ],
    "bash": {
      "str_min": 1,
      "str_max": 8,
      "sound": "rrrrip!",
      "sound_fail": "slap!",
      "sound_vol": 8,
      "tent_centers": [ "f_groundsheet", "f_fema_groundsheet", "f_skin_groundsheet" ]
    }
  },
  {
    "type": "furniture",
    "id": "f_skin_door",
    "name": "animalskin flap",
    "symbol": "+",
    "color": "white",
    "move_cost_mod": -1,
    "required_str": -1,
    "flags": [ "FLAMMABLE_HARD", "NOITEM" ],
    "open": "f_skin_door_o",
    "bash": {
      "str_min": 1,
      "str_max": 8,
      "sound": "rrrrip!",
      "sound_fail": "slap!",
      "sound_vol": 8,
      "tent_centers": [ "f_groundsheet", "f_fema_groundsheet", "f_skin_groundsheet" ]
    }
  },
  {
    "type": "furniture",
    "id": "f_skin_door_o",
    "name": "open animalskin flap",
    "symbol": ".",
    "color": "white",
    "move_cost_mod": 0,
    "required_str": -1,
    "flags": [ "TRANSPARENT" ],
    "close": "f_skin_door",
    "bash": {
      "str_min": 1,
      "str_max": 8,
      "sound": "rrrrip!",
      "sound_fail": "slap!",
      "sound_vol": 8,
      "tent_centers": [ "f_groundsheet", "f_fema_groundsheet", "f_skin_groundsheet" ]
    }
  },
  {
    "type": "furniture",
    "id": "f_skin_groundsheet",
    "name": "animalskin floor",
    "symbol": ";",
    "color": "brown",
    "move_cost_mod": 0,
    "required_str": -1,
    "flags": [ "TRANSPARENT", "INDOORS", "NOCOLLIDE" ],
    "examine_action": "portable_structure",
    "bash": {
      "str_min": 1,
      "str_max": 8,
      "sound": "rrrrip!",
      "sound_fail": "slap!",
      "sound_vol": 8,
      "items": [ { "item": "damaged_shelter_kit" } ],
      "tent_centers": [ "f_groundsheet", "f_fema_groundsheet", "f_skin_groundsheet" ]
    }
  },
  {
    "type": "furniture",
    "id": "f_mutpoppy",
    "name": "mutated poppy flower",
    "symbol": "f",
    "color": "red",
    "move_cost_mod": 0,
    "required_str": -1,
    "flags": [ "TRANSPARENT", "TINY", "FLAMMABLE_ASH" ],
    "examine_action": "flower_poppy",
    "bash": { "str_min": 2, "str_max": 6, "sound": "crunch.", "sound_fail": "whish." }
  },
  {
    "type": "furniture",
    "id": "f_flower_fungal",
    "name": "fungal flower",
    "symbol": "f",
    "color": "dark_gray",
    "move_cost_mod": 1,
    "required_str": -1,
    "flags": [ "TRANSPARENT", "FLOWER", "FUNGUS", "TINY", "FLAMMABLE_ASH" ],
    "examine_action": "fungus",
    "bash": { "str_min": 2, "str_max": 6, "sound": "poof.", "sound_fail": "poof." }
  },
  {
    "type": "furniture",
    "id": "f_fungal_mass",
    "name": "fungal mass",
    "symbol": "O",
    "bgcolor": "dark_gray",
    "move_cost_mod": -10,
    "required_str": -1,
    "flags": [ "CONTAINER", "SEALED", "ALLOW_FIELD_EFFECT", "FLAMMABLE_ASH", "FUNGUS", "MOUNTABLE", "SHORT" ],
    "bash": { "str_min": 6, "str_max": 30, "sound": "poof.", "sound_fail": "poof." }
  },
  {
    "type": "furniture",
    "id": "f_fungal_clump",
    "name": "fungal clump",
    "symbol": "#",
    "bgcolor": "light_gray",
    "move_cost_mod": 3,
    "required_str": -1,
    "flags": [ "TRANSPARENT", "CONTAINER", "SEALED", "ALLOW_FIELD_EFFECT", "FLAMMABLE_ASH", "FUNGUS", "MOUNTABLE", "SHORT" ],
    "bash": { "str_min": 6, "str_max": 20, "sound": "poof.", "sound_fail": "poof." }
  },
  {
    "type": "furniture",
    "id": "f_safe_c",
    "name": "safe",
    "description": "Holds items.  Securely.",
    "symbol": "X",
    "color": "light_gray",
    "move_cost_mod": -1,
    "required_str": 14,
    "max_volume": 1000,
    "flags": [ "TRANSPARENT", "CONTAINER", "SEALED", "PLACE_ITEM", "MOUNTABLE", "MINEABLE" ],
    "open": "f_safe_o",
    "bash": {
      "str_min": 40,
      "str_max": 200,
      "sound": "screeching metal!",
      "sound_fail": "whump!",
      "items": [ { "item": "steel_chunk", "count": [ 1, 5 ] }, { "item": "scrap", "count": [ 1, 5 ] } ]
    }
  },
  {
    "type": "furniture",
    "id": "f_safe_l",
    "name": "safe",
    "symbol": "X",
    "description": "What needs protection like this?",
    "color": "light_gray",
    "move_cost_mod": -1,
    "required_str": 14,
    "max_volume": 1000,
    "flags": [ "TRANSPARENT", "CONTAINER", "SEALED", "PLACE_ITEM", "MOUNTABLE", "MINEABLE" ],
    "examine_action": "safe",
    "bash": {
      "str_min": 40,
      "str_max": 200,
      "sound": "screeching metal!",
      "sound_fail": "whump!",
      "items": [ { "item": "steel_chunk", "count": [ 1, 5 ] }, { "item": "scrap", "count": [ 1, 5 ] } ]
    }
  },
  {
    "type": "furniture",
    "id": "f_gunsafe_ml",
    "name": "gun safe",
    "description": "Oooooohhhh.  Shiny.",
    "symbol": "X",
    "color": "light_gray",
    "move_cost_mod": -1,
    "required_str": 14,
    "max_volume": 1000,
    "flags": [ "TRANSPARENT", "CONTAINER", "SEALED", "PLACE_ITEM", "MOUNTABLE", "MINEABLE" ],
    "examine_action": "gunsafe_ml",
    "bash": {
      "str_min": 40,
      "str_max": 200,
      "sound": "screeching metal!",
      "sound_fail": "whump!",
      "items": [ { "item": "steel_chunk", "count": [ 1, 5 ] }, { "item": "scrap", "count": [ 1, 5 ] } ]
    }
  },
  {
    "type": "furniture",
    "id": "f_gunsafe_mj",
    "name": "jammed gun safe",
    "description": "Does it have guns in it?  You won't find out.  It's jammed.",
    "symbol": "X",
    "color": "light_gray",
    "move_cost_mod": -1,
    "required_str": 14,
    "max_volume": 1000,
    "flags": [ "TRANSPARENT", "CONTAINER", "SEALED", "PLACE_ITEM", "MOUNTABLE", "MINEABLE" ],
    "bash": {
      "str_min": 40,
      "str_max": 200,
      "sound": "screeching metal!",
      "sound_fail": "whump!",
      "items": [ { "item": "steel_chunk", "count": [ 1, 5 ] }, { "item": "scrap", "count": [ 1, 5 ] } ]
    }
  },
  {
    "type": "furniture",
    "id": "f_gun_safe_el",
    "name": "electronic gun safe",
    "description": "Can you hack it open to get the firearms?",
    "symbol": "X",
    "color": "light_gray",
    "move_cost_mod": -1,
    "required_str": 14,
    "max_volume": 1000,
    "flags": [ "TRANSPARENT", "CONTAINER", "SEALED", "PLACE_ITEM", "MOUNTABLE", "MINEABLE" ],
    "examine_action": "gunsafe_el",
    "bash": {
      "str_min": 40,
      "str_max": 200,
      "sound": "screeching metal!",
      "sound_fail": "whump!",
      "items": [ { "item": "steel_chunk", "count": [ 1, 5 ] }, { "item": "scrap", "count": [ 1, 5 ] } ]
    }
  },
  {
    "type": "furniture",
    "id": "f_safe_o",
    "name": "open safe",
    "description": "Grab the firearms!",
    "symbol": "O",
    "color": "light_gray",
    "move_cost_mod": -1,
    "required_str": 14,
    "max_volume": 1000,
    "flags": [ "TRANSPARENT", "CONTAINER", "PLACE_ITEM", "MOUNTABLE", "MINEABLE" ],
    "close": "f_safe_c",
    "bash": {
      "str_min": 40,
      "str_max": 200,
      "sound": "screeching metal!",
      "sound_fail": "whump!",
      "items": [ { "item": "steel_chunk", "count": [ 1, 5 ] }, { "item": "scrap", "count": [ 1, 5 ] } ]
    }
  },
  {
    "type": "furniture",
    "id": "f_plant_seed",
    "name": "seed",
    "symbol": "^",
    "color": "brown",
    "move_cost_mod": 0,
    "required_str": -1,
    "flags": [ "PLANT", "SEALED", "TRANSPARENT", "CONTAINER", "NOITEM", "TINY", "DONT_REMOVE_ROTTEN" ],
    "examine_action": "aggie_plant"
  },
  {
    "type": "furniture",
    "id": "f_plant_seedling",
    "name": "seedling",
    "symbol": "^",
    "color": "green",
    "move_cost_mod": 0,
    "required_str": -1,
    "flags": [ "PLANT", "SEALED", "TRANSPARENT", "CONTAINER", "NOITEM", "TINY", "DONT_REMOVE_ROTTEN" ],
    "examine_action": "aggie_plant",
    "bash": { "str_min": 2, "str_max": 6, "sound": "crunch.", "sound_fail": "whish." }
  },
  {
    "type": "furniture",
    "id": "f_plant_mature",
    "name": "mature plant",
    "symbol": "#",
    "color": "green",
    "move_cost_mod": 0,
    "required_str": -1,
    "flags": [ "PLANT", "SEALED", "TRANSPARENT", "CONTAINER", "NOITEM", "TINY", "DONT_REMOVE_ROTTEN" ],
    "examine_action": "aggie_plant",
    "bash": { "str_min": 3, "str_max": 8, "sound": "crunch.", "sound_fail": "whish." }
  },
  {
    "type": "furniture",
    "id": "f_plant_harvest",
    "name": "harvestable plant",
    "symbol": "#",
    "color": "light_green",
    "move_cost_mod": 0,
    "required_str": -1,
    "flags": [ "PLANT", "SEALED", "TRANSPARENT", "CONTAINER", "NOITEM", "TINY", "DONT_REMOVE_ROTTEN" ],
    "examine_action": "aggie_plant",
    "bash": { "str_min": 4, "str_max": 10, "sound": "crunch.", "sound_fail": "whish." }
  },
  {
    "type": "furniture",
    "id": "f_mushroom_seed",
    "name": "starting mushroom bed",
    "symbol": "^",
    "color": "white",
    "move_cost_mod": 0,
    "required_str": -1,
    "flags": [ "PLANT", "SEALED", "TRANSPARENT", "CONTAINER", "NOITEM", "TINY", "DONT_REMOVE_ROTTEN" ],
    "examine_action": "aggie_plant"
  },
  {
    "type": "furniture",
    "id": "f_mushroom_seedling",
    "name": "weak mushroom bed",
    "symbol": "#",
    "color": "white",
    "move_cost_mod": 0,
    "required_str": -1,
    "flags": [ "PLANT", "SEALED", "TRANSPARENT", "CONTAINER", "NOITEM", "TINY", "DONT_REMOVE_ROTTEN" ],
    "examine_action": "aggie_plant"
  },
  {
    "type": "furniture",
    "id": "f_mushroom_mature",
    "name": "mature mushroom bed",
    "symbol": "#",
    "color": "white",
    "move_cost_mod": 0,
    "required_str": -1,
    "flags": [ "PLANT", "SEALED", "TRANSPARENT", "CONTAINER", "NOITEM", "TINY", "DONT_REMOVE_ROTTEN" ],
    "examine_action": "aggie_plant"
  },
  {
    "type": "furniture",
    "id": "f_mushroom_mature_harvest",
    "name": "mushroom bed with grown mushrooms",
    "symbol": "#",
    "color": "white",
    "move_cost_mod": 0,
    "required_str": -1,
    "flags": [ "PLANT", "SEALED", "TRANSPARENT", "CONTAINER", "NOITEM", "TINY", "DONT_REMOVE_ROTTEN" ],
    "examine_action": "aggie_plant"
  },
  {
    "type": "furniture",
    "id": "f_shrub_blueberry",
    "name": "blueberry shrub",
    "symbol": "#",
    "color": "blue_green",
    "move_cost_mod": 2,
    "required_str": -1,
    "flags": [ "PLANT", "SEALED", "TRANSPARENT", "CONTAINER", "NOITEM", "TINY", "DONT_REMOVE_ROTTEN" ],
    "examine_action": "aggie_plant",
    "bash": {
      "str_min": 4,
      "str_max": 60,
      "sound": "crunch.",
      "sound_fail": "brush.",
      "ter_set": "t_dirt",
      "items": [ { "item": "withered", "prob": 50, "count": [ 1, 2 ] } ]
    }
  },
  {
    "type": "furniture",
    "id": "f_shrub_blueberry_harvest",
    "name": "blueberry shrub with berries",
    "symbol": "#",
    "color": "light_blue_green",
    "move_cost_mod": 2,
    "required_str": -1,
    "flags": [ "PLANT", "SEALED", "TRANSPARENT", "CONTAINER", "NOITEM", "TINY", "DONT_REMOVE_ROTTEN" ],
    "examine_action": "aggie_plant",
    "bash": {
      "str_min": 4,
      "str_max": 60,
      "sound": "crunch.",
      "sound_fail": "brush.",
      "ter_set": "t_dirt",
      "items": [ { "item": "withered", "prob": 50, "count": [ 1, 2 ] } ]
    }
  },
  {
    "type": "furniture",
    "id": "f_shrub_strawberry",
    "name": "strawberry shrub",
    "symbol": "#",
    "color": "red_green",
    "move_cost_mod": 2,
    "required_str": -1,
    "flags": [ "PLANT", "SEALED", "TRANSPARENT", "CONTAINER", "NOITEM", "TINY", "DONT_REMOVE_ROTTEN" ],
    "examine_action": "aggie_plant",
    "bash": {
      "str_min": 4,
      "str_max": 60,
      "sound": "crunch.",
      "sound_fail": "brush.",
      "ter_set": "t_dirt",
      "items": [ { "item": "withered", "prob": 50, "count": [ 1, 2 ] } ]
    }
  },
  {
    "type": "furniture",
    "id": "f_shrub_strawberry_harvest",
    "name": "strawberry shrub with berries",
    "symbol": "#",
    "color": "light_red_green",
    "move_cost_mod": 2,
    "required_str": -1,
    "flags": [ "PLANT", "SEALED", "TRANSPARENT", "CONTAINER", "NOITEM", "TINY", "DONT_REMOVE_ROTTEN" ],
    "examine_action": "aggie_plant",
    "bash": {
      "str_min": 4,
      "str_max": 60,
      "sound": "crunch.",
      "sound_fail": "brush.",
      "ter_set": "t_dirt",
      "items": [ { "item": "withered", "prob": 50, "count": [ 1, 2 ] } ]
    }
  },
  {
    "type": "furniture",
    "id": "f_shrub_cranberry",
    "name": "cranberry shrub",
    "symbol": "#",
    "color": "red_green",
    "move_cost_mod": 2,
    "required_str": -1,
    "flags": [ "PLANT", "SEALED", "TRANSPARENT", "CONTAINER", "NOITEM", "TINY", "DONT_REMOVE_ROTTEN" ],
    "examine_action": "aggie_plant",
    "bash": {
      "str_min": 4,
      "str_max": 60,
      "sound": "crunch.",
      "sound_fail": "brush.",
      "ter_set": "t_dirt",
      "items": [ { "item": "withered", "prob": 50, "count": [ 1, 2 ] } ]
    }
  },
  {
    "type": "furniture",
    "id": "f_shrub_cranberry_harvest",
    "name": "cranberry shrub with berries",
    "symbol": "#",
    "color": "light_red_green",
    "move_cost_mod": 2,
    "required_str": -1,
    "flags": [ "PLANT", "SEALED", "TRANSPARENT", "CONTAINER", "NOITEM", "TINY", "DONT_REMOVE_ROTTEN" ],
    "examine_action": "aggie_plant",
    "bash": {
      "str_min": 4,
      "str_max": 60,
      "sound": "crunch.",
      "sound_fail": "brush.",
      "ter_set": "t_dirt",
      "items": [ { "item": "withered", "prob": 50, "count": [ 1, 2 ] } ]
    }
  },
  {
    "type": "furniture",
    "id": "f_shrub_blackberry",
    "name": "blackberry bush",
    "symbol": "#",
    "color": "red_green",
    "move_cost_mod": 2,
    "required_str": -1,
    "flags": [ "PLANT", "SEALED", "CONTAINER", "NOITEM", "TINY", "DONT_REMOVE_ROTTEN" ],
    "examine_action": "aggie_plant",
    "bash": {
      "str_min": 4,
      "str_max": 60,
      "sound": "crunch.",
      "sound_fail": "brush.",
      "ter_set": "t_dirt",
      "items": [ { "item": "withered", "prob": 50, "count": [ 1, 2 ] }, { "item": "stick_long", "count": [ 0, 5 ] } ]
    }
  },
  {
    "type": "furniture",
    "id": "f_shrub_blackberry_harvest",
    "name": "blackberry bush with berries",
    "symbol": "#",
    "color": "light_red_green",
    "move_cost_mod": 2,
    "required_str": -1,
    "flags": [ "PLANT", "SEALED", "CONTAINER", "NOITEM", "TINY", "DONT_REMOVE_ROTTEN" ],
    "examine_action": "aggie_plant",
    "bash": {
      "str_min": 4,
      "str_max": 60,
      "sound": "crunch.",
      "sound_fail": "brush.",
      "ter_set": "t_dirt",
      "items": [ { "item": "withered", "prob": 50, "count": [ 1, 2 ] }, { "item": "stick_long", "count": [ 0, 5 ] } ]
    }
  },
  {
    "type": "furniture",
    "id": "f_shrub_raspberry",
    "name": "raspberry bush",
    "symbol": "#",
    "color": "red_green",
    "move_cost_mod": 2,
    "required_str": -1,
    "flags": [ "PLANT", "SEALED", "CONTAINER", "NOITEM", "TINY", "DONT_REMOVE_ROTTEN" ],
    "examine_action": "aggie_plant",
    "bash": {
      "str_min": 4,
      "str_max": 60,
      "sound": "crunch.",
      "sound_fail": "brush.",
      "ter_set": "t_dirt",
      "items": [ { "item": "withered", "prob": 50, "count": [ 1, 2 ] }, { "item": "stick_long", "count": [ 0, 5 ] } ]
    }
  },
  {
    "type": "furniture",
    "id": "f_shrub_raspberry_harvest",
    "name": "raspberry bush with berries",
    "symbol": "#",
    "color": "light_red_green",
    "move_cost_mod": 2,
    "required_str": -1,
    "flags": [ "PLANT", "SEALED", "CONTAINER", "NOITEM", "TINY", "DONT_REMOVE_ROTTEN" ],
    "examine_action": "aggie_plant",
    "bash": {
      "str_min": 4,
      "str_max": 60,
      "sound": "crunch.",
      "sound_fail": "brush.",
      "ter_set": "t_dirt",
      "items": [ { "item": "withered", "prob": 50, "count": [ 1, 2 ] }, { "item": "stick_long", "count": [ 0, 5 ] } ]
    }
  },
  {
    "type": "furniture",
    "id": "f_fvat_empty",
    "name": "empty fermenting vat",
    "description": "A sealable vat for fermenting vinegar and various alcoholic brews.",
    "symbol": "O",
    "color": "brown",
    "move_cost_mod": -1,
    "required_str": -1,
    "flags": [ "NOITEM", "SEALED", "TRANSPARENT", "FLAMMABLE", "CONTAINER", "DONT_REMOVE_ROTTEN" ],
    "examine_action": "fvat_empty",
    "deconstruct": {
      "items": [
        { "item": "2x4", "count": 14 },
        { "item": "nail", "charges": [ 6, 12 ] },
        { "item": "water_faucet", "count": 1 },
        { "item": "sheet_metal", "count": 2 }
      ]
    },
    "bash": {
      "str_min": 3,
      "str_max": 45,
      "sound": "smash!",
      "sound_fail": "whump.",
      "items": [
        { "item": "2x4", "count": [ 4, 8 ] },
        { "item": "nail", "charges": [ 4, 8 ] },
        { "item": "water_faucet", "prob": 50 },
        { "item": "splinter", "count": 1 }
      ]
    }
  },
  {
    "type": "furniture",
    "id": "f_fvat_full",
    "name": "full fermenting vat",
    "description": "A sealable vat for fermenting vinegar and various alcoholic brews.",
    "symbol": "O",
    "color": "brown_cyan",
    "move_cost_mod": -1,
    "required_str": -1,
    "flags": [ "NOITEM", "SEALED", "TRANSPARENT", "FLAMMABLE", "CONTAINER", "DONT_REMOVE_ROTTEN" ],
    "examine_action": "fvat_full",
    "deconstruct": {
      "items": [
        { "item": "2x4", "count": 14 },
        { "item": "nail", "charges": [ 6, 12 ] },
        { "item": "water_faucet", "count": 1 },
        { "item": "sheet_metal", "count": 2 }
      ]
    },
    "bash": {
      "str_min": 12,
      "str_max": 50,
      "sound": "smash!",
      "sound_fail": "whump.",
      "items": [
        { "item": "2x4", "count": [ 4, 8 ] },
        { "item": "nail", "charges": [ 4, 8 ] },
        { "item": "water_faucet", "prob": 50 },
        { "item": "splinter", "count": 1 }
      ]
    }
  },
  {
    "type": "furniture",
    "id": "f_wood_keg",
    "name": "wooden keg",
    "description": "A keg made mostly of wood.  Holds liquids, preferably beer.",
    "symbol": "H",
    "color": "brown",
    "move_cost_mod": -1,
    "required_str": -1,
    "flags": [ "NOITEM", "SEALED", "ALLOW_FIELD_EFFECT", "TRANSPARENT", "FLAMMABLE", "CONTAINER", "LIQUIDCONT" ],
    "examine_action": "keg",
    "deconstruct": {
      "items": [
        { "item": "2x4", "count": 18 },
        { "item": "nail", "charges": [ 7, 14 ] },
        { "item": "water_faucet", "count": 1 },
        { "item": "sheet_metal", "count": 3 }
      ]
    },
    "bash": {
      "str_min": 12,
      "str_max": 50,
      "sound": "smash!",
      "sound_fail": "whump.",
      "items": [
        { "item": "2x4", "count": [ 6, 12 ] },
        { "item": "nail", "charges": [ 4, 8 ] },
        { "item": "water_faucet", "prob": 50 },
        { "item": "splinter", "count": 1 }
      ]
    }
  },
  {
    "type": "furniture",
    "id": "f_statue",
    "name": "statue",
    "description": "A carved statue made of stone..",
    "symbol": "S",
    "color": "dark_gray",
    "move_cost_mod": -1,
    "required_str": 10,
    "flags": [ "PLACE_ITEM", "BLOCKSDOOR", "MINEABLE" ],
    "bash": {
      "str_min": 16,
      "str_max": 40,
      "sound": "smash!",
      "sound_fail": "thump.",
      "items": [ { "item": "rock", "count": [ 1, 6 ] } ]
    }
  },
  {
    "type": "furniture",
    "id": "f_mannequin",
    "name": "mannequin",
    "description": "Put clothes on it and wish you looked as good.",
    "symbol": "@",
    "color": "brown",
    "move_cost_mod": 2,
    "required_str": 5,
    "flags": [ "PLACE_ITEM", "TRANSPARENT", "FLAMMABLE" ],
    "bash": {
      "str_min": 6,
      "str_max": 40,
      "sound": "smash!",
      "sound_fail": "whump.",
      "items": [ { "item": "splinter", "count": [ 9, 12 ] } ]
    }
  },
  {
    "type": "furniture",
    "id": "f_target",
    "name": "target",
    "description": "A shooting target in a rough shape of a human.",
    "symbol": "@",
    "color": "black",
    "move_cost_mod": 2,
    "required_str": 5,
    "flags": [ "PLACE_ITEM", "TRANSPARENT" ],
    "bash": {
      "str_min": 6,
      "str_max": 40,
      "sound": "smash!",
      "sound_fail": "whump.",
      "items": [ { "item": "sheet_metal", "count": [ 1, 3 ] }, { "item": "pipe", "count": [ 1, 3 ] } ]
    }
  },
  {
    "type": "furniture",
    "id": "f_bluebell",
    "name": "bluebell",
    "symbol": "f",
    "color": "blue",
    "move_cost_mod": 0,
    "required_str": -1,
    "flags": [ "TRANSPARENT", "TINY", "FLAMMABLE_ASH" ],
    "examine_action": "flower_bluebell",
    "bash": { "str_min": 2, "str_max": 6, "sound": "crunch.", "sound_fail": "whish." }
  },
  {
    "type": "furniture",
    "id": "f_dahlia",
    "name": "dahlia",
    "symbol": "f",
    "color": "magenta",
    "move_cost_mod": 0,
    "required_str": -1,
    "flags": [ "TRANSPARENT", "TINY", "FLAMMABLE_ASH" ],
    "examine_action": "flower_dahlia",
    "bash": { "str_min": 2, "str_max": 6, "sound": "crunch.", "sound_fail": "whish." }
  },
  {
    "type": "furniture",
    "id": "f_datura",
    "name": "datura",
    "symbol": "*",
    "color": "light_green",
    "move_cost_mod": 1,
    "required_str": -1,
    "flags": [ "TRANSPARENT", "TINY", "FLAMMABLE_ASH" ],
    "examine_action": "harvest_furn_nectar",
    "harvest_by_season": [ { "seasons": [ "spring", "summer", "autumn" ], "entries": [ { "drop": "datura_seed", "base_num": [ 2, 6 ] } ] } ],
    "bash": { "str_min": 2, "str_max": 6, "sound": "crunch.", "sound_fail": "whish." }
  },
  {
    "type": "furniture",
    "id": "f_flower_marloss",
    "name": "marloss flower",
    "symbol": "f",
    "color": "cyan",
    "move_cost_mod": 1,
    "required_str": -1,
    "flags": [ "TRANSPARENT", "FLAMMABLE_ASH", "FUNGUS", "TINY" ],
    "examine_action": "flower_marloss",
    "bash": { "str_min": 2, "str_max": 6, "sound": "poof.", "sound_fail": "poof." }
  },
  {
    "type": "furniture",
    "id": "f_dandelion",
    "name": "dandelion",
    "symbol": "f",
    "color": "yellow",
    "move_cost_mod": 0,
    "required_str": -1,
    "flags": [ "TRANSPARENT", "TINY", "FLAMMABLE_ASH" ],
    "examine_action": "harvest_furn_nectar",
    "harvest_by_season": [ { "seasons": [ "spring", "summer", "autumn" ], "entries": [ { "drop": "raw_dandelion", "base_num": [ 1, 4 ] } ] } ],
    "bash": { "str_min": 2, "str_max": 6, "sound": "crunch.", "sound_fail": "whish." }
  },
  {
    "type": "furniture",
    "id": "f_chamomile",
    "name": "chamomile",
    "symbol": "f",
    "color": "white",
    "move_cost_mod": 0,
    "required_str": -1,
    "flags": [ "TRANSPARENT", "TINY", "FLAMMABLE_ASH" ],
    "bash": { "str_min": 2, "str_max": 6, "sound": "crunch.", "sound_fail": "whish." }
  },
  {
    "type": "furniture",
    "id": "f_cattails",
    "name": "cattails",
    "symbol": "i",
    "color": "brown",
    "move_cost_mod": 1,
    "required_str": -1,
    "flags": [ "TRANSPARENT", "TINY", "FLAMMABLE_ASH" ],
    "examine_action": "harvest_furn",
    "harvest_by_season": [
      { "seasons": [ "winter" ], "entries": [ { "drop": "cattail_rhizome" } ] },
      {
        "seasons": [ "spring", "summer", "autumn" ],
        "entries": [ { "drop": "cattail_rhizome" }, { "drop": "cattail_stalk", "base_num": [ 1, 4 ] } ]
      }
    ],
    "bash": { "str_min": 2, "str_max": 6, "sound": "crunch.", "sound_fail": "whish." }
  },
  {
    "type": "furniture",
    "id": "f_forge",
    "name": "forge",
    "description": "Metalworking station typically used in combination with an anvil.",
    "symbol": "^",
    "color": "light_red",
    "move_cost_mod": -1,
    "required_str": -1,
    "crafting_pseudo_item": "char_forge",
    "flags": [ "TRANSPARENT", "SEALED", "CONTAINER", "NOITEM", "EASY_DECONSTRUCT" ],
    "deconstruct": { "items": [ { "item": "char_forge", "count": 1 } ] },
    "examine_action": "reload_furniture",
    "bash": {
      "str_min": 4,
      "str_max": 8,
      "sound": "crunch!",
      "sound_fail": "whump.",
      "items": [ { "item": "char_forge", "count": 1 } ]
    }
  },
  {
    "type": "furniture",
    "id": "f_anvil",
    "name": "anvil",
    "description": "Used in metalworking.",
    "symbol": "^",
    "color": "light_red",
    "move_cost_mod": -1,
    "required_str": 16,
    "crafting_pseudo_item": "anvil",
    "deconstruct": { "items": [ { "item": "anvil", "count": 1 } ] },
    "flags": [ "TRANSPARENT", "NOITEM", "EASY_DECONSTRUCT" ],
    "bash": { "str_min": 4, "str_max": 8, "sound": "crunch!", "sound_fail": "whump.", "items": [ { "item": "anvil", "count": 1 } ] }
  },
  {
    "type": "furniture",
    "id": "f_still",
    "name": "still",
    "description": "An essential component for brewing and chemistry that allows for refining liquid mixtures.",
    "symbol": "^",
    "color": "light_red",
    "move_cost_mod": -1,
    "required_str": -1,
    "crafting_pseudo_item": "still",
    "deconstruct": { "items": [ { "item": "still", "count": 1 } ] },
    "flags": [ "TRANSPARENT", "NOITEM", "EASY_DECONSTRUCT" ],
    "bash": { "str_min": 4, "str_max": 8, "sound": "crunch!", "sound_fail": "whump.", "items": [ { "item": "still", "count": 1 } ] }
  },
  {
    "type": "furniture",
    "id": "f_egg_sackbw",
    "name": "spider egg sack",
    "symbol": "O",
    "color": "white",
    "move_cost_mod": 3,
    "required_str": 6,
    "flags": [ "TRANSPARENT", "FLAMMABLE_ASH", "ORGANIC", "MOUNTABLE", "TINY" ],
    "examine_action": "egg_sackbw",
    "bash": { "str_min": 8, "str_max": 16, "sound": "splat!", "sound_fail": "whump.", "furn_set": "f_egg_sacke" }
  },
  {
    "type": "furniture",
    "id": "f_egg_sackcs",
    "name": "spider egg sack",
    "symbol": "O",
    "color": "white",
    "move_cost_mod": 3,
    "required_str": 6,
    "flags": [ "TRANSPARENT", "FLAMMABLE_ASH", "ORGANIC", "MOUNTABLE", "TINY" ],
    "examine_action": "egg_sackcs",
    "bash": { "str_min": 8, "str_max": 16, "sound": "splat!", "sound_fail": "whump.", "furn_set": "f_egg_sacke" }
  },
  {
    "type": "furniture",
    "id": "f_egg_sackws",
    "name": "spider egg sack",
    "symbol": "O",
    "color": "yellow",
    "move_cost_mod": 3,
    "required_str": 6,
    "flags": [ "TRANSPARENT", "FLAMMABLE_ASH", "ORGANIC", "MOUNTABLE", "TINY" ],
    "examine_action": "egg_sackws",
    "bash": { "str_min": 4, "str_max": 8, "sound": "splat!", "sound_fail": "whump.", "furn_set": "f_egg_sacke" }
  },
  {
    "type": "furniture",
    "id": "f_egg_sacke",
    "name": "ruptured egg sack",
    "symbol": "X",
    "color": "white",
    "move_cost_mod": 3,
    "required_str": 6,
    "flags": [ "TRANSPARENT", "CONTAINER", "FLAMMABLE_ASH", "ORGANIC", "MOUNTABLE", "TINY" ],
    "bash": { "str_min": 2, "str_max": 6, "sound": "splat!", "sound_fail": "whump." }
  },
  {
    "type": "furniture",
    "id": "f_vending_reinforced",
    "name": "reinforced vending machine",
    "description": "A bit tougher to crack open than regular vending machines.",
    "symbol": "{",
    "color": "light_red",
    "move_cost_mod": -1,
    "required_str": 30,
    "flags": [ "SEALED", "PLACE_ITEM", "ALARMED", "CONTAINER", "BLOCKSDOOR", "FLAMMABLE_HARD", "MINEABLE" ],
    "examine_action": "vending",
    "bash": {
      "str_min": 150,
      "str_max": 520,
      "sound": "glass breaking!",
      "sound_fail": "whack!",
      "furn_set": "f_vending_o",
      "items": [
        { "item": "glass_shard", "count": [ 1, 3 ] },
        { "item": "sheet_metal", "count": [ 0, 2 ] },
        { "item": "steel_chunk", "count": [ 1, 5 ] }
      ]
    }
  },
  {
    "type": "furniture",
    "id": "f_arcade_machine",
    "name": "arcade machine",
    "description": "Play stupid games, win stupid prizes.",
    "symbol": "6",
    "color": "red",
    "move_cost_mod": -1,
    "required_str": 12,
    "flags": [ "BLOCKSDOOR", "TRANSPARENT" ],
    "deconstruct": {
      "items": [
        { "item": "television", "count": 1 },
        { "item": "plastic_chunk", "count": [ 3, 6 ] },
        { "item": "circuit", "count": [ 4, 6 ] },
        { "item": "2x4", "count": 8 },
        { "item": "nail", "charges": [ 10, 16 ] },
        { "item": "cable", "charges": [ 14, 20 ] },
        { "item": "power_supply", "count": [ 1, 2 ] },
        { "item": "RAM", "count": [ 2, 4 ] }
      ]
    },
    "bash": {
      "str_min": 6,
      "str_max": 35,
      "sound": "smash!",
      "sound_fail": "whump!",
      "items": [
        { "item": "splinter", "count": [ 0, 6 ] },
        { "item": "television", "prob": 50 },
        { "item": "2x4", "count": [ 2, 6 ] },
        { "item": "nail", "charges": [ 4, 10 ] },
        { "item": "cable", "charges": [ 4, 10 ] },
        { "item": "circuit", "count": [ 0, 4 ] },
        { "item": "power_supply", "prob": 50 },
        { "item": "RAM", "count": [ 0, 2 ] }
      ]
    }
  },
  {
    "type": "furniture",
    "id": "f_pinball_machine",
    "name": "pinball machine",
    "description": "Most underrated game of the 20th century.  Press buttons so it doesn't go in the hole.",
    "symbol": "7",
    "color": "red",
    "move_cost_mod": -1,
    "required_str": 8,
    "flags": [ "BLOCKSDOOR", "TRANSPARENT" ],
    "deconstruct": {
      "items": [
        { "item": "scrap", "count": [ 4, 6 ] },
        { "item": "plastic_chunk", "count": [ 3, 5 ] },
        { "item": "circuit", "count": 1 },
        { "item": "2x4", "count": 4 },
        { "item": "nail", "charges": [ 10, 12 ] },
        { "item": "cable", "charges": [ 10, 15 ] },
        { "item": "power_supply", "prob": 50 },
        { "item": "RAM", "count": 1 },
        { "item": "pipe", "count": 2 },
        { "item": "glass_sheet", "count": 1 },
        { "item": "bearing", "charges": [ 10, 16 ] }
      ]
    },
    "bash": {
      "str_min": 8,
      "str_max": 40,
      "sound": "smash!",
      "sound_fail": "whump!",
      "items": [
        { "item": "splinter", "count": [ 0, 4 ] },
        { "item": "scrap", "count": [ 0, 4 ] },
        { "item": "2x4", "count": [ 1, 2 ] },
        { "item": "nail", "charges": [ 4, 8 ] },
        { "item": "cable", "charges": [ 4, 10 ] },
        { "item": "circuit", "prob": 50 },
        { "item": "power_supply", "prob": 50 },
        { "item": "RAM", "prob": 50 },
        { "item": "pipe", "count": [ 0, 2 ] },
        { "item": "glass_shard", "count": [ 4, 8 ] },
        { "item": "plastic_chunk", "count": [ 1, 3 ] },
        { "item": "bearing", "charges": [ 0, 16 ] }
      ]
    }
  },
  {
    "type": "furniture",
    "id": "f_ergometer",
    "name": "ergometer",
    "symbol": "5",
    "color": "dark_gray",
    "move_cost_mod": 2,
    "required_str": 8,
    "flags": [ "BLOCKSDOOR", "TRANSPARENT", "MOUNTABLE" ],
    "deconstruct": {
      "items": [
        { "item": "foot_crank", "count": [ 1, 1 ] },
        { "item": "plastic_chunk", "count": [ 8, 10 ] },
        { "item": "scrap", "count": [ 2, 4 ] },
        { "item": "chain", "count": 1 },
        { "item": "pipe", "count": [ 4, 5 ] },
        { "item": "saddle", "count": [ 1, 1 ] },
        { "item": "wheel_small", "count": [ 1, 1 ] },
        { "item": "small_lcd_screen", "count": 1 },
        { "item": "processor", "count": 1 },
        { "item": "RAM", "count": 1 },
        { "item": "nail", "charges": [ 6, 8 ] }
      ]
    },
    "bash": {
      "str_min": 6,
      "str_max": 25,
      "sound": "smash!",
      "sound_fail": "thump!",
      "items": [
        { "item": "foot_crank", "prob": 50 },
        { "item": "plastic_chunk", "count": [ 4, 6 ] },
        { "item": "scrap", "count": [ 0, 2 ] },
        { "item": "chain", "prob": 50 },
        { "item": "pipe", "count": [ 0, 4 ] },
        { "item": "saddle", "prob": 50 },
        { "item": "wheel_small", "prob": 50 },
        { "item": "small_lcd_screen", "prob": 50 },
        { "item": "processor", "prob": 50 },
        { "item": "RAM", "prob": 50 },
        { "item": "nail", "charges": [ 2, 6 ] }
      ]
    }
  },
  {
    "type": "furniture",
    "id": "f_treadmill",
    "name": "treadmill",
    "description": "Used for training leg muscles.  It'll be hard without power.",
    "symbol": "L",
    "color": "dark_gray",
    "move_cost_mod": 1,
    "required_str": 12,
    "flags": [ "BLOCKSDOOR", "TRANSPARENT", "MOUNTABLE" ],
    "deconstruct": {
      "items": [
        { "item": "plastic_chunk", "count": [ 10, 14 ] },
        { "item": "scrap", "count": [ 2, 5 ] },
        { "item": "pipe", "count": [ 4, 3 ] },
        { "item": "small_lcd_screen", "count": 1 },
        { "item": "RAM", "count": 1 },
        { "item": "nail", "charges": [ 6, 8 ] }
      ]
    },
    "bash": {
      "str_min": 12,
      "str_max": 40,
      "sound": "smash!",
      "sound_fail": "thump!",
      "items": [
        { "item": "plastic_chunk", "count": [ 4, 10 ] },
        { "item": "scrap", "count": [ 0, 3 ] },
        { "item": "pipe", "count": [ 0, 4 ] },
        { "item": "small_lcd_screen", "prob": 50 },
        { "item": "RAM", "count": [ 0, 1 ] },
        { "item": "nail", "charges": [ 2, 6 ] }
      ]
    }
  },
  {
    "type": "furniture",
    "id": "f_displaycase",
    "name": "display case",
    "description": "Display your stuff.  Securely.",
    "symbol": "#",
    "color": "light_cyan",
    "move_cost_mod": 2,
    "required_str": 9,
    "flags": [ "TRANSPARENT", "SEALED", "PLACE_ITEM" ],
    "bash": {
      "str_min": 6,
      "str_max": 20,
      "sound": "glass breaking",
      "sound_fail": "whack!",
      "sound_vol": 16,
      "sound_fail_vol": 12,
      "furn_set": "f_displaycase_b",
      "items": [ { "item": "glass_shard", "count": [ 3, 6 ] } ]
    }
  },
  {
    "type": "furniture",
    "id": "f_displaycase_b",
    "name": "broken display case",
    "description": "Display your stuff.  It'll get stolen.",
    "symbol": "#",
    "color": "light_gray",
    "move_cost_mod": 2,
    "required_str": 9,
    "flags": [ "TRANSPARENT", "PLACE_ITEM" ],
    "bash": {
      "str_min": 8,
      "str_max": 30,
      "sound": "crunch!",
      "sound_fail": "whump.",
      "items": [ { "item": "2x4", "count": [ 3, 6 ] }, { "item": "splinter", "count": [ 2, 4 ] } ]
    }
  },
  {
    "type": "furniture",
    "id": "f_standing_tank",
    "name": "standing tank",
    "description": "A large freestanding metal tank, useful for holding liquids.",
    "symbol": "O",
    "color": "light_gray",
    "move_cost_mod": -1,
    "required_str": -1,
    "flags": [ "BASHABLE", "CONTAINER", "DECONSTRUCT", "LIQUIDCONT", "NOITEM", "SEALED", "TRANSPARENT" ],
    "deconstruct": { "items": [ { "item": "metal_tank", "count": 4 }, { "item": "water_faucet", "count": 1 } ] },
    "examine_action": "keg",
    "bash": {
      "str_min": 10,
      "str_max": 20,
      "sound": "metal screeching!",
      "sound_fail": "clang!",
      "items": [ { "item": "scrap", "count": [ 8, 32 ] }, { "item": "water_faucet", "prob": 50 } ]
    }
  },
  {
    "type": "furniture",
    "id": "f_floor_canvas",
    "name": "heavy punching bag",
    "description": "Punch Punch!  Exercise those arms!",
    "symbol": "0",
    "color": "dark_gray",
    "move_cost_mod": -1,
    "required_str": 10,
    "flags": [ "BASHABLE", "BLOCKSDOOR", "PLACE_ITEM", "ORGANIC" ],
    "bash": {
      "str_min": 15,
      "str_max": 20,
      "sound": "whack!",
      "sound_fail": "whud.",
      "items": [
        { "item": "chain", "count": [ 1, 3 ] },
        { "item": "leather", "count": [ 4, 12 ] },
        { "item": "rag", "count": [ 4, 18 ] }
      ]
    }
  },
  {
    "type": "furniture",
    "id": "f_canvas_floor",
    "name": "canvas floor",
    "symbol": "#",
    "color": "white",
    "move_cost_mod": 0,
    "required_str": -1,
    "flags": [ "TRANSPARENT", "FLAMMABLE", "PLACE_ITEM" ]
  },
  {
    "type": "furniture",
    "id": "f_kiln_empty",
    "name": "charcoal kiln",
    "description": "A rock kiln designed to burn wood and organic material into charcoal in absence of oxygen.",
    "symbol": "U",
    "color": "brown",
    "move_cost_mod": -1,
    "required_str": -1,
    "examine_action": "kiln_empty",
    "max_volume": 500,
    "crafting_pseudo_item": "char_kiln",
    "flags": [ "CONTAINER", "FIRE_CONTAINER", "PLACE_ITEM", "EASY_DECONSTRUCT", "MINEABLE" ],
    "deconstruct": { "items": [ { "item": "rock", "count": [ 30, 30 ] } ] },
    "bash": {
      "str_min": 25,
      "str_max": 180,
      "sound": "crash!",
      "sound_fail": "whump!",
      "items": [ { "item": "rock", "count": [ 15, 30 ] } ]
    }
  },
  {
    "type": "furniture",
    "id": "f_kiln_full",
    "name": "filled charcoal kiln",
    "description": "A rock kiln designed to burn wood and organic material into charcoal in absence of oxygen.",
    "symbol": "U",
    "color": "brown_red",
    "move_cost_mod": -1,
    "required_str": -1,
    "examine_action": "kiln_full",
    "flags": [ "NOITEM", "SEALED", "CONTAINER", "FIRE_CONTAINER", "SUPPRESS_SMOKE", "PLACE_ITEM", "EASY_DECONSTRUCT", "MINEABLE" ],
    "deconstruct": { "items": [ { "item": "rock", "count": [ 30, 30 ] } ] },
    "bash": {
      "str_min": 25,
      "str_max": 180,
      "sound": "crash!",
      "sound_fail": "whump!",
      "items": [ { "item": "rock", "count": [ 15, 30 ] } ]
    }
  },
  {
    "type": "furniture",
    "id": "f_kiln_metal_empty",
    "name": "metal charcoal kiln",
    "description": "A metal kiln designed to burn wood and organic material into charcoal in absence of oxygen.",
    "symbol": "U",
    "color": "blue",
    "move_cost_mod": -1,
    "required_str": -1,
    "examine_action": "kiln_empty",
    "max_volume": 500,
    "crafting_pseudo_item": "char_kiln",
    "flags": [ "CONTAINER", "FIRE_CONTAINER", "PLACE_ITEM" ],
    "deconstruct": { "items": [ { "item": "metal_tank", "count": [ 1, 4 ] }, { "item": "pipe", "count": [ 2, 4 ] } ] },
    "bash": {
      "str_min": 12,
      "str_max": 40,
      "sound": "metal screeching!",
      "sound_fail": "clang!",
      "items": [
        { "item": "scrap", "count": [ 2, 4 ] },
        { "item": "steel_chunk", "count": [ 0, 3 ] },
        { "item": "pipe", "count": [ 0, 4 ] }
      ]
    }
  },
  {
    "type": "furniture",
    "id": "f_kiln_metal_full",
    "name": "filled metal charcoal kiln",
    "description": "A metal kiln designed to burn wood and organic material into charcoal in absence of oxygen.",
    "symbol": "U",
    "color": "blue_red",
    "move_cost_mod": -1,
    "required_str": -1,
    "examine_action": "kiln_full",
    "flags": [ "NOITEM", "SEALED", "CONTAINER", "FIRE_CONTAINER", "SUPPRESS_SMOKE", "PLACE_ITEM" ],
    "deconstruct": { "items": [ { "item": "metal_tank", "count": [ 1, 4 ] }, { "item": "pipe", "count": [ 2, 4 ] } ] },
    "bash": {
      "str_min": 12,
      "str_max": 40,
      "sound": "metal screeching!",
      "sound_fail": "clang!",
      "items": [
        { "item": "scrap", "count": [ 2, 4 ] },
        { "item": "steel_chunk", "count": [ 0, 3 ] },
        { "item": "pipe", "count": [ 0, 4 ] }
      ]
    }
  },
  {
    "type": "furniture",
    "id": "f_robotic_arm",
    "name": "robotic arm",
    "symbol": "&",
    "bgcolor": "yellow",
    "move_cost_mod": 3,
    "required_str": 18,
    "flags": [ "TRANSPARENT", "MOUNTABLE" ],
    "deconstruct": {
      "items": [
        { "item": "processor", "prob": 75 },
        { "item": "RAM", "prob": 80 },
        { "item": "power_supply", "prob": 70 },
        { "item": "amplifier", "prob": 90 },
        { "item": "steel_chunk", "count": [ 1, 4 ] },
        { "item": "spring", "prob": 80 },
        { "item": "steel_lump", "prob": 60 },
        { "item": "sheet_metal", "prob": 50 },
        { "item": "motor", "prob": 60 }
      ]
    },
    "bash": {
      "str_min": 8,
      "str_max": 45,
      "sound": "smash!",
      "sound_fail": "thunk.",
      "items": [
        { "item": "processor", "prob": 15 },
        { "item": "RAM", "prob": 30 },
        { "item": "power_supply", "prob": 50 },
        { "item": "amplifier", "prob": 70 },
        { "item": "steel_chunk", "count": [ 1, 3 ] },
        { "item": "spring", "prob": 80 },
        { "item": "steel_lump", "prob": 50 },
        { "item": "sheet_metal", "prob": 30 },
        { "item": "scrap", "count": [ 2, 5 ] },
        { "item": "motor", "prob": 30 }
      ]
    }
  },
  {
    "type": "furniture",
    "id": "f_aut_gas_console",
    "name": "automated gas console",
    "symbol": "9",
    "color": "blue",
    "move_cost_mod": -1,
    "required_str": 25,
    "flags": [ "SEALED", "ALARMED", "BLOCKSDOOR" ],
    "examine_action": "pay_gas",
    "bash": { "str_min": 7, "str_max": 30, "sound": "glass breaking!", "sound_fail": "whack!", "furn_set": "f_aut_gas_console_o" }
  },
  {
    "type": "furniture",
    "id": "f_aut_gas_console_o",
    "name": "broken automated gas console",
    "symbol": "9",
    "color": "dark_gray",
    "move_cost_mod": -1,
    "required_str": 20,
    "flags": [ "BLOCKSDOOR" ],
    "bash": {
      "str_min": 5,
      "str_max": 45,
      "sound": "metal screeching!",
      "sound_fail": "clang!",
      "items": [
        { "item": "scrap", "count": [ 2, 8 ] },
        { "item": "steel_chunk", "count": [ 0, 3 ] },
        { "item": "hose", "count": 1 },
        { "item": "cu_pipe", "count": [ 1, 4 ] },
        { "item": "scrap_copper", "count": [ 0, 2 ] }
      ]
    }
  },
  {
    "type": "furniture",
    "id": "f_smoking_rack",
    "name": "smoking rack",
    "description": "A special rack designed to smoke food for better preservation and taste.",
    "symbol": "=",
    "bgcolor": "brown",
    "move_cost_mod": 2,
    "required_str": -1,
    "flags": [ "TRANSPARENT", "SEALED", "ALLOW_FIELD_EFFECT", "CONTAINER", "NOITEM", "EASY_DECONSTRUCT", "MINEABLE" ],
    "crafting_pseudo_item": "char_smoker",
    "examine_action": "smoker_options",
    "deconstruct": { "items": [ { "item": "rock", "count": 8 }, { "item": "stick", "count": [ 16, 16 ] } ] },
    "bash": {
      "str_min": 18,
      "str_max": 50,
      "sound": "crunch!",
      "sound_fail": "whump!",
      "items": [ { "item": "rock", "count": 8 }, { "item": "stick", "count": [ 8, 12 ] } ]
    }
  },
  {
    "type" : "furniture",
    "id" : "f_smoking_rack_active",
    "name": "active smoking rack",
    "description": "A special rack designed to smoke food for better preservation and taste.  It is lit and smoking.",
    "symbol": "=",
    "bgcolor": "brown",
    "move_cost_mod": 2,
    "required_str": -1,
    "flags": [ "TRANSPARENT", "SEALED", "ALLOW_FIELD_EFFECT", "CONTAINER", "NOITEM", "EASY_DECONSTRUCT", "MINEABLE" ],
    "crafting_pseudo_item": "char_smoker",
    "examine_action": "smoker_options",
    "bash": {
      "str_min": 18, "str_max": 50,
      "sound": "crunch!",
      "sound_fail": "whump!",
      "items": [
        { "item": "rock", "count": 8 },
        { "item": "stick", "count": [8, 12] }
      ]
    }
  },
  {
    "type": "furniture",
    "id": "f_forge_rock",
    "name": "rock forge",
    "description": "Metalworking station made of rock, typically used in combination with an anvil.",
    "symbol": "^",
    "color": "light_red",
    "move_cost_mod": -1,
    "required_str": -1,
    "crafting_pseudo_item": "char_forge",
    "flags": [ "SEALED", "CONTAINER", "NOITEM", "EASY_DECONSTRUCT", "MINEABLE" ],
    "deconstruct": { "items": [ { "item": "rock", "count": 40 } ] },
    "examine_action": "reload_furniture",
    "bash": {
      "str_min": 18,
      "str_max": 50,
      "sound": "crash!",
      "sound_fail": "whump.",
      "items": [ { "item": "rock", "count": [ 20, 30 ] } ]
    }
  },
  {
    "type": "furniture",
    "id": "f_clay_kiln",
    "name": "clay kiln",
    "description": "A kiln designed to bake clay pottery and bricks.",
    "symbol": "^",
    "color": "light_red",
    "move_cost_mod": -1,
    "required_str": -1,
    "crafting_pseudo_item": "brick_kiln",
    "flags": [ "SEALED", "CONTAINER", "NOITEM", "EASY_DECONSTRUCT", "MINEABLE" ],
    "deconstruct": { "items": [ { "item": "rock", "count": 40 } ] },
    "examine_action": "reload_furniture",
    "bash": {
      "str_min": 18,
      "str_max": 50,
      "sound": "crunch!",
      "sound_fail": "whump.",
      "items": [ { "item": "rock", "count": [ 20, 30 ] } ]
    }
  },
  {
    "type": "furniture",
    "id": "f_ladder",
    "name": "stepladder",
    "symbol": "H",
    "color": "brown",
    "move_cost_mod": 3,
    "required_str": 6,
    "flags": [ "LADDER", "TRANSPARENT", "SEEN_FROM_ABOVE" ],
    "examine_action": "portable_structure",
    "bash": {
      "str_min": 6,
      "str_max": 40,
      "sound": "smash!",
      "sound_fail": "whump.",
      "items": [
        { "item": "2x4", "count": [ 4, 10 ] },
        { "item": "nail", "charges": [ 10, 30 ] },
        { "item": "splinter", "count": [ 5, 10 ] }
      ]
    }
  },
  {
    "type": "furniture",
    "id": "f_boulder_small",
    "name": "small boulder",
    "description": "Blocking your path.  Should be easy to move.  It can be used as a primitive anvil.",
    "symbol": "o",
    "color": "dark_gray",
    "move_cost_mod": 3,
    "required_str": 10,
    "crafting_pseudo_item": "boulder_anvil",
    "flags": [ "TRANSPARENT", "MINEABLE", "UNSTABLE", "MOUNTABLE", "TINY" ],
    "bash": {
      "str_min": 16,
      "str_max": 40,
      "sound": "smash!",
      "sound_fail": "thump.",
      "items": [ { "item": "rock", "count": [ 1, 6 ] } ]
    }
  },
  {
    "type": "furniture",
    "id": "f_boulder_medium",
    "name": "medium boulder",
    "description": "Blocking your path.  It'll be a struggle to move.  It can be used as a primitive anvil.",
    "symbol": "0",
    "color": "dark_gray",
    "move_cost_mod": 6,
    "required_str": 16,
    "crafting_pseudo_item": "boulder_anvil",
    "flags": [ "NOITEM", "TRANSPARENT", "MINEABLE", "UNSTABLE", "MOUNTABLE", "SHORT", "BASHABLE" ],
    "bash": {
      "str_min": 32,
      "str_max": 80,
      "sound": "smash!",
      "sound_fail": "thump.",
      "items": [ { "item": "rock", "count": [ 5, 11 ] } ]
    }
  },
  {
    "type": "furniture",
    "id": "f_boulder_large",
    "name": "large boulder",
    "description": "Now how are you going to move this?",
    "symbol": "O",
    "color": "dark_gray",
    "move_cost_mod": -1,
    "required_str": 32,
    "flags": [ "NOITEM", "MINEABLE", "BASHABLE" ],
    "bash": {
      "str_min": 64,
      "str_max": 160,
      "sound": "smash!",
      "sound_fail": "thump.",
      "items": [
        { "item": "rock", "count": [ 10, 22 ] },
        { "item": "material_limestone", "charges": [ 2, 5 ], "prob": 30 },
        { "item": "material_rocksalt", "count": [ 0, 1 ], "prob": 10 }
      ]
    }
  },
  {
    "type": "furniture",
    "id": "f_slab",
    "name": "stone slab",
    "symbol": "n",
    "color": "dark_gray",
    "move_cost_mod": 2,
    "required_str": 12,
    "crafting_pseudo_item": "boulder_anvil",
    "flags": [ "PLACE_ITEM", "BLOCKSDOOR", "TRANSPARENT", "ALLOW_FIELD_EFFECT", "MOUNTABLE", "SHORT", "MINEABLE" ],
    "bash": {
      "str_min": 20,
      "str_max": 40,
      "sound": "smash!",
      "sound_fail": "thump.",
      "items": [ { "item": "rock", "count": [ 2, 7 ] } ]
    }
  },
  {
    "type": "furniture",
    "id": "f_shackle",
    "name": "manacles",
    "symbol": "8",
    "color": "light_gray",
    "move_cost_mod": 1,
    "required_str": -1,
    "flags": [ "TRANSPARENT", "ALLOW_FIELD_EFFECT", "MOUNTABLE", "SHORT" ],
    "bash": {
      "str_min": 18,
      "str_max": 40,
      "sound": "smash!",
      "sound_fail": "crack.",
      "items": [ { "item": "chain", "count": [ 0, 2 ] } ]
    }
  },
  {
    "type": "furniture",
    "id": "f_grave_head",
    "name": "headstone",
    "description": "Keeps the bodies.",
    "symbol": "_",
    "color": "light_gray",
    "move_cost_mod": 0,
    "required_str": -1,
    "crafting_pseudo_item": "boulder_anvil",
    "flags": [ "MINEABLE", "TRANSPARENT", "SHORT", "NOCOLLIDE", "ALLOW_FIELD_EFFECT", "MOUNTABLE", "PLACE_ITEM" ],
    "bash": {
      "str_min": 50,
      "str_max": 150,
      "sound": "crash!",
      "sound_fail": "thump!",
      "items": [ { "item": "rock", "count": [ 2, 4 ] } ]
    }
  },
  {
    "type": "furniture",
    "id": "f_grave_stone",
    "name": "gravestone",
    "description": "Keeps the bodies.  More fancy.",
    "symbol": "^",
    "color": "light_gray",
    "move_cost_mod": 2,
    "required_str": -1,
    "crafting_pseudo_item": "boulder_anvil",
    "flags": [ "MINEABLE", "NOITEM", "TRANSPARENT", "MOUNTABLE", "ROUGH", "PLACE_ITEM" ],
    "bash": {
      "str_min": 60,
      "str_max": 160,
      "sound": "crash!",
      "sound_fail": "thump!",
      "items": [ { "item": "rock", "count": [ 8, 14 ] } ]
    }
  },
  {
    "type": "furniture",
    "id": "f_grave_stone_old",
    "name": "worn gravestone",
    "description": "A worn-out gravestone.",
    "symbol": "^",
    "color": "dark_gray",
    "move_cost_mod": 1.5,
    "required_str": -1,
    "flags": [ "MINEABLE", "NOITEM", "TRANSPARENT", "MOUNTABLE", "ROUGH", "PLACE_ITEM", "UNSTABLE" ],
    "bash": {
      "str_min": 40,
      "str_max": 120,
      "sound": "crash!",
      "sound_fail": "thump!",
      "items": [ { "item": "rock", "count": [ 5, 10 ] } ]
    }
  },
  {
    "type": "furniture",
    "id": "f_grave_monument",
    "name": "obelisk",
    "symbol": "$",
    "color": "black_white",
    "move_cost_mod": -1,
    "required_str": -1,
    "flags": [ "MINEABLE", "NOITEM" ],
    "bash": {
      "str_min": 80,
      "str_max": 180,
      "sound": "crash!",
      "sound_fail": "thunk!",
      "items": [ { "item": "rock", "count": [ 18, 30 ] } ]
    }
  },
  {
    "type": "furniture",
    "id": "f_brazier",
    "name": "brazier",
    "symbol": "#",
    "color": "red",
    "move_cost_mod": 2,
    "required_str": 8,
    "flags": [ "PLACE_ITEM", "TRANSPARENT", "FIRE_CONTAINER", "EASY_DECONSTRUCT" ],
    "deployed_item": "brazier",
    "examine_action": "deployed_furniture",
    "max_volume": 4000,
    "bash": {
      "str_min": 8,
      "str_max": 30,
      "sound": "metal screeching!",
      "sound_fail": "clang!",
      "items": [
        { "item": "scrap", "count": [ 0, 3 ] },
        { "item": "steel_chunk", "count": [ 0, 2 ] },
        { "item": "sheet_metal", "count": [ 0, 2 ] }
      ]
    }
  },
  {
    "type": "furniture",
    "id": "f_autodoc",
    "name": "Autodoc Mk. XI",
    "symbol": "&",
    "description": "A surgical apparatus used for installation and uninstallation of bionics.  It's only as skilled as its operator.",
    "color": "light_cyan",
    "looks_like": "f_robotic_arm",
    "move_cost_mod": -1,
    "required_str": -1,
    "flags": [ "TRANSPARENT" ],
    "examine_action": "autodoc",
    "deconstruct": {
      "items": [
        { "item": "processor", "count": [ 1, 2 ] },
        { "item": "RAM", "count": [ 4, 8 ] },
        { "item": "cable", "charges": [ 4, 6 ] },
        { "item": "small_lcd_screen", "count": [ 1, 2 ] },
        { "item": "e_scrap", "count": [ 10, 16 ] },
        { "item": "circuit", "count": [ 6, 10 ] },
        { "item": "power_supply", "count": [ 2, 4 ] },
        { "item": "amplifier", "count": [ 2, 4 ] },
        { "item": "plastic_chunk", "count": [ 10, 12 ] },
        { "item": "scrap", "count": [ 6, 8 ] }
      ]
    },
    "bash": {
      "str_min": 8,
      "str_max": 150,
      "sound": "crunch!",
      "sound_fail": "whack!",
      "items": [
        { "item": "processor", "prob": 25 },
        { "item": "RAM", "count": [ 0, 2 ], "prob": 50 },
        { "item": "cable", "charges": [ 1, 2 ], "prob": 50 },
        { "item": "small_lcd_screen", "prob": 25 },
        { "item": "e_scrap", "count": [ 1, 4 ], "prob": 50 },
        { "item": "circuit", "count": [ 0, 2 ], "prob": 50 },
        { "item": "power_supply", "prob": 25 },
        { "item": "amplifier", "prob": 25 },
        { "item": "plastic_chunk", "count": [ 4, 10 ], "prob": 50 },
        { "item": "scrap", "count": [ 2, 6 ], "prob": 50 }
      ]
    }
  },
  {
    "type": "furniture",
    "id": "f_autodoc_couch",
    "name": "Autodoc operation couch",
    "symbol": "H",
    "looks_like": "f_sofa",
    "description": "A plush red sofa made less comfortable by the medical machinery directly above it.  It has a single leather strap on the right armrest.",
    "bgcolor": "red",
    "move_cost_mod": 2,
    "required_str": 10,
    "deconstruct": {
      "items": [
        { "item": "2x4", "count": 12 },
        { "item": "rag", "count": [ 30, 33 ] },
        { "item": "nail", "charges": [ 8, 10 ] },
        { "item": "cable", "charges": [ 1, 2 ], "prob": 50 }
      ]
    },
    "max_volume": 4000,
    "flags": [ "TRANSPARENT", "FLAMMABLE_ASH", "ORGANIC", "BLOCKSDOOR", "MOUNTABLE" ],
    "bash": {
      "str_min": 10,
      "str_max": 40,
      "sound": "smash!",
      "sound_fail": "whump.",
      "items": [
        { "item": "2x4", "count": [ 2, 5 ] },
        { "item": "nail", "charges": [ 3, 8 ] },
        { "item": "splinter", "count": [ 1, 2 ] },
        { "item": "rag", "count": [ 20, 30 ] }
      ]
    }
  },
  {
    "type": "furniture",
    "id": "f_butcher_rack",
    "name": "butchering rack",
    "description": "Butchering rack designed to hang a carcass in the air.",
    "symbol": "^",
    "bgcolor": "brown",
    "move_cost_mod": 2,
    "required_str": -1,
    "flags": [
      "PLACE_ITEM",
      "TRANSPARENT",
      "FLAMABLE_ASH",
      "MOUNTABLE",
      "ALLOW_FIELD_EFFECT",
      "EASY_DECONSTRUCT",
      "BUTCHER_EQ",
      "ORGANIC"
    ],
    "deconstruct": { "items": [ { "item": "stick_long", "count": 6 } ] },
    "bash": {
      "str_min": 8,
      "str_max": 30,
      "sound": "crunch!",
      "sound_fail": "whump!",
      "items": [ { "item": "stick_long", "count": [ 1, 6 ] } ]
    }
  },
  {
    "type": "furniture",
    "id": "f_metal_butcher_rack",
    "name": "metal butchering rack",
    "description": "Metal butchering rack designed to hang a carcass in the air.  It can be deconstructed and folded for easy transportation.",
    "symbol": "^",
    "bgcolor": "light_gray",
    "move_cost_mod": 2,
    "required_str": -1,
    "deployed_item": "metal_butcher_rack",
    "examine_action": "deployed_furniture",
    "flags": [ "PLACE_ITEM", "TRANSPARENT", "MOUNTABLE", "ALLOW_FIELD_EFFECT", "BUTCHER_EQ" ],
    "deconstruct": { "items": [ { "item": "metal_butcher_rack", "count": 1 } ] },
    "bash": {
      "str_min": 18,
      "str_max": 50,
      "sound": "metal screeching!",
      "sound_fail": "clang!",
      "items": [ { "item": "scrap", "count": [ 1, 3 ] }, { "item": "pipe", "count": [ 1, 3 ] } ]
    }
  },
  {
    "type": "furniture",
    "id": "f_tourist_table",
    "name": "tourist table",
    "description": "Small metal folding table, ideal for off-road trips into the wild.",
    "symbol": "#",
    "bgcolor": "light_gray",
    "move_cost_mod": 2,
    "required_str": -1,
    "deployed_item": "tourist_table",
    "examine_action": "deployed_furniture",
    "flags": [ "TRANSPARENT", "MOUNTABLE", "SHORT", "FLAT_SURF" ],
    "deconstruct": { "items": [ { "item": "tourist_table", "count": 1 } ] },
    "bash": {
      "str_min": 16,
      "str_max": 50,
      "sound": "metal screeching!",
      "sound_fail": "clang!",
      "items": [ { "item": "scrap", "count": [ 1, 3 ] }, { "item": "pipe", "count": [ 1, 3 ] } ]
    }
  },
  {
    "type": "furniture",
    "id": "f_leather_tarp",
    "name": "leather tarp",
    "description": "A large sheet of sewn leather that can be used instead of a picnic blanket, but it's more valuable as a butchery appliance as it does not soak in blood.",
    "symbol": "D",
    "bgcolor": "brown",
    "move_cost_mod": 0,
    "required_str": 3,
    "deployed_item": "leather_tarp",
    "examine_action": "deployed_furniture",
    "flags": [ "TRANSPARENT", "SHORT", "FLAT_SURF" ],
    "deconstruct": { "items": [ { "item": "leather_tarp", "count": 1 } ] },
    "bash": {
      "str_min": 5,
      "str_max": 10,
      "sound": "smash!",
      "sound_fail": "whump.",
      "items": [ { "item": "leather_tarp", "count": [ 1, 1 ] } ]
    }
  },
  {
    "type": "furniture",
    "id": "f_fiber_mat",
    "name": "fiber mat",
    "description": "A large mat woven from fibrous material that can be used instead of a picnic blanket, but it's more valuable as a butchery appliance. Too thin to be a comfortable sleeping place.",
    "symbol": "Q",
    "bgcolor": "yellow",
    "move_cost_mod": 0,
    "required_str": 3,
    "deployed_item": "fiber_mat",
    "examine_action": "deployed_furniture",
    "flags": [ "TRANSPARENT", "SHORT", "FLAT_SURF" ],
    "deconstruct": { "items": [ { "item": "fiber_mat", "count": 1 } ] },
    "bash": {
      "str_min": 5,
      "str_max": 10,
      "sound": "smash!",
      "sound_fail": "whump.",
      "items": [ { "item": "fiber_mat", "count": [ 1, 1 ] } ]
    }
  }
]<|MERGE_RESOLUTION|>--- conflicted
+++ resolved
@@ -79,23 +79,8 @@
     "move_cost_mod": 6,
     "max_volume": 3000,
     "required_str": -1,
-<<<<<<< HEAD
-    "flags": [
-      "TRANSPARENT",
-      "UNSTABLE",
-      "ROUGH",
-      "SHARP",
-      "PLACE_ITEM",
-      "MOUNTABLE",
-      "CONTAINER",
-      "SEALED",
-      "ALLOW_FIELD_EFFECT",
-      "SHORT"
-    ],
-=======
     "flags": [ "TRANSPARENT", "UNSTABLE", "ROUGH", "SHARP", "PLACE_ITEM", "MOUNTABLE",
       "CONTAINER", "SEALED", "ALLOW_FIELD_EFFECT", "SHORT", "RUBBLE" ],
->>>>>>> a8e08d94
     "examine_action": "rubble"
   },
   {
