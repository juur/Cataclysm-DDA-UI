--- conflicted
+++ resolved
@@ -2769,10 +2769,6 @@
     "//": "This serves to indicate the stress of the heavy payload, as well as add frequency to the most dangerous manhacks.",
     "speaker": [ "mon_c4_hack", "mon_grenade_hack", "mon_mininuke_hack" ],
     "sound": "a mechanical whining noise.",
-<<<<<<< HEAD
-    "volume": 12
-=======
-    "volume": 15
->>>>>>> 78cef258
+    "volume": 15
   }
 ]