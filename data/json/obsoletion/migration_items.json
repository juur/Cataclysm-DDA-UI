--- conflicted
+++ resolved
@@ -251,7 +251,11 @@
     "sealed": false
   },
   {
-<<<<<<< HEAD
+    "id": "bot_mininuke_hack",
+    "type": "MIGRATION",
+    "replace": "broken_mininuke_hack",
+  },
+  {
     "id": "knife_combat_marine_mod",
     "type": "MIGRATION",
     "replace": "knife_combat_marine"
@@ -270,11 +274,5 @@
     "id": "sword_bayonet_mod",
     "type": "MIGRATION",
     "replace": "sword_bayonet"
-=======
-    "id": "bot_mininuke_hack",
-    "type": "MIGRATION",
-    "replace": "broken_mininuke_hack",
-    "sealed": false
->>>>>>> 7ae6d0f2
   }
 ]