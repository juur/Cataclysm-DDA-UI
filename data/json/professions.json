--- conflicted
+++ resolved
@@ -905,8 +905,6 @@
   },
   {
     "type": "profession",
-<<<<<<< HEAD
-=======
     "ident": "k9_cop",
     "name": "K9 Officer",
     "description": "You spent your career busting drug smugglers with your faithful canine companion.  Now the world has ended and none of that matters anymore.  But at least you have a loyal friend.",
@@ -930,7 +928,6 @@
   },
   {
     "type": "profession",
->>>>>>> c33633ca
     "ident": "cop",
     "name": "Police Officer",
     "description": "Just a small-town deputy when you got the call, you were still ready to come to the rescue.  Except that soon it was you who needed rescuing - you were lucky to escape with your life.  Who's going to respect your authority when the government this badge represents might not even exist anymore?",
