[
  {
    "type": "item_group",
    "subtype": "collection",
    "id": "holster_supp_MEU",
    "entries": [ { "item": "m1911", "variant": "m1911_MEU", "ammo-item": "45_acp", "charges": 7, "contents-item": [ "suppressor" ] } ]
  },
  {
    "type": "item_group",
    "subtype": "collection",
    "id": "holster_supp_usp9",
    "entries": [ { "item": "usp_9mm", "ammo-item": "9mmfmj", "charges": 15, "contents-item": [ "suppressor_compact" ] } ]
  },
  {
    "type": "item_group",
    "subtype": "collection",
    "id": "army_grenades_40x46",
    "entries": [ { "item": "40x46mm_m433", "charges": 4 } ]
  },
  {
    "type": "item_group",
    "subtype": "collection",
    "id": "army_mags_1911",
    "entries": [
      { "item": "m1911mag", "ammo-item": "45_acp", "charges": 7 },
      { "item": "m1911mag", "ammo-item": "45_acp", "charges": 7 }
    ]
  },
  {
    "type": "item_group",
    "subtype": "collection",
    "id": "army_mags_m17",
    "entries": [
      { "item": "p320mag_17rd_9x19mm", "ammo-item": "9mmfmj", "charges": 17 },
      { "item": "p320mag_17rd_9x19mm", "ammo-item": "9mmfmj", "charges": 17 }
    ]
  },
  {
    "type": "item_group",
    "subtype": "collection",
    "id": "army_mags_300blk",
    "entries": [
      { "item": "stanag30", "ammo-item": "300blk_ss", "charges": 30 },
      { "item": "stanag30", "ammo-item": "300blk_ss", "charges": 30 }
    ]
  },
  {
    "type": "item_group",
    "subtype": "collection",
    "id": "army_mags_mp7",
    "entries": [ { "item": "hk46mag", "ammo-item": "46mm", "charges": 20 }, { "item": "hk46mag", "ammo-item": "46mm", "charges": 20 } ]
  },
  {
    "type": "item_group",
    "subtype": "collection",
    "id": "holster_supp_57",
    "entries": [ { "item": "fn57", "ammo-item": "57mm", "charges": 20 } ]
  },
  {
    "type": "item_group",
    "subtype": "collection",
    "id": "army_mags_57",
    "entries": [ { "item": "fn57mag", "ammo-item": "57mm", "charges": 20 }, { "item": "fn57mag", "ammo-item": "57mm", "charges": 20 } ]
  },
  {
    "type": "item_group",
    "subtype": "collection",
    "id": "army_mags_m14",
    "entries": [
      { "item": "m14mag", "ammo-item": "762_51", "charges": 20 },
      { "item": "m14mag", "ammo-item": "762_51", "charges": 20 }
    ]
  },
  {
    "type": "item_group",
    "subtype": "collection",
    "id": "army_mags_m4",
    "entries": [ { "item": "stanag30", "ammo-item": "556", "charges": 30 }, { "item": "stanag30", "ammo-item": "556", "charges": 30 } ]
  },
  {
    "type": "item_group",
    "subtype": "collection",
    "id": "army_mags_mp5",
    "entries": [ { "item": "mp5mag", "ammo-item": "9mm", "charges": 30 }, { "item": "mp5mag", "ammo-item": "9mm", "charges": 30 } ]
  },
  {
    "type": "item_group",
    "subtype": "collection",
    "id": "ranger_mags",
    "entries": [
      { "item": "p320mag_13rd_357sig", "ammo-item": "357sig_fmj", "charges": 13 },
      { "item": "p320mag_13rd_357sig", "ammo-item": "357sig_fmj", "charges": 13 }
    ]
  },
  {
    "type": "item_group",
    "subtype": "collection",
    "id": "charged_cell_phone",
    "entries": [ { "item": "light_plus_battery_cell", "ammo-item": "battery", "charges": 150, "container-item": "cell_phone" } ]
  },
  {
    "type": "item_group",
    "subtype": "collection",
    "id": "charged_laptop",
    "entries": [ { "item": "medium_plus_battery_cell", "ammo-item": "battery", "charges": 600, "container-item": "laptop" } ]
  },
  {
    "type": "item_group",
    "subtype": "collection",
    "id": "charged_soldering_iron",
    "entries": [ { "item": "light_plus_battery_cell", "ammo-item": "battery", "charges": 150, "container-item": "soldering_iron" } ]
  },
  {
    "type": "item_group",
    "subtype": "collection",
    "id": "charged_electrical_measuring",
    "entries": [
      { "item": "light_battery_cell", "ammo-item": "battery", "charges": 100, "container-item": "voltmeter" },
      { "item": "light_battery_cell", "ammo-item": "battery", "charges": 100, "container-item": "multimeter" }
    ]
  },
  {
    "type": "item_group",
    "subtype": "collection",
    "id": "charged_smart_phone",
    "entries": [ { "item": "smart_phone", "ammo-item": "battery", "charges": 120 } ]
  },
  {
    "type": "item_group",
    "subtype": "collection",
    "id": "charged_flashlight",
    "entries": [ { "item": "light_disposable_cell", "ammo-item": "battery", "charges": 300, "container-item": "flashlight" } ]
  },
  {
    "type": "item_group",
    "subtype": "collection",
    "id": "charged_heavy_flashlight",
    "entries": [ { "item": "light_disposable_cell", "ammo-item": "battery", "charges": 300, "container-item": "heavy_flashlight" } ]
  },
  {
    "type": "item_group",
    "subtype": "collection",
    "id": "charged_mp3",
    "entries": [ { "item": "light_plus_battery_cell", "ammo-item": "battery", "charges": 150, "container-item": "mp3" } ]
  },
  {
    "type": "item_group",
    "subtype": "collection",
    "id": "charged_two_way_radio",
    "entries": [ { "item": "light_disposable_cell", "ammo-item": "battery", "charges": 300, "container-item": "two_way_radio" } ]
  },
  {
    "type": "item_group",
    "subtype": "collection",
    "id": "charged_powered_earmuffs",
    "entries": [ { "item": "light_minus_battery_cell", "ammo-item": "battery", "charges": 50, "container-item": "powered_earmuffs" } ]
  },
  {
    "type": "item_group",
    "subtype": "collection",
    "id": "charged_tazer",
    "entries": [ { "item": "medium_disposable_cell", "ammo-item": "battery", "charges": 1200, "container-item": "tazer" } ]
  },
  {
    "type": "item_group",
    "subtype": "collection",
    "id": "charged_ref_lighter",
    "entries": [ { "item": "ref_lighter", "charges": 50 } ]
  },
  {
    "type": "item_group",
    "subtype": "collection",
    "id": "charged_cigs",
    "entries": [ { "item": "cig", "count": 20, "container-item": "null", "entry-wrapper": "box_cigarette" } ]
  },
  {
    "type": "item_group",
    "subtype": "collection",
    "id": "charged_matches",
    "entries": [ { "item": "matches", "charges": 20 } ]
  },
  {
    "type": "item_group",
    "subtype": "collection",
    "id": "charged_penblack",
    "entries": [ { "item": "pen", "ammo-item": "black_pen_ink", "charges": 100 } ]
  },
  {
    "type": "item_group",
    "subtype": "collection",
    "id": "full_rebreather_mask",
    "entries": [ { "item": "rebreather", "ammo-item": "rebreather_cartridge_o2", "charges": 180 } ]
  },
  {
    "type": "item_group",
    "subtype": "collection",
    "id": "full_gasmask",
    "entries": [ { "item": "mask_gas", "ammo-item": "gasfilter_med", "charges": 100 } ]
  },
  {
    "type": "item_group",
    "subtype": "collection",
    "id": "army_mags_m2010",
    "entries": [
      { "item": "m2010mag", "ammo-item": "300_winmag", "charges": 5 },
      { "item": "m2010mag", "ammo-item": "300_winmag", "charges": 5 },
      { "item": "m2010mag", "ammo-item": "300_winmag", "charges": 5 },
      { "item": "m2010mag", "ammo-item": "300_winmag", "charges": 5 }
    ]
  },
  {
    "type": "item_group",
    "subtype": "collection",
    "id": "army_mags_tac338",
    "entries": [
      { "item": "ai_338mag", "ammo-item": "338lapua_fmjbt", "charges": 5 },
      { "item": "ai_338mag", "ammo-item": "338lapua_fmjbt", "charges": 5 },
      { "item": "ai_338mag", "ammo-item": "338lapua_fmjbt", "charges": 5 }
    ]
  },
  {
    "type": "item_group",
    "subtype": "collection",
    "id": "mags_50beowulf_ar15",
    "entries": [
      { "item": "50beowulf_ar15mag", "ammo-item": "50beowulf_xtp", "charges": 10 },
      { "item": "50beowulf_ar15mag", "ammo-item": "50beowulf_xtp", "charges": 10 },
      { "item": "50beowulf_ar15mag", "ammo-item": "50beowulf_xtp", "charges": 10 }
    ]
  },
  {
    "type": "item_group",
    "subtype": "collection",
    "id": "mags_ruger_arr",
    "entries": [
      { "item": "ruger_arr_mag", "ammo-item": "450_ftx", "charges": 3 },
      { "item": "ruger_arr_mag", "ammo-item": "450_ftx", "charges": 3 },
      { "item": "ruger_arr_mag", "ammo-item": "450_ftx", "charges": 3 },
      { "item": "ruger_arr_mag", "ammo-item": "450_ftx", "charges": 3 }
    ]
  },
  {
    "type": "item_group",
    "subtype": "collection",
    "id": "army_mags_m110",
    "entries": [
      { "item": "hk417mag_20rd", "ammo-item": "762_51", "charges": 20 },
      { "item": "hk417mag_20rd", "ammo-item": "762_51", "charges": 20 }
    ]
  },
  {
    "type": "item_group",
    "subtype": "collection",
    "id": "army_mags_usp45",
    "entries": [
      { "item": "usp45mag", "ammo-item": "45_acp", "charges": 12 },
      { "item": "usp45mag", "ammo-item": "45_acp", "charges": 12 }
    ]
  },
  {
    "type": "item_group",
    "subtype": "collection",
    "id": "army_mags_usp9",
    "entries": [
      { "item": "usp9mag", "ammo-item": "9mmfmj", "charges": 15 },
      { "item": "usp9mag", "ammo-item": "9mmfmj", "charges": 15 }
    ]
  },
  {
    "type": "item_group",
    "subtype": "collection",
    "id": "army_mags_glock17",
    "entries": [
      { "item": "glock17_22", "ammo-item": "9mmfmj", "charges": 22 },
      { "item": "glock17_22", "ammo-item": "9mmfmj", "charges": 22 }
    ]
  },
  {
    "type": "item_group",
    "subtype": "collection",
    "id": "speedloaders_s&w619_special",
    "entries": [
      { "item": "38_speedloader", "ammo-item": "38_special", "charges": 7 },
      { "item": "38_speedloader", "ammo-item": "38_special", "charges": 7 },
      { "item": "38_speedloader", "ammo-item": "38_special", "charges": 7 },
      { "item": "38_speedloader", "ammo-item": "38_special", "charges": 7 }
    ]
  },
  {
    "type": "item_group",
    "subtype": "collection",
    "id": "speedloaders_s&w619_magnum",
    "entries": [
      { "item": "38_speedloader", "ammo-item": "357mag_fmj", "charges": 7 },
      { "item": "38_speedloader", "ammo-item": "357mag_fmj", "charges": 7 },
      { "item": "38_speedloader", "ammo-item": "357mag_fmj", "charges": 7 }
    ]
  },
  {
    "type": "item_group",
    "subtype": "collection",
    "id": "m1911_10_magazines_reloaded",
    "entries": [
      { "item": "m1911_10mag", "ammo-item": "reloaded_10mm_fmj", "charges": 8 },
      { "item": "m1911_10mag", "ammo-item": "reloaded_10mm_fmj", "charges": 8 }
    ]
  },
  {
    "type": "item_group",
    "subtype": "collection",
    "id": "quiver_modern_archer",
    "entries": [
      { "item": "arrow_cf", "charges": 16 },
      { "item": "bow_sight" },
      { "item": "bow_stabilizer_set" },
      { "item": "manual_archery" }
    ]
  },
  {
    "type": "item_group",
    "subtype": "collection",
    "id": "quiver_bow_hunter",
    "entries": [ { "item": "arrow_cf", "charges": 10 } ]
  },
  {
    "type": "item_group",
    "subtype": "collection",
    "id": "quiver_crossbow_hunter",
    "entries": [ { "item": "bolt_steel", "charges": 4 } ]
  },
  {
    "type": "item_group",
    "subtype": "collection",
    "id": "bandolier_shotgun_hunter",
    "entries": [ { "item": "shot_00", "charges": 18 } ]
  },
  {
    "type": "item_group",
    "subtype": "collection",
    "id": "bandolier_rifle_hunter",
    "entries": [ { "item": "270win_jsp", "charges": 16 } ]
  },
  {
    "type": "item_group",
    "subtype": "collection",
    "id": "bandolier_swat_cqc1",
    "entries": [ { "item": "shot_00", "charges": 12 } ]
  },
  {
    "type": "item_group",
    "subtype": "collection",
    "id": "bandolier_swat_cqc2",
    "entries": [ { "item": "shot_slug", "charges": 12 } ]
  },
  {
    "type": "item_group",
    "subtype": "collection",
    "id": "quiver_naturalist",
    "entries": [ { "item": "arrow_wood", "charges": 20 } ]
  },
  {
    "type": "item_group",
    "subtype": "collection",
    "id": "flintlock_pouch_reenactor",
    "entries": [ { "item": "flintlock_ammo", "charges": 14 } ]
  },
  {
    "type": "item_group",
    "subtype": "collection",
    "id": "bandolier_ww_gunslinger",
    "entries": [ { "item": "45colt_jhp", "charges": 18 } ]
  },
  {
    "type": "item_group",
    "subtype": "collection",
    "id": "bandolier_cowboy",
    "entries": [ { "item": "357mag_jhp", "charges": 18 } ]
  },
  {
    "type": "item_group",
    "subtype": "collection",
    "id": "dog_lover_bag",
    "entries": [
      { "item": "rubber_harness_dog" },
      { "item": "rubber_harness_dog" },
      { "item": "dog_whistle" },
      { "item": "dogfood_dry" },
      { "item": "dogfood_dry" }
    ]
  },
  {
    "type": "item_group",
    "subtype": "collection",
    "id": "ninja_grenade_pouch",
    "entries": [ { "item": "flashbang" }, { "item": "flashbang" }, { "item": "smokebomb" }, { "item": "smokebomb" } ]
  },
  {
    "type": "item_group",
    "subtype": "collection",
    "id": "leg_sheath6_throwing_knives",
    "entries": [
      { "item": "throwing_knife" },
      { "item": "throwing_knife" },
      { "item": "throwing_knife" },
      { "item": "throwing_knife" },
      { "item": "throwing_knife" },
      { "item": "throwing_knife" }
    ]
  },
  {
    "type": "profession_item_substitutions",
    "trait": "WOOLALLERGY",
    "sub": [
      { "item": "blazer", "new": [ "jacket_leather_red" ] },
      { "item": "hat_hunting", "new": [ "hat_cotton" ] },
      { "item": "hat_newsboy", "new": [ "hat_cotton" ] },
      { "item": "peacoat", "new": [ "jacket_flannel" ] },
      { "item": "sweater", "new": [ "sweatshirt" ] },
      { "item": "boots_winter", "new": [ "boots_fur" ] },
      { "item": "cloak_wool", "new": [ "cloak_leather" ] },
      { "item": "gloves_wool", "new": [ "gloves_leather" ] },
      { "item": "socks_wool", "new": [ "socks" ] },
      { "item": "kilt", "new": [ "kilt_leather" ] },
      { "item": "mask_ski", "new": [ "balclava" ] }
    ]
  },
  {
    "type": "profession_item_substitutions",
    "item": "sunglasses",
    "sub": [
      { "present": [ "HYPEROPIC" ], "new": [ "fitover_sunglasses" ] },
      { "present": [ "MYOPIC" ], "new": [ "fitover_sunglasses" ] }
    ]
  },
  {
    "type": "profession_item_substitutions",
    "item": "fancy_sunglasses",
    "sub": [
      { "present": [ "HYPEROPIC" ], "new": [ "fitover_sunglasses" ] },
      { "present": [ "MYOPIC" ], "new": [ "fitover_sunglasses" ] }
    ]
  },
  {
    "type": "profession_item_substitutions",
    "item": "hardtack",
    "sub": [
      { "present": [ "ANTIWHEAT" ], "absent": [ "MEATARIAN" ], "new": [ "cornbread" ] },
      { "present": [ "ANTIWHEAT", "MEATARIAN" ], "new": [ { "item": "meat_cooked", "ratio": 0.72 } ] }
    ]
  },
  {
    "type": "profession_item_substitutions",
    "item": "gum",
    "sub": [ { "present": [ "ANTIJUNK" ], "new": [ "nic_gum" ] } ]
  },
  {
    "type": "profession_item_substitutions",
    "item": "sandwich_pbj",
    "sub": [
      { "present": [ "ANTIFRUIT" ], "absent": [ "ANTIWHEAT" ], "new": [ "sandwich_pbh" ] },
      { "present": [ "ANTIWHEAT" ], "absent": [ "VEGETARIAN" ], "new": [ { "item": "cracklins", "ratio": 5.625 } ] },
      { "present": [ "ANTIWHEAT", "VEGETARIAN" ], "new": [ "boiled_egg" ] }
    ]
  },
  {
    "type": "profession_item_substitutions",
    "item": "granola",
    "sub": [
      { "present": [ "ANTIFRUIT" ], "absent": [ "MEATARIAN" ], "new": [ { "item": "pemmican", "ratio": 0.838 } ] },
      { "present": [ "ANTIFRUIT", "MEATARIAN" ], "new": [ { "item": "jerky", "ratio": 4 } ] },
      { "present": [ "ANTIWHEAT" ], "absent": [ "ANTIFRUIT" ], "new": [ { "item": "boiled_egg", "ratio": 0.818 } ] }
    ]
  },
  {
    "type": "profession_item_substitutions",
    "item": "juice",
    "sub": [
      { "present": [ "ANTIFRUIT" ], "absent": [ "ANTIJUNK" ], "new": [ "lemonlime" ] },
      { "present": [ "ANTIFRUIT", "ANTIJUNK" ], "new": [ { "item": "water_clean", "ratio": 0.4 } ] }
    ]
  },
  {
    "type": "profession_item_substitutions",
    "item": "cheeseburger",
    "sub": [
      { "present": [ "ANTIWHEAT" ], "absent": [ "ANTIJUNK" ], "new": [ { "item": "fries", "ratio": 4 } ] },
      { "present": [ "ANTIWHEAT", "ANTIJUNK" ], "absent": [ "MEATARIAN" ], "new": [ "veggy_salad", "fork" ] },
      { "present": [ "ANTIWHEAT", "ANTIJUNK", "MEATARIAN" ], "new": [ "fried_spam", "fork" ] },
      { "present": [ "LACTOSE" ], "absent": [ "ANTIWHEAT", "VEGETARIAN" ], "new": [ "hamburger" ] },
      { "present": [ "LACTOSE", "VEGETARIAN" ], "absent": [ "ANTIWHEAT" ], "new": [ "sandwich_veggy" ] },
      {
        "present": [ "VEGETARIAN" ],
        "absent": [ "ANTIWHEAT", "LACTOSE" ],
        "new": [ { "item": "sandwich_cheese_grilled", "ratio": 0.5 } ]
      }
    ]
  },
  {
    "type": "profession_item_substitutions",
    "item": "pizza_meat",
    "sub": [
      { "present": [ "VEGETARIAN" ], "absent": [ "ANTIWHEAT" ], "new": [ "pizza_veggy" ] },
      { "present": [ "VEGETARIAN", "ANTIWHEAT" ], "new": [ "veggy_salad", "fork" ] },
      {
        "present": [ "ANTIWHEAT" ],
        "absent": [ "VEGETARIAN", "ANTIJUNK" ],
        "new": [ { "item": "fchicken", "ratio": 1 } ]
      },
      {
        "present": [ "ANTIWHEAT", "ANTIJUNK" ],
        "absent": [ "VEGETARIAN" ],
        "new": [ { "item": "fish_fried", "ratio": 2 }, { "item": "fork", "ratio": 0.5 } ]
      }
    ]
  },
  {
    "type": "profession_item_substitutions",
    "item": "pizza_veggy",
    "sub": [
      { "present": [ "ANTIWHEAT", "VEGETARIAN" ], "new": [ "veggy_salad", "fork" ] },
      {
        "present": [ "ANTIWHEAT" ],
        "absent": [ "VEGETARIAN", "ANTIJUNK" ],
        "new": [ { "item": "fchicken", "ratio": 1 } ]
      },
      {
        "present": [ "ANTIWHEAT", "ANTIJUNK" ],
        "absent": [ "VEGETARIAN" ],
        "new": [ { "item": "fish_fried", "ratio": 2 }, { "item": "fork", "ratio": 0.5 } ]
      },
      { "present": [ "MEATARIAN" ], "absent": [ "ANTIWHEAT" ], "new": [ "pizza_meat" ] }
    ]
  },
  {
    "type": "profession_item_substitutions",
    "item": "pudding",
    "sub": [
      { "present": [ "ANTIJUNK" ], "absent": [ "LACTOSE" ], "new": [ "yoghurt" ] },
      { "present": [ "ANTIWHEAT" ], "absent": [ "ANTIJUNK" ], "new": [ "neccowafers" ] },
      { "present": [ "ANTIJUNK", "LACTOSE" ], "new": [ "boiled_egg" ] }
    ]
  },
  {
    "type": "profession_item_substitutions",
    "item": "can_beans",
    "sub": [ { "present": [ "MEATARIAN" ], "new": [ "can_spam" ] } ]
  },
  {
    "type": "profession_item_substitutions",
    "group": { "items": [ "glasses_eye" ] },
    "bonus": { "present": [ "MYOPIC" ], "absent": [ "HYPEROPIC" ] }
  },
  {
    "type": "profession_item_substitutions",
    "group": { "items": [ "glasses_bifocal" ] },
    "bonus": { "present": [ "HYPEROPIC", "MYOPIC" ] }
  },
  {
    "type": "profession_item_substitutions",
    "group": { "items": [ "glasses_reading" ] },
    "bonus": { "present": [ "HYPEROPIC" ], "absent": [ "MYOPIC" ] }
  },
  {
    "type": "profession_item_substitutions",
    "group": { "entries": [ { "item": "inhaler", "ammo-item": "albuterol", "charges": 100 } ] },
    "bonus": { "present": [ "ASTHMA" ] }
  },
  {
    "type": "profession_item_substitutions",
    "group": { "items": [ "thorazine" ] },
    "bonus": { "present": [ "SCHIZOPHRENIC" ] }
  },
  {
    "type": "profession_item_substitutions",
    "group": { "items": [ "teleumbrella" ] },
    "bonus": { "present": [ "ALBINO" ] }
  },
  {
    "type": "profession",
    "id": "vagabond",
    "name": "Vagabond",
    "description": "Circumstance left you wandering the world, alone.  Now there is nothing to go back to, even if you wanted to.  Perhaps your experience in fending for yourself will prove useful in this new world.",
    "points": 1,
    "skills": [
      { "level": 2, "name": "melee" },
      { "level": 2, "name": "unarmed" },
      { "level": 2, "name": "fabrication" },
      { "level": 2, "name": "tailor" },
      { "level": 2, "name": "cooking" }
    ],
    "items": {
      "both": {
        "items": [
          "jeans",
          "gloves_light",
          "hat_ball",
          "duffelbag",
          "backpack",
          "long_underpants",
          "boots",
          "socks_wool",
          "socks",
          "hoodie",
          "folding_poncho",
          "knit_scarf",
          "jug_plastic",
          "can_beans",
          "pockknife"
        ],
        "entries": [ { "group": "charged_cell_phone" }, { "group": "charged_matches" }, { "item": "tshirt", "variant": "generic_tshirt" } ]
      },
      "male": [ "boxer_briefs" ],
      "female": [ "bra", "panties" ]
    }
  },
  {
    "type": "profession",
    "id": "unemployed",
    "name": "Survivor",
    "description": "Some would say that there's nothing particularly notable about you, but you've survived, and that's more than most could say right now.",
    "points": 0,
    "items": {
      "both": {
        "items": [ "jeans", "longshirt", "socks", "sneakers", "mbag", "pockknife", "water_clean", "wristwatch" ],
        "entries": [ { "group": "charged_smart_phone" }, { "group": "charged_matches" } ]
      },
      "male": [ "boxer_shorts" ],
      "female": [ "bra", "panties" ]
    }
  },
  {
    "type": "profession",
    "id": "video_blogger",
    "name": "Video Blogger",
    "description": "You made a career out of creating and commentating video content and posting it on various platforms.  Now most of your fans are dead, alongside your equipment.  Maybe you didn't cultivate the most practical skillset through your career, but you have learned a thing or two about troubleshooting software and getting people to listen to you.",
    "points": 2,
    "skills": [ { "level": 4, "name": "speech" }, { "level": 4, "name": "computer" } ],
    "items": {
      "both": {
        "items": [ "jeans", "longshirt", "socks", "sneakers", "backpack", "pockknife", "water_clean", "wearable_camera", "wristwatch" ],
        "entries": [ { "group": "charged_smart_phone" }, { "group": "charged_laptop" }, { "group": "charged_matches" } ]
      },
      "male": [ "boxer_shorts" ],
      "female": [ "bra", "panties" ]
    }
  },
  {
    "type": "profession",
    "id": "sheltered_survivor",
    "name": "Sheltered Survivor",
    "requirement": "achievement_survive_28_days",
    "description": "At the start of the Cataclysm, you hunkered down in a bomb shelter.  You've spent the past months eating canned food, reading books, and tinkering.  Now it is winter - time to face the world above.",
    "points": 4,
    "proficiencies": [ "prof_fibers", "prof_knitting", "prof_carving" ],
    "skills": [
      { "level": 3, "name": "fabrication" },
      { "level": 3, "name": "mechanics" },
      { "level": 3, "name": "chemistry" },
      { "level": 3, "name": "electronics" },
      { "level": 3, "name": "tailor" },
      { "level": 3, "name": "cooking" },
      { "level": 3, "name": "firstaid" },
      { "level": 3, "name": "computer" }
    ],
    "items": {
      "both": {
        "items": [ "mbag", "pants", "socks", "sweater", "sneakers", "multitool", "water_clean", "wristwatch" ],
        "entries": [
          { "group": "charged_smart_phone" },
          { "group": "charged_matches" },
          { "item": "tshirt", "variant": "generic_tshirt" }
        ]
      },
      "male": [ "boxer_shorts" ],
      "female": [ "bra", "panties" ]
    },
    "flags": [ "SCEN_ONLY" ]
  },
  {
    "type": "profession",
    "id": "sheltered_militia",
    "name": "Sheltered Militia",
    "requirement": "achievement_survive_28_days",
    "description": "At the start of the Cataclysm, you hunkered down in a bomb shelter with your collection of guns.  You've spent the past months eating canned food and practicing your aim.  Now it is winter - time to face the world above.",
    "points": 4,
    "proficiencies": [ "prof_gunsmithing_basic", "prof_gunsmithing_improv", "prof_gun_cleaning" ],
    "skills": [ { "level": 3, "name": "gun" }, { "level": 3, "name": "rifle" }, { "level": 3, "name": "pistol" } ],
    "items": {
      "both": {
        "items": [
          "molle_pack",
          "winter_pants_army",
          "winter_jacket_army",
          "undershirt",
          "socks",
          "boots_combat",
          "sweatshirt",
          "knife_folding",
          "wristwatch"
        ],
        "entries": [
          { "group": "charged_two_way_radio" },
          { "group": "charged_matches" },
          { "item": "ear_plugs", "custom-flags": [ "no_auto_equip" ] },
          { "item": "water_clean", "container-item": "canteen" },
          { "item": "m1911", "ammo-item": "45_acp", "charges": 7, "container-item": "holster" },
          { "item": "45_acp", "charges": 23 },
          { "item": "garand", "ammo-item": "3006", "charges": 8, "contents-item": "shoulder_strap" },
          { "item": "garandclip", "ammo-item": "3006", "charges": 8 },
          { "item": "3006", "charges": 4 }
        ]
      },
      "male": [ "boxer_shorts" ],
      "female": [ "sports_bra", "boy_shorts" ]
    },
    "flags": [ "SCEN_ONLY" ]
  },
  {
    "type": "profession",
    "id": "tailor",
    "name": "Tailor",
    "description": "Tailoring may not seem like the most useful skill when the world has ended.  Most people wouldn't expect a simple tailor to live very long.  This is your opportunity to prove them wrong.",
    "points": 2,
    "//": "Tailoring book and kit make an already decent class for careful folks much more powerful.",
    "skills": [ { "level": 6, "name": "tailor" } ],
    "proficiencies": [
      "prof_fibers",
      "prof_leatherworking_basic",
      "prof_leatherworking",
      "prof_furriery",
      "prof_closures",
      "prof_closures_waterproofing",
      "prof_cobbling",
      "prof_millinery"
    ],
    "items": {
      "both": {
        "items": [
          "mbag",
          "polo_shirt",
          "blazer",
          "pants",
          "socks",
          "dress_shoes",
          "knit_scarf",
          "textbook_tailor",
          "sf_watch",
          "hairpin"
        ],
        "entries": [ { "group": "charged_smart_phone" }, { "item": "tailors_kit", "ammo-item": "thread", "charges": 100 } ]
      },
      "male": [ "briefs" ],
      "female": [ "bra", "panties" ]
    }
  },
  {
    "type": "profession",
    "id": "chef",
    "name": "Chef",
    "description": "Bork bork!  Years in the kitchen have left you carrying a prodigious bulk, but you managed to escape the carnage with your trusty butcher knife and only a small collection of stains on your uniform.",
    "points": 2,
    "skills": [ { "name": "cooking", "level": 6 } ],
    "proficiencies": [ "prof_food_prep", "prof_knife_skills", "prof_baking", "prof_baking_desserts_1", "prof_frying" ],
    "items": {
      "both": {
        "items": [ "pants_checkered", "socks", "dress_shoes" ],
        "entries": [
          { "group": "charged_smart_phone" },
          { "item": "knife_butcher", "container-item": "sheath" },
          { "item": "hat_chef", "variant": "white_hat_chef" },
          { "item": "jacket_chef", "variant": "white_jacket_chef" },
          { "item": "apron_cotton", "variant": "generic_apron_cotton" }
        ]
      },
      "male": [ "briefs" ],
      "female": [ "bra", "panties" ]
    }
  },
  {
    "type": "profession",
    "id": "churl",
    "name": "Churl",
    "description": "What the deuyl?  Ye ne wist noo thing of this straunge plaas nor what wycked enchauntment brought ye hidder.  Wyth this accoustrement ye must needs underfongen to find newe lyflode in the most hidous Cataclysm man hath witnessed sithen that deluge Noe rood out in his greet schippe.",
    "points": 0,
    "items": {
      "both": {
        "items": [ "footrags", "loincloth", "cloak_wool", "ragpouch", "small_relic", "gloves_wraps", "tunic_rag" ],
        "entries": [ { "item": "knife_baselard", "container-item": "sheath" } ]
      },
      "female": [ "chestwrap" ]
    },
    "proficiencies": [ "prof_fibers", "prof_carving", "prof_leatherworking_basic" ],
    "skills": [
      { "level": 3, "name": "melee" },
      { "level": 3, "name": "throw" },
      { "level": 3, "name": "archery" },
      { "level": 3, "name": "fabrication" },
      { "level": 3, "name": "tailor" },
      { "level": 3, "name": "survival" },
      { "level": 3, "name": "cooking" }
    ],
    "traits": [ "PROF_CHURL", "ILLITERATE" ],
    "flags": [ "SCEN_ONLY" ]
  },
  {
    "type": "profession",
    "id": "labtech",
    "name": "Lab Technician",
    "description": "Thanks to years of study and hard work in the lab, you're familiar with the basics of scientific inquiry.  Only one question remains: can you undo the very Cataclysm your colleagues helped create?",
    "points": 3,
    "skills": [
      { "level": 4, "name": "mechanics" },
      { "level": 4, "name": "chemistry" },
      { "level": 4, "name": "electronics" },
      { "level": 4, "name": "computer" }
    ],
    "proficiencies": [ "prof_intro_chemistry", "prof_intro_biology" ],
    "items": {
      "both": {
        "items": [ "dress_shirt", "socks", "boots", "coat_lab", "gloves_rubber", "glasses_safety", "wristwatch" ],
        "entries": [
          { "item": "pants", "variant": "pants_stone" },
          { "group": "charged_smart_phone" },
          { "item": "medium_battery_cell", "ammo-item": "battery", "charges": 500, "container-item": "chemistry_set" }
        ]
      },
      "male": [ "briefs" ],
      "female": [ "bra", "panties" ]
    }
  },
  {
    "type": "profession",
    "id": "mechanic",
    "name": "Home Mechanic",
    "description": "You've always loved cars, and there's nothing like getting under the hood and fixing it yourself.  You've kept ahold of some handy tools for the job, and at least now you'll never want for parts.",
    "proficiencies": [ "prof_metalworking", "prof_welding_basic", "prof_elec_soldering", "prof_driver" ],
    "points": 2,
    "skills": [ { "level": 4, "name": "mechanics" }, { "level": 4, "name": "driving" } ],
    "items": {
      "both": {
        "items": [ "slingpack", "tank_top", "jeans", "socks", "boots_steel", "duct_tape", "screwdriver", "wristwatch", "mag_cars" ],
        "entries": [
          { "item": "goggles_welding", "custom-flags": [ "no_auto_equip" ] },
          { "group": "charged_smart_phone" },
          { "item": "wrench", "container-item": "tool_belt" },
          { "item": "medium_battery_cell", "ammo-item": "battery", "charges": 500, "container-item": "welder" }
        ]
      },
      "male": [ "boxer_shorts" ],
      "female": [ "bra", "boy_shorts" ]
    }
  },
  {
    "type": "profession",
    "id": "scoundrel",
    "name": "Scoundrel",
    "description": "Your flexible outlook on the law, the scuffles you've been in (and avoided) at the bar, and your impressive ability to weasel your way out of the consequences of your actions - all these skills have helped ensure your survival.  How much longer will they hold out?",
    "points": 2,
    "proficiencies": [ "prof_lockpicking" ],
    "skills": [
      { "level": 3, "name": "melee" },
      { "level": 3, "name": "stabbing" },
      { "level": 3, "name": "unarmed" },
      { "level": 3, "name": "dodge" },
      { "level": 3, "name": "traps" },
      { "level": 3, "name": "speech" }
    ],
    "items": {
      "both": {
        "items": [
          "tank_top",
          "hoodie",
          "pants_cargo",
          "socks",
          "sneakers",
          "weed",
          "tobacco",
          "rolling_paper",
          "switchblade",
          "wristwatch",
          "picklocks"
        ],
        "entries": [ { "group": "charged_smart_phone" }, { "item": "lighter", "charges": 100 } ]
      },
      "male": [ "boxer_briefs" ],
      "female": [ "sports_bra", "boxer_shorts" ]
    },
    "age_lower": 18
  },
  {
    "type": "profession",
    "id": "beekeeper",
    "name": "Beekeeper",
    "description": "You used to be a professional apiarist, building and maintaining beehives.  You had to abandon your precious bees when the Cataclysm struck, but at least you managed to grab some utensils and honey.",
    "points": 2,
    "skills": [ { "name": "fabrication", "level": 4 }, { "name": "survival", "level": 4 } ],
    "items": {
      "both": {
        "items": [
          "beekeeping_hood",
          "beekeeping_suit",
          "beekeeping_gloves",
          "socks",
          "boots",
          "tank_top",
          "honeycomb",
          "honey_bottled",
          "honey_bottled"
        ],
        "entries": [ { "group": "charged_smart_phone" }, { "item": "honey_scraper", "container-item": "sheath" } ]
      },
      "male": [ "boxer_briefs" ],
      "female": [ "bra", "panties" ]
    }
  },
  {
    "type": "profession",
    "id": "baseball_player",
    "name": "Baseball Player",
    "description": "You played with the local team.  You're the only one left, but now you can use your trusty bat for another purpose.  Home run!",
    "points": 2,
    "skills": [
      { "level": 4, "name": "melee" },
      { "level": 4, "name": "bashing" },
      { "level": 4, "name": "throw" },
      { "level": 4, "name": "swimming" }
    ],
    "proficiencies": [ "prof_athlete_basic" ],
    "items": {
      "both": {
        "items": [ "baseball", "jacket_light", "jeans", "socks", "cleats", "helmet_ball", "sports_drink", "gum" ],
        "entries": [
          { "group": "charged_smart_phone" },
          { "item": "bat", "custom-flags": [ "auto_wield" ] },
          { "item": "tshirt", "variant": "generic_tshirt" }
        ]
      },
      "male": [ "boxer_shorts" ],
      "female": [ "sports_bra", "panties" ]
    },
    "age_lower": 16
  },
  {
    "type": "profession",
    "id": "basketball_player",
    "name": "Basketball Player",
    "description": "Your first major game was abruptly cancelled when zombies stormed the court.  Quick feet and good reflexes meant you were among the lucky few to escape the stadium alive.",
    "points": 2,
    "skills": [ { "level": 5, "name": "dodge" }, { "level": 5, "name": "throw" }, { "level": 4, "name": "swimming" } ],
    "proficiencies": [ "prof_athlete_basic" ],
    "items": {
      "both": {
        "items": [ "tank_top", "b_shorts", "socks_ankle", "sneakers", "basketball", "sports_drink", "runner_bag" ],
        "entries": [ { "item": "jersey", "snippets": [ "basin" ] }, { "group": "charged_smart_phone" } ]
      },
      "male": [ "boxer_shorts" ],
      "female": [ "sports_bra", "panties" ]
    },
    "age_lower": 16
  },
  {
    "type": "profession",
    "id": "football_player",
    "name": "Football Player",
    "description": "Your epic touchdown was ruined when your coach's guts were torn out by undead fans.  Now you're first pick in the apocalypse draft.",
    "points": 3,
    "skills": [
      { "level": 5, "name": "throw" },
      { "level": 4, "name": "melee" },
      { "level": 4, "name": "unarmed" },
      { "level": 4, "name": "dodge" },
      { "level": 4, "name": "swimming" }
    ],
    "proficiencies": [ "prof_athlete_basic" ],
    "items": {
      "both": {
        "items": [
          "helmet_football",
          "football_armor",
          "mouthpiece",
          "socks_ankle",
          "cleats",
          "football",
          "knee_pads",
          "sports_drink",
          "pants"
        ],
        "entries": [ { "item": "jersey", "snippets": [ "endsville" ] }, { "group": "charged_smart_phone" } ]
      },
      "male": [ "under_armor_shorts" ],
      "female": [ "sports_bra", "panties" ]
    },
    "age_lower": 16
  },
  {
    "type": "profession",
    "id": "true_foodperson",
    "name": "True Foodperson",
    "description": "You are the true Foodperson.  Some might think Foodperson is just a mascot, but you know better.  The mask has become your face, you are real, and the only thing standing between this world and oblivion is you.",
    "points": 0,
    "traits": [ "PROF_FOODP" ],
    "skills": [ { "level": 2, "name": "speech" } ],
    "items": {
      "both": {
        "items": [
          "pants_cargo",
          "cape_fp",
          "dress_shirt",
          "armguard_hard",
          "legguard_hard",
          "gloves_rubber",
          "socks",
          "chestguard_hard",
          "boots_rubber"
        ],
        "entries": [
          { "item": "medium_disposable_cell", "ammo-item": "battery", "charges": 1200, "container-item": "foodperson_mask" },
          { "item": "foodplace_snack_bar", "container-item": "fanny" },
          { "item": "foodplace_snack_bar" },
          { "item": "bat", "custom-flags": [ "auto_wield" ] }
        ]
      },
      "male": [ "briefs" ],
      "female": [ "bra", "panties" ]
    }
  },
  {
    "type": "profession",
    "id": "cyclist",
    "name": "Professional Cyclist",
    "description": "You were a promising cyclist with a bright career in front of you before this all happened.  Perhaps you'll never get to participate in the grand tours now, but as the saying goes, life is like riding a bicycle: you've got to keep moving.",
    "points": 4,
    "proficiencies": [ "prof_athlete_basic", "prof_athlete_expert", "prof_driver" ],
    "skills": [ { "level": 5, "name": "driving" }, { "level": 4, "name": "dodge" } ],
    "items": {
      "both": {
        "items": [
          "helmet_bike",
          "folded_bicycle",
          "under_armor_shorts",
          "under_armor",
          "socks_ankle",
          "sneakers",
          "sports_drink",
          "wristwatch",
          "fanny",
          "fancy_sunglasses"
        ],
        "entries": [ { "group": "charged_smart_phone" } ]
      },
      "male": [ "briefs" ],
      "female": [ "panties", "sports_bra" ]
    }
  },
  {
    "type": "profession",
    "id": "major-general",
    "name": "Major General",
    "requirement": "achievement_reach_military_bunker",
    "description": "You worked your way up through the ranks from a no-name private to a big shot Major General, respected and decorated.  On the downside, years of desk duty have left your shooting skills rusty, and all the medals in the world won't protect you now.",
    "points": 4,
    "proficiencies": [ "prof_gunsmithing_basic", "prof_gun_cleaning" ],
    "skills": [
      { "level": 6, "name": "speech" },
      { "level": 3, "name": "gun" },
      { "level": 3, "name": "rifle" },
      { "level": 2, "name": "pistol" },
      { "level": 2, "name": "melee" },
      { "level": 2, "name": "stabbing" },
      { "level": 1, "name": "firstaid" },
      { "level": 1, "name": "throw" }
    ],
    "items": {
      "both": {
        "items": [
          "undershirt",
          "officer_uniform",
          "jacket_army_modern",
          "gloves_liner",
          "socks",
          "boots",
          "beret",
          "silver_watch",
          "fancy_sunglasses",
          "binoculars"
        ],
        "entries": [
          { "item": "cigar", "entry-wrapper": "case_cigar", "count": 2 },
          { "item": "id_military", "container-item": "wallet_leather" },
          { "item": "water_clean", "container-item": "canteen" },
          { "item": "m17", "ammo-item": "9mm", "container-item": "holster", "charges": 17 },
          { "item": "p320mag_17rd_9x19mm", "ammo-item": "9mm", "charges": 17, "count": 2 },
          { "item": "militarymap" }
        ]
      },
      "male": [ "boxer_shorts" ],
      "female": [ "sports_bra", "boxer_shorts" ]
    },
    "missions": [ "MISSION_SOCIAL_BUTTERFLY" ],
    "age_lower": 45
  },
  {
    "type": "profession",
    "id": "marine",
    "name": { "male": "Marine Infantryman", "female": "Marine Infantrywoman" },
    "requirement": "achievement_reach_military_bunker",
    "description": "You are one of the few and the proud: a member of the US Marine Corps.  Now that military command has collapsed in on itself as far as you can tell, you suppose that it falls to you to carry the memory of the Corps forward into the future.  Semper fi.",
    "points": 6,
    "proficiencies": [ "prof_gunsmithing_basic", "prof_gun_cleaning" ],
    "skills": [
      { "level": 5, "name": "gun" },
      { "level": 5, "name": "rifle" },
      { "level": 4, "name": "pistol" },
      { "level": 3, "name": "melee" },
      { "level": 3, "name": "stabbing" },
      { "level": 3, "name": "dodge" },
      { "level": 3, "name": "firstaid" },
      { "level": 3, "name": "throw" },
      { "level": 3, "name": "swimming" },
      { "level": 2, "name": "survival" }
    ],
    "items": {
      "both": {
        "items": [
          "combat_shirt",
          "jacket_army_modern",
          "hat_navy",
          "gloves_liner",
          "gloves_tactical",
          "socks",
          "boots_combat",
          "diving_watch",
          "webbing_belt"
        ],
        "entries": [
          { "group": "charged_two_way_radio" },
          { "group": "military_ballistic_vest_pristine" },
          { "item": "tank_top", "variant": "tank_top_camo" },
          { "item": "pants_army", "variant": "apants_MARPAT" },
          { "item": "water_clean", "container-item": "canteen" },
          { "item": "legpouch_large", "contents-group": "army_mags_m4" },
          { "item": "ear_plugs", "custom-flags": [ "no_auto_equip" ] },
          { "item": "knife_combat", "container-item": "sheath" },
          { "item": "m18", "ammo-item": "9mm", "container-item": "holster", "charges": 17 },
          { "item": "p320mag_17rd_9x19mm", "ammo-item": "9mm", "charges": 17, "count": 2 },
          {
            "item": "m4_cqbr",
            "variant": "m4_cqbr",
            "ammo-item": "556",
            "charges": 30,
            "contents-item": [ "shoulder_strap", "holo_sight" ]
          }
        ]
      },
      "male": [ "boxer_shorts" ],
      "female": [ "sports_bra", "boxer_shorts" ]
    },
    "flags": [ "SCEN_ONLY" ]
  },
  {
    "type": "profession",
    "id": "sailor",
    "name": "Navy Sailor",
    "requirement": "achievement_reach_aircraft_carrier",
    "description": "You’re a sailor of the US Navy, and spent the last few years working shipside aboard an aircraft carrier.  Though you're trained in combat, maintenance of the vessel has been your primary duty.  After some event beyond your understanding, the carrier has become a floating graveyard in the middle of nowhere.  This is going to take more than a cup of coffee and a monkey wrench to fix.",
    "points": 4,
    "proficiencies": [
      "prof_pneumatics",
      "prof_basic_engines",
      "prof_metalworking",
      "prof_welding_basic",
      "prof_welding",
      "prof_gun_cleaning"
    ],
    "skills": [
      { "level": 5, "name": "mechanics" },
      { "level": 5, "name": "driving" },
      { "level": 4, "name": "gun" },
      { "level": 4, "name": "rifle" },
      { "level": 4, "name": "swimming" },
      { "level": 3, "name": "pistol" },
      { "level": 3, "name": "melee" },
      { "level": 3, "name": "stabbing" },
      { "level": 3, "name": "firstaid" },
      { "level": 3, "name": "survival" },
      { "level": 3, "name": "throw" }
    ],
    "items": {
      "both": {
        "items": [
          "combat_shirt",
          "jacket_army_modern",
          "hat_navy",
          "tool_belt",
          "nomex_gloves",
          "nomex_socks",
          "boots",
          "diving_watch"
        ],
        "entries": [
          { "group": "charged_two_way_radio" },
          { "item": "tank_top", "variant": "tank_top_camo" },
          { "item": "pants_army", "variant": "mil_pants_navy" },
          { "item": "wrench_large" },
          { "item": "screwdriver" },
          { "item": "hacksaw" },
          { "item": "ear_plugs", "custom-flags": [ "no_auto_equip" ] }
        ]
      },
      "male": [ "boxer_shorts" ],
      "female": [ "sports_bra", "boxer_shorts" ]
    },
    "flags": [ "SCEN_ONLY" ]
  },
  {
    "type": "profession",
    "id": "diver_navy",
    "name": "Navy Diver",
    "requirement": "achievement_reach_aircraft_carrier",
    "description": "You were a member of a Naval Special Warfare diving group, a skilled soldier adept at underwater infiltration and marine combat.  You were suiting up for a practice dive when the aircraft carrier you were stationed on was somehow flung from the Yellow Sea to who knows where.  You seem to be the only one who survived with your sanity intact, but it's not safe to stay here.  At least you're already dressed to abandon ship.",
    "points": 5,
    "proficiencies": [ "prof_spotting", "prof_gunsmithing_basic", "prof_gun_cleaning" ],
    "skills": [
      { "level": 7, "name": "swimming" },
      { "level": 5, "name": "gun" },
      { "level": 5, "name": "rifle" },
      { "level": 4, "name": "pistol" },
      { "level": 4, "name": "melee" },
      { "level": 4, "name": "stabbing" },
      { "level": 4, "name": "dodge" },
      { "level": 3, "name": "firstaid" },
      { "level": 3, "name": "survival" },
      { "level": 3, "name": "throw" }
    ],
    "items": {
      "both": {
        "items": [
          "wetsuit_thick",
          "wetsuit_hood_thick",
          "goggles_swim",
          "wetsuit_gloves_thick",
          "swim_fins",
          "dive_bag",
          "diving_watch"
        ],
        "entries": [
          { "group": "full_rebreather_mask" },
          { "group": "charged_heavy_flashlight" },
          { "item": "barometer" },
          { "item": "hygrometer" },
          { "item": "diveknife", "container-item": "sheath" }
        ]
      },
      "male": [ "rashguard", "wetsuit_shorts" ],
      "female": [ "bikini_top", "wetsuit_shorts" ]
    },
    "flags": [ "SCEN_ONLY" ]
  },
  {
    "type": "profession",
    "id": "veteran",
    "name": "Military Veteran",
    "requirement": "achievement_reach_military_bunker",
    "description": "After being discharged from the armed forces, you were sent to a veterans' hospital for treatment.  Just when you thought you'd overcome your traumas and readjusted to civilian life, the world has come to an end and your worst nightmare has become a reality: life in an endless battlefield.",
    "points": 3,
    "proficiencies": [ "prof_gunsmithing_basic", "prof_gun_cleaning" ],
    "skills": [
      { "level": 4, "name": "gun" },
      { "level": 4, "name": "rifle" },
      { "level": 3, "name": "pistol" },
      { "level": 3, "name": "throw" },
      { "level": 2, "name": "melee" },
      { "level": 2, "name": "stabbing" },
      { "level": 2, "name": "dodge" },
      { "level": 2, "name": "firstaid" },
      { "level": 1, "name": "survival" },
      { "level": 1, "name": "swimming" }
    ],
    "items": {
      "both": {
        "items": [ "pants", "socks", "sneakers", "wristwatch" ],
        "entries": [ { "group": "charged_smart_phone" }, { "item": "tshirt", "variant": "generic_tshirt" } ]
      },
      "male": [ "boxer_shorts" ],
      "female": [ "bra", "boxer_shorts" ]
    }
  },
  {
    "type": "profession",
    "id": "recruit",
    "name": "Military Recruit",
    "requirement": "achievement_reach_military_bunker",
    "description": "Joining the military has been your dream for years.  You finally got in, just in time for your training to get interrupted by some sort of national emergency.  As far as you can tell, military command abandoned you in this hellhole when you missed the emergency evac.",
    "points": 3,
    "proficiencies": [ "prof_gunsmithing_basic", "prof_gun_cleaning" ],
    "skills": [
      { "level": 3, "name": "gun" },
      { "level": 3, "name": "rifle" },
      { "level": 3, "name": "throw" },
      { "level": 2, "name": "pistol" },
      { "level": 2, "name": "melee" },
      { "level": 2, "name": "stabbing" },
      { "level": 2, "name": "dodge" },
      { "level": 1, "name": "firstaid" },
      { "level": 1, "name": "survival" },
      { "level": 1, "name": "swimming" }
    ],
    "items": {
      "both": {
        "items": [
          "pants_army",
          "undershirt",
          "combat_shirt",
          "helmet_army",
          "mask_ski",
          "gloves_liner",
          "gloves_tactical",
          "socks",
          "boots_combat",
          "wristwatch",
          "molle_pack"
        ],
        "entries": [
          { "group": "charged_two_way_radio" },
          { "group": "us_ballistic_vest_pristine" },
          { "item": "water_clean", "container-item": "canteen" },
          { "item": "legpouch_large", "contents-group": "army_mags_m4" },
          { "item": "ear_plugs", "custom-flags": [ "no_auto_equip" ] },
          { "item": "knife_combat", "container-item": "sheath" },
          {
            "item": "modular_m4_carbine",
            "variant": "modular_m4a1",
            "ammo-item": "556",
            "charges": 30,
            "contents-item": [ "shoulder_strap", "holo_sight" ]
          }
        ]
      },
      "male": [ "boxer_shorts" ],
      "female": [ "sports_bra", "boxer_shorts" ]
    }
  },
  {
    "type": "profession",
    "id": "combat-mechanic",
    "name": "Combat Mechanic",
    "requirement": "achievement_reach_military_bunker",
    "description": "Early in your military career, you were hand-picked for extra training in the mechanic's trade, keeping the armor running.  It's been years since you last touched a rifle, and the dead men are marching again…",
    "points": 5,
    "proficiencies": [ "prof_gunsmithing_basic", "prof_metalworking", "prof_welding_basic", "prof_welding", "prof_gun_cleaning" ],
    "skills": [
      { "level": 7, "name": "mechanics" },
      { "level": 3, "name": "gun" },
      { "level": 3, "name": "rifle" },
      { "level": 3, "name": "throw" },
      { "level": 2, "name": "pistol" },
      { "level": 2, "name": "melee" },
      { "level": 2, "name": "stabbing" },
      { "level": 2, "name": "dodge" },
      { "level": 1, "name": "firstaid" },
      { "level": 1, "name": "survival" },
      { "level": 1, "name": "swimming" }
    ],
    "items": {
      "both": {
        "items": [
          "pants_army",
          "undershirt",
          "combat_shirt",
          "helmet_army",
          "mask_ski",
          "gloves_liner",
          "gloves_tactical",
          "socks",
          "boots_combat",
          "wristwatch",
          "molle_pack"
        ],
        "entries": [
          { "group": "us_ballistic_vest_pristine" },
          { "item": "water_clean", "container-item": "canteen" },
          { "item": "wrench" },
          { "item": "lug_wrench" },
          { "item": "hacksaw" },
          { "item": "pliers" },
          { "item": "goggles_welding", "custom-flags": [ "no_auto_equip" ] },
          { "item": "jack" },
          { "item": "tinyweldtank", "charges": 60, "container-item": "oxy_torch" }
        ]
      },
      "male": [ "boxer_shorts" ],
      "female": [ "sports_bra", "boxer_shorts" ]
    }
  },
  {
    "type": "profession",
    "id": "combat-engineer",
    "name": "Combat Engineer",
    "requirement": "achievement_reach_military_bunker",
    "description": "Your job was simple: Keep the army moving.  You built bridges, you built roads, you destroyed fortifications, and you cleared mines.  It has been years since you last handled a rifle in basic training; now might be the time to dust off those skills.",
    "points": 7,
    "proficiencies": [ "prof_gunsmithing_basic", "prof_traps", "prof_trapsetting", "prof_disarming", "prof_spotting", "prof_gun_cleaning" ],
    "skills": [
      { "level": 7, "name": "traps" },
      { "level": 6, "name": "fabrication" },
      { "level": 6, "name": "mechanics" },
      { "level": 3, "name": "gun" },
      { "level": 3, "name": "rifle" },
      { "level": 3, "name": "throw" },
      { "level": 3, "name": "swimming" },
      { "level": 3, "name": "firstaid" },
      { "level": 2, "name": "pistol" },
      { "level": 2, "name": "melee" },
      { "level": 2, "name": "stabbing" },
      { "level": 2, "name": "dodge" },
      { "level": 2, "name": "survival" }
    ],
    "items": {
      "both": {
        "items": [
          "pants_army",
          "undershirt",
          "helmet_army",
          "mask_ski",
          "gloves_liner",
          "gloves_tactical",
          "socks",
          "boots_combat",
          "wristwatch",
          "molle_pack"
        ],
        "entries": [
          { "group": "charged_two_way_radio" },
          { "group": "us_ballistic_vest_pristine" },
          { "item": "water_clean", "container-item": "canteen" },
          { "item": "ear_plugs", "custom-flags": [ "no_auto_equip" ] },
          { "item": "c4", "count": 3 }
        ]
      },
      "male": [ "boxer_shorts" ],
      "female": [ "sports_bra", "boxer_shorts" ]
    }
  },
  {
    "type": "profession",
    "id": "nco",
    "name": "Non-Commissioned Officer",
    "requirement": "achievement_reach_military_bunker",
    "description": "You're a veteran of several peacekeeping missions.  You led your squad as a sort of parental figure, and they relied on you to give orders and keep them alive.  You failed them.  And now you're alone.",
    "points": 7,
    "proficiencies": [ "prof_gunsmithing_basic", "prof_spotting", "prof_gun_cleaning" ],
    "skills": [
      { "level": 6, "name": "speech" },
      { "level": 5, "name": "gun" },
      { "level": 5, "name": "rifle" },
      { "level": 4, "name": "pistol" },
      { "level": 3, "name": "melee" },
      { "level": 3, "name": "stabbing" },
      { "level": 3, "name": "dodge" },
      { "level": 3, "name": "firstaid" },
      { "level": 3, "name": "survival" },
      { "level": 3, "name": "throw" },
      { "level": 3, "name": "swimming" }
    ],
    "items": {
      "both": {
        "items": [
          "pants_army",
          "undershirt",
          "combat_shirt",
          "helmet_army",
          "mask_ski",
          "gloves_liner",
          "gloves_tactical",
          "socks",
          "boots_combat",
          "diving_watch",
          "molle_pack"
        ],
        "entries": [
          { "group": "charged_two_way_radio" },
          { "group": "us_ballistic_vest_pristine" },
          { "item": "water_clean", "container-item": "canteen" },
          { "item": "ear_plugs", "custom-flags": [ "no_auto_equip" ] },
          { "item": "knife_combat", "container-item": "sheath" },
          { "item": "shot_00", "count": 2 },
          {
            "item": "mossberg_930",
            "variant": "m1014",
            "ammo-item": "shot_00",
            "charges": 8,
            "contents-item": [ "shoulder_strap", "holo_sight" ]
          }
        ]
      },
      "male": [ "boxer_shorts" ],
      "female": [ "sports_bra", "boxer_shorts" ]
    }
  },
  {
    "type": "profession",
    "id": "rifleman",
    "name": "Rifleman",
    "requirement": "achievement_reach_military_bunker",
    "description": "When you were young, you dreamed of being a soldier.  War is hell and hell is war, but you never thought it would be this bad.",
    "points": 5,
    "proficiencies": [ "prof_gunsmithing_basic", "prof_spotting", "prof_gun_cleaning" ],
    "skills": [
      { "level": 4, "name": "gun" },
      { "level": 4, "name": "rifle" },
      { "level": 3, "name": "pistol" },
      { "level": 3, "name": "melee" },
      { "level": 3, "name": "stabbing" },
      { "level": 3, "name": "dodge" },
      { "level": 3, "name": "firstaid" },
      { "level": 3, "name": "throw" },
      { "level": 2, "name": "survival" },
      { "level": 2, "name": "swimming" }
    ],
    "items": {
      "both": {
        "items": [
          "pants_army",
          "undershirt",
          "combat_shirt",
          "helmet_army",
          "mask_ski",
          "gloves_liner",
          "gloves_tactical",
          "socks",
          "boots_combat",
          "wristwatch",
          "molle_pack"
        ],
        "entries": [
          { "group": "charged_two_way_radio" },
          { "group": "us_ballistic_vest_pristine" },
          { "item": "water_clean", "container-item": "canteen" },
          { "item": "legpouch_large", "contents-group": "army_mags_m4" },
          { "item": "ear_plugs", "custom-flags": [ "no_auto_equip" ] },
          { "item": "knife_combat", "container-item": "sheath" },
          {
            "item": "modular_m4_carbine",
            "variant": "modular_m4a1",
            "ammo-item": "556_mk318",
            "charges": 30,
            "contents-item": [ "shoulder_strap", "holo_sight" ]
          }
        ]
      },
      "male": [ "boxer_shorts" ],
      "female": [ "sports_bra", "boxer_shorts" ]
    }
  },
  {
    "type": "profession",
    "id": "seal_sniper",
    "name": "Navy SEAL Marksmen",
    "description": "Recruited into the ranks of the US Navy’s Special Warfare forces as a designated sniper, your training in precision marksmanship and maritime operations was extensive.  As a proficient soldier and combative in all respects, you provided overwatch and long-range elimination services in the line of duty.  Now, with naval command imploding and your spotter MIA, your skills with a rifle and covert operations are the only things standing between you and the Cataclysm.",
    "points": 8,
    "proficiencies": [ "prof_gunsmithing_basic", "prof_spotting", "prof_wound_care", "prof_gun_cleaning" ],
    "skills": [
      { "level": 8, "name": "gun" },
      { "level": 8, "name": "rifle" },
      { "level": 6, "name": "pistol" },
      { "level": 4, "name": "melee" },
      { "level": 4, "name": "stabbing" },
      { "level": 4, "name": "dodge" },
      { "level": 4, "name": "firstaid" },
      { "level": 4, "name": "survival" },
      { "level": 4, "name": "throw" },
      { "level": 4, "name": "swimming" }
    ],
    "items": {
      "both": {
        "items": [
          "army_top",
          "combat_shirt",
          "tac_fullhelmet",
          "mask_ski",
          "gloves_liner",
          "gloves_tactical",
          "socks",
          "diving_watch",
          "load_bearing_vest",
          "boots_combat",
          "webbing_belt"
        ],
        "entries": [
          { "group": "charged_two_way_radio" },
          { "group": "charged_powered_earmuffs" },
          { "item": "pants_army", "variant": "mil_pants_navy" },
          { "item": "water_clean", "container-item": "canteen" },
          { "item": "legpouch_large", "contents-group": "army_mags_tac338" },
          { "item": "knife_combat", "container-item": "sheath" },
          { "item": "p226_9mm", "ammo-item": "9mm", "container-item": "holster", "charges": 15 },
          { "item": "p226mag_15rd_9x19mm", "ammo-item": "9mm", "charges": 15, "count": 2 },
          { "item": "tac338", "ammo-item": "338lapua_fmjbt", "charges": 5, "contents-item": [ "shoulder_strap" ] }
        ]
      },
      "male": [ "boxer_shorts" ],
      "female": [ "sports_bra", "boxer_shorts" ]
    },
    "flags": [ "SCEN_ONLY" ]
  },
  {
    "type": "profession",
    "id": "seal",
    "name": "Navy SEAL",
    "requirement": "achievement_reach_aircraft_carrier",
    "description": "You were a member of the SEALs; a key component of the US Navy’s special forces and a proficient combatant in both maritime and ground operations.  'The only easy day was yesterday', and with the chain of command in ruins, you may fulfill your final mission in any way you see fit.",
    "points": 8,
    "proficiencies": [ "prof_gunsmithing_basic", "prof_spotting", "prof_wound_care", "prof_gun_cleaning" ],
    "skills": [
      { "level": 7, "name": "gun" },
      { "level": 7, "name": "rifle" },
      { "level": 6, "name": "pistol" },
      { "level": 5, "name": "melee" },
      { "level": 5, "name": "stabbing" },
      { "level": 5, "name": "dodge" },
      { "level": 4, "name": "firstaid" },
      { "level": 4, "name": "survival" },
      { "level": 4, "name": "throw" },
      { "level": 4, "name": "swimming" }
    ],
    "items": {
      "both": {
        "items": [
          "combat_shirt",
          "tac_fullhelmet",
          "mask_ski",
          "gloves_liner",
          "gloves_tactical",
          "socks",
          "diving_watch",
          "load_bearing_vest",
          "boots_combat",
          "webbing_belt"
        ],
        "entries": [
          { "group": "charged_two_way_radio" },
          { "group": "charged_powered_earmuffs" },
          { "item": "tank_top", "variant": "tank_top_camo" },
          { "item": "pants_army", "variant": "mil_pants_navy" },
          { "item": "grenade" },
          { "item": "light_battery_cell", "ammo-item": "battery", "charges": 100, "container-item": "goggles_nv" },
          { "item": "water_clean", "container-item": "canteen" },
          { "item": "legpouch_large", "contents-group": "army_mags_m4" },
          { "item": "knife_combat", "container-item": "sheath" },
          { "item": "p226_9mm", "ammo-item": "9mm", "container-item": "holster", "charges": 15 },
          { "item": "p226mag_15rd_9x19mm", "ammo-item": "9mm", "charges": 15, "count": 2 },
          {
            "item": "m4_cqbr",
            "variant": "m4_cqbr",
            "ammo-item": "556",
            "charges": 30,
            "contents-item": [ "shoulder_strap", "holo_sight" ]
          }
        ]
      },
      "male": [ "boxer_shorts" ],
      "female": [ "sports_bra", "boxer_shorts" ]
    },
    "flags": [ "SCEN_ONLY" ]
  },
  {
    "type": "profession",
    "id": "specops",
    "name": "Special Operator",
    "requirement": "achievement_reach_military_base",
    "description": "You were the best of the best, the military's finest.  That's why you're still alive, even after all your comrades fell to the undead.  As far as you can tell, military command abandoned you in this hellhole when you missed the emergency evac.",
    "points": 8,
    "proficiencies": [ "prof_gunsmithing_basic", "prof_traps", "prof_disarming", "prof_spotting", "prof_gun_cleaning" ],
    "skills": [
      { "level": 7, "name": "gun" },
      { "level": 7, "name": "smg" },
      { "level": 7, "name": "rifle" },
      { "level": 5, "name": "melee" },
      { "level": 5, "name": "stabbing" },
      { "level": 5, "name": "dodge" },
      { "level": 4, "name": "traps" },
      { "level": 4, "name": "firstaid" },
      { "level": 4, "name": "throw" },
      { "level": 4, "name": "swimming" },
      { "level": 4, "name": "survival" }
    ],
    "items": {
      "both": {
        "items": [
          "wetsuit",
          "pants_army",
          "wetsuit_hood",
          "tac_helmet",
          "wetsuit_gloves",
          "gloves_tactical",
          "socks",
          "boots_combat",
          "dive_bag",
          "diving_watch"
        ],
        "entries": [
          { "group": "charged_two_way_radio" },
          { "item": "water_clean", "container-item": "canteen" },
          { "item": "ear_plugs", "custom-flags": [ "no_auto_equip" ] },
          { "item": "glasses_bal", "custom-flags": [ "no_auto_equip" ] },
          { "item": "kukri", "container-item": "sheath" },
          { "item": "chestrig", "contents-group": "army_mags_mp5" },
          {
            "item": "hk_mp5",
            "ammo-item": "9mm",
            "charges": 30,
            "contents-item": [ "shoulder_strap", "suppressor", "holo_sight" ]
          }
        ]
      },
      "male": [ "boxer_shorts" ],
      "female": [ "sports_bra", "boxer_shorts" ]
    }
  },
  {
    "type": "profession",
    "id": "maid",
    "name": { "male": "Butler", "female": "Maid" },
    "description": "You were hired to take care of the housekeeping for a wealthy family.  Naturally, when things got bad, they all took off on a family vacation to somewhere unknown, leaving you to your fate.",
    "points": 1,
    "skills": [ { "level": 3, "name": "tailor" }, { "level": 3, "name": "cooking" }, { "level": 3, "name": "driving" } ],
    "proficiencies": [ "prof_food_prep", "prof_closures" ],
    "items": {
      "both": { "items": [ "pocketwatch", "knife_steak" ], "entries": [ { "group": "charged_smart_phone" } ] },
      "male": [ "briefs", "socks", "dress_shoes", "tux", "glasses_monocle", "collarpin" ],
      "female": [ "panties", "bra", "stockings", "garter_belt", "dress_shoes", "maid_dress", "maid_hat", "corset_waist", "fc_hairpin" ]
    }
  },
  {
    "type": "profession",
    "id": "captive",
    "name": { "male": "Captive", "female": "Captive" },
    "description": "You were following a road at night, trying to get away from the horrors of the city, when you heard a voice calling out in the dark.  You followed, hoping they were friendly, but suddenly felt a searing pain in your head and blacked out.  You just woke up in this strange place… are you even on Earth anymore?",
    "points": -2,
    "flags": [ "SCEN_ONLY" ]
  },
  {
    "type": "profession",
    "id": "rescuer",
    "name": { "male": "Rescuer", "female": "Rescuer" },
    "requirement": "achievement_reach_mi-Go_encampment",
    "description": "You were ready.  You went in determined to find and rescue your friends.  Now the atmosphere in these twisting corridors grows heavy, and you don't feel quite so confident anymore.  You might be the one in need of a rescue soon.",
    "points": 3,
    "skills": [
      { "level": 4, "name": "gun" },
      { "level": 4, "name": "rifle" },
      { "level": 4, "name": "pistol" },
      { "level": 4, "name": "melee" },
      { "level": 4, "name": "stabbing" },
      { "level": 4, "name": "dodge" },
      { "level": 4, "name": "fabrication" },
      { "level": 4, "name": "tailor" },
      { "level": 3, "name": "throw" },
      { "level": 3, "name": "swimming" }
    ],
    "items": {
      "both": {
        "items": [ "armor_farmor", "socks", "boots_fur", "hat_fur", "gloves_fur", "vest", "wristwatch", "bracelet_friendship" ],
        "entries": [
          { "item": "knife_combat", "container-item": "sheath" },
          {
            "item": "modular_m4_carbine",
            "variant": "modular_m4a1",
            "ammo-item": "556",
            "charges": 30,
            "contents-item": "shoulder_strap"
          },
          { "item": "stanag30", "ammo-item": "556", "charges": 30 },
          { "item": "stanag30", "ammo-item": "556", "charges": 30 },
          { "item": "stanag30", "ammo-item": "556", "charges": 30 },
          { "group": "full_gasmask" }
        ]
      },
      "male": [ "boxer_shorts" ],
      "female": [ "sports_bra", "panties" ]
    },
    "flags": [ "SCEN_ONLY" ]
  },
  {
    "type": "profession",
    "id": "medic",
    "name": "Medical Resident",
    "description": "Fresh out of med school, you've got little in the way of practical experience and just a handful of first-aid supplies.  You just hope it will be enough if 'physician, heal thyself' turns out to be more literal than you expected.",
    "points": 2,
    "skills": [ { "level": 5, "name": "firstaid" } ],
    "proficiencies": [
      "prof_wound_care",
      "prof_wound_care_expert",
      "prof_intro_biology",
      "prof_physiology",
      "prof_burn_care",
      "prof_dissect_humans"
    ],
    "traits": [ "PROF_MED" ],
    "items": {
      "both": {
        "items": [
          "dress_shirt",
          "gloves_medical",
          "socks",
          "dress_shoes",
          "coat_lab",
          "badge_doctor",
          "glasses_safety",
          "wristwatch",
          "water_clean",
          { "item": "bandages", "count": 3 },
          { "item": "adhesive_bandages", "count": 10 },
          "aspirin",
          "stethoscope"
        ],
        "entries": [ { "item": "pants", "variant": "pants_blue" }, { "group": "charged_smart_phone" }, { "group": "full_1st_aid" } ]
      },
      "male": [ "boxer_shorts" ],
      "female": [ "bra", "panties" ]
    }
  },
  {
    "type": "profession",
    "id": "gangster",
    "name": "Gangster",
    "requirement": "achievement_kill_100_monsters",
    "description": "The boss always said he could rely on you to pull through on the tough jobs.  Shame he got himself smoked.  No problem; the world's always got a place for someone with your kind of talents.",
    "points": 4,
    "skills": [
      { "level": 3, "name": "gun" },
      { "level": 3, "name": "pistol" },
      { "level": 3, "name": "melee" },
      { "level": 3, "name": "stabbing" },
      { "level": 3, "name": "unarmed" },
      { "level": 3, "name": "dodge" },
      { "level": 3, "name": "driving" }
    ],
    "items": {
      "both": {
        "items": [
          "suit",
          "bowhat",
          "socks",
          "dress_shoes",
          "knit_scarf",
          "cig",
          "switchblade",
          "mag_porn",
          "sunglasses",
          "cestus",
          "gold_watch",
          "gold_ring"
        ],
        "entries": [
          { "group": "charged_smart_phone" },
          { "item": "glock_19", "ammo-item": "9mm", "container-item": "holster", "charges": 15 },
          { "item": "glockmag", "ammo-item": "9mm", "charges": 15 },
          { "item": "glockmag", "ammo-item": "9mm", "charges": 15 },
          { "item": "lighter", "charges": 100 }
        ]
      },
      "male": [ "boxer_shorts", "gold_dental_grill" ],
      "female": [ "bra", "panties", "gold_hairpin", "gold_ear" ]
    }
  },
  {
    "type": "profession",
    "id": "security",
    "name": "Security Guard",
    "requirement": "achievement_reach_megastore",
    "description": "You had a boring, underpaid job watching cameras and patrolling hallways, but things have suddenly gotten a lot more dangerous.  You have some useful equipment, but you've never had any call to use it until now.",
    "points": 2,
    "skills": [
      { "level": 2, "name": "gun" },
      { "level": 2, "name": "pistol" },
      { "level": 2, "name": "melee" },
      { "level": 2, "name": "bashing" }
    ],
    "items": {
      "both": {
        "items": [ "socks", "boots_combat", "longshirt", "knife_folding", "hat_ball", "wristwatch", "leather_belt" ],
        "entries": [
          { "group": "charged_smart_phone" },
          { "group": "charged_flashlight" },
          { "item": "pants", "variant": "pants_urban" },
          { "item": "soft_3a_vest", "variant": "security_armor_vest" },
          { "item": "baton", "custom-flags": [ "auto_wield" ] },
          { "item": "m9", "ammo-item": "9mm", "charges": 15, "container-item": "holster" },
          { "item": "m9mag", "ammo-item": "9mm", "charges": 15 },
          { "item": "m9mag", "ammo-item": "9mm", "charges": 15 }
        ]
      },
      "male": [ "boxer_shorts" ],
      "female": [ "bra", "boy_shorts" ]
    }
  },
  {
    "type": "profession",
    "id": "groundskeeper",
    "name": "Landscaper",
    "description": "You used to mow lawns and trim hedges for the wealthy.  Contract work was getting scarce even before the zombies came, but now you've got nothing left except your tools and expertise.",
    "points": 1,
    "skills": [
      { "level": 3, "name": "fabrication" },
      { "level": 3, "name": "survival" },
      { "level": 2, "name": "melee" },
      { "level": 2, "name": "cutting" }
    ],
    "items": {
      "both": {
        "items": [ "tank_top", "jacket_windbreaker", "hat_ball", "gloves_work", "glasses_safety", "socks", "sneakers", "pants_cargo" ],
        "entries": [ { "group": "charged_smart_phone" }, { "item": "g_shovel" }, { "item": "scabbard", "contents-item": "machete" } ]
      },
      "male": [ "boxer_shorts" ],
      "female": [ "bra", "panties" ]
    }
  },
  {
    "type": "profession",
    "id": "homemaker",
    "name": "Nursing Assistant",
    "//": "They don't have the doctor's passive bonus to surgery.  Nursing assistants aren't required to hold a doctorate.",
    "description": "You went on providing in-home care for the elderly even as the whole world fell apart around you.  You can only pray that you don't see your former clients among the walking dead…",
    "points": 1,
    "skills": [ { "level": 3, "name": "firstaid" }, { "level": 3, "name": "cooking" }, { "level": 3, "name": "speech" } ],
    "proficiencies": [ "prof_wound_care" ],
    "items": {
      "both": {
        "items": [
          "dress_shirt",
          "gloves_medical",
          "socks",
          "dress_shoes",
          "coat_lab",
          "water_clean",
          { "item": "bandages", "count": 3 },
          { "item": "adhesive_bandages", "count": 10 },
          "aspirin",
          "stethoscope",
          "pudding"
        ],
        "entries": [
          { "item": "pants", "variant": "pants_blue" },
          { "group": "charged_smart_phone" },
          { "item": "mask_dust", "variant": "white_mask_dust" }
        ]
      },
      "male": [ "boxer_shorts" ],
      "female": [ "bra", "panties" ]
    }
  },
  {
    "type": "profession",
    "id": "survivalist",
    "name": "Survivalist",
    "requirement": "achievement_survive_28_days",
    "description": "Living off the land, far from civilization, is nothing new to you.  The only difference is all the monsters that suddenly want you dead.  Your equipment is basic, but versatile… except that your canteen's run out!",
    "points": 5,
    "proficiencies": [
      "prof_gunsmithing_basic",
      "prof_gunsmithing_improv",
      "prof_bowyery",
      "prof_fibers",
      "prof_fibers_rope",
      "prof_leatherworking_basic",
      "prof_metalworking",
      "prof_lockpicking",
      "prof_bow_basic",
      "prof_bow_expert",
      "prof_fletching",
      "prof_carving",
      "prof_gun_cleaning"
    ],
    "skills": [
      { "level": 6, "name": "survival" },
      { "level": 5, "name": "fabrication" },
      { "level": 5, "name": "traps" },
      { "level": 3, "name": "chemistry" },
      { "level": 3, "name": "firstaid" },
      { "level": 3, "name": "cooking" },
      { "level": 2, "name": "swimming" }
    ],
    "items": {
      "both": {
        "items": [
          "pants_cargo",
          "boots",
          "hat_boonie",
          "jacket_light",
          "socks",
          "backpack",
          "rope_30",
          "whistle",
          "diving_watch",
          "canteen"
        ],
        "entries": [
          { "group": "charged_cell_phone" },
          { "group": "charged_flashlight" },
          { "item": "lighter", "charges": 100 },
          { "group": "knife_rambo_full", "container-item": "scabbard" },
          { "item": "tshirt", "variant": "generic_tshirt" }
        ]
      },
      "male": [ "boxer_shorts" ],
      "female": [ "sports_bra", "boxer_shorts" ]
    }
  },
  {
    "type": "profession",
    "id": "homeless",
    "name": "Hobo",
    "description": "Society drove you to the fringes and left you with no home, no family, no friends.  But for all the crap thrown your way, you're still breathing.  For now.",
    "points": 0,
    "items": {
      "both": {
        "items": [ "pants", "knit_scarf", "ragpouch", "bindle", "can_beans", "pockknife" ],
        "entries": [ { "group": "charged_matches" } ]
      },
      "male": [ "undershirt" ],
      "female": [ "camisole" ]
    },
    "age_lower": 18
  },
  {
    "type": "profession",
    "id": "heli_pilot",
    "name": "Helicopter Pilot",
    "description": "You got your pilot's license and earned a living ferrying businessmen and tourists around.  The Cataclysm has grounded you for now, but the sky still calls to you…",
    "points": 4,
    "skills": [ { "level": 6, "name": "driving" }, { "level": 3, "name": "mechanics" }, { "level": 2, "name": "speech" } ],
    "proficiencies": [ "prof_helicopter_pilot" ],
    "items": {
      "both": {
        "items": [ "pants_cargo", "socks", "polo_shirt", "boots", "wristwatch", "fancy_sunglasses" ],
        "entries": [ { "group": "charged_smart_phone" }, { "item": "ear_plugs", "custom-flags": [ "no_auto_equip" ] } ]
      },
      "male": [ "boxer_shorts" ],
      "female": [ "bra", "boy_shorts" ]
    }
  },
  {
    "type": "profession",
    "id": "k9_cop",
    "name": "K9 Officer",
    "requirement": "achievement_reach_police_station",
    "description": "You spent your career busting drug smugglers with your faithful canine companion.  Now the world has ended, and none of that matters anymore.  Your loyal dog is still at your side, though, ready to face the Cataclysm with you.",
    "points": 5,
    "skills": [
      { "level": 4, "name": "gun" },
      { "level": 4, "name": "pistol" },
      { "level": 3, "name": "melee" },
      { "level": 3, "name": "bashing" },
      { "level": 2, "name": "dodge" },
      { "level": 2, "name": "survival" },
      { "level": 2, "name": "swimming" }
    ],
    "traits": [ "PROF_POLICE" ],
    "proficiencies": [ "prof_spotting", "prof_gun_cleaning" ],
    "pets": [ { "name": "mon_dog_gshepherd", "amount": 1 } ],
    "items": {
      "both": {
        "items": [ "pants_army", "socks", "badge_deputy", "police_belt", "boots", "dog_whistle", "wristwatch", "dogfood_dry", "baton" ],
        "entries": [
          { "group": "charged_smart_phone" },
          { "group": "charged_two_way_radio" },
          { "item": "ear_plugs", "custom-flags": [ "no_auto_equip" ] },
          { "item": "usp_45", "ammo-item": "45_acp", "charges": 12, "container-item": "holster" },
          { "item": "legpouch_large", "contents-group": "army_mags_usp45" },
          { "item": "kevlar_harness", "container-item": "runner_bag" },
          { "item": "sheriffshirt", "variant": "sheriff" }
        ]
      },
      "male": [ "boxer_shorts" ],
      "female": [ "bra", "boy_shorts" ]
    }
  },
  {
    "type": "profession",
    "id": "horse_cop",
    "name": "Mounted Police Officer",
    "requirement": "achievement_reach_police_station",
    "description": "You have spent many long years forging a bond with your equine companion, from running down common thugs, to entertaining kids when you ride on by.  The cataclysm is upon you, but at least you have eachother.",
    "points": 5,
    "skills": [
      { "level": 5, "name": "survival" },
      { "level": 4, "name": "gun" },
      { "level": 4, "name": "pistol" },
      { "level": 3, "name": "melee" },
      { "level": 3, "name": "bashing" },
      { "level": 2, "name": "dodge" },
      { "level": 2, "name": "swimming" }
    ],
    "traits": [ "PROF_POLICE" ],
    "proficiencies": [ "prof_spotting", "prof_gun_cleaning" ],
    "pets": [ { "name": "mon_horse_police", "amount": 1 } ],
    "items": {
      "both": {
        "items": [
          "pants_army",
          "socks",
          "badge_deputy",
          "police_belt",
          "boots",
          "wristwatch",
          "helmet_bike",
          "knee_pads",
          "elbow_pads",
          "baton"
        ],
        "entries": [
          { "group": "charged_smart_phone" },
          { "group": "charged_two_way_radio" },
          { "group": "holster_supp_usp9", "container-item": "XL_holster" },
          { "item": "legpouch_large", "contents-group": "army_mags_usp9" },
          { "item": "sheriffshirt", "variant": "sheriff" }
        ]
      },
      "male": [ "boxer_shorts" ],
      "female": [ "bra", "boy_shorts" ]
    }
  },
  {
    "type": "profession",
    "id": "dog_lover",
    "name": "Dog Lover",
    "description": "You spent your days running around with your faithful dogs by your side.  When the world ended, you grabbed your companions along with some of their things to protect them.  The zombies could be nearby, but at least your canine friends won't have to worry about the rain.",
    "points": 2,
    "skills": [ { "level": 3, "name": "survival" } ],
    "traits": [ "ANIMALEMPATH" ],
    "pets": [ { "name": "mon_dog", "amount": 2 } ],
    "items": {
      "both": {
        "items": [ "jeans", "longshirt", "socks", "sneakers", "water_clean", "wristwatch", "petpack", "pet_carrier" ],
        "entries": [ { "group": "charged_smart_phone" }, { "item": "mbag", "contents-group": "dog_lover_bag" } ]
      },
      "male": [ "boxer_shorts" ],
      "female": [ "bra", "panties" ]
    },
    "missions": [ "MISSION_DOG_LOVER" ]
  },
  {
    "type": "profession",
    "id": "crazy_cat_lady",
    "name": { "male": "Crazy Cat Dude", "female": "Crazy Cat Lady" },
    "description": "Everyone is dead?  Oh well, it doesn't matter; it's not like you got along with people much anyway.  Your beloved cats are all the friends you need!",
    "points": 2,
    "skills": [ { "level": 3, "name": "tailor" }, { "level": 3, "name": "survival" }, { "level": 3, "name": "cooking" } ],
    "proficiencies": [ "prof_knitting", "prof_knitting_speed" ],
    "pets": [
      { "name": "mon_cat", "amount": 5 },
      { "name": "mon_cat_tabby", "amount": 4 },
      { "name": "mon_cat_longhair", "amount": 3 },
      { "name": "mon_cat_persian", "amount": 3 },
      { "name": "mon_cat_siamese", "amount": 3 },
      { "name": "mon_cat_calico", "amount": 2 },
      { "name": "mon_cat_maine_coon", "amount": 2 },
      { "name": "mon_cat_devon_rex", "amount": 2 },
      { "name": "mon_cat_bengal", "amount": 1 },
      { "name": "mon_cat_sphynx", "amount": 1 },
      { "name": "mon_cat_chonker_kitten", "amount": 1 },
      { "name": "mon_cat_longhair_kitten", "amount": 1 },
      { "name": "mon_cat_calico_kitten", "amount": 1 },
      { "name": "mon_cat_tabby_kitten", "amount": 1 }
    ],
    "items": {
      "both": {
        "items": [ "jeans", "longshirt", "socks", "sneakers", "knit_scarf", "pockknife", "water_clean", "wristwatch", "mbag" ],
        "entries": [ { "group": "charged_smart_phone" }, { "group": "charged_matches" }, { "item": "catfood_dry", "count": 10 } ]
      },
      "male": [ "boxer_shorts" ],
      "female": [ "bra", "panties" ]
    }
  },
  {
    "type": "profession",
    "id": "cop",
    "name": "Police Officer",
    "requirement": "achievement_reach_police_station",
    "description": "Just a small-town deputy, you got the call and were ready to come to the rescue.  Soon it was you who needed rescuing, and you were lucky to escape with your life.  Who's going to respect your authority when the government this badge represents might not even exist anymore?",
    "points": 4,
    "skills": [
      { "level": 4, "name": "gun" },
      { "level": 4, "name": "pistol" },
      { "level": 3, "name": "melee" },
      { "level": 3, "name": "bashing" },
      { "level": 2, "name": "dodge" },
      { "level": 2, "name": "swimming" }
    ],
    "traits": [ "PROF_POLICE" ],
    "proficiencies": [ "prof_spotting", "prof_gun_cleaning" ],
    "items": {
      "both": {
        "items": [ "pants_army", "socks", "badge_deputy", "police_belt", "boots", "whistle", "wristwatch", "baton" ],
        "entries": [
          { "group": "charged_smart_phone" },
          { "group": "charged_two_way_radio" },
          { "item": "ear_plugs", "custom-flags": [ "no_auto_equip" ] },
          { "item": "usp_45", "ammo-item": "45_acp", "charges": 12, "container-item": "holster" },
          { "item": "legpouch_large", "contents-group": "army_mags_usp45" },
          { "item": "sheriffshirt", "variant": "sheriff" }
        ]
      },
      "male": [ "boxer_shorts" ],
      "female": [ "bra", "boy_shorts" ]
    }
  },
  {
    "type": "profession",
    "id": "detective",
    "name": "Police Detective",
    "requirement": "achievement_reach_police_station",
    "description": "You were on the brink of a major breakthrough in your latest homicide case when the Cataclysm struck.  Now your prime suspect is dead.  Everyone's dead.  You could really use a smoke.",
    "points": 4,
    "traits": [ "PROF_PD_DET" ],
    "proficiencies": [ "prof_spotting", "prof_gun_cleaning" ],
    "items": {
      "both": {
        "items": [
          "dress_shirt",
          "tie_skinny",
          "waistcoat",
          "trenchcoat",
          "police_belt",
          "badge_detective",
          "gloves_leather",
          "knit_scarf",
          "fedora",
          "wristwatch",
          "socks",
          "dress_shoes",
          "cig"
        ],
        "entries": [
          { "group": "charged_smart_phone" },
          { "group": "charged_two_way_radio" },
          { "group": "charged_ref_lighter" },
          { "item": "pants", "variant": "pants_stone" },
          { "group": "speedloaders_s&w619_magnum" },
          { "item": "sw_619", "ammo-item": "357mag_fmj", "charges": 7, "container-item": "holster" }
        ]
      },
      "male": [ "briefs" ],
      "female": [ "bra", "panties" ]
    },
    "skills": [
      { "level": 4, "name": "gun" },
      { "level": 4, "name": "pistol" },
      { "level": 1, "name": "melee" },
      { "level": 1, "name": "bashing" },
      { "level": 1, "name": "dodge" },
      { "level": 1, "name": "swimming" }
    ],
    "addictions": [ { "intensity": 10, "type": "nicotine" } ]
  },
  {
    "type": "profession",
    "id": "swat",
    "name": "SWAT Officer",
    "requirement": "achievement_reach_police_station",
    "description": "As a member of the police force's most elite division, you are more than adequately trained and equipped to survive the brutal onslaught of the apocalypse.  Unfortunately, the chain of command has broken down; your only mission now is to stay alive.",
    "points": 6,
    "proficiencies": [ "prof_gunsmithing_basic", "prof_spotting", "prof_gun_cleaning" ],
    "skills": [
      { "level": 5, "name": "gun" },
      { "level": 5, "name": "smg" },
      { "level": 5, "name": "pistol" },
      { "level": 4, "name": "shotgun" },
      { "level": 4, "name": "melee" },
      { "level": 4, "name": "stabbing" },
      { "level": 4, "name": "bashing" },
      { "level": 3, "name": "dodge" },
      { "level": 3, "name": "throw" },
      { "level": 3, "name": "swimming" }
    ],
    "traits": [ "PROF_SWAT" ],
    "items": {
      "both": {
        "items": [
          "socks",
          "police_belt",
          "tac_helmet",
          "boots_combat",
          "gloves_tactical",
          "badge_swat",
          "wristwatch",
          "pants_tactical",
          "elbow_pads",
          "knee_pads"
        ],
        "entries": [
          { "group": "swat_ballistic_vest_pristine" },
          { "group": "charged_two_way_radio" },
          { "item": "sheriffshirt", "variant": "swat_shirt" },
          { "group": "army_mags_mp5" },
          { "group": "army_mags_usp9" },
          { "item": "ear_plugs", "custom-flags": [ "no_auto_equip" ] },
          { "item": "grenadebandolier", "contents-item": [ "flashbang", "flashbang" ] },
          { "item": "usp_9mm", "ammo-item": "9mm", "charges": 15, "container-item": "holster" },
          {
            "item": "hk_mp5",
            "ammo-item": "9mm",
            "charges": 30,
            "contents-item": [ "shoulder_strap", "rail_laser_sight" ]
          }
        ]
      },
      "male": [ "boxer_shorts" ],
      "female": [ "sports_bra", "boy_shorts" ]
    }
  },
  {
    "type": "profession",
    "id": "swat_heavy",
    "name": "SWAT CQC Specialist",
    "requirement": "achievement_reach_police_station",
    "description": "As a member of the police force's most elite division, you were given special training and became an expert in close-quarters combat.  Unfortunately, the chain of command has broken down; your only mission now is to stay alive.",
    "points": 6,
    "skills": [
      { "level": 5, "name": "gun" },
      { "level": 5, "name": "shotgun" },
      { "level": 5, "name": "pistol" },
      { "level": 4, "name": "melee" },
      { "level": 4, "name": "bashing" },
      { "level": 4, "name": "stabbing" },
      { "level": 4, "name": "unarmed" },
      { "level": 4, "name": "dodge" },
      { "level": 3, "name": "throw" },
      { "level": 3, "name": "swimming" }
    ],
    "traits": [ "PROF_SWAT" ],
    "proficiencies": [ "prof_spotting", "prof_gun_cleaning" ],
    "items": {
      "both": {
        "items": [
          "socks",
          "tac_fullhelmet",
          "boots_combat",
          "gloves_tactical",
          "badge_swat",
          "wristwatch",
          "pants_tactical",
          "elbow_pads",
          "knee_pads"
        ],
        "entries": [
          { "group": "swat_ballistic_vest_pristine" },
          { "group": "charged_two_way_radio" },
          { "item": "sheriffshirt", "variant": "swat_shirt" },
          { "item": "ear_plugs", "custom-flags": [ "no_auto_equip" ] },
          { "item": "bandolier_shotgun", "contents-group": "bandolier_swat_cqc1" },
          { "item": "bandolier_shotgun", "contents-group": "bandolier_swat_cqc2" },
          { "item": "legpouch_large", "contents-group": "army_mags_usp9" },
          { "item": "usp_9mm", "ammo-item": "9mmfmj", "charges": 15, "container-item": "holster" },
          { "item": "baton-extended", "container-item": "police_belt" },
          { "item": "ksg", "ammo-item": "shot_00", "charges": 7, "contents-item": [ "shoulder_strap" ] }
        ]
      },
      "male": [ "boxer_shorts" ],
      "female": [ "sports_bra", "boy_shorts" ]
    }
  },
  {
    "type": "profession",
    "id": "sniper_police",
    "name": "Police Sniper",
    "requirement": "achievement_reach_police_station",
    "description": "Your skill as a sharpshooter served you well in the line of duty, protecting the innocent with a single, well-placed bullet.  Now your own life is on the line, and you can't afford to miss if you don't want to end up as something's dinner.",
    "points": 6,
    "proficiencies": [ "prof_gunsmithing_basic", "prof_spotting", "prof_gun_cleaning" ],
    "skills": [
      { "level": 7, "name": "gun" },
      { "level": 7, "name": "rifle" },
      { "level": 5, "name": "pistol" },
      { "level": 3, "name": "melee" },
      { "level": 3, "name": "bashing" },
      { "level": 3, "name": "stabbing" },
      { "level": 2, "name": "dodge" },
      { "level": 2, "name": "swimming" }
    ],
    "traits": [ "PROF_POLICE" ],
    "items": {
      "both": {
        "items": [
          "socks",
          "pants_army",
          "police_belt",
          "sweatshirt",
          "sneakers",
          "gloves_tactical",
          "hat_ball",
          "badge_deputy",
          "wristwatch",
          "tacvest"
        ],
        "entries": [
          { "group": "charged_two_way_radio" },
          { "item": "glasses_bal", "custom-flags": [ "no_auto_equip" ] },
          { "group": "charged_powered_earmuffs" },
          { "item": "usp_45", "ammo-item": "45_acp", "charges": 12, "container-item": "holster" },
          { "item": "legpouch_large", "contents-group": "army_mags_usp45" },
          { "item": "762_51", "charges": 20 },
          { "item": "M24", "ammo-item": "762_51", "charges": 5, "contents-item": "shoulder_strap" },
          { "item": "sheriffshirt", "variant": "sheriff" }
        ]
      },
      "male": [ "boxer_shorts" ],
      "female": [ "bra", "boy_shorts" ]
    }
  },
  {
    "type": "profession",
    "id": "riot_police",
    "name": "Riot Control Officer",
    "requirement": "achievement_reach_police_station",
    "description": "The riots were brutal, even before the dead rose and started to devour the living.  The line you were holding broke.  It was only through a bit of luck and a lot of head-bashing that you got away in one piece, and the worst is yet to come.",
    "points": 5,
    "skills": [
      { "level": 5, "name": "melee" },
      { "level": 4, "name": "bashing" },
      { "level": 3, "name": "unarmed" },
      { "level": 3, "name": "gun" },
      { "level": 3, "name": "pistol" },
      { "level": 3, "name": "launcher" },
      { "level": 3, "name": "throw" },
      { "level": 3, "name": "swimming" }
    ],
    "traits": [ "PROF_POLICE" ],
    "proficiencies": [ "prof_spotting", "prof_gun_cleaning" ],
    "items": {
      "both": {
        "items": [
          "socks",
          "pants_tactical",
          "longshirt",
          "boots_combat",
          "gloves_tactical",
          "armor_riot",
          "helmet_riot",
          "badge_deputy",
          "wristwatch",
          "gasbomb"
        ],
        "entries": [
          { "group": "charged_two_way_radio" },
          { "group": "full_gasmask" },
          { "item": "usp_45", "ammo-item": "45_acp", "charges": 12, "container-item": "holster" },
          { "item": "legpouch_large", "contents-group": "army_mags_usp45" },
          { "item": "tonfa", "container-item": "police_belt" },
          { "group": "charged_tazer" }
        ]
      },
      "male": [ "boxer_shorts" ],
      "female": [ "bra", "boy_shorts" ]
    }
  },
  {
    "type": "profession",
    "id": "cop_motor",
    "name": "Motorized Police Officer",
    "requirement": "achievement_reach_police_station",
    "description": "Just a small-town deputy, you got the call and were ready to ride to the rescue.  Soon it was you who needed rescuing, and you had to abandon your motorcycle to escape.  Who's going to respect your authority when the government this badge represents doesn't exist anymore?",
    "points": 4,
    "skills": [
      { "level": 4, "name": "gun" },
      { "level": 4, "name": "pistol" },
      { "level": 3, "name": "melee" },
      { "level": 3, "name": "bashing" },
      { "level": 2, "name": "dodge" },
      { "level": 2, "name": "swimming" }
    ],
    "traits": [ "PROF_POLICE" ],
    "proficiencies": [ "prof_spotting", "prof_gun_cleaning" ],
    "items": {
      "both": {
        "items": [
          "socks",
          "police_breeches",
          "badge_deputy",
          "undershirt",
          "police_belt",
          "motor_police_boots",
          "whistle",
          "wristwatch",
          "baton",
          { "item": "leather_police_jacket", "variant": "leather_police_jacket" }
        ],
        "entries": [
          { "group": "charged_smart_phone" },
          { "group": "charged_two_way_radio" },
          { "item": "ear_plugs", "custom-flags": [ "no_auto_equip" ] },
          { "item": "gloves_leather", "custom-flags": [ "no_auto_equip" ] },
          { "item": "usp_45", "ammo-item": "45_acp", "charges": 12, "container-item": "holster" },
          { "item": "legpouch_large", "contents-group": "army_mags_usp45" },
          { "item": "sheriffshirt", "variant": "sheriff" }
        ]
      },
      "male": [ "boxer_shorts" ],
      "female": [ "bra", "boy_shorts" ]
    }
  },
  {
    "type": "profession",
    "id": "salesman",
    "name": "Used Car Salesman",
    "description": "They said you'd sell your own mother for a dollar.  How dare they!  You've been around the block a few times, and you'd charge way more than a dollar - and get it, too!",
    "points": 1,
    "skills": [ { "level": 5, "name": "speech" } ],
    "items": {
      "both": {
        "items": [ "suit", "knit_scarf", "socks", "dress_shoes", "gold_watch", "money_strap_fifty" ],
        "entries": [ { "group": "charged_smart_phone" } ]
      },
      "male": [ "briefs", "citrine_gold_cufflinks" ],
      "female": [ "bra", "panties", "gold_ear" ]
    }
  },
  {
    "type": "profession",
    "id": "modern_archer",
    "name": "Modern Archer",
    "description": "A great fan of the archers of old, but at the same time a follower of the latest trends in archery.  You always tried to keep up with the times, acquiring a takedown bow as well as several accessories to complement it.  You can only hope all the training you did with them can help you survive in this trying times.",
    "points": 4,
    "proficiencies": [ "prof_bow_basic", "prof_bow_expert" ],
    "skills": [ { "level": 4, "name": "gun" }, { "level": 4, "name": "archery" }, { "level": 2, "name": "swimming" } ],
    "items": {
      "both": {
        "items": [
          "whistle",
          "socks",
          "boots_steel",
          "pants_cargo",
          "jacket_leather",
          "fancy_sunglasses",
          "hat_boonie",
          "diving_watch",
          "caff_gum"
        ],
        "entries": [
          { "group": "charged_smart_phone" },
          { "item": "rashguard", "variant": "black_rashguard_shirt" },
          { "item": "takedown_recurbow", "custom-flags": [ "no_auto_equip" ] },
          { "item": "quiver_takedown_bow", "contents-group": "quiver_modern_archer" }
        ]
      },
      "male": [ "boxer_shorts" ],
      "female": [ "sports_bra", "boxer_shorts" ]
    },
    "missions": [ "MISSION_HUNTER" ]
  },
  {
    "type": "profession",
    "id": "bow_hunter",
    "name": "Bow Hunter",
    "description": "Ever since you were a child you loved hunting, and quickly developed a talent for archery.  Why, if the world ended, there's nothing you'd want at your side more than your trusty bow.  So, when it did, you made sure to bring it along.",
    "points": 3,
    "proficiencies": [ "prof_bow_basic", "prof_bowyery" ],
    "skills": [ { "level": 4, "name": "gun" }, { "level": 4, "name": "archery" }, { "level": 2, "name": "swimming" } ],
    "items": {
      "both": {
        "items": [
          "knit_scarf",
          "socks",
          "boots_steel",
          "pants_cargo",
          "jacket_flannel",
          "bow_sling",
          "bow_sight_pin",
          "hat_hunting",
          "wristwatch"
        ],
        "entries": [
          { "group": "charged_smart_phone" },
          { "item": "compbow_low", "custom-flags": [ "no_auto_equip" ] },
          { "item": "quiver", "contents-group": "quiver_bow_hunter" },
          { "item": "sheath", "contents-item": "knife_hunting" },
          { "item": "tank_top", "variant": "tank_top_camo" }
        ]
      },
      "male": [ "boxer_shorts" ],
      "female": [ "sports_bra", "boxer_shorts" ]
    },
    "missions": [ "MISSION_HUNTER" ]
  },
  {
    "type": "profession",
    "id": "crossbow_hunter",
    "name": "Crossbow Hunter",
    "description": "Ever since you were a child you loved hunting, and crossbow hunting was always your favorite.  Why, if the world ended, there's nothing you'd want at your side more than your trusty crossbow.  So, when it did, you made sure to bring it along, though most of your bolts were lost during the escape.",
    "points": 3,
    "proficiencies": [ "prof_bow_basic", "prof_gunsmithing_spring" ],
    "skills": [ { "level": 4, "name": "rifle" }, { "level": 4, "name": "gun" }, { "level": 2, "name": "swimming" } ],
    "items": {
      "both": {
        "items": [ "knit_scarf", "socks", "boots_steel", "pants_cargo", "jacket_flannel", "hat_hunting", "wristwatch", "single_sling" ],
        "entries": [
          { "group": "charged_smart_phone" },
          {
            "item": "compcrossbow",
            "ammo-item": "bolt_steel",
            "charges": 1,
            "contents-item": "shoulder_strap",
            "custom-flags": [ "no_auto_equip" ]
          },
          { "item": "quiver", "contents-group": "quiver_crossbow_hunter" },
          { "item": "sheath", "contents-item": "knife_hunting" },
          { "item": "tank_top", "variant": "tank_top_camo" }
        ]
      },
      "male": [ "boxer_shorts" ],
      "female": [ "sports_bra", "boxer_shorts" ]
    },
    "missions": [ "MISSION_HUNTER" ]
  },
  {
    "type": "profession",
    "id": "shotgun_hunter",
    "name": "Shotgun Hunter",
    "description": "Ever since you were a child you loved hunting, and one year you got a shotgun for your birthday.  Why, if the world ended, there's nothing you'd want at your side more than your trusty shotgun.  So, when it did, you made sure to bring it along.",
    "points": 3,
    "proficiencies": [ "prof_gun_cleaning" ],
    "skills": [ { "level": 4, "name": "gun" }, { "level": 4, "name": "shotgun" } ],
    "items": {
      "both": {
        "items": [ "knit_scarf", "socks", "boots_steel", "pants_cargo", "jacket_flannel", "hat_hunting", "wristwatch", "back_holster" ],
        "entries": [
          { "group": "charged_smart_phone" },
          { "item": "ear_plugs", "custom-flags": [ "no_auto_equip" ] },
          {
            "item": "remington_870",
            "ammo-item": "shot_00",
            "charges": 5,
            "contents-item": "shoulder_strap",
            "custom-flags": [ "no_auto_equip" ]
          },
          { "item": "bandolier_shotgun", "contents-group": "bandolier_shotgun_hunter" },
          { "item": "sheath", "contents-item": "knife_hunting" },
          { "item": "tank_top", "variant": "tank_top_camo" }
        ]
      },
      "male": [ "boxer_shorts" ],
      "female": [ "sports_bra", "boxer_shorts" ]
    },
    "missions": [ "MISSION_HUNTER" ]
  },
  {
    "type": "profession",
    "id": "rifle_hunter",
    "name": "Rifle Hunter",
    "description": "Ever since you were a child you loved hunting, and you fancy yourself a crack shot.  Why, if the world ended, there's nothing you'd want at your side more than your trusty rifle.  So, when it did, you made sure to bring it along.",
    "points": 3,
    "proficiencies": [ "prof_gun_cleaning" ],
    "skills": [ { "level": 4, "name": "gun" }, { "level": 4, "name": "rifle" } ],
    "items": {
      "both": {
        "items": [ "knit_scarf", "socks", "boots_steel", "pants_cargo", "jacket_flannel", "hat_hunting", "wristwatch", "back_holster" ],
        "entries": [
          { "group": "charged_smart_phone" },
          { "item": "ear_plugs", "custom-flags": [ "no_auto_equip" ] },
          {
            "item": "remington700_270",
            "ammo-item": "270win_jsp",
            "charges": 4,
            "contents-item": "shoulder_strap",
            "custom-flags": [ "no_auto_equip" ]
          },
          { "item": "bandolier_rifle", "contents-group": "bandolier_rifle_hunter" },
          { "item": "sheath", "contents-item": "knife_hunting" },
          { "item": "tank_top", "variant": "tank_top_camo" }
        ]
      },
      "male": [ "boxer_shorts" ],
      "female": [ "sports_bra", "boxer_shorts" ]
    },
    "missions": [ "MISSION_HUNTER" ]
  },
  {
    "type": "profession",
    "id": "conversion_hunter",
    "name": "Big-Bore Hunter",
    "description": "You always harbored a passion for hunting and a particular fondness for big-bore rifle calibers and affordable conversion kits.  Whether it was their cost-effective nature or the simple, testosterone-amplifying notion that you could retool your rifle to belt out .50-caliber bullets, you preferred them for your hunting trips.  Now, with your converted rifle in hand, you fancy that there isn't any game too large for you to take down.",
    "points": 3,
    "proficiencies": [ "prof_gun_cleaning" ],
    "skills": [ { "level": 4, "name": "gun" }, { "level": 4, "name": "rifle" } ],
    "items": {
      "both": {
        "items": [
          "army_top",
          "knit_scarf",
          "socks",
          "boots_steel",
          "pants_cargo",
          "jacket_flannel",
          "hat_hunting",
          "wristwatch",
          "back_holster"
        ],
        "entries": [
          { "group": "charged_smart_phone" },
          { "item": "ear_plugs", "custom-flags": [ "no_auto_equip" ] },
          {
            "item": "ar15_50",
            "ammo-item": "50beowulf_xtp",
            "charges": 10,
            "contents-item": "shoulder_strap",
            "custom-flags": [ "no_auto_equip" ]
          },
          { "item": "chestrig", "contents-group": "mags_50beowulf_ar15" },
          { "item": "sheath", "contents-item": "knife_hunting" }
        ]
      },
      "male": [ "boxer_shorts" ],
      "female": [ "sports_bra", "boxer_shorts" ]
    },
    "missions": [ "MISSION_HUNTER" ]
  },
  {
    "type": "profession",
    "id": "hillbilly",
    "name": "Hillbilly",
    "description": "You n' yer kin always figured shit would hit the fan some day, but never like this!  When they turned on you, you grabbed yer gun and a six pack, and hauled ass in the family truck.",
    "points": 4,
    "proficiencies": [ "prof_driver" ],
    "skills": [
      { "level": 3, "name": "gun" },
      { "level": 3, "name": "shotgun" },
      { "level": 3, "name": "mechanics" },
      { "level": 3, "name": "driving" }
    ],
    "vehicle": "extended_pickup",
    "items": {
      "both": {
        "items": [ "hoodie", "socks", "boots_steel", "jeans", "multitool", "jacket_flannel", "slingpack" ],
        "entries": [
          { "group": "charged_smart_phone" },
          { "item": "shot_00", "charges": 25 },
          { "item": "beer", "count": 6 },
          { "item": "remington_870", "ammo-item": "shot_00", "charges": 5, "contents-item": "shoulder_strap" }
        ]
      },
      "male": [ "boxer_shorts" ],
      "female": [ "bra", "panties" ]
    }
  },
  {
    "type": "profession",
    "id": "construction_worker",
    "name": { "male": "Handy Man", "female": "Handy Woman" },
    "description": "You used to work at a local hardware store, and you did plenty of home renovations yourself.  Now you look out at the horizon of a ruined world, and wonder - are your meager skills, and the few supplies you grabbed on the way out, sufficient to help rebuild?",
    "points": 3,
    "proficiencies": [
      "prof_plumbing",
      "prof_elec_soldering",
      "prof_metalworking",
      "prof_lockpicking",
      "prof_carpentry_basic",
      "prof_appliance_repair"
    ],
    "skills": [ { "level": 5, "name": "fabrication" }, { "level": 5, "name": "traps" } ],
    "items": {
      "both": {
        "items": [ "tank_top", "socks", "boots_steel", "pants", "multitool", "wristwatch" ],
        "entries": [
          { "group": "charged_smart_phone" },
          { "item": "nailgun", "ammo-item": "nail", "charges": 20 },
          { "item": "nail", "charges": 180 },
          { "item": "tool_belt", "contents-item": "hammer" }
        ]
      },
      "male": [ "boxer_shorts" ],
      "female": [ "bra", "panties" ]
    }
  },
  {
    "type": "profession",
    "id": "trucker",
    "name": "Trucker",
    "description": "You once ruled the road in your big rig.  When the riots hit, you hopped in and drove it to safety.  Now it's just you and your truck against the world.",
    "points": 4,
    "proficiencies": [ "prof_driver" ],
    "skills": [ { "level": 6, "name": "driving" }, { "level": 3, "name": "mechanics" } ],
    "vehicle": "semi_truck_scenario",
    "items": {
      "both": {
        "items": [ "tank_top", "socks", "boots_steel", "pants", "multitool", "wristwatch", "gloves_work", "hat_ball" ],
        "entries": [ { "group": "charged_smart_phone" } ]
      },
      "male": [ "boxer_shorts" ],
      "female": [ "bra", "panties" ]
    }
  },
  {
    "id": "car_survivor",
    "type": "profession",
    "name": "Rideshare Driver",
    "description": "You love driving, and decided to start making some money doing it.  On your way to pick up a customer, a riot broke out around you.  You took a long detour to safety, only to find yourself somewhere unfamiliar.",
    "points": 3,
    "proficiencies": [ "prof_driver" ],
    "skills": [ { "level": 5, "name": "driving" }, { "level": 2, "name": "speech" } ],
    "vehicle": "car",
    "items": {
      "both": {
        "items": [ "sneakers", "socks", "jeans", "longshirt", "wristwatch", "water_clean" ],
        "entries": [ { "group": "charged_smart_phone" } ]
      },
      "male": [ "boxer_shorts" ],
      "female": [ "panties", "bra" ]
    }
  },
  {
    "id": "emt_firefighter",
    "type": "profession",
    "name": "Paramedic Firefighter",
    "description": "On your way to respond to an emergency call, you nearly drove straight into a riot in the city.  Turning off of the burning, debris-covered streets, you took a long detour only to find yourself lost.  That call will have to wait - you're in an emergency of your own now.",
    "points": 5,
    "skills": [
      { "level": 6, "name": "firstaid" },
      { "level": 4, "name": "melee" },
      { "level": 4, "name": "bashing" },
      { "level": 4, "name": "swimming" },
      { "level": 4, "name": "driving" }
    ],
    "proficiencies": [
      "prof_wound_care",
      "prof_wound_care_expert",
      "prof_intro_biology",
      "prof_physiology",
      "prof_burn_care",
      "prof_dissect_humans",
      "prof_driver"
    ],
    "vehicle": "fire_engine",
    "items": {
      "both": {
        "items": [
          "boots_bunker",
          "bunker_coat",
          "nomex_suit",
          "bunker_pants",
          "dress_shirt",
          "nomex_gloves",
          "fire_gauntlets",
          "nomex_hood",
          "firehelmet",
          "glasses_safety",
          "mbag",
          "nomex_socks",
          "water_clean",
          "wristwatch",
          "syringe",
          "morphine",
          "adrenaline_injector"
        ],
        "entries": [
          { "group": "full_1st_aid" },
          { "group": "charged_smart_phone" },
          { "item": "ear_plugs", "custom-flags": [ "no_auto_equip" ] },
          { "item": "halligan", "container-item": "fireman_belt" }
        ]
      }
    }
  },
  {
    "id": "handymanservice",
    "type": "profession",
    "name": "Serviceman",
    "description": "Employed by a large company, you performed installation and troubleshooting services at the homes of ungrateful luddites.  Driving back from your last call, you were suddenly swarmed by what you believed to be angry rioters.  You veered off onto an old, neglected side road to escape, only to find yourself lost and low on gas.",
    "points": 3,
    "proficiencies": [ "prof_appliance_repair", "prof_driver" ],
    "skills": [
      { "level": 4, "name": "mechanics" },
      { "level": 4, "name": "electronics" },
      { "level": 3, "name": "computer" },
      { "level": 3, "name": "driving" }
    ],
    "vehicle": "cube_van_cheap",
    "items": {
      "both": {
        "items": [
          "dress_shirt",
          "socks",
          "boots",
          "pants",
          "multitool",
          "wristwatch",
          "mbag",
          "water_clean",
          "gloves_work",
          "hammer",
          "hat_ball"
        ],
        "entries": [ { "group": "charged_smart_phone" }, { "group": "charged_electrical_measuring" } ]
      },
      "male": [ "boxer_shorts" ],
      "female": [ "panties", "bra" ]
    }
  },
  {
    "id": "bus_driver",
    "type": "profession",
    "name": "Bus Driver",
    "description": "You made a living driving kids to and from school, a career choice you regretted almost every day.  None of the brats were at their normal stops, and the noise of your bus quickly attracted hordes of zombies.  You escaped, but now you've gotten lost.  At least you're getting a break from the hellish screams of children, though you're starting to hear new ones…",
    "points": 3,
    "proficiencies": [ "prof_driver" ],
    "skills": [ { "level": 5, "name": "driving" }, { "level": 1, "name": "speech" } ],
    "vehicle": "schoolbus",
    "items": {
      "both": {
        "items": [ "sneakers", "socks", "jeans", "wristwatch", "jacket_light", "water_clean", "hat_ball" ],
        "entries": [ { "group": "charged_smart_phone" }, { "item": "tshirt", "variant": "generic_tshirt" } ]
      },
      "male": [ "boxer_shorts" ],
      "female": [ "panties", "bra" ]
    }
  },
  {
    "id": "cop_car",
    "type": "profession",
    "name": "Police Interceptor",
    "requirement": "achievement_reach_police_station",
    "description": "An on-duty officer, you received the call and were ready to respond to the robbery.  It all went to shit, your backup got eaten, and you were lucky to escape with your life and patrol car.",
    "points": 5,
    "skills": [
      { "level": 4, "name": "gun" },
      { "level": 4, "name": "pistol" },
      { "level": 4, "name": "driving" },
      { "level": 3, "name": "melee" },
      { "level": 3, "name": "bashing" },
      { "level": 2, "name": "dodge" },
      { "level": 2, "name": "swimming" }
    ],
    "proficiencies": [ "prof_spotting", "prof_gun_cleaning", "prof_driver" ],
    "vehicle": "policecar",
    "traits": [ "PROF_POLICE" ],
    "items": {
      "both": {
        "items": [ "pants_army", "socks", "badge_deputy", "police_belt", "boots", "whistle", "kevlar", "baton", "wristwatch" ],
        "entries": [
          { "group": "charged_smart_phone" },
          { "group": "charged_two_way_radio" },
          { "item": "ear_plugs", "custom-flags": [ "no_auto_equip" ] },
          { "item": "usp_45", "ammo-item": "45_acp", "charges": 12, "container-item": "holster" },
          { "item": "legpouch_large", "contents-group": "army_mags_usp45" },
          { "item": "sheriffshirt", "variant": "sheriff" }
        ]
      },
      "male": [ "boxer_shorts" ],
      "female": [ "bra", "boy_shorts" ]
    }
  },
  {
    "type": "profession",
    "id": "militia_car",
    "name": "Militia",
    "requirement": "achievement_survive_28_days",
    "description": "You and a group of like-minded individuals built a hideout in the woods from which to launch looting raids in a jury-rigged pickup.  The last run went bad, and now all your comrades are dead.  Every breath you take now is an act of rebellion against the cruelty of this doomed world.  Do not let that flame of hope perish inside you.",
    "points": 4,
    "proficiencies": [ "prof_driver" ],
    "skills": [
      { "level": 4, "name": "gun" },
      { "level": 4, "name": "rifle" },
      { "level": 3, "name": "pistol" },
      { "level": 3, "name": "fabrication" },
      { "level": 3, "name": "mechanics" },
      { "level": 3, "name": "driving" }
    ],
    "vehicle": "pickup_technical",
    "items": {
      "both": {
        "items": [
          "pants_army",
          "combat_shirt",
          "socks",
          "sweatshirt",
          "boots",
          "cig",
          "elbow_pads",
          "slingpack",
          "kevlar",
          "balclava",
          "knee_pads",
          "beret",
          "wristwatch",
          "water_clean"
        ],
        "entries": [
          { "group": "charged_cell_phone" },
          { "item": "ear_plugs", "custom-flags": [ "no_auto_equip" ] },
          { "item": "knife_combat", "container-item": "sheath" },
          { "item": "m9", "ammo-item": "9mm", "charges": 15, "container-item": "holster" },
          { "item": "chestrig", "contents-group": "army_mags_m4" },
          { "item": "lighter", "charges": 100 },
          { "item": "modular_ar15", "ammo-item": "223", "charges": 30, "contents-item": [ "shoulder_strap" ] }
        ]
      },
      "male": [ "boxer_shorts" ],
      "female": [ "bra", "boy_shorts" ]
    },
    "age_lower": 18
  },
  {
    "type": "profession",
    "id": "park_ranger",
    "name": "Park Ranger",
    "description": "Your days of patrolling the park and protecting people and wildlife from each other have taught you many useful skills.  After finding a gruesome scene at a campsite and getting no response when you radioed for help, you stockpiled as many supplies as possible and set out in your pickup looking for answers.",
    "points": 5,
    "proficiencies": [ "prof_driver" ],
    "skills": [
      { "level": 5, "name": "survival" },
      { "level": 5, "name": "firstaid" },
      { "level": 5, "name": "driving" },
      { "level": 3, "name": "gun" },
      { "level": 3, "name": "pistol" },
      { "level": 3, "name": "fabrication" },
      { "level": 2, "name": "swimming" }
    ],
    "vehicle": "pickup",
    "items": {
      "both": {
        "items": [
          "boots_hiking",
          "cowboy_hat",
          "diving_watch",
          "e_tool",
          "hammer",
          "knife_folding",
          "multitool",
          "pants_army",
          "police_belt",
          "rollmat",
          "socks",
          "travelpack",
          "vest",
          "water_clean",
          "whistle_multitool"
        ],
        "entries": [
          { "group": "charged_smart_phone" },
          { "group": "charged_flashlight" },
          { "group": "charged_two_way_radio" },
          { "group": "full_1st_aid" },
          { "item": "black_pen", "charges": 100 },
          { "item": "coat_rain", "custom-flags": [ "no_auto_equip" ] },
          { "item": "ear_plugs", "custom-flags": [ "no_auto_equip" ] },
          { "item": "file" },
          { "item": "legpouch_large", "contents-group": "ranger_mags" },
          { "item": "lighter", "charges": 100 },
          { "item": "p320_357sig", "ammo-item": "357sig_fmj", "charges": 13, "container-item": "holster" },
          { "item": "paper", "charges": 20, "container-item": "leather_journal" },
          { "item": "permanent_marker", "charges": 500 },
          { "item": "roadmap" },
          { "item": "sm_extinguisher", "charges": 10 },
          { "item": "trailmap" },
          { "item": "sheriffshirt", "variant": "sheriff" }
        ]
      },
      "male": [ "boxer_shorts" ],
      "female": [ "bra", "boy_shorts" ]
    }
  },
  {
    "type": "profession",
    "id": "lumberjack",
    "name": "Lumberjack",
    "description": "You're a lumberjack, and you're okay.  You felled trees before the world ended, and you suspect the undead aren't nearly as tough.",
    "points": 2,
    "skills": [
      { "level": 3, "name": "melee" },
      { "level": 3, "name": "bashing" },
      { "level": 3, "name": "cutting" },
      { "level": 2, "name": "swimming" }
    ],
    "items": {
      "both": {
        "items": [ "jeans", "socks", "boots", "hat_hunting", "jacket_flannel", "knit_scarf", "vest", "wristwatch", "axe_ring" ],
        "entries": [ { "group": "charged_smart_phone" }, { "item": "ax", "custom-flags": [ "auto_wield" ] } ]
      },
      "male": [ "boxer_shorts" ],
      "female": [ "sports_bra", "boxer_shorts" ]
    }
  },
  {
    "type": "profession",
    "id": "fastfoodcook",
    "name": "Fast Food Cook",
    "description": "The diners at the fancy burger joint where you worked were even more irritable and unreasonable than usual today.  You showed them the meaning of fast food… by running for your life!",
    "points": 1,
    "skills": [ { "level": 3, "name": "cooking" } ],
    "proficiencies": [ "prof_frying" ],
    "items": {
      "both": {
        "items": [ "pants", "sneakers", "socks", "knife_steak" ],
        "entries": [ { "group": "charged_smart_phone" }, { "item": "tshirt", "variant": "generic_tshirt" } ]
      },
      "male": [ "briefs" ],
      "female": [ "bra", "panties" ]
    },
    "age_lower": 16
  },
  {
    "type": "profession",
    "id": "electrician",
    "name": "Electrician",
    "description": "Small businesses often hired you for electrical work.  You were halfway through your latest job when the whole power grid went dead.",
    "points": 2,
    "proficiencies": [ "prof_elec_soldering", "prof_appliance_repair" ],
    "skills": [ { "level": 6, "name": "electronics" } ],
    "items": {
      "both": {
        "items": [ "jumpsuit", "socks", "boots", "tool_belt", "wristwatch", "mbag", "solder_wire" ],
        "entries": [
          { "group": "charged_smart_phone" },
          { "group": "charged_flashlight" },
          { "group": "charged_soldering_iron" },
          { "group": "charged_electrical_measuring" }
        ]
      },
      "male": [ "boxer_briefs" ],
      "female": [ "bra", "panties" ]
    }
  },
  {
    "type": "profession",
    "id": "hacker",
    "name": "Computer Hacker",
    "description": "Caffeine pills and all-nighters in front of a computer screen made you an expert at writing and cracking code.  The power's gone out, and suddenly your elite skills seem significantly less useful.  At least there's no one stopping you from your dream of breaking into a military mainframe now.",
    "points": 2,
    "skills": [ { "level": 6, "name": "computer" } ],
    "items": {
      "both": {
        "items": [ "pants", "tshirt_text", "socks", "sneakers", "mbag", "caffeine", "caff_gum", "memory_card", "usb_drive" ],
        "entries": [
          { "item": "light_plus_battery_cell", "ammo-item": "battery", "charges": 150, "container-item": "portable_game" },
          { "group": "charged_smart_phone" },
          { "group": "charged_laptop" }
        ]
      },
      "male": [ "briefs" ],
      "female": [ "sports_bra", "panties" ]
    }
  },
  {
    "type": "profession",
    "id": "backpacker",
    "name": "Backpacker",
    "description": "For the past few years you've been traveling the world, sightseeing and living off your parents' trust fund.  You came home to find the world in ruins, and the only thing between you and death is the open road and your backpack.",
    "points": 1,
    "skills": [ { "level": 3, "name": "survival" } ],
    "items": {
      "both": {
        "items": [ "backpack_hiking", "jeans", "boots_hiking", "knit_scarf", "socks", "wristwatch", "fun_survival" ],
        "entries": [ { "group": "charged_smart_phone" }, { "item": "tshirt", "variant": "generic_tshirt" } ]
      },
      "male": [ "boxer_shorts" ],
      "female": [ "bra", "boy_shorts" ]
    }
  },
  {
    "type": "profession",
    "id": "student",
    "name": "Student",
    "description": "Just an average student, you find yourself facing a test you never studied for, and the stakes are a bit higher than geometry.  Maybe there'll be something useful in one of these books you've been lugging around all year.",
    "points": 0,
    "skills": [ { "level": 2, "name": "chemistry" }, { "level": 2, "name": "computer" } ],
    "items": {
      "both": {
        "items": [ "pants", "socks", "sneakers", "ZSG", "backpack", "wristwatch", "textbook_speech", "story_book", "howto_computer" ],
        "entries": [ { "group": "charged_smart_phone" }, { "item": "tshirt", "variant": "generic_tshirt" } ]
      },
      "male": [ "boxer_shorts" ],
      "female": [ "bra", "boy_shorts" ]
    },
    "age_lower": 16,
    "age_upper": 25
  },
  {
    "type": "profession",
    "id": "svictim",
    "name": "Shower Victim",
    "description": "You just stepped out of a nice, hot shower to find the world had ended.  You've got some soap, along with the most massively useful thing ever… a towel.",
    "points": -1,
    "flags": [ "NO_BONUS_ITEMS" ],
    "items": { "both": { "items": [ "towel_wet" ], "entries": [ { "item": "soap", "custom-flags": [ "auto_wield" ] } ] } }
  },
  {
    "type": "profession",
    "id": "biker",
    "name": "Biker",
    "description": "You spent most of your life on a motorcycle, out on the open road with your club.  Now they're all dead.  Time to ride or die.",
    "points": 3,
    "proficiencies": [ "prof_driver" ],
    "skills": [ { "level": 6, "name": "driving" }, { "level": 3, "name": "mechanics" } ],
    "vehicle": "motorcycle",
    "items": {
      "both": {
        "items": [
          "motorbike_pants",
          "chaps_leather",
          "socks",
          "motorbike_boots",
          "helmet_motor",
          "leather_police_jacket",
          "wristwatch",
          "multitool"
        ],
        "entries": [
          { "group": "charged_smart_phone" },
          { "item": "sheath", "contents-item": "knife_trench" },
          { "item": "leg_bag", "variant": "black_leg_bag" }
        ]
      },
      "male": [ "boxer_shorts", "tank_top" ],
      "female": [ "bra", "boy_shorts" ]
    }
  },
  {
    "type": "profession",
    "id": "dancer",
    "name": "Ballroom Dancer",
    "description": "Things got a little weird on your way to your weekly dance class.  Zombies don't seem to know how to dance, but you're not about to let them step on your toes.",
    "points": 0,
    "skills": [ { "level": 3, "name": "dodge" } ],
    "items": {
      "both": { "items": [ "socks", "knit_scarf", "dance_shoes" ], "entries": [ { "group": "charged_smart_phone" } ] },
      "male": [ "briefs", "tux", "tourmaline_silver_cufflinks" ],
      "female": [ "bra", "panties", "dress", "purse", "tourmaline_silver_bracelet" ]
    },
    "age_lower": 16
  },
  {
    "type": "profession",
    "id": "patient",
    "name": "Patient",
    "description": "When the diagnosis came back positive, you made a vow: to fight for your life, and to never give in to despair.  Now is the time to renew that vow.",
    "points": -2,
    "items": {
      "both": {
        "items": [ "jeans", "socks", "sneakers", "wristwatch" ],
        "entries": [ { "group": "charged_smart_phone" }, { "item": "tshirt", "variant": "generic_tshirt" } ]
      },
      "male": [ "briefs" ],
      "female": [ "bra", "panties" ]
    },
    "flags": [ "SCEN_ONLY" ],
    "missions": [ "MISSION_PATIENT" ],
    "age_lower": 16
  },
  {
    "type": "profession",
    "id": "mutant_patient",
    "name": "Unwilling Mutant",
    "description": "You were a human guinea pig, used by laboratory technicians to understand the immense power of mutation.  You are determined to live on, if only to spite them for what they did to you.",
    "points": -1,
    "items": { "both": [ "subsuit_xl" ], "male": [ "briefs" ], "female": [ "bra", "panties" ] },
    "flags": [ "SCEN_ONLY" ],
    "age_lower": 16
  },
  {
    "type": "profession",
    "id": "mutant_volunteer",
    "name": "Volunteer Mutant",
    "description": "Your dreams of becoming a mutant superhero through genetic alteration may have fallen a bit short, but the scientists say you're ready.  It's time for a field test.",
    "points": 2,
    "skills": [ { "level": 4, "name": "chemistry" }, { "level": 4, "name": "electronics" } ],
    "items": {
      "both": [ "dress_shirt", "pants", "socks", "boots", "knit_scarf", "coat_lab", "glasses_safety", "wristwatch" ],
      "male": [ "briefs" ],
      "female": [ "bra", "panties" ]
    },
    "flags": [ "SCEN_ONLY" ],
    "missions": [ "MISSION_MUTANT_VOLUNTEER" ]
  },
  {
    "type": "profession",
    "id": "hitchhiker",
    "name": "Hitchhiker",
    "description": "Your house has been demolished and your planet destroyed, but at least you still have your towel.",
    "points": -1,
    "items": {
      "both": [ "house_coat", "slippers", "towel", "guidebook" ],
      "male": [ "boxer_shorts" ],
      "female": [ "bra", "boxer_shorts" ]
    }
  },
  {
    "type": "profession",
    "id": "trapper",
    "name": "Trapper",
    "description": "You spent most of your life trapping with your father.  Both of you made a decent living selling your catches and running trapping tutorials.  Hopefully, your skills will come in useful against less conventional game.",
    "points": 3,
    "skills": [ { "level": 6, "name": "traps" }, { "level": 4, "name": "survival" } ],
    "proficiencies": [ "prof_fibers", "prof_fibers_rope", "prof_traps", "prof_trapsetting" ],
    "items": {
      "both": {
        "items": [
          "jeans",
          "socks",
          "boots",
          "hat_hunting",
          "jacket_flannel",
          "knit_scarf",
          "beartrap",
          "wristwatch",
          "tobacco",
          "rolling_paper",
          "backpack"
        ],
        "entries": [
          { "group": "charged_smart_phone" },
          { "group": "charged_matches" },
          { "item": "knife_hunting", "container-item": "sheath" }
        ]
      },
      "male": [ "boxer_shorts" ],
      "female": [ "bra", "boxer_shorts" ]
    }
  },
  {
    "type": "profession",
    "id": "blacksmith",
    "name": "Blacksmith",
    "description": "You ran into trouble coming out of class at your community college's metalsmithing program, but despite the havoc you've managed to keep ahold of some of the equipment you were carrying.",
    "points": 2,
    "skills": [ { "level": 6, "name": "fabrication" }, { "level": 2, "name": "swimming" } ],
    "proficiencies": [ "prof_metalworking", "prof_blacksmithing" ],
    "items": {
      "both": {
        "items": [ "jeans", "socks", "boots", "tank_top", "apron_cut_resistant", "fire_gauntlets", "wristwatch", "hammer" ],
        "entries": [ { "group": "charged_smart_phone" } ]
      },
      "male": [ "briefs" ],
      "female": [ "bra", "panties" ]
    }
  },
  {
    "type": "profession",
    "id": "clown",
    "name": "Clown",
    "description": "All you ever wanted was to make people laugh.  Dropping out of school and performing at kids' parties was a dream come true until the world ended.  There are precious few balloon animals in your future now.",
    "points": -1,
    "items": {
      "both": {
        "items": [ "clown_wig", "clown_suit", "clown_nose", "socks", "clownshoes", "airhorn" ],
        "entries": [ { "group": "charged_smart_phone" }, { "item": "balloon", "count": 20 } ]
      },
      "male": [ "briefs" ],
      "female": [ "bra", "panties" ]
    },
    "missions": [ "MISSION_CLOWN" ]
  },
  {
    "type": "profession",
    "id": "lost_sub",
    "name": "Lost Submissive",
    "description": "In the rush to safety, you were separated from your master by cruel fate.  Now you are on your own, with nothing to your name but a suit of really kinky black leather.  Unfortunately, there are no safewords in the apocalypse.",
    "points": -1,
    "traits": [ "MASOCHIST" ],
    "flags": [ "NO_BONUS_ITEMS" ],
    "proficiencies": [ "prof_fibers", "prof_fibers_rope" ],
    "items": {
      "both": {
        "items": [ "bondage_suit", "bondage_mask", "boots", "gloves_leather", "leather_belt" ],
        "entries": [ { "group": "charged_matches", "custom-flags": [ "auto_wield" ] } ]
      }
    },
    "missions": [ "MISSION_LOST_SUB" ]
  },
  {
    "type": "profession",
    "id": "senior",
    "name": "Senior Citizen",
    "description": "You haven't seen this much blood since the war.  The whole world's gone crazy!  They ate your grandkids!  But dagnabbit, you'll make them all pay for what they've done.",
    "proficiencies": [ "prof_knitting" ],
    "points": 0,
    "items": {
      "both": {
        "items": [ "tobacco", "pipe_tobacco", "socks", "dress_shoes", "knit_scarf", "bellyband", "dentures" ],
        "entries": [ { "group": "charged_ref_lighter" }, { "item": "cane", "custom-flags": [ "auto_wield" ] } ]
      },
      "male": [ "briefs", "dress_shirt", "pants_checkered", "pocketwatch" ],
      "female": [ "panties", "bra", "dress", "fanny", "gold_watch" ]
    },
    "age_lower": 50
  },
  {
    "type": "profession",
    "id": "otaku",
    "name": "Otaku",
    "description": "After many late nights with friends watching anime and eating snacks, you decided to make the trip to the premier anime convention in the Northeast.  Now zombies are eating everyone, and even worse, the convention is cancelled!  At least you were ready in case your costume tore.",
    "points": 0,
    "skills": [ { "level": 2, "name": "tailor" } ],
    "items": {
      "both": {
        "items": [ "shorts", "socks", "sneakers", "tank_top", "mbag", "mag_animecon", "cheeseburger" ],
        "entries": [
          { "group": "charged_smart_phone" },
          {
            "item": "light_plus_battery_cell",
            "ammo-item": "battery",
            "charges": 150,
            "container-item": "eink_tablet_pc"
          },
          {
            "item": "light_minus_battery_cell",
            "ammo-item": "battery",
            "charges": 50,
            "container-item": "game_watch"
          }
        ]
      },
      "male": [ "briefs" ],
      "female": [ "bra", "panties" ]
    },
    "missions": [ "MISSION_OTAKU" ]
  },
  {
    "type": "profession",
    "id": "spouse",
    "name": { "male": "Groom", "female": "Bride" },
    "description": "The Cataclysm struck on the big day and you escaped with nothing but your wedding attire.  Cold feet?  You'd just like to keep your feet attached!",
    "points": -1,
    "items": {
      "both": { "items": [ "ring_wedding" ], "entries": [ { "group": "charged_smart_phone" } ] },
      "male": [ "tux", "socks", "dress_shoes", "briefs", "leather_belt", "tie_bow", "cufflinks_intricate" ],
      "female": [
        "veil_wedding",
        "dress_wedding",
        "stockings",
        "garter_belt",
        "dress_shoes",
        "bra",
        "panties",
        "purse",
        "long_glove_white",
        "pearl_silver_tiara",
        "pearl_silver_earring"
      ]
    }
  },
  {
    "type": "profession",
    "id": "punkrockgirl",
    "name": { "male": "Punk Rock Dude", "female": "Punk Rock Girl" },
    "description": "All those wicked songs about the apocalypse have come to life.  Brutal!  Now that the system is dead, it's time to party among the bones of the world!",
    "points": 0,
    "skills": [ { "level": 2, "name": "speech" }, { "level": 1, "name": "tailor" } ],
    "items": {
      "both": {
        "items": [ "trenchcoat", "gloves_fingerless", "socks", "boots_combat", "weed", "tobacco", "rolling_paper", "wristwatch" ],
        "entries": [
          { "group": "charged_smart_phone" },
          { "group": "charged_mp3" },
          { "group": "charged_ref_lighter" },
          { "item": "onyx_silver_earring", "variant": "dark_earring" },
          { "item": "onyx_silver_ring", "variant": "dark_ring" }
        ]
      },
      "male": [ "pants_cargo", "tank_top", "boxer_shorts" ],
      "female": [ "skirt", "corset", "boxer_shorts", "stockings" ]
    }
  },
  {
    "type": "profession",
    "id": "firefighter",
    "name": "Firefighter",
    "description": "As a first responder, you were a direct witness to the gut-wrenching horrors of the apocalypse.  Separated from most of your equipment and your unit while on call, you were forced to fight your way to safety with little more than your trusty iron and your bunker gear to protect you.",
    "points": 3,
    "skills": [
      { "level": 4, "name": "melee" },
      { "level": 4, "name": "bashing" },
      { "level": 4, "name": "firstaid" },
      { "level": 3, "name": "swimming" }
    ],
    "proficiencies": [ "prof_burn_care" ],
    "items": {
      "both": {
        "items": [
          "bunker_pants",
          "bunker_coat",
          "nomex_suit",
          "nomex_socks",
          "boots_bunker",
          "nomex_gloves",
          "fire_gauntlets",
          "glasses_safety",
          "nomex_hood",
          "firehelmet",
          "pocketwatch"
        ],
        "entries": [
          { "item": "ear_plugs", "custom-flags": [ "no_auto_equip" ] },
          { "item": "halligan", "container-item": "fireman_belt" }
        ]
      }
    }
  },
  {
    "type": "profession",
    "id": "skaboy",
    "name": { "male": "Rude Boy", "female": "Rude Girl" },
    "description": "Your ska band broke up after the drummer became a zombie.  Now you're alone in the Cataclysm with some cigarettes and your mp3 player.",
    "points": 0,
    "skills": [ { "level": 3, "name": "speech" } ],
    "items": {
      "both": {
        "items": [ "dress_shirt", "tie_skinny", "sunglasses", "pants", "socks", "dress_shoes", "rolling_paper", "tobacco", "wristwatch" ],
        "entries": [ { "group": "charged_smart_phone" }, { "group": "charged_mp3" }, { "group": "charged_ref_lighter" } ]
      },
      "male": [ "briefs" ],
      "female": [ "bra", "panties" ]
    }
  },
  {
    "type": "profession",
    "id": "postman",
    "name": "Mail Carrier",
    "description": "Neither snow nor rain nor heat nor gloom of night stays you from the swift completion of your appointed rounds, but nobody said anything about zombies.",
    "points": 0,
    "skills": [ { "level": 3, "name": "driving" }, { "level": 2, "name": "dodge" } ],
    "items": {
      "both": {
        "items": [
          "postman_hat",
          "postman_shirt",
          "mbag",
          "dog_whistle",
          "wristwatch",
          "leather_belt",
          "postman_shorts",
          "knit_scarf",
          "socks",
          "sneakers"
        ],
        "entries": [
          { "item": "letter", "container-item": "envelope" },
          { "item": "letter", "container-item": "envelope" },
          { "item": "postcard", "container-item": "envelope" },
          { "group": "charged_smart_phone" }
        ]
      },
      "male": [ "briefs" ],
      "female": [ "bra", "panties" ]
    }
  },
  {
    "type": "profession",
    "id": "convict",
    "name": "Convict",
    "description": "Your trial was contentious, but ultimately you found yourself behind bars.  The Cataclysm has offered you a chance to escape, but freedom may come with a steep price.",
    "points": 0,
    "skills": [
      { "level": 2, "name": "melee" },
      { "level": 2, "name": "stabbing" },
      { "level": 2, "name": "unarmed" },
      { "level": 2, "name": "traps" }
    ],
    "items": {
      "both": [ "striped_shirt", "striped_pants", "sneakers", "socks", "glass_shiv" ],
      "male": [ "briefs" ],
      "female": [ "bra", "panties" ]
    }
  },
  {
    "type": "profession",
    "id": "death_row_convict",
    "name": "Death Row Convict",
    "description": "You were a serial killer, ready to walk the green mile, but in a twist of fate you're one of the few still alive.  True death comes only from your hands, so you're in for a job.",
    "points": 1,
    "skills": [ { "level": 3, "name": "melee" }, { "level": 3, "name": "stabbing" }, { "level": 2, "name": "unarmed" } ],
    "traits": [ "KILLER" ],
    "items": {
      "both": [ "striped_shirt", "striped_pants", "sneakers", "socks", "glass_shiv" ],
      "male": [ "briefs" ],
      "female": [ "bra", "panties" ]
    }
  },
  {
    "type": "profession",
    "id": "convict_assassin",
    "name": "Undercover Assassin Convict",
    "description": "You were given a target, a mission, but killing your mark seems to have become much more difficult now.  Your employer cut contact with you and now you have to make do with what you have.",
    "points": 2,
    "skills": [
      { "level": 4, "name": "melee" },
      { "level": 4, "name": "stabbing" },
      { "level": 3, "name": "unarmed" },
      { "level": 3, "name": "dodge" }
    ],
    "traits": [ "PROF_ASSASSIN_CONVICT" ],
    "items": {
      "both": {
        "items": [ "striped_shirt", "striped_pants", "sneakers", "socks" ],
        "entries": [
          { "item": "knife_combat", "container-item": "gartersheath1" },
          { "item": "polaroid_photo", "container-item": "ankle_wallet_pouch" }
        ]
      },
      "male": [ "briefs" ],
      "female": [ "bra", "panties" ]
    },
    "flags": [ "SCEN_ONLY" ]
  },
  {
    "type": "profession",
    "id": "convict_embezzler",
    "name": "Embezzler",
    "description": "You had a genius plan to skim fractions of cents out of your company's accounts.  This plan immediately failed and got you arrested.  They said you were too soft for prison, but guess what?  They're dead, and you're not.",
    "points": 0,
    "skills": [ { "level": 4, "name": "speech" }, { "level": 3, "name": "computer" } ],
    "items": {
      "both": [ "striped_shirt", "striped_pants", "sneakers", "socks", "rock_sock" ],
      "male": [ "briefs" ],
      "female": [ "bra", "panties" ]
    },
    "flags": [ "SCEN_ONLY" ]
  },
  {
    "type": "profession",
    "id": "convict_drugs",
    "name": "Meth Cook",
    "description": "You clawed your way out of poverty by selling products everyone wanted, and they had the nerve to put you in jail for it.  Too bad you can't sell drugs to zombies.",
    "points": 2,
    "skills": [ { "level": 6, "name": "chemistry" }, { "level": 2, "name": "firstaid" } ],
    "items": {
      "both": {
        "items": [ "striped_shirt", "striped_pants", "sneakers", "socks", "adderall" ],
        "entries": [ { "item": "condom", "contents-item": "dayquil" }, { "group": "charged_matches" } ]
      },
      "male": [ "briefs" ],
      "female": [ "bra", "panties" ]
    },
    "flags": [ "SCEN_ONLY" ]
  },
  {
    "type": "profession",
    "id": "convict_political",
    "name": "Political Prisoner",
    "description": "You did your best to expose what was going on in those labs, but they caught you and threw you in prison on trumped-up charges to silence you.  Clearly, they should have listened.",
    "points": 1,
    "skills": [ { "level": 6, "name": "speech" } ],
    "items": {
      "both": {
        "items": [ "striped_shirt", "striped_pants", "sneakers", "socks", "gum" ],
        "entries": [ { "group": "charged_cell_phone" } ]
      },
      "male": [ "briefs" ],
      "female": [ "bra", "panties" ]
    },
    "flags": [ "SCEN_ONLY" ]
  },
  {
    "type": "profession",
    "id": "convict_ratman",
    "name": { "male": "Rat Prince", "female": "Rat Princess" },
    "description": "You probably needed psychiatric help instead of a prison sentence.  At least your loyal subjects have agreed to hold the line as you make your daring escape.",
    "points": 3,
    "skills": [ { "level": 4, "name": "survival" }, { "level": 2, "name": "speech" } ],
    "traits": [ "ANIMALEMPATH" ],
    "pets": [ { "name": "mon_black_rat", "amount": 13 } ],
    "items": {
      "both": [ "striped_shirt", "striped_pants", "sneakers", "socks", "fried_seeds" ],
      "male": [ "briefs" ],
      "female": [ "bra", "panties" ]
    },
    "flags": [ "SCEN_ONLY" ]
  },
  {
    "type": "profession",
    "id": "burglar",
    "name": "Burglar",
    "description": "This could be your lucky break.  Plenty of loot to be pilfered, and no cops to be seen.  Does it count as breaking and entering if everyone in town is undead?",
    "points": 2,
    "proficiencies": [ "prof_lockpicking" ],
    "skills": [ { "level": 6, "name": "traps" }, { "level": 2, "name": "dodge" } ],
    "items": {
      "both": {
        "items": [
          "socks",
          "sneakers",
          "striped_shirt",
          "hoodie",
          "gloves_light",
          "mask_ski",
          "swag_bag",
          "crowbar",
          "hacksaw",
          "wristwatch",
          "boltcutters",
          "stethoscope",
          "picklocks"
        ],
        "entries": [ { "item": "pants", "variant": "pants_black_camo" } ]
      },
      "male": [ "briefs" ],
      "female": [ "bra", "panties" ]
    }
  },
  {
    "type": "profession",
    "id": "lawyer",
    "name": "Lawyer",
    "description": "The jury were in the palm of your hand, but after the defendant tried to eat your brain, you were forced to flee the courtroom in disgrace.  Now nobody seems to care about your objections.",
    "points": 1,
    "skills": [ { "level": 6, "name": "speech" } ],
    "items": {
      "both": {
        "items": [
          "suit",
          "tie_necktie",
          "tieclip",
          "socks",
          "dress_shoes",
          "knit_scarf",
          "platinum_watch",
          "briefcase",
          "money_strap_fifty",
          "file"
        ],
        "entries": [ { "group": "charged_smart_phone" } ]
      },
      "male": [ "briefs" ],
      "female": [ "bra", "panties" ]
    }
  },
  {
    "type": "profession",
    "id": "priest",
    "name": "Pastor",
    "description": "Armageddon has come!  You did everything you could to protect your community, but it appears that prayers were not enough.  Now that they are all dead, you should probably find something more tangible to protect you.",
    "points": 0,
    "skills": [ { "level": 3, "name": "speech" } ],
    "items": {
      "both": {
        "items": [ "socks", "dress_shoes", "holybook_bible1" ],
        "entries": [ { "group": "charged_smart_phone" }, { "item": "holy_symbol", "variant": "general_necklace" } ]
      },
      "male": [ "briefs", "dress_shirt", "suit", "pants" ],
      "female": [ "dress", "purse", "bra", "panties" ]
    }
  },
  {
    "type": "profession",
    "id": "c_priest",
    "name": { "male": "Catholic Priest", "female": "Nun" },
    "description": "For your entire time as a servant of God, you helped, protected and listened to your parish faithful.  But the Rapture has come, and your parish turned against you.  Now all you can do is pray to the Holy Virgin, and prepare to maintain your wellbeing.",
    "points": 0,
    "skills": [ { "level": 3, "name": "speech" } ],
    "items": {
      "both": {
        "items": [ "socks", "dress_shoes", "holybook_bible4" ],
        "entries": [ { "group": "charged_smart_phone" }, { "item": "holy_symbol", "variant": "catholic_necklace" } ]
      },
      "male": [ "pants", "longshirt", "cassock", "cape_catholic", "zucchetto", "briefs" ],
      "female": [ "skirt_long", "dress_shirt", "purse", "bra", "panties" ]
    }
  },
  {
    "type": "profession",
    "id": "shinto_priest",
    "name": "Kannushi",
    "description": "You were one of the maintainers of a Shinto shrine, performing rituals and sacred tasks.  You preferred it when only the spirits of the dead inhabited your shrine, and not their rotting corpses.",
    "points": 0,
    "skills": [ { "level": 3, "name": "fabrication" }, { "level": 3, "name": "tailor" } ],
    "items": {
      "both": {
        "items": [ "kariginu", "eboshi", "pants", "hakama", "tabi_dress", "geta", "holy_symbol", "holybook_kojiki" ],
        "entries": [ { "group": "charged_smart_phone" } ]
      },
      "male": [ "briefs" ],
      "female": [ "bra", "panties" ]
    }
  },
  {
    "type": "profession",
    "id": "bhikkhu",
    "name": { "male": "Bhikkhu", "female": "Bhikkhuni" },
    "description": "Your life was simple at the Vihara, doing household chores and meditating.  Your Sangha wanted to attain liberation from suffering, now their rotting corpses will suffer forever.",
    "points": 0,
    "skills": [ { "level": 3, "name": "speech" } ],
    "items": {
      "both": {
        "items": [ "antarvasa", "uttarasanga", "samghati", "flip_flops", "holy_symbol", "holybook_sutras" ],
        "entries": [ { "group": "charged_smart_phone" } ]
      },
      "male": [ "briefs" ],
      "female": [ "bra", "panties" ]
    }
  },
  {
    "type": "profession",
    "id": "imam",
    "name": { "male": "Imam", "female": "Mourchida" },
    "description": "You spent much of your time prior to the apocalypse at the local mosque, studying the words of the Prophet and the Quran and guiding your community in prayer.  Back then they came from far and wide to listen to you; now they come to eat your brains.",
    "points": 0,
    "//": "No knife, fire, or decent storage/armor.  Skill points are countered.",
    "skills": [ { "level": 3, "name": "speech" } ],
    "items": {
      "both": {
        "items": [ "pants", "socks", "kufi", "thawb", "lowtops", "holybook_quran" ],
        "entries": [ { "group": "charged_smart_phone" }, { "item": "tshirt", "variant": "generic_tshirt" } ]
      },
      "male": [ "briefs" ],
      "female": [ "bra", "panties" ]
    }
  },
  {
    "type": "profession",
    "id": "rabbi",
    "name": "Rabbi",
    "description": "You were celebrating with your flock in the temple when the Cataclysm struck.  You sure could use a messiah right now!",
    "points": 0,
    "skills": [ { "level": 3, "name": "speech" } ],
    "items": {
      "both": {
        "items": [
          "pants",
          "leather_belt",
          "dress_shirt",
          "socks",
          "kittel",
          "kippah",
          "tallit_gadol",
          "dress_shoes",
          "holy_symbol",
          "holybook_talmud"
        ],
        "entries": [ { "group": "charged_smart_phone" } ]
      },
      "male": [ "briefs" ],
      "female": [ "bra", "panties" ]
    }
  },
  {
    "type": "profession",
    "id": "guru",
    "name": "Guru",
    "description": "You spent many years traveling through the world, becoming wise and learned.  Normally you can answer any question, but even you are not quite sure what to do about the ravenous undead.",
    "points": 1,
    "skills": [ { "level": 5, "name": "speech" }, { "level": 3, "name": "survival" } ],
    "items": {
      "both": {
        "items": [ "jeans", "socks", "robe", "turban", "waterskin", "pockknife", "mbag", "leathersandals", "holy_symbol", "wristwatch" ],
        "entries": [ { "group": "charged_smart_phone" }, { "item": "tshirt", "variant": "generic_tshirt" } ]
      },
      "male": [ "briefs" ],
      "female": [ "bra", "panties" ]
    }
  },
  {
    "type": "profession",
    "id": "preacher",
    "name": "Traveling Preacher",
    "description": "You devoted your life to spreading the good word, always on the road, traveling from town to town.  Now everything has gone to hell, you can't host your daily podcast, and the undead don't seem particularly moved by your sermons.",
    "points": 1,
    "skills": [ { "level": 4, "name": "speech" }, { "level": 4, "name": "driving" } ],
    "items": {
      "both": {
        "items": [ "dress_shirt", "pants", "socks", "dress_shoes", "wristwatch", "backpack", "flyer", "flyer", "flyer", "holy_symbol" ],
        "entries": [
          { "group": "charged_smart_phone" },
          { "group": "charged_laptop" },
          { "item": "holy_symbol", "variant": "general_necklace" }
        ]
      },
      "male": [ "briefs" ],
      "female": [ "bra", "panties" ]
    }
  },
  {
    "type": "profession",
    "id": "blackbelt_novice",
    "name": "Novice Martial Artist",
    "description": "You've decided today is the day to take your first lesson at the local dojo.  You'll be great at it, you're sure of it.",
    "points": 0,
    "skills": [ { "level": 1, "name": "melee" }, { "level": 1, "name": "unarmed" } ],
    "items": {
      "both": [ "karate_gi", "judo_belt_white", "mouthpiece", "socks_ankle", "sneakers" ],
      "male": [ "boxer_shorts" ],
      "female": [ "sports_bra", "boy_shorts" ]
    },
    "missions": [ "MISSION_BLACK_BELT_GOAL" ]
  },
  {
    "type": "profession",
    "id": "blackbelt_intermediate",
    "name": "Martial Artist",
    "description": "'Drop the martial arts!', they said.  'Learn a skill for the REAL world!', they said.  Well, you're about to show them!  SHOW THEM ALL!",
    "points": 3,
    "traits": [ "PROF_MA_ORANGE" ],
    "skills": [
      { "level": 4, "name": "melee" },
      { "level": 4, "name": "unarmed" },
      { "level": 4, "name": "dodge" },
      { "level": 3, "name": "swimming" }
    ],
    "items": {
      "both": [ "karate_gi", "judo_belt_orange", "mouthpiece", "socks_ankle", "sneakers" ],
      "male": [ "boxer_shorts" ],
      "female": [ "sports_bra", "boy_shorts" ]
    },
    "missions": [ "MISSION_BLACK_BELT_GOAL" ]
  },
  {
    "type": "profession",
    "id": "blackbelt",
    "name": "Black Belt",
    "description": "As the world ends, you alone stand against the coming darkness with your fists of steel.",
    "points": 8,
    "traits": [ "PROF_MA_BLACK" ],
    "skills": [
      { "level": 8, "name": "melee" },
      { "level": 8, "name": "unarmed" },
      { "level": 8, "name": "dodge" },
      { "level": 5, "name": "swimming" }
    ],
    "items": {
      "both": [ "karate_gi", "judo_belt_black", "mouthpiece", "geta" ],
      "male": [ "boxer_shorts" ],
      "female": [ "sports_bra", "boy_shorts" ]
    }
  },
  {
    "type": "profession",
    "id": "pizzaboy",
    "name": { "male": "Pizza Delivery Boy", "female": "Pizza Delivery Girl" },
    "description": "You were delivering the last pizza of the night to the local cryogenics lab when hungry zombies attempted to make a meal out of you.  Fleeing for safety, you find yourself with only your wits and some leftover pizza.  And they didn't even leave a tip!",
    "points": 0,
    "skills": [ { "level": 3, "name": "driving" }, { "level": 1, "name": "speech" } ],
    "items": {
      "both": {
        "items": [
          "hat_ball",
          "jeans",
          "jacket_light",
          "socks",
          "sneakers",
          "pizza_veggy",
          "pizza_meat",
          "money_strap_one",
          "wristwatch",
          "mbag"
        ],
        "entries": [ { "group": "charged_smart_phone" }, { "item": "tshirt", "variant": "generic_tshirt" } ]
      },
      "male": [ "briefs" ],
      "female": [ "bra", "boy_shorts" ]
    }
  },
  {
    "type": "profession",
    "id": "archaeologist",
    "name": "Archaeologist",
    "description": "Following a clue from your dead grandfather's journal, you made your way to a long-lost temple, but then the ground started to shake uncontrollably.  You had a bad feeling about that, so you got out of there quickly.",
    "points": 2,
    "skills": [
      { "level": 4, "name": "survival" },
      { "level": 2, "name": "gun" },
      { "level": 2, "name": "pistol" },
      { "level": 2, "name": "melee" },
      { "level": 2, "name": "bashing" }
    ],
    "items": {
      "both": {
        "items": [
          "undershirt",
          "leather_belt",
          "socks",
          "boots",
          "pants",
          "jacket_leather",
          "knit_scarf",
          "bullwhip",
          "mbag",
          "fedora",
          "wristwatch",
          "spiral_stone"
        ],
        "entries": [
          { "group": "charged_smart_phone" },
          { "group": "speedloaders_s&w619_special" },
          { "item": "sw_619", "ammo-item": "38_special", "charges": 7, "container-item": "holster" }
        ]
      },
      "male": [ "briefs" ],
      "female": [ "bra", "panties" ]
    }
  },
  {
    "type": "profession",
    "id": "paperboy",
    "name": { "male": "Paperboy", "female": "Papergirl" },
    "description": "You set out this morning to deliver the news of the apocalypse.  The undead hordes don't seem to value the latest news, but at least your trusty bicycle is still in working order.",
    "points": 2,
    "skills": [ { "level": 4, "name": "driving" }, { "level": 3, "name": "throw" }, { "level": 1, "name": "speech" } ],
    "proficiencies": [ "prof_athlete_basic", "prof_driver" ],
    "items": {
      "both": {
        "items": [
          "hat_newsboy",
          "sweatshirt",
          "pants",
          "peacoat",
          "socks",
          "boots_winter",
          "gloves_wool",
          "knit_scarf",
          "mbag",
          "dog_whistle",
          "wristwatch",
          "newest_newspaper",
          "newest_newspaper",
          "newest_newspaper",
          "newest_newspaper",
          "newest_newspaper",
          "folded_bicycle"
        ],
        "entries": [ { "group": "charged_smart_phone" } ]
      },
      "male": [ "briefs" ],
      "female": [ "bra", "boy_shorts" ]
    }
  },
  {
    "type": "profession",
    "id": "farmer",
    "name": "Farmer",
    "description": "A patch of soil, some water, and sunlight were all you ever needed; why should things be any different now?  With a handful of seeds and your trusty hoe, it's time to rebuild the Earth, one plant at a time.",
    "points": 1,
    "skills": [
      { "level": 3, "name": "survival" },
      { "level": 3, "name": "fabrication" },
      { "level": 1, "name": "melee" },
      { "level": 1, "name": "bashing" }
    ],
    "items": {
      "both": {
        "items": [
          "jeans",
          "backpack",
          "knit_scarf",
          "straw_hat",
          "multitool",
          "hoe",
          "socks",
          "boots",
          "wristwatch",
          "seed_blueberries",
          "seed_strawberries",
          "seed_wheat",
          "seed_hops",
          "seed_barley",
          "seed_sugar_beet",
          "seed_tomato"
        ],
        "entries": [ { "group": "charged_smart_phone" }, { "item": "tshirt", "variant": "generic_tshirt" } ]
      },
      "male": [ "boxer_shorts" ],
      "female": [ "bra", "panties" ]
    }
  },
  {
    "type": "profession",
    "id": "national_guard",
    "name": "National Guardsman",
    "requirement": "achievement_reach_military_bunker",
    "description": "The government activated your National Guard unit to deal with the growing epidemics.  Despite your best efforts, you were unable to form up before all communications ceased and you found yourself alone amongst the dead.",
    "points": 4,
    "skills": [
      { "level": 4, "name": "gun" },
      { "level": 4, "name": "rifle" },
      { "level": 3, "name": "pistol" },
      { "level": 3, "name": "firstaid" },
      { "level": 2, "name": "melee" },
      { "level": 2, "name": "bashing" },
      { "level": 2, "name": "swimming" }
    ],
    "proficiencies": [ "prof_wound_care", "prof_gun_cleaning" ],
    "items": {
      "both": {
        "items": [ "shorts", "socks", "lowtops", "wristwatch" ],
        "entries": [
          { "group": "charged_smart_phone" },
          { "item": "personal_gobag", "custom-flags": [ "FIT" ] },
          { "item": "tshirt", "variant": "generic_tshirt" }
        ]
      },
      "male": [ "boxer_shorts" ],
      "female": [ "bra", "panties" ]
    }
  },
  {
    "type": "profession",
    "id": "winter_scavenger",
    "name": "Hardened Scavenger",
    "requirement": "achievement_survive_91_days",
    "description": "One of the lucky few who escaped the Cataclysm, you made a life for yourself amidst the ruins of civilization.  Whether through force, guile, or luck, you've obtained the best gear you could find.",
    "points": 8,
    "proficiencies": [ "prof_fibers", "prof_fibers_rope", "prof_knitting", "prof_closures" ],
    "skills": [
      { "level": 4, "name": "gun" },
      { "level": 4, "name": "rifle" },
      { "level": 4, "name": "pistol" },
      { "level": 4, "name": "shotgun" },
      { "level": 4, "name": "melee" },
      { "level": 4, "name": "bashing" },
      { "level": 4, "name": "cutting" },
      { "level": 4, "name": "stabbing" },
      { "level": 4, "name": "dodge" },
      { "level": 4, "name": "fabrication" },
      { "level": 4, "name": "mechanics" },
      { "level": 4, "name": "tailor" },
      { "level": 4, "name": "survival" },
      { "level": 4, "name": "swimming" }
    ],
    "items": {
      "both": {
        "ammo": 100,
        "items": [
          "pants_army",
          "sleeveless_trenchcoat",
          "socks",
          "boots_combat",
          "tac_helmet",
          "gloves_tactical",
          "rucksack",
          "wristwatch"
        ],
        "entries": [
          { "item": "water_clean", "container-item": "canteen" },
          { "item": "scar_h", "ammo-item": "762_51", "contents-item": "shoulder_strap" },
          { "item": "katana", "container-item": "scabbard" }
        ]
      },
      "male": [ "boxer_shorts" ],
      "female": [ "sports_bra", "panties" ]
    },
    "flags": [ "SCEN_ONLY" ]
  },
  {
    "type": "profession",
    "id": "winter_army",
    "name": "Military Holdout",
    "requirement": "achievement_reach_military_bunker",
    "description": "You must have paid attention to your survival training in boot camp; otherwise, you would never have lived long enough to outlast the chain of command and find yourself in this predicament.  The only mission now is to survive.",
    "points": 6,
    "proficiencies": [ "prof_gunsmithing_basic", "prof_gun_cleaning" ],
    "skills": [
      { "level": 4, "name": "gun" },
      { "level": 4, "name": "rifle" },
      { "level": 4, "name": "pistol" },
      { "level": 4, "name": "melee" },
      { "level": 4, "name": "stabbing" },
      { "level": 4, "name": "dodge" },
      { "level": 4, "name": "firstaid" },
      { "level": 4, "name": "survival" },
      { "level": 4, "name": "throw" },
      { "level": 4, "name": "swimming" }
    ],
    "items": {
      "both": {
        "ammo": 100,
        "items": [
          "socks",
          "winter_pants_army",
          "winter_jacket_army",
          "balclava",
          "boots_combat",
          "winter_gloves_army",
          "tac_helmet",
          "canteen",
          "wristwatch",
          "quikclot",
          "mess_kit"
        ],
        "entries": [
          { "item": "water_clean", "container-item": "canteen" },
          { "item": "ear_plugs", "custom-flags": [ "no_auto_equip" ] },
          { "item": "knife_combat", "container-item": "sheath" },
          {
            "item": "modular_m4_carbine",
            "variant": "modular_m4a1",
            "ammo-item": "556",
            "contents-item": "shoulder_strap"
          },
          { "group": "charged_two_way_radio" },
          { "item": "chestrig", "contents-group": "army_mags_m4" }
        ]
      },
      "male": [ "boxer_shorts" ],
      "female": [ "sports_bra", "panties" ]
    },
    "flags": [ "SCEN_ONLY" ]
  },
  {
    "type": "profession",
    "id": "mall_cop",
    "name": "Mall Security",
    "description": "You spent dull nights guarding the local mall against teen hooligans and petty thieves.  Your job training didn't provide any terribly useful skills, but you do have your trusty stun gun, baton, and pocket knife.",
    "points": 0,
    "skills": [ { "level": 2, "name": "melee" }, { "level": 2, "name": "bashing" } ],
    "items": {
      "both": {
        "items": [ "socks", "boots", "longshirt", "holster", "pockknife", "wristwatch", "leather_belt" ],
        "entries": [
          { "group": "charged_smart_phone" },
          { "group": "charged_flashlight" },
          { "group": "charged_tazer" },
          { "item": "pants", "variant": "pants_urban" },
          { "item": "stab_vest", "variant": "security_stab_vest" },
          { "item": "baton", "custom-flags": [ "auto_wield" ] }
        ]
      },
      "male": [ "boxer_shorts" ],
      "female": [ "bra", "boy_shorts" ]
    }
  },
  {
    "type": "profession",
    "id": "naturalist",
    "name": "Naturalist",
    "requirement": "achievement_survive_91_days",
    "description": "Over long years of self-imposed exile in the wilderness, you have come to an understanding with Mother Nature.  The world as they knew it might have ended for your forsaken species, but you can hardly tell the difference.",
    "points": 6,
    "skills": [
      { "level": 7, "name": "survival" },
      { "level": 6, "name": "fabrication" },
      { "level": 6, "name": "tailor" },
      { "level": 5, "name": "gun" },
      { "level": 5, "name": "archery" },
      { "level": 4, "name": "chemistry" },
      { "level": 4, "name": "cooking" },
      { "level": 3, "name": "melee" },
      { "level": 3, "name": "stabbing" },
      { "level": 2, "name": "dodge" },
      { "level": 2, "name": "swimming" }
    ],
    "proficiencies": [
      "prof_bowyery",
      "prof_fibers",
      "prof_fibers_rope",
      "prof_knapping",
      "prof_pottery",
      "prof_leatherworking_basic",
      "prof_furriery",
      "prof_bow_basic",
      "prof_bow_expert",
      "prof_fletching",
      "prof_carving"
    ],
    "items": {
      "both": {
        "items": [
          "pants_fur",
          "trenchcoat_fur",
          "backpack_leather",
          "boots_fur",
          "gloves_fur",
          "hat_fur",
          "scarf_fur",
          "shortbow",
          "shelter_kit",
          "leather_funnel",
          "clay_pot",
          "waterskin",
          "awl_bone",
          "fur_rollmat"
        ],
        "entries": [
          { "item": "needle_bone", "ammo-item": "sinew", "charges": 200 },
          { "item": "primitive_knife", "container-item": "sheath" },
          { "item": "quiver", "contents-group": "quiver_naturalist" },
          { "item": "fire_drill", "ammo-item": "notch", "charges": 24 }
        ]
      },
      "male": [ "chestwrap_fur", "loincloth_fur" ],
      "female": [ "bikini_top_fur", "hot_pants_fur" ]
    }
  },
  {
    "type": "profession",
    "id": "fisher",
    "name": "Fisher",
    "description": "You spent most of your days fishing in the swamp, getting by quietly on your catch.  You found the buzzing of insects enjoyable, but recently they've gotten bigger and meaner.  Now their horrible noises have you spooked - you just hope the fish aren't as nasty.",
    "points": 2,
    "skills": [ { "level": 5, "name": "survival" }, { "level": 2, "name": "swimming" } ],
    "proficiencies": [ "prof_fibers" ],
    "items": {
      "both": {
        "items": [
          "jeans",
          "tank_top",
          "socks",
          "fishing_waders",
          "knit_scarf",
          "vest",
          "hat_boonie",
          "wristwatch",
          "backpack",
          "jacket_flannel"
        ],
        "entries": [
          { "group": "charged_smart_phone" },
          { "item": "fish_trap", "ammo-item": "fish_bait", "charges": 5 },
          { "item": "fish_bait", "charges": 15 },
          { "item": "lighter", "charges": 100 },
          { "item": "knife_hunting", "container-item": "sheath" },
          { "item": "fishing_rod_professional", "custom-flags": [ "auto_wield" ] }
        ]
      },
      "male": [ "boxer_shorts" ],
      "female": [ "bra", "panties" ]
    }
  },
  {
    "type": "profession",
    "id": "reenactor",
    "name": { "male": "Historical Reenactor", "female": "Ahistorical Reenactor" },
    "description": {
      "male": "You were on your way to the Annual All New England Revolutionary War Living History exhibition when the end of the world permanently derailed your plans.",
      "female": "You were on your way to the Annual All New England Revolutionary War Living History exhibition when the end of the world made traditional gender roles obsolete."
    },
    "points": 2,
    "proficiencies": [ "prof_gunsmithing_basic", "prof_metalworking", "prof_gunsmithing_antique", "prof_gun_cleaning" ],
    "skills": [
      { "level": 3, "name": "gun" },
      { "level": 3, "name": "rifle" },
      { "level": 3, "name": "mechanics" },
      { "level": 2, "name": "tailor" },
      { "level": 2, "name": "cooking" }
    ],
    "items": {
      "both": {
        "items": [
          "stockings",
          "pockknife",
          "pipe_tobacco",
          "tobacco",
          "backpack",
          "knee_high_boots",
          "breeches",
          "waistcoat",
          "peacoat",
          "leather_belt",
          "knit_scarf",
          "tricorne",
          "hatchet",
          "hardtack",
          "pipe_cleaner"
        ],
        "entries": [
          { "item": "rifle_flintlock", "ammo-item": "flintlock_ammo", "charges": 1, "contents-item": "shoulder_strap" },
          { "item": "flintlock_pouch", "contents-group": "flintlock_pouch_reenactor" },
          { "item": "flintlock_ammo", "charges": 15 },
          { "item": "vinegar", "container-item": "bottle_plastic_small" },
          { "item": "lamp_oil", "container-item": "bottle_plastic_small" },
          { "group": "charged_smart_phone" },
          { "group": "charged_matches" }
        ]
      }
    }
  },
  {
    "type": "profession",
    "id": "reenactor2",
    "name": { "male": "Ahistorical Reenactor", "female": "Historical Reenactor" },
    "description": {
      "male": "You were on your way to the Annual All New England Revolutionary War Living History exhibition when the end of the world made traditional gender roles obsolete.",
      "female": "You were on your way to the Annual All New England Revolutionary War Living History exhibition when the end of the world permanently derailed your plans."
    },
    "points": 2,
    "proficiencies": [ "prof_spinning", "prof_closures", "prof_knitting", "prof_gun_cleaning" ],
    "skills": [
      { "level": 4, "name": "tailor" },
      { "level": 4, "name": "cooking" },
      { "level": 2, "name": "gun" },
      { "level": 2, "name": "rifle" }
    ],
    "items": {
      "both": {
        "items": [
          "stockings",
          "pockknife",
          "pipe_tobacco",
          "tobacco",
          "backpack",
          "dress",
          "apron_leather",
          "boots",
          "gloves_leather",
          "long_knit_scarf",
          "hat_fur",
          "purse",
          "pot",
          "cornmeal",
          "salt"
        ],
        "entries": [
          { "item": "needle_wood", "ammo-item": "thread", "charges": 200 },
          { "item": "oil_lamp", "charges": 750 },
          { "group": "charged_smart_phone" },
          { "group": "charged_matches" }
        ]
      }
    }
  },
  {
    "type": "profession",
    "id": "skaterkid",
    "name": { "male": "Skater Boy (Rollerblades)", "female": "Skater Girl (Rollerblades)" },
    "description": "You love to skate!  You've probably spent more time on a pair of blades than off.  Things have gotten pretty bad, but at least the grown-ups aren't telling you where you can't roll.",
    "points": 1,
    "skills": [ { "level": 4, "name": "dodge" }, { "level": 3, "name": "driving" }, { "level": 2, "name": "swimming" } ],
    "traits": [ "PROF_SKATER" ],
    "proficiencies": [ "prof_athlete_basic" ],
    "items": {
      "both": {
        "items": [
          "hoodie",
          "jeans",
          "socks",
          "elbow_pads",
          "knee_pads",
          "gloves_fingerless",
          "helmet_skid",
          "roller_blades",
          "wristwatch",
          "sports_drink"
        ],
        "entries": [ { "group": "charged_smart_phone" }, { "item": "tshirt", "variant": "generic_tshirt" } ]
      },
      "male": [ "briefs" ],
      "female": [ "boy_shorts" ]
    },
    "age_lower": 16,
    "age_upper": 21
  },
  {
    "type": "profession",
    "id": "skaterkid_board",
    "name": { "male": "Skater Boy (Skateboard)", "female": "Skater Girl (Skateboard)" },
    "description": "You love to skate!  You've probably spent more time on a skateboard than off.  Things have gotten pretty bad, but at least the grown-ups aren't telling you where you can't roll.",
    "points": 1,
    "proficiencies": [ "prof_driver", "prof_athlete_basic" ],
    "skills": [ { "level": 4, "name": "dodge" }, { "level": 3, "name": "driving" }, { "level": 2, "name": "swimming" } ],
    "traits": [ "PROF_SKATER" ],
    "items": {
      "both": {
        "items": [
          "hoodie",
          "jeans",
          "socks",
          "elbow_pads",
          "knee_pads",
          "gloves_fingerless",
          "helmet_skid",
          "sneakers",
          "folded_skateboard_generic",
          "wristwatch",
          "sports_drink"
        ],
        "entries": [ { "group": "charged_smart_phone" }, { "item": "tshirt", "variant": "generic_tshirt" } ]
      },
      "male": [ "briefs" ],
      "female": [ "boy_shorts" ]
    },
    "age_lower": 16,
    "age_upper": 21
  },
  {
    "type": "profession",
    "id": "jdelinquent",
    "name": "Juvenile Delinquent",
    "description": "You never cared for grown-ups telling you what to do, so you ended up spending quite a few days in the principal's office.  Now, not needing grown-ups to tell you what to do is the only reason you're alive.  Man, you really should've played hooky today.",
    "points": 0,
    "skills": [
      { "level": 1, "name": "gun" },
      { "level": 1, "name": "archery" },
      { "level": 1, "name": "melee" },
      { "level": 1, "name": "unarmed" },
      { "level": 1, "name": "dodge" }
    ],
    "items": {
      "both": {
        "items": [
          "hoodie",
          "jeans",
          "socks",
          "sneakers",
          "gloves_fingerless",
          "slingpack",
          "hairpin",
          "hairpin",
          "mag_comic",
          "wristwatch",
          "marble",
          "marble",
          "slingshot"
        ],
        "entries": [
          { "group": "charged_smart_phone" },
          { "group": "charged_matches" },
          { "item": "tshirt", "variant": "generic_tshirt" }
        ]
      },
      "male": [ "briefs" ],
      "female": [ "boy_shorts" ]
    },
    "age_lower": 16,
    "age_upper": 18
  },
  {
    "type": "profession",
    "id": "jr_survivalist",
    "name": "Survivalist Jr.",
    "requirement": "achievement_survive_7_days",
    "description": "Your parents were crazy preppers who thought some \"Cataclysm\" was coming, and insisted on preparing you for it.  Turns out they were right.  You didn't get a chance to thank them.  The only thing you can do for them now is what they always hoped you would do in the dark days ahead: survive.",
    "points": 2,
    "skills": [
      { "level": 3, "name": "fabrication" },
      { "level": 3, "name": "survival" },
      { "level": 3, "name": "firstaid" },
      { "level": 3, "name": "traps" }
    ],
    "proficiencies": [ "prof_fibers", "prof_fibers_rope", "prof_lockpicking", "prof_gun_cleaning" ],
    "items": {
      "both": {
        "items": [
          "jacket_light",
          "pants_cargo",
          "socks",
          "boots",
          "knit_scarf",
          "backpack",
          "granola",
          "water_clean",
          "scissors",
          "magnifying_glass",
          "wristwatch",
          "whistle"
        ],
        "entries": [
          { "group": "charged_cell_phone" },
          { "group": "full_1st_aid" },
          { "group": "charged_flashlight" },
          { "item": "tshirt", "variant": "generic_tshirt" }
        ]
      },
      "male": [ "briefs" ],
      "female": [ "boy_shorts" ]
    },
    "age_lower": 16,
    "age_upper": 18
  },
  {
    "type": "profession",
    "id": "dodgeball_player",
    "name": "Dodgeball Player",
    "description": "In dodgeball, failing to dodge meant taking a ball to the head and being out of the game.  In the Cataclysm, it means getting eaten by monsters.  Don't slip up.",
    "points": 2,
    "skills": [ { "level": 5, "name": "dodge" }, { "level": 4, "name": "throw" }, { "level": 3, "name": "swimming" } ],
    "proficiencies": [ "prof_athlete_basic" ],
    "items": {
      "both": {
        "items": [ "jacket_light", "jeans", "socks_ankle", "lowtops", "slingpack", "juice" ],
        "entries": [ { "group": "charged_smart_phone" }, { "item": "tshirt", "variant": "generic_tshirt" } ]
      },
      "male": [ "briefs" ],
      "female": [ "boy_shorts" ]
    },
    "age_lower": 16,
    "age_upper": 18
  },
  {
    "type": "profession",
    "id": "science_club_mem",
    "name": "Science Club Member",
    "description": "The school never let your club play with the really fun chemicals, the kind that make things go boom, but there aren't any teachers around to enforce the rules anymore.",
    "points": 1,
    "skills": [ { "level": 2, "name": "fabrication" }, { "level": 2, "name": "mechanics" }, { "level": 2, "name": "chemistry" } ],
    "items": {
      "both": {
        "items": [ "jacket_light", "jeans", "socks", "sneakers", "knit_scarf", "backpack", "basic_chemistry", "wristwatch" ],
        "entries": [ { "group": "charged_smart_phone" }, { "item": "tshirt", "variant": "generic_tshirt" } ]
      },
      "male": [ "briefs" ],
      "female": [ "panties" ]
    },
    "age_lower": 16,
    "age_upper": 18
  },
  {
    "type": "profession",
    "id": "av_club_mem",
    "name": "A/V Club Member",
    "description": "You were a member of the school A/V club.  You're sure there's some way you can use your technical skills to help you stay alive.  You just haven't figured out how to make an awesome death ray yet.",
    "points": 1,
    "skills": [ { "level": 3, "name": "electronics" }, { "level": 3, "name": "computer" } ],
    "items": {
      "both": {
        "items": [
          "linuxtshirt",
          "jacket_light",
          "jeans",
          "socks",
          "sneakers",
          "knit_scarf",
          "backpack",
          "mag_electronics",
          "wristwatch"
        ],
        "entries": [ { "group": "charged_smart_phone" } ]
      },
      "male": [ "briefs" ],
      "female": [ "panties" ]
    },
    "age_lower": 16,
    "age_upper": 18
  },
  {
    "type": "profession",
    "id": "teacher",
    "name": "Teacher",
    "description": "You've been teaching kids all your life, experiencing the joy and aggravation of imparting knowledge to young minds.  If zombies have any interest in education, they're not showing it.",
    "points": 1,
    "skills": [ { "level": 4, "name": "speech" } ],
    "items": {
      "both": {
        "items": [ "dress_shirt", "blazer", "pants", "socks", "dress_shoes", "tie_skinny", "tieclip", "poetry_book", "wristwatch" ],
        "entries": [ { "group": "charged_smart_phone" }, { "item": "permanent_marker", "charges": 500 } ]
      },
      "male": [ "briefs" ],
      "female": [ "bra", "panties" ]
    }
  },
  {
    "type": "profession",
    "id": "photojournalist",
    "name": "Photojournalist",
    "description": "Covering the apocalypse up close could make your career, though finding a publisher seems more difficult a prospect than usual.  You managed to hold onto your camera - hopefully you can get some fantastic shots.",
    "points": 1,
    "skills": [ { "level": 4, "name": "speech" } ],
    "items": {
      "both": {
        "items": [ "pants", "dress_shirt", "blazer", "socks", "dress_shoes", "wristwatch", "camera_bag" ],
        "entries": [
          { "group": "charged_smart_phone" },
          { "item": "light_disposable_cell", "ammo-item": "battery", "charges": 300, "container-item": "camera_pro" }
        ]
      },
      "male": [ "boxer_shorts" ],
      "female": [ "boy_shorts", "bra" ]
    }
  },
  {
    "type": "profession",
    "id": "gym_teacher",
    "name": "Gym Teacher",
    "description": "It was hard enough getting kids to run laps without having to worry about them trying to eat your brains.  Zombies won't even line up when you blow your whistle.",
    "points": 2,
    "skills": [
      { "level": 3, "name": "swimming" },
      { "level": 3, "name": "speech" },
      { "level": 2, "name": "melee" },
      { "level": 2, "name": "bashing" },
      { "level": 2, "name": "throw" }
    ],
    "items": {
      "both": {
        "items": [ "baseball", "bat", "whistle", "tank_top", "shorts", "socks_ankle", "sneakers", "runner_bag", "wristwatch" ],
        "entries": [ { "group": "charged_smart_phone" } ]
      },
      "male": [ "briefs" ],
      "female": [ "sports_bra", "boy_shorts" ]
    }
  },
  {
    "type": "profession",
    "id": "miner",
    "name": "Miner",
    "description": "You're a miner, not a minor!  Your canteen is dry, your jackhammer is out of gas, and you're on your last pair of batteries for your mining helmet…",
    "points": 1,
    "skills": [ { "level": 2, "name": "mechanics" }, { "level": 2, "name": "swimming" } ],
    "items": {
      "both": {
        "items": [
          "socks",
          "boots_steel",
          "gloves_work",
          "knee_pads",
          "jumpsuit",
          "canteen",
          "e_tool",
          "tool_belt",
          "mbag",
          "wristwatch"
        ],
        "entries": [
          { "group": "charged_matches" },
          { "group": "full_gasmask" },
          { "group": "charged_smart_phone" },
          { "item": "ear_plugs", "custom-flags": [ "no_auto_equip" ] },
          { "item": "jackhammer", "charges": 0 },
          { "item": "light_minus_disposable_cell", "charges": 100 },
          { "item": "light_minus_disposable_cell", "charges": 100, "container-item": "miner_hat" }
        ]
      },
      "male": [ "boxer_shorts" ],
      "female": [ "boy_shorts", "sports_bra" ]
    }
  },
  {
    "type": "profession",
    "id": "demolition_expert",
    "name": "Demolition Expert",
    "description": "Before this all began, you were having the time of your life at your dream job: blowing stuff up.  The Cataclysm means you're finally allowed to do it full time.",
    "skills": [ { "level": 4, "name": "fabrication" }, { "level": 3, "name": "chemistry" }, { "level": 3, "name": "throw" } ],
    "points": 2,
    "items": {
      "both": {
        "items": [ "socks", "boots_steel", "gloves_work", "jumpsuit", "canteen", "tool_belt", "mbag", "briefcase", "wristwatch" ],
        "entries": [
          { "item": "hat_hard", "variant": "yellow_hat_hard" },
          { "group": "charged_matches" },
          { "item": "ear_plugs", "custom-flags": [ "no_auto_equip" ] },
          { "item": "dynamite", "count": 8 },
          { "item": "dynamite", "count": 4 },
          { "group": "charged_smart_phone" }
        ]
      },
      "male": [ "boxer_shorts" ],
      "female": [ "boy_shorts", "sports_bra" ]
    }
  },
  {
    "type": "profession",
    "id": "parkour_practitioner",
    "name": { "male": "Traceur", "female": "Traceuse" },
    "description": "You've practiced parkour for many years, and made the world your playground.  It wouldn't be a lie to say that running is your life.  Which is good, because now that the end has come, you're running FOR your life.",
    "points": 3,
    "proficiencies": [ "prof_parkour", "prof_athlete_basic" ],
    "skills": [ { "level": 6, "name": "dodge" }, { "level": 4, "name": "swimming" } ],
    "items": {
      "both": {
        "items": [ "hoodie", "pants_cargo", "socks_ankle", "sneakers", "runner_bag", "wristwatch" ],
        "entries": [ { "group": "charged_smart_phone" }, { "item": "tshirt", "variant": "generic_tshirt" } ]
      },
      "male": [ "briefs" ],
      "female": [ "sports_bra", "boy_shorts" ]
    },
    "age_lower": 18
  },
  {
    "type": "profession",
    "id": "tourist",
    "name": "Tourist",
    "description": "This seemed like a great place for a vacation, but you're starting to regret ever leaving home.  You came here to get a taste of New England, but New England keeps trying to get a taste of you!",
    "points": 0,
    "items": {
      "both": {
        "items": [
          "hat_ball",
          "knit_scarf",
          "jacket_light",
          "gloves_light",
          "pants",
          "fanny",
          "socks",
          "sneakers",
          "roadmap",
          "touristmap",
          "wristwatch"
        ],
        "entries": [
          { "group": "charged_smart_phone" },
          { "item": "light_disposable_cell", "ammo-item": "battery", "charges": 300, "container-item": "camera" },
          { "item": "tshirt", "variant": "generic_tshirt" }
        ]
      },
      "male": [ "boxer_shorts" ],
      "female": [ "bra", "panties" ]
    }
  },
  {
    "type": "profession",
    "id": "naked",
    "name": "Naked and Afraid",
    "description": "The apocalypse has caught you completely naked!  Maybe you were robbed, maybe you were at a nudist beach, or maybe you just enjoy the feeling of liberation brought by the wind touching your skin.  Whatever the reason, you lack clothes in a time when everyone wants a piece of you.",
    "points": -1
  },
  {
    "type": "profession",
    "id": "zoo_keeper",
    "name": "Zoo Keeper",
    "description": "You were called in on your day off to feed the animals at the zoo.  For some reason, none of your coworkers bothered showing up for work today.",
    "points": 2,
    "traits": [ "ANIMALEMPATH" ],
    "skills": [ { "level": 4, "name": "survival" }, { "level": 3, "name": "firstaid" } ],
    "items": {
      "both": {
        "items": [
          "shorts_cargo",
          "technician_shirt_gray",
          "socks",
          "boots",
          "hat_boonie",
          "slingpack",
          "bucket",
          "shovel",
          "wristwatch"
        ],
        "entries": [ { "group": "charged_smart_phone" } ]
      },
      "male": [ "boxer_shorts" ],
      "female": [ "bra", "panties" ]
    }
  },
  {
    "type": "profession",
    "id": "urban_samurai",
    "name": "Urban Samurai",
    "description": "You were always an inexplicable sight in town, with your funny hair and odd Japanese clothes.  Some claimed you were a visiting Shinto god.  Little of this concerned you, but last week the grocery service stopped coming and now the TV no longer turns on.  This displeases you.",
    "points": 0,
    "skills": [ { "level": 1, "name": "melee" }, { "level": 1, "name": "cutting" } ],
    "items": {
      "both": {
        "items": [ "haori", "kimono", "hakama", "loincloth", "tabi_dress", "geta", "bellywrap" ],
        "entries": [ { "group": "charged_smart_phone" }, { "item": "bokken_inferior", "container-item": "scabbard" } ]
      },
      "female": [ "chestwrap" ]
    },
    "missions": [ "MISSION_URBAN_SAMURAI" ]
  },
  {
    "type": "profession",
    "id": "fencer",
    "name": "Competitive Fencer",
    "description": "Years of training prepared you for the competitive fencing circuit, but your latest tournament was cut short when zombies invaded the piste.  The referee was eaten, so you're not sure if the rules are still in play.",
    "points": 5,
    "skills": [
      { "level": 6, "name": "melee" },
      { "level": 6, "name": "stabbing" },
      { "level": 6, "name": "dodge" },
      { "level": 4, "name": "swimming" }
    ],
    "traits": [ "MARTIAL_FENCING" ],
    "items": {
      "both": {
        "items": [
          "fencing_pants",
          "fencing_jacket",
          "gauntlet_fencing",
          "plastron_cotton",
          "under_armor_shorts",
          "socks",
          "sneakers",
          "fencing_epee",
          "duffelbag"
        ],
        "entries": [ { "item": "fencing_mask", "custom-flags": [ "no_auto_equip" ] }, { "group": "charged_smart_phone" } ]
      },
      "female": [ "plastron_plastic" ]
    }
  },
  {
    "type": "profession",
    "id": "politician",
    "name": "Career Politician",
    "description": "You've spent your life appealing to the people, persuading many and promising much throughout your time in office.  Now that your voting base wants to eat you alive, winning hearts and minds just got that much harder.",
    "points": 2,
    "skills": [ { "level": 8, "name": "speech" } ],
    "traits": [ "LIAR" ],
    "items": {
      "both": {
        "items": [ "suit", "tieclip", "socks_wool", "dress_shoes", "gold_watch", "briefcase", "tie_skinny", "file", "cigar" ],
        "entries": [ { "group": "charged_ref_lighter" }, { "group": "charged_smart_phone" } ]
      },
      "male": [ "boxer_shorts", "opal_platinum_cufflinks" ],
      "female": [ "bra", "panties", "opal_platinum_earring" ]
    },
    "missions": [ "MISSION_SOCIAL_BUTTERFLY" ]
  },
  {
    "type": "profession",
    "id": "rancher",
    "name": "Rancher",
    "description": "Taking care of cows, horses, and other animals is your passion, but the ways things are going, this isn't going to be just another day at the ranch.",
    "points": 2,
    "skills": [ { "level": 5, "name": "survival" } ],
    "items": {
      "both": {
        "items": [
          "jeans",
          "leather_belt",
          "dress_shirt",
          "jacket_leather",
          "socks",
          "cowboy_hat",
          "boots_western",
          "wristwatch",
          "mbag",
          "horse_tack",
          "bullwhip",
          "pockknife",
          "cattlefodder",
          "cattlefodder",
          "cig",
          "rope_30"
        ],
        "entries": [ { "group": "charged_smart_phone" } ]
      },
      "male": [ "boxer_shorts" ],
      "female": [ "bra", "panties" ]
    }
  },
  {
    "type": "profession",
    "id": "roadie",
    "name": "Roadie",
    "description": "You've always worked just outside of the limelight, carrying and fixing the equipment and ensuring that the performers got what they needed.  The show must go on.",
    "points": 2,
    "skills": [
      { "level": 3, "name": "fabrication" },
      { "level": 3, "name": "mechanics" },
      { "level": 3, "name": "electronics" },
      { "level": 3, "name": "driving" }
    ],
    "proficiencies": [ "prof_appliance_repair" ],
    "items": {
      "both": {
        "items": [ "jacket_jean", "tshirt_tour", "jeans", "socks", "boots_steel", "multitool", "wristwatch", "gloves_work", "mbag" ],
        "entries": [ { "group": "charged_smart_phone" }, { "group": "charged_matches" }, { "group": "charged_soldering_iron" } ]
      },
      "male": [ "boxer_shorts" ],
      "female": [ "bra", "boy_shorts" ]
    }
  },
  {
    "type": "profession",
    "id": "musician",
    "name": "Musician",
    "description": "You nailed your solo, but the audience erupted into screams instead of applause.  You weren't able to grab much during the panic, but at least you have your loaded six string on your back.",
    "points": 1,
    "skills": [ { "level": 5, "name": "speech" } ],
    "items": {
      "both": {
        "ammo": 100,
        "magazine": 100,
        "items": [
          "mbag",
          "tshirt_tour",
          "shorts_cargo",
          "socks",
          "sneakers",
          "wristwatch",
          "water_clean",
          "guitar_electric",
          "cable_instrument",
          "plectrum",
          "plectrum",
          "plectrum",
          "joint"
        ],
        "entries": [ { "item": "towel", "custom-flags": [ "no_auto_equip" ] }, { "group": "charged_smart_phone" } ]
      },
      "male": [ "boxer_shorts" ],
      "female": [ "bra", "boy_shorts" ]
    }
  },
  {
    "type": "profession",
    "id": "kit_survivor",
    "name": "Kitted Survivor",
    "description": "You saw a sign at the local mall advertising a discount on survival kits.  You bought one, more for show than for actual use.  Now it's all you have.",
    "points": 1,
    "items": {
      "both": {
        "items": [ "sneakers", "socks", "jeans", "longshirt", "wristwatch", "mbag" ],
        "entries": [ { "group": "full_survival_kit" } ]
      },
      "male": [ "boxer_shorts" ],
      "female": [ "panties", "bra" ]
    }
  },
  {
    "type": "profession",
    "id": "gunslinger",
    "name": "Wild West Gunslinger",
    "description": "You made your living on Wild West exhibitions and shows, impressing tourists with your displays of marksmanship.  But that world has ended, so you took your trusty six-shooter and wandered into a world where it's always high noon.",
    "points": 4,
    "proficiencies": [ "prof_gunsmithing_basic", "prof_gun_cleaning" ],
    "skills": [
      { "level": 4, "name": "gun" },
      { "level": 4, "name": "pistol" },
      { "level": 3, "name": "rifle" },
      { "level": 3, "name": "shotgun" },
      { "level": 2, "name": "survival" }
    ],
    "items": {
      "both": {
        "items": [
          "under_armor",
          "under_armor_shorts",
          "cowboy_hat",
          "socks",
          "jeans",
          "chaps_leather",
          "gloves_leather",
          "boots_western",
          "duster",
          "badge_deputy",
          "novel_western"
        ],
        "entries": [
          { "group": "charged_smart_phone" },
          { "item": "ear_plugs", "custom-flags": [ "no_auto_equip" ] },
          { "item": "whiskey", "container-item": "bottle_glass" },
          {
            "item": "colt_saa",
            "ammo-item": "45colt_jhp",
            "charges": 6,
            "container-item": "western_holster",
            "contents-group": "bandolier_ww_gunslinger"
          },
          { "item": "sheriffshirt", "variant": "sheriff" }
        ]
      }
    }
  },
  {
    "type": "profession",
    "id": "frat",
    "name": { "male": "Frat Boy", "female": "Sorority Girl" },
    "description": "You were living the high life, spending your parents' money without a care in the world.  At one of your usual crazy parties, the guests became hungry for more than drugs and booze, but you still have a chance to use the last symbol of your luxurious life - your sports car - and get far away.",
    "points": 2,
    "proficiencies": [ "prof_driver" ],
    "skills": [ { "level": 3, "name": "driving" }, { "level": 2, "name": "speech" } ],
    "vehicle": "car_sports",
    "items": {
      "both": {
        "items": [ "gold_watch", "fancy_sunglasses", "water_mineral", "money_strap_twenty", "cig", "mag_porn" ],
        "entries": [ { "group": "charged_ref_lighter" }, { "group": "charged_smart_phone" } ]
      },
      "male": [ "boxer_shorts", "pants", "dress_shoes", "polo_shirt", "socks", "mag_dude" ],
      "female": [
        "polo_shirt",
        "bra",
        "panties",
        "skirt",
        "heels",
        "stockings",
        "purse",
        "mag_glam",
        "bracelet_friendship",
        "opal_gold_ring",
        "opal_gold_earring"
      ]
    },
    "age_upper": 25
  },
  {
    "type": "profession",
    "id": "mil_marksman",
    "name": "Military Marksman",
    "requirement": "achievement_reach_military_bunker",
    "description": "You like to think of yourself as a sniper, but really you're just infantry with a bigger gun.  That said, a big gun is a definite advantage now.",
    "points": 5,
    "proficiencies": [ "prof_gunsmithing_basic", "prof_gun_cleaning" ],
    "skills": [
      { "level": 4, "name": "gun" },
      { "level": 4, "name": "rifle" },
      { "level": 3, "name": "pistol" },
      { "level": 3, "name": "melee" },
      { "level": 3, "name": "stabbing" },
      { "level": 3, "name": "dodge" },
      { "level": 3, "name": "firstaid" },
      { "level": 3, "name": "throw" },
      { "level": 2, "name": "survival" },
      { "level": 2, "name": "swimming" }
    ],
    "items": {
      "both": {
        "items": [
          "pants_army",
          "undershirt",
          "combat_shirt",
          "helmet_army",
          "mask_ski",
          "gloves_liner",
          "gloves_tactical",
          "socks",
          "boots_combat",
          "wristwatch",
          "molle_pack"
        ],
        "entries": [
          { "group": "charged_two_way_radio" },
          { "group": "us_ballistic_vest_pristine" },
          { "item": "water_clean", "container-item": "canteen" },
          { "item": "legpouch_large", "contents-group": "army_mags_m110" },
          { "item": "ear_plugs", "custom-flags": [ "no_auto_equip" ] },
          { "item": "knife_combat", "container-item": "sheath" },
          { "item": "m110a1", "ammo-item": "762_51", "charges": 20, "contents-item": [ "shoulder_strap" ] },
          { "item": "m17", "ammo-item": "9mmfmj", "charges": 17, "container-item": "holster" },
          { "group": "army_mags_m17" }
        ]
      },
      "male": [ "boxer_shorts" ],
      "female": [ "sports_bra", "boxer_shorts" ]
    }
  },
  {
    "type": "profession",
    "id": "mil_auto_rifleman",
    "name": "Military Automatic Rifleman",
    "requirement": "achievement_reach_military_bunker",
    "description": "You were trusted with a big-ass, belt-fed machine gun and plenty of ammo to lay down suppressing fire for your team.  Now that it's going to be much harder to resupply, you should probably be more selective with the ol' spray-and-pray.",
    "points": 5,
    "proficiencies": [ "prof_gunsmithing_basic", "prof_gun_cleaning" ],
    "skills": [
      { "level": 4, "name": "gun" },
      { "level": 4, "name": "rifle" },
      { "level": 3, "name": "pistol" },
      { "level": 3, "name": "melee" },
      { "level": 3, "name": "stabbing" },
      { "level": 3, "name": "dodge" },
      { "level": 3, "name": "firstaid" },
      { "level": 3, "name": "throw" },
      { "level": 2, "name": "survival" },
      { "level": 2, "name": "swimming" }
    ],
    "items": {
      "both": {
        "items": [
          "pants_army",
          "undershirt",
          "combat_shirt",
          "helmet_army",
          "mask_ski",
          "gloves_liner",
          "gloves_tactical",
          "socks",
          "boots_combat",
          "wristwatch",
          "molle_pack"
        ],
        "entries": [
          { "group": "charged_two_way_radio" },
          { "group": "us_ballistic_vest_pristine" },
          { "item": "water_clean", "container-item": "canteen" },
          {
            "item": "m249",
            "ammo-item": "556",
            "charges": 200,
            "contents-item": [ "shoulder_strap", "holo_sight", "bipod" ]
          },
          { "item": "ear_plugs", "custom-flags": [ "no_auto_equip" ] },
          { "item": "knife_combat", "container-item": "sheath" },
          { "item": "m17", "ammo-item": "9mm", "charges": 17, "container-item": "holster" }
        ]
      },
      "male": [ "boxer_shorts" ],
      "female": [ "sports_bra", "boxer_shorts" ]
    }
  },
  {
    "type": "profession",
    "id": "mil_grenadier",
    "name": "Military Grenadier",
    "requirement": "achievement_reach_military_bunker",
    "description": "There's no kill like overkill, and not many people in this world can boast that they have a grenade launcher and know how to use it.  Just try not to blow yourself up, that would be really embarrassing.",
    "points": 4,
    "proficiencies": [ "prof_gunsmithing_basic", "prof_gun_cleaning" ],
    "skills": [
      { "level": 4, "name": "gun" },
      { "level": 4, "name": "launcher" },
      { "level": 3, "name": "rifle" },
      { "level": 3, "name": "pistol" },
      { "level": 3, "name": "melee" },
      { "level": 3, "name": "stabbing" },
      { "level": 3, "name": "dodge" },
      { "level": 3, "name": "firstaid" },
      { "level": 3, "name": "throw" },
      { "level": 2, "name": "survival" },
      { "level": 2, "name": "swimming" }
    ],
    "items": {
      "both": {
        "items": [
          "pants_army",
          "undershirt",
          "combat_shirt",
          "helmet_army",
          "mask_ski",
          "gloves_liner",
          "gloves_tactical",
          "socks",
          "boots_combat",
          "wristwatch",
          "molle_pack"
        ],
        "entries": [
          { "group": "charged_two_way_radio" },
          { "group": "us_ballistic_vest_pristine" },
          { "item": "water_clean", "container-item": "canteen" },
          {
            "item": "m320",
            "ammo-item": "40x46mm_m433",
            "charges": 1,
            "contents-item": [ "shoulder_strap", "holo_sight" ]
          },
          { "item": "ear_plugs", "custom-flags": [ "no_auto_equip" ] },
          { "item": "grenade_pouch", "contents-group": [ "army_grenades_40x46" ] },
          { "item": "knife_combat", "container-item": "sheath" },
          { "item": "m17", "ammo-item": "9mm", "charges": 17, "container-item": "holster" }
        ]
      },
      "male": [ "boxer_shorts" ],
      "female": [ "sports_bra", "boxer_shorts" ]
    }
  },
  {
    "type": "profession",
    "id": "mil_breacher",
    "name": "Military Breacher",
    "requirement": "achievement_reach_military_bunker",
    "description": "Doors and windows everywhere dare not speak your name.  You're going to be breaking into buildings for supplies rather than combat operations now, but the principle is about the same.",
    "points": 5,
    "proficiencies": [ "prof_gunsmithing_basic", "prof_gun_cleaning" ],
    "skills": [
      { "level": 4, "name": "gun" },
      { "level": 4, "name": "shotgun" },
      { "level": 4, "name": "melee" },
      { "level": 4, "name": "bashing" },
      { "level": 3, "name": "rifle" },
      { "level": 3, "name": "pistol" },
      { "level": 3, "name": "stabbing" },
      { "level": 3, "name": "dodge" },
      { "level": 3, "name": "firstaid" },
      { "level": 3, "name": "throw" },
      { "level": 2, "name": "survival" },
      { "level": 2, "name": "swimming" }
    ],
    "items": {
      "both": {
        "items": [
          "pants_army",
          "undershirt",
          "combat_shirt",
          "tac_fullhelmet",
          "armguard_hard",
          "legguard_hard",
          "mask_ski",
          "gloves_liner",
          "gloves_tactical",
          "socks",
          "boots_combat",
          "wristwatch",
          "molle_pack",
          "hammer_sledge"
        ],
        "entries": [
          { "group": "charged_two_way_radio" },
          { "group": "us_ballistic_vest_pristine" },
          { "item": "water_clean", "container-item": "canteen" },
          { "item": "mossberg_500", "ammo-item": "shot_00", "charges": 6, "contents-item": [ "shoulder_strap" ] },
          { "item": "ear_plugs", "custom-flags": [ "no_auto_equip" ] },
          { "item": "grenadebandolier", "contents-item": [ "flashbang", "flashbang" ] },
          { "item": "bandolier_shotgun", "contents-group": "bandolier_swat_cqc1" },
          { "item": "knife_combat", "container-item": "sheath" },
          { "item": "m17", "ammo-item": "9mm", "charges": 17, "container-item": "holster" }
        ]
      },
      "male": [ "boxer_shorts" ],
      "female": [ "sports_bra", "boxer_shorts" ]
    }
  },
  {
    "type": "profession",
    "id": "mil_sniper",
    "name": "Military Sniper",
    "requirement": "achievement_reach_military_bunker",
    "description": "You're a crack shot with a rifle, and the farther you can stay away from zombies, the better.  The only thing stopping you is limited ammo, so you should try to find a place to restock sooner or later.",
    "points": 5,
    "proficiencies": [ "prof_gunsmithing_basic", "prof_gun_cleaning" ],
    "skills": [
      { "level": 5, "name": "gun" },
      { "level": 5, "name": "rifle" },
      { "level": 4, "name": "pistol" },
      { "level": 3, "name": "melee" },
      { "level": 3, "name": "stabbing" },
      { "level": 3, "name": "dodge" },
      { "level": 3, "name": "firstaid" },
      { "level": 3, "name": "throw" },
      { "level": 2, "name": "survival" },
      { "level": 2, "name": "swimming" }
    ],
    "items": {
      "both": {
        "items": [
          "pants_army",
          "undershirt",
          "combat_shirt",
          "helmet_army",
          "mask_ski",
          "gloves_liner",
          "gloves_tactical",
          "socks",
          "boots_combat",
          "wristwatch",
          "molle_pack",
          "cloak"
        ],
        "entries": [
          { "group": "charged_two_way_radio" },
          { "group": "us_ballistic_vest_pristine" },
          { "group": "army_mags_m2010" },
          { "item": "water_clean", "container-item": "canteen" },
          {
            "item": "m2010",
            "ammo-item": "300_winmag",
            "charges": 5,
            "contents-item": [ "shoulder_strap", "rifle_scope" ]
          },
          { "item": "ear_plugs", "custom-flags": [ "no_auto_equip" ] },
          { "item": "knife_combat", "container-item": "sheath" },
          { "item": "m17", "ammo-item": "9mmfmj", "container-item": "holster", "charges": 17 },
          { "item": "legpouch_large", "contents-group": "army_mags_m17" }
        ]
      },
      "male": [ "boxer_shorts" ],
      "female": [ "sports_bra", "boxer_shorts" ]
    }
  },
  {
    "type": "profession",
    "id": "mil_hacker",
    "name": "Military Hacker",
    "requirement": "achievement_reach_military_bunker",
    "description": "'Hacker' is a silly pop-culture name, popularized by Hollywood and people with little to no knowledge of what your job entails.  You prefer 'Electronic Warfare Specialist,' though nobody's really left to make the distinction.",
    "points": 7,
    "proficiencies": [ "prof_gunsmithing_basic", "prof_elec_soldering", "prof_appliance_repair", "prof_gun_cleaning" ],
    "skills": [
      { "level": 7, "name": "computer" },
      { "level": 6, "name": "electronics" },
      { "level": 4, "name": "gun" },
      { "level": 4, "name": "smg" },
      { "level": 4, "name": "pistol" },
      { "level": 3, "name": "rifle" },
      { "level": 3, "name": "melee" },
      { "level": 3, "name": "stabbing" },
      { "level": 3, "name": "dodge" },
      { "level": 3, "name": "firstaid" },
      { "level": 3, "name": "throw" },
      { "level": 2, "name": "survival" },
      { "level": 2, "name": "swimming" }
    ],
    "items": {
      "both": {
        "items": [
          "pants_army",
          "undershirt",
          "combat_shirt",
          "helmet_army",
          "mask_ski",
          "gloves_liner",
          "gloves_tactical",
          "socks",
          "boots_combat",
          "diving_watch",
          "molle_pack",
          "multitool"
        ],
        "entries": [
          { "group": "charged_two_way_radio" },
          { "group": "us_ballistic_vest_pristine" },
          { "group": "army_mags_mp7" },
          { "item": "water_clean", "container-item": "canteen" },
          {
            "item": "hk_mp7",
            "ammo-item": "46mm",
            "charges": 20,
            "contents-item": [ "shoulder_strap", "holo_sight", "suppressor" ]
          },
          { "item": "ear_plugs", "custom-flags": [ "no_auto_equip" ] },
          { "item": "knife_combat", "container-item": "sheath" },
          { "item": "XL_holster", "contents-group": "holster_supp_MEU" },
          { "item": "legpouch_large", "contents-group": "army_mags_1911" }
        ]
      },
      "male": [ "boxer_shorts" ],
      "female": [ "sports_bra", "boxer_shorts" ]
    }
  },
  {
    "type": "profession",
    "id": "mil_undercover",
    "name": "Undercover Operative",
    "description": "You've been tailing your target for months, and now he's a zombie.  So much for that lead.  Command isn't responding to your calls for an evac, so you'll have to make do with what you have on you.",
    "points": 5,
    "proficiencies": [ "prof_gunsmithing_basic", "prof_gun_cleaning" ],
    "skills": [
      { "level": 4, "name": "gun" },
      { "level": 4, "name": "pistol" },
      { "level": 4, "name": "speech" },
      { "level": 3, "name": "melee" },
      { "level": 3, "name": "stabbing" },
      { "level": 3, "name": "dodge" },
      { "level": 3, "name": "firstaid" },
      { "level": 2, "name": "throw" },
      { "level": 2, "name": "survival" },
      { "level": 2, "name": "swimming" }
    ],
    "items": {
      "both": {
        "items": [
          "scarf",
          "dress_shirt",
          "jeans",
          "longshirt",
          "kevlar",
          "mbag",
          "fancy_sunglasses",
          "socks",
          "lowtops",
          "pockknife",
          "diving_watch"
        ],
        "entries": [
          { "group": "charged_smart_phone" },
          { "item": "holster", "contents-group": "holster_supp_57" },
          { "item": "suppressor" },
          { "item": "ear_plugs", "custom-flags": [ "no_auto_equip" ] },
          { "item": "legpouch_large", "contents-group": "army_mags_57" }
        ]
      },
      "male": [ "boxer_shorts" ],
      "female": [ "boy_shorts", "sports_bra" ]
    }
  },
  {
    "type": "profession",
    "id": "mili_pilot",
    "name": "Military Pilot",
    "requirement": "achievement_reach_military_bunker",
    "description": "You got to see things fall apart from the sky, transporting soldiers and survivors from one holdout to the next.  You knew it was only a matter of time before the horrors patrolling the skies shot you down.",
    "points": 5,
    "skills": [
      { "level": 7, "name": "driving" },
      { "level": 4, "name": "mechanics" },
      { "level": 3, "name": "gun" },
      { "level": 3, "name": "pistol" },
      { "level": 3, "name": "firstaid" },
      { "level": 2, "name": "melee" },
      { "level": 2, "name": "stabbing" },
      { "level": 2, "name": "dodge" },
      { "level": 2, "name": "throw" },
      { "level": 1, "name": "swimming" }
    ],
    "proficiencies": [ "prof_helicopter_pilot", "prof_spotting", "prof_gun_cleaning" ],
    "items": {
      "both": {
        "items": [
          "nomex_socks",
          "boots_combat",
          "wristwatch",
          "gloves_tactical",
          { "item": "flight_helmet", "ammo-item": "light_plus_battery_cell", "charges": 150 },
          "mil_flight_suit",
          "chestrig",
          "webbing_belt",
          "legpouch_large"
        ],
        "entries": [
          { "group": "charged_matches" },
          { "group": "charged_flashlight" },
          { "item": "handflare", "count": 2, "charges": 200 },
          { "item": "whistle" },
          { "item": "water_clean", "container-item": "canteen" },
          { "item": "m17", "ammo-item": "9mm", "container-item": "holster", "charges": 17 },
          { "item": "p320mag_17rd_9x19mm", "ammo-item": "9mm", "charges": 17 },
          { "item": "p320mag_17rd_9x19mm", "ammo-item": "9mm", "charges": 17 }
        ]
      },
      "male": [ "boxer_shorts" ],
      "female": [ "sports_bra", "boy_shorts" ]
    },
    "flags": [ "SCEN_ONLY" ],
    "missions": [ "MISSION_HELICOPTER_PILOT" ]
  },
  {
    "type": "profession",
    "id": "emt",
    "name": "EMT",
    "description": "You were responding to a call with your partner before you got separated.  Now all you have is your trusty ambulance, ready to transport patients through the apocalypse.",
    "points": 3,
    "skills": [ { "level": 5, "name": "firstaid" }, { "level": 4, "name": "driving" }, { "level": 2, "name": "mechanics" } ],
    "proficiencies": [ "prof_wound_care", "prof_intro_biology", "prof_physiology", "prof_burn_care", "prof_driver" ],
    "traits": [ "PROF_MED" ],
    "vehicle": "ambulance",
    "items": {
      "both": {
        "items": [
          "technician_shirt_gray",
          "pants",
          "socks",
          "gloves_medical",
          "multitool",
          "wristwatch",
          "boots",
          { "item": "aspirin", "count": 5 },
          "adrenaline_injector",
          { "item": "adhesive_bandages", "count": 8 }
        ],
        "entries": [ { "group": "charged_smart_phone" } ]
      },
      "male": [ "boxer_shorts" ],
      "female": [ "bra", "panties" ]
    }
  },
  {
    "type": "profession",
    "id": "paramedic",
    "name": "Paramedic",
    "description": "You were separated from your partner while out on a call.  You managed to hang onto some medical supplies, but it's looking like the only life that needs saving now is yours.",
    "points": 3,
    "skills": [ { "level": 6, "name": "firstaid" }, { "level": 3, "name": "driving" }, { "level": 1, "name": "mechanics" } ],
    "proficiencies": [
      "prof_wound_care",
      "prof_wound_care_expert",
      "prof_intro_biology",
      "prof_physiology",
      "prof_burn_care",
      "prof_dissect_humans"
    ],
    "traits": [ "PROF_MED" ],
    "items": {
      "both": {
        "items": [
          "technician_shirt_gray",
          "socks",
          "gloves_medical",
          "wristwatch",
          "boots",
          "mbag",
          { "item": "bandages", "count": 3 },
          "stethoscope",
          "scissors",
          "syringe",
          "morphine",
          "adrenaline_injector"
        ],
        "entries": [
          { "group": "charged_smart_phone" },
          { "group": "full_1st_aid" },
          { "item": "pants", "variant": "pants_blue" },
          { "item": "mask_dust", "variant": "white_mask_dust" }
        ]
      },
      "male": [ "boxer_shorts" ],
      "female": [ "bra", "panties" ]
    }
  },
  {
    "type": "profession",
    "id": "mili_medic",
    "name": "Combat Medic",
    "requirement": "achievement_reach_military_bunker",
    "description": "You were on the front lines when everything happened, patching up the wounded and providing support.  But they wouldn't stop coming.  Now you're on your own.",
    "points": 5,
    "skills": [
      { "level": 6, "name": "firstaid" },
      { "level": 4, "name": "gun" },
      { "level": 4, "name": "rifle" },
      { "level": 3, "name": "pistol" },
      { "level": 3, "name": "melee" },
      { "level": 3, "name": "stabbing" },
      { "level": 3, "name": "dodge" },
      { "level": 3, "name": "throw" },
      { "level": 2, "name": "survival" },
      { "level": 2, "name": "swimming" }
    ],
    "traits": [ "PROF_MED" ],
    "proficiencies": [
      "prof_spotting",
      "prof_wound_care",
      "prof_wound_care_expert",
      "prof_intro_biology",
      "prof_physiology",
      "prof_burn_care",
      "prof_dissect_humans",
      "prof_gun_cleaning"
    ],
    "items": {
      "both": {
        "items": [
          "pants_army",
          "undershirt",
          "combat_shirt",
          "helmet_army",
          "gloves_liner",
          "gloves_tactical",
          "socks",
          "boots_combat",
          "wristwatch",
          "thermometer",
          { "item": "bandages", "count": 3 },
          "scalpel",
          "syringe",
          "morphine",
          "aspirin",
          "antibiotics",
          "disinfectant",
          "pepto",
          "molle_pack"
        ],
        "entries": [
          { "group": "charged_two_way_radio" },
          { "group": "us_ballistic_vest_pristine" },
          { "group": "full_ifak" },
          { "item": "water_clean", "container-item": "canteen" },
          { "item": "legpouch_large", "contents-group": "army_mags_m4" },
          { "item": "ear_plugs", "custom-flags": [ "no_auto_equip" ] },
          { "item": "mask_dust", "variant": "camo_mask_dust", "custom-flags": [ "no_auto_equip" ] },
          { "item": "stethoscope", "custom-flags": [ "no_auto_equip" ] },
          { "item": "knife_combat", "container-item": "sheath" },
          {
            "item": "modular_m4_carbine",
            "variant": "modular_m4a1",
            "ammo-item": "556_mk262",
            "charges": 30,
            "contents-item": [ "shoulder_strap", "holo_sight" ]
          }
        ]
      },
      "male": [ "boxer_shorts" ],
      "female": [ "sports_bra", "boxer_shorts" ]
    }
  },
  {
    "type": "profession",
    "id": "relief_volunteer",
    "name": "Relief Volunteer",
    "description": "You were a member of a nonprofit organization dedicated to helping out where help was needed.  When the riots happened, you were eager to lend a hand.  But you had to cut your plans short when everyone was less interested in handouts, and more interested in eating you.",
    "points": 1,
    "skills": [ { "level": 3, "name": "firstaid" }, { "level": 1, "name": "speech" } ],
    "items": {
      "both": {
        "items": [
          "technician_shirt_gray",
          "jeans",
          "socks",
          "sneakers",
          "mbag",
          { "item": "adhesive_bandages", "count": 10 },
          { "item": "bandages", "count": 3 },
          "water_clean",
          "water_clean",
          "water_clean",
          "granola",
          "granola",
          "granola"
        ],
        "entries": [ { "group": "charged_smart_phone" } ]
      },
      "male": [ "boxer_shorts" ],
      "female": [ "bra", "panties" ]
    }
  },
  {
    "type": "profession",
    "id": "super_biker",
    "name": { "male": "Speed King", "female": "Speed Queen" },
    "description": "You used to rule the roads before they were filled with wrecks, undead, and unspeakable horrors.  At least there's no speed limits in the apocalypse!",
    "points": 4,
    "proficiencies": [ "prof_driver" ],
    "skills": [ { "level": 8, "name": "driving" } ],
    "vehicle": "superbike",
    "items": {
      "both": {
        "items": [
          "helmet_motor",
          "touring_suit",
          "under_armor",
          "under_armor_shorts",
          "socks",
          "motorbike_boots",
          "gloves_leather",
          "wristwatch"
        ],
        "entries": [ { "group": "charged_smart_phone" } ]
      }
    }
  },
  {
    "type": "profession",
    "id": "hazmat_unit",
    "name": "Hazmat Unit",
    "description": "You were deployed to autopsy one of the rioters showing feral behavior before being put down.  When they got back up, you knew this was out of your pay grade.",
    "points": 4,
    "skills": [ { "level": 6, "name": "firstaid" } ],
    "proficiencies": [
      "prof_wound_care",
      "prof_wound_care_expert",
      "prof_intro_biology",
      "prof_physiology",
      "prof_burn_care",
      "prof_dissect_humans"
    ],
    "traits": [ "PROF_MED" ],
    "items": {
      "both": {
        "items": [ "jumpsuit", "hazmat_suit", "socks", "gloves_medical", "wristwatch", "glasses_safety", "scalpel" ],
        "entries": [ { "group": "charged_smart_phone" }, { "item": "mask_filter", "ammo-item": "gasfilter_sm", "charges": 100 } ]
      },
      "male": [ "boxer_shorts" ],
      "female": [ "bra", "panties" ]
    }
  },
  {
    "type": "profession",
    "id": "local_drug_dealer",
    "name": "Drug Dealer",
    "description": "You were about to make your biggest sale yet, but when you met the buyer he tried to bite you.  To top it off, it seems that this wasn't some sort of bad trip, as the whole town tried going for your throat too.",
    "points": 2,
    "skills": [
      { "level": 4, "name": "speech" },
      { "level": 2, "name": "melee" },
      { "level": 2, "name": "stabbing" },
      { "level": 2, "name": "unarmed" },
      { "level": 1, "name": "chemistry" }
    ],
    "items": {
      "both": {
        "items": [ "hoodie", "jeans", "mbag", "socks", "sneakers", "bandana", "gloves_medical", "switchblade" ],
        "entries": [
          { "group": "charged_cell_phone" },
          { "item": "crack", "count": 25, "container-item": "null", "entry-wrapper": "bag_zipper" }
        ]
      },
      "male": [ "briefs" ],
      "female": [ "sports_bra", "boy_shorts" ]
    },
    "traits": [ "LIAR" ]
  },
  {
    "type": "profession",
    "id": "mafia_boss",
    "name": "Mafia Boss",
    "description": "Born into poverty, you joined one of the organized crime families to make a living.  There, you quickly made it to the top and became the boss.  The government was building a RICO case against you, but doomsday arrived first.  Your crew is gone, but your past life has prepared you for a world where violence is common currency.",
    "points": 5,
    "skills": [
      { "level": 6, "name": "speech" },
      { "level": 4, "name": "gun" },
      { "level": 4, "name": "pistol" },
      { "level": 3, "name": "smg" },
      { "level": 3, "name": "melee" },
      { "level": 3, "name": "unarmed" },
      { "level": 3, "name": "dodge" }
    ],
    "items": {
      "both": {
        "items": [
          "fedora",
          "socks",
          "dress_shoes",
          "gold_watch",
          "diamond_ring",
          "diamond_gold_pendant_necklace",
          "cigar_cutter",
          "gold_bracelet"
        ],
        "entries": [
          { "group": "charged_cell_phone" },
          { "item": "cigar", "entry-wrapper": "case_cigar", "container-item": "null", "count": 2 },
          { "item": "deagle_44", "ammo-item": "44fmj", "container-item": "holster", "charges": 8 },
          { "item": "deaglemag", "ammo-item": "44fmj", "charges": 8, "count": 2 },
          { "item": "knuckle_brass", "container-item": "tux" }
        ]
      },
      "male": [ "boxer_shorts", "diamond_gold_cufflinks" ],
      "female": [ "bra", "panties", "diamond_gold_earring" ]
    },
    "traits": [ "LIAR" ],
    "missions": [ "MISSION_MAFIA_BOSS", "MISSION_SOCIAL_BUTTERFLY" ],
    "age_lower": 30
  },
  {
    "type": "profession",
    "id": "paranormal_investigator",
    "name": "Paranormal Investigator",
    "description": "You were dismissed from your position as a parapsychology professor at the local university and started your own business as a paranormal investigator.  Your former colleagues didn't approve of your research, but it looks like it's paying off now.",
    "points": 1,
    "skills": [ { "level": 3, "name": "electronics" }, { "level": 2, "name": "chemistry" }, { "level": 2, "name": "speech" } ],
    "traits": [ "SPIRITUAL" ],
    "proficiencies": [ "prof_electromagnetics" ],
    "items": {
      "both": {
        "items": [ "pants", "technician_shirt_gray", "cleansuit", "socks", "gloves_rubber", "tool_belt", "glasses_safety", "camera_bag" ],
        "entries": [
          { "group": "charged_smart_phone" },
          { "group": "charged_flashlight" },
          {
            "item": "light_minus_battery_cell",
            "ammo-item": "battery",
            "charges": 50,
            "container-item": "rad_monitor"
          },
          { "item": "light_battery_cell", "ammo-item": "battery", "charges": 100, "container-item": "radio" },
          { "item": "light_battery_cell", "ammo-item": "battery", "charges": 100, "container-item": "camera_pro" },
          { "item": "light_battery_cell", "ammo-item": "battery", "charges": 100, "container-item": "emf_detector" }
        ]
      },
      "male": [ "boxer_shorts" ],
      "female": [ "bra", "panties" ]
    }
  },
  {
    "type": "profession",
    "id": "birder",
    "name": "Bird Watcher",
    "description": "You were at your favorite park looking at the robins when the Cataclysm struck.  Now all you have are your binoculars and a lot of trivia about local birds to share with any survivors you may find.",
    "points": 1,
    "skills": [ { "level": 3, "name": "survival" } ],
    "items": {
      "both": {
        "items": [ "jeans", "longshirt", "socks", "sneakers", "mbag", "wristwatch" ],
        "entries": [ { "group": "charged_smart_phone" }, { "item": "binoculars" } ]
      },
      "male": [ "boxer_shorts" ],
      "female": [ "bra", "panties" ]
    }
  },
  {
    "type": "profession",
    "id": "portal_traveler",
    "name": "Portal Traveler",
    "description": "You were abducted from your home, taken hostage, and used as a test subject in a lab.  For the last test, you were dressed in strange clothes and put in a room where you started to feel… different.  You lost consciousness and woke up somewhere unfamiliar.",
    "points": 1,
    "items": {
      "both": {
        "items": [ "xedra_enviro_suit", "socks", "union_suit" ],
        "entries": [
          { "item": "mask_gas", "ammo-item": "gasfilter_med", "charges": 100 },
          {
            "item": "light_minus_battery_cell",
            "ammo-item": "battery",
            "charges": 20,
            "container-item": "rad_monitor"
          },
          {
            "item": "medium_atomic_battery_cell",
            "ammo-item": "battery",
            "charges": 20,
            "container-item": "broken_dimensional_anchor"
          },
          { "item": "xedra_seismograph", "custom-flags": [ "auto_wield" ] }
        ]
      }
    },
    "flags": [ "SCEN_ONLY" ],
    "missions": [ "MISSION_PORTAL_TRAVELER" ]
  },
  {
    "type": "profession",
    "id": "ninja",
    "name": { "male": "Ninja", "female": "Kunoichi" },
    "description": "You are obsessed with the techniques and aesthetics of the ninja, so you practiced your movements, dressed all in black, and spent big bucks to acquire some tools of the trade.  Some may question your historical authenticity, but you're perfectly happy living out your fantasy regardless.",
    "points": 5,
    "skills": [
      { "level": 4, "name": "melee" },
      { "level": 4, "name": "cutting" },
      { "level": 4, "name": "dodge" },
      { "level": 4, "name": "throw" },
      { "level": 2, "name": "swimming" }
    ],
    "items": {
      "both": {
        "items": [ "hood_ninja", "jacket_ninja", "trousers_ninja", "tabi_dress", "geta", "gloves_wraps", "bellywrap" ],
        "entries": [
          { "item": "katana", "container-item": "scabbard" },
          { "item": "grenadebandolier", "contents-group": "ninja_grenade_pouch" }
        ]
      },
      "male": [ "boxer_shorts" ],
      "female": [ "chestwrap", "panties" ]
    },
    "traits": [ "LIGHTSTEP" ],
    "missions": [ "MISSION_NINJA" ]
  },
  {
    "type": "profession",
    "id": "cheerleader",
    "name": "Cheerleader",
    "description": "Your last cheerleader routine ended abruptly after your partners switched sides to the undead team.  Let's hope your quick reflexes and flexibility help you to find new members for the squad.",
    "points": 1,
    "skills": [ { "level": 3, "name": "dodge" }, { "level": 3, "name": "swimming" }, { "level": 3, "name": "speech" } ],
    "items": {
      "both": {
        "items": [ "pom_poms", "socks_ankle", "sneakers" ],
        "entries": [ { "item": "tank_top", "variant": "tank_top_cheerleader" } ]
      },
      "male": [ "briefs", "shorts", "tank_top" ],
      "female": [ "sports_bra", "panties", "cheerleader_skirt" ]
    },
    "missions": [ "MISSION_SOCIAL_BUTTERFLY" ],
    "age_lower": 16,
    "age_upper": 23
  },
  {
    "type": "profession",
    "id": "patriot",
    "name": "Patriot",
    "description": "You are a true American patriot, dressed with star-spangled clothing from head to toe.  The government has fallen, but the nation lives on with its people.",
    "points": -1,
    "items": {
      "both": {
        "items": [ "american_flag", "socks", "wristwatch" ],
        "entries": [ { "group": "charged_smart_phone" }, { "item": "mask_dust", "variant": "flag_mask_dust" } ]
      },
      "male": {
        "items": [ "flag_shirt", "sneakers" ],
        "entries": [ { "item": "flag_swimsuit", "variant": "flag_swimsuit" }, { "item": "pants", "variant": "pants_flag" } ]
      },
      "female": {
        "items": [ "flag_jumpsuit" ],
        "entries": [
          { "item": "bikini_top", "variant": "flag_bikini_top" },
          { "item": "bikini_bottom", "variant": "flag_bikini_bottom" },
          { "item": "heels", "variant": "heels_flag" }
        ]
      }
    }
  },
  {
    "type": "profession",
    "id": "prepped_patriot",
    "name": "Prepped Patriot",
    "description": "Does the American dream still exist?  Well, recent events have put that to the test.  Does it still proudly live in your beating heart?  Yes.  Yes, it does.  A patriot to the bitter end, you’ve readied yourself to go toe to toe with the Cataclysm that would seek to do harm to your darling USA.  That is to say, you grabbed your gun… and nothing more.  God bless America, soldier.",
    "points": 2,
    "skills": [
      { "level": 3, "name": "gun" },
      { "level": 2, "name": "rifle" },
      { "level": 2, "name": "pistol" },
      { "level": 2, "name": "shotgun" }
    ],
    "items": {
      "both": {
        "items": [ "american_flag", "slippers" ],
        "entries": [
          { "group": "charged_smart_phone" },
          { "item": "mask_dust", "variant": "flag_mask_dust" },
          { "item": "chestrig", "variant": "flag_chestrig", "contents-group": "mags_ruger_arr" },
          { "item": "cowboy_hat", "variant": "flag_cowboy_hat" },
          { "item": "leg_bag", "variant": "flag_leg_bag" },
          { "item": "ruger_arr", "ammo-item": "450_ftx", "charges": 3, "contents-item": "shoulder_strap" }
        ]
      },
      "male": { "entries": [ { "item": "boxer_shorts", "variant": "flag_boxer_shorts" } ] },
      "female": { "entries": [ { "item": "boy_shorts", "variant": "flag_boy_shorts" } ] }
    }
  },
  {
    "type": "profession",
    "id": "cowboy",
    "name": "Cowboy",
    "description": "You liked to spend your days taking care of the horses and cows, searching the perimeter of the ranch on your steed and looking out for anything suspicious, that's why you managed to escape in time when shit hit the fan.",
    "points": 3,
    "proficiencies": [ "prof_gunsmithing_basic", "prof_gun_cleaning" ],
    "skills": [
      { "level": 4, "name": "survival" },
      { "level": 3, "name": "gun" },
      { "level": 3, "name": "pistol" },
      { "level": 3, "name": "driving" },
      { "level": 1, "name": "swimming" }
    ],
    "pets": [ { "name": "mon_horse", "amount": 1 } ],
    "items": {
      "both": {
        "items": [
          "leather_belt",
          "dress_shirt",
          "jacket_leather",
          "socks",
          "cowboy_hat",
          "wristwatch",
          "backpack_leather",
          "horse_tack",
          "bullwhip",
          "pockknife",
          "jeans",
          "chaps_leather",
          "gloves_leather",
          "boots_western",
          "sunglasses",
          "rope_30"
        ],
        "entries": [
          { "group": "charged_smart_phone" },
          { "item": "ear_plugs", "custom-flags": [ "no_auto_equip" ] },
          { "item": "sw_619", "ammo-item": "357mag_jhp", "charges": 7 },
          { "item": "western_holster", "contents-group": "bandolier_cowboy" }
        ]
      },
      "male": [ "boxer_shorts" ],
      "female": [ "sports_bra", "panties" ]
    }
  },
  {
    "type": "profession",
    "id": "tourist_swimmer",
    "name": "Tourist Swimmer",
    "description": "You were looking forward to a nice, relaxing day at the beach.  You had to run when some lunatics tried to rip your head off and play beach volleyball with it, but at least you managed to grab your bag on the way out.",
    "points": 0,
    "skills": [ { "level": 2, "name": "swimming" } ],
    "items": {
      "both": {
        "items": [ "sunglasses", "straw_hat", "dive_bag", "beach_volleyball" ],
        "entries": [
          { "item": "waterproof_smart_phone_case", "variant": "black_smart_phone_case", "contents-group": "charged_smart_phone" },
          { "item": "towel", "custom-flags": [ "no_auto_equip" ] },
          { "item": "flip_flops", "custom-flags": [ "no_auto_equip" ] }
        ]
      },
      "male": { "items": [ "trunks", "swim_briefs" ], "entries": [ { "item": "tank_top", "custom-flags": [ "no_auto_equip" ] } ] },
      "female": {
        "entries": [
          { "item": "bikini_top", "variant": "tropical_bikini_top" },
          { "item": "bikini_bottom", "variant": "tropical_bikini_bottom" },
          { "item": "halter_top", "custom-flags": [ "no_auto_equip" ] },
          { "item": "skirt", "custom-flags": [ "no_auto_equip" ] }
        ]
      }
    }
  },
  {
    "type": "profession",
    "id": "professional_swimmer",
    "name": "Professional Swimmer",
    "description": "After much practice you were sure the next competition would be your big break, but your rivals started killing each other and you had to escape with only your competition gear on you.  Will your athleticism alone be enough to keep you alive?",
    "points": 2,
    "skills": [ { "level": 6, "name": "swimming" }, { "level": 2, "name": "dodge" } ],
    "traits": [ "OUTDOORSMAN" ],
    "items": {
      "both": [ "goggles_swim", "swim_cap" ],
      "male": [ "speedo" ],
      "female": { "entries": [ { "item": "flag_swimsuit", "variant": "generic_swimsuit" } ] }
    },
    "proficiencies": [ "prof_athlete_basic" ]
  },
  {
    "type": "profession",
    "id": "surfer",
    "name": "Surfer",
    "description": "You went to ride the waves, but the waves ended up riding you instead when a putrid hand appeared from underwater and grabbed you by the ankle.  You had to ditch your surfboard in favor of a kickboard, and now you'll fight every day to stay ahead of the wave of the undead.",
    "points": 1,
    "flags": [ "NO_BONUS_ITEMS" ],
    "skills": [ { "level": 4, "name": "dodge" }, { "level": 4, "name": "swimming" } ],
    "traits": [ "OUTDOORSMAN" ],
    "items": {
      "both": [ "swimming_kickboard" ],
      "male": [ "wetsuit_top", "wetsuit_shorts" ],
      "female": [ "wetsuit_spring_sleeveless" ]
    }
  },
  {
    "type": "profession",
    "id": "lifeguard",
    "name": "Lifeguard",
    "description": "Your job was to safeguard the lives of everyone at the beach, but when the swimmers started drowning each other, you knew the situation was out of your hands.",
    "points": 2,
    "skills": [ { "level": 4, "name": "firstaid" }, { "level": 4, "name": "swimming" } ],
    "traits": [ "OUTDOORSMAN" ],
    "proficiencies": [ "prof_wound_care" ],
    "items": {
      "both": [ "whistle", "sunglasses", "diving_watch" ],
      "male": { "items": [ "trunks", "swim_briefs" ], "entries": [ { "item": "rashguard", "variant": "lifeguard_rashguard_shirt" } ] },
      "female": { "entries": [ { "item": "flag_swimsuit", "variant": "lifeguard_swimsuit" } ] }
    }
  },
  {
    "type": "profession",
    "id": "diver",
    "name": "Diver",
    "description": "You were exploring below the waves close to shore when you noticed something weird on the nearby beach, you decided to swim away when you heard the screams.",
    "points": 2,
    "skills": [ { "level": 5, "name": "swimming" } ],
    "traits": [ "OUTDOORSMAN" ],
    "items": {
      "both": {
        "items": [ "wetsuit", "wetsuit_hood", "wetsuit_booties", "wetsuit_gloves", "diving_watch", "diveknife" ],
        "entries": [ { "item": "rebreather", "ammo-item": "rebreather_filter", "charges": 20 } ]
      }
    }
  },
  {
    "id": "captain_inflatable",
    "type": "profession",
    "name": "Ship Captain",
    "description": "You were the captain of your small ship, making a living by ferrying divers and tourists across the waves.  The last excursion went bad after your passengers tried to mutiny, but you managed to escape.  Will you ever sail the open ocean again?",
    "points": 3,
    "proficiencies": [ "prof_boat_pilot" ],
    "skills": [ { "level": 4, "name": "driving" }, { "level": 3, "name": "swimming" } ],
    "traits": [ "OUTDOORSMAN" ],
    "items": {
      "both": {
        "items": [ "trunks", "bastsandals", "dive_bag", "wristwatch", "flotation_vest", "hand_pump", "folded_inflatable_boat" ],
        "entries": [
          { "item": "rashguard", "variant": "tropical_rashguard_shirt" },
          { "item": "hat_ball", "variant": "generic_hatball" },
          {
            "item": "waterproof_smart_phone_case",
            "variant": "black_smart_phone_case",
            "contents-group": "charged_smart_phone"
          }
        ]
      },
      "male": [ "swim_briefs" ],
      "female": {
        "entries": [
          { "item": "bikini_top", "variant": "tropical_bikini_top" },
          { "item": "bikini_bottom", "variant": "tropical_bikini_bottom" }
        ]
      }
    }
  },
  {
    "type": "profession",
    "id": "hitman",
    "name": { "male": "Hitman", "female": "Hitwoman" },
    "requirement": "achievement_kill_100_monsters",
    "description": "You were the best undercover agent they had, with a mission so vital that you had to take it even with the riots going on.  Your target seems to have turned feral as well as your contact, you are all alone now.",
    "points": 6,
    "skills": [
      { "level": 5, "name": "gun" },
      { "level": 5, "name": "pistol" },
      { "level": 4, "name": "melee" },
      { "level": 4, "name": "stabbing" },
      { "level": 4, "name": "unarmed" },
      { "level": 4, "name": "dodge" },
      { "level": 4, "name": "speech" }
    ],
    "proficiencies": [ "prof_gunsmithing_basic", "prof_spotting", "prof_wp_syn_armored" ],
    "items": {
      "both": {
        "items": [
          "fancy_sunglasses",
          "platinum_watch",
          "knit_scarf_loose",
          "gloves_liner",
          "polaroid_photo",
          "suppressor",
          "tele_sight_pistol"
        ],
        "entries": [
          { "group": "charged_cell_phone" },
          { "item": "glock_29", "ammo-item": "10mm_fmj", "charges": 15 },
          { "item": "glock_20mag", "ammo-item": "10mm_fmj", "charges": 15, "container-item": "bbholster" }
        ]
      },
      "male": [
        "briefs",
        "socks",
        "dress_shoes",
        "bowhat",
        "suit",
        "tie_necktie",
        "tieclip",
        "leather_belt",
        "briefcase",
        "cufflinks_intricate"
      ],
      "female": [
        "panties",
        "bra",
        "stockings",
        "garter_belt",
        "heels",
        "hat_cotton",
        "dress",
        "purse",
        "platinum_ear",
        "platinum_necklace",
        "platinum_hairpin"
      ]
    },
    "missions": [ "MISSION_ASSASSINATION" ]
  },
  {
    "type": "profession",
    "id": "assassin",
    "name": "Assassin",
    "requirement": "achievement_kill_100_monsters",
    "description": "You were the best undercover agent they had, with a mission so vital that you had to take it even with the riots going on.  Your target seems to have turned feral as well as your contact, you are all alone now.",
    "points": 6,
    "skills": [
      { "level": 6, "name": "throw" },
      { "level": 5, "name": "melee" },
      { "level": 5, "name": "stabbing" },
      { "level": 5, "name": "dodge" },
      { "level": 4, "name": "speech" }
    ],
    "proficiencies": [ "prof_spotting", "prof_wp_syn_armored" ],
    "items": {
      "both": {
        "items": [ "fancy_sunglasses", "platinum_watch", "knit_scarf_loose", "gloves_liner", "polaroid_photo", "switchblade" ],
        "entries": [
          { "group": "charged_cell_phone" },
          { "item": "knife_combat", "container-item": "gartersheath1" },
          { "item": "leg_sheath6", "contents-group": "leg_sheath6_throwing_knives" }
        ]
      },
      "male": [
        "briefs",
        "socks",
        "dress_shoes",
        "bowhat",
        "suit",
        "tie_necktie",
        "tieclip",
        "leather_belt",
        "briefcase",
        "cufflinks_intricate"
      ],
      "female": [
        "panties",
        "bra",
        "stockings",
        "garter_belt",
        "heels",
        "hat_cotton",
        "dress",
        "purse",
        "platinum_ear",
        "platinum_necklace",
        "platinum_hairpin"
      ]
    },
    "missions": [ "MISSION_ASSASSINATION" ]
  },
  {
    "type": "profession",
    "id": "old_vet",
    "name": "Old Veteran",
    "description": "You've been through hell once before.  Hopefully those weekend range trips have kept your skills sharp.",
    "points": 4,
    "skills": [
      { "level": 3, "name": "gun" },
      { "level": 3, "name": "rifle" },
      { "level": 2, "name": "pistol" },
      { "level": 2, "name": "firstaid" },
      { "level": 2, "name": "throw" },
      { "level": 1, "name": "survival" }
    ],
    "proficiencies": [ "prof_gunsmithing_basic", "prof_spotting", "prof_gun_cleaning" ],
    "items": {
      "both": {
        "items": [
          "wristwatch",
          "jacket_army",
          "service_medal",
          "boots_combat",
          "socks",
          "officer_uniform",
          "pipe_tobacco",
          "tobacco",
          "beret"
        ],
        "entries": [
          { "item": "pants", "variant": "pants_british_khaki" },
          { "item": "cane", "custom-flags": [ "auto_wield" ] },
          { "group": "charged_ref_lighter" },
          { "item": "chestrig", "contents-group": "army_mags_m14" },
          { "item": "knife_combat", "container-item": "sheath" },
          { "item": "m1a", "ammo-item": "762_51", "charges": 20, "contents-item": [ "shoulder_strap" ] }
        ]
      },
      "male": [ "briefs" ],
      "female": [ "boy_shorts", "bra" ]
    },
    "age_lower": 50
  },
  {
    "type": "profession",
    "id": "urbex",
    "name": "Urban Explorer",
    "description": "You've always admired the beauty of urban desolation, and were ready for your next excursion when the end of the world hit.  You suppose that pretty much every building could be considered abandoned now.",
    "points": 2,
    "skills": [ { "level": 4, "name": "traps" }, { "level": 3, "name": "swimming" } ],
    "proficiencies": [ "prof_lockpicking" ],
    "items": {
      "both": {
        "items": [
          "wristwatch",
          "gloves_fingerless",
          "socks",
          "sneakers",
          "hoodie",
          "tshirt_text",
          "crowbar",
          "camera_bag",
          "slingpack",
          "leather_belt",
          "urbexmap"
        ],
        "entries": [
          { "group": "charged_smart_phone", "container-item": "pants" },
          { "item": "light_disposable_cell", "ammo-item": "battery", "charges": 300, "container-item": "camera_pro" },
          {
            "item": "light_disposable_cell",
            "ammo-item": "battery",
            "charges": 300,
            "container-item": "wearable_light"
          }
        ]
      },
      "male": [ "briefs" ],
      "female": [ "boy_shorts", "sports_bra" ]
    },
    "age_lower": 16
  },
  {
    "type": "profession",
    "id": "officeworker",
    "name": "Office Worker",
    "description": "You felt years of your life being sapped away, slaving at your computer as you subsisted on a daily pot of coffee, microwave burritos and an endless supply of crumpled paper to toss.  Perhaps the Cataclysm is a refreshing change of pace…",
    "points": 0,
    "skills": [
      { "level": 2, "name": "computer" },
      { "level": 2, "name": "cooking" },
      { "level": 2, "name": "throw" },
      { "level": 2, "name": "speech" }
    ],
    "addictions": [ { "intensity": 10, "type": "caffeine" } ],
    "items": {
      "both": {
        "items": [ "dress_shirt", "undershirt", "pants", "socks", "tie_clipon", "dress_shoes" ],
        "entries": [
          { "group": "charged_smart_phone" },
          { "group": "charged_penblack" },
          { "item": "coffee", "container-item": "coffeepot" }
        ]
      },
      "male": [ "briefs" ],
      "female": [ "panties", "bra" ]
    }
  },
  {
    "type": "profession",
    "id": "rv_hunter",
    "name": "RV Hunter",
    "description": "Ever since you were a child you loved hunting and traveling; so when you scraped enough money, you bought yourself an old RV, a gun, and hit the road.  You've been all over the country, hunting for good game.  Unfortunately the country is all over this time, and even more unfortunately you've lost your ol' reliable in the chaos.  Now you gotta find a new reliable.",
    "points": 4,
    "proficiencies": [ "prof_driver", "prof_basic_engines" ],
    "skills": [
      { "level": 3, "name": "rifle" },
      { "level": 3, "name": "gun" },
      { "level": 2, "name": "swimming" },
      { "level": 4, "name": "driving" },
      { "level": 4, "name": "mechanics" }
    ],
    "vehicle": "rv",
    "items": {
      "both": {
        "items": [ "knit_scarf", "socks", "boots_steel", "pants_cargo", "jacket_flannel", "hat_hunting", "wristwatch", "back_holster" ],
        "entries": [
          { "group": "charged_smart_phone" },
          { "item": "sheath", "contents-item": "knife_hunting" },
          { "item": "tank_top", "variant": "tank_top_camo" }
        ]
      },
      "male": [ "boxer_shorts" ],
      "female": [ "sports_bra", "boxer_shorts" ]
    },
    "missions": [ "MISSION_HUNTER", "MISSION_FIND_RIFLE" ]
  },
  {
    "type": "profession",
    "id": "heist_driver",
    "name": "Heist Driver",
    "description": "For as long as you can remember, you have lived a double life: a normal driver by the day and a heist driver in the night.  Now there are no cops and no law, but even after the Cataclysm, you drive.",
    "points": 4,
    "proficiencies": [ "prof_driver", "prof_basic_engines", "prof_athlete_basic" ],
<<<<<<< HEAD
    "skills": [
      { "level": 6, "name": "driving" },
      { "level": 4, "name": "mechanics" },
      { "level": 1, "name": "melee" }
    ],
=======
    "skills": [ { "level": 6, "name": "driving" }, { "level": 4, "name": "mechanics" }, { "level": 2, "name": "melee" } ],
>>>>>>> 3baea37c
    "vehicle": "car_coupe_muscle",
    "items": {
      "both": {
        "items": [ "jeans", "tshirt", "gosling_jacket", "gloves_fingerless", "socks", "sneakers", "hammer" ],
        "entries": [ { "group": "charged_smart_phone" } ]
      },
      "male": [ "boxer_shorts" ],
      "female": [ "panties", "bra" ]
    }
  }
]<|MERGE_RESOLUTION|>--- conflicted
+++ resolved
@@ -6381,15 +6381,12 @@
     "description": "For as long as you can remember, you have lived a double life: a normal driver by the day and a heist driver in the night.  Now there are no cops and no law, but even after the Cataclysm, you drive.",
     "points": 4,
     "proficiencies": [ "prof_driver", "prof_basic_engines", "prof_athlete_basic" ],
-<<<<<<< HEAD
     "skills": [
       { "level": 6, "name": "driving" },
       { "level": 4, "name": "mechanics" },
       { "level": 1, "name": "melee" }
     ],
-=======
     "skills": [ { "level": 6, "name": "driving" }, { "level": 4, "name": "mechanics" }, { "level": 2, "name": "melee" } ],
->>>>>>> 3baea37c
     "vehicle": "car_coupe_muscle",
     "items": {
       "both": {
