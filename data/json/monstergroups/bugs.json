[
  {
    "type": "monstergroup",
    "name": "GROUP_ANT",
    "default": "mon_ant_small",
    "is_animal": true,
    "monsters": [
      { "monster": "mon_ant_larva", "freq": 40, "cost_multiplier": 0 },
      { "monster": "mon_ant_soldier", "freq": 90, "cost_multiplier": 5 },
      { "monster": "mon_ant_queen", "freq": 0, "cost_multiplier": 0 }
    ]
  },
  {
    "type": "monstergroup",
    "name": "GROUP_ANT_SURFACE",
    "default": "mon_ant_small",
    "is_animal": true,
    "monsters": [
<<<<<<< HEAD
      { "monster": "mon_ant_larva", "freq": 40, "cost_multiplier": 0 },
      { "monster": "mon_ant_soldier", "freq": 90, "cost_multiplier": 5 },
      { "monster": "mon_ant_queen", "freq": 0, "cost_multiplier": 0 },
      { "monster": "mon_aphid", "freq": 40, "pack_size": [ 3, 10 ], "cost_multiplier": 0 },
      { "monster": "mon_lady_bug_giant", "freq": 10, "pack_size": [ 1, 3 ], "cost_multiplier": 10},
=======
      { "monster": "mon_ant_soldier", "freq": 90, "cost_multiplier": 5 },
      { "monster": "mon_aphid", "freq": 40, "pack_size": [ 3, 10 ], "cost_multiplier": 0 },
      { "monster": "mon_lady_bug_giant", "freq": 10, "pack_size": [ 1, 3 ], "cost_multiplier": 10 },
>>>>>>> ac4d144f
      { "monster": "mon_antlion_larva", "freq": 5, "cost_multiplier": 10 },
      { "monster": "mon_antlion_giant", "freq": 3, "cost_multiplier": 10 }
    ]
  },
  {
    "type": "monstergroup",
    "name": "GROUP_ANT_ACID",
    "default": "mon_ant_acid_small",
    "is_animal": true,
    "monsters": [
      { "monster": "mon_ant_acid_larva", "freq": 35, "cost_multiplier": 0 },
      { "monster": "mon_ant_acid_soldier", "freq": 100, "cost_multiplier": 5 },
      { "monster": "mon_ant_acid_queen", "freq": 0, "cost_multiplier": 0 }
    ]
  },
  {
    "type": "monstergroup",
    "name": "GROUP_BEE",
    "default": "mon_bee_small",
    "monsters": [  ]
  },
  {
    "name": "GROUP_DERMATIK",
    "type": "monstergroup",
    "default": "mon_null",
    "monsters": [ { "monster": "mon_dermatik", "freq": 1000, "cost_multiplier": 1 } ]
  },
  {
    "name": "GROUP_DERMATIK_INCUB",
    "type": "monstergroup",
    "default": "mon_dermatik_incubator_deer",
    "monsters": [
      { "monster": "mon_dermatik_incubator_spider", "freq": 500, "cost_multiplier": 1 },
      { "monster": "mon_dermatik_incubator_dog", "freq": 100, "cost_multiplier": 1 }
    ]
  },
  {
    "type": "monstergroup",
    "name": "GROUP_ROACH",
    "default": "mon_large_cockroach",
    "is_animal": true,
    "monsters": [
      { "monster": "mon_large_cockroach", "freq": 40, "cost_multiplier": 0 },
      { "monster": "mon_pregnant_giant_cockroach", "freq": 5, "cost_multiplier": 2 },
      { "monster": "mon_giant_cockroach_nymph", "freq": 20, "cost_multiplier": 0 }
    ]
  },
  {
    "type": "monstergroup",
    "name": "GROUP_SPIDER",
    "default": "mon_spider_web_small",
    "monsters": [  ]
  },
  {
    "name": "GROUP_WASP",
    "type": "monstergroup",
    "default": "mon_wasp_small",
    "monsters": [ { "monster": "mon_wasp_small", "freq": 100, "cost_multiplier": 1, "conditions": [ "SPRING", "SUMMER", "AUTUMN" ] } ]
  },
  {
    "name": "WASP_UPGRADE",
    "type": "monstergroup",
    "default": "mon_wasp",
    "monsters": [
      { "monster": "mon_wasp", "freq": 200, "cost_multiplier": 1 },
      { "monster": "mon_dermatik", "freq": 100, "cost_multiplier": 1 }
    ]
  },
  {
    "type": "monstergroup",
    "name": "GROUP_WORM",
    "default": "mon_worm_small",
    "is_animal": true,
    "monsters": [
      { "monster": "mon_graboid", "freq": 30, "cost_multiplier": 20 },
      { "monster": "mon_halfworm", "freq": 0, "cost_multiplier": 0 }
    ]
  }
]<|MERGE_RESOLUTION|>--- conflicted
+++ resolved
@@ -16,17 +16,9 @@
     "default": "mon_ant_small",
     "is_animal": true,
     "monsters": [
-<<<<<<< HEAD
-      { "monster": "mon_ant_larva", "freq": 40, "cost_multiplier": 0 },
-      { "monster": "mon_ant_soldier", "freq": 90, "cost_multiplier": 5 },
-      { "monster": "mon_ant_queen", "freq": 0, "cost_multiplier": 0 },
-      { "monster": "mon_aphid", "freq": 40, "pack_size": [ 3, 10 ], "cost_multiplier": 0 },
-      { "monster": "mon_lady_bug_giant", "freq": 10, "pack_size": [ 1, 3 ], "cost_multiplier": 10},
-=======
       { "monster": "mon_ant_soldier", "freq": 90, "cost_multiplier": 5 },
       { "monster": "mon_aphid", "freq": 40, "pack_size": [ 3, 10 ], "cost_multiplier": 0 },
       { "monster": "mon_lady_bug_giant", "freq": 10, "pack_size": [ 1, 3 ], "cost_multiplier": 10 },
->>>>>>> ac4d144f
       { "monster": "mon_antlion_larva", "freq": 5, "cost_multiplier": 10 },
       { "monster": "mon_antlion_giant", "freq": 3, "cost_multiplier": 10 }
     ]
