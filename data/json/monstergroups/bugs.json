[
  {
    "type": "monstergroup",
    "name": "GROUP_ANT",
    "default": "mon_ant_small",
    "is_animal": true,
    "monsters": [
      { "monster": "mon_ant_larva", "freq": 40, "cost_multiplier": 0 },
      { "monster": "mon_ant_soldier", "freq": 90, "cost_multiplier": 5 },
      { "monster": "mon_ant_queen", "freq": 0, "cost_multiplier": 0 }
    ]
  },
  {
    "type": "monstergroup",
    "name": "GROUP_ANT_ACID",
    "default": "mon_ant_acid_small",
    "is_animal": true,
    "monsters": [
      { "monster": "mon_ant_acid_larva", "freq": 35, "cost_multiplier": 0 },
      { "monster": "mon_ant_acid_soldier", "freq": 100, "cost_multiplier": 5 },
      { "monster": "mon_ant_acid_queen", "freq": 0, "cost_multiplier": 0 }
    ]
  },
  {
    "type": "monstergroup",
    "name": "GROUP_BEE",
    "default": "mon_bee_small",
    "monsters": [  ]
  },
  {
    "name": "GROUP_DERMATIK",
    "type": "monstergroup",
    "default": "mon_null",
    "monsters": [ { "monster": "mon_dermatik", "freq": 1000, "cost_multiplier": 1 } ]
  },
  {
    "name": "GROUP_DERMATIK_INCUB",
    "type": "monstergroup",
    "default": "mon_dermatik_incubator_deer",
    "monsters": [
      { "monster": "mon_dermatik_incubator_spider", "freq": 500, "cost_multiplier": 1 },
      { "monster": "mon_dermatik_incubator_dog", "freq": 100, "cost_multiplier": 1 }
    ]
  },
  {
    "type": "monstergroup",
    "name": "GROUP_ROACH",
    "default": "mon_large_cockroach",
    "is_animal": true,
    "monsters": [
      { "monster": "mon_large_cockroach", "freq": 40, "cost_multiplier": 0 },
      { "monster": "mon_pregnant_giant_cockroach", "freq": 5, "cost_multiplier": 2 },
      { "monster": "mon_giant_cockroach_nymph", "freq": 20, "cost_multiplier": 0 }
    ]
  },
  {
    "type": "monstergroup",
    "name": "GROUP_PLAGUE_ROACH",
    "default": "mon_skittering_plague",
    "is_animal": true,
    "monsters": [
      { "monster": "mon_skittering_plague", "freq": 40, "cost_multiplier": 0 },
      { "monster": "mon_plague_vector", "freq": 5, "cost_multiplier": 2 },
      { "monster": "mon_plague_nymph", "freq": 20, "cost_multiplier": 0 }
    ]
  },
  {
    "type": "monstergroup",
    "name": "GROUP_SPIDER",
    "default": "mon_spider_web_small",
    "monsters": [  ]
  },
  {
    "name": "GROUP_WASP_NEST",
<<<<<<< HEAD
=======
    "type": "monstergroup",
    "default": "mon_null",
    "monsters": [
      {
        "monster": "mon_wasp_small",
        "freq": 500,
        "cost_multiplier": 1,
        "ends": 180,
        "conditions": [ "SPRING", "SUMMER", "AUTUMN" ]
      },
      {
        "monster": "mon_wasp_small",
        "freq": 500,
        "cost_multiplier": 1,
        "starts": 180,
        "ends": 540,
        "pack_size": [ 2, 4 ],
        "conditions": [ "SPRING", "SUMMER", "AUTUMN" ]
      },
      {
        "monster": "mon_wasp_small_guard",
        "freq": 500,
        "cost_multiplier": 1,
        "ends": 180,
        "conditions": [ "SPRING", "SUMMER", "AUTUMN" ]
      },
      {
        "monster": "mon_wasp_small_guard",
        "freq": 500,
        "cost_multiplier": 1,
        "starts": 180,
        "ends": 540,
        "pack_size": [ 2, 4 ],
        "conditions": [ "SPRING", "SUMMER", "AUTUMN" ]
      },
      {
        "monster": "mon_wasp",
        "freq": 500,
        "cost_multiplier": 1,
        "starts": 180,
        "ends": 540,
        "conditions": [ "SPRING", "SUMMER", "AUTUMN" ]
      },
      {
        "monster": "mon_wasp",
        "freq": 500,
        "cost_multiplier": 1,
        "starts": 540,
        "pack_size": [ 2, 4 ],
        "conditions": [ "SPRING", "SUMMER", "AUTUMN" ]
      },
      {
        "monster": "mon_wasp_guard",
        "freq": 500,
        "cost_multiplier": 1,
        "starts": 180,
        "ends": 540,
        "conditions": [ "SPRING", "SUMMER", "AUTUMN" ]
      },
      {
        "monster": "mon_wasp_guard",
        "freq": 500,
        "cost_multiplier": 1,
        "starts": 540,
        "pack_size": [ 2, 4 ],
        "conditions": [ "SPRING", "SUMMER", "AUTUMN" ]
      }
    ]
  },
  {
    "name": "GROUP_WASP_FORAGER",
>>>>>>> 5f90cfb7
    "type": "monstergroup",
    "default": "mon_null",
    "monsters": [
      {
        "monster": "mon_wasp_small",
<<<<<<< HEAD
        "freq": 500,
        "cost_multiplier": 1,
        "ends": 180,
        "conditions": [ "SPRING", "SUMMER", "AUTUMN" ]
      },
      {
        "monster": "mon_wasp_small",
        "freq": 500,
        "cost_multiplier": 1,
        "starts": 180,
        "ends": 540,
        "pack_size": [ 2, 4 ],
        "conditions": [ "SPRING", "SUMMER", "AUTUMN" ]
      },
      {
        "monster": "mon_wasp_small_guard",
        "freq": 500,
        "cost_multiplier": 1,
        "ends": 180,
        "conditions": [ "SPRING", "SUMMER", "AUTUMN" ]
      },
      {
        "monster": "mon_wasp_small_guard",
        "freq": 500,
        "cost_multiplier": 1,
        "starts": 180,
        "ends": 540,
        "pack_size": [ 2, 4 ],
        "conditions": [ "SPRING", "SUMMER", "AUTUMN" ]
      },
      {
        "monster": "mon_wasp",
        "freq": 500,
        "cost_multiplier": 1,
        "starts": 180,
        "ends": 540,
        "conditions": [ "SPRING", "SUMMER", "AUTUMN" ]
      },
      {
        "monster": "mon_wasp",
        "freq": 500,
        "cost_multiplier": 1,
        "starts": 540,
        "pack_size": [ 2, 4 ],
        "conditions": [ "SPRING", "SUMMER", "AUTUMN" ]
      },
      {
        "monster": "mon_wasp_guard",
        "freq": 500,
        "cost_multiplier": 1,
        "starts": 180,
        "ends": 540,
        "conditions": [ "SPRING", "SUMMER", "AUTUMN" ]
      },
      {
        "monster": "mon_wasp_guard",
        "freq": 500,
        "cost_multiplier": 1,
        "starts": 540,
        "pack_size": [ 2, 4 ],
        "conditions": [ "SPRING", "SUMMER", "AUTUMN" ]
      }
    ]
  },
  {
    "name": "GROUP_WASP_FORAGER",
    "type": "monstergroup",
    "default": "mon_null",
    "monsters": [
      {
        "monster": "mon_wasp_small",
=======
>>>>>>> 5f90cfb7
        "freq": 1000,
        "cost_multiplier": 1,
        "ends": 180,
        "conditions": [ "SPRING", "SUMMER", "AUTUMN" ]
      },
      {
        "monster": "mon_wasp_small",
        "freq": 500,
        "cost_multiplier": 1,
        "starts": 180,
        "ends": 540,
        "pack_size": [ 2, 4 ],
        "conditions": [ "SPRING", "SUMMER", "AUTUMN" ]
      },
      {
        "monster": "mon_wasp",
        "freq": 1000,
        "cost_multiplier": 1,
        "starts": 360,
        "ends": 720,
        "conditions": [ "SPRING", "SUMMER", "AUTUMN" ]
      },
      {
        "monster": "mon_wasp",
        "freq": 1000,
        "cost_multiplier": 1,
        "starts": 720,
        "pack_size": [ 2, 4 ],
        "conditions": [ "SPRING", "SUMMER", "AUTUMN" ]
      }
    ]
  },
  {
    "name": "GROUP_WASP_GUARD",
    "type": "monstergroup",
    "default": "mon_null",
    "monsters": [
      {
        "monster": "mon_wasp_small_guard",
        "freq": 1000,
        "cost_multiplier": 1,
        "ends": 180,
        "conditions": [ "SPRING", "SUMMER", "AUTUMN" ]
      },
      {
        "monster": "mon_wasp_small_guard",
        "freq": 500,
        "cost_multiplier": 1,
        "starts": 180,
        "ends": 540,
        "pack_size": [ 2, 4 ],
        "conditions": [ "SPRING", "SUMMER", "AUTUMN" ]
      },
      {
        "monster": "mon_wasp_guard",
        "freq": 500,
        "cost_multiplier": 1,
        "starts": 180,
        "ends": 540,
        "conditions": [ "SPRING", "SUMMER", "AUTUMN" ]
      },
      {
        "monster": "mon_wasp_guard",
        "freq": 500,
        "cost_multiplier": 1,
        "starts": 540,
        "pack_size": [ 2, 4 ],
        "conditions": [ "SPRING", "SUMMER", "AUTUMN" ]
      }
    ]
  },
  {
    "name": "GROUP_WASP_QUEEN",
    "type": "monstergroup",
    "default": "mon_null",
    "monsters": [
      { "monster": "mon_wasp_queen", "freq": 1000, "cost_multiplier": 50, "ends": 720 },
      { "monster": "mon_wasp_mega", "freq": 1000, "cost_multiplier": 50, "starts": 360 }
    ]
  },
  {
    "name": "GROUP_WASP_PUPA",
    "type": "monstergroup",
    "default": "mon_wasp",
    "monsters": [
      { "monster": "mon_dermatik", "freq": 50, "cost_multiplier": 1 },
      { "monster": "mon_wasp_guard", "freq": 500, "cost_multiplier": 1 }
    ]
  },
  {
    "type": "monstergroup",
    "name": "GROUP_WORM",
    "default": "mon_worm_small",
    "is_animal": true,
    "monsters": [
      { "monster": "mon_graboid", "freq": 30, "cost_multiplier": 20 },
      { "monster": "mon_halfworm", "freq": 0, "cost_multiplier": 0 }
    ]
  }
]<|MERGE_RESOLUTION|>--- conflicted
+++ resolved
@@ -72,8 +72,6 @@
   },
   {
     "name": "GROUP_WASP_NEST",
-<<<<<<< HEAD
-=======
     "type": "monstergroup",
     "default": "mon_null",
     "monsters": [
@@ -145,86 +143,11 @@
   },
   {
     "name": "GROUP_WASP_FORAGER",
->>>>>>> 5f90cfb7
-    "type": "monstergroup",
-    "default": "mon_null",
-    "monsters": [
-      {
-        "monster": "mon_wasp_small",
-<<<<<<< HEAD
-        "freq": 500,
-        "cost_multiplier": 1,
-        "ends": 180,
-        "conditions": [ "SPRING", "SUMMER", "AUTUMN" ]
-      },
-      {
-        "monster": "mon_wasp_small",
-        "freq": 500,
-        "cost_multiplier": 1,
-        "starts": 180,
-        "ends": 540,
-        "pack_size": [ 2, 4 ],
-        "conditions": [ "SPRING", "SUMMER", "AUTUMN" ]
-      },
-      {
-        "monster": "mon_wasp_small_guard",
-        "freq": 500,
-        "cost_multiplier": 1,
-        "ends": 180,
-        "conditions": [ "SPRING", "SUMMER", "AUTUMN" ]
-      },
-      {
-        "monster": "mon_wasp_small_guard",
-        "freq": 500,
-        "cost_multiplier": 1,
-        "starts": 180,
-        "ends": 540,
-        "pack_size": [ 2, 4 ],
-        "conditions": [ "SPRING", "SUMMER", "AUTUMN" ]
-      },
-      {
-        "monster": "mon_wasp",
-        "freq": 500,
-        "cost_multiplier": 1,
-        "starts": 180,
-        "ends": 540,
-        "conditions": [ "SPRING", "SUMMER", "AUTUMN" ]
-      },
-      {
-        "monster": "mon_wasp",
-        "freq": 500,
-        "cost_multiplier": 1,
-        "starts": 540,
-        "pack_size": [ 2, 4 ],
-        "conditions": [ "SPRING", "SUMMER", "AUTUMN" ]
-      },
-      {
-        "monster": "mon_wasp_guard",
-        "freq": 500,
-        "cost_multiplier": 1,
-        "starts": 180,
-        "ends": 540,
-        "conditions": [ "SPRING", "SUMMER", "AUTUMN" ]
-      },
-      {
-        "monster": "mon_wasp_guard",
-        "freq": 500,
-        "cost_multiplier": 1,
-        "starts": 540,
-        "pack_size": [ 2, 4 ],
-        "conditions": [ "SPRING", "SUMMER", "AUTUMN" ]
-      }
-    ]
-  },
-  {
-    "name": "GROUP_WASP_FORAGER",
-    "type": "monstergroup",
-    "default": "mon_null",
-    "monsters": [
-      {
-        "monster": "mon_wasp_small",
-=======
->>>>>>> 5f90cfb7
+    "type": "monstergroup",
+    "default": "mon_null",
+    "monsters": [
+      {
+        "monster": "mon_wasp_small",
         "freq": 1000,
         "cost_multiplier": 1,
         "ends": 180,
