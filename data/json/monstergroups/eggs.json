--- conflicted
+++ resolved
@@ -123,8 +123,6 @@
     "type": "monstergroup",
     "default": "mon_antlion_larva",
     "monsters": [ { "monster": "mon_antlion_larva", "freq": 1000, "cost_multiplier": 1 } ]
-<<<<<<< HEAD
-=======
   },
   {
     "name": "GROUP_EGG_STRIDER",
@@ -155,6 +153,5 @@
     "type": "monstergroup",
     "default": "mon_mantis_small",
     "monsters": [ { "monster": "mon_mantis_small", "freq": 1000, "cost_multiplier": 1 } ]
->>>>>>> da9243be
   }
 ]