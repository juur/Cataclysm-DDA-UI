--- conflicted
+++ resolved
@@ -2,20 +2,6 @@
   {
     "type": "monstergroup",
     "name": "GROUP_CAVE",
-<<<<<<< HEAD
-    "default": "mon_null",
-    "//": "Current count is 975.  Note that 'freq' units are tenth of a percent, with default filling in the gap.",
-    "is_animal": true,
-    "monsters": [
-      { "monster": "mon_bat", "freq": 550, "cost_multiplier": 5, "pack_size": [ 6, 32 ] },
-      { "monster": "mon_bear", "freq": 100, "cost_multiplier": 10, "pack_size": [ 1, 3 ] },
-      { "monster": "mon_cougar", "freq": 100, "cost_multiplier": 20, "pack_size": [ 1, 2 ] },
-      { "monster": "mon_mole_cricket", "freq": 60, "cost_multiplier": 3 },
-      { "monster": "mon_mutant_experimental", "freq": 25, "cost_multiplier": 3 },
-      { "monster": "mon_nakedmolerat_giant", "freq": 100, "cost_multiplier": 3 },
-      { "monster": "mon_stag_beetle_larva", "freq": 40, "cost_multiplier": 5 }
-=======
-    "//": "Current count is 925.  Note that 'freq' units are tenth of a percent, with default filling in the gap.",
     "is_animal": true,
     "monsters": [
       { "monster": "mon_null", "weight": 15 },
@@ -24,8 +10,8 @@
       { "monster": "mon_cougar", "weight": 100, "cost_multiplier": 20, "pack_size": [ 1, 2 ] },
       { "monster": "mon_mutant_experimental", "weight": 25, "cost_multiplier": 3 },
       { "monster": "mon_nakedmolerat_giant", "weight": 100, "cost_multiplier": 3 },
-      { "monster": "mon_mole_cricket", "weight": 60, "cost_multiplier": 3 }
->>>>>>> b79647f8
+      { "monster": "mon_mole_cricket", "weight": 60, "cost_multiplier": 3 },
+      { "monster": "mon_stag_beetle_larva", "freq": 40, "cost_multiplier": 5 }
     ]
   },
   {
@@ -1824,19 +1810,6 @@
         "starts": "28 days",
         "conditions": [ "SPRING", "SUMMER", "AUTUMN" ]
       },
-<<<<<<< HEAD
-      { "monster": "mon_nakedmolerat_giant", "freq": 1, "cost_multiplier": 3, "conditions": [ "DUSK", "NIGHT" ] },
-      { "monster": "mon_mutant_experimental", "freq": 3, "cost_multiplier": 0, "conditions": [ "DUSK", "NIGHT" ] },
-      { "monster": "mon_mantis_small", "freq": 8, "cost_multiplier": 10 },
-      { "monster": "mon_lady_bug_giant", "freq": 5, "cost_multiplier": 10 },
-      { "monster": "mon_aphid", "freq": 15, "pack_size": [ 1, 5 ], "cost_multiplier": 0 },
-      { "monster": "mon_grasshopper_small", "freq": 15, "pack_size": [ 1, 3 ], "cost_multiplier": 0 },
-      { "monster": "mon_antlion_larva", "freq": 7, "cost_multiplier": 10 },
-      { "monster": "mon_antlion_giant", "freq": 2, "cost_multiplier": 10 },
-      { "monster": "mon_stag_beetle_small", "freq": 2, "cost_multiplier": 0, "starts": 168, "ends": 720 },
-      { "monster": "mon_stag_beetle_small", "freq": 2, "cost_multiplier": 0, "starts": 168 },
-      { "monster": "mon_stag_beetle_giant", "freq": 1, "cost_multiplier": 0, "starts": 720 }
-=======
       { "monster": "mon_nakedmolerat_giant", "weight": 1, "cost_multiplier": 3, "conditions": [ "DUSK", "NIGHT" ] },
       { "monster": "mon_mutant_experimental", "weight": 3, "cost_multiplier": 0, "conditions": [ "DUSK", "NIGHT" ] },
       { "monster": "mon_mantis_small", "weight": 8, "cost_multiplier": 10 },
@@ -1844,8 +1817,10 @@
       { "monster": "mon_aphid", "weight": 15, "pack_size": [ 1, 5 ], "cost_multiplier": 0 },
       { "monster": "mon_grasshopper_small", "weight": 15, "pack_size": [ 1, 3 ], "cost_multiplier": 0 },
       { "monster": "mon_antlion_larva", "weight": 7, "cost_multiplier": 10 },
-      { "monster": "mon_antlion_giant", "weight": 2, "cost_multiplier": 10 }
->>>>>>> b79647f8
+      { "monster": "mon_antlion_giant", "weight": 2, "cost_multiplier": 10 },
+      { "monster": "mon_stag_beetle_small", "freq": 2, "cost_multiplier": 0, "starts": 168, "ends": 720 },
+      { "monster": "mon_stag_beetle_small", "freq": 2, "cost_multiplier": 0, "starts": 168 },
+      { "monster": "mon_stag_beetle_giant", "freq": 1, "cost_multiplier": 0, "starts": 720 }
     ]
   },
   {
