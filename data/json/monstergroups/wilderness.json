--- conflicted
+++ resolved
@@ -2312,24 +2312,14 @@
         "freq": 50,
         "cost_multiplier": 1,
         "pack_size": [ 2, 7 ],
-<<<<<<< HEAD
-        "conditions": [ "DAY", "SPRING", "SUMMER", "AUTUMN" ]
+		"ends": 1440,
+        "conditions": [ "SPRING", "SUMMER", "AUTUMN" ]
       },
       {
         "monster": "mon_firefly",
         "freq": 30,
         "cost_multiplier": 1,
         "pack_size": [ 1, 4 ],
-        "conditions": [ "SPRING", "SUMMER", "AUTUMN" ]
-      },
-      {
-        "monster": "mon_mosquito_small",
-        "freq": 5,
-        "cost_multiplier": 0,
-        "pack_size": [ 1, 3 ],
-=======
-        "ends": 1440,
->>>>>>> 2a4f985f
         "conditions": [ "SPRING", "SUMMER", "AUTUMN" ]
       },
       {
