[
  {
    "type": "monstergroup",
    "name": "GROUP_CAVE",
    "default": "mon_null",
    "//": "Current count is 925.  Note that 'freq' units are tenth of a percent, with default filling in the gap.",
    "is_animal": true,
    "monsters": [
      { "monster": "mon_bat", "freq": 600, "cost_multiplier": 5, "pack_size": [ 6, 32 ] },
      { "monster": "mon_bear", "freq": 100, "cost_multiplier": 10, "pack_size": [ 1, 3 ] },
      { "monster": "mon_cougar", "freq": 100, "cost_multiplier": 20, "pack_size": [ 1, 2 ] },
      { "monster": "mon_mutant_experimental", "freq": 25, "cost_multiplier": 3 },
      { "monster": "mon_nakedmolerat_giant", "freq": 100, "cost_multiplier": 3 },
      { "monster": "mon_mole_cricket", "freq": 60, "cost_multiplier": 3 }
    ]
  },
  {
    "type": "monstergroup",
    "name": "GROUP_FOREST",
    "default": "mon_null",
    "//": "Current SPRING first DAY count is 513.  Note that 'freq' units are tenth of a percent, with default filling in the gap.",
    "is_animal": true,
    "monsters": [
      {
        "monster": "mon_bat",
        "freq": 50,
        "cost_multiplier": 2,
        "pack_size": [ 3, 12 ],
        "conditions": [ "DAWN", "DUSK", "SPRING", "SUMMER", "AUTUMN" ]
      },
      { "monster": "mon_bear", "freq": 1, "cost_multiplier": 10, "conditions": [ "SPRING", "SUMMER", "AUTUMN" ] },
      {
        "monster": "mon_bear",
        "freq": 3,
        "cost_multiplier": 10,
        "conditions": [ "NIGHT", "SPRING", "SUMMER", "AUTUMN" ]
      },
      {
        "monster": "mon_bear",
        "freq": 1,
        "cost_multiplier": 10,
        "ends": 72,
        "conditions": [ "SPRING", "SUMMER", "AUTUMN" ]
      },
      {
        "monster": "mon_bear",
        "freq": 3,
        "cost_multiplier": 10,
        "ends": 72,
        "conditions": [ "NIGHT", "SPRING", "SUMMER", "AUTUMN" ]
      },
      {
        "monster": "mon_bear",
        "freq": 1,
        "cost_multiplier": 10,
        "ends": 168,
        "conditions": [ "SPRING", "SUMMER", "AUTUMN" ]
      },
      {
        "monster": "mon_bear",
        "freq": 3,
        "cost_multiplier": 10,
        "ends": 168,
        "conditions": [ "NIGHT", "SPRING", "SUMMER", "AUTUMN" ]
      },
      {
        "monster": "mon_bear",
        "freq": 1,
        "cost_multiplier": 10,
        "ends": 672,
        "conditions": [ "SPRING", "SUMMER", "AUTUMN" ]
      },
      {
        "monster": "mon_bear",
        "freq": 3,
        "cost_multiplier": 10,
        "ends": 672,
        "conditions": [ "NIGHT", "SPRING", "SUMMER", "AUTUMN" ]
      },
      {
        "monster": "mon_bear",
        "freq": 1,
        "cost_multiplier": 10,
        "ends": 2160,
        "conditions": [ "SPRING", "SUMMER", "AUTUMN" ]
      },
      {
        "monster": "mon_bear",
        "freq": 3,
        "cost_multiplier": 10,
        "ends": 2160,
        "conditions": [ "NIGHT", "SPRING", "SUMMER", "AUTUMN" ]
      },
      { "monster": "mon_bear_mutant_3headed", "freq": 1, "cost_multiplier": 10 },
      { "monster": "mon_bear_mutant_3headed", "freq": 2, "cost_multiplier": 10, "starts": 672 },
      { "monster": "mon_zombear", "freq": 1, "cost_multiplier": 10, "starts": 72 },
      { "monster": "mon_zombear", "freq": 2, "cost_multiplier": 10, "starts": 168 },
      { "monster": "mon_zombear", "freq": 3, "cost_multiplier": 10, "starts": 672 },
      { "monster": "mon_zombear", "freq": 4, "cost_multiplier": 10, "starts": 2160 },
      { "monster": "mon_bobcat", "freq": 7, "cost_multiplier": 2 },
      { "monster": "mon_bobcat", "freq": 13, "cost_multiplier": 2, "conditions": [ "DAWN", "DUSK" ] },
      { "monster": "mon_boar_wild", "freq": 2, "cost_multiplier": 2, "pack_size": [ 1, 4 ] },
      { "monster": "mon_boar_wild", "freq": 4, "cost_multiplier": 2, "pack_size": [ 1, 4 ], "conditions": [ "DAY" ] },
      { "monster": "mon_cat", "freq": 10, "cost_multiplier": 1 },
      { "monster": "mon_cat", "freq": 15, "cost_multiplier": 1, "conditions": [ "DAWN", "DUSK" ] },
      { "monster": "mon_cat", "freq": 1, "cost_multiplier": 1, "pack_size": [ 2, 8 ] },
      {
        "monster": "mon_cat",
        "freq": 4,
        "cost_multiplier": 1,
        "pack_size": [ 2, 8 ],
        "conditions": [ "DAWN", "DUSK" ]
      },
      { "monster": "mon_cat_mutant_prism", "freq": 1, "cost_multiplier": 1, "pack_size": [ 1, 2 ] },
      {
        "monster": "mon_cat_mutant_prism",
        "freq": 2,
        "cost_multiplier": 1,
        "pack_size": [ 1, 2 ],
        "conditions": [ "DAWN", "DUSK" ]
      },
      {
        "monster": "mon_cat_mutant_prism",
        "freq": 3,
        "cost_multiplier": 1,
        "pack_size": [ 1, 3 ],
        "conditions": [ "SUMMER", "AUTUMN", "WINTER" ]
      },
      {
        "monster": "mon_chipmunk",
        "freq": 30,
        "cost_multiplier": 0,
        "pack_size": [ 1, 2 ],
        "conditions": [ "DAY", "SPRING", "SUMMER", "AUTUMN" ]
      },
      { "monster": "mon_cougar", "freq": 1, "cost_multiplier": 3 },
      { "monster": "mon_cougar", "freq": 2, "cost_multiplier": 3, "conditions": [ "DAWN", "DUSK" ] },
      { "monster": "mon_cougar", "freq": 1, "cost_multiplier": 3, "ends": 168 },
      { "monster": "mon_cougar", "freq": 2, "cost_multiplier": 3, "ends": 168, "conditions": [ "DAWN", "DUSK" ] },
      { "monster": "mon_cougar", "freq": 1, "cost_multiplier": 3, "ends": 504 },
      { "monster": "mon_cougar", "freq": 2, "cost_multiplier": 3, "ends": 504, "conditions": [ "DAWN", "DUSK" ] },
      { "monster": "mon_cougar", "freq": 1, "cost_multiplier": 3, "ends": 1008 },
      { "monster": "mon_cougar", "freq": 2, "cost_multiplier": 3, "ends": 1008, "conditions": [ "DAWN", "DUSK" ] },
      { "monster": "mon_cougar", "freq": 1, "cost_multiplier": 3, "ends": 2160 },
      { "monster": "mon_cougar", "freq": 2, "cost_multiplier": 3, "ends": 2160, "conditions": [ "DAWN", "DUSK" ] },
      { "monster": "mon_zougar", "freq": 3, "cost_multiplier": 10, "starts": 168 },
      { "monster": "mon_zougar", "freq": 3, "cost_multiplier": 10, "starts": 504 },
      { "monster": "mon_zougar", "freq": 3, "cost_multiplier": 10, "starts": 1008 },
      { "monster": "mon_zougar", "freq": 3, "cost_multiplier": 10, "starts": 2160 },
      { "monster": "mon_crow", "freq": 5, "cost_multiplier": 0, "pack_size": [ 1, 14 ] },
      { "monster": "mon_crow", "freq": 25, "cost_multiplier": 0, "pack_size": [ 1, 14 ], "conditions": [ "DAY" ] },
      { "monster": "mon_crow_mutant_small", "freq": 3, "cost_multiplier": 0, "pack_size": [ 1, 8 ] },
      {
        "monster": "mon_pigeon",
        "freq": 5,
        "cost_multiplier": 0,
        "pack_size": [ 1, 3 ],
        "conditions": [ "DAWN", "DUSK", "DAY" ]
      },
      { "monster": "mon_deer", "freq": 4, "cost_multiplier": 2, "pack_size": [ 1, 5 ] },
      {
        "monster": "mon_reindeer",
        "freq": 3,
        "cost_multiplier": 3,
        "pack_size": [ 2, 6 ],
        "conditions": [ "AUTUMN", "WINTER" ]
      },
      { "monster": "mon_zeindeer", "freq": 1, "cost_multiplier": 15, "pack_size": [ 2, 5 ], "starts": 180 },
      {
        "monster": "mon_zeindeer",
        "freq": 4,
        "cost_multiplier": 10,
        "pack_size": [ 3, 5 ],
        "starts": 180,
        "conditions": [ "AUTUMN", "WINTER" ]
      },
      { "monster": "mon_deer", "freq": 16, "cost_multiplier": 2, "pack_size": [ 1, 5 ], "conditions": [ "DAY" ] },
      { "monster": "mon_zeer", "freq": 4, "cost_multiplier": 10, "pack_size": [ 1, 5 ], "starts": 72 },
      { "monster": "mon_zeer", "freq": 4, "cost_multiplier": 10, "pack_size": [ 1, 5 ], "starts": 168 },
      { "monster": "mon_zeer", "freq": 4, "cost_multiplier": 10, "pack_size": [ 1, 5 ], "starts": 672 },
      { "monster": "mon_zeer", "freq": 4, "cost_multiplier": 10, "pack_size": [ 1, 5 ], "starts": 2160 },
      { "monster": "mon_dog", "freq": 3, "cost_multiplier": 25, "pack_size": [ 1, 6 ] },
      { "monster": "mon_deer_mutant_spider", "freq": 2, "cost_multiplier": 2, "pack_size": [ 1, 3 ], "starts": 168 },
      {
        "monster": "mon_deer_mutant_spider",
        "freq": 3,
        "cost_multiplier": 2,
        "pack_size": [ 1, 3 ],
        "starts": 168,
        "conditions": [ "DUSK", "NIGHT" ]
      },
      {
        "monster": "mon_dog",
        "freq": 2,
        "cost_multiplier": 25,
        "pack_size": [ 1, 6 ],
        "conditions": [ "DAWN", "DUSK" ]
      },
      { "monster": "mon_dog_bull", "freq": 1, "cost_multiplier": 25, "pack_size": [ 1, 3 ] },
      {
        "monster": "mon_dog_bull",
        "freq": 1,
        "cost_multiplier": 25,
        "pack_size": [ 1, 3 ],
        "conditions": [ "DAWN", "DUSK" ]
      },
      { "monster": "mon_dog_auscattle", "freq": 1, "cost_multiplier": 25, "pack_size": [ 1, 3 ] },
      {
        "monster": "mon_dog_auscattle",
        "freq": 1,
        "cost_multiplier": 25,
        "pack_size": [ 1, 3 ],
        "conditions": [ "DAWN", "DUSK" ]
      },
      { "monster": "mon_dog_pitbullmix", "freq": 3, "cost_multiplier": 25, "pack_size": [ 1, 3 ] },
      {
        "monster": "mon_dog_pitbullmix",
        "freq": 2,
        "cost_multiplier": 25,
        "pack_size": [ 1, 3 ],
        "conditions": [ "DAWN", "DUSK" ]
      },
      { "monster": "mon_dog_beagle", "freq": 1, "cost_multiplier": 25, "pack_size": [ 1, 6 ] },
      {
        "monster": "mon_dog_beagle",
        "freq": 1,
        "cost_multiplier": 25,
        "pack_size": [ 1, 6 ],
        "conditions": [ "DAWN", "DUSK" ]
      },
      { "monster": "mon_dog_bcollie", "freq": 1, "cost_multiplier": 25, "pack_size": [ 1, 3 ] },
      {
        "monster": "mon_dog_bcollie",
        "freq": 1,
        "cost_multiplier": 25,
        "pack_size": [ 1, 3 ],
        "conditions": [ "DAWN", "DUSK" ]
      },
      { "monster": "mon_dog_boxer", "freq": 1, "cost_multiplier": 25, "pack_size": [ 1, 3 ] },
      {
        "monster": "mon_dog_boxer",
        "freq": 1,
        "cost_multiplier": 25,
        "pack_size": [ 1, 3 ],
        "conditions": [ "DAWN", "DUSK" ]
      },
      { "monster": "mon_dog_chihuahua", "freq": 1, "cost_multiplier": 25, "pack_size": [ 1, 3 ] },
      {
        "monster": "mon_dog_chihuahua",
        "freq": 1,
        "cost_multiplier": 25,
        "pack_size": [ 1, 3 ],
        "conditions": [ "DAWN", "DUSK" ]
      },
      { "monster": "mon_dog_dachshund", "freq": 1, "cost_multiplier": 25, "pack_size": [ 1, 3 ] },
      {
        "monster": "mon_dog_dachshund",
        "freq": 1,
        "cost_multiplier": 25,
        "pack_size": [ 1, 3 ],
        "conditions": [ "DAWN", "DUSK" ]
      },
      { "monster": "mon_dog_gshepherd", "freq": 1, "cost_multiplier": 25, "pack_size": [ 1, 3 ] },
      {
        "monster": "mon_dog_gshepherd",
        "freq": 1,
        "cost_multiplier": 25,
        "pack_size": [ 1, 3 ],
        "conditions": [ "DAWN", "DUSK" ]
      },
      { "monster": "mon_dog", "freq": 3, "cost_multiplier": 25, "ends": 72, "pack_size": [ 1, 6 ] },
      {
        "monster": "mon_dog",
        "freq": 2,
        "cost_multiplier": 25,
        "ends": 72,
        "pack_size": [ 1, 6 ],
        "conditions": [ "DAWN", "DUSK" ]
      },
      { "monster": "mon_dog_bull", "freq": 1, "cost_multiplier": 25, "ends": 72, "pack_size": [ 1, 3 ] },
      {
        "monster": "mon_dog_bull",
        "freq": 1,
        "cost_multiplier": 25,
        "ends": 72,
        "pack_size": [ 1, 3 ],
        "conditions": [ "DAWN", "DUSK" ]
      },
      { "monster": "mon_dog_auscattle", "freq": 1, "cost_multiplier": 25, "ends": 72, "pack_size": [ 1, 3 ] },
      {
        "monster": "mon_dog_auscattle",
        "freq": 1,
        "cost_multiplier": 25,
        "ends": 72,
        "pack_size": [ 1, 3 ],
        "conditions": [ "DAWN", "DUSK" ]
      },
      { "monster": "mon_dog_pitbullmix", "freq": 3, "cost_multiplier": 25, "ends": 72, "pack_size": [ 1, 3 ] },
      {
        "monster": "mon_dog_pitbullmix",
        "freq": 2,
        "cost_multiplier": 25,
        "ends": 72,
        "pack_size": [ 1, 3 ],
        "conditions": [ "DAWN", "DUSK" ]
      },
      { "monster": "mon_dog_beagle", "freq": 1, "cost_multiplier": 25, "ends": 72, "pack_size": [ 1, 6 ] },
      {
        "monster": "mon_dog_beagle",
        "freq": 1,
        "cost_multiplier": 25,
        "ends": 72,
        "pack_size": [ 1, 6 ],
        "conditions": [ "DAWN", "DUSK" ]
      },
      { "monster": "mon_dog_bcollie", "freq": 1, "cost_multiplier": 25, "ends": 72, "pack_size": [ 1, 3 ] },
      {
        "monster": "mon_dog_bcollie",
        "freq": 1,
        "cost_multiplier": 25,
        "ends": 72,
        "pack_size": [ 1, 3 ],
        "conditions": [ "DAWN", "DUSK" ]
      },
      { "monster": "mon_dog_boxer", "freq": 1, "cost_multiplier": 25, "ends": 72, "pack_size": [ 1, 3 ] },
      {
        "monster": "mon_dog_boxer",
        "freq": 1,
        "cost_multiplier": 25,
        "ends": 72,
        "pack_size": [ 1, 3 ],
        "conditions": [ "DAWN", "DUSK" ]
      },
      { "monster": "mon_dog_chihuahua", "freq": 1, "cost_multiplier": 25, "ends": 72, "pack_size": [ 1, 3 ] },
      {
        "monster": "mon_dog_chihuahua",
        "freq": 1,
        "cost_multiplier": 25,
        "ends": 72,
        "pack_size": [ 1, 3 ],
        "conditions": [ "DAWN", "DUSK" ]
      },
      { "monster": "mon_dog_dachshund", "freq": 1, "cost_multiplier": 25, "ends": 72, "pack_size": [ 1, 3 ] },
      {
        "monster": "mon_dog_dachshund",
        "freq": 1,
        "cost_multiplier": 25,
        "ends": 72,
        "pack_size": [ 1, 3 ],
        "conditions": [ "DAWN", "DUSK" ]
      },
      { "monster": "mon_dog_gshepherd", "freq": 1, "cost_multiplier": 25, "ends": 72, "pack_size": [ 1, 3 ] },
      {
        "monster": "mon_dog_gshepherd",
        "freq": 1,
        "cost_multiplier": 25,
        "ends": 72,
        "pack_size": [ 1, 3 ],
        "conditions": [ "DAWN", "DUSK" ]
      },
      { "monster": "mon_dog", "freq": 3, "cost_multiplier": 25, "ends": 168, "pack_size": [ 1, 6 ] },
      {
        "monster": "mon_dog",
        "freq": 2,
        "cost_multiplier": 25,
        "ends": 168,
        "pack_size": [ 1, 6 ],
        "conditions": [ "DAWN", "DUSK" ]
      },
      { "monster": "mon_dog_bull", "freq": 1, "cost_multiplier": 25, "ends": 168, "pack_size": [ 1, 3 ] },
      {
        "monster": "mon_dog_bull",
        "freq": 1,
        "cost_multiplier": 25,
        "ends": 168,
        "pack_size": [ 1, 3 ],
        "conditions": [ "DAWN", "DUSK" ]
      },
      { "monster": "mon_dog_auscattle", "freq": 1, "cost_multiplier": 25, "ends": 168, "pack_size": [ 1, 3 ] },
      {
        "monster": "mon_dog_auscattle",
        "freq": 1,
        "cost_multiplier": 25,
        "ends": 168,
        "pack_size": [ 1, 3 ],
        "conditions": [ "DAWN", "DUSK" ]
      },
      { "monster": "mon_dog_pitbullmix", "freq": 3, "cost_multiplier": 25, "ends": 168, "pack_size": [ 1, 3 ] },
      {
        "monster": "mon_dog_pitbullmix",
        "freq": 2,
        "cost_multiplier": 25,
        "ends": 168,
        "pack_size": [ 1, 3 ],
        "conditions": [ "DAWN", "DUSK" ]
      },
      { "monster": "mon_dog_beagle", "freq": 1, "cost_multiplier": 25, "ends": 168, "pack_size": [ 1, 6 ] },
      {
        "monster": "mon_dog_beagle",
        "freq": 1,
        "cost_multiplier": 25,
        "ends": 168,
        "pack_size": [ 1, 6 ],
        "conditions": [ "DAWN", "DUSK" ]
      },
      { "monster": "mon_dog_bcollie", "freq": 1, "cost_multiplier": 25, "ends": 168, "pack_size": [ 1, 3 ] },
      {
        "monster": "mon_dog_bcollie",
        "freq": 1,
        "cost_multiplier": 25,
        "ends": 168,
        "pack_size": [ 1, 3 ],
        "conditions": [ "DAWN", "DUSK" ]
      },
      { "monster": "mon_dog_boxer", "freq": 1, "cost_multiplier": 25, "ends": 168, "pack_size": [ 1, 3 ] },
      {
        "monster": "mon_dog_boxer",
        "freq": 1,
        "cost_multiplier": 25,
        "ends": 168,
        "pack_size": [ 1, 3 ],
        "conditions": [ "DAWN", "DUSK" ]
      },
      { "monster": "mon_dog_chihuahua", "freq": 1, "cost_multiplier": 25, "ends": 168, "pack_size": [ 1, 3 ] },
      {
        "monster": "mon_dog_chihuahua",
        "freq": 1,
        "cost_multiplier": 25,
        "ends": 168,
        "pack_size": [ 1, 3 ],
        "conditions": [ "DAWN", "DUSK" ]
      },
      { "monster": "mon_dog_dachshund", "freq": 1, "cost_multiplier": 25, "ends": 168, "pack_size": [ 1, 3 ] },
      {
        "monster": "mon_dog_dachshund",
        "freq": 1,
        "cost_multiplier": 25,
        "ends": 168,
        "pack_size": [ 1, 3 ],
        "conditions": [ "DAWN", "DUSK" ]
      },
      { "monster": "mon_dog_gshepherd", "freq": 1, "cost_multiplier": 25, "ends": 168, "pack_size": [ 1, 3 ] },
      {
        "monster": "mon_dog_gshepherd",
        "freq": 1,
        "cost_multiplier": 25,
        "ends": 168,
        "pack_size": [ 1, 3 ],
        "conditions": [ "DAWN", "DUSK" ]
      },
      { "monster": "mon_dog", "freq": 3, "cost_multiplier": 25, "ends": 672, "pack_size": [ 1, 6 ] },
      {
        "monster": "mon_dog",
        "freq": 2,
        "cost_multiplier": 25,
        "ends": 672,
        "pack_size": [ 1, 6 ],
        "conditions": [ "DAWN", "DUSK" ]
      },
      { "monster": "mon_dog_bull", "freq": 1, "cost_multiplier": 25, "ends": 672, "pack_size": [ 1, 3 ] },
      {
        "monster": "mon_dog_bull",
        "freq": 1,
        "cost_multiplier": 25,
        "ends": 672,
        "pack_size": [ 1, 3 ],
        "conditions": [ "DAWN", "DUSK" ]
      },
      { "monster": "mon_dog_auscattle", "freq": 1, "cost_multiplier": 25, "ends": 672, "pack_size": [ 1, 3 ] },
      {
        "monster": "mon_dog_auscattle",
        "freq": 1,
        "cost_multiplier": 25,
        "ends": 672,
        "pack_size": [ 1, 3 ],
        "conditions": [ "DAWN", "DUSK" ]
      },
      { "monster": "mon_dog_pitbullmix", "freq": 3, "cost_multiplier": 25, "ends": 672, "pack_size": [ 1, 3 ] },
      {
        "monster": "mon_dog_pitbullmix",
        "freq": 2,
        "cost_multiplier": 25,
        "ends": 672,
        "pack_size": [ 1, 3 ],
        "conditions": [ "DAWN", "DUSK" ]
      },
      { "monster": "mon_dog_beagle", "freq": 1, "cost_multiplier": 25, "ends": 672, "pack_size": [ 1, 6 ] },
      {
        "monster": "mon_dog_beagle",
        "freq": 1,
        "cost_multiplier": 25,
        "ends": 672,
        "pack_size": [ 1, 6 ],
        "conditions": [ "DAWN", "DUSK" ]
      },
      { "monster": "mon_dog_bcollie", "freq": 1, "cost_multiplier": 25, "ends": 672, "pack_size": [ 1, 3 ] },
      {
        "monster": "mon_dog_bcollie",
        "freq": 1,
        "cost_multiplier": 25,
        "ends": 672,
        "pack_size": [ 1, 3 ],
        "conditions": [ "DAWN", "DUSK" ]
      },
      { "monster": "mon_dog_boxer", "freq": 1, "cost_multiplier": 25, "ends": 672, "pack_size": [ 1, 3 ] },
      {
        "monster": "mon_dog_boxer",
        "freq": 1,
        "cost_multiplier": 25,
        "ends": 672,
        "pack_size": [ 1, 3 ],
        "conditions": [ "DAWN", "DUSK" ]
      },
      { "monster": "mon_dog_chihuahua", "freq": 1, "cost_multiplier": 25, "ends": 672, "pack_size": [ 1, 3 ] },
      {
        "monster": "mon_dog_chihuahua",
        "freq": 1,
        "cost_multiplier": 25,
        "ends": 672,
        "pack_size": [ 1, 3 ],
        "conditions": [ "DAWN", "DUSK" ]
      },
      { "monster": "mon_dog_dachshund", "freq": 1, "cost_multiplier": 25, "ends": 672, "pack_size": [ 1, 3 ] },
      {
        "monster": "mon_dog_dachshund",
        "freq": 1,
        "cost_multiplier": 25,
        "ends": 672,
        "pack_size": [ 1, 3 ],
        "conditions": [ "DAWN", "DUSK" ]
      },
      { "monster": "mon_dog_gshepherd", "freq": 1, "cost_multiplier": 25, "ends": 672, "pack_size": [ 1, 3 ] },
      {
        "monster": "mon_dog_gshepherd",
        "freq": 1,
        "cost_multiplier": 25,
        "ends": 672,
        "pack_size": [ 1, 3 ],
        "conditions": [ "DAWN", "DUSK" ]
      },
      { "monster": "mon_dog", "freq": 3, "cost_multiplier": 25, "ends": 2160, "pack_size": [ 1, 6 ] },
      {
        "monster": "mon_dog",
        "freq": 2,
        "cost_multiplier": 25,
        "ends": 2160,
        "pack_size": [ 1, 6 ],
        "conditions": [ "DAWN", "DUSK" ]
      },
      { "monster": "mon_dog_bull", "freq": 1, "cost_multiplier": 25, "ends": 2160, "pack_size": [ 1, 3 ] },
      {
        "monster": "mon_dog_bull",
        "freq": 1,
        "cost_multiplier": 25,
        "ends": 2160,
        "pack_size": [ 1, 3 ],
        "conditions": [ "DAWN", "DUSK" ]
      },
      { "monster": "mon_dog_auscattle", "freq": 1, "cost_multiplier": 25, "ends": 2160, "pack_size": [ 1, 3 ] },
      {
        "monster": "mon_dog_auscattle",
        "freq": 1,
        "cost_multiplier": 25,
        "ends": 2160,
        "pack_size": [ 1, 3 ],
        "conditions": [ "DAWN", "DUSK" ]
      },
      { "monster": "mon_dog_pitbullmix", "freq": 3, "cost_multiplier": 25, "ends": 2160, "pack_size": [ 1, 3 ] },
      {
        "monster": "mon_dog_pitbullmix",
        "freq": 2,
        "cost_multiplier": 25,
        "ends": 2160,
        "pack_size": [ 1, 3 ],
        "conditions": [ "DAWN", "DUSK" ]
      },
      { "monster": "mon_dog_beagle", "freq": 1, "cost_multiplier": 25, "ends": 2160, "pack_size": [ 1, 6 ] },
      {
        "monster": "mon_dog_beagle",
        "freq": 1,
        "cost_multiplier": 25,
        "ends": 2160,
        "pack_size": [ 1, 6 ],
        "conditions": [ "DAWN", "DUSK" ]
      },
      { "monster": "mon_dog_bcollie", "freq": 1, "cost_multiplier": 25, "ends": 2160, "pack_size": [ 1, 3 ] },
      {
        "monster": "mon_dog_bcollie",
        "freq": 1,
        "cost_multiplier": 25,
        "ends": 2160,
        "pack_size": [ 1, 3 ],
        "conditions": [ "DAWN", "DUSK" ]
      },
      { "monster": "mon_dog_boxer", "freq": 1, "cost_multiplier": 25, "ends": 2160, "pack_size": [ 1, 3 ] },
      {
        "monster": "mon_dog_boxer",
        "freq": 1,
        "cost_multiplier": 25,
        "ends": 2160,
        "pack_size": [ 1, 3 ],
        "conditions": [ "DAWN", "DUSK" ]
      },
      { "monster": "mon_dog_chihuahua", "freq": 1, "cost_multiplier": 25, "ends": 2160, "pack_size": [ 1, 3 ] },
      {
        "monster": "mon_dog_chihuahua",
        "freq": 1,
        "cost_multiplier": 25,
        "ends": 2160,
        "pack_size": [ 1, 3 ],
        "conditions": [ "DAWN", "DUSK" ]
      },
      { "monster": "mon_dog_dachshund", "freq": 1, "cost_multiplier": 25, "ends": 2160, "pack_size": [ 1, 3 ] },
      {
        "monster": "mon_dog_dachshund",
        "freq": 1,
        "cost_multiplier": 25,
        "ends": 2160,
        "pack_size": [ 1, 3 ],
        "conditions": [ "DAWN", "DUSK" ]
      },
      { "monster": "mon_dog_gshepherd", "freq": 1, "cost_multiplier": 25, "ends": 2160, "pack_size": [ 1, 3 ] },
      {
        "monster": "mon_dog_gshepherd",
        "freq": 1,
        "cost_multiplier": 25,
        "ends": 2160,
        "pack_size": [ 1, 3 ],
        "conditions": [ "DAWN", "DUSK" ]
      },
      { "monster": "mon_dog_mutant_mongrel", "freq": 1, "cost_multiplier": 0 },
      { "monster": "mon_dog_mutant_mongrel", "freq": 1, "cost_multiplier": 0, "conditions": [ "DAWN", "DUSK" ] },
      {
        "monster": "mon_dog_mutant_mongrel",
        "freq": 1,
        "cost_multiplier": 0,
        "conditions": [ "DAWN", "DUSK", "SUMMER", "AUTUMN", "WINTER" ]
      },
      { "monster": "mon_fox_gray", "freq": 1, "cost_multiplier": 0 },
      { "monster": "mon_fox_gray", "freq": 2, "cost_multiplier": 0, "conditions": [ "DAWN", "DUSK" ] },
      { "monster": "mon_fox_gray", "freq": 1, "cost_multiplier": 0, "ends": 72 },
      { "monster": "mon_fox_gray", "freq": 2, "cost_multiplier": 0, "ends": 72, "conditions": [ "DAWN", "DUSK" ] },
      { "monster": "mon_fox_gray", "freq": 1, "cost_multiplier": 0, "ends": 168 },
      { "monster": "mon_fox_gray", "freq": 2, "cost_multiplier": 0, "ends": 168, "conditions": [ "DAWN", "DUSK" ] },
      { "monster": "mon_fox_gray", "freq": 1, "cost_multiplier": 0, "ends": 672 },
      { "monster": "mon_fox_gray", "freq": 2, "cost_multiplier": 0, "ends": 672, "conditions": [ "DAWN", "DUSK" ] },
      { "monster": "mon_fox_gray", "freq": 1, "cost_multiplier": 0, "ends": 2160 },
      { "monster": "mon_fox_gray", "freq": 2, "cost_multiplier": 0, "ends": 2160, "conditions": [ "DAWN", "DUSK" ] },
      { "monster": "mon_fox_red", "freq": 1, "cost_multiplier": 0 },
      { "monster": "mon_fox_red", "freq": 2, "cost_multiplier": 0, "conditions": [ "DAWN", "DUSK" ] },
      { "monster": "mon_fox_red", "freq": 1, "cost_multiplier": 0, "ends": 72 },
      { "monster": "mon_fox_red", "freq": 2, "cost_multiplier": 0, "ends": 72, "conditions": [ "DAWN", "DUSK" ] },
      { "monster": "mon_fox_red", "freq": 1, "cost_multiplier": 0, "ends": 168 },
      { "monster": "mon_fox_red", "freq": 2, "cost_multiplier": 0, "ends": 168, "conditions": [ "DAWN", "DUSK" ] },
      { "monster": "mon_fox_red", "freq": 1, "cost_multiplier": 0, "ends": 672 },
      { "monster": "mon_fox_red", "freq": 2, "cost_multiplier": 0, "ends": 672, "conditions": [ "DAWN", "DUSK" ] },
      { "monster": "mon_fox_red", "freq": 1, "cost_multiplier": 0, "ends": 2160 },
      { "monster": "mon_fox_red", "freq": 2, "cost_multiplier": 0, "ends": 2160, "conditions": [ "DAWN", "DUSK" ] },
      { "monster": "mon_wolf", "freq": 1, "cost_multiplier": 2, "pack_size": [ 2, 5 ] },
      { "monster": "mon_wolf", "freq": 2, "cost_multiplier": 2, "pack_size": [ 2, 5 ], "conditions": [ "NIGHT" ] },
      { "monster": "mon_wolf", "freq": 1, "cost_multiplier": 2, "ends": 72, "pack_size": [ 2, 5 ] },
      {
        "monster": "mon_wolf",
        "freq": 2,
        "cost_multiplier": 2,
        "ends": 72,
        "pack_size": [ 2, 5 ],
        "conditions": [ "NIGHT" ]
      },
      { "monster": "mon_wolf", "freq": 1, "cost_multiplier": 2, "ends": 168, "pack_size": [ 2, 5 ] },
      {
        "monster": "mon_wolf",
        "freq": 2,
        "cost_multiplier": 2,
        "ends": 168,
        "pack_size": [ 2, 5 ],
        "conditions": [ "NIGHT" ]
      },
      { "monster": "mon_wolf", "freq": 1, "cost_multiplier": 2, "ends": 672, "pack_size": [ 2, 5 ] },
      {
        "monster": "mon_wolf",
        "freq": 2,
        "cost_multiplier": 2,
        "ends": 672,
        "pack_size": [ 2, 5 ],
        "conditions": [ "NIGHT" ]
      },
      { "monster": "mon_wolf", "freq": 1, "cost_multiplier": 2, "ends": 2160, "pack_size": [ 2, 5 ] },
      {
        "monster": "mon_wolf",
        "freq": 2,
        "cost_multiplier": 2,
        "ends": 2160,
        "pack_size": [ 2, 5 ],
        "conditions": [ "NIGHT" ]
      },
      { "monster": "mon_wolf_mutant_huge", "freq": 1, "cost_multiplier": 0, "starts": 504 },
      {
        "monster": "mon_wolf_mutant_huge",
        "freq": 2,
        "cost_multiplier": 0,
        "starts": 504,
        "pack_size": [ 1, 2 ],
        "conditions": [ "NIGHT" ]
      },
      { "monster": "mon_coyote", "freq": 1, "cost_multiplier": 2, "pack_size": [ 1, 6 ] },
      { "monster": "mon_coyote", "freq": 2, "cost_multiplier": 2, "pack_size": [ 1, 6 ], "conditions": [ "NIGHT" ] },
      { "monster": "mon_coyote", "freq": 1, "cost_multiplier": 2, "ends": 72, "pack_size": [ 1, 6 ] },
      {
        "monster": "mon_coyote",
        "freq": 2,
        "cost_multiplier": 2,
        "ends": 72,
        "pack_size": [ 1, 6 ],
        "conditions": [ "NIGHT" ]
      },
      { "monster": "mon_coyote", "freq": 1, "cost_multiplier": 2, "ends": 168, "pack_size": [ 1, 6 ] },
      {
        "monster": "mon_coyote",
        "freq": 2,
        "cost_multiplier": 2,
        "ends": 168,
        "pack_size": [ 1, 6 ],
        "conditions": [ "NIGHT" ]
      },
      { "monster": "mon_coyote", "freq": 1, "cost_multiplier": 2, "ends": 672, "pack_size": [ 1, 6 ] },
      {
        "monster": "mon_coyote",
        "freq": 2,
        "cost_multiplier": 2,
        "ends": 672,
        "pack_size": [ 1, 6 ],
        "conditions": [ "NIGHT" ]
      },
      { "monster": "mon_coyote", "freq": 1, "cost_multiplier": 2, "ends": 2160, "pack_size": [ 1, 6 ] },
      {
        "monster": "mon_coyote",
        "freq": 2,
        "cost_multiplier": 2,
        "ends": 2160,
        "pack_size": [ 1, 6 ],
        "conditions": [ "NIGHT" ]
      },
      { "monster": "mon_coyote_mutant_shark", "freq": 1, "cost_multiplier": 2, "pack_size": [ 1, 6 ] },
      {
        "monster": "mon_coyote_mutant_shark",
        "freq": 2,
        "cost_multiplier": 2,
        "pack_size": [ 1, 6 ],
        "conditions": [ "NIGHT" ]
      },
      { "monster": "mon_coyote_mutant_venom", "freq": 2, "cost_multiplier": 2, "pack_size": [ 1, 8 ] },
      {
        "monster": "mon_coyote_mutant_venom",
        "freq": 3,
        "cost_multiplier": 2,
        "pack_size": [ 1, 8 ],
        "conditions": [ "NIGHT" ]
      },
      { "monster": "mon_coyote_wolf", "freq": 1, "cost_multiplier": 2, "pack_size": [ 1, 8 ] },
      {
        "monster": "mon_coyote_wolf",
        "freq": 2,
        "cost_multiplier": 2,
        "pack_size": [ 1, 8 ],
        "conditions": [ "NIGHT" ]
      },
      { "monster": "mon_coyote_wolf", "freq": 1, "cost_multiplier": 2, "ends": 72, "pack_size": [ 1, 8 ] },
      {
        "monster": "mon_coyote_wolf",
        "freq": 2,
        "cost_multiplier": 2,
        "ends": 72,
        "pack_size": [ 1, 8 ],
        "conditions": [ "NIGHT" ]
      },
      { "monster": "mon_coyote_wolf", "freq": 1, "cost_multiplier": 2, "ends": 168, "pack_size": [ 1, 8 ] },
      {
        "monster": "mon_coyote_wolf",
        "freq": 2,
        "cost_multiplier": 2,
        "ends": 168,
        "pack_size": [ 1, 8 ],
        "conditions": [ "NIGHT" ]
      },
      { "monster": "mon_coyote_wolf", "freq": 1, "cost_multiplier": 2, "ends": 672, "pack_size": [ 1, 8 ] },
      {
        "monster": "mon_coyote_wolf",
        "freq": 2,
        "cost_multiplier": 2,
        "ends": 672,
        "pack_size": [ 1, 8 ],
        "conditions": [ "NIGHT" ]
      },
      { "monster": "mon_coyote_wolf", "freq": 1, "cost_multiplier": 2, "ends": 2160, "pack_size": [ 1, 8 ] },
      {
        "monster": "mon_coyote_wolf",
        "freq": 2,
        "cost_multiplier": 2,
        "ends": 2160,
        "pack_size": [ 1, 8 ],
        "conditions": [ "NIGHT" ]
      },
      { "monster": "mon_zombie_dog", "freq": 4, "cost_multiplier": 2, "starts": 72 },
      { "monster": "mon_zombie_dog", "freq": 4, "cost_multiplier": 2, "starts": 168 },
      { "monster": "mon_zombie_dog", "freq": 4, "cost_multiplier": 2, "starts": 336 },
      { "monster": "mon_zombie_dog", "freq": 4, "cost_multiplier": 2, "starts": 504 },
      { "monster": "mon_zombie_dog", "freq": 4, "cost_multiplier": 2, "starts": 672 },
      { "monster": "mon_zombie_dog", "freq": 4, "cost_multiplier": 2, "starts": 890 },
      { "monster": "mon_zombie_dog", "freq": 4, "cost_multiplier": 2, "starts": 1008 },
      { "monster": "mon_zombie_dog", "freq": 4, "cost_multiplier": 2, "starts": 1344 },
      { "monster": "mon_zombie_dog", "freq": 4, "cost_multiplier": 2, "starts": 1680 },
      { "monster": "mon_zombie_dog", "freq": 4, "cost_multiplier": 2, "starts": 2160 },
      { "monster": "mon_zolf", "freq": 2, "cost_multiplier": 2, "starts": 72, "pack_size": [ 1, 4 ] },
      { "monster": "mon_zolf", "freq": 2, "cost_multiplier": 2, "starts": 168, "pack_size": [ 1, 4 ] },
      { "monster": "mon_zolf", "freq": 2, "cost_multiplier": 2, "starts": 672, "pack_size": [ 1, 4 ] },
      { "monster": "mon_zolf", "freq": 2, "cost_multiplier": 2, "starts": 2160, "pack_size": [ 1, 4 ] },
      {
        "monster": "mon_zombie_horse",
        "freq": 2,
        "cost_multiplier": 15,
        "ends": 2000,
        "conditions": [ "DAWN", "SPRING", "SUMMER", "AUTUMN" ],
        "pack_size": [ 1, 4 ]
      },
      {
        "monster": "mon_groundhog",
        "freq": 30,
        "cost_multiplier": 5,
        "pack_size": [ 1, 6 ],
        "conditions": [ "DAWN", "DAY", "DUSK", "SPRING", "SUMMER", "AUTUMN" ]
      },
      { "monster": "mon_hare", "freq": 12, "cost_multiplier": 2, "pack_size": [ 1, 6 ] },
      { "monster": "mon_hare", "freq": 18, "cost_multiplier": 2, "pack_size": [ 1, 6 ], "conditions": [ "NIGHT" ] },
      { "monster": "mon_moose", "freq": 1, "cost_multiplier": 3 },
      { "monster": "mon_moose", "freq": 2, "cost_multiplier": 3, "conditions": [ "DAY" ] },
      { "monster": "mon_moose", "freq": 1, "cost_multiplier": 3, "ends": 72 },
      { "monster": "mon_moose", "freq": 2, "cost_multiplier": 3, "ends": 72, "conditions": [ "DAY" ] },
      { "monster": "mon_moose", "freq": 1, "cost_multiplier": 3, "ends": 168 },
      { "monster": "mon_moose", "freq": 2, "cost_multiplier": 3, "ends": 168, "conditions": [ "DAY" ] },
      { "monster": "mon_moose", "freq": 1, "cost_multiplier": 3, "ends": 672 },
      { "monster": "mon_moose", "freq": 2, "cost_multiplier": 3, "ends": 672, "conditions": [ "DAY" ] },
      { "monster": "mon_moose", "freq": 1, "cost_multiplier": 3, "ends": 2160 },
      { "monster": "mon_moose", "freq": 2, "cost_multiplier": 3, "ends": 2160, "conditions": [ "DAY" ] },
      { "monster": "mon_zoose", "freq": 1, "cost_multiplier": 10, "starts": 72 },
      { "monster": "mon_zoose", "freq": 1, "cost_multiplier": 10, "starts": 168 },
      { "monster": "mon_zoose", "freq": 1, "cost_multiplier": 10, "starts": 672 },
      { "monster": "mon_zoose", "freq": 1, "cost_multiplier": 10, "starts": 2160 },
      { "monster": "mon_rabbit", "freq": 10, "cost_multiplier": 0, "pack_size": [ 1, 5 ] },
      {
        "monster": "mon_rabbit",
        "freq": 15,
        "cost_multiplier": 0,
        "pack_size": [ 1, 5 ],
        "conditions": [ "DUSK", "NIGHT", "DAWN" ]
      },
      { "monster": "mon_squirrel", "freq": 50, "cost_multiplier": 0, "pack_size": [ 1, 2 ], "conditions": [ "DAY" ] },
      {
        "monster": "mon_squirrel",
        "freq": 25,
        "cost_multiplier": 0,
        "pack_size": [ 1, 2 ],
        "conditions": [ "DAWN", "DUSK" ]
      },
      {
        "monster": "mon_squirrel_red",
        "freq": 50,
        "cost_multiplier": 0,
        "pack_size": [ 1, 2 ],
        "conditions": [ "DAY" ]
      },
      {
        "monster": "mon_squirrel_red",
        "freq": 25,
        "cost_multiplier": 0,
        "pack_size": [ 1, 2 ],
        "conditions": [ "DAWN", "DUSK" ]
      },
      { "monster": "mon_weasel", "freq": 5, "cost_multiplier": 5 },
      { "monster": "mon_weasel", "freq": 15, "cost_multiplier": 5, "conditions": [ "NIGHT" ] },
      { "monster": "mon_turkey", "freq": 6, "cost_multiplier": 2, "pack_size": [ 1, 18 ] },
      { "monster": "mon_turkey", "freq": 9, "cost_multiplier": 2, "pack_size": [ 1, 18 ], "conditions": [ "DAY" ] },
      {
        "monster": "mon_duck",
        "freq": 4,
        "cost_multiplier": 5,
        "pack_size": [ 1, 4 ],
        "conditions": [ "SPRING", "SUMMER", "AUTUMN" ]
      },
      {
        "monster": "mon_duck",
        "freq": 6,
        "cost_multiplier": 5,
        "pack_size": [ 1, 4 ],
        "conditions": [ "DAWN", "DAY", "SPRING", "SUMMER", "AUTUMN" ]
      },
      {
        "monster": "mon_goose_canadian",
        "freq": 4,
        "cost_multiplier": 5,
        "pack_size": [ 1, 4 ],
        "conditions": [ "SPRING", "SUMMER", "AUTUMN" ]
      },
      {
        "monster": "mon_goose_canadian",
        "freq": 6,
        "cost_multiplier": 5,
        "pack_size": [ 1, 4 ],
        "conditions": [ "DAWN", "DAY", "SPRING", "SUMMER", "AUTUMN" ]
      },
      {
        "monster": "mon_raccoon",
        "freq": 8,
        "cost_multiplier": 0,
        "pack_size": [ 1, 3 ],
        "conditions": [ "SPRING", "SUMMER", "AUTUMN" ]
      },
      {
        "monster": "mon_raccoon",
        "freq": 12,
        "cost_multiplier": 0,
        "pack_size": [ 1, 3 ],
        "conditions": [ "DAY", "SPRING", "SUMMER", "AUTUMN" ]
      },
      {
        "monster": "mon_opossum",
        "freq": 8,
        "cost_multiplier": 0,
        "pack_size": [ 1, 3 ],
        "conditions": [ "SPRING", "SUMMER", "AUTUMN" ]
      },
      {
        "monster": "mon_opossum",
        "freq": 12,
        "cost_multiplier": 0,
        "pack_size": [ 1, 3 ],
        "conditions": [ "DAY", "SPRING", "SUMMER", "AUTUMN" ]
      },
      { "monster": "mon_black_rat", "freq": 10, "cost_multiplier": 0, "pack_size": [ 1, 5 ], "conditions": [ "DAY" ] },
      {
        "monster": "mon_black_rat",
        "freq": 15,
        "cost_multiplier": 0,
        "pack_size": [ 1, 5 ],
        "conditions": [ "NIGHT" ]
      },
      {
        "monster": "mon_rattlesnake",
        "freq": 15,
        "cost_multiplier": 5,
        "conditions": [ "SPRING", "SUMMER", "AUTUMN" ]
      },
      {
        "monster": "mon_rattlesnake_giant",
        "freq": 10,
        "cost_multiplier": 5,
        "conditions": [ "SPRING", "SUMMER", "AUTUMN" ]
      },
      {
        "monster": "mon_bee_small",
        "freq": 3,
        "cost_multiplier": 0,
        "conditions": [ "DAY", "SPRING", "SUMMER", "AUTUMN" ]
      },
      {
        "monster": "mon_bee_small",
        "freq": 2,
        "cost_multiplier": 0,
        "starts": 24,
        "conditions": [ "DAY", "SPRING", "SUMMER", "AUTUMN" ]
      },
      {
        "monster": "mon_bee_small",
        "freq": 3,
        "cost_multiplier": 0,
        "starts": 72,
        "conditions": [ "DAY", "SPRING", "SUMMER", "AUTUMN" ]
      },
      {
        "monster": "mon_bee_small",
        "freq": 2,
        "cost_multiplier": 0,
        "starts": 120,
        "conditions": [ "DAY", "SPRING", "SUMMER", "AUTUMN" ]
      },
      {
        "monster": "mon_bee_small",
        "freq": 3,
        "cost_multiplier": 0,
        "starts": 168,
        "conditions": [ "DAY", "SPRING", "SUMMER", "AUTUMN" ]
      },
      {
        "monster": "mon_bee_small",
        "freq": 2,
        "cost_multiplier": 0,
        "starts": 216,
        "conditions": [ "DAY", "SPRING", "SUMMER", "AUTUMN" ]
      },
      {
        "monster": "mon_bee_small",
        "freq": 3,
        "cost_multiplier": 0,
        "starts": 288,
        "conditions": [ "DAY", "SPRING", "SUMMER", "AUTUMN" ]
      },
      {
        "monster": "mon_bee_small",
        "freq": 2,
        "cost_multiplier": 0,
        "starts": 336,
        "conditions": [ "DAY", "SPRING", "SUMMER", "AUTUMN" ]
      },
      {
        "monster": "mon_bee_small",
        "freq": 3,
        "cost_multiplier": 0,
        "starts": 384,
        "conditions": [ "DAY", "SPRING", "SUMMER", "AUTUMN" ]
      },
      {
        "monster": "mon_bee_small",
        "freq": 2,
        "cost_multiplier": 0,
        "starts": 456,
        "conditions": [ "DAY", "SPRING", "SUMMER", "AUTUMN" ]
      },
      {
        "monster": "mon_bee_small",
        "freq": 3,
        "cost_multiplier": 0,
        "starts": 504,
        "conditions": [ "DAY", "SPRING", "SUMMER", "AUTUMN" ]
      },
      {
        "monster": "mon_bee_small",
        "freq": 2,
        "cost_multiplier": 0,
        "starts": 552,
        "conditions": [ "DAY", "SPRING", "SUMMER", "AUTUMN" ]
      },
      {
        "monster": "mon_bee_small",
        "freq": 3,
        "cost_multiplier": 0,
        "starts": 624,
        "conditions": [ "DAY", "SPRING", "SUMMER", "AUTUMN" ]
      },
      {
        "monster": "mon_bee_small",
        "freq": 2,
        "cost_multiplier": 0,
        "starts": 672,
        "conditions": [ "DAY", "SPRING", "SUMMER", "AUTUMN" ]
      },
      {
        "monster": "mon_bee_small",
        "freq": 3,
        "cost_multiplier": 0,
        "starts": 720,
        "conditions": [ "DAY", "SPRING", "SUMMER", "AUTUMN" ]
      },
      {
        "monster": "mon_bee_small",
        "freq": 2,
        "cost_multiplier": 0,
        "starts": 792,
        "conditions": [ "DAY", "SPRING", "SUMMER", "AUTUMN" ]
      },
      { "monster": "mon_fly_small", "freq": 1, "cost_multiplier": 0, "conditions": [ "SPRING", "SUMMER", "AUTUMN" ] },
      {
        "monster": "mon_fly_small",
        "freq": 3,
        "cost_multiplier": 0,
        "conditions": [ "DAY", "SPRING", "SUMMER", "AUTUMN" ]
      },
      {
        "monster": "mon_fly_small",
        "freq": 2,
        "cost_multiplier": 0,
        "starts": 24,
        "conditions": [ "SPRING", "SUMMER", "AUTUMN" ]
      },
      {
        "monster": "mon_fly_small",
        "freq": 3,
        "cost_multiplier": 0,
        "starts": 24,
        "conditions": [ "DAY", "SPRING", "SUMMER", "AUTUMN" ]
      },
      {
        "monster": "mon_fly_small",
        "freq": 1,
        "cost_multiplier": 0,
        "starts": 72,
        "conditions": [ "SPRING", "SUMMER", "AUTUMN" ]
      },
      {
        "monster": "mon_fly_small",
        "freq": 3,
        "cost_multiplier": 0,
        "starts": 72,
        "conditions": [ "DAY", "SPRING", "SUMMER", "AUTUMN" ]
      },
      {
        "monster": "mon_fly_small",
        "freq": 2,
        "cost_multiplier": 0,
        "starts": 120,
        "conditions": [ "SPRING", "SUMMER", "AUTUMN" ]
      },
      {
        "monster": "mon_fly_small",
        "freq": 3,
        "cost_multiplier": 0,
        "starts": 120,
        "conditions": [ "DAY", "SPRING", "SUMMER", "AUTUMN" ]
      },
      {
        "monster": "mon_fly_small",
        "freq": 1,
        "cost_multiplier": 0,
        "starts": 168,
        "conditions": [ "SPRING", "SUMMER", "AUTUMN" ]
      },
      {
        "monster": "mon_fly_small",
        "freq": 3,
        "cost_multiplier": 0,
        "starts": 168,
        "conditions": [ "DAY", "SPRING", "SUMMER", "AUTUMN" ]
      },
      {
        "monster": "mon_fly_small",
        "freq": 2,
        "cost_multiplier": 0,
        "starts": 216,
        "conditions": [ "SPRING", "SUMMER", "AUTUMN" ]
      },
      {
        "monster": "mon_fly_small",
        "freq": 3,
        "cost_multiplier": 0,
        "starts": 216,
        "conditions": [ "DAY", "SPRING", "SUMMER", "AUTUMN" ]
      },
      {
        "monster": "mon_fly_small",
        "freq": 1,
        "cost_multiplier": 0,
        "starts": 288,
        "conditions": [ "SPRING", "SUMMER", "AUTUMN" ]
      },
      {
        "monster": "mon_fly_small",
        "freq": 3,
        "cost_multiplier": 0,
        "starts": 288,
        "conditions": [ "DAY", "SPRING", "SUMMER", "AUTUMN" ]
      },
      {
        "monster": "mon_fly_small",
        "freq": 2,
        "cost_multiplier": 0,
        "starts": 336,
        "conditions": [ "SPRING", "SUMMER", "AUTUMN" ]
      },
      {
        "monster": "mon_fly_small",
        "freq": 3,
        "cost_multiplier": 0,
        "starts": 336,
        "conditions": [ "DAY", "SPRING", "SUMMER", "AUTUMN" ]
      },
      {
        "monster": "mon_fly_small",
        "freq": 1,
        "cost_multiplier": 0,
        "starts": 384,
        "conditions": [ "SPRING", "SUMMER", "AUTUMN" ]
      },
      {
        "monster": "mon_fly_small",
        "freq": 3,
        "cost_multiplier": 0,
        "starts": 384,
        "conditions": [ "DAY", "SPRING", "SUMMER", "AUTUMN" ]
      },
      {
        "monster": "mon_fly_small",
        "freq": 2,
        "cost_multiplier": 0,
        "starts": 456,
        "conditions": [ "SPRING", "SUMMER", "AUTUMN" ]
      },
      {
        "monster": "mon_fly_small",
        "freq": 3,
        "cost_multiplier": 0,
        "starts": 456,
        "conditions": [ "DAY", "SPRING", "SUMMER", "AUTUMN" ]
      },
      {
        "monster": "mon_fly_small",
        "freq": 1,
        "cost_multiplier": 0,
        "starts": 504,
        "conditions": [ "SPRING", "SUMMER", "AUTUMN" ]
      },
      {
        "monster": "mon_fly_small",
        "freq": 3,
        "cost_multiplier": 0,
        "starts": 504,
        "conditions": [ "DAY", "SPRING", "SUMMER", "AUTUMN" ]
      },
      {
        "monster": "mon_fly_small",
        "freq": 2,
        "cost_multiplier": 0,
        "starts": 552,
        "conditions": [ "SPRING", "SUMMER", "AUTUMN" ]
      },
      {
        "monster": "mon_fly_small",
        "freq": 3,
        "cost_multiplier": 0,
        "starts": 552,
        "conditions": [ "DAY", "SPRING", "SUMMER", "AUTUMN" ]
      },
      {
        "monster": "mon_fly_small",
        "freq": 1,
        "cost_multiplier": 0,
        "starts": 624,
        "conditions": [ "SPRING", "SUMMER", "AUTUMN" ]
      },
      {
        "monster": "mon_fly_small",
        "freq": 3,
        "cost_multiplier": 0,
        "starts": 624,
        "conditions": [ "DAY", "SPRING", "SUMMER", "AUTUMN" ]
      },
      {
        "monster": "mon_fly_small",
        "freq": 2,
        "cost_multiplier": 0,
        "starts": 672,
        "conditions": [ "SPRING", "SUMMER", "AUTUMN" ]
      },
      {
        "monster": "mon_fly_small",
        "freq": 3,
        "cost_multiplier": 0,
        "starts": 672,
        "conditions": [ "DAY", "SPRING", "SUMMER", "AUTUMN" ]
      },
      {
        "monster": "mon_fly_small",
        "freq": 1,
        "cost_multiplier": 0,
        "starts": 720,
        "conditions": [ "SPRING", "SUMMER", "AUTUMN" ]
      },
      {
        "monster": "mon_fly_small",
        "freq": 3,
        "cost_multiplier": 0,
        "starts": 720,
        "conditions": [ "DAY", "SPRING", "SUMMER", "AUTUMN" ]
      },
      {
        "monster": "mon_fly_small",
        "freq": 2,
        "cost_multiplier": 0,
        "starts": 793,
        "conditions": [ "SPRING", "SUMMER", "AUTUMN" ]
      },
      {
        "monster": "mon_fly_small",
        "freq": 3,
        "cost_multiplier": 0,
        "starts": 792,
        "conditions": [ "DAY", "SPRING", "SUMMER", "AUTUMN" ]
      },
      {
        "monster": "mon_spider_jumping_small",
        "freq": 2,
        "cost_multiplier": 0,
        "conditions": [ "DAWN", "DAY", "DUSK", "SPRING", "SUMMER", "AUTUMN" ]
      },
      {
        "monster": "mon_spider_jumping_small",
        "freq": 1,
        "cost_multiplier": 0,
        "starts": 24,
        "conditions": [ "SPRING", "SUMMER", "AUTUMN" ]
      },
      {
        "monster": "mon_spider_jumping_small",
        "freq": 2,
        "cost_multiplier": 0,
        "starts": 24,
        "conditions": [ "DAWN", "DAY", "DUSK", "SPRING", "SUMMER", "AUTUMN" ]
      },
      {
        "monster": "mon_spider_jumping_small",
        "freq": 2,
        "cost_multiplier": 0,
        "starts": 72,
        "conditions": [ "DAWN", "DAY", "DUSK", "SPRING", "SUMMER", "AUTUMN" ]
      },
      {
        "monster": "mon_spider_jumping_small",
        "freq": 1,
        "cost_multiplier": 0,
        "starts": 120,
        "conditions": [ "SPRING", "SUMMER", "AUTUMN" ]
      },
      {
        "monster": "mon_spider_jumping_small",
        "freq": 2,
        "cost_multiplier": 0,
        "starts": 120,
        "conditions": [ "DAWN", "DAY", "DUSK", "SPRING", "SUMMER", "AUTUMN" ]
      },
      {
        "monster": "mon_spider_jumping_small",
        "freq": 2,
        "cost_multiplier": 0,
        "starts": 168,
        "conditions": [ "DAWN", "DAY", "DUSK", "SPRING", "SUMMER", "AUTUMN" ]
      },
      {
        "monster": "mon_spider_jumping_small",
        "freq": 1,
        "cost_multiplier": 0,
        "starts": 216,
        "conditions": [ "SPRING", "SUMMER", "AUTUMN" ]
      },
      {
        "monster": "mon_spider_jumping_small",
        "freq": 2,
        "cost_multiplier": 0,
        "starts": 216,
        "conditions": [ "DAWN", "DAY", "DUSK", "SPRING", "SUMMER", "AUTUMN" ]
      },
      {
        "monster": "mon_spider_jumping_small",
        "freq": 2,
        "cost_multiplier": 0,
        "starts": 288,
        "conditions": [ "DAWN", "DAY", "DUSK", "SPRING", "SUMMER", "AUTUMN" ]
      },
      {
        "monster": "mon_spider_jumping_small",
        "freq": 1,
        "cost_multiplier": 0,
        "starts": 336,
        "conditions": [ "SPRING", "SUMMER", "AUTUMN" ]
      },
      {
        "monster": "mon_spider_jumping_small",
        "freq": 2,
        "cost_multiplier": 0,
        "starts": 336,
        "conditions": [ "DAWN", "DAY", "DUSK", "SPRING", "SUMMER", "AUTUMN" ]
      },
      {
        "monster": "mon_spider_jumping_small",
        "freq": 2,
        "cost_multiplier": 0,
        "starts": 384,
        "conditions": [ "DAWN", "DAY", "DUSK", "SPRING", "SUMMER", "AUTUMN" ]
      },
      {
        "monster": "mon_spider_jumping_small",
        "freq": 1,
        "cost_multiplier": 0,
        "starts": 456,
        "conditions": [ "SPRING", "SUMMER", "AUTUMN" ]
      },
      {
        "monster": "mon_spider_jumping_small",
        "freq": 2,
        "cost_multiplier": 0,
        "starts": 456,
        "conditions": [ "DAWN", "DAY", "DUSK", "SPRING", "SUMMER", "AUTUMN" ]
      },
      {
        "monster": "mon_spider_jumping_small",
        "freq": 2,
        "cost_multiplier": 0,
        "starts": 504,
        "conditions": [ "DAWN", "DAY", "DUSK", "SPRING", "SUMMER", "AUTUMN" ]
      },
      {
        "monster": "mon_spider_jumping_small",
        "freq": 1,
        "cost_multiplier": 0,
        "starts": 552,
        "conditions": [ "SPRING", "SUMMER", "AUTUMN" ]
      },
      {
        "monster": "mon_spider_jumping_small",
        "freq": 2,
        "cost_multiplier": 0,
        "starts": 552,
        "conditions": [ "DAWN", "DAY", "DUSK", "SPRING", "SUMMER", "AUTUMN" ]
      },
      {
        "monster": "mon_spider_jumping_small",
        "freq": 2,
        "cost_multiplier": 0,
        "starts": 624,
        "conditions": [ "DAWN", "DAY", "DUSK", "SPRING", "SUMMER", "AUTUMN" ]
      },
      {
        "monster": "mon_spider_jumping_small",
        "freq": 1,
        "cost_multiplier": 0,
        "starts": 672,
        "conditions": [ "SPRING", "SUMMER", "AUTUMN" ]
      },
      {
        "monster": "mon_spider_jumping_small",
        "freq": 2,
        "cost_multiplier": 0,
        "starts": 672,
        "conditions": [ "DAWN", "DAY", "DUSK", "SPRING", "SUMMER", "AUTUMN" ]
      },
      {
        "monster": "mon_spider_jumping_small",
        "freq": 2,
        "cost_multiplier": 0,
        "starts": 720,
        "conditions": [ "DAWN", "DAY", "DUSK", "SPRING", "SUMMER", "AUTUMN" ]
      },
      {
        "monster": "mon_spider_jumping_small",
        "freq": 1,
        "cost_multiplier": 0,
        "starts": 792,
        "conditions": [ "SPRING", "SUMMER", "AUTUMN" ]
      },
      {
        "monster": "mon_spider_jumping_small",
        "freq": 2,
        "cost_multiplier": 0,
        "starts": 792,
        "conditions": [ "DAWN", "DAY", "DUSK", "SPRING", "SUMMER", "AUTUMN" ]
      },
      {
        "monster": "mon_spider_wolf_small",
        "freq": 2,
        "cost_multiplier": 0,
        "conditions": [ "DUSK", "NIGHT", "DAWN", "SPRING", "SUMMER", "AUTUMN" ]
      },
      {
        "monster": "mon_spider_wolf_small",
        "freq": 1,
        "cost_multiplier": 0,
        "starts": 24,
        "conditions": [ "SPRING", "SUMMER", "AUTUMN" ]
      },
      {
        "monster": "mon_spider_wolf_small",
        "freq": 2,
        "cost_multiplier": 0,
        "starts": 24,
        "conditions": [ "DUSK", "NIGHT", "DAWN", "SPRING", "SUMMER", "AUTUMN" ]
      },
      {
        "monster": "mon_spider_wolf_small",
        "freq": 2,
        "cost_multiplier": 0,
        "starts": 72,
        "conditions": [ "DUSK", "NIGHT", "DAWN", "SPRING", "SUMMER", "AUTUMN" ]
      },
      {
        "monster": "mon_spider_wolf_small",
        "freq": 1,
        "cost_multiplier": 0,
        "starts": 120,
        "conditions": [ "SPRING", "SUMMER", "AUTUMN" ]
      },
      {
        "monster": "mon_spider_wolf_small",
        "freq": 2,
        "cost_multiplier": 0,
        "starts": 120,
        "conditions": [ "DUSK", "NIGHT", "DAWN", "SPRING", "SUMMER", "AUTUMN" ]
      },
      {
        "monster": "mon_spider_wolf_small",
        "freq": 2,
        "cost_multiplier": 0,
        "starts": 168,
        "conditions": [ "DUSK", "NIGHT", "DAWN", "SPRING", "SUMMER", "AUTUMN" ]
      },
      {
        "monster": "mon_spider_wolf_small",
        "freq": 1,
        "cost_multiplier": 0,
        "starts": 216,
        "conditions": [ "SPRING", "SUMMER", "AUTUMN" ]
      },
      {
        "monster": "mon_spider_wolf_small",
        "freq": 2,
        "cost_multiplier": 0,
        "starts": 216,
        "conditions": [ "DUSK", "NIGHT", "DAWN", "SPRING", "SUMMER", "AUTUMN" ]
      },
      {
        "monster": "mon_spider_wolf_small",
        "freq": 2,
        "cost_multiplier": 0,
        "starts": 288,
        "conditions": [ "DUSK", "NIGHT", "DAWN", "SPRING", "SUMMER", "AUTUMN" ]
      },
      {
        "monster": "mon_spider_wolf_small",
        "freq": 1,
        "cost_multiplier": 0,
        "starts": 336,
        "conditions": [ "SPRING", "SUMMER", "AUTUMN" ]
      },
      {
        "monster": "mon_spider_wolf_small",
        "freq": 2,
        "cost_multiplier": 0,
        "starts": 336,
        "conditions": [ "DUSK", "NIGHT", "DAWN", "SPRING", "SUMMER", "AUTUMN" ]
      },
      {
        "monster": "mon_spider_wolf_small",
        "freq": 2,
        "cost_multiplier": 0,
        "starts": 384,
        "conditions": [ "DUSK", "NIGHT", "DAWN", "SPRING", "SUMMER", "AUTUMN" ]
      },
      {
        "monster": "mon_spider_wolf_small",
        "freq": 1,
        "cost_multiplier": 0,
        "starts": 456,
        "conditions": [ "SPRING", "SUMMER", "AUTUMN" ]
      },
      {
        "monster": "mon_spider_wolf_small",
        "freq": 2,
        "cost_multiplier": 0,
        "starts": 456,
        "conditions": [ "DUSK", "NIGHT", "DAWN", "SPRING", "SUMMER", "AUTUMN" ]
      },
      {
        "monster": "mon_spider_wolf_small",
        "freq": 2,
        "cost_multiplier": 0,
        "starts": 504,
        "conditions": [ "DUSK", "NIGHT", "DAWN", "SPRING", "SUMMER", "AUTUMN" ]
      },
      {
        "monster": "mon_spider_wolf_small",
        "freq": 1,
        "cost_multiplier": 0,
        "starts": 552,
        "conditions": [ "SPRING", "SUMMER", "AUTUMN" ]
      },
      {
        "monster": "mon_spider_wolf_small",
        "freq": 2,
        "cost_multiplier": 0,
        "starts": 552,
        "conditions": [ "DUSK", "NIGHT", "DAWN", "SPRING", "SUMMER", "AUTUMN" ]
      },
      {
        "monster": "mon_spider_wolf_small",
        "freq": 2,
        "cost_multiplier": 0,
        "starts": 624,
        "conditions": [ "DUSK", "NIGHT", "DAWN", "SPRING", "SUMMER", "AUTUMN" ]
      },
      {
        "monster": "mon_spider_wolf_small",
        "freq": 1,
        "cost_multiplier": 0,
        "starts": 672,
        "conditions": [ "SPRING", "SUMMER", "AUTUMN" ]
      },
      {
        "monster": "mon_spider_wolf_small",
        "freq": 2,
        "cost_multiplier": 0,
        "starts": 672,
        "conditions": [ "DUSK", "NIGHT", "DAWN", "SPRING", "SUMMER", "AUTUMN" ]
      },
      {
        "monster": "mon_spider_wolf_small",
        "freq": 2,
        "cost_multiplier": 0,
        "starts": 720,
        "conditions": [ "DUSK", "NIGHT", "DAWN", "SPRING", "SUMMER", "AUTUMN" ]
      },
      {
        "monster": "mon_spider_wolf_small",
        "freq": 1,
        "cost_multiplier": 0,
        "starts": 792,
        "conditions": [ "SPRING", "SUMMER", "AUTUMN" ]
      },
      {
        "monster": "mon_spider_wolf_small",
        "freq": 2,
        "cost_multiplier": 0,
        "starts": 792,
        "conditions": [ "DUSK", "NIGHT", "DAWN", "SPRING", "SUMMER", "AUTUMN" ]
      },
      { "monster": "mon_zpider_mass", "freq": 1, "cost_multiplier": 10, "starts": 72 },
      { "monster": "mon_zpider_mass", "freq": 1, "cost_multiplier": 10, "starts": 168 },
      { "monster": "mon_zpider_mass", "freq": 1, "cost_multiplier": 10, "starts": 672 },
      { "monster": "mon_zpider_mass", "freq": 1, "cost_multiplier": 10, "starts": 2160 },
      {
        "monster": "mon_wasp_small",
        "freq": 20,
        "cost_multiplier": 2,
        "conditions": [ "SPRING", "SUMMER", "AUTUMN" ],
        "ends": 168
      },
      {
        "monster": "mon_wasp_small",
        "freq": 25,
        "cost_multiplier": 2,
        "starts": 168,
        "ends": 336,
        "conditions": [ "SPRING", "SUMMER", "AUTUMN" ]
      },
      {
        "monster": "mon_wasp_small",
        "freq": 25,
        "cost_multiplier": 2,
        "pack_size": [ 1, 2 ],
        "starts": 336,
        "ends": 720,
        "conditions": [ "SPRING", "SUMMER", "AUTUMN" ]
      },
      {
        "monster": "mon_wasp",
        "freq": 30,
        "cost_multiplier": 2,
        "starts": 720,
        "ends": 1440,
        "conditions": [ "SPRING", "SUMMER", "AUTUMN" ]
      },
      {
        "monster": "mon_wasp",
        "freq": 30,
        "cost_multiplier": 2,
        "pack_size": [ 1, 2 ],
        "starts": 1440,
        "ends": 2160,
        "conditions": [ "SPRING", "SUMMER", "AUTUMN" ]
      },
      {
        "monster": "mon_wasp",
        "freq": 30,
        "cost_multiplier": 2,
        "pack_size": [ 1, 3 ],
        "starts": 2160,
        "conditions": [ "SPRING", "SUMMER", "AUTUMN" ]
      },
      { "monster": "mon_worm_small", "freq": 1, "cost_multiplier": 0, "conditions": [ "SPRING", "SUMMER", "AUTUMN" ] },
      {
        "monster": "mon_worm_small",
        "freq": 1,
        "cost_multiplier": 0,
        "starts": 168,
        "conditions": [ "SPRING", "SUMMER", "AUTUMN" ]
      },
      {
        "monster": "mon_worm_small",
        "freq": 1,
        "cost_multiplier": 0,
        "starts": 336,
        "conditions": [ "SPRING", "SUMMER", "AUTUMN" ]
      },
      {
        "monster": "mon_worm_small",
        "freq": 1,
        "cost_multiplier": 0,
        "starts": 504,
        "conditions": [ "SPRING", "SUMMER", "AUTUMN" ]
      },
      {
        "monster": "mon_worm_small",
        "freq": 1,
        "cost_multiplier": 0,
        "starts": 672,
        "conditions": [ "SPRING", "SUMMER", "AUTUMN" ]
      },
      { "monster": "mon_nakedmolerat_giant", "freq": 1, "cost_multiplier": 3, "conditions": [ "DUSK", "NIGHT" ] },
      { "monster": "mon_mutant_experimental", "freq": 3, "cost_multiplier": 0, "conditions": [ "DUSK", "NIGHT" ] },
      { "monster": "mon_mantis_small", "freq": 8, "cost_multiplier": 10 },
      { "monster": "mon_lady_bug_giant", "freq": 5, "cost_multiplier": 10 },
      { "monster": "mon_aphid", "freq": 15, "pack_size": [ 1, 5 ], "cost_multiplier": 0 },
      { "monster": "mon_grasshopper_small", "freq": 15, "pack_size": [ 1, 3 ], "cost_multiplier": 0 },
      { "monster": "mon_antlion_larva", "freq": 7, "cost_multiplier": 10 },
      { "monster": "mon_antlion_giant", "freq": 2, "cost_multiplier": 10 }
    ]
  },
  {
    "type": "monstergroup",
    "name": "GROUP_RIVER",
    "default": "mon_null",
    "//": "Current SPRING first DAY count is 944.  Note that 'freq' units are tenth of a percent, with default filling in the gap.",
    "is_animal": true,
    "//2": "DDA weight in this group is somewhere around 803.  Leaving roughly 190 frequency points left for mods.",
    "monsters": [
      { "monster": "mon_beaver", "freq": 8, "cost_multiplier": 10, "pack_size": [ 1, 3 ] },
      { "monster": "mon_beaver", "freq": 15, "cost_multiplier": 10, "pack_size": [ 1, 3 ], "conditions": [ "NIGHT" ] },
      { "monster": "mon_beaver_mutant_huge", "freq": 3, "cost_multiplier": 5, "pack_size": [ 1, 2 ] },
      {
        "monster": "mon_beaver_mutant_huge",
        "freq": 3,
        "cost_multiplier": 5,
        "pack_size": [ 1, 2 ],
        "conditions": [ "NIGHT" ]
      },
      { "monster": "mon_beaver_mutant_avian", "freq": 3, "cost_multiplier": 3, "pack_size": [ 1, 2 ] },
      {
        "monster": "mon_beaver_mutant_avian",
        "freq": 3,
        "cost_multiplier": 3,
        "pack_size": [ 1, 2 ],
        "conditions": [ "NIGHT" ]
      },
      {
        "monster": "mon_mink",
        "freq": 3,
        "cost_multiplier": 20,
        "pack_size": [ 1, 2 ],
        "conditions": [ "SPRING", "SUMMER", "AUTUMN" ]
      },
      {
        "monster": "mon_mink",
        "freq": 5,
        "cost_multiplier": 20,
        "pack_size": [ 1, 2 ],
        "conditions": [ "DUSK", "NIGHT", "DAWN", "SPRING", "SUMMER", "AUTUMN" ]
      },
      {
        "monster": "mon_muskrat",
        "freq": 8,
        "cost_multiplier": 5,
        "pack_size": [ 1, 5 ],
        "conditions": [ "SPRING", "SUMMER", "AUTUMN" ]
      },
      {
        "monster": "mon_muskrat",
        "freq": 15,
        "cost_multiplier": 5,
        "pack_size": [ 1, 5 ],
        "conditions": [ "NIGHT", "SPRING", "SUMMER", "AUTUMN" ]
      },
      {
        "monster": "mon_otter",
        "freq": 5,
        "cost_multiplier": 5,
        "pack_size": [ 1, 8 ],
        "conditions": [ "SPRING", "SUMMER", "AUTUMN" ]
      },
      {
        "monster": "mon_otter",
        "freq": 5,
        "cost_multiplier": 5,
        "pack_size": [ 1, 8 ],
        "conditions": [ "NIGHT", "SPRING", "SUMMER", "AUTUMN" ]
      },
      {
        "monster": "mon_duck",
        "freq": 8,
        "cost_multiplier": 5,
        "pack_size": [ 1, 4 ],
        "conditions": [ "SPRING", "SUMMER", "AUTUMN" ]
      },
      {
        "monster": "mon_duck",
        "freq": 15,
        "cost_multiplier": 5,
        "pack_size": [ 1, 4 ],
        "conditions": [ "DAWN", "DAY", "SPRING", "SUMMER", "AUTUMN" ]
      },
      {
        "monster": "mon_goose_canadian",
        "freq": 8,
        "cost_multiplier": 5,
        "pack_size": [ 1, 4 ],
        "conditions": [ "SPRING", "SUMMER", "AUTUMN" ]
      },
      {
        "monster": "mon_goose_canadian",
        "freq": 15,
        "cost_multiplier": 5,
        "pack_size": [ 1, 4 ],
        "conditions": [ "DAWN", "DAY", "SPRING", "SUMMER", "AUTUMN" ]
      },
      { "monster": "mon_zhark", "freq": 1, "cost_multiplier": 25, "starts": 24, "pack_size": [ 1, 3 ] },
      { "monster": "mon_zhark", "freq": 2, "cost_multiplier": 25, "starts": 672, "pack_size": [ 1, 3 ] },
      { "monster": "mon_mutant_carp", "freq": 3, "cost_multiplier": 15, "starts": 168 },
      { "monster": "mon_mutant_salmon", "freq": 2, "cost_multiplier": 15, "starts": 168 },
      { "monster": "mon_fish_eel", "freq": 6, "cost_multiplier": 3, "pack_size": [ 1, 3 ] },
      {
        "monster": "mon_fish_eel",
        "freq": 12,
        "cost_multiplier": 3,
        "conditions": [ "DAWN", "DUSK" ],
        "pack_size": [ 1, 3 ]
      },
      { "monster": "mon_fish_bowfin", "freq": 6, "cost_multiplier": 3, "pack_size": [ 1, 3 ] },
      {
        "monster": "mon_fish_bowfin",
        "freq": 12,
        "cost_multiplier": 3,
        "conditions": [ "DAWN", "DUSK" ],
        "pack_size": [ 1, 3 ]
      },
      { "monster": "mon_fish_bullhead", "freq": 6, "cost_multiplier": 3, "pack_size": [ 1, 3 ] },
      {
        "monster": "mon_fish_bullhead",
        "freq": 12,
        "cost_multiplier": 3,
        "conditions": [ "DAWN", "DUSK" ],
        "pack_size": [ 1, 3 ]
      },
      { "monster": "mon_fish_trout", "freq": 6, "cost_multiplier": 8, "pack_size": [ 1, 3 ] },
      {
        "monster": "mon_fish_trout",
        "freq": 10,
        "cost_multiplier": 8,
        "conditions": [ "DAWN", "DUSK" ],
        "pack_size": [ 1, 3 ]
      },
      { "monster": "mon_fish_brown_trout", "freq": 6, "cost_multiplier": 8, "pack_size": [ 1, 3 ] },
      {
        "monster": "mon_fish_brown_trout",
        "freq": 10,
        "cost_multiplier": 8,
        "conditions": [ "DAWN", "DUSK" ],
        "pack_size": [ 1, 3 ]
      },
      { "monster": "mon_fish_brook_trout", "freq": 6, "cost_multiplier": 8, "pack_size": [ 1, 3 ] },
      {
        "monster": "mon_fish_brook_trout",
        "freq": 10,
        "cost_multiplier": 8,
        "conditions": [ "DAWN", "DUSK" ],
        "pack_size": [ 1, 3 ]
      },
      { "monster": "mon_fish_lake_trout", "freq": 6, "cost_multiplier": 8, "pack_size": [ 1, 3 ] },
      {
        "monster": "mon_fish_lake_trout",
        "freq": 10,
        "cost_multiplier": 8,
        "conditions": [ "DAWN", "DUSK" ],
        "pack_size": [ 1, 3 ]
      },
      { "monster": "mon_fish_rainbow_trout", "freq": 6, "cost_multiplier": 8, "pack_size": [ 1, 3 ] },
      {
        "monster": "mon_fish_rainbow_trout",
        "freq": 10,
        "cost_multiplier": 8,
        "conditions": [ "DAWN", "DUSK" ],
        "pack_size": [ 1, 3 ]
      },
      { "monster": "mon_fish_steelhead_trout", "freq": 6, "cost_multiplier": 8, "pack_size": [ 1, 3 ] },
      {
        "monster": "mon_fish_steelhead_trout",
        "freq": 10,
        "cost_multiplier": 8,
        "conditions": [ "DAWN", "DUSK" ],
        "pack_size": [ 1, 3 ]
      },
      { "monster": "mon_fish_kokanee_salmon", "freq": 6, "cost_multiplier": 8, "pack_size": [ 1, 3 ] },
      {
        "monster": "mon_fish_kokanee_salmon",
        "freq": 10,
        "cost_multiplier": 8,
        "conditions": [ "DAWN", "DUSK" ],
        "pack_size": [ 1, 3 ]
      },
      { "monster": "mon_fish_chinook_salmon", "freq": 6, "cost_multiplier": 8, "pack_size": [ 1, 3 ] },
      {
        "monster": "mon_fish_chinook_salmon",
        "freq": 10,
        "cost_multiplier": 8,
        "conditions": [ "DAWN", "DUSK" ],
        "pack_size": [ 1, 3 ]
      },
      { "monster": "mon_fish_coho_salmon", "freq": 6, "cost_multiplier": 8, "pack_size": [ 1, 3 ] },
      {
        "monster": "mon_fish_coho_salmon",
        "freq": 10,
        "cost_multiplier": 8,
        "conditions": [ "DAWN", "DUSK" ],
        "pack_size": [ 1, 3 ]
      },
      { "monster": "mon_fish_white_bass", "freq": 6, "cost_multiplier": 8, "pack_size": [ 1, 3 ] },
      {
        "monster": "mon_fish_white_bass",
        "freq": 10,
        "cost_multiplier": 8,
        "conditions": [ "DAWN", "DUSK" ],
        "pack_size": [ 1, 3 ]
      },
      { "monster": "mon_fish_walleye", "freq": 6, "cost_multiplier": 8, "pack_size": [ 1, 3 ] },
      {
        "monster": "mon_fish_walleye",
        "freq": 10,
        "cost_multiplier": 8,
        "conditions": [ "DAWN", "DUSK" ],
        "pack_size": [ 1, 3 ]
      },
      { "monster": "mon_fish_pumpkinseed", "freq": 6, "cost_multiplier": 8, "pack_size": [ 1, 3 ] },
      {
        "monster": "mon_fish_pumpkinseed",
        "freq": 10,
        "cost_multiplier": 8,
        "conditions": [ "DAWN", "DUSK" ],
        "pack_size": [ 1, 3 ]
      },
      { "monster": "mon_fish_redbreast", "freq": 6, "cost_multiplier": 8, "pack_size": [ 1, 3 ] },
      {
        "monster": "mon_fish_redbreast",
        "freq": 10,
        "cost_multiplier": 8,
        "conditions": [ "DAWN", "DUSK" ],
        "pack_size": [ 1, 3 ]
      },
      { "monster": "mon_fish_green_sunfish", "freq": 6, "cost_multiplier": 8, "pack_size": [ 1, 3 ] },
      {
        "monster": "mon_fish_green_sunfish",
        "freq": 10,
        "cost_multiplier": 8,
        "conditions": [ "DAWN", "DUSK" ],
        "pack_size": [ 1, 3 ]
      },
      { "monster": "mon_fish_longear_sunfish", "freq": 6, "cost_multiplier": 8, "pack_size": [ 1, 3 ] },
      {
        "monster": "mon_fish_longear_sunfish",
        "freq": 10,
        "cost_multiplier": 8,
        "conditions": [ "DAWN", "DUSK" ],
        "pack_size": [ 1, 3 ]
      },
      { "monster": "mon_fish_redear_sunfish", "freq": 6, "cost_multiplier": 8, "pack_size": [ 1, 3 ] },
      {
        "monster": "mon_fish_redear_sunfish",
        "freq": 10,
        "cost_multiplier": 8,
        "conditions": [ "DAWN", "DUSK" ],
        "pack_size": [ 1, 3 ]
      },
      { "monster": "mon_fish_rock_bass", "freq": 6, "cost_multiplier": 8, "pack_size": [ 1, 3 ] },
      {
        "monster": "mon_fish_rock_bass",
        "freq": 10,
        "cost_multiplier": 8,
        "conditions": [ "DAWN", "DUSK" ],
        "pack_size": [ 1, 3 ]
      },
      { "monster": "mon_fish_calico_bass", "freq": 6, "cost_multiplier": 8, "pack_size": [ 1, 3 ] },
      {
        "monster": "mon_fish_calico_bass",
        "freq": 10,
        "cost_multiplier": 8,
        "conditions": [ "DAWN", "DUSK" ],
        "pack_size": [ 1, 3 ]
      },
      { "monster": "mon_fish_warmouth", "freq": 6, "cost_multiplier": 8, "pack_size": [ 1, 3 ] },
      {
        "monster": "mon_fish_warmouth",
        "freq": 10,
        "cost_multiplier": 8,
        "conditions": [ "DAWN", "DUSK" ],
        "pack_size": [ 1, 3 ]
      },
      { "monster": "mon_fish_channel_catfish", "freq": 6, "cost_multiplier": 8, "pack_size": [ 1, 3 ] },
      {
        "monster": "mon_fish_channel_catfish",
        "freq": 10,
        "cost_multiplier": 8,
        "conditions": [ "DAWN", "DUSK" ],
        "pack_size": [ 1, 3 ]
      },
      { "monster": "mon_fish_white_catfish", "freq": 6, "cost_multiplier": 8, "pack_size": [ 1, 3 ] },
      {
        "monster": "mon_fish_white_catfish",
        "freq": 10,
        "cost_multiplier": 8,
        "conditions": [ "DAWN", "DUSK" ],
        "pack_size": [ 1, 3 ]
      },
      { "monster": "mon_fish_muskellunge", "freq": 6, "cost_multiplier": 8, "pack_size": [ 1, 3 ] },
      {
        "monster": "mon_fish_muskellunge",
        "freq": 10,
        "cost_multiplier": 8,
        "conditions": [ "DAWN", "DUSK" ],
        "pack_size": [ 1, 3 ]
      },
      { "monster": "mon_fish_white_sucker", "freq": 6, "cost_multiplier": 8, "pack_size": [ 1, 3 ] },
      {
        "monster": "mon_fish_white_sucker",
        "freq": 10,
        "cost_multiplier": 8,
        "conditions": [ "DAWN", "DUSK" ],
        "pack_size": [ 1, 3 ]
      },
      { "monster": "mon_fish_grass_carp", "freq": 6, "cost_multiplier": 8, "pack_size": [ 1, 3 ] },
      {
        "monster": "mon_fish_grass_carp",
        "freq": 10,
        "cost_multiplier": 8,
        "conditions": [ "DAWN", "DUSK" ],
        "pack_size": [ 1, 3 ]
      },
      { "monster": "mon_fish_fallfish", "freq": 6, "cost_multiplier": 8, "pack_size": [ 1, 3 ] },
      {
        "monster": "mon_fish_fallfish",
        "freq": 10,
        "cost_multiplier": 8,
        "conditions": [ "DAWN", "DUSK" ],
        "pack_size": [ 1, 3 ]
      },
      { "monster": "mon_fish_carp", "freq": 4, "cost_multiplier": 10, "pack_size": [ 1, 3 ] },
      {
        "monster": "mon_fish_carp",
        "freq": 8,
        "cost_multiplier": 10,
        "conditions": [ "DAWN", "DUSK" ],
        "pack_size": [ 1, 3 ]
      },
      { "monster": "mon_fish_pike", "freq": 6, "cost_multiplier": 8, "pack_size": [ 1, 3 ] },
      {
        "monster": "mon_fish_pike",
        "freq": 10,
        "cost_multiplier": 8,
        "conditions": [ "DAWN", "DUSK" ],
        "pack_size": [ 1, 3 ]
      },
      { "monster": "mon_fish_sbass", "freq": 10, "cost_multiplier": 3, "pack_size": [ 1, 3 ] },
      {
        "monster": "mon_fish_sbass",
        "freq": 20,
        "cost_multiplier": 3,
        "conditions": [ "DAWN", "DUSK" ],
        "pack_size": [ 1, 3 ]
      },
      { "monster": "mon_fish_perch", "freq": 10, "cost_multiplier": 3, "pack_size": [ 1, 3 ] },
      {
        "monster": "mon_fish_perch",
        "freq": 20,
        "cost_multiplier": 3,
        "conditions": [ "DAWN", "DUSK" ],
        "pack_size": [ 1, 3 ]
      },
      { "monster": "mon_fish_salmon", "freq": 6, "cost_multiplier": 8, "pack_size": [ 4, 6 ] },
      {
        "monster": "mon_fish_salmon",
        "freq": 10,
        "cost_multiplier": 8,
        "conditions": [ "DAWN", "DUSK" ],
        "pack_size": [ 4, 6 ]
      },
      { "monster": "mon_fish_lbass", "freq": 10, "cost_multiplier": 3, "pack_size": [ 1, 3 ] },
      {
        "monster": "mon_fish_lbass",
        "freq": 20,
        "cost_multiplier": 3,
        "conditions": [ "DAWN", "DUSK" ],
        "pack_size": [ 1, 3 ]
      },
      { "monster": "mon_fish_pbass", "freq": 10, "cost_multiplier": 3, "pack_size": [ 1, 3 ] },
      {
        "monster": "mon_fish_pbass",
        "freq": 20,
        "cost_multiplier": 3,
        "conditions": [ "DAWN", "DUSK" ],
        "pack_size": [ 1, 3 ]
      },
      { "monster": "mon_fish_bluegill", "freq": 10, "cost_multiplier": 3, "pack_size": [ 1, 3 ] },
      {
        "monster": "mon_fish_bluegill",
        "freq": 20,
        "cost_multiplier": 3,
        "conditions": [ "DAWN", "DUSK" ],
        "pack_size": [ 1, 3 ]
      },
      { "monster": "mon_fish_whitefish", "freq": 10, "cost_multiplier": 2, "pack_size": [ 4, 6 ] },
      {
        "monster": "mon_fish_whitefish",
        "freq": 20,
        "cost_multiplier": 2,
        "conditions": [ "DAWN", "DUSK" ],
        "pack_size": [ 4, 6 ]
      },
      { "monster": "mon_fish_pickerel", "freq": 6, "cost_multiplier": 10, "pack_size": [ 1, 3 ] },
      {
        "monster": "mon_fish_pickerel",
        "freq": 10,
        "cost_multiplier": 10,
        "conditions": [ "DAWN", "DUSK" ],
        "pack_size": [ 1, 3 ]
      },
<<<<<<< HEAD
      { "monster": "mon_fish_blinky", "freq": 5, "cost_multiplier": 3, "pack_size": [ 1, 3 ] },
      { "monster": "mon_dragonfly_naiad", "freq": 10, "cost_multiplier": 2, "ends": 168 },
      { "monster": "mon_dragonfly_naiad", "freq": 30, "cost_multiplier": 3, "starts": 168, "pack_size": [ 1, 3 ] },
      { "monster": "mon_strider_small", "freq": 15, "cost_multiplier": 3, "pack_size": [ 2, 4 ] }
=======
      { "monster": "mon_fish_blinky", "freq": 3, "cost_multiplier": 3, "pack_size": [ 1, 3 ] },
      { "monster": "mon_dragonfly_naiad", "freq": 5, "cost_multiplier": 2, "ends": 168 },
      { "monster": "mon_dragonfly_naiad", "freq": 12, "cost_multiplier": 3, "starts": 168, "pack_size": [ 1, 3 ] }
>>>>>>> f56f7c28
    ]
  },
  {
    "type": "monstergroup",
    "name": "GROUP_SWAMP",
    "default": "mon_null",
    "//": "Current SPRING first DAY count is 417.  Note that 'freq' units are tenth of a percent, with default filling in the gap.",
    "is_animal": true,
    "monsters": [
      {
        "monster": "mon_lemming",
        "freq": 50,
        "cost_multiplier": 1,
        "pack_size": [ 2, 7 ],
        "ends": 360,
        "conditions": [ "SPRING", "SUMMER", "AUTUMN" ]
      },
      {
        "monster": "mon_firefly",
        "freq": 30,
        "cost_multiplier": 1,
        "pack_size": [ 1, 4 ],
        "conditions": [ "SPRING", "SUMMER", "AUTUMN" ]
      },
      {
        "monster": "mon_mosquito_small",
        "freq": 50,
        "cost_multiplier": 1,
        "pack_size": [ 1, 3 ],
        "ends": 42,
        "conditions": [ "SPRING", "SUMMER", "AUTUMN" ]
      },
      {
        "monster": "mon_mosquito_small",
        "freq": 60,
        "cost_multiplier": 1,
        "pack_size": [ 1, 5 ],
        "starts": 42,
        "ends": 84,
        "conditions": [ "SPRING", "SUMMER", "AUTUMN" ]
      },
      {
        "monster": "mon_mosquito_small",
        "freq": 70,
        "cost_multiplier": 1,
        "pack_size": [ 2, 6 ],
        "starts": 84,
        "ends": 180,
        "conditions": [ "SPRING", "SUMMER", "AUTUMN" ]
      },
      {
        "monster": "mon_mosquito_giant",
        "freq": 70,
        "cost_multiplier": 1,
        "pack_size": [ 2, 5 ],
        "starts": 180,
        "ends": 360,
        "conditions": [ "SPRING", "SUMMER", "AUTUMN" ]
      },
      {
        "monster": "mon_mosquito_giant",
        "freq": 80,
        "cost_multiplier": 1,
        "pack_size": [ 2, 6 ],
        "starts": 360,
        "ends": 540,
        "conditions": [ "SPRING", "SUMMER", "AUTUMN" ]
      },
      {
        "monster": "mon_mosquito_giant",
        "freq": 80,
        "cost_multiplier": 1,
        "pack_size": [ 3, 7 ],
        "starts": 540,
        "conditions": [ "SPRING", "SUMMER", "AUTUMN" ]
      },
      {
        "monster": "mon_dragonfly_giant",
        "freq": 35,
        "cost_multiplier": 2,
        "ends": 42,
        "conditions": [ "SPRING", "SUMMER", "AUTUMN" ]
      },
      {
        "monster": "mon_dragonfly_giant",
        "freq": 45,
        "cost_multiplier": 2,
        "starts": 42,
        "ends": 84,
        "conditions": [ "SPRING", "SUMMER", "AUTUMN" ]
      },
      {
        "monster": "mon_dragonfly_giant",
        "freq": 45,
        "cost_multiplier": 2,
        "starts": 84,
        "ends": 180,
        "pack_size": [ 1, 3 ],
        "conditions": [ "SPRING", "SUMMER", "AUTUMN" ]
      },
      {
        "monster": "mon_dragonfly_giant",
        "freq": 55,
        "pack_size": [ 2, 5 ],
        "cost_multiplier": 2,
        "starts": 180,
        "ends": 360,
        "conditions": [ "SPRING", "SUMMER", "AUTUMN" ]
      },
      {
        "monster": "mon_dragonfly_giant",
        "freq": 55,
        "pack_size": [ 4, 7 ],
        "cost_multiplier": 2,
        "starts": 360,
        "ends": 540,
        "conditions": [ "SPRING", "SUMMER", "AUTUMN" ]
      },
      {
        "monster": "mon_dragonfly_giant",
        "freq": 65,
        "pack_size": [ 4, 7 ],
        "cost_multiplier": 2,
        "starts": 540,
        "conditions": [ "SPRING", "SUMMER", "AUTUMN" ]
      },
      {
        "monster": "mon_dragonfly_mega",
        "freq": 10,
        "starts": 180,
        "conditions": [ "SPRING", "SUMMER", "AUTUMN" ],
        "cost_multiplier": 2
      },
      {
        "monster": "mon_fly_small",
        "freq": 100,
        "cost_multiplier": 1,
        "conditions": [ "SPRING", "SUMMER", "AUTUMN" ],
        "//": "No scaling, since they don't (yet) add challenge"
      },
      {
        "monster": "mon_centipede_small",
        "freq": 40,
        "cost_multiplier": 2,
        "ends": 42,
        "conditions": [ "SPRING", "SUMMER", "AUTUMN" ]
      },
      {
        "monster": "mon_centipede_small",
        "freq": 50,
        "cost_multiplier": 2,
        "starts": 42,
        "ends": 84,
        "conditions": [ "SPRING", "SUMMER", "AUTUMN" ]
      },
      {
        "monster": "mon_centipede_small",
        "freq": 50,
        "pack_size": [ 1, 3 ],
        "cost_multiplier": 2,
        "starts": 84,
        "ends": 180,
        "conditions": [ "SPRING", "SUMMER", "AUTUMN" ]
      },
      {
        "monster": "mon_centipede_small",
        "freq": 60,
        "cost_multiplier": 2,
        "pack_size": [ 2, 3 ],
        "starts": 180,
        "ends": 360,
        "conditions": [ "SPRING", "SUMMER", "AUTUMN" ]
      },
      {
        "monster": "mon_centipede_giant",
        "freq": 45,
        "pack_size": [ 2, 3 ],
        "cost_multiplier": 2,
        "starts": 360,
        "ends": 540,
        "conditions": [ "SPRING", "SUMMER", "AUTUMN" ]
      },
      {
        "monster": "mon_centipede_mom",
        "freq": 15,
        "pack_size": [ 1, 2 ],
        "cost_multiplier": 2,
        "starts": 360,
        "ends": 540,
        "conditions": [ "SPRING", "SUMMER", "AUTUMN" ]
      },
      {
        "monster": "mon_centipede_giant",
        "freq": 60,
        "cost_multiplier": 2,
        "pack_size": [ 2, 3 ],
        "starts": 540,
        "conditions": [ "SPRING", "SUMMER", "AUTUMN" ]
      },
      {
        "monster": "mon_centipede_mom",
        "freq": 20,
        "cost_multiplier": 2,
        "pack_size": [ 1, 3 ],
        "starts": 540,
        "conditions": [ "SPRING", "SUMMER", "AUTUMN" ]
      },
      {
        "monster": "mon_centipede_mega",
        "freq": 20,
        "cost_multiplier": 2,
        "pack_size": [ 1, 3 ],
        "starts": 720,
        "conditions": [ "SPRING", "SUMMER", "AUTUMN" ]
      },
      {
        "monster": "mon_spider_jumping_small",
        "freq": 20,
        "cost_multiplier": 2,
        "ends": 42,
        "conditions": [ "SPRING", "SUMMER", "AUTUMN" ]
      },
      {
        "monster": "mon_spider_jumping_small",
        "freq": 25,
        "cost_multiplier": 2,
        "pack_size": [ 1, 3 ],
        "starts": 42,
        "ends": 84,
        "conditions": [ "SPRING", "SUMMER", "AUTUMN" ]
      },
      {
        "monster": "mon_spider_jumping_small",
        "freq": 30,
        "cost_multiplier": 2,
        "pack_size": [ 1, 3 ],
        "starts": 84,
        "ends": 180,
        "conditions": [ "SPRING", "SUMMER", "AUTUMN" ]
      },
      {
        "monster": "mon_spider_jumping_small",
        "freq": 35,
        "cost_multiplier": 2,
        "pack_size": [ 2, 3 ],
        "starts": 180,
        "ends": 360,
        "conditions": [ "SPRING", "SUMMER", "AUTUMN" ]
      },
      {
        "monster": "mon_spider_jumping_giant",
        "freq": 35,
        "cost_multiplier": 2,
        "pack_size": [ 2, 3 ],
        "starts": 360,
        "ends": 540,
        "conditions": [ "SPRING", "SUMMER", "AUTUMN" ]
      },
      {
        "monster": "mon_spider_jumping_giant",
        "freq": 40,
        "cost_multiplier": 2,
        "pack_size": [ 2, 3 ],
        "starts": 540,
        "conditions": [ "SPRING", "SUMMER", "AUTUMN" ]
      },
      {
        "monster": "mon_spider_wolf_small",
        "freq": 20,
        "cost_multiplier": 2,
        "ends": 42,
        "conditions": [ "SPRING", "SUMMER", "AUTUMN" ]
      },
      {
        "monster": "mon_spider_wolf_small",
        "freq": 25,
        "cost_multiplier": 2,
        "pack_size": [ 1, 3 ],
        "starts": 42,
        "ends": 84,
        "conditions": [ "SPRING", "SUMMER", "AUTUMN" ]
      },
      {
        "monster": "mon_spider_wolf_small",
        "freq": 30,
        "cost_multiplier": 2,
        "pack_size": [ 1, 3 ],
        "starts": 84,
        "ends": 180,
        "conditions": [ "SPRING", "SUMMER", "AUTUMN" ]
      },
      {
        "monster": "mon_spider_wolf_small",
        "freq": 35,
        "cost_multiplier": 2,
        "pack_size": [ 2, 3 ],
        "starts": 180,
        "ends": 360,
        "conditions": [ "SPRING", "SUMMER", "AUTUMN" ]
      },
      {
        "monster": "mon_spider_wolf_giant",
        "freq": 35,
        "cost_multiplier": 2,
        "pack_size": [ 2, 3 ],
        "starts": 360,
        "ends": 540,
        "conditions": [ "SPRING", "SUMMER", "AUTUMN" ]
      },
      {
        "monster": "mon_spider_wolf_giant",
        "freq": 40,
        "cost_multiplier": 2,
        "pack_size": [ 2, 3 ],
        "starts": 540,
        "conditions": [ "SPRING", "SUMMER", "AUTUMN" ]
      },
      { "monster": "mon_zpider_mass", "freq": 5, "cost_multiplier": 2, "starts": 42, "ends": 84 },
      { "monster": "mon_zpider_mass", "freq": 10, "cost_multiplier": 2, "starts": 84, "ends": 180 },
      { "monster": "mon_zpider_mass", "freq": 20, "cost_multiplier": 2, "starts": 180, "ends": 360 },
      { "monster": "mon_zpider_mass", "freq": 25, "cost_multiplier": 2, "starts": 360, "ends": 540 },
      { "monster": "mon_zpider_mass", "freq": 25, "cost_multiplier": 2, "pack_size": [ 1, 3 ], "starts": 540 },
      {
        "monster": "mon_wasp_small",
        "freq": 20,
        "cost_multiplier": 2,
        "conditions": [ "SPRING", "SUMMER", "AUTUMN" ],
        "ends": 42
      },
      {
        "monster": "mon_wasp_small",
        "freq": 25,
        "cost_multiplier": 2,
        "starts": 42,
        "ends": 84,
        "conditions": [ "SPRING", "SUMMER", "AUTUMN" ]
      },
      {
        "monster": "mon_wasp_small",
        "freq": 25,
        "cost_multiplier": 2,
        "pack_size": [ 1, 2 ],
        "starts": 336,
        "ends": 720,
        "conditions": [ "SPRING", "SUMMER", "AUTUMN" ]
      },
      {
        "monster": "mon_wasp",
        "freq": 30,
        "cost_multiplier": 2,
        "pack_size": [ 1, 2 ],
        "starts": 720,
        "ends": 1440,
        "conditions": [ "SPRING", "SUMMER", "AUTUMN" ]
      },
      {
        "monster": "mon_wasp",
        "freq": 30,
        "cost_multiplier": 2,
        "pack_size": [ 1, 3 ],
        "starts": 1440,
        "ends": 2160,
        "conditions": [ "SPRING", "SUMMER", "AUTUMN" ]
      },
      {
        "monster": "mon_wasp",
        "freq": 30,
        "cost_multiplier": 2,
        "pack_size": [ 2, 5 ],
        "starts": 2160,
        "conditions": [ "SPRING", "SUMMER", "AUTUMN" ]
      },
      {
        "monster": "mon_dermatik_larva",
        "freq": 15,
        "cost_multiplier": 2,
        "ends": 42,
        "conditions": [ "SPRING", "SUMMER", "AUTUMN" ]
      },
      {
        "monster": "mon_dermatik_larva",
        "freq": 20,
        "cost_multiplier": 2,
        "starts": 42,
        "ends": 84,
        "conditions": [ "SPRING", "SUMMER", "AUTUMN" ]
      },
      {
        "monster": "mon_dermatik_larva",
        "freq": 25,
        "cost_multiplier": 2,
        "starts": 84,
        "ends": 180,
        "conditions": [ "SPRING", "SUMMER", "AUTUMN" ]
      },
      {
        "monster": "mon_dermatik_larva",
        "freq": 30,
        "cost_multiplier": 2,
        "starts": 180,
        "ends": 360,
        "conditions": [ "SPRING", "SUMMER", "AUTUMN" ]
      },
      {
        "monster": "mon_dermatik",
        "freq": 40,
        "cost_multiplier": 2,
        "starts": 360,
        "ends": 540,
        "conditions": [ "SPRING", "SUMMER", "AUTUMN" ]
      },
      {
        "monster": "mon_dermatik",
        "freq": 50,
        "cost_multiplier": 2,
        "starts": 540,
        "conditions": [ "SPRING", "SUMMER", "AUTUMN" ]
      },
      {
        "monster": "mon_slug_small",
        "freq": 15,
        "cost_multiplier": 2,
        "ends": 42,
        "conditions": [ "SPRING", "SUMMER", "AUTUMN" ]
      },
      {
        "monster": "mon_slug_small",
        "freq": 20,
        "cost_multiplier": 2,
        "starts": 42,
        "ends": 84,
        "conditions": [ "SPRING", "SUMMER", "AUTUMN" ]
      },
      {
        "monster": "mon_slug_small",
        "freq": 25,
        "cost_multiplier": 2,
        "starts": 84,
        "ends": 180,
        "conditions": [ "SPRING", "SUMMER", "AUTUMN" ]
      },
      {
        "monster": "mon_slug_giant",
        "freq": 25,
        "cost_multiplier": 2,
        "starts": 180,
        "ends": 360,
        "conditions": [ "SPRING", "SUMMER", "AUTUMN" ]
      },
      {
        "monster": "mon_slug_giant",
        "freq": 30,
        "cost_multiplier": 2,
        "starts": 360,
        "ends": 540,
        "conditions": [ "SPRING", "SUMMER", "AUTUMN" ]
      },
      {
        "monster": "mon_slug_giant",
        "freq": 35,
        "cost_multiplier": 2,
        "starts": 540,
        "conditions": [ "SPRING", "SUMMER", "AUTUMN" ]
      },
      {
        "monster": "mon_frog_small",
        "freq": 20,
        "cost_multiplier": 2,
        "ends": 84,
        "conditions": [ "SPRING", "SUMMER", "AUTUMN" ]
      },
      {
        "monster": "mon_frog_small",
        "freq": 25,
        "cost_multiplier": 2,
        "starts": 84,
        "ends": 180,
        "conditions": [ "SPRING", "SUMMER", "AUTUMN" ]
      },
      {
        "monster": "mon_frog_small",
        "freq": 30,
        "cost_multiplier": 2,
        "starts": 180,
        "ends": 360,
        "conditions": [ "SPRING", "SUMMER", "AUTUMN" ]
      },
      {
        "monster": "mon_frog_giant",
        "freq": 30,
        "cost_multiplier": 2,
        "starts": 360,
        "ends": 540,
        "conditions": [ "SPRING", "SUMMER", "AUTUMN" ]
      },
      {
        "monster": "mon_frog_giant",
        "freq": 40,
        "cost_multiplier": 2,
        "starts": 540,
        "conditions": [ "SPRING", "SUMMER", "AUTUMN" ]
      },
      {
        "monster": "mon_crayfish_small",
        "freq": 10,
        "cost_multiplier": 1,
        "ends": 42,
        "conditions": [ "SPRING", "SUMMER", "AUTUMN" ]
      },
      {
        "monster": "mon_crayfish_small",
        "freq": 15,
        "cost_multiplier": 1,
        "starts": 42,
        "ends": 84,
        "conditions": [ "SPRING", "SUMMER", "AUTUMN" ]
      },
      {
        "monster": "mon_crayfish_small",
        "freq": 20,
        "cost_multiplier": 1,
        "starts": 84,
        "ends": 180,
        "conditions": [ "SPRING", "SUMMER", "AUTUMN" ]
      },
      {
        "monster": "mon_crayfish_small",
        "freq": 30,
        "cost_multiplier": 1,
        "starts": 180,
        "ends": 360,
        "conditions": [ "SPRING", "SUMMER", "AUTUMN" ]
      },
      {
        "monster": "mon_giant_crayfish",
        "freq": 30,
        "cost_multiplier": 1,
        "starts": 360,
        "conditions": [ "SPRING", "SUMMER", "AUTUMN" ]
      },
      { "monster": "mon_mutant_experimental", "freq": 2, "cost_multiplier": 6 },
      { "monster": "mon_mantis_small", "freq": 2, "cost_multiplier": 8 },
      { "monster": "mon_antlion_giant", "freq": 4, "cost_multiplier": 10 }
    ]
  },
  {
    "type": "monstergroup",
    "name": "GROUP_PARK_ANIMAL",
    "default": "mon_null",
    "//": "Current SPRING first DAY count is 425.  Note that 'freq' units are tenth of a percent, with default filling in the gap.",
    "is_animal": true,
    "monsters": [
      { "monster": "mon_crow", "freq": 50, "cost_multiplier": 0 },
      { "monster": "mon_crow_mutant_small", "freq": 25, "cost_multiplier": 2 },
      {
        "monster": "mon_pigeon",
        "freq": 50,
        "cost_multiplier": 0,
        "pack_size": [ 1, 3 ],
        "conditions": [ "DAWN", "DUSK", "DAY", "SPRING", "SUMMER", "AUTUMN" ]
      },
      {
        "monster": "mon_pigeon",
        "freq": 15,
        "cost_multiplier": 0,
        "pack_size": [ 1, 3 ],
        "conditions": [ "DAWN", "DUSK", "DAY", "WINTER" ]
      },
      { "monster": "mon_cat", "freq": 50, "cost_multiplier": 0 },
      { "monster": "mon_chipmunk", "freq": 50, "cost_multiplier": 0 },
      { "monster": "mon_fox_red", "freq": 50, "cost_multiplier": 0 },
      { "monster": "mon_rabbit", "freq": 50, "cost_multiplier": 0 },
      { "monster": "mon_squirrel", "freq": 50, "cost_multiplier": 0 },
      { "monster": "mon_squirrel_red", "freq": 50, "cost_multiplier": 0 },
      { "monster": "mon_mantis_small", "freq": 5, "cost_multiplier": 10 },
      { "monster": "mon_lady_bug_giant", "freq": 8, "cost_multiplier": 10 },
      { "monster": "mon_aphid", "freq": 20, "cost_multiplier": 0 },
      { "monster": "mon_grasshopper_small", "freq": 30, "cost_multiplier": 0 },
      { "monster": "mon_antlion_larva", "freq": 7, "cost_multiplier": 10 },
      { "monster": "mon_antlion_giant", "freq": 5, "cost_multiplier": 10 }
    ]
  },
  {
    "type": "monstergroup",
    "name": "GROUP_ROOF_ANIMAL",
    "default": "mon_null",
    "//": "Current SPRING first DAY count is 350.  Note that 'freq' units are tenth of a percent, with default filling in the gap.",
    "is_animal": true,
    "monsters": [
      { "monster": "mon_crow", "freq": 50, "cost_multiplier": 0 },
      { "monster": "mon_crow_mutant_small", "freq": 25, "cost_multiplier": 0 },
      {
        "monster": "mon_pigeon",
        "freq": 40,
        "cost_multiplier": 0,
        "pack_size": [ 1, 7 ],
        "conditions": [ "DAWN", "DUSK", "DAY", "SPRING", "SUMMER", "AUTUMN" ]
      },
      {
        "monster": "mon_pigeon",
        "freq": 15,
        "cost_multiplier": 0,
        "pack_size": [ 1, 7 ],
        "conditions": [ "DAWN", "DUSK", "DAY", "WINTER" ]
      },
      { "monster": "mon_cat", "freq": 50, "cost_multiplier": 0 },
      { "monster": "mon_chipmunk", "freq": 50, "cost_multiplier": 0 },
      { "monster": "mon_squirrel", "freq": 50, "cost_multiplier": 0 },
      { "monster": "mon_squirrel_red", "freq": 50, "cost_multiplier": 0 },
      { "monster": "mon_chicken", "freq": 10, "cost_multiplier": 1 },
      { "monster": "mon_turkey", "freq": 10, "cost_multiplier": 1 },
      {
        "monster": "mon_raccoon",
        "freq": 25,
        "cost_multiplier": 0,
        "pack_size": [ 1, 3 ],
        "conditions": [ "DAWN", "DUSK", "NIGHT", "SPRING", "SUMMER", "AUTUMN" ]
      },
      {
        "monster": "mon_opossum",
        "freq": 25,
        "cost_multiplier": 0,
        "pack_size": [ 1, 3 ],
        "conditions": [ "DAWN", "DUSK", "NIGHT", "SPRING", "SUMMER", "AUTUMN" ]
      },
      {
        "monster": "mon_bat",
        "freq": 20,
        "cost_multiplier": 0,
        "pack_size": [ 6, 12 ],
        "conditions": [ "DAWN", "DUSK", "NIGHT", "SPRING", "SUMMER", "AUTUMN" ]
      }
    ]
  },
  {
    "type": "monstergroup",
    "name": "GROUP_POND_ANIMAL",
    "default": "mon_null",
    "//": "Current count is 150.  Note that 'freq' units are tenth of a percent, with default filling in the gap.",
    "is_animal": true,
    "monsters": [
      { "monster": "mon_rabbit", "freq": 50, "cost_multiplier": 0 },
      { "monster": "mon_squirrel_red", "freq": 50, "cost_multiplier": 0 },
      { "monster": "mon_squirrel", "freq": 50, "cost_multiplier": 0 }
    ]
  },
  {
    "type": "monstergroup",
    "name": "GROUP_POND_BIRD",
    "default": "mon_null",
    "//": "Current count is 100.  Note that 'freq' units are tenth of a percent, with default filling in the gap.",
    "is_animal": true,
    "monsters": [
      { "monster": "mon_duck", "freq": 50, "cost_multiplier": 0 },
      { "monster": "mon_goose_canadian", "freq": 50, "cost_multiplier": 0 }
    ]
  },
  {
    "type": "monstergroup",
    "name": "GROUP_POND_FISH",
    "default": "mon_null",
    "//": "Current count is 150.  Note that 'freq' units are tenth of a percent, with default filling in the gap.",
    "is_animal": true,
    "monsters": [
      { "monster": "mon_fish_bluegill", "freq": 50, "cost_multiplier": 0 },
      { "monster": "mon_fish_carp", "freq": 50, "cost_multiplier": 0 },
      { "monster": "mon_fish_sbass", "freq": 50, "cost_multiplier": 0 },
      { "monster": "mon_strider_small", "freq": 30, "cost_multiplier": 0, "pack_size": [ 3, 6 ] }
    ]
  }
]<|MERGE_RESOLUTION|>--- conflicted
+++ resolved
@@ -2114,16 +2114,10 @@
         "conditions": [ "DAWN", "DUSK" ],
         "pack_size": [ 1, 3 ]
       },
-<<<<<<< HEAD
       { "monster": "mon_fish_blinky", "freq": 5, "cost_multiplier": 3, "pack_size": [ 1, 3 ] },
       { "monster": "mon_dragonfly_naiad", "freq": 10, "cost_multiplier": 2, "ends": 168 },
       { "monster": "mon_dragonfly_naiad", "freq": 30, "cost_multiplier": 3, "starts": 168, "pack_size": [ 1, 3 ] },
       { "monster": "mon_strider_small", "freq": 15, "cost_multiplier": 3, "pack_size": [ 2, 4 ] }
-=======
-      { "monster": "mon_fish_blinky", "freq": 3, "cost_multiplier": 3, "pack_size": [ 1, 3 ] },
-      { "monster": "mon_dragonfly_naiad", "freq": 5, "cost_multiplier": 2, "ends": 168 },
-      { "monster": "mon_dragonfly_naiad", "freq": 12, "cost_multiplier": 3, "starts": 168, "pack_size": [ 1, 3 ] }
->>>>>>> f56f7c28
     ]
   },
   {
