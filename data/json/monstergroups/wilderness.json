--- conflicted
+++ resolved
@@ -125,13 +125,8 @@
       { "monster": "mon_ferret", "weight": 1, "cost_multiplier": 5 },
       { "monster": "mon_chipmunk", "weight": 30, "cost_multiplier": 0, "pack_size": [ 1, 2 ] },
       { "monster": "mon_cougar", "weight": 1, "cost_multiplier": 3 },
-<<<<<<< HEAD
-      { "monster": "mon_deer", "weight": 4, "cost_multiplier": 2, "pack_size": [ 1, 5 ] },
-      { "monster": "mon_reindeer", "weight": 3, "cost_multiplier": 3, "pack_size": [ 2, 6 ], "event": "christmas" },
-=======
       { "group": "GROUP_DEERS", "weight": 4, "cost_multiplier": 2, "pack_size": [ 1, 5 ] },
-      { "group": "GROUP_REINDEERS", "weight": 3, "cost_multiplier": 3, "pack_size": [ 2, 6 ] },
->>>>>>> 0d77a970
+      { "group": "GROUP_REINDEERS", "weight": 3, "cost_multiplier": 3, "pack_size": [ 2, 6 ], "event": "christmas" },
       { "group": "GROUP_STRAY_DOGS", "weight": 6, "cost_multiplier": 25, "pack_size": [ 1, 6 ] },
       { "monster": "mon_fox_gray", "weight": 1, "cost_multiplier": 0 },
       { "monster": "mon_fox_red", "weight": 1, "cost_multiplier": 0 },
