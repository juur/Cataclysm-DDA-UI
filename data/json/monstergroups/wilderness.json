[
  {
    "type": "monstergroup",
    "name": "GROUP_CAVE",
    "default": "mon_null",
    "is_animal": true,
    "monsters": [
      { "monster": "mon_bat", "freq": 600, "cost_multiplier": 5, "pack_size": [ 6, 32 ] },
      { "monster": "mon_bear", "freq": 100, "cost_multiplier": 10, "pack_size": [ 1, 3 ] },
      { "monster": "mon_cougar", "freq": 100, "cost_multiplier": 20, "pack_size": [ 1, 2 ] },
      { "monster": "mon_mutant_experimental", "freq": 25, "cost_multiplier": 3 },
      { "monster": "mon_nakedmolerat_giant", "freq": 100, "cost_multiplier": 3 },
      { "monster": "mon_mole_cricket", "freq": 60, "cost_multiplier": 3 }
    ]
  },
  {
    "type": "monstergroup",
    "name": "GROUP_FOREST",
    "default": "mon_null",
    "is_animal": true,
    "monsters": [
      {
        "monster": "mon_bat",
        "freq": 50,
        "cost_multiplier": 2,
        "pack_size": [ 3, 12 ],
        "conditions": [ "DAWN", "DUSK", "SPRING", "SUMMER", "AUTUMN" ]
      },
      { "monster": "mon_bear", "freq": 1, "cost_multiplier": 10, "conditions": [ "SPRING", "SUMMER", "AUTUMN" ] },
      {
        "monster": "mon_bear",
        "freq": 3,
        "cost_multiplier": 10,
        "conditions": [ "NIGHT", "SPRING", "SUMMER", "AUTUMN" ]
      },
      {
        "monster": "mon_bear",
        "freq": 1,
        "cost_multiplier": 10,
        "ends": 72,
        "conditions": [ "SPRING", "SUMMER", "AUTUMN" ]
      },
      {
        "monster": "mon_bear",
        "freq": 3,
        "cost_multiplier": 10,
        "ends": 72,
        "conditions": [ "NIGHT", "SPRING", "SUMMER", "AUTUMN" ]
      },
      {
        "monster": "mon_bear",
        "freq": 1,
        "cost_multiplier": 10,
        "ends": 168,
        "conditions": [ "SPRING", "SUMMER", "AUTUMN" ]
      },
      {
        "monster": "mon_bear",
        "freq": 3,
        "cost_multiplier": 10,
        "ends": 168,
        "conditions": [ "NIGHT", "SPRING", "SUMMER", "AUTUMN" ]
      },
      {
        "monster": "mon_bear",
        "freq": 1,
        "cost_multiplier": 10,
        "ends": 672,
        "conditions": [ "SPRING", "SUMMER", "AUTUMN" ]
      },
      {
        "monster": "mon_bear",
        "freq": 3,
        "cost_multiplier": 10,
        "ends": 672,
        "conditions": [ "NIGHT", "SPRING", "SUMMER", "AUTUMN" ]
      },
      {
        "monster": "mon_bear",
        "freq": 1,
        "cost_multiplier": 10,
        "ends": 2160,
        "conditions": [ "SPRING", "SUMMER", "AUTUMN" ]
      },
      {
        "monster": "mon_bear",
        "freq": 3,
        "cost_multiplier": 10,
        "ends": 2160,
        "conditions": [ "NIGHT", "SPRING", "SUMMER", "AUTUMN" ]
      },
      { "monster": "mon_bear_mutant_3headed", "freq": 1, "cost_multiplier": 10 },
      { "monster": "mon_bear_mutant_3headed", "freq": 2, "cost_multiplier": 10, "starts": 672 },
      { "monster": "mon_zombear", "freq": 1, "cost_multiplier": 10, "starts": 72 },
      { "monster": "mon_zombear", "freq": 2, "cost_multiplier": 10, "starts": 168 },
      { "monster": "mon_zombear", "freq": 3, "cost_multiplier": 10, "starts": 672 },
      { "monster": "mon_zombear", "freq": 4, "cost_multiplier": 10, "starts": 2160 },
      { "monster": "mon_bobcat", "freq": 7, "cost_multiplier": 2 },
      { "monster": "mon_bobcat", "freq": 13, "cost_multiplier": 2, "conditions": [ "DAWN", "DUSK" ] },
      { "monster": "mon_boar_wild", "freq": 2, "cost_multiplier": 2, "pack_size": [ 1, 4 ] },
      { "monster": "mon_boar_wild", "freq": 4, "cost_multiplier": 2, "pack_size": [ 1, 4 ], "conditions": [ "DAY" ] },
      { "monster": "mon_cat", "freq": 10, "cost_multiplier": 1 },
      { "monster": "mon_cat", "freq": 15, "cost_multiplier": 1, "conditions": [ "DAWN", "DUSK" ] },
      { "monster": "mon_cat", "freq": 1, "cost_multiplier": 1, "pack_size": [ 2, 8 ] },
      {
        "monster": "mon_cat",
        "freq": 4,
        "cost_multiplier": 1,
        "pack_size": [ 2, 8 ],
        "conditions": [ "DAWN", "DUSK" ]
      },
      { "monster": "mon_cat_mutant_prism", "freq": 1, "cost_multiplier": 1, "pack_size": [ 1, 2 ] },
      {
        "monster": "mon_cat_mutant_prism",
        "freq": 2,
        "cost_multiplier": 1,
        "pack_size": [ 1, 2 ],
        "conditions": [ "DAWN", "DUSK" ]
      },
      {
        "monster": "mon_cat_mutant_prism",
        "freq": 3,
        "cost_multiplier": 1,
        "pack_size": [ 1, 3 ],
        "conditions": [ "SUMMER", "AUTUMN", "WINTER" ]
      },
      {
        "monster": "mon_chipmunk",
        "freq": 30,
        "cost_multiplier": 0,
        "pack_size": [ 1, 2 ],
        "conditions": [ "DAY", "SPRING", "SUMMER", "AUTUMN" ]
      },
      { "monster": "mon_cougar", "freq": 1, "cost_multiplier": 3 },
      { "monster": "mon_cougar", "freq": 2, "cost_multiplier": 3, "conditions": [ "DAWN", "DUSK" ] },
      { "monster": "mon_cougar", "freq": 1, "cost_multiplier": 3, "ends": 168 },
      { "monster": "mon_cougar", "freq": 2, "cost_multiplier": 3, "ends": 168, "conditions": [ "DAWN", "DUSK" ] },
      { "monster": "mon_cougar", "freq": 1, "cost_multiplier": 3, "ends": 504 },
      { "monster": "mon_cougar", "freq": 2, "cost_multiplier": 3, "ends": 504, "conditions": [ "DAWN", "DUSK" ] },
      { "monster": "mon_cougar", "freq": 1, "cost_multiplier": 3, "ends": 1008 },
      { "monster": "mon_cougar", "freq": 2, "cost_multiplier": 3, "ends": 1008, "conditions": [ "DAWN", "DUSK" ] },
      { "monster": "mon_cougar", "freq": 1, "cost_multiplier": 3, "ends": 2160 },
      { "monster": "mon_cougar", "freq": 2, "cost_multiplier": 3, "ends": 2160, "conditions": [ "DAWN", "DUSK" ] },
      { "monster": "mon_zougar", "freq": 3, "cost_multiplier": 10, "starts": 168 },
      { "monster": "mon_zougar", "freq": 3, "cost_multiplier": 10, "starts": 504 },
      { "monster": "mon_zougar", "freq": 3, "cost_multiplier": 10, "starts": 1008 },
      { "monster": "mon_zougar", "freq": 3, "cost_multiplier": 10, "starts": 2160 },
      { "monster": "mon_crow", "freq": 5, "cost_multiplier": 0, "pack_size": [ 1, 14 ] },
      { "monster": "mon_crow", "freq": 25, "cost_multiplier": 0, "pack_size": [ 1, 14 ], "conditions": [ "DAY" ] },
      { "monster": "mon_crow_mutant_small", "freq": 3, "cost_multiplier": 0, "pack_size": [ 1, 8 ] },
      {
        "monster": "mon_pigeon",
        "freq": 5,
        "cost_multiplier": 0,
        "pack_size": [ 1, 3 ],
        "conditions": [ "DAWN", "DUSK", "DAY" ]
      },
      { "monster": "mon_deer", "freq": 4, "cost_multiplier": 2, "pack_size": [ 1, 5 ] },
      {
        "monster": "mon_reindeer",
        "freq": 3,
        "cost_multiplier": 3,
        "pack_size": [ 2, 6 ],
        "conditions": [ "AUTUMN", "WINTER" ]
      },
      { "monster": "mon_zeindeer", "freq": 1, "cost_multiplier": 15, "pack_size": [ 2, 5 ], "starts": 180 },
      {
        "monster": "mon_zeindeer",
        "freq": 4,
        "cost_multiplier": 10,
        "pack_size": [ 3, 5 ],
        "starts": 180,
        "conditions": [ "AUTUMN", "WINTER" ]
      },
      { "monster": "mon_deer", "freq": 16, "cost_multiplier": 2, "pack_size": [ 1, 5 ], "conditions": [ "DAY" ] },
      { "monster": "mon_zeer", "freq": 4, "cost_multiplier": 10, "pack_size": [ 1, 5 ], "starts": 72 },
      { "monster": "mon_zeer", "freq": 4, "cost_multiplier": 10, "pack_size": [ 1, 5 ], "starts": 168 },
      { "monster": "mon_zeer", "freq": 4, "cost_multiplier": 10, "pack_size": [ 1, 5 ], "starts": 672 },
      { "monster": "mon_zeer", "freq": 4, "cost_multiplier": 10, "pack_size": [ 1, 5 ], "starts": 2160 },
      { "monster": "mon_dog", "freq": 3, "cost_multiplier": 25, "pack_size": [ 1, 6 ] },
      { "monster": "mon_deer_mutant_spider", "freq": 2, "cost_multiplier": 2, "pack_size": [ 1, 3 ], "starts": 168 },
      {
        "monster": "mon_deer_mutant_spider",
        "freq": 3,
        "cost_multiplier": 2,
        "pack_size": [ 1, 3 ],
        "starts": 168,
        "conditions": [ "DUSK", "NIGHT" ]
      },
      {
        "monster": "mon_dog",
        "freq": 2,
        "cost_multiplier": 25,
        "pack_size": [ 1, 6 ],
        "conditions": [ "DAWN", "DUSK" ]
      },
      { "monster": "mon_dog_bull", "freq": 1, "cost_multiplier": 25, "pack_size": [ 1, 3 ] },
      {
        "monster": "mon_dog_bull",
        "freq": 1,
        "cost_multiplier": 25,
        "pack_size": [ 1, 3 ],
        "conditions": [ "DAWN", "DUSK" ]
      },
      { "monster": "mon_dog_auscattle", "freq": 1, "cost_multiplier": 25, "pack_size": [ 1, 3 ] },
      {
        "monster": "mon_dog_auscattle",
        "freq": 1,
        "cost_multiplier": 25,
        "pack_size": [ 1, 3 ],
        "conditions": [ "DAWN", "DUSK" ]
      },
      { "monster": "mon_dog_pitbullmix", "freq": 3, "cost_multiplier": 25, "pack_size": [ 1, 3 ] },
      {
        "monster": "mon_dog_pitbullmix",
        "freq": 2,
        "cost_multiplier": 25,
        "pack_size": [ 1, 3 ],
        "conditions": [ "DAWN", "DUSK" ]
      },
      { "monster": "mon_dog_beagle", "freq": 1, "cost_multiplier": 25, "pack_size": [ 1, 6 ] },
      {
        "monster": "mon_dog_beagle",
        "freq": 1,
        "cost_multiplier": 25,
        "pack_size": [ 1, 6 ],
        "conditions": [ "DAWN", "DUSK" ]
      },
      { "monster": "mon_dog_bcollie", "freq": 1, "cost_multiplier": 25, "pack_size": [ 1, 3 ] },
      {
        "monster": "mon_dog_bcollie",
        "freq": 1,
        "cost_multiplier": 25,
        "pack_size": [ 1, 3 ],
        "conditions": [ "DAWN", "DUSK" ]
      },
      { "monster": "mon_dog_boxer", "freq": 1, "cost_multiplier": 25, "pack_size": [ 1, 3 ] },
      {
        "monster": "mon_dog_boxer",
        "freq": 1,
        "cost_multiplier": 25,
        "pack_size": [ 1, 3 ],
        "conditions": [ "DAWN", "DUSK" ]
      },
      { "monster": "mon_dog_chihuahua", "freq": 1, "cost_multiplier": 25, "pack_size": [ 1, 3 ] },
      {
        "monster": "mon_dog_chihuahua",
        "freq": 1,
        "cost_multiplier": 25,
        "pack_size": [ 1, 3 ],
        "conditions": [ "DAWN", "DUSK" ]
      },
      { "monster": "mon_dog_dachshund", "freq": 1, "cost_multiplier": 25, "pack_size": [ 1, 3 ] },
      {
        "monster": "mon_dog_dachshund",
        "freq": 1,
        "cost_multiplier": 25,
        "pack_size": [ 1, 3 ],
        "conditions": [ "DAWN", "DUSK" ]
      },
      { "monster": "mon_dog_gshepherd", "freq": 1, "cost_multiplier": 25, "pack_size": [ 1, 3 ] },
      {
        "monster": "mon_dog_gshepherd",
        "freq": 1,
        "cost_multiplier": 25,
        "pack_size": [ 1, 3 ],
        "conditions": [ "DAWN", "DUSK" ]
      },
      { "monster": "mon_dog", "freq": 3, "cost_multiplier": 25, "ends": 72, "pack_size": [ 1, 6 ] },
      {
        "monster": "mon_dog",
        "freq": 2,
        "cost_multiplier": 25,
        "ends": 72,
        "pack_size": [ 1, 6 ],
        "conditions": [ "DAWN", "DUSK" ]
      },
      { "monster": "mon_dog_bull", "freq": 1, "cost_multiplier": 25, "ends": 72, "pack_size": [ 1, 3 ] },
      {
        "monster": "mon_dog_bull",
        "freq": 1,
        "cost_multiplier": 25,
        "ends": 72,
        "pack_size": [ 1, 3 ],
        "conditions": [ "DAWN", "DUSK" ]
      },
      { "monster": "mon_dog_auscattle", "freq": 1, "cost_multiplier": 25, "ends": 72, "pack_size": [ 1, 3 ] },
      {
        "monster": "mon_dog_auscattle",
        "freq": 1,
        "cost_multiplier": 25,
        "ends": 72,
        "pack_size": [ 1, 3 ],
        "conditions": [ "DAWN", "DUSK" ]
      },
      { "monster": "mon_dog_pitbullmix", "freq": 3, "cost_multiplier": 25, "ends": 72, "pack_size": [ 1, 3 ] },
      {
        "monster": "mon_dog_pitbullmix",
        "freq": 2,
        "cost_multiplier": 25,
        "ends": 72,
        "pack_size": [ 1, 3 ],
        "conditions": [ "DAWN", "DUSK" ]
      },
      { "monster": "mon_dog_beagle", "freq": 1, "cost_multiplier": 25, "ends": 72, "pack_size": [ 1, 6 ] },
      {
        "monster": "mon_dog_beagle",
        "freq": 1,
        "cost_multiplier": 25,
        "ends": 72,
        "pack_size": [ 1, 6 ],
        "conditions": [ "DAWN", "DUSK" ]
      },
      { "monster": "mon_dog_bcollie", "freq": 1, "cost_multiplier": 25, "ends": 72, "pack_size": [ 1, 3 ] },
      {
        "monster": "mon_dog_bcollie",
        "freq": 1,
        "cost_multiplier": 25,
        "ends": 72,
        "pack_size": [ 1, 3 ],
        "conditions": [ "DAWN", "DUSK" ]
      },
      { "monster": "mon_dog_boxer", "freq": 1, "cost_multiplier": 25, "ends": 72, "pack_size": [ 1, 3 ] },
      {
        "monster": "mon_dog_boxer",
        "freq": 1,
        "cost_multiplier": 25,
        "ends": 72,
        "pack_size": [ 1, 3 ],
        "conditions": [ "DAWN", "DUSK" ]
      },
      { "monster": "mon_dog_chihuahua", "freq": 1, "cost_multiplier": 25, "ends": 72, "pack_size": [ 1, 3 ] },
      {
        "monster": "mon_dog_chihuahua",
        "freq": 1,
        "cost_multiplier": 25,
        "ends": 72,
        "pack_size": [ 1, 3 ],
        "conditions": [ "DAWN", "DUSK" ]
      },
      { "monster": "mon_dog_dachshund", "freq": 1, "cost_multiplier": 25, "ends": 72, "pack_size": [ 1, 3 ] },
      {
        "monster": "mon_dog_dachshund",
        "freq": 1,
        "cost_multiplier": 25,
        "ends": 72,
        "pack_size": [ 1, 3 ],
        "conditions": [ "DAWN", "DUSK" ]
      },
      { "monster": "mon_dog_gshepherd", "freq": 1, "cost_multiplier": 25, "ends": 72, "pack_size": [ 1, 3 ] },
      {
        "monster": "mon_dog_gshepherd",
        "freq": 1,
        "cost_multiplier": 25,
        "ends": 72,
        "pack_size": [ 1, 3 ],
        "conditions": [ "DAWN", "DUSK" ]
      },
      { "monster": "mon_dog", "freq": 3, "cost_multiplier": 25, "ends": 168, "pack_size": [ 1, 6 ] },
      {
        "monster": "mon_dog",
        "freq": 2,
        "cost_multiplier": 25,
        "ends": 168,
        "pack_size": [ 1, 6 ],
        "conditions": [ "DAWN", "DUSK" ]
      },
      { "monster": "mon_dog_bull", "freq": 1, "cost_multiplier": 25, "ends": 168, "pack_size": [ 1, 3 ] },
      {
        "monster": "mon_dog_bull",
        "freq": 1,
        "cost_multiplier": 25,
        "ends": 168,
        "pack_size": [ 1, 3 ],
        "conditions": [ "DAWN", "DUSK" ]
      },
      { "monster": "mon_dog_auscattle", "freq": 1, "cost_multiplier": 25, "ends": 168, "pack_size": [ 1, 3 ] },
      {
        "monster": "mon_dog_auscattle",
        "freq": 1,
        "cost_multiplier": 25,
        "ends": 168,
        "pack_size": [ 1, 3 ],
        "conditions": [ "DAWN", "DUSK" ]
      },
      { "monster": "mon_dog_pitbullmix", "freq": 3, "cost_multiplier": 25, "ends": 168, "pack_size": [ 1, 3 ] },
      {
        "monster": "mon_dog_pitbullmix",
        "freq": 2,
        "cost_multiplier": 25,
        "ends": 168,
        "pack_size": [ 1, 3 ],
        "conditions": [ "DAWN", "DUSK" ]
      },
      { "monster": "mon_dog_beagle", "freq": 1, "cost_multiplier": 25, "ends": 168, "pack_size": [ 1, 6 ] },
      {
        "monster": "mon_dog_beagle",
        "freq": 1,
        "cost_multiplier": 25,
        "ends": 168,
        "pack_size": [ 1, 6 ],
        "conditions": [ "DAWN", "DUSK" ]
      },
      { "monster": "mon_dog_bcollie", "freq": 1, "cost_multiplier": 25, "ends": 168, "pack_size": [ 1, 3 ] },
      {
        "monster": "mon_dog_bcollie",
        "freq": 1,
        "cost_multiplier": 25,
        "ends": 168,
        "pack_size": [ 1, 3 ],
        "conditions": [ "DAWN", "DUSK" ]
      },
      { "monster": "mon_dog_boxer", "freq": 1, "cost_multiplier": 25, "ends": 168, "pack_size": [ 1, 3 ] },
      {
        "monster": "mon_dog_boxer",
        "freq": 1,
        "cost_multiplier": 25,
        "ends": 168,
        "pack_size": [ 1, 3 ],
        "conditions": [ "DAWN", "DUSK" ]
      },
      { "monster": "mon_dog_chihuahua", "freq": 1, "cost_multiplier": 25, "ends": 168, "pack_size": [ 1, 3 ] },
      {
        "monster": "mon_dog_chihuahua",
        "freq": 1,
        "cost_multiplier": 25,
        "ends": 168,
        "pack_size": [ 1, 3 ],
        "conditions": [ "DAWN", "DUSK" ]
      },
      { "monster": "mon_dog_dachshund", "freq": 1, "cost_multiplier": 25, "ends": 168, "pack_size": [ 1, 3 ] },
      {
        "monster": "mon_dog_dachshund",
        "freq": 1,
        "cost_multiplier": 25,
        "ends": 168,
        "pack_size": [ 1, 3 ],
        "conditions": [ "DAWN", "DUSK" ]
      },
      { "monster": "mon_dog_gshepherd", "freq": 1, "cost_multiplier": 25, "ends": 168, "pack_size": [ 1, 3 ] },
      {
        "monster": "mon_dog_gshepherd",
        "freq": 1,
        "cost_multiplier": 25,
        "ends": 168,
        "pack_size": [ 1, 3 ],
        "conditions": [ "DAWN", "DUSK" ]
      },
      { "monster": "mon_dog", "freq": 3, "cost_multiplier": 25, "ends": 672, "pack_size": [ 1, 6 ] },
      {
        "monster": "mon_dog",
        "freq": 2,
        "cost_multiplier": 25,
        "ends": 672,
        "pack_size": [ 1, 6 ],
        "conditions": [ "DAWN", "DUSK" ]
      },
      { "monster": "mon_dog_bull", "freq": 1, "cost_multiplier": 25, "ends": 672, "pack_size": [ 1, 3 ] },
      {
        "monster": "mon_dog_bull",
        "freq": 1,
        "cost_multiplier": 25,
        "ends": 672,
        "pack_size": [ 1, 3 ],
        "conditions": [ "DAWN", "DUSK" ]
      },
      { "monster": "mon_dog_auscattle", "freq": 1, "cost_multiplier": 25, "ends": 672, "pack_size": [ 1, 3 ] },
      {
        "monster": "mon_dog_auscattle",
        "freq": 1,
        "cost_multiplier": 25,
        "ends": 672,
        "pack_size": [ 1, 3 ],
        "conditions": [ "DAWN", "DUSK" ]
      },
      { "monster": "mon_dog_pitbullmix", "freq": 3, "cost_multiplier": 25, "ends": 672, "pack_size": [ 1, 3 ] },
      {
        "monster": "mon_dog_pitbullmix",
        "freq": 2,
        "cost_multiplier": 25,
        "ends": 672,
        "pack_size": [ 1, 3 ],
        "conditions": [ "DAWN", "DUSK" ]
      },
      { "monster": "mon_dog_beagle", "freq": 1, "cost_multiplier": 25, "ends": 672, "pack_size": [ 1, 6 ] },
      {
        "monster": "mon_dog_beagle",
        "freq": 1,
        "cost_multiplier": 25,
        "ends": 672,
        "pack_size": [ 1, 6 ],
        "conditions": [ "DAWN", "DUSK" ]
      },
      { "monster": "mon_dog_bcollie", "freq": 1, "cost_multiplier": 25, "ends": 672, "pack_size": [ 1, 3 ] },
      {
        "monster": "mon_dog_bcollie",
        "freq": 1,
        "cost_multiplier": 25,
        "ends": 672,
        "pack_size": [ 1, 3 ],
        "conditions": [ "DAWN", "DUSK" ]
      },
      { "monster": "mon_dog_boxer", "freq": 1, "cost_multiplier": 25, "ends": 672, "pack_size": [ 1, 3 ] },
      {
        "monster": "mon_dog_boxer",
        "freq": 1,
        "cost_multiplier": 25,
        "ends": 672,
        "pack_size": [ 1, 3 ],
        "conditions": [ "DAWN", "DUSK" ]
      },
      { "monster": "mon_dog_chihuahua", "freq": 1, "cost_multiplier": 25, "ends": 672, "pack_size": [ 1, 3 ] },
      {
        "monster": "mon_dog_chihuahua",
        "freq": 1,
        "cost_multiplier": 25,
        "ends": 672,
        "pack_size": [ 1, 3 ],
        "conditions": [ "DAWN", "DUSK" ]
      },
      { "monster": "mon_dog_dachshund", "freq": 1, "cost_multiplier": 25, "ends": 672, "pack_size": [ 1, 3 ] },
      {
        "monster": "mon_dog_dachshund",
        "freq": 1,
        "cost_multiplier": 25,
        "ends": 672,
        "pack_size": [ 1, 3 ],
        "conditions": [ "DAWN", "DUSK" ]
      },
      { "monster": "mon_dog_gshepherd", "freq": 1, "cost_multiplier": 25, "ends": 672, "pack_size": [ 1, 3 ] },
      {
        "monster": "mon_dog_gshepherd",
        "freq": 1,
        "cost_multiplier": 25,
        "ends": 672,
        "pack_size": [ 1, 3 ],
        "conditions": [ "DAWN", "DUSK" ]
      },
      { "monster": "mon_dog", "freq": 3, "cost_multiplier": 25, "ends": 2160, "pack_size": [ 1, 6 ] },
      {
        "monster": "mon_dog",
        "freq": 2,
        "cost_multiplier": 25,
        "ends": 2160,
        "pack_size": [ 1, 6 ],
        "conditions": [ "DAWN", "DUSK" ]
      },
      { "monster": "mon_dog_bull", "freq": 1, "cost_multiplier": 25, "ends": 2160, "pack_size": [ 1, 3 ] },
      {
        "monster": "mon_dog_bull",
        "freq": 1,
        "cost_multiplier": 25,
        "ends": 2160,
        "pack_size": [ 1, 3 ],
        "conditions": [ "DAWN", "DUSK" ]
      },
      { "monster": "mon_dog_auscattle", "freq": 1, "cost_multiplier": 25, "ends": 2160, "pack_size": [ 1, 3 ] },
      {
        "monster": "mon_dog_auscattle",
        "freq": 1,
        "cost_multiplier": 25,
        "ends": 2160,
        "pack_size": [ 1, 3 ],
        "conditions": [ "DAWN", "DUSK" ]
      },
      { "monster": "mon_dog_pitbullmix", "freq": 3, "cost_multiplier": 25, "ends": 2160, "pack_size": [ 1, 3 ] },
      {
        "monster": "mon_dog_pitbullmix",
        "freq": 2,
        "cost_multiplier": 25,
        "ends": 2160,
        "pack_size": [ 1, 3 ],
        "conditions": [ "DAWN", "DUSK" ]
      },
      { "monster": "mon_dog_beagle", "freq": 1, "cost_multiplier": 25, "ends": 2160, "pack_size": [ 1, 6 ] },
      {
        "monster": "mon_dog_beagle",
        "freq": 1,
        "cost_multiplier": 25,
        "ends": 2160,
        "pack_size": [ 1, 6 ],
        "conditions": [ "DAWN", "DUSK" ]
      },
      { "monster": "mon_dog_bcollie", "freq": 1, "cost_multiplier": 25, "ends": 2160, "pack_size": [ 1, 3 ] },
      {
        "monster": "mon_dog_bcollie",
        "freq": 1,
        "cost_multiplier": 25,
        "ends": 2160,
        "pack_size": [ 1, 3 ],
        "conditions": [ "DAWN", "DUSK" ]
      },
      { "monster": "mon_dog_boxer", "freq": 1, "cost_multiplier": 25, "ends": 2160, "pack_size": [ 1, 3 ] },
      {
        "monster": "mon_dog_boxer",
        "freq": 1,
        "cost_multiplier": 25,
        "ends": 2160,
        "pack_size": [ 1, 3 ],
        "conditions": [ "DAWN", "DUSK" ]
      },
      { "monster": "mon_dog_chihuahua", "freq": 1, "cost_multiplier": 25, "ends": 2160, "pack_size": [ 1, 3 ] },
      {
        "monster": "mon_dog_chihuahua",
        "freq": 1,
        "cost_multiplier": 25,
        "ends": 2160,
        "pack_size": [ 1, 3 ],
        "conditions": [ "DAWN", "DUSK" ]
      },
      { "monster": "mon_dog_dachshund", "freq": 1, "cost_multiplier": 25, "ends": 2160, "pack_size": [ 1, 3 ] },
      {
        "monster": "mon_dog_dachshund",
        "freq": 1,
        "cost_multiplier": 25,
        "ends": 2160,
        "pack_size": [ 1, 3 ],
        "conditions": [ "DAWN", "DUSK" ]
      },
      { "monster": "mon_dog_gshepherd", "freq": 1, "cost_multiplier": 25, "ends": 2160, "pack_size": [ 1, 3 ] },
      {
        "monster": "mon_dog_gshepherd",
        "freq": 1,
        "cost_multiplier": 25,
        "ends": 2160,
        "pack_size": [ 1, 3 ],
        "conditions": [ "DAWN", "DUSK" ]
      },
      { "monster": "mon_dog_mutant_mongrel", "freq": 1, "cost_multiplier": 0 },
      { "monster": "mon_dog_mutant_mongrel", "freq": 1, "cost_multiplier": 0, "conditions": [ "DAWN", "DUSK" ] },
      {
        "monster": "mon_dog_mutant_mongrel",
        "freq": 1,
        "cost_multiplier": 0,
        "conditions": [ "DAWN", "DUSK", "SUMMER", "AUTUMN", "WINTER" ]
      },
      { "monster": "mon_fox_gray", "freq": 1, "cost_multiplier": 0 },
      { "monster": "mon_fox_gray", "freq": 2, "cost_multiplier": 0, "conditions": [ "DAWN", "DUSK" ] },
      { "monster": "mon_fox_gray", "freq": 1, "cost_multiplier": 0, "ends": 72 },
      { "monster": "mon_fox_gray", "freq": 2, "cost_multiplier": 0, "ends": 72, "conditions": [ "DAWN", "DUSK" ] },
      { "monster": "mon_fox_gray", "freq": 1, "cost_multiplier": 0, "ends": 168 },
      { "monster": "mon_fox_gray", "freq": 2, "cost_multiplier": 0, "ends": 168, "conditions": [ "DAWN", "DUSK" ] },
      { "monster": "mon_fox_gray", "freq": 1, "cost_multiplier": 0, "ends": 672 },
      { "monster": "mon_fox_gray", "freq": 2, "cost_multiplier": 0, "ends": 672, "conditions": [ "DAWN", "DUSK" ] },
      { "monster": "mon_fox_gray", "freq": 1, "cost_multiplier": 0, "ends": 2160 },
      { "monster": "mon_fox_gray", "freq": 2, "cost_multiplier": 0, "ends": 2160, "conditions": [ "DAWN", "DUSK" ] },
      { "monster": "mon_fox_red", "freq": 1, "cost_multiplier": 0 },
      { "monster": "mon_fox_red", "freq": 2, "cost_multiplier": 0, "conditions": [ "DAWN", "DUSK" ] },
      { "monster": "mon_fox_red", "freq": 1, "cost_multiplier": 0, "ends": 72 },
      { "monster": "mon_fox_red", "freq": 2, "cost_multiplier": 0, "ends": 72, "conditions": [ "DAWN", "DUSK" ] },
      { "monster": "mon_fox_red", "freq": 1, "cost_multiplier": 0, "ends": 168 },
      { "monster": "mon_fox_red", "freq": 2, "cost_multiplier": 0, "ends": 168, "conditions": [ "DAWN", "DUSK" ] },
      { "monster": "mon_fox_red", "freq": 1, "cost_multiplier": 0, "ends": 672 },
      { "monster": "mon_fox_red", "freq": 2, "cost_multiplier": 0, "ends": 672, "conditions": [ "DAWN", "DUSK" ] },
      { "monster": "mon_fox_red", "freq": 1, "cost_multiplier": 0, "ends": 2160 },
      { "monster": "mon_fox_red", "freq": 2, "cost_multiplier": 0, "ends": 2160, "conditions": [ "DAWN", "DUSK" ] },
      { "monster": "mon_wolf", "freq": 1, "cost_multiplier": 2, "pack_size": [ 2, 5 ] },
      { "monster": "mon_wolf", "freq": 2, "cost_multiplier": 2, "pack_size": [ 2, 5 ], "conditions": [ "NIGHT" ] },
      { "monster": "mon_wolf", "freq": 1, "cost_multiplier": 2, "ends": 72, "pack_size": [ 2, 5 ] },
      {
        "monster": "mon_wolf",
        "freq": 2,
        "cost_multiplier": 2,
        "ends": 72,
        "pack_size": [ 2, 5 ],
        "conditions": [ "NIGHT" ]
      },
      { "monster": "mon_wolf", "freq": 1, "cost_multiplier": 2, "ends": 168, "pack_size": [ 2, 5 ] },
      {
        "monster": "mon_wolf",
        "freq": 2,
        "cost_multiplier": 2,
        "ends": 168,
        "pack_size": [ 2, 5 ],
        "conditions": [ "NIGHT" ]
      },
      { "monster": "mon_wolf", "freq": 1, "cost_multiplier": 2, "ends": 672, "pack_size": [ 2, 5 ] },
      {
        "monster": "mon_wolf",
        "freq": 2,
        "cost_multiplier": 2,
        "ends": 672,
        "pack_size": [ 2, 5 ],
        "conditions": [ "NIGHT" ]
      },
      { "monster": "mon_wolf", "freq": 1, "cost_multiplier": 2, "ends": 2160, "pack_size": [ 2, 5 ] },
      {
        "monster": "mon_wolf",
        "freq": 2,
        "cost_multiplier": 2,
        "ends": 2160,
        "pack_size": [ 2, 5 ],
        "conditions": [ "NIGHT" ]
      },
      { "monster": "mon_wolf_mutant_huge", "freq": 1, "cost_multiplier": 0, "starts": 504 },
      {
        "monster": "mon_wolf_mutant_huge",
        "freq": 2,
        "cost_multiplier": 0,
        "starts": 504,
        "pack_size": [ 1, 2 ],
        "conditions": [ "NIGHT" ]
      },
      { "monster": "mon_coyote", "freq": 1, "cost_multiplier": 2, "pack_size": [ 1, 6 ] },
      { "monster": "mon_coyote", "freq": 2, "cost_multiplier": 2, "pack_size": [ 1, 6 ], "conditions": [ "NIGHT" ] },
      { "monster": "mon_coyote", "freq": 1, "cost_multiplier": 2, "ends": 72, "pack_size": [ 1, 6 ] },
      {
        "monster": "mon_coyote",
        "freq": 2,
        "cost_multiplier": 2,
        "ends": 72,
        "pack_size": [ 1, 6 ],
        "conditions": [ "NIGHT" ]
      },
      { "monster": "mon_coyote", "freq": 1, "cost_multiplier": 2, "ends": 168, "pack_size": [ 1, 6 ] },
      {
        "monster": "mon_coyote",
        "freq": 2,
        "cost_multiplier": 2,
        "ends": 168,
        "pack_size": [ 1, 6 ],
        "conditions": [ "NIGHT" ]
      },
      { "monster": "mon_coyote", "freq": 1, "cost_multiplier": 2, "ends": 672, "pack_size": [ 1, 6 ] },
      {
        "monster": "mon_coyote",
        "freq": 2,
        "cost_multiplier": 2,
        "ends": 672,
        "pack_size": [ 1, 6 ],
        "conditions": [ "NIGHT" ]
      },
      { "monster": "mon_coyote", "freq": 1, "cost_multiplier": 2, "ends": 2160, "pack_size": [ 1, 6 ] },
      {
        "monster": "mon_coyote",
        "freq": 2,
        "cost_multiplier": 2,
        "ends": 2160,
        "pack_size": [ 1, 6 ],
        "conditions": [ "NIGHT" ]
      },
      { "monster": "mon_coyote_mutant_shark", "freq": 1, "cost_multiplier": 2, "pack_size": [ 1, 6 ] },
      {
        "monster": "mon_coyote_mutant_shark",
        "freq": 2,
        "cost_multiplier": 2,
        "pack_size": [ 1, 6 ],
        "conditions": [ "NIGHT" ]
      },
      { "monster": "mon_coyote_mutant_venom", "freq": 2, "cost_multiplier": 2, "pack_size": [ 1, 8 ] },
      {
        "monster": "mon_coyote_mutant_venom",
        "freq": 3,
        "cost_multiplier": 2,
        "pack_size": [ 1, 8 ],
        "conditions": [ "NIGHT" ]
      },
      { "monster": "mon_coyote_wolf", "freq": 1, "cost_multiplier": 2, "pack_size": [ 1, 8 ] },
      {
        "monster": "mon_coyote_wolf",
        "freq": 2,
        "cost_multiplier": 2,
        "pack_size": [ 1, 8 ],
        "conditions": [ "NIGHT" ]
      },
      { "monster": "mon_coyote_wolf", "freq": 1, "cost_multiplier": 2, "ends": 72, "pack_size": [ 1, 8 ] },
      {
        "monster": "mon_coyote_wolf",
        "freq": 2,
        "cost_multiplier": 2,
        "ends": 72,
        "pack_size": [ 1, 8 ],
        "conditions": [ "NIGHT" ]
      },
      { "monster": "mon_coyote_wolf", "freq": 1, "cost_multiplier": 2, "ends": 168, "pack_size": [ 1, 8 ] },
      {
        "monster": "mon_coyote_wolf",
        "freq": 2,
        "cost_multiplier": 2,
        "ends": 168,
        "pack_size": [ 1, 8 ],
        "conditions": [ "NIGHT" ]
      },
      { "monster": "mon_coyote_wolf", "freq": 1, "cost_multiplier": 2, "ends": 672, "pack_size": [ 1, 8 ] },
      {
        "monster": "mon_coyote_wolf",
        "freq": 2,
        "cost_multiplier": 2,
        "ends": 672,
        "pack_size": [ 1, 8 ],
        "conditions": [ "NIGHT" ]
      },
      { "monster": "mon_coyote_wolf", "freq": 1, "cost_multiplier": 2, "ends": 2160, "pack_size": [ 1, 8 ] },
      {
        "monster": "mon_coyote_wolf",
        "freq": 2,
        "cost_multiplier": 2,
        "ends": 2160,
        "pack_size": [ 1, 8 ],
        "conditions": [ "NIGHT" ]
      },
      { "monster": "mon_zombie_dog", "freq": 4, "cost_multiplier": 2, "starts": 72 },
      { "monster": "mon_zombie_dog", "freq": 4, "cost_multiplier": 2, "starts": 168 },
      { "monster": "mon_zombie_dog", "freq": 4, "cost_multiplier": 2, "starts": 336 },
      { "monster": "mon_zombie_dog", "freq": 4, "cost_multiplier": 2, "starts": 504 },
      { "monster": "mon_zombie_dog", "freq": 4, "cost_multiplier": 2, "starts": 672 },
      { "monster": "mon_zombie_dog", "freq": 4, "cost_multiplier": 2, "starts": 890 },
      { "monster": "mon_zombie_dog", "freq": 4, "cost_multiplier": 2, "starts": 1008 },
      { "monster": "mon_zombie_dog", "freq": 4, "cost_multiplier": 2, "starts": 1344 },
      { "monster": "mon_zombie_dog", "freq": 4, "cost_multiplier": 2, "starts": 1680 },
      { "monster": "mon_zombie_dog", "freq": 4, "cost_multiplier": 2, "starts": 2160 },
      { "monster": "mon_zolf", "freq": 2, "cost_multiplier": 2, "starts": 72, "pack_size": [ 1, 4 ] },
      { "monster": "mon_zolf", "freq": 2, "cost_multiplier": 2, "starts": 168, "pack_size": [ 1, 4 ] },
      { "monster": "mon_zolf", "freq": 2, "cost_multiplier": 2, "starts": 672, "pack_size": [ 1, 4 ] },
      { "monster": "mon_zolf", "freq": 2, "cost_multiplier": 2, "starts": 2160, "pack_size": [ 1, 4 ] },
      {
        "monster": "mon_zombie_horse",
        "freq": 2,
        "cost_multiplier": 15,
        "ends": 2000,
        "conditions": [ "DAWN", "SPRING", "SUMMER", "AUTUMN" ],
        "pack_size": [ 1, 4 ]
      },
      {
        "monster": "mon_groundhog",
        "freq": 30,
        "cost_multiplier": 5,
        "pack_size": [ 1, 6 ],
        "conditions": [ "DAWN", "DAY", "DUSK", "SPRING", "SUMMER", "AUTUMN" ]
      },
      { "monster": "mon_hare", "freq": 12, "cost_multiplier": 2, "pack_size": [ 1, 6 ] },
      { "monster": "mon_hare", "freq": 18, "cost_multiplier": 2, "pack_size": [ 1, 6 ], "conditions": [ "NIGHT" ] },
      { "monster": "mon_moose", "freq": 1, "cost_multiplier": 3 },
      { "monster": "mon_moose", "freq": 2, "cost_multiplier": 3, "conditions": [ "DAY" ] },
      { "monster": "mon_moose", "freq": 1, "cost_multiplier": 3, "ends": 72 },
      { "monster": "mon_moose", "freq": 2, "cost_multiplier": 3, "ends": 72, "conditions": [ "DAY" ] },
      { "monster": "mon_moose", "freq": 1, "cost_multiplier": 3, "ends": 168 },
      { "monster": "mon_moose", "freq": 2, "cost_multiplier": 3, "ends": 168, "conditions": [ "DAY" ] },
      { "monster": "mon_moose", "freq": 1, "cost_multiplier": 3, "ends": 672 },
      { "monster": "mon_moose", "freq": 2, "cost_multiplier": 3, "ends": 672, "conditions": [ "DAY" ] },
      { "monster": "mon_moose", "freq": 1, "cost_multiplier": 3, "ends": 2160 },
      { "monster": "mon_moose", "freq": 2, "cost_multiplier": 3, "ends": 2160, "conditions": [ "DAY" ] },
      { "monster": "mon_zoose", "freq": 1, "cost_multiplier": 10, "starts": 72 },
      { "monster": "mon_zoose", "freq": 1, "cost_multiplier": 10, "starts": 168 },
      { "monster": "mon_zoose", "freq": 1, "cost_multiplier": 10, "starts": 672 },
      { "monster": "mon_zoose", "freq": 1, "cost_multiplier": 10, "starts": 2160 },
      { "monster": "mon_rabbit", "freq": 10, "cost_multiplier": 0, "pack_size": [ 1, 5 ] },
      {
        "monster": "mon_rabbit",
        "freq": 15,
        "cost_multiplier": 0,
        "pack_size": [ 1, 5 ],
        "conditions": [ "DUSK", "NIGHT", "DAWN" ]
      },
      { "monster": "mon_squirrel", "freq": 50, "cost_multiplier": 0, "pack_size": [ 1, 2 ], "conditions": [ "DAY" ] },
      {
        "monster": "mon_squirrel",
        "freq": 25,
        "cost_multiplier": 0,
        "pack_size": [ 1, 2 ],
        "conditions": [ "DAWN", "DUSK" ]
      },
      {
        "monster": "mon_squirrel_red",
        "freq": 50,
        "cost_multiplier": 0,
        "pack_size": [ 1, 2 ],
        "conditions": [ "DAY" ]
      },
      {
        "monster": "mon_squirrel_red",
        "freq": 25,
        "cost_multiplier": 0,
        "pack_size": [ 1, 2 ],
        "conditions": [ "DAWN", "DUSK" ]
      },
      { "monster": "mon_weasel", "freq": 5, "cost_multiplier": 5 },
      { "monster": "mon_weasel", "freq": 15, "cost_multiplier": 5, "conditions": [ "NIGHT" ] },
      { "monster": "mon_turkey", "freq": 6, "cost_multiplier": 2, "pack_size": [ 1, 18 ] },
      { "monster": "mon_turkey", "freq": 9, "cost_multiplier": 2, "pack_size": [ 1, 18 ], "conditions": [ "DAY" ] },
      {
        "monster": "mon_duck",
        "freq": 4,
        "cost_multiplier": 5,
        "pack_size": [ 1, 4 ],
        "conditions": [ "SPRING", "SUMMER", "AUTUMN" ]
      },
      {
        "monster": "mon_duck",
        "freq": 6,
        "cost_multiplier": 5,
        "pack_size": [ 1, 4 ],
        "conditions": [ "DAWN", "DAY", "SPRING", "SUMMER", "AUTUMN" ]
      },
      {
        "monster": "mon_goose_canadian",
        "freq": 4,
        "cost_multiplier": 5,
        "pack_size": [ 1, 4 ],
        "conditions": [ "SPRING", "SUMMER", "AUTUMN" ]
      },
      {
        "monster": "mon_goose_canadian",
        "freq": 6,
        "cost_multiplier": 5,
        "pack_size": [ 1, 4 ],
        "conditions": [ "DAWN", "DAY", "SPRING", "SUMMER", "AUTUMN" ]
      },
      {
        "monster": "mon_raccoon",
        "freq": 8,
        "cost_multiplier": 0,
        "pack_size": [ 1, 3 ],
        "conditions": [ "SPRING", "SUMMER", "AUTUMN" ]
      },
      {
        "monster": "mon_raccoon",
        "freq": 12,
        "cost_multiplier": 0,
        "pack_size": [ 1, 3 ],
        "conditions": [ "DAY", "SPRING", "SUMMER", "AUTUMN" ]
      },
      {
        "monster": "mon_opossum",
        "freq": 8,
        "cost_multiplier": 0,
        "pack_size": [ 1, 3 ],
        "conditions": [ "SPRING", "SUMMER", "AUTUMN" ]
      },
      {
        "monster": "mon_opossum",
        "freq": 12,
        "cost_multiplier": 0,
        "pack_size": [ 1, 3 ],
        "conditions": [ "DAY", "SPRING", "SUMMER", "AUTUMN" ]
      },
      { "monster": "mon_black_rat", "freq": 10, "cost_multiplier": 0, "pack_size": [ 1, 5 ], "conditions": [ "DAY" ] },
      {
        "monster": "mon_black_rat",
        "freq": 15,
        "cost_multiplier": 0,
        "pack_size": [ 1, 5 ],
        "conditions": [ "NIGHT" ]
      },
      {
        "monster": "mon_rattlesnake",
        "freq": 15,
        "cost_multiplier": 5,
        "conditions": [ "SPRING", "SUMMER", "AUTUMN" ]
      },
      {
        "monster": "mon_rattlesnake_giant",
        "freq": 10,
        "cost_multiplier": 5,
        "conditions": [ "SPRING", "SUMMER", "AUTUMN" ]
      },
      {
        "monster": "mon_bee_small",
        "freq": 3,
        "cost_multiplier": 0,
        "conditions": [ "DAY", "SPRING", "SUMMER", "AUTUMN" ]
      },
      {
        "monster": "mon_bee_small",
        "freq": 2,
        "cost_multiplier": 0,
        "starts": 24,
        "conditions": [ "DAY", "SPRING", "SUMMER", "AUTUMN" ]
      },
      {
        "monster": "mon_bee_small",
        "freq": 3,
        "cost_multiplier": 0,
        "starts": 72,
        "conditions": [ "DAY", "SPRING", "SUMMER", "AUTUMN" ]
      },
      {
        "monster": "mon_bee_small",
        "freq": 2,
        "cost_multiplier": 0,
        "starts": 120,
        "conditions": [ "DAY", "SPRING", "SUMMER", "AUTUMN" ]
      },
      {
        "monster": "mon_bee_small",
        "freq": 3,
        "cost_multiplier": 0,
        "starts": 168,
        "conditions": [ "DAY", "SPRING", "SUMMER", "AUTUMN" ]
      },
      {
        "monster": "mon_bee_small",
        "freq": 2,
        "cost_multiplier": 0,
        "starts": 216,
        "conditions": [ "DAY", "SPRING", "SUMMER", "AUTUMN" ]
      },
      {
        "monster": "mon_bee_small",
        "freq": 3,
        "cost_multiplier": 0,
        "starts": 288,
        "conditions": [ "DAY", "SPRING", "SUMMER", "AUTUMN" ]
      },
      {
        "monster": "mon_bee_small",
        "freq": 2,
        "cost_multiplier": 0,
        "starts": 336,
        "conditions": [ "DAY", "SPRING", "SUMMER", "AUTUMN" ]
      },
      {
        "monster": "mon_bee_small",
        "freq": 3,
        "cost_multiplier": 0,
        "starts": 384,
        "conditions": [ "DAY", "SPRING", "SUMMER", "AUTUMN" ]
      },
      {
        "monster": "mon_bee_small",
        "freq": 2,
        "cost_multiplier": 0,
        "starts": 456,
        "conditions": [ "DAY", "SPRING", "SUMMER", "AUTUMN" ]
      },
      {
        "monster": "mon_bee_small",
        "freq": 3,
        "cost_multiplier": 0,
        "starts": 504,
        "conditions": [ "DAY", "SPRING", "SUMMER", "AUTUMN" ]
      },
      {
        "monster": "mon_bee_small",
        "freq": 2,
        "cost_multiplier": 0,
        "starts": 552,
        "conditions": [ "DAY", "SPRING", "SUMMER", "AUTUMN" ]
      },
      {
        "monster": "mon_bee_small",
        "freq": 3,
        "cost_multiplier": 0,
        "starts": 624,
        "conditions": [ "DAY", "SPRING", "SUMMER", "AUTUMN" ]
      },
      {
        "monster": "mon_bee_small",
        "freq": 2,
        "cost_multiplier": 0,
        "starts": 672,
        "conditions": [ "DAY", "SPRING", "SUMMER", "AUTUMN" ]
      },
      {
        "monster": "mon_bee_small",
        "freq": 3,
        "cost_multiplier": 0,
        "starts": 720,
        "conditions": [ "DAY", "SPRING", "SUMMER", "AUTUMN" ]
      },
      {
        "monster": "mon_bee_small",
        "freq": 2,
        "cost_multiplier": 0,
        "starts": 792,
        "conditions": [ "DAY", "SPRING", "SUMMER", "AUTUMN" ]
      },
      { "monster": "mon_fly_small", "freq": 1, "cost_multiplier": 0, "conditions": [ "SPRING", "SUMMER", "AUTUMN" ] },
      {
        "monster": "mon_fly_small",
        "freq": 3,
        "cost_multiplier": 0,
        "conditions": [ "DAY", "SPRING", "SUMMER", "AUTUMN" ]
      },
      {
        "monster": "mon_fly_small",
        "freq": 2,
        "cost_multiplier": 0,
        "starts": 24,
        "conditions": [ "SPRING", "SUMMER", "AUTUMN" ]
      },
      {
        "monster": "mon_fly_small",
        "freq": 3,
        "cost_multiplier": 0,
        "starts": 24,
        "conditions": [ "DAY", "SPRING", "SUMMER", "AUTUMN" ]
      },
      {
        "monster": "mon_fly_small",
        "freq": 1,
        "cost_multiplier": 0,
        "starts": 72,
        "conditions": [ "SPRING", "SUMMER", "AUTUMN" ]
      },
      {
        "monster": "mon_fly_small",
        "freq": 3,
        "cost_multiplier": 0,
        "starts": 72,
        "conditions": [ "DAY", "SPRING", "SUMMER", "AUTUMN" ]
      },
      {
        "monster": "mon_fly_small",
        "freq": 2,
        "cost_multiplier": 0,
        "starts": 120,
        "conditions": [ "SPRING", "SUMMER", "AUTUMN" ]
      },
      {
        "monster": "mon_fly_small",
        "freq": 3,
        "cost_multiplier": 0,
        "starts": 120,
        "conditions": [ "DAY", "SPRING", "SUMMER", "AUTUMN" ]
      },
      {
        "monster": "mon_fly_small",
        "freq": 1,
        "cost_multiplier": 0,
        "starts": 168,
        "conditions": [ "SPRING", "SUMMER", "AUTUMN" ]
      },
      {
        "monster": "mon_fly_small",
        "freq": 3,
        "cost_multiplier": 0,
        "starts": 168,
        "conditions": [ "DAY", "SPRING", "SUMMER", "AUTUMN" ]
      },
      {
        "monster": "mon_fly_small",
        "freq": 2,
        "cost_multiplier": 0,
        "starts": 216,
        "conditions": [ "SPRING", "SUMMER", "AUTUMN" ]
      },
      {
        "monster": "mon_fly_small",
        "freq": 3,
        "cost_multiplier": 0,
        "starts": 216,
        "conditions": [ "DAY", "SPRING", "SUMMER", "AUTUMN" ]
      },
      {
        "monster": "mon_fly_small",
        "freq": 1,
        "cost_multiplier": 0,
        "starts": 288,
        "conditions": [ "SPRING", "SUMMER", "AUTUMN" ]
      },
      {
        "monster": "mon_fly_small",
        "freq": 3,
        "cost_multiplier": 0,
        "starts": 288,
        "conditions": [ "DAY", "SPRING", "SUMMER", "AUTUMN" ]
      },
      {
        "monster": "mon_fly_small",
        "freq": 2,
        "cost_multiplier": 0,
        "starts": 336,
        "conditions": [ "SPRING", "SUMMER", "AUTUMN" ]
      },
      {
        "monster": "mon_fly_small",
        "freq": 3,
        "cost_multiplier": 0,
        "starts": 336,
        "conditions": [ "DAY", "SPRING", "SUMMER", "AUTUMN" ]
      },
      {
        "monster": "mon_fly_small",
        "freq": 1,
        "cost_multiplier": 0,
        "starts": 384,
        "conditions": [ "SPRING", "SUMMER", "AUTUMN" ]
      },
      {
        "monster": "mon_fly_small",
        "freq": 3,
        "cost_multiplier": 0,
        "starts": 384,
        "conditions": [ "DAY", "SPRING", "SUMMER", "AUTUMN" ]
      },
      {
        "monster": "mon_fly_small",
        "freq": 2,
        "cost_multiplier": 0,
        "starts": 456,
        "conditions": [ "SPRING", "SUMMER", "AUTUMN" ]
      },
      {
        "monster": "mon_fly_small",
        "freq": 3,
        "cost_multiplier": 0,
        "starts": 456,
        "conditions": [ "DAY", "SPRING", "SUMMER", "AUTUMN" ]
      },
      {
        "monster": "mon_fly_small",
        "freq": 1,
        "cost_multiplier": 0,
        "starts": 504,
        "conditions": [ "SPRING", "SUMMER", "AUTUMN" ]
      },
      {
        "monster": "mon_fly_small",
        "freq": 3,
        "cost_multiplier": 0,
        "starts": 504,
        "conditions": [ "DAY", "SPRING", "SUMMER", "AUTUMN" ]
      },
      {
        "monster": "mon_fly_small",
        "freq": 2,
        "cost_multiplier": 0,
        "starts": 552,
        "conditions": [ "SPRING", "SUMMER", "AUTUMN" ]
      },
      {
        "monster": "mon_fly_small",
        "freq": 3,
        "cost_multiplier": 0,
        "starts": 552,
        "conditions": [ "DAY", "SPRING", "SUMMER", "AUTUMN" ]
      },
      {
        "monster": "mon_fly_small",
        "freq": 1,
        "cost_multiplier": 0,
        "starts": 624,
        "conditions": [ "SPRING", "SUMMER", "AUTUMN" ]
      },
      {
        "monster": "mon_fly_small",
        "freq": 3,
        "cost_multiplier": 0,
        "starts": 624,
        "conditions": [ "DAY", "SPRING", "SUMMER", "AUTUMN" ]
      },
      {
        "monster": "mon_fly_small",
        "freq": 2,
        "cost_multiplier": 0,
        "starts": 672,
        "conditions": [ "SPRING", "SUMMER", "AUTUMN" ]
      },
      {
        "monster": "mon_fly_small",
        "freq": 3,
        "cost_multiplier": 0,
        "starts": 672,
        "conditions": [ "DAY", "SPRING", "SUMMER", "AUTUMN" ]
      },
      {
        "monster": "mon_fly_small",
        "freq": 1,
        "cost_multiplier": 0,
        "starts": 720,
        "conditions": [ "SPRING", "SUMMER", "AUTUMN" ]
      },
      {
        "monster": "mon_fly_small",
        "freq": 3,
        "cost_multiplier": 0,
        "starts": 720,
        "conditions": [ "DAY", "SPRING", "SUMMER", "AUTUMN" ]
      },
      {
        "monster": "mon_fly_small",
        "freq": 2,
        "cost_multiplier": 0,
        "starts": 793,
        "conditions": [ "SPRING", "SUMMER", "AUTUMN" ]
      },
      {
        "monster": "mon_fly_small",
        "freq": 3,
        "cost_multiplier": 0,
        "starts": 792,
        "conditions": [ "DAY", "SPRING", "SUMMER", "AUTUMN" ]
      },
      {
        "monster": "mon_spider_jumping_small",
        "freq": 0,
        "cost_multiplier": 0,
        "conditions": [ "SPRING", "SUMMER", "AUTUMN" ]
      },
      {
        "monster": "mon_spider_jumping_small",
        "freq": 2,
        "cost_multiplier": 0,
        "conditions": [ "DAWN", "DAY", "DUSK", "SPRING", "SUMMER", "AUTUMN" ]
      },
      {
        "monster": "mon_spider_jumping_small",
        "freq": 1,
        "cost_multiplier": 0,
        "starts": 24,
        "conditions": [ "SPRING", "SUMMER", "AUTUMN" ]
      },
      {
        "monster": "mon_spider_jumping_small",
        "freq": 2,
        "cost_multiplier": 0,
        "starts": 24,
        "conditions": [ "DAWN", "DAY", "DUSK", "SPRING", "SUMMER", "AUTUMN" ]
      },
      {
        "monster": "mon_spider_jumping_small",
        "freq": 0,
        "cost_multiplier": 0,
        "starts": 72,
        "conditions": [ "SPRING", "SUMMER", "AUTUMN" ]
      },
      {
        "monster": "mon_spider_jumping_small",
        "freq": 2,
        "cost_multiplier": 0,
        "starts": 72,
        "conditions": [ "DAWN", "DAY", "DUSK", "SPRING", "SUMMER", "AUTUMN" ]
      },
      {
        "monster": "mon_spider_jumping_small",
        "freq": 1,
        "cost_multiplier": 0,
        "starts": 120,
        "conditions": [ "SPRING", "SUMMER", "AUTUMN" ]
      },
      {
        "monster": "mon_spider_jumping_small",
        "freq": 2,
        "cost_multiplier": 0,
        "starts": 120,
        "conditions": [ "DAWN", "DAY", "DUSK", "SPRING", "SUMMER", "AUTUMN" ]
      },
      {
        "monster": "mon_spider_jumping_small",
        "freq": 0,
        "cost_multiplier": 0,
        "starts": 168,
        "conditions": [ "SPRING", "SUMMER", "AUTUMN" ]
      },
      {
        "monster": "mon_spider_jumping_small",
        "freq": 2,
        "cost_multiplier": 0,
        "starts": 168,
        "conditions": [ "DAWN", "DAY", "DUSK", "SPRING", "SUMMER", "AUTUMN" ]
      },
      {
        "monster": "mon_spider_jumping_small",
        "freq": 1,
        "cost_multiplier": 0,
        "starts": 216,
        "conditions": [ "SPRING", "SUMMER", "AUTUMN" ]
      },
      {
        "monster": "mon_spider_jumping_small",
        "freq": 2,
        "cost_multiplier": 0,
        "starts": 216,
        "conditions": [ "DAWN", "DAY", "DUSK", "SPRING", "SUMMER", "AUTUMN" ]
      },
      {
        "monster": "mon_spider_jumping_small",
        "freq": 0,
        "cost_multiplier": 0,
        "starts": 288,
        "conditions": [ "SPRING", "SUMMER", "AUTUMN" ]
      },
      {
        "monster": "mon_spider_jumping_small",
        "freq": 2,
        "cost_multiplier": 0,
        "starts": 288,
        "conditions": [ "DAWN", "DAY", "DUSK", "SPRING", "SUMMER", "AUTUMN" ]
      },
      {
        "monster": "mon_spider_jumping_small",
        "freq": 1,
        "cost_multiplier": 0,
        "starts": 336,
        "conditions": [ "SPRING", "SUMMER", "AUTUMN" ]
      },
      {
        "monster": "mon_spider_jumping_small",
        "freq": 2,
        "cost_multiplier": 0,
        "starts": 336,
        "conditions": [ "DAWN", "DAY", "DUSK", "SPRING", "SUMMER", "AUTUMN" ]
      },
      {
        "monster": "mon_spider_jumping_small",
        "freq": 0,
        "cost_multiplier": 0,
        "starts": 384,
        "conditions": [ "SPRING", "SUMMER", "AUTUMN" ]
      },
      {
        "monster": "mon_spider_jumping_small",
        "freq": 2,
        "cost_multiplier": 0,
        "starts": 384,
        "conditions": [ "DAWN", "DAY", "DUSK", "SPRING", "SUMMER", "AUTUMN" ]
      },
      {
        "monster": "mon_spider_jumping_small",
        "freq": 1,
        "cost_multiplier": 0,
        "starts": 456,
        "conditions": [ "SPRING", "SUMMER", "AUTUMN" ]
      },
      {
        "monster": "mon_spider_jumping_small",
        "freq": 2,
        "cost_multiplier": 0,
        "starts": 456,
        "conditions": [ "DAWN", "DAY", "DUSK", "SPRING", "SUMMER", "AUTUMN" ]
      },
      {
        "monster": "mon_spider_jumping_small",
        "freq": 0,
        "cost_multiplier": 0,
        "starts": 504,
        "conditions": [ "SPRING", "SUMMER", "AUTUMN" ]
      },
      {
        "monster": "mon_spider_jumping_small",
        "freq": 2,
        "cost_multiplier": 0,
        "starts": 504,
        "conditions": [ "DAWN", "DAY", "DUSK", "SPRING", "SUMMER", "AUTUMN" ]
      },
      {
        "monster": "mon_spider_jumping_small",
        "freq": 1,
        "cost_multiplier": 0,
        "starts": 552,
        "conditions": [ "SPRING", "SUMMER", "AUTUMN" ]
      },
      {
        "monster": "mon_spider_jumping_small",
        "freq": 2,
        "cost_multiplier": 0,
        "starts": 552,
        "conditions": [ "DAWN", "DAY", "DUSK", "SPRING", "SUMMER", "AUTUMN" ]
      },
      {
        "monster": "mon_spider_jumping_small",
        "freq": 0,
        "cost_multiplier": 0,
        "starts": 624,
        "conditions": [ "SPRING", "SUMMER", "AUTUMN" ]
      },
      {
        "monster": "mon_spider_jumping_small",
        "freq": 2,
        "cost_multiplier": 0,
        "starts": 624,
        "conditions": [ "DAWN", "DAY", "DUSK", "SPRING", "SUMMER", "AUTUMN" ]
      },
      {
        "monster": "mon_spider_jumping_small",
        "freq": 1,
        "cost_multiplier": 0,
        "starts": 672,
        "conditions": [ "SPRING", "SUMMER", "AUTUMN" ]
      },
      {
        "monster": "mon_spider_jumping_small",
        "freq": 2,
        "cost_multiplier": 0,
        "starts": 672,
        "conditions": [ "DAWN", "DAY", "DUSK", "SPRING", "SUMMER", "AUTUMN" ]
      },
      {
        "monster": "mon_spider_jumping_small",
        "freq": 0,
        "cost_multiplier": 0,
        "starts": 720,
        "conditions": [ "SPRING", "SUMMER", "AUTUMN" ]
      },
      {
        "monster": "mon_spider_jumping_small",
        "freq": 2,
        "cost_multiplier": 0,
        "starts": 720,
        "conditions": [ "DAWN", "DAY", "DUSK", "SPRING", "SUMMER", "AUTUMN" ]
      },
      {
        "monster": "mon_spider_jumping_small",
        "freq": 1,
        "cost_multiplier": 0,
        "starts": 792,
        "conditions": [ "SPRING", "SUMMER", "AUTUMN" ]
      },
      {
        "monster": "mon_spider_jumping_small",
        "freq": 2,
        "cost_multiplier": 0,
        "starts": 792,
        "conditions": [ "DAWN", "DAY", "DUSK", "SPRING", "SUMMER", "AUTUMN" ]
      },
      {
        "monster": "mon_spider_wolf_small",
        "freq": 0,
        "cost_multiplier": 0,
        "conditions": [ "SPRING", "SUMMER", "AUTUMN" ]
      },
      {
        "monster": "mon_spider_wolf_small",
        "freq": 2,
        "cost_multiplier": 0,
        "conditions": [ "DUSK", "NIGHT", "DAWN", "SPRING", "SUMMER", "AUTUMN" ]
      },
      {
        "monster": "mon_spider_wolf_small",
        "freq": 1,
        "cost_multiplier": 0,
        "starts": 24,
        "conditions": [ "SPRING", "SUMMER", "AUTUMN" ]
      },
      {
        "monster": "mon_spider_wolf_small",
        "freq": 2,
        "cost_multiplier": 0,
        "starts": 24,
        "conditions": [ "DUSK", "NIGHT", "DAWN", "SPRING", "SUMMER", "AUTUMN" ]
      },
      {
        "monster": "mon_spider_wolf_small",
        "freq": 0,
        "cost_multiplier": 0,
        "starts": 72,
        "conditions": [ "SPRING", "SUMMER", "AUTUMN" ]
      },
      {
        "monster": "mon_spider_wolf_small",
        "freq": 2,
        "cost_multiplier": 0,
        "starts": 72,
        "conditions": [ "DUSK", "NIGHT", "DAWN", "SPRING", "SUMMER", "AUTUMN" ]
      },
      {
        "monster": "mon_spider_wolf_small",
        "freq": 1,
        "cost_multiplier": 0,
        "starts": 120,
        "conditions": [ "SPRING", "SUMMER", "AUTUMN" ]
      },
      {
        "monster": "mon_spider_wolf_small",
        "freq": 2,
        "cost_multiplier": 0,
        "starts": 120,
        "conditions": [ "DUSK", "NIGHT", "DAWN", "SPRING", "SUMMER", "AUTUMN" ]
      },
      {
        "monster": "mon_spider_wolf_small",
        "freq": 0,
        "cost_multiplier": 0,
        "starts": 168,
        "conditions": [ "SPRING", "SUMMER", "AUTUMN" ]
      },
      {
        "monster": "mon_spider_wolf_small",
        "freq": 2,
        "cost_multiplier": 0,
        "starts": 168,
        "conditions": [ "DUSK", "NIGHT", "DAWN", "SPRING", "SUMMER", "AUTUMN" ]
      },
      {
        "monster": "mon_spider_wolf_small",
        "freq": 1,
        "cost_multiplier": 0,
        "starts": 216,
        "conditions": [ "SPRING", "SUMMER", "AUTUMN" ]
      },
      {
        "monster": "mon_spider_wolf_small",
        "freq": 2,
        "cost_multiplier": 0,
        "starts": 216,
        "conditions": [ "DUSK", "NIGHT", "DAWN", "SPRING", "SUMMER", "AUTUMN" ]
      },
      {
        "monster": "mon_spider_wolf_small",
        "freq": 0,
        "cost_multiplier": 0,
        "starts": 288,
        "conditions": [ "SPRING", "SUMMER", "AUTUMN" ]
      },
      {
        "monster": "mon_spider_wolf_small",
        "freq": 2,
        "cost_multiplier": 0,
        "starts": 288,
        "conditions": [ "DUSK", "NIGHT", "DAWN", "SPRING", "SUMMER", "AUTUMN" ]
      },
      {
        "monster": "mon_spider_wolf_small",
        "freq": 1,
        "cost_multiplier": 0,
        "starts": 336,
        "conditions": [ "SPRING", "SUMMER", "AUTUMN" ]
      },
      {
        "monster": "mon_spider_wolf_small",
        "freq": 2,
        "cost_multiplier": 0,
        "starts": 336,
        "conditions": [ "DUSK", "NIGHT", "DAWN", "SPRING", "SUMMER", "AUTUMN" ]
      },
      {
        "monster": "mon_spider_wolf_small",
        "freq": 0,
        "cost_multiplier": 0,
        "starts": 384,
        "conditions": [ "SPRING", "SUMMER", "AUTUMN" ]
      },
      {
        "monster": "mon_spider_wolf_small",
        "freq": 2,
        "cost_multiplier": 0,
        "starts": 384,
        "conditions": [ "DUSK", "NIGHT", "DAWN", "SPRING", "SUMMER", "AUTUMN" ]
      },
      {
        "monster": "mon_spider_wolf_small",
        "freq": 1,
        "cost_multiplier": 0,
        "starts": 456,
        "conditions": [ "SPRING", "SUMMER", "AUTUMN" ]
      },
      {
        "monster": "mon_spider_wolf_small",
        "freq": 2,
        "cost_multiplier": 0,
        "starts": 456,
        "conditions": [ "DUSK", "NIGHT", "DAWN", "SPRING", "SUMMER", "AUTUMN" ]
      },
      {
        "monster": "mon_spider_wolf_small",
        "freq": 0,
        "cost_multiplier": 0,
        "starts": 504,
        "conditions": [ "SPRING", "SUMMER", "AUTUMN" ]
      },
      {
        "monster": "mon_spider_wolf_small",
        "freq": 2,
        "cost_multiplier": 0,
        "starts": 504,
        "conditions": [ "DUSK", "NIGHT", "DAWN", "SPRING", "SUMMER", "AUTUMN" ]
      },
      {
        "monster": "mon_spider_wolf_small",
        "freq": 1,
        "cost_multiplier": 0,
        "starts": 552,
        "conditions": [ "SPRING", "SUMMER", "AUTUMN" ]
      },
      {
        "monster": "mon_spider_wolf_small",
        "freq": 2,
        "cost_multiplier": 0,
        "starts": 552,
        "conditions": [ "DUSK", "NIGHT", "DAWN", "SPRING", "SUMMER", "AUTUMN" ]
      },
      {
        "monster": "mon_spider_wolf_small",
        "freq": 0,
        "cost_multiplier": 0,
        "starts": 624,
        "conditions": [ "SPRING", "SUMMER", "AUTUMN" ]
      },
      {
        "monster": "mon_spider_wolf_small",
        "freq": 2,
        "cost_multiplier": 0,
        "starts": 624,
        "conditions": [ "DUSK", "NIGHT", "DAWN", "SPRING", "SUMMER", "AUTUMN" ]
      },
      {
        "monster": "mon_spider_wolf_small",
        "freq": 1,
        "cost_multiplier": 0,
        "starts": 672,
        "conditions": [ "SPRING", "SUMMER", "AUTUMN" ]
      },
      {
        "monster": "mon_spider_wolf_small",
        "freq": 2,
        "cost_multiplier": 0,
        "starts": 672,
        "conditions": [ "DUSK", "NIGHT", "DAWN", "SPRING", "SUMMER", "AUTUMN" ]
      },
      {
        "monster": "mon_spider_wolf_small",
        "freq": 0,
        "cost_multiplier": 0,
        "starts": 720,
        "conditions": [ "SPRING", "SUMMER", "AUTUMN" ]
      },
      {
        "monster": "mon_spider_wolf_small",
        "freq": 2,
        "cost_multiplier": 0,
        "starts": 720,
        "conditions": [ "DUSK", "NIGHT", "DAWN", "SPRING", "SUMMER", "AUTUMN" ]
      },
      {
        "monster": "mon_spider_wolf_small",
        "freq": 1,
        "cost_multiplier": 0,
        "starts": 792,
        "conditions": [ "SPRING", "SUMMER", "AUTUMN" ]
      },
      {
        "monster": "mon_spider_wolf_small",
        "freq": 2,
        "cost_multiplier": 0,
        "starts": 792,
        "conditions": [ "DUSK", "NIGHT", "DAWN", "SPRING", "SUMMER", "AUTUMN" ]
      },
      { "monster": "mon_zpider_mass", "freq": 1, "cost_multiplier": 10, "starts": 72 },
      { "monster": "mon_zpider_mass", "freq": 1, "cost_multiplier": 10, "starts": 168 },
      { "monster": "mon_zpider_mass", "freq": 1, "cost_multiplier": 10, "starts": 672 },
      { "monster": "mon_zpider_mass", "freq": 1, "cost_multiplier": 10, "starts": 2160 },
      {
        "monster": "mon_wasp_small",
        "freq": 3,
        "cost_multiplier": 0,
        "conditions": [ "DAY", "SPRING", "SUMMER", "AUTUMN" ]
      },
      {
        "monster": "mon_wasp_small",
        "freq": 2,
        "cost_multiplier": 0,
        "starts": 24,
        "conditions": [ "DAY", "SPRING", "SUMMER", "AUTUMN" ]
      },
      {
        "monster": "mon_wasp_small",
        "freq": 3,
        "cost_multiplier": 0,
        "starts": 72,
        "conditions": [ "DAY", "SPRING", "SUMMER", "AUTUMN" ]
      },
      {
        "monster": "mon_wasp_small",
        "freq": 2,
        "cost_multiplier": 0,
        "starts": 120,
        "conditions": [ "DAY", "SPRING", "SUMMER", "AUTUMN" ]
      },
      {
        "monster": "mon_wasp_small",
        "freq": 3,
        "cost_multiplier": 0,
        "starts": 168,
        "conditions": [ "DAY", "SPRING", "SUMMER", "AUTUMN" ]
      },
      {
        "monster": "mon_wasp_small",
        "freq": 2,
        "cost_multiplier": 0,
        "starts": 216,
        "conditions": [ "DAY", "SPRING", "SUMMER", "AUTUMN" ]
      },
      {
        "monster": "mon_wasp_small",
        "freq": 3,
        "cost_multiplier": 0,
        "starts": 288,
        "conditions": [ "DAY", "SPRING", "SUMMER", "AUTUMN" ]
      },
      {
        "monster": "mon_wasp_small",
        "freq": 2,
        "cost_multiplier": 0,
        "starts": 336,
        "conditions": [ "DAY", "SPRING", "SUMMER", "AUTUMN" ]
      },
      {
        "monster": "mon_wasp_small",
        "freq": 3,
        "cost_multiplier": 0,
        "starts": 384,
        "conditions": [ "DAY", "SPRING", "SUMMER", "AUTUMN" ]
      },
      {
        "monster": "mon_wasp_small",
        "freq": 2,
        "cost_multiplier": 0,
        "starts": 456,
        "conditions": [ "DAY", "SPRING", "SUMMER", "AUTUMN" ]
      },
      {
        "monster": "mon_wasp_small",
        "freq": 3,
        "cost_multiplier": 0,
        "starts": 504,
        "conditions": [ "DAY", "SPRING", "SUMMER", "AUTUMN" ]
      },
      {
        "monster": "mon_wasp_small",
        "freq": 2,
        "cost_multiplier": 0,
        "starts": 552,
        "conditions": [ "DAY", "SPRING", "SUMMER", "AUTUMN" ]
      },
      {
        "monster": "mon_wasp_small",
        "freq": 3,
        "cost_multiplier": 0,
        "starts": 624,
        "conditions": [ "DAY", "SPRING", "SUMMER", "AUTUMN" ]
      },
      {
        "monster": "mon_wasp_small",
        "freq": 2,
        "cost_multiplier": 0,
        "starts": 672,
        "conditions": [ "DAY", "SPRING", "SUMMER", "AUTUMN" ]
      },
      {
        "monster": "mon_wasp_small",
        "freq": 3,
        "cost_multiplier": 0,
        "starts": 720,
        "conditions": [ "DAY", "SPRING", "SUMMER", "AUTUMN" ]
      },
      {
        "monster": "mon_wasp_small",
        "freq": 2,
        "cost_multiplier": 0,
        "starts": 792,
        "conditions": [ "DAY", "SPRING", "SUMMER", "AUTUMN" ]
      },
      { "monster": "mon_worm_small", "freq": 1, "cost_multiplier": 0, "conditions": [ "SPRING", "SUMMER", "AUTUMN" ] },
      {
        "monster": "mon_worm_small",
        "freq": 1,
        "cost_multiplier": 0,
        "starts": 168,
        "conditions": [ "SPRING", "SUMMER", "AUTUMN" ]
      },
      {
        "monster": "mon_worm_small",
        "freq": 1,
        "cost_multiplier": 0,
        "starts": 336,
        "conditions": [ "SPRING", "SUMMER", "AUTUMN" ]
      },
      {
        "monster": "mon_worm_small",
        "freq": 1,
        "cost_multiplier": 0,
        "starts": 504,
        "conditions": [ "SPRING", "SUMMER", "AUTUMN" ]
      },
      {
        "monster": "mon_worm_small",
        "freq": 1,
        "cost_multiplier": 0,
        "starts": 672,
        "conditions": [ "SPRING", "SUMMER", "AUTUMN" ]
      },
      { "monster": "mon_nakedmolerat_giant", "freq": 1, "cost_multiplier": 3, "conditions": [ "DUSK", "NIGHT" ] },
      { "monster": "mon_mutant_experimental", "freq": 3, "cost_multiplier": 0, "conditions": [ "DUSK", "NIGHT" ] },
      { "monster": "mon_mantis_small", "freq": 8, "cost_multiplier": 10 },
<<<<<<< HEAD
      { "monster": "mon_lady_bug_giant", "freq": 5, "cost_multiplier": 10},
      { "monster": "mon_aphid", "freq": 15, "pack_size": [ 1, 5 ], "cost_multiplier": 0 },
      { "monster": "mon_grasshopper_small", "freq": 15, "pack_size": [1, 3], "cost_multiplier": 0 },
=======
      { "monster": "mon_lady_bug_giant", "freq": 5, "cost_multiplier": 10 },
      { "monster": "mon_aphid", "freq": 15, "pack_size": [ 1, 5 ], "cost_multiplier": 0 },
      { "monster": "mon_grasshopper_small", "freq": 15, "pack_size": [ 1, 3 ], "cost_multiplier": 0 },
>>>>>>> 59c0c7e3
      { "monster": "mon_antlion_larva", "freq": 7, "cost_multiplier": 10 },
      { "monster": "mon_antlion_giant", "freq": 2, "cost_multiplier": 10 }
    ]
  },
  {
    "type": "monstergroup",
    "name": "GROUP_RIVER",
    "default": "mon_null",
    "is_animal": true,
    "monsters": [
      { "monster": "mon_beaver", "freq": 30, "cost_multiplier": 10, "pack_size": [ 1, 3 ] },
      { "monster": "mon_beaver", "freq": 60, "cost_multiplier": 10, "pack_size": [ 1, 3 ], "conditions": [ "NIGHT" ] },
      { "monster": "mon_beaver", "freq": 30, "cost_multiplier": 10, "pack_size": [ 1, 3 ], "starts": 72 },
      { "monster": "mon_beaver", "freq": 30, "cost_multiplier": 10, "pack_size": [ 1, 3 ], "starts": 168 },
      { "monster": "mon_beaver", "freq": 30, "cost_multiplier": 10, "pack_size": [ 1, 3 ], "starts": 672 },
      { "monster": "mon_beaver", "freq": 30, "cost_multiplier": 10, "pack_size": [ 1, 3 ], "starts": 2160 },
      { "monster": "mon_beaver_mutant_huge", "freq": 10, "cost_multiplier": 5, "pack_size": [ 1, 2 ] },
      {
        "monster": "mon_beaver_mutant_huge",
        "freq": 10,
        "cost_multiplier": 5,
        "pack_size": [ 1, 2 ],
        "conditions": [ "NIGHT" ]
      },
      { "monster": "mon_beaver_mutant_avian", "freq": 6, "cost_multiplier": 3, "pack_size": [ 1, 2 ] },
      {
        "monster": "mon_beaver_mutant_avian",
        "freq": 6,
        "cost_multiplier": 3,
        "pack_size": [ 1, 2 ],
        "conditions": [ "NIGHT" ]
      },
      {
        "monster": "mon_mink",
        "freq": 10,
        "cost_multiplier": 20,
        "pack_size": [ 1, 2 ],
        "conditions": [ "SPRING", "SUMMER", "AUTUMN" ]
      },
      {
        "monster": "mon_mink",
        "freq": 20,
        "cost_multiplier": 20,
        "pack_size": [ 1, 2 ],
        "conditions": [ "DUSK", "NIGHT", "DAWN", "SPRING", "SUMMER", "AUTUMN" ]
      },
      {
        "monster": "mon_muskrat",
        "freq": 30,
        "cost_multiplier": 5,
        "pack_size": [ 1, 5 ],
        "conditions": [ "SPRING", "SUMMER", "AUTUMN" ]
      },
      {
        "monster": "mon_muskrat",
        "freq": 60,
        "cost_multiplier": 5,
        "pack_size": [ 1, 5 ],
        "conditions": [ "NIGHT", "SPRING", "SUMMER", "AUTUMN" ]
      },
      {
        "monster": "mon_otter",
        "freq": 10,
        "cost_multiplier": 5,
        "pack_size": [ 1, 8 ],
        "conditions": [ "SPRING", "SUMMER", "AUTUMN" ]
      },
      {
        "monster": "mon_otter",
        "freq": 20,
        "cost_multiplier": 5,
        "pack_size": [ 1, 8 ],
        "conditions": [ "NIGHT", "SPRING", "SUMMER", "AUTUMN" ]
      },
      {
        "monster": "mon_duck",
        "freq": 30,
        "cost_multiplier": 5,
        "pack_size": [ 1, 4 ],
        "conditions": [ "SPRING", "SUMMER", "AUTUMN" ]
      },
      {
        "monster": "mon_duck",
        "freq": 60,
        "cost_multiplier": 5,
        "pack_size": [ 1, 4 ],
        "conditions": [ "DAWN", "DAY", "SPRING", "SUMMER", "AUTUMN" ]
      },
      {
        "monster": "mon_goose_canadian",
        "freq": 30,
        "cost_multiplier": 5,
        "pack_size": [ 1, 4 ],
        "conditions": [ "SPRING", "SUMMER", "AUTUMN" ]
      },
      {
        "monster": "mon_goose_canadian",
        "freq": 60,
        "cost_multiplier": 5,
        "pack_size": [ 1, 4 ],
        "conditions": [ "DAWN", "DAY", "SPRING", "SUMMER", "AUTUMN" ]
      },
      {
        "monster": "mon_sludge_crawler",
        "freq": 3,
        "cost_multiplier": 2,
        "starts": 168,
        "conditions": [ "DUSK", "NIGHT", "DAWN", "SPRING", "SUMMER", "AUTUMN" ]
      },
      {
        "monster": "mon_sludge_crawler",
        "freq": 3,
        "cost_multiplier": 2,
        "starts": 336,
        "conditions": [ "DUSK", "NIGHT", "DAWN", "SPRING", "SUMMER", "AUTUMN" ]
      },
      {
        "monster": "mon_sludge_crawler",
        "freq": 4,
        "cost_multiplier": 2,
        "starts": 504,
        "conditions": [ "DUSK", "NIGHT", "DAWN", "SPRING", "SUMMER", "AUTUMN" ]
      },
      {
        "monster": "mon_sludge_crawler",
        "freq": 3,
        "cost_multiplier": 2,
        "starts": 672,
        "conditions": [ "DUSK", "NIGHT", "DAWN", "SPRING", "SUMMER", "AUTUMN" ]
      },
      {
        "monster": "mon_sludge_crawler",
        "freq": 3,
        "cost_multiplier": 2,
        "starts": 840,
        "conditions": [ "DUSK", "NIGHT", "DAWN", "SPRING", "SUMMER", "AUTUMN" ]
      },
      {
        "monster": "mon_sludge_crawler",
        "freq": 4,
        "cost_multiplier": 2,
        "starts": 1008,
        "conditions": [ "DUSK", "NIGHT", "DAWN", "SPRING", "SUMMER", "AUTUMN" ]
      },
      { "monster": "mon_zhark", "freq": 1, "cost_multiplier": 25, "starts": 24, "pack_size": [ 1, 3 ] },
      { "monster": "mon_zhark", "freq": 2, "cost_multiplier": 25, "starts": 672, "pack_size": [ 1, 3 ] },
      { "monster": "mon_mutant_carp", "freq": 3, "cost_multiplier": 15, "starts": 168 },
      { "monster": "mon_mutant_salmon", "freq": 2, "cost_multiplier": 15, "starts": 168 },
      { "monster": "mon_fish_eel", "freq": 25, "cost_multiplier": 3, "pack_size": [ 1, 3 ] },
      {
        "monster": "mon_fish_eel",
        "freq": 50,
        "cost_multiplier": 3,
        "conditions": [ "DAWN", "DUSK" ],
        "pack_size": [ 1, 3 ]
      },
      { "monster": "mon_fish_bowfin", "freq": 25, "cost_multiplier": 3, "pack_size": [ 1, 3 ] },
      {
        "monster": "mon_fish_bowfin",
        "freq": 50,
        "cost_multiplier": 3,
        "conditions": [ "DAWN", "DUSK" ],
        "pack_size": [ 1, 3 ]
      },
      { "monster": "mon_fish_bullhead", "freq": 25, "cost_multiplier": 3, "pack_size": [ 1, 3 ] },
      {
        "monster": "mon_fish_bullhead",
        "freq": 50,
        "cost_multiplier": 3,
        "conditions": [ "DAWN", "DUSK" ],
        "pack_size": [ 1, 3 ]
      },
      { "monster": "mon_fish_trout", "freq": 15, "cost_multiplier": 8, "pack_size": [ 1, 3 ] },
      {
        "monster": "mon_fish_trout",
        "freq": 20,
        "cost_multiplier": 8,
        "conditions": [ "DAWN", "DUSK" ],
        "pack_size": [ 1, 3 ]
      },
      { "monster": "mon_fish_brown_trout", "freq": 15, "cost_multiplier": 8, "pack_size": [ 1, 3 ] },
      {
        "monster": "mon_fish_brown_trout",
        "freq": 20,
        "cost_multiplier": 8,
        "conditions": [ "DAWN", "DUSK" ],
        "pack_size": [ 1, 3 ]
      },
      { "monster": "mon_fish_brook_trout", "freq": 15, "cost_multiplier": 8, "pack_size": [ 1, 3 ] },
      {
        "monster": "mon_fish_brook_trout",
        "freq": 20,
        "cost_multiplier": 8,
        "conditions": [ "DAWN", "DUSK" ],
        "pack_size": [ 1, 3 ]
      },
      { "monster": "mon_fish_lake_trout", "freq": 15, "cost_multiplier": 8, "pack_size": [ 1, 3 ] },
      {
        "monster": "mon_fish_lake_trout",
        "freq": 20,
        "cost_multiplier": 8,
        "conditions": [ "DAWN", "DUSK" ],
        "pack_size": [ 1, 3 ]
      },
      { "monster": "mon_fish_rainbow_trout", "freq": 15, "cost_multiplier": 8, "pack_size": [ 1, 3 ] },
      {
        "monster": "mon_fish_rainbow_trout",
        "freq": 20,
        "cost_multiplier": 8,
        "conditions": [ "DAWN", "DUSK" ],
        "pack_size": [ 1, 3 ]
      },
      { "monster": "mon_fish_steelhead_trout", "freq": 15, "cost_multiplier": 8, "pack_size": [ 1, 3 ] },
      {
        "monster": "mon_fish_steelhead_trout",
        "freq": 20,
        "cost_multiplier": 8,
        "conditions": [ "DAWN", "DUSK" ],
        "pack_size": [ 1, 3 ]
      },
      { "monster": "mon_fish_kokanee_salmon", "freq": 15, "cost_multiplier": 8, "pack_size": [ 1, 3 ] },
      {
        "monster": "mon_fish_kokanee_salmon",
        "freq": 20,
        "cost_multiplier": 8,
        "conditions": [ "DAWN", "DUSK" ],
        "pack_size": [ 1, 3 ]
      },
      { "monster": "mon_fish_chinook_salmon", "freq": 15, "cost_multiplier": 8, "pack_size": [ 1, 3 ] },
      {
        "monster": "mon_fish_chinook_salmon",
        "freq": 20,
        "cost_multiplier": 8,
        "conditions": [ "DAWN", "DUSK" ],
        "pack_size": [ 1, 3 ]
      },
      { "monster": "mon_fish_coho_salmon", "freq": 15, "cost_multiplier": 8, "pack_size": [ 1, 3 ] },
      {
        "monster": "mon_fish_coho_salmon",
        "freq": 20,
        "cost_multiplier": 8,
        "conditions": [ "DAWN", "DUSK" ],
        "pack_size": [ 1, 3 ]
      },
      { "monster": "mon_fish_white_bass", "freq": 15, "cost_multiplier": 8, "pack_size": [ 1, 3 ] },
      {
        "monster": "mon_fish_white_bass",
        "freq": 20,
        "cost_multiplier": 8,
        "conditions": [ "DAWN", "DUSK" ],
        "pack_size": [ 1, 3 ]
      },
      { "monster": "mon_fish_walleye", "freq": 15, "cost_multiplier": 8, "pack_size": [ 1, 3 ] },
      {
        "monster": "mon_fish_walleye",
        "freq": 20,
        "cost_multiplier": 8,
        "conditions": [ "DAWN", "DUSK" ],
        "pack_size": [ 1, 3 ]
      },
      { "monster": "mon_fish_pumpkinseed", "freq": 15, "cost_multiplier": 8, "pack_size": [ 1, 3 ] },
      {
        "monster": "mon_fish_pumpkinseed",
        "freq": 20,
        "cost_multiplier": 8,
        "conditions": [ "DAWN", "DUSK" ],
        "pack_size": [ 1, 3 ]
      },
      { "monster": "mon_fish_redbreast", "freq": 15, "cost_multiplier": 8, "pack_size": [ 1, 3 ] },
      {
        "monster": "mon_fish_redbreast",
        "freq": 20,
        "cost_multiplier": 8,
        "conditions": [ "DAWN", "DUSK" ],
        "pack_size": [ 1, 3 ]
      },
      { "monster": "mon_fish_green_sunfish", "freq": 15, "cost_multiplier": 8, "pack_size": [ 1, 3 ] },
      {
        "monster": "mon_fish_green_sunfish",
        "freq": 20,
        "cost_multiplier": 8,
        "conditions": [ "DAWN", "DUSK" ],
        "pack_size": [ 1, 3 ]
      },
      { "monster": "mon_fish_longear_sunfish", "freq": 15, "cost_multiplier": 8, "pack_size": [ 1, 3 ] },
      {
        "monster": "mon_fish_longear_sunfish",
        "freq": 20,
        "cost_multiplier": 8,
        "conditions": [ "DAWN", "DUSK" ],
        "pack_size": [ 1, 3 ]
      },
      { "monster": "mon_fish_redear_sunfish", "freq": 15, "cost_multiplier": 8, "pack_size": [ 1, 3 ] },
      {
        "monster": "mon_fish_redear_sunfish",
        "freq": 20,
        "cost_multiplier": 8,
        "conditions": [ "DAWN", "DUSK" ],
        "pack_size": [ 1, 3 ]
      },
      { "monster": "mon_fish_rock_bass", "freq": 15, "cost_multiplier": 8, "pack_size": [ 1, 3 ] },
      {
        "monster": "mon_fish_rock_bass",
        "freq": 20,
        "cost_multiplier": 8,
        "conditions": [ "DAWN", "DUSK" ],
        "pack_size": [ 1, 3 ]
      },
      { "monster": "mon_fish_calico_bass", "freq": 15, "cost_multiplier": 8, "pack_size": [ 1, 3 ] },
      {
        "monster": "mon_fish_calico_bass",
        "freq": 20,
        "cost_multiplier": 8,
        "conditions": [ "DAWN", "DUSK" ],
        "pack_size": [ 1, 3 ]
      },
      { "monster": "mon_fish_warmouth", "freq": 15, "cost_multiplier": 8, "pack_size": [ 1, 3 ] },
      {
        "monster": "mon_fish_warmouth",
        "freq": 20,
        "cost_multiplier": 8,
        "conditions": [ "DAWN", "DUSK" ],
        "pack_size": [ 1, 3 ]
      },
      { "monster": "mon_fish_channel_catfish", "freq": 15, "cost_multiplier": 8, "pack_size": [ 1, 3 ] },
      {
        "monster": "mon_fish_channel_catfish",
        "freq": 20,
        "cost_multiplier": 8,
        "conditions": [ "DAWN", "DUSK" ],
        "pack_size": [ 1, 3 ]
      },
      { "monster": "mon_fish_white_catfish", "freq": 15, "cost_multiplier": 8, "pack_size": [ 1, 3 ] },
      {
        "monster": "mon_fish_white_catfish",
        "freq": 20,
        "cost_multiplier": 8,
        "conditions": [ "DAWN", "DUSK" ],
        "pack_size": [ 1, 3 ]
      },
      { "monster": "mon_fish_muskellunge", "freq": 15, "cost_multiplier": 8, "pack_size": [ 1, 3 ] },
      {
        "monster": "mon_fish_muskellunge",
        "freq": 20,
        "cost_multiplier": 8,
        "conditions": [ "DAWN", "DUSK" ],
        "pack_size": [ 1, 3 ]
      },
      { "monster": "mon_fish_white_sucker", "freq": 15, "cost_multiplier": 8, "pack_size": [ 1, 3 ] },
      {
        "monster": "mon_fish_white_sucker",
        "freq": 20,
        "cost_multiplier": 8,
        "conditions": [ "DAWN", "DUSK" ],
        "pack_size": [ 1, 3 ]
      },
      { "monster": "mon_fish_grass_carp", "freq": 15, "cost_multiplier": 8, "pack_size": [ 1, 3 ] },
      {
        "monster": "mon_fish_grass_carp",
        "freq": 20,
        "cost_multiplier": 8,
        "conditions": [ "DAWN", "DUSK" ],
        "pack_size": [ 1, 3 ]
      },
      { "monster": "mon_fish_fallfish", "freq": 15, "cost_multiplier": 8, "pack_size": [ 1, 3 ] },
      {
        "monster": "mon_fish_fallfish",
        "freq": 20,
        "cost_multiplier": 8,
        "conditions": [ "DAWN", "DUSK" ],
        "pack_size": [ 1, 3 ]
      },
      { "monster": "mon_fish_carp", "freq": 10, "cost_multiplier": 10, "pack_size": [ 1, 3 ] },
      {
        "monster": "mon_fish_carp",
        "freq": 15,
        "cost_multiplier": 10,
        "conditions": [ "DAWN", "DUSK" ],
        "pack_size": [ 1, 3 ]
      },
      { "monster": "mon_fish_pike", "freq": 15, "cost_multiplier": 8, "pack_size": [ 1, 3 ] },
      {
        "monster": "mon_fish_pike",
        "freq": 20,
        "cost_multiplier": 8,
        "conditions": [ "DAWN", "DUSK" ],
        "pack_size": [ 1, 3 ]
      },
      { "monster": "mon_fish_sbass", "freq": 25, "cost_multiplier": 3, "pack_size": [ 1, 3 ] },
      {
        "monster": "mon_fish_sbass",
        "freq": 50,
        "cost_multiplier": 3,
        "conditions": [ "DAWN", "DUSK" ],
        "pack_size": [ 1, 3 ]
      },
      { "monster": "mon_fish_perch", "freq": 30, "cost_multiplier": 3, "pack_size": [ 1, 3 ] },
      {
        "monster": "mon_fish_perch",
        "freq": 55,
        "cost_multiplier": 3,
        "conditions": [ "DAWN", "DUSK" ],
        "pack_size": [ 1, 3 ]
      },
      { "monster": "mon_fish_salmon", "freq": 15, "cost_multiplier": 8, "pack_size": [ 4, 6 ] },
      {
        "monster": "mon_fish_salmon",
        "freq": 20,
        "cost_multiplier": 8,
        "conditions": [ "DAWN", "DUSK" ],
        "pack_size": [ 4, 6 ]
      },
      { "monster": "mon_fish_lbass", "freq": 25, "cost_multiplier": 3, "pack_size": [ 1, 3 ] },
      {
        "monster": "mon_fish_lbass",
        "freq": 50,
        "cost_multiplier": 3,
        "conditions": [ "DAWN", "DUSK" ],
        "pack_size": [ 1, 3 ]
      },
      { "monster": "mon_fish_pbass", "freq": 25, "cost_multiplier": 3, "pack_size": [ 1, 3 ] },
      {
        "monster": "mon_fish_pbass",
        "freq": 50,
        "cost_multiplier": 3,
        "conditions": [ "DAWN", "DUSK" ],
        "pack_size": [ 1, 3 ]
      },
      { "monster": "mon_fish_bluegill", "freq": 25, "cost_multiplier": 3, "pack_size": [ 1, 3 ] },
      {
        "monster": "mon_fish_bluegill",
        "freq": 50,
        "cost_multiplier": 3,
        "conditions": [ "DAWN", "DUSK" ],
        "pack_size": [ 1, 3 ]
      },
      { "monster": "mon_fish_whitefish", "freq": 30, "cost_multiplier": 2, "pack_size": [ 4, 6 ] },
      {
        "monster": "mon_fish_whitefish",
        "freq": 55,
        "cost_multiplier": 2,
        "conditions": [ "DAWN", "DUSK" ],
        "pack_size": [ 4, 6 ]
      },
      { "monster": "mon_fish_pickerel", "freq": 15, "cost_multiplier": 10, "pack_size": [ 1, 3 ] },
      {
        "monster": "mon_fish_pickerel",
        "freq": 20,
        "cost_multiplier": 10,
        "conditions": [ "DAWN", "DUSK" ],
        "pack_size": [ 1, 3 ]
      },
      { "monster": "mon_fish_blinky", "freq": 5, "cost_multiplier": 3, "pack_size": [ 1, 3 ] },
      { "monster": "mon_dragonfly_naiad", "freq": 10, "cost_multiplier": 2, "ends": 168 },
      { "monster": "mon_dragonfly_naiad", "freq": 30, "cost_multiplier": 3, "starts": 168, "pack_size": [ 1, 3 ] },
      { "monster": "mon_strider_small", "freq": 15, "cost_multiplier": 3, "pack_size": [ 2, 4 ] }
    ]
  },
  {
    "type": "monstergroup",
    "name": "GROUP_SWAMP",
    "default": "mon_null",
    "is_animal": true,
    "monsters": [
      {
        "monster": "mon_lemming",
        "freq": 50,
        "cost_multiplier": 1,
        "pack_size": [ 2, 7 ],
        "ends": 360,
        "conditions": [ "SPRING", "SUMMER", "AUTUMN" ]
      },
      {
        "monster": "mon_firefly",
        "freq": 30,
        "cost_multiplier": 1,
        "pack_size": [ 1, 4 ],
        "conditions": [ "SPRING", "SUMMER", "AUTUMN" ]
      },
      {
        "monster": "mon_mosquito_small",
        "freq": 50,
        "cost_multiplier": 1,
        "pack_size": [ 1, 3 ],
        "ends": 42,
        "conditions": [ "SPRING", "SUMMER", "AUTUMN" ]
      },
      {
        "monster": "mon_mosquito_small",
        "freq": 60,
        "cost_multiplier": 1,
        "pack_size": [ 1, 5 ],
        "starts": 42,
        "ends": 84,
        "conditions": [ "SPRING", "SUMMER", "AUTUMN" ]
      },
      {
        "monster": "mon_mosquito_small",
        "freq": 70,
        "cost_multiplier": 1,
        "pack_size": [ 2, 6 ],
        "starts": 84,
        "ends": 180,
        "conditions": [ "SPRING", "SUMMER", "AUTUMN" ]
      },
      {
        "monster": "mon_mosquito_giant",
        "freq": 70,
        "cost_multiplier": 1,
        "pack_size": [ 2, 5 ],
        "starts": 180,
        "ends": 360,
        "conditions": [ "SPRING", "SUMMER", "AUTUMN" ]
      },
      {
        "monster": "mon_mosquito_giant",
        "freq": 80,
        "cost_multiplier": 1,
        "pack_size": [ 2, 6 ],
        "starts": 360,
        "ends": 540,
        "conditions": [ "SPRING", "SUMMER", "AUTUMN" ]
      },
      {
        "monster": "mon_mosquito_giant",
        "freq": 80,
        "cost_multiplier": 1,
        "pack_size": [ 3, 7 ],
        "starts": 540,
        "conditions": [ "SPRING", "SUMMER", "AUTUMN" ]
      },
      {
        "monster": "mon_dragonfly_giant",
        "freq": 35,
        "cost_multiplier": 2,
        "ends": 42,
        "conditions": [ "SPRING", "SUMMER", "AUTUMN" ]
      },
      {
        "monster": "mon_dragonfly_giant",
        "freq": 45,
        "cost_multiplier": 2,
        "starts": 42,
        "ends": 84,
        "conditions": [ "SPRING", "SUMMER", "AUTUMN" ]
      },
      {
        "monster": "mon_dragonfly_giant",
        "freq": 45,
        "cost_multiplier": 2,
        "starts": 84,
        "ends": 180,
        "pack_size": [ 1, 3 ],
        "conditions": [ "SPRING", "SUMMER", "AUTUMN" ]
      },
      {
        "monster": "mon_dragonfly_giant",
        "freq": 55,
        "pack_size": [ 2, 5 ],
        "cost_multiplier": 2,
        "starts": 180,
        "ends": 360,
        "conditions": [ "SPRING", "SUMMER", "AUTUMN" ]
      },
      {
        "monster": "mon_dragonfly_giant",
        "freq": 55,
        "pack_size": [ 4, 7 ],
        "cost_multiplier": 2,
        "starts": 360,
        "ends": 540,
        "conditions": [ "SPRING", "SUMMER", "AUTUMN" ]
      },
      {
        "monster": "mon_dragonfly_giant",
        "freq": 65,
        "pack_size": [ 4, 7 ],
        "cost_multiplier": 2,
        "starts": 540,
        "conditions": [ "SPRING", "SUMMER", "AUTUMN" ]
      },
      {
        "monster": "mon_dragonfly_mega",
        "freq": 10,
        "starts": 180,
        "conditions": [ "SPRING", "SUMMER", "AUTUMN" ],
        "cost_multiplier": 2
      },
      {
        "monster": "mon_fly_small",
        "freq": 100,
        "cost_multiplier": 1,
        "conditions": [ "SPRING", "SUMMER", "AUTUMN" ],
        "//": "No scaling, since they don't (yet) add challenge"
      },
      {
        "monster": "mon_centipede_small",
        "freq": 40,
        "cost_multiplier": 2,
        "ends": 42,
        "conditions": [ "SPRING", "SUMMER", "AUTUMN" ]
      },
      {
        "monster": "mon_centipede_small",
        "freq": 50,
        "cost_multiplier": 2,
        "starts": 42,
        "ends": 84,
        "conditions": [ "SPRING", "SUMMER", "AUTUMN" ]
      },
      {
        "monster": "mon_centipede_small",
        "freq": 50,
        "pack_size": [ 1, 3 ],
        "cost_multiplier": 2,
        "starts": 84,
        "ends": 180,
        "conditions": [ "SPRING", "SUMMER", "AUTUMN" ]
      },
      {
        "monster": "mon_centipede_small",
        "freq": 60,
        "cost_multiplier": 2,
        "pack_size": [ 2, 3 ],
        "starts": 180,
        "ends": 360,
        "conditions": [ "SPRING", "SUMMER", "AUTUMN" ]
      },
      {
        "monster": "mon_centipede_giant",
        "freq": 45,
        "pack_size": [ 2, 3 ],
        "cost_multiplier": 2,
        "starts": 360,
        "ends": 540,
        "conditions": [ "SPRING", "SUMMER", "AUTUMN" ]
      },
      {
        "monster": "mon_centipede_mom",
        "freq": 15,
        "pack_size": [ 1, 2 ],
        "cost_multiplier": 2,
        "starts": 360,
        "ends": 540,
        "conditions": [ "SPRING", "SUMMER", "AUTUMN" ]
      },
      {
        "monster": "mon_centipede_giant",
        "freq": 60,
        "cost_multiplier": 2,
        "pack_size": [ 2, 3 ],
        "starts": 540,
        "conditions": [ "SPRING", "SUMMER", "AUTUMN" ]
      },
      {
        "monster": "mon_centipede_mom",
        "freq": 20,
        "cost_multiplier": 2,
        "pack_size": [ 1, 3 ],
        "starts": 540,
        "conditions": [ "SPRING", "SUMMER", "AUTUMN" ]
      },
      {
        "monster": "mon_centipede_mega",
        "freq": 20,
        "cost_multiplier": 2,
        "pack_size": [ 1, 3 ],
        "starts": 720,
        "conditions": [ "SPRING", "SUMMER", "AUTUMN" ]
      },
      {
        "monster": "mon_spider_jumping_small",
        "freq": 20,
        "cost_multiplier": 2,
        "ends": 42,
        "conditions": [ "SPRING", "SUMMER", "AUTUMN" ]
      },
      {
        "monster": "mon_spider_jumping_small",
        "freq": 25,
        "cost_multiplier": 2,
        "pack_size": [ 1, 3 ],
        "starts": 42,
        "ends": 84,
        "conditions": [ "SPRING", "SUMMER", "AUTUMN" ]
      },
      {
        "monster": "mon_spider_jumping_small",
        "freq": 30,
        "cost_multiplier": 2,
        "pack_size": [ 1, 3 ],
        "starts": 84,
        "ends": 180,
        "conditions": [ "SPRING", "SUMMER", "AUTUMN" ]
      },
      {
        "monster": "mon_spider_jumping_small",
        "freq": 35,
        "cost_multiplier": 2,
        "pack_size": [ 2, 3 ],
        "starts": 180,
        "ends": 360,
        "conditions": [ "SPRING", "SUMMER", "AUTUMN" ]
      },
      {
        "monster": "mon_spider_jumping_giant",
        "freq": 35,
        "cost_multiplier": 2,
        "pack_size": [ 2, 3 ],
        "starts": 360,
        "ends": 540,
        "conditions": [ "SPRING", "SUMMER", "AUTUMN" ]
      },
      {
        "monster": "mon_spider_jumping_giant",
        "freq": 40,
        "cost_multiplier": 2,
        "pack_size": [ 2, 3 ],
        "starts": 540,
        "conditions": [ "SPRING", "SUMMER", "AUTUMN" ]
      },
      {
        "monster": "mon_spider_wolf_small",
        "freq": 20,
        "cost_multiplier": 2,
        "ends": 42,
        "conditions": [ "SPRING", "SUMMER", "AUTUMN" ]
      },
      {
        "monster": "mon_spider_wolf_small",
        "freq": 25,
        "cost_multiplier": 2,
        "pack_size": [ 1, 3 ],
        "starts": 42,
        "ends": 84,
        "conditions": [ "SPRING", "SUMMER", "AUTUMN" ]
      },
      {
        "monster": "mon_spider_wolf_small",
        "freq": 30,
        "cost_multiplier": 2,
        "pack_size": [ 1, 3 ],
        "starts": 84,
        "ends": 180,
        "conditions": [ "SPRING", "SUMMER", "AUTUMN" ]
      },
      {
        "monster": "mon_spider_wolf_small",
        "freq": 35,
        "cost_multiplier": 2,
        "pack_size": [ 2, 3 ],
        "starts": 180,
        "ends": 360,
        "conditions": [ "SPRING", "SUMMER", "AUTUMN" ]
      },
      {
        "monster": "mon_spider_wolf_giant",
        "freq": 35,
        "cost_multiplier": 2,
        "pack_size": [ 2, 3 ],
        "starts": 360,
        "ends": 540,
        "conditions": [ "SPRING", "SUMMER", "AUTUMN" ]
      },
      {
        "monster": "mon_spider_wolf_giant",
        "freq": 40,
        "cost_multiplier": 2,
        "pack_size": [ 2, 3 ],
        "starts": 540,
        "conditions": [ "SPRING", "SUMMER", "AUTUMN" ]
      },
      { "monster": "mon_zpider_mass", "freq": 5, "cost_multiplier": 2, "starts": 42, "ends": 84 },
      { "monster": "mon_zpider_mass", "freq": 10, "cost_multiplier": 2, "starts": 84, "ends": 180 },
      { "monster": "mon_zpider_mass", "freq": 20, "cost_multiplier": 2, "starts": 180, "ends": 360 },
      { "monster": "mon_zpider_mass", "freq": 25, "cost_multiplier": 2, "starts": 360, "ends": 540 },
      { "monster": "mon_zpider_mass", "freq": 25, "cost_multiplier": 2, "pack_size": [ 1, 3 ], "starts": 540 },
      {
        "monster": "mon_wasp_small",
        "freq": 20,
        "cost_multiplier": 2,
        "conditions": [ "SPRING", "SUMMER", "AUTUMN" ],
        "ends": 42
      },
      {
        "monster": "mon_wasp_small",
        "freq": 25,
        "cost_multiplier": 2,
        "starts": 42,
        "ends": 84,
        "conditions": [ "SPRING", "SUMMER", "AUTUMN" ]
      },
      {
        "monster": "mon_wasp_small",
        "freq": 25,
        "cost_multiplier": 2,
        "pack_size": [ 1, 3 ],
        "starts": 84,
        "ends": 180,
        "conditions": [ "SPRING", "SUMMER", "AUTUMN" ]
      },
      {
        "monster": "mon_wasp",
        "freq": 30,
        "cost_multiplier": 2,
        "pack_size": [ 1, 3 ],
        "starts": 180,
        "ends": 360,
        "conditions": [ "SPRING", "SUMMER", "AUTUMN" ]
      },
      {
        "monster": "mon_wasp",
        "freq": 30,
        "cost_multiplier": 2,
        "pack_size": [ 2, 4 ],
        "starts": 360,
        "conditions": [ "SPRING", "SUMMER", "AUTUMN" ]
      },
      {
        "monster": "mon_dermatik_larva",
        "freq": 15,
        "cost_multiplier": 2,
        "ends": 42,
        "conditions": [ "SPRING", "SUMMER", "AUTUMN" ]
      },
      {
        "monster": "mon_dermatik_larva",
        "freq": 20,
        "cost_multiplier": 2,
        "starts": 42,
        "ends": 84,
        "conditions": [ "SPRING", "SUMMER", "AUTUMN" ]
      },
      {
        "monster": "mon_dermatik_larva",
        "freq": 25,
        "cost_multiplier": 2,
        "starts": 84,
        "ends": 180,
        "conditions": [ "SPRING", "SUMMER", "AUTUMN" ]
      },
      {
        "monster": "mon_dermatik_larva",
        "freq": 30,
        "cost_multiplier": 2,
        "starts": 180,
        "ends": 360,
        "conditions": [ "SPRING", "SUMMER", "AUTUMN" ]
      },
      {
        "monster": "mon_dermatik",
        "freq": 40,
        "cost_multiplier": 2,
        "starts": 360,
        "ends": 540,
        "conditions": [ "SPRING", "SUMMER", "AUTUMN" ]
      },
      {
        "monster": "mon_dermatik",
        "freq": 50,
        "cost_multiplier": 2,
        "starts": 540,
        "conditions": [ "SPRING", "SUMMER", "AUTUMN" ]
      },
      {
        "monster": "mon_slug_small",
        "freq": 15,
        "cost_multiplier": 2,
        "ends": 42,
        "conditions": [ "SPRING", "SUMMER", "AUTUMN" ]
      },
      {
        "monster": "mon_slug_small",
        "freq": 20,
        "cost_multiplier": 2,
        "starts": 42,
        "ends": 84,
        "conditions": [ "SPRING", "SUMMER", "AUTUMN" ]
      },
      {
        "monster": "mon_slug_small",
        "freq": 25,
        "cost_multiplier": 2,
        "starts": 84,
        "ends": 180,
        "conditions": [ "SPRING", "SUMMER", "AUTUMN" ]
      },
      {
        "monster": "mon_slug_giant",
        "freq": 25,
        "cost_multiplier": 2,
        "starts": 180,
        "ends": 360,
        "conditions": [ "SPRING", "SUMMER", "AUTUMN" ]
      },
      {
        "monster": "mon_slug_giant",
        "freq": 30,
        "cost_multiplier": 2,
        "starts": 360,
        "ends": 540,
        "conditions": [ "SPRING", "SUMMER", "AUTUMN" ]
      },
      {
        "monster": "mon_slug_giant",
        "freq": 35,
        "cost_multiplier": 2,
        "starts": 540,
        "conditions": [ "SPRING", "SUMMER", "AUTUMN" ]
      },
      {
        "monster": "mon_sludge_crawler",
        "freq": 10,
        "cost_multiplier": 1,
        "conditions": [ "SPRING", "SUMMER", "AUTUMN" ],
        "//": "No scaling, since they are more like setpieces"
      },
      {
        "monster": "mon_frog_small",
        "freq": 20,
        "cost_multiplier": 2,
        "ends": 84,
        "conditions": [ "SPRING", "SUMMER", "AUTUMN" ]
      },
      {
        "monster": "mon_frog_small",
        "freq": 25,
        "cost_multiplier": 2,
        "starts": 84,
        "ends": 180,
        "conditions": [ "SPRING", "SUMMER", "AUTUMN" ]
      },
      {
        "monster": "mon_frog_small",
        "freq": 30,
        "cost_multiplier": 2,
        "starts": 180,
        "ends": 360,
        "conditions": [ "SPRING", "SUMMER", "AUTUMN" ]
      },
      {
        "monster": "mon_frog_giant",
        "freq": 30,
        "cost_multiplier": 2,
        "starts": 360,
        "ends": 540,
        "conditions": [ "SPRING", "SUMMER", "AUTUMN" ]
      },
      {
        "monster": "mon_frog_giant",
        "freq": 40,
        "cost_multiplier": 2,
        "starts": 540,
        "conditions": [ "SPRING", "SUMMER", "AUTUMN" ]
      },
      {
        "monster": "mon_crayfish_small",
        "freq": 10,
        "cost_multiplier": 1,
        "ends": 42,
        "conditions": [ "SPRING", "SUMMER", "AUTUMN" ]
      },
      {
        "monster": "mon_crayfish_small",
        "freq": 15,
        "cost_multiplier": 1,
        "starts": 42,
        "ends": 84,
        "conditions": [ "SPRING", "SUMMER", "AUTUMN" ]
      },
      {
        "monster": "mon_crayfish_small",
        "freq": 20,
        "cost_multiplier": 1,
        "starts": 84,
        "ends": 180,
        "conditions": [ "SPRING", "SUMMER", "AUTUMN" ]
      },
      {
        "monster": "mon_crayfish_small",
        "freq": 30,
        "cost_multiplier": 1,
        "starts": 180,
        "ends": 360,
        "conditions": [ "SPRING", "SUMMER", "AUTUMN" ]
      },
      {
        "monster": "mon_giant_crayfish",
        "freq": 30,
        "cost_multiplier": 1,
        "starts": 360,
        "conditions": [ "SPRING", "SUMMER", "AUTUMN" ]
      },
      { "monster": "mon_mutant_experimental", "freq": 2, "cost_multiplier": 6 },
<<<<<<< HEAD
      {"monster": "mon_mantis_small", "freq": 2, "cost_multiplier": 8},
      {"monster": "mon_aphid", "freq": 10, "cost_multiplier": 0},
      { "monster": "mon_antlion_giant", "freq": 4, "cost_multiplier": 10 },
      { "monster": "mon_strider_small", "freq": 15, "cost_multiplier": 3, "pack_size": [ 4, 8 ] }
=======
      { "monster": "mon_mantis_small", "freq": 2, "cost_multiplier": 8 },
      { "monster": "mon_antlion_giant", "freq": 4, "cost_multiplier": 10 }
>>>>>>> 59c0c7e3
    ]
  },
  {
    "type": "monstergroup",
    "name": "GROUP_PARK_ANIMAL",
    "default": "mon_null",
    "is_animal": true,
    "monsters": [
      { "monster": "mon_crow", "freq": 50, "cost_multiplier": 0 },
      { "monster": "mon_crow_mutant_small", "freq": 25, "cost_multiplier": 2 },
      {
        "monster": "mon_pigeon",
        "freq": 50,
        "cost_multiplier": 0,
        "pack_size": [ 1, 3 ],
        "conditions": [ "DAWN", "DUSK", "DAY", "SPRING", "SUMMER", "AUTUMN" ]
      },
      {
        "monster": "mon_pigeon",
        "freq": 15,
        "cost_multiplier": 0,
        "pack_size": [ 1, 3 ],
        "conditions": [ "DAWN", "DUSK", "DAY", "WINTER" ]
      },
      { "monster": "mon_cat", "freq": 50, "cost_multiplier": 0 },
      { "monster": "mon_chipmunk", "freq": 50, "cost_multiplier": 0 },
      { "monster": "mon_fox_red", "freq": 50, "cost_multiplier": 0 },
      { "monster": "mon_rabbit", "freq": 50, "cost_multiplier": 0 },
      { "monster": "mon_squirrel", "freq": 50, "cost_multiplier": 0 },
      { "monster": "mon_squirrel_red", "freq": 50, "cost_multiplier": 0 },
      { "monster": "mon_mantis_small", "freq": 5, "cost_multiplier": 10 },
<<<<<<< HEAD
      { "monster": "mon_lady_bug_giant", "freq": 8, "cost_multiplier": 10},
      { "monster": "mon_aphid", "freq": 20,  "cost_multiplier": 0 },
=======
      { "monster": "mon_lady_bug_giant", "freq": 8, "cost_multiplier": 10 },
      { "monster": "mon_aphid", "freq": 20, "cost_multiplier": 0 },
>>>>>>> 59c0c7e3
      { "monster": "mon_grasshopper_small", "freq": 30, "cost_multiplier": 0 },
      { "monster": "mon_antlion_larva", "freq": 7, "cost_multiplier": 10 },
      { "monster": "mon_antlion_giant", "freq": 5, "cost_multiplier": 10 }
    ]
  },
  {
    "type": "monstergroup",
    "name": "GROUP_ROOF_ANIMAL",
    "default": "mon_null",
    "is_animal": true,
    "monsters": [
      { "monster": "mon_crow", "freq": 50, "cost_multiplier": 0 },
      { "monster": "mon_crow_mutant_small", "freq": 25, "cost_multiplier": 0 },
      {
        "monster": "mon_pigeon",
        "freq": 40,
        "cost_multiplier": 0,
        "pack_size": [ 1, 7 ],
        "conditions": [ "DAWN", "DUSK", "DAY", "SPRING", "SUMMER", "AUTUMN" ]
      },
      {
        "monster": "mon_pigeon",
        "freq": 15,
        "cost_multiplier": 0,
        "pack_size": [ 1, 7 ],
        "conditions": [ "DAWN", "DUSK", "DAY", "WINTER" ]
      },
      { "monster": "mon_cat", "freq": 50, "cost_multiplier": 0 },
      { "monster": "mon_chipmunk", "freq": 50, "cost_multiplier": 0 },
      { "monster": "mon_squirrel", "freq": 50, "cost_multiplier": 0 },
      { "monster": "mon_squirrel_red", "freq": 50, "cost_multiplier": 0 },
      { "monster": "mon_chicken", "freq": 10, "cost_multiplier": 1 },
      { "monster": "mon_turkey", "freq": 10, "cost_multiplier": 1 },
      {
        "monster": "mon_raccoon",
        "freq": 25,
        "cost_multiplier": 0,
        "pack_size": [ 1, 3 ],
        "conditions": [ "DAWN", "DUSK", "NIGHT", "SPRING", "SUMMER", "AUTUMN" ]
      },
      {
        "monster": "mon_opossum",
        "freq": 25,
        "cost_multiplier": 0,
        "pack_size": [ 1, 3 ],
        "conditions": [ "DAWN", "DUSK", "NIGHT", "SPRING", "SUMMER", "AUTUMN" ]
      },
      {
        "monster": "mon_bat",
        "freq": 20,
        "cost_multiplier": 0,
        "pack_size": [ 6, 12 ],
        "conditions": [ "DAWN", "DUSK", "NIGHT", "SPRING", "SUMMER", "AUTUMN" ]
      }
    ]
  },
  {
    "type": "monstergroup",
    "name": "GROUP_POND_ANIMAL",
    "default": "mon_null",
    "is_animal": true,
    "monsters": [
      { "monster": "mon_rabbit", "freq": 50, "cost_multiplier": 0 },
      { "monster": "mon_squirrel_red", "freq": 50, "cost_multiplier": 0 },
      { "monster": "mon_squirrel", "freq": 50, "cost_multiplier": 0 }
    ]
  },
  {
    "type": "monstergroup",
    "name": "GROUP_POND_BIRD",
    "default": "mon_null",
    "is_animal": true,
    "monsters": [
      { "monster": "mon_duck", "freq": 50, "cost_multiplier": 0 },
      { "monster": "mon_goose_canadian", "freq": 50, "cost_multiplier": 0 }
    ]
  },
  {
    "type": "monstergroup",
    "name": "GROUP_POND_FISH",
    "default": "mon_null",
    "is_animal": true,
    "monsters": [
      { "monster": "mon_fish_bluegill", "freq": 50, "cost_multiplier": 0 },
      { "monster": "mon_fish_carp", "freq": 50, "cost_multiplier": 0 },
      { "monster": "mon_fish_sbass", "freq": 50, "cost_multiplier": 0 },
      { "monster": "mon_strider_small", "freq": 30, "cost_multiplier": 0, "pack_size": [ 3, 6 ] }
    ]
  }
]<|MERGE_RESOLUTION|>--- conflicted
+++ resolved
@@ -1873,15 +1873,9 @@
       { "monster": "mon_nakedmolerat_giant", "freq": 1, "cost_multiplier": 3, "conditions": [ "DUSK", "NIGHT" ] },
       { "monster": "mon_mutant_experimental", "freq": 3, "cost_multiplier": 0, "conditions": [ "DUSK", "NIGHT" ] },
       { "monster": "mon_mantis_small", "freq": 8, "cost_multiplier": 10 },
-<<<<<<< HEAD
-      { "monster": "mon_lady_bug_giant", "freq": 5, "cost_multiplier": 10},
-      { "monster": "mon_aphid", "freq": 15, "pack_size": [ 1, 5 ], "cost_multiplier": 0 },
-      { "monster": "mon_grasshopper_small", "freq": 15, "pack_size": [1, 3], "cost_multiplier": 0 },
-=======
       { "monster": "mon_lady_bug_giant", "freq": 5, "cost_multiplier": 10 },
       { "monster": "mon_aphid", "freq": 15, "pack_size": [ 1, 5 ], "cost_multiplier": 0 },
       { "monster": "mon_grasshopper_small", "freq": 15, "pack_size": [ 1, 3 ], "cost_multiplier": 0 },
->>>>>>> 59c0c7e3
       { "monster": "mon_antlion_larva", "freq": 7, "cost_multiplier": 10 },
       { "monster": "mon_antlion_giant", "freq": 2, "cost_multiplier": 10 }
     ]
@@ -2876,15 +2870,8 @@
         "conditions": [ "SPRING", "SUMMER", "AUTUMN" ]
       },
       { "monster": "mon_mutant_experimental", "freq": 2, "cost_multiplier": 6 },
-<<<<<<< HEAD
-      {"monster": "mon_mantis_small", "freq": 2, "cost_multiplier": 8},
-      {"monster": "mon_aphid", "freq": 10, "cost_multiplier": 0},
-      { "monster": "mon_antlion_giant", "freq": 4, "cost_multiplier": 10 },
-      { "monster": "mon_strider_small", "freq": 15, "cost_multiplier": 3, "pack_size": [ 4, 8 ] }
-=======
       { "monster": "mon_mantis_small", "freq": 2, "cost_multiplier": 8 },
       { "monster": "mon_antlion_giant", "freq": 4, "cost_multiplier": 10 }
->>>>>>> 59c0c7e3
     ]
   },
   {
@@ -2916,13 +2903,8 @@
       { "monster": "mon_squirrel", "freq": 50, "cost_multiplier": 0 },
       { "monster": "mon_squirrel_red", "freq": 50, "cost_multiplier": 0 },
       { "monster": "mon_mantis_small", "freq": 5, "cost_multiplier": 10 },
-<<<<<<< HEAD
-      { "monster": "mon_lady_bug_giant", "freq": 8, "cost_multiplier": 10},
-      { "monster": "mon_aphid", "freq": 20,  "cost_multiplier": 0 },
-=======
       { "monster": "mon_lady_bug_giant", "freq": 8, "cost_multiplier": 10 },
       { "monster": "mon_aphid", "freq": 20, "cost_multiplier": 0 },
->>>>>>> 59c0c7e3
       { "monster": "mon_grasshopper_small", "freq": 30, "cost_multiplier": 0 },
       { "monster": "mon_antlion_larva", "freq": 7, "cost_multiplier": 10 },
       { "monster": "mon_antlion_giant", "freq": 5, "cost_multiplier": 10 }
