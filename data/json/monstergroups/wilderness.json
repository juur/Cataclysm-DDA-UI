--- conflicted
+++ resolved
@@ -970,18 +970,11 @@
         "pack_size": [ 1, 2 ],
         "conditions": [ "DAWN", "DUSK" ]
       },
-<<<<<<< HEAD
-      { "monster": "mon_weasel", "freq": 5, "cost_multiplier": 5 },
-      { "monster": "mon_weasel", "freq": 15, "cost_multiplier": 5, "conditions": [ "NIGHT" ] },
-      { "monster": "mon_turkey", "freq": 6, "cost_multiplier": 2, "pack_size": [ 1, 18 ] },
-      { "monster": "mon_turkey", "freq": 9, "cost_multiplier": 2, "pack_size": [ 1, 18 ], "conditions": [ "DAY" ] },
-      { "monster": "mon_frog", "freq": 5, "cost_multiplier": 10, "pack_size": [ 1, 3 ] },
-=======
       { "monster": "mon_weasel", "weight": 5, "cost_multiplier": 5 },
       { "monster": "mon_weasel", "weight": 15, "cost_multiplier": 5, "conditions": [ "NIGHT" ] },
       { "monster": "mon_turkey", "weight": 6, "cost_multiplier": 2, "pack_size": [ 1, 18 ] },
       { "monster": "mon_turkey", "weight": 9, "cost_multiplier": 2, "pack_size": [ 1, 18 ], "conditions": [ "DAY" ] },
->>>>>>> 0ad2fdd3
+      { "monster": "mon_frog", "weight": 5, "cost_multiplier": 10, "pack_size": [ 1, 3 ] },
       {
         "monster": "mon_duck",
         "weight": 4,
@@ -1933,20 +1926,12 @@
         "pack_size": [ 1, 4 ],
         "conditions": [ "DAWN", "DAY", "SPRING", "SUMMER", "AUTUMN" ]
       },
-<<<<<<< HEAD
-      { "monster": "mon_frog", "freq": 5, "cost_multiplier": 10, "pack_size": [ 1, 3 ] },
-      { "monster": "mon_zhark", "freq": 1, "cost_multiplier": 25, "starts": 24, "pack_size": [ 1, 3 ] },
-      { "monster": "mon_zhark", "freq": 2, "cost_multiplier": 25, "starts": 672, "pack_size": [ 1, 3 ] },
-      { "monster": "mon_mutant_carp", "freq": 3, "cost_multiplier": 15, "starts": 168 },
-      { "monster": "mon_mutant_salmon", "freq": 2, "cost_multiplier": 15, "starts": 168 },
-      { "monster": "mon_fish_eel", "freq": 6, "cost_multiplier": 3, "pack_size": [ 1, 3 ] },
-=======
+      { "monster": "mon_frog", "weight": 5, "cost_multiplier": 10, "pack_size": [ 1, 3 ] },
       { "monster": "mon_zhark", "weight": 1, "cost_multiplier": 25, "starts": "1 days", "pack_size": [ 1, 3 ] },
       { "monster": "mon_zhark", "weight": 2, "cost_multiplier": 25, "starts": "28 days", "pack_size": [ 1, 3 ] },
       { "monster": "mon_mutant_carp", "weight": 3, "cost_multiplier": 15, "starts": "7 days" },
       { "monster": "mon_mutant_salmon", "weight": 2, "cost_multiplier": 15, "starts": "7 days" },
       { "monster": "mon_fish_eel", "weight": 6, "cost_multiplier": 3, "pack_size": [ 1, 3 ] },
->>>>>>> 0ad2fdd3
       {
         "monster": "mon_fish_eel",
         "weight": 12,
@@ -2920,24 +2905,14 @@
   {
     "type": "monstergroup",
     "name": "GROUP_POND_ANIMAL",
-<<<<<<< HEAD
-    "default": "mon_null",
-    "//": "Current count is 200.  Note that 'freq' units are tenth of a percent, with default filling in the gap.",
-    "is_animal": true,
-    "monsters": [
-      { "monster": "mon_rabbit", "freq": 50, "cost_multiplier": 0 },
-      { "monster": "mon_squirrel_red", "freq": 50, "cost_multiplier": 0 },
-      { "monster": "mon_squirrel", "freq": 50, "cost_multiplier": 0 },
-      { "monster": "mon_frog", "freq": 50, "cost_multiplier": 0 }
-=======
     "//": "Current count is 150.  Note that 'freq' units are tenth of a percent, with default filling in the gap.",
     "is_animal": true,
     "monsters": [
       { "monster": "mon_null", "weight": 850, "cost_multiplier": 0 },
       { "monster": "mon_rabbit", "weight": 50, "cost_multiplier": 0 },
       { "monster": "mon_squirrel_red", "weight": 50, "cost_multiplier": 0 },
-      { "monster": "mon_squirrel", "weight": 50, "cost_multiplier": 0 }
->>>>>>> 0ad2fdd3
+      { "monster": "mon_squirrel", "weight": 50, "cost_multiplier": 0 },
+      { "monster": "mon_frog", "weight": 50, "cost_multiplier": 0 }
     ]
   },
   {
