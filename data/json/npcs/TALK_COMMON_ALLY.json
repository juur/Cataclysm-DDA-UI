--- conflicted
+++ resolved
@@ -54,7 +54,6 @@
       },
       {
         "text": "Let's trade items",
-<<<<<<< HEAD
         "topic": "TRADE_HALLU",
         "condition": { "npc_has_trait": "HALLUCINATION" },
         "switch": true,
@@ -62,25 +61,18 @@
       },
       {
         "text": "Let's trade items",
+        "condition": { "not": "is_by_radio" },
         "topic": "TALK_FRIEND",
         "effect": "start_trade",
         "switch": true,
         "default": true
       },
-      { "text": "Guard this position", "topic": "TALK_FRIEND_GUARD", "effect": "assign_guard" },
-      { "text": "Please go to this location...", "topic": "TALK_GOTO_LOCATION", "effect": "goto_location" },
-=======
-        "condition": { "not": "is_by_radio" },
-        "topic": "TALK_FRIEND",
-        "effect": "start_trade"
-      },
       {
         "text": "Guard this position",
         "condition": { "not": "is_by_radio" },
         "topic": "TALK_FRIEND_GUARD",
         "effect": "assign_guard"
       },
->>>>>>> 9740fedd
       { "text": "I'd like to know a bit more about you...", "topic": "TALK_FRIEND", "effect": "reveal_stats" },
       { "text": "I want you to use this item", "condition": { "not": "is_by_radio" }, "topic": "TALK_USE_ITEM" },
       { "text": "Hold on to this item", "condition": { "not": "is_by_radio" }, "topic": "TALK_GIVE_ITEM" },
