[
  {
    "id": "TALK_WAKE_UP",
    "type": "talk_topic",
    "dynamic_line": {
      "npc_has_effect": "sleep",
      "yes": {
        "npc_need": "fatigue",
        "level": "EXHAUSTED",
        "no": {
          "npc_need": "fatigue",
          "level": "DEAD_TIRED",
          "no": {
            "npc_need": "fatigue",
            "level": "TIRED",
            "no": "Just few minutes more...",
            "yes": "Make it quick, I want to go back to sleep."
          },
          "yes": "Just let me sleep, <name_b>!"
        },
        "yes": "No, just <swear> no..."
      },
      "no": "Anything to do before I go to sleep?"
    },
    "responses": [
      { "text": "Wake up!", "topic": "TALK_NONE", "effect": "wake_up" },
      { "text": "Go back to sleep.", "topic": "TALK_DONE" }
    ]
  },
  {
    "id": "TALK_REBOOT",
    "type": "talk_topic",
    "dynamic_line": "This character was previously put into a suspension state due to an AI bug.  If you have reason to believe the problem was fixed, you can wake them up.  Do you want to do that now?",
    "responses": [
      { "text": "yes, wake up!", "topic": "TALK_NONE", "effect": "wake_up" },
      { "text": "no, go back to sleep.", "topic": "TALK_DONE" }
    ]
  },
  {
    "id": [ "TALK_FRIEND", "TALK_GIVE_ITEM", "TALK_USE_ITEM", "TALK_RADIO" ],
    "type": "talk_topic",
    "dynamic_line": {
      "is_by_radio": " *pshhhttt* I'm reading you boss, over.",
      "no": { "has_reason": { "use_reason": true }, "no": "What is it, friend?" }
    },
    "responses": [
      { "text": "I want to give you some commands for combat.", "topic": "TALK_COMBAT_COMMANDS" },
      { "text": "I want to set some miscellaneous rules.", "topic": "TALK_MISC_RULES" },
      {
        "text": "I'd like to know a bit more about your abilities.",
        "topic": "TALK_FRIEND",
        "effect": "reveal_stats"
      },
      { "text": "There's something I want you to do.", "topic": "TALK_ALLY_ORDERS" },
      { "text": "I just wanted to talk for a bit.", "topic": "TALK_ALLY_SOCIAL" },
<<<<<<< HEAD
      { "text": "Can you help me understand something?  (NPC TUTORIAL)", "topic": "TALK_ALLY_HELP" },
=======
      { "text": "Can you help me understand something?  (HELP/TUTORIAL)", "topic": "TALK_ALLY_TUTORIAL" },
>>>>>>> caf5edb8
      { "text": "I'm going to go my own way for a while.", "topic": "TALK_LEAVE" },
      { "text": "Let's go.", "topic": "TALK_DONE" }
    ]
  },
  {
    "id": [ "TALK_ALLY_SOCIAL" ],
    "type": "talk_topic",
    "dynamic_line": {
      "is_by_radio": " *tshk* Are you serious?  This isn't a cell phone.  Can it wait until we're in the same place?",
      "no": "Sure, what did you want to say?"
    },
    "responses": [
      {
        "text": "Mind if we just chat for a bit about your history?",
        "topic": "TALK_FRIEND_CONVERSATION",
        "condition": {
          "and": [ "at_safe_space", { "or": [ { "npc_has_trait_flag": "BG_SURVIVAL_STORY" }, { "npc_has_trait": "NPC_STATIC_NPC" } ] } ]
        },
        "//": "If the NPC already has a BG story, or started out as a static NPC (and so probably doesn't need a random bg story), then go on.",
        "switch": true
      },
      {
        "text": "Mind if we just chat for a bit about your history?",
        "topic": "TALK_FRIEND_CONVERSATION",
        "condition": "at_safe_space",
        "switch": true,
        "effect": { "npc_add_trait": "BGSS_Confused_1" },
        "//": "If the NPC doesn't have a BG survival story flagged trait, and didn't start the game as a static NPC, give them a BG story.",
        "//2": "This is a stand-in for some kind of better system to add a random trait."
      },
      {
        "text": "Mind if we just chat for a bit about your history?",
        "topic": "TALK_CONVERSATION_DANGER",
        "condition": { "not": "at_safe_space" },
        "switch": true
      },
      {
        "text": "Mind if we just chat for a bit about your history?",
        "topic": "TALK_CONVERSATION_RADIO",
        "condition": { "not": "is_by_radio" },
        "switch": true
      },
      {
        "text": "Let's just chitchat for a while, I could use some relaxation.",
        "topic": "TALK_FRIEND_CHAT",
        "condition": { "not": { "npc_has_effect": "asked_to_socialize" } }
      },
      { "text": "Can I do anything for you?", "topic": "TALK_MISSION_LIST" },
      { "text": "I changed my mind, wanted to ask you something else.", "topic": "TALK_NONE" },
      { "text": "Let's go.", "topic": "TALK_DONE" }
    ]
  },
  {
    "id": [ "TALK_ALLY_ORDERS" ],
    "type": "talk_topic",
    "dynamic_line": [ "I'm all ears, my friend.", "You gonna give me orders?", "What would you like?", "Just say the word." ],
    "responses": [
      {
        "text": "Can you teach me anything?",
        "condition": { "not": "is_by_radio" },
        "trial": {
          "type": "CONDITION",
          "condition": {
            "or": [
              { "npc_need": "thirst", "amount": 80 },
              { "npc_need": "hunger", "amount": 160 },
              { "npc_need": "fatigue", "level": "TIRED" },
              { "npc_has_effect": "asked_to_train" },
              "u_driving",
              "npc_driving"
            ]
          }
        },
        "success": { "topic": "TALK_DENY_TRAIN" },
        "failure": { "topic": "TALK_TRAIN_PERSUADE" }
      },
      {
        "text": "Let's trade items.",
        "condition": { "not": "is_by_radio" },
        "topic": "TALK_FRIEND",
        "effect": "start_trade",
        "switch": true,
        "default": true
      },
      {
        "text": "Let's trade items",
        "topic": "TRADE_HALLU",
        "condition": { "npc_has_trait": "HALLUCINATION" },
        "switch": true,
        "default": false
      },
      {
        "text": "I want you to use this item.",
        "condition": { "not": "is_by_radio" },
        "topic": "TALK_FRIEND",
        "effect": "npc_gets_item_to_use"
      },
      {
        "text": "Hold on to this item.",
        "condition": { "not": "is_by_radio" },
        "topic": "TALK_FRIEND",
        "effect": "npc_gets_item"
      },
      {
        "text": "Guard this position.",
        "condition": { "not": "is_by_radio" },
        "topic": "TALK_FRIEND_GUARD",
        "effect": "assign_guard"
      },
      {
        "text": "I want to assign you to work at this camp.",
        "condition": { "npc_at_om_location": "FACTION_CAMP_ANY" },
        "topic": "TALK_FRIEND_GUARD",
        "effect": "assign_camp"
      },
      {
        "text": "Find a horse and mount up!",
        "condition": { "not": "npc_is_riding" },
        "topic": "TALK_DONE",
        "effect": "find_mount"
      },
      {
        "text": "Get off your mount, please.",
        "condition": "npc_is_riding",
        "topic": "TALK_DONE",
        "effect": "dismount"
      },
      {
        "text": "Please go to this location.",
        "topic": "TALK_GOTO_LOCATION",
        "condition": { "or": [ "is_by_radio", "u_has_camp" ] },
        "effect": "goto_location"
      },
      {
        "text": "I want you to build a camp here.",
        "topic": "TALK_HALLU_CAMP",
        "condition": { "npc_has_trait": "HALLUCINATION" },
        "switch": true
      },
      {
        "text": "I want you to build a camp here.",
        "topic": "TALK_DONE",
        "effect": "start_camp",
        "condition": { "npc_at_om_location": "FACTION_CAMP_START" },
        "switch": true,
        "default": true
      },
      {
        "text": "We need to abandon this camp.",
        "condition": { "npc_at_om_location": "FACTION_CAMP_ANY" },
        "topic": "TALK_DONE",
        "effect": "abandon_camp"
      },
      {
        "text": "Show me what needs to be done at the camp.",
        "topic": "TALK_DONE",
        "effect": "basecamp_mission",
        "condition": { "npc_at_om_location": "FACTION_CAMP_ANY" }
      },
      { "text": "Let's talk about your current activity.", "topic": "TALK_ACTIVITIES" },
<<<<<<< HEAD
      { "text": "Let's go.", "topic": "TALK_DONE" }
    ]
  },
  {
    "id": [ "TALK_ALLY_HELP" ],
    "type": "talk_topic",
    "dynamic_line": [ "What do you need to know?", "I'm here for you.", "Just call me F1, <name_g>." ],
    "responses": [
      { "text": "Let's talk about faction camps.", "topic": "TALK_CAMP_GENERAL" },
      {
        "text": "Any hints about the world we now live in?",
        "trial": {
          "type": "CONDITION",
          "condition": {
            "or": [
              { "npc_need": "thirst", "amount": 80 },
              { "npc_need": "hunger", "amount": 160 },
              { "npc_need": "fatigue", "level": "TIRED" },
              { "npc_has_effect": "asked_to_hint" },
              "u_driving",
              "npc_driving"
            ]
          }
        },
        "success": { "topic": "TALK_SHELTER_DENY_ADVICE" },
        "failure": { "topic": "TALK_SHELTER_ADVICE", "effect": { "npc_add_effect": "asked_to_hint", "duration": 300 } }
      },
      { "text": "Tell me about giving you orders (NPC TUTORIAL).", "topic": "TALK_ALLY_TUTORIAL" },
      { "text": "I changed my mind, wanted to ask you something else.", "topic": "TALK_NONE" },
=======
>>>>>>> caf5edb8
      { "text": "Let's go.", "topic": "TALK_DONE" }
    ]
  },
  {
    "id": "TALK_COMBAT_COMMANDS",
    "type": "talk_topic",
    "dynamic_line": {
      "and": [
        {
          "npc_engagement_rule": "ENGAGE_NONE",
          "no": {
            "npc_engagement_rule": "ENGAGE_CLOSE",
            "no": {
              "npc_engagement_rule": "ENGAGE_WEAK",
              "no": {
                "npc_engagement_rule": "ENGAGE_HIT",
                "no": {
                  "npc_engagement_rule": "ENGAGE_FREE_FIRE",
                  "no": {
                    "npc_engagement_rule": "ENGAGE_NO_MOVE",
                    "no": "*will engage all enemies.",
                    "yes": "*will engage enemies close enough to attack without moving."
                  },
                  "yes": "*will engage distant enemies without moving."
                },
                "yes": "*will engage enemies you attack."
              },
              "yes": "*will engage weak enemies."
            },
            "yes": "*will engage nearby enemies."
          },
          "yes": "*will not engage enemies."
        },
        {
          "and": [
            { "npc_override": "follow_close", "yes": "  OVERRIDE: ", "no": "  " },
            {
              "npc_rule": "follow_close",
              "yes": "<ally_rule_follow_close_true_text>",
              "no": "<ally_rule_follow_close_false_text>"
            }
          ]
        },
        {
          "and": [
            { "npc_override": "follow_distance_2", "yes": "  OVERRIDE: ", "no": "  " },
            {
              "npc_rule": "follow_distance_2",
              "yes": "<ally_rule_follow_distance_2_true_text>",
              "no": "<ally_rule_follow_distance_2_false_text>"
            }
          ]
        },
        {
          "and": [
            { "npc_override": "use_guns", "yes": "  OVERRIDE: ", "no": "  " },
            {
              "npc_rule": "use_guns",
              "yes": {
                "and": [
                  { "npc_override": "use_silent", "yes": "  OVERRIDE: ", "no": "  " },
                  {
                    "npc_rule": "use_silent",
                    "yes": "<ally_rule_use_silent_true_text>",
                    "no": "<ally_rule_use_guns_true_text>"
                  }
                ]
              },
              "no": "<ally_rule_use_guns_false_text>"
            }
          ]
        },
        {
          "and": [
            { "npc_override": "use_grenades", "yes": "  OVERRIDE: ", "no": "  " },
            {
              "npc_rule": "use_grenades",
              "yes": "<ally_rule_use_grenades_true_text>",
              "no": "<ally_rule_use_grenades_false_text>"
            }
          ]
        },
        {
          "and": [
            { "npc_override": "avoid_friendly_fire", "yes": "  OVERRIDE: ", "no": "  " },
            {
              "npc_rule": "avoid_friendly_fire",
              "yes": "<ally_rule_avoid_friendly_fire_true_text>",
              "no": "<ally_rule_avoid_friendly_fire_false_text>"
            }
          ]
        },
        {
          "and": [
            { "npc_override": "hold_the_line", "yes": "  OVERRIDE: ", "no": "  " },
            {
              "npc_rule": "hold_the_line",
              "yes": "<ally_rule_hold_the_line_true_text>",
              "no": "<ally_rule_hold_the_line_false_text>"
            }
          ]
        },
        "  What should <mypronoun> do?"
      ]
    },
    "responses": [
      { "text": "Change your engagement rules…", "topic": "TALK_COMBAT_ENGAGEMENT" },
      { "text": "Change your aiming rules…", "topic": "TALK_AIM_RULES" },
      {
        "text": "Change your bionic power reserve rules…",
        "topic": "TALK_CBM_RESERVE_RULES",
        "condition": { "npc_has_bionics": "ANY" }
      },
      {
        "text": "Change your bionic power recharge rules…",
        "topic": "TALK_CBM_RECHARGE_RULES",
        "condition": { "npc_has_bionics": "ANY" }
      },
      {
        "truefalsetext": {
          "condition": { "npc_rule": "follow_close" },
          "true": "Move freely as you need to.",
          "false": "Stick close to me, no matter what."
        },
        "topic": "TALK_COMBAT_COMMANDS",
        "effect": { "toggle_npc_rule": "follow_close" }
      },
      {
        "truefalsetext": {
          "condition": { "npc_rule": "follow_distance_2" },
          "false": "<ally_rule_follow_distance_2_true_text>",
          "true": "<ally_rule_follow_distance_2_false_text>"
        },
        "topic": "TALK_COMBAT_COMMANDS",
        "effect": { "toggle_npc_rule": "follow_distance_2" }
      },
      {
        "truefalsetext": {
          "condition": { "npc_rule": "use_guns" },
          "true": "Don't use ranged weapons anymore.",
          "false": "You can use ranged weapons."
        },
        "topic": "TALK_COMBAT_COMMANDS",
        "effect": { "toggle_npc_rule": "use_guns" }
      },
      {
        "truefalsetext": { "condition": { "npc_rule": "use_silent" }, "true": "Don't worry about noise.", "false": "Use only silent weapons." },
        "topic": "TALK_COMBAT_COMMANDS",
        "effect": { "toggle_npc_rule": "use_silent" }
      },
      {
        "truefalsetext": { "condition": { "npc_rule": "use_grenades" }, "true": "Don't use grenades anymore.", "false": "You can use grenades." },
        "topic": "TALK_COMBAT_COMMANDS",
        "effect": { "toggle_npc_rule": "use_grenades" }
      },
      {
        "truefalsetext": {
          "condition": { "npc_rule": "avoid_friendly_fire" },
          "true": "Don't worry about shooting an ally.",
          "false": "Don't shoot unless you're sure you won't hit an ally."
        },
        "topic": "TALK_COMBAT_COMMANDS",
        "effect": { "toggle_npc_rule": "avoid_friendly_fire" }
      },
      {
        "truefalsetext": {
          "condition": { "npc_rule": "hold_the_line" },
          "true": "Move wherever you need to go to fight an enemy.",
          "false": "Hold the line: don't move onto obstacles adjacent to me."
        },
        "topic": "TALK_COMBAT_COMMANDS",
        "effect": { "toggle_npc_rule": "hold_the_line" }
      },
      { "text": "Never mind.", "topic": "TALK_NONE" }
    ]
  },
  {
    "id": "TALK_COMBAT_ENGAGEMENT",
    "type": "talk_topic",
    "dynamic_line": {
      "and": [
        {
          "npc_engagement_rule": "ENGAGE_NONE",
          "no": {
            "npc_engagement_rule": "ENGAGE_CLOSE",
            "no": {
              "npc_engagement_rule": "ENGAGE_WEAK",
              "no": {
                "npc_engagement_rule": "ENGAGE_HIT",
                "no": {
                  "npc_engagement_rule": "ENGAGE_FREE_FIRE",
                  "no": {
                    "npc_engagement_rule": "ENGAGE_NO_MOVE",
                    "no": "*will engage all enemies.",
                    "yes": "*will engage enemies close enough to attack without moving."
                  },
                  "yes": "*will engage distant enemies without moving."
                },
                "yes": "*will engage enemies you attack."
              },
              "yes": "*will engage weak enemies."
            },
            "yes": "*will engage nearby enemies."
          },
          "yes": "*will not engage enemies."
        },
        "  What should <mypronoun> do?"
      ]
    },
    "responses": [
      {
        "text": "Don't fight unless your life depends on it.",
        "topic": "TALK_NONE",
        "condition": { "not": { "npc_engagement_rule": "ENGAGE_NONE" } },
        "effect": { "set_npc_engagement_rule": "ENGAGE_NONE" }
      },
      {
        "text": "Attack enemies that get too close.",
        "topic": "TALK_NONE",
        "condition": { "not": { "npc_engagement_rule": "ENGAGE_CLOSE" } },
        "effect": { "set_npc_engagement_rule": "ENGAGE_CLOSE" }
      },
      {
        "text": "Attack enemies that you can kill easily.",
        "topic": "TALK_NONE",
        "condition": { "not": { "npc_engagement_rule": "ENGAGE_WEAK" } },
        "effect": { "set_npc_engagement_rule": "ENGAGE_WEAK" }
      },
      {
        "text": "Attack only enemies that I attack first.",
        "topic": "TALK_NONE",
        "condition": { "not": { "npc_engagement_rule": "ENGAGE_HIT" } },
        "effect": { "set_npc_engagement_rule": "ENGAGE_HIT" }
      },
      {
        "text": "Attack only enemies you can reach without moving.",
        "topic": "TALK_NONE",
        "condition": { "not": { "npc_engagement_rule": "ENGAGE_NO_MOVE" } },
        "effect": { "set_npc_engagement_rule": "ENGAGE_NO_MOVE" }
      },
      {
        "text": "Attack any enemy within range of your ranged weapon, but don't move.",
        "topic": "TALK_NONE",
        "condition": { "not": { "npc_engagement_rule": "ENGAGE_FREE_FIRE" } },
        "effect": { "set_npc_engagement_rule": "ENGAGE_FREE_FIRE" }
      },
      {
        "text": "Attack anything you want.",
        "topic": "TALK_NONE",
        "condition": { "not": { "npc_engagement_rule": "ENGAGE_ALL" } },
        "effect": { "set_npc_engagement_rule": "ENGAGE_ALL" }
      },
      { "text": "Never mind.", "topic": "TALK_NONE" }
    ]
  },
  {
    "id": "TALK_CBM_RESERVE_RULES",
    "type": "talk_topic",
    "dynamic_line": {
      "and": [
        {
          "npc_cbm_reserve_rule": "CBM_RESERVE_ALL",
          "no": {
            "npc_cbm_reserve_rule": "CBM_RESERVE_MOST",
            "no": {
              "npc_cbm_reserve_rule": "CBM_RESERVE_SOME",
              "no": {
                "npc_cbm_reserve_rule": "CBM_RESERVE_LITTLE",
                "no": "*will not reserve any power for defense or utility CBMs.",
                "yes": "*will reserve 25% of CBM power for defense or utility CBMs."
              },
              "yes": "*will reserve 50% of CBM power for defense or utility CBMs."
            },
            "yes": "*will reserve 75% of CBM power for defense or utility CBMs."
          },
          "yes": "*will reserve 100% of CBM power for defense or utility CBMs."
        },
        "  How should much power should <mypronoun> reserve for defense or utility CBMs?"
      ]
    },
    "responses": [
      {
        "text": "Don't use any CBM weapons.  Save all power for defense or utility CBMs.",
        "topic": "TALK_NONE",
        "condition": { "not": { "npc_cbm_reserve_rule": "CBM_RESERVE_ALL" } },
        "effect": { "set_npc_cbm_reserve_rule": "CBM_RESERVE_ALL" }
      },
      {
        "text": "Use CBM weapons, but save 75% of total power for defense or utility CBMs.",
        "topic": "TALK_NONE",
        "condition": { "not": { "npc_cbm_reserve_rule": "CBM_RESERVE_MOST" } },
        "effect": { "set_npc_cbm_reserve_rule": "CBM_RESERVE_MOST" }
      },
      {
        "text": "Use CBM weapons, but save 50% of total power for defense or utility CBMs.",
        "topic": "TALK_NONE",
        "condition": { "not": { "npc_cbm_reserve_rule": "CBM_RESERVE_SOME" } },
        "effect": { "set_npc_cbm_reserve_rule": "CBM_RESERVE_SOME" }
      },
      {
        "text": "Use CBM weapons, but save 25% of total power for defense or utility CBMs.",
        "topic": "TALK_NONE",
        "condition": { "not": { "npc_cbm_reserve_rule": "CBM_RESERVE_LITTLE" } },
        "effect": { "set_npc_cbm_reserve_rule": "CBM_RESERVE_LITTLE" }
      },
      {
        "text": "Go wild with CBM weapons.  Don't reserve any power for defense or utility CBMs.",
        "topic": "TALK_NONE",
        "condition": { "not": { "npc_cbm_reserve_rule": "CBM_RESERVE_NONE" } },
        "effect": { "set_npc_cbm_reserve_rule": "CBM_RESERVE_NONE" }
      },
      { "text": "Never mind.", "topic": "TALK_NONE" }
    ]
  },
  {
    "id": "TALK_CBM_RECHARGE_RULES",
    "type": "talk_topic",
    "dynamic_line": {
      "and": [
        {
          "npc_cbm_recharge_rule": "CBM_RECHARGE_ALL",
          "no": {
            "npc_cbm_recharge_rule": "CBM_RECHARGE_MOST",
            "no": {
              "npc_cbm_recharge_rule": "CBM_RECHARGE_SOME",
              "no": {
                "npc_cbm_recharge_rule": "CBM_RECHARGE_LITTLE",
                "no": "*will recharge power CBMs until <mypronoun> has 10% of total power.",
                "yes": "*will recharge power CBMs until <mypronoun> has 25% of total power."
              },
              "yes": "*will recharge power CBMs until <mypronoun> has 50% of total power."
            },
            "yes": "*will recharge power CBMs until <mypronoun> has 75% of total power."
          },
          "yes": "*will recharge power CBMs until <mypronoun> has 90% of total power."
        },
        "  When should <mypronoun> consume supplies to recharge power CBMs?"
      ]
    },
    "responses": [
      {
        "text": "We have plenty of supplies.  Recharge until you have 90% of total power.",
        "topic": "TALK_NONE",
        "condition": { "not": { "npc_cbm_recharge_rule": "CBM_RECHARGE_ALL" } },
        "effect": { "set_npc_cbm_recharge_rule": "CBM_RECHARGE_ALL" }
      },
      {
        "text": "We have supplies.  Recharge until you have 75% of total power.",
        "topic": "TALK_NONE",
        "condition": { "not": { "npc_cbm_recharge_rule": "CBM_RECHARGE_MOST" } },
        "effect": { "set_npc_cbm_recharge_rule": "CBM_RECHARGE_MOST" }
      },
      {
        "text": "We have some supplies.  Recharge until you have 50% of total power.",
        "topic": "TALK_NONE",
        "condition": { "not": { "npc_cbm_recharge_rule": "CBM_RECHARGE_SOME" } },
        "effect": { "set_npc_cbm_recharge_rule": "CBM_RECHARGE_SOME" }
      },
      {
        "text": "We're running low on supplies.  Recharge until you have 25% of total power.",
        "topic": "TALK_NONE",
        "condition": { "not": { "npc_cbm_recharge_rule": "CBM_RECHARGE_LITTLE" } },
        "effect": { "set_npc_cbm_recharge_rule": "CBM_RECHARGE_LITTLE" }
      },
      {
        "text": "We're almost out of supplies.  Recharge until you have 10% of total power.",
        "topic": "TALK_NONE",
        "condition": { "not": { "npc_cbm_recharge_rule": "CBM_RECHARGE_NONE" } },
        "effect": { "set_npc_cbm_recharge_rule": "CBM_RECHARGE_NONE" }
      },
      { "text": "Never mind.", "topic": "TALK_NONE" }
    ]
  },
  {
    "id": "TALK_AIM_RULES",
    "type": "talk_topic",
    "dynamic_line": {
      "and": [
        {
          "npc_aim_rule": "AIM_WHEN_CONVENIENT",
          "no": {
            "npc_aim_rule": "AIM_STRICTLY_PRECISE",
            "no": { "npc_aim_rule": "AIM_PRECISE", "no": "*will not bother to aim at all.", "yes": "*will take time and aim carefully." },
            "yes": "*will only shoot after taking a long time to aim."
          },
          "yes": "*will aim when it's convenient."
        },
        "  How should <mypronoun> aim?"
      ]
    },
    "responses": [
      {
        "text": "Aim when it's convenient.",
        "topic": "TALK_NONE",
        "condition": { "not": { "npc_aim_rule": "AIM_WHEN_CONVENIENT" } },
        "effect": { "set_npc_aim_rule": "AIM_WHEN_CONVENIENT" }
      },
      {
        "text": "Go wild, you don't need to aim much.",
        "topic": "TALK_NONE",
        "condition": { "not": { "npc_aim_rule": "AIM_SPRAY" } },
        "effect": { "set_npc_aim_rule": "AIM_SPRAY" }
      },
      {
        "text": "Take your time, aim carefully.",
        "topic": "TALK_NONE",
        "condition": { "not": { "npc_aim_rule": "AIM_PRECISE" } },
        "effect": { "set_npc_aim_rule": "AIM_PRECISE" }
      },
      {
        "text": "Don't shoot if you can't aim really well.",
        "topic": "TALK_NONE",
        "condition": { "not": { "npc_aim_rule": "AIM_STRICTLY_PRECISE" } },
        "effect": { "set_npc_aim_rule": "AIM_STRICTLY_PRECISE" }
      }
    ]
  },
  {
    "id": "TALK_TRAIN_PERSUADE",
    "type": "talk_topic",
    "dynamic_line": "Why should I teach you?",
    "responses": [
      {
        "text": "Come on, we're friends.",
        "trial": { "type": "PERSUADE", "difficulty": 0, "mod": [ [ "TRUST", 6 ], [ "VALUE", 2 ], [ "ANGER", -6 ] ] },
        "success": { "topic": "TALK_TRAIN" },
        "failure": { "topic": "TALK_DENY_PERSONAL", "effect": { "npc_add_effect": "asked_to_train", "duration": 3600 } }
      },
      { "text": "Never mind then.", "topic": "TALK_NONE" },
      { "text": "Forget it, let's get going.", "topic": "TALK_DONE" }
    ]
  },
  {
    "id": "TALK_MISC_RULES",
    "type": "talk_topic",
    "dynamic_line": {
      "and": [
        {
          "and": [
            { "npc_override": "allow_pick_up", "yes": "OVERRIDE: " },
            {
              "npc_rule": "allow_pick_up",
              "yes": { "has_pickup_list": "<ally_rule_allow_pick_up_true_list_text>", "no": "<ally_rule_allow_pick_up_true_text>" },
              "no": "<ally_rule_allow_pick_up_false_text>"
            }
          ]
        },
        {
          "and": [
            { "npc_override": "allow_bash", "yes": "  OVERRIDE: ", "no": "  " },
            {
              "npc_rule": "allow_bash",
              "yes": "<ally_rule_allow_bash_true_text>",
              "no": "<ally_rule_allow_bash_false_text>"
            }
          ]
        },
        {
          "and": [
            { "npc_override": "allow_sleep", "yes": "  OVERRIDE: ", "no": "  " },
            {
              "npc_rule": "allow_sleep",
              "yes": "<ally_rule_allow_sleep_true_text>",
              "no": "<ally_rule_allow_sleep_false_text>"
            }
          ]
        },
        {
          "and": [
            { "npc_override": "allow_complain", "yes": "  OVERRIDE: ", "no": "  " },
            {
              "npc_rule": "allow_complain",
              "yes": "<ally_rule_allow_complain_true_text>",
              "no": "<ally_rule_allow_complain_false_text>"
            }
          ]
        },
        {
          "and": [
            { "npc_override": "allow_pulp", "yes": "  OVERRIDE: ", "no": "  " },
            {
              "npc_rule": "allow_pulp",
              "yes": "<ally_rule_allow_pulp_true_text>",
              "no": "<ally_rule_allow_pulp_false_text>"
            }
          ]
        },
        {
          "and": [
            { "npc_override": "close_doors", "yes": "  OVERRIDE: ", "no": "  " },
            {
              "npc_rule": "close_doors",
              "yes": "<ally_rule_close_doors_true_text>",
              "no": "<ally_rule_close_doors_false_text>"
            }
          ]
        },
        {
          "and": [
            { "npc_override": "ignore_noise", "yes": "  OVERRIDE: ", "no": "  " },
            {
              "npc_rule": "ignore_noise",
              "yes": "<ally_rule_ignore_noise_true_text>",
              "no": "<ally_rule_ignore_noise_false_text>"
            }
          ]
        },
        {
          "and": [
            { "npc_override": "avoid_doors", "yes": "  OVERRIDE: ", "no": "  " },
            {
              "npc_rule": "avoid_doors",
              "yes": "<ally_rule_avoid_doors_true_text>",
              "no": "<ally_rule_avoid_doors_false_text>"
            }
          ]
        },
        {
          "and": [
            { "npc_override": "forbid_engage", "yes": "  OVERRIDE: ", "no": "  " },
            {
              "npc_rule": "forbid_engage",
              "yes": "<ally_rule_forbid_engage_true_text>",
              "no": "<ally_rule_forbid_engage_false_text>"
            }
          ]
        }
      ]
    },
    "responses": [
      {
        "text": "Follow same rules as this follower.",
        "topic": "TALK_MISC_RULES",
        "condition": { "npc_allies": 2 },
        "effect": "copy_npc_rules"
      },
      {
        "truefalsetext": { "condition": { "npc_rule": "allow_pick_up" }, "true": "Don't pick up items.", "false": "You can pick up items now." },
        "topic": "TALK_MISC_RULES",
        "effect": { "toggle_npc_rule": "allow_pick_up" }
      },
      {
        "truefalsetext": { "condition": { "npc_rule": "allow_bash" }, "true": "Don't bash obstacles.", "false": "You can bash obstacles." },
        "topic": "TALK_MISC_RULES",
        "effect": { "toggle_npc_rule": "allow_bash" }
      },
      {
        "truefalsetext": { "condition": { "npc_rule": "allow_sleep" }, "true": "Stay awake.", "false": "Sleep when you feel tired." },
        "topic": "TALK_MISC_RULES",
        "effect": { "toggle_npc_rule": "allow_sleep" }
      },
      {
        "truefalsetext": { "condition": { "npc_rule": "allow_complain" }, "true": "Stay quiet.", "false": "Tell me when you need something." },
        "topic": "TALK_MISC_RULES",
        "effect": { "toggle_npc_rule": "allow_complain" }
      },
      {
        "truefalsetext": { "condition": { "npc_rule": "allow_pulp" }, "true": "Leave corpses alone.", "false": "Smash zombie corpses." },
        "topic": "TALK_MISC_RULES",
        "effect": { "toggle_npc_rule": "allow_pulp" }
      },
      {
        "truefalsetext": { "condition": { "npc_rule": "close_doors" }, "true": "Leave doors open.", "false": "Close the doors." },
        "topic": "TALK_MISC_RULES",
        "effect": { "toggle_npc_rule": "close_doors" }
      },
      {
        "truefalsetext": {
          "condition": { "npc_rule": "avoid_doors" },
          "true": "Open doors to get where you're going.",
          "false": "Don't walk through closed doors."
        },
        "topic": "TALK_MISC_RULES",
        "effect": { "toggle_npc_rule": "avoid_doors" }
      },
      {
        "truefalsetext": {
          "condition": { "npc_rule": "ignore_noise" },
          "true": "If you hear a noise but can't see the source, move to investigate it.",
          "false": "Don't investigate noises that you can't see."
        },
        "topic": "TALK_MISC_RULES",
        "effect": { "toggle_npc_rule": "ignore_noise" }
      },
      { "text": "Set up pickup rules.", "topic": "TALK_MISC_RULES", "effect": "set_npc_pickup" },
      { "text": "Clear all overrides.", "topic": "TALK_MISC_RULES", "effect": "clear_overrides" },
      { "text": "Never mind.", "topic": "TALK_NONE" }
    ]
  },
  {
    "id": "TALK_LEAVE",
    "type": "talk_topic",
    "dynamic_line": "You're really leaving?",
    "responses": [
      { "text": "Yeah, I'm sure.  Bye.", "topic": "TALK_DONE", "effect": "leave", "opinion": { "trust": -2, "anger": 1 } },
      { "text": "Nah, I'm just kidding.", "topic": "TALK_NONE" }
    ]
  },
  {
    "id": "TALK_RADIO",
    "type": "talk_topic",
    "responses": [
      { "text": "Please go to this location…", "topic": "TALK_GOTO_LOCATION_RADIO", "effect": "goto_location" },
      { "text": "Stay at your current position.", "topic": "TALK_DONE", "effect": "assign_guard" },
      {
        "text": "Show me what needs to be done at the camp.",
        "topic": "TALK_DONE",
        "effect": "basecamp_mission",
        "condition": { "npc_at_om_location": "FACTION_CAMP_ANY" }
      }
    ]
  },
  {
    "id": "TALK_ACTIVITIES",
    "type": "talk_topic",
    "dynamic_line": { "npc_has_activity": "I'm currently <current_activity>.", "no": "I'm not doing much currently." },
    "responses": [
      { "text": "I meant what are your goals?", "topic": "TALK_DESCRIBE_MISSION" },
      { "text": "Carry on.", "topic": "TALK_DONE" },
      {
        "text": "Please stop your current activity.",
        "topic": "TALK_DONE",
        "condition": "npc_has_activity",
        "effect": "revert_activity"
      },
      {
        "text": "Please sort out some of these items nearby.",
        "topic": "TALK_DONE",
        "condition": { "not": "npc_has_activity" },
        "effect": "sort_loot"
      },
      {
        "text": "Please do any construction work that you can.",
        "topic": "TALK_DONE",
        "condition": { "not": "npc_has_activity" },
        "effect": "do_construction"
      },
      {
        "text": "Please do any mining work that you can.",
        "topic": "TALK_DONE",
        "condition": { "not": "npc_has_activity" },
        "effect": "do_mining"
      },
      {
        "text": "Please study from a book.",
        "topic": "TALK_DONE",
        "condition": { "not": "npc_has_activity" },
        "effect": "do_read"
      },
      {
        "text": "Please start deconstructing any vehicles in a deconstruction zone.",
        "topic": "TALK_DONE",
        "condition": { "not": "npc_has_activity" },
        "effect": "do_vehicle_deconstruct"
      },
      {
        "text": "Please start repairing any vehicles in a repair zone.",
        "topic": "TALK_DONE",
        "condition": { "not": "npc_has_activity" },
        "effect": "do_vehicle_repair"
      },
      {
        "text": "Please chop logs into planks.",
        "topic": "TALK_DONE",
        "condition": { "not": "npc_has_activity" },
        "effect": "do_chop_plank"
      },
      {
        "text": "Please butcher any corpses that you can.",
        "topic": "TALK_DONE",
        "condition": { "not": "npc_has_activity" },
        "effect": "do_butcher"
      },
      {
        "text": "Please chop any trees in the designated areas.",
        "topic": "TALK_DONE",
        "condition": { "not": "npc_has_activity" },
        "effect": "do_chop_trees"
      },
      {
        "text": "Please go catch some fish.",
        "topic": "TALK_DONE",
        "condition": { "not": "npc_has_activity" },
        "effect": "do_fishing"
      },
      {
        "text": "Please do some farming work.",
        "topic": "TALK_DONE",
        "condition": { "not": "npc_has_activity" },
        "effect": "do_farming"
      }
    ]
  },
  {
    "id": "TALK_GOTO_LOCATION_RADIO",
    "type": "talk_topic",
    "dynamic_line": "*pssshht* ten-four, I'll make my way there, over.",
    "responses": [ { "text": "Affirmative.", "topic": "TALK_DONE" } ]
  },
  {
    "id": "TALK_GOTO_LOCATION",
    "type": "talk_topic",
    "dynamic_line": "Sure thing, I'll make my way there.",
    "responses": [ { "text": "Affirmative.", "topic": "TALK_DONE" } ]
  },
  {
    "id": "TRADE_HALLU",
    "type": "talk_topic",
    "dynamic_line": "<hallu_dont_trade>",
    "responses": [ { "text": "Fair enough.", "topic": "TALK_NONE" } ]
  }
]<|MERGE_RESOLUTION|>--- conflicted
+++ resolved
@@ -53,11 +53,7 @@
       },
       { "text": "There's something I want you to do.", "topic": "TALK_ALLY_ORDERS" },
       { "text": "I just wanted to talk for a bit.", "topic": "TALK_ALLY_SOCIAL" },
-<<<<<<< HEAD
-      { "text": "Can you help me understand something?  (NPC TUTORIAL)", "topic": "TALK_ALLY_HELP" },
-=======
       { "text": "Can you help me understand something?  (HELP/TUTORIAL)", "topic": "TALK_ALLY_TUTORIAL" },
->>>>>>> caf5edb8
       { "text": "I'm going to go my own way for a while.", "topic": "TALK_LEAVE" },
       { "text": "Let's go.", "topic": "TALK_DONE" }
     ]
@@ -218,38 +214,6 @@
         "condition": { "npc_at_om_location": "FACTION_CAMP_ANY" }
       },
       { "text": "Let's talk about your current activity.", "topic": "TALK_ACTIVITIES" },
-<<<<<<< HEAD
-      { "text": "Let's go.", "topic": "TALK_DONE" }
-    ]
-  },
-  {
-    "id": [ "TALK_ALLY_HELP" ],
-    "type": "talk_topic",
-    "dynamic_line": [ "What do you need to know?", "I'm here for you.", "Just call me F1, <name_g>." ],
-    "responses": [
-      { "text": "Let's talk about faction camps.", "topic": "TALK_CAMP_GENERAL" },
-      {
-        "text": "Any hints about the world we now live in?",
-        "trial": {
-          "type": "CONDITION",
-          "condition": {
-            "or": [
-              { "npc_need": "thirst", "amount": 80 },
-              { "npc_need": "hunger", "amount": 160 },
-              { "npc_need": "fatigue", "level": "TIRED" },
-              { "npc_has_effect": "asked_to_hint" },
-              "u_driving",
-              "npc_driving"
-            ]
-          }
-        },
-        "success": { "topic": "TALK_SHELTER_DENY_ADVICE" },
-        "failure": { "topic": "TALK_SHELTER_ADVICE", "effect": { "npc_add_effect": "asked_to_hint", "duration": 300 } }
-      },
-      { "text": "Tell me about giving you orders (NPC TUTORIAL).", "topic": "TALK_ALLY_TUTORIAL" },
-      { "text": "I changed my mind, wanted to ask you something else.", "topic": "TALK_NONE" },
-=======
->>>>>>> caf5edb8
       { "text": "Let's go.", "topic": "TALK_DONE" }
     ]
   },
