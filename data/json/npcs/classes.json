--- conflicted
+++ resolved
@@ -326,7 +326,6 @@
   },
   {
     "type": "npc_class",
-<<<<<<< HEAD
     "id": "NC_SURVIVOR_CHEF",
     "name": "Chef",
     "job_description": "I'm a chef.",
@@ -340,7 +339,10 @@
       },
       { "skill": "throw", "bonus": { "rng": [ 1, 3 ] } },
       { "skill": "cooking", "bonus": { "rng": [ 3, 6 ] } }
-=======
+    ]
+  },
+  {
+    "type": "npc_class",
     "id": "NC_CYBORG",
     "name": "Cyborg",
     "job_description": "Zzzzzt... I...I'm a Cy...BEEEEEP...borg.",
@@ -379,7 +381,6 @@
       { "id": "bio_razors", "chance": 100 },
       { "id": "bio_power_storage", "chance": 100 },
       { "id": "bio_torsionratchet", "chance": 100 }
->>>>>>> c0d27c57
     ]
   }
 ]