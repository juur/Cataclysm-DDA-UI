[
  {
    "type": "npc_class",
    "id": "NC_NONE",
    "name": "No class",
    "job_description": "I'm just wandering.",
    "traits": [ { "group": "BG_survival_story_EVACUEE" }, { "group": "NPC_starting_traits" }, { "group": "Appearance_demographics" } ],
    "skills": [
      { "skill": "ALL", "level": { "mul": [ { "one_in": 3 }, { "sum": [ { "dice": [ 4, 2 ] }, { "rng": [ -4, -1 ] } ] } ] } }
    ]
  },
  {
    "type": "npc_class",
    "id": "NC_TEST_CLASS",
    "name": "Debug Dude",
    "job_description": "I'm helping you test the game.",
    "common": false,
    "bonus_str": 100,
    "bonus_dex": { "dice": [ 10, 10 ] },
    "bonus_int": { "one_in": 2 },
    "bonus_per": { "sum": [ { "constant": 100 }, { "dice": [ 10, 10 ] } ] },
    "worn_override": "NC_DEBUG_worn",
    "carry_override": "NC_DEBUG_carried",
    "weapon_override": "NC_DEBUG_weapon",
    "traits": [ [ "DEBUG_NODMG", 100 ] ]
  },
  {
    "type": "npc_class",
    "id": "NC_EVAC_SHOPKEEP",
    "name": "Merchant",
    "job_description": "I'm a local shopkeeper.",
    "traits": [ { "group": "NPC_starting_traits" }, { "group": "Appearance_demographics" } ],
    "//": "This is a unique NPC who doesn't get randomly selected background traits",
    "common": false,
    "bonus_int": { "one_in": 4 },
    "bonus_per": { "one_in": 4 },
    "shopkeeper_item_group": "NC_EVAC_SHOPKEEP_misc",
    "skills": [
      {
        "skill": "ALL",
        "level": { "mul": [ { "one_in": 3 }, { "sum": [ { "dice": [ 2, 2 ] }, { "constant": -2 }, { "one_in": 4 } ] } ] }
      },
      { "skill": "mechanics", "bonus": { "one_in": 2 } },
      { "skill": "electronics", "bonus": { "rng": [ 0, 2 ] } },
      { "skill": "speech", "bonus": { "rng": [ 1, 3 ] } },
      { "skill": "barter", "bonus": { "rng": [ 3, 5 ] } }
    ]
  },
  {
    "type": "npc_class",
    "id": "NC_SHOPKEEP",
    "name": "Shopkeep",
    "job_description": "I'm a local shopkeeper.",
    "traits": [ { "group": "NPC_starting_traits" }, { "group": "Appearance_demographics" } ],
    "//": "This is a unique NPC who doesn't get randomly selected background traits",
    "common": false
  },
  {
    "type": "npc_class",
    "id": "NC_HACKER",
    "name": "Hacker",
    "job_description": "I'm looking for some choice systems to hack.",
    "traits": [
      { "group": "BG_survival_story_TEENAGER" },
      { "group": "NPC_starting_traits" },
      { "group": "Appearance_demographics" }
    ],
    "bonus_str": { "rng": [ -4, 0 ] },
    "bonus_dex": { "rng": [ -2, 0 ] },
    "bonus_int": { "rng": [ 1, 5 ] },
    "bonus_per": { "rng": [ -2, 0 ] },
    "skills": [
      { "skill": "ALL", "level": { "mul": [ { "one_in": 3 }, { "sum": [ { "dice": [ 2, 2 ] }, { "rng": [ -1, -2 ] } ] } ] } },
      { "skill": "electronics", "bonus": { "rng": [ 1, 4 ] } },
      { "skill": "computer", "bonus": { "rng": [ 3, 6 ] } }
    ]
  },
  {
    "type": "npc_class",
    "id": "NC_DOCTOR",
    "name": "Doctor",
    "job_description": "I'm looking for wounded to help.",
    "traits": [ { "group": "BG_survival_story_MEDICAL" }, { "group": "NPC_starting_traits" }, { "group": "Appearance_demographics" } ],
    "bonus_str": { "rng": [ -2, 0 ] },
    "bonus_int": { "rng": [ 0, 2 ] },
    "bonus_per": { "one_in": 4 },
    "skills": [
      { "skill": "ALL", "level": { "mul": [ { "one_in": 3 }, { "sum": [ { "dice": [ 3, 2 ] }, { "rng": [ -1, -3 ] } ] } ] } },
      { "skill": "firstaid", "bonus": { "rng": [ 2, 6 ] } }
    ]
  },
  {
    "type": "npc_class",
    "id": "NC_TRADER",
    "name": "Trader",
    "job_description": "I'm collecting gear and selling it.",
    "traits": [ { "group": "BG_survival_story_EVACUEE" }, { "group": "NPC_starting_traits" }, { "group": "Appearance_demographics" } ],
    "bonus_int": { "one_in": 4 },
    "bonus_per": { "one_in": 4 }
  },
  {
    "type": "npc_class",
    "id": "NC_NINJA",
    "name": "Ninja",
    "job_description": "I'm a wandering master of martial arts.",
    "traits": [ { "group": "BG_survival_story_EVACUEE" }, { "group": "NPC_starting_traits" }, { "group": "Appearance_demographics" } ],
    "bonus_str": { "rng": [ -1, 0 ] },
    "bonus_dex": { "rng": [ 0, 2 ] },
    "bonus_per": { "rng": [ 0, 2 ] },
    "skills": [
      { "skill": "ALL", "level": { "mul": [ { "one_in": 3 }, { "sum": [ { "dice": [ 2, 2 ] }, { "rng": [ -1, -2 ] } ] } ] } },
      { "skill": "dodge", "bonus": { "rng": [ 2, 4 ] } },
      { "skill": "melee", "bonus": { "rng": [ 1, 4 ] } },
      { "skill": "unarmed", "bonus": { "rng": [ 4, 6 ] } },
      { "skill": "throw", "bonus": { "rng": [ 0, 2 ] } }
    ]
  },
  {
    "type": "npc_class",
    "id": "NC_COWBOY",
    "name": "Cowboy",
    "job_description": "Just looking for some wrongs to right.",
    "traits": [ { "group": "BG_survival_story_RURAL" }, { "group": "NPC_starting_traits" }, { "group": "Appearance_demographics" } ],
    "bonus_str": { "rng": [ 0, 1 ] },
    "bonus_int": { "rng": [ -2, 0 ] },
    "bonus_per": { "rng": [ 0, 2 ] },
    "skills": [
      { "skill": "ALL", "level": { "mul": [ { "one_in": 3 }, { "sum": [ { "dice": [ 2, 2 ] }, { "rng": [ 0, -4 ] } ] } ] } },
      { "skill": "gun", "bonus": { "rng": [ 1, 3 ] } },
      { "skill": "pistol", "bonus": { "rng": [ 1, 3 ] } },
      { "skill": "rifle", "bonus": { "rng": [ 0, 2 ] } }
    ]
  },
  {
    "type": "npc_class",
    "id": "NC_SCIENTIST",
    "name": "Scientist",
    "job_description": "I'm looking for clues concerning these monsters' origins...",
    "traits": [ { "group": "BG_survival_story_LAB" }, { "group": "NPC_starting_traits" }, { "group": "Appearance_demographics" } ],
    "bonus_str": { "rng": [ -1, -3 ] },
    "bonus_dex": { "rng": [ -1, 0 ] },
    "bonus_int": { "rng": [ 2, 5 ] },
    "skills": [
      { "skill": "ALL", "level": { "mul": [ { "one_in": 3 }, { "sum": [ { "dice": [ 2, 2 ] }, { "constant": -4 } ] } ] } },
      { "skill": "computer", "bonus": { "rng": [ 1, 5 ] } },
      { "skill": "electronics", "bonus": { "rng": [ 1, 5 ] } },
      { "skill": "firstaid", "bonus": { "rng": [ 1, 4 ] } }
    ]
  },
  {
    "type": "npc_class",
    "id": "NC_BOUNTY_HUNTER",
    "name": "Bounty Hunter",
    "job_description": "I'm a killer for hire.",
    "traits": [ { "group": "BG_survival_story_POLICE" }, { "group": "NPC_starting_traits" }, { "group": "Appearance_demographics" } ],
    "skills": [
      { "skill": "ALL", "level": { "sum": [ { "dice": [ 3, 2 ] }, { "constant": -3 } ] } },
      { "skill": "gun", "bonus": { "rng": [ 2, 4 ] } },
      { "skill": "pistol", "bonus": { "rng": [ 2, 4 ] } },
      { "skill": "rifle", "bonus": { "rng": [ 2, 4 ] } }
    ]
  },
  {
    "type": "npc_class",
    "id": "NC_THUG",
    "name": "Thug",
    "job_description": "I'm just here for the paycheck.",
    "traits": [
      { "group": "BG_survival_story_CRIMINAL" },
      { "group": "NPC_starting_traits" },
      { "group": "Appearance_demographics" }
    ],
    "bonus_str": { "rng": [ 2, 4 ] },
    "bonus_dex": { "rng": [ 0, 2 ] },
    "skills": [
      { "skill": "ALL", "level": { "sum": [ { "dice": [ 3, 2 ] }, { "constant": -4 } ] } },
      { "skill": "dodge", "bonus": { "rng": [ 1, 3 ] } },
      { "skill": "melee", "bonus": { "rng": [ 2, 4 ] } },
      { "skill": "unarmed", "bonus": { "rng": [ 1, 3 ] } },
      { "skill": "bashing", "bonus": { "rng": [ 1, 5 ] } },
      { "skill": "stabbing", "bonus": { "rng": [ 1, 5 ] } },
      { "skill": "cutting", "bonus": { "rng": [ 1, 5 ] } }
    ]
  },
  {
    "type": "npc_class",
    "id": "NC_SCAVENGER",
    "name": "Scavenger",
    "job_description": "I'm just trying to survive.",
    "traits": [ { "group": "BG_survival_story_EVACUEE" }, { "group": "NPC_starting_traits" }, { "group": "Appearance_demographics" } ],
    "skills": [
      { "skill": "ALL", "level": { "sum": [ { "dice": [ 3, 2 ] }, { "constant": -3 } ] } },
      { "skill": "gun", "bonus": { "rng": [ 2, 4 ] } },
      { "skill": "pistol", "bonus": { "rng": [ 2, 5 ] } },
      { "skill": "rifle", "bonus": { "rng": [ 0, 3 ] } },
      { "skill": "archery", "bonus": { "rng": [ 0, 3 ] } }
    ]
  },
  {
    "type": "npc_class",
    "id": "NC_ARSONIST",
    "name": "Arsonist",
    "job_description": "I'm just watching the world burn.",
    "traits": [
      { "group": "BG_survival_story_CRIMINAL" },
      { "group": "NPC_starting_traits" },
      { "group": "Appearance_demographics" }
    ],
    "bonus_dex": { "rng": [ -2, 0 ] },
    "bonus_int": { "rng": [ -2, 0 ] },
    "bonus_per": { "rng": [ 0, 2 ] },
    "shopkeeper_item_group": "NC_ARSONIST_misc",
    "skills": [
      { "skill": "ALL", "level": { "sum": [ { "dice": [ 3, 2 ] }, { "rng": [ 0, -4 ] } ] } },
      { "skill": "gun", "bonus": { "rng": [ 1, 3 ] } },
      { "skill": "pistol", "bonus": { "rng": [ 1, 3 ] } },
      { "skill": "throw", "bonus": { "rng": [ 0, 2 ] } },
      { "skill": "barter", "bonus": { "rng": [ 2, 4 ] } }
    ]
  },
  {
    "type": "npc_class",
    "id": "NC_HUNTER",
    "name": "Hunter",
    "job_description": "I'm tracking game.",
    "traits": [ { "group": "BG_survival_story_RURAL" }, { "group": "NPC_starting_traits" }, { "group": "Appearance_demographics" } ],
    "bonus_str": { "rng": [ -2, 0 ] },
    "bonus_dex": { "rng": [ -3, -1 ] },
    "bonus_per": { "rng": [ 2, 4 ] },
    "shopkeeper_item_group": "NC_HUNTER_misc",
    "skills": [
      { "skill": "ALL", "level": { "sum": [ { "dice": [ 3, 2 ] }, { "rng": [ 0, -4 ] } ] } },
      { "skill": "gun", "bonus": { "rng": [ 2, 4 ] } },
      { "skill": "rifle", "bonus": { "rng": [ 2, 4 ] } },
      { "skill": "archery", "bonus": { "rng": [ 2, 4 ] } },
      { "skill": "barter", "bonus": { "rng": [ 2, 5 ] } }
    ]
  },
  {
    "type": "npc_class",
    "id": "NC_SOLDIER",
    "name": "Soldier",
    "job_description": "I'm just here for the paycheck.",
    "traits": [ { "group": "BG_survival_story_SOLDIER" }, { "group": "NPC_starting_traits" }, { "group": "Appearance_demographics" } ],
    "bonus_str": { "rng": [ 0, 2 ] },
    "bonus_dex": { "one_in": 2 },
    "bonus_int": { "rng": [ 0, -2 ] },
    "skills": [
      { "skill": "ALL", "level": { "sum": [ { "dice": [ 3, 2 ] }, { "constant": -3 } ] } },
      { "skill": "dodge", "bonus": { "rng": [ 1, 2 ] } },
      { "skill": "melee", "bonus": { "rng": [ 1, 2 ] } },
      { "skill": "unarmed", "bonus": { "rng": [ 1, 2 ] } },
      { "skill": "rifle", "bonus": { "rng": [ 3, 5 ] } },
      { "skill": "gun", "bonus": { "rng": [ 2, 4 ] } }
    ]
  },
  {
    "type": "npc_class",
    "id": "NC_BARTENDER",
    "name": "Bartender",
    "job_description": "I'm looking for new drink recipes.",
    "traits": [ { "group": "NPC_starting_traits" }, { "group": "Appearance_demographics" } ],
    "common": false,
    "bonus_per": { "one_in": 4 },
    "shopkeeper_item_group": "NC_BARTENDER_misc",
    "skills": [
      {
        "skill": "ALL",
        "level": { "mul": [ { "one_in": 3 }, { "sum": [ { "dice": [ 2, 2 ] }, { "constant": -2 }, { "one_in": 4 } ] } ] }
      },
      { "skill": "speech", "bonus": { "rng": [ 1, 5 ] } },
      { "skill": "barter", "bonus": { "rng": [ 2, 4 ] } }
    ]
  },
  {
    "type": "npc_class",
    "id": "NC_JUNK_SHOPKEEP",
    "name": "Shopkeep",
    "job_description": "I'm a local shopkeeper.",
    "traits": [ { "group": "NPC_starting_traits" }, { "group": "Appearance_demographics" } ],
    "//": "This is a unique NPC who doesn't get randomly selected background traits",
    "common": false,
    "bonus_per": { "one_in": 4 },
    "shopkeeper_item_group": "NC_JUNK_SHOPKEEP_misc",
    "skills": [
      {
        "skill": "ALL",
        "level": { "mul": [ { "one_in": 3 }, { "sum": [ { "dice": [ 2, 2 ] }, { "constant": -2 }, { "one_in": 4 } ] } ] }
      },
      { "skill": "speech", "bonus": { "rng": [ 1, 5 ] } },
      { "skill": "barter", "bonus": { "rng": [ 2, 4 ] } }
    ]
  },
  {
    "type": "npc_class",
    "id": "NC_APIS",
    "name": "Apis",
    "job_description": "I'm bugged - I shouldn't talk to you.",
    "common": false,
    "bonus_dex": { "rng": [ 5, 10 ] },
    "bonus_int": { "rng": [ -4, -8 ] },
    "bonus_per": { "rng": [ 4, 8 ] },
    "skills": [
      { "skill": "dodge", "level": { "dice": [ 2, 2 ] } },
      { "skill": "melee", "level": { "dice": [ 2, 2 ] } },
      { "skill": "unarmed", "level": { "dice": [ 2, 2 ] } }
    ],
    "worn_override": "EMPTY_GROUP",
    "carry_override": "EMPTY_GROUP",
    "weapon_override": "EMPTY_GROUP",
    "//": "NPCs can't run yet and we want this one to be fast, so road runner.",
    "//": "This is a unique NPC who doesn't get randomly selected background traits",
    "traits": [
      [ "THRESH_INSECT", 100 ],
      [ "BEE", 100 ],
      [ "MANDIBLES", 100 ],
      [ "TAIL_STING", 100 ],
      [ "INSECT_ARMS_OK", 100 ],
      [ "CHITIN3", 100 ],
      [ "POISONOUS2", 100 ],
      [ "PAINRESIST", 100 ],
      [ "ADRENALINE", 100 ],
      [ "FLEET2", 100 ],
      [ "ANTENNAE", 100 ]
    ]
  },
  {
    "type": "npc_class",
<<<<<<< HEAD
    "id": "NC_HALLU",
    "name": "Real Person",
    "job_description": "I'm just wandering, like a totally real and normal NP... Person!",
    "traits": [ { "group": "BG_survival_story_UNIVERSAL" }, { "group": "NPC_starting_traits" }, [ "HALLUCINATION", 100 ] ],
    "skills": [
      { "skill": "ALL", "level": { "mul": [ { "one_in": 3 }, { "sum": [ { "dice": [ 4, 2 ] }, { "rng": [ -4, -1 ] } ] } ] } }
=======
    "id": "NC_SURVIVOR_CHEF",
    "name": "Chef",
    "job_description": "I'm a chef.",
    "traits": [ { "group": "NPC_starting_traits" }, { "group": "Appearance_demographics" } ],
    "common": false,
    "bonus_per": { "one_in": 4 },
    "skills": [
      {
        "skill": "ALL",
        "level": { "mul": [ { "one_in": 3 }, { "sum": [ { "dice": [ 2, 2 ] }, { "constant": -2 }, { "one_in": 4 } ] } ] }
      },
      { "skill": "throw", "bonus": { "rng": [ 1, 3 ] } },
      { "skill": "cooking", "bonus": { "rng": [ 3, 6 ] } }
>>>>>>> 43f1f6eb
    ]
  },
  {
    "type": "npc_class",
    "id": "NC_CYBORG",
    "name": "Cyborg",
    "job_description": "Zzzzzt... I...I'm a Cy...BEEEEEP...borg.",
    "traits": [ { "group": "BG_survival_story_CYBORG" }, { "group": "NPC_starting_traits" }, { "group": "Appearance_demographics" } ],
    "skills": [
      { "skill": "ALL", "level": { "mul": [ { "one_in": 3 }, { "sum": [ { "dice": [ 4, 2 ] }, { "rng": [ -4, -1 ] } ] } ] } }
    ],
    "worn_override": "NC_CYBORG_worn",
    "carry_override": "EMPTY_GROUP",
    "weapon_override": "EMPTY_GROUP",
    "bionics": [
      { "id": "bio_ankles", "chance": 100 },
      { "id": "bio_dis_shock", "chance": 100 },
      { "id": "bio_dis_acid", "chance": 100 },
      { "id": "bio_drain", "chance": 100 },
      { "id": "bio_noise", "chance": 100 },
      { "id": "bio_power_weakness", "chance": 100 },
      { "id": "bio_itchy", "chance": 100 },
      { "id": "bio_nostril", "chance": 100 },
      { "id": "bio_thumbs", "chance": 100 },
      { "id": "bio_spasm", "chance": 100 },
      { "id": "bio_shakes", "chance": 100 },
      { "id": "bio_leaky", "chance": 100 },
      { "id": "bio_sleepy", "chance": 100 },
      { "id": "bio_deformity", "chance": 100 },
      { "id": "bio_voice", "chance": 100 },
      { "id": "bio_pokedeye", "chance": 100 },
      { "id": "bio_ankles", "chance": 100 },
      { "id": "bio_trip", "chance": 100 },
      { "id": "bio_stiff", "chance": 100 },
      { "id": "bio_armor_head", "chance": 100 },
      { "id": "bio_armor_torso", "chance": 100 },
      { "id": "bio_armor_arms", "chance": 100 },
      { "id": "bio_armor_legs", "chance": 100 },
      { "id": "bio_armor_eyes", "chance": 100 },
      { "id": "bio_razors", "chance": 100 },
      { "id": "bio_power_storage", "chance": 100 },
      { "id": "bio_torsionratchet", "chance": 100 }
    ]
  }
]<|MERGE_RESOLUTION|>--- conflicted
+++ resolved
@@ -326,14 +326,16 @@
   },
   {
     "type": "npc_class",
-<<<<<<< HEAD
     "id": "NC_HALLU",
     "name": "Real Person",
     "job_description": "I'm just wandering, like a totally real and normal NP... Person!",
     "traits": [ { "group": "BG_survival_story_UNIVERSAL" }, { "group": "NPC_starting_traits" }, [ "HALLUCINATION", 100 ] ],
     "skills": [
       { "skill": "ALL", "level": { "mul": [ { "one_in": 3 }, { "sum": [ { "dice": [ 4, 2 ] }, { "rng": [ -4, -1 ] } ] } ] } }
-=======
+     ]
+  },
+  {
+    "type": "npc_class",
     "id": "NC_SURVIVOR_CHEF",
     "name": "Chef",
     "job_description": "I'm a chef.",
@@ -347,7 +349,6 @@
       },
       { "skill": "throw", "bonus": { "rng": [ 1, 3 ] } },
       { "skill": "cooking", "bonus": { "rng": [ 3, 6 ] } }
->>>>>>> 43f1f6eb
     ]
   },
   {
