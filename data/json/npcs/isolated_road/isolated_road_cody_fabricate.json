[
  {
    "id": "TALK_BLACKSMITH_NOT_INTERESTED_FABRICATE",
    "//": "If you haven't completed the opening quest yet Cody will blow you off",
    "type": "talk_topic",
    "dynamic_line": [
      "Sorry, I don't really have the time to work on something like that.  I've got lots of pieces for sale on the shelves."
    ],
    "responses": [ { "text": "Alright.", "topic": "TALK_BLACKSMITH_SERVICES" } ]
  },
  {
    "id": "TALK_BLACKSMITH_FABRICATE",
    "//": "this is all the dialogue related to working on armor with Cody",
    "type": "talk_topic",
    "dynamic_line": [
      "Sure after what you did for me I'll equip an army for you.  I'll need some money to negotiate with the caravans and scavengers that come by.  What level of protection are you thinking?  I can do 2mm, 4mm, and 6mm suits depending on how much you want to resemble a tank.  Materials costs are 100 merch per 2mm.  whatever I save in non-scaling bits like the chain and leather I get gouged in looking for so much bulk metal."
    ],
    "responses": [
      { "text": "Forget it.", "topic": "TALK_BLACKSMITH_SERVICES" },
      {
        "text": "[100 merch, 2 mm] I like to stay light.",
        "condition": { "u_has_items": { "item": "FMCNote", "count": 100 } },
        "effect": [ { "u_add_var": "blacksmith_thickness", "type": "number", "context": "artisans", "value": "2" } ],
        "topic": "TALK_BLACKSMITH_FABRICATE_TYPE"
      },
      {
        "text": "[200 merch, 4 mm] A middle ground would be good.",
        "condition": { "u_has_items": { "item": "FMCNote", "count": 200 } },
        "effect": [ { "u_add_var": "blacksmith_thickness", "type": "number", "context": "artisans", "value": "4" } ],
        "topic": "TALK_BLACKSMITH_FABRICATE_TYPE"
      },
      {
        "text": "[300 merch, 6 mm] Never skimp on protection.",
        "condition": { "u_has_items": { "item": "FMCNote", "count": 300 } },
        "effect": [ { "u_add_var": "blacksmith_thickness", "type": "number", "context": "artisans", "value": "6" } ],
        "topic": "TALK_BLACKSMITH_FABRICATE_TYPE"
      }
    ]
  },
  {
    "id": "TALK_BLACKSMITH_FABRICATE_TYPE",
    "//": "this is all the dialogue related to working on armor with Cody",
    "type": "talk_topic",
    "dynamic_line": {
      "u_has_var": "blacksmith_crafting_EXODII",
      "type": "dialogue",
      "context": "artisans",
      "value": "yes",
      "yes": "Alright <u_val:npctalk_var_number_artisans_blacksmith_thickness>mm, so the next question is time.  Currently, it's the classic problem, if you want quality, you gotta wait.  Two processes I could offer that you would be hard-pressed to find anywhere else are either really great high carbon steel or, I can go through the lengthy process of tempering.  High carbon will take three weeks to process and do the work, and tempering will take me four.  For five I could, I think, create a suit of that Nomad armor.  It would incorporate climate control, help you support more weight, and it'll have a jumpsuit built in but you will not be able to wear normal clothes with it.",
      "no": "Alright <u_val:npctalk_var_number_artisans_blacksmith_thickness>mm, so the next question is time.  Currently, it's the classic problem, if you want quality, you gotta wait.  Two processes I could offer that you would be hard-pressed to find anywhere else are either really great high carbon steel or, I can go through the lengthy process of tempering.  High carbon will take three weeks to process and do the work, and tempering will take me four."
    },
    "responses": [
      { "text": "Forget it.", "topic": "TALK_BLACKSMITH_SERVICES" },
      {
        "text": "[3 weeks great protection] High carbon steel sounds great.",
        "effect": [ { "u_add_var": "blacksmith_wait", "type": "number", "context": "artisans", "value": "3" } ],
        "topic": "TALK_BLACKSMITH_FABRICATE_MEASUREMENTS"
      },
      {
        "text": "[4 weeks exceptional protection] I'll wait for the best you can do.",
        "effect": [ { "u_add_var": "blacksmith_wait", "type": "number", "context": "artisans", "value": "4" } ],
        "topic": "TALK_BLACKSMITH_FABRICATE_MEASUREMENTS"
      },
      {
        "text": "[5 weeks nomad armor] I want this wanderer armor.",
        "effect": [ { "u_add_var": "blacksmith_wait", "type": "number", "context": "artisans", "value": "5" } ],
        "topic": "TALK_BLACKSMITH_FABRICATE_MEASUREMENTS"
      }
    ]
  },
  {
    "id": "TALK_BLACKSMITH_FABRICATE_MEASUREMENTS",
    "//": "this is all the dialogue related to working on armor with Cody",
    "type": "talk_topic",
    "dynamic_line": {
      "u_compare_var": "blacksmith_wait",
      "type": "number",
      "context": "artisans",
      "op": "==",
      "value": 3,
<<<<<<< HEAD
      "yes": "Alright so it'll be <u_val:npctalk_var_number_artisans_blacksmith_thickness>mm armor made of the best high carbon steel a woman can scavenge.  If you're good with that I'll take the merch up front and start taking some very invasive measurements.",
      "no": {
        "u_compare_var": "blacksmith_wait",
        "type": "number",
        "context": "artisans",
        "op": "==",
        "value": 4,
        "yes": "Alright so it'll be <u_val:npctalk_var_number_artisans_blacksmith_thickness>mm armor made with some of the best fabrication techniques the world has ever seen.  If you're good with that I'll take the merch up front and start taking some very invasive measurements.",
        "no": "Alright so it'll be <u_val:npctalk_var_number_artisans_blacksmith_thickness>mm armor made with some of the best fabrication techniques the world has ever seen as well as some help from some extradimensional friends.  I'd be lying if I said I wasn't excited.  If you're good with that I'll take the merch up front and start taking some very invasive measurements."
      }
=======
      "yes": "Alright so it'll be <u_val:number_artisans_blacksmith_thickness>mm armor made of the best high carbon steel a woman can scavenge.  If you're good with that I'll take the merch up front and start taking some very invasive measurements.",
      "no": "Alright so it'll be <u_val:number_artisans_blacksmith_thickness>mm armor made with some of the best fabrication techniques the world has ever seen.  If you're good with that I'll take the merch up front and start taking some very invasive measurements."
>>>>>>> 08f78841
    },
    "responses": [
      { "text": "Forget it.", "topic": "TALK_BLACKSMITH_SERVICES" },
      {
        "text": "[100 merch] Sounds good.  See you in <u_val:number_artisans_blacksmith_wait> weeks.",
        "condition": {
          "and": [
            { "u_has_items": { "item": "FMCNote", "count": 100 } },
            { "u_has_var": "blacksmith_thickness", "type": "number", "context": "artisans", "value": "2" }
          ]
        },
        "effect": [
          { "u_add_var": "blacksmith_crafting", "type": "dialogue", "context": "artisans", "value": "yes" },
          { "u_sell_item": "FMCNote", "count": 100 },
          { "u_add_var": "u_waiting_on_armor", "type": "timer", "context": "artisans", "time": true },
          { "u_assign_activity": "ACT_MEASURE", "duration": "10 minutes" }
        ],
        "topic": "TALK_DONE"
      },
      {
        "text": "[200 merch] Sounds good.  See you in <u_val:npctalk_var_number_artisans_blacksmith_wait> weeks.",
        "condition": {
          "and": [
            { "u_has_items": { "item": "FMCNote", "count": 200 } },
            { "u_has_var": "blacksmith_thickness", "type": "number", "context": "artisans", "value": "4" }
          ]
        },
        "effect": [
          { "u_add_var": "blacksmith_crafting", "type": "dialogue", "context": "artisans", "value": "yes" },
          { "u_sell_item": "FMCNote", "count": 200 },
          { "u_add_var": "u_waiting_on_armor", "type": "timer", "context": "artisans", "time": true },
          { "u_assign_activity": "ACT_MEASURE", "duration": "10 minutes" }
        ],
        "topic": "TALK_DONE"
      },
      {
        "text": "[300 merch] Sounds good.  See you in <u_val:number_artisans_blacksmith_wait> weeks.",
        "condition": {
          "and": [
            { "u_has_items": { "item": "FMCNote", "count": 300 } },
            { "u_has_var": "blacksmith_thickness", "type": "number", "context": "artisans", "value": "6" }
          ]
        },
        "effect": [
          { "u_add_var": "blacksmith_crafting", "type": "dialogue", "context": "artisans", "value": "yes" },
          { "u_sell_item": "FMCNote", "count": 300 },
          { "u_add_var": "u_waiting_on_armor", "type": "timer", "context": "artisans", "time": true },
          { "u_assign_activity": "ACT_MEASURE", "duration": "10 minutes" }
        ],
        "topic": "TALK_DONE"
      }
    ]
  },
  {
    "id": "TALK_BLACKSMITH_ARMOR_READY",
    "//": "this is dialogue to pickup the armor",
    "type": "talk_topic",
    "dynamic_line": [ "It's all done!  Sorry for the long wait hopefully it's worth it.  If you need it refitted let me know." ],
    "responses": [
      {
        "text": "Thanks.",
        "condition": {
          "and": [
            { "u_has_var": "blacksmith_wait", "type": "number", "context": "artisans", "value": "3" },
            { "u_has_var": "blacksmith_thickness", "type": "number", "context": "artisans", "value": "2" }
          ]
        },
        "effect": [
          { "u_spawn_item": "armor_hc_lightplate" },
          { "u_add_var": "blacksmith_crafting", "type": "dialogue", "context": "artisans", "value": "no" }
        ],
        "topic": "TALK_BLACKSMITH_SERVICES"
      },
      {
        "text": "Thanks.",
        "condition": {
          "and": [
            { "u_has_var": "blacksmith_wait", "type": "number", "context": "artisans", "value": "4" },
            { "u_has_var": "blacksmith_thickness", "type": "number", "context": "artisans", "value": "2" }
          ]
        },
        "effect": [
          { "u_spawn_item": "armor_qt_lightplate" },
          { "u_add_var": "blacksmith_crafting", "type": "dialogue", "context": "artisans", "value": "no" }
        ],
        "topic": "TALK_BLACKSMITH_SERVICES"
      },
      {
        "text": "Thanks.",
        "condition": {
          "and": [
            { "u_has_var": "blacksmith_wait", "type": "number", "context": "artisans", "value": "5" },
            { "u_has_var": "blacksmith_thickness", "type": "number", "context": "artisans", "value": "2" }
          ]
        },
        "effect": [
          { "u_spawn_item": "armor_nomad_lightplate" },
          { "u_add_var": "blacksmith_crafting", "type": "dialogue", "context": "artisans", "value": "no" }
        ],
        "topic": "TALK_BLACKSMITH_SERVICES"
      },
      {
        "text": "Thanks.",
        "condition": {
          "and": [
            { "u_has_var": "blacksmith_wait", "type": "number", "context": "artisans", "value": "3" },
            { "u_has_var": "blacksmith_thickness", "type": "number", "context": "artisans", "value": "4" }
          ]
        },
        "effect": [
          { "u_spawn_item": "armor_hc_plate" },
          { "u_add_var": "blacksmith_crafting", "type": "dialogue", "context": "artisans", "value": "no" }
        ],
        "topic": "TALK_BLACKSMITH_SERVICES"
      },
      {
        "text": "Thanks.",
        "condition": {
          "and": [
            { "u_has_var": "blacksmith_wait", "type": "number", "context": "artisans", "value": "4" },
            { "u_has_var": "blacksmith_thickness", "type": "number", "context": "artisans", "value": "4" }
          ]
        },
        "effect": [
          { "u_spawn_item": "armor_qt_plate" },
          { "u_add_var": "blacksmith_crafting", "type": "dialogue", "context": "artisans", "value": "no" }
        ],
        "topic": "TALK_BLACKSMITH_SERVICES"
      },
      {
        "text": "Thanks.",
        "condition": {
          "and": [
            { "u_has_var": "blacksmith_wait", "type": "number", "context": "artisans", "value": "5" },
            { "u_has_var": "blacksmith_thickness", "type": "number", "context": "artisans", "value": "4" }
          ]
        },
        "effect": [
          { "u_spawn_item": "armor_nomad_plate" },
          { "u_add_var": "blacksmith_crafting", "type": "dialogue", "context": "artisans", "value": "no" }
        ],
        "topic": "TALK_BLACKSMITH_SERVICES"
      },
      {
        "text": "Thanks.",
        "condition": {
          "and": [
            { "u_has_var": "blacksmith_wait", "type": "number", "context": "artisans", "value": "3" },
            { "u_has_var": "blacksmith_thickness", "type": "number", "context": "artisans", "value": "6" }
          ]
        },
        "effect": [
          { "u_spawn_item": "armor_hc_heavyplate" },
          { "u_add_var": "blacksmith_crafting", "type": "dialogue", "context": "artisans", "value": "no" }
        ],
        "topic": "TALK_BLACKSMITH_SERVICES"
      },
      {
        "text": "Thanks.",
        "condition": {
          "and": [
            { "u_has_var": "blacksmith_wait", "type": "number", "context": "artisans", "value": "4" },
            { "u_has_var": "blacksmith_thickness", "type": "number", "context": "artisans", "value": "6" }
          ]
        },
        "effect": [
          { "u_spawn_item": "armor_qt_heavyplate" },
          { "u_add_var": "blacksmith_crafting", "type": "dialogue", "context": "artisans", "value": "no" }
        ],
        "topic": "TALK_BLACKSMITH_SERVICES"
      },
      {
        "text": "Thanks.",
        "condition": {
          "and": [
            { "u_has_var": "blacksmith_wait", "type": "number", "context": "artisans", "value": "5" },
            { "u_has_var": "blacksmith_thickness", "type": "number", "context": "artisans", "value": "6" }
          ]
        },
        "effect": [
          { "u_spawn_item": "armor_nomad_heavyplate" },
          { "u_add_var": "blacksmith_crafting", "type": "dialogue", "context": "artisans", "value": "no" }
        ],
        "topic": "TALK_BLACKSMITH_SERVICES"
      }
    ]
  },
  {
    "id": "TALK_BLACKSMITH_ARMOR_NOT_READY",
    "//": "this is dialogue if your armor isn't ready to pickup",
    "type": "talk_topic",
    "dynamic_line": [ "Still working on it." ],
    "responses": [
      { "text": "Thanks.", "topic": "TALK_BLACKSMITH_SERVICES" },
      { "text": "See you when it's done.", "topic": "TALK_DONE" }
    ]
  },
  {
    "id": "TALK_BLACKSMITH_PROTOTYPE_EXODII",
    "//": "this is dialogue for sharing EXODII secrets",
    "type": "talk_topic",
    "dynamic_line": [
      "Oh wow, this is really interesting huh.  The way they balance weight for travel is genius.  If you wanted a real suit of armor for a traveling warrior, I think I could do it with this.  I'm gonna need one of their AC kits and wiring kits though."
    ],
    "responses": [
      {
        "text": "[AC kit, Wire kit] Alright.",
        "condition": {
          "and": [
            { "u_has_items": { "item": "exodii_ac_kit", "count": 1 } },
            { "u_has_items": { "item": "exodii_wire_kit", "count": 1 } }
          ]
        },
        "effect": [
          { "u_add_var": "blacksmith_crafting_EXODII", "type": "dialogue", "context": "artisans", "value": "yes" },
          { "u_consume_item": "exodii_ac_kit", "count": 1 },
          { "u_consume_item": "exodii_wire_kit", "count": 1 }
        ],
        "topic": "TALK_BLACKSMITH_SERVICES"
      },
      {
        "text": "I'll try and find some.",
        "effect": [ { "u_add_var": "blacksmith_crafting_EXODII", "type": "dialogue", "context": "artisans", "value": "yes" } ],
        "topic": "TALK_BLACKSMITH_SERVICES"
      }
    ]
  }
]<|MERGE_RESOLUTION|>--- conflicted
+++ resolved
@@ -46,8 +46,8 @@
       "type": "dialogue",
       "context": "artisans",
       "value": "yes",
-      "yes": "Alright <u_val:npctalk_var_number_artisans_blacksmith_thickness>mm, so the next question is time.  Currently, it's the classic problem, if you want quality, you gotta wait.  Two processes I could offer that you would be hard-pressed to find anywhere else are either really great high carbon steel or, I can go through the lengthy process of tempering.  High carbon will take three weeks to process and do the work, and tempering will take me four.  For five I could, I think, create a suit of that Nomad armor.  It would incorporate climate control, help you support more weight, and it'll have a jumpsuit built in but you will not be able to wear normal clothes with it.",
-      "no": "Alright <u_val:npctalk_var_number_artisans_blacksmith_thickness>mm, so the next question is time.  Currently, it's the classic problem, if you want quality, you gotta wait.  Two processes I could offer that you would be hard-pressed to find anywhere else are either really great high carbon steel or, I can go through the lengthy process of tempering.  High carbon will take three weeks to process and do the work, and tempering will take me four."
+      "yes": "Alright <u_val:number_artisans_blacksmith_thickness>mm, so the next question is time.  Currently, it's the classic problem, if you want quality, you gotta wait.  Two processes I could offer that you would be hard-pressed to find anywhere else are either really great high carbon steel or, I can go through the lengthy process of tempering.  High carbon will take three weeks to process and do the work, and tempering will take me four.  For five I could, I think, create a suit of that Nomad armor.  It would incorporate climate control, help you support more weight, and it'll have a jumpsuit built in but you will not be able to wear normal clothes with it.",
+      "no": "Alright <u_val:number_artisans_blacksmith_thickness>mm, so the next question is time.  Currently, it's the classic problem, if you want quality, you gotta wait.  Two processes I could offer that you would be hard-pressed to find anywhere else are either really great high carbon steel or, I can go through the lengthy process of tempering.  High carbon will take three weeks to process and do the work, and tempering will take me four."
     },
     "responses": [
       { "text": "Forget it.", "topic": "TALK_BLACKSMITH_SERVICES" },
@@ -78,21 +78,16 @@
       "context": "artisans",
       "op": "==",
       "value": 3,
-<<<<<<< HEAD
-      "yes": "Alright so it'll be <u_val:npctalk_var_number_artisans_blacksmith_thickness>mm armor made of the best high carbon steel a woman can scavenge.  If you're good with that I'll take the merch up front and start taking some very invasive measurements.",
+      "yes": "Alright so it'll be <u_val:number_artisans_blacksmith_thickness>mm armor made of the best high carbon steel a woman can scavenge.  If you're good with that I'll take the merch up front and start taking some very invasive measurements.",
       "no": {
         "u_compare_var": "blacksmith_wait",
         "type": "number",
         "context": "artisans",
         "op": "==",
         "value": 4,
-        "yes": "Alright so it'll be <u_val:npctalk_var_number_artisans_blacksmith_thickness>mm armor made with some of the best fabrication techniques the world has ever seen.  If you're good with that I'll take the merch up front and start taking some very invasive measurements.",
-        "no": "Alright so it'll be <u_val:npctalk_var_number_artisans_blacksmith_thickness>mm armor made with some of the best fabrication techniques the world has ever seen as well as some help from some extradimensional friends.  I'd be lying if I said I wasn't excited.  If you're good with that I'll take the merch up front and start taking some very invasive measurements."
-      }
-=======
-      "yes": "Alright so it'll be <u_val:number_artisans_blacksmith_thickness>mm armor made of the best high carbon steel a woman can scavenge.  If you're good with that I'll take the merch up front and start taking some very invasive measurements.",
-      "no": "Alright so it'll be <u_val:number_artisans_blacksmith_thickness>mm armor made with some of the best fabrication techniques the world has ever seen.  If you're good with that I'll take the merch up front and start taking some very invasive measurements."
->>>>>>> 08f78841
+        "yes": "Alright so it'll be <u_val:number_artisans_blacksmith_thickness>mm armor made with some of the best fabrication techniques the world has ever seen.  If you're good with that I'll take the merch up front and start taking some very invasive measurements.",
+        "no": "Alright so it'll be <u_val:umber_artisans_blacksmith_thickness>mm armor made with some of the best fabrication techniques the world has ever seen as well as some help from some extradimensional friends.  I'd be lying if I said I wasn't excited.  If you're good with that I'll take the merch up front and start taking some very invasive measurements."
+      }
     },
     "responses": [
       { "text": "Forget it.", "topic": "TALK_BLACKSMITH_SERVICES" },
@@ -113,7 +108,7 @@
         "topic": "TALK_DONE"
       },
       {
-        "text": "[200 merch] Sounds good.  See you in <u_val:npctalk_var_number_artisans_blacksmith_wait> weeks.",
+        "text": "[200 merch] Sounds good.  See you in <u_val:number_artisans_blacksmith_wait> weeks.",
         "condition": {
           "and": [
             { "u_has_items": { "item": "FMCNote", "count": 200 } },
