--- conflicted
+++ resolved
@@ -74,11 +74,7 @@
     "responses": [
       { "text": "Forget it.", "topic": "TALK_BLACKSMITH_SERVICES" },
       {
-<<<<<<< HEAD
-        "text": "[100 merch] Sounds good see you in <u_val:number_artisans_blacksmith_wait> weeks.",
-=======
-        "text": "[100 merch] Sounds good.  See you in <u_val:npctalk_var_number_artisans_blacksmith_wait> weeks.",
->>>>>>> e0ea62f2
+        "text": "[100 merch] Sounds good.  See you in <u_val:number_artisans_blacksmith_wait> weeks.",
         "condition": {
           "and": [
             { "u_has_items": { "item": "FMCNote", "count": 100 } },
@@ -110,11 +106,7 @@
         "topic": "TALK_DONE"
       },
       {
-<<<<<<< HEAD
-        "text": "[300 merch] Sounds good see you in <u_val:number_artisans_blacksmith_wait> weeks.",
-=======
-        "text": "[300 merch] Sounds good.  See you in <u_val:npctalk_var_number_artisans_blacksmith_wait> weeks.",
->>>>>>> e0ea62f2
+        "text": "[300 merch] Sounds good.  See you in <u_val:number_artisans_blacksmith_wait> weeks.",
         "condition": {
           "and": [
             { "u_has_items": { "item": "FMCNote", "count": 300 } },
