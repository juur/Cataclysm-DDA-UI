[
  {
    "id": "TALK_BLACKSMITH_NOT_INTERESTED_FABRICATE",
    "//": "If you haven't completed the opening quest yet Cody will blow you off",
    "type": "talk_topic",
    "dynamic_line": [
      "Sorry, I don't really have the time to work on something like that.  I've got lots of pieces for sale on the shelves."
    ],
    "responses": [ { "text": "Alright.", "topic": "TALK_BLACKSMITH_SERVICES" } ]
  },
  {
    "id": "TALK_BLACKSMITH_FABRICATE",
    "//": "this is all the dialogue related to working on armor with Cody",
    "type": "talk_topic",
    "dynamic_line": [
      "Sure.  After what you did for me, I'd equip an army for you.  I'll need some money to negotiate with the caravans and scavengers that come by.  What level of protection are you thinking?  I can do 2mm, 4mm, and 6mm suits depending on how much you want to resemble a tank, or I can make you a suit of chainmail instead if you want a little more flexibility.  Materials costs are 300 merch to pay for the food I need to do the labor plus 100 merch per 2mm or 50 merch for the chainmail.  Whatever I save in non-scaling bits like the chain and leather, I get gouged in looking for so much bulk metal."
    ],
    "responses": [
      { "text": "Forget it.", "topic": "TALK_BLACKSMITH_SERVICES" },
      {
        "text": "[350 merch, 1.2mm] I'd prefer to just have chainmail.",
        "condition": { "u_has_items": { "item": "FMCNote", "count": 350 } },
        "effect": [ { "u_add_var": "blacksmith_thickness", "type": "number", "context": "artisans", "value": "1.2" } ],
        "topic": "TALK_BLACKSMITH_FABRICATE_TYPE"
      },
      {
        "text": "[400 merch, 2mm] I like to stay light.",
        "condition": { "u_has_items": { "item": "FMCNote", "count": 400 } },
        "effect": [ { "u_add_var": "blacksmith_thickness", "type": "number", "context": "artisans", "value": "2" } ],
        "topic": "TALK_BLACKSMITH_FABRICATE_TYPE"
      },
      {
        "text": "[500 merch, 4mm] A middle ground would be good.",
        "condition": { "u_has_items": { "item": "FMCNote", "count": 500 } },
        "effect": [ { "u_add_var": "blacksmith_thickness", "type": "number", "context": "artisans", "value": "4" } ],
        "topic": "TALK_BLACKSMITH_FABRICATE_TYPE"
      },
      {
        "text": "[600 merch, 6mm] Never skimp on protection.",
        "condition": { "u_has_items": { "item": "FMCNote", "count": 600 } },
        "effect": [ { "u_add_var": "blacksmith_thickness", "type": "number", "context": "artisans", "value": "6" } ],
        "topic": "TALK_BLACKSMITH_FABRICATE_TYPE"
      }
    ]
  },
  {
    "id": "TALK_BLACKSMITH_FABRICATE_TYPE",
    "//": "this is all the dialogue related to working on armor with Cody",
    "type": "talk_topic",
    "dynamic_line": {
      "u_has_var": "blacksmith_crafting_EXODII",
      "type": "dialogue",
      "context": "artisans",
      "value": "yes",
      "yes": "Alright, <u_val:number_artisans_blacksmith_thickness>mm, so the next question is time.  Currently, it's the classic problem: if you want quality, you gotta wait.  Two processes I could offer that you would be hard-pressed to find anywhere else are either really great high carbon steel, or I can go through the lengthy process of tempering.  High carbon will take three weeks to process and do the work, and tempering will take me four.  For five I could, I think, create a suit of that nomad armor.  It would incorporate climate control, help you support more weight, and it'll have a jumpsuit built in, but you won't be able to wear normal clothes with it.",
      "no": "Alright, <u_val:number_artisans_blacksmith_thickness>mm, so the next question is time.  Currently, it's the classic problem: if you want quality, you gotta wait.  Two processes I could offer that you would be hard-pressed to find anywhere else are either really great high carbon steel, or I can go through the lengthy process of tempering.  High carbon will take three weeks to process and do the work, and tempering will take me four."
    },
    "responses": [
      { "text": "Forget it.", "topic": "TALK_BLACKSMITH_SERVICES" },
      {
        "text": "[3 weeks, great protection] High steel sounds great.",
        "effect": [ { "u_add_var": "blacksmith_wait", "type": "number", "context": "artisans", "value": "3" } ],
        "topic": "TALK_BLACKSMITH_FABRICATE_MEASUREMENTS"
      },
      {
        "text": "[4 weeks, exceptional protection] I'll wait for the best you can do.",
        "effect": [ { "u_add_var": "blacksmith_wait", "type": "number", "context": "artisans", "value": "4" } ],
        "topic": "TALK_BLACKSMITH_FABRICATE_MEASUREMENTS"
      },
      {
        "text": "[5 weeks, CBM-integrated protection] I'd like nomad armor.",
        "condition": { "u_has_var": "blacksmith_has_exodii_items", "type": "dialogue", "context": "artisans", "value": "yes" },
        "effect": [ { "u_add_var": "blacksmith_wait", "type": "number", "context": "artisans", "value": "5" } ],
        "topic": "TALK_BLACKSMITH_FABRICATE_MEASUREMENTS"
      }
    ]
  },
  {
    "id": "EOC_blacksmith_crafting_armor",
    "type": "effect_on_condition",
    "effect": [
      { "u_add_var": "u_current_project", "type": "dialogue", "context": "artisans", "value": "armor" },
      { "u_add_var": "blacksmith_crafting", "type": "dialogue", "context": "artisans", "value": "yes" },
      { "u_add_var": "u_waiting_on_armor", "type": "timer", "context": "artisans", "time": true },
      { "u_assign_activity": "ACT_MEASURE", "duration": "10 minutes" }
    ]
  },
  {
    "id": "TALK_BLACKSMITH_FABRICATE_MEASUREMENTS",
    "//": "this is all the dialogue related to working on armor with Cody",
    "type": "talk_topic",
    "dynamic_line": {
<<<<<<< HEAD
      "math": [ "u_number_artisans_blacksmith_wait", "==", "3" ],
      "yes": "Alright, so it'll be <u_val:number_artisans_blacksmith_thickness>mm armor made of the best high carbon steel a woman can scavenge.  If you're good with that, I'll take the merch up front and we can start taking some very invasive measurements.",
=======
      "u_compare_var": "blacksmith_wait",
      "type": "number",
      "context": "artisans",
      "op": "==",
      "value": 3,
      "yes": "Alright, so it'll be <u_val:number_artisans_blacksmith_thickness>mm armor made of the best high steel a woman can scavenge.  If you're good with that, I'll take the merch up front and we can start taking some very invasive measurements.",
>>>>>>> f2c8c580
      "no": {
        "math": [ "u_number_artisans_blacksmith_wait", "==", "4" ],
        "yes": "Alright, so it'll be <u_val:number_artisans_blacksmith_thickness>mm armor made with some of the best fabrication techniques the world has ever seen.  If you're good with that, I'll take the merch up front and we can start taking some very invasive measurements.",
        "no": "Alright, so it'll be <u_val:number_artisans_blacksmith_thickness>mm armor made with some of the best fabrication techniques the world has ever seen, as well as help from some extradimensional friends.  I'd be lying if I said I wasn't excited.  If you're good with that, I'll take the merch up front and we can start taking some very invasive measurements."
      }
    },
    "responses": [
      { "text": "Forget it.", "topic": "TALK_BLACKSMITH_SERVICES" },
      {
        "text": "[350 merch] Sounds good.  See you in <u_val:number_artisans_blacksmith_wait> weeks.",
        "condition": {
          "and": [
            { "u_has_items": { "item": "FMCNote", "count": 350 } },
            { "u_has_var": "blacksmith_thickness", "type": "number", "context": "artisans", "value": "1.2" }
          ]
        },
        "effect": [ { "u_sell_item": "FMCNote", "count": 350, "true_eocs": "EOC_blacksmith_crafting_armor" } ],
        "topic": "TALK_DONE"
      },
      {
        "text": "[400 merch] Sounds good.  See you in <u_val:number_artisans_blacksmith_wait> weeks.",
        "condition": {
          "and": [
            { "u_has_items": { "item": "FMCNote", "count": 400 } },
            { "u_has_var": "blacksmith_thickness", "type": "number", "context": "artisans", "value": "2" }
          ]
        },
        "effect": [ { "u_sell_item": "FMCNote", "count": 400, "true_eocs": "EOC_blacksmith_crafting_armor" } ],
        "topic": "TALK_DONE"
      },
      {
        "text": "[500 merch] Sounds good.  See you in <u_val:number_artisans_blacksmith_wait> weeks.",
        "condition": {
          "and": [
            { "u_has_items": { "item": "FMCNote", "count": 500 } },
            { "u_has_var": "blacksmith_thickness", "type": "number", "context": "artisans", "value": "4" }
          ]
        },
        "effect": [ { "u_sell_item": "FMCNote", "count": 500, "true_eocs": "EOC_blacksmith_crafting_armor" } ],
        "topic": "TALK_DONE"
      },
      {
        "text": "[600 merch] Sounds good.  See you in <u_val:number_artisans_blacksmith_wait> weeks.",
        "condition": {
          "and": [
            { "u_has_items": { "item": "FMCNote", "count": 600 } },
            { "u_has_var": "blacksmith_thickness", "type": "number", "context": "artisans", "value": "6" }
          ]
        },
        "effect": [ { "u_sell_item": "FMCNote", "count": 600, "true_eocs": "EOC_blacksmith_crafting_armor" } ],
        "topic": "TALK_DONE"
      }
    ]
  },
  {
    "id": "TALK_BLACKSMITH_ARMOR_READY",
    "//": "this is dialogue to pickup the armor",
    "type": "talk_topic",
    "dynamic_line": [ "It's all done!  Sorry for the long wait; hopefully it's worth it.  If you need it refitted, let me know." ],
    "responses": [
      {
        "text": "Thanks.",
        "condition": {
          "and": [
            { "u_has_var": "blacksmith_wait", "type": "number", "context": "artisans", "value": "3" },
            { "u_has_var": "blacksmith_thickness", "type": "number", "context": "artisans", "value": "1.2" }
          ]
        },
        "effect": [
          { "u_spawn_item": "hc_chainmail_suit" },
          { "u_add_var": "blacksmith_crafting", "type": "dialogue", "context": "artisans", "value": "no" },
          { "u_add_var": "u_current_project", "type": "dialogue", "context": "artisans", "value": "none" }
        ],
        "topic": "TALK_BLACKSMITH_SERVICES"
      },
      {
        "text": "Thanks.",
        "condition": {
          "and": [
            { "u_has_var": "blacksmith_wait", "type": "number", "context": "artisans", "value": "4" },
            { "u_has_var": "blacksmith_thickness", "type": "number", "context": "artisans", "value": "1.2" }
          ]
        },
        "effect": [
          { "u_spawn_item": "qt_chainmail_suit" },
          { "u_add_var": "blacksmith_crafting", "type": "dialogue", "context": "artisans", "value": "no" },
          { "u_add_var": "u_current_project", "type": "dialogue", "context": "artisans", "value": "none" }
        ],
        "topic": "TALK_BLACKSMITH_SERVICES"
      },
      {
        "text": "Thanks.",
        "condition": {
          "and": [
            { "u_has_var": "blacksmith_wait", "type": "number", "context": "artisans", "value": "5" },
            { "u_has_var": "blacksmith_thickness", "type": "number", "context": "artisans", "value": "1.2" }
          ]
        },
        "effect": [
          { "u_spawn_item": "armor_nomad_chainmail" },
          { "u_add_var": "blacksmith_crafting", "type": "dialogue", "context": "artisans", "value": "no" },
          { "u_add_var": "u_current_project", "type": "dialogue", "context": "artisans", "value": "none" },
          { "u_lose_var": "blacksmith_has_exodii_items", "type": "dialogue", "context": "artisans" }
        ],
        "topic": "TALK_BLACKSMITH_SERVICES"
      },
      {
        "text": "Thanks.",
        "condition": {
          "and": [
            { "u_has_var": "blacksmith_wait", "type": "number", "context": "artisans", "value": "3" },
            { "u_has_var": "blacksmith_thickness", "type": "number", "context": "artisans", "value": "2" }
          ]
        },
        "effect": [
          { "u_spawn_item": "armor_hc_lightplate" },
          { "u_add_var": "blacksmith_crafting", "type": "dialogue", "context": "artisans", "value": "no" },
          { "u_add_var": "u_current_project", "type": "dialogue", "context": "artisans", "value": "none" }
        ],
        "topic": "TALK_BLACKSMITH_SERVICES"
      },
      {
        "text": "Thanks.",
        "condition": {
          "and": [
            { "u_has_var": "blacksmith_wait", "type": "number", "context": "artisans", "value": "4" },
            { "u_has_var": "blacksmith_thickness", "type": "number", "context": "artisans", "value": "2" }
          ]
        },
        "effect": [
          { "u_spawn_item": "armor_qt_lightplate" },
          { "u_add_var": "blacksmith_crafting", "type": "dialogue", "context": "artisans", "value": "no" },
          { "u_add_var": "u_current_project", "type": "dialogue", "context": "artisans", "value": "none" }
        ],
        "topic": "TALK_BLACKSMITH_SERVICES"
      },
      {
        "text": "Thanks.",
        "condition": {
          "and": [
            { "u_has_var": "blacksmith_wait", "type": "number", "context": "artisans", "value": "5" },
            { "u_has_var": "blacksmith_thickness", "type": "number", "context": "artisans", "value": "2" }
          ]
        },
        "effect": [
          { "u_spawn_item": "armor_nomad_lightplate" },
          { "u_add_var": "blacksmith_crafting", "type": "dialogue", "context": "artisans", "value": "no" },
          { "u_add_var": "u_current_project", "type": "dialogue", "context": "artisans", "value": "none" },
          { "u_lose_var": "blacksmith_has_exodii_items", "type": "dialogue", "context": "artisans" }
        ],
        "topic": "TALK_BLACKSMITH_SERVICES"
      },
      {
        "text": "Thanks.",
        "condition": {
          "and": [
            { "u_has_var": "blacksmith_wait", "type": "number", "context": "artisans", "value": "3" },
            { "u_has_var": "blacksmith_thickness", "type": "number", "context": "artisans", "value": "4" }
          ]
        },
        "effect": [
          { "u_spawn_item": "armor_hc_plate" },
          { "u_add_var": "blacksmith_crafting", "type": "dialogue", "context": "artisans", "value": "no" },
          { "u_add_var": "u_current_project", "type": "dialogue", "context": "artisans", "value": "none" }
        ],
        "topic": "TALK_BLACKSMITH_SERVICES"
      },
      {
        "text": "Thanks.",
        "condition": {
          "and": [
            { "u_has_var": "blacksmith_wait", "type": "number", "context": "artisans", "value": "4" },
            { "u_has_var": "blacksmith_thickness", "type": "number", "context": "artisans", "value": "4" }
          ]
        },
        "effect": [
          { "u_spawn_item": "armor_qt_plate" },
          { "u_add_var": "blacksmith_crafting", "type": "dialogue", "context": "artisans", "value": "no" },
          { "u_add_var": "u_current_project", "type": "dialogue", "context": "artisans", "value": "none" }
        ],
        "topic": "TALK_BLACKSMITH_SERVICES"
      },
      {
        "text": "Thanks.",
        "condition": {
          "and": [
            { "u_has_var": "blacksmith_wait", "type": "number", "context": "artisans", "value": "5" },
            { "u_has_var": "blacksmith_thickness", "type": "number", "context": "artisans", "value": "4" }
          ]
        },
        "effect": [
          { "u_spawn_item": "armor_nomad_plate" },
          { "u_add_var": "blacksmith_crafting", "type": "dialogue", "context": "artisans", "value": "no" },
          { "u_add_var": "u_current_project", "type": "dialogue", "context": "artisans", "value": "none" },
          { "u_lose_var": "blacksmith_has_exodii_items", "type": "dialogue", "context": "artisans" }
        ],
        "topic": "TALK_BLACKSMITH_SERVICES"
      },
      {
        "text": "Thanks.",
        "condition": {
          "and": [
            { "u_has_var": "blacksmith_wait", "type": "number", "context": "artisans", "value": "3" },
            { "u_has_var": "blacksmith_thickness", "type": "number", "context": "artisans", "value": "6" }
          ]
        },
        "effect": [
          { "u_spawn_item": "armor_hc_heavyplate" },
          { "u_add_var": "blacksmith_crafting", "type": "dialogue", "context": "artisans", "value": "no" },
          { "u_add_var": "u_current_project", "type": "dialogue", "context": "artisans", "value": "none" }
        ],
        "topic": "TALK_BLACKSMITH_SERVICES"
      },
      {
        "text": "Thanks.",
        "condition": {
          "and": [
            { "u_has_var": "blacksmith_wait", "type": "number", "context": "artisans", "value": "4" },
            { "u_has_var": "blacksmith_thickness", "type": "number", "context": "artisans", "value": "6" }
          ]
        },
        "effect": [
          { "u_spawn_item": "armor_qt_heavyplate" },
          { "u_add_var": "blacksmith_crafting", "type": "dialogue", "context": "artisans", "value": "no" },
          { "u_add_var": "u_current_project", "type": "dialogue", "context": "artisans", "value": "none" }
        ],
        "topic": "TALK_BLACKSMITH_SERVICES"
      },
      {
        "text": "Thanks.",
        "condition": {
          "and": [
            { "u_has_var": "blacksmith_wait", "type": "number", "context": "artisans", "value": "5" },
            { "u_has_var": "blacksmith_thickness", "type": "number", "context": "artisans", "value": "6" }
          ]
        },
        "effect": [
          { "u_spawn_item": "armor_nomad_heavyplate" },
          { "u_add_var": "blacksmith_crafting", "type": "dialogue", "context": "artisans", "value": "no" },
          { "u_add_var": "u_current_project", "type": "dialogue", "context": "artisans", "value": "none" },
          { "u_lose_var": "blacksmith_has_exodii_items", "type": "dialogue", "context": "artisans" }
        ],
        "topic": "TALK_BLACKSMITH_SERVICES"
      }
    ]
  },
  {
    "id": "TALK_BLACKSMITH_ARMOR_NOT_READY",
    "//": "this is dialogue if your armor isn't ready to pickup",
    "type": "talk_topic",
    "dynamic_line": [ "Still working on it." ],
    "responses": [
      { "text": "Thanks.", "topic": "TALK_BLACKSMITH_SERVICES" },
      { "text": "See you when it's done.", "topic": "TALK_DONE" }
    ]
  },
  {
    "id": "TALK_BLACKSMITH_PROTOTYPE_EXODII",
    "//": "this is dialogue for sharing EXODII secrets",
    "type": "talk_topic",
    "dynamic_line": [
      "Oh wow, this is really interesting, huh?  The way they balance weight for travel is genius.  If you wanted a real suit of armor for a traveling warrior, I think I could do it with this.  I'll need one of each of these wire kits, though, for each set I make.  Bring some to me if you want me to use them."
    ],
    "responses": [
      {
        "text": "I have some right now.  [Hand over a CBM interface wire kit and an external climate control kit.]",
        "condition": { "and": [ { "u_has_item": "exodii_ac_kit" }, { "u_has_item": "exodii_wire_kit" } ] },
        "effect": [
          { "u_add_var": "blacksmith_has_exodii_items", "type": "dialogue", "context": "artisans", "value": "yes" },
          { "u_consume_item": "exodii_ac_kit", "count": 1, "popup": true },
          { "u_consume_item": "exodii_wire_kit", "count": 1, "popup": true }
        ],
        "topic": "TALK_BLACKSMITH_PROTOTYPE_EXODII_ITEMS_READY"
      },
      {
        "text": "I'll try and find some.",
        "effect": [ { "u_add_var": "blacksmith_crafting_EXODII", "type": "dialogue", "context": "artisans", "value": "yes" } ],
        "topic": "TALK_BLACKSMITH_SERVICES"
      }
    ]
  },
  {
    "type": "talk_topic",
    "id": "TALK_BLACKSMITH_PROTOTYPE_EXODII_ITEMS",
    "dynamic_line": [
      "Yeah; the designs you showed me call for 'em.  Not sure what they are myself, but the pictures are real descriptive about how to use them.  To make anything, I'll need one of each of those wire kits.  Got any?"
    ],
    "responses": [
      {
        "text": "Here you go.  [Hand over a CBM interface wire kit and an external climate control kit.]",
        "condition": { "and": [ { "u_has_item": "exodii_ac_kit" }, { "u_has_item": "exodii_wire_kit" } ] },
        "effect": [
          { "u_add_var": "blacksmith_has_exodii_items", "type": "dialogue", "context": "artisans", "value": "yes" },
          { "u_consume_item": "exodii_ac_kit", "count": 1, "popup": true },
          { "u_consume_item": "exodii_wire_kit", "count": 1, "popup": true }
        ],
        "topic": "TALK_BLACKSMITH_PROTOTYPE_EXODII_ITEMS_READY"
      },
      { "text": "Not right now.", "topic": "TALK_BLACKSMITH_SERVICES" }
    ]
  },
  {
    "type": "talk_topic",
    "id": "TALK_BLACKSMITH_PROTOTYPE_EXODII_ITEMS_READY",
    "dynamic_line": [ "Thanks, sugar!  If you ever have me make some armor, just let me know if you want me to use these in it." ]
  }
]<|MERGE_RESOLUTION|>--- conflicted
+++ resolved
@@ -90,17 +90,8 @@
     "//": "this is all the dialogue related to working on armor with Cody",
     "type": "talk_topic",
     "dynamic_line": {
-<<<<<<< HEAD
       "math": [ "u_number_artisans_blacksmith_wait", "==", "3" ],
-      "yes": "Alright, so it'll be <u_val:number_artisans_blacksmith_thickness>mm armor made of the best high carbon steel a woman can scavenge.  If you're good with that, I'll take the merch up front and we can start taking some very invasive measurements.",
-=======
-      "u_compare_var": "blacksmith_wait",
-      "type": "number",
-      "context": "artisans",
-      "op": "==",
-      "value": 3,
       "yes": "Alright, so it'll be <u_val:number_artisans_blacksmith_thickness>mm armor made of the best high steel a woman can scavenge.  If you're good with that, I'll take the merch up front and we can start taking some very invasive measurements.",
->>>>>>> f2c8c580
       "no": {
         "math": [ "u_number_artisans_blacksmith_wait", "==", "4" ],
         "yes": "Alright, so it'll be <u_val:number_artisans_blacksmith_thickness>mm armor made with some of the best fabrication techniques the world has ever seen.  If you're good with that, I'll take the merch up front and we can start taking some very invasive measurements.",
