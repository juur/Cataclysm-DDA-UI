--- conflicted
+++ resolved
@@ -43,7 +43,6 @@
         "topic": "TALK_BLACKSMITH_PROTOTYPE_NOT_FEELING_IT"
       },
       {
-<<<<<<< HEAD
         "text": "[Motioning to the engineer scribbles] You seem more excited about this stuff recently?",
         "condition": {
           "and": [
@@ -61,7 +60,8 @@
           ]
         },
         "topic": "TALK_BLACKSMITH_PROTOTYPE"
-=======
+      },
+      {
         "text": "[Show Nomad Blueprints] Hey I met this group with some interesting ideas for armor design.  Is any of this of use to you?",
         "condition": {
           "and": [
@@ -72,7 +72,6 @@
           ]
         },
         "topic": "TALK_BLACKSMITH_PROTOTYPE_EXODII"
->>>>>>> 20b4ebb0
       },
       {
         "text": "[100 merch] I'd like to become a member of the co-op.",
