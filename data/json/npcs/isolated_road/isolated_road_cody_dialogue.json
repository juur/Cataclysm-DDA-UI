--- conflicted
+++ resolved
@@ -176,7 +176,6 @@
         },
         "topic": "TALK_BLACKSMITH_ARMOR_READY"
       },
-<<<<<<< HEAD
       {
         "text": "How is my armor coming?",
         "condition": {
@@ -215,14 +214,12 @@
         "topic": "TALK_BLACKSMITH_SERVICES",
         "effect": "start_trade"
       },
-      { "text": "I have to go.", "topic": "TALK_DONE" }
-=======
       { 
         "text": "I heard you might want some metal…", 
         "topic": "TALK_BLACKSMITH_DEAL_NEGOTIATE",  
         "condition": { "u_has_mission": "MISSION_SCRAPPER_SET_TRADE_ROUTE_BLACKSMITH" }
-      }
->>>>>>> 59f0e884
+      },
+      { "text": "I have to go.", "topic": "TALK_DONE" }
     ]
   },
   {
@@ -394,9 +391,6 @@
       { "text": "Not really interested.", "topic": "TALK_DONE" },
       { "text": "I'll think about it.", "topic": "TALK_BLACKSMITH_SERVICES" }
     ]
-<<<<<<< HEAD
-  }
-=======
   },
   {
     "id": "TALK_BLACKSMITH_PROTOTYPE_NOT_FEELING_IT",
@@ -429,5 +423,4 @@
                   } 
                  ]
   } 
->>>>>>> 59f0e884
 ]