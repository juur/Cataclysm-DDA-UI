[
  {
    "type": "npc",
    "id": "isherwood_luke",
    "//": "Dairy farmer's son in the Isherwood family.",
    "name_unique": "Luke Isherwood",
    "gender": "male",
    "class": "NC_ISHERWOOD_LUKE",
    "attitude": 0,
    "mission": 7,
    "chat": "TALK_ISHERWOOD_LUKE",
    "mission_offered": "MISSION_ISHERWOOD_LUKE_1",
    "faction": "isherwood_family"
  },
  {
    "type": "npc_class",
    "id": "NC_ISHERWOOD_LUKE",
    "name": { "str": "Luke Isherwood" },
    "job_description": "I'm Eddie's son, part of the Isherwood family",
    "traits": [
      { "group": "NPC_starting_traits" },
      { "group": "Appearance_demographics" },
      { "trait": "NO_BASH" },
      { "trait": "RETURN_TO_START_POS" }
    ],
    "common": false,
    "bonus_per": { "one_in": 4 },
    "worn_override": "NC_Isherwood_male_worn",
    "weapon_override": "NC_ISHERWOOD_rifle",
    "skills": [
      {
        "skill": "ALL",
        "level": { "mul": [ { "one_in": 3 }, { "sum": [ { "dice": [ 2, 2 ] }, { "constant": -2 }, { "one_in": 4 } ] } ] }
      },
      { "skill": "melee", "bonus": { "rng": [ 3, 6 ] } },
      { "skill": "survival", "bonus": { "rng": [ 3, 6 ] } },
      { "skill": "gun", "bonus": { "rng": [ 3, 6 ] } },
      { "skill": "rifle", "bonus": { "rng": [ 4, 8 ] } },
      { "skill": "fabrication", "bonus": { "rng": [ 2, 7 ] } },
      { "skill": "archery", "bonus": { "rng": [ 4, 8 ] } }
    ]
  },
  {
    "type": "talk_topic",
    "id": "TALK_ISHERWOOD_LUKE",
    "dynamic_line": {
      "u_is_wearing": "badge_marshal",
      "yes": "I see that badge, you should leave before my father sees you.",
      "no": { "u_male": true, "yes": "Hello.", "no": "Hello." }
    },
    "responses": [
      {
        "text": "…",
        "topic": "TALK_LEAVE_NOW_LUKE",
        "opinion": { "trust": -20, "value": -20 },
        "condition": { "u_is_wearing": "badge_marshal" }
      },
      {
        "text": "Your dad said you were out here fixing up this place.",
        "topic": "TALK_ISHERWOOD_LUKE_TALK1",
        "condition": { "u_has_var": "u_met_Eddie_Isherwood", "type": "general", "context": "meeting", "value": "yes" }
      },
      { "text": "Hey, what are you doing out here?", "topic": "TALK_ISHERWOOD_LUKE2" },
      {
        "text": "Can I do anything for you?",
        "topic": "TALK_MISSION_LIST",
        "condition": { "not": { "u_is_wearing": "badge_marshal" } }
      },
      {
        "text": "I'd better get going.",
        "topic": "TALK_DONE",
        "condition": { "not": { "u_is_wearing": "badge_marshal" } }
      }
    ]
  },
  {
    "type": "talk_topic",
    "id": "TALK_ISHERWOOD_LUKE_TALK1",
    "dynamic_line": "Yeah, I work on it when I have the time.  I can't leave the farm too long, so I can't find some things I need.",
    "responses": [
      { "text": "What do you need?", "topic": "TALK_MISSION_LIST" },
      {
        "text": "Must be tough having the world fall apart when you had you future to look forward to.",
        "topic": "TALK_ISHERWOOD_LUKE3"
      },
      { "text": "Let's talk about something else.", "topic": "TALK_ISHERWOOD_LUKE_TOPICS" },
      { "text": "I'd better get going.", "topic": "TALK_DONE" }
    ]
  },
  {
    "type": "talk_topic",
    "id": "TALK_ISHERWOOD_LUKE2",
    "dynamic_line": "I've been cleaning up this old building to make it into a workshop.  I want to put up a pottery kiln and forge.  My dad doesn't want me leaving the farm to find some things, says it is too dangerous.",
    "responses": [
      { "text": "What do you need?", "topic": "TALK_MISSION_LIST" },
      { "text": "Let's talk about something else.", "topic": "TALK_ISHERWOOD_LUKE_TOPICS" },
      { "text": "I'd better get going.", "topic": "TALK_DONE" }
    ]
  },
  {
    "type": "talk_topic",
    "id": "TALK_ISHERWOOD_LUKE3",
    "dynamic_line": "I know all the grown-ups worry about us, but I think we can adapt better than them in the long run.  Chris has some interesting thoughts on the matter.",
    "responses": [
      { "text": "Where can I find Chris?", "topic": "TALK_LUKE_CHRIS" },
      { "text": "What sort of ideas does Chris have?", "topic": "TALK_LUKE_CHRIS2" },
      { "text": "That is a good idea, what do you need?", "topic": "TALK_MISSION_LIST" },
      { "text": "Let's talk about something else.", "topic": "TALK_ISHERWOOD_LUKE_TOPICS" },
      { "text": "I'm not interested right now, I'd better get going.", "topic": "TALK_DONE" }
    ]
  },
  {
    "type": "talk_topic",
    "id": "TALK_LUKE_EDDIE",
<<<<<<< HEAD
    "dynamic_line": "Things have been tough for my dad since Barry was captured.  He works till he falls asleep most nights.",
=======
    "dynamic_line": "Things have been tough for my dad since Barry was captured.  He works till he falls asleep most nights…",
>>>>>>> 0dd7e5b5
    "responses": [
      { "text": "Let's talk about something else.", "topic": "TALK_ISHERWOOD_LUKE_TOPICS" },
      { "text": "I'd better get going.", "topic": "TALK_DONE" }
    ]
  },
  {
    "type": "talk_topic",
    "id": "TALK_LUKE_CHRIS",
    "dynamic_line": "Chris is a little older than me, he's up at the horse farm with his parents and sister, Lisa.",
    "speaker_effect": { "effect": { "u_add_var": "u_heard_about_chris", "type": "general", "context": "meeting", "value": "yes" } },
    "responses": [
      { "text": "Let's talk about something else.", "topic": "TALK_ISHERWOOD_LUKE_TOPICS" },
      { "text": "I'd better get going.", "topic": "TALK_DONE" }
    ]
  },
  {
    "type": "talk_topic",
    "id": "TALK_LUKE_CHRIS2",
    "dynamic_line": "Well, he doesn't agree that what we're doing here will last.  He thinks things will only get worse.  It's tough to get the adults to listen though, much less agree with his solution.  You can go talk to him more about it if you want.",
    "responses": [
      { "text": "Let's talk about something else.", "topic": "TALK_ISHERWOOD_LUKE_TOPICS" },
      { "text": "I'd better get going.", "topic": "TALK_DONE" }
    ]
  },
  {
    "type": "talk_topic",
    "id": "TALK_LEAVE_NOW_LUKE",
    "dynamic_line": "You won't find any help here.",
    "responses": [ { "text": "…", "topic": "TALK_DONE" } ]
  },
  {
    "type": "talk_topic",
    "id": "TALK_ISHERWOOD_LUKE_TOPICS",
    "dynamic_line": "Go on…",
    "responses": [
      {
        "text": "Must be tough having the world fall apart when you had you future to look forward to.",
        "topic": "TALK_ISHERWOOD_LUKE3"
      },
      { "text": "Tell me about your dad.", "topic": "TALK_LUKE_EDDIE" },
      { "text": "I'd better get going.", "topic": "TALK_DONE" }
    ]
  },
  {
    "id": "MISSION_ISHERWOOD_LUKE_1",
    "type": "mission_definition",
    "name": { "str": "Find The Art of Glassblowing book" },
    "goal": "MGOAL_FIND_ITEM",
    "difficulty": 5,
    "value": 50000,
    "item": "glassblowing_book",
    "count": 1,
    "origins": [ "ORIGIN_SECONDARY" ],
    "followup": "MISSION_ISHERWOOD_LUKE_2",
    "dialogue": {
      "describe": "I need more knowledge to get the glass blowing started.",
      "offer": "I could really use a book on glass blowing.  With the internet gone, I don't have any handy references.",
      "accepted": "Fantastic, I'm not supposed to leave our land.",
      "rejected": "Oh well, figured I'd have to do a lot of practice anyway.",
      "advice": "A library, bookstore or a glass blower's studio should have one.",
      "inquire": "Do you have the book?",
      "success": "I appreciate it, this will make my life so much easier.",
      "success_lie": "I don't see a book…?",
      "failure": "At least you escaped with your life…"
    }
  },
  {
    "id": "MISSION_ISHERWOOD_LUKE_2",
    "type": "mission_definition",
    "name": { "str": "Find a copy of DIY Compendium" },
    "goal": "MGOAL_FIND_ITEM",
    "difficulty": 3,
    "value": 20000,
    "item": "textbook_fabrication",
    "count": 1,
    "end": {
      "opinion": { "trust": 2, "value": 2 },
      "effect": { "u_add_var": "u_did_luke_missions", "type": "general", "context": "recruit", "value": "yes" }
    },
    "origins": [ "ORIGIN_SECONDARY" ],
    "dialogue": {
      "describe": "I need more knowledge to get better pottery.",
      "offer": "I could really use the book, DIY Compendium.  With the internet gone, I don't have any handy references.",
      "accepted": "Fantastic, I'm not supposed to leave our land.",
      "rejected": "Oh well, figured I'd have to do a lot of practice anyway.",
      "advice": "A library, bookstore should have one, schools are another good idea.",
      "inquire": "Do you have the book?",
      "success": "I appreciate it, this will make my life so much easier.",
      "success_lie": "I don't see a book…?",
      "failure": "At least you escaped with your life…"
    }
  }
]<|MERGE_RESOLUTION|>--- conflicted
+++ resolved
@@ -112,11 +112,7 @@
   {
     "type": "talk_topic",
     "id": "TALK_LUKE_EDDIE",
-<<<<<<< HEAD
-    "dynamic_line": "Things have been tough for my dad since Barry was captured.  He works till he falls asleep most nights.",
-=======
     "dynamic_line": "Things have been tough for my dad since Barry was captured.  He works till he falls asleep most nights…",
->>>>>>> 0dd7e5b5
     "responses": [
       { "text": "Let's talk about something else.", "topic": "TALK_ISHERWOOD_LUKE_TOPICS" },
       { "text": "I'd better get going.", "topic": "TALK_DONE" }
