--- conflicted
+++ resolved
@@ -126,16 +126,12 @@
       {
         "text": "Hi, looks like you are building a forge setup.",
         "topic": "TALK_ISHERWOOD_CARLOS_TALK1",
-<<<<<<< HEAD
         "condition": {
           "and": [
             { "not": { "u_is_wearing": "badge_marshal" } },
-            { "u_add_var": "u_met_carlos_isherwood", "type": "general", "context": "meeting", "value": "yes" }
-          ]
-        }
-=======
-        "effect": { "u_add_var": "general_meeting_u_met_carlos_isherwood", "value": "yes" }
->>>>>>> 5749eb17
+            { "u_add_var": "u_met_carlos_isherwood", "value": "yes" }
+          ]
+        }
       },
       {
         "text": "Hi, Jack and Claire suggested I come talk to you about a job.",
@@ -143,7 +139,7 @@
         "condition": {
           "and": [
             { "not": { "u_is_wearing": "badge_marshal" } },
-            { "u_has_var": "general_meeting_u_met_Jack_Isherwood", "value": "yes" }
+            { "u_has_var": "u_met_Jack_Isherwood", "value": "yes" }
           ]
         }
       },
@@ -191,7 +187,7 @@
         "condition": {
           "and": [
             { "not": { "u_is_wearing": "badge_marshal" } },
-            { "u_has_var": "general_meeting_u_learned_about_barry", "value": "yes" }
+            { "u_has_var": "u_learned_about_barry", "value": "yes" }
           ]
         }
       },
@@ -283,7 +279,7 @@
         "topic": "TALK_CARLOS_BARRY",
         "condition": {
           "and": [
-            { "u_has_var": "general_meeting_u_learned_about_barry", "value": "yes" },
+            { "u_has_var": "u_learned_about_barry", "value": "yes" },
             { "not": { "u_is_wearing": "badge_marshal" } }
           ]
         }
@@ -291,7 +287,7 @@
       {
         "text": "Is your forge operational?",
         "topic": "TALK_CARLOS_FORGE1",
-        "condition": { "not": { "u_has_var": "carlos_has_anvil", "value": "yes" } }
+        "condition": { "not": { "npc_has_var": "carlos_has_anvil", "value": "yes" } }
       },
       {
         "text": "Is your forge operational?",
@@ -344,7 +340,7 @@
       "opinion": { "trust": 1, "value": 1 },
       "effect": [
         { "u_spawn_item": "leather_armor_horse", "count": 1 },
-        { "u_add_var": "carlos_has_anvil", "value": "yes" },
+        { "npc_add_var": "carlos_has_anvil", "value": "yes" },
         { "math": [ "time_since(carlos_has_anvil)", "=", "time('now')" ] }
       ],
       "update_mapgen": [ { "om_terrain": "horse_farm_isherwood_4", "set": [ { "point": "furniture", "id": "f_anvil", "x": 6, "y": 12 } ] } ]
@@ -373,7 +369,7 @@
       "opinion": { "trust": 1, "value": 1 },
       "effect": [
         { "u_spawn_item": "chainmail_armor_horse", "count": 1 },
-        { "u_add_var": "general_recruit_u_did_carlos_missions", "value": "yes" }
+        { "u_add_var": "u_did_carlos_missions", "value": "yes" }
       ]
     },
     "origins": [ "ORIGIN_SECONDARY" ],
