--- conflicted
+++ resolved
@@ -532,13 +532,8 @@
     "id": "TALK_EXODII_MERCHANT_Experiment_Prototype_Cyborg_Rescue",
     "type": "talk_topic",
     "dynamic_line": {
-<<<<<<< HEAD
-      "//~": "For this one I can pull out their cbm and give workingt to you, or I can just take out broken bits so that they will still be able to use the rest of stuff in them.  Alternatively why don't you just give him to me i surelly can tun him in quite usefull worker.'",
-      "str": "Fer this 'un, ye can jerk out bits 'n give 'em to you, or ye can jus' take out the busted pieces so they can still use th' rest o' stuff in 'em. Elsewise, why don't ya jest give 'im to ye?  I reckon I can turn 'im into a right useful worker."
-=======
       "//~": "For this one I can pull out their cbm and give any working to you, or I can just take out broken bits so that they will still be able to use the rest of stuff in them.  Alternatively why don't you just give them to me I surely can help them adjust to life as a cyborg.'",
       "str": "Fer this 'un, I can yank out their bits 'n give 'em to ya, or I can jus' take out the busted pieces so they can still use th' rest o' stuff in 'em. Elsewise, why don't ya jest give 'im to me?  I reckon I can turn 'im into a right useful worker."
->>>>>>> 9ae6a084
     },
     "responses": [
       {
