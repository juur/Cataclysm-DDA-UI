[
  {
    "type": "item_group",
    "id": "EXODII_Shop_Tier0",
    "//": "This stuff should be available in the exodii store from the start.",
    "subtype": "collection",
    "items": [
      { "item": "thread", "prob": 75, "count": [ 10, 20 ] },
      [ "vac_mold", 10 ],
      [ "box_medium", 75 ],
      [ "box_large", 25 ],
      [ "pipe_fittings", 70 ],
      [ "goggles_welding", 50 ],
      [ "welding_mask", 30 ],
      [ "jerrycan", 10 ],
      [ "jerrycan_big", 10 ],
      [ "metal_tank", 8 ],
      [ "metal_tank_little", 8 ],
      [ "cu_pipe", 25 ],
      [ "plastic_sheet", 10 ],
      [ "oxy_torch", 45 ],
      { "item": "weldtank", "prob": 15, "count": [ 1, 2 ] },
      { "item": "tinyweldtank", "prob": 45, "count": [ 1, 3 ] },
      { "item": "oxygen_cylinder", "prob": 10, "count": [ 1, 2 ] }
    ]
  },
  {
    "type": "item_group",
    "id": "EXODII_Shop_NomadGear_Tier0",
    "//": "This stuff should be available in the exodii store from the start.  This group includes common items used to craft nomad gear, which the exodii are happy to offer, as well as blueprints for them.",
    "subtype": "distribution",
    "items": [
      {
        "collection": [
          { "item": "bp_nomad_cowl", "prob": 100 },
          { "item": "leather", "prob": 50, "count": [ 2, 4 ] },
          { "item": "tanned_hide", "prob": 30, "count": [ 1, 2 ] },
          { "item": "glasses_safety", "prob": 40 },
          { "item": "glasses_bal", "prob": 10 }
        ],
        "prob": 60
      },
      {
        "collection": [
          { "item": "bp_nomad_bodyglove", "prob": 100 },
          { "item": "sheet_cotton_patchwork", "prob": 50, "count": [ 1, 4 ] },
          { "item": "cotton_patchwork", "prob": 30, "count": [ 3, 6 ] },
          { "item": "leather", "prob": 50, "count": [ 2, 4 ] },
          { "item": "tanned_hide", "prob": 30, "count": [ 1, 2 ] },
          { "item": "thread_nomex", "prob": 20, "count": [ 1, 6 ] },
          { "item": "thread_kevlar", "prob": 20, "count": [ 1, 6 ] },
          { "item": "zipper_long_plastic", "prob": 10, "count": [ 1, 2 ] },
          { "item": "snapfastener_steel", "prob": 40, "count": [ 5, 10 ] },
          { "item": "chunk_rubber", "prob": 50, "count": [ 1, 2 ] },
          { "item": "superglue", "prob": 30, "count": [ 1, 2 ] }
        ],
        "prob": 50
      },
      {
        "collection": [
          { "item": "bp_nomad_jumpsuit", "prob": 100 },
          { "item": "sheet_cotton_patchwork", "prob": 50, "count": [ 1, 4 ] },
          { "item": "cotton_patchwork", "prob": 30, "count": [ 3, 6 ] },
          { "item": "leather", "prob": 50, "count": [ 2, 4 ] },
          { "item": "tanned_hide", "prob": 30, "count": [ 1, 2 ] },
          { "item": "leather_pouch", "prob": 10, "count": [ 1, 2 ] },
          { "item": "ragpouch", "prob": 40, "count": [ 1, 2 ] },
          { "item": "tool_belt", "prob": 40 },
          { "item": "leather_pouch", "prob": 10 },
          { "item": "superglue", "prob": 30, "count": [ 1, 2 ] }
        ],
        "prob": 40
      }
    ]
  },
  {
    "type": "item_group",
    "id": "EXODII_Shop_Guns_Tier0",
    "//": "This stuff should be available in the exodii store from the start.  This group includes guns and ammo the exodii are happy to sell to noobs.",
    "subtype": "collection",
    "items": [
      {
        "distribution": [ { "item": "pamd68", "prob": 60, "count": [ 1, 2 ] }, { "item": "pamd71z", "prob": 10, "count": [ 1, 2 ] } ]
      },
      {
        "distribution": [
          { "item": "exodiiminimag", "prob": 60, "charges": 0, "count": [ 1, 2 ] },
          { "item": "exodiiBRmag", "prob": 10, "charges": 0, "count": [ 1, 2 ] }
        ]
      },
      { "item": "123ln", "container-item": "box_small", "prob": 60, "count": [ 2, 4 ], "sealed": true }
    ]
  },
  {
    "type": "item_group",
    "id": "EXODII_Shop_OldArmour",
    "//": "This stuff should be available in the exodii store from the start.  Old Thessalonian armour the exodii brought with them.",
    "//2": "Ideally, the spear should be sold as a spearhead and the player crafts it by getting their own pole.",
    "subtype": "collection",
    "items": [
      { "item": "gambeson", "prob": 40, "count": [ 1, 2 ] },
      { "item": "armor_lorica", "prob": 20, "count": [ 1, 2 ] },
      { "item": "helmet_corinthian", "prob": 60, "count": [ 1, 2 ] },
      { "item": "armor_thessalonian", "prob": 80, "count": [ 1, 2 ] },
      { "item": "leggings_thessalonian", "prob": 80, "count": [ 1, 2 ] },
      { "item": "sword_xiphos", "prob": 50, "count": [ 1, 2 ] },
      { "item": "spear_dory", "prob": 30, "count": [ 1, 2 ] }
    ]
  },
  {
    "type": "item_group",
    "id": "EXODII_CBM_Store_Tier1",
    "//": "These CBMs should be available in the exodii store from the start.",
    "subtype": "collection",
    "items": [
<<<<<<< HEAD
      { "group": "EXODII_CBM_tier1_utility", "prob": 100 },
      { "group": "EXODII_CBM_tier1_tools", "prob": 80 },
      { "group": "EXODII_CBM_tier1_power", "prob": 50 },
      { "group": "EXODII_CBM_tier1_fun", "prob": 100 }
=======
      [ "bio_watch", 10 ],
      [ "bio_syringe", 10 ],
      [ "bio_power_storage", 20 ],
      [ "bio_flashlight", 10 ],
      [ "bio_lighter", 10 ],
      [ "bio_magnet", 10 ],
      [ "bio_alarm", 10 ],
      [ "bio_batteries", 10 ],
      [ "bio_sunglasses", 10 ],
      [ "bio_cable", 10 ],
      [ "bio_tattoo_led", 10 ],
      [ "bio_meteorologist", 10 ],
      [ "bio_soporific", 10 ],
      [ "bio_fingerhack", 10 ],
      [ "bio_geiger", 10 ],
      [ "bio_nostril", 1 ],
      [ "bio_voice", 10 ]
>>>>>>> 8b7a449e
    ]
  },
  {
    "type": "item_group",
    "id": "EXODII_CBM_Store_Tier2",
    "//": "These CBMs should be available in the exodii store after at least 2 weeks.",
    "items": [
      [ "bio_tools", 10 ],
      [ "bio_ethanol", 10 ],
      [ "bio_eye_optic", 10 ],
      [ "bio_remote", 10 ],
      [ "bio_torsionratchet", 10 ],
      [ "bio_ears", 10 ],
      [ "bio_fuel_cell_gasoline", 10 ],
      [ "bio_armor_arms", 10 ],
      [ "bio_armor_eyes", 10 ],
      [ "bio_armor_head", 10 ],
      [ "bio_armor_legs", 10 ],
      [ "bio_armor_torso", 10 ],
      [ "bio_digestion", 10 ],
      [ "bio_infrared", 10 ],
      [ "bio_lockpick", 10 ],
      [ "bio_night_vision", 10 ],
      [ "bio_power_storage_mkII", 10 ],
      [ "bio_scent_mask", 10 ],
      [ "bio_jointservo", 10 ],
      [ "bio_taste_blocker", 10 ]
    ]
  },
  {
    "type": "item_group",
    "id": "EXODII_CBM_Store_Tier3",
    "//": "These CBMs should be available in the exodii store after at least 4 weeks.",
    "items": [
      [ "bio_blood_filter", 10 ],
      [ "bio_purifier", 10 ],
      [ "bio_heatsink", 10 ],
      [ "bio_climate", 10 ],
      [ "bio_leukocyte", 10 ],
      [ "bio_adrenaline", 10 ],
      [ "bio_blood_anal", 10 ],
      [ "bio_carbon", 10 ],
      [ "bio_evap", 10 ],
      [ "bio_face_mask", 10 ],
      [ "bio_gills", 10 ],
      [ "bio_hydraulics", 10 ],
      [ "bio_membrane", 10 ],
      [ "bio_painkiller", 10 ],
      [ "bio_radscrubber", 10 ],
      [ "bio_weight", 10 ]
    ]
  },
  {
    "type": "item_group",
    "id": "EXODII_CBM_Store_Tier4",
    "//": "These CBMs should be available in the exodii store after at least 8 weeks.",
    "items": [
      [ "bio_surgical_razor", 10 ],
      [ "bio_faraday", 10 ],
      [ "bio_metabolics", 10 ],
      [ "bio_ground_sonar", 10 ],
      [ "bio_recycler", 10 ],
      [ "bio_uncanny_dodge", 10 ],
      [ "bio_eye_enhancer", 10 ],
      [ "bio_dex_enhancer", 10 ],
      [ "bio_heat_absorb", 10 ],
      [ "bio_int_enhancer", 10 ],
      [ "bio_memory", 10 ],
      [ "bio_speed", 10 ],
      [ "bio_str_enhancer", 10 ],
      [ "bio_water_extractor", 10 ],
      [ "bio_synaptic_regen", 10 ]
    ]
  },
  {
    "type": "item_group",
    "id": "EXODII_CBM_tier1_utility",
    "items": [ [ "bio_watch", 10 ], [ "bio_alarm", 10 ], [ "bio_sunglasses", 10 ], [ "bio_meteorologist", 10 ] ]
  },
  {
    "type": "item_group",
    "id": "EXODII_CBM_tier1_power",
    "items": [ [ "bio_power_storage", 30 ], [ "bio_batteries", 1 ], [ "bio_cable", 5 ] ]
  },
  {
    "type": "item_group",
    "id": "EXODII_CBM_tier1_tool",
    "items": [
      [ "bio_syringe", 10 ],
      [ "bio_flashlight", 10 ],
      [ "bio_lighter", 10 ],
      [ "bio_magnet", 5 ],
      [ "bio_fingerhack", 2 ],
      [ "bio_geiger", 5 ]
    ]
  },
  {
    "type": "item_group",
    "id": "EXODII_CBM_tier1_fun",
    "items": [ [ "bio_tattoo_led", 10 ], [ "bio_nostril", 1 ], [ "bio_voice", 10 ] ]
  },
  {
    "type": "item_group",
    "id": "EXODII_CBM_unlocks_weapons_light",
    "//": "To get items from this group in the exodii CBM store requires finishing missions for their faction and earning their trust",
    "items": [ [ "bio_blade", 10 ], [ "bio_claws", 10 ], [ "bio_cqb", 10 ], [ "bio_flashbang", 10 ], [ "bio_razors", 10 ] ]
  },
  {
    "type": "item_group",
    "id": "EXODII_CBM_unlocks_weapons_medium",
    "//": "To get items from this group in the exodii CBM store requires finishing missions for their faction and earning their trust",
    "items": [ [ "bio_resonator", 10 ], [ "bio_targeting", 15 ], [ "bio_shotgun", 10 ], [ "bio_laser", 5 ], [ "bio_shock", 10 ] ]
  },
  {
    "type": "item_group",
    "id": "EXODII_CBM_unlocks_weapons_heavy",
    "//": "To get items from this group in the exodii CBM store requires finishing missions for their faction and earning their trust",
    "items": [
      [ "bio_chain_lightning", 15 ],
      [ "bio_emp", 1 ],
      [ "bio_emp_armgun", 1 ],
      [ "bio_railgun", 15 ],
      [ "bio_shockwave", 10 ]
    ]
  }
]<|MERGE_RESOLUTION|>--- conflicted
+++ resolved
@@ -113,30 +113,10 @@
     "//": "These CBMs should be available in the exodii store from the start.",
     "subtype": "collection",
     "items": [
-<<<<<<< HEAD
       { "group": "EXODII_CBM_tier1_utility", "prob": 100 },
       { "group": "EXODII_CBM_tier1_tools", "prob": 80 },
       { "group": "EXODII_CBM_tier1_power", "prob": 50 },
       { "group": "EXODII_CBM_tier1_fun", "prob": 100 }
-=======
-      [ "bio_watch", 10 ],
-      [ "bio_syringe", 10 ],
-      [ "bio_power_storage", 20 ],
-      [ "bio_flashlight", 10 ],
-      [ "bio_lighter", 10 ],
-      [ "bio_magnet", 10 ],
-      [ "bio_alarm", 10 ],
-      [ "bio_batteries", 10 ],
-      [ "bio_sunglasses", 10 ],
-      [ "bio_cable", 10 ],
-      [ "bio_tattoo_led", 10 ],
-      [ "bio_meteorologist", 10 ],
-      [ "bio_soporific", 10 ],
-      [ "bio_fingerhack", 10 ],
-      [ "bio_geiger", 10 ],
-      [ "bio_nostril", 1 ],
-      [ "bio_voice", 10 ]
->>>>>>> 8b7a449e
     ]
   },
   {
