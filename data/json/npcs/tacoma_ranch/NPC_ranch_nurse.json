--- conflicted
+++ resolved
@@ -132,9 +132,6 @@
       "failure": "It was a lost cause anyways…"
     },
     "end": {
-<<<<<<< HEAD
-      "update_mapgen": [ { "om_terrain": "ranch_camp_59", "place_nested": [ { "chunks": [ "tacoma_commune_clinic_12" ], "x": 17, "y": 7 } ] } ]
-=======
       "update_mapgen": [
         {
           "om_terrain": "ranch_camp_59",
@@ -152,7 +149,6 @@
           "place_item": [ { "item": "bandages", "x": 17, "y": 7, "amount": [ 1, 3 ], "faction": "tacoma_commune" } ]
         }
       ]
->>>>>>> 52d991bb
     }
   },
   {
@@ -183,11 +179,6 @@
           "om_terrain": "ranch_camp_59",
           "set": [
             { "square": "furniture", "id": "f_rack", "x": 3, "y": 4, "x2": 3, "y2": 5 },
-<<<<<<< HEAD
-            { "square": "furniture", "id": "f_counter", "x": 5, "y": 5, "x2": 7, "y2": 5 }
-          ],
-          "place_item": [ { "item": "manual_first_aid", "x": 3, "y": 4 } ]
-=======
             { "square": "furniture", "id": "f_counter", "x": 5, "y": 5, "x2": 7, "y2": 5 },
             { "point": "furniture", "id": "f_stool", "x": 7, "y": 6 }
           ],
@@ -195,7 +186,6 @@
             { "item": "hotplate", "x": 7, "y": 5, "amount": 3, "faction": "tacoma_commune" },
             { "item": "manual_first_aid", "x": 3, "y": 4, "faction": "tacoma_commune" }
           ]
->>>>>>> 52d991bb
         }
       ]
     }
@@ -237,12 +227,8 @@
           "set": [
             { "square": "terrain", "id": "t_dirt", "x": 4, "y": 0, "x2": 18, "y2": 2 },
             { "square": "terrain", "id": "t_dirt", "x": 10, "y": 3, "x2": 12, "y2": 4 }
-<<<<<<< HEAD
-          ]
-=======
           ],
           "place_item": [ { "item": "vitamins", "x": 17, "y": 7, "amount": [ 1, 3 ], "faction": "tacoma_commune" } ]
->>>>>>> 52d991bb
         }
       ]
     }
@@ -271,18 +257,11 @@
     },
     "end": {
       "update_mapgen": [
-<<<<<<< HEAD
-        { "om_terrain": "ranch_camp_50", "place_nested": [ { "chunks": [ "tacoma_commune_clinic_13a" ], "x": 2, "y": 5 } ] },
-        {
-          "om_terrain": "ranch_camp_59",
-          "place_nested": [ { "chunks": [ "tacoma_commune_clinic_13b" ], "x": 4, "y": 0 } ]
-=======
         { "om_terrain": "ranch_camp_50", "place_nested": [ { "chunks": [ "tacoma_commune_clinic_12a" ], "x": 2, "y": 5 } ] },
         {
           "om_terrain": "ranch_camp_59",
           "place_nested": [ { "chunks": [ "tacoma_commune_clinic_12b" ], "x": 3, "y": 0 } ],
           "place_item": [ { "item": "char_purifier", "x": 15, "y": 4, "amount": [ 1, 2 ], "faction": "tacoma_commune" } ]
->>>>>>> 52d991bb
         }
       ]
     }
@@ -323,12 +302,8 @@
         },
         {
           "om_terrain": "ranch_camp_59",
-<<<<<<< HEAD
-          "translate_ter": [ { "from": "t_wall_half", "to": "t_wall_wood", "x": 0, "y": 0 } ]
-=======
           "translate_ter": [ { "from": "t_wall_half", "to": "t_wall_wood", "x": 0, "y": 0 } ],
           "place_item": [ { "item": "chemistry_set", "x": 5, "y": 5, "faction": "tacoma_commune" } ]
->>>>>>> 52d991bb
         }
       ]
     }
@@ -376,12 +351,8 @@
             { "square": "terrain", "id": "t_dirtfloor", "x": 5, "y": 0, "x2": 8, "y2": 2 },
             { "square": "terrain", "id": "t_dirtfloor", "x": 10, "y": 0, "x2": 12, "y2": 4 },
             { "square": "terrain", "id": "t_dirtfloor", "x": 14, "y": 0, "x2": 17, "y2": 2 }
-<<<<<<< HEAD
-          ]
-=======
           ],
           "place_item": [ { "item": "mask_filter", "x": 15, "y": 4, "amount": [ 2, 6 ], "faction": "tacoma_commune" } ]
->>>>>>> 52d991bb
         }
       ]
     }
@@ -425,13 +396,9 @@
             { "square": "terrain", "id": "t_floor", "x": 10, "y": 0, "x2": 12, "y2": 4 },
             { "square": "terrain", "id": "t_floor", "x": 14, "y": 0, "x2": 17, "y2": 2 },
             { "square": "furniture", "id": "f_rack", "x": 17, "y": 0, "x2": 17, "y2": 2 }
-<<<<<<< HEAD
-          ]
-=======
           ],
           "place_items": [ { "chance": 100, "item": "cleaning", "x": 17, "y": [ 0, 2 ], "repeat": [ 1, 3 ], "faction": "tacoma_commune" } ],
           "place_item": [ { "item": "gloves_rubber", "x": 17, "y": 0, "amount": [ 2, 3 ], "faction": "tacoma_commune" } ]
->>>>>>> 52d991bb
         }
       ]
     }
@@ -471,16 +438,6 @@
             { "chunks": [ "tacoma_commune_clinic_bed" ], "x": 7, "y": 17 },
             { "chunks": [ "tacoma_commune_clinic_bed" ], "x": 15, "y": 17 },
             { "chunks": [ "tacoma_commune_clinic_bed" ], "x": 18, "y": 17 }
-<<<<<<< HEAD
-          ]
-        },
-        {
-          "om_terrain": "ranch_camp_59",
-          "place_items": [
-            { "chance": 75, "item": "cleaning", "x": [ 17, 17 ], "y": [ 0, 2 ] },
-            { "chance": 75, "item": "surgery", "x": [ 15, 18 ], "y": [ 4, 4 ] }
-          ]
-=======
           ],
           "translate_ter": [ { "from": "t_wall_wood", "to": "t_wall", "x": 0, "y": 0 } ]
         },
@@ -499,7 +456,6 @@
             }
           ],
           "place_item": [ { "item": "scalpel", "x": 15, "y": 4, "amount": 2, "faction": "tacoma_commune" } ]
->>>>>>> 52d991bb
         }
       ]
     }
@@ -539,19 +495,11 @@
             { "point": "furniture", "id": "f_dresser", "x": 14, "y": 17 },
             { "point": "furniture", "id": "f_dresser", "x": 19, "y": 17 }
           ],
-<<<<<<< HEAD
-          "translate_ter": [ { "from": "t_wall_wood", "to": "t_wall", "x": 0, "y": 0 } ],
-=======
->>>>>>> 52d991bb
           "place_npcs": [ { "class": "ranch_doctor", "x": 16, "y": 19 } ]
         },
         {
           "om_terrain": "ranch_camp_59",
-<<<<<<< HEAD
-          "translate_ter": [ { "from": "t_wall_wood", "to": "t_wall", "x": 0, "y": 0 } ]
-=======
           "place_item": [ { "item": "emergency_book", "x": 3, "y": 5, "faction": "tacoma_commune" } ]
->>>>>>> 52d991bb
         }
       ]
     }
