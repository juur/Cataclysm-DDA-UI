--- conflicted
+++ resolved
@@ -21,57 +21,13 @@
         "condition": {
           "and": [
             { "u_has_mission": "MISSION_RANCH_DOCTOR_MEDICAL_ANESTHETIC" },
-<<<<<<< HEAD
-=======
             { "not": { "u_has_mission": "MISSION_RANCH_SCRAPPER_TOOLS_FOR_SCRAP" } },
->>>>>>> efe36ec1
             {
               "not": { "u_has_var": "doctor_anesthetic_scrappers_helped", "type": "mission", "context": "tacoma_ranch", "value": "yes" }
             }
           ]
         }
       },
-<<<<<<< HEAD
-      {
-        "text": "Here's the tools you asked for.",
-        "topic": "TALK_RANCH_SCRAPPER_ANESTHETIC_FOR_DOCTOR_TOOLS",
-        "condition": {
-          "and": [
-            { "u_has_mission": "MISSION_RANCH_DOCTOR_MEDICAL_ANESTHETIC" },
-            {
-              "not": { "u_has_var": "doctor_anesthetic_scrappers_helped", "type": "mission", "context": "tacoma_ranch", "value": "yes" }
-            },
-            {
-              "u_has_var": "doctor_anesthetic_scrapper_needs_tools",
-              "type": "mission",
-              "context": "tacoma_ranch",
-              "value": "yes"
-            },
-            { "u_has_item": "angle_grinder" },
-            { "u_has_item": "hacksaw" }
-          ]
-        },
-        "effect": [
-          { "u_sell_item": "angle_grinder" },
-          { "npc_consume_item": "angle_grinder" },
-          { "u_sell_item": "hacksaw" },
-          { "npc_consume_item": "hacksaw" },
-          {
-            "u_add_var": "doctor_anesthetic_scrapper_needs_tools",
-            "type": "mission",
-            "context": "tacoma_ranch",
-            "value": "no"
-          },
-          {
-            "u_add_var": "doctor_anesthetic_scrappers_helped",
-            "type": "mission",
-            "context": "tacoma_ranch",
-            "value": "yes"
-          }
-        ]
-      },
-=======
->>>>>>> efe36ec1
       { "text": "What is your job here?", "topic": "TALK_RANCH_SCRAPPER_JOB" },
       { "text": "Do you need any help?", "topic": "TALK_RANCH_SCRAPPER_HIRE" },
       { "text": "I've got to go…", "topic": "TALK_DONE" }
@@ -90,44 +46,6 @@
     "responses": [ { "text": "OK.", "topic": "TALK_RANCH_SCRAPPER" } ]
   },
   {
-<<<<<<< HEAD
-    "type": "talk_topic",
-    "id": "TALK_RANCH_SCRAPPER_ANESTHETIC_FOR_DOCTOR_TOOLS",
-    "dynamic_line": "Thanks, these will certainly help.  I found the parts that you needed and can work with the doctor to build the equipment whenever they are ready.",
-    "responses": [ { "text": "Thanks.", "topic": "TALK_RANCH_SCRAPPER" } ]
-  },
-  {
-    "id": "TALK_RANCH_SCRAPPER_ANESTHETIC_FOR_DOCTOR",
-    "type": "talk_topic",
-    "dynamic_line": {
-      "u_has_var": "doctor_anesthetic_scrapper_needs_tools",
-      "type": "mission",
-      "context": "tacoma_ranch",
-      "value": "yes",
-      "yes": "I'm still looking for the parts you need.  Do you have the angle grinder and hacksaw that I asked for?",
-      "no": "Hmm, let me think.  There might be a few things I could scrounge up to help, but it's going to take some time to sort through the scrap to find exactly what you need.  How about this… some of my tools are getting a bit worn and are in need of replacement.  If you could bring me a new angle grinder and a hacksaw, I should be able to find all the parts you need by the time you get back."
-    },
-    "responses": [
-      {
-        "text": "An angle grinder and a hacksaw?  I'll see what I can do.",
-        "topic": "TALK_RANCH_SCAVENGER_1",
-        "effect": { "u_add_var": "doctor_anesthetic_scrapper_needs_tools", "type": "mission", "context": "tacoma_ranch", "value": "yes" },
-        "condition": {
-          "not": { "u_has_var": "doctor_anesthetic_scrapper_needs_tools", "type": "mission", "context": "tacoma_ranch", "value": "yes" }
-        }
-      },
-      {
-        "text": "Not yet…",
-        "topic": "TALK_RANCH_SCAVENGER_1",
-        "condition": { "u_has_var": "doctor_anesthetic_scrapper_needs_tools", "type": "mission", "context": "tacoma_ranch", "value": "yes" }
-      },
-      {
-        "text": "I've got to go…",
-        "topic": "TALK_DONE",
-        "condition": { "u_has_var": "doctor_anesthetic_scrapper_needs_tools", "type": "mission", "context": "tacoma_ranch", "value": "yes" }
-      }
-    ]
-=======
     "id": "TALK_RANCH_SCRAPPER_ANESTHETIC_FOR_DOCTOR",
     "type": "talk_topic",
     "dynamic_line": "Hmm, let me think.  There might be a few things I could scrounge up to help, but it's going to take some time to sort through the scrap to find exactly what you need.  How about this… some of my tools are getting a bit worn and are in need of replacement.  If you could bring me a new angle grinder and a hacksaw, I should be able to find all the parts you need by the time you get back.",
@@ -176,6 +94,5 @@
         }
       ]
     }
->>>>>>> efe36ec1
   }
 ]