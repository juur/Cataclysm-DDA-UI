--- conflicted
+++ resolved
@@ -61,11 +61,7 @@
   {
     "id": "TALK_RANCH_SCAVENGER_ANESTHETIC_FOR_DOCTOR",
     "type": "talk_topic",
-<<<<<<< HEAD
-    "dynamic_line": "We don't have any of the parts needed right now, but we could send out a scavenging party to a lab if you have anyone willing to go.",
-=======
     "dynamic_line": "We don't have any of the parts needed right now, but we could send out a scavenging party to a hospital if you have anyone willing to go.",
->>>>>>> efe36ec1
     "responses": [
       {
         "text": "Tell me more about the scavenging runs.",
