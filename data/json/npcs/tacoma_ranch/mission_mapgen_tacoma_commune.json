[
  {
    "type": "item_group",
    "id": "ranch_nurse_clinic_aspirin",
    "items": [ { "item": "aspirin", "prob": 1, "charges": 20 } ]
  },
  {
    "type": "item_group",
<<<<<<< HEAD
    "id": "ranch_doctor_filing_cabinets",
    "items": [ { "item": "book_binder", "prob": 1, "charges": [ 25, 50 ] } ]
  },
  {
    "type": "item_group",
=======
>>>>>>> 12933403
    "id": "ranch_bartender_shot_brandy",
    "items": [ { "item": "brandy", "prob": 1, "container-item": "shot_glass" } ]
  },
  {
    "type": "item_group",
    "id": "ranch_bartender_shot_rum",
    "items": [ { "item": "rum", "prob": 1, "container-item": "shot_glass" } ]
  },
  {
    "type": "item_group",
    "id": "ranch_bartender_shot_whiskey",
    "items": [ { "item": "whiskey", "prob": 1, "container-item": "shot_glass" } ]
  },
  {
    "type": "item_group",
<<<<<<< HEAD
=======
    "id": "ranch_bartender_glass_water",
    "items": [ { "item": "water_clean", "prob": 1, "container-item": "glass" } ]
  },
  {
    "type": "item_group",
>>>>>>> 12933403
    "//": "Subset of surgery item_group with only basic and non quest conflicting items",
    "id": "ranch_nurse_clinic_surgery",
    "items": [
      { "item": "saline", "prob": 20, "container-item": "bag_iv" },
      { "item": "iodine", "prob": 5, "charges": [ 1, 10 ] },
      { "item": "prussian_blue", "prob": 5, "charges": [ 1, 10 ] },
      { "item": "bandages", "prob": 50, "charges": [ 1, 3 ] },
      { "item": "adhesive_bandages", "prob": 20, "charges": [ 1, 10 ] },
      { "item": "cotton_ball", "prob": 50, "charges": [ 1, 10 ] },
      [ "mask_dust", 65 ],
      [ "towel", 40 ],
      [ "vacutainer", 10 ],
      { "item": "rag", "prob": 1 },
      { "item": "disinfectant", "prob": 35, "charges": [ 1, 10 ] },
      [ "medical_gauze", 10 ],
      [ "medical_tape", 45 ],
      [ "jar_glass_sealed", 20 ],
      [ "jar_3l_glass_sealed", 15 ],
      { "item": "oxygen_tank", "prob": 50, "charges": [ 0, 24 ] },
      { "item": "smoxygen_tank", "prob": 25, "charges": [ 0, 12 ] },
      [ "bfipowder", 15 ],
      { "item": "quikclot", "prob": 10, "charges": [ 1, 6 ] }
    ]
  },
  {
    "type": "mapgen",
    "method": "json",
    "nested_mapgen_id": "tacoma_commune_west_wall_door",
    "object": {
      "mapgensize": [ 2, 2 ],
      "rows": [
        "q+",
        "  "
      ],
      "terrain": { "q": "t_wall_wood", "+": "t_door_c" }
    }
  },
  {
    "type": "mapgen",
    "method": "json",
    "nested_mapgen_id": "tacoma_commune_east_wall_door",
    "object": {
      "mapgensize": [ 2, 2 ],
      "rows": [
        "+q",
        "  "
      ],
      "terrain": { "q": "t_wall_wood", "+": "t_door_c" }
    }
  },
  {
    "type": "mapgen",
    "method": "json",
    "nested_mapgen_id": "tacoma_commune_makeshift_bed",
    "object": {
      "mapgensize": [ 2, 2 ],
      "rows": [
        "B#",
        "  "
      ],
      "furniture": { "#": "f_makeshift_bed", "B": "f_makeshift_bed" },
      "item": { "B": { "item": "blanket", "faction": "tacoma_commune" } },
      "flags": [ "ALLOW_TERRAIN_UNDER_OTHER_DATA" ]
    }
  },
  {
    "type": "mapgen",
    "method": "json",
    "nested_mapgen_id": "tacoma_commune_bar_13",
    "object": {
      "mapgensize": [ 20, 20 ],
      "rows": [
        "                    ",
        "                    ",
        "                    ",
        "                    ",
        "                    ",
        "                    ",
        "       ........     ",
        "       ........     ",
        "       ........     ",
        "....................",
        "....................",
        "....................",
        "....................",
        "....................",
        "...............     ",
        "...............     ",
        "...............     ",
        "   ..........       ",
        "   ..........       ",
        "   ..........       "
      ],
      "terrain": { ".": "t_dirt" }
    }
  },
  {
    "type": "mapgen",
    "method": "json",
    "nested_mapgen_id": "tacoma_commune_bar_14",
    "object": {
      "mapgensize": [ 20, 20 ],
      "rows": [
        "                    ",
        "                    ",
        "                    ",
        "                    ",
        "                    ",
        "                    ",
        "       w..wwwww     ",
        "       w..w...w     ",
        "       w..w...w     ",
        "wwwwwwww..ww.www..ww",
        "w.............w....w",
        "w..................w",
        "w.............w....w",
        "w.............wwwwww",
        "w.............w     ",
        "w.............w     ",
        "wwww........www     ",
        "   .........w       ",
        "   .........w       ",
        "   wwwwwwwwww       "
      ],
      "terrain": { "w": "t_wall_half", ".": "t_dirt" }
    }
  },
  {
    "type": "mapgen",
    "method": "json",
    "nested_mapgen_id": "tacoma_commune_bar_15",
    "object": {
      "mapgensize": [ 20, 20 ],
      "rows": [
        "                    ",
        "                    ",
        "                    ",
        "                    ",
        "                    ",
        "                    ",
        "       wffwwwww     ",
        "       w..w...w     ",
        "       w..w...w     ",
        "www00wwwffwwfwwwffww",
        "w.............w....w",
        "w.............f....w",
        "0.............w....w",
        "0.............wwwwww",
        "w.............w     ",
        "w.............w     ",
        "wwww........www     ",
        "   f........w       ",
        "   f........w       ",
        "   wwww00wwww       "
      ],
<<<<<<< HEAD
      "terrain": { "w": "t_wall", ".": "t_dirt", "0": "t_window_empty" }
=======
      "terrain": { "w": "t_wall", ".": "t_dirtfloor", "0": "t_window_empty", "f": "t_door_frame" }
>>>>>>> 12933403
    }
  },
  {
    "type": "mapgen",
    "method": "json",
    "nested_mapgen_id": "tacoma_commune_bar_16_done",
    "object": {
      "mapgensize": [ 20, 20 ],
      "rows": [
        "                    ",
        "                    ",
        "                    ",
        "                    ",
        "                    ",
        "                    ",
        "        ++          ",
<<<<<<< HEAD
        "        .. r..      ",
        "        .. r..      ",
        "   ]]   ++  +   ++  ",
        " ............. .... ",
        " CC..CtC...c..+.... ",
        "]tt........c.r vvkk ",
        "]tt........c.r      ",
        " CC..CtC...c..      ",
        " .............      ",
        "    ..C..C..        ",
=======
        "        .. rrr      ",
        "        .. r.r      ",
        "   ]]   ++  +   ++  ",
        " ............& .... ",
        " CC..CtC...c..+.... ",
        "]tt........c.r vvkk ",
        "]tt........c.r      ",
        " CC..CtC...c.u      ",
        " ............s      ",
        "    &.C..C..        ",
>>>>>>> 12933403
        "   +..t..t..        ",
        "   +..C..C..        ",
        "       ]]           "
      ],
      "terrain": {
        ".": "t_floor",
        "]": "t_window_boarded_noglass",
        "c": "t_floor",
        "C": "t_floor",
        "t": "t_floor",
        "r": "t_floor",
        "k": "t_floor",
        "v": "t_floor",
        "u": "t_floor",
        "s": "t_floor",
        "&": "t_floor",
        "+": "t_door_c"
      },
      "furniture": {
        "c": "f_counter",
        "C": "f_chair",
        "t": "f_table",
        "r": "f_rack",
        "k": "f_wood_keg",
        "v": "f_fvat_empty",
        "u": "f_cupboard",
        "s": "f_sink",
        "&": "f_trashcan"
      },
      "place_npcs": [ { "class": "ranch_bartender", "x": 12, "y": 12 }, { "class": "scavenger_merc", "x": 5, "y": 11 } ],
      "place_items": [
        { "item": "cleaning", "x": 11, "y": [ 7, 8 ], "chance": 100, "repeat": [ 2, 3 ], "faction": "tacoma_commune" },
        { "item": "ranch_bartender_glass_water", "x": 6, "y": 11, "chance": 100, "faction": "tacoma_commune" }
      ],
      "place_item": [
        { "item": "shot_glass", "x": 6, "y": 11, "faction": "tacoma_commune" },
        { "item": "tacoma_drink_token", "x": 6, "y": 11, "faction": "tacoma_commune" },
        { "item": "bucket_wood", "x": 13, "y": 15, "faction": "tacoma_commune" },
        { "item": "sponge", "x": 13, "y": 15, "faction": "tacoma_commune" },
        { "item": "rag", "x": 13, "y": 15, "faction": "tacoma_commune", "repeat": [ 2, 4 ] },
        { "item": "glass", "x": 13, "y": 14, "faction": "tacoma_commune", "repeat": [ 15, 30 ] },
        { "item": "shot_glass", "x": 13, "y": 14, "faction": "tacoma_commune", "repeat": [ 10, 20 ] }
      ]
    }
  },
  {
    "type": "mapgen",
    "method": "json",
    "nested_mapgen_id": "tacoma_commune_bar_bartender_1",
    "object": {
      "mapgensize": [ 15, 15 ],
      "rows": [
        "qqqqqqqqqqqqqqq",
        "..............q",
        "..............q",
        "q.............q",
        "q.............q",
        "q.............q",
        "qqqqqqq        ",
        "               ",
        "               ",
        "               ",
        "               ",
        "               ",
        "               ",
        "               ",
        "               "
      ],
<<<<<<< HEAD
      "terrain": { "w": "t_wall", ".": "t_dirt", "q": "t_wall_half" }
=======
      "terrain": { "w": "t_wall", ".": "t_dirt", "q": "t_wall_half" },
      "furniture": { "c": "f_counter", "C": "f_chair", "t": "f_table", "r": "f_rack", "k": "f_wood_keg", "v": "f_fvat_empty" }
>>>>>>> 12933403
    }
  },
  {
    "type": "mapgen",
    "method": "json",
    "nested_mapgen_id": "tacoma_commune_bar_bartender_2",
    "object": {
      "mapgensize": [ 20, 20 ],
      "rows": [
        "wwww00www00wwww     ",
<<<<<<< HEAD
        "+             w     ",
        "+             wqqqqq",
=======
        "f             w     ",
        "f             wqqqqq",
>>>>>>> 12933403
        "w             w....q",
        "0             w....q",
        "w             w....q",
        "wwwwwww        ....q",
        "               ....q",
        "               ....q",
        "                    ",
        "                  k ",
        "                    ",
        "                    ",
        "                    ",
        "                    ",
        "                    ",
        "                    ",
        "                    ",
        "                    ",
        "                    "
      ],
<<<<<<< HEAD
      "terrain": { "w": "t_wall", "+": "t_door_c", ".": "t_dirt", "q": "t_wall_half", "0": "t_window_empty" },
=======
      "terrain": { "w": "t_wall", "f": "t_door_frame", ".": "t_dirt", "q": "t_wall_half", "0": "t_window_empty" },
>>>>>>> 12933403
      "furniture": { "k": "f_wood_keg" }
    }
  },
  {
    "type": "mapgen",
    "method": "json",
    "nested_mapgen_id": "tacoma_commune_bar_bartender_3",
    "object": {
      "mapgensize": [ 20, 20 ],
      "rows": [
        "    ]]   ]]         ",
<<<<<<< HEAD
        " .............      ",
        " ............. wwwww",
=======
        "+.............      ",
        "+............. wwwww",
>>>>>>> 12933403
        " ............. ....w",
        "]............. ....]",
        " ............. ....w",
        "               ....w",
        "               ....w",
        "               ....w",
        "                    ",
        "                    ",
        "                    ",
        "                    ",
        "                    ",
        "                    ",
        "                    ",
        "                    ",
        "                    ",
        "                    ",
        "                    "
      ],
<<<<<<< HEAD
      "terrain": { "w": "t_wall", ".": "t_floor", "]": "t_window_boarded_noglass" }
=======
      "terrain": { "w": "t_wall", ".": "t_floor", "]": "t_window_boarded_noglass", "+": "t_door_c" }
>>>>>>> 12933403
    }
  },
  {
    "type": "mapgen",
    "method": "json",
    "nested_mapgen_id": "tacoma_commune_bar_bartender_4",
    "object": {
      "mapgensize": [ 16, 16 ],
      "rows": [
        "     CttC       ",
        "     CttC       ",
        "CtC         k   ",
        "            k   ",
        "CtC    CtC  k  s",
        "            v  s",
        "            v  s",
        "            v  s",
        "                ",
        "                ",
        "                ",
        "                ",
        "                ",
        "                ",
        "                ",
        "                "
      ],
      "furniture": { "C": "f_chair", "t": "f_table", "k": "f_wood_keg", "v": "f_fvat_empty", "s": "f_standing_tank" }
    }
  },
  {
    "type": "mapgen",
    "method": "json",
    "nested_mapgen_id": "tacoma_commune_chopshop_10",
    "object": {
      "mapgensize": [ 20, 20 ],
      "rows": [
        "                    ",
        "                    ",
        "                    ",
        "                    ",
        "wwwwwwwwwwwwwwwwwwww",
        "w..................w",
        "....................",
        "....................",
        "....................",
        "....................",
        "....................",
        "....................",
        "w..................w",
        "wwwwwww.www.wwwwwwww",
        "     w...w...w      ",
        "     w...w...w      ",
        "     wwwwww.ww      ",
        "                    ",
        "                    ",
        "                    "
      ],
      "terrain": { "w": "t_wall_half", ".": "t_dirt" }
    }
  },
  {
    "type": "mapgen",
    "method": "json",
    "nested_mapgen_id": "tacoma_commune_chopshop_11",
    "object": {
      "mapgensize": [ 20, 20 ],
      "rows": [
        "                    ",
        "                    ",
        "                    ",
        "                    ",
        "wwwwwwwwwwwwwwwwwwww",
        "w..................w",
        "....................",
        "....................",
        "....................",
        "....................",
        "....................",
        "....................",
        "w..................w",
        "wwwwwww+www+wwwwwwww",
        "     w...w...w      ",
        "     w...w...w      ",
        "     wwwwww+ww      ",
        "                    ",
        "                    ",
        "                    "
      ],
      "terrain": { "w": "t_wall", ".": "t_dirt", "+": "t_door_c" }
    }
  },
  {
    "type": "mapgen",
    "method": "json",
    "nested_mapgen_id": "tacoma_commune_chopshop_12_done",
    "object": {
      "mapgensize": [ 20, 20 ],
      "rows": [
        "                    ",
        "                    ",
        "                    ",
        "                    ",
        "wwwwwwwwwwwwwwwwwwww",
        "w..................w",
        "....................",
        "....................",
        "..rrr...cccc........",
        "....................",
        "....................",
        "....................",
        "w..................w",
        "wwwwwww+www+wwwwwwww",
        "     wr.bwr..w      ",
        "     wr.bwr..w      ",
        "     wwwwww+ww      ",
        "                    ",
        "                    ",
        "                    "
      ],
      "terrain": { "w": "t_wall", ".": "t_dirtfloor", "+": "t_door_c", "r": "t_dirtfloor", "c": "t_dirtfloor", "b": "t_dirtfloor" },
      "furniture": { "r": "f_rack", "c": "f_counter", "b": "f_makeshift_bed" },
      "place_vehicles": [ { "vehicle": "armored_car", "chance": 100, "rotation": 0, "x": 15, "y": 7, "faction": "tacoma_commune" } ],
      "place_npcs": [ { "class": "ranch_scrapper_1", "x": 13, "y": 12 } ]
    }
  },
  {
    "type": "mapgen",
    "method": "json",
    "nested_mapgen_id": "tacoma_commune_clinic_8",
    "object": {
      "mapgensize": [ 19, 19 ],
      "rows": [
        "                   ",
        "                   ",
        "                   ",
        "........   ........",
        "........   ........",
        "...................",
        "...................",
        "...................",
        "...................",
        "...................",
        "........   ........",
        "                   ",
        "                   ",
        "                   ",
        "                   ",
        "                   ",
        "                   ",
        "                   ",
        "                   "
      ],
      "terrain": { ".": "t_dirt" }
    }
  },
  {
    "type": "mapgen",
    "method": "json",
    "nested_mapgen_id": "tacoma_commune_clinic_9",
    "object": {
      "mapgensize": [ 19, 19 ],
      "rows": [
        "                   ",
        "                   ",
        "                   ",
        "wwwwwwww   wwwwwwww",
        "w      w   w      w",
        "w      ww ww      w",
        "w      w   w      w",
        "w                 w",
        "w      w   w      w",
        "w      wwwww      w",
        "www  www   wwwwwwww",
        "                   ",
        "                   ",
        "                   ",
        "                   ",
        "                   ",
        "                   ",
        "                   ",
        "                   "
      ],
      "terrain": { "w": "t_wall_half" },
      "place_item": [ { "item": "hammer_sledge", "x": 12, "y": 18 } ]
    }
  },
  {
    "type": "mapgen",
    "method": "json",
    "nested_mapgen_id": "tacoma_commune_clinic_10_1",
    "object": {
      "mapgensize": [ 17, 17 ],
      "rows": [
        "                 ",
        "                 ",
        "                 ",
        "                 ",
        "......     ......",
        "......  .  ......",
        "...... ... ......",
        ".................",
        "...... ... ......",
        "......     ......",
        "  ..             ",
        "                 ",
        "                 ",
        "                 ",
        "                 ",
        "                 ",
        "                 "
      ],
      "terrain": { ".": "t_dirtfloor" }
    }
  },
  {
    "type": "mapgen",
    "method": "json",
    "nested_mapgen_id": "tacoma_commune_clinic_10",
    "object": {
      "mapgensize": [ 19, 19 ],
      "rows": [
        "                   ",
        "                   ",
        "                   ",
        "wwwwwwww   wwwwwwww",
        "w      w   w      w",
        "[      wwfww      [",
        "w      w   w      w",
        "w                 w",
        "[      w   w      [",
        "w      wwwww      w",
        "wwwffwww   wwwwwwww",
        "                   ",
        "                   ",
        "                   ",
        "                   ",
        "                   ",
        "                   ",
        "                   ",
        "                   "
      ],
      "terrain": { "w": "t_wall", "[": "t_window_boarded_noglass", "f": "t_door_frame" },
      "place_item": [ { "item": "ax", "x": 13, "y": 18, "faction": "tacoma_commune" } ]
    }
  },
  {
    "type": "mapgen",
    "method": "json",
    "nested_mapgen_id": "tacoma_commune_clinic_11",
    "object": {
      "mapgensize": [ 17, 17 ],
      "rows": [
        "                 ",
        "                 ",
        "                 ",
        "                 ",
        "......     .cccc.",
        "......  +  ..s...",
        "...... ... ......",
        "............tt...",
        "...... ... ......",
        "......     ......",
        "  ++             ",
        "                 ",
        "                 ",
        "                 ",
        "                 ",
        "                 ",
        "                 "
      ],
      "terrain": { "+": "t_door_c", ".": "t_floor", "c": "t_floor", "t": "t_floor", "s": "t_floor" },
      "furniture": { "c": "f_cupboard", "t": "f_table", "s": "f_stool" },
      "place_signs": [ { "signage": "Clinic", "x": 1, "y": 10 } ],
      "place_npcs": [ { "class": "ranch_nurse_1", "x": 4, "y": 6 } ]
    }
  },
  {
    "type": "mapgen",
    "method": "json",
    "nested_mapgen_id": "tacoma_commune_clinic_12a",
    "object": {
      "mapgensize": [ 19, 19 ],
      "rows": [
        "                   ",
        "                   ",
        "                   ",
        "                   ",
        "                   ",
        "                   ",
        "                   ",
        "                   ",
        "                   ",
        "                   ",
        "                   ",
        "wwwwwwww   wwwwwwww",
        "w      wwwww      w",
        "w      w   w      w",
        "w      f   f      w",
        "w      w   w      w",
        "w      w   w      w",
        "w      w   w      w",
        "wwwwwwww   wwwwwwww"
      ],
      "terrain": { "w": "t_wall_half", "f": "t_door_frame" }
    }
  },
  {
    "type": "mapgen",
    "method": "json",
    "nested_mapgen_id": "tacoma_commune_clinic_12b",
    "object": {
      "mapgensize": [ 16, 16 ],
      "rows": [
        " w    w   w    w",
        " w    f   f    w",
        " w    w   w    w",
        "                ",
        "                ",
        "                ",
        "                ",
        "c               ",
        "c    c          ",
        "cc  ct          ",
        "                ",
        "                ",
        "                ",
        "                ",
        "                ",
        "                "
      ],
      "terrain": { "w": "t_wall_half", "f": "t_door_frame" },
      "furniture": { "c": "f_chair", "t": "f_table" }
    }
  },
  {
    "type": "mapgen",
    "method": "json",
    "nested_mapgen_id": "tacoma_commune_clinic_bed",
    "object": {
      "mapgensize": [ 2, 2 ],
      "rows": [
        "# ",
        "# "
      ],
      "furniture": { "#": "f_makeshift_bed" },
      "flags": [ "ALLOW_TERRAIN_UNDER_OTHER_DATA" ]
    }
  },
  {
    "type": "mapgen",
    "method": "json",
    "nested_mapgen_id": "tacoma_commune_greenhouse_16",
    "object": {
      "mapgensize": [ 13, 13 ],
      "rows": [
        "wwwww.wwwww  ",
        "w.........w  ",
        "w.........w  ",
        "w.........w  ",
        "w.........w  ",
        "w.........w  ",
        "w.........w  ",
        "w.........w  ",
        "w.........w  ",
        "w.........w  ",
        "w.........w  ",
        "w.........w  ",
        "wwwww.wwwww  "
      ],
      "terrain": { "w": "t_wall_half", ".": "t_dirt" }
    }
  },
  {
    "type": "mapgen",
    "method": "json",
    "nested_mapgen_id": "tacoma_commune_greenhouse_17_done",
    "object": {
      "mapgensize": [ 13, 13 ],
      "rows": [
        "wwwww+wwwww  ",
        "w.........w  ",
        "w.........w  ",
        "w.........w  ",
        "w.........w  ",
        "w.........w  ",
        "w.........w  ",
        "w.........w  ",
        "w.........w  ",
        "w.........w  ",
        "w.........w  ",
        "w.........w  ",
        "wwwww+wwwww  "
      ],
      "terrain": { "w": "t_window", ".": "t_dirt", "+": "t_door_c" }
    }
  },
  {
    "type": "mapgen",
    "method": "json",
    "nested_mapgen_id": "tacoma_commune_greenhouse_bartender_beets",
    "object": {
      "mapgensize": [ 13, 13 ],
      "rows": [
        "             ",
        " b           ",
        " b           ",
        " b           ",
        " b           ",
        " b           ",
        " r           ",
        " b           ",
        " b           ",
        " b           ",
        " b           ",
        " b           ",
        "             "
      ],
      "furniture": { "r": "f_rack", "b": "f_planter" },
      "sealed_item": { "b": { "item": { "item": "seed_sugar_beet", "chance": 100 }, "furniture": "f_planter_seedling" } },
      "item": { "r": { "item": "g_shovel", "chance": 100 } }
    }
  },
  {
    "type": "mapgen",
    "method": "json",
    "nested_mapgen_id": "tacoma_commune_junk_shop_12",
    "object": {
      "mapgensize": [ 16, 16 ],
      "rows": [
        "wwwwww          ",
        "w....wwwwwwwwwww",
        "w....w.........w",
        "w..............w",
        "w....w.........w",
        "wwwwww.........w",
        "     w.........w",
        "     ..........w",
        "     w.........w",
        "     www.....www",
        "       w.....w  ",
        "       w.....w  ",
        "       w......  ",
        "       w.....w  ",
        "       wwwwwww  ",
        "                "
      ],
      "terrain": { "w": "t_wall_half", ".": "t_dirt" }
    }
  },
  {
    "type": "mapgen",
    "method": "json",
    "nested_mapgen_id": "tacoma_commune_junk_shop_13",
    "object": {
      "mapgensize": [ 16, 16 ],
      "rows": [
        "wwwwww          ",
        "w....wwww000wwww",
        "0....w.........w",
        "0..............w",
        "w....w.........0",
        "wwwwww.........0",
        "     w.........w",
        "     f.........w",
        "     w.........w",
        "     www.....www",
        "       w.....w  ",
        "       w.....w  ",
        "       0.....f  ",
        "       w.....w  ",
        "       wwwwwww  ",
        "                "
      ],
      "terrain": { "w": "t_wall", ".": "t_dirtfloor", "0": "t_window_empty", "f": "t_door_frame" }
    }
  },
  {
    "type": "mapgen",
    "method": "json",
    "nested_mapgen_id": "tacoma_commune_junk_shop_14_done",
    "object": {
      "mapgensize": [ 16, 16 ],
      "rows": [
        "                ",
        "         [[[    ",
        "[             r ",
        "[             r ",
        "        cc cc r[",
        "        cclcc r[",
        "        cc cc r ",
        "     +  cc cc r ",
        "              r ",
        "                ",
        "          l     ",
        "          c     ",
        "       [  c  +  ",
        "          c     ",
        "                ",
        "                "
      ],
      "terrain": { "[": "t_window_boarded_noglass", "+": "t_door_c", "l": "t_dirtfloor_olight" },
      "furniture": { "c": "f_counter", "r": "f_rack" },
      "place_npcs": [ { "class": "ranch_scavenger_1", "x": 9, "y": 12 } ]
    }
  },
  {
    "type": "mapgen",
    "method": "json",
    "nested_mapgen_id": "tacoma_commune_junk_shop_shed_1",
    "object": {
      "mapgensize": [ 4, 4 ],
      "rows": [
        "wfww",
        "w  w",
        "w  w",
        "wwww"
      ],
      "terrain": { "w": "t_wall_half", "f": "t_door_frame" }
    }
  },
  {
    "type": "mapgen",
    "method": "json",
    "nested_mapgen_id": "tacoma_commune_junk_shop_shed_2",
    "object": {
      "mapgensize": [ 4, 4 ],
      "rows": [
        "wdww",
        "w..w",
        "w.sw",
        "wwww"
      ],
      "terrain": { "w": "t_wall_wood", "d": "t_door_locked", ".": "t_dirtfloor", "s": "t_dirtfloor" },
      "furniture": { "s": "f_woodstove" },
      "place_item": [ { "item": "log", "x": 2, "y": 1, "amount": [ 3, 5 ] } ]
    }
  },
  {
    "type": "mapgen",
    "method": "json",
    "nested_mapgen_id": "tacoma_commune_lumbermill_4",
    "object": {
      "mapgensize": [ 12, 12 ],
      "rows": [
        "..........  ",
        "..........  ",
        "WWW.......  ",
        "W.........  ",
        "W.........  ",
        "..........  ",
        "..........  ",
        "..........  ",
        "..........  ",
        "..........  ",
        "..........  ",
        "..........  "
      ],
      "terrain": { "W": "t_wall_log_half", ".": "t_dirt" }
    }
  },
  {
    "type": "mapgen",
    "method": "json",
    "nested_mapgen_id": "tacoma_commune_lumbermill_5",
    "object": {
      "mapgensize": [ 12, 12 ],
      "rows": [
        "            ",
        "            ",
        "WWW....WWW  ",
        "W........W  ",
        "W........W  ",
        "W.........  ",
        "W.........  ",
        "W.........  ",
        "W.........  ",
        "W........W  ",
        "W........W  ",
        "WWW....WWW  "
      ],
      "terrain": { "W": "t_wall_log", ".": "t_dirtfloor" }
    }
  },
  {
    "type": "mapgen",
    "method": "json",
    "nested_mapgen_id": "tacoma_commune_lumbermill_6",
    "object": {
      "mapgensize": [ 12, 12 ],
      "rows": [
        "            ",
        "            ",
        "WWW....WWW  ",
        "W........W  ",
        "W........W  ",
        "W.........  ",
        "W.........  ",
        "W.........  ",
        "W.........  ",
        "W.......rW  ",
        "W.......rW  ",
        "WWW....WWW  "
      ],
      "terrain": { "r": "t_dirtfloor", "W": "t_wall_log", ".": "t_dirtfloor" },
      "furniture": { "r": "f_rack" },
      "place_item": [
        { "item": "frame", "x": 3, "y": 6, "faction": "tacoma_commune" },
        { "item": "frame", "x": 3, "y": 7, "faction": "tacoma_commune" },
        { "item": "frame", "x": 3, "y": 8, "faction": "tacoma_commune" }
      ]
    }
  },
  {
    "type": "mapgen",
    "method": "json",
    "nested_mapgen_id": "tacoma_commune_lumbermill_7",
    "object": {
      "mapgensize": [ 12, 12 ],
      "rows": [
        "            ",
        "            ",
        "WWWc...WWW  ",
        "W..c....rW  ",
        "W..c....rW  ",
        "W..c......  ",
        "W.........  ",
        "W.........  ",
        "W.........  ",
        "W.......rW  ",
        "W.......rW  ",
        "WWW....WWW  "
      ],
      "terrain": { "r": "t_dirtfloor", "W": "t_wall_log", ".": "t_dirtfloor", "c": "t_conveyor" },
      "furniture": { "r": "f_rack" }
    }
  },
  {
    "type": "mapgen",
    "method": "json",
    "nested_mapgen_id": "tacoma_commune_lumbermill_8_done",
    "object": {
      "mapgensize": [ 12, 12 ],
      "rows": [
        "            ",
        "            ",
        "WWWc...WWW  ",
        "W..c....rW  ",
        "W..c....rW  ",
        "W..c......  ",
        "W..m......  ",
        "W..m......  ",
        "W..M......  ",
        "W.......rW  ",
        "W.......rW  ",
        "WWW....WWW  "
      ],
      "terrain": { "r": "t_dirtfloor", "W": "t_wall_log", ".": "t_dirtfloor", "m": "t_dirtfloor", "M": "t_dirtfloor", "c": "t_conveyor" },
      "furniture": { "m": "f_machinery_old", "M": "f_machinery_heavy", "r": "f_rack" },
      "place_item": [
        { "item": "log", "x": 3, "y": 0, "faction": "tacoma_commune" },
        { "item": "log", "x": 3, "y": 1, "faction": "tacoma_commune" },
        { "item": "log", "x": 3, "y": 1, "faction": "tacoma_commune" },
        { "item": "log", "x": 0, "y": 1, "faction": "tacoma_commune", "amount": [ 1, 5 ] },
        { "item": "log", "x": 1, "y": 1, "faction": "tacoma_commune", "amount": [ 1, 5 ] },
        { "item": "2x4", "x": 3, "y": 9, "faction": "tacoma_commune", "amount": [ 1, 10 ] },
        { "item": "log", "x": 3, "y": 2, "faction": "tacoma_commune" }
      ],
      "place_npcs": [ { "class": "ranch_woodcutter_2", "x": 4, "y": 7 } ]
    }
  },
  {
    "type": "mapgen",
    "method": "json",
    "nested_mapgen_id": "tacoma_commune_outhouse_8",
    "object": {
      "mapgensize": [ 5, 5 ],
      "rows": [
        "wwww ",
        "..0w ",
        "wwww ",
        "..0w ",
        "wwww "
      ],
      "terrain": { "w": "t_wall_half", "0": "t_pit", ".": "t_dirtfloor" }
    }
  },
  {
    "type": "mapgen",
    "method": "json",
    "nested_mapgen_id": "tacoma_commune_outhouse_9_done",
    "object": {
      "mapgensize": [ 5, 5 ],
      "rows": [
        "wwww ",
        "+.0w ",
        "wwww ",
        "+.0w ",
        "wwww "
      ],
      "terrain": { "w": "t_wall", "+": "t_door_c", ".": "t_dirtfloor", "0": "t_pit" },
      "place_npcs": [ { "class": "ranch_ill_1", "x": 2, "y": 1 } ]
    }
  },
  {
    "type": "mapgen",
    "method": "json",
    "nested_mapgen_id": "tacoma_commune_toolshed_8",
    "object": {
      "mapgensize": [ 6, 6 ],
      "rows": [
        "wwwwww",
        "w....w",
        ".....w",
        "w....w",
        "wwwwww",
        "      "
      ],
      "terrain": { "w": "t_wall_half", ".": "t_dirtfloor" }
    }
  },
  {
    "type": "mapgen",
    "method": "json",
    "nested_mapgen_id": "tacoma_commune_toolshed_9_done",
    "object": {
      "mapgensize": [ 6, 6 ],
      "rows": [
        "wwwwww",
        "wccccw",
        "+....W",
        "wccccw",
        "wwwwww",
        "      "
      ],
      "terrain": { "w": "t_wall", "+": "t_door_c", "W": "t_window_boarded_noglass", "c": "t_dirtfloor", ".": "t_dirtfloor" },
      "furniture": { "c": "f_counter" }
    }
  },
  {
    "type": "mapgen",
    "update_mapgen_id": "tacoma_commune_woodcutter_10_logs",
    "method": "json",
    "object": { "place_item": [ { "item": "log", "x": 7, "y": 15, "amount": 10 } ] }
  },
  {
    "type": "mapgen",
    "update_mapgen_id": "tacoma_commune_woodcutter_100_logs",
    "method": "json",
    "object": { "place_item": [ { "item": "log", "x": 7, "y": 15, "amount": 100 } ] }
  },
  {
    "type": "mapgen",
    "update_mapgen_id": "tacoma_commune_crop_overseer_field_1_fence_legacy",
    "method": "json",
    "object": {
      "set": [
        { "square": "terrain", "id": "t_fence", "x": 4, "y": 3, "x2": 16, "y2": 3 },
        { "square": "terrain", "id": "t_fence", "x": 4, "y": 15, "x2": 16, "y2": 15 },
        { "square": "terrain", "id": "t_fence", "x": 4, "y": 4, "x2": 4, "y2": 14 },
        { "square": "terrain", "id": "t_fence", "x": 16, "y": 4, "x2": 16, "y2": 14 },
        { "point": "terrain", "id": "t_fencegate_c", "x": 10, "y": 3 },
        { "point": "terrain", "id": "t_fencegate_c", "x": 10, "y": 15 },
        { "point": "terrain", "id": "t_fencegate_c", "x": 4, "y": 9 }
      ]
    }
  },
  {
    "type": "mapgen",
    "update_mapgen_id": "tacoma_commune_crop_overseer_field_1_legacy_clear",
    "method": "json",
    "object": {
      "translate_ter": [ { "from": "t_dirtmound", "to": "t_dirt", "x": [ 0, 23 ], "y": [ 0, 23 ] } ],
      "set": [
        { "square": "furniture", "id": "f_clear", "x": 0, "y": 0, "x2": 23, "y2": 23 },
        { "square": "item_remove", "x": 0, "y": 0, "x2": 23, "y2": 23 }
      ]
    }
  },
  {
    "type": "mapgen",
    "update_mapgen_id": "tacoma_commune_crop_overseer_field_1_fence_legacy_clear",
    "method": "json",
    "object": {
      "translate_ter": [
        { "from": "t_fence", "to": "t_dirt", "x": [ 0, 23 ], "y": [ 0, 23 ] },
        { "from": "t_fencegate_c", "to": "t_dirt", "x": [ 0, 23 ], "y": [ 0, 23 ] }
      ]
    }
  },
  {
    "type": "mapgen",
    "update_mapgen_id": "tacoma_commune_crop_overseer_field_1_plant",
    "method": "json",
    "object": {
      "set": [
        { "square": "terrain", "id": "t_dirt", "x": 3, "y": 2, "x2": 16, "y2": 21 },
        { "square": "terrain", "id": "t_dirtmound", "x": 3, "y": 2, "x2": 3, "y2": 9 },
        { "square": "terrain", "id": "t_dirtmound", "x": 3, "y": 14, "x2": 3, "y2": 21 },
        { "square": "terrain", "id": "t_dirtmound", "x": 5, "y": 3, "x2": 5, "y2": 20 },
        { "square": "terrain", "id": "t_dirtmound", "x": 7, "y": 3, "x2": 7, "y2": 20 },
        { "square": "terrain", "id": "t_dirtmound", "x": 9, "y": 3, "x2": 9, "y2": 20 },
        { "square": "terrain", "id": "t_dirtmound", "x": 11, "y": 3, "x2": 11, "y2": 20 },
        { "square": "terrain", "id": "t_dirtmound", "x": 13, "y": 3, "x2": 13, "y2": 20 },
        { "square": "terrain", "id": "t_dirtmound", "x": 15, "y": 3, "x2": 15, "y2": 20 },
        { "square": "terrain", "id": "t_dirtmound", "x": 17, "y": 2, "x2": 17, "y2": 21 }
      ],
      "place_signs": [ { "signage": "Your name is crudely scribbled on the sign with 'Not for commune use' below it.", "x": 0, "y": 9 } ]
    }
  },
  {
    "type": "mapgen",
    "update_mapgen_id": "tacoma_commune_crop_overseer_field_1_fence",
    "method": "json",
    "object": {
      "set": [
        { "square": "terrain", "id": "t_fence", "x": 2, "y": 1, "x2": 18, "y2": 1 },
        { "square": "terrain", "id": "t_fence", "x": 2, "y": 22, "x2": 18, "y2": 22 },
        { "square": "terrain", "id": "t_fence", "x": 2, "y": 2, "x2": 2, "y2": 21 },
        { "square": "terrain", "id": "t_fence", "x": 18, "y": 2, "x2": 18, "y2": 21 },
        { "point": "terrain", "id": "t_fencegate_c", "x": 10, "y": 1 },
        { "point": "terrain", "id": "t_fencegate_c", "x": 10, "y": 22 },
        { "square": "terrain", "id": "t_fencegate_c", "x": 2, "y": 11, "x2": 2, "y2": 12 }
      ]
    }
  },
  {
    "type": "mapgen",
    "update_mapgen_id": "tacoma_commune_shot_brandy",
    "method": "json",
    "object": {
      "place_items": [ { "item": "ranch_bartender_shot_brandy", "x": 11, "y": 12, "chance": 100 } ],
      "place_item": [ { "item": "tacoma_drink_token", "x": 11, "y": 12 } ]
    }
  },
  {
    "type": "mapgen",
    "update_mapgen_id": "tacoma_commune_shot_rum",
    "method": "json",
    "object": {
      "place_items": [ { "item": "ranch_bartender_shot_rum", "x": 11, "y": 12, "chance": 100 } ],
      "place_item": [ { "item": "tacoma_drink_token", "x": 11, "y": 12 } ]
    }
  },
  {
    "type": "mapgen",
    "update_mapgen_id": "tacoma_commune_shot_whiskey",
    "method": "json",
    "object": {
      "place_items": [ { "item": "ranch_bartender_shot_whiskey", "x": 11, "y": 12, "chance": 100 } ],
      "place_item": [ { "item": "tacoma_drink_token", "x": 11, "y": 12 } ]
    }
<<<<<<< HEAD
=======
  },
  {
    "type": "mapgen",
    "update_mapgen_id": "tacoma_commune_glass_water",
    "method": "json",
    "object": { "place_items": [ { "item": "ranch_bartender_glass_water", "x": 11, "y": 12, "chance": 100 } ] }
>>>>>>> 12933403
  }
]<|MERGE_RESOLUTION|>--- conflicted
+++ resolved
@@ -6,14 +6,11 @@
   },
   {
     "type": "item_group",
-<<<<<<< HEAD
     "id": "ranch_doctor_filing_cabinets",
     "items": [ { "item": "book_binder", "prob": 1, "charges": [ 25, 50 ] } ]
   },
   {
     "type": "item_group",
-=======
->>>>>>> 12933403
     "id": "ranch_bartender_shot_brandy",
     "items": [ { "item": "brandy", "prob": 1, "container-item": "shot_glass" } ]
   },
@@ -29,14 +26,11 @@
   },
   {
     "type": "item_group",
-<<<<<<< HEAD
-=======
     "id": "ranch_bartender_glass_water",
     "items": [ { "item": "water_clean", "prob": 1, "container-item": "glass" } ]
   },
   {
     "type": "item_group",
->>>>>>> 12933403
     "//": "Subset of surgery item_group with only basic and non quest conflicting items",
     "id": "ranch_nurse_clinic_surgery",
     "items": [
@@ -192,11 +186,7 @@
         "   f........w       ",
         "   wwww00wwww       "
       ],
-<<<<<<< HEAD
-      "terrain": { "w": "t_wall", ".": "t_dirt", "0": "t_window_empty" }
-=======
       "terrain": { "w": "t_wall", ".": "t_dirtfloor", "0": "t_window_empty", "f": "t_door_frame" }
->>>>>>> 12933403
     }
   },
   {
@@ -213,18 +203,6 @@
         "                    ",
         "                    ",
         "        ++          ",
-<<<<<<< HEAD
-        "        .. r..      ",
-        "        .. r..      ",
-        "   ]]   ++  +   ++  ",
-        " ............. .... ",
-        " CC..CtC...c..+.... ",
-        "]tt........c.r vvkk ",
-        "]tt........c.r      ",
-        " CC..CtC...c..      ",
-        " .............      ",
-        "    ..C..C..        ",
-=======
         "        .. rrr      ",
         "        .. r.r      ",
         "   ]]   ++  +   ++  ",
@@ -235,7 +213,6 @@
         " CC..CtC...c.u      ",
         " ............s      ",
         "    &.C..C..        ",
->>>>>>> 12933403
         "   +..t..t..        ",
         "   +..C..C..        ",
         "       ]]           "
@@ -304,12 +281,7 @@
         "               ",
         "               "
       ],
-<<<<<<< HEAD
       "terrain": { "w": "t_wall", ".": "t_dirt", "q": "t_wall_half" }
-=======
-      "terrain": { "w": "t_wall", ".": "t_dirt", "q": "t_wall_half" },
-      "furniture": { "c": "f_counter", "C": "f_chair", "t": "f_table", "r": "f_rack", "k": "f_wood_keg", "v": "f_fvat_empty" }
->>>>>>> 12933403
     }
   },
   {
@@ -320,13 +292,8 @@
       "mapgensize": [ 20, 20 ],
       "rows": [
         "wwww00www00wwww     ",
-<<<<<<< HEAD
-        "+             w     ",
-        "+             wqqqqq",
-=======
         "f             w     ",
         "f             wqqqqq",
->>>>>>> 12933403
         "w             w....q",
         "0             w....q",
         "w             w....q",
@@ -345,11 +312,7 @@
         "                    ",
         "                    "
       ],
-<<<<<<< HEAD
-      "terrain": { "w": "t_wall", "+": "t_door_c", ".": "t_dirt", "q": "t_wall_half", "0": "t_window_empty" },
-=======
       "terrain": { "w": "t_wall", "f": "t_door_frame", ".": "t_dirt", "q": "t_wall_half", "0": "t_window_empty" },
->>>>>>> 12933403
       "furniture": { "k": "f_wood_keg" }
     }
   },
@@ -361,13 +324,8 @@
       "mapgensize": [ 20, 20 ],
       "rows": [
         "    ]]   ]]         ",
-<<<<<<< HEAD
-        " .............      ",
-        " ............. wwwww",
-=======
         "+.............      ",
         "+............. wwwww",
->>>>>>> 12933403
         " ............. ....w",
         "]............. ....]",
         " ............. ....w",
@@ -386,11 +344,7 @@
         "                    ",
         "                    "
       ],
-<<<<<<< HEAD
-      "terrain": { "w": "t_wall", ".": "t_floor", "]": "t_window_boarded_noglass" }
-=======
       "terrain": { "w": "t_wall", ".": "t_floor", "]": "t_window_boarded_noglass", "+": "t_door_c" }
->>>>>>> 12933403
     }
   },
   {
@@ -1242,14 +1196,11 @@
       "place_items": [ { "item": "ranch_bartender_shot_whiskey", "x": 11, "y": 12, "chance": 100 } ],
       "place_item": [ { "item": "tacoma_drink_token", "x": 11, "y": 12 } ]
     }
-<<<<<<< HEAD
-=======
   },
   {
     "type": "mapgen",
     "update_mapgen_id": "tacoma_commune_glass_water",
     "method": "json",
     "object": { "place_items": [ { "item": "ranch_bartender_glass_water", "x": 11, "y": 12, "chance": 100 } ] }
->>>>>>> 12933403
   }
 ]