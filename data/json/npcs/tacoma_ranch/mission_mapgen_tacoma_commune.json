--- conflicted
+++ resolved
@@ -541,11 +541,7 @@
         "                   "
       ],
       "terrain": { "w": "t_wall_half" },
-<<<<<<< HEAD
-      "place_item": [ { "item": "hammer_sledge", "x": 12, "y": 18 } ]
-=======
       "place_item": [ { "item": "hammer_sledge", "x": 12, "y": 18, "faction": "tacoma_commune" } ]
->>>>>>> 7c0b8b20
     }
   },
   {
