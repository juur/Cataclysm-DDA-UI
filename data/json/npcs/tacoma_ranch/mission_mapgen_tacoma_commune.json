--- conflicted
+++ resolved
@@ -60,14 +60,9 @@
         "B#",
         "  "
       ],
-<<<<<<< HEAD
-      "furniture": { "#": "f_makeshift_bed" },
+      "furniture": { "#": "f_makeshift_bed", "B": "f_makeshift_bed" },
+      "item": { "B": { "item": "blanket", "faction": "tacoma_commune" } },
       "flags": [ "ALLOW_TERRAIN_UNDER_OTHER_DATA" ]
-=======
-      "terrain": { "#": "t_dirt" },
-      "furniture": { "#": "f_makeshift_bed", "B": "f_makeshift_bed" },
-      "item": { "B": { "item": "blanket", "faction": "tacoma_commune" } }
->>>>>>> d1776b24
     }
   },
   {
@@ -476,13 +471,8 @@
         "                   ",
         "                   "
       ],
-<<<<<<< HEAD
       "terrain": { "w": "t_wall", ".": "t_dirt", "[": "t_window_boarded_noglass", "f": "t_door_frame" },
-      "place_item": [ { "item": "ax", "x": 13, "y": 18 } ]
-=======
-      "terrain": { "w": "t_wall", ".": "t_dirt", "[": "t_window_boarded_noglass" },
       "place_item": [ { "item": "ax", "x": 13, "y": 18, "faction": "tacoma_commune" } ]
->>>>>>> d1776b24
     }
   },
   {
@@ -894,15 +884,6 @@
       "terrain": { "r": "t_dirtfloor", "W": "t_wall_log", ".": "t_dirtfloor", "m": "t_dirtfloor", "M": "t_dirtfloor", "c": "t_conveyor" },
       "furniture": { "m": "f_machinery_old", "M": "f_machinery_heavy", "r": "f_rack" },
       "place_item": [
-<<<<<<< HEAD
-        { "item": "log", "x": 3, "y": 0 },
-        { "item": "log", "x": 3, "y": 1 },
-        { "item": "log", "x": 3, "y": 1 },
-        { "item": "log", "x": 0, "y": 1, "amount": [ 1, 5 ] },
-        { "item": "log", "x": 1, "y": 1, "amount": [ 1, 5 ] },
-        { "item": "2x4", "x": 3, "y": 9, "amount": [ 1, 10 ] },
-        { "item": "log", "x": 3, "y": 2 }
-=======
         { "item": "log", "x": 3, "y": 0, "faction": "tacoma_commune" },
         { "item": "log", "x": 3, "y": 1, "faction": "tacoma_commune" },
         { "item": "log", "x": 3, "y": 1, "faction": "tacoma_commune" },
@@ -910,7 +891,6 @@
         { "item": "log", "x": 1, "y": 1, "faction": "tacoma_commune", "amount": [ 1, 5 ] },
         { "item": "2x4", "x": 3, "y": 9, "faction": "tacoma_commune", "amount": [ 1, 10 ] },
         { "item": "log", "x": 3, "y": 2, "faction": "tacoma_commune" }
->>>>>>> d1776b24
       ],
       "place_npcs": [ { "class": "ranch_woodcutter_2", "x": 4, "y": 7 } ]
     }
