--- conflicted
+++ resolved
@@ -1026,8 +1026,6 @@
   },
   {
     "type": "mapgen",
-<<<<<<< HEAD
-=======
     "update_mapgen_id": "tacoma_commune_crop_overseer_field_1_legacy_clear",
     "method": "json",
     "object": {
@@ -1051,7 +1049,6 @@
   },
   {
     "type": "mapgen",
->>>>>>> b54ab40e
     "update_mapgen_id": "tacoma_commune_crop_overseer_field_1_plant",
     "method": "json",
     "object": {
@@ -1085,7 +1082,6 @@
         { "square": "terrain", "id": "t_fencegate_c", "x": 2, "y": 11, "x2": 2, "y2": 12 }
       ]
     }
-<<<<<<< HEAD
   },
   {
     "type": "mapgen",
@@ -1113,7 +1109,5 @@
       "place_items": [ { "item": "ranch_bartender_shot_whiskey", "x": 11, "y": 12, "chance": 100 } ],
       "place_item": [ { "item": "tacoma_drink_token", "x": 11, "y": 12 } ]
     }
-=======
->>>>>>> b54ab40e
   }
 ]