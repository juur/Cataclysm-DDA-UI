--- conflicted
+++ resolved
@@ -581,13 +581,8 @@
         "                   ",
         "                   "
       ],
-<<<<<<< HEAD
       "terrain": { "w": "t_wall", "[": "t_window_boarded_noglass", "f": "t_door_frame" },
-      "place_item": [ { "item": "ax", "x": 13, "y": 18 } ]
-=======
-      "terrain": { "w": "t_wall", ".": "t_dirt", "[": "t_window_boarded_noglass" },
       "place_item": [ { "item": "ax", "x": 13, "y": 18, "faction": "tacoma_commune" } ]
->>>>>>> a1c5d0a9
     }
   },
   {
