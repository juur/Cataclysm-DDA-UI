--- conflicted
+++ resolved
@@ -282,18 +282,8 @@
           { "u_sell_item": "FMCNote", "count": 200 },
           { "npc_lose_trait": "NPC_CONSTRUCTION_LEV_1" },
           { "npc_lose_trait": "NPC_CONSTRUCTION_LEV_2" },
-<<<<<<< HEAD
-          { "npc_add_var": "purchased_field_1", "type": "dialogue", "context": "tacoma_ranch", "value": "yes" },
-          { "npc_add_var": "purchased_field_1_fence", "type": "dialogue", "context": "tacoma_ranch", "value": "yes" },
-=======
           { "npc_add_var": "dialogue_tacoma_ranch_purchased_field_1", "value": "yes" },
           { "npc_add_var": "dialogue_tacoma_ranch_purchased_field_1_fence", "value": "yes" },
-          { "mapgen_update": "tacoma_commune_crop_overseer_field_1_legacy_clear", "om_terrain": "ranch_camp_63" },
-          {
-            "mapgen_update": "tacoma_commune_crop_overseer_field_1_fence_legacy_clear",
-            "om_terrain": "ranch_camp_63"
-          },
->>>>>>> 2b66dffc
           { "mapgen_update": "tacoma_commune_crop_overseer_field_1_plant", "om_terrain": "ranch_camp_63" },
           { "mapgen_update": "tacoma_commune_crop_overseer_field_1_fence", "om_terrain": "ranch_camp_63" }
         ]
@@ -311,12 +301,7 @@
         "effect": [
           { "u_sell_item": "FMCNote", "count": 100 },
           { "npc_lose_trait": "NPC_CONSTRUCTION_LEV_1" },
-<<<<<<< HEAD
-          { "npc_add_var": "purchased_field_1", "type": "dialogue", "context": "tacoma_ranch", "value": "yes" },
-=======
           { "npc_add_var": "dialogue_tacoma_ranch_purchased_field_1", "value": "yes" },
-          { "mapgen_update": "tacoma_commune_crop_overseer_field_1_legacy_clear", "om_terrain": "ranch_camp_63" },
->>>>>>> 2b66dffc
           { "mapgen_update": "tacoma_commune_crop_overseer_field_1_plant", "om_terrain": "ranch_camp_63" }
         ]
       },
