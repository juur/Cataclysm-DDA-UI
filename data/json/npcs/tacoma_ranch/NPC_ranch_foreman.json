--- conflicted
+++ resolved
@@ -209,11 +209,8 @@
     "followup": "MISSION_RANCH_FOREMAN_3",
     "dialogue": {
       "describe": "We need help…",
-<<<<<<< HEAD
-      "offer": "With the barn entrances enclosed, the refugees moving in there should feel safer, but the weather can be bitter here.  We're going to need to build makeshift beds in the stalls to ward off disease and frostbite.  We can take care of the frames but will need your help looting blankets.  We need 25 blankets to provide the most basic sleeping accommodations.",
-=======
       "offer": "With the barn entrances enclosed, the refugees moving in there should feel safer, but the weather can be bitter here.  We're going to need to build makeshift beds in the stalls to ward off disease and frostbite.  We can take care of the frames, but will need your help looting blankets.  We'd need 25 blankets to provide the most basic sleeping accommodations.",
->>>>>>> 178dbc82
+
       "accepted": "I'd start with looting hotels or you could sew them together… but that would be a last resort.",
       "rejected": "Come back when you get a chance.  We need skilled survivors.",
       "advice": "Avoid destroying the furniture here, we'll be needing it.",
@@ -402,13 +399,9 @@
     "followup": "MISSION_RANCH_FOREMAN_6",
     "dialogue": {
       "describe": "We need help…",
-<<<<<<< HEAD
-      "offer": "Well, our first crop will be planted shortly but I'm starting to suspect that our profit margin is going to be much smaller than we expect.  With limited seed for our original crop, our next course of action is to increase the soil's fertility.  Is there any way you could find or produce a basic liquid fertilizer for us?  We'd need at least 30 units to make a significant improvement in our output.",
-      "accepted": "I don't know the exact recipe but I'm sure you could make it from a commercial fertilizer or produce it from bonemeal.",
-=======
       "offer": "Well, our first crop will be planted shortly, but I'm starting to suspect that our profit margin is going to be much smaller than we expect.  With limited seed for our original crop, our next course of action is to increase the soil's fertility.  Is there any way you could find or produce a basic liquid fertilizer for us?  We'd need at least 30 units to make a significant improvement in our output.",
       "accepted": "I don't know the exact recipe, but I'm sure you could make it from a commercial fertilizer or produce it from bonemeal.",
->>>>>>> 178dbc82
+
       "rejected": "Come back when you get a chance.  We need skilled survivors.",
       "advice": "I'd look through a few basic chemistry books to find a simple recipe.",
       "inquire": "Do you have the liquid fertilizer?",
@@ -453,11 +446,8 @@
     "dialogue": {
       "describe": "We need help…",
       "offer": "Our current assessment for survivability has increased significantly thanks to your efforts.  The next priority issue is securing a cleaner water source.  Drinking from the pond on the back end of the ranch has led to an outbreak of dysentery.  As quickly as possible, we need to improve the sanitary conditions in the camp.  To do so, the first step is to dig a well and construct stone fireplaces in the barn for the migrants to boil water.  We are going to need at least 75 rocks from you if we hope to accomplish the task before we all get sick.  After we have them installed, you will have free access to them, guaranteed.",
-<<<<<<< HEAD
-      "accepted": "If you take a shovel to a pile of rubble, you should be able to pull out structural grade stone.",
-=======
       "accepted": "If you take a shovel to a pile of rubble, you should be able to pull out structural grade rocks.",
->>>>>>> 178dbc82
+
       "rejected": "Come back when you get a chance.  We need skilled survivors.",
       "advice": "Mining would always be an option if you had the resources.",
       "inquire": "Do you have the rocks?",
@@ -553,11 +543,8 @@
     "followup": "MISSION_RANCH_FOREMAN_9",
     "dialogue": {
       "describe": "We need help…",
-<<<<<<< HEAD
-      "offer": "With the well's completion, we are rapidly closing the sustainability gap.  In order to expand from here we will need massive quantities of lumber to construct fortifications and new buildings.  We have already begun work on a manually operated sawmill, but we will need two electric motors to control the actual blades.  We were hoping you might be able to secure the motors for us.",
-=======
       "offer": "With the well's completion, we are rapidly closing the sustainability gap.  In order to expand from here, we will need massive quantities of lumber to construct fortifications and new buildings.  We have already begun work on a manually operated sawmill, but we will need two electric motors to control the actual blades.  We were hoping you might be able to secure the motors for us.",
->>>>>>> 178dbc82
+
       "accepted": "Power for the motors will be provided by a salvaged truck battery, you need not bring additional mechanical components.",
       "rejected": "Come back when you get a chance.  We need skilled survivors.",
       "advice": "A car dealership or a golf course might have some electric vehicles to get one from.  Otherwise there's probably something broken down along the road.",
@@ -659,11 +646,8 @@
     "followup": "MISSION_RANCH_FOREMAN_10",
     "dialogue": {
       "describe": "We need help…",
-<<<<<<< HEAD
-      "offer": "We've started planning a medical clinic, but we are going to need a lot more supplies if we hope to warrant sending one of the few people with medical experience from the refugee center to our outpost.  I know first aid equipment is rare but they have all the basic supplies that I'm uncertain of.  If you could bring in thirty-six bandages I'm sure we could supplement them to make theirs last a bit longer.",
-=======
       "offer": "We've started planning a medical clinic, but we are going to need a lot more supplies if we hope to warrant sending one of the few people with medical experience from the refugee center to our outpost.  I know first aid equipment is rare, but they have all the basic supplies that I'm uncertain of.  If you could bring in thirty-six bandages I'm sure we could supplement them to make theirs last a bit longer.",
->>>>>>> 178dbc82
+
       "accepted": "We'll do our best to make them last…",
       "rejected": "Come back when you get a chance.  We need skilled survivors.",
       "advice": "Homes, hospitals, labs, and doctor offices would be where I'd check.",
@@ -686,11 +670,7 @@
     "followup": "MISSION_RANCH_FOREMAN_11",
     "dialogue": {
       "describe": "We need help…",
-<<<<<<< HEAD
-      "offer": "We've started planning a medical clinic, but we are going to need a lot more supplies if we hope to warrant sending one of the few people with medical experience from the refugee center to our outpost.  I know first aid equipment is rare but they have all the basic supplies that I'm uncertain of.  If you could bring in 6 bottles of antiseptic, I'm sure we could supplement them to make theirs last a bit longer.",
-=======
       "offer": "We've started planning a medical clinic, but we are going to need a lot more supplies if we hope to warrant sending one of the few people with medical experience from the refugee center to our outpost.  I know first aid equipment is rare, but they have all the basic supplies that I'm uncertain of.  If you could bring in 6 bottles of antiseptic, I'm sure we could supplement them to make theirs last a bit longer.",
->>>>>>> 178dbc82
       "accepted": "We'll do our best to make them last…",
       "rejected": "Come back when you get a chance.  We need skilled survivors.",
       "advice": "Homes, hospitals, labs, and doctor offices would be where I'd check.",
