[
  {
    "type": "npc",
    "id": "ranch_foreman",
    "//": "Appears at the ranch after you progress in the refugee center quests.  Faction critical.",
    "name_suffix": "Foreman",
    "class": "NC_BOUNTY_HUNTER",
    "attitude": 0,
    "mission": 7,
    "chat": "TALK_RANCH_FOREMAN",
    "mission_offered": "MISSION_RANCH_FOREMAN_1",
    "faction": "tacoma_commune"
  },
  {
    "id": "TALK_RANCH_FOREMAN",
    "type": "talk_topic",
    "dynamic_line": {
      "u_is_wearing": "badge_marshal",
      "yes": "Can I help you, marshal?",
      "no": { "u_male": true, "yes": "Morning sir, how can I help you?", "no": "Morning ma'am, how can I help you?" }
    },
    "responses": [
      {
        "text": "[MISSION] The merchant at the Refugee Center sent me to get a prospectus from you.",
        "topic": "TALK_RANCH_FOREMAN_PROSPECTUS",
        "condition": { "and": [ { "u_has_mission": "MISSION_FREE_MERCHANTS_EVAC_3" }, { "not": { "u_has_effect": "has_prospectus" } } ] }
      },
      {
        "text": "The doctor needs some help building an anesthetic machine.  Do you have anything that could help?",
        "topic": "TALK_RANCH_FOREMAN_ANESTHETIC_FOR_DOCTOR",
        "condition": { "u_has_mission": "MISSION_RANCH_DOCTOR_MEDICAL_ANESTHETIC" }
      },
      { "text": "I heard you were setting up an outpost out here.", "topic": "TALK_RANCH_FOREMAN_OUTPOST" },
      { "text": "What's your job here?", "topic": "TALK_RANCH_FOREMAN_JOB" },
      { "text": "What do you need done?", "topic": "TALK_MISSION_LIST" },
      {
        "text": "I figured you might be looking for some help…",
        "topic": "TALK_RANCH_FOREMAN",
        "effect": { "companion_mission": "FOREMAN" }
      },
      {
        "text": "Hey, are you looking for workers here?  I know a couple people back at the refugee center that might be willing to come.",
        "topic": "TALK_RANCH_FOREMAN_Nunez",
        "condition": { "u_has_var": "Nunez_Tacoma", "type": "recruit", "context": "general", "value": "phase_1" }
      },
      { "text": "I've got to go…", "topic": "TALK_DONE" }
    ]
  },
  {
    "id": "TALK_RANCH_FOREMAN_PROSPECTUS",
    "type": "talk_topic",
    "dynamic_line": "I was starting to wonder if they were really interested in the project or were just trying to get rid of me.",
    "responses": [
      {
        "text": "Thanks.",
        "topic": "TALK_RANCH_FOREMAN",
        "effect": [ { "u_spawn_item": "commune_prospectus" }, { "u_add_effect": "has_prospectus", "duration": "PERMANENT" } ]
      }
    ]
  },
  {
    "id": "TALK_RANCH_FOREMAN_ANESTHETIC_FOR_DOCTOR",
    "type": "talk_topic",
    "dynamic_line": {
      "u_has_var": "doctor_anesthetic_scavengers_helped",
      "type": "mission",
      "context": "tacoma_ranch",
      "value": "yes",
      "no": {
        "u_has_var": "doctor_anesthetic_scrappers_helped",
        "type": "mission",
        "context": "tacoma_ranch",
        "value": "yes",
        "no": "I don't have anything to offer, but you could talk to the scavenger boss and the scrappers; They might be able to help.",
        "yes": "I don't have anything to offer, but maybe the scavenger boss could help find some materials."
      },
      "yes": {
        "u_has_var": "doctor_anesthetic_scrappers_helped",
        "type": "mission",
        "context": "tacoma_ranch",
        "value": "yes",
        "no": "I don't have anything to offer, but maybe the scrappers could help find some materials.",
        "yes": "I'm afraid I don't have anything to offer."
      }
    },
    "responses": [
      {
        "text": "Thanks.",
        "topic": "TALK_RANCH_FOREMAN",
        "condition": {
          "or": [
            {
              "not": { "u_has_var": "doctor_anesthetic_scavengers_helped", "type": "mission", "context": "tacoma_ranch", "value": "yes" }
            },
            {
              "not": { "u_has_var": "doctor_anesthetic_scrappers_helped", "type": "mission", "context": "tacoma_ranch", "value": "yes" }
            }
          ]
        }
      },
      {
        "text": "Thanks anyway.",
        "topic": "TALK_RANCH_FOREMAN",
        "condition": {
          "and": [
            { "u_has_var": "doctor_anesthetic_scavengers_helped", "type": "mission", "context": "tacoma_ranch", "value": "yes" },
            {
              "u_has_var": "doctor_anesthetic_scrappers_helped",
              "type": "mission",
              "context": "tacoma_ranch",
              "value": "yes"
            }
          ]
        }
      },
      { "text": "I've got to go…", "topic": "TALK_DONE" }
    ]
  },
  {
    "type": "talk_topic",
    "id": "TALK_RANCH_FOREMAN_OUTPOST",
    "dynamic_line": "Ya, that representative from the Old Guard asked the two of us to come out here and begin fortifying this place as a refugee camp.  I'm not sure how fast he expects the two of us to get setup, but we were assured additional men were coming out here to assist us. ",
    "responses": [ { "text": "How many refugees are you expecting?", "topic": "TALK_RANCH_FOREMAN_REFUGEES" } ]
  },
  {
    "type": "talk_topic",
    "id": "TALK_RANCH_FOREMAN_REFUGEES",
    "dynamic_line": "Could easily be hundreds as far as I know.  They chose this ranch because of its rather remote location, decent fence, and huge cleared field.  With as much land as we have fenced off we could build a village if we had the materials.  We would have tried to secure a small town or something, but the lack of good farmland and number of undead makes it more practical for us to build from scratch.  The refugee center I came from is constantly facing starvation and undead assaults.",
    "responses": [ { "text": "Hopefully moving out here was worth it…", "topic": "TALK_RANCH_FOREMAN" } ]
  },
  {
    "type": "talk_topic",
    "id": "TALK_RANCH_FOREMAN_JOB",
    "dynamic_line": "I'm the engineer in charge of turning this place into a working camp.  This is going to be an uphill battle, we used most of our initial supplies getting here and boarding up the windows.  I've got a huge list of tasks that need to get done, so if you could help us keep supplied I'd appreciate it.  If you have material to drop off you can just back your vehicle into here and dump it on the ground, we'll sort it.",
    "responses": [ { "text": "I'll keep that in mind.", "topic": "TALK_RANCH_FOREMAN" } ]
  },
  {
    "type": "talk_topic",
    "id": "TALK_RANCH_FOREMAN_Nunez",
    "dynamic_line": "we're still in early stages of getting set up, but we're not overly flush for hands, that's for sure.  If they're willing to put in a hard day's work, we can get them busy.",
    "speaker_effect": { "effect": { "u_add_var": "Nunez_Tacoma", "type": "recruit", "context": "general", "value": "phase_2" } },
    "responses": [ { "text": "I'll tell them that, but they seemed good for a bit of hard labor.", "topic": "TALK_RANCH_FOREMAN" } ]
  },
  {
    "id": "MISSION_RANCH_FOREMAN_1",
    "type": "mission_definition",
    "name": { "str": "Cut 200 planks" },
    "goal": "MGOAL_FIND_ITEM",
    "difficulty": 5,
    "value": 50000,
    "item": "2x4",
    "count": 200,
    "origins": [ "ORIGIN_SECONDARY" ],
    "followup": "MISSION_RANCH_FOREMAN_2",
    "dialogue": {
      "describe": "We need help…",
      "offer": "Our first project is to enclose the barn so that new refugees have a safe place to sleep.  Before we can begin serious improvements, we need lumber to work with.  Enclosing the four barn entrances will take nearly 400 planks… if you could provide half of that, we should be able to take care of the other half and construction.  If you don't have a truck, I'd make finding one your first priority.",
      "accepted": "The more men we can bring to the camp, the quicker improvements can be made.",
      "rejected": "Come back when you get a chance.  We need skilled survivors.",
      "advice": "Avoid destroying the furniture, we'll be needing it.",
      "inquire": "Do you have them?",
      "success": "Great, I'll send word that we could use another set of hands or two to help out here.",
      "success_lie": "What good does this do us?",
      "failure": "It was a lost cause anyways…"
    },
    "end": {
      "update_mapgen": [
        {
          "om_terrain": "ranch_camp_65",
          "translate_ter": [ { "from": "t_underbrush", "to": "t_dirt", "x": 0, "y": 0 } ],
          "place_nested": [ { "chunks": [ "tacoma_commune_west_wall_door" ], "x": 22, "y": 0 } ]
        },
        {
          "om_terrain": "ranch_camp_66",
          "translate_ter": [ { "from": "t_underbrush", "to": "t_dirt", "x": 0, "y": 0 } ],
          "place_nested": [
            { "chunks": [ "tacoma_commune_east_wall_door" ], "x": 0, "y": 0 },
            { "chunks": [ "tacoma_commune_west_wall_door" ], "x": 13, "y": 0 },
            { "chunks": [ "tacoma_commune_east_wall_door" ], "x": 15, "y": 0 }
          ]
        },
        {
          "om_terrain": "ranch_camp_74",
          "translate_ter": [ { "from": "t_underbrush", "to": "t_dirt", "x": 0, "y": 0 } ],
          "place_nested": [ { "chunks": [ "tacoma_commune_west_wall_door" ], "x": 22, "y": 0 } ]
        },
        {
          "om_terrain": "ranch_camp_75",
          "translate_ter": [ { "from": "t_underbrush", "to": "t_dirt", "x": 0, "y": 0 } ],
          "place_nested": [
            { "chunks": [ "tacoma_commune_east_wall_door" ], "x": 0, "y": 0 },
            { "chunks": [ "tacoma_commune_west_wall_door" ], "x": 13, "y": 0 },
            { "chunks": [ "tacoma_commune_east_wall_door" ], "x": 15, "y": 0 }
          ]
        }
      ]
    }
  },
  {
    "id": "MISSION_RANCH_FOREMAN_2",
    "type": "mission_definition",
    "name": { "str": "Find 25 Blankets" },
    "goal": "MGOAL_FIND_ITEM",
    "difficulty": 5,
    "value": 50000,
    "item": "blanket",
    "count": 25,
    "origins": [ "ORIGIN_SECONDARY" ],
    "followup": "MISSION_RANCH_FOREMAN_3",
    "dialogue": {
      "describe": "We need help…",
      "offer": "With the barn entrances enclosed, the refugees moving in there should feel safer, but the weather can be bitter here.  We're going to need to build makeshift beds in the stalls to ward off disease and frostbite.  We can take care of the frames, but will need your help looting blankets.  We'd need 25 blankets to provide the most basic sleeping accommodations.",
      "accepted": "I'd start with looting hotels or you could sew them together… but that would be a last resort.",
      "rejected": "Come back when you get a chance.  We need skilled survivors.",
      "advice": "Avoid destroying the furniture here, we'll be needing it.",
      "inquire": "Do you have them?",
      "success": "Your assistance is always appreciated.",
      "success_lie": "What good does this do us?",
      "failure": "It was a lost cause anyways…"
    },
    "end": {
      "update_mapgen": [
        {
          "om_terrain": "ranch_camp_65",
          "//": "Beds in the barn",
          "place_nested": [
            { "chunks": [ "tacoma_commune_makeshift_bed" ], "x": 18, "y": 1 },
            { "chunks": [ "tacoma_commune_makeshift_bed" ], "x": 18, "y": 5 },
            { "chunks": [ "tacoma_commune_makeshift_bed" ], "x": 18, "y": 7 },
            { "chunks": [ "tacoma_commune_makeshift_bed" ], "x": 18, "y": 11 },
            { "chunks": [ "tacoma_commune_makeshift_bed" ], "x": 18, "y": 13 },
            { "chunks": [ "tacoma_commune_makeshift_bed" ], "x": 18, "y": 17 },
            { "chunks": [ "tacoma_commune_makeshift_bed" ], "x": 18, "y": 19 },
            { "chunks": [ "tacoma_commune_makeshift_bed" ], "x": 18, "y": 23 }
          ]
        },
        {
          "om_terrain": "ranch_camp_66",
          "//": "Beds in the barn",
          "place_nested": [
            { "chunks": [ "tacoma_commune_makeshift_bed" ], "x": 19, "y": 1 },
            { "chunks": [ "tacoma_commune_makeshift_bed" ], "x": 19, "y": 5 },
            { "chunks": [ "tacoma_commune_makeshift_bed" ], "x": 19, "y": 7 },
            { "chunks": [ "tacoma_commune_makeshift_bed" ], "x": 19, "y": 11 },
            { "chunks": [ "tacoma_commune_makeshift_bed" ], "x": 19, "y": 13 },
            { "chunks": [ "tacoma_commune_makeshift_bed" ], "x": 19, "y": 17 },
            { "chunks": [ "tacoma_commune_makeshift_bed" ], "x": 19, "y": 19 },
            { "chunks": [ "tacoma_commune_makeshift_bed" ], "x": 19, "y": 23 },
            { "chunks": [ "tacoma_commune_makeshift_bed" ], "x": 9, "y": 1 },
            { "chunks": [ "tacoma_commune_makeshift_bed" ], "x": 9, "y": 5 },
            { "chunks": [ "tacoma_commune_makeshift_bed" ], "x": 9, "y": 19 },
            { "chunks": [ "tacoma_commune_makeshift_bed" ], "x": 9, "y": 23 },
            { "chunks": [ "tacoma_commune_makeshift_bed" ], "x": 4, "y": 1 },
            { "chunks": [ "tacoma_commune_makeshift_bed" ], "x": 4, "y": 5 },
            { "chunks": [ "tacoma_commune_makeshift_bed" ], "x": 4, "y": 19 },
            { "chunks": [ "tacoma_commune_makeshift_bed" ], "x": 4, "y": 23 }
          ],
          "place_npcs": [ { "class": "ranch_construction_2", "x": 19, "y": 8 } ]
        }
      ]
    }
  },
  {
    "id": "MISSION_RANCH_FOREMAN_3",
    "type": "mission_definition",
    "name": { "str": "Gather 2500 Nails" },
    "goal": "MGOAL_FIND_ITEM",
    "difficulty": 5,
    "value": 50000,
    "item": "nail",
    "count": 2500,
    "origins": [ "ORIGIN_SECONDARY" ],
    "followup": "MISSION_RANCH_FOREMAN_4",
    "dialogue": {
      "describe": "We need help…",
      "offer": "Our supply of nails has been depleted.  I'm going to have to ask you to get us a few more boxes.  Hardware stores should have a few if they haven't been looted.  I suppose you may be able to find handfuls of them in building rubble.  We'd need 2500 to have enough that we won't be sending you back out too soon.",
      "accepted": "Deconstructing furniture isn't going to be efficient, try looking for boxes or grabbing any sitting on top of rubble piles.",
      "rejected": "Come back when you get a chance.  We need skilled survivors.",
      "advice": "Avoid destroying the furniture here, we'll be needing it.",
      "inquire": "Do you have them?",
      "success": "Your assistance is always appreciated.",
      "success_lie": "What good does this do us?",
      "failure": "It was a lost cause anyways…"
    },
    "end": {
      "update_mapgen": [
        {
          "om_terrain": "ranch_camp_46",
          "//": "tilled soil in the fields",
          "translate_ter": [ { "from": "t_underbrush", "to": "t_dirt", "x": 0, "y": 0 } ],
          "set": [
            { "square": "terrain", "id": "t_dirt", "x": 7, "y": 4, "x2": 22, "y2": 23 },
            { "square": "terrain", "id": "t_dirtmound", "x": 8, "y": 5, "x2": 9, "y2": 22 },
            { "square": "terrain", "id": "t_dirtmound", "x": 11, "y": 5, "x2": 12, "y2": 22 }
          ]
        },
        {
          "om_terrain": "ranch_camp_55",
          "//": "tilled soil in the fields",
          "translate_ter": [ { "from": "t_underbrush", "to": "t_dirt", "x": 0, "y": 0 } ],
          "set": [
            { "square": "terrain", "id": "t_dirt", "x": 7, "y": 0, "x2": 22, "y2": 18 },
            { "square": "terrain", "id": "t_dirtmound", "x": 8, "y": 2, "x2": 9, "y2": 17 },
            { "square": "terrain", "id": "t_dirtmound", "x": 11, "y": 2, "x2": 12, "y2": 17 }
          ]
        },
        {
          "om_terrain": "ranch_camp_56",
          "translate_ter": [ { "from": "t_underbrush", "to": "t_dirt", "x": 0, "y": 0 } ],
          "place_vehicles": [ { "vehicle": "hippie_van", "x": 13, "y": 19, "rotation": 270, "chance": 100, "faction": "tacoma_commune" } ]
        },
        {
          "om_terrain": "ranch_camp_65",
          "place_furniture": [ { "furn": "f_bookcase", "x": 17, "y": 11 } ],
          "place_npcs": [ { "class": "ranch_farmer_1", "x": 19, "y": 20 } ]
        },
        { "om_terrain": "ranch_camp_66", "place_npcs": [ { "class": "ranch_woodcutter_1", "x": 4, "y": 11 } ] }
      ]
    }
  },
  {
    "id": "MISSION_RANCH_FOREMAN_4",
    "type": "mission_definition",
    "name": { "str": "Gather 300 Salt" },
    "goal": "MGOAL_FIND_ITEM",
    "difficulty": 5,
    "value": 50000,
    "item": "salt",
    "count": 300,
    "origins": [ "ORIGIN_SECONDARY" ],
    "followup": "MISSION_RANCH_FOREMAN_5",
    "dialogue": {
      "describe": "We need help…",
      "offer": "I'm sure you've noticed the new workers that have started trickling in.  The Free Merchant counsel is demanding that we immediately begin projects to become self-sufficient due to limited supplies.  We are going to need to rapidly setup an agricultural industry before winter and starvation catches us unprepared and unsupported.  In order to get a half dozen shovels and a couple of bags of seeds, we are going to have to trade for it.  I've already got the deal lined up, but the only thing they are willing to trade it for is salt.  I negotiated them down from 500 units to 300… we were hoping you might have access to a source.",
      "accepted": "Salt is key to preserving meat and other perishables… without any excess food it wouldn't do us much good now, but I imagine we'll need to send you out to get more in the future.",
      "rejected": "Come back when you get a chance.  We need skilled survivors.",
      "advice": "If you can find a source of salt water you should be able to boil it down.",
      "inquire": "Do you have the salt?",
      "success": "We are going to begin preparing our fields immediately.",
      "success_lie": "What good does this do us?",
      "failure": "It was a lost cause anyways…"
    },
    "end": {
      "update_mapgen": [
        {
          "om_terrain": "ranch_camp_46",
          "//": "tilled soil in the fields",
          "set": [
            { "square": "terrain", "id": "t_dirtmound", "x": 14, "y": 5, "x2": 15, "y2": 22 },
            { "square": "terrain", "id": "t_dirtmound", "x": 17, "y": 5, "x2": 18, "y2": 22 },
            { "square": "terrain", "id": "t_dirtmound", "x": 20, "y": 5, "x2": 21, "y2": 22 }
          ]
        },
        {
          "om_terrain": "ranch_camp_55",
          "//": "tilled soil in the fields",
          "set": [
            { "square": "terrain", "id": "t_dirtmound", "x": 14, "y": 2, "x2": 15, "y2": 17 },
            { "square": "terrain", "id": "t_dirtmound", "x": 17, "y": 2, "x2": 18, "y2": 17 },
            { "square": "terrain", "id": "t_dirtmound", "x": 20, "y": 2, "x2": 21, "y2": 17 }
          ]
        },
        {
          "om_terrain": "ranch_camp_56",
          "place_vehicles": [
            { "vehicle": "flatbed_truck", "x": 21, "y": 3, "rotation": 0, "chance": 100, "faction": "tacoma_commune" },
            { "vehicle": "car", "x": 20, "y": 7, "rotation": 315, "chance": 100, "faction": "tacoma_commune" }
          ]
        },
        {
          "om_terrain": "ranch_camp_57",
          "translate_ter": [ { "from": "t_underbrush", "to": "t_dirt", "x": 0, "y": 0 } ],
          "place_npcs": [ { "class": "ranch_crop_overseer", "x": 12, "y": 7 } ]
        },
        {
          "om_terrain": "ranch_camp_58",
          "translate_ter": [ { "from": "t_underbrush", "to": "t_dirt", "x": 0, "y": 0 } ],
          "place_nested": [ { "chunks": [ "tacoma_commune_lumbermill_4" ], "x": 0, "y": 2 } ]
        },
        {
          "om_terrain": "ranch_camp_67",
          "translate_ter": [ { "from": "t_underbrush", "to": "t_dirt", "x": 0, "y": 0 } ],
          "set": [ { "square": "terrain", "id": "t_palisade", "x": 21, "y": 19, "x2": 23, "y2": 19 } ]
        }
      ]
    }
  },
  {
    "id": "MISSION_RANCH_FOREMAN_5",
    "type": "mission_definition",
    "name": { "str": "Gather 30 Liquid Fertilizer" },
    "goal": "MGOAL_FIND_ITEM",
    "difficulty": 5,
    "value": 50000,
    "item": "fertilizer_liquid",
    "count": 30,
    "origins": [ "ORIGIN_SECONDARY" ],
    "followup": "MISSION_RANCH_FOREMAN_6",
    "dialogue": {
      "describe": "We need help…",
      "offer": "Well, our first crop will be planted shortly, but I'm starting to suspect that our profit margin is going to be much smaller than we expect.  With limited seed for our original crop, our next course of action is to increase the soil's fertility.  Is there any way you could find or produce a basic liquid fertilizer for us?  We'd need at least 30 units to make a significant improvement in our output.",
      "accepted": "I don't know the exact recipe, but I'm sure you could make it from a commercial fertilizer or produce it from bonemeal.",
      "rejected": "Come back when you get a chance.  We need skilled survivors.",
      "advice": "I'd look through a few basic chemistry books to find a simple recipe.",
      "inquire": "Do you have the liquid fertilizer?",
      "success": "This really should make the first winter easier to survive.",
      "success_lie": "What good does this do us?",
      "failure": "It was a lost cause anyways…"
    },
    "end": {
      "update_mapgen": [
        {
          "om_terrain": "ranch_camp_56",
          "place_vehicles": [ { "vehicle": "car_chassis", "x": 17, "y": 11, "rotation": 90, "chance": 100, "faction": "tacoma_commune" } ]
        },
        {
          "om_terrain": "ranch_camp_58",
          "place_nested": [ { "chunks": [ "tacoma_commune_lumbermill_5" ], "x": 0, "y": 2 } ],
          "set": [ { "point": "terrain", "id": "t_pit", "x": 6, "y": 18 } ]
        },
        {
          "om_terrain": "ranch_camp_66",
          "set": [ { "point": "terrain", "id": "t_palisade", "x": 23, "y": 22 } ],
          "place_npcs": [ { "class": "ranch_farmer_2", "x": 9, "y": 22 } ]
        },
        {
          "om_terrain": "ranch_camp_67",
          "set": [ { "square": "terrain", "id": "t_palisade", "x": 0, "y": 22, "x2": 5, "y2": 22 } ]
        }
      ]
    }
  },
  {
    "id": "MISSION_RANCH_FOREMAN_6",
    "type": "mission_definition",
    "name": { "str": "Gather 75 Rocks" },
    "goal": "MGOAL_FIND_ITEM",
    "difficulty": 5,
    "value": 50000,
    "item": "rock",
    "count": 75,
    "origins": [ "ORIGIN_SECONDARY" ],
    "followup": "MISSION_RANCH_FOREMAN_7",
    "dialogue": {
      "describe": "We need help…",
      "offer": "Our current assessment for survivability has increased significantly thanks to your efforts.  The next priority issue is securing a cleaner water source.  Drinking from the pond on the back end of the ranch has led to an outbreak of dysentery.  As quickly as possible, we need to improve the sanitary conditions in the camp.  To do so, the first step is to dig a well and construct stone fireplaces in the barn for the migrants to boil water.  We are going to need at least 75 rocks from you if we hope to accomplish the task before we all get sick.  After we have them installed, you will have free access to them, guaranteed.",
      "accepted": "If you take a shovel to a pile of rubble, you should be able to pull out structural grade rocks.",
      "rejected": "Come back when you get a chance.  We need skilled survivors.",
      "advice": "Mining would always be an option if you had the resources.",
      "inquire": "Do you have the rocks?",
      "success": "I appreciate the work you do.",
      "success_lie": "What good does this do us?",
      "failure": "It was a lost cause anyways…"
    },
    "end": {
      "update_mapgen": [
        {
          "om_terrain": "ranch_camp_58",
          "place_nested": [ { "chunks": [ "tacoma_commune_lumbermill_6" ], "x": 0, "y": 2 } ],
          "set": [ { "point": "terrain", "id": "t_covered_well", "x": 6, "y": 18 } ]
        },
        {
          "om_terrain": "ranch_camp_66",
          "set": [
            { "point": "furniture", "id": "f_fireplace", "x": 6, "y": 12 },
            { "point": "furniture", "id": "f_fireplace", "x": 8, "y": 12 }
          ],
          "place_item": [
            { "item": "log", "x": 3, "y": 11, "faction": "tacoma_commune" },
            { "item": "log", "x": 3, "y": 12, "faction": "tacoma_commune" },
            { "item": "log", "x": 3, "y": 13, "faction": "tacoma_commune" },
            { "item": "log", "x": 11, "y": 11, "faction": "tacoma_commune" },
            { "item": "log", "x": 11, "y": 12, "faction": "tacoma_commune" },
            { "item": "log", "x": 11, "y": 13, "faction": "tacoma_commune" }
          ]
        }
      ]
    }
  },
  {
    "id": "MISSION_RANCH_FOREMAN_7",
    "type": "mission_definition",
    "name": { "str": "Gather 50 Pipes" },
    "goal": "MGOAL_FIND_ITEM",
    "difficulty": 5,
    "value": 50000,
    "item": "pipe",
    "count": 50,
    "origins": [ "ORIGIN_SECONDARY" ],
    "followup": "MISSION_RANCH_FOREMAN_8",
    "dialogue": {
      "describe": "We need help…",
      "offer": "To fabricate the well's hand pump and construct components for several other projects, we are going to need to find or fabricate a number of steel pipes.  Plumbing is a distant possibility for now, but some form of irrigation will eventually become desirable.  You could assist us with procuring 50 steel pipes, if you so have the chance.",
      "accepted": "Hopefully we will be able to assign new migrants to help fulfill our needs in the future.",
      "rejected": "Come back when you get a chance.  We need skilled survivors.",
      "advice": "Pipes are used in numerous metal constructions.  Smashing abandoned furniture may provide the material we need.",
      "inquire": "Do you have the pipes?",
      "success": "I appreciate the work you do.",
      "success_lie": "What good does this do us?",
      "failure": "It was a lost cause anyways…"
    },
    "end": {
      "update_mapgen": [
        {
          "om_terrain": "ranch_camp_56",
          "//": "western palisade",
          "set": [
            { "square": "terrain", "id": "t_palisade", "x": 16, "y": 17, "x2": 16, "y2": 23 },
            { "square": "terrain", "id": "t_palisade", "x": 16, "y": 14, "x2": 19, "y2": 14 },
            { "square": "terrain", "id": "t_palisade", "x": 19, "y": 11, "x2": 19, "y2": 13 }
          ]
        },
        {
          "om_terrain": "ranch_camp_58",
          "place_nested": [ { "chunks": [ "tacoma_commune_lumbermill_7" ], "x": 0, "y": 2 } ],
          "//": "finish the well",
          "set": [
            { "square": "terrain", "id": "t_concrete", "x": 5, "y": 17, "x2": 7, "y2": 19 },
            { "point": "terrain", "id": "t_water_pump", "x": 6, "y": 18 }
          ]
        },
        {
          "om_terrain": "ranch_camp_65",
          "//": "untilled soil in the fields",
          "set": [ { "square": "terrain", "id": "t_dirt", "x": 0, "y": 4, "x2": 12, "y2": 18 } ]
        }
      ]
    }
  },
  {
    "id": "MISSION_RANCH_FOREMAN_8",
    "type": "mission_definition",
    "name": { "str": "Gather 2 Electric Motors" },
    "goal": "MGOAL_FIND_ITEM",
    "difficulty": 5,
    "value": 50000,
    "item": "motor",
    "count": 2,
    "origins": [ "ORIGIN_SECONDARY" ],
    "followup": "MISSION_RANCH_FOREMAN_9",
    "dialogue": {
      "describe": "We need help…",
      "offer": "With the well's completion, we are rapidly closing the sustainability gap.  In order to expand from here, we will need massive quantities of lumber to construct fortifications and new buildings.  We have already begun work on a manually operated sawmill, but we will need two electric motors to control the actual blades.  We were hoping you might be able to secure the motors for us.",
      "accepted": "Power for the motors will be provided by a salvaged truck battery, you need not bring additional mechanical components.",
      "rejected": "Come back when you get a chance.  We need skilled survivors.",
      "advice": "A car dealership or a golf course might have some electric vehicles to get one from.  Otherwise there's probably something broken down along the road.",
      "inquire": "Do you have the motors?",
      "success": "I appreciate the work you do.",
      "success_lie": "What good does this do us?",
      "failure": "It was a lost cause anyways…"
    },
    "end": {
      "update_mapgen": [
        {
          "om_terrain": "ranch_camp_56",
          "//": "finish western palisade",
          "set": [
            { "square": "terrain", "id": "t_palisade", "x": 23, "y": 7, "x2": 23, "y2": 10 },
            { "square": "terrain", "id": "t_palisade", "x": 20, "y": 11, "x2": 23, "y2": 11 },
            { "square": "terrain", "id": "t_palisade_gate", "x": 16, "y": 15, "x2": 16, "y2": 16 },
            { "point": "terrain", "id": "t_palisade_pulley", "x": 15, "y": 14 },
            { "point": "terrain", "id": "t_palisade_pulley", "x": 17, "y": 17 }
          ]
        },
        {
          "om_terrain": "ranch_camp_58",
          "place_nested": [ { "chunks": [ "tacoma_commune_lumbermill_8_done" ], "x": 0, "y": 2 } ]
        },
        {
          "om_terrain": "ranch_camp_59",
          "place_nested": [
            { "chunks": [ "tacoma_commune_toolshed_8" ], "x": 13, "y": 17 },
            { "chunks": [ "tacoma_commune_clinic_8" ], "x": 2, "y": 0 }
          ]
        },
        {
          "om_terrain": "ranch_camp_65",
          "//": "tilled soil in the fields",
          "set": [
            { "square": "terrain", "id": "t_dirtmound", "x": 1, "y": 5, "x2": 2, "y2": 17 },
            { "square": "terrain", "id": "t_dirtmound", "x": 4, "y": 5, "x2": 5, "y2": 17 },
            { "square": "terrain", "id": "t_dirtmound", "x": 7, "y": 5, "x2": 8, "y2": 17 },
            { "square": "terrain", "id": "t_dirtmound", "x": 10, "y": 5, "x2": 11, "y2": 17 }
          ]
        },
        {
          "om_terrain": "ranch_camp_68",
          "place_nested": [ { "chunks": [ "tacoma_commune_outhouse_8" ], "x": 16, "y": 1 } ]
        }
      ]
    }
  },
  {
    "id": "MISSION_RANCH_FOREMAN_9",
    "type": "mission_definition",
    "name": { "str": "Gather 150 Bleach" },
    "goal": "MGOAL_FIND_ITEM",
    "difficulty": 5,
    "value": 50000,
    "item": "bleach",
    "count": 150,
    "origins": [ "ORIGIN_SECONDARY" ],
    "followup": "MISSION_RANCH_FOREMAN_10_1",
    "dialogue": {
      "describe": "We need help…",
      "offer": "Disease and infection remains a persistent problem among the refugees.  Without dedicated medical personnel and facilities, I doubt everyone will be willing to stick around when the next outbreak happens.  Until we can get a former medic or nurse, I'm just going to have to improvise.  Sterilization would be the first step I imagine.  Bring me 5 gallon jugs of bleach so we can get started.",
      "accepted": "I'm sure you can find bleach in most homes…",
      "rejected": "Come back when you get a chance.  We need skilled survivors.",
      "advice": "If you can't find a large supply I'd recommend checking hospitals or research labs.",
      "inquire": "Do you have the bleach?",
      "success": "I appreciate it.",
      "success_lie": "What good does this do us?",
      "failure": "It was a lost cause anyways…"
    },
    "end": {
      "update_mapgen": [
        {
          "om_terrain": "ranch_camp_59",
          "place_nested": [
            { "chunks": [ "tacoma_commune_toolshed_9_done" ], "x": 13, "y": 17 },
            { "chunks": [ "tacoma_commune_clinic_9" ], "x": 2, "y": 0 }
          ],
          "set": [ { "square": "terrain", "id": "t_dirt", "x": 10, "y": 23, "x2": 12, "y2": 23 } ]
        },
        {
          "om_terrain": "ranch_camp_68",
          "place_nested": [ { "chunks": [ "tacoma_commune_outhouse_9_done" ], "x": 16, "y": 1 } ]
        }
      ]
    }
  },
  {
    "id": "MISSION_RANCH_FOREMAN_10_1",
    "type": "mission_definition",
    "name": { "str": "Gather 36 bandages" },
    "goal": "MGOAL_FIND_ITEM",
    "difficulty": 5,
    "value": 50000,
    "item": "bandages",
    "count": 36,
    "origins": [ "ORIGIN_SECONDARY" ],
    "followup": "MISSION_RANCH_FOREMAN_10",
    "dialogue": {
      "describe": "We need help…",
      "offer": "We've started planning a medical clinic, but we are going to need a lot more supplies if we hope to warrant sending one of the few people with medical experience from the refugee center to our outpost.  I know first aid equipment is rare, but they have all the basic supplies that I'm uncertain of.  If you could bring in thirty-six bandages I'm sure we could supplement them to make theirs last a bit longer.",
      "accepted": "We'll do our best to make them last…",
      "rejected": "Come back when you get a chance.  We need skilled survivors.",
      "advice": "Homes, hospitals, labs, and doctor offices would be where I'd check.",
      "inquire": "Do you have the bandages?",
      "success": "I appreciate it.",
      "success_lie": "What good does this do us?",
      "failure": "It was a lost cause anyways…"
    },
    "end": {
      "update_mapgen": [
        { "om_terrain": "ranch_camp_59", "place_nested": [ { "chunks": [ "tacoma_commune_clinic_10_1" ], "x": 3, "y": 0 } ] }
      ]
    }
  },
  {
    "id": "MISSION_RANCH_FOREMAN_10",
    "type": "mission_definition",
    "name": { "str": "Gather 6 bottles of antiseptic" },
    "goal": "MGOAL_FIND_ITEM",
    "difficulty": 5,
    "value": 50000,
    "item": "disinfectant",
    "count": 60,
    "origins": [ "ORIGIN_SECONDARY" ],
    "followup": "MISSION_RANCH_FOREMAN_11",
    "dialogue": {
      "describe": "We need help…",
      "offer": "We've started planning a medical clinic, but we are going to need a lot more supplies if we hope to warrant sending one of the few people with medical experience from the refugee center to our outpost.  I know first aid equipment is rare, but they have all the basic supplies that I'm uncertain of.  If you could bring in 6 bottles of antiseptic, I'm sure we could supplement them to make theirs last a bit longer.",
      "accepted": "We'll do our best to make them last…",
      "rejected": "Come back when you get a chance.  We need skilled survivors.",
      "advice": "Homes, hospitals, labs, and doctor offices would be where I'd check.",
      "inquire": "Do you have the antiseptic?",
      "success": "I appreciate it.",
      "success_lie": "What good does this do us?",
      "failure": "It was a lost cause anyways…"
    },
    "end": {
      "update_mapgen": [
        { "om_terrain": "ranch_camp_59", "place_nested": [ { "chunks": [ "tacoma_commune_clinic_10" ], "x": 2, "y": 0 } ] },
        {
          "om_terrain": "ranch_camp_60",
          "place_nested": [ { "chunks": [ "tacoma_commune_chopshop_10" ], "x": 0, "y": 4 } ]
        }
      ]
    }
  },
  {
    "id": "MISSION_RANCH_FOREMAN_11",
    "type": "mission_definition",
    "name": { "str": "Find 2 Arc Welders" },
    "goal": "MGOAL_FIND_ITEM",
    "difficulty": 5,
    "value": 50000,
    "item": "welder",
    "count": 2,
    "origins": [ "ORIGIN_SECONDARY" ],
    "followup": "MISSION_RANCH_FOREMAN_12",
    "dialogue": {
      "describe": "We need help…",
      "offer": "The work you have done has swayed the leaders at the refugee center to send someone out to assist with our medical needs.  The next step is for us to get a sort of chop-shop setup so that we can begin using scrap metal to build fortifications and equipment.  We are going to need a pair of arc welders for our mechanics to use.",
      "accepted": "With two, we should be able to repair one if it breaks.",
      "rejected": "Come back when you get a chance.  We need skilled survivors.",
      "advice": "The only place I've seen them is garages, but I imagine you could find them in some stores.",
      "inquire": "Do you have the welders?",
      "success": "I appreciate it.",
      "success_lie": "What good does this do us?",
      "failure": "It was a lost cause anyways…"
    },
    "end": {
      "update_mapgen": [
<<<<<<< HEAD
        { "om_terrain": "ranch_camp_59", "place_nested": [ { "chunks": [ "tacoma_commune_clinic_11" ], "x": 2, "y": 0 } ] },
=======
        { "om_terrain": "ranch_camp_59", "place_nested": [ { "chunks": [ "tacoma_commune_clinic_11" ], "x": 3, "y": 0 } ] },
>>>>>>> 52d991bb
        {
          "om_terrain": "ranch_camp_60",
          "place_nested": [ { "chunks": [ "tacoma_commune_chopshop_11" ], "x": 0, "y": 4 } ]
        },
        {
          "om_terrain": "ranch_camp_61",
          "place_vehicles": [
            { "vehicle": "car", "chance": 100, "rotation": 270, "x": 1, "y": 20, "faction": "tacoma_commune" },
            {
              "vehicle": "cube_van_cheap",
              "chance": 100,
              "rotation": 90,
              "x": 10,
              "y": 10,
              "faction": "tacoma_commune"
            },
            { "vehicle": "car_sports", "chance": 100, "rotation": 90, "x": 3, "y": 9, "faction": "tacoma_commune" },
            {
              "vehicle": "flatbed_truck",
              "chance": 100,
              "rotation": 270,
              "x": 10,
              "y": 23,
              "faction": "tacoma_commune"
            }
          ]
        },
        {
          "om_terrain": "ranch_camp_69",
          "translate_ter": [ { "from": "t_underbrush", "to": "t_dirt", "x": 0, "y": 0 } ],
          "set": [ { "square": "terrain", "id": "t_palisade", "x": 0, "y": 12, "x2": 2, "y2": 12 } ],
          "place_vehicles": [
            { "vehicle": "car_chassis", "chance": 100, "rotation": 0, "x": 3, "y": 14, "faction": "tacoma_commune" },
            { "vehicle": "pickup", "chance": 100, "rotation": 0, "x": 8, "y": 15, "faction": "tacoma_commune" },
            { "vehicle": "schoolbus", "chance": 100, "rotation": 135, "x": 22, "y": 13, "faction": "tacoma_commune" }
          ]
        }
      ]
    }
  },
  {
    "id": "MISSION_RANCH_FOREMAN_12",
    "type": "mission_definition",
    "name": { "str": "Find 12 Car Batteries" },
    "goal": "MGOAL_FIND_ITEM",
    "difficulty": 5,
    "value": 50000,
    "item": "battery_car",
    "count": 12,
    "origins": [ "ORIGIN_SECONDARY" ],
    "followup": "MISSION_RANCH_FOREMAN_13",
    "dialogue": {
      "describe": "We need help…",
      "offer": "We have the basic equipment that we need, but without a functioning power grid we are forced to rely on the readily available vehicle batteries.  This is going to be a chore, but I'll need twelve car batteries to swap between charging and powering our equipment.  The good news is that they don't need to be charged; we can take care of that.",
      "accepted": "I'm counting on you.",
      "rejected": "Come back when you get a chance.  We need skilled survivors.",
      "advice": "Cars can be found in traffic jams along roads or in parking lots… I'm sure you can find a few.",
      "inquire": "Do you have the car batteries?",
      "success": "I'm impressed with your abilities.",
      "success_lie": "What good does this do us?",
      "failure": "It was a lost cause anyways…"
    },
    "end": {
      "update_mapgen": [
        { "om_terrain": "ranch_camp_49", "place_nested": [ { "chunks": [ "tacoma_commune_junk_shop_12" ], "x": 0, "y": 9 } ] },
        {
          "om_terrain": "ranch_camp_60",
          "place_nested": [ { "chunks": [ "tacoma_commune_chopshop_12_done" ], "x": 0, "y": 4 } ]
        },
        {
          "om_terrain": "ranch_camp_69",
          "translate_ter": [ { "from": "t_underbrush", "to": "t_dirt", "x": 0, "y": 0 } ],
          "place_vehicles": [ { "vehicle": "cube_van", "chance": 100, "rotation": 180, "x": 13, "y": 15, "faction": "tacoma_commune" } ]
        }
      ]
    }
  },
  {
    "id": "MISSION_RANCH_FOREMAN_13",
    "type": "mission_definition",
    "name": { "str": "Find 2 Two-Way Radios" },
    "goal": "MGOAL_FIND_ITEM",
    "difficulty": 5,
    "value": 50000,
    "item": "two_way_radio",
    "count": 2,
    "origins": [ "ORIGIN_SECONDARY" ],
    "followup": "MISSION_RANCH_FOREMAN_14",
    "dialogue": {
      "describe": "We need help…",
      "offer": "Check with the nurse when you get a chance; I know she will need help setting up our clinic.  On the construction front, we are going to need to get dedicated scavenger teams setup to bring in the miscellaneous supplies that we use in small quantities.  We are going to start setting up a junk shop for them behind the sawmill, so we could use your help with that.  Communication is the biggest obstacle for the teams… could you bring in a pair of two-way radios?",
      "accepted": "Organizing the scavenging missions is difficult enough without communication.",
      "rejected": "Come back when you get a chance.  We need skilled survivors.",
      "advice": "You should be able to find them in electronics stores or at a police station.",
      "inquire": "Do you have the two-way radios?",
      "success": "I'm sure the scavengers will find these useful.",
      "success_lie": "What good does this do us?",
      "failure": "It was a lost cause anyways…"
    },
    "end": {
      "update_mapgen": [
        { "om_terrain": "ranch_camp_49", "place_nested": [ { "chunks": [ "tacoma_commune_junk_shop_13" ], "x": 0, "y": 9 } ] },
        { "om_terrain": "ranch_camp_66", "place_npcs": [ { "class": "ranch_barber", "x": 5, "y": 3 } ] },
        {
          "om_terrain": "ranch_camp_70",
          "translate_ter": [ { "from": "t_underbrush", "to": "t_dirt", "x": 0, "y": 0 } ],
          "place_vehicles": [ { "vehicle": "car_mini", "chance": 100, "rotation": 45, "x": 8, "y": 3, "faction": "tacoma_commune" } ]
        }
      ]
    }
  },
  {
    "id": "MISSION_RANCH_FOREMAN_14",
    "type": "mission_definition",
    "name": { "str": "Gather 5 Backpacks" },
    "goal": "MGOAL_FIND_ITEM",
    "difficulty": 5,
    "value": 50000,
    "item": "backpack",
    "count": 5,
    "origins": [ "ORIGIN_SECONDARY" ],
    "followup": "MISSION_RANCH_FOREMAN_15",
    "dialogue": {
      "describe": "We need help…",
      "offer": "The volunteers for the scavenging teams will need to be issued some basic equipment.  When the boss sets up shop in the junk shed, you should ask him what else he needs for his teams.  In the meantime, we can provide a few backpacks to get them started.  Could you find five backpacks to give to the initial team?",
      "accepted": "I'm counting on you.",
      "rejected": "Come back when you get a chance.  We need skilled survivors.",
      "advice": "It may be easier to make them if you can't find a school or something.",
      "inquire": "Do you have the backpacks?",
      "success": "Having at least basic equipment greatly increases survivability.  Thanks.",
      "success_lie": "What good does this do us?",
      "failure": "It was a lost cause anyways…"
    },
    "end": {
      "update_mapgen": [
        {
          "om_terrain": "ranch_camp_49",
          "place_nested": [ { "chunks": [ "tacoma_commune_junk_shop_14_done" ], "x": 0, "y": 9 } ]
        },
        {
          "om_terrain": "ranch_camp_51",
          "place_nested": [ { "chunks": [ "tacoma_commune_bar_14" ], "x": 0, "y": 0 } ]
        },
        {
          "om_terrain": "ranch_camp_61",
          "translate_ter": [ { "from": "t_underbrush", "to": "t_dirt", "x": 0, "y": 0 } ],
          "place_vehicles": [ { "vehicle": "ambulance", "chance": 100, "rotation": 90, "x": 16, "y": 5, "faction": "tacoma_commune" } ]
        }
      ]
    }
  },
  {
    "id": "MISSION_RANCH_FOREMAN_15",
    "type": "mission_definition",
    "name": { "str": "Find a copy of Homebrewer's Bible" },
    "goal": "MGOAL_FIND_ITEM",
    "difficulty": 5,
    "value": 50000,
    "item": "brewing_cookbook",
    "count": 1,
    "origins": [ "ORIGIN_SECONDARY" ],
    "followup": "MISSION_RANCH_FOREMAN_16",
    "dialogue": {
      "describe": "We need help…",
      "offer": "Growth has lately begun to stall.  We have individuals passing through the outpost, but the prospect of hard labor just to eke out an existence is driving them away.  We've asked around and decided that, despite our pressing needs, building a bar ought to draw some of the less committed individuals to the outpost.  Unlike other settlements, the more hands we have, the more food we can produce… at least in the long term.  Unfortunately, no one here has brewed alcoholic drinks before, so we are going to need you to find a book called the 'Homebrewer's Bible' or something along those lines.",
      "accepted": "I'm counting on you.",
      "rejected": "Come back when you get a chance.  We need skilled survivors.",
      "advice": "I guess you should search homes or libraries?",
      "inquire": "Do you have the book?",
      "success": "I guarantee we will toast to your name when the bar is finished.",
      "success_lie": "What good does this do us?",
      "failure": "It was a lost cause anyways…"
    },
    "end": {
      "update_mapgen": { "om_terrain": "ranch_camp_51", "place_nested": [ { "chunks": [ "tacoma_commune_bar_15" ], "x": 0, "y": 0 } ] }
    }
  },
  {
    "id": "MISSION_RANCH_FOREMAN_16",
    "type": "mission_definition",
    "name": { "str": "Gather 80 Sugar" },
    "goal": "MGOAL_FIND_ITEM",
    "difficulty": 5,
    "value": 50000,
    "item": "sugar",
    "count": 80,
    "origins": [ "ORIGIN_SECONDARY" ],
    "followup": "MISSION_RANCH_FOREMAN_17",
    "dialogue": {
      "describe": "We need help…",
      "offer": "Just flipping through the book, I can tell that one ingredient in most of the alcoholic drinks that we don't have a large supply of is sugar.  What alcohol we have been able to loot isn't going to last us long, so starting our first large batch is a priority.  Could you bring in 80 units of sugar?  That should last us until we can start producing our own supply.",
      "accepted": "I'm counting on you.",
      "rejected": "Come back when you get a chance.  We need skilled survivors.",
      "advice": "You might get lucky finding it, but you could always boil it out of fruit if you are familiar with the process.",
      "inquire": "Do you have the sugar?",
      "success": "There is a large group of thirsty individuals in our outpost that are truly thankful for your work.",
      "success_lie": "What good does this do us?",
      "failure": "It was a lost cause anyways…"
    },
    "end": {
      "update_mapgen": [
        { "om_terrain": "ranch_camp_51", "place_nested": [ { "chunks": [ "tacoma_commune_bar_16_done" ], "x": 0, "y": 0 } ] },
        {
          "om_terrain": "ranch_camp_52",
          "place_nested": [ { "chunks": [ "tacoma_commune_greenhouse_16" ], "x": 2, "y": 10 } ]
        }
      ]
    }
  },
  {
    "id": "MISSION_RANCH_FOREMAN_17",
    "type": "mission_definition",
    "name": { "str": "Collect 30 Glass Sheets" },
    "goal": "MGOAL_FIND_ITEM",
    "difficulty": 5,
    "value": 50000,
    "item": "glass_sheet",
    "count": 30,
    "origins": [ "ORIGIN_SECONDARY" ],
    "followup": "MISSION_NULL",
    "dialogue": {
      "describe": "We need help…",
      "offer": "Although we are an agricultural outpost, we are restricted to growing plants that are compatible with the New England climate during the warmer months.  The easiest way to work around that is to build greenhouses to supplement our external fields.  There isn't going to be an easy way to build these.  We are going to need a massive number of glass sheets to enclose the frames.  The first house will need 30 sheets of glass if you are still interested.",
      "accepted": "I'm counting on you.",
      "rejected": "Come back when you get a chance.  We need skilled survivors.",
      "advice": "Deconstructing existing windows is the only way I know of to keep the sheets intact.",
      "inquire": "Do you have the glass sheets?",
      "success": "We'll begin planting our first seeds as soon as we can get these installed.",
      "success_lie": "What good does this do us?",
      "failure": "It was a lost cause anyways…"
    },
    "end": {
      "update_mapgen": [
        {
          "om_terrain": "ranch_camp_52",
          "place_nested": [ { "chunks": [ "tacoma_commune_greenhouse_17_done" ], "x": 2, "y": 10 } ]
        }
      ]
    }
  }
]<|MERGE_RESOLUTION|>--- conflicted
+++ resolved
@@ -713,11 +713,7 @@
     },
     "end": {
       "update_mapgen": [
-<<<<<<< HEAD
-        { "om_terrain": "ranch_camp_59", "place_nested": [ { "chunks": [ "tacoma_commune_clinic_11" ], "x": 2, "y": 0 } ] },
-=======
         { "om_terrain": "ranch_camp_59", "place_nested": [ { "chunks": [ "tacoma_commune_clinic_11" ], "x": 3, "y": 0 } ] },
->>>>>>> 52d991bb
         {
           "om_terrain": "ranch_camp_60",
           "place_nested": [ { "chunks": [ "tacoma_commune_chopshop_11" ], "x": 0, "y": 4 } ]
