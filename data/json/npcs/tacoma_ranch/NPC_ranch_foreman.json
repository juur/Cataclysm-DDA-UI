--- conflicted
+++ resolved
@@ -364,11 +364,7 @@
           "om_terrain": "ranch_camp_56",
           "place_vehicles": [
             { "vehicle": "flatbed_truck", "x": 21, "y": 3, "rotation": 0, "chance": 100, "faction": "tacoma_commune" },
-<<<<<<< HEAD
-            { "vehicle": "car", "x": 20, "y": 7, "rotation": 315, "chance": 100, "faction": "tacoma_commune" }
-=======
             { "vehicle": "beetle", "x": 21, "y": 9, "rotation": 180, "chance": 100, "faction": "tacoma_commune" }
->>>>>>> 7c0b8b20
           ]
         },
         {
