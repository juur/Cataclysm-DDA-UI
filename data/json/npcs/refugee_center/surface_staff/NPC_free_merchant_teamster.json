--- conflicted
+++ resolved
@@ -447,13 +447,8 @@
     "difficulty": 2,
     "value": 0,
     "start": {
-<<<<<<< HEAD
-      "assign_mission_target": { "om_special": "Isherwood Farms", "om_terrain": "farm_isherwood_1", "reveal_radius": 5, "search_range": 540 },
-      "effect": { "u_add_var": "directions", "type": "teamster", "context": "mission", "value": "isherwood" }
-=======
       "assign_mission_target": { "om_special": "Isherwood Farm Mutable", "om_terrain": "farm_isherwood_1", "reveal_radius": 5, "search_range": 1000 },
       "effect": { "u_add_var": "teamster_mission_directions", "value": "isherwood" }
->>>>>>> eb90c6b5
     },
     "origins": [ "ORIGIN_SECONDARY" ],
     "dialogue": {
@@ -477,13 +472,8 @@
     "difficulty": 2,
     "value": 0,
     "start": {
-<<<<<<< HEAD
-      "assign_mission_target": { "om_special": "hub_01", "om_terrain": "robofachq_surface_entrance", "reveal_radius": 5, "search_range": 540 },
-      "effect": { "u_add_var": "directions", "type": "teamster", "context": "mission", "value": "hub01" }
-=======
       "assign_mission_target": { "om_special": "hub_01", "om_terrain": "robofachq_surface_entrance", "reveal_radius": 5, "search_range": 1000 },
       "effect": { "u_add_var": "teamster_mission_directions", "value": "hub01" }
->>>>>>> eb90c6b5
     },
     "origins": [ "ORIGIN_SECONDARY" ],
     "dialogue": {
@@ -507,13 +497,8 @@
     "difficulty": 2,
     "value": 0,
     "start": {
-<<<<<<< HEAD
-      "assign_mission_target": { "om_terrain": "exodii_base_x0y3z0", "om_special": "exodii_base", "reveal_radius": 5, "search_range": 540 },
-      "effect": { "u_add_var": "directions", "type": "teamster", "context": "mission", "value": "exodii" }
-=======
       "assign_mission_target": { "om_terrain": "exodii_base_x0y3z0", "om_special": "exodii_base", "reveal_radius": 5, "search_range": 1000 },
       "effect": { "u_add_var": "teamster_mission_directions", "value": "exodii" }
->>>>>>> eb90c6b5
     },
     "origins": [ "ORIGIN_SECONDARY" ],
     "dialogue": {
@@ -537,10 +522,6 @@
     "difficulty": 2,
     "value": 0,
     "start": {
-<<<<<<< HEAD
-      "assign_mission_target": { "om_special": "isolated_road", "om_terrain": "isolated_house_farm_gunsmith", "reveal_radius": 2, "search_range": 540 },
-      "effect": { "u_add_var": "directions", "type": "teamster", "context": "mission", "value": "artisans" }
-=======
       "assign_mission_target": {
         "om_special": "isolated_road",
         "om_terrain": "isolated_house_farm_gunsmith",
@@ -548,7 +529,6 @@
         "search_range": 1000
       },
       "effect": { "u_add_var": "teamster_mission_directions", "value": "artisans" }
->>>>>>> eb90c6b5
     },
     "origins": [ "ORIGIN_SECONDARY" ],
     "dialogue": {
