[
  {
    "type": "faction",
    "id": "your_followers",
    "name": "Your Followers",
    "likes_u": 60,
    "respects_u": 60,
    "known_by_u": true,
    "size": 1,
    "power": 100,
    "food_supply": 0,
    "wealth": 0,
    "relations": {
      "your_followers": {
        "kill on sight": false,
        "watch your back": true,
        "share my stuff": true,
        "guard your stuff": true,
        "lets you in": true,
        "defends your space": true,
        "knows your voice": true
      }
    },
    "mon_faction": "player",
    "epilogues": [ { "power_min": 0, "id": "epilogue_faction_your_followers_0" } ],
    "description": "The survivors who have entrusted you with their well-being.  If morale drops, poor performance and mutiny may become issues."
  },
  {
    "type": "faction",
    "id": "amf",
    "name": "AMF",
    "likes_u": -60,
    "respects_u": -60,
    "known_by_u": false,
    "size": 1,
    "power": 100,
    "food_supply": 0,
    "wealth": 0,
    "relations": {
      "your_followers": { "kill on sight": true, "knows your voice": true },
      "amf": {
        "kill on sight": false,
        "watch your back": true,
        "share my stuff": true,
        "guard your stuff": true,
        "lets you in": true,
        "defends your space": true,
        "knows your voice": true
      }
    },
    "description": "The survivors who formerly entrusted you with their well-being, but have now mutinied because of your abuse and incompetence.  They will kill you if they can."
  },
  {
    "type": "faction",
    "id": "robofac",
    "name": "Hub 01",
    "mon_faction": "robofac",
    "likes_u": -200,
    "respects_u": 0,
    "known_by_u": false,
    "size": 100,
    "power": 100,
    "food_supply": 115200,
    "wealth": 100000000,
    "currency": "RobofacCoin",
    "relations": {
      "robofac": {
        "kill on sight": false,
        "watch your back": true,
        "share my stuff": true,
        "guard your stuff": true,
        "lets you in": true,
        "defends your space": true,
        "knows your voice": true
      },
      "marloss": { "kill on sight": true }
    },
    "description": "The surviving staff of Hub 01, a pre-Cataclysm research lab.  They rarely leave their lab, if at all, and rely on their robots and advanced technology to survive."
  },
  {
    "type": "faction",
    "id": "robofac_auxiliaries",
    "name": "Hub 01 Ancillia",
    "likes_u": 15,
    "respects_u": 15,
    "known_by_u": false,
    "size": 70,
    "power": 100,
    "food_supply": 115200,
    "wealth": 75000,
    "currency": "RobofacCoin",
    "relations": {
      "robofac": {
        "kill on sight": false,
        "watch your back": true,
        "share my stuff": true,
        "guard your stuff": true,
        "lets you in": true,
        "defends your space": true,
        "knows your voice": true
      },
      "marloss": { "kill on sight": true }
    },
    "description": "A loose association of skilled wastelanders, traders, mercenaries and scouts.  All working on behalf of Hub 01, for their own reasons."
  },
  {
    "type": "faction",
    "id": "old_guard",
    "name": "The Old Guard",
    "likes_u": 15,
    "respects_u": 15,
    "known_by_u": false,
    "size": 100,
    "power": 100,
    "food_supply": 201600,
    "wealth": 100000000,
    "relations": {
      "old_guard": {
        "kill on sight": false,
        "watch your back": true,
        "share my stuff": true,
        "guard your stuff": true,
        "lets you in": true,
        "defends your space": true,
        "knows your voice": true
      },
      "free_merchants": {
        "kill on sight": false,
        "watch your back": true,
        "share my stuff": false,
        "guard your stuff": true,
        "lets you in": false,
        "defends your space": true,
        "knows your voice": true
      },
      "hells_raiders": { "kill on sight": true }
    },
    "epilogues": [
      { "power_min": 0, "id": "epilogue_faction_old_guard_0" },
      { "power_max": 150, "id": "epilogue_faction_old_guard_150" }
    ],
    "description": "The remains of the federal government.  The extent of their strength is unknown but squads of patrolling soldiers have been seen under their banner."
  },
  {
    "type": "faction",
    "id": "free_merchants",
    "name": "The Free Merchants",
    "likes_u": 30,
    "respects_u": 30,
    "known_by_u": false,
    "size": 100,
    "power": 100,
    "food_supply": 115200,
    "wealth": 75000000,
    "currency": "FMCNote",
    "relations": {
      "free_merchants": {
        "kill on sight": false,
        "watch your back": true,
        "share my stuff": true,
        "guard your stuff": true,
        "lets you in": true,
        "defends your space": true,
        "knows your voice": true
      },
      "old_guard": {
        "kill on sight": false,
        "watch your back": true,
        "share my stuff": false,
        "guard your stuff": true,
        "lets you in": true,
        "defends your space": true,
        "knows your voice": true
      },
      "tacoma_commune": {
        "kill on sight": false,
        "watch your back": true,
        "share my stuff": true,
        "guard your stuff": true,
        "lets you in": true,
        "defends your space": true,
        "knows your voice": true
      },
      "lobby_beggars": {
        "kill on sight": false,
        "watch your back": true,
        "share my stuff": false,
        "guard your stuff": true,
        "lets you in": false,
        "defends your space": false,
        "knows your voice": true
      },
      "wasteland_scavengers": {
        "kill on sight": false,
        "watch your back": true,
        "share my stuff": false,
        "guard your stuff": true,
        "lets you in": false,
        "defends your space": false,
        "knows your voice": true
      },
      "no_faction": {
        "kill on sight": false,
        "watch your back": false,
        "share my stuff": false,
        "guard your stuff": false,
        "lets you in": false,
        "defends your space": false,
        "knows your voice": true
      },
      "hells_raiders": { "kill on sight": true }
    },
    "epilogues": [
      { "power_min": 0, "id": "epilogue_faction_free_merchants_0" },
      { "power_max": 150, "id": "epilogue_faction_free_merchants_150" }
    ],
    "description": "A conglomeration of entrepreneurs and businessmen that stand together to hammer-out an existence through trade and industry."
  },
  {
    "type": "faction",
    "id": "lobby_beggars",
    "name": "The Beggars in the Lobby",
    "likes_u": 0,
    "respects_u": 0,
    "known_by_u": false,
    "size": 5,
    "power": 0,
    "food_supply": 1152,
    "wealth": 100,
    "relations": {
      "lobby_beggars": {
        "kill on sight": false,
        "watch your back": false,
        "share my stuff": true,
        "guard your stuff": true,
        "lets you in": false,
        "defends your space": false,
        "knows your voice": true
      },
      "free_merchants": {
        "kill on sight": false,
        "watch your back": false,
        "share my stuff": false,
        "guard your stuff": false,
        "lets you in": false,
        "defends your space": false,
        "knows your voice": true
      },
      "old_guard": {
        "kill on sight": false,
        "watch your back": false,
        "share my stuff": false,
        "guard your stuff": false,
        "lets you in": false,
        "defends your space": false,
        "knows your voice": true
      },
      "no_faction": {
        "kill on sight": false,
        "watch your back": false,
        "share my stuff": false,
        "guard your stuff": false,
        "lets you in": false,
        "defends your space": false,
        "knows your voice": true
      },
      "wasteland_scavengers": {
        "kill on sight": false,
        "watch your back": false,
        "share my stuff": false,
        "guard your stuff": false,
        "lets you in": false,
        "defends your space": false,
        "knows your voice": true
      }
    },
    "description": "A collection of mentally and physically disadvantaged survivors who beg for food in the Evac Center lobby."
  },
  {
    "type": "faction",
    "id": "tacoma_commune",
    "name": "The Tacoma Commune",
    "likes_u": 30,
    "respects_u": 30,
    "known_by_u": false,
    "size": 100,
    "power": 100,
    "food_supply": 115200,
    "wealth": 10000000,
    "currency": "FMCNote",
    "relations": {
      "free_merchants": {
        "kill on sight": false,
        "watch your back": true,
        "share my stuff": true,
        "guard your stuff": true,
        "lets you in": true,
        "defends your space": true,
        "knows your voice": true
      }
    },
    "epilogues": [
      { "power_min": 0, "id": "epilogue_faction_tacoma_commune_0" },
      { "power_max": 150, "id": "epilogue_faction_tacoma_commune_150" }
    ],
    "description": "An outpost started by the Free Merchants to provide a source of food and raw materials."
  },
  {
    "type": "faction",
    "id": "marloss",
    "name": "Marloss Evangelists",
    "likes_u": 15,
    "respects_u": 0,
    "known_by_u": false,
    "size": 100,
    "power": 100,
    "food_supply": 172800,
    "wealth": 25000,
    "relations": {
      "marloss": {
        "kill on sight": false,
        "watch your back": true,
        "share my stuff": true,
        "guard your stuff": true,
        "lets you in": true,
        "defends your space": true,
        "knows your voice": true
      }
    },
    "description": "Diverse bands, congregations and organizations with the common goal of preaching human survival through symbiosis with fungaloids."
  },
  {
    "type": "faction",
    "id": "no_faction",
    "name": "No Faction",
    "likes_u": 0,
    "respects_u": 0,
    "known_by_u": false,
    "size": 1,
    "power": 1,
    "food_supply": 1,
    "lone_wolf_faction": true,
    "wealth": 1,
    "relations": {
      "lobby_beggars": { "knows your voice": true },
      "free_merchants": { "knows your voice": true },
      "old_guard": { "knows your voice": true },
      "wasteland_scavengers": { "knows your voice": true },
      "no_faction": { "knows your voice": true }
    },
    "description": "A lone wolf, not aligned with any faction."
  },
  {
    "type": "faction",
    "id": "wasteland_scavengers",
    "name": "The Wasteland Scavengers",
    "likes_u": 0,
    "respects_u": 0,
    "known_by_u": false,
    "size": 100,
    "power": 100,
    "food_supply": 172800,
    "wealth": 2500000,
    "relations": {
      "lobby_beggars": { "knows your voice": true },
      "free_merchants": { "knows your voice": true },
      "old_guard": { "knows your voice": true },
      "wasteland_scavengers": { "share my stuff": true, "guard your stuff": true, "knows your voice": true },
      "no_faction": { "knows your voice": true }
    },
    "epilogues": [
      { "power_min": 0, "id": "epilogue_faction_wasteland_scavengers_0" },
      { "power_max": 150, "id": "epilogue_faction_wasteland_scavengers_150" }
    ],
    "description": "Autonomous bands or individuals who make their living raiding the ruins of the old-world for gear and provisions."
  },
  {
    "type": "faction",
    "id": "hells_raiders",
    "name": "Hell's Raiders",
    "likes_u": -25,
    "respects_u": -25,
    "known_by_u": false,
    "size": 100,
    "power": 100,
    "food_supply": 230400,
    "wealth": 45000000,
    "relations": {
      "hells_raiders": {
        "kill on sight": false,
        "watch your back": true,
        "share my stuff": true,
        "guard your stuff": true,
        "lets you in": true,
        "defends your space": true,
        "knows your voice": true
      },
      "free_merchants": { "kill on sight": true },
      "old_guard": { "kill on sight": true },
      "your_followers": { "kill on sight": true }
    },
    "epilogues": [
      { "power_min": 0, "id": "epilogue_faction_hells_raiders_0" },
      { "power_max": 150, "id": "epilogue_faction_hells_raiders_150" }
    ],
    "description": "The largest gang of hooligans and bandits that preys upon other survivors.  Even if you have no gear, there is always a need for slaves and fresh meat."
  },
  {
    "type": "faction",
    "id": "apis_hive",
    "name": "Mutants Bees",
    "likes_u": -25,
    "respects_u": -25,
    "known_by_u": false,
    "size": 1,
    "power": 10,
    "food_supply": 2304,
    "wealth": 0,
    "relations": {
      "apis_hive": {
        "kill on sight": false,
        "watch your back": true,
        "share my stuff": true,
        "guard your stuff": true,
        "lets you in": true,
        "defends your space": true,
        "knows your voice": true
      },
      "free_merchants": { "kill on sight": true },
      "old_guard": { "kill on sight": true },
      "your_followers": { "kill on sight": true }
    },
    "description": "Mutant bees who hate everyone."
  },
  {
    "type": "faction",
    "id": "isherwood_family",
    "name": "Isherwood family",
    "likes_u": 30,
    "respects_u": 20,
    "known_by_u": false,
    "size": 7,
    "power": 10,
    "currency": "signed_chit",
    "food_supply": 115200,
    "wealth": 75000,
    "relations": {
      "free_merchants": {
        "kill on sight": false,
        "watch your back": true,
        "share my stuff": true,
        "guard your stuff": true,
        "lets you in": true,
        "defends your space": true,
        "knows your voice": true
      },
      "old_guard": {
        "kill on sight": true,
        "watch your back": false,
        "share my stuff": false,
        "guard your stuff": false,
        "lets you in": false,
        "defends your space": false,
        "knows your voice": false
      },
      "tacoma_commune": {
        "kill on sight": false,
        "watch your back": true,
        "share my stuff": true,
        "guard your stuff": true,
        "lets you in": true,
        "defends your space": true
      },
      "lobby_beggars": {
        "kill on sight": false,
        "watch your back": false,
        "share my stuff": false,
        "guard your stuff": true,
        "lets you in": false,
        "defends your space": false
      },
      "no_faction": {
        "kill on sight": false,
        "watch your back": false,
        "share my stuff": false,
        "guard your stuff": false,
        "lets you in": false,
        "defends your space": false,
        "knows your voice": true
      },
      "wasteland_scavengers": {
        "kill on sight": false,
        "watch your back": true,
        "share my stuff": false,
        "guard your stuff": true,
        "lets you in": false,
        "defends your space": false,
        "knows your voice": true
      },
      "hells_raiders": { "kill on sight": true }
    },
    "description": "A small family surviving on their generational land."
  },
  {
    "type": "faction",
    "id": "gods_community",
    "name": "New England Church Community",
    "likes_u": 30,
    "respects_u": 20,
    "known_by_u": false,
    "size": 25,
    "power": 20,
    "currency": "icon",
    "food_supply": 87500,
    "wealth": 82500,
    "relations": {
      "free_merchants": {
        "kill on sight": false,
        "watch your back": true,
        "share my stuff": true,
        "guard your stuff": true,
        "lets you in": true,
        "defends your space": true,
        "knows your voice": true
      },
      "old_guard": {
        "kill on sight": false,
        "watch your back": false,
        "share my stuff": false,
        "guard your stuff": false,
        "lets you in": false,
        "defends your space": false,
        "knows your voice": false
      },
      "tacoma_commune": {
        "kill on sight": false,
        "watch your back": true,
        "share my stuff": true,
        "guard your stuff": true,
        "lets you in": true,
        "defends your space": true
      },
      "lobby_beggars": {
        "kill on sight": false,
        "watch your back": false,
        "share my stuff": false,
        "guard your stuff": true,
        "lets you in": true,
        "defends your space": false
      },
      "no_faction": {
        "kill on sight": false,
        "watch your back": false,
        "share my stuff": false,
        "guard your stuff": false,
        "lets you in": true,
        "defends your space": false,
        "knows your voice": true
      },
      "wasteland_scavengers": {
        "kill on sight": false,
        "watch your back": true,
        "share my stuff": false,
        "guard your stuff": true,
        "lets you in": true,
        "defends your space": false,
        "knows your voice": true
      },
      "isherwood_family": {
        "kill on sight": false,
        "watch your back": true,
        "share my stuff": false,
        "guard your stuff": true,
        "lets you in": true,
        "defends your space": true,
        "knows your voice": true
      },
      "hells_raiders": { "kill on sight": true },
      "marloss": { "kill on sight": true }
    },
    "description": "A small group of churchgoers that formed a community in the woods.  They welcome anyone in their faction, but hate the unnatural."
  },
  {
    "type": "faction",
    "id": "lapin",
    "name": "Rabbit Enthusiasts",
    "likes_u": 30,
    "respects_u": 20,
    "known_by_u": false,
    "size": 1,
    "power": 1,
    "currency": "fur",
    "food_supply": 87500,
    "wealth": 82500,
    "relations": {
      "free_merchants": {
        "kill on sight": false,
        "watch your back": false,
        "share my stuff": false,
        "guard your stuff": false,
        "lets you in": true,
        "defends your space": false,
        "knows your voice": true
      },
      "old_guard": {
        "kill on sight": false,
        "watch your back": false,
        "share my stuff": false,
        "guard your stuff": false,
        "lets you in": false,
        "defends your space": false,
        "knows your voice": false
      },
      "tacoma_commune": {
        "kill on sight": false,
        "watch your back": false,
        "share my stuff": false,
        "guard your stuff": false,
        "lets you in": true,
        "defends your space": false
      },
      "lobby_beggars": {
        "kill on sight": false,
        "watch your back": false,
        "share my stuff": false,
        "guard your stuff": false,
        "lets you in": true,
        "defends your space": false
      },
      "no_faction": {
        "kill on sight": false,
        "watch your back": false,
        "share my stuff": false,
        "guard your stuff": false,
        "lets you in": true,
        "defends your space": false,
        "knows your voice": true
      },
      "wasteland_scavengers": {
        "kill on sight": false,
        "watch your back": false,
        "share my stuff": false,
        "guard your stuff": false,
        "lets you in": true,
        "defends your space": false,
        "knows your voice": true
      },
      "isherwood_family": {
        "kill on sight": false,
        "watch your back": false,
        "share my stuff": false,
        "guard your stuff": false,
        "lets you in": true,
        "defends your space": false,
        "knows your voice": true
      },
      "hells_raiders": { "kill on sight": true },
      "marloss": { "kill on sight": true }
    },
    "description": "Mr Lapin and any acolytes he may have gathered in the apocalypse."
  },
  {
    "type": "faction",
<<<<<<< HEAD
    "id": "prisoners",
    "name": "Prisoners",
    "likes_u": 0,
    "respects_u": 0,
    "known_by_u": true,
    "size": 100,
    "power": 100,
    "food_supply": 230400,
    "wealth": 45000000,
    "relations": {
      "hells_raiders": {
        "kill on sight": false,
        "watch your back": true,
        "share my stuff": true,
        "guard your stuff": true,
        "lets you in": true,
        "defends your space": true,
        "knows your voice": true
      },
      "free_merchants": { "kill on sight": true },
      "old_guard": { "kill on sight": true },
      "your_followers": { "kill on sight": false }
    },
    "description": "Former prisoners who get their freedom during the apocalypse."
=======
    "id": "fisherman_family",
    "name": "Fisherman Family",
    "likes_u": 0,
    "respects_u": 0,
    "known_by_u": false,
    "size": 3,
    "power": 3,
    "food_supply": 100,
    "wealth": 20000,
    "relations": {
      "free_merchants": { "knows your voice": true },
      "old_guard": { "knows your voice": true },
      "your_followers": { "knows your voice": true },
      "no_faction": { "knows your voice": true }
    },
    "description": "A small family trying to survive in this new world."
>>>>>>> d76553ad
  }
]<|MERGE_RESOLUTION|>--- conflicted
+++ resolved
@@ -661,7 +661,25 @@
   },
   {
     "type": "faction",
-<<<<<<< HEAD
+    "id": "fisherman_family",
+    "name": "Fisherman Family",
+    "likes_u": 0,
+    "respects_u": 0,
+    "known_by_u": false,
+    "size": 3,
+    "power": 3,
+    "food_supply": 100,
+    "wealth": 20000,
+    "relations": {
+      "free_merchants": { "knows your voice": true },
+      "old_guard": { "knows your voice": true },
+      "your_followers": { "knows your voice": true },
+      "no_faction": { "knows your voice": true }
+    },
+    "description": "A small family trying to survive in this new world."
+  },
+  {
+    "type": "faction",
     "id": "prisoners",
     "name": "Prisoners",
     "likes_u": 0,
@@ -686,23 +704,5 @@
       "your_followers": { "kill on sight": false }
     },
     "description": "Former prisoners who get their freedom during the apocalypse."
-=======
-    "id": "fisherman_family",
-    "name": "Fisherman Family",
-    "likes_u": 0,
-    "respects_u": 0,
-    "known_by_u": false,
-    "size": 3,
-    "power": 3,
-    "food_supply": 100,
-    "wealth": 20000,
-    "relations": {
-      "free_merchants": { "knows your voice": true },
-      "old_guard": { "knows your voice": true },
-      "your_followers": { "knows your voice": true },
-      "no_faction": { "knows your voice": true }
-    },
-    "description": "A small family trying to survive in this new world."
->>>>>>> d76553ad
   }
 ]