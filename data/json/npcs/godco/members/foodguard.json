--- conflicted
+++ resolved
@@ -3,7 +3,8 @@
     "type": "talk_topic",
     "id": "TALK_GODCO_guard_food",
     "dynamic_line": {
-      "compare_string": [ "yes", { "u_val": "dialogue_godco_godco_notalk_to_u" } ],
+      "u_has_var": "dialogue_godco_godco_notalk_to_u",
+      "value": "yes",
       "yes": "You better step away from me real quick, sinner.  I don't want your kind here.",
       "no": {
         "compare_string": [ "yes", { "npc_val": "general_meeting_u_met_food_guard" } ],
@@ -19,11 +20,7 @@
         "condition": {
           "and": [
             { "not": { "compare_string": [ "yes", { "npc_val": "general_meeting_u_met_food_guard" } ] } },
-<<<<<<< HEAD
-            { "not": { "compare_string": [ "yes", { "u_val": "dialogue_godco_godco_notalk_to_u" } ] } }
-=======
-            { "not": { "u_has_var": "dialogue_godco_godco_notalk_to_u", "value": "yes" } }
->>>>>>> 84bfdc30
+            { "not": { "u_has_var": "dialogue_godco_godco_notalk_to_u", "value": "yes" } }
           ]
         },
         "topic": "TALK_GODCO_guard_food_who"
@@ -33,11 +30,7 @@
         "condition": {
           "and": [
             { "not": { "compare_string": [ "yes", { "npc_val": "general_meeting_u_met_food_guard" } ] } },
-<<<<<<< HEAD
-            { "not": { "compare_string": [ "yes", { "u_val": "dialogue_godco_godco_notalk_to_u" } ] } }
-=======
-            { "not": { "u_has_var": "dialogue_godco_godco_notalk_to_u", "value": "yes" } }
->>>>>>> 84bfdc30
+            { "not": { "u_has_var": "dialogue_godco_godco_notalk_to_u", "value": "yes" } }
           ]
         },
         "topic": "TALK_DONE"
@@ -47,11 +40,7 @@
         "condition": {
           "and": [
             { "compare_string": [ "yes", { "npc_val": "general_meeting_u_met_food_guard" } ] },
-<<<<<<< HEAD
-            { "not": { "compare_string": [ "yes", { "u_val": "dialogue_godco_godco_notalk_to_u" } ] } }
-=======
-            { "not": { "u_has_var": "dialogue_godco_godco_notalk_to_u", "value": "yes" } }
->>>>>>> 84bfdc30
+            { "not": { "u_has_var": "dialogue_godco_godco_notalk_to_u", "value": "yes" } }
           ]
         },
         "topic": "TALK_GODCO_guard_food_who"
@@ -61,11 +50,7 @@
         "condition": {
           "and": [
             { "compare_string": [ "yes", { "npc_val": "general_meeting_u_met_food_guard" } ] },
-<<<<<<< HEAD
-            { "not": { "compare_string": [ "yes", { "u_val": "dialogue_godco_godco_notalk_to_u" } ] } }
-=======
-            { "not": { "u_has_var": "dialogue_godco_godco_notalk_to_u", "value": "yes" } }
->>>>>>> 84bfdc30
+            { "not": { "u_has_var": "dialogue_godco_godco_notalk_to_u", "value": "yes" } }
           ]
         },
         "topic": "TALK_GODCO_guard_food_idlechat"
@@ -75,18 +60,14 @@
         "condition": {
           "and": [
             { "compare_string": [ "yes", { "npc_val": "general_meeting_u_met_food_guard" } ] },
-<<<<<<< HEAD
-            { "not": { "compare_string": [ "yes", { "u_val": "dialogue_godco_godco_notalk_to_u" } ] } }
-=======
-            { "not": { "u_has_var": "dialogue_godco_godco_notalk_to_u", "value": "yes" } }
->>>>>>> 84bfdc30
+            { "not": { "u_has_var": "dialogue_godco_godco_notalk_to_u", "value": "yes" } }
           ]
         },
         "topic": "TALK_DONE"
       },
       {
         "text": "Alright then, fuck you <name_b>.",
-        "condition": { "compare_string": [ "yes", { "u_val": "dialogue_godco_godco_notalk_to_u" } ] },
+        "condition": { "u_has_var": "dialogue_godco_godco_notalk_to_u", "value": "yes" },
         "topic": "TALK_DONE"
       }
     ]
