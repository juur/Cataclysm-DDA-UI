--- conflicted
+++ resolved
@@ -23,11 +23,7 @@
         "condition": {
           "and": [
             { "compare_string": [ "yes", { "npc_val": "general_meeting_u_met_godco_helena" } ] },
-<<<<<<< HEAD
-            { "not": { "compare_string": [ "yes", { "u_val": "general_meeting_godco_joinee" } ] } }
-=======
             { "not": { "u_has_var": "general_meeting_godco_joinee", "value": "yes" } }
->>>>>>> 84bfdc30
           ]
         }
       }
@@ -37,7 +33,8 @@
     "type": "talk_topic",
     "id": "TALK_GODCO_Helena_1",
     "dynamic_line": {
-      "compare_string": [ "yes", { "u_val": "dialogue_godco_godco_notalk_to_u" } ],
+      "u_has_var": "dialogue_godco_godco_notalk_to_u",
+      "value": "yes",
       "yes": { "gendered_line": "Get away from here, sinner, we don't want your kind here.", "relevant_genders": [ "u" ] },
       "no": {
         "compare_string": [ "yes", { "npc_val": "general_meeting_u_met_godco_helena" } ],
@@ -52,11 +49,7 @@
         "condition": {
           "and": [
             { "not": { "compare_string": [ "yes", { "npc_val": "general_meeting_u_met_godco_helena" } ] } },
-<<<<<<< HEAD
-            { "not": { "compare_string": [ "yes", { "u_val": "dialogue_godco_godco_notalk_to_u" } ] } }
-=======
             { "not": { "u_has_var": "dialogue_godco_godco_notalk_to_u", "value": "yes" } }
->>>>>>> 84bfdc30
           ]
         },
         "topic": "TALK_GODCO_Helena_Firstmeet"
@@ -66,23 +59,19 @@
         "condition": {
           "and": [
             { "compare_string": [ "yes", { "npc_val": "general_meeting_u_met_godco_helena" } ] },
-<<<<<<< HEAD
-            { "not": { "compare_string": [ "yes", { "u_val": "dialogue_godco_godco_notalk_to_u" } ] } }
-=======
             { "not": { "u_has_var": "dialogue_godco_godco_notalk_to_u", "value": "yes" } }
->>>>>>> 84bfdc30
           ]
         },
         "topic": "TALK_GODCO_Helena_2"
       },
       {
         "text": "I can't talk right now.",
-        "condition": { "not": { "compare_string": [ "yes", { "u_val": "dialogue_godco_godco_notalk_to_u" } ] } },
+        "condition": { "not": { "u_has_var": "dialogue_godco_godco_notalk_to_u", "value": "yes" } },
         "topic": "TALK_DONE"
       },
       {
         "text": "Fine then.",
-        "condition": { "compare_string": [ "yes", { "u_val": "dialogue_godco_godco_notalk_to_u" } ] },
+        "condition": { "u_has_var": "dialogue_godco_godco_notalk_to_u", "value": "yes" },
         "topic": "TALK_DONE"
       }
     ]
@@ -96,7 +85,7 @@
       {
         "text": "I'm not doing much wandering, I'm staying here.",
         "topic": "TALK_GODCO_Gemma_Firstmeet",
-        "condition": { "compare_string": [ "yes", { "u_val": "general_meeting_godco_joinee" } ] }
+        "condition": { "u_has_var": "general_meeting_godco_joinee", "value": "yes" }
       },
       { "text": "I'm just passing through.  I'll see you around.", "topic": "TALK_DONE" }
     ]
@@ -127,16 +116,16 @@
       { "text": "About that job…", "topic": "TALK_MISSION_INQUIRE", "condition": "has_assigned_mission" },
       {
         "text": "Corrie and I have finished that solar cart.",
-        "condition": { "compare_string": [ "in-progress", { "u_val": "mission_completed_godco_corrie_machine" } ] },
+        "condition": { "u_has_var": "mission_completed_godco_corrie_machine", "value": "in-progress" },
         "topic": "TALK_GODCO_Helena_Negotiate"
       },
       {
         "text": "Olwen's finished the radio transmitter she was working on.",
         "condition": {
           "and": [
-            { "not": { "compare_string": [ "yes", { "u_val": "general_meeting_u_met_Gavin" } ] } },
+            { "not": { "u_has_var": "general_meeting_u_met_Gavin", "value": "yes" } },
             { "not": { "u_has_mission": "MISSION_GODCO_HELENA_VISIT_MERCHANTS" } },
-            { "compare_string": [ "yes", { "u_val": "general_mission_godco_has_radio" } ] }
+            { "u_has_var": "general_mission_godco_has_radio", "value": "yes" }
           ]
         },
         "topic": "TALK_GODCO_Helena_Contact_FreeMerch"
@@ -210,12 +199,12 @@
     "responses": [
       {
         "text": "I'll have some icons.",
-        "condition": { "compare_string": [ "in-progress", { "u_val": "mission_completed_godco_corrie_machine" } ] },
+        "condition": { "u_has_var": "mission_completed_godco_corrie_machine", "value": "in-progress" },
         "topic": "TALK_GODCO_Helena_machineIcon"
       },
       {
         "text": "I want Corrie to have some extra rations.",
-        "condition": { "compare_string": [ "in-progress", { "u_val": "mission_completed_godco_corrie_machine" } ] },
+        "condition": { "u_has_var": "mission_completed_godco_corrie_machine", "value": "in-progress" },
         "topic": "TALK_GODCO_Helena_machineFood"
       },
       { "text": "Let's negotiate some other time.", "topic": "TALK_DONE" }
@@ -263,8 +252,8 @@
         "text": "I presume you want me to pay a visit?",
         "condition": {
           "and": [
-            { "not": { "compare_string": [ "yes", { "u_val": "general_meeting_u_met_Gavin" } ] } },
-            { "not": { "compare_string": [ "yes", { "u_val": "found_refugee_center" } ] } }
+            { "not": { "u_has_var": "general_meeting_u_met_Gavin", "value": "yes" } },
+            { "not": { "u_has_var": "found_refugee_center", "value": "yes" } }
           ]
         },
         "topic": "TALK_GODCO_Helena_Accept_Contact_FreeMerch"
@@ -273,8 +262,8 @@
         "text": "Oh, I've met them before!",
         "condition": {
           "or": [
-            { "compare_string": [ "yes", { "u_val": "general_meeting_u_met_Gavin" } ] },
-            { "compare_string": [ "yes", { "u_val": "found_refugee_center" } ] }
+            { "u_has_var": "general_meeting_u_met_Gavin", "value": "yes" },
+            { "u_has_var": "found_refugee_center", "value": "yes" }
           ]
         },
         "topic": "TALK_GODCO_Helena_Accept_Contact_FreeMerch"
