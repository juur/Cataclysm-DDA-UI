[
  {
    "id": "MISSION_GODCO_COOK_FOOD_1",
    "type": "mission_definition",
    "name": { "str": "Picky Meals" },
    "description": "Find 100 salt.",
    "goal": "MGOAL_FIND_ITEM",
    "difficulty": 1,
    "value": 0,
    "item": "salt",
    "count": 100,
    "origins": [ "ORIGIN_SECONDARY" ],
    "followup": "MISSION_GODCO_COOK_FOOD_2",
    "dialogue": {
      "describe": "I need a supply of salt.",
      "offer": "I know this doesn't sound important, but I am running low on salt.  We don't just need it as a seasoning, it's also vital for food preservation.  Could you find about 20 pounds of salt for me?",
      "accepted": "Don't forget to tell me when you have them.",
      "rejected": "It's okay, I can do without them.  Just let me know if you reconsider.",
      "advice": "There's a lot of places to look.  They are common in house kitchens, restaurants or grocery stores.",
      "inquire": "How is the search going?  Have you found 'em?",
      "success": "I really appreciate your help.  Don't worry, you won't leave empty-handed.",
      "success_lie": "Thanks for trying… I guess.",
      "failure": "Don't worry about it, it's not that important."
    },
    "end": { "effect": [ { "u_spawn_item": "icon", "count": 2 } ] }
  },
  {
    "id": "MISSION_GODCO_COOK_FOOD_2",
    "type": "mission_definition",
    "name": { "str": "Pickled Meals" },
    "description": "Find 5 glass jars.",
    "goal": "MGOAL_FIND_ITEM",
    "difficulty": 2,
    "value": 0,
    "item": "jar_glass_sealed",
    "count": 5,
    "origins": [ "ORIGIN_SECONDARY" ],
    "followup": "MISSION_GODCO_COOK_FOOD_3",
    "dialogue": {
      "describe": "I need several glass jars.",
      "offer": "This task is bit more serious.  I don't have enough jars to preserve perishables for the future, and we can't just store everything in salt.  We could do our own canning if we had some more glass jars.  I could get by with 5 for now.",
      "accepted": "Thanks for accepting this task.  It'll take a load off my shoulders.  I finally won't have to worry about this problem anymore.",
      "rejected": "Just let me know if you change your mind.",
      "advice": "Glass jars are not that hard to find.  I'd look for them in residential areas.",
      "inquire": "Have you found the jars?",
      "success": "Thank you for your help.  Here's your reward.  I have one more task to do.",
      "success_lie": "Thanks for trying… I guess.",
      "failure": "It's not a big deal, it isn't that urgent."
    },
    "end": { "effect": [ { "u_spawn_item": "icon", "count": 5 } ] }
  },
  {
    "id": "MISSION_GODCO_COOK_FOOD_3",
    "type": "mission_definition",
    "name": { "str": "Prickled Meals" },
    "description": "Find a butcher knife.",
    "goal": "MGOAL_FIND_ITEM",
    "difficulty": 1,
    "value": 0,
    "item": "knife_butcher",
    "count": 1,
    "origins": [ "ORIGIN_SECONDARY" ],
    "dialogue": {
      "describe": "I need something sharper.",
      "offer": "I don't have any butcher knives in here.  It's difficult to cut anything hard without it.  It's good to have one, even though I won't use it that often.  Could you get me one?",
      "accepted": "Thank you for accepting.  I can't cut anything with this dull knife.",
      "rejected": "I guess I have to cut them with my steak knife.",
      "advice": "Butcher knives are not that rare to find.  They are commonly found in kitchens.",
      "inquire": "Do you have that knife now?",
      "success": "I am grateful for the help you've done.",
      "success_lie": "Thanks for trying… I guess.",
      "failure": "Don't worry about it, it's not that important."
    },
    "end": { "effect": [ { "u_spawn_item": "icon", "count": 3 } ] }
  },
  {
    "id": "MISSION_GODCO_FOOD_GUARD_BOOK",
    "type": "mission_definition",
    "name": { "str": "Busy While Working" },
    "description": "Find 3 mystery novels.",
    "goal": "MGOAL_FIND_ITEM",
    "difficulty": 2,
    "value": 0,
    "item": "novel_mystery",
    "count": 3,
    "origins": [ "ORIGIN_SECONDARY" ],
    "dialogue": {
      "describe": "I'd like to read some mystery novels.",
      "offer": "Hmm, that would be great!  But if you do, please bring more than just one.  I could read a single novel in a day.  Could you get me… 3 mystery novels?",
      "accepted": "Just bring it to me when you have it.",
      "rejected": "Nevermind then.  I hope you'll change your mind.",
      "advice": "I'd loot libraries and bookstores.",
      "inquire": "So, have you found the books?",
      "success": "Thank you.  This will keep me busy for a while.  Please take this as a token of my gratitude.",
      "success_lie": "Could you give them to me?",
      "failure": "Fine.  I can read something else."
    },
    "end": { "effect": [ { "u_spawn_item": "icon", "count": 2 } ], "opinion": { "trust": 2 } }
  },
  {
    "id": "MISSION_GODCO_GET_GUITAR_STRING",
    "type": "mission_definition",
    "name": { "str": "Obtain a guitar string" },
    "description": "Find a wire to be used as a guitar string.",
    "goal": "MGOAL_FIND_ITEM",
    "difficulty": 1,
    "value": 0,
    "item": "wire",
    "count": 1,
    "origins": [ "ORIGIN_SECONDARY" ],
    "dialogue": {
      "describe": "I need a new guitar string.",
      "offer": "One of my guitar strings busted from where I smacked a zombie.  If you could get me a wire, I can rig it to work as a substitute.",
      "accepted": "Thanks.  I'll give you a performance when you get back with it.",
      "rejected": "I guess I'll just skip that note.",
      "advice": "Any old wire should do.",
      "inquire": "Do you have it?",
      "success": "Thank you so much!  This should last for a while.",
      "success_lie": "Thanks for trying… I guess.",
      "failure": "Don't worry about it, I'll do it myself."
    },
    "end": { "effect": [ { "u_spawn_item": "icon", "count": 1 } ] }
  },
  {
    "id": "MISSION_GODCO_DARRYL_WELL1",
    "type": "mission_definition",
    "name": { "str": "Well Construction" },
    "description": "Find eight pipes for Darryl Johnson.",
    "goal": "MGOAL_FIND_ITEM",
    "difficulty": 1,
    "value": 0,
    "item": "pipe",
    "count": 8,
    "origins": [ "ORIGIN_SECONDARY" ],
    "has_generic_rewards": false,
    "followup": "MISSION_GODCO_DARRYL_WELL2",
    "dialogue": {
      "describe": "I need eight pipes to start construction.",
      "offer": "Now that's some enthusiasm, pal.  Ever since our water supply shut off, we've been using the nearby river for most of our water needs.  Who knows how many bloated corpses have decayed in that.  A want to construct a well, but I'm missing some building materials - eight pipes to be exact.",
      "accepted": "I wish you the best, pal.  I appreciate it.",
      "rejected": "Come back when you get a chance.",
      "advice": "Try disassembling some lockers.  Just don't destroy our furniture, we'll be needing it.",
      "inquire": "Well, do you have them?",
      "success": "Great, I can finally start constructing this thing.",
      "success_lie": "What good does this do us?",
      "failure": "I guess it was just a pipe dream."
    },
    "end": {
      "effect": [
        { "npc_add_var": "godco_darryl_mission1", "type": "mission", "context": "completed", "value": "in-progress" },
        { "u_spawn_item": "icon", "count": 3 }
      ],
      "update_mapgen": {
        "om_terrain": "godco_5",
        "set": [
          { "point": "furniture", "id": "f_null", "x": 15, "y": 23 },
          { "point": "terrain", "id": "t_covered_well", "x": 15, "y": 23 }
        ]
      }
    }
  },
  {
    "id": "MISSION_GODCO_DARRYL_WELL2",
    "type": "mission_definition",
    "name": { "str": "Water Pump Construction" },
    "description": "Find a mechanical pump for Darryl Johnson.",
    "goal": "MGOAL_FIND_ITEM",
    "difficulty": 1,
    "value": 0,
    "item": "well_pump",
    "count": 1,
    "origins": [ "ORIGIN_SECONDARY" ],
    "has_generic_rewards": false,
    "followup": "MISSION_GODCO_DARRYL_COOP1",
    "dialogue": {
      "describe": "I need a mechanical pump to finish construction.",
      "offer": "It's less like a well, and more like a covered pit currently.  I'll need you to find a mechanical pump, one that will make this <swear> thing work.",
      "accepted": "Take care of yourself out there.",
      "rejected": "Come back when you get a chance.  We need skilled survivors.",
      "advice": "Try disassembling another well.",
      "inquire": "Managed to find that pump?",
      "success": "Much obliged, survivor.  Thanks to you, we no longer have to worry about the quality of our drinking water.  Here, take this as a token of our gratitude.",
      "success_lie": "What good does this do us?",
      "failure": "It was a lost cause anyways…"
    },
    "end": {
      "effect": [
        { "npc_add_var": "godco_darryl_mission1", "type": "mission", "context": "completed", "value": "yes" },
        { "u_spawn_item": "icon", "count": 6 }
      ],
      "update_mapgen": { "om_terrain": "godco_5", "set": [ { "point": "terrain", "id": "t_water_pump", "x": 15, "y": 23 } ] }
    }
  },
  {
    "id": "MISSION_GODCO_DARRYL_COOP1",
    "type": "mission_definition",
    "name": { "str": "Chicken Coop Construction" },
    "description": "Get 150 nails for Darryl.",
    "goal": "MGOAL_FIND_ITEM",
    "difficulty": 1,
    "value": 0,
    "item": "nail",
    "count": 150,
    "origins": [ "ORIGIN_SECONDARY" ],
    "has_generic_rewards": false,
    "dialogue": {
      "describe": "I need nails to build a chicken coop",
      "offer": "Now that we've got a steady supply of water, I've been thinking about raising some livestock.  I'm starting with some chickens I found on a farm the other day, but I don't have a coop for them.  If you can get me 150 nails, I can start building one.",
      "accepted": "Take care of yourself out there.",
      "rejected": "Its a simple job.",
      "advice": "You could take apart some furniture in town, or make them yourself.",
      "inquire": "Got the nails?",
      "success": "Thank you.  I should have some eggs in a week, once I finish the coop.  Come back and buy some!",
      "success_lie": "What good does this do us?",
      "failure": "It was a lost cause anyways…"
    },
    "end": {
      "effect": [
        { "u_add_var": "darryl_building_coop", "type": "general", "context": "trade", "value": "yes" },
        { "u_add_var": "coop_in_progress", "type": "timer", "context": "trade", "time": true },
        { "u_spawn_item": "icon", "count": 6 }
      ]
    }
  },
  {
    "id": "MISSION_GODCO_RUSSELL_TROPHY1",
    "type": "mission_definition",
    "name": { "str": "Trophy Hunt I" },
    "description": "Help Russell Connelly expand his trophy collection by gathering three hunks of slime glob.",
    "goal": "MGOAL_FIND_ITEM",
    "difficulty": 1,
    "value": 0,
    "start": {
      "assign_mission_target": { "om_terrain": "slimepit_down", "om_special": "Slime Pit", "reveal_radius": 3, "search_range": 280 }
    },
    "item": "slime_scrap",
    "count": 3,
    "origins": [ "ORIGIN_SECONDARY" ],
    "has_generic_rewards": false,
    "followup": "MISSION_GODCO_RUSSELL_TROPHY2",
    "dialogue": {
      "describe": "I need your help…",
      "offer": "I have the location for an alien crash site.  I want you to investigate and bring me anything you'd find interesting.",
      "accepted": "Good luck out there!",
      "rejected": "That's all right.  Not everyone is cut out for this.",
      "advice": "Worst case scenario you'll be covered in slime.  There's nothing to fear, I hope.",
      "inquire": "Any luck, survivor?",
      "success": "Good one!  Survivor, you have just passed my test.  I knew you could do it.  Your work shall be rewarded!",
      "success_lie": "You liar!",
      "failure": "You give up?  This country fell apart because no one could find a good man to rely on… might as well give up, I guess."
    },
    "end": { "effect": [ { "u_spawn_item": "icon", "count": 3 } ] }
  },
  {
    "id": "MISSION_GODCO_RUSSELL_TROPHY2",
    "type": "mission_definition",
    "name": { "str": "Trophy Hunt II" },
    "description": "Continue the quest for trophies by finding an unhatched spider egg.",
    "goal": "MGOAL_FIND_ITEM",
    "difficulty": 1,
    "value": 0,
    "item": "spider_egg",
    "count": 1,
    "origins": [ "ORIGIN_SECONDARY" ],
    "has_generic_rewards": false,
    "followup": "MISSION_GODCO_RUSSELL_TROPHY3",
    "dialogue": {
      "describe": "I need your help…",
      "offer": "<the_cataclysm> didn't spare us humans.  Our former selves would look at us in disgust at the things we do for survival.  At least, that's what I was told.  I heard reports of arachnids deep in the woods.  I can't exactly pinpoint where their webs are, but I'm sure you'll figure it out once you're stuck in them.  I'd like me a spider egg!",
      "accepted": "Thanks, make sure you're ready for whatever beast is waiting for you.",
      "rejected": "That's all right.  Not everyone is cut out for this.",
      "advice": "Don't worry <name_g>, I wouldn't send you on a suicide mission, would I?",
      "inquire": "Managed to succeed, survivor?",
      "success": "Nice catch!  Friend, you've proven yourself to be an extraordinary survivor.  Maybe there's still hope for humanity.  I'll take that egg, thank you very much.  Here's your reward and some bullets for your effort.",
      "success_lie": "You liar!",
      "failure": "You give up?  This country fell apart because no one could find a good man to rely on… might as well give up, I guess."
    },
    "end": { "effect": [ { "u_spawn_item": "270win_jsp", "count": 4 }, { "u_spawn_item": "icon", "count": 5 } ] }
  },
  {
    "id": "MISSION_GODCO_RUSSELL_TROPHY3",
    "type": "mission_definition",
    "name": { "str": "Trophy Hunt III" },
    "description": "Bring one last trophy to Russell Connelly.  Harvest a sting from a bee.",
    "goal": "MGOAL_FIND_ITEM",
    "difficulty": 3,
    "value": 0,
    "start": { "assign_mission_target": { "om_terrain": "hive", "om_special": "Bee Hive", "reveal_radius": 3, "search_range": 280 } },
    "item": "bee_sting",
    "count": 1,
    "origins": [ "ORIGIN_SECONDARY" ],
    "has_generic_rewards": false,
    "dialogue": {
      "describe": "I need your help…",
      "offer": "It feels like I'm doing this for revenge.  I have one last mission for you.  Ever seen those ginormous bee hives?  Well, I can tell you where the closest one is.  Just kill off one stray bee, harvest its stinger and bring it to me.",
      "accepted": "I wish you the best of luck, may God guide your path.",
      "rejected": "This passion of mine may just be getting to me…",
      "advice": "If I were you, I'd bring a gun and a butcher knife.  I don't think bug spray work anymore.",
      "inquire": "How is the hunt going, survivor?  Any luck?",
      "success": "Well, partner, this might just be the end of the road.  I hope you enjoyed it as much as I have.  In the meantime… here's your reward, a handful of icons, that's all I have left.  Spend them all, I think you've deserved it.",
      "success_lie": "You liar!",
      "failure": "You give up now?  This country fell apart because no one could find a good man to rely on… might as well give up, I guess."
    },
    "end": {
      "effect": [
        { "u_spawn_item": "270win_jsp", "count": 8 },
        { "u_spawn_item": "icon", "count": 8 },
        { "npc_add_effect": "hunt_godco_russell", "duration": "PERMANENT" }
      ]
    }
  },
  {
    "id": "MISSION_GODCO_ZACHARY_KILL_NIGHTMARE",
    "type": "mission_definition",
    "name": { "str": "End The Nightmare" },
    "goal": "MGOAL_KILL_MONSTER",
    "description": "Kill whatever's keeping Zachary up at night.",
    "difficulty": 5,
    "value": 0,
    "start": {
      "assign_mission_target": { "om_terrain": "forest", "reveal_radius": 1, "random": false, "search_range": 20, "min_distance": 5, "z": 0 },
      "update_mapgen": { "place_monster": [ { "monster": "mon_zombie_screecher", "x": 11, "y": 11, "target": true } ] }
    },
    "end": {
      "effect": [
        { "u_spawn_item": "icon", "count": 12 },
        { "u_add_var": "zachary_willing_to_follow", "type": "mission", "context": "meeting", "value": "yes" }
      ]
    },
    "origins": [ "ORIGIN_SECONDARY" ],
    "has_generic_rewards": false,
    "dialogue": {
      "describe": "Kill whatever's keeping Zachary up at night.",
      "offer": ".",
      "accepted": ".",
      "rejected": ".",
      "advice": ".",
      "inquire": "Any luck with that horror?",
      "success": "Oh thank you!  Now I can finally get a nights sleep.  Here, I've got some icons saved up, I want you to have them.",
      "success_lie": "I can still hear it, crying out in the night.",
      "failure": "I'm not gonna go and fix this <swear> mess."
    }
  },
  {
    "id": "MISSION_GODCO_GREENWOOD_1",
    "type": "mission_definition",
    "name": { "str": "Fungus Among Us" },
    "description": "Purge the cultists in exchange for <reward_count:icon> icons.",
    "goal": "MGOAL_KILL_MONSTER",
    "difficulty": 4,
    "value": 0,
    "start": {
      "assign_mission_target": { "om_terrain": "field", "reveal_radius": 1, "random": true, "search_range": 60, "min_distance": 20 },
      "update_mapgen": {
        "rows": [
          "     ..............     ",
          "  .........&&.........  ",
          " ......,,,&,,,,,,...... ",
          " ....,,,,,&,&,,,,,,.... ",
          " ...,,,,,&&__&,,,,,,... ",
          "...,,,,&&&___&___,,,,...",
          "...,,,&&____&_____,,&...",
          "..,,,,_&&&&&___&__&&,,..",
          "..&&,_&__&__&&&_&&_,,,..",
          "..,,&_&_&_______&__,,,..",
          "..,,_&_&&_______&__&&,..",
          "..,&&&_&___XX_&&&&&&,,..",
          ".&&,&__&___XX_&_&___,,..",
          "..&,&__&&_____&_&_&_,,..",
          "..&&&&__&&&&&&___&&,,,..",
          "..,&,&&_______&____,,,..",
          "..,&,,&____&&&___&&&,,..",
          "...&,,&&__&____&&_,,,...",
          "..&,,,,&&&_&&&&__,,,,...",
          " ...,,,,,&__&_,,,,,,... ",
          " ....,,,&&,,,&,,,,,.... ",
          " ......&,,,,,,&&,...... ",
          "  ..............&&....  ",
          "     ..............     "
        ],
        "terrain": {
          " ": [ [ "t_grass_dead", 4 ], "t_dirtmound", "t_grass", "t_fungus" ],
          ".": [ [ "t_grass_dead", 2 ], "t_fungus" ],
          ",": [ [ "t_grass_dead", 3 ], [ "t_fungus", 7 ], "t_fungus_mound" ],
          "_": [ [ "t_fungus", 25 ], "t_fungus_mound", [ "t_tree_fungal", 3 ], [ "t_tree_fungal_young", 2 ] ],
          "&": "t_fungus_mound",
          "X": "t_marloss"
        },
        "furniture": {
          " ": [
            [ "f_null", 18 ],
            [ "f_boulder_small", 3 ],
            [ "f_boulder_medium", 2 ],
            "f_boulder_large",
            [ "f_flower_fungal", 2 ],
            "f_fungal_mass"
          ],
          ".": [ [ "f_null", 18 ], [ "f_flower_fungal", 4 ], [ "f_fungal_mass", 3 ], "f_fungal_clump" ],
          ",": [ [ "f_null", 12 ], [ "f_fungal_mass", 2 ], "f_flower_fungal", "f_fungal_clump" ],
          "_": [ [ "f_null", 10 ], [ "f_fungal_mass", 2 ], "f_fungal_clump" ],
          "&": [ [ "f_fungal_tangle", 8 ], "f_fungal_clump", "f_fungal_mass" ]
        },
        "place_monster": [
          { "monster": "mon_marloss_zealot_m", "x": 10, "y": 10, "target": true },
          { "monster": "mon_marloss_zealot_f", "x": 11, "y": 11, "target": true },
          { "monster": "mon_marloss_zealot_m", "x": 12, "y": 12, "target": true },
          { "monster": "mon_marloss_zealot_f", "x": 13, "y": 13, "target": true }
        ]
      }
    },
    "end": { "effect": [ { "u_spawn_item": "icon", "count": 15 } ] },
    "origins": [ "ORIGIN_SECONDARY" ],
    "followup": "MISSION_GODCO_GREENWOOD_2",
    "dialogue": {
      "describe": "We need help…",
      "offer": "There's a weird fungus that started to invade ever since <the_cataclysm>, and several individuals in strange robes are cultivating it.  I've seen what it can do, so I need you to execute them and destroy all traces of these strange mushrooms.",
      "accepted": "God bless you!",
      "rejected": "That fungus is going to kill us all if it isn't stopped.",
      "advice": "Despite how fast it grows, it's highly vulnerable to fire.",
      "inquire": "Have you dealt with them?",
      "success": "Thank you.  I don't like killing people, but this time we had too.  Here, take this; its some of our internal money that we've started using.  You know those religious pamplets shaped like bills people would leave?  These are some of those, couldn't stand 'em myself.",
      "success_lie": "What good does this do us?",
      "failure": "We'll have to try again, I suppose."
    }
  },
  {
    "id": "MISSION_GODCO_GREENWOOD_2",
    "type": "mission_definition",
    "name": { "str": "Relic Recovery" },
    "description": "Retrieve a religious relic for Greenwood in exchange for <reward_count:icon> icons.",
    "goal": "MGOAL_FIND_ITEM",
    "difficulty": 1,
    "value": 0,
    "item": "small_relic",
    "start": {
      "assign_mission_target": { "om_terrain": "cathedral_1_SE", "om_special": "cathedral", "reveal_radius": 1, "random": false, "search_range": 100 }
    },
    "origins": [ "ORIGIN_SECONDARY" ],
    "followup": "MISSION_GODCO_GREENWOOD_3",
    "dialogue": {
      "describe": "I need your help…",
      "offer": "I've been looking to spruce up this place with some iconography, and a small relic would do just that.  It'd help tremendously with morale around here, so I need you to find one for me.",
      "accepted": "Please bring it back as soon as possible.",
      "rejected": "It'd really help us…",
      "advice": "I know most cathedrals keep small relics, that's a good place to look.",
      "inquire": "Any luck?",
      "success": "Thank you, <name_g>.  Take these for your trouble.",
      "success_lie": "What good does this do us?",
      "failure": "I'll have to make my own, I guess…"
    },
    "end": { "effect": [ { "u_spawn_item": "icon", "count": 10 } ] }
  },
  {
    "id": "MISSION_GODCO_GREENWOOD_3",
    "type": "mission_definition",
    "name": { "str": "Bible Belt" },
    "description": "Find twenty King James Bibles for Greenwood in exchange for <reward_count:icon> icons.",
    "goal": "MGOAL_FIND_ITEM",
    "difficulty": 1,
    "value": 0,
    "item": "holybook_bible1",
    "count": 20,
    "start": {
      "assign_mission_target": { "om_terrain": "s_bookstore", "om_special": "s_bookstore", "reveal_radius": 1, "random": false, "search_range": 100 }
    },
    "origins": [ "ORIGIN_SECONDARY" ],
    "dialogue": {
      "describe": "I need your help…",
      "offer": "When we skipped town during <the_cataclysm>, most of us left our possessions behind.  We only have a few Bibles here for all of us, and they're starting to fall apart.  If you could get 20 more, in the King James version, I'd pay well for them.",
      "accepted": "May God bless you.",
      "rejected": "It'd really help us…",
      "advice": "A book store should have enough, I'll mark one for you.",
      "inquire": "Any luck?",
      "success": "May God bless you, <name_g>.",
      "success_lie": "What good does this do us?",
      "failure": "I'll have to make my own, I guess…"
    },
    "//": "5.50 (price of bibles) x 20 (count), with a 10% upcharge as a delivery fee. Divide by 2.50 to convert to icons.",
    "end": { "effect": [ { "u_spawn_item": "icon", "count": 48 } ] }
  },
  {
    "id": "MISSION_GODCO_JULIAN_PAPER",
    "type": "mission_definition",
    "name": { "str": "Remnants of Civilization" },
    "description": "Find ten rolls of toilet paper for Julian Ray.",
    "goal": "MGOAL_FIND_ITEM",
    "difficulty": 1,
    "value": 0,
    "item": "toilet_paper",
    "count": 10,
    "origins": [ "ORIGIN_SECONDARY" ],
    "followup": "MISSION_GODCO_JULIAN_RINGS",
    "has_generic_rewards": false,
    "dialogue": {
      "describe": "I have a job for you…",
      "offer": "As a matter of fact, yes you can.  You see, we're running low on toilet paper.  It's not something we can't live without, but it's luxury we can afford.  I can pay you handsomely if you find us ten rolls toilet paper.",
      "accepted": "Well, that's great.  Good luck.",
      "rejected": "Changed your mind already?",
      "advice": "You remember what toilet paper is, right?",
      "inquire": "How's the search going?  Any luck?",
      "success": "Thank you.  Maybe you people aren't so bad after all.",
      "success_lie": "Could you give it to me then?",
      "failure": "It was a lost cause anyways…"
    },
    "end": { "effect": [ { "u_spawn_item": "icon", "count": 3 } ] }
  },
  {
    "id": "MISSION_GODCO_JULIAN_RINGS",
    "type": "mission_definition",
    "name": { "str": "The Honeymooners" },
    "description": "Get two wedding rings for Julian.",
    "goal": "MGOAL_FIND_ITEM",
    "item": "ring_wedding",
    "difficulty": 7,
    "count": 2,
    "value": 0,
    "end": { "effect": [ { "u_spawn_item": "icon", "count": 100 } ] },
    "origins": [ "ORIGIN_SECONDARY" ],
    "has_generic_rewards": false,
    "dialogue": {
      "describe": "Get two wedding rings.",
      "offer": "Olwen and I have been dating for a while now, and I was planning on asking her to marry me.  I never got the chance to buy our rings before <the_cataclysm>, but I think I'll surprise her with some in a few days.  If you could get me two of them, I'll pay a fair price: $250 in icons.",
      "accepted": "Thanks <name_g>, I'm counting on you.",
      "rejected": "I'd mean so much to the both of us, and there's a lot of money involved.",
      "advice": "A jewelry store should have a pair.  If not, I'd check a wedding venue.",
      "inquire": "Have you found the rings?",
      "success": "Here's the money, as per our terms.  I really do appreciate this.",
      "success_lie": "What good is this?",
      "failure": "I'll have to look for them myself…"
    }
  },
  {
    "id": "MISSION_GODCO_GEMMA_SUPPLEMENTS",
    "type": "mission_definition",
    "name": { "str": "Retrieve the fertility supplements" },
    "description": "Get Gemmas fertility supplements.",
    "goal": "MGOAL_FIND_ITEM",
    "item": "fert_supplement",
    "count": 25,
    "difficulty": 1,
    "value": 0,
    "start": {
      "assign_mission_target": {
        "om_terrain": "s_pharm",
        "om_special": "s_pharm",
        "reveal_radius": 1,
        "random": false,
        "search_range": 1000,
        "min_distance": 3
      },
      "update_mapgen": { "place_item": [ { "item": "fert_supplement", "x": 15, "y": 15, "amount": 1 } ] }
    },
    "end": {
      "effect": [
        { "u_spawn_item": "icon", "count": 10 },
        { "npc_add_var": "gemma_got_supplements", "type": "mission", "context": "meeting", "value": "yes" }
      ]
    },
    "origins": [ "ORIGIN_SECONDARY" ],
    "has_generic_rewards": false,
    "dialogue": {
      "describe": "Get some supplements.",
      "offer": "To be honest, I'm not alright.  Have you met Darryl?  He's my husband, and we had a go at getting a baby recently.  The thing is, its not happening.  Now that we're in a safe spot, on our feet again, I want to try.  I'm trying to find some fertility supplements.  I ordered some before <the_cataclysm>, but I never got to pick them up.  If you'd go over and get them for me, I'd pay you.",
      "accepted": "Thank you.",
      "rejected": "This means so much to me.",
      "advice": "They should be near the counter, or on a shelf.",
      "inquire": "Have you found my pills?",
      "success": "Oh thank you!  Darryl will be so happy to hear about this!  Take there for your payment, it must've been hard for you.",
      "success_lie": "What good is this?",
      "failure": "How unfortunate…"
    }
  },
  {
    "id": "MISSION_GODCO_GEMMA_SEEDS",
    "type": "mission_definition",
    "name": { "str": "Find cactus seeds" },
    "description": "Find ten cactus seeds for Gemma.",
    "goal": "MGOAL_FIND_ITEM",
    "item": "seed_cactus",
    "count": 10,
    "difficulty": 1,
    "value": 0,
    "end": { "effect": [ { "u_spawn_item": "icon", "count": 5 } ] },
    "origins": [ "ORIGIN_SECONDARY" ],
    "has_generic_rewards": false,
    "dialogue": {
      "describe": "Get some cactus seeds.",
      "offer": "I'm wanting to try growing some new plants.  I've never tried growing cactus; if you could find some seeds for me, I'd pay you.",
      "accepted": "Thank you.",
      "rejected": "I suppose more local fauna could work.",
      "advice": "I'd try a gardening store or a home supply store would have some.",
      "inquire": "Have you found any cactus seeds?",
      "success": "I appreciate that, here's your money.  Parts of the cactus, such as the fruit, are edible.  I'll have to ask Simon if he can experiment with some of them.",
      "success_lie": "What good is this?",
      "failure": "How unfortunate…"
    }
  },
  {
    "id": "MISSION_GODCO_JANE_PILLS",
    "type": "mission_definition",
    "name": { "str": "Retrieve Thorazine" },
    "description": "Get 75 anti-psychotics for Jane.",
    "goal": "MGOAL_FIND_ITEM",
    "item": "thorazine",
    "count": 75,
    "difficulty": 3,
    "value": 0,
    "end": {
      "effect": [
        { "u_spawn_item": "icon", "count": 155 },
        { "npc_add_var": "jane_willing_to_follow", "type": "mission", "context": "meeting", "value": "yes" }
      ]
    },
    "origins": [ "ORIGIN_SECONDARY" ],
    "has_generic_rewards": false,
    "dialogue": {
      "describe": "Get some antipsychotics.",
      "offer": "I'm running out of antipsychotics, and Arturo is starting to see things again.  I'd pay for seventy-five antipsychotic pills, and be eternally grateful.",
      "accepted": "Thank you.  Arturo will be happy to get these.",
      "rejected": "Would you please reconsider?  Arturo's had some bad hallucinations before, he'll go crazy without them.",
      "advice": "The storage room of a pharmacy should have them.",
      "inquire": "Have you found the antipsychotics?",
      "success": "God bless you, <name_g>.  Arturo shouldn't have to worry about his hallucinations for a long time.",
      "success_lie": "What good is this?",
      "failure": "How unfortunate…"
    }
  },
  {
    "id": "MISSION_GODCO_CORRIE_MACHINE1",
    "type": "mission_definition",
    "name": { "str": "Renewable Energy" },
    "description": "Find a solar panel for Corrie.",
    "goal": "MGOAL_FIND_ITEM",
    "difficulty": 1,
    "value": 0,
    "item": "solar_panel",
    "count": 1,
    "origins": [ "ORIGIN_SECONDARY" ],
    "has_generic_rewards": false,
    "dialogue": {
      "describe": "I have a plan…",
      "offer": "Okay, great.  We're gonna create a charger and a generator all in one.  Here's the battle plan.  Zack could create the framework, you'll get me a solar panel, the rest I can craft or repurpose from the bus.  Helena's promised us a reward if this thing lives up to her standards.",
      "accepted": "With my brains and your brawn we'll make an excellent team.  A regular solar panel will do just fine.",
      "rejected": "No electricity for us then.",
      "advice": "All you need is a good wrench and a solar car.",
      "inquire": "Do you have the solar panel?",
      "success": "The great work is now complete.  Are you good with words, by the way?  I was thinking, maybe you should be the one to negotiate with Helena.  But whatever you do, don't accept their icons.  Our work is worth a lot more than their valueless currency.",
      "success_lie": "Thanks for trying…  I guess.",
      "failure": "No electricity for us then."
    },
    "end": {
      "effect": [
        { "u_add_var": "godco_corrie_machine", "type": "mission", "context": "completed", "value": "in-progress" },
        { "mapgen_update": "place_solar_farm", "om_terrain": "godco_1" }
      ]
    }
  },
  {
    "id": "MISSION_GODCO_FELICITY_1",
    "type": "mission_definition",
    "name": { "str": "Writers' Will" },
    "description": "Get 800 sheets of paper for Felicity Powell.",
    "goal": "MGOAL_FIND_ITEM",
    "item": "paper",
    "count": 800,
    "difficulty": 3,
    "value": 0,
    "end": { "effect": [ { "u_spawn_item": "icon", "count": 15 } ] },
    "origins": [ "ORIGIN_SECONDARY" ],
    "followup": "MISSION_GODCO_FELICITY_2",
    "has_generic_rewards": false,
    "dialogue": {
      "describe": "Get some paper.",
      "offer": "Since <the_cataclysm> happened, I've had a surprising amount of free time.  I want to start writing, but there's very little paper around here.  For the time being, eight hundred sheets should do; I'll pay if you can get it for me.",
      "accepted": "Thanks, you'll be the first to see my writing.",
<<<<<<< HEAD
      "rejected": "I can understand that.  The offer's available if you reconsider.",
=======
      "rejected": "I can understand that.  The offer's still available if you reconsider.",
>>>>>>> 82b229c6
      "advice": "A bookstore or office supply should have tons of it.",
      "inquire": "Have you found the paper?",
      "success": "I appreciate it.  I'll get to work on my manuscript.",
      "success_lie": "What good is this?",
      "failure": "How unfortunate…"
    }
  },
  {
    "id": "MISSION_GODCO_FELICITY_2",
    "type": "mission_definition",
    "name": { "str": "Writers' Will II" },
    "description": "Get 30 pencils for Felicity Powell.",
    "goal": "MGOAL_FIND_ITEM",
    "item": "pencil",
    "count": 30,
    "difficulty": 1,
    "value": 0,
    "end": {
      "effect": [
        { "u_spawn_item": "icon", "count": 4 },
        { "npc_add_var": "writing_manuscript", "type": "timer", "context": "trade", "time": true }
      ]
    },
    "origins": [ "ORIGIN_SECONDARY" ],
    "has_generic_rewards": false,
    "dialogue": {
      "describe": "Get some pencils.",
      "offer": "I've been writing for a bit, and I've used up my pencils.  If you could get me thirty more, I'll give you some money.",
      "accepted": "I do appreciate it.",
      "rejected": "I can understand that.  The offer's available if you reconsider.",
      "advice": "An office building should have tons.",
      "inquire": "Have you found the pencils?",
      "success": "Thank you so much!  I'll get back to work on my manuscript, I should have it ready in a month or so.",
      "success_lie": "What good is this?",
      "failure": "How unfortunate…"
    }
  },
  {
    "id": "MISSION_GODCO_THERESA_1",
    "type": "mission_definition",
    "name": { "str": "Get some oxycodone" },
    "description": "Find seven oxycodone pills for Theresa.",
    "goal": "MGOAL_FIND_ITEM",
    "item": "oxycodone",
    "count": 7,
    "difficulty": 1,
    "value": 0,
    "end": {
      "effect": [
        { "u_spawn_item": "icon", "count": 25 },
        { "u_spawn_item": "cane" },
        { "u_spawn_item": "silver_ring" },
        { "u_spawn_item": "gold_necklace" },
        { "u_spawn_item": "glasses_reading" },
        { "u_spawn_item": "knitting_needles" },
        { "u_add_var": "theresa_going_away", "type": "general", "context": "completed", "value": "yes" }
      ]
    },
    "origins": [ "ORIGIN_SECONDARY" ],
    "has_generic_rewards": false,
    "dialogue": {
      "describe": "Get some pills.",
      "offer": "I've got an idea to solve my problem.  I'll pay you if you can find seven oxycodone pills for me; the ones they used to prescribe after a surgery.",
      "accepted": "Thank you, <granny_name_g>.  I'm glad the youngsters still help the elderly.",
      "rejected": "I can understand your hesitation <granny_name_g>.  I wouldn't worry about it too much.",
      "advice": "An old doctors office should have some.  They have those fancy autodocs upstairs.",
      "inquire": "Have you found my painkillers?",
      "success": "I want you to have these few things of mine, I won't be needing them anymore.  I think I'll take a walk in the woods, get some fresh air for these old bones…",
      "success_lie": "Deceitful rogue, you…",
      "failure": "How unfortunate…"
    }
  },
  {
    "id": "MISSION_GODCO_JEREMIAH_1",
    "type": "mission_definition",
    "name": { "str": "Dinner for Two" },
    "description": "Get a candle for Jeremiah.",
    "goal": "MGOAL_FIND_ITEM",
    "item": "candle",
    "difficulty": 1,
    "value": 0,
    "end": { "effect": [ { "u_spawn_item": "icon", "count": 1 } ] },
    "origins": [ "ORIGIN_SECONDARY" ],
    "has_generic_rewards": false,
    "dialogue": {
      "describe": "Get a candle.",
      "offer": "Have you met Chloe?  She's the girl with the butcher knife, came here with Sonia.  This may sound silly, but I want to ask her out on a date, have a picnic some time.  The only thing I need to get this plan to come together is a candle.  If you happen to find one, I'll pay you for it.",
      "accepted": "Thanks, <name_g>.",
      "rejected": "Please?  The dating scene isn't that big around here.",
      "advice": "Someone's house might have one.",
      "inquire": "Have you found the candle?",
      "success": "I appreciate it.",
      "success_lie": "What good is this?",
      "failure": "That's too bad…"
    }
  },
  {
    "id": "MISSION_GODCO_KATHERINE_1",
    "type": "mission_definition",
    "name": { "str": "Fishy Business" },
    "description": "Find three cans of tuna for Katherine.",
    "goal": "MGOAL_FIND_ITEM",
    "item": "can_tuna",
    "difficulty": 6,
    "value": 0,
    "end": { "effect": [ { "u_spawn_item": "icon", "count": 3 } ] },
    "origins": [ "ORIGIN_SECONDARY" ],
    "has_generic_rewards": false,
    "dialogue": {
      "describe": "Get some tuna.",
      "offer": "I've had a craving for fish recently.  Could you find three cans of tuna for me?  I'll pay you for them.",
      "accepted": "Thank you.",
      "rejected": "Alright.  I'll do it myself.",
      "advice": "A house or grocery store should have some.",
      "inquire": "Have you found the fish?",
      "success": "Thank you, here's your payment.",
      "success_lie": "What good is this?",
      "failure": "That's too bad…"
    }
  },
  {
    "id": "MISSION_GODCO_KOSTAS_1",
    "type": "mission_definition",
    "name": { "str": "Natural Chemistry" },
    "description": "Get a chemistry set for Kostas.",
    "goal": "MGOAL_FIND_ITEM",
    "item": "chemistry_set",
    "difficulty": 3,
    "value": 0,
    "end": { "effect": [ { "u_spawn_item": "icon", "count": 20 } ] },
    "origins": [ "ORIGIN_SECONDARY" ],
    "followup": "MISSION_GODCO_KOSTAS_2",
    "has_generic_rewards": false,
    "dialogue": {
      "describe": "Get a chemistry set.",
      "offer": "I've decided to start making more concentrated remedies for more serious cases, but I don't have a way of refining any herbs to that degree.  I'd pay for a chemistry set.",
      "accepted": "Thanks, <name_g>.",
      "rejected": "We could all use the medicine, including you.",
      "advice": "A laboratory or pharmaceutical factory should have one.",
      "inquire": "Have you found the chemistry set?",
      "success": "Blessings be unto you.",
      "success_lie": "What good is this?",
      "failure": "That's too bad…"
    }
  },
  {
    "id": "MISSION_GODCO_KOSTAS_2",
    "type": "mission_definition",
    "name": { "str": "Pebble Pusher" },
    "description": "Get 814 pounds of gravel (5,600 pebbles) for Kostas.",
    "//": "Enough pebbles for 28 planters.",
    "goal": "MGOAL_FIND_ITEM",
    "item": "pebble",
    "count": 5600,
    "difficulty": 5,
    "value": 0,
    "end": {
      "effect": [
        { "u_spawn_item": "icon", "count": 90 },
        { "u_add_var": "kostas_building_garden", "type": "general", "context": "trade", "value": "yes" },
        { "u_add_var": "herb_garden_in_progress", "type": "timer", "context": "trade", "time": true }
      ]
    },
    "origins": [ "ORIGIN_SECONDARY" ],
    "followup": "MISSION_GODCO_KOSTAS_3",
    "has_generic_rewards": false,
    "dialogue": {
      "describe": "Get 5,600 pebbles.",
      "offer": "Demand for my herbal medicine has gone up recently, and I'm struggling to get all of my ingredients sustainably.  I'm going to build some planters on the rooftop, but I lack the material to do so in full.  I'd compensate you fairly for 814 pounds of gravel.",
      "accepted": "Thanks, <name_g>.",
      "rejected": "I understand that it seems formidable, but there is a good deal of money for you.",
      "advice": "An outdoor emporium should have some.  Of course, you could always dig them up from a lakeshore or driveway.",
      "inquire": "Do you have the rocks?",
      "success": "Blessings be unto you.  I'll start on the garden right away.",
      "success_lie": "What good is this?",
      "failure": "That's too bad…"
    }
  },
  {
    "id": "MISSION_GODCO_KOSTAS_3",
    "type": "mission_definition",
    "name": { "str": "Out Of This World Cures" },
    "description": "Find a marloss berry for Kostas.",
    "goal": "MGOAL_FIND_ITEM",
    "item": "marloss_berry",
    "difficulty": 6,
    "value": 10000,
    "origins": [ "ORIGIN_SECONDARY" ],
    "has_generic_rewards": true,
    "dialogue": {
      "describe": "Get a marloss berry.",
      "offer": "I'm wanting to experiment with some of the more…  otherworldly fauna that have appeared recently.  I saw these pink berries inside a fungal infestation the other day before I burned it with a Molotov.  If you could get me one, I can pay you with a discount on my medicine.",
      "accepted": "Thanks, <name_g>.",
<<<<<<< HEAD
      "rejected": "I understand that it seems formidable, but there is a good deal of money for you.",
      "advice": "I'd wear a hazmat suit while I'm in there.  Those spores are absolutley nasty for your health, if my observations of <zombies> nearby are any indication.",
=======
      "rejected": "I understand that it seems formidible, but there is a good deal of money for you.",
      "advice": "I'd wear a hazmat suit while I'm in there.  Those spores are absolutely nasty for your health, if my observations of <zombies> nearby are any indication.",
>>>>>>> 82b229c6
      "inquire": "Do you have the berry?",
      "success": "I'll have to be careful with this thing, thanks for getting it for me.  Let's see what this can do…",
      "success_lie": "Did you eat the thing?  Please tell me your joking.",
      "failure": "That's too bad…"
    }
  },
  {
    "id": "MISSION_GODCO_TOM_1",
    "type": "mission_definition",
    "name": { "str": "Digital Revolution" },
    "description": "Get a e-ink tablet PC for Tom Powell.",
    "goal": "MGOAL_FIND_ITEM",
    "item": "eink_tablet_pc",
    "difficulty": 6,
    "value": 0,
    "end": { "effect": [ { "u_spawn_item": "icon", "count": 15 } ] },
    "origins": [ "ORIGIN_SECONDARY" ],
    "followup": "MISSION_GODCO_TOM_2",
    "has_generic_rewards": false,
    "dialogue": {
      "describe": "Get an e-ink tablet PC.",
      "offer": "I've assembled quite a collection of evidence in my research, and I want an easier way to organize it.  If you could get me one of those e-ink tablets, I could scan all my documents into an easily-preserved digital format.  There's some money for you, too.",
      "accepted": "Thank you, <name_g>.  The truth is ever closer!",
      "rejected": "Don't you want to know the truth behind <the_cataclysm>?",
      "advice": "I'd check an electronics store for one.",
      "inquire": "Have you found the tablet?",
      "success": "Here's the money I promised you.  I'll start organizing my collection.",
      "success_lie": "What good is this?",
      "failure": "That's too bad…"
    }
  },
  {
    "id": "MISSION_GODCO_TOM_2",
    "type": "mission_definition",
    "name": { "str": "Missing Persons" },
    "description": "Find 25 missing person posters for Tom Powell.",
    "goal": "MGOAL_FIND_ITEM",
    "item": "missing_poster_adult",
    "count": 25,
    "difficulty": 6,
    "value": 0,
    "end": { "effect": [ { "u_spawn_item": "icon", "count": 10 } ] },
    "origins": [ "ORIGIN_SECONDARY" ],
    "followup": "MISSION_GODCO_TOM_3",
    "has_generic_rewards": false,
    "dialogue": {
      "describe": "Get 25 missing posters.",
      "offer": "I want to take a look at some of the missing posters for any links.  If you could get me twenty-five of them, I could start my analysis.  Make sure to get posters for adults, I don't think any children could provide links.",
      "accepted": "Thank you, <name_g>.  The truth is ever closer!",
      "rejected": "Don't you want to know the truth behind <the_cataclysm>?",
      "advice": "There should be plenty on poster-boards around town.  A police station should have a lot.",
      "inquire": "Have you found the posters?",
      "success": "I wonder what the link could be.  Too much information?  Government conspiracy?  Aliens?  I'll have to find out.",
      "success_lie": "What good is this?",
      "failure": "That's too bad…"
    }
  },
  {
    "id": "MISSION_GODCO_TOM_3",
    "type": "mission_definition",
    "name": { "str": "Finding Files" },
    "description": "Find 200 files for Tom Powell.",
    "goal": "MGOAL_FIND_ITEM",
    "item": "file",
    "count": 200,
    "difficulty": 8,
    "value": 0,
    "end": { "effect": [ { "u_spawn_item": "icon", "count": 30 } ] },
    "origins": [ "ORIGIN_SECONDARY" ],
    "has_generic_rewards": false,
    "dialogue": {
      "describe": "Get 200 files.",
      "offer": "I've decided to broaden my horizons with my research, now I need more general documents for examination, get the big picture.  If you could get me two hundred files, on anything, I'll pay you for them.",
      "accepted": "Thank you, <name_g>.  The truth is ever closer!",
      "rejected": "Don't you want to know the truth behind <the_cataclysm>?",
      "advice": "Office buildings, police stations, any high-profile place should have what we want.",
      "inquire": "Have you found the files?",
      "success": "This should occupy my work for a while.  Thanks <name_g>, we'll discover the truth one of these days.",
      "success_lie": "What good is this?",
      "failure": "That's too bad…"
    }
  },
  {
    "id": "MISSION_GODCO_OLWEN_1",
    "type": "mission_definition",
    "name": { "str": "Mathematical Measures" },
    "description": "Find some MatheMAX for Olwen Powell.",
    "goal": "MGOAL_FIND_ITEM",
    "item": "software_math",
    "difficulty": 6,
    "value": 0,
    "end": { "effect": [ { "u_spawn_item": "icon", "count": 1 } ] },
    "origins": [ "ORIGIN_SECONDARY" ],
    "followup": "MISSION_GODCO_OLWEN_2",
    "has_generic_rewards": false,
    "dialogue": {
      "describe": "Get MatheMAX software.",
      "offer": "I've started working on a small project of mine which requires a great deal of computational input.  A piece of MatheMAX software would be a great help.",
      "accepted": "Thank you.",
      "rejected": "Doing this many calculations by hand isn't very fun, you know.",
      "advice": "I'd check one of the local schools for a USB stick with it.",
      "inquire": "Have you found the software?",
      "success": "This'll be quite useful in the future.  Thank you, <name_g>.",
      "success_lie": "What good is this?",
      "failure": "That's too bad…"
    }
  },
  {
    "id": "MISSION_GODCO_OLWEN_2",
    "type": "mission_definition",
    "name": { "str": "Radio-active" },
    "description": "Get six antennae for Olwen Powell.",
    "goal": "MGOAL_FIND_ITEM",
    "item": "antenna",
    "count": 6,
    "difficulty": 4,
    "value": 0,
    "end": {
      "effect": [
        { "u_spawn_item": "icon", "count": 6 },
        { "mapgen_update": "olwen_radio_adapter", "om_terrain": "godco_1_2" },
        { "u_add_var": "godco_has_radio", "type": "general", "context": "mission", "value": "yes" }
      ]
    },
    "origins": [ "ORIGIN_SECONDARY" ],
    "has_generic_rewards": false,
    "dialogue": {
      "describe": "Get six antennae.",
      "offer": "Corrie and I have been working on a way to get in touch with anyone who's still out there, and we've started rigging up an internet-to-radio broadcast.  The only thing we need are antennae, six of them specifically.",
      "accepted": "This could give us a prosperous future, <name_g>.",
      "rejected": "We've got to see how many people are out there.",
      "advice": "A radio tower should have some lying around in storage.",
      "inquire": "Have you found the antennae?",
      "success": "Now we can get in touch with a lot more people, see what's out there.  Thank you, <name_g>.",
      "success_lie": "What good is this?",
      "failure": "That's too bad…"
    }
  },
  {
    "id": "MISSION_GODCO_MARIA_1",
    "type": "mission_definition",
    "name": { "str": "Cotton Conundrum" },
    "description": "Find 300 cotton patches for Maria Serrano.",
    "goal": "MGOAL_FIND_ITEM",
    "item": "cotton_patchwork",
    "count": 300,
    "difficulty": 6,
    "value": 0,
    "end": { "effect": [ { "u_spawn_item": "icon", "count": 15 } ] },
    "origins": [ "ORIGIN_SECONDARY" ],
    "followup": "MISSION_GODCO_MARIA_2",
    "has_generic_rewards": false,
    "dialogue": {
      "describe": "Get 300 cotton patchworks.",
      "offer": "I'm starting to run low on cotton for my sewing.  I think three hundred cotton patches should hold me for a while; I'll pay you for them if you get me some.",
      "accepted": "Great stuff!",
      "rejected": "How am I supposed to tailor if I have nothing to tailor with?",
      "advice": "You could try cutting up some unneeded sweaters from a clothing store, or you could make some yourself.",
      "inquire": "Have you found the cotton?",
      "success": "Thank you, <name_g>.  This should do me for a while.",
      "success_lie": "What good is this?",
      "failure": "That's too bad…"
    }
  },
  {
    "id": "MISSION_GODCO_MARIA_2",
    "type": "mission_definition",
    "name": { "str": "Spinning Wheels" },
    "description": "Find an electric spinning wheel for Maria Serrano.",
    "goal": "MGOAL_FIND_ITEM",
    "item": "electric_spinwheel",
    "difficulty": 6,
    "value": 0,
    "end": { "effect": [ { "u_spawn_item": "icon", "count": 10 } ] },
    "origins": [ "ORIGIN_SECONDARY" ],
    "has_generic_rewards": false,
    "dialogue": {
<<<<<<< HEAD
      "describe": "Get an electric spinning wheel.",
      "offer": "I want to try making my own cloth, it's getting harder to find the quantities I need.  I'll buy an electric spinning wheel if you can find one, it'd vastly expidite the process.",
=======
      "describe": "Get an electric spinwheel.",
      "offer": "I want to try making my own cloth, it's getting harder to find the quantities I need.  I'll buy an electric spinwheel if you can find one, it'd vastly expedite the process.",
>>>>>>> 82b229c6
      "accepted": "Great stuff!",
      "rejected": "I'd really help me in getting your stuff to you faster.",
      "advice": "A textile museum should have one lying around.",
      "inquire": "Have you found the spinning wheel?",
      "success": "This is wonderful!  I'll really be able to put the pedal to the metal!",
      "success_lie": "What good is this?",
      "failure": "That's too bad…"
    }
  },
  {
    "id": "MISSION_GODCO_HELENA_1",
    "type": "mission_definition",
    "name": { "str": "Plumbing Maintenance" },
    "description": "Find 200 pipes for Helena Misinter.",
    "goal": "MGOAL_FIND_ITEM",
    "item": "pipe",
    "count": 200,
    "difficulty": 6,
    "value": 0,
    "end": { "effect": [ { "u_spawn_item": "icon", "count": 20 } ] },
    "followup": "MISSION_GODCO_HELENA_2",
    "origins": [ "ORIGIN_SECONDARY" ],
    "has_generic_rewards": false,
    "dialogue": {
      "describe": "Get 200 pipes.",
      "offer": "We were in the process of refurbishing the retreat when <the_cataclysm> interrupted us.  Some of the plumbing around here was troublesome, and we need to fix that.  200 pipes should be all we need to finish it.",
      "accepted": "May God protect you.",
      "rejected": "I'll find someone else, then.",
      "advice": "A public works or a craft shop should have some lying around.  If not, try a steel mill.",
      "inquire": "Have you found the pipes?",
      "success": "Thank you.",
      "success_lie": "What good is this?",
      "failure": "As expected for such a person…"
    }
  },
  {
    "id": "MISSION_GODCO_HELENA_2",
    "type": "mission_definition",
    "name": { "str": "Planning Planers" },
    "description": "Find two planers for Helena Misinter.",
    "goal": "MGOAL_FIND_ITEM",
    "item": "planer",
    "count": 2,
    "difficulty": 12,
    "value": 0,
    "end": {
      "effect": [
        { "mapgen_update": "helena_planer", "om_terrain": "godco_8" },
        { "u_add_var": "wall_in_progress", "type": "general", "context": "trade", "value": "yes" },
        { "u_add_var": "wall_started_building", "type": "timer", "context": "trade", "time": true },
        { "u_spawn_item": "icon", "count": 40 }
      ]
    },
    "followup": "MISSION_GODCO_HELENA_3",
    "origins": [ "ORIGIN_SECONDARY" ],
    "has_generic_rewards": false,
    "dialogue": {
      "describe": "Get two planers.",
      "offer": "I'm looking to construct some fortifications around the church, should any of Satans devils decide to run amok.  We have most of the material needed for such an undertaking, but processing our raw lumber is taking far too long.  I've heard a planer could do such in a fraction of the time; I'll pay for two of them.",
      "accepted": "May God protect you.",
      "rejected": "I'll find someone else, then.",
      "advice": "I'd poke around any industrial sites for some.",
      "inquire": "Have you found the planers?",
      "success": "Thank you.",
      "success_lie": "What good is this?",
      "failure": "As expected for such a person…"
    }
  },
  {
    "id": "MISSION_GODCO_HELENA_3",
    "type": "mission_definition",
    "name": { "str": "Purging Heresy" },
    "description": "Kill some bandits for Helena Misinter.",
    "goal": "MGOAL_ASSASSINATE",
    "difficulty": 13,
    "value": 0,
    "start": {
      "assign_mission_target": { "om_terrain": "church", "om_special": "church", "reveal_radius": 1, "random": true, "search_range": 50 },
      "update_mapgen": {
        "place_npcs": [
          { "class": "bandit", "x": 15, "y": 8, "target": true },
          { "class": "thug", "x": 12, "y": 10, "target": true },
          { "class": "bandit", "x": 9, "y": 13, "target": true },
          { "class": "bandit", "x": 8, "y": 15, "target": true },
          { "class": "thug", "x": 17, "y": 15, "target": true }
        ]
      }
    },
    "end": { "effect": [ { "u_spawn_item": "icon", "count": 35 } ] },
    "followup": "MISSION_GODCO_HELENA_4",
    "origins": [ "ORIGIN_SECONDARY" ],
    "has_generic_rewards": false,
    "dialogue": {
      "describe": "Purge the heretics.",
      "offer": "Blasphemy, heresy, the righteous judgement of God!  I have found the scum of Hell pillaging a church for valuables!  Even in <the_cataclysm>, I shall not stand for this.  I want you to go there and wipe those <swear> <name_b>s from the Earth.",
      "accepted": "Righteous judgement shall come!",
      "rejected": "Are you standing with them?",
<<<<<<< HEAD
      "advice": "Attack at night to surprise them.  Barring that, go in full force, guns balzing.  I wouldn't try to call a horde in, I don't want to ruin such a holy place.",
=======
      "advice": "Attack at night to suprise them.  Barring that, go in full force, guns blazing.  I wouldn't try to call a horde in, I don't want to ruin such a holy place.",
>>>>>>> 82b229c6
      "inquire": "Are the heretics purged?",
      "success": "Thank you.",
      "success_lie": "Why have you failed us?!",
      "failure": "As expected for such a person…"
    }
  },
  {
    "id": "MISSION_GODCO_HELENA_4",
    "type": "mission_definition",
    "name": { "str": "Preservation of Substenance" },
    "description": "Find five canning pots for Helena Misinter.",
    "goal": "MGOAL_FIND_ITEM",
    "item": "pot_canning",
    "count": 5,
    "difficulty": 5,
    "value": 0,
    "end": {
      "effect": [
        { "u_spawn_item": "icon", "count": 350 },
        { "u_spawn_item": "pickled_egg", "count": 10, "container": "jar_glass_sealed", "sealed": true }
      ]
    },
    "origins": [ "ORIGIN_SECONDARY" ],
    "has_generic_rewards": false,
    "dialogue": {
      "describe": "Get five canning pots.",
      "offer": "While we are blessed with a bountiful stock, we need a way to preserve our newer food, mainly those potatoes Darryl's growing.  Fortunately, he brought a book on canning things.  We need five canning pots to get the setup going in full fashion.",
      "accepted": "May the Lord bless you.",
      "rejected": "I'll find someone else, then.",
      "advice": "An old factory might have one, or a hobby shop.",
      "inquire": "Have you found the canning pots?",
      "success": "Thank you.  You're welcome to some of our first batch, if you're interested.",
      "success_lie": "What good is this?",
      "failure": "As expected for such a person…"
    }
  },
  {
    "id": "MISSION_GODCO_HELENA_VISIT_MERCHANTS",
    "type": "mission_definition",
    "name": { "str": "Investigate the Center" },
    "description": "Go to the location Helena told you about and see who's there.",
    "goal": "MGOAL_CONDITION",
    "difficulty": 1,
    "goal_condition": { "u_has_var": "u_met_Gavin", "type": "general", "context": "meeting", "value": "yes" },
    "value": 0,
    "start": "reveal_refugee_center",
    "end": {
      "effect": [ { "u_spawn_item": "icon", "count": 5 }, { "u_assign_activity": "ACT_EXPLAINING", "duration": "30 minutes" } ]
    },
    "followup": "MISSION_GODCO_HELENA_2",
    "origins": [ "ORIGIN_SECONDARY" ],
    "has_generic_rewards": false,
    "dialogue": {
      "describe": "See who's over there.",
      "offer": ".",
      "accepted": ".",
      "rejected": ".",
      "advice": ".",
      "inquire": "What have you found out?",
      "success": "This should be very useful to us.  Now we can truly begin our march of righteousness.",
      "success_lie": ".",
      "failure": "As expected for such a person…"
    }
  }
]<|MERGE_RESOLUTION|>--- conflicted
+++ resolved
@@ -673,11 +673,7 @@
       "describe": "Get some paper.",
       "offer": "Since <the_cataclysm> happened, I've had a surprising amount of free time.  I want to start writing, but there's very little paper around here.  For the time being, eight hundred sheets should do; I'll pay if you can get it for me.",
       "accepted": "Thanks, you'll be the first to see my writing.",
-<<<<<<< HEAD
-      "rejected": "I can understand that.  The offer's available if you reconsider.",
-=======
       "rejected": "I can understand that.  The offer's still available if you reconsider.",
->>>>>>> 82b229c6
       "advice": "A bookstore or office supply should have tons of it.",
       "inquire": "Have you found the paper?",
       "success": "I appreciate it.  I'll get to work on my manuscript.",
@@ -871,13 +867,8 @@
       "describe": "Get a marloss berry.",
       "offer": "I'm wanting to experiment with some of the more…  otherworldly fauna that have appeared recently.  I saw these pink berries inside a fungal infestation the other day before I burned it with a Molotov.  If you could get me one, I can pay you with a discount on my medicine.",
       "accepted": "Thanks, <name_g>.",
-<<<<<<< HEAD
-      "rejected": "I understand that it seems formidable, but there is a good deal of money for you.",
-      "advice": "I'd wear a hazmat suit while I'm in there.  Those spores are absolutley nasty for your health, if my observations of <zombies> nearby are any indication.",
-=======
       "rejected": "I understand that it seems formidible, but there is a good deal of money for you.",
       "advice": "I'd wear a hazmat suit while I'm in there.  Those spores are absolutely nasty for your health, if my observations of <zombies> nearby are any indication.",
->>>>>>> 82b229c6
       "inquire": "Do you have the berry?",
       "success": "I'll have to be careful with this thing, thanks for getting it for me.  Let's see what this can do…",
       "success_lie": "Did you eat the thing?  Please tell me your joking.",
@@ -1055,13 +1046,8 @@
     "origins": [ "ORIGIN_SECONDARY" ],
     "has_generic_rewards": false,
     "dialogue": {
-<<<<<<< HEAD
-      "describe": "Get an electric spinning wheel.",
-      "offer": "I want to try making my own cloth, it's getting harder to find the quantities I need.  I'll buy an electric spinning wheel if you can find one, it'd vastly expidite the process.",
-=======
       "describe": "Get an electric spinwheel.",
       "offer": "I want to try making my own cloth, it's getting harder to find the quantities I need.  I'll buy an electric spinwheel if you can find one, it'd vastly expedite the process.",
->>>>>>> 82b229c6
       "accepted": "Great stuff!",
       "rejected": "I'd really help me in getting your stuff to you faster.",
       "advice": "A textile museum should have one lying around.",
@@ -1159,11 +1145,7 @@
       "offer": "Blasphemy, heresy, the righteous judgement of God!  I have found the scum of Hell pillaging a church for valuables!  Even in <the_cataclysm>, I shall not stand for this.  I want you to go there and wipe those <swear> <name_b>s from the Earth.",
       "accepted": "Righteous judgement shall come!",
       "rejected": "Are you standing with them?",
-<<<<<<< HEAD
-      "advice": "Attack at night to surprise them.  Barring that, go in full force, guns balzing.  I wouldn't try to call a horde in, I don't want to ruin such a holy place.",
-=======
       "advice": "Attack at night to suprise them.  Barring that, go in full force, guns blazing.  I wouldn't try to call a horde in, I don't want to ruin such a holy place.",
->>>>>>> 82b229c6
       "inquire": "Are the heretics purged?",
       "success": "Thank you.",
       "success_lie": "Why have you failed us?!",
