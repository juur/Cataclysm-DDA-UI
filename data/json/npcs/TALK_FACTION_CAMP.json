[
  {
    "id": "TALK_CAMP_GENERAL",
    "type": "talk_topic",
    "dynamic_line": "What about faction camps?",
    "responses": [
      { "text": "Tell me how faction camps work.", "topic": "TALK_CAMP_TUTORIAL_1" },
      {
        "text": "I want you to build a camp here.",
        "topic": "TALK_HALLU_CAMP",
        "condition": { "npc_has_trait": "HALLUCINATION" },
        "switch": true
      },
      {
        "text": "I want you to build a camp here.",
        "topic": "TALK_DONE",
        "effect": "start_camp",
<<<<<<< HEAD
        "condition": { "and": [ { "u_at_om_location": "field" }, { "npc_allies": 2 } ] },
        "switch": true,
        "default": true
      },
      {
        "text": "I want you to take over the camp here.",
        "topic": "TALK_HALLU_CAMP",
        "condition": { "npc_has_trait": "HALLUCINATION" },
        "switch": true
=======
        "condition": { "u_at_om_location": "field" }
>>>>>>> 462722ba
      },
      {
        "text": "I want you to take over the camp here.",
        "topic": "TALK_DONE",
        "effect": "recover_camp",
        "condition": { "and": [ { "u_at_om_location": "FACTION_CAMP_ANY" }, { "not": { "npc_role_nearbby": "FACTION_CAMP" } } ] },
        "switch": true,
        "default": true
      },
      { "text": "Nothing.  Let's talk about something else.", "topic": "TALK_NONE" },
      { "text": "Nothing.  Lets' get back to work.", "topic": "TALK_DONE" }
    ]
  },
  {
    "id": "TALK_CAMP_TUTORIAL_1",
    "type": "talk_topic",
    "dynamic_line": "The faction camp system is designed to give you greater control over your companions by allowing you to assign them to their own missions.  These missions can range from gathering and crafting to eventual combat patrols.",
    "responses": [
      { "text": "Go on.", "topic": "TALK_CAMP_TUTORIAL_2" },
      { "text": "Never mind, let's go back to talking about camps.", "topic": "TALK_CAMP_GENERAL" },
      { "text": "Never mind, let's talk about something else.", "topic": "TALK_FRIEND" },
      { "text": "Forget it.  Let's go.", "topic": "TALK_DONE" }
    ]
  },
  {
    "id": "TALK_CAMP_TUTORIAL_2",
    "type": "talk_topic",
    "dynamic_line": "Food is required for or produced during every mission.  Missions that are for a fixed amount of time will require you to pay in advance while repeating missions, like gathering firewood, are paid upon completion.  Not having the food needed to pay a companion will result in a loss of reputation across the faction.  Which can lead to VERY bad things if it gets too low.",
    "responses": [
      { "text": "Go on.", "topic": "TALK_CAMP_TUTORIAL_3" },
      { "text": "Never mind, let's go back to talking about camps.", "topic": "TALK_CAMP_GENERAL" },
      { "text": "Wait, repeat what you said.", "topic": "TALK_NONE" },
      { "text": "Never mind, let's talk about something else.", "topic": "TALK_FRIEND" },
      { "text": "Forget it.  Let's go.", "topic": "TALK_DONE" }
    ]
  },
  {
    "id": "TALK_CAMP_TUTORIAL_3",
    "type": "talk_topic",
    "dynamic_line": "For your first camp, pick a site that has fields in the 8 adjacent tiles and lots of forests around it.  Forests are your primary source of construction materials in the early game while fields can be used for farming.  You don't have to be too picky, you can build as many camps as you want.  Each camp requires at least two NPCs: one to be the camp manager and an additional NPC to task out.",
    "responses": [
      { "text": "Go on.", "topic": "TALK_CAMP_TUTORIAL_4" },
      { "text": "Never mind, let's go back to talking about camps.", "topic": "TALK_CAMP_GENERAL" },
      { "text": "Wait, repeat what you said.", "topic": "TALK_NONE" },
      { "text": "Never mind, let's talk about something else.", "topic": "TALK_FRIEND" },
      { "text": "Forget it.  Let's go.", "topic": "TALK_DONE" }
    ]
  },
  {
    "id": "TALK_CAMP_TUTORIAL_4",
    "type": "talk_topic",
    "dynamic_line": "After you pick a site you will need to find or make materials to upgrade the camp further to access new missions.  The first new missions are focused on gathering materials to upgrade the camp so you don't have to.  After two or three upgrades you will have access to the <color_yellow>[Menial Labor]</color> mission which will allow you to task companions with sorting all of the items around your camp into categories.  Later upgrades allow you to send companions to recruit new members, build overmap fortifications, or even conduct combat patrols",
    "responses": [
      { "text": "Go on.", "topic": "TALK_CAMP_TUTORIAL_5" },
      { "text": "Never mind, let's go back to talking about camps.", "topic": "TALK_CAMP_GENERAL" },
      { "text": "Wait, repeat what you said.", "topic": "TALK_NONE" },
      { "text": "Never mind, let's talk about something else.", "topic": "TALK_FRIEND" },
      { "text": "Forget it.  Let's go.", "topic": "TALK_DONE" }
    ]
  },
  {
    "id": "TALK_CAMP_TUTORIAL_5",
    "type": "talk_topic",
    "dynamic_line": "When you upgrade your first tent all the way you will unlock the ability to construct expansions.  Expansions allow you to specialize each camp you build by focusing on the industries that you need.  A <color_light_green>[Farm]</color> is recommended for players that want to pursue a large faction while a <color_light_green>[Kitchen]</color> is better for players that just want the quality of life improvement of having an NPC do all of their cooking.  A <color_light_green>[Garage]</color> is useful for chop shop type missions that let you trade vehicles for large amounts of parts and resources.  All those resources can be turning into valuable equipment in the <color_light_green>[Blacksmith Shop]</color>. You can build an additional expansion every other level after the first is unlocked and when one camp is full you can just as easily build another.",
    "responses": [
      { "text": "Thanks, let's go back to talking about camps.", "topic": "TALK_CAMP_GENERAL" },
      { "text": "Wait, repeat what you said.", "topic": "TALK_NONE" },
      { "text": "Never mind, let's talk about something else.", "topic": "TALK_FRIEND" },
      { "text": "Forget it.  Let's go.", "topic": "TALK_DONE" }
    ]
  },
  {
    "id": "TALK_CAMP_OVERSEER",
    "type": "talk_topic",
    "dynamic_line": "Hey boss.  I was thinking, you don't really need me sitting in this tent and not really contributing to the camp.  it's a cushy job, but I could do more. We could put up a bulletin board and you could write up what you want done there.  What do you say?",
    "responses": [
      { "text": "What needs to be done?", "topic": "TALK_CAMP_OVERSEER", "effect": "basecamp_mission" },
      {
        "text": "Yes, set up the bulletin board and then go back to normal duties.",
        "topic": "TALK_DONE",
        "effect": "remove_overseer"
      },
      { "text": "See you around.", "topic": "TALK_DONE" }
    ]
  },
  {
    "id": "TALK_HALLU_CAMP",
    "type": "talk_topic",
    "dynamic_line": "<hallu_dont_camp>",
    "responses": [ { "text": "Fair enough.", "topic": "TALK_NONE" } ]
  }
]<|MERGE_RESOLUTION|>--- conflicted
+++ resolved
@@ -15,7 +15,6 @@
         "text": "I want you to build a camp here.",
         "topic": "TALK_DONE",
         "effect": "start_camp",
-<<<<<<< HEAD
         "condition": { "and": [ { "u_at_om_location": "field" }, { "npc_allies": 2 } ] },
         "switch": true,
         "default": true
@@ -25,9 +24,6 @@
         "topic": "TALK_HALLU_CAMP",
         "condition": { "npc_has_trait": "HALLUCINATION" },
         "switch": true
-=======
-        "condition": { "u_at_om_location": "field" }
->>>>>>> 462722ba
       },
       {
         "text": "I want you to take over the camp here.",
