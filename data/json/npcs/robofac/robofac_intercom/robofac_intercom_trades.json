--- conflicted
+++ resolved
@@ -213,11 +213,7 @@
     "id": "TALK_ROBOFAC_INTERCOM_BUY_RIOT_GEAR_ON_CREDIT_ACCEPT",
     "type": "talk_topic",
     "dynamic_line": {
-<<<<<<< HEAD
-      "compare_string": [ "yes", { "npc_val": "dialogue_intercom_u_pay_back_on_specimens" } ],
-=======
       "compare_string": [ "yes", { "npc_val": "npc_dialogue_intercom_u_pay_back_on_specimens" } ],
->>>>>>> 84bfdc30
       "yes": "Well it might be more interesting than straight gear.  Tell us when it's available for inspection.  We expect you back in 20 days or less.",
       "no": "20 days then for payment."
     },
