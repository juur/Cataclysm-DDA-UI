[
  {
    "id": "TALK_ROBOFAC_INTERCOM_PROTOTYPE_MENU",
    "//": "Overall menu for all Robofac projects",
    "type": "talk_topic",
    "dynamic_line": "Certainly.  What project would you like to know about?",
    "responses": [
      {
        "text": "Have you decoded the disk?",
        "condition": {
          "and": [
            { "math": [ "time_since(u_timer_hub_rnd_u_waiting_on_armor)", "<", "time('1 d')" ] },
            { "math": [ "hub01_uhmwpe_researched", "!=", "1" ] },
            { "compare_string": [ "yes", { "u_val": "dialogue_hub_rnd_u_gave_armor_disk" } ] }
          ]
        },
        "topic": "TALK_ROBOFAC_INTERCOM_ARMOR_ONGOING"
      },
      {
        "text": "It's been a while.  Have you decoded that disk from the tower?",
        "condition": {
          "and": [
            { "math": [ "time_since(u_timer_hub_rnd_u_waiting_on_armor)", ">", "time('1 d')" ] },
            { "math": [ "hub01_uhmwpe_researched", "!=", "1" ] },
            { "compare_string": [ "yes", { "u_val": "dialogue_hub_rnd_u_gave_armor_disk" } ] }
          ]
        },
        "topic": "TALK_ROBOFAC_INTERCOM_ARMOR_BREAKTHROUGH"
      },
      {
        "text": "[6 HGC] I'd like to buy the rest of the armor set now.",
        "condition": {
          "and": [
            { "u_has_items": { "item": "RobofacCoin", "count": 6 } },
            { "compare_string": [ "yes", { "u_val": "dialogue_hub_rnd_u_can_buy_armor" } ] }
          ]
        },
        "effect": [
          { "u_sell_item": "RobofacCoin", "count": 6 },
          { "u_spawn_item": "robofac_military_skirt" },
          { "u_spawn_item": "robofac_military_vambraces" },
          { "u_spawn_item": "robofac_military_greaves" },
          { "u_spawn_item": "robofac_military_mantle" },
          { "u_spawn_item": "robofac_military_helmet" },
          { "u_add_var": "dialogue_hub_rnd_u_can_buy_armor", "value": "no" }
        ],
        "topic": "TALK_ROBOFAC_INTERCOM_SERVICES"
      },
      {
        "text": "I'd like to request a Hybrid Weapons Platform.",
        "condition": {
          "and": [
            { "compare_string": [ "yes", { "u_val": "dialogue_robofac_merc_1_robofac_merc_1_HWP" } ] },
            { "not": { "compare_string": [ "yes", { "u_val": "dialogue_hub_rnd_u_project_ongoing" } ] } }
          ]
        },
        "topic": "TALK_ROBOFAC_INTERCOM_RIFLE_REQUEST"
      },
      {
        "text": "How goes work on the HWP?",
        "condition": {
          "and": [
            { "math": [ "has_var(u_timer_hub_rnd_u_waiting_on_gun)" ] },
            { "math": [ "time_since(u_timer_hub_rnd_u_waiting_on_gun)", "<", "time('7 d')" ] },
            { "compare_string": [ "yes", { "u_val": "dialogue_robofac_merc_1_robofac_merc_1_HWP" } ] }
          ]
        },
        "topic": "TALK_ROBOFAC_INTERCOM_PROTOTYPE_ONGOING"
      },
      {
        "text": "I'd like to request a replacement Modular Defense System.",
        "effect": { "u_add_var": "dialogue_hub_rnd_u_armor_type", "value": "robofac_armor_pieces_rig" },
        "condition": {
          "and": [
            { "compare_string": [ "yes", { "u_val": "dialogue_robofac_merc_1_robofac_merc_1_HWP" } ] },
            { "not": { "compare_string": [ "yes", { "u_val": "dialogue_hub_rnd_u_project_ongoing" } ] } }
          ]
        },
        "topic": "TALK_ROBOFAC_INTERCOM_ARMOR_REQUEST"
      },
      {
        "text": "I'd like to request a set of prototype armor.",
        "effect": { "u_add_var": "dialogue_hub_rnd_u_armor_type", "value": "robofac_armor_pieces_basic" },
        "condition": {
          "and": [
            { "compare_string": [ "yes", { "u_val": "dialogue_robofac_merc_1_robofac_merc_1_HWP" } ] },
            { "not": { "compare_string": [ "yes", { "u_val": "dialogue_hub_rnd_u_project_ongoing" } ] } }
          ]
        },
        "topic": "TALK_ROBOFAC_INTERCOM_ARMOR_REQUEST"
      },
      {
        "text": "I'd like to request a set of turnout armor.",
        "effect": { "u_add_var": "dialogue_hub_rnd_u_armor_type", "value": "robofac_armor_pieces_nomex" },
        "condition": {
          "and": [
            { "compare_string": [ "yes", { "u_val": "dialogue_robofac_merc_1_robofac_merc_1_HWP" } ] },
            { "not": { "compare_string": [ "yes", { "u_val": "dialogue_hub_rnd_u_project_ongoing" } ] } }
          ]
        },
        "topic": "TALK_ROBOFAC_INTERCOM_ARMOR_REQUEST"
      },
      {
        "text": "I'd like to request a set of ballistic armor.",
        "effect": { "u_add_var": "dialogue_hub_rnd_u_armor_type", "value": "robofac_armor_pieces_kevlar" },
        "condition": {
          "and": [
            { "compare_string": [ "yes", { "u_val": "dialogue_robofac_merc_1_robofac_merc_1_HWP" } ] },
            { "not": { "compare_string": [ "yes", { "u_val": "dialogue_hub_rnd_u_project_ongoing" } ] } }
          ]
        },
        "topic": "TALK_ROBOFAC_INTERCOM_ARMOR_REQUEST"
      },
      {
        "text": "I'd like to request a set of kinetic armor.",
        "effect": { "u_add_var": "dialogue_hub_rnd_u_armor_type", "value": "robofac_armor_pieces_rubber" },
        "condition": {
          "and": [
            { "compare_string": [ "yes", { "u_val": "dialogue_robofac_merc_1_robofac_merc_1_HWP" } ] },
            { "not": { "compare_string": [ "yes", { "u_val": "dialogue_hub_rnd_u_project_ongoing" } ] } }
          ]
        },
        "topic": "TALK_ROBOFAC_INTERCOM_ARMOR_REQUEST"
      },
      {
        "text": "I'd like to request a set of soldier armor.",
        "effect": { "u_add_var": "dialogue_hub_rnd_u_armor_type", "value": "robofac_armor_pieces_military" },
        "condition": {
          "and": [
<<<<<<< HEAD
            { "compare_string": [ "yes", { "u_val": "dialogue_robofac_merc_1_robofac_merc_1_HWP" } ] },
            { "compare_string": [ "yes", { "u_val": "dialogue_hub_rnd_u_can_buy_armor" } ] },
            { "not": { "compare_string": [ "yes", { "u_val": "dialogue_hub_rnd_u_project_ongoing" } ] } }
=======
            { "u_has_var": "dialogue_robofac_merc_1_robofac_merc_1_HWP", "value": "yes" },
            { "not": { "u_has_var": "dialogue_hub_rnd_u_can_buy_armor", "value": "yes" } },
            { "math": [ "hub01_uhmwpe_researched", "==", "1" ] },
            { "not": { "u_has_var": "dialogue_hub_rnd_u_project_ongoing", "value": "yes" } }
>>>>>>> 84bfdc30
          ]
        },
        "topic": "TALK_ROBOFAC_INTERCOM_ARMOR_REQUEST"
      },
      {
        "text": "How is my ordered armor going?",
        "condition": {
          "and": [
            { "math": [ "time_since(u_timer_hub_rnd_u_waiting_on_hub)", "<", "time('1 d')" ] },
            {
              "or": [
                { "compare_string": [ "robofac_armor_pieces_rig", { "u_val": "dialogue_hub_rnd_u_armor_type" } ] },
                { "compare_string": [ "robofac_armor_pieces_basic", { "u_val": "dialogue_hub_rnd_u_armor_type" } ] },
                { "compare_string": [ "robofac_armor_pieces_rubber", { "u_val": "dialogue_hub_rnd_u_armor_type" } ] },
                { "compare_string": [ "robofac_armor_pieces_nomex", { "u_val": "dialogue_hub_rnd_u_armor_type" } ] },
                { "compare_string": [ "robofac_armor_pieces_kevlar", { "u_val": "dialogue_hub_rnd_u_armor_type" } ] },
                {
                  "compare_string": [ "robofac_armor_pieces_military", { "u_val": "dialogue_hub_rnd_u_armor_type" } ]
                }
              ]
            }
          ]
        },
        "topic": "TALK_ROBOFAC_INTERCOM_ARMOR_FINISHED_NO"
      },
      {
        "text": "How is my ordered armor going?  It should be done by now.",
        "condition": {
          "and": [
            { "math": [ "time_since(u_timer_hub_rnd_u_waiting_on_hub)", ">", "time('1 d')" ] },
            {
              "or": [
                { "compare_string": [ "robofac_armor_pieces_rig", { "u_val": "dialogue_hub_rnd_u_armor_type" } ] },
                { "compare_string": [ "robofac_armor_pieces_basic", { "u_val": "dialogue_hub_rnd_u_armor_type" } ] },
                { "compare_string": [ "robofac_armor_pieces_rubber", { "u_val": "dialogue_hub_rnd_u_armor_type" } ] },
                { "compare_string": [ "robofac_armor_pieces_nomex", { "u_val": "dialogue_hub_rnd_u_armor_type" } ] },
                { "compare_string": [ "robofac_armor_pieces_kevlar", { "u_val": "dialogue_hub_rnd_u_armor_type" } ] },
                {
                  "compare_string": [ "robofac_armor_pieces_military", { "u_val": "dialogue_hub_rnd_u_armor_type" } ]
                }
              ]
            }
          ]
        },
        "topic": "TALK_ROBOFAC_INTERCOM_ARMOR_FINISHED_YES"
      },
      {
        "text": "The HWP should be complete by now, right?",
        "condition": {
          "and": [
            { "math": [ "has_var(u_timer_hub_rnd_u_waiting_on_gun)" ] },
            { "math": [ "time_since(u_timer_hub_rnd_u_waiting_on_gun)", ">", "time('7 d')" ] },
            { "compare_string": [ "yes", { "u_val": "dialogue_robofac_merc_1_robofac_merc_1_HWP" } ] }
          ]
        },
        "topic": "TALK_ROBOFAC_INTERCOM_RIFLE_BREAKTHROUGH"
      },
      {
        "text": "My phase immersion suit has taken a serious beating.  Could someone repair it for me?",
        "condition": {
          "and": [
            { "u_has_items": { "item": "phase_immersion_suit", "count": 1 } },
            { "not": { "compare_string": [ "yes", { "u_val": "dialogue_hub_rnd_u_project_ongoing" } ] } }
          ]
        },
        "topic": "TALK_ROBOFAC_INTERCOM_PHASE_REPAIR"
      },
      {
        "text": "My RM13 combat armor has taken some damage.  Could someone repair it for me?",
        "condition": {
          "and": [
            { "u_has_items": { "item": "rm13_armor", "count": 1 } },
            { "not": { "compare_string": [ "yes", { "u_val": "dialogue_hub_rnd_u_project_ongoing" } ] } }
          ]
        },
        "topic": "TALK_ROBOFAC_INTERCOM_RM13_REPAIR"
      },
      {
        "text": "I salvaged this combat exoskeleton.  Do you think you could repair it?",
        "condition": {
          "and": [
            { "u_has_items": { "item": "combat_exoskeleton_light_salvaged", "count": 1 } },
            { "not": { "compare_string": [ "yes", { "u_val": "dialogue_hub_rnd_u_project_ongoing" } ] } }
          ]
        },
        "topic": "TALK_ROBOFAC_INTERCOM_EXOSKELETON_REPAIR"
      },
      {
        "text": "How are my armor repairs coming?",
        "condition": {
          "and": [
            { "math": [ "u_timer_hub_rnd_u_waiting_on_hub", ">", "time('now')" ] },
            {
              "or": [
                { "compare_string": [ "combat_exoskeleton_light_salvaged", { "u_val": "dialogue_hub_rnd_u_current_project" } ] },
                { "compare_string": [ "phase_immersion_suit", { "u_val": "dialogue_hub_rnd_u_current_project" } ] },
                { "compare_string": [ "rm13_armor", { "u_val": "dialogue_hub_rnd_u_current_project" } ] }
              ]
            }
          ]
        },
        "topic": "TALK_ROBOFAC_INTERCOM_PROTOTYPE_ONGOING"
      },
      {
        "text": "How are my armor repairs coming?",
        "condition": {
          "and": [
            { "math": [ "u_timer_hub_rnd_u_waiting_on_hub", "<", "time('now')" ] },
            { "compare_string": [ "phase_immersion_suit", { "u_val": "dialogue_hub_rnd_u_current_project" } ] }
          ]
        },
        "topic": "TALK_ROBOFAC_INTERCOM_PHASE_REPAIR_COMPLETE"
      },
      {
        "text": "How are my armor repairs coming?",
        "condition": {
          "and": [
            { "math": [ "u_timer_hub_rnd_u_waiting_on_hub", "<", "time('now')" ] },
            { "compare_string": [ "rm13_armor", { "u_val": "dialogue_hub_rnd_u_current_project" } ] }
          ]
        },
        "topic": "TALK_ROBOFAC_INTERCOM_RM13_REPAIR_COMPLETE"
      },
      {
        "text": "How are my exoskeleton repairs coming?",
        "condition": {
          "and": [
            { "math": [ "u_timer_hub_rnd_u_waiting_on_hub", "<", "time('now')" ] },
            {
              "compare_string": [ "combat_exoskeleton_light_salvaged", { "u_val": "dialogue_hub_rnd_u_current_project" } ]
            }
          ]
        },
        "topic": "TALK_ROBOFAC_INTERCOM_EXOSKELETON_REPAIR_COMPLETE"
      },
      {
        "text": "I've found this piece of XEDRA tech; it seems to offer some kind of protection.  I'm curious what you all can make of it.",
        "condition": {
          "and": [
            { "u_has_items": { "item": "dimensional_anchor", "count": 1 } },
            { "not": { "compare_string": [ "yes", { "u_val": "dialogue_hub_rnd_u_project_ongoing" } ] } },
            { "not": { "compare_string": [ "yes", { "u_val": "dialogue_hub_rnd_u_completed_anchor_pt_1" } ] } }
          ]
        },
        "topic": "TALK_ROBOFAC_INTERCOM_ANCHOR_PT_1"
      },
      {
        "text": "Any progress on the anchor?",
        "condition": {
          "and": [
            { "math": [ "time_since(u_timer_hub_rnd_u_waiting_on_hub)", "<", "time('5 d')" ] },
            { "compare_string": [ "anchor_pt_1", { "u_val": "dialogue_hub_rnd_u_current_project" } ] }
          ]
        },
        "topic": "TALK_ROBOFAC_INTERCOM_PROTOTYPE_ONGOING"
      },
      {
        "text": "Any progress on the anchor?",
        "condition": {
          "and": [
            { "math": [ "time_since(u_timer_hub_rnd_u_waiting_on_hub)", ">", "time('5 d')" ] },
            { "compare_string": [ "anchor_pt_1", { "u_val": "dialogue_hub_rnd_u_current_project" } ] }
          ]
        },
        "topic": "TALK_ROBOFAC_INTERCOM_ANCHOR_PT_1_COMPLETE"
      },
      {
        "text": "I would like you to upgrade my modular defense system.",
        "condition": {
          "and": [
            { "not": { "compare_string": [ "yes", { "u_val": "dialogue_hub_rnd_u_project_ongoing" } ] } },
            { "compare_string": [ "yes", { "u_val": "dialogue_hub_rnd_u_completed_anchor_pt_1" } ] }
          ]
        },
        "topic": "TALK_ROBOFAC_INTERCOM_ANCHOR_PT_2"
      },
      {
        "text": "Any progress on the Hub anchor?",
        "condition": {
          "and": [
            { "math": [ "time_since(u_timer_hub_rnd_u_waiting_on_hub)", "<", "time('2 d')" ] },
            { "compare_string": [ "anchor_pt_2", { "u_val": "dialogue_hub_rnd_u_current_project" } ] }
          ]
        },
        "topic": "TALK_ROBOFAC_INTERCOM_PROTOTYPE_ONGOING"
      },
      {
        "text": "Any progress on the Hub anchor?",
        "condition": {
          "and": [
            { "math": [ "time_since(u_timer_hub_rnd_u_waiting_on_hub)", ">", "time('2 d')" ] },
            { "compare_string": [ "anchor_pt_2", { "u_val": "dialogue_hub_rnd_u_current_project" } ] }
          ]
        },
        "topic": "TALK_ROBOFAC_INTERCOM_ANCHOR_PT_2_COMPLETE"
      },
      {
        "text": "I've found a rifle chambered for a caliber I don't recognize.  Do you think you could make an HWP adapter for it?",
        "condition": {
          "and": [
            { "math": [ "hub01_hwp_exotic_researched", "!=", "1" ] },
            { "not": { "compare_string": [ "yes", { "u_val": "dialogue_hub_rnd_u_project_ongoing" } ] } },
            { "compare_string": [ "yes", { "u_val": "dialogue_hub_rnd_u_has_researched_gun" } ] },
            {
              "or": [ { "u_has_items": { "item": "pamd68", "count": 1 } }, { "u_has_items": { "item": "pamd71z", "count": 1 } } ]
            }
          ]
        },
        "topic": "TALK_ROBOFAC_INTERCOM_HWP_EXODII"
      },
      {
        "text": "Any progress on the exotic barrel?",
        "condition": {
          "and": [
            { "math": [ "time_since(u_timer_hub_rnd_u_waiting_on_hub)", "<", "time('3 d')" ] },
            { "compare_string": [ "hwp_exodii", { "u_val": "dialogue_hub_rnd_u_current_project" } ] }
          ]
        },
        "topic": "TALK_ROBOFAC_INTERCOM_PROTOTYPE_ONGOING"
      },
      {
        "text": "Have you finished work on that exotic conversion kit?",
        "condition": {
          "and": [
            { "math": [ "time_since(u_timer_hub_rnd_u_waiting_on_hub)", ">", "time('3 d')" ] },
            { "compare_string": [ "hwp_exodii", { "u_val": "dialogue_hub_rnd_u_current_project" } ] }
          ]
        },
        "topic": "TALK_ROBOFAC_INTERCOM_HWP_EXODII_COMPLETE"
      },
      { "text": "Let's talk about something else.", "topic": "TALK_ROBOFAC_INTERCOM_SERVICES" }
    ]
  },
  {
    "id": [ "TALK_ROBOFAC_INTERCOM_PROTOTYPE_ONGOING", "TALK_ROBOFAC_INTERCOM_ARMOR_ONGOING" ],
    "//": "default response to any project that isn't completed",
    "type": "talk_topic",
    "dynamic_line": "Work is still ongoing.  These things can take time.",
    "responses": [
      { "text": "What about another project?", "topic": "TALK_ROBOFAC_INTERCOM_PROTOTYPE_MENU" },
      { "text": "I want to talk about something else.", "topic": "TALK_ROBOFAC_INTERCOM_SERVICES" },
      { "text": "I'll check in later.", "topic": "TALK_DONE" }
    ]
  },
  {
    "id": "TALK_ROBOFAC_INTERCOM_PROTOTYPE_NO",
    "//": "default response to any project that isn't allowed",
    "type": "talk_topic",
    "dynamic_line": "At the moment, no.  While you are no doubt proficient, distribution of prototype equipment is so far restricted to trusted field agents.  Were someone else from the organization to vouch for your competency, we may consider extending access.",
    "responses": [ { "text": "I see.", "topic": "TALK_ROBOFAC_INTERCOM_SERVICES" } ]
  },
  {
    "id": "TALK_ROBOFAC_INTERCOM_PROTOTYPE_GUN_YES",
    "//": "quick access to prototype menu through the merc vouching",
    "type": "talk_topic",
    "dynamic_line": "Yes, Foster gave you quite a recommendation.  Very well - I will authorize you access to our prototype fabrication services for agents in the field.  This includes the Hybrid Weapons Platform, alongside the ability to order spare or replacement parts for your field gear.",
    "speaker_effect": { "effect": [ { "u_add_var": "dialogue_intercom_u_hub_prototypes", "value": "yes" } ] },
    "responses": [
      {
        "text": "Great.  What exactly is this 'Hybrid Weapons Platform', anyway?",
        "topic": "TALK_ROBOFAC_INTERCOM_RIFLE_REQUEST"
      },
      { "text": "Thanks.", "topic": "TALK_ROBOFAC_INTERCOM_SERVICES" }
    ]
  },
  {
    "id": "TALK_ROBOFAC_INTERCOM_ARMOR_BREAKTHROUGH",
    "//": "armor reward blurb after waiting",
    "type": "talk_topic",
    "dynamic_line": "Yes we have!  The disk contained the configuration necessary to print our armors with a much more resilient composite than was previously available to us, without sacrificing any maneuverability.  As a form of payment, we are willing to provide you with the first functional models of the armor at a good price - six HGC.  While that may seem steep, the materials used are very high-end, and six coins just barely covers the production cost alone.  If you are unwilling or incapable of filling that price now, the offer will remain available indefinitely - just let us know when you'd like it.\n\n\"Should you find anything else of interest in the world, please bring it to us.  We would be happy to collaborate like this again in the future.",
    "speaker_effect": {
      "effect": [
        { "u_add_var": "dialogue_hub_rnd_u_project_ongoing", "value": "no" },
        { "math": [ "hub01_uhmwpe_researched", "=", "1" ] }
      ]
    },
    "responses": [
      {
        "text": "[6 HGC] Let's see what this armor is capable of.",
        "condition": { "u_has_items": { "item": "RobofacCoin", "count": 6 } },
        "effect": [
          { "u_sell_item": "RobofacCoin", "count": 6 },
          { "u_spawn_item": "robofac_military_skirt" },
          { "u_spawn_item": "robofac_military_vambraces" },
          { "u_spawn_item": "robofac_military_greaves" },
          { "u_spawn_item": "robofac_military_mantle" },
          { "u_spawn_item": "robofac_military_helmet" }
        ],
        "topic": "TALK_ROBOFAC_INTERCOM_SERVICES"
      },
      {
        "text": "What about another project?",
        "effect": [ { "u_add_var": "dialogue_hub_rnd_u_can_buy_armor", "value": "yes" } ],
        "topic": "TALK_ROBOFAC_INTERCOM_PROTOTYPE_MENU"
      },
      {
        "text": "I want to talk about something else.",
        "effect": [ { "u_add_var": "dialogue_hub_rnd_u_can_buy_armor", "value": "yes" } ],
        "topic": "TALK_ROBOFAC_INTERCOM_SERVICES"
      },
      {
        "text": "I'll check in later.",
        "effect": [ { "u_add_var": "dialogue_hub_rnd_u_can_buy_armor", "value": "yes" } ],
        "topic": "TALK_DONE"
      }
    ]
  },
  {
    "id": "TALK_ROBOFAC_INTERCOM_ARMOR_ONGOING",
    "type": "talk_topic",
    "dynamic_line": [
      "Not yet.  The contents are very strongly encrypted, so simply pulling the data is impossible.  Work is underway to deduce the correct access key, but even with our facilities, it will take some time.",
      "Unfortunately, no.  Though the disk was well-protected, the environment did cause some damage.  It's nothing unsalvageable, but care is being taken to restore the contents without causing further damage."
    ]
  },
  {
    "id": [
      "TALK_ROBOFAC_INTERCOM_RIFLE_REQUEST",
      "TALK_ROBOFAC_INTERCOM_RIFLE_ADAPTERS",
      "TALK_ROBOFAC_INTERCOM_RIFLE_TIMEGATE",
      "TALK_ROBOFAC_INTERCOM_RIFLE_BENEFITS"
    ],
    "//": "buying an HWP",
    "type": "talk_topic",
    "dynamic_line": "I'll spare you the marketing pitch.  The Hybrid Weapons Platform - or more commonly the HWP - is a weapons platform capable of supporting multiple calibers via the use of quick-release adapters.  On its own, the platform does nothing; each adapter, however, allows it to chamber and fire a different type of round.\"\n\n\"Each new HWP is printed to order.  Materials will require eight HGC up front, and fabrication will take seven days.",
    "responses": [
      {
        "text": "[8 HGC] A week is fine.",
        "condition": { "u_has_items": { "item": "RobofacCoin", "count": 8 } },
        "effect": [
          { "u_sell_item": "RobofacCoin", "count": 8 },
          { "u_add_faction_trust": 2 },
          { "math": [ "u_timer_hub_rnd_u_waiting_on_gun", "=", "time('now')" ] },
          { "u_add_var": "dialogue_hub_rnd_u_project_ongoing", "value": "yes" }
        ],
        "topic": "TALK_ROBOFAC_INTERCOM_RIFLE_STARTED"
      },
      {
        "text": "Tell me about the adapters.  Does it come with any?",
        "topic": "TALK_ROBOFAC_INTERCOM_RIFLE_ADAPTERS"
      },
      {
        "text": "A week feels like an eternity these days.  Why the wait?",
        "topic": "TALK_ROBOFAC_INTERCOM_RIFLE_TIMEGATE"
      },
      {
        "text": "Why should I use this over something like a rifle that doesn't need proprietary parts?",
        "topic": "TALK_ROBOFAC_INTERCOM_RIFLE_BENEFITS"
      },
      { "text": "What about another project?", "topic": "TALK_ROBOFAC_INTERCOM_PROTOTYPE_MENU" },
      { "text": "I want to talk about something else.", "topic": "TALK_ROBOFAC_INTERCOM_SERVICES" },
      { "text": "I'll check in later.", "topic": "TALK_DONE" }
    ]
  },
  {
    "id": [ "TALK_ROBOFAC_INTERCOM_ARMOR_REQUEST" ],
    "//": "buying armor",
    "type": "talk_topic",
    "dynamic_line": "Understood.  The parts will finish fabrication in 24 hours, once you hand over the stipulated HGC.  Depending on our currently available selection, the price will range from 2 to 4 HGC for non-specialty equipment.",
    "responses": [
      {
        "//": "Armor Rig response.",
        "text": "[3 HGC] Here you go.",
        "condition": {
          "and": [
            { "u_has_items": { "item": "RobofacCoin", "count": 3 } },
            { "compare_string": [ "robofac_armor_pieces_rig", { "u_val": "dialogue_hub_rnd_u_armor_type" } ] }
          ]
        },
        "effect": [
          { "u_sell_item": "RobofacCoin", "count": 3 },
          { "u_add_var": "dialogue_hub_rnd_u_project_ongoing", "value": "yes" },
          { "math": [ "u_timer_hub_rnd_u_waiting_on_hub", "=", "time('now')" ] },
          { "u_add_var": "dialogue_hub_rnd_u_current_project", "value": "yes" }
        ],
        "topic": "TALK_ROBOFAC_INTERCOM_SERVICES"
      },
      {
        "//": "Prototype Armor response.",
        "text": "[2 HGC] Here you go.",
        "condition": {
          "and": [
            { "u_has_items": { "item": "RobofacCoin", "count": 2 } },
            { "compare_string": [ "robofac_armor_pieces_basic", { "u_val": "dialogue_hub_rnd_u_armor_type" } ] }
          ]
        },
        "effect": [
          { "u_sell_item": "RobofacCoin", "count": 2 },
          { "u_add_var": "dialogue_hub_rnd_u_project_ongoing", "value": "yes" },
          { "math": [ "u_timer_hub_rnd_u_waiting_on_hub", "=", "time('now')" ] },
          { "u_add_var": "dialogue_hub_rnd_u_current_project", "value": "yes" }
        ],
        "topic": "TALK_ROBOFAC_INTERCOM_SERVICES"
      },
      {
        "//": "Turnout Armor response.",
        "text": "[4 HGC] Here you go.",
        "condition": {
          "and": [
            { "u_has_items": { "item": "RobofacCoin", "count": 4 } },
            { "compare_string": [ "robofac_armor_pieces_nomex", { "u_val": "dialogue_hub_rnd_u_armor_type" } ] }
          ]
        },
        "effect": [
          { "u_sell_item": "RobofacCoin", "count": 4 },
          { "u_add_var": "dialogue_hub_rnd_u_project_ongoing", "value": "yes" },
          { "math": [ "u_timer_hub_rnd_u_waiting_on_hub", "=", "time('now')" ] },
          { "u_add_var": "dialogue_hub_rnd_u_current_project", "value": "yes" }
        ],
        "topic": "TALK_ROBOFAC_INTERCOM_SERVICES"
      },
      {
        "//": "Ballistic Armor response.",
        "text": "[4 HGC] Here you go.",
        "condition": {
          "and": [
            { "u_has_items": { "item": "RobofacCoin", "count": 4 } },
            { "compare_string": [ "robofac_armor_pieces_kevlar", { "u_val": "dialogue_hub_rnd_u_armor_type" } ] }
          ]
        },
        "effect": [
          { "u_sell_item": "RobofacCoin", "count": 4 },
          { "u_add_var": "dialogue_hub_rnd_u_project_ongoing", "value": "yes" },
          { "math": [ "u_timer_hub_rnd_u_waiting_on_hub", "=", "time('now')" ] },
          { "u_add_var": "dialogue_hub_rnd_u_current_project", "value": "yes" }
        ],
        "topic": "TALK_ROBOFAC_INTERCOM_SERVICES"
      },
      {
        "//": "Kinetic Armor response.",
        "text": "[4 HGC] Here you go.",
        "condition": {
          "and": [
            { "u_has_items": { "item": "RobofacCoin", "count": 4 } },
            { "compare_string": [ "robofac_armor_pieces_rubber", { "u_val": "dialogue_hub_rnd_u_armor_type" } ] }
          ]
        },
        "effect": [
          { "u_sell_item": "RobofacCoin", "count": 4 },
          { "u_add_var": "dialogue_hub_rnd_u_project_ongoing", "value": "yes" },
          { "math": [ "u_timer_hub_rnd_u_waiting_on_hub", "=", "time('now')" ] },
          { "u_add_var": "dialogue_hub_rnd_u_current_project", "value": "yes" }
        ],
        "topic": "TALK_ROBOFAC_INTERCOM_SERVICES"
      },
      {
        "//": "Military Armor response.",
        "text": "[12 HGC] Here you go.",
        "condition": {
          "and": [
            { "u_has_items": { "item": "RobofacCoin", "count": 12 } },
            { "compare_string": [ "robofac_armor_pieces_military", { "u_val": "dialogue_hub_rnd_u_armor_type" } ] }
          ]
        },
        "effect": [
          { "u_sell_item": "RobofacCoin", "count": 12 },
          { "u_add_var": "dialogue_hub_rnd_u_project_ongoing", "value": "yes" },
          { "math": [ "u_timer_hub_rnd_u_waiting_on_hub", "=", "time('now')" ] },
          { "u_add_var": "dialogue_hub_rnd_u_current_project", "value": "yes" }
        ],
        "topic": "TALK_ROBOFAC_INTERCOM_SERVICES"
      },
      { "text": "I want to talk about something else.", "topic": "TALK_ROBOFAC_INTERCOM_SERVICES" },
      { "text": "I'll check in later.", "topic": "TALK_DONE" }
    ]
  },
  {
    "id": "TALK_ROBOFAC_INTERCOM_ARMOR_FINISHED_NO",
    "type": "talk_topic",
    "dynamic_line": "The parts are still being printed.  Please be patient.",
    "responses": [ { "text": "Okay, I'll check in later.", "topic": "TALK_ROBOFAC_INTERCOM_SERVICES" } ]
  },
  {
    "id": "TALK_ROBOFAC_INTERCOM_ARMOR_FINISHED_YES",
    "type": "talk_topic",
    "dynamic_line": "Yes, we've finished printing the requested armor pieces.  Transferring to you now.",
    "responses": [
      {
        "//": "Armor Rig response.",
        "text": "Sweet, thanks.",
        "condition": { "compare_string": [ "robofac_armor_pieces_rig", { "u_val": "dialogue_hub_rnd_u_armor_type" } ] },
        "effect": [
          { "u_add_var": "dialogue_hub_rnd_u_project_ongoing", "value": "no" },
          { "u_add_var": "dialogue_hub_rnd_u_armor_type", "value": "none" },
          { "u_spawn_item": "robofac_armor_rig" },
          { "u_spawn_item": "robofac_head_rig" }
        ],
        "topic": "TALK_ROBOFAC_INTERCOM_SERVICES"
      },
      {
        "//": "Prototype Armor response.",
        "text": "Sweet, thanks.",
        "condition": { "compare_string": [ "robofac_armor_pieces_basic", { "u_val": "dialogue_hub_rnd_u_armor_type" } ] },
        "effect": [
          { "u_add_var": "dialogue_hub_rnd_u_project_ongoing", "value": "no" },
          { "u_add_var": "dialogue_hub_rnd_u_armor_type", "value": "none" },
          { "u_spawn_item": "robofac_basic_mantle" },
          { "u_spawn_item": "robofac_basic_skirt" },
          { "u_spawn_item": "robofac_basic_vambraces" },
          { "u_spawn_item": "robofac_basic_greaves" },
          { "u_spawn_item": "robofac_basic_helmet" }
        ],
        "topic": "TALK_ROBOFAC_INTERCOM_SERVICES"
      },
      {
        "//": "Turnout Armor response.",
        "text": "Sweet, thanks.",
        "condition": { "compare_string": [ "robofac_armor_pieces_nomex", { "u_val": "dialogue_hub_rnd_u_armor_type" } ] },
        "effect": [
          { "u_add_var": "dialogue_hub_rnd_u_project_ongoing", "value": "no" },
          { "u_add_var": "dialogue_hub_rnd_u_armor_type", "value": "none" },
          { "u_spawn_item": "robofac_nomex_mantle" },
          { "u_spawn_item": "robofac_nomex_skirt" },
          { "u_spawn_item": "robofac_nomex_vambraces" },
          { "u_spawn_item": "robofac_nomex_greaves" },
          { "u_spawn_item": "robofac_nomex_helmet" }
        ],
        "topic": "TALK_ROBOFAC_INTERCOM_SERVICES"
      },
      {
        "//": "Ballistic Armor response.",
        "text": "Sweet, thanks.",
        "condition": { "compare_string": [ "robofac_armor_pieces_kevlar", { "u_val": "dialogue_hub_rnd_u_armor_type" } ] },
        "effect": [
          { "u_add_var": "dialogue_hub_rnd_u_project_ongoing", "value": "no" },
          { "u_add_var": "dialogue_hub_rnd_u_armor_type", "value": "none" },
          { "u_spawn_item": "robofac_kevlar_mantle" },
          { "u_spawn_item": "robofac_kevlar_skirt" },
          { "u_spawn_item": "robofac_kevlar_vambraces" },
          { "u_spawn_item": "robofac_kevlar_greaves" },
          { "u_spawn_item": "robofac_kevlar_helmet" }
        ],
        "topic": "TALK_ROBOFAC_INTERCOM_SERVICES"
      },
      {
        "//": "Kinetic Armor response.",
        "text": "Sweet, thanks.",
        "condition": { "compare_string": [ "robofac_armor_pieces_rubber", { "u_val": "dialogue_hub_rnd_u_armor_type" } ] },
        "effect": [
          { "u_add_var": "dialogue_hub_rnd_u_project_ongoing", "value": "no" },
          { "u_add_var": "dialogue_hub_rnd_u_armor_type", "value": "none" },
          { "u_spawn_item": "robofac_rubber_skirt" },
          { "u_spawn_item": "robofac_rubber_vambraces" },
          { "u_spawn_item": "robofac_rubber_greaves" },
          { "u_spawn_item": "robofac_rubber_mantle" },
          { "u_spawn_item": "robofac_rubber_helmet" }
        ],
        "topic": "TALK_ROBOFAC_INTERCOM_SERVICES"
      },
      {
        "//": "Military Armor response.",
        "text": "Sweet, thanks.",
        "condition": { "compare_string": [ "robofac_armor_pieces_military", { "u_val": "dialogue_hub_rnd_u_armor_type" } ] },
        "effect": [
          { "u_add_var": "dialogue_hub_rnd_u_project_ongoing", "value": "no" },
          { "u_add_var": "dialogue_hub_rnd_u_armor_type", "value": "none" },
          { "u_spawn_item": "robofac_military_skirt" },
          { "u_spawn_item": "robofac_military_vambraces" },
          { "u_spawn_item": "robofac_military_greaves" },
          { "u_spawn_item": "robofac_military_mantle" },
          { "u_spawn_item": "robofac_military_helmet" }
        ],
        "topic": "TALK_ROBOFAC_INTERCOM_SERVICES"
      }
    ]
  },
  {
    "id": "TALK_ROBOFAC_INTERCOM_RIFLE_ADAPTERS",
    "type": "talk_topic",
    "dynamic_line": "Adapters are standalone conversion kits, and can be swapped in the field without any tools, though it will take a minute or so.  The factory standard includes adapters for the following calibers… 5.56 NATO, 7.62 NATO, 9mm Parabellum, and 12-gauge shotshell.  Two loaded magazines are also provided for each of these calibers, and additional empty magazines can be purchased through trade.  A maintenance kit with the necessary tools to service the Platform is also provided."
  },
  {
    "id": "TALK_ROBOFAC_INTERCOM_RIFLE_TIMEGATE",
    "type": "talk_topic",
    "dynamic_line": "As before, each Platform is made to order.  This is a slow process for several reasons.  First, the parts must be printed to spec; this takes a great degree of precision, and so the process is lengthy.  The remainder of the week is spent running reliability tests as each conversion kit finishes production.  I understand that it isn't an ideal option, but I believe the quality of the product is worth that investment."
  },
  {
    "id": "TALK_ROBOFAC_INTERCOM_RIFLE_BENEFITS",
    "type": "talk_topic",
    "dynamic_line": "I believe the answer to that question to be twofold.  First, a maintenance kit is included with each new Platform that includes the tools required to service it, including a diagram of the weapon's construction.  Second, even if you would prefer to use the weapon only for a specific purpose, we are able to manufacture and provide high-capacity drum magazines far exceeding the capacity of widely-available analogues.  We expect this to be a significant boon to your ability to use the Platform in a variety of environments and situations, as high-capacity magazines can be difficult or dangerous to find in the new world."
  },
  {
    "id": "TALK_ROBOFAC_INTERCOM_RIFLE_STARTED",
    "type": "talk_topic",
    "dynamic_line": "Excellent.  Report back in seven days' time, and your Platform will be ready."
  },
  {
    "id": "TALK_ROBOFAC_INTERCOM_REPAIR_STARTED",
    "type": "talk_topic",
    "dynamic_line": "We will begin work shortly.  Report back tomorrow for pickup."
  },
  {
    "id": "TALK_ROBOFAC_INTERCOM_ANCHOR_PT_1_STARTED",
    "type": "talk_topic",
    "dynamic_line": "Lovely.  Research will begin within the next few hours."
  },
  {
    "id": "TALK_ROBOFAC_INTERCOM_ANCHOR_PT_2_STARTED",
    "type": "talk_topic",
    "dynamic_line": "The combination should be a fairly simple matter.  Return in two days to pick up the finished product."
  },
  {
    "id": "TALK_ROBOFAC_INTERCOM_RIFLE_BREAKTHROUGH",
    "//": "getting an HWP",
    "type": "talk_topic",
    "dynamic_line": "The Platform is complete.  As a reminder, the HWP will not function as a weapon without a conversion kit installed.  Transferring the requested items now.\"\n\nThe tray shakes as several heavy objects are dropped into it, and it slides open.  Inside: the Hybrid Weapons Platform.  On its own, it doesn't look like much; it resembles the body of a service rifle without a stock or barrel, colored in sleek black with blue highlights around the magazine well.  Small yellow arrows and inscriptions are present at certain points, highlighting the fasteners used to assemble the thing in earnest.  Accompanying the Platform itself is a series of four bundles of parts for it, each held together using velcro strips and tagged by caliber.  A drawstring nylon bag, embroidered with the Hub's logo and filled with proprietary tools, completes the whole package.\n\nAll in all, not a bad deal.\n\n\"Should you require magazines of any given caliber, we are willing to provide them through standard requisitions.  We hope you find its performance to be satisfactory.",
    "responses": [
      {
        "text": "Thanks.",
        "effect": [
          { "u_add_var": "dialogue_hub_rnd_u_has_researched_gun", "value": "yes" },
          { "u_add_var": "dialogue_hub_rnd_u_project_ongoing", "value": "no" },
          { "u_lose_var": "timer_hub_rnd_u_waiting_on_gun" },
          { "u_spawn_item": "robofac_gun" },
          { "u_spawn_item": "robofac_gun_ar" },
          { "u_spawn_item": "robofac_gun_smg" },
          { "u_spawn_item": "robofac_gun_dmr" },
          { "u_spawn_item": "robofac_gun_shotgun" },
          { "u_spawn_item": "robofac_gun_kit" },
          { "u_spawn_item": "robofac40", "count": 2 },
          { "u_spawn_item": "robofac60", "count": 2 },
          { "u_spawn_item": "robofac20", "count": 2 },
          { "u_spawn_item": "robofac10", "count": 2 }
        ],
        "topic": "TALK_ROBOFAC_INTERCOM_SERVICES"
      }
    ]
  },
  {
    "id": "TALK_ROBOFAC_INTERCOM_PHASE_REPAIR",
    "type": "talk_topic",
    "dynamic_line": [
      {
        "compare_string": [ "yes", { "npc_val": "phase_suit_reverse_engineered" } ],
        "yes": "Certainly; for a fee of ten coins, repairs and adjustments could be completed in two weeks.  We'll also pull suit metrics and haptic data to better understand the situation on the ground.  I'd ask you to make sure everything has been removed from the suit before giving it to us.",
        "no": "The camera starts scanning the armor, after a moment the intercom cracks back to life, 'this technology is currently not within our database, we can probably repair it but we'll need to reverse-engineer it first.  We estimate the repairs to take around a month and a half, and they'll have an increased fee of 12 coins.  Please make sure everything has been removed from the suit before giving it to us.'"
      }
    ],
    "responses": [
      {
        "text": "[10 HGC] Alright.",
        "condition": {
          "and": [
            { "u_has_items": { "item": "RobofacCoin", "count": 10 } },
            { "compare_string": [ "yes", { "npc_val": "phase_suit_reverse_engineered" } ] }
          ]
        },
        "effect": [
          { "u_sell_item": "RobofacCoin", "count": 10 },
          { "u_consume_item": "phase_immersion_suit", "count": 1, "popup": true },
          { "u_add_faction_trust": 1 },
          { "math": [ "u_timer_hub_rnd_u_waiting_on_hub", "=", "time('now') + time('14 day')" ] },
          { "u_add_var": "dialogue_hub_rnd_u_project_ongoing", "value": "yes" },
          { "u_add_var": "dialogue_hub_rnd_u_current_project", "value": "phase_immersion_suit" }
        ],
        "topic": "TALK_ROBOFAC_INTERCOM_REPAIR_STARTED"
      },
      {
        "text": "[12 HGC] Fine.",
        "condition": {
          "and": [
            { "u_has_items": { "item": "RobofacCoin", "count": 12 } },
            { "not": { "compare_string": [ "yes", { "npc_val": "phase_suit_reverse_engineered" } ] } }
          ]
        },
        "effect": [
          { "u_sell_item": "RobofacCoin", "count": 12 },
          { "u_consume_item": "phase_immersion_suit", "count": 1, "popup": true },
          { "u_add_faction_trust": 1 },
          { "math": [ "u_timer_hub_rnd_u_waiting_on_hub", "=", "time('now') + time('44 day')" ] },
          { "u_add_var": "dialogue_hub_rnd_u_project_ongoing", "value": "yes" },
          { "u_add_var": "dialogue_hub_rnd_u_current_project", "value": "phase_immersion_suit" }
        ],
        "topic": "TALK_ROBOFAC_INTERCOM_REPAIR_STARTED"
      },
      { "text": "What about another project?", "topic": "TALK_ROBOFAC_INTERCOM_PROTOTYPE_MENU" },
      { "text": "I want to talk about something else.", "topic": "TALK_ROBOFAC_INTERCOM_SERVICES" },
      { "text": "I'll check in later.", "topic": "TALK_DONE" }
    ]
  },
  {
    "id": "TALK_ROBOFAC_INTERCOM_PHASE_REPAIR_COMPLETE",
    "//": "repairing Phase Immersion Suit",
    "type": "talk_topic",
    "dynamic_line": "The repairs and tuneup are complete.  Should be good as new or better.",
    "responses": [
      {
        "text": "Thanks.",
        "effect": [
          { "u_add_var": "dialogue_hub_rnd_u_current_project", "value": "none" },
          { "u_add_var": "dialogue_hub_rnd_u_project_ongoing", "value": "no" },
          { "npc_add_var": "phase_suit_reverse_engineered", "value": "yes" },
          { "u_spawn_item": "phase_immersion_suit" }
        ],
        "topic": "TALK_ROBOFAC_INTERCOM_SERVICES"
      }
    ]
  },
  {
    "id": "TALK_ROBOFAC_INTERCOM_RM13_REPAIR",
    "type": "talk_topic",
    "dynamic_line": [
      {
        "compare_string": [ "yes", { "npc_val": "rm13_reverse_engineered" } ],
        "yes": "Yes, that is within our capabilities.  For ten coins, repairs and adjustments can be completed by tomorrow; we will recharge the internal battery as well.  Please note that if you have made any modifications to the armor, it will be reverted to factory standard as part of the repairs.",
        "no": "The camera starts scanning the armor, after a moment the intercom cracks back to life, 'this technology is currently not within our database, we can probably repair it but we'll need to reverse-engineer it first.  We estimate the repairs to take around a month and a half, and they'll have an increased fee of 12 coins.  Please make sure everything has been removed from the suit before giving it to us.'"
      }
    ],
    "responses": [
      {
        "text": "[10 HGC] Alright.",
        "condition": {
          "and": [
            { "u_has_items": { "item": "RobofacCoin", "count": 10 } },
            { "compare_string": [ "yes", { "npc_val": "rm13_reverse_engineered" } ] }
          ]
        },
        "effect": [
          { "u_sell_item": "RobofacCoin", "count": 10 },
          { "u_consume_item": "rm13_armor", "count": 1, "popup": true },
          { "u_add_faction_trust": 1 },
          { "math": [ "u_timer_hub_rnd_u_waiting_on_hub", "=", "time('now') + time('14 day')" ] },
          { "u_add_var": "dialogue_hub_rnd_u_project_ongoing", "value": "yes" },
          { "u_add_var": "dialogue_hub_rnd_u_current_project", "value": "rm13_armor" }
        ],
        "topic": "TALK_ROBOFAC_INTERCOM_REPAIR_STARTED"
      },
      {
        "text": "[12 HGC] Fine.",
        "condition": {
          "and": [
            { "u_has_items": { "item": "RobofacCoin", "count": 12 } },
            { "not": { "compare_string": [ "yes", { "npc_val": "rm13_reverse_engineered" } ] } }
          ]
        },
        "effect": [
          { "u_sell_item": "RobofacCoin", "count": 12 },
          { "u_consume_item": "rm13_armor", "count": 1, "popup": true },
          { "u_add_faction_trust": 1 },
          { "math": [ "u_timer_hub_rnd_u_waiting_on_hub", "=", "time('now') + time('44 day')" ] },
          { "u_add_var": "dialogue_hub_rnd_u_project_ongoing", "value": "yes" },
          { "u_add_var": "dialogue_hub_rnd_u_current_project", "value": "rm13_armor" }
        ],
        "topic": "TALK_ROBOFAC_INTERCOM_REPAIR_STARTED"
      },
      { "text": "What about another project?", "topic": "TALK_ROBOFAC_INTERCOM_PROTOTYPE_MENU" },
      { "text": "I want to talk about something else.", "topic": "TALK_ROBOFAC_INTERCOM_SERVICES" },
      { "text": "I'll check in later.", "topic": "TALK_DONE" }
    ]
  },
  {
    "id": "TALK_ROBOFAC_INTERCOM_RM13_REPAIR_COMPLETE",
    "//": "repairing RM13 armor",
    "type": "talk_topic",
    "dynamic_line": "The repairs and tuneup are complete.  Should be good as new or better.",
    "responses": [
      {
        "text": "Thanks.",
        "effect": [
          { "u_add_var": "dialogue_hub_rnd_u_current_project", "value": "none" },
          { "u_add_var": "dialogue_hub_rnd_u_project_ongoing", "value": "no" },
          { "npc_add_var": "rm13_reverse_engineered", "value": "yes" },
          { "u_spawn_item": "rm13_armor" }
        ],
        "topic": "TALK_ROBOFAC_INTERCOM_SERVICES"
      }
    ]
  },
  {
    "id": "TALK_ROBOFAC_INTERCOM_EXOSKELETON_REPAIR",
    "type": "talk_topic",
    "dynamic_line": [
      {
        "compare_string": [ "yes", { "npc_val": "combat_exoskeleton_reverse_engineered" } ],
        "yes": "Certainly, it'll cost you 10 coins and should be ready in two weeks.  Remember to take off any attachments and batteries before turning it in.",
        "no": "'One moment,' the respondent audibly leaves for a moment and after a short period the intercom cracks with life.  'We have never attempted repairs on a military exoskeleton, we will have to reverse-engineer it first, expect this to take around a month and a half, it will also cost you 12 coins.  Please make sure to take off any attachments and batteries before turning it in.'"
      }
    ],
    "responses": [
      {
        "text": "[10 HGC] Alright.",
        "condition": {
          "and": [
            { "u_has_items": { "item": "RobofacCoin", "count": 10 } },
            { "compare_string": [ "yes", { "npc_val": "combat_exoskeleton_reverse_engineered" } ] }
          ]
        },
        "effect": [
          { "u_sell_item": "RobofacCoin", "count": 10 },
          { "u_consume_item": "combat_exoskeleton_light_salvaged", "count": 1, "popup": true },
          { "math": [ "u_timer_hub_rnd_u_waiting_on_hub", "=", "time('now') + time('14 day')" ] },
          { "u_add_var": "dialogue_hub_rnd_u_project_ongoing", "value": "yes" },
          { "u_add_var": "dialogue_hub_rnd_u_current_project", "value": "combat_exoskeleton_light_salvaged" }
        ],
        "topic": "TALK_ROBOFAC_INTERCOM_REPAIR_STARTED"
      },
      {
        "text": "[12 HGC] Fine.",
        "condition": {
          "and": [
            { "u_has_items": { "item": "RobofacCoin", "count": 12 } },
            { "not": { "compare_string": [ "yes", { "npc_val": "combat_exoskeleton_reverse_engineered" } ] } }
          ]
        },
        "effect": [
          { "u_sell_item": "RobofacCoin", "count": 12 },
          { "u_consume_item": "combat_exoskeleton_light_salvaged", "count": 1, "popup": true },
          { "math": [ "u_timer_hub_rnd_u_waiting_on_hub", "=", "time('now') + time('44 day')" ] },
          { "u_add_var": "dialogue_hub_rnd_u_project_ongoing", "value": "yes" },
          { "u_add_var": "dialogue_hub_rnd_u_current_project", "value": "combat_exoskeleton_light_salvaged" }
        ],
        "topic": "TALK_ROBOFAC_INTERCOM_REPAIR_STARTED"
      },
      { "text": "What about another project?", "topic": "TALK_ROBOFAC_INTERCOM_PROTOTYPE_MENU" },
      { "text": "I want to talk about something else.", "topic": "TALK_ROBOFAC_INTERCOM_SERVICES" },
      { "text": "I'll check in later.", "topic": "TALK_DONE" }
    ]
  },
  {
    "id": "TALK_ROBOFAC_INTERCOM_EXOSKELETON_REPAIR_COMPLETE",
    "type": "talk_topic",
    "dynamic_line": "The repairs are complete.  Calibration will be done automatically when you boot it up",
    "responses": [
      {
        "text": "Thanks.",
        "effect": [
          { "u_add_var": "dialogue_hub_rnd_u_current_project", "value": "none" },
          { "u_add_var": "dialogue_hub_rnd_u_project_ongoing", "value": "no" },
          { "npc_add_var": "combat_exoskeleton_reverse_engineered", "value": "yes" },
          { "u_spawn_item": "combat_exoskeleton_light" }
        ],
        "topic": "TALK_ROBOFAC_INTERCOM_SERVICES"
      }
    ]
  },
  {
    "id": "TALK_ROBOFAC_INTERCOM_ANCHOR_PT_1",
    "//": "creating better MDS",
    "type": "talk_topic",
    "dynamic_line": "Interesting.  If you could provide us the item, we could direct research on it for a standard work week for a fee of two HGC; after that, we will let you know if any progress has been made and return the item as-is.  Please remove any batteries or other attachments before providing it.",
    "responses": [
      {
        "text": "[2 HGC, anchor] See you in five days.",
        "condition": {
          "and": [
            { "u_has_items": { "item": "RobofacCoin", "count": 2 } },
            { "u_has_items": { "item": "dimensional_anchor", "count": 1 } }
          ]
        },
        "effect": [
          { "u_sell_item": "RobofacCoin", "count": 2 },
          { "u_consume_item": "dimensional_anchor", "count": 1, "popup": true },
          { "u_add_faction_trust": 1 },
          { "math": [ "u_timer_hub_rnd_u_waiting_on_hub", "=", "time('now')" ] },
          { "u_add_var": "dialogue_hub_rnd_u_project_ongoing", "value": "yes" },
          { "u_add_var": "dialogue_hub_rnd_u_current_project", "value": "anchor_pt_1" }
        ],
        "topic": "TALK_ROBOFAC_INTERCOM_ANCHOR_PT_1_STARTED"
      },
      { "text": "What about another project?", "topic": "TALK_ROBOFAC_INTERCOM_PROTOTYPE_MENU" },
      { "text": "I want to talk about something else.", "topic": "TALK_ROBOFAC_INTERCOM_SERVICES" },
      { "text": "I'll check in later.", "topic": "TALK_DONE" }
    ]
  },
  {
    "id": "TALK_ROBOFAC_INTERCOM_ANCHOR_PT_1_COMPLETE",
    "//": "creating better MDS",
    "type": "talk_topic",
    "dynamic_line": "We've made some notable progress.  The anchor itself appears to provide some degree of protection from extradimensional phenomena, and we believe that we can integrate it into our current modular armor system.  This will, however, make it heavier and less portable.  The armor will remain wearable outside of metal armor, although it will be a more snug fit than the anchor alone would have been.\n\n\"We are returning the anchor now.",
    "responses": [
      {
        "text": "Interesting.",
        "effect": [
          { "u_add_var": "dialogue_hub_rnd_u_current_project", "value": "none" },
          { "u_add_var": "dialogue_hub_rnd_u_project_ongoing", "value": "no" },
          { "u_add_var": "dialogue_hub_rnd_u_completed_anchor_pt_1", "value": "yes" },
          { "u_spawn_item": "dimensional_anchor" }
        ],
        "topic": "TALK_ROBOFAC_INTERCOM_SERVICES"
      }
    ]
  },
  {
    "id": "TALK_ROBOFAC_INTERCOM_ANCHOR_PT_2",
    "//": "creating better MDS",
    "type": "talk_topic",
    "dynamic_line": "Very well; we will need one coin for materials costs, as well as the anchor itself and the modular defense system you wish to combine it with.  As usual, I encourage you to remove everything from the pockets before handing them over for processing.  We'll need one day for construction and one day to verify efficacy.",
    "responses": [
      {
        "text": "[1 HGC, anchor, MDS] I'll see you in two days.",
        "condition": {
          "and": [
            { "u_has_items": { "item": "RobofacCoin", "count": 1 } },
            { "u_has_items": { "item": "dimensional_anchor", "count": 1 } },
            { "u_has_items": { "item": "robofac_armor_rig", "count": 1 } }
          ]
        },
        "effect": [
          { "u_sell_item": "RobofacCoin", "count": 1 },
          { "u_consume_item": "dimensional_anchor", "count": 1, "popup": true },
          { "u_consume_item": "robofac_armor_rig", "count": 1, "popup": true },
          { "u_add_faction_trust": 1 },
          { "math": [ "u_timer_hub_rnd_u_waiting_on_hub", "=", "time('now')" ] },
          { "u_add_var": "dialogue_hub_rnd_u_project_ongoing", "value": "yes" },
          { "u_add_var": "dialogue_hub_rnd_u_current_project", "value": "anchor_pt_2" }
        ],
        "topic": "TALK_ROBOFAC_INTERCOM_ANCHOR_PT_2_STARTED"
      },
      { "text": "What about another project?", "topic": "TALK_ROBOFAC_INTERCOM_PROTOTYPE_MENU" },
      { "text": "I want to talk about something else.", "topic": "TALK_ROBOFAC_INTERCOM_SERVICES" },
      { "text": "I'll check in later.", "topic": "TALK_DONE" }
    ]
  },
  {
    "id": "TALK_ROBOFAC_INTERCOM_ANCHOR_PT_2_COMPLETE",
    "//": "creating better MDS",
    "type": "talk_topic",
    "dynamic_line": "The anchor has been integrated into the harness.  Thank you as always for your contributions to our research and technology.",
    "responses": [
      {
        "text": "Thanks.",
        "effect": [
          { "u_add_var": "dialogue_hub_rnd_u_current_project", "value": "none" },
          { "u_add_var": "dialogue_hub_rnd_u_project_ongoing", "value": "no" },
          { "u_spawn_item": "robofac_armor_anchor" }
        ],
        "topic": "TALK_ROBOFAC_INTERCOM_SERVICES"
      }
    ]
  },
  {
    "id": [ "TALK_ROBOFAC_INTERCOM_HWP_EXODII", "TALK_ROBOFAC_INTERCOM_HWP_EXODII_1", "TALK_ROBOFAC_INTERCOM_HWP_EXODII_2" ],
    "//": "creating EXODII barrel",
    "type": "talk_topic",
    "dynamic_line": "Excuse me for a moment.\" The intercom turns off abruptly.  It comes back on after roughly a minute, and when it speaks again, another voice is on the other side, speaking carefully.\n\n\"Yes… the Exodii.  We have yet to make contact, but we are keenly interested in their capabilities and technology.  If you were to provide us with, say, five rounds, in addition to the rifle itself and a magazine suitable for it, we believe we would be able to replicate the parts.  We expect it to take three days of research.\"\n\n\"Please note that the requested materials will not be returned, as they are likely to be damaged during research.",
    "responses": [
      {
        "text": "[5 12.3ln, PA md. 68 magazine, PA md. 68] Is this what you need?",
        "condition": {
          "and": [
            { "u_has_items": { "item": "pamd68", "count": 1 } },
            { "u_has_items": { "item": "exodiiBRmag", "count": 1 } },
            { "u_has_items": { "item": "123ln", "count": 5 } }
          ]
        },
        "effect": [
          { "u_consume_item": "pamd68", "count": 1, "popup": true },
          { "u_consume_item": "exodiiBRmag", "count": 1, "popup": true },
          { "u_consume_item": "123ln", "count": 5, "popup": true }
        ],
        "topic": "TALK_ROBOFAC_INTERCOM_HWP_EXODII_STARTED"
      },
      {
        "text": "[5 12.3ln, PS md. 71z magazine, PS md. 71z] Is this what you need?",
        "condition": {
          "and": [
            { "u_has_items": { "item": "pamd71z", "count": 1 } },
            { "u_has_items": { "item": "exodiiminimag", "count": 1 } },
            { "u_has_items": { "item": "123ln", "count": 5 } }
          ]
        },
        "effect": [
          { "u_consume_item": "pamd71z", "count": 1, "popup": true },
          { "u_consume_item": "exodiiminimag", "count": 1, "popup": true },
          { "u_consume_item": "123ln", "count": 5, "popup": true }
        ],
        "topic": "TALK_ROBOFAC_INTERCOM_HWP_EXODII_STARTED"
      },
      {
        "text": "Why not contact them directly?",
        "condition": { "not": { "compare_string": [ "yes", { "u_val": "general_meeting_u_met_Rubik" } ] } },
        "topic": "TALK_ROBOFAC_INTERCOM_HWP_EXODII_1"
      },
      {
        "text": "I've met them already.  They seem friendly; if you'd like to reach out to them yourself, I'm sure that they could help.",
        "condition": { "compare_string": [ "yes", { "u_val": "general_meeting_u_met_Rubik" } ] },
        "topic": "TALK_ROBOFAC_INTERCOM_HWP_EXODII_2"
      },
      { "text": "What about another project?", "topic": "TALK_ROBOFAC_INTERCOM_PROTOTYPE_MENU" },
      { "text": "I want to talk about something else.", "topic": "TALK_ROBOFAC_INTERCOM_SERVICES" },
      { "text": "I'll check in later.", "topic": "TALK_DONE" }
    ]
  },
  {
    "id": "TALK_ROBOFAC_INTERCOM_HWP_EXODII_1",
    "type": "talk_topic",
    "dynamic_line": "While the Exodii seem benign, our experience with extradimensional life thus far has been… unpleasant, shall we say, given the current state of the world.  We find it wise to approach with an abundance of caution.  We are incapable of knowing the true agenda and capabilities of this group, and we believe that understanding some degree of how they operate will allow us to make contact in a more educated way."
  },
  {
    "id": "TALK_ROBOFAC_INTERCOM_HWP_EXODII_2",
    "//": "this is a lie. if the hub has done any kind of surveillance at all, they'd know that the Exodii would consider melchior a heavy threat, and they are unwilling to approach until they're certain that they could effectively conceal its presence.",
    "type": "talk_topic",
    "dynamic_line": "Have you, now?  We are pleased to hear.  However, we still believe that approaching with an excess of wariness is a wise choice.  We feel that it would behoove us to understand more about this group before we approach directly, and so for the time being, understanding more about their general-use technology is our preferred course of action."
  },
  {
    "id": [ "TALK_ROBOFAC_INTERCOM_HWP_EXODII_STARTED", "TALK_ROBOFAC_INTERCOM_HWP_EXODII_STARTED_1" ],
    "//": "creating EXODII barrel",
    "type": "talk_topic",
    "dynamic_line": "Brilliant!!  Just brilliant.  Thank you very much.  Please contact us again in three days.  Thank you!\"\n\nThe voice abruptly disconnects.  When the intercom comes back on, it's the original voice again.  \"Was there anything else?",
    "speaker_effect": {
      "effect": [
        { "u_add_faction_trust": 1 },
        { "math": [ "u_timer_hub_rnd_u_waiting_on_hub", "=", "time('now')" ] },
        { "u_add_var": "dialogue_hub_rnd_u_project_ongoing", "value": "yes" },
        { "u_add_var": "dialogue_hub_rnd_u_current_project", "value": "hwp_exodii" }
      ],
      "sentinel": "started_exodii_gun_research"
    },
    "responses": [
      { "text": "You seem very… excited about this.", "topic": "TALK_ROBOFAC_INTERCOM_HWP_EXODII_STARTED_1" },
      { "text": "I want to talk about something else.", "topic": "TALK_ROBOFAC_INTERCOM_SERVICES" },
      { "text": "I'll check in later.", "topic": "TALK_DONE" }
    ]
  },
  {
    "id": "TALK_ROBOFAC_INTERCOM_HWP_EXODII_STARTED_1",
    "//": "this is a half-truth. while the Hub does have an interest in understanding or reversing the Cataclysm, their primary intent here is specifically to understand the Exodii better.",
    "type": "talk_topic",
    "dynamic_line": "The Cataclysm has illuminated hitherto unknown facts about our universe.  The opportunity to research - and perhaps understand - technology from not only another world, but another dimension entirely, is an exceptionally promising field of study.  Now more than ever is our continued delving into this field of study paramount; while our focus has shifted rather abruptly, we believe that if there is ever any chance of understanding or even reversing <the_cataclysm>, it would come from studies like this."
  },
  {
    "id": "TALK_ROBOFAC_INTERCOM_HWP_EXODII_COMPLETE",
    "//": "creating EXODII barrel",
    "type": "talk_topic",
    "dynamic_line": "The project was a success!  The ammo is fairly rudimentary, but ultimately proved simple to manufacture, and has lent itself well to large magazines.  We will transfer a copy of the conversion kit in a moment; it is capable of accepting specialized magazines that we have just begun to produce ourselves.  Thank you for allowing us this opportunity.",
    "speaker_effect": { "effect": [ { "math": [ "hub01_hwp_exotic_researched", "=", "1" ] } ] },
    "responses": [
      {
        "text": "Thanks.",
        "effect": [
          { "u_add_var": "dialogue_hub_rnd_u_current_project", "value": "none" },
          { "u_add_var": "dialogue_hub_rnd_u_project_ongoing", "value": "no" },
          { "u_spawn_item": "robofac_gun_exodii" },
          { "u_spawn_item": "robofac60_123ln", "count": 2 }
        ],
        "topic": "TALK_ROBOFAC_INTERCOM_SERVICES"
      }
    ]
  }
]<|MERGE_RESOLUTION|>--- conflicted
+++ resolved
@@ -11,7 +11,7 @@
           "and": [
             { "math": [ "time_since(u_timer_hub_rnd_u_waiting_on_armor)", "<", "time('1 d')" ] },
             { "math": [ "hub01_uhmwpe_researched", "!=", "1" ] },
-            { "compare_string": [ "yes", { "u_val": "dialogue_hub_rnd_u_gave_armor_disk" } ] }
+            { "u_has_var": "dialogue_hub_rnd_u_gave_armor_disk", "value": "yes" }
           ]
         },
         "topic": "TALK_ROBOFAC_INTERCOM_ARMOR_ONGOING"
@@ -22,7 +22,7 @@
           "and": [
             { "math": [ "time_since(u_timer_hub_rnd_u_waiting_on_armor)", ">", "time('1 d')" ] },
             { "math": [ "hub01_uhmwpe_researched", "!=", "1" ] },
-            { "compare_string": [ "yes", { "u_val": "dialogue_hub_rnd_u_gave_armor_disk" } ] }
+            { "u_has_var": "dialogue_hub_rnd_u_gave_armor_disk", "value": "yes" }
           ]
         },
         "topic": "TALK_ROBOFAC_INTERCOM_ARMOR_BREAKTHROUGH"
@@ -32,7 +32,7 @@
         "condition": {
           "and": [
             { "u_has_items": { "item": "RobofacCoin", "count": 6 } },
-            { "compare_string": [ "yes", { "u_val": "dialogue_hub_rnd_u_can_buy_armor" } ] }
+            { "u_has_var": "dialogue_hub_rnd_u_can_buy_armor", "value": "yes" }
           ]
         },
         "effect": [
@@ -50,8 +50,8 @@
         "text": "I'd like to request a Hybrid Weapons Platform.",
         "condition": {
           "and": [
-            { "compare_string": [ "yes", { "u_val": "dialogue_robofac_merc_1_robofac_merc_1_HWP" } ] },
-            { "not": { "compare_string": [ "yes", { "u_val": "dialogue_hub_rnd_u_project_ongoing" } ] } }
+            { "u_has_var": "dialogue_robofac_merc_1_robofac_merc_1_HWP", "value": "yes" },
+            { "not": { "u_has_var": "dialogue_hub_rnd_u_project_ongoing", "value": "yes" } }
           ]
         },
         "topic": "TALK_ROBOFAC_INTERCOM_RIFLE_REQUEST"
@@ -62,7 +62,7 @@
           "and": [
             { "math": [ "has_var(u_timer_hub_rnd_u_waiting_on_gun)" ] },
             { "math": [ "time_since(u_timer_hub_rnd_u_waiting_on_gun)", "<", "time('7 d')" ] },
-            { "compare_string": [ "yes", { "u_val": "dialogue_robofac_merc_1_robofac_merc_1_HWP" } ] }
+            { "u_has_var": "dialogue_robofac_merc_1_robofac_merc_1_HWP", "value": "yes" }
           ]
         },
         "topic": "TALK_ROBOFAC_INTERCOM_PROTOTYPE_ONGOING"
@@ -72,8 +72,8 @@
         "effect": { "u_add_var": "dialogue_hub_rnd_u_armor_type", "value": "robofac_armor_pieces_rig" },
         "condition": {
           "and": [
-            { "compare_string": [ "yes", { "u_val": "dialogue_robofac_merc_1_robofac_merc_1_HWP" } ] },
-            { "not": { "compare_string": [ "yes", { "u_val": "dialogue_hub_rnd_u_project_ongoing" } ] } }
+            { "u_has_var": "dialogue_robofac_merc_1_robofac_merc_1_HWP", "value": "yes" },
+            { "not": { "u_has_var": "dialogue_hub_rnd_u_project_ongoing", "value": "yes" } }
           ]
         },
         "topic": "TALK_ROBOFAC_INTERCOM_ARMOR_REQUEST"
@@ -83,8 +83,8 @@
         "effect": { "u_add_var": "dialogue_hub_rnd_u_armor_type", "value": "robofac_armor_pieces_basic" },
         "condition": {
           "and": [
-            { "compare_string": [ "yes", { "u_val": "dialogue_robofac_merc_1_robofac_merc_1_HWP" } ] },
-            { "not": { "compare_string": [ "yes", { "u_val": "dialogue_hub_rnd_u_project_ongoing" } ] } }
+            { "u_has_var": "dialogue_robofac_merc_1_robofac_merc_1_HWP", "value": "yes" },
+            { "not": { "u_has_var": "dialogue_hub_rnd_u_project_ongoing", "value": "yes" } }
           ]
         },
         "topic": "TALK_ROBOFAC_INTERCOM_ARMOR_REQUEST"
@@ -94,8 +94,8 @@
         "effect": { "u_add_var": "dialogue_hub_rnd_u_armor_type", "value": "robofac_armor_pieces_nomex" },
         "condition": {
           "and": [
-            { "compare_string": [ "yes", { "u_val": "dialogue_robofac_merc_1_robofac_merc_1_HWP" } ] },
-            { "not": { "compare_string": [ "yes", { "u_val": "dialogue_hub_rnd_u_project_ongoing" } ] } }
+            { "u_has_var": "dialogue_robofac_merc_1_robofac_merc_1_HWP", "value": "yes" },
+            { "not": { "u_has_var": "dialogue_hub_rnd_u_project_ongoing", "value": "yes" } }
           ]
         },
         "topic": "TALK_ROBOFAC_INTERCOM_ARMOR_REQUEST"
@@ -105,8 +105,8 @@
         "effect": { "u_add_var": "dialogue_hub_rnd_u_armor_type", "value": "robofac_armor_pieces_kevlar" },
         "condition": {
           "and": [
-            { "compare_string": [ "yes", { "u_val": "dialogue_robofac_merc_1_robofac_merc_1_HWP" } ] },
-            { "not": { "compare_string": [ "yes", { "u_val": "dialogue_hub_rnd_u_project_ongoing" } ] } }
+            { "u_has_var": "dialogue_robofac_merc_1_robofac_merc_1_HWP", "value": "yes" },
+            { "not": { "u_has_var": "dialogue_hub_rnd_u_project_ongoing", "value": "yes" } }
           ]
         },
         "topic": "TALK_ROBOFAC_INTERCOM_ARMOR_REQUEST"
@@ -116,8 +116,8 @@
         "effect": { "u_add_var": "dialogue_hub_rnd_u_armor_type", "value": "robofac_armor_pieces_rubber" },
         "condition": {
           "and": [
-            { "compare_string": [ "yes", { "u_val": "dialogue_robofac_merc_1_robofac_merc_1_HWP" } ] },
-            { "not": { "compare_string": [ "yes", { "u_val": "dialogue_hub_rnd_u_project_ongoing" } ] } }
+            { "u_has_var": "dialogue_robofac_merc_1_robofac_merc_1_HWP", "value": "yes" },
+            { "not": { "u_has_var": "dialogue_hub_rnd_u_project_ongoing", "value": "yes" } }
           ]
         },
         "topic": "TALK_ROBOFAC_INTERCOM_ARMOR_REQUEST"
@@ -127,16 +127,10 @@
         "effect": { "u_add_var": "dialogue_hub_rnd_u_armor_type", "value": "robofac_armor_pieces_military" },
         "condition": {
           "and": [
-<<<<<<< HEAD
-            { "compare_string": [ "yes", { "u_val": "dialogue_robofac_merc_1_robofac_merc_1_HWP" } ] },
-            { "compare_string": [ "yes", { "u_val": "dialogue_hub_rnd_u_can_buy_armor" } ] },
-            { "not": { "compare_string": [ "yes", { "u_val": "dialogue_hub_rnd_u_project_ongoing" } ] } }
-=======
             { "u_has_var": "dialogue_robofac_merc_1_robofac_merc_1_HWP", "value": "yes" },
             { "not": { "u_has_var": "dialogue_hub_rnd_u_can_buy_armor", "value": "yes" } },
             { "math": [ "hub01_uhmwpe_researched", "==", "1" ] },
             { "not": { "u_has_var": "dialogue_hub_rnd_u_project_ongoing", "value": "yes" } }
->>>>>>> 84bfdc30
           ]
         },
         "topic": "TALK_ROBOFAC_INTERCOM_ARMOR_REQUEST"
@@ -148,14 +142,12 @@
             { "math": [ "time_since(u_timer_hub_rnd_u_waiting_on_hub)", "<", "time('1 d')" ] },
             {
               "or": [
-                { "compare_string": [ "robofac_armor_pieces_rig", { "u_val": "dialogue_hub_rnd_u_armor_type" } ] },
-                { "compare_string": [ "robofac_armor_pieces_basic", { "u_val": "dialogue_hub_rnd_u_armor_type" } ] },
-                { "compare_string": [ "robofac_armor_pieces_rubber", { "u_val": "dialogue_hub_rnd_u_armor_type" } ] },
-                { "compare_string": [ "robofac_armor_pieces_nomex", { "u_val": "dialogue_hub_rnd_u_armor_type" } ] },
-                { "compare_string": [ "robofac_armor_pieces_kevlar", { "u_val": "dialogue_hub_rnd_u_armor_type" } ] },
-                {
-                  "compare_string": [ "robofac_armor_pieces_military", { "u_val": "dialogue_hub_rnd_u_armor_type" } ]
-                }
+                { "u_has_var": "dialogue_hub_rnd_u_armor_type", "value": "robofac_armor_pieces_rig" },
+                { "u_has_var": "dialogue_hub_rnd_u_armor_type", "value": "robofac_armor_pieces_basic" },
+                { "u_has_var": "dialogue_hub_rnd_u_armor_type", "value": "robofac_armor_pieces_rubber" },
+                { "u_has_var": "dialogue_hub_rnd_u_armor_type", "value": "robofac_armor_pieces_nomex" },
+                { "u_has_var": "dialogue_hub_rnd_u_armor_type", "value": "robofac_armor_pieces_kevlar" },
+                { "u_has_var": "dialogue_hub_rnd_u_armor_type", "value": "robofac_armor_pieces_military" }
               ]
             }
           ]
@@ -169,14 +161,12 @@
             { "math": [ "time_since(u_timer_hub_rnd_u_waiting_on_hub)", ">", "time('1 d')" ] },
             {
               "or": [
-                { "compare_string": [ "robofac_armor_pieces_rig", { "u_val": "dialogue_hub_rnd_u_armor_type" } ] },
-                { "compare_string": [ "robofac_armor_pieces_basic", { "u_val": "dialogue_hub_rnd_u_armor_type" } ] },
-                { "compare_string": [ "robofac_armor_pieces_rubber", { "u_val": "dialogue_hub_rnd_u_armor_type" } ] },
-                { "compare_string": [ "robofac_armor_pieces_nomex", { "u_val": "dialogue_hub_rnd_u_armor_type" } ] },
-                { "compare_string": [ "robofac_armor_pieces_kevlar", { "u_val": "dialogue_hub_rnd_u_armor_type" } ] },
-                {
-                  "compare_string": [ "robofac_armor_pieces_military", { "u_val": "dialogue_hub_rnd_u_armor_type" } ]
-                }
+                { "u_has_var": "dialogue_hub_rnd_u_armor_type", "value": "robofac_armor_pieces_rig" },
+                { "u_has_var": "dialogue_hub_rnd_u_armor_type", "value": "robofac_armor_pieces_basic" },
+                { "u_has_var": "dialogue_hub_rnd_u_armor_type", "value": "robofac_armor_pieces_rubber" },
+                { "u_has_var": "dialogue_hub_rnd_u_armor_type", "value": "robofac_armor_pieces_nomex" },
+                { "u_has_var": "dialogue_hub_rnd_u_armor_type", "value": "robofac_armor_pieces_kevlar" },
+                { "u_has_var": "dialogue_hub_rnd_u_armor_type", "value": "robofac_armor_pieces_military" }
               ]
             }
           ]
@@ -189,7 +179,7 @@
           "and": [
             { "math": [ "has_var(u_timer_hub_rnd_u_waiting_on_gun)" ] },
             { "math": [ "time_since(u_timer_hub_rnd_u_waiting_on_gun)", ">", "time('7 d')" ] },
-            { "compare_string": [ "yes", { "u_val": "dialogue_robofac_merc_1_robofac_merc_1_HWP" } ] }
+            { "u_has_var": "dialogue_robofac_merc_1_robofac_merc_1_HWP", "value": "yes" }
           ]
         },
         "topic": "TALK_ROBOFAC_INTERCOM_RIFLE_BREAKTHROUGH"
@@ -199,7 +189,7 @@
         "condition": {
           "and": [
             { "u_has_items": { "item": "phase_immersion_suit", "count": 1 } },
-            { "not": { "compare_string": [ "yes", { "u_val": "dialogue_hub_rnd_u_project_ongoing" } ] } }
+            { "not": { "u_has_var": "dialogue_hub_rnd_u_project_ongoing", "value": "yes" } }
           ]
         },
         "topic": "TALK_ROBOFAC_INTERCOM_PHASE_REPAIR"
@@ -209,7 +199,7 @@
         "condition": {
           "and": [
             { "u_has_items": { "item": "rm13_armor", "count": 1 } },
-            { "not": { "compare_string": [ "yes", { "u_val": "dialogue_hub_rnd_u_project_ongoing" } ] } }
+            { "not": { "u_has_var": "dialogue_hub_rnd_u_project_ongoing", "value": "yes" } }
           ]
         },
         "topic": "TALK_ROBOFAC_INTERCOM_RM13_REPAIR"
@@ -219,7 +209,7 @@
         "condition": {
           "and": [
             { "u_has_items": { "item": "combat_exoskeleton_light_salvaged", "count": 1 } },
-            { "not": { "compare_string": [ "yes", { "u_val": "dialogue_hub_rnd_u_project_ongoing" } ] } }
+            { "not": { "u_has_var": "dialogue_hub_rnd_u_project_ongoing", "value": "yes" } }
           ]
         },
         "topic": "TALK_ROBOFAC_INTERCOM_EXOSKELETON_REPAIR"
@@ -231,9 +221,9 @@
             { "math": [ "u_timer_hub_rnd_u_waiting_on_hub", ">", "time('now')" ] },
             {
               "or": [
-                { "compare_string": [ "combat_exoskeleton_light_salvaged", { "u_val": "dialogue_hub_rnd_u_current_project" } ] },
-                { "compare_string": [ "phase_immersion_suit", { "u_val": "dialogue_hub_rnd_u_current_project" } ] },
-                { "compare_string": [ "rm13_armor", { "u_val": "dialogue_hub_rnd_u_current_project" } ] }
+                { "u_has_var": "dialogue_hub_rnd_u_current_project", "value": "combat_exoskeleton_light_salvaged" },
+                { "u_has_var": "dialogue_hub_rnd_u_current_project", "value": "phase_immersion_suit" },
+                { "u_has_var": "dialogue_hub_rnd_u_current_project", "value": "rm13_armor" }
               ]
             }
           ]
@@ -245,7 +235,7 @@
         "condition": {
           "and": [
             { "math": [ "u_timer_hub_rnd_u_waiting_on_hub", "<", "time('now')" ] },
-            { "compare_string": [ "phase_immersion_suit", { "u_val": "dialogue_hub_rnd_u_current_project" } ] }
+            { "u_has_var": "dialogue_hub_rnd_u_current_project", "value": "phase_immersion_suit" }
           ]
         },
         "topic": "TALK_ROBOFAC_INTERCOM_PHASE_REPAIR_COMPLETE"
@@ -255,7 +245,7 @@
         "condition": {
           "and": [
             { "math": [ "u_timer_hub_rnd_u_waiting_on_hub", "<", "time('now')" ] },
-            { "compare_string": [ "rm13_armor", { "u_val": "dialogue_hub_rnd_u_current_project" } ] }
+            { "u_has_var": "dialogue_hub_rnd_u_current_project", "value": "rm13_armor" }
           ]
         },
         "topic": "TALK_ROBOFAC_INTERCOM_RM13_REPAIR_COMPLETE"
@@ -265,9 +255,7 @@
         "condition": {
           "and": [
             { "math": [ "u_timer_hub_rnd_u_waiting_on_hub", "<", "time('now')" ] },
-            {
-              "compare_string": [ "combat_exoskeleton_light_salvaged", { "u_val": "dialogue_hub_rnd_u_current_project" } ]
-            }
+            { "u_has_var": "dialogue_hub_rnd_u_current_project", "value": "combat_exoskeleton_light_salvaged" }
           ]
         },
         "topic": "TALK_ROBOFAC_INTERCOM_EXOSKELETON_REPAIR_COMPLETE"
@@ -277,8 +265,8 @@
         "condition": {
           "and": [
             { "u_has_items": { "item": "dimensional_anchor", "count": 1 } },
-            { "not": { "compare_string": [ "yes", { "u_val": "dialogue_hub_rnd_u_project_ongoing" } ] } },
-            { "not": { "compare_string": [ "yes", { "u_val": "dialogue_hub_rnd_u_completed_anchor_pt_1" } ] } }
+            { "not": { "u_has_var": "dialogue_hub_rnd_u_project_ongoing", "value": "yes" } },
+            { "not": { "u_has_var": "dialogue_hub_rnd_u_completed_anchor_pt_1", "value": "yes" } }
           ]
         },
         "topic": "TALK_ROBOFAC_INTERCOM_ANCHOR_PT_1"
@@ -288,7 +276,7 @@
         "condition": {
           "and": [
             { "math": [ "time_since(u_timer_hub_rnd_u_waiting_on_hub)", "<", "time('5 d')" ] },
-            { "compare_string": [ "anchor_pt_1", { "u_val": "dialogue_hub_rnd_u_current_project" } ] }
+            { "u_has_var": "dialogue_hub_rnd_u_current_project", "value": "anchor_pt_1" }
           ]
         },
         "topic": "TALK_ROBOFAC_INTERCOM_PROTOTYPE_ONGOING"
@@ -298,7 +286,7 @@
         "condition": {
           "and": [
             { "math": [ "time_since(u_timer_hub_rnd_u_waiting_on_hub)", ">", "time('5 d')" ] },
-            { "compare_string": [ "anchor_pt_1", { "u_val": "dialogue_hub_rnd_u_current_project" } ] }
+            { "u_has_var": "dialogue_hub_rnd_u_current_project", "value": "anchor_pt_1" }
           ]
         },
         "topic": "TALK_ROBOFAC_INTERCOM_ANCHOR_PT_1_COMPLETE"
@@ -307,8 +295,8 @@
         "text": "I would like you to upgrade my modular defense system.",
         "condition": {
           "and": [
-            { "not": { "compare_string": [ "yes", { "u_val": "dialogue_hub_rnd_u_project_ongoing" } ] } },
-            { "compare_string": [ "yes", { "u_val": "dialogue_hub_rnd_u_completed_anchor_pt_1" } ] }
+            { "not": { "u_has_var": "dialogue_hub_rnd_u_project_ongoing", "value": "yes" } },
+            { "u_has_var": "dialogue_hub_rnd_u_completed_anchor_pt_1", "value": "yes" }
           ]
         },
         "topic": "TALK_ROBOFAC_INTERCOM_ANCHOR_PT_2"
@@ -318,7 +306,7 @@
         "condition": {
           "and": [
             { "math": [ "time_since(u_timer_hub_rnd_u_waiting_on_hub)", "<", "time('2 d')" ] },
-            { "compare_string": [ "anchor_pt_2", { "u_val": "dialogue_hub_rnd_u_current_project" } ] }
+            { "u_has_var": "dialogue_hub_rnd_u_current_project", "value": "anchor_pt_2" }
           ]
         },
         "topic": "TALK_ROBOFAC_INTERCOM_PROTOTYPE_ONGOING"
@@ -328,7 +316,7 @@
         "condition": {
           "and": [
             { "math": [ "time_since(u_timer_hub_rnd_u_waiting_on_hub)", ">", "time('2 d')" ] },
-            { "compare_string": [ "anchor_pt_2", { "u_val": "dialogue_hub_rnd_u_current_project" } ] }
+            { "u_has_var": "dialogue_hub_rnd_u_current_project", "value": "anchor_pt_2" }
           ]
         },
         "topic": "TALK_ROBOFAC_INTERCOM_ANCHOR_PT_2_COMPLETE"
@@ -338,8 +326,8 @@
         "condition": {
           "and": [
             { "math": [ "hub01_hwp_exotic_researched", "!=", "1" ] },
-            { "not": { "compare_string": [ "yes", { "u_val": "dialogue_hub_rnd_u_project_ongoing" } ] } },
-            { "compare_string": [ "yes", { "u_val": "dialogue_hub_rnd_u_has_researched_gun" } ] },
+            { "not": { "u_has_var": "dialogue_hub_rnd_u_project_ongoing", "value": "yes" } },
+            { "u_has_var": "dialogue_hub_rnd_u_has_researched_gun", "value": "yes" },
             {
               "or": [ { "u_has_items": { "item": "pamd68", "count": 1 } }, { "u_has_items": { "item": "pamd71z", "count": 1 } } ]
             }
@@ -352,7 +340,7 @@
         "condition": {
           "and": [
             { "math": [ "time_since(u_timer_hub_rnd_u_waiting_on_hub)", "<", "time('3 d')" ] },
-            { "compare_string": [ "hwp_exodii", { "u_val": "dialogue_hub_rnd_u_current_project" } ] }
+            { "u_has_var": "dialogue_hub_rnd_u_current_project", "value": "hwp_exodii" }
           ]
         },
         "topic": "TALK_ROBOFAC_INTERCOM_PROTOTYPE_ONGOING"
@@ -362,7 +350,7 @@
         "condition": {
           "and": [
             { "math": [ "time_since(u_timer_hub_rnd_u_waiting_on_hub)", ">", "time('3 d')" ] },
-            { "compare_string": [ "hwp_exodii", { "u_val": "dialogue_hub_rnd_u_current_project" } ] }
+            { "u_has_var": "dialogue_hub_rnd_u_current_project", "value": "hwp_exodii" }
           ]
         },
         "topic": "TALK_ROBOFAC_INTERCOM_HWP_EXODII_COMPLETE"
@@ -503,7 +491,7 @@
         "condition": {
           "and": [
             { "u_has_items": { "item": "RobofacCoin", "count": 3 } },
-            { "compare_string": [ "robofac_armor_pieces_rig", { "u_val": "dialogue_hub_rnd_u_armor_type" } ] }
+            { "u_has_var": "dialogue_hub_rnd_u_armor_type", "value": "robofac_armor_pieces_rig" }
           ]
         },
         "effect": [
@@ -520,7 +508,7 @@
         "condition": {
           "and": [
             { "u_has_items": { "item": "RobofacCoin", "count": 2 } },
-            { "compare_string": [ "robofac_armor_pieces_basic", { "u_val": "dialogue_hub_rnd_u_armor_type" } ] }
+            { "u_has_var": "dialogue_hub_rnd_u_armor_type", "value": "robofac_armor_pieces_basic" }
           ]
         },
         "effect": [
@@ -537,7 +525,7 @@
         "condition": {
           "and": [
             { "u_has_items": { "item": "RobofacCoin", "count": 4 } },
-            { "compare_string": [ "robofac_armor_pieces_nomex", { "u_val": "dialogue_hub_rnd_u_armor_type" } ] }
+            { "u_has_var": "dialogue_hub_rnd_u_armor_type", "value": "robofac_armor_pieces_nomex" }
           ]
         },
         "effect": [
@@ -554,7 +542,7 @@
         "condition": {
           "and": [
             { "u_has_items": { "item": "RobofacCoin", "count": 4 } },
-            { "compare_string": [ "robofac_armor_pieces_kevlar", { "u_val": "dialogue_hub_rnd_u_armor_type" } ] }
+            { "u_has_var": "dialogue_hub_rnd_u_armor_type", "value": "robofac_armor_pieces_kevlar" }
           ]
         },
         "effect": [
@@ -571,7 +559,7 @@
         "condition": {
           "and": [
             { "u_has_items": { "item": "RobofacCoin", "count": 4 } },
-            { "compare_string": [ "robofac_armor_pieces_rubber", { "u_val": "dialogue_hub_rnd_u_armor_type" } ] }
+            { "u_has_var": "dialogue_hub_rnd_u_armor_type", "value": "robofac_armor_pieces_rubber" }
           ]
         },
         "effect": [
@@ -588,7 +576,7 @@
         "condition": {
           "and": [
             { "u_has_items": { "item": "RobofacCoin", "count": 12 } },
-            { "compare_string": [ "robofac_armor_pieces_military", { "u_val": "dialogue_hub_rnd_u_armor_type" } ] }
+            { "u_has_var": "dialogue_hub_rnd_u_armor_type", "value": "robofac_armor_pieces_military" }
           ]
         },
         "effect": [
@@ -617,7 +605,7 @@
       {
         "//": "Armor Rig response.",
         "text": "Sweet, thanks.",
-        "condition": { "compare_string": [ "robofac_armor_pieces_rig", { "u_val": "dialogue_hub_rnd_u_armor_type" } ] },
+        "condition": { "u_has_var": "dialogue_hub_rnd_u_armor_type", "value": "robofac_armor_pieces_rig" },
         "effect": [
           { "u_add_var": "dialogue_hub_rnd_u_project_ongoing", "value": "no" },
           { "u_add_var": "dialogue_hub_rnd_u_armor_type", "value": "none" },
@@ -629,7 +617,7 @@
       {
         "//": "Prototype Armor response.",
         "text": "Sweet, thanks.",
-        "condition": { "compare_string": [ "robofac_armor_pieces_basic", { "u_val": "dialogue_hub_rnd_u_armor_type" } ] },
+        "condition": { "u_has_var": "dialogue_hub_rnd_u_armor_type", "value": "robofac_armor_pieces_basic" },
         "effect": [
           { "u_add_var": "dialogue_hub_rnd_u_project_ongoing", "value": "no" },
           { "u_add_var": "dialogue_hub_rnd_u_armor_type", "value": "none" },
@@ -644,7 +632,7 @@
       {
         "//": "Turnout Armor response.",
         "text": "Sweet, thanks.",
-        "condition": { "compare_string": [ "robofac_armor_pieces_nomex", { "u_val": "dialogue_hub_rnd_u_armor_type" } ] },
+        "condition": { "u_has_var": "dialogue_hub_rnd_u_armor_type", "value": "robofac_armor_pieces_nomex" },
         "effect": [
           { "u_add_var": "dialogue_hub_rnd_u_project_ongoing", "value": "no" },
           { "u_add_var": "dialogue_hub_rnd_u_armor_type", "value": "none" },
@@ -659,7 +647,7 @@
       {
         "//": "Ballistic Armor response.",
         "text": "Sweet, thanks.",
-        "condition": { "compare_string": [ "robofac_armor_pieces_kevlar", { "u_val": "dialogue_hub_rnd_u_armor_type" } ] },
+        "condition": { "u_has_var": "dialogue_hub_rnd_u_armor_type", "value": "robofac_armor_pieces_kevlar" },
         "effect": [
           { "u_add_var": "dialogue_hub_rnd_u_project_ongoing", "value": "no" },
           { "u_add_var": "dialogue_hub_rnd_u_armor_type", "value": "none" },
@@ -674,7 +662,7 @@
       {
         "//": "Kinetic Armor response.",
         "text": "Sweet, thanks.",
-        "condition": { "compare_string": [ "robofac_armor_pieces_rubber", { "u_val": "dialogue_hub_rnd_u_armor_type" } ] },
+        "condition": { "u_has_var": "dialogue_hub_rnd_u_armor_type", "value": "robofac_armor_pieces_rubber" },
         "effect": [
           { "u_add_var": "dialogue_hub_rnd_u_project_ongoing", "value": "no" },
           { "u_add_var": "dialogue_hub_rnd_u_armor_type", "value": "none" },
@@ -689,7 +677,7 @@
       {
         "//": "Military Armor response.",
         "text": "Sweet, thanks.",
-        "condition": { "compare_string": [ "robofac_armor_pieces_military", { "u_val": "dialogue_hub_rnd_u_armor_type" } ] },
+        "condition": { "u_has_var": "dialogue_hub_rnd_u_armor_type", "value": "robofac_armor_pieces_military" },
         "effect": [
           { "u_add_var": "dialogue_hub_rnd_u_project_ongoing", "value": "no" },
           { "u_add_var": "dialogue_hub_rnd_u_armor_type", "value": "none" },
@@ -1107,12 +1095,12 @@
       },
       {
         "text": "Why not contact them directly?",
-        "condition": { "not": { "compare_string": [ "yes", { "u_val": "general_meeting_u_met_Rubik" } ] } },
+        "condition": { "not": { "u_has_var": "general_meeting_u_met_Rubik", "value": "yes" } },
         "topic": "TALK_ROBOFAC_INTERCOM_HWP_EXODII_1"
       },
       {
         "text": "I've met them already.  They seem friendly; if you'd like to reach out to them yourself, I'm sure that they could help.",
-        "condition": { "compare_string": [ "yes", { "u_val": "general_meeting_u_met_Rubik" } ] },
+        "condition": { "u_has_var": "general_meeting_u_met_Rubik", "value": "yes" },
         "topic": "TALK_ROBOFAC_INTERCOM_HWP_EXODII_2"
       },
       { "text": "What about another project?", "topic": "TALK_ROBOFAC_INTERCOM_PROTOTYPE_MENU" },
