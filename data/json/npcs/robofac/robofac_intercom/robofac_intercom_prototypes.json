--- conflicted
+++ resolved
@@ -206,15 +206,10 @@
       {
         "text": "I salvaged this combat exoskeleton.  Do you think you could repair it?",
         "condition": {
-<<<<<<< HEAD
-          "and": [
-            { "u_has_items": { "item": "combat_exoskeleton_light_salvaged", "count": 1 } },
-            { "not": { "u_has_var": "dialogue_hub_rnd_u_project_ongoing", "value": "yes" } }
-=======
           "or": [
             { "u_has_var": "dialogue_hub_rnd_u_current_project", "value": "phase_immersion_suit" },
-            { "u_has_var": "dialogue_hub_rnd_u_current_project", "value": "rm13_armor" }
->>>>>>> 4a21bf64
+            { "u_has_var": "dialogue_hub_rnd_u_current_project", "value": "rm13_armor" },
+            { "u_has_var": "dialogue_hub_rnd_u_current_project", "value": "combat_exoskeleton_light_salvaged" }
           ]
         },
         "topic": "TALK_ROBOFAC_INTERCOM_EXOSKELETON_REPAIR"
