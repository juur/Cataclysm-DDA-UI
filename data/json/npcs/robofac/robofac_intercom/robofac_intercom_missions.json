--- conflicted
+++ resolved
@@ -136,24 +136,11 @@
         "text": "Do you have any more work for me right now?",
         "condition": {
           "and": [
-<<<<<<< HEAD
-            { "u_has_var": "completed_robofac_intercom_2", "type": "dialogue", "context": "intercom", "value": "yes" },
-            { "u_has_var": "completed_robofac_intercom_2", "type": "dialogue", "context": "intercom", "value": "yes" },
-            { "u_has_var": "completed_robofac_intercom_3", "type": "dialogue", "context": "intercom", "value": "yes" },
-            {
-              "u_has_var": "completed_robofac_intercom_portal_sm_1",
-              "type": "dialogue",
-              "context": "intercom",
-              "value": "yes"
-            },
-            { "u_has_var": "completed_robofac_intercom_lixa_sm_1", "type": "dialogue", "context": "intercom", "value": "yes" },
-=======
             { "u_has_var": "dialogue_intercom_completed_robofac_intercom_2", "value": "yes" },
             { "u_has_var": "dialogue_intercom_completed_robofac_intercom_2", "value": "yes" },
             { "u_has_var": "dialogue_intercom_completed_robofac_intercom_3", "value": "yes" },
             { "u_has_var": "dialogue_intercom_completed_robofac_intercom_portal_sm_1", "value": "yes" },
             { "u_has_var": "dialogue_intercom_completed_robofac_lixa_sm_1", "value": "yes" },
->>>>>>> 6839cacc
             {
               "or": [
                 { "u_has_var": "dialogue_intercom_completed_robofac_intercom_robot_sm_1", "value": "yes" },
@@ -919,11 +906,7 @@
     "end": {
       "effect": [
         { "u_spawn_item": "RobofacCoin", "count": 5 },
-<<<<<<< HEAD
-        { "u_add_var": "completed_robofac_intercom_lixa_sm_1", "type": "dialogue", "context": "intercom", "value": "yes" },
-=======
         { "u_add_var": "dialogue_intercom_completed_robofac_lixa_sm_1", "value": "yes" },
->>>>>>> 6839cacc
         { "math": [ "u_hub01_completed_missions", "++" ] }
       ]
     },
