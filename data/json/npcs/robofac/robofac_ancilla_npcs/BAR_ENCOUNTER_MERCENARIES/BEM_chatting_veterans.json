--- conflicted
+++ resolved
@@ -48,11 +48,7 @@
     "responses": [
       {
         "text": "Recall that time when you rescued a farmer's son from a citadel full of alien horrors.",
-<<<<<<< HEAD
         "condition": { "u_has_var": "u_saved_barry_isherwood", "value": "yes" },
-=======
-        "condition": { "u_has_var": "general_meeting_u_saved_barry", "value": "yes" },
->>>>>>> 5749eb17
         "topic": "BEM_CHATTING_VETERANS_TELL_STORY_IMPRESSIVE"
       },
       {
