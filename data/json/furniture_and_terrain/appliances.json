[
  {
    "type": "vehicle_part",
    "id": "ap_fridge",
    "name": { "str": "fridge" },
    "symbol": "H",
    "looks_like": "f_fridge",
    "categories": [ "cargo" ],
    "color": "light_blue",
    "broken_symbol": "#",
    "broken_color": "light_blue",
    "location": "structure",
    "damage_modifier": 80,
    "durability": 100,
    "description": "A fridge.  When turned on, it will cool the food inside, extending the time until the food spoils.",
    "//": "Use average consumption, not the max on the appliance rating plate. 30W ~ 260kWh per annum",
    "epower": -30,
    "size": 2000,
    "item": "fridge",
    "requirements": {
      "install": { "skills": [ [ "mechanics", 3 ] ], "time": "60 m", "using": [ [ "vehicle_wrench_2", 1 ] ] },
      "removal": { "skills": [ [ "mechanics", 2 ] ], "time": "30 m", "using": [ [ "vehicle_wrench_2", 1 ] ] },
      "repair": {
        "skills": [ [ "mechanics", 4 ] ],
        "time": "60 m",
        "using": [ [ "repair_welding_standard", 3 ], [ "soldering_standard", 5 ] ]
      }
    },
    "flags": [ "CARGO", "OBSTACLE", "FRIDGE", "COVERED", "ENABLED_DRAINS_EPOWER", "APPLIANCE", "CTRL_ELECTRONIC" ],
    "breaks_into": [
      { "item": "steel_lump", "count": [ 8, 13 ] },
      { "item": "steel_chunk", "count": [ 8, 13 ] },
      { "item": "scrap", "count": [ 8, 13 ] },
      { "item": "hose", "prob": 50 },
      { "item": "motor_tiny", "prob": 25 }
    ],
    "damage_reduction": { "all": 32 }
  },
  {
    "type": "vehicle_part",
    "id": "ap_minifridge",
    "location": "structure",
    "flags": [ "CARGO", "OBSTACLE", "FRIDGE", "COVERED", "ENABLED_DRAINS_EPOWER", "APPLIANCE", "CTRL_ELECTRONIC" ],
    "copy-from": "minifridge"
  },
  {
    "type": "vehicle_part",
    "id": "ap_minifreezer",
    "location": "structure",
    "flags": [ "CARGO", "OBSTACLE", "FREEZER", "COVERED", "ENABLED_DRAINS_EPOWER", "APPLIANCE", "CTRL_ELECTRONIC" ],
    "copy-from": "minifreezer"
  },
  {
    "id": "ap_oven",
    "name": { "str": "oven" },
    "categories": [ "utility" ],
    "description": "A standard electric convection-based oven, commonly used for heating and cooking food.",
    "symbol": "#",
    "color": "dark_gray",
    "location": "structure",
    "broken_color": "dark_gray_white",
    "broken_symbol": "x",
    "damage_modifier": 10,
    "damage_reduction": { "all": 30 },
    "durability": 80,
    "flags": [ "CARGO", "OBSTACLE", "COVERED", "FLAT_SURF", "APPLIANCE" ],
    "pseudo_tools": [ { "id": "hotplate", "hotkey": "h" } ],
    "//": "Doesn't draw power at baseline, only when cooking.",
    "epower": 0,
    "item": "oven",
    "looks_like": "f_oven",
    "breaks_into": [
      { "item": "sheet_metal", "count": [ 1, 4 ] },
      { "item": "sheet_metal_small", "count": [ 8, 12 ] },
      { "item": "steel_chunk", "count": [ 0, 3 ] },
      { "item": "scrap", "count": [ 0, 6 ] },
      { "item": "element", "count": [ 1, 3 ] },
      { "item": "cable", "charges": [ 1, 3 ] }
    ],
    "size": 200,
    "type": "vehicle_part"
  },
  {
    "type": "vehicle_part",
<<<<<<< HEAD
    "id": "ap_heater_large",
    "name": { "str": "large heater" },
    "location": "structure",
    "item": "large_space_heater",
    "flags": [ "CTRL_ELECTRONIC", "ENABLED_DRAINS_EPOWER", "SPACE_HEATER", "APPLIANCE" ],
    "copy-from": "mountable_heater"
  },
  {
    "type": "vehicle_part",
    "id": "ap_heater_small",
    "name": { "str": "small heater" },
    "location": "structure",
    "item": "small_space_heater",
    "folded_volume": "0 L",
    "flags": [ "CTRL_ELECTRONIC", "ENABLED_DRAINS_EPOWER", "SPACE_HEATER", "APPLIANCE" ],
    "copy-from": "mountable_heater_small"
=======
    "id": "ap_kiln",
    "location": "structure",
    "description": "An electric kiln for baking brick or clay.  When plugged in and powered you could use this to harden bricks or clay.  If you attempt to craft an item that needs a kiln, you will be given the option of selecting it as a tool.",
    "flags": [ "CARGO", "OBSTACLE", "APPLIANCE" ],
    "item": "kiln",
    "copy-from": "veh_kiln"
>>>>>>> 0d238707
  },
  {
    "type": "vehicle_part",
    "id": "power_cord",
    "name": { "str": "power cord" },
    "symbol": "{",
    "categories": [ "other" ],
    "color": "yellow",
    "broken_symbol": "s",
    "broken_color": "dark_gray",
    "damage_modifier": 10,
    "epower": 0,
    "//": "Epower for POWER_TRANSFER stuff is how much percentage-wise loss there is in transmission",
    "durability": 120,
    "description": "A power cord sticking out of an appliance.  You need to plug it in a powered grid for the appliance to work properly.",
    "item": "power_cord",
    "flags": [ "NOINSTALL", "NO_UNINSTALL", "UNMOUNT_ON_DAMAGE", "UNMOUNT_ON_MOVE", "POWER_TRANSFER" ]
  },
  {
    "id": "ap_standing_lamp",
    "type": "vehicle_part",
    "name": { "str": "standing lamp" },
    "item": "standing_lamp",
    "symbol": "*",
    "broken_symbol": "-",
    "categories": [ "lighting" ],
    "color": "white",
    "location": "structure",
    "broken_color": "blue",
    "durability": 20,
    "description": "An electrical device containing an electric lamp that provides illumination.",
    "epower": -200,
    "bonus": 200,
    "damage_modifier": 10,
    "breaks_into": [
      { "item": "cable", "charges": [ 1, 4 ] },
      { "item": "steel_chunk", "count": [ 0, 2 ] },
      { "item": "scrap", "count": [ 1, 2 ] }
    ],
    "flags": [ "CIRCLE_LIGHT", "APPLIANCE", "ENABLED_DRAINS_EPOWER", "CTRL_ELECTRONIC" ]
  },
  {
    "id": "ap_standing_floodlight",
    "type": "vehicle_part",
    "name": { "str": "standing floodlight" },
    "item": "standing_floodlight",
    "location": "structure",
    "description": "A very bright, circular light that illuminates the area around it when switched on.",
    "flags": [ "CIRCLE_LIGHT", "ENABLED_DRAINS_EPOWER", "APPLIANCE", "CTRL_ELECTRONIC" ],
    "folded_volume": "0 L",
    "copy-from": "floodlight"
  },
  {
    "id": "ap_wall_wiring",
    "type": "vehicle_part",
    "name": { "str": "wall wirings" },
    "item": "wall_wiring",
    "location": "structure",
    "symbol": "_",
    "categories": [ "other" ],
    "broken_symbol": "/",
    "color": "white",
    "broken_color": "red",
    "durability": 20,
    "description": "Electric wires embedded in the wall.",
    "flags": [ "APPLIANCE" ]
  }
]<|MERGE_RESOLUTION|>--- conflicted
+++ resolved
@@ -82,7 +82,15 @@
   },
   {
     "type": "vehicle_part",
-<<<<<<< HEAD
+    "id": "ap_kiln",
+    "location": "structure",
+    "description": "An electric kiln for baking brick or clay.  When plugged in and powered you could use this to harden bricks or clay.  If you attempt to craft an item that needs a kiln, you will be given the option of selecting it as a tool.",
+    "flags": [ "CARGO", "OBSTACLE", "APPLIANCE" ],
+    "item": "kiln",
+    "copy-from": "veh_kiln"
+  },
+  {
+    "type": "vehicle_part",
     "id": "ap_heater_large",
     "name": { "str": "large heater" },
     "location": "structure",
@@ -99,14 +107,6 @@
     "folded_volume": "0 L",
     "flags": [ "CTRL_ELECTRONIC", "ENABLED_DRAINS_EPOWER", "SPACE_HEATER", "APPLIANCE" ],
     "copy-from": "mountable_heater_small"
-=======
-    "id": "ap_kiln",
-    "location": "structure",
-    "description": "An electric kiln for baking brick or clay.  When plugged in and powered you could use this to harden bricks or clay.  If you attempt to craft an item that needs a kiln, you will be given the option of selecting it as a tool.",
-    "flags": [ "CARGO", "OBSTACLE", "APPLIANCE" ],
-    "item": "kiln",
-    "copy-from": "veh_kiln"
->>>>>>> 0d238707
   },
   {
     "type": "vehicle_part",
