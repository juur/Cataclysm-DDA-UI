--- conflicted
+++ resolved
@@ -391,11 +391,7 @@
     "symbol": "7",
     "color": "black_red",
     "categories": [ "utility" ],
-<<<<<<< HEAD
-    "description": "This durable tank is topped with a motor that will cram as much air into the tank as possible.  Ready to be plugged in.",
-=======
     "description": "If you really want to squash something a lot, this would be exactly the right industrial tool for you.  Ready to be plugged in.",
->>>>>>> 6a76396a
     "location": "structure",
     "damage_modifier": 10,
     "damage_reduction": { "all": 30 },
