[
  {
    "type": "furniture",
    "id": "f_bookcase",
    "name": "bookcase",
    "symbol": "{",
    "description": "Stores books.  Y'know, those things.  Who reads books anymore?",
    "color": "brown",
    "move_cost_mod": -1,
    "coverage": 80,
    "required_str": 9,
    "flags": [ "FLAMMABLE", "PLACE_ITEM", "ORGANIC", "BLOCKSDOOR" ],
    "deconstruct": {
      "items": [
        { "item": "2x4", "count": 12 },
        { "item": "wood_panel", "count": [ 0, 1 ] },
        { "item": "nail", "charges": [ 12, 16 ] }
      ]
    },
    "max_volume": "2000 L",
    "bash": {
      "str_min": 6,
      "str_max": 40,
      "sound": "smash!",
      "sound_fail": "whump.",
      "items": [ { "item": "2x4", "count": [ 2, 6 ] }, { "item": "nail", "charges": [ 4, 12 ] }, { "item": "splinter", "count": 1 } ]
    }
  },
  {
    "type": "furniture",
    "id": "f_entertainment_center",
    "name": "entertainment center",
    "symbol": "{",
    "description": "Stores audio visual equipment, books and collectible.",
    "color": "brown",
    "looks_like": "f_bookcase",
    "move_cost_mod": -1,
    "coverage": 80,
    "required_str": 10,
    "flags": [ "FLAMMABLE", "PLACE_ITEM", "ORGANIC", "BLOCKSDOOR" ],
    "deconstruct": {
      "items": [ { "item": "2x4", "count": 14 }, { "item": "wood_panel", "count": 2 }, { "item": "nail", "charges": [ 12, 20 ] } ]
    },
    "max_volume": "2000 L",
    "bash": {
      "str_min": 6,
      "str_max": 40,
      "sound": "smash!",
      "sound_fail": "whump.",
      "items": [
        { "item": "2x4", "count": [ 2, 12 ] },
        { "item": "nail", "charges": [ 4, 20 ] },
        { "item": "splinter", "count": [ 6, 10 ] },
        { "item": "wood_panel", "count": [ 0, 1 ] }
      ]
    }
  },
  {
    "type": "furniture",
    "id": "f_coffin_c",
    "name": "coffin",
    "description": "Holds the bodies of the countless killed in the Cataclysm.",
    "symbol": "0",
    "bgcolor": "brown",
    "move_cost_mod": -1,
    "coverage": 40,
    "required_str": 14,
    "flags": [
      "TRANSPARENT",
      "CONTAINER",
      "SEALED",
      "ALLOW_FIELD_EFFECT",
      "FLAMMABLE",
      "PLACE_ITEM",
      "ORGANIC",
      "MOUNTABLE",
      "SHORT",
      "FLAT_SURF"
    ],
    "deconstruct": {
      "items": [
        { "item": "2x4", "count": 12 },
        { "item": "nail", "charges": [ 12, 24 ] },
        { "item": "wood_panel", "count": [ 0, 1 ] },
        { "item": "rag", "count": [ 15, 20 ] }
      ]
    },
    "max_volume": "875 L",
    "bash": {
      "str_min": 12,
      "str_max": 40,
      "sound": "smash!",
      "sound_fail": "wham!",
      "items": [
        { "item": "2x4", "count": [ 1, 5 ] },
        { "item": "splinter", "count": [ 2, 6 ] },
        { "item": "nail", "charges": [ 2, 10 ] },
        { "item": "rag", "count": [ 8, 12 ] }
      ]
    }
  },
  {
    "type": "furniture",
    "id": "f_coffin_o",
    "name": "open coffin",
    "description": "You can only hope you'll look good enough for one of these, when the time comes.",
    "symbol": "O",
    "bgcolor": "brown",
    "move_cost_mod": -1,
    "coverage": 35,
    "required_str": 12,
    "flags": [ "TRANSPARENT", "CONTAINER", "FLAMMABLE", "PLACE_ITEM", "ORGANIC", "MOUNTABLE", "SHORT" ],
    "deconstruct": {
      "items": [
        { "item": "2x4", "count": 12 },
        { "item": "nail", "charges": [ 12, 24 ] },
        { "item": "wood_panel", "count": [ 0, 1 ] },
        { "item": "rag", "count": [ 15, 20 ] }
      ]
    },
    "max_volume": "875 L",
    "bash": {
      "str_min": 12,
      "str_max": 40,
      "sound": "smash!",
      "sound_fail": "wham!",
      "items": [
        { "item": "2x4", "count": [ 1, 5 ] },
        { "item": "splinter", "count": [ 2, 6 ] },
        { "item": "nail", "charges": [ 2, 10 ] },
        { "item": "rag", "count": [ 8, 12 ] }
      ]
    }
  },
  {
    "type": "furniture",
    "id": "f_crate_c",
    "name": "crate",
    "description": "What's inside?  Pry it open to find out!  Or just smash it, but you might break the contents.",
    "symbol": "X",
    "bgcolor": "brown",
    "move_cost_mod": -1,
    "coverage": 60,
    "required_str": 12,
    "flags": [
      "TRANSPARENT",
      "CONTAINER",
      "SEALED",
      "ALLOW_FIELD_EFFECT",
      "FLAMMABLE",
      "PLACE_ITEM",
      "ORGANIC",
      "MOUNTABLE",
      "SHORT"
    ],
    "examine_action": "locked_object",
    "deconstruct": {
      "items": [ { "item": "2x4", "count": 4 }, { "item": "wood_panel", "count": [ 1, 2 ] }, { "item": "nail", "charges": [ 6, 10 ] } ]
    },
    "bash": {
      "str_min": 12,
      "str_max": 40,
      "sound": "smash!",
      "sound_fail": "wham!",
      "items": [ { "item": "2x4", "count": [ 1, 5 ] }, { "item": "nail", "charges": [ 2, 10 ] } ]
    }
  },
  {
    "type": "furniture",
    "id": "f_crate_o",
    "name": "open crate",
    "description": "What's inside?  Look in it!",
    "symbol": "O",
    "bgcolor": "brown",
    "move_cost_mod": -1,
    "coverage": 60,
    "required_str": 10,
    "flags": [ "TRANSPARENT", "CONTAINER", "FLAMMABLE", "PLACE_ITEM", "ORGANIC", "MOUNTABLE", "SHORT" ],
    "deconstruct": {
      "items": [ { "item": "2x4", "count": 4 }, { "item": "wood_panel", "count": [ 0, 1 ] }, { "item": "nail", "charges": [ 6, 10 ] } ]
    },
    "bash": {
      "str_min": 12,
      "str_max": 40,
      "sound": "smash!",
      "sound_fail": "wham!",
      "items": [ { "item": "2x4", "count": [ 1, 5 ] }, { "item": "nail", "charges": [ 2, 10 ] } ]
    }
  },
  {
    "type": "furniture",
    "id": "f_cardboard_box",
    "name": "large cardboard box",
    "symbol": "X",
    "description": "A large cardboard box: this could be used to store things, or as a hiding place.",
    "color": "brown",
    "move_cost_mod": 7,
    "coverage": 90,
    "comfort": 1,
    "floor_bedding_warmth": 200,
    "required_str": 3,
    "deconstruct": { "items": [ { "item": "box_large", "count": 1 } ] },
    "max_volume": "1500 L",
    "deployed_item": "box_large",
    "examine_action": "deployed_furniture",
    "flags": [
      "TRANSPARENT",
      "FLAMMABLE_ASH",
      "PLACE_ITEM",
      "ORGANIC",
      "EASY_DECONSTRUCT",
      "BASHABLE",
      "HIDE_PLACE",
      "NO_SIGHT",
      "CONTAINER"
    ],
    "bash": {
      "str_min": 2,
      "str_max": 15,
      "sound": "crumple!",
      "sound_fail": "thud.",
      "items": [ { "item": "paper", "charges": [ 50, 100 ] } ]
    }
  },
  {
    "type": "furniture",
    "id": "f_cupboard",
    "name": "cupboard",
    "symbol": "#",
    "description": "Store your cups.",
    "color": "blue",
    "move_cost_mod": 1,
    "coverage": 55,
    "required_str": -1,
    "flags": [ "TRANSPARENT", "FLAMMABLE_ASH", "CONTAINER", "PLACE_ITEM", "ORGANIC", "MOUNTABLE" ],
    "deconstruct": {
      "items": [ { "item": "2x4", "count": 3 }, { "item": "wood_panel", "count": 1 }, { "item": "nail", "charges": [ 6, 8 ] } ]
    },
    "bash": {
      "str_min": 8,
      "str_max": 30,
      "sound": "smash!",
      "sound_fail": "whump.",
      "items": [
        { "item": "2x4", "count": [ 1, 3 ] },
        { "item": "wood_panel", "count": [ 0, 1 ] },
        { "item": "nail", "charges": [ 2, 6 ] },
        { "item": "splinter", "count": 1 }
      ]
    }
  },
  {
    "type": "furniture",
    "id": "f_dresser",
    "name": "dresser",
    "symbol": "{",
    "description": "Dress yourself for the zombie prom, or other occasions.",
    "color": "brown",
    "move_cost_mod": -1,
    "coverage": 70,
    "required_str": 8,
    "flags": [ "TRANSPARENT", "CONTAINER", "FLAMMABLE", "PLACE_ITEM", "ORGANIC", "BLOCKSDOOR", "MOUNTABLE" ],
    "deconstruct": {
      "items": [ { "item": "2x4", "count": 6 }, { "item": "wood_panel", "count": [ 0, 1 ] }, { "item": "nail", "charges": [ 6, 8 ] } ]
    },
    "max_volume": "2000 L",
    "bash": {
      "str_min": 12,
      "str_max": 40,
      "sound": "smash!",
      "sound_fail": "whump.",
      "items": [ { "item": "2x4", "count": [ 2, 6 ] }, { "item": "nail", "charges": [ 4, 8 ] }, { "item": "splinter", "count": 1 } ]
    }
  },
  {
    "type": "furniture",
    "id": "f_glass_cabinet",
    "name": "glass front cabinet",
    "symbol": "[",
    "looks_like": "f_display_rack",
    "description": "A tall storage cabinet with a clear glass window.",
    "color": "light_gray",
    "move_cost_mod": -1,
    "coverage": 30,
    "required_str": 8,
    "flags": [ "PLACE_ITEM", "TRANSPARENT", "BLOCKSDOOR" ],
    "deconstruct": {
      "items": [
        { "item": "2x4", "count": [ 2, 6 ] },
        { "item": "nail", "charges": [ 4, 16 ] },
        { "item": "glass_sheet", "count": [ 1, 2 ] },
        { "item": "sheet_metal_small", "count": [ 0, 4 ] },
        { "item": "pipe", "count": [ 0, 4 ] }
      ]
    },
    "max_volume": "400 L",
    "bash": {
      "str_min": 12,
      "str_max": 40,
      "sound": "glass breaking!",
      "sound_fail": "crunch!",
      "items": [
        { "item": "2x4", "count": [ 1, 4 ] },
        { "item": "splinter", "count": [ 1, 4 ] },
        { "item": "nail", "charges": [ 4, 8 ] },
        { "item": "glass_shard", "count": [ 16, 100 ] },
        { "item": "scrap", "count": [ 0, 2 ] }
      ]
    }
  },
  {
    "type": "furniture",
    "id": "f_gunsafe_ml",
    "name": "gun safe",
    "description": "Oooooohhhh.  Shiny.",
    "symbol": "X",
    "color": "light_gray",
    "move_cost_mod": -1,
    "coverage": 30,
    "required_str": 14,
    "max_volume": "250 L",
    "flags": [ "TRANSPARENT", "CONTAINER", "SEALED", "PLACE_ITEM", "MOUNTABLE", "MINEABLE" ],
    "examine_action": "gunsafe_ml",
    "bash": {
      "str_min": 40,
      "str_max": 200,
      "sound": "screeching metal!",
      "sound_fail": "whump!",
      "items": [
        { "item": "steel_chunk", "count": [ 1, 5 ] },
        { "item": "scrap", "count": [ 1, 5 ] },
        { "item": "rock", "count": [ 1, 2 ] }
      ]
    }
  },
  {
    "type": "furniture",
    "id": "f_gunsafe_mj",
    "name": "jammed gun safe",
    "description": "Does it have guns in it?  You won't find out.  It's jammed.",
    "symbol": "X",
    "color": "light_gray",
    "move_cost_mod": -1,
    "coverage": 30,
    "required_str": 14,
    "max_volume": "250 L",
    "flags": [ "TRANSPARENT", "CONTAINER", "SEALED", "PLACE_ITEM", "MOUNTABLE", "MINEABLE" ],
    "bash": {
      "str_min": 40,
      "str_max": 200,
      "sound": "screeching metal!",
      "sound_fail": "whump!",
      "items": [
        { "item": "steel_chunk", "count": [ 1, 5 ] },
        { "item": "scrap", "count": [ 1, 5 ] },
        { "item": "rock", "count": [ 1, 2 ] }
      ]
    }
  },
  {
    "type": "furniture",
    "id": "f_gun_safe_el",
    "name": "electronic gun safe",
    "description": "Can you hack it open to get the firearms?",
    "symbol": "X",
    "color": "light_gray",
    "move_cost_mod": -1,
    "coverage": 30,
    "required_str": 14,
    "max_volume": "250 L",
    "flags": [ "TRANSPARENT", "CONTAINER", "SEALED", "PLACE_ITEM", "MOUNTABLE", "MINEABLE" ],
    "examine_action": "gunsafe_el",
    "bash": {
      "str_min": 40,
      "str_max": 200,
      "sound": "screeching metal!",
      "sound_fail": "whump!",
      "items": [
        { "item": "steel_chunk", "count": [ 1, 5 ] },
        { "item": "scrap", "count": [ 1, 5 ] },
        { "item": "rock", "count": [ 1, 2 ] }
      ]
    }
  },
  {
    "type": "furniture",
    "id": "f_locker",
    "name": "locker",
    "symbol": "{",
    "description": "Usually used for storing equipment or items.",
    "color": "light_gray",
    "move_cost_mod": -1,
    "coverage": 90,
    "required_str": 9,
    "flags": [ "CONTAINER", "PLACE_ITEM", "BLOCKSDOOR" ],
    "deconstruct": {
      "items": [
        { "item": "sheet_metal", "count": [ 1, 2 ] },
        { "item": "sheet_metal_small", "count": [ 0, 4 ] },
        { "item": "lock", "count": [ 0, 1 ] },
        { "item": "pipe", "count": [ 4, 8 ] }
      ]
    },
    "max_volume": "500 L",
    "bash": {
      "str_min": 12,
      "str_max": 40,
      "sound": "metal screeching!",
      "sound_fail": "clang!",
      "items": [
        { "item": "scrap", "count": [ 4, 10 ] },
        { "item": "sheet_metal_small", "count": [ 6, 10 ] },
        { "item": "pipe", "count": [ 0, 1 ] }
      ]
    }
  },
  {
    "type": "furniture",
    "id": "f_mailbox",
    "name": "mailbox",
    "symbol": "P",
    "description": "A metal box attached to the top of a wooden post.  Mail delivery hasn't come for awhile.  Doesn't look like it's coming again anytime soon.",
    "color": "light_gray",
    "move_cost_mod": 1,
    "required_str": -1,
    "flags": [ "TRANSPARENT", "FLAMMABLE_HARD", "CONTAINER", "PLACE_ITEM", "MOUNTABLE" ],
    "deconstruct": {
      "items": [ { "item": "2x4", "count": 2 }, { "item": "nail", "charges": [ 2, 5 ] }, { "item": "sheet_metal", "count": 1 } ]
    },
    "max_volume": "10 L",
    "bash": {
      "str_min": 12,
      "str_max": 50,
      "sound": "smash!",
      "sound_fail": "whump.",
      "items": [
        { "item": "2x4", "count": 1 },
        { "item": "nail", "charges": [ 1, 5 ] },
        { "item": "splinter", "count": 2 },
        { "item": "sheet_metal_small", "count": [ 6, 10 ] },
        { "item": "scrap", "count": [ 4, 10 ] }
      ]
    }
  },
  {
    "type": "furniture",
    "id": "f_clothing_rail",
    "name": "clothing rail",
    "description": "A rail for hanging clothes on.",
    "symbol": "{",
    "color": "light_gray",
    "move_cost_mod": -1,
    "coverage": 10,
    "required_str": 8,
    "flags": [ "TRANSPARENT", "FLAMMABLE_HARD", "PLACE_ITEM", "BLOCKSDOOR" ],
    "deconstruct": {
      "items": [
        { "item": "pipe", "count": [ 4, 6 ] },
        { "item": "sheet_metal_small", "count": [ 0, 4 ] },
        { "item": "wheel_caster", "count": 1 }
      ]
    },
    "max_volume": "1750 L",
    "bash": {
      "str_min": 6,
      "str_max": 30,
      "sound": "metal screeching!",
      "sound_fail": "clang!",
      "items": [
        { "item": "scrap", "count": [ 2, 8 ] },
        { "item": "steel_chunk", "count": [ 2, 4 ] },
        { "item": "sheet_metal_small", "count": [ 6, 10 ] },
        { "item": "pipe", "count": 1 },
        { "item": "wheel_caster", "count": [ 0, 1 ] }
      ]
    }
  },
  {
    "type": "furniture",
    "id": "f_rack",
    "name": "display rack",
    "description": "Display your items.",
    "symbol": "{",
    "color": "light_gray",
    "move_cost_mod": -1,
    "coverage": 70,
    "required_str": 8,
    "flags": [ "TRANSPARENT", "FLAMMABLE_HARD", "PLACE_ITEM", "BLOCKSDOOR", "MOUNTABLE" ],
    "deconstruct": {
      "items": [
        { "item": "pipe", "count": [ 6, 12 ] },
        { "item": "sheet_metal", "count": [ 1, 2 ] },
        { "item": "sheet_metal_small", "count": [ 0, 4 ] }
      ]
    },
    "max_volume": "1750 L",
    "bash": {
      "str_min": 6,
      "str_max": 30,
      "sound": "metal screeching!",
      "sound_fail": "clang!",
      "items": [
        { "item": "scrap", "count": [ 2, 8 ] },
        { "item": "steel_chunk", "count": [ 2, 4 ] },
        { "item": "sheet_metal_small", "count": [ 6, 10 ] },
        { "item": "pipe", "count": 1 }
      ]
    }
  },
  {
    "type": "furniture",
    "id": "f_rack_wood",
    "name": "wooden rack",
    "symbol": "{",
    "description": "A simple wooden rack.  Display your items on it.",
    "color": "brown",
    "move_cost_mod": -1,
    "coverage": 70,
    "required_str": 7,
    "looks_like": "f_bookcase",
    "flags": [ "FLAMMABLE", "PLACE_ITEM", "ORGANIC", "BLOCKSDOOR" ],
    "deconstruct": {
      "items": [
        { "item": "2x4", "count": 12 },
        { "item": "wood_panel", "count": [ 1, 2 ] },
        { "item": "nail", "charges": [ 32, 40 ] }
      ]
    },
    "max_volume": "1500 L",
    "bash": {
      "str_min": 6,
      "str_max": 40,
      "sound": "smash!",
      "sound_fail": "whump.",
      "items": [ { "item": "2x4", "count": [ 2, 6 ] }, { "item": "nail", "charges": [ 20, 40 ] }, { "item": "splinter", "count": 12 } ]
    }
  },
  {
    "type": "furniture",
    "id": "f_rack_coat",
    "name": "coat rack",
    "description": "A hooked rack for hanging jackets and hats.",
    "symbol": "Y",
    "color": "brown",
    "move_cost_mod": -1,
    "coverage": 30,
    "required_str": 4,
    "flags": [ "TRANSPARENT", "FLAMMABLE", "PLACE_ITEM", "BLOCKSDOOR", "MOUNTABLE" ],
    "deconstruct": { "items": [ { "item": "nail", "charges": [ 2, 6 ] }, { "item": "2x4", "count": 2 } ] },
    "max_volume": "30 L",
    "bash": {
      "str_min": 6,
      "str_max": 30,
      "sound": "smash!",
      "sound_fail": "whump.",
      "items": [ { "item": "splinter", "count": [ 3, 8 ] }, { "item": "nail", "charges": [ 1, 3 ] }, { "item": "2x4", "count": 1 } ]
    }
  },
  {
    "type": "furniture",
    "id": "f_recycle_bin",
    "name": "recycle bin",
    "description": "Stores items for recycling.",
    "symbol": "{",
    "color": "light_green",
    "move_cost_mod": -1,
    "coverage": 40,
    "required_str": 5,
    "max_volume": "20 L",
    "flags": [ "TRANSPARENT", "FLAMMABLE_ASH", "CONTAINER", "PLACE_ITEM", "MOUNTABLE", "SHORT" ],
    "bash": {
      "str_min": 8,
      "str_max": 30,
      "sound": "smash!",
      "sound_fail": "whump.",
      "items": [ { "item": "plastic_chunk", "count": [ 2, 7 ] }, { "item": "pipe", "count": [ 1, 2 ] } ]
    }
  },
  {
    "type": "furniture",
    "id": "f_safe_c",
    "name": "safe",
    "description": "Holds items.  Securely.",
    "symbol": "X",
    "color": "light_gray",
    "move_cost_mod": -1,
    "coverage": 30,
    "required_str": 14,
    "max_volume": "250 L",
    "flags": [ "TRANSPARENT", "CONTAINER", "SEALED", "PLACE_ITEM", "MOUNTABLE", "MINEABLE" ],
    "open": "f_safe_o",
    "examine_action": "open_safe",
    "bash": {
      "str_min": 40,
      "str_max": 200,
      "sound": "screeching metal!",
      "sound_fail": "whump!",
      "items": [
        { "item": "steel_chunk", "count": [ 1, 5 ] },
        { "item": "scrap", "count": [ 1, 5 ] },
        { "item": "rock", "count": [ 1, 2 ] }
      ]
    }
  },
  {
    "type": "furniture",
    "id": "f_safe_l",
    "name": "safe",
    "symbol": "X",
    "description": "What needs protection like this?",
    "color": "light_gray",
    "move_cost_mod": -1,
    "coverage": 30,
    "required_str": 14,
    "max_volume": "250 L",
    "flags": [ "TRANSPARENT", "CONTAINER", "SEALED", "PLACE_ITEM", "MOUNTABLE", "MINEABLE" ],
    "examine_action": "safe",
    "bash": {
      "str_min": 40,
      "str_max": 200,
      "sound": "screeching metal!",
      "sound_fail": "whump!",
      "items": [
        { "item": "steel_chunk", "count": [ 1, 5 ] },
        { "item": "scrap", "count": [ 1, 5 ] },
        { "item": "rock", "count": [ 1, 2 ] }
      ]
    }
  },
  {
    "type": "furniture",
    "id": "f_safe_o",
    "name": "open safe",
    "description": "Grab the firearms!",
    "symbol": "O",
    "color": "light_gray",
    "move_cost_mod": -1,
    "coverage": 30,
    "required_str": 14,
    "max_volume": "250 L",
    "flags": [ "TRANSPARENT", "CONTAINER", "PLACE_ITEM", "MOUNTABLE", "MINEABLE" ],
    "close": "f_safe_c",
    "bash": {
      "str_min": 40,
      "str_max": 200,
      "sound": "screeching metal!",
      "sound_fail": "whump!",
      "items": [
        { "item": "steel_chunk", "count": [ 1, 5 ] },
        { "item": "scrap", "count": [ 1, 5 ] },
        { "item": "rock", "count": [ 1, 2 ] }
      ]
    }
  },
  {
    "type": "furniture",
    "id": "f_trashcan",
    "name": "trash can",
    "symbol": "&",
    "description": "One man's trash is another man's dinner.",
    "color": "light_cyan",
    "move_cost_mod": 1,
    "required_str": 5,
    "max_volume": "20 L",
    "flags": [ "TRANSPARENT", "FLAMMABLE_ASH", "CONTAINER", "PLACE_ITEM", "MOUNTABLE", "SHORT" ],
    "bash": {
      "str_min": 8,
      "str_max": 30,
      "sound": "smash!",
      "sound_fail": "whump.",
      "items": [ { "item": "plastic_chunk", "count": [ 1, 2 ] } ]
    }
  },
  {
    "type": "furniture",
    "id": "f_wardrobe",
    "name": "wardrobe",
    "looks_like": "f_dresser",
    "description": "A tall piece of furniture - basically a freestanding closet.",
    "symbol": "{",
    "color": "i_brown",
    "move_cost_mod": -1,
    "coverage": 85,
    "required_str": 9,
    "flags": [ "CONTAINER", "FLAMMABLE", "PLACE_ITEM", "ORGANIC", "BLOCKSDOOR", "MOUNTABLE" ],
    "deconstruct": {
      "items": [ { "item": "2x4", "count": 20 }, { "item": "nail", "charges": [ 16, 24 ] }, { "item": "pipe", "count": 2 } ]
    },
    "max_volume": "500 L",
    "bash": {
      "str_min": 12,
      "str_max": 40,
      "sound": "smash!",
      "sound_fail": "whump.",
      "items": [
        { "item": "2x4", "count": [ 8, 12 ] },
        { "item": "nail", "charges": [ 8, 14 ] },
        { "item": "splinter", "count": [ 4, 10 ] },
        { "item": "pipe", "count": [ 0, 1 ] },
        { "item": "scrap", "count": [ 2, 5 ] }
      ]
    }
  },
  {
    "type": "furniture",
    "id": "f_filing_cabinet",
    "name": "filing cabinet",
    "looks_like": "f_rack",
    "description": "A set of drawers in a sturdy metal cabinet, used to hold files.  It can be locked to protect important information.  If you're lucky, there are often keys nearby.",
    "symbol": "}",
    "color": "dark_gray",
    "move_cost_mod": 2,
    "coverage": 70,
    "required_str": 7,
    "flags": [ "PLACE_ITEM", "TRANSPARENT", "CONTAINER", "BLOCKSDOOR", "MOUNTABLE" ],
    "deconstruct": {
      "items": [
        { "item": "sheet_metal", "count": [ 2, 6 ] },
        { "item": "scrap", "count": [ 2, 6 ] },
        { "item": "lock", "count": [ 0, 1 ] }
      ]
    },
    "max_volume": "200 L",
    "bash": {
      "str_min": 8,
      "str_max": 30,
      "sound": "metal screeching!",
      "sound_fail": "clang!",
      "items": [ { "item": "scrap", "count": [ 0, 6 ] }, { "item": "sheet_metal", "count": [ 0, 4 ] } ]
    }
  },
  {
    "type": "furniture",
    "id": "f_utility_shelf",
    "name": "utility shelf",
    "symbol": "{",
    "looks_like": "f_rack",
    "description": "A simple heavy-duty plastic and metal shelving unit.",
    "color": "light_gray",
    "move_cost_mod": -1,
    "coverage": 55,
    "required_str": 6,
    "flags": [ "PLACE_ITEM", "BLOCKSDOOR", "EASY_DECONSTRUCT", "TRANSPARENT" ],
    "deconstruct": {
      "items": [
        { "item": "sheet_metal_small", "count": [ 4, 6 ] },
        { "item": "plastic_chunk", "count": [ 2, 12 ] },
        { "item": "pipe", "count": [ 4, 8 ] }
      ]
    },
    "max_volume": "1500 L",
    "bash": {
      "str_min": 16,
      "str_max": 40,
      "sound": "metal screeching!",
      "sound_fail": "clang!",
      "items": [
        { "item": "scrap", "count": [ 4, 8 ] },
        { "item": "plastic_chunk", "count": [ 1, 6 ] },
        { "item": "sheet_metal_small", "count": [ 1, 4 ] },
        { "item": "pipe", "count": 1 }
      ]
    }
  },
  {
    "type": "furniture",
    "id": "f_warehouse_shelf",
    "name": "warehouse shelf",
    "description": "A large, sturdy shelf made of metal for storing pallets and crates in warehouses.",
    "symbol": "{",
    "looks_like": "f_utility_shelf",
    "color": "light_gray",
    "move_cost_mod": -1,
    "coverage": 95,
    "required_str": 10,
    "flags": [ "FLAMMABLE_HARD", "PLACE_ITEM", "BLOCKSDOOR" ],
    "deconstruct": {
      "items": [
        { "item": "pipe", "count": [ 6, 12 ] },
        { "item": "sheet_metal", "count": [ 4, 8 ] },
        { "item": "sheet_metal_small", "count": [ 0, 4 ] }
      ]
    },
<<<<<<< HEAD
    "max_volume": "2500 L",
=======
    "max_volume": "3500 L",
>>>>>>> 2950b601
    "bash": {
      "str_min": 8,
      "str_max": 30,
      "sound": "metal screeching!",
      "sound_fail": "clang!",
      "items": [
        { "item": "scrap", "count": [ 3, 12 ] },
        { "item": "steel_chunk", "count": [ 3, 6 ] },
        { "item": "sheet_metal_small", "count": [ 6, 10 ] },
        { "item": "pipe", "count": 4 }
      ]
    }
  },
  {
    "type": "furniture",
    "id": "f_wood_keg",
    "name": "wooden keg",
    "description": "A keg made mostly of wood.  Holds liquids, preferably alcoholic.",
    "symbol": "H",
    "color": "brown",
    "move_cost_mod": -1,
    "coverage": 70,
    "required_str": -1,
    "flags": [ "NOITEM", "SEALED", "ALLOW_FIELD_EFFECT", "TRANSPARENT", "FLAMMABLE", "CONTAINER", "LIQUIDCONT" ],
    "examine_action": "keg",
    "keg_capacity": 500,
    "deconstruct": {
      "items": [
        { "item": "2x4", "count": 18 },
        { "item": "nail", "charges": [ 7, 14 ] },
        { "item": "water_faucet", "count": 1 },
        { "item": "sheet_metal_small", "count": [ 12, 20 ] },
        { "item": "scrap", "count": [ 5, 10 ] }
      ]
    },
    "bash": {
      "str_min": 12,
      "str_max": 50,
      "sound": "smash!",
      "sound_fail": "whump.",
      "items": [
        { "item": "2x4", "count": [ 6, 12 ] },
        { "item": "nail", "charges": [ 4, 8 ] },
        { "item": "water_faucet", "prob": 50 },
        { "item": "sheet_metal_small", "count": [ 6, 12 ] },
        { "item": "scrap", "count": [ 10, 20 ] },
        { "item": "splinter", "count": 1 }
      ]
    }
  },
  {
    "type": "furniture",
    "id": "f_displaycase",
    "name": "display case",
    "description": "Display your stuff fancily and securely.",
    "symbol": "#",
    "color": "light_cyan",
    "move_cost_mod": 2,
    "coverage": 80,
    "required_str": 9,
    "flags": [ "TRANSPARENT", "SEALED", "PLACE_ITEM" ],
    "bash": {
      "str_min": 6,
      "str_max": 20,
      "sound": "glass breaking",
      "sound_fail": "whack!",
      "sound_vol": 16,
      "sound_fail_vol": 12,
      "furn_set": "f_displaycase_b",
      "items": [ { "item": "glass_shard", "count": [ 25, 50 ] } ]
    }
  },
  {
    "type": "furniture",
    "id": "f_displaycase_b",
    "name": "broken display case",
    "description": "Display your stuff.  It'll get stolen.",
    "symbol": "#",
    "color": "light_gray",
    "move_cost_mod": 2,
    "coverage": 80,
    "required_str": 9,
    "flags": [ "TRANSPARENT", "PLACE_ITEM" ],
    "bash": {
      "str_min": 8,
      "str_max": 30,
      "sound": "crunch!",
      "sound_fail": "whump.",
      "items": [ { "item": "2x4", "count": [ 3, 6 ] }, { "item": "splinter", "count": [ 2, 4 ] } ]
    }
  },
  {
    "type": "furniture",
    "id": "f_standing_tank",
    "name": "standing tank",
    "description": "A large freestanding metal tank, useful for holding liquids.",
    "symbol": "O",
    "color": "light_gray",
    "move_cost_mod": -1,
    "coverage": 90,
    "required_str": -1,
    "flags": [ "BASHABLE", "CONTAINER", "DECONSTRUCT", "LIQUIDCONT", "NOITEM", "SEALED", "TRANSPARENT" ],
    "deconstruct": { "items": [ { "item": "metal_tank", "count": 4 }, { "item": "water_faucet", "count": 1 } ] },
    "examine_action": "keg",
    "keg_capacity": 1200,
    "bash": {
      "str_min": 10,
      "str_max": 20,
      "sound": "metal screeching!",
      "sound_fail": "clang!",
      "items": [ { "item": "scrap", "count": [ 8, 32 ] }, { "item": "water_faucet", "prob": 50 } ]
    }
  },
  {
    "type": "furniture",
    "id": "f_dumpster",
    "name": "dumpster",
    "description": "Stores trash.  Doesn't get picked up anymore.  Note the smell.",
    "symbol": "{",
    "color": "green",
    "move_cost_mod": 3,
    "coverage": 70,
    "required_str": 16,
    "flags": [ "CONTAINER", "PLACE_ITEM", "BLOCKSDOOR", "HIDE_PLACE", "NO_SIGHT" ],
    "bash": {
      "str_min": 8,
      "str_max": 45,
      "sound": "metal screeching!",
      "sound_fail": "clang!",
      "items": [
        { "item": "scrap", "count": [ 2, 8 ] },
        { "item": "steel_chunk", "count": [ 1, 3 ] },
        { "item": "pipe", "count": [ 1, 2 ] }
      ]
    }
  },
  {
    "type": "furniture",
    "id": "f_butter_churn",
    "name": "butter churn",
    "description": "A pedal driven butter churn.",
    "symbol": "H",
    "color": "light_cyan",
    "crafting_pseudo_item": "butter_churn",
    "move_cost_mod": -1,
    "coverage": 70,
    "required_str": -1,
    "flags": [ "NOITEM", "SEALED", "ALLOW_FIELD_EFFECT", "TRANSPARENT", "FLAMMABLE", "CONTAINER", "LIQUIDCONT", "EASY_DECONSTRUCT" ],
    "examine_action": "keg",
    "keg_capacity": 45,
    "deconstruct": { "items": [ { "item": "churn", "count": 1 } ] },
    "bash": {
      "str_min": 12,
      "str_max": 50,
      "sound": "smash!",
      "sound_fail": "whump.",
      "items": [
        { "item": "2x4", "count": [ 6, 12 ] },
        { "item": "nail", "charges": [ 4, 8 ] },
        { "item": "water_faucet", "prob": 50 },
        { "item": "sheet_metal_small", "count": [ 6, 12 ] },
        { "item": "scrap", "count": [ 10, 20 ] },
        { "item": "splinter", "count": [ 1, 20 ] }
      ]
    }
  }
]<|MERGE_RESOLUTION|>--- conflicted
+++ resolved
@@ -781,11 +781,7 @@
         { "item": "sheet_metal_small", "count": [ 0, 4 ] }
       ]
     },
-<<<<<<< HEAD
-    "max_volume": "2500 L",
-=======
     "max_volume": "3500 L",
->>>>>>> 2950b601
     "bash": {
       "str_min": 8,
       "str_max": 30,
