[
  {
    "type": "furniture",
    "id": "f_bench",
    "name": "bench",
    "symbol": "#",
    "description": "Hobo bed.  Airy.  Use at your own risk.",
    "color": "brown",
    "move_cost_mod": 1,
    "coverage": 35,
    "comfort": 1,
    "floor_bedding_warmth": -1500,
    "bonus_fire_warmth_feet": 1000,
    "required_str": 8,
    "flags": [ "TRANSPARENT", "FLAMMABLE_ASH", "ORGANIC", "MOUNTABLE", "SHORT", "CAN_SIT" ],
    "deconstruct": { "items": [ { "item": "2x4", "count": 4 }, { "item": "nail", "charges": [ 6, 10 ] } ] },
    "bash": {
      "str_min": 12,
      "str_max": 40,
      "sound": "smash!",
      "sound_fail": "whump.",
      "items": [ { "item": "2x4", "count": [ 1, 3 ] }, { "item": "nail", "charges": [ 2, 6 ] }, { "item": "splinter", "count": 1 } ]
    }
  },
  {
    "type": "furniture",
    "id": "f_armchair",
    "name": "arm chair",
    "symbol": "H",
    "description": "A more comfortable way of sitting down.",
    "color": "green",
    "move_cost_mod": 1,
    "coverage": 45,
    "comfort": 3,
    "floor_bedding_warmth": 500,
    "bonus_fire_warmth_feet": 1000,
    "required_str": 7,
    "deconstruct": {
      "items": [ { "item": "2x4", "count": 10 }, { "item": "rag", "count": [ 30, 33 ] }, { "item": "nail", "charges": [ 6, 8 ] } ]
    },
    "flags": [ "TRANSPARENT", "FLAMMABLE_ASH", "ORGANIC", "MOUNTABLE", "CAN_SIT" ],
    "bash": {
      "str_min": 12,
      "str_max": 40,
      "sound": "smash!",
      "sound_fail": "whump.",
      "items": [
        { "item": "2x4", "count": [ 1, 3 ] },
        { "item": "nail", "charges": [ 2, 6 ] },
        { "item": "splinter", "count": 1 },
        { "item": "rag", "count": [ 20, 30 ] }
      ]
    }
  },
  {
    "type": "furniture",
    "id": "f_seat_airplane",
    "name": "airplane seat",
    "//": "Used in airliner.json, it yields short rope as a seatbelt",
    "looks_like": "f_armchair",
    "symbol": "H",
    "description": "An airplane seat with a seatbelt.",
    "color": "light_gray",
    "move_cost_mod": 1,
    "coverage": 45,
    "comfort": 3,
    "floor_bedding_warmth": 500,
    "bonus_fire_warmth_feet": 1000,
    "required_str": 7,
    "deconstruct": { "items": [ { "item": "pipe", "count": 10 }, { "item": "rag", "count": [ 30, 33 ] }, { "item": "rope_6" } ] },
    "flags": [ "TRANSPARENT", "FLAMMABLE_ASH", "ORGANIC", "MOUNTABLE", "CAN_SIT" ],
    "bash": {
      "str_min": 12,
      "str_max": 40,
      "sound": "smash!",
      "sound_fail": "whump.",
      "items": [
        { "item": "pipe", "count": [ 1, 3 ] },
        { "item": "scrap", "charges": [ 2, 6 ] },
        { "item": "rag", "count": [ 20, 30 ] },
        { "item": "rope_6" }
      ]
    }
  },
  {
    "type": "furniture",
    "id": "f_chair",
    "name": "chair",
    "symbol": "#",
    "description": "Sit down, have a drink.",
    "color": "brown",
    "move_cost_mod": 1,
    "coverage": 40,
    "comfort": 1,
    "floor_bedding_warmth": -1500,
    "bonus_fire_warmth_feet": 1000,
    "required_str": 4,
    "flags": [ "TRANSPARENT", "FLAMMABLE_ASH", "ORGANIC", "MOUNTABLE", "CAN_SIT" ],
    "deconstruct": { "items": [ { "item": "2x4", "count": 4 }, { "item": "nail", "charges": [ 6, 8 ] } ] },
    "bash": {
      "str_min": 6,
      "str_max": 20,
      "sound": "smash!",
      "sound_fail": "whump.",
      "items": [ { "item": "2x4", "count": [ 1, 3 ] }, { "item": "nail", "charges": [ 2, 6 ] }, { "item": "splinter", "count": 1 } ]
    }
  },
  {
    "type": "furniture",
    "id": "f_sofa",
    "name": "sofa",
    "symbol": "H",
    "description": "Lie down OR sit down!  Perfect!",
    "bgcolor": "red",
    "move_cost_mod": 1,
    "coverage": 60,
    "comfort": 4,
    "floor_bedding_warmth": 500,
    "required_str": 10,
    "deconstruct": {
      "items": [ { "item": "2x4", "count": 12 }, { "item": "rag", "count": [ 30, 33 ] }, { "item": "nail", "charges": [ 8, 10 ] } ]
    },
    "flags": [ "TRANSPARENT", "FLAMMABLE_ASH", "ORGANIC", "BLOCKSDOOR", "MOUNTABLE", "CAN_SIT" ],
    "bash": {
      "str_min": 12,
      "str_max": 40,
      "sound": "smash!",
      "sound_fail": "whump.",
      "items": [
        { "item": "2x4", "count": [ 2, 5 ] },
        { "item": "nail", "charges": [ 3, 8 ] },
        { "item": "splinter", "count": [ 1, 2 ] },
        { "item": "rag", "count": [ 20, 30 ] }
      ]
    }
  },
  {
    "type": "furniture",
    "id": "f_stool",
    "name": "stool",
    "symbol": "#",
    "looks_like": "f_chair",
    "description": "Sit down, have a drink.",
    "color": "brown",
    "move_cost_mod": 1,
    "coverage": 30,
    "bonus_fire_warmth_feet": 1000,
    "required_str": 3,
    "flags": [ "TRANSPARENT", "FLAMMABLE_ASH", "ORGANIC", "MOUNTABLE", "CAN_SIT" ],
    "deconstruct": { "items": [ { "item": "2x4", "count": 3 }, { "item": "nail", "charges": [ 2, 6 ] } ] },
    "max_volume": 3500,
    "bash": {
      "str_min": 6,
      "str_max": 20,
      "sound": "smash!",
      "sound_fail": "whump.",
      "items": [ { "item": "2x4", "count": 1 }, { "item": "nail", "charges": [ 1, 5 ] }, { "item": "splinter", "count": 3 } ]
    }
  },
  {
    "type": "furniture",
    "id": "f_camp_chair",
    "name": "camp chair",
    "symbol": "#",
    "looks_like": "f_chair",
    "description": "Sit down, have a drink.  It can folded for easy transportation.",
    "color": "brown",
    "move_cost_mod": 1,
    "coverage": 35,
    "floor_bedding_warmth": -1000,
    "bonus_fire_warmth_feet": 1000,
    "required_str": 3,
    "deployed_item": "camp_chair",
    "examine_action": "deployed_furniture",
    "flags": [ "TRANSPARENT", "FLAMMABLE_ASH", "ORGANIC", "MOUNTABLE", "CAN_SIT" ],
    "max_volume": 3500,
    "deconstruct": { "items": [ { "item": "camp_chair", "count": 1 } ] }
  },
  {
    "type": "furniture",
    "id": "f_bench",
    "name": "bench",
    "symbol": "#",
    "description": "Hobo bed.  Airy.  Use at your own risk.",
    "color": "brown",
    "move_cost_mod": 1,
    "coverage": 35,
    "comfort": 1,
    "floor_bedding_warmth": -1500,
    "bonus_fire_warmth_feet": 1000,
    "required_str": 5,
    "flags": [ "TRANSPARENT", "FLAMMABLE_ASH", "ORGANIC", "MOUNTABLE", "SHORT", "CAN_SIT" ],
    "deconstruct": { "items": [ { "item": "2x4", "count": 4 }, { "item": "nail", "charges": [ 6, 10 ] } ] },
    "bash": {
      "str_min": 12,
      "str_max": 40,
      "sound": "smash!",
      "sound_fail": "whump.",
      "items": [ { "item": "2x4", "count": [ 1, 3 ] }, { "item": "nail", "charges": [ 2, 6 ] }, { "item": "splinter", "count": 1 } ]
    }
  },
  {
    "type": "furniture",
<<<<<<< HEAD
    "id": "f_floralprint_armchair",
    "name": "floral print armchair",
    "symbol": "H",
    "description": "A more comfortable way of sitting down.  This reminds you of a nursing home.",
    "looks_like": "f_armchair",
    "color": "pink",
    "move_cost_mod": 1,
    "coverage": 45,
    "comfort": 3,
    "floor_bedding_warmth": 500,
    "bonus_fire_warmth_feet": 1000,
    "required_str": 7,
    "deconstruct": {
      "items": [ { "item": "2x4", "count": 10 }, { "item": "rag", "count": [ 30, 33 ] }, { "item": "nail", "charges": [ 6, 8 ] } ]
    },
    "max_volume": 4000,
    "flags": [ "TRANSPARENT", "FLAMMABLE_ASH", "ORGANIC", "PLACE_ITEM", "MOUNTABLE", "CAN_SIT" ],
    "bash": {
      "str_min": 12,
      "str_max": 40,
      "sound": "smash!",
      "sound_fail": "whump.",
      "items": [
        { "item": "2x4", "count": [ 1, 3 ] },
        { "item": "nail", "charges": [ 2, 6 ] },
        { "item": "splinter", "count": 1 },
        { "item": "rag", "count": [ 20, 30 ] }
      ]
    }
  },
  {
    "type": "furniture",
    "id": "f_beanbag_chair",
    "name": "beanbag chair",
    "symbol": "#",
    "description": "A more comfortable way of sitting down.  It smells like junk food and incense.",
    "color": "blue",
    "move_cost_mod": 1,
    "coverage": 35,
    "comfort": 3,
    "floor_bedding_warmth": 500,
    "bonus_fire_warmth_feet": 1000,
    "required_str": 7,
    "deconstruct": { "items": [ { "item": "rag", "count": [ 25, 30 ] }, { "item": "cotton_ball", "charges": [ 2, 5 ] } ] },
    "max_volume": 3000,
    "flags": [ "TRANSPARENT", "FLAMMABLE_ASH", "ORGANIC", "PLACE_ITEM", "MOUNTABLE", "CAN_SIT", "SHORT" ],
    "bash": {
      "str_min": 8,
      "str_max": 20,
      "sound": "smash!",
      "sound_fail": "whump.",
      "items": [ { "item": "cotton_ball", "charges": [ 2, 5 ] }, { "item": "rag", "count": [ 20, 30 ] } ]
    }
  },
  {
    "type": "furniture",
    "id": "f_purple_velvet_chair",
    "name": "purple velvet chair",
    "symbol": "H",
    "description": "A more comfortable way of sitting down.  This is peak opulence.",
    "looks_like": "f_chair",
    "color": "magenta",
    "move_cost_mod": 1,
    "coverage": 45,
    "comfort": 2,
    "floor_bedding_warmth": 500,
    "bonus_fire_warmth_feet": 1000,
    "required_str": 7,
    "deconstruct": {
      "items": [ { "item": "2x4", "count": 10 }, { "item": "felt_patch", "count": [ 2, 4 ] }, { "item": "nail", "charges": [ 6, 8 ] } ]
    },
    "max_volume": 3000,
    "flags": [ "TRANSPARENT", "FLAMMABLE_ASH", "ORGANIC", "PLACE_ITEM", "MOUNTABLE", "CAN_SIT" ],
    "bash": {
      "str_min": 12,
      "str_max": 40,
      "sound": "smash!",
      "sound_fail": "whump.",
      "items": [
        { "item": "2x4", "count": [ 1, 3 ] },
        { "item": "nail", "charges": [ 2, 6 ] },
        { "item": "splinter", "count": 1 },
        { "item": "felt_patch", "count": [ 1, 4 ] }
      ]
    }
  },
  {
    "type": "furniture",
    "id": "f_plastic_lawn_chair",
    "name": "plastic lawn chair",
    "symbol": "H",
    "description": "A cheap plastic chair.",
    "looks_like": "f_chair",
    "color": "white",
    "move_cost_mod": 1,
    "coverage": 35,
    "comfort": 1,
    "floor_bedding_warmth": 500,
    "bonus_fire_warmth_feet": 1000,
    "required_str": 2,
    "deconstruct": { "items": [ { "item": "plastic_chunk", "count": [ 3, 6 ] } ] },
    "max_volume": 3000,
    "flags": [ "TRANSPARENT", "FLAMMABLE", "PLACE_ITEM", "MOUNTABLE", "CAN_SIT", "SHORT" ],
    "bash": {
      "str_min": 8,
      "str_max": 20,
      "sound": "crack!",
      "sound_fail": "whump.",
      "items": [ { "item": "plastic_chunk", "count": [ 2, 6 ] } ]
    }
  },
  {
    "type": "furniture",
    "id": "f_foot_stool",
    "name": "footstool",
    "symbol": "0",
    "description": "A small piece of furniture to put your feet on.",
    "color": "red",
    "move_cost_mod": 1,
    "coverage": 15,
    "comfort": 1,
    "floor_bedding_warmth": 0,
    "bonus_fire_warmth_feet": 1000,
    "required_str": 4,
    "deconstruct": {
      "items": [ { "item": "2x4", "count": 4 }, { "item": "rag", "count": [ 15, 25 ] }, { "item": "nail", "charges": [ 6, 8 ] } ]
    },
    "max_volume": 2000,
    "flags": [ "TRANSPARENT", "FLAMMABLE_ASH", "PLACE_ITEM", "ORGANIC", "MOUNTABLE", "CAN_SIT" ],
    "bash": {
      "str_min": 5,
      "str_max": 40,
      "sound": "smash!",
      "sound_fail": "whump.",
      "items": [
        { "item": "2x4", "count": [ 1, 3 ] },
        { "item": "nail", "charges": [ 2, 6 ] },
        { "item": "splinter", "count": 1 },
        { "item": "rag", "count": [ 5, 20 ] }
      ]
    }
  },
  {
    "type": "furniture",
    "id": "f_leather_chair",
    "name": "leather chair",
    "symbol": "H",
    "description": "A more comfortable way of sitting down.  This chair can be sticky in the summer.",
    "looks_like": "f_chair",
    "color": "brown",
    "move_cost_mod": 2,
    "coverage": 45,
    "comfort": 2,
    "floor_bedding_warmth": 500,
    "bonus_fire_warmth_feet": 1000,
    "required_str": 7,
    "deconstruct": {
      "items": [ { "item": "2x4", "count": 10 }, { "item": "leather", "count": [ 2, 3 ] }, { "item": "nail", "charges": [ 6, 8 ] } ]
    },
    "max_volume": 2000,
    "flags": [ "TRANSPARENT", "FLAMMABLE_ASH", "ORGANIC", "PLACE_ITEM", "MOUNTABLE", "CAN_SIT" ],
    "bash": {
      "str_min": 12,
      "str_max": 40,
      "sound": "smash!",
      "sound_fail": "whump.",
      "items": [
        { "item": "2x4", "count": [ 1, 3 ] },
        { "item": "nail", "charges": [ 2, 6 ] },
        { "item": "splinter", "count": 1 },
        { "item": "leather", "count": [ 1, 3 ] }
      ]
    }
  },
  {
    "type": "furniture",
    "id": "f_gaming_chair",
    "name": "gaming chair",
    "symbol": "A",
    "description": "An angular chair made for sitting in front of a computer for a long time.",
    "looks_like": "f_chair",
    "color": "dark_gray",
    "move_cost_mod": 2,
    "coverage": 65,
    "comfort": 2,
    "floor_bedding_warmth": 500,
    "bonus_fire_warmth_feet": 1000,
    "required_str": 3,
    "deconstruct": {
      "items": [
        { "item": "pipe", "count": 2 },
        { "item": "rag", "count": [ 10, 20 ] },
        { "item": "nail", "charges": [ 2, 6 ] },
        { "item": "plastic_chunk", "charges": [ 1, 2 ] }
      ]
    },
    "max_volume": 2000,
    "flags": [ "TRANSPARENT", "FLAMMABLE_ASH", "ORGANIC", "PLACE_ITEM", "MOUNTABLE", "CAN_SIT" ],
=======
    "id": "f_logstool",
    "name": "log stool",
    "symbol": "#",
    "description": "A log tipped on its end with any rough edges cut off.  Basically a very simple seat.",
    "color": "brown",
    "move_cost_mod": 1,
    "coverage": 40,
    "comfort": 1,
    "floor_bedding_warmth": -1000,
    "bonus_fire_warmth_feet": 1000,
    "required_str": 5,
    "flags": [ "TRANSPARENT", "FLAMMABLE_ASH", "ORGANIC", "MOUNTABLE", "SHORT", "CAN_SIT" ],
    "max_volume": 3000,
    "deconstruct": { "items": [ { "item": "log", "count": 1 } ] },
>>>>>>> e6a160d0
    "bash": {
      "str_min": 12,
      "str_max": 40,
      "sound": "smash!",
      "sound_fail": "whump.",
<<<<<<< HEAD
      "items": [
        { "item": "pipe", "count": [ 0, 2 ] },
        { "item": "nail", "charges": [ 2, 6 ] },
        { "item": "plastic_chunk", "count": 1 },
        { "item": "rag", "count": [ 5, 15 ] }
      ]
=======
      "items": [ { "item": "splinter", "count": [ 2, 6 ] } ]
>>>>>>> e6a160d0
    }
  }
]<|MERGE_RESOLUTION|>--- conflicted
+++ resolved
@@ -201,7 +201,6 @@
   },
   {
     "type": "furniture",
-<<<<<<< HEAD
     "id": "f_floralprint_armchair",
     "name": "floral print armchair",
     "symbol": "H",
@@ -395,12 +394,26 @@
         { "item": "pipe", "count": 2 },
         { "item": "rag", "count": [ 10, 20 ] },
         { "item": "nail", "charges": [ 2, 6 ] },
-        { "item": "plastic_chunk", "charges": [ 1, 2 ] }
+        { "item": "plastic_chunk", "count": [ 1, 2 ] }
       ]
     },
     "max_volume": 2000,
     "flags": [ "TRANSPARENT", "FLAMMABLE_ASH", "ORGANIC", "PLACE_ITEM", "MOUNTABLE", "CAN_SIT" ],
-=======
+    "bash": {
+      "str_min": 12,
+      "str_max": 40,
+      "sound": "smash!",
+      "sound_fail": "whump.",
+      "items": [
+        { "item": "pipe", "count": [ 0, 2 ] },
+        { "item": "nail", "charges": [ 2, 6 ] },
+        { "item": "plastic_chunk", "count": 1 },
+        { "item": "rag", "count": [ 5, 15 ] }
+      ]
+    }
+  },
+  {
+    "type": "furniture",
     "id": "f_logstool",
     "name": "log stool",
     "symbol": "#",
@@ -415,22 +428,12 @@
     "flags": [ "TRANSPARENT", "FLAMMABLE_ASH", "ORGANIC", "MOUNTABLE", "SHORT", "CAN_SIT" ],
     "max_volume": 3000,
     "deconstruct": { "items": [ { "item": "log", "count": 1 } ] },
->>>>>>> e6a160d0
-    "bash": {
-      "str_min": 12,
-      "str_max": 40,
-      "sound": "smash!",
-      "sound_fail": "whump.",
-<<<<<<< HEAD
-      "items": [
-        { "item": "pipe", "count": [ 0, 2 ] },
-        { "item": "nail", "charges": [ 2, 6 ] },
-        { "item": "plastic_chunk", "count": 1 },
-        { "item": "rag", "count": [ 5, 15 ] }
-      ]
-=======
+    "bash": {
+      "str_min": 12,
+      "str_max": 40,
+      "sound": "smash!",
+      "sound_fail": "whump.",
       "items": [ { "item": "splinter", "count": [ 2, 6 ] } ]
->>>>>>> e6a160d0
     }
   }
 ]