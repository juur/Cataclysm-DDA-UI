[
  {
    "type": "effect_on_condition",
    "id": "scenario_bad_day",
    "eoc_type": "SCENARIO_SPECIFIC",
    "effect": [
      { "u_add_effect": "flu", "intensity": 1, "duration": "1000 minutes" },
      { "u_add_effect": "drunk", "intensity": 1, "duration": "270 minutes" },
      {
        "u_add_morale": "morale_feeling_bad",
        "bonus": -100,
        "max_bonus": -100,
        "duration": "50 minutes",
        "decay_start": "50 minutes"
      }
    ]
  },
  {
    "type": "effect_on_condition",
    "id": "scenario_infected",
    "eoc_type": "SCENARIO_SPECIFIC",
    "effect": [
      { "u_add_effect": "infected", "intensity": 1, "duration": "PERMANENT", "target_part": "RANDOM" },
      { "assign_mission": "MISSION_INFECTED_START_FIND_ANTIBIOTICS" }
    ]
  },
  {
    "type": "effect_on_condition",
    "id": "scenario_fungal_infection",
    "eoc_type": "SCENARIO_SPECIFIC",
    "effect": [ { "u_add_effect": "fungus", "intensity": 1, "duration": "PERMANENT", "target_part": "RANDOM" } ]
  },
  {
    "type": "effect_on_condition",
    "id": "scenario_paralyzepoison",
    "eoc_type": "SCENARIO_SPECIFIC",
    "effect": [ { "u_add_effect": "paralyzepoison", "intensity": 3, "duration": "10 minutes" } ]
  },
  {
    "type": "effect_on_condition",
    "id": "scenario_mansion_pursuit",
    "eoc_type": "SCENARIO_SPECIFIC",
    "effect": [
      { "u_spawn_monster": "GROUP_MANSION_ARMORED", "group": true, "real_count": 1, "min_radius": 15, "max_radius": 30 },
      { "u_spawn_monster": "GROUP_MANSION_START", "group": true, "real_count": 2, "min_radius": 10, "max_radius": 18 },
      { "u_spawn_monster": "GROUP_MANSION_START", "group": true, "real_count": 2, "min_radius": 15, "max_radius": 25 }
    ]
  },
  {
    "type": "effect_on_condition",
    "id": "scenario_assassin_convict",
    "//": "Determines which prison the assassin is in currently to correctly place the target.",
    "recurrence": 1,
    "condition": { "u_has_trait": "PROF_ASSASSIN_CONVICT" },
    "deactivate_condition": { "not": { "u_has_trait": "PROF_ASSASSIN_CONVICT" } },
    "effect": [
      {
        "run_eocs": {
          "id": "EOC_ASSASSIN_CONVICT_PRISON",
          "condition": { "u_near_om_location": "prison_1_5" },
          "effect": [
            { "assign_mission": "MISSION_ASSASSIN_CONVICT_PRISON" },
            { "u_message": "Now… Where is your mark?", "type": "warning", "popup": true }
          ],
          "false_effect": {
            "run_eocs": {
              "id": "EOC_ASSASSIN_CONVICT_PRISON_ISLAND",
              "condition": { "u_near_om_location": "prison_alcatraz_3" },
              "effect": [
                { "assign_mission": "MISSION_ASSASSIN_CONVICT_PRISON_ISLAND1" },
                { "u_message": "Now… Where is your mark?", "type": "warning", "popup": true }
              ],
              "false_effect": [
                { "assign_mission": "MISSION_ASSASSIN_CONVICT_PRISON_ISLAND2" },
                { "u_message": "Now… Where is your mark?", "type": "warning", "popup": true }
              ]
            }
          }
        }
      },
      { "u_lose_trait": "PROF_ASSASSIN_CONVICT" }
    ]
  },
  {
    "type": "effect_on_condition",
    "id": "faction_camp_start",
    "eoc_type": "SCENARIO_SPECIFIC",
    "effect": [ { "mapgen_update": "faction_start_add" } ]
  },
  {
    "type": "effect_on_condition",
    "id": "get_katana",
    "global": true,
    "effect": { "u_spawn_item": "katana" }
  },
  {
    "type": "effect_on_condition",
    "id": "get_deagle_44",
    "global": true,
    "effect": { "u_spawn_item": "deagle_44" }
  },
  {
    "type": "effect_on_condition",
    "id": "get_m4_carbine",
    "global": true,
    "effect": { "u_spawn_item": "m4_carbine" }
  },
  {
    "type": "effect_on_condition",
    "id": "thunder",
    "recurrence": 1,
    "global": true,
    "condition": {
      "and": [
        { "or": [ { "is_weather": "thunder" }, { "is_weather": "lightning" } ] },
        { "one_in_chance": 50 },
        { "compare_num": [ { "u_val": "pos_z" }, ">=", { "const": 0 } ] }
      ]
    },
    "deactivate_condition": { "not": { "or": [ { "is_weather": "thunder" }, { "is_weather": "lightning" } ] } },
    "effect": [
      { "u_message": "You hear a distant rumble of thunder.", "sound": true },
      { "sound_effect": "thunder_far", "outdoor_event": true, "id": "environment" }
    ]
  },
  {
    "type": "effect_on_condition",
    "id": "lightning",
    "recurrence": 1,
    "global": true,
    "condition": {
      "and": [
        { "is_weather": "lightning" },
        { "one_in_chance": 600 },
        { "compare_num": [ { "u_val": "pos_z" }, ">=", { "const": 0 } ] }
      ]
    },
    "deactivate_condition": { "not": { "is_weather": "lightning" } },
    "effect": [
      { "u_message": "A flash of lightning illuminates your surroundings!" },
      { "sound_effect": "thunder_near", "id": "environment" },
      "lightning",
      { "custom_light_level": 100, "length": [ "1 seconds", "1 seconds" ] }
    ]
  },
  {
    "type": "effect_on_condition",
    "id": "snow",
    "recurrence": 6,
    "global": true,
    "run_for_npcs": true,
    "condition": { "and": [ { "is_weather": "snowing" }, "u_is_outside" ] },
    "deactivate_condition": { "not": { "is_weather": "snowing" } },
    "effect": [ { "u_add_wet": 10 } ]
  },
  {
    "type": "effect_on_condition",
    "id": "snowstorm",
    "recurrence": 6,
    "global": true,
    "run_for_npcs": true,
    "condition": { "and": [ { "is_weather": "snowstorm" }, "u_is_outside" ] },
    "deactivate_condition": { "not": { "is_weather": "snowstorm" } },
    "effect": [ { "u_add_wet": 40 } ]
  },
  {
    "type": "effect_on_condition",
    "id": "bio_drain",
    "recurrence": [ "30 minutes", "1 hours 30 minutes" ],
    "condition": { "and": [ { "u_has_bionics": "bio_drain" }, { "compare_num": [ { "u_val": "power" }, ">=", { "power": "25 kJ" } ] } ] },
    "deactivate_condition": { "not": { "u_has_bionics": "bio_drain" } },
    "effect": [
      { "u_message": "Your batteries discharge slightly.", "type": "bad" },
      { "sound_effect": "elec_crackle_low", "id": "bionics", "volume": 100 },
      { "arithmetic": [ { "u_val": "power" }, "-=", { "power": "25 kJ" } ] }
    ]
  },
  {
    "type": "effect_on_condition",
    "id": "EOC_SLEEP",
    "effect": [ { "u_message": "You feel very sleepy…" }, { "arithmetic": [ { "u_val": "fatigue" }, "+=", { "const": 40 } ] } ]
  },
  {
    "type": "effect_on_condition",
    "id": "EOC_MINOR_SLEEP",
    "effect": [ { "u_message": "You feel sleepy…" }, { "arithmetic": [ { "u_val": "fatigue" }, "+=", { "const": 20 } ] } ]
  },
  {
    "type": "effect_on_condition",
    "id": "ambient_subway",
    "recurrence": [ "1 hours", "2 hours" ],
    "global": true,
    "condition": { "or": [ { "u_at_om_location": "subway_ns" }, { "u_at_om_location": "subway_ew" } ] },
    "effect": [ { "u_message": "<AMBIENT_SUBWAY>", "snippet": true, "sound": true } ]
  },
  {
    "type": "effect_on_condition",
    "id": "ambient_lab_subway",
    "recurrence": [ "1 hours", "2 hours" ],
    "global": true,
    "condition": { "or": [ { "u_at_om_location": "lab_subway_ns" }, { "u_at_om_location": "lab_subway_ew" } ] },
    "effect": [ { "u_message": "AMBIENT_LAB_SUBWAY", "snippet": true, "sound": true } ]
  },
  {
    "type": "effect_on_condition",
    "id": "robofac_surveillance",
    "recurrence": [ "1 days", "7 days" ],
    "global": true,
    "condition": { "or": [ { "u_has_trait": "PROF_HUB01_ANCILLIARY" }, { "u_has_effect": "robofac_surveillance" } ] },
    "effect": [
      { "u_spawn_monster": "mon_robofac_camspy", "real_count": 1, "min_radius": 15, "max_radius": 40, "outdoor_only": true }
    ]
  },
  {
    "type": "effect_on_condition",
    "id": "bio_trip",
    "recurrence": [ "25 minutes", "1 hours 15 minutes" ],
    "condition": {
      "and": [
        { "u_has_bionics": "bio_trip" },
        { "not": { "or": [ { "u_has_effect": "visuals" }, { "u_has_effect": "narcosis" } ] } }
      ]
    },
    "deactivate_condition": { "not": { "u_has_bionics": "bio_trip" } },
    "effect": [
      { "u_message": "Your vision pixelates!", "type": "bad" },
      { "sound_effect": "pixelated", "id": "bionics", "volume": 100 },
      { "u_add_effect": "visuals", "duration": "10 minutes" }
    ]
  },
  {
    "type": "effect_on_condition",
    "id": "mut_eyestalk",
    "recurrence": [ "2 hours 15 minutes", "10 hours 15 minutes" ],
    "condition": {
      "and": [
        { "u_has_trait": "EYESTALKS1" },
        { "not": { "or": [ { "u_has_effect": "visuals" }, { "u_has_effect": "narcosis" } ] } }
      ]
    },
    "deactivate_condition": { "not": { "u_has_trait": "EYESTALKS1" } },
    "effect": [
      { "u_message": "Your vision inverts!", "type": "bad" },
      { "sound_effect": "pixelated", "id": "bionics", "volume": 50 },
      { "u_add_effect": "visuals", "duration": "10 minutes" }
    ]
  },
  {
    "type": "effect_on_condition",
    "id": "bio_spasm",
    "recurrence": [ "2 hours 30 minutes", "7 hours 30 minutes" ],
    "condition": {
      "and": [
        { "u_has_bionics": "bio_spasm" },
        { "not": { "or": [ { "u_has_effect": "downed" }, { "u_has_effect": "narcosis" } ] } }
      ]
    },
    "deactivate_condition": { "not": { "u_has_bionics": "bio_spasm" } },
    "effect": [
      { "u_message": "Your malfunctioning bionic causes you to spasm and fall to the floor!", "type": "bad" },
      { "sound_effect": "elec_crackle_high", "id": "bionics", "volume": 100 },
      { "arithmetic": [ { "u_val": "pain" }, "++" ] },
      { "u_add_effect": "stunned", "duration": 1 },
      { "u_add_effect": "downed", "duration": 1, "force": true }
    ]
  },
  {
    "type": "effect_on_condition",
    "id": "bio_shakes",
    "recurrence": [ "1 hours", "3 hours" ],
    "condition": {
      "and": [ { "u_has_bionics": "bio_shakes" }, { "compare_num": [ { "u_val": "power" }, ">=", { "power": "25 kJ" } ] } ]
    },
    "deactivate_condition": { "not": { "u_has_bionics": "bio_shakes" } },
    "effect": [
      { "u_message": "Your bionics short-circuit, causing you to tremble and shiver.", "type": "bad" },
      { "sound_effect": "elec_crackle_med", "id": "bionics", "volume": 100 },
      { "u_add_effect": "shakes", "duration": "5 minutes" },
      { "arithmetic": [ { "u_val": "power" }, "-=", { "power": "25kJ" } ] }
    ]
  },
  {
    "type": "effect_on_condition",
    "id": "bio_glowy",
    "recurrence": [ "25 minutes", "1 hours 15 minutes" ],
    "condition": {
      "and": [
        { "u_has_bionics": "bio_glowy" },
        { "not": { "u_has_effect": "glowy_led" } },
        { "compare_num": [ { "u_val": "power" }, ">=", { "power": "1 kJ" } ] }
      ]
    },
    "deactivate_condition": { "not": { "u_has_bionics": "bio_glowy" } },
    "effect": [
      { "u_message": "Your malfunctioning bionic starts to glow!", "type": "bad" },
      { "u_add_effect": "glowy_led", "duration": "5 minutes" },
      { "arithmetic": [ { "u_val": "power" }, "-=", { "power": "1kJ" } ] }
    ]
  },
  {
    "type": "effect_on_condition",
    "id": "bio_sleepy",
    "recurrence": [ "25 minutes", "1 hours 15 minutes" ],
    "condition": { "and": [ { "u_has_bionics": "bio_sleepy" }, { "not": { "u_has_effect": "sleep" } } ] },
    "deactivate_condition": { "not": { "u_has_bionics": "bio_sleepy" } },
    "effect": [ { "arithmetic": [ { "u_val": "fatigue" }, "++" ] } ]
  },
  {
    "type": "effect_on_condition",
    "id": "bio_itchy",
    "recurrence": [ "25 minutes", "1 hours 15 minutes" ],
    "condition": {
      "and": [
        { "u_has_bionics": "bio_itchy" },
        { "not": { "u_has_effect": "formication" } },
        { "not": { "u_has_effect": "narcosis" } },
        { "not": { "and": [ { "u_has_effect": "sleep" }, { "u_has_bionics": "bio_sleep_shutdown" } ] } }
      ]
    },
    "deactivate_condition": { "not": { "u_has_bionics": "bio_itchy" } },
    "effect": [
      { "u_message": "Your malfunctioning bionic itches!", "type": "bad" },
      { "u_add_effect": "formication", "duration": "10 minutes", "target_part": "RANDOM" }
    ]
  },
  {
    "type": "effect_on_condition",
    "id": "bio_noise",
    "recurrence": [ "30 minutes", "1 hours 30 minutes" ],
    "condition": { "and": [ { "u_has_bionics": "bio_noise" }, { "not": { "u_has_effect": "narcosis" } } ] },
    "deactivate_condition": { "not": { "u_has_bionics": "bio_noise" } },
    "effect": [
      { "u_make_sound": "Crackle!", "volume": 60, "type": "movement" },
      {
        "run_eocs": [
          {
            "id": "bio_noise_hearing",
            "condition": { "not": "u_is_deaf" },
            "effect": [
              { "u_message": "Your faulty bionic emits a crackle of noise!", "type": "bad" },
              { "sound_effect": "elec_blast", "id": "bionics", "volume": 100 }
            ]
          },
          {
            "id": "bio_noise_deaf",
            "condition": "u_is_deaf",
            "effect": [
              { "u_message": "You feel your faulty bionic shuddering.", "type": "bad" },
              { "sound_effect": "elec_blast_muffled", "id": "bionics", "volume": 100 }
            ]
          }
        ]
      }
    ]
  },
  {
    "type": "effect_on_condition",
    "id": "bio_leaky",
    "recurrence": [ "3 minutes", "9 minutes" ],
    "condition": { "u_has_bionics": "bio_leaky" },
    "deactivate_condition": { "not": { "u_has_bionics": "bio_leaky" } },
    "effect": [ { "u_mod_healthy": -1, "cap": -200 } ]
  },
  {
    "id": "EOC_DEATH_PORTAL_DUNGEON",
    "type": "effect_on_condition",
    "eoc_type": "AVATAR_DEATH",
    "condition": { "compare_num": [ { "global_val": "var", "var_name": "portal_dungeon_level" }, "!=", { "const": 0 } ] },
    "effect": [
      {
        "u_message": "Your ultimate fate is hard to sum up in words but suffice to say, the thing that used to be you wishes it had hidden from the storm.",
        "popup": true
      },
      { "run_eocs": "EOC_PORTAL_STORM_DUNGEON_EXIT" }
    ]
  },
  {
    "id": "EOC_DEATH_SWITCH",
    "type": "effect_on_condition",
    "eoc_type": "AVATAR_DEATH",
    "condition": {
      "and": [ { "npc_allies_global": 1 }, { "u_query": "You have died. Continue as one of your followers?", "default": false } ]
    },
    "effect": [ "take_control_menu" ]
  },
  {
    "type": "effect_on_condition",
    "id": "MAKAYLA_MUTATOR_portal_storm",
    "recurrence": "15 minutes",
    "//": "The assumption is that Makayla controls this normally, so the effects are only active when she's the avatar.  Thus global:true.",
    "global": true,
    "condition": {
      "and": [
        { "is_weather": "portal_storm" },
        { "u_has_trait": "MAKAYLA_MUTATOR" },
        { "not": { "u_has_worn_with_flag": "PORTAL_PROOF" } },
        "u_is_outside"
      ]
    },
    "deactivate_condition": { "not": { "is_weather": "portal_storm" } },
    "effect": [
      { "u_message": "Everything feels fuzzy.", "type": "info" },
      { "arithmetic": [ { "u_val": "vitamin", "name": "mutagen_feline" }, "=", { "const": 450 } ] },
      { "arithmetic": [ { "u_val": "vitamin", "name": "mutagen" }, "=", { "const": 750 } ] },
      {
        "run_eocs": [
          {
            "id": "cat_ears_portal_storm",
            "condition": { "not": { "u_has_trait": "FELINE_EARS" } },
            "effect": [
              { "u_message": "It didn't take very long for the ears to be back.", "type": "info" },
              { "u_add_trait": "FELINE_EARS" }
            ]
          }
        ]
      }
    ]
  },
  {
    "type": "effect_on_condition",
    "id": "record_portal_storm_data",
    "recurrence": "5 minutes",
    "global": true,
    "condition": {
      "and": [ { "is_weather": "portal_storm" }, { "u_has_items": { "item": "nre_recorder", "charges": 1 } }, "u_is_outside" ]
    },
    "deactivate_condition": { "not": { "is_weather": "portal_storm" } },
    "effect": [
      { "u_adjust_var": "portal_storm_record", "type": "counter", "context": "nre_recorder", "adjustment": 1 },
      { "u_message": "The NRE recorder emits a sharp beep!", "type": "info" }
    ]
  },
  {
    "type": "effect_on_condition",
    "id": "print_portal_storm_data",
    "condition": { "u_compare_var": "portal_storm_record", "type": "counter", "context": "nre_recorder", "op": ">=", "value": 1 },
    "deactivate_condition": { "not": { "is_weather": "portal_storm" } },
    "effect": {
      "run_eocs": [
        {
          "id": "large_printout_portal_storm_data",
          "condition": { "u_compare_var": "portal_storm_record", "type": "counter", "context": "nre_recorder", "op": ">=", "value": 25 },
          "effect": [
            { "u_message": "The recorder whirs as it starts printing the recorded data.", "type": "info" },
            { "u_spawn_item": "large_printout_portal_storm_data", "count": 1 },
            { "u_add_var": "portal_storm_record", "type": "counter", "context": "nre_recorder", "value": "0" }
          ]
        },
        {
          "id": "medium_printout_portal_storm_data",
          "condition": { "u_compare_var": "portal_storm_record", "type": "counter", "context": "nre_recorder", "op": ">=", "value": 3 },
          "effect": [
            { "u_message": "The recorder whirs as it starts printing the recorded data.", "type": "info" },
            { "u_spawn_item": "medium_printout_portal_storm_data", "count": 1 },
            { "u_add_var": "portal_storm_record", "type": "counter", "context": "nre_recorder", "value": "0" }
          ]
        },
        {
          "id": "small_printout_portal_storm_data",
          "condition": { "u_compare_var": "portal_storm_record", "type": "counter", "context": "nre_recorder", "op": ">=", "value": 1 },
          "effect": [
            { "u_message": "The recorder whirs as it starts printing the recorded data.", "type": "info" },
            { "u_spawn_item": "small_printout_portal_storm_data", "count": 1 },
            { "u_add_var": "portal_storm_record", "type": "counter", "context": "nre_recorder", "value": "0" }
          ]
        }
      ]
    },
    "false_effect": { "u_message": "The recorder prints: \"NO DATA\" in a short piece of paper", "type": "info" }
  },
  {
    "type": "effect_on_condition",
    "id": "EOC_last_amigara_death",
    "condition": { "compare_num": [ { "global_val": "monsters_nearby", "id": "mon_amigara_horror" }, "<", { "const": 1 } ] },
    "effect": [
      { "mapgen_update": "amigara_death" },
      { "u_lose_effect": "effect_amigara" },
      {
        "u_message": "As the last of the horrors fell dead, you notice a strange thing popped up from nowhere and dropped on the ground.",
        "type": "info"
      }
    ]
  },
  {
    "type": "effect_on_condition",
    "id": "EOC_PLAY_PIANO",
    "effect": [
      { "u_add_morale": "morale_music", "bonus": 5, "max_bonus": 10 },
      { "u_make_sound": "music", "type": "music", "volume": 10 },
      { "u_message": "play_piano", "snippet": true }
    ]
  },
  {
    "type": "effect_on_condition",
    "id": "EOC_RANDOM_HALLUCINATIONS",
    "recurrence": [ "1 hours", "3 hours" ],
    "condition": { "and": [ { "u_has_effect": "hallucination_attacks" }, { "x_in_y_chance": { "x": 1, "y": 6 } } ] },
    "effect": [
      {
        "run_eocs": {
          "id": "EOC_HALLUCINATION_ATTACKS",
          "condition": { "compare_num": [ { "global_val": "monsters_nearby" }, ">", { "const": 1 } ] },
          "effect": [
            {
              "u_spawn_monster": "GROUP_YOUR_FEARS",
              "group": true,
              "real_count": 0,
              "hallucination_count": { "arithmetic": [ { "const": 1 }, "+", { "rand": 2 } ] },
              "outdoor_only": false,
              "min_radius": 10,
              "max_radius": 40,
              "lifespan": [ "1 hours", "4 hours" ]
            }
          ]
        }
      }
    ]
  },
  {
    "type": "effect_on_condition",
    "id": "EOC_MISSION_GET_DRIVEBELTS_done",
    "global": true,
    "condition": { "u_has_items": { "item": "drivebelt", "count": 3 } },
    "effect": [ { "u_sell_item": "drivebelt", "count": 3 } ],
    "false_effect": [ { "u_sell_item": "drivebelt_makeshift", "count": 3 } ]
  },
  {
    "type": "effect_on_condition",
    "id": "EOC_MISSION_LUMBERMILL_GET_6_BLANKETS_done",
    "global": true,
    "condition": {
      "or": [
        { "u_has_items": { "item": "blanket", "count": 6 } },
        { "u_has_items": { "item": "fur_blanket", "count": 6 } },
        { "u_has_items": { "item": "electric_blanket", "count": 6 } },
        { "u_has_items": { "item": "quilt", "count": 6 } },
        { "u_has_items": { "item": "quilt_patchwork", "count": 6 } }
      ]
    },
    "effect": [
      {
        "run_eocs": [
          {
            "id": "sell_blanket",
            "condition": { "u_has_items": { "item": "blanket", "count": 6 } },
            "effect": { "u_sell_item": "blanket", "count": 6 }
          },
          {
            "id": "sell_fur_blanket",
            "condition": { "u_has_items": { "item": "fur_blanket", "count": 6 } },
            "effect": { "u_sell_item": "fur_blanket", "count": 6 }
          },
          {
            "id": "sell_electric_blanket",
            "condition": { "u_has_items": { "item": "electric_blanket", "count": 6 } },
            "effect": { "u_sell_item": "electric_blanket", "count": 6 }
          },
          {
            "id": "sell_quilt",
            "condition": { "u_has_items": { "item": "quilt", "count": 6 } },
            "effect": { "u_sell_item": "quilt", "count": 6 }
          },
          {
            "id": "sell_quilt_patchwork",
            "condition": { "u_has_items": { "item": "quilt_patchwork", "count": 6 } },
            "effect": { "u_sell_item": "quilt_patchwork", "count": 6 }
          }
        ]
      }
    ]
  },
  {
    "type": "effect_on_condition",
    "id": "EOC_BANDIT_ASSASSIN",
    "recurrence": [ "7 days", "14 days" ],
    "condition": {
      "and": [
        { "compare_int": [ { "faction_like": "hells_raiders" }, "<", { "const": -40 } ] },
        { "compare_int": [ { "faction_like": "hells_raiders" }, ">", { "const": -60 } ] },
        { "days_since_cataclysm": 9 },
        { "not": { "is_weather": "portal_storm" } },
        { "not": { "u_near_om_location": "godco_enter", "range": 4 } },
        { "not": { "u_near_om_location": "evac_center_18", "range": 4 } },
        { "not": { "u_near_om_location": "pagan_cult_enter", "range": 4 } },
        { "not": { "u_near_om_location": "lumbermill_0_0_ocu", "range": 4 } },
        { "not": { "u_near_om_location": "smallscrapyard_ocu", "range": 4 } }
      ]
    },
    "effect": [ { "mapgen_update": "bandit_killer_add" } ]
  },
  {
    "type": "effect_on_condition",
    "id": "EOC_BANDIT_ASSASSIN_2",
    "recurrence": [ "7 days", "14 days" ],
    "condition": {
      "and": [
        { "compare_int": [ { "faction_like": "hells_raiders" }, "<", { "const": -60 } ] },
        { "compare_int": [ { "faction_like": "hells_raiders" }, ">", { "const": -90 } ] },
        { "days_since_cataclysm": 15 },
        { "not": { "is_weather": "portal_storm" } },
        { "not": { "u_near_om_location": "godco_enter", "range": 4 } },
        { "not": { "u_near_om_location": "evac_center_18", "range": 4 } },
        { "not": { "u_near_om_location": "pagan_cult_enter", "range": 4 } },
        { "not": { "u_near_om_location": "lumbermill_0_0_ocu", "range": 4 } },
        { "not": { "u_near_om_location": "smallscrapyard_ocu", "range": 4 } }
      ]
    },
    "effect": [ { "mapgen_update": "bandit_killer_add" }, { "mapgen_update": "bandit_killer_add" } ]
  },
  {
    "type": "effect_on_condition",
    "id": "EOC_BANDIT_ASSASSIN_3",
    "recurrence": [ "7 days", "14 days" ],
    "condition": {
      "and": [
        { "compare_int": [ { "faction_like": "hells_raiders" }, "<", { "const": -90 } ] },
        { "days_since_cataclysm": 21 },
        { "not": { "is_weather": "portal_storm" } },
        { "not": { "u_near_om_location": "godco_enter", "range": 4 } },
        { "not": { "u_near_om_location": "evac_center_18", "range": 4 } },
        { "not": { "u_near_om_location": "pagan_cult_enter", "range": 4 } },
        { "not": { "u_near_om_location": "lumbermill_0_0_ocu", "range": 4 } },
        { "not": { "u_near_om_location": "smallscrapyard_ocu", "range": 4 } }
      ]
    },
    "effect": [
      { "mapgen_update": "bandit_killer_add" },
      { "mapgen_update": "bandit_killer_add" },
      { "mapgen_update": "bandit_killer_add" }
    ]
  },
  {
    "type": "effect_on_condition",
    "id": "EOC_OLD_GUARD_ASSASSIN",
    "recurrence": [ "7 days", "14 days" ],
    "condition": {
      "and": [
        { "compare_int": [ { "faction_like": "old_guard" }, "<", { "const": -45 } ] },
        { "days_since_cataclysm": 9 },
        { "not": { "is_weather": "portal_storm" } }
      ]
    },
    "effect": [ { "mapgen_update": "government_killteam_add" } ]
  },
  {
    "type": "effect_on_condition",
    "id": "EOC_MISSION_GODCO_TROPHY2_done",
    "global": true,
    "condition": {
      "or": [
        { "u_has_items": { "item": "egg_spider_cellar", "count": 1 } },
        { "u_has_items": { "item": "egg_spider_jumping", "count": 1 } },
        { "u_has_items": { "item": "egg_spider_trapdoor", "count": 1 } },
        { "u_has_items": { "item": "egg_spider_web", "count": 1 } },
        { "u_has_items": { "item": "egg_spider_widow", "count": 1 } },
        { "u_has_items": { "item": "egg_spider_wolf", "count": 1 } }
      ]
    },
    "effect": [
      {
        "run_eocs": [
          {
            "id": "sell_egg_spider_cellar",
            "condition": { "u_has_items": { "item": "egg_spider_cellar", "count": 1 } },
            "effect": { "u_sell_item": "egg_spider_cellar", "count": 1 }
          },
          {
            "id": "sell_egg_spider_jumping",
            "condition": { "u_has_items": { "item": "egg_spider_jumping", "count": 1 } },
            "effect": { "u_sell_item": "egg_spider_jumping", "count": 1 }
          },
          {
            "id": "sell_egg_spider_trapdoor",
            "condition": { "u_has_items": { "item": "egg_spider_trapdoor", "count": 1 } },
            "effect": { "u_sell_item": "egg_spider_trapdoor", "count": 1 }
          },
          {
            "id": "sell_egg_spider_web",
            "condition": { "u_has_items": { "item": "egg_spider_web", "count": 1 } },
            "effect": { "u_sell_item": "egg_spider_web", "count": 1 }
          },
          {
            "id": "sell_egg_spider_widow",
            "condition": { "u_has_items": { "item": "egg_spider_widow", "count": 1 } },
            "effect": { "u_sell_item": "egg_spider_widow", "count": 1 }
          },
          {
            "id": "sell_egg_spider_wolf",
            "condition": { "u_has_items": { "item": "egg_spider_wolf", "count": 1 } },
            "effect": { "u_sell_item": "egg_spider_wolf", "count": 1 }
          }
        ]
      }
    ]
  },
  {
    "type": "effect_on_condition",
<<<<<<< HEAD
    "id": "scenario_surrounded_zombie",
    "eoc_type": "SCENARIO_SPECIFIC",
    "effect": [
      { "u_spawn_monster": "GROUP_ZOMBIE", "group": true, "real_count": 1, "min_radius": 12, "max_radius": 20 },
      { "u_spawn_monster": "GROUP_ZOMBIE", "group": true, "real_count": 1, "min_radius": 12, "max_radius": 20 },
      { "u_spawn_monster": "GROUP_ZOMBIE", "group": true, "real_count": 1, "min_radius": 15, "max_radius": 22 },
      { "u_spawn_monster": "GROUP_ZOMBIE", "group": true, "real_count": 1, "min_radius": 15, "max_radius": 22 },
      { "u_spawn_monster": "GROUP_ZOMBIE", "group": true, "real_count": 1, "min_radius": 18, "max_radius": 30 }
    ]
  },
  {
    "type": "effect_on_condition",
    "id": "scenario_surrounded_zombie_heavy",
    "eoc_type": "SCENARIO_SPECIFIC",
    "effect": [
      { "u_spawn_monster": "GROUP_ZOMBIE", "group": true, "real_count": 1, "min_radius": 14, "max_radius": 20 },
      { "u_spawn_monster": "GROUP_ZOMBIE", "group": true, "real_count": 1, "min_radius": 14, "max_radius": 20 },
      { "u_spawn_monster": "GROUP_ZOMBIE", "group": true, "real_count": 1, "min_radius": 14, "max_radius": 20 },
      { "u_spawn_monster": "GROUP_ZOMBIE", "group": true, "real_count": 1, "min_radius": 14, "max_radius": 20 },
      { "u_spawn_monster": "GROUP_ZOMBIE", "group": true, "real_count": 1, "min_radius": 18, "max_radius": 25 },
      { "u_spawn_monster": "GROUP_ZOMBIE", "group": true, "real_count": 1, "min_radius": 18, "max_radius": 25 },
      { "u_spawn_monster": "GROUP_ZOMBIE", "group": true, "real_count": 1, "min_radius": 18, "max_radius": 25 },
      { "u_spawn_monster": "GROUP_ZOMBIE", "group": true, "real_count": 1, "min_radius": 18, "max_radius": 25 },
      { "u_spawn_monster": "GROUP_ZOMBIE", "group": true, "real_count": 1, "min_radius": 20, "max_radius": 30 },
      { "u_spawn_monster": "GROUP_ZOMBIE", "group": true, "real_count": 1, "min_radius": 20, "max_radius": 30 }
    ]
  },
  {
    "type": "effect_on_condition",
    "id": "EOC_lone_survivor",
    "eoc_type": "SCENARIO_SPECIFIC",
    "effect": [
      {
        "u_message": "They are all dead. The group you were surviving with has been annihilated. Their bodies are still nearby. You are the last one left alive and their screams will haunt you.",
        "type": "warning",
        "popup": true
      },
      {
        "u_add_morale": "morale_feeling_bad",
        "bonus": -100,
        "max_bonus": -100,
        "duration": "1440 minutes",
        "decay_start": "180 minutes"
      }
    ]
  },
  {
    "type": "effect_on_condition",
    "id": "EOC_scenario_drunk",
    "eoc_type": "SCENARIO_SPECIFIC",
    "effect": [
      { "u_add_effect": "drunk", "intensity": 1, "duration": "270 minutes" },
      {
        "u_add_morale": "morale_feeling_bad",
        "bonus": -50,
        "max_bonus": -50,
        "duration": "50 minutes",
        "decay_start": "50 minutes"
      }
    ]
  },
  {
    "type": "effect_on_condition",
    "id": "EOC_scenario_blood",
    "eoc_type": "SCENARIO_SPECIFIC",
    "effect": [ { "mapgen_update": "SCENARIO_BLOOD" } ]
  },
  {
    "type": "mapgen",
    "update_mapgen_id": "SCENARIO_BLOOD",
    "method": "json",
    "object": { "place_fields": [ { "field": "fd_blood", "x": [ 5, 20 ], "y": [ 5, 20 ], "intensity": [ 1, 3 ], "repeat": 10 } ] }
  },
  {
    "type": "effect_on_condition",
    "id": "EOC_scenario_fire",
    "eoc_type": "SCENARIO_SPECIFIC",
    "effect": [ { "mapgen_update": "SCENARIO_FIRE" } ]
  },
  {
    "type": "mapgen",
    "update_mapgen_id": "SCENARIO_FIRE",
    "method": "json",
    "object": { "place_fields": [ { "field": "fd_fire", "x": [ 3, 20 ], "y": [ 3, 20 ], "intensity": [ 1, 3 ], "repeat": 15 } ] }
  },
  {
    "type": "effect_on_condition",
    "id": "EOC_scenario_smoke",
    "eoc_type": "SCENARIO_SPECIFIC",
    "effect": [ { "mapgen_update": "SCENARIO_SMOKE" } ]
  },
  {
    "type": "mapgen",
    "update_mapgen_id": "SCENARIO_SMOKE",
    "method": "json",
    "object": { "place_fields": [ { "field": "fd_smoke", "x": [ 3, 20 ], "y": [ 3, 20 ], "intensity": [ 1, 3 ], "repeat": 60 } ] }
=======
    "id": "EOC_READ_LOCAL_FILES",
    "condition": { "and": [ { "u_has_skill": { "skill": "computer", "level": 2 } }, { "one_in_chance": 15 } ] },
    "effect": [ { "u_message": "local_files_simple", "snippet": true, "same_snippet": true, "popup": true } ],
    "false_effect": [ { "u_message": "You found nothing interesting in the local files." } ]
>>>>>>> 0f8b16c4
  }
]<|MERGE_RESOLUTION|>--- conflicted
+++ resolved
@@ -695,7 +695,13 @@
   },
   {
     "type": "effect_on_condition",
-<<<<<<< HEAD
+    "id": "EOC_READ_LOCAL_FILES",
+    "condition": { "and": [ { "u_has_skill": { "skill": "computer", "level": 2 } }, { "one_in_chance": 15 } ] },
+    "effect": [ { "u_message": "local_files_simple", "snippet": true, "same_snippet": true, "popup": true } ],
+    "false_effect": [ { "u_message": "You found nothing interesting in the local files." } ]
+  },
+  {
+    "type": "effect_on_condition",
     "id": "scenario_surrounded_zombie",
     "eoc_type": "SCENARIO_SPECIFIC",
     "effect": [
@@ -792,11 +798,5 @@
     "update_mapgen_id": "SCENARIO_SMOKE",
     "method": "json",
     "object": { "place_fields": [ { "field": "fd_smoke", "x": [ 3, 20 ], "y": [ 3, 20 ], "intensity": [ 1, 3 ], "repeat": 60 } ] }
-=======
-    "id": "EOC_READ_LOCAL_FILES",
-    "condition": { "and": [ { "u_has_skill": { "skill": "computer", "level": 2 } }, { "one_in_chance": 15 } ] },
-    "effect": [ { "u_message": "local_files_simple", "snippet": true, "same_snippet": true, "popup": true } ],
-    "false_effect": [ { "u_message": "You found nothing interesting in the local files." } ]
->>>>>>> 0f8b16c4
   }
-]+]
