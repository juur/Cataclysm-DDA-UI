--- conflicted
+++ resolved
@@ -2439,7 +2439,6 @@
     "//": "This character treats received sounds as half as loud for the purposes of determing hearing damage."
   },
   {
-<<<<<<< HEAD
     "id": "LIXA_SCIENCE_CARD",
     "type": "json_flag",
     "info": "This grants access to the LIXA facility."
@@ -2458,11 +2457,11 @@
     "id": "LIXA_MILITARY_CARD",
     "type": "json_flag",
     "info": "This grants access to locked-down areas of the LIXA facility."
-=======
+  },
+  {
     "id": "BILE_AFFLICTED",
     "type": "json_flag",
     "//": "The character is afflicted with boomer bile."
->>>>>>> 9eaa5d44
   },
   {
     "id": "DRACULIN_VENOM",
