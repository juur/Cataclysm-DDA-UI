--- conflicted
+++ resolved
@@ -588,14 +588,11 @@
     "type": "json_flag"
   },
   {
-<<<<<<< HEAD
-=======
     "id": "ARM_PROSTHETIC",
     "type": "json_flag",
     "//": "This clothing is a prosthetic limb for the arms, and can only be used as a replacement limb."
   },
   {
->>>>>>> c496e930
     "id": "LEG_PROSTHETIC",
     "type": "json_flag",
     "//": "This clothing is a prosthetic limb for the legs, and can only be used as a replacement limb."
