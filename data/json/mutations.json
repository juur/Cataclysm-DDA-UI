[
    {
        "type" : "mutation",
        "id" : "FLEET",
        "name" : "Fleet-Footed",
        "points" : 2,
        "description" : "You can move more quickly than most, resulting in a 15% speed bonus on sure footing.",
        "starting_trait" : true,
        "changes_to" : ["FLEET2"],
        "category" : ["SPIDER", "MOUSE"],
        "types" : ["RUNNING"]
    },{
        "type" : "mutation",
        "id" : "GOODHEARING",
        "name" : "Good Hearing",
        "points" : 1,
        "description" : "Your hearing is better than average, and you can hear distant sounds more easily.",
        "starting_trait" : true,
        "category" : ["ALPHA", "MOUSE"],
        "cancels" : ["BADHEARING"]
    },{
        "type" : "mutation",
        "id" : "OUTDOORSMAN",
        "name" : "Outdoorsman",
        "points" : 1,
        "description" : "You are accustomed to being exposed to the elements.  This decreases morale penalties for being wet.",
        "starting_trait" : true,
        "valid" : false,
        "wet_protection" : [
            { "part" : "HEAD", "ignored" : 6 },
            { "part" : "LEG_L", "ignored" : 8 },
            { "part" : "LEG_R", "ignored" : 8 },
            { "part" : "FOOT_L", "ignored" : 2 },
            { "part" : "FOOT_R", "ignored" : 2 },
            { "part" : "ARM_L", "ignored" : 8 },
            { "part" : "ARM_R", "ignored" : 8 },
            { "part" : "HAND_L", "ignored" : 12 },
            { "part" : "HAND_R", "ignored" : 12 },
            { "part" : "TORSO", "ignored" : 10 }
        ]
    },{
        "type" : "mutation",
        "id" : "PARKOUR",
        "name" : "Parkour Expert",
        "points" : 2,
        "description" : "You're skilled at clearing obstacles; terrain like railings or counters are as easy for you to move on as solid ground.",
        "starting_trait" : true,
        "valid" : false,
        "cancels" : ["BADKNEES"]
    },{
        "type" : "mutation",
        "id" : "GOODCARDIO",
        "name" : "Indefatigable",
        "points" : 2,
        "description" : "Whether due to exercise and good diet, or due to a natural propensity to physical endurance, you tire due to physical exertion much less readily than others.  Your maximum stamina is 25% higher than usual.",
        "starting_trait" : true,
        "valid" : false,
        "cancels" : ["BADCARDIO"],
        "changes_to" : ["GOODCARDIO2"],
        "category" : ["FISH", "LUPINE", "MOUSE", "INSECT"]
    },{
        "type" : "mutation",
        "id" : "GOODCARDIO2",
        "name" : "Hyperactive",
        "points" : 4,
        "description" : "Your body's efficiency is like that of a tiny furnace, increasing your maximum stamina by 40%.",
        "valid" : false,
        "prereqs" : ["GOODCARDIO"],
        "cancels" : ["BADCARDIO"],
        "threshreq" : ["THRESH_MOUSE"],
        "category" : ["MOUSE"]
    },{
        "type" : "mutation",
        "id" : "QUICK",
        "name" : "Quick",
        "points" : 3,
        "description" : "You're just generally quick!  You get a 10% bonus to action points.",
        "starting_trait" : true,
        "category" : ["FISH", "BIRD", "INSECT", "TROGLOBITE", "CHIMERA", "RAPTOR", "MOUSE"]
    },{
        "type" : "mutation",
        "id" : "OPTIMISTIC",
        "name" : "Optimist",
        "points" : 2,
        "description" : "Nothing gets you down!  You savor the joys of life, ignore its hardships, and are generally happier than most people.",
        "starting_trait" : true,
        "valid" : false,
        "cancels" : ["BADTEMPER"]
    },{
        "type" : "mutation",
        "id" : "FASTHEALER",
        "name" : "Fast Healer",
        "points" : 2,
        "description" : "You heal faster when sleeping and will even recover a small amount of HP when not sleeping.",
        "starting_trait" : true,
        "types" : ["HEALING"],
        "changes_to" : ["FASTHEALER2", "REGEN_LIZ"],
        "category" : ["MEDICAL"],
        "healing_awake" : 0.2,
        "healing_resting" : 0.5
    },{
        "type" : "mutation",
        "id" : "LIGHTEATER",
        "name" : "Light Eater",
        "points" : 2,
        "description" : "Your metabolism is a little slower, and you require less food than most.",
        "starting_trait" : true,
        "types" : ["METABOLISM"],
        "changes_to" : [ "GIZZARD", "COLDBLOOD" ],
        "category" : ["FISH", "BIRD", "INSECT", "TROGLOBITE"],
        "metabolism_modifier": -0.333
    },{
        "type" : "mutation",
        "id" : "EASYSLEEPER",
        "name" : "Accomplished Sleeper",
        "points" : 1,
        "description" : "You have always been able to fall asleep easily, even when sleeping in less than ideal circumstances.",
        "changes_to" : ["EASYSLEEPER2"],
        "starting_trait" : true,
        "valid" : false,
        "cancels" : ["INSOMNIA"],
        "category" : ["MOUSE", "INSECT"]
    },{
        "type" : "mutation",
        "id" : "EASYSLEEPER2",
        "name" : "Practiced Sleeper",
        "points" : 2,
        "description" : "Your body's demanding energy needs mean you can fall asleep just about anywhere.",
        "prereqs" : ["MET_RAT"],
        "cancels" : ["INSOMNIA"],
        "threshreq" : ["THRESH_MOUSE"],
        "category" : ["MOUSE"]
    },{
        "type" : "mutation",
        "id" : "PAINRESIST",
        "name" : "Pain Resistant",
        "points" : 2,
        "description" : "You have a high tolerance for pain.",
        "starting_trait" : true,
        "valid" : false,
        "cancels" : ["MORE_PAIN", "MORE_PAIN2", "MORE_PAIN3"],
        "category" : ["MEDICAL"]
    },{
        "type" : "mutation",
        "id" : "NIGHTVISION",
        "name" : "Night Vision",
        "points" : 2,
        "description" : "You possess natural night vision, and can see further in the dark than most.  Activate to toggle NV-visible areas on or off.",
        "starting_trait" : true,
        "changes_to" : ["NIGHTVISION2"],
        "cancels": ["ELFA_NV", "ELFA_FNV", "FEL_NV", "URSINE_EYE"],
        "category" : ["BIRD", "CATTLE", "INSECT"],
        "active" : true,
        "starts_active" : true
    },{
        "type" : "mutation",
        "id" : "POISRESIST",
        "name" : "Poison Resistant",
        "points" : 1,
        "description" : "Your system is rather tolerant of poisons and toxins, and most will affect you less.",
        "starting_trait" : true,
        "leads_to" : ["EATPOISON"],
        "category" : ["INSECT", "SLIME", "SPIDER", "MEDICAL"]
    },{
        "type" : "mutation",
        "id" : "FASTREADER",
        "name" : "Fast Reader",
        "points" : 1,
        "description" : "You're a quick reader, and can get through books a lot faster than most.",
        "starting_trait" : true,
        "valid" : false,
        "cancels" : ["ILLITERATE", "SLOWREADER"]
    },{
        "type" : "mutation",
        "id" : "TOUGH_FEET",
        "name" : "Tough Feet",
        "points" : 1,
        "description" : "The bottoms of your feet are tough and you are accustomed to going barefoot.  You receive no movement penalty for not wearing shoes.",
        "starting_trait" : true,
        "valid" : false
    },{
        "type" : "mutation",
        "id" : "TOUGH",
        "name" : "Tough",
        "points" : 2,
        "description" : "It takes a lot to bring you down!  You get a 20% bonus to all hit points.",
        "starting_trait" : true,
        "valid" : false,
        "cancels" : ["FLIMSY", "FLIMSY2", "FLIMSY3", "GLASSJAW"],
        "changes_to" : ["TOUGH2"],
        "social_modifiers" : {
            "intimidate" : 2
        },
        "hp_modifier" : 0.2
    },{
        "type" : "mutation",
        "id" : "TOUGH2",
        "name" : "Durable",
        "points" : 3,
        "description" : "You can shrug off almost anything!  You get a 30% bonus to all hit points.",
        "valid" : false,
        "cancels" : ["FLIMSY", "FLIMSY2", "FLIMSY3", "GLASSJAW"],
        "prereqs" : ["TOUGH"],
        "changes_to" : ["TOUGH3"],
        "social_modifiers" : {
            "intimidate" : 3
        },
        "hp_modifier" : 0.3
    },{
        "type" : "mutation",
        "id" : "TOUGH3",
        "name" : "Unbreakable",
        "points" : 4,
        "description" : "Nothing can break you!  You get a 40% bonus to all hit points.",
        "valid" : false,
        "cancels" : ["FLIMSY", "FLIMSY2", "FLIMSY3", "GLASSJAW"],
        "prereqs" : ["TOUGH2"],
        "social_modifiers" : {
            "intimidate" : 4
        },
        "hp_modifier" : 0.4
    },{
        "type" : "mutation",
        "id" : "THICKSKIN",
        "name" : "Thick-Skinned",
        "points" : 1,
        "description" : "Your skin is tough.  Cutting damage is slightly reduced for you.  Slightly decreases wet penalties.",
        "starting_trait" : true,
        "category" : ["LIZARD", "CATTLE", "CHIMERA", "RAPTOR"],
        "cancels" : ["THINSKIN"],
        "wet_protection" : [
            { "part" : "LEG_L", "neutral" : 2 },
            { "part" : "LEG_R", "neutral" : 2 },
            { "part" : "ARM_L", "neutral" : 2 },
            { "part" : "ARM_R", "neutral" : 2 },
            { "part" : "TORSO", "neutral" : 4 }
        ],
        "armor" : [ { "parts" : "ALL", "cut" : 1 } ]
    },{
        "type" : "mutation",
        "id" : "PACKMULE",
        "name" : "Packmule",
        "points" : 2,
        "description" : "You can manage to find space for anything!  You can carry 40% more volume.",
        "starting_trait" : true,
        "valid" : false,
        "cancels" : ["DISORGANIZED"]
    },{
        "type" : "mutation",
        "id" : "STRONGBACK",
        "name" : "Strong Back",
        "points" : 2,
        "description" : "You are capable of carrying far more than someone with similar strength could.  Your maximum weight carried is increased by 35%.",
        "starting_trait" : true,
        "valid" : false,
        "cancels" : ["BADBACK"]
    },{
        "type" : "mutation",
        "id" : "FASTLEARNER",
        "name" : "Fast Learner",
        "points" : 3,
        "description" : "You have a flexible mind, allowing you to learn skills much faster than others.  Note that this only applies to real-world experience, not to skill gain from other sources like books.",
        "starting_trait" : true,
        "valid" : false,
        "cancels" : ["SLOWLEARNER"]
    },{
        "type" : "mutation",
        "id" : "STRONGSTOMACH",
        "name" : "Strong Stomach",
        "points" : 1,
        "description" : "You are less likely to throw up from food poisoning, alcohol, etc.  If you throw up nevertheless, you won't suffer a residual nausea.",
        "starting_trait" : true,
        "changes_to" : ["NAUSEA"],
        "//" : "nope.  This does NOT lead to EATPOISON.  Stomach problems are part of the GI upgrades--one advantage to not having Robust Genetics.",
        "cancels" : ["WEAKSTOMACH"]
    },{
        "type" : "mutation",
        "id" : "GOODMEMORY",
        "name" : "Good Memory",
        "points" : 3,
        "description" : "You have an exceptional memory, and find it easy to remember things.  Your skills will erode slightly slower than usual, and you can remember more terrain.",
        "starting_trait" : true,
        "valid" : false,
        "cancels" : ["FORGETFUL"]
    },{
        "type" : "mutation",
        "id" : "DEFT",
        "name" : "Deft",
        "points" : 1,
        "description" : "While you're not any better at melee combat, you are better at recovering from a miss, and will be able to attempt another strike faster.",
        "starting_trait" : true,
        "category" : ["BIRD", "BEAST", "RAPTOR", "MOUSE"]
    },{
        "type" : "mutation",
        "id" : "DRUNKEN",
        "name" : "Drunken Master",
        "points" : 1,
        "description" : "The ancient arts of drunken brawling come naturally to you!  While under the influence of alcohol, your melee skill will rise considerably, especially unarmed combat.",
        "starting_trait" : true,
        "valid" : false,
        "cancels" : ["LIGHTWEIGHT"]
    },{
        "type" : "mutation",
        "id" : "SPIRITUAL",
        "name" : "Spiritual",
        "points" : 1,
        "description" : "You've always felt that there is more to the world than we can see.  Whether driven by religious beliefs or philosophical interest, you find great inspiration in studying holy texts and experiencing mystical things.",
        "starting_trait" : true,
        "social_modifiers" : {
            "persuade" : 5
        },
        "valid" : false
    },{
        "type" : "mutation",
        "id" : "TOLERANCE",
        "name" : "Substance Tolerance",
        "points" : 1,
        "description" : "You can handle intoxicants well.  Their effects clear up more quickly for you.",
        "starting_trait" : true,
        "leads_to" : ["ALCMET", "EATPOISON"],
        "cancels" : ["LIGHTWEIGHT"]
    },{
        "type" : "mutation",
        "id" : "GOURMAND",
        "name" : "Gourmand",
        "points" : 2,
        "description" : "You eat faster, and can eat and drink more, than anyone else!  You also enjoy food more; delicious food is better for your morale, and you don't mind unsavory meals as much.  Activate to skip prompt for overeating.",
        "starting_trait" : true,
        "category" : ["MOUSE", "LUPINE"],
        "valid" : false,
        "active" : true
    },
    {
        "type" : "mutation",
        "id" : "LOVES_BOOKS",
        "name" : "Bookworm",
        "points" : 1,
        "description" : "There's nothing quite like the smell of a good book!  Books are more fun (or less boring) for you!",
        "starting_trait" : true,
        "valid" : false,
        "cancels" : ["ILLITERATE","HATES_BOOKS"]
    },
    {
        "type" : "mutation",
        "id" : "NONADDICTIVE",
        "name" : "Addiction Resistant",
        "points" : 1,
        "description" : "Whether due to a lifetime of exposure or through simple willpower, it's harder for you to become addicted to substances, and easier to rid yourself of these addictions.",
        "starting_trait" : true,
        "valid" : false,
        "cancels" : ["ADDICTIVE"]
    },{
        "type" : "mutation",
        "id" : "ANIMALEMPATH",
        "name" : "Animal Empathy",
        "points" : 1,
        "description" : "Peaceful animals will not run away from you, and even aggressive animals are less likely to attack.  This only applies to natural animals such as woodland creatures.",
        "starting_trait" : true,
        "category" : ["BEAST"],
        "cancels" : ["ANIMALDISCORD"]
    },{
        "type" : "mutation",
        "id" : "TERRIFYING",
        "name" : "Terrifying",
        "points" : 1,
        "description" : "There's something about you that creatures find frightening, and they are more likely to try to flee.",
        "starting_trait" : true,
        "category" : ["BEAST", "INSECT", "CHIMERA"],
        "social_modifiers" : {
            "intimidate" : 15
        }
    },{
        "type" : "mutation",
        "id" : "DISRESISTANT",
        "name" : "Disease Resistant",
        "points" : 1,
        "description" : "It's very unlikely that you will catch ambient diseases like a cold or the flu.",
        "starting_trait" : true,
        "changes_to" : ["DISIMMUNE"],
        "category" : ["CATTLE", "RAT", "MEDICAL"]
    },{
        "type" : "mutation",
        "id" : "ADRENALINE",
        "name" : "High Adrenaline",
        "points" : 1,
        "description" : "If you are in a very dangerous situation, you may experience a temporary rush which increases your speed and strength significantly.",
        "starting_trait" : true,
        "category" : ["BEAST", "CHIMERA"]
    },{
        "type" : "mutation",
        "id" : "WAKEFUL",
        "name" : "Less Sleep",
        "points" : 1,
        "description" : "You need less sleep than the average person.",
        "changes_to" : ["WAKEFUL2"],
        "types" : ["SLEEP"],
        "starting_trait" : true,
        "category" : ["ALPHA", "ELFA"],
        "fatigue_modifier": -0.15
    },{
        "type" : "mutation",
        "id" : "SELFAWARE",
        "name" : "Self-Aware",
        "points" : 1,
        "description" : "You get to see your exact amount of HP remaining and health, instead of only having a vague idea of whether you're in good condition or not.",
        "starting_trait" : true,
        "valid" : false,
        "active" : true,
        "category" : ["MEDICAL"]
    },{
        "type" : "mutation",
        "id" : "INCONSPICUOUS",
        "name" : "Inconspicuous",
        "points" : 1,
        "description" : "While sleeping or staying still, it is less likely that monsters will wander close to you.",
        "social_modifiers" : {
            "lie" : 2
        },
        "valid" : false
    },{
        "type" : "mutation",
        "id" : "MASOCHIST",
        "name" : "Masochist",
        "points" : 1,
        "description" : "Although you still suffer the negative effects of pain, it also brings a unique pleasure to you.",
        "starting_trait" : true,
        "valid" : false,
        "changes_to" : ["MASOCHIST_MED", "CENOBITE"]
    },{
        "type" : "mutation",
        "id" : "STIMBOOST",
        "name": "Stimulant Psychosis",
        "cancels": ["NONADDICTIVE"],
        "points" : 2,
        "mixed_effect" : true,
        "description" : "You have a unique history with stimulants (like coffee or amphetamines). You can tolerate a lot more of them without overdosing, but if you indulge too much, you start seeing things...",
        "starting_trait" : true,
        "valid" : false
    },{
        "type" : "mutation",
        "id" : "STYLISH",
        "name" : "Stylish",
        "points" : 2,
        "description" : "Practicality is far less important than style.  Your morale is improved by wearing fashionable and attractive clothing.",
        "starting_trait" : true,
        "valid" : false
    },{
        "type" : "mutation",
        "id" : "LIGHTSTEP",
        "name" : "Light Step",
        "points" : 1,
        "description" : "You make less noise while walking.  You're also less likely to set off traps.",
        "starting_trait" : true,
        "category" : ["BIRD", "ELFA", "FELINE"],
        "cancels" : ["CLUMSY"]
    },{
        "type" : "mutation",
        "id" : "ROBUST",
        "name" : "Robust Genetics",
        "points" : 3,
        "description" : "You have a very strong genetic base.  If you mutate, the odds that the mutation will be beneficial are greatly increased.",
        "starting_trait" : true,
		"cancels" : ["CHAOTIC_BAD"],
        "category" : ["FISH", "SLIME", "ALPHA", "MEDICAL"]
    },{
        "type" : "mutation",
        "id" : "EAGLEEYED", "//" : "Can't change the ID as that breaks save-compatibility.",
        "name" : "Scout",
        "points" : 1,
        "description" : "You're an excellent navigator and your ability to spot distant landmarks is unmatched.  Your sight radius on the overmap extends beyond the normal range.",
        "valid" : false,
        "starting_trait" : true,
        "category" : ["MOUSE"],
        "cancels" : ["MYOPIC", "UNOBSERVANT"]
    },{
        "type" : "mutation",
        "id" : "UNOBSERVANT",
        "name" : "Topographagnosia",
        "points" : -5,
        "description" : "Focal brain damage has rendered you incapable of recognizing landmarks and orienting yourself in your surroundings, severely crippling your sight radius on the overmap.",
        "valid" : false,
        "starting_trait" : true,
        "cancels" : ["EAGLEEYED"]
    },{
        "type" : "mutation",
        "id" : "CANNIBAL",
        "name" : "Cannibal",
        "points" : 1,
        "description" : "For your whole life you've been forbidden from indulging in your peculiar tastes.  Now the world's ended, and you'll be damned if anyone is going to tell you that you can't eat people.",
        "starting_trait" : true,
        "valid" : false,
        "cancels" : ["VEGETARIAN"],
        "flags" : ["CANNIBAL"]
    },{
        "type" : "mutation",
        "id" : "PSYCHOPATH",
        "name" : "Psychopath",
        "points" : 2,
        "description" : "You don't experience guilt like others do.  Even when you know your actions are wrong, you just don't care.",
        "starting_trait" : true,
        "valid" : false,
        "social_modifiers" : {
            "intimidate" : 5
        },
        "cancels" : ["PACIFIST"],
        "flags" : ["CANNIBAL"]
    },{
        "type" : "mutation",
        "id" : "MARTIAL_ARTS",
        "name" : "Martial Arts Training",
        "points" : 2,
        "description" : "You have received some martial arts training at a local dojo.  You start with your choice of Karate, Judo, Aikido, Tai Chi, or Taekwondo.",
        "starting_trait" : true,
        "initial_ma_styles" : [ "style_karate", "style_judo", "style_aikido", "style_tai_chi", "style_taekwondo" ],
        "valid" : false
    },{
        "type" : "mutation",
        "id" : "MARTIAL_ARTS2",
        "name" : "Self-Defense Classes",
        "points" : 2,
        "description" : "You have taken some self-defense classes at a nearby gym.  You start with your choice of Capoeira, Krav Maga, Muay Thai, Ninjutsu, or Zui Quan.",
        "starting_trait" : true,
        "initial_ma_styles" : [ "style_krav_maga", "style_muay_thai", "style_ninjutsu",  "style_capoeira", "style_zui_quan" ],
        "valid" : false
    },{
        "type" : "mutation",
        "id": "MARTIAL_ARTS3",
        "name": "Shaolin Adept",
        "points": 2,
        "description": "You have studied the arts of the Shaolin monks.  You start with one of the five animal fighting styles: Tiger, Crane, Leopard, Snake, or Dragon.",
        "starting_trait" : true,
        "initial_ma_styles" : [ "style_tiger", "style_crane", "style_leopard", "style_snake", "style_dragon" ],
        "valid" : false
    },{
        "type" : "mutation",
        "id": "MARTIAL_ARTS4",
        "name": "Venom Mob Protege",
        "points": 2,
        "description": "You are a pupil of the Venom Clan.  You start with one of the five deadly venoms: Centipede, Viper, Scorpion, Lizard, or Toad.",
        "starting_trait" : true,
        "initial_ma_styles" : [ "style_centipede", "style_venom_snake", "style_scorpion", "style_lizard", "style_toad" ],
        "valid" : false
    },{
        "type" : "mutation",
        "id": "MARTIAL_ARTS5",
        "name": "Melee Weapon Training",
        "points": 3,
        "description": "You have practiced fighting with weapons.  You start with your choice of Eskrima, Fencing, Pentjak Silat, Niten Ichi-Ryu, or Sōjutsu.",
        "starting_trait" : true,
        "initial_ma_styles" : [ "style_eskrima", "style_fencing", "style_silat", "style_niten", "style_sojutsu" ],
        "valid" : false
    },{
        "type" : "mutation",
        "id" : "WEAKSCENT",
        "name" : "Weak Scent",
        "points" : 1,
        "description" : "Your scent is quite weak.  Animals that track your scent will do so with more difficulty.",
        "starting_trait" : true,
        "category" : ["ALPHA"],
        "types" : ["SCENT"]
    },{
        "type" : "mutation",
        "id" : "LIAR",
        "name" : "Skilled Liar",
        "points" : 1,
        "description" : "You have no qualms about bending the truth, and have practically no tells.  Telling lies and otherwise bluffing will be much easier for you.",
        "starting_trait" : true,
        "cancels" : ["TRUTHTELLER"],
        "social_modifiers" : {
            "lie" : 40
        }
    },{
        "type" : "mutation",
        "id" : "PRETTY",
        "name" : "Pretty",
        "points" : 1,
        "ugliness" : -2,
        "description" : "You are a sight to behold.  NPCs who care about such things will react more kindly to you.",
        "starting_trait" : true,
        "category" : ["ALPHA", "FELINE", "LUPINE"],
        "cancels" : ["UGLY", "DEFORMED", "DEFORMED2", "DEFORMED3"],
        "changes_to" : ["BEAUTIFUL"]
    },{
        "type" : "mutation",
        "id" : "BADKNEES",
        "name" : "Bad Knees",
        "points" : -1,
        "description" : "Whether due to injury or age, your knees aren't particularly strong or flexible.  Moving over rough terrain will slow you down more than normal.",
        "starting_trait" : true,
        "valid" : false,
        "cancels" : ["PARKOUR"]
    },{
        "type" : "mutation",
        "id" : "BADCARDIO",
        "name" : "Languorous",
        "points" : -2,
        "description" : "Whether due to lack of exercise and poor diet, or due to a natural disinclination to physical endurance, you tire due to physical exertion much more readily than others.  Your maximum stamina is 25% lower than usual.",
        "starting_trait" : true,
        "valid" : false,
        "cancels" : ["GOODCARDIO"]
    },{
        "type" : "mutation",
        "id" : "MYOPIC",
        "name" : "Near-Sighted",
        "points" : -2,
        "description" : "Without glasses, your seeing radius is severely reduced!  However, you are guaranteed to start with a pair of glasses.",
        "starting_trait" : true,
        "cancels" : ["URSINE_EYE", "EAGLEEYED"],
        "category" : ["BEAST", "TROGLOBITE"]
    },{
        "type" : "mutation",
        "id" : "SLOWHEALER",
        "name" : "Slow Healer",
        "points" : -2,
        "description" : "You heal a little slower than most; sleeping will heal less HP.",
        "starting_trait" : true,
        "types" : ["HEALING"],
        "healing_resting" : -0.25
    },{
        "type" : "mutation",
        "id" : "SLOWHEALER2",
        "name" : "Poor Healer",
        "points" : -4,
        "description" : "Your health recovery through sleeping is severely impaired and causes you to recover only a third of usual HP.",
        "starting_trait" : true,
        "valid": false,
        "purifiable": false,
        "types" : ["HEALING"],
        "healing_resting" : -0.66
    },{
        "type" : "mutation",
        "id" : "SLOWHEALER3",
        "name" : "Imperceptive Healer",
        "points" : -8,
        "description" : "You recover barely any health through sleeping - it will heal only one tenth of usual HP.",
        "starting_trait" : true,
        "valid": false,
        "purifiable": false,
        "types" : ["HEALING"],
        "healing_resting" : -0.9
    },{
        "type" : "mutation",
        "id" : "HYPEROPIC",
        "name" : "Far-Sighted",
        "points" : -2,
        "description" : "Without reading glasses, you are unable to read anything, and take penalties on melee accuracy and electronics/tailoring crafting.  However, you are guaranteed to start with a pair of reading glasses.",
        "starting_trait" : true,
        "valid" : false
    },{
        "type" : "mutation",
        "id" : "HEAVYSLEEPER",
        "name" : "Heavy Sleeper",
        "points" : -1,
        "description" : "You're quite the heavy sleeper.  Noises are unlikely to wake you up.",
        "changes_to" : ["HEAVYSLEEPER2"],
        "starting_trait" : true,
        "category" : ["INSECT", "PLANT", "MEDICAL", "LUPINE"]
    },{
        "type" : "mutation",
        "id" : "SLEEPY",
        "name" : "Sleepy",
        "points" : -1,
        "description" : "You need sleep more often, but still spend most of your time awake.",
        "changes_to" : ["SLEEPY2", "MET_RAT"],
        "starting_trait" : true,
        "types" : ["SLEEP"],
        "category" : ["BEAST", "CHIMERA", "MOUSE"],
        "fatigue_modifier": 0.333,
        "fatigue_regen_modifier": 0.333
    },{
        "type" : "mutation",
        "id" : "ASTHMA",
        "name" : "Asthmatic",
        "points" : -4,
        "description" : "You will occasionally need to use an inhaler, or else suffer severe physical limitations.  However, you are guaranteed to start with an inhaler.",
        "social_modifiers" : {
            "intimidate" : -2
        },
        "starting_trait" : true,
        "valid" : false
    },{
        "type" : "mutation",
        "id" : "BADBACK",
        "name" : "Bad Back",
        "points" : -3,
        "description" : "You simply cannot carry as much as people with a similar strength could.  Your maximum weight carried is reduced by 35%.",
        "starting_trait" : true,
        "category" : ["BIRD", "ELFA"],
        "cancels" : ["STRONGBACK"]
    },{
        "type" : "mutation",
        "id" : "BADTEMPER",
        "name" : "Bad Temper",
        "points" : -2,
        "description" : "Things just keep getting you down.  You tend to be unhappy, and it takes some doing to cheer you up.",
        "starting_trait" : true,
        "cancels" : ["OPTIMISTIC"],
        "category" : ["URSINE", "LIZARD", "CHIMERA"]
    },{
        "type" : "mutation",
        "id" : "DISORGANIZED",
        "name" : "Disorganized",
        "points" : -3,
        "description" : "You are terrible at organizing and storing your possessions.  You can carry 40% less volume.",
        "starting_trait" : true,
        "valid" : false,
        "cancels" : ["PACKMULE"]
    },{
        "type" : "mutation",
        "id" : "ILLITERATE",
        "name" : "Illiterate",
        "points" : -6,
        "description" : "You never learned to read!  Books and computers are off-limits to you.",
        "starting_trait" : true,
        "valid" : false,
        "cancels" : ["FASTREADER", "SLOWREADER", "PROF_DICEMASTER", "LOVES_BOOKS", "HATES_BOOKS"]
    },{
        "type" : "mutation",
        "id" : "BADHEARING",
        "name" : "Poor Hearing",
        "points" : -2,
        "description" : "Your hearing is poor, and you may not hear quiet or far-off noises.",
        "starting_trait" : true,
        "category" : ["PLANT"],
        "cancels" : ["GOODHEARING"]
    },{
        "type" : "mutation",
        "id" : "SLOWLEARNER",
        "name" : "Slow Learner",
        "points" : -3,
        "description" : "You are slow to grasp new ideas and thus learn things more slowly than others.  Note that this only applies to real-world experience, not to skill gain from other sources like books.",
        "starting_trait" : true,
        "valid" : false,
        "cancels" : ["FASTLEARNER"]
    },{
        "type" : "mutation",
        "id" : "INSOMNIA",
        "name" : "Insomniac",
        "points" : -2,
        "description" : "You have a hard time falling asleep, even under the best circumstances!",
        "starting_trait" : true,
        "valid" : false,
        "category" : ["MEDICAL"],
        "cancels" : ["EASYSLEEPER"]
    },{
        "type" : "mutation",
        "id" : "VEGETARIAN",
        "name" : "Meat Intolerance",
        "points" : -2,
        "description" : "You have problems with eating meat.  It's possible for you to eat it, but you will suffer morale penalties due to nausea.",
        "starting_trait" : true,
        "//" : "Intolerances are presumed a psychological issue unless stated otherwise, and cancelled by digestive mutations, which force the issue.",
        "valid" : false,
        "vitamins_absorb_multi": [ [ "flesh", [ [ "vitA", 0 ], [ "vitB", 0 ], [ "vitC", 0 ], [ "calcium", 0 ], [ "iron", 0 ] ] ] ],
        "cancels" : ["CANNIBAL", "MEATARIAN", "ANTIFRUIT"]
    },{
        "type" : "mutation",
        "id" : "THINSKIN",
        "name" : "Thin-Skinned",
        "points" : -1,
        "description" : "Your skin is fragile.  Cutting damage is slightly increased for you.",
        "starting_trait" : true,
        "cancels" : ["THICKSKIN"],
        "armor" : [ { "parts" : "ALL", "cut" : -1 } ]
    },{
        "type" : "mutation",
        "id" : "MEATARIAN",
        "name" : "Hates Vegetables",
        "points" : -2,
        "description" : "You, like many children, hated eating your vegetables; however, you didn't outgrow it.  It's possible for you to eat them, but you will suffer morale penalties due to nausea.",
        "starting_trait" : true,
        "valid" : false,
        "vitamins_absorb_multi": [ [ "veggy", [ [ "vitA", 0 ], [ "vitB", 0 ], [ "vitC", 0 ], [ "calcium", 0 ], [ "iron", 0 ] ] ] ],
        "cancels" : ["VEGETARIAN"]
    },
    {
        "type" : "mutation",
        "id" : "HATES_BOOKS",
        "name" : "Hates Books",
        "points" : -1,
        "description" : "Reading is for nerds!  Boring books are more boring, and you can't have fun by reading books.",
        "starting_trait" : true,
        "valid" : false,
        "cancels" : ["ILLITERATE","LOVES_BOOKS"]
    },
    {
        "type" : "mutation",
        "id" : "ANTIFRUIT",
        "name" : "Hates Fruit",
        "points" : -3,
        "description" : "You despise eating fruits.  It's possible for you to eat them, but you will suffer morale penalties due to nausea.",
        "starting_trait" : true,
        "valid" : false,
        "vitamins_absorb_multi": [ [ "fruit", [ [ "vitA", 0 ], [ "vitB", 0 ], [ "vitC", 0 ], [ "calcium", 0 ], [ "iron", 0 ] ] ] ],
        "cancels" : ["VEGETARIAN"]
    },{
        "type" : "mutation",
        "id" : "LACTOSE",
        "name" : "Lactose Intolerance",
        "points" : -1,
        "//" : "Actual digestive issue, on even footing with the -vore mutations.",
<<<<<<< HEAD
        "description" : "You, like 75 percent of the world, cannot tolerate milk or milk based products.  It's possible for you to eat them, but you will suffer morale penalties due to nausea.",
        "vitamins_absorb_multi": [ [ "milk", [ [ "vitA", 0 ], [ "vitB", 0 ], [ "vitC", 0 ], [ "calcium", 0 ], [ "iron", 0 ] ] ] ],
=======
        "description" : "You, like 75 percent of the world, cannot tolerate milk or milk-based products.  It's possible for you to eat them, but you will suffer morale penalties due to nausea.",
>>>>>>> 096dabd9
        "starting_trait" : true
    },{
        "type" : "mutation",
        "id" : "ANTIJUNK",
        "name" : "Junkfood Intolerance",
        "points" : -1,
        "description" : "Something in those heavily processed foods doesn't agree with you.  It's possible for you to eat them, but you will suffer morale penalties due to nausea.",
        "starting_trait" : true,
        "cancels" : ["PROJUNK"],
        "vitamins_absorb_multi": [ [ "junk", [ [ "vitA", 0 ], [ "vitB", 0 ], [ "vitC", 0 ], [ "calcium", 0 ], [ "iron", 0 ] ] ] ],
        "category" : ["BEAST", "RAPTOR", "ALPHA"]
    },{
        "type" : "mutation",
        "id" : "ANTIWHEAT",
        "name" : "Grain Intolerance",
        "points" : -2,
        "//" : "Actual digestive issue, on even footing with the -vore mutations.",
        "description" : "You have a rare allergy that prevents you from eating most types of grains such as wheat or oats.  It's possible for you to eat them, but you will suffer morale penalties due to nausea.",
        "vitamins_absorb_multi": [ [ "wheat", [ [ "vitA", 0 ], [ "vitB", 0 ], [ "vitC", 0 ], [ "calcium", 0 ], [ "iron", 0 ] ] ] ],
        "starting_trait" : true
    },{
        "type" : "mutation",
        "id" : "PROJUNK",
        "name" : "Sweet Tooth",
        "points" : 1,
        "description" : "You have a soft spot for processed foods, and gain a morale bonus from eating them.",
        "cancels" : ["ANTIJUNK"],
        "changes_to" : ["PROJUNK2"],
        "category" : ["MOUSE", "INSECT"]
    },{
        "type" : "mutation",
        "id" : "PROJUNK2",
        "name" : "Sugar-Loving",
        "points" : 2,
        "description" : "You *adore* the taste of junk food, and find it preferable to everything else!",
        "purifiable" : false,
        "prereqs" : ["PROJUNK"],
        "cancels" : ["ANTIJUNK"],
        "threshreq" : ["THRESH_MOUSE"],
        "category" : ["MOUSE"]
    },{
        "type" : "mutation",
        "id" : "GLASSJAW",
        "name" : "Glass Jaw",
        "points" : -2,
        "description" : "Your head can't take much abuse.  Its maximum HP is 20% lower than usual.",
        "starting_trait" : true,
        "social_modifiers" : {
            "intimidate" : -2
        },
        "category" : ["BIRD", "RAPTOR"],
        "cancels" : ["TOUGH"]
    },{
        "type" : "mutation",
        "id" : "FORGETFUL",
        "name" : "Forgetful",
        "points" : -3,
        "description" : "You have a hard time remembering things.  Your skills will erode slightly faster than usual, and you can remember less terrain.",
        "social_modifiers" : {
            "lie" : -5
        },
        "starting_trait" : true,
        "category" : ["BEAST", "MEDICAL", "CHIMERA", "MOUSE", "INSECT"],
        "cancels" : ["GOODMEMORY"]
    },{
        "type" : "mutation",
        "id" : "LIGHTWEIGHT",
        "name" : "Lightweight",
        "points" : -1,
        "description" : "Alcohol and drugs go straight to your head.  You suffer the negative effects of these for longer.",
        "starting_trait" : true,
        "category" : ["MEDICAL"],
        "cancels" : ["DRUNKEN", "TOLERANCE"]
    },{
        "type" : "mutation",
        "id" : "ADDICTIVE",
        "name" : "Addictive Personality",
        "points" : -2,
        "description" : "It's easier for you to become addicted to substances, and harder to rid yourself of these addictions.",
        "starting_trait" : true,
        "valid" : false,
        "category" : ["MEDICAL", "MOUSE"],
        "cancels" : ["NONADDICTIVE"]
    },{
        "type" : "mutation",
        "id" : "TRIGGERHAPPY",
        "name" : "Trigger Happy",
        "points" : -1,
        "description" : "On rare occasion, you will go full-auto when you intended to fire a single shot.  This has no effect when firing semi-automatic firearms.",
        "starting_trait" : true,
        "valid" : false
    },{
        "type" : "mutation",
        "id" : "SMELLY",
        "name" : "Strong Scent",
        "points" : -1,
        "description" : "Your scent is particularly strong.  It's not offensive to humans, but animals that track your scent will do so more easily.",
        "starting_trait" : true,
        "changes_to" : ["SMELLY2"],
        "types" : ["SCENT"],
        "category" : ["FELINE", "LUPINE", "MOUSE"]
    },{
        "type" : "mutation",
        "id" : "CHEMIMBALANCE",
        "name" : "Chemical Imbalance",
        "points" : -2,
        "description" : "You suffer from a minor chemical imbalance, whether mental or physical.  Minor changes to your internal chemistry will manifest themselves on occasion, such as hunger, sleepiness, narcotic effects, etc.",
        "starting_trait" : true,
        "category" : ["SLIME", "MEDICAL", "CHIMERA", "ELFA"]
    },{
        "type" : "mutation",
        "id" : "ANIMALDISCORD",
        "name" : "Animal Discord",
        "points" : -1,
        "description" : "Most animals don't like you, and aggressive animals are more likely to attack you.  This only applies to natural animals such as woodland creatures.",
        "starting_trait" : true,
        "cancels" : ["ANIMALEMPATH"],
        "changes_to" : ["ANIMALDISCORD2"],
        "category" : ["LUPINE", "BEAST", "RAPTOR", "INSECT"]
    },{
        "type" : "mutation",
        "id" : "ANIMALDISCORD2",
        "name" : "Prey Animal",
        "points" : -3,
        "description" : "Natural animals like dogs and wolves see you as prey, and are liable to attack you on sight.",
        "cancels" : ["ANIMALEMPATH"],
        "prereqs" : ["ANIMALDISCORD"],
        "category" : ["MOUSE"]
    },{
        "type" : "mutation",
        "id" : "SLOWREADER",
        "name" : "Slow Reader",
        "points" : -1,
        "description" : "You're a slow reader, and it takes you longer to get through books than most.",
        "starting_trait" : true,
        "valid" : false,
        "cancels" : ["ILLITERATE", "FASTREADER"]
    },{
        "type" : "mutation",
        "id" : "SCHIZOPHRENIC",
        "name" : "Schizophrenic",
        "points" : -2,
        "description" : "You will periodically suffer from delusions, ranging from minor effects to full visual hallucinations.  Some of these effects may be controlled through the use of Thorazine.",
        "starting_trait" : true,
        "valid" : false,
        "category" : ["MEDICAL"]
    },{
        "type" : "mutation",
        "id" : "NARCOLEPTIC",
        "name" : "Narcoleptic",
        "points" : -3,
        "description" : "You randomly fall asleep without any reason.",
        "starting_trait" : true,
        "valid" : false,
        "category" : ["MEDICAL"]
    },{
        "type" : "mutation",
        "id" : "CLUMSY",
        "name" : "Clumsy",
        "points" : -1,
        "description" : "You make more noise while walking.  You're also more likely to set off traps.",
        "starting_trait" : true,
        "cancels" : ["LIGHTSTEP"]
    },{
        "type" : "mutation",
        "id" : "JITTERY",
        "name" : "Jittery",
        "points" : -3,
        "description" : "During moments of great stress or under the effects of stimulants, you may find your hands shaking uncontrollably, severely reducing your Dexterity.",
        "starting_trait" : true,
        "valid" : false,
        "category" : ["MEDICAL", "MOUSE"]
    },{
        "type" : "mutation",
        "id" : "HOARDER",
        "name" : "Hoarder",
        "points" : -4,
        "description" : "You don't feel right unless you're carrying as much as you can.  You suffer morale penalties for carrying less than maximum volume (weight is ignored).  Xanax can help control this anxiety.",
        "starting_trait" : true,
        "valid" : false
    },{
        "type" : "mutation",
        "id" : "SAVANT",
        "name" : "Savant",
        "points" : -4,
        "description" : "You tend to specialize in one skill and be poor at all others.  You advance at half speed in all skills except your best one.  Note that combining this with Fast Learner will come out to a slower rate of learning for all skills.",
        "starting_trait" : true,
        "valid" : false
    },{
        "type" : "mutation",
        "id" : "PACIFIST",
        "name" : "Pacifist",
        "points" : -4,
        "description" : "You don't like thinking about violence.  Your combat skills advance much slower than usual, and you feel more guilt about killing.",
        "starting_trait" : true,
        "social_modifiers" : {
            "intimidate" : -10
        },
        "valid" : false,
        "cancels" : ["PSYCHOPATH", "PRED1", "PRED2", "PRED3", "PRED4"]
    },{
        "type" : "mutation",
        "id" : "MOODSWINGS",
        "name" : "Mood Swings",
        "points" : -1,
        "description" : "Your morale will shift up and down at random, often dramatically.",
        "starting_trait" : true,
        "valid" : false,
        "category" : ["MEDICAL"]
    },{
        "type" : "mutation",
        "id" : "SLOWRUNNER",
        "name" : "Slow Footed",
        "points" : -3,
        "description" : "You can't move as fast as most, resulting in a 15% speed penalty on flat ground.",
        "starting_trait" : true,
        "types" : ["RUNNING"]
    },{
        "type" : "mutation",
        "id" : "WEAKSTOMACH",
        "name" : "Weak Stomach",
        "points" : -1,
        "description" : "You are more likely to throw up from food poisoning, alcohol, etc.",
        "starting_trait" : true,
        "changes_to" : ["NAUSEA"],
        "cancels" : ["STRONGSTOMACH"]
    },{
        "type" : "mutation",
        "id" : "WOOLALLERGY",
        "name" : "Wool Allergy",
        "points" : -1,
        "description" : "You are badly allergic to wool, and cannot wear any clothing made of the substance.",
        "starting_trait" : true,
        "valid" : true
    },{
        "type" : "mutation",
        "id" : "TRUTHTELLER",
        "name" : "Truth Teller",
        "points" : -1,
        "description" : "When you try to tell a lie, you blush, stammer, and get all shifty-eyed.  Telling lies and otherwise bluffing will be much more difficult for you.",
        "starting_trait" : true,
        "cancels" : ["LIAR"],
        "social_modifiers" : {
            "lie" : -40
        }
    },{
        "type" : "mutation",
        "id" : "UGLY",
        "name" : "Ugly",
        "points" : -1,
        "ugliness" : 2,
        "description" : "You're not much to look at.  NPCs who care about such things will react poorly to you.",
        "starting_trait" : true,
        "cancels" : ["PRETTY", "BEAUTIFUL", "BEAUTIFUL2", "BEAUTIFUL3"],
        "changes_to" : ["DEFORMED"],
        "category": ["RAPTOR", "FELINE", "LUPINE"]
    },{
        "type" : "mutation",
        "id" : "ALBINO",
        "name" : "Albino",
        "points" : -1,
        "description" : "You lack skin pigmentation due to a genetic problem.  You sunburn extremely easily, and typically use an umbrella and sunglasses when going out in the sun.",
        "starting_trait" : true,
        "changes_to" : ["SUNBURN"],
        "category" : ["TROGLOBITE", "MOUSE"]
    },{
        "type" : "mutation",
        "id" : "FLIMSY",
        "name" : "Flimsy",
        "points" : -4,
        "description" : "Your body can't take much abuse.  Its maximum HP is 25% lower than usual and you heal slightly slower.  Stacks with Glass Jaw.",
        "starting_trait" : true,
        "valid" : false,
        "social_modifiers" : {
            "intimidate" : -2
        },
        "cancels" : ["TOUGH", "TOUGH2", "TOUGH3"],
        "category" : ["MOUSE"],
        "changes_to" : ["FLIMSY2"],
        "hp_modifier" : -0.25
    },{
        "type" : "mutation",
        "id" : "FLIMSY2",
        "name" : "Frail",
        "points" : -6,
        "description" : "Your body breaks very easily.  Its maximum HP is 50% lower than usual and you heal slower.  Stacks with Glass Jaw.",
        "starting_trait" : true,
        "valid" : false,
        "social_modifiers" : {
            "intimidate" : -3
        },
        "cancels" : ["TOUGH", "TOUGH2", "TOUGH3"],
        "prereqs" : ["FLIMSY"],
        "changes_to" : ["FLIMSY3"],
        "hp_modifier" : -0.5
    },{
        "type" : "mutation",
        "id" : "FLIMSY3",
        "name" : "Fragile",
        "points" : -8,
        "description" : "Your body is extremely fragile.  Its maximum HP is 75% lower than usual and you heal much slower.  Stacks with Glass Jaw.",
        "starting_trait" : true,
        "valid" : false,
        "social_modifiers" : {
            "intimidate" : -4
        },
        "cancels" : ["TOUGH", "TOUGH2", "TOUGH3"],
        "prereqs" : ["FLIMSY2"],
        "hp_modifier" : -0.75
    },{
        "type" : "mutation",
        "id" : "CHAOTIC_BAD",
        "name" : "Genetic Downward Spiral",
        "points" : -12,
        "purifiable" : false,
        "description" : "The events of the Cataclysm have damaged your DNA beyond repair. You mutate frequently, and all mutations you receive (from any source) are negative.",
        "starting_trait" : true,
		"cancels" : ["ROBUST"],
        "valid" : false
    },{
        "type" : "mutation",
        "id" : "SKIN_ROUGH",
        "name" : "Rough Skin",
        "points" : 0,
        "visibility" : 2,
        "ugliness" : 1,
        "description" : "Your skin is slightly rough.  This has no gameplay effect.",
        "types" : ["SKIN"],
        "changes_to" : ["SCALES", "FEATHERS", "LIGHTFUR", "CHITIN", "PLANTSKIN"],
        "category" : ["LIZARD"]
    },{
        "type" : "mutation",
        "id" : "NIGHTVISION2",
        "name" : "High Night Vision",
        "points" : 4,
        "description" : "You can see incredibly well in the dark!  Activate to toggle NV-visible areas on or off.",
        "prereqs" : ["NIGHTVISION"],
        "changes_to" : ["NIGHTVISION3"],
        "cancels" : ["ELFA_NV", "ELFA_FNV", "FEL_NV", "URSINE_EYE"],
        "category" : ["FISH", "BEAST", "INSECT", "RAT", "CHIMERA", "LUPINE", "MOUSE"],
        "active" : true,
        "starts_active" : true
    },{
        "type" : "mutation",
        "id" : "NIGHTVISION3",
        "name" : "Full Night Vision",
        "points" : 6,
        "description" : "You can see in pitch blackness as if you were wearing night-vision goggles.  Activate to toggle NV-visible areas on or off.",
        "prereqs" : ["NIGHTVISION2"],
        "leads_to" : ["INFRARED"],
        "cancels" : ["ELFA_NV", "ELFA_FNV", "FEL_NV", "URSINE_EYE"],
        "category" : ["FISH", "TROGLOBITE", "SPIDER"],
        "active" : true,
        "starts_active" : true
    },{
        "type" : "mutation",
        "id" : "CEPH_EYES",
        "name" : "Cephalopod Eyes",
        "points" : 1,
        "visibility" : 8,
        "ugliness" : 5,
        "description" : "Your eyes still bulge, yet your pupils look different somehow.  Water doesn't seem to cause any trouble at all, though.",
        "leads_to" : ["CEPH_VISION"],
        "cancels" : ["BIRD_EYE", "LIZ_EYE", "FEL_EYE", "URSINE_EYE", "COMPOUND_EYES", "ELFAEYES"],
        "category" : ["CEPHALOPOD"]
    },{
        "type" : "mutation",
        "id" : "CEPH_VISION",
        "name" : "Cephalopod Vision",
        "points" : 3,
        "description" : "Your brain has caught up with your eyes.  You can see much better in the dark, but sunlight seems much brighter now.  Activate to toggle NV-visible areas on or off.",
        "prereqs" : ["CEPH_EYES"],
        "cancels" : ["LIZ_IR", "FEL_NV", "NIGHTVISION", "NIGHTVISION2", "NIGHTVISION3", "ELFA_NV", "ELFA_FNV"],
        "category" : ["CEPHALOPOD"],
        "active" : true,
        "starts_active" : true
    },{
        "type" : "mutation",
        "id" : "ELFAEYES",
        "name" : "Fey Eyes",
        "points" : 1,
        "description" : "Your eyes have turned...green.  It's tough to tell the exact shade as it seems to shift.  The effect is ...pleasant.",
        "leads_to" : ["ELFA_NV"],
        "valid" : false,
        "cancels" : ["BIRD_EYE", "LIZ_EYE", "FEL_EYE", "URSINE_EYE", "COMPOUND_EYES"],
        "category" : ["ELFA"],
        "social_modifiers" : {
            "lie" : 5,
            "persuade" : 5,
            "intimidate" : -5
        }
    },{
        "type" : "mutation",
        "id" : "ELFA_NV",
        "name" : "Fey Vision",
        "points" : 3,
        "description" : "The shadows don't seem as dark now.  Activate to toggle NV-visible areas on or off.",
        "prereqs" : ["ELFAEYES"],
        "changes_to" : ["ELFA_FNV"],
        "cancels" : ["LIZ_IR", "FEL_NV", "NIGHTVISION", "NIGHTVISION2", "NIGHTVISION3"],
        "category" : ["ELFA"],
        "active" : true,
        "starts_active" : true
    },{
        "type" : "mutation",
        "id" : "ELFA_FNV",
        "name" : "Fey Nightsight",
        "points" : 5,
        "description" : "You have great low-light vision now, though that doesn't allow you to perform fine tasks such as crafting and reading in darkness.  Activate to toggle NV-visible areas on or off.",
        "prereqs" : ["ELFA_NV"],
        "cancels" : ["LIZ_IR", "FEL_NV", "NIGHTVISION", "NIGHTVISION2", "NIGHTVISION3"],
        "category" : ["ELFA"],
        "active" : true,
        "starts_active" : true
    },{
        "type" : "mutation",
        "id" : "FEL_EYE",
        "name" : "Feline Eyes",
        "points" : 0,
        "visibility" : 2,
        "ugliness" : 1,
        "description" : "Your eyes have mutated, now having a slitted pupil and glittering in light, much like those of cats.  This is visually striking, but it isn't helping you see at night.",
        "social_modifiers" : {
            "lie" : 2,
            "persuade" : 2
        },
        "leads_to" : ["FEL_NV"],
        "cancels" : ["ELFAEYES", "LIZ_EYE", "BIRD_EYE", "URSINE_EYE", "COMPOUND_EYES"],
        "category" : ["FELINE", "BEAST"]
    },{
        "type" : "mutation",
        "id" : "FEL_NV",
        "name" : "Feline Vision",
        "points" : 4,
        "description" : "Your optic nerves and brain caught up with your eyes.  Now you can see pretty well at night.  Activate to toggle NV-visible areas on or off.",
        "prereqs" : ["FEL_EYE"],
        "cancels" : ["ELFA_NV", "ELFA_FNV", "LIZ_IR", "NIGHTVISION", "NIGHTVISION2", "NIGHTVISION3"],
        "category" : ["FELINE"],
        "active" : true,
        "starts_active" : true
    },{
        "type" : "mutation",
        "id" : "URSINE_EYE",
        "name" : "Ursine Vision",
        "points" : 1,
        "description" : "Your visual processing has shifted: though you can see better in the dark, you're nearsighted in the light.  Maybe glasses would help.  Activate to toggle NV-visible areas on or off.",
        "cancels" : ["ELFAEYES", "LIZ_EYE", "BIRD_EYE", "FEL_EYE", "COMPOUND_EYES", "NIGHTVISION", "NIGHTVISION2", "NIGHTVISION3", "MYOPIC"],
        "category" : ["URSINE"],
        "active" : true,
        "starts_active" : true
    },{
        "type" : "mutation",
        "id" : "BIRD_EYE",
        "name" : "Avian Eyes",
        "points" : 5,
        "visibility" : 1,
        "description" : "Your vision has become particularly acute: you suspect you could pick out zombies much farther away.  Perception +4.",
        "cancels" : ["ELFAEYES", "FEL_EYE", "LIZ_EYE", "URSINE_EYE", "COMPOUND_EYES"],
        "prereqs" : ["PER_UP"],
        "threshreq" : ["THRESH_BIRD"],
        "category" : ["BIRD"]
    },{
        "type" : "mutation",
        "id" : "INFRARED",
        "name" : "Infrared Vision",
        "points" : 5,
        "description" : "Your eyes have mutated to pick up radiation in the infrared spectrum.",
        "prereqs" : ["NIGHTVISION3"],
        "cancels" : ["LIZ_IR"],
        "category" : ["INSECT", "TROGLOBITE", "SPIDER"]
    },{
        "type" : "mutation",
        "id" : "LIZ_EYE",
        "name" : "Reptilian Eyes",
        "points" : 0,
        "visibility" : 2,
        "ugliness" : 1,
        "description" : "Your eyes have mutated, with a brilliant iris and slitted pupil similar to that of a lizard.  This is visually striking, but doesn't seem to affect your vision.",
        "social_modifiers" : {
            "persuade" : -1,
            "intimidate" : 1
        },
        "leads_to" : ["LIZ_IR"],
        "cancels" : ["ELFAEYES", "FEL_EYE", "URSINE_EYE", "BIRD_EYE", "COMPOUND_EYES"],
        "category" : ["LIZARD", "RAPTOR"]
    },{
        "type" : "mutation",
        "id" : "LIZ_IR",
        "name" : "Reptilian IR",
        "points" : 5,
        "description" : "Your optic nerves and brain have mutated to catch up with your eyes, allowing you to see in the infrared spectrum.",
        "prereqs" : ["LIZ_EYE"],
        "cancels" : ["ELFA_NV", "ELFA_FNV", "FEL_NV", "INFRARED"],
        "category" : ["LIZARD", "RAPTOR"]
    },{
        "type" : "mutation",
        "id" : "FASTHEALER2",
        "name" : "Very Fast Healer",
        "points" : 4,
        "description" : "Your flesh regenerates slowly, and you will regain HP even when not sleeping.",
        "types" : ["HEALING"],
        "prereqs" : ["FASTHEALER"],
        "changes_to" : ["REGEN"],
        "category" : ["PLANT"],
        "healing_awake" : 0.66,
        "healing_resting" : 0.5
    },{
        "type" : "mutation",
        "id" : "REGEN",
        "name" : "Regeneration",
        "points" : 6,
        "description" : "Your flesh regenerates from wounds incredibly quickly.",
        "types" : ["HEALING"],
        "prereqs" : ["FASTHEALER2"],
        "category" : ["SLIME", "TROGLOBITE"],
        "healing_awake" : 2.0,
        "healing_resting" : 1.5
    },{
        "type" : "mutation",
        "id" : "REGEN_LIZ",
        "name" : "Reptilian Healing",
        "points" : 5,
        "valid" : false,
        "purifiable" : false,
        "description" : "Your broken limbs mend themselves without significant difficulty.",
        "cancels" : ["ROT1", "ROT2", "ROT3"],
        "prereqs" : ["FASTHEALER"],
        "threshreq" : ["THRESH_LIZARD"],
        "category" : ["LIZARD"]
    },{
        "type" : "mutation",
        "id" : "WAKEFUL2",
        "name" : "Very Little Sleep",
        "points" : 3,
        "description" : "You don't sleep often.  But when you do, you need very little of it.",
        "valid" : false,
        "types" : ["SLEEP"],
        "prereqs" : ["WAKEFUL"],
        "changes_to" : ["WAKEFUL3"],
        "threshreq" : ["THRESH_ALPHA", "THRESH_ELFA"],
        "category" : ["ALPHA", "ELFA"],
        "fatigue_modifier": -0.25
    },{
        "type" : "mutation",
        "id" : "WAKEFUL3",
        "name" : "Tireless",
        "points" : 5,
        "description" : "You defend the realm all night and all day.",
        "valid" : false,
        "purifiable" : false,
        "types" : ["SLEEP"],
        "prereqs" : ["WAKEFUL2"],
        "threshreq" : ["THRESH_ELFA"],
        "category" : ["ELFA"],
        "fatigue_modifier": -0.5,
        "fatigue_regen_modifier": 0.5
    },{
        "type" : "mutation",
        "id" : "FANGS",
        "name" : "Fangs",
        "points" : 2,
        "visibility" : 2,
        "ugliness" : 2,
        "description" : "Your teeth have grown into two-inch-long fangs, allowing you to make an extra attack when conditions favor it.",
        "types" : ["TEETH"],
        "changes_to" : ["SABER_TEETH", "SHARKTEETH"],
        "category" : ["LIZARD", "FISH", "LUPINE", "FELINE", "CHIMERA"],
        "attacks" : [
            {
                "attack_text_u" : "You sink your fangs into %s",
                "attack_text_npc" : "%1$s sinks their fangs into %2$s",
                "blocker_mutations" : [ "MUZZLE", "MUZZLE_LONG", "MUZZLE_RAT" ],
                "body_part" : "MOUTH",
                "chance" : 20,
                "base_damage" : { "damage_type" : "stab", "amount" : 20 }
            },
            {
                "attack_text_u" : "You sink your fangs into %s",
                "attack_text_npc" : "%1$s sinks their fangs into %2$s",
                "required_mutations" : [ "MUZZLE" ],
                "body_part" : "MOUTH",
                "chance" : 18,
                "base_damage" : { "damage_type" : "stab", "amount" : 20 }
            },
            {
                "attack_text_u" : "You sink your fangs into %s",
                "attack_text_npc" : "%1$s sinks their fangs into %2$s",
                "required_mutations" : [ "MUZZLE_LONG" ],
                "body_part" : "MOUTH",
                "chance" : 15,
                "base_damage" : { "damage_type" : "stab", "amount" : 20 }
            },
            {
                "attack_text_u" : "You sink your fangs into %s",
                "attack_text_npc" : "%1$s sinks their fangs into %2$s",
                "required_mutations" : [ "MUZZLE_RAT" ],
                "body_part" : "MOUTH",
                "chance" : 19,
                "base_damage" : { "damage_type" : "stab", "amount" : 20 }
            }
        ]
    },{
        "type" : "mutation",
        "id" : "INCISORS",
        "name" : "Incisors",
        "points" : 2,
        "visibility" : 3,
        "ugliness" : 3,
        "description" : "Your big teeth have grown in.  Folks had best show some more respect.",
        "types" : ["TEETH"],
        "prereqs" : ["MUZZLE_RAT"],
        "threshreq" : ["THRESH_RAT"],
        "category" : ["RAT"],
        "attacks" : {
            "attack_text_u" : "You bite into %s with your ratlike incisors",
            "attack_text_npc" : "%1$s bites %2$s with their ratlike incisors",
            "body_part" : "MOUTH",
            "chance" : 18,
            "base_damage" : [
                { "damage_type" : "cut", "amount" : 3 },
                { "damage_type" : "bash", "amount" : 3 }
            ]
        }
    },{
        "type" : "mutation",
        "id" : "MEMBRANE",
        "name" : "Nictitating Membrane",
        "points" : 1,
        "visibility" : 1,
        "ugliness" : 2,
        "description" : "You have a set of clear lenses which lower over your eyes while underwater, allowing you to see as though you were wearing goggles.  Slightly decreases wet penalties.",
        "prereqs" : ["EYEBULGE"],
        "category" : ["LIZARD", "FISH"],
        "wet_protection" : [
            { "part" : "EYES", "neutral" : 1 }
        ]
    },{
        "type" : "mutation",
        "id" : "GILLS",
        "name" : "Gills",
        "points" : 2,
        "visibility" : 5,
        "ugliness" : 3,
        "description" : "You've grown a set of gills in your neck, allowing you to breathe underwater.  Slightly increases wet benefits.",
        "category" : ["FISH"],
        "cancels" : ["GILLS_CEPH"],
        "wet_protection" : [
            { "part" : "HEAD", "good" : 1 }
        ]
    },{
        "type" : "mutation",
        "id" : "GILLS_CEPH",
        "name" : "Cephalopod Gills",
        "points" : 2,
        "visibility" : 4,
        "ugliness" : 4,
        "description" : "You've grown a set of gills, running from your neck up behind your ears.  They allow you to breathe underwater and slightly increase wet benefits.",
        "category" : ["CEPHALOPOD"],
        "cancels" : ["GILLS"],
        "wet_protection" : [
            { "part" : "HEAD", "good" : 1 }
        ]
    },{
        "type" : "mutation",
        "id" : "M_SKIN",
        "name" : "Mycus Flesh",
        "points" : 2,
        "visibility" : 10,
        "ugliness" : 8,
        "description" : "We have begun adapting local physiology to Mycus physical structure, greatly reducing wet effects.",
        "valid" : false,
        "purifiable": false,
        "category" : ["MYCUS"],
        "prereqs" : ["M_IMMUNE"],
        "threshreq" : ["THRESH_MYCUS"],
        "leads_to" : ["M_DEFENDER"],
        "changes_to" : ["M_SKIN2"],
        "wet_protection" : [
            { "part" : "HEAD", "ignored" : 6 },
            { "part" : "LEG_L", "ignored" : 20 },
            { "part" : "LEG_R", "ignored" : 20 },
            { "part" : "FOOT_L", "ignored" : 6 },
            { "part" : "FOOT_R", "ignored" : 6 },
            { "part" : "ARM_L", "ignored" : 18 },
            { "part" : "ARM_R", "ignored" : 18 },
            { "part" : "HAND_L", "ignored" : 4 },
            { "part" : "HAND_R", "ignored" : 4 },
            { "part" : "TORSO", "ignored" : 40 }
        ],
        "armor" : [ { "parts" : "ALL", "cut" : 1, "bash" : 2 } ]
    },{
        "type" : "mutation",
        "id" : "M_SKIN2",
        "name" : "Mycus Fireproofing",
        "points" : 5,
        "visibility" : 10,
        "ugliness" : 8,
        "description" : "We have spliced the dense, amphibole fibers from Mycus core towers with the resilient, adaptive flesh of local physiology.  This reduces our speed by a moderate amount, but provides powerful armor across our body, nullifies wet effects, and provides complete protection from fire.",
        "valid" : false,
        "purifiable": false,
        "category" : ["MYCUS"],
        "prereqs" : ["M_SKIN"],
        "prereqs2" : ["M_DEFENDER"],
        "threshreq" : ["THRESH_MYCUS"],
        "changes_to" : ["M_SKIN3"],
        "wet_protection" : [
            { "part" : "HEAD", "ignored" : 9 },
            { "part" : "LEG_L", "ignored" : 30 },
            { "part" : "LEG_R", "ignored" : 30 },
            { "part" : "FOOT_L", "ignored" : 9 },
            { "part" : "FOOT_R", "ignored" : 9 },
            { "part" : "ARM_L", "ignored" : 24 },
            { "part" : "ARM_R", "ignored" : 24 },
            { "part" : "HAND_L", "ignored" : 6 },
            { "part" : "HAND_R", "ignored" : 6 },
            { "part" : "TORSO", "ignored" : 60 }
        ],
        "armor" : [ { "parts" : "ALL", "cut" : 2, "bash" : 3 } ]
    },{
        "type" : "mutation",
        "id" : "M_SKIN3",
        "name" : "Mycogenesis",
        "points" : 7,
        "visibility" : 10,
        "ugliness" : 10,
        "description" : "Local physiology has been fully incorporated with that of Mycus silicate fibers.  In addition to benefits conferred by previous developments, we may join with Mycus fibers beneath us - sleeping on top of fungal areas places us into a dormant state, which spreads spores around us as we sleep and revitalizes our body much more quickly than regular sleep.",
        "valid" : false,
        "purifiable": false,
        "category" : ["MYCUS"],
        "prereqs" : ["M_SKIN2"],
        "threshreq" : ["THRESH_MYCUS"],
        "wet_protection" : [
            { "part" : "HEAD", "ignored" : 9 },
            { "part" : "LEG_L", "ignored" : 30 },
            { "part" : "LEG_R", "ignored" : 30 },
            { "part" : "FOOT_L", "ignored" : 9 },
            { "part" : "FOOT_R", "ignored" : 9 },
            { "part" : "ARM_L", "ignored" : 24 },
            { "part" : "ARM_R", "ignored" : 24 },
            { "part" : "HAND_L", "ignored" : 6 },
            { "part" : "HAND_R", "ignored" : 6 },
            { "part" : "TORSO", "ignored" : 60 }
        ],
        "armor" : [ { "parts" : "ALL", "cut" : 3, "bash" : 5 } ]
    },{
        "type" : "mutation",
        "id" : "SCALES",
        "name" : "Scales",
        "points" : 2,
        "visibility" : 10,
        "ugliness" : 3,
        "description" : "A set of flexible green scales has grown to cover your body, acting as natural armor.  Somewhat reduces wet effects.",
        "types" : ["SKIN"],
        "category" : ["CHIMERA", "RAPTOR", "LIZARD"],
        "prereqs" : ["SKIN_ROUGH"],
        "changes_to" : ["THICK_SCALES", "SLEEK_SCALES"],
        "wet_protection" : [
            { "part" : "HEAD", "ignored" : 3 },
            { "part" : "LEG_L", "ignored" : 10 },
            { "part" : "LEG_R", "ignored" : 10 },
            { "part" : "FOOT_L", "ignored" : 3 },
            { "part" : "FOOT_R", "ignored" : 3 },
            { "part" : "ARM_L", "ignored" : 9 },
            { "part" : "ARM_R", "ignored" : 9 },
            { "part" : "HAND_L", "ignored" : 2 },
            { "part" : "HAND_R", "ignored" : 2 },
            { "part" : "TORSO", "ignored" : 20 }
        ],
        "armor" : [ { "parts" : "ALL", "cut" : 2 } ]
    },{
        "type" : "mutation",
        "id" : "THICK_SCALES",
        "name" : "Thick Scales",
        "points" : 3,
        "visibility" : 10,
        "ugliness" : 4,
        "mixed_effect" : true,
        "description" : "A set of heavy green scales has grown to cover your body, acting as natural armor.  While difficult to penetrate, it also limits your flexibility, resulting in a -2 penalty to Dexterity.  Greatly reduces wet effects.",
        "types" : ["SKIN"],
        "prereqs" : ["SCALES"],
        "threshreq" : ["THRESH_LIZARD"],
        "category" : ["LIZARD"],
        "wet_protection" : [
            { "part" : "HEAD", "ignored" : 5 },
            { "part" : "LEG_L", "ignored" : 16 },
            { "part" : "LEG_R", "ignored" : 16 },
            { "part" : "FOOT_L", "ignored" : 5 },
            { "part" : "FOOT_R", "ignored" : 5 },
            { "part" : "ARM_L", "ignored" : 14 },
            { "part" : "ARM_R", "ignored" : 14 },
            { "part" : "HAND_L", "ignored" : 4 },
            { "part" : "HAND_R", "ignored" : 4 },
            { "part" : "TORSO", "ignored" : 30 }
        ],
        "armor" : [ { "parts" : "ALL", "cut" : 4 } ]
    },{
        "type" : "mutation",
        "id" : "SLEEK_SCALES",
        "name" : "Sleek Scales",
        "points" : 4,
        "visibility" : 10,
        "ugliness" : 4,
        "description" : "A set of very flexible and slick scales has grown to cover your body.  These act as weak natural armor, improve your ability to swim, and make you difficult to grab.  Mostly reduces wet effects.",
        "types" : ["SKIN"],
        "prereqs" : ["SCALES"],
        "category" : ["FISH"],
        "wet_protection" : [
            { "part" : "HEAD", "good" : 7 },
            { "part" : "LEG_L", "good" : 21 },
            { "part" : "LEG_R", "good" : 21 },
            { "part" : "FOOT_L", "good" : 6 },
            { "part" : "FOOT_R", "good" : 6 },
            { "part" : "ARM_L", "good" : 19 },
            { "part" : "ARM_R", "good" : 19 },
            { "part" : "HAND_L", "good" : 5 },
            { "part" : "HAND_R", "good" : 5 },
            { "part" : "TORSO", "good" : 40 }
        ],
        "armor" : [ { "parts" : "ALL", "cut" : 1 } ]
    },{
        "type" : "mutation",
        "id" : "LIGHT_BONES",
        "name" : "Light Bones",
        "points" : 2,
        "description" : "Your bones are very light.  This enables you to move and attack 10% faster, but also reduces your carrying weight by 20% and makes bashing attacks hurt a little more.",
        "category" : ["MOUSE"],
        "changes_to" : ["HOLLOW_BONES"]
    },{
        "type" : "mutation",
        "id" : "FEATHERS",
        "name" : "Feathers",
        "points" : 2,
        "visibility" : 10,
        "ugliness" : 3,
        "bodytemp_modifiers" : [50, 100],
        "description" : "Iridescent feathers have grown to cover your entire body, providing a marginal protection against attacks and minor protection from cold.  They also provide a natural waterproofing.",
        "types" : ["SKIN"],
        "leads_to" : ["DOWN"],
        "prereqs" : ["SKIN_ROUGH"],
        "category" : ["BIRD"],
        "armor" : [ { "parts" : "ALL", "bash" : 1 } ]
    },{
        "type" : "mutation",
        "id" : "DOWN",
        "name" : "Down",
        "points" : 0,
        "visibility" : 4,
        "ugliness" : 1,
        "bodytemp_modifiers" : [300, 800],
        "bodytemp_sleep" : 250,
        "description" : "You shan't need to migrate south with your layer of down.  It's even better with no apes around to kill you for it!",
        "types" : ["SKIN"],
        "prereqs" : ["FEATHERS"],
        "threshreq": ["THRESH_BIRD"],
        "category" : ["BIRD"]
    },{
        "type" : "mutation",
        "id" : "LIGHTFUR",
        "name" : "Lightly Furred",
        "points" : 1,
        "visibility" : 6,
        "ugliness" : 2,
        "bodytemp_modifiers" : [250, 500],
        "bodytemp_sleep" : 100,
        "description" : "Light fur has grown to cover your entire body, providing slight protection from cold.",
        "category" : ["CHIMERA", "SPIDER", "MOUSE"],
        "types" : ["SKIN"],
        "prereqs" : ["SKIN_ROUGH"],
        "changes_to" : ["FUR", "FELINE_FUR", "LUPINE_FUR", "URSINE_FUR", "CHITIN_FUR"]
    },{
        "type" : "mutation",
        "id" : "FUR",
        "name" : "Furry",
        "points" : 2,
        "visibility" : 10,
        "ugliness" : 3,
        "bodytemp_modifiers" : [750, 1500],
        "bodytemp_sleep" : 500,
        "description" : "Thick black fur has grown to cover your entire body, providing a marginal protection against attacks, and considerable protection from cold.",
        "types" : ["SKIN"],
        "changes_to" : ["URSINE_FUR"],
        "prereqs" : ["LIGHTFUR"],
        "category" : ["BEAST", "CATTLE", "RAT"],
        "armor" : [ { "parts" : "ALL", "bash" : 1 } ]
    },{
        "type" : "mutation",
        "id" : "URSINE_FUR",
        "name" : "Shaggy Fur",
        "points" : 4,
        "visibility" : 10,
        "ugliness" : 3,
        "bodytemp_modifiers" : [750, 1500],
        "bodytemp_sleep" : 500,
        "description" : "Your fur has grown out and thickened, providing noticeable protection from attacks as well as considerable insulation.",
        "types" : ["SKIN"],
        "prereqs" : ["LIGHTFUR"],
        "category" : ["URSINE"],
        "armor" : [ { "parts" : "ALL", "bash" : 1 } ]
    },{
        "type" : "mutation",
        "id" : "LUPINE_FUR",
        "name" : "Gray Fur",
        "points" : 2,
        "visibility" : 10,
        "ugliness" : 3,
        "bodytemp_modifiers" : [750, 1500],
        "bodytemp_sleep" : 500,
        "description" : "Dense gray fur has grown to cover your entire body, providing a marginal protection against attacks, and considerable protection from cold.",
        "types" : ["SKIN"],
        "prereqs" : ["LIGHTFUR"],
        "category" : ["LUPINE"],
        "armor" : [ { "parts" : "ALL", "bash" : 1 } ]
    },{
        "type" : "mutation",
        "id" : "FELINE_FUR",
        "name" : "Sleek Fur",
        "points" : 2,
        "visibility" : 10,
        "ugliness" : 3,
        "bodytemp_modifiers" : [500, 1000],
        "bodytemp_sleep" : 300,
        "description" : "You've grown sleek brown fur, providing some protection from cold.",
        "types" : ["SKIN"],
        "prereqs" : ["LIGHTFUR"],
        "leads_to" : ["LYNX_FUR"],
        "category" : ["BEAST", "FELINE", "MOUSE"]
    },{
        "type" : "mutation",
        "id" : "LYNX_FUR",
        "name" : "Lynx Fur",
        "points" : 1,
        "visibility" : 8,
        "ugliness" : 1,
        "description" : "Your fur has grown out significantly around your cheeks and neck.  It provides minor protection against attacks.",
        "types" : ["SKIN"],
        "prereqs" : ["FELINE_FUR"],
        "category" : ["FELINE"],
        "armor" : [ { "parts" : [ "HEAD", "MOUTH" ], "bash" : 1 } ]
    },{
        "type" : "mutation",
        "id" : "CHITIN",
        "name" : "Chitinous Skin",
        "points" : 2,
        "visibility" : 3,
        "ugliness" : 2,
        "description" : "Your epidermis has turned into a thin, flexible layer of chitin.  It provides minor protection from cutting wounds.  Slightly reduces wet effects.",
        "types" : ["SKIN"],
        "prereqs" : ["SKIN_ROUGH"],
        "changes_to" : ["CHITIN2", "CHITIN_FUR"],
        "category" : ["SPIDER"],
        "wet_protection" : [
            { "part" : "HEAD", "ignored" : 1 },
            { "part" : "LEG_L", "ignored" : 5 },
            { "part" : "LEG_R", "ignored" : 5 },
            { "part" : "FOOT_L", "ignored" : 1 },
            { "part" : "FOOT_R", "ignored" : 1 },
            { "part" : "ARM_L", "ignored" : 4 },
            { "part" : "ARM_R", "ignored" : 4 },
            { "part" : "HAND_L", "ignored" : 1 },
            { "part" : "HAND_R", "ignored" : 1 },
            { "part" : "TORSO", "ignored" : 10 }
        ],
        "armor" : [ { "parts" : "ALL", "bash" : 2, "cut" : 2 } ]
    },{
        "type" : "mutation",
        "id" : "CHITIN2",
        "name" : "Chitinous Armor",
        "points" : 2,
        "visibility" : 6,
        "ugliness" : 3,
        "mixed_effect" : true,
        "description" : "You've grown a chitin exoskeleton, much like that of an insect.  It provides considerable physical protection, but reduces your Dexterity by 1.  Somewhat reduces wet effects.",
        "types" : ["SKIN"],
        "prereqs" : ["CHITIN"],
        "changes_to" : ["CHITIN3"],
        "category" : ["INSECT"],
        "wet_protection" : [
            { "part" : "HEAD", "ignored" : 2 },
            { "part" : "LEG_L", "ignored" : 9 },
            { "part" : "LEG_R", "ignored" : 9 },
            { "part" : "FOOT_L", "ignored" : 2 },
            { "part" : "FOOT_R", "ignored" : 2 },
            { "part" : "ARM_L", "ignored" : 8 },
            { "part" : "ARM_R", "ignored" : 8 },
            { "part" : "HAND_L", "ignored" : 2 },
            { "part" : "HAND_R", "ignored" : 2 },
            { "part" : "TORSO", "ignored" : 18 }
        ],
        "armor" : [ { "parts" : "ALL", "bash" : 4, "cut" : 4 } ]
    },{
        "type" : "mutation",
        "id" : "CHITIN3",
        "name" : "Chitinous Plate",
        "points" : 2,
        "visibility" : 8,
        "ugliness" : 5,
        "description" : "You've grown a chitin exoskeleton made of thick, stiff plates.  It provides excellent physical protection, but reduces your Dexterity by 1 and encumbers all body parts but your eyes and mouth.  Greatly reduces wet effects.",
        "types" : ["SKIN"],
        "prereqs" : ["CHITIN2", "CHITIN_FUR2"],
        "category" : ["SPIDER"],
        "changes_to" : ["CHITIN_FUR3"],
        "wet_protection" : [
            { "part" : "HEAD", "ignored" : 4 },
            { "part" : "LEG_L", "ignored" : 14 },
            { "part" : "LEG_R", "ignored" : 14 },
            { "part" : "FOOT_L", "ignored" : 4 },
            { "part" : "FOOT_R", "ignored" : 4 },
            { "part" : "ARM_L", "ignored" : 12 },
            { "part" : "ARM_R", "ignored" : 12 },
            { "part" : "HAND_L", "ignored" : 3 },
            { "part" : "HAND_R", "ignored" : 3 },
            { "part" : "TORSO", "ignored" : 26 }
        ],
        "encumbrance_always" : [
            [ "TORSO", 10 ],
            [ "HEAD", 10 ],
            [ "ARM_L", 10 ],
            [ "ARM_R", 10 ],
            [ "HAND_L", 10 ],
            [ "HAND_R", 10 ],
            [ "LEG_L", 10 ],
            [ "LEG_R", 10 ],
            [ "FOOT_L", 10 ],
            [ "FOOT_R", 10 ]
        ],
        "restricts_gear" : [ "HEAD" ],
        "armor" : [ { "parts" : "ALL", "bash" : 8, "cut" : 8 } ]
    },{
        "type" : "mutation",
        "id" : "CHITIN_FUR",
        "name" : "Hairy Chitin",
        "points" : 3,
        "visibility" : 10,
        "ugliness" : 4,
        "bodytemp_modifiers" : [100, 150],
        "bodytemp_sleep" : 50,
        "description" : "You've developed some sort of hair growing out of your chitin.  It's a bit warmer than not having hair.",
        "types" : ["SKIN"],
        "prereqs" : ["CHITIN", "LIGHTFUR"],
        "category" : ["SPIDER"],
        "changes_to" : ["CHITIN_FUR2"],
        "armor" : [ { "parts" : "ALL", "bash" : 2, "cut" : 2 } ]
    },{
        "type" : "mutation",
        "id" : "CHITIN_FUR2",
        "name" : "Furred Chitin",
        "points" : 4,
        "visibility" : 10,
        "ugliness" : 4,
        "bodytemp_modifiers" : [150, 250],
        "bodytemp_sleep" : 75,
        "description" : "Your chitin hair has thickened and spread across your body.  It provides minor warmth and helps you sense nearby vibrations.",
        "types" : ["SKIN"],
        "prereqs" : ["CHITIN_FUR"],
        "category" : ["SPIDER"],
        "changes_to" : ["CHITIN_FUR3", "CHITIN3"],
        "armor" : [ { "parts" : "ALL", "bash" : 4, "cut" : 4 } ]
    },{
        "type" : "mutation",
        "id" : "CHITIN_FUR3",
        "name" : "Furred Plate",
        "points" : 5,
        "visibility" : 10,
        "ugliness" : 4,
        "bodytemp_modifiers" : [150, 250],
        "bodytemp_sleep" : 75,
        "description" : "Your exoskeleton has hardened considerably--restricting movement, granted--and boasts a fine coat of hairs that put feline whiskers to shame.",
        "encumbrance_always" : [
            [ "TORSO", 10 ],
            [ "HEAD", 10 ],
            [ "ARM_L", 10 ],
            [ "ARM_R", 10 ],
            [ "HAND_L", 10 ],
            [ "HAND_R", 10 ],
            [ "LEG_L", 10 ],
            [ "LEG_R", 10 ],
            [ "FOOT_L", 10 ],
            [ "FOOT_R", 10 ]
        ],
        "types" : ["SKIN"],
        "prereqs" : ["CHITIN_FUR2", "CHITIN3"],
        "threshreq" : ["THRESH_SPIDER"],
        "category" : ["SPIDER"],
        "restricts_gear" : [ "HEAD" ],
        "armor" : [ { "parts" : "ALL", "bash" : 8, "cut" : 8 } ]
    },{
        "type" : "mutation",
        "id" : "CF_HAIR",
        "name" : "Urticating Hairs",
        "points" : 3,
        "visibility" : 1,
        "ugliness" : 1,
        "description" : "Significant amounts of your hairs have loosened.  If some creature tries to attack you, your assailant is quite likely to get fine, bristly chitin in an irritating spot; it doesn't carry your venom but it will be distracting.",
        "prereqs" : ["CHITIN_FUR2", "CHITIN_FUR3"],
        "threshreq" : ["THRESH_SPIDER"],
        "category" : ["SPIDER"]
    },{
        "type" : "mutation",
        "id" : "SPINES",
        "name" : "Spines",
        "points" : 1,
        "visibility" : 1,
        "ugliness" : 2,
        "description" : "Your skin is covered with fine spines.  Whenever an unarmed opponent strikes a part of your body that is not covered by clothing, they will receive moderate damage.",
        "changes_to" : ["QUILLS"]
    },{
        "type" : "mutation",
        "id" : "QUILLS",
        "name" : "Quills",
        "points" : 2,
        "visibility" : 3,
        "ugliness" : 3,
        "description" : "Your body is covered with large quills.  Whenever an unarmed opponent strikes a part of your body that is not covered by clothing, they will receive significant damage.",
        "prereqs" : ["SPINES"]
    },{
        "type" : "mutation",
        "id" : "PLANTSKIN",
        "name" : "Phelloderm",
        "points" : 3,
        "visibility" : 3,
        "ugliness" : 2,
        "description" : "Your skin is light green and has a slightly woody quality to it.  This provides a weak armor, and helps you retain moisture, resulting in less thirst.  Greatly decreases wet penalties.",
        "types" : ["SKIN"],
        "changes_to" : ["BARK"],
        "leads_to" : ["THORNS", "LEAVES"],
        "category": ["PLANT", "ELFA"],
        "wet_protection" : [
            { "part" : "HEAD", "neutral" : 4 },
            { "part" : "LEG_L", "neutral" : 5 },
            { "part" : "LEG_R", "neutral" : 5 },
            { "part" : "FOOT_L", "neutral" : 1 },
            { "part" : "FOOT_R", "neutral" : 1 },
            { "part" : "ARM_L", "neutral" : 4 },
            { "part" : "ARM_R", "neutral" : 4 },
            { "part" : "HAND_L", "neutral" : 1 },
            { "part" : "HAND_R", "neutral" : 1 },
            { "part" : "TORSO", "neutral" : 10 }
        ],
        "armor" : [ { "parts" : "ALL", "cut" : 1 } ],
        "thirst_modifier": -0.2
    },{
        "type" : "mutation",
        "id" : "BARK",
        "name" : "Bark",
        "points" : 5,
        "visibility" : 10,
        "ugliness" : 3,
        "description" : "Your skin is coated in a light bark, like that of a tree.  This provides resistance to cutting damage and minor protection from fire.  Greatly reduces wet effects.",
        "types" : ["SKIN"],
        "prereqs" : ["PLANTSKIN"],
        "category" : ["PLANT"],
        "wet_protection" : [
            { "part" : "HEAD", "ignored" : 5 },
            { "part" : "LEG_L", "ignored" : 16 },
            { "part" : "LEG_R", "ignored" : 16 },
            { "part" : "FOOT_L", "ignored" : 5 },
            { "part" : "FOOT_R", "ignored" : 5 },
            { "part" : "ARM_L", "ignored" : 14 },
            { "part" : "ARM_R", "ignored" : 14 },
            { "part" : "HAND_L", "ignored" : 4 },
            { "part" : "HAND_R", "ignored" : 4 },
            { "part" : "TORSO", "ignored" : 30 }
        ],
        "armor" : [ { "parts" : "ALL", "cut" : 2 } ]
    },{
        "type" : "mutation",
        "id" : "THORNS",
        "name" : "Thorns",
        "points" : 2,
        "visibility" : 8,
        "ugliness" : 4,
        "description" : "Your skin is covered in small, woody thorns.  Whenever an unarmed opponent strikes a part of your body that is not covered by clothing, they will receive minor damage.  Your punches may also deal extra damage.",
        "prereqs" : ["BARK"],
        "category" : ["PLANT"]
    },{
        "type" : "mutation",
        "id" : "LEAVES",
        "name" : "Leaves",
        "points" : 6,
        "visibility" : 8,
        "ugliness" : 3,
        "description" : "All the hair on your body has turned to long, grass-like leaves.  Apart from being physically striking, these provide you with a minor amount of nutrition while in sunlight.  Slightly reduces wet effects.",
        "prereqs" : ["PLANTSKIN", "BARK"],
        "category" : ["PLANT", "ELFA"],
        "wet_protection" : [
            { "part" : "HEAD", "ignored" : 1 }
        ]
    },{
        "type" : "mutation",
        "id" : "FLOWERS",
        "name" : "Flowering",
        "points" : 2,
        "visibility" : 10,
        "ugliness" : -4,
        "description" : "You've started blooming where your scalp used to be.  Your blossoms have a pleasant aroma, are visually striking, and are quite sensitive.",
        "prereqs" : ["PLANTSKIN","BARK"],
        "prereqs2" : ["LEAVES"],
        "cancels" : ["SMELLY", "SMELLY2"],
        "threshreq" : ["THRESH_PLANT"],
        "category" : ["PLANT"],
        "social_modifiers" : {
            "lie" : 10
        }
    },{
        "type" : "mutation",
        "id" : "M_SPORES",
        "name" : "Mycus Spores",
        "points" : 4,
        "visibility" : 10,
        "ugliness" : 4,
        "description" : "We have developed local spore sacs.  The Mycus must grow.",
        "valid" : false,
        "prereqs" : ["M_DEPENDENT"],
        "changes_to" : ["M_FERTILE"],
        "cancels" : ["M_BLOSSOMS", "M_BLOOM"],
        "threshreq" : ["THRESH_MYCUS"],
        "category" : ["MYCUS"]
    },{
        "type" : "mutation",
        "id" : "M_FERTILE",
        "name" : "Mycus Sporogenesis",
        "points" : 6,
        "visibility" : 5,
        "ugliness" : 3,
        "description" : "Local organisms seem to regard open spore-dispersal as a danger, and attack the Mycus.  Accordingly our local spore sacs remain quiescent, until local guidance determines that it is safe to germinate.  Rapid development taxes local nutrient reserves but ensures swift and effective growth.",
        "valid" : false,
        "changes_to" : ["M_PROVENANCE"],
        "prereqs" : ["M_SPORES"],
        "cancels" : ["M_BLOSSOMS", "M_BLOOM"],
        "threshreq" : ["THRESH_MYCUS"],
        "category" : ["MYCUS"],
        "active"     :    true,
        "cost"       :    8,
        "hunger"     :    true,
        "thirst"     :    true
    },{
        "type" : "mutation",
        "id" : "M_BLOSSOMS",
        "name" : "Mycus Blossoms",
        "points" : 4,
        "visibility" : 10,
        "ugliness" : 3,
        "description" : "We have developed local blossoms.  The Mycus must grow.",
        "valid" : false,
        "prereqs" : ["M_DEPENDENT"],
        "prereqs2" : ["M_IMMUNE"],
        "changes_to" : ["M_BLOOM"],
        "cancels" : ["M_SPORES", "M_FERTILE"],
        "threshreq" : ["THRESH_MYCUS"],
        "category" : ["MYCUS"]
    },{
        "type" : "mutation",
        "id" : "M_BLOOM",
        "name" : "Mycus Bloom",
        "points" : 6,
        "visibility" : 10,
        "ugliness" : 1,
        "description" : "Local organisms seem to regard open spore-dispersal as a danger, and attack the Mycus.  Accordingly our local blossoms remain quiescent, until local guidance determines that it is safe to germinate.  Rapid development taxes local nutrient reserves but ensures swift and effective growth.",
        "valid" : false,
        "changes_to" : ["M_PROVENANCE"],
        "cancels" : ["M_SPORES", "M_FERTILE"],
        "prereqs" : ["M_BLOSSOMS"],
        "threshreq" : ["THRESH_MYCUS"],
        "category" : ["MYCUS"],
        "active"     :    true,
        "cost"       :    10,
        "hunger"     :    true,
        "thirst"     :    true,
        "fatigue"    :    true
    },{
        "type" : "mutation",
        "id" : "M_PROVENANCE",
        "name" : "Mycus Provenance",
        "points" : 8,
        "visibility" : 10,
        "ugliness" : -3,
        "description" : "Local spore sacs and blossoms have merged into a single, symbiotic form.  Acting as one, they germinate together to cement rapid growth across a large area according to local guidance.  The Mycus must grow.",
        "valid" : false,
        "purifiable" : false,
        "cancels" : ["M_FERTILE", "M_BLOOM", "M_SPORES", "M_BLOSSOMS"],
        "threshreq" : ["THRESH_MYCUS"],
        "category" : ["MYCUS"],
        "active" : true,
        "cost" : 10,
        "hunger" : true,
        "thirst" : true,
        "fatigue" : true
    },{
        "type" : "mutation",
        "id" : "NAILS",
        "name" : "Long Fingernails",
        "points" : 1,
        "visibility" : 1,
        "description" : "Your fingernails are long and sharp.  If you aren't wearing gloves, your unarmed attacks deal a minor amount of cutting damage.",
        "types" : ["CLAWS"],
        "changes_to" : ["CLAWS", "TALONS"],
        "cancels" : ["ARM_TENTACLES", "ARM_TENTACLES_4", "ARM_TENTACLES_8"],
        "category" : ["RAPTOR"]
    },{
        "type" : "mutation",
        "id" : "CLAWS",
        "name" : "Claws",
        "points" : 2,
        "visibility" : 3,
        "ugliness" : 2,
        "description" : "You have claws on the ends of your fingers.  If you aren't wearing gloves, your unarmed attacks deal a minor amount of cutting damage.",
        "types" : ["CLAWS"],
        "prereqs" : ["NAILS"],
        "changes_to" : ["CLAWS_RETRACT", "CLAWS_RAT"],
        "cancels" : ["ARM_TENTACLES", "ARM_TENTACLES_4", "ARM_TENTACLES_8"],
        "category" : ["BEAST", "RAT", "URSINE"]
    },{
        "type" : "mutation",
        "id" : "CLAWS_RAT",
        "name" : "Rat Claws",
        "points" : 3,
        "visibility" : 3,
        "ugliness" : 4,
        "description" : "Your claws have grown tougher and slightly gnarled.",
        "types" : ["CLAWS"],
        "prereqs" : ["CLAWS"],
        "changes_to" : ["CLAWS_ST"],
        "cancels" : ["ARM_TENTACLES", "ARM_TENTACLES_4", "ARM_TENTACLES_8"],
        "category" : ["RAT"]
    },{
        "type" : "mutation",
        "id" : "CLAWS_ST",
        "name" : "Stainless Claws",
        "points" : 6,
        "visibility" : 3,
        "ugliness" : 5,
        "valid" : false,
        "purifiable" : false,
        "description" : "Your paws are bone, muscle, and claw with a thin layer of skin and fur.  They might as well be made of stainless steel.",
        "types" : ["CLAWS"],
        "prereqs" : ["CLAWS_RAT"],
        "prereqs2" : ["PAWS"],
        "threshreq" : ["THRESH_RAT"],
        "cancels" : ["ARM_TENTACLES", "ARM_TENTACLES_4", "ARM_TENTACLES_8"],
        "category" : ["RAT"]
    },{
        "type" : "mutation",
        "id" : "CLAWS_RETRACT",
        "name" : "Retractable Claws",
        "points" : 2,
        "ugliness" : 1,
        "description" : "You have claws on the ends of your fingers, and can extend or retract them as desired.  Gloves will still get in the way, though.",
        "types" : ["CLAWS"],
        "prereqs" : ["CLAWS"],
        "cancels" : ["ARM_TENTACLES", "ARM_TENTACLES_4", "ARM_TENTACLES_8"],
        "category" : ["FELINE"],
        "active"     :    true,
        "cost"       :    0
    },{
        "type" : "mutation",
        "id" : "CLAWS_TENTACLE",
        "name" : "Tentacle Rakes",
        "points" : 0,
        "visibility" : 4,
        "ugliness" : 4,
        "mixed_effect" : true,
        "description" : "Your upper tentacles have grown large, hook-barbed rakes on the ends.  They're quite vicious, but really aren't suited for fine manipulation.",
        "encumbrance_always" : [
            [ "HAND_L", 20 ],
            [ "HAND_R", 20 ]
        ],
        "prereqs" : ["ARM_TENTACLES", "ARM_TENTACLES_4", "ARM_TENTACLES_8"],
        "threshreq" : ["THRESH_CEPHALOPOD"],
        "category" : ["CEPHALOPOD"]
    },{
        "type" : "mutation",
        "id" : "TALONS",
        "name" : "Large Talons",
        "points" : 2,
        "visibility" : 4,
        "ugliness" : 3,
        "mixed_effect" : true,
        "restricts_gear" : [ "HAND_L", "HAND_R" ],
        "destroys_gear" : true,
        "description" : "Your index fingers have grown into huge talons.  After a bit of practice, you find that this does not affect your dexterity, but allows for a deadly unarmed attack.  They also prevent wearing gloves.",
        "types" : ["CLAWS"],
        "prereqs" : ["NAILS"],
        "cancels" : ["ARM_TENTACLES", "ARM_TENTACLES_4", "ARM_TENTACLES_8"],
        "category" : ["LIZARD", "BIRD", "CHIMERA"]
    },{
        "type" : "mutation",
        "id" : "RADIOGENIC",
        "name" : "Radiogenic",
        "points" : 3,
        "description" : "Your system has adapted to radiation.  While irradiated, you will actually heal slowly, converting the radiation into hit points.",
        "category" : ["SLIME", "MEDICAL"]
    },{
        "type" : "mutation",
        "id" : "MARLOSS",
        "name" : "Marloss Carrier",
        "points" : 4,
        "description" : "Ever since you ate that Marloss berry, you can't get its scent out of your nose, and you have a strong desire to try some seeds and...sap?",
        "purifiable": false,
        "valid" : false,
        "category" : ["MARLOSS"]
    },{
        "type" : "mutation",
        "id" : "MARLOSS_BLUE",
        "name" : "Marloss Vessel",
        "points" : 4,
        "description" : "Ever since you ate that Marloss seed, you can't get its taste off of your tongue, and you have a strong desire to try some berries and...sap?",
        "purifiable": false,
        "valid" : false,
        "category" : ["MARLOSS"]
    },{
        "type" : "mutation",
        "id" : "MARLOSS_YELLOW",
        "name" : "Marloss Vector",
        "points" : 4,
        "description" : "Ever since you ate that Marloss jelly, you can't stop thinking of it, and you have a strong desire to eat some seeds and berries.",
        "purifiable": false,
        "valid" : false,
        "category" : ["MARLOSS"]
    },{
        "type" : "mutation",
        "id" : "MARLOSS_AVOID",
        "name" : "Marloss Rejection",
        "points" : 0,
        "description" : "Ever since you had that life-threatening reaction to that Marloss junk, you can't bear the thought of ever eating it again!",
        "purifiable": false,
        "valid" : false
    },{
        "type" : "mutation",
        "id" : "MUTAGEN_AVOID",
        "name" : "Mutagenic Aversion",
        "points" : 0,
        "description" : "Ever since you had that life-threatening reaction to those mutagen and purifier things, you can't bear the thought of ever using them again!",
        "purifiable": false,
        "valid" : false
    },{
        "type" : "mutation",
        "id" : "PHEROMONE_INSECT",
        "name" : "Insect Pheromones",
        "points" : 2,
        "description" : "Your body produces low-level pheromones, identifying you as a friend to many species of insects.  Insects will attack you much less.",
        "prereqs" : ["SMELLY2"],
        "types" : ["SCENT"],
        "category" : ["INSECT"]
    },{
        "type" : "mutation",
        "id" : "PHEROMONE_MAMMAL",
        "name" : "Mammal Pheromones",
        "points" : 2,
        "description" : "Your body produces low-level pheromones which put mammals at ease.  They will be less likely to attack or flee from you.",
        "prereqs" : ["SMELLY2"],
        "types" : ["SCENT"],
        "category" : ["BEAST", "CATTLE"]
    },{
        "type" : "mutation",
        "id" : "DISIMMUNE",
        "name" : "Disease Immune",
        "points" : 2,
        "description" : "Your body is simply immune to diseases.  You will never catch an ambient disease.",
        "prereqs" : ["DISRESISTANT"],
        "category" : ["PLANT", "SLIME", "TROGLOBITE"]
    },{
        "type" : "mutation",
        "id" : "INFRESIST",
        "name" : "Infection Resistant",
        "points" : 2,
        "description" : "Your immune system is particularly good at resisting infections.  You have an increased chance for bad wounds and infections to heal on their own, and only suffer reduced penalties from them.",
        "starting_trait" : true,
        "changes_to" : ["INFIMMUNE"],
        "category" : ["TROGLOBITE", "RAT", "MEDICAL"]
    },{
        "type" : "mutation",
        "id" : "INFIMMUNE",
        "name" : "Infection Immune",
        "points" : 3,
        "description" : "Your bloodstream has developed antibiotic properties.  Your wounds will never become infected.",
        "prereqs" : ["DISRESISTANT"],
        "prereqs2" : ["INFRESIST"],
        "category" : ["MEDICAL"]
    },{
        "type" : "mutation",
        "id" : "M_IMMUNE",
        "name" : "Mycus Identity",
        "points" : 5,
        "description" : "We have synchronized our local physiology with that of the Mycus.  Any spores we may encounter will not attempt to germinate inside the local system, and we may traverse Mycus biospheres easily, as native bioforms shift shape to accommodate us.",
        "valid" : false,
        "purifiable": false,
        "threshreq" : ["THRESH_MYCUS"],
        "category" : ["MYCUS"]
    },{
        "type" : "mutation",
        "id" : "PARAIMMUNE",
        "name" : "Parasite Immune",
        "points" : 1,
        "description" : "Your body is unusually inhospitable to parasitic lifeforms.  You will never become infested with internal parasites.",
        "prereqs" : ["DISRESISTANT"],
        "prereqs2" : ["INFRESIST"],
        "category" : ["ELFA", "CHIMERA", "MEDICAL", "SLIME"]
    },{
        "type" : "mutation",
        "id" : "POISONOUS",
        "name" : "Venomous",
        "points" : 1,
        "description" : "Your body produces a potent venom.  Cutting or stabbing attacks from mutations have a chance to poison your target.",
        "prereqs" : ["POISRESIST"],
        "leads_to" : ["EATPOISON"],
        "changes_to" : ["POISONOUS2"],
        "category" : ["SLIME", "TROGLOBITE", "SPIDER"]
    },{
        "type" : "mutation",
        "id" : "POISONOUS2",
        "name" : "Strongly Venomous",
        "points" : 2,
        "description" : "Your venom has become particularly strong.  You're confident that your bites or other cutting/stabbing natural attacks will take your target down quickly.",
        "prereqs" : ["POISONOUS"],
        "threshreq" : ["THRESH_SPIDER"],
        "category" : ["SPIDER"]
    },{
        "type" : "mutation",
        "id" : "SLIME_HANDS",
        "name" : "Slime Hands",
        "points" : 1,
        "visibility" : 5,
        "ugliness" : 4,
        "description" : "The skin on your hands is a mucous membrane and produces a thick, acrid slime.  Attacks using your hand will cause minor acid damage.  Slightly increases wet benefits.",
        "prereqs" : ["SLIMY"],
        "category" : ["SLIME"],
        "wet_protection" : [
            { "part" : "HAND_L", "good" : 5 },
            { "part" : "HAND_R", "good" : 5 }
        ]
    },{
        "type" : "mutation",
        "id" : "BENDY1",
        "name" : "Stretchy Limbs",
        "points" : 1,
        "visibility" : 1,
        "description" : "Your limbs seem to have a little more 'give' to them.  +1 Dexterity.",
        "changes_to" : ["BENDY2"],
        "threshreq" : ["THRESH_SLIME", "THRESH_ELFA"],
        "category" : ["SLIME", "ELFA"],
        "passive_mods" : {
            "dex_mod" : 1
        }
    },{
        "type" : "mutation",
        "id" : "BENDY2",
        "name" : "Rubbery Limbs",
        "points" : 1,
        "visibility" : 1,
        "mixed_effect" : true,
        "description" : "Your limbs are significantly more flexible than any pathetic human arm or leg.  +3 Dexterity, -2 Strength.",
        "purifiable" : false,
        "prereqs" : ["BENDY1"],
        "changes_to" : ["BENDY3"],
        "threshreq" : ["THRESH_SLIME"],
        "leads_to" : ["AMORPHOUS"],
        "category" : ["SLIME"],
        "passive_mods" : {
            "dex_mod" : 3,
            "str_mod" : -2
        },
        "hp_adjustment": 3
    },{
        "type" : "mutation",
        "id" : "BENDY3",
        "name" : "Pseudolimbs",
        "points" : 0,
        "visibility" : 2,
        "ugliness" : 2,
        "mixed_effect" : true,
        "description" : "Your pseudopod-like limbs can fit into anything!  +4 Dexterity, -4 Strength.",
        "valid" : false,
        "purifiable" : false,
        "prereqs" : ["BENDY2"],
        "prereqs2" : ["AMORPHOUS"],
        "threshreq" : ["THRESH_SLIME"],
        "category" : ["SLIME"],
        "passive_mods" : {
            "dex_mod" : 4,
            "str_mod" : -4
        },
        "hp_adjustment": 6
    },{
        "type" : "mutation",
        "id" : "COMPOUND_EYES",
        "name" : "Compound Eyes",
        "points" : 2,
        "visibility" : 9,
        "ugliness" : 5,
        "description" : "Your eyes are compound, like those of an insect.  This increases your Perception by 2 so long as you aren't wearing eyewear.",
        "cancels" : ["ELFAEYES", "FEL_EYE", "URSINE_EYE", "BIRD_EYE", "LIZ_EYE"],
        "prereqs" : ["EYEBULGE"],
        "category" : ["INSECT"]
    },{
        "type" : "mutation",
        "id" : "PADDED_FEET",
        "name" : "Padded Feet",
        "points" : 1,
        "visibility" : 1,
        "description" : "The bottoms of your feet are strongly padded.  You receive no movement penalty for not wearing shoes, and even receive a 10% bonus when moving barefoot.",
        "types" : ["LEGS"],
        "category" : ["BEAST", "URSINE", "FELINE", "LUPINE"]
    },{
        "type" : "mutation",
        "id" : "RAP_TALONS",
        "name" : "Toe Talons",
        "points" : -1,
        "visibility" : 4,
        "ugliness" : 2,
        "mixed_effect" : true,
        "description" : "You have grown large, curved, and wickedly sharp talons in place of your big toes.  Fortunately, they don't get in the way of your movement.  Unfortunately, they do prevent wearing footgear.",
        "valid" : false,
        "types" : ["LEGS"],
        "category" : ["RAPTOR"],
        "restricts_gear" : [ "FOOT_L", "FOOT_R" ],
        "destroys_gear" : true,
        "attacks" : {
            "attack_text_u" : "You slash %s with a talon",
            "attack_text_npc" : "%1$s slashes %2$s with a talon",
            "chance" : 20,
            "strength_damage" : { "damage_type" : "cut", "amount" : 4 }
        }
    },{
        "type" : "mutation",
        "id" : "HOOVES",
        "name" : "Hooves",
        "points" : -4,
        "visibility" : 2,
        "ugliness" : 2,
        "mixed_effect" : true,
        "description" : "Your feet have fused into hooves.  This allows kicking attacks to do much more damage, provides natural armor, and removes the need to wear shoes; however, you cannot wear shoes of any kind.  Reduces wet effects.",
        "types" : ["LEGS"],
        "category" : ["CATTLE", "CHIMERA"],
        "wet_protection":[
            { "part" : "FOOT_L", "neutral" : 10 },
            { "part" : "FOOT_R", "neutral" : 10 }
        ],
        "restricts_gear" : [ "FOOT_L", "FOOT_R" ],
        "destroys_gear" : true,
        "armor" : [ { "parts" : [ "FOOT_L", "FOOT_R" ], "bash" : 1 } ],
        "attacks" : {
            "attack_text_u" : "You kick %s with your hooves",
            "attack_text_npc" : "%1$s kicks %2$s with their hooves",
            "chance" : 15,
            "strength_damage" : { "damage_type" : "bash", "amount" : 3 }
        }
    },{
        "type" : "mutation",
        "id" : "ALCMET",
        "name" : "Alcohol Metabolism",
        "points" : 2,
        "description" : "So it's fermented?  Whatever, it's still good drinking.  You've developed the ability to metabolize alcohol as a food source.",
        "prereqs" : ["TOLERANCE"],
        "prereqs2" : ["SAPROVORE"],
        "category" : ["TROGLOBITE"],
        "valid" : false
    },{
        "type" : "mutation",
        "id" : "PAINRESIST_TROGLO",
        "name" : "Subterranean Fortitude",
        "points" : 2,
        "description" : "The aches and pains of living underground don't bother you as much.",
        "prereqs" : ["PAINRESIST"],
        "prereqs2" : ["STOCKY_TROGLO"],
        "threshreq" : ["THRESH_TROGLOBITE"],
        "category" : ["TROGLOBITE"]
    },{
        "type" : "mutation",
        "id" : "STOCKY_TROGLO",
        "name" : "Subterranean Build",
        "points" : 0,
        "visibility" : 3,
        "ugliness" : 2,
        "description" : "Your frame has adapted for life in confined spaces.  You seem a little shorter and bulkier, trading muscle mass for mobility.  (+2 Strength, -2 Dexterity)",
        "threshreq" : ["THRESH_TROGLOBITE"],
        "category" : ["TROGLOBITE"],
        "passive_mods" : {
            "str_mod" : 2,
            "dex_mod" : -2
        }
    },{
        "type" : "mutation",
        "id" : "SAPROVORE",
        "name" : "Saprovore",
        "points" : 2,
        "description" : "Your digestive system is specialized to allow you to consume decaying material.  You can eat rotten food, albeit for less nutrition than usual.",
        "prereqs" : ["CARNIVORE"],
        "cancels" : ["HERBIVORE", "RUMINANT"],
        "category" : ["TROGLOBITE", "CHIMERA"]
    },{
        "type" : "mutation",
        "id" : "SAPROPHAGE",
        "name" : "Saprophage",
        "points" : -3,
        "visibility" : 5,
        "ugliness" : 9,
        "description" : "You prefer to sustain yourself using your roots and direct nutrient extraction/synthesis.  You can still consume 'food', though, if you have to: you merely prefer it aged a little.",
        "prereqs" : ["ROOTS2"],
        "prereqs2" : ["LEAVES"],
        "threshreq" : ["THRESH_PLANT"],
        "cancels" : ["HERBIVORE", "CARNIVORE", "GRAZER"],
        "leads_to" : ["CHLOROMORPH"],
        "category" : ["PLANT"]
    },{
        "type" : "mutation",
        "id" : "GIZZARD",
        "name" : "Gizzard",
        "points" : -5,
        "description" : "You seem to get full faster now, and food goes through you more rapidly as well.",
        "valid" : false,
        "purifiable" : false,
        "prereqs" : ["BEAK", "BEAK_PECK", "BEAK_HUM"],
        "prereqs2" : ["LIGHTEATER"],
        "threshreq" : ["THRESH_BIRD"],
        "cancels" : ["GOURMAND"],
        "category" : ["BIRD"]
    },{
        "type" : "mutation",
        "id" : "M_DEPENDENT",
        "name" : "Mycus Feeder",
        "points" : -5,
        "description" : "We have streamlined our nutritional requirements.  We rely on the Mycus for sustenance, as it relies on us.  We may locate sources of sustenance within the close proximity of Mycus core towers, and in forested areas that the Mycus has grown into.",
        "valid" : false,
        "purifiable" : false,
        "threshreq" : ["THRESH_MYCUS"],
        "cancels" : ["GOURMAND", "BEAK", "BEAK_PECK", "BEAK_HUM"],
        "category" : ["MYCUS"]
    },{
        "type" : "mutation",
        "id" : "RUMINANT",
        "name" : "Ruminant",
        "points" : 2,
        "description" : "Your digestive system is capable of digesting cellulose and other rough plant material.  You can eat underbrush by activating this, standing over your target, and pressing E.",
        "prereqs" : ["HERBIVORE"],
        "changes_to" : ["GRAZER"],
        "cancels" : ["CARNIVORE", "SAPROVORE"],
        "category" : ["CATTLE"],
        "active"     :   true,
        "cost"       :    0
    },{
        "type" : "mutation",
        "id" : "GRAZER",
        "name" : "Grazer",
        "points" : 3,
        "description" : "You're accustomed to eating plants directly, and can get nutrition from grass as well as underbrush.  Eat either one by activating this, standing over your target, and pressing E.",
        "prereqs" : ["RUMINANT"],
        "threshreq" : ["THRESH_CATTLE"],
        "cancels" : ["CARNIVORE", "SAPROVORE"],
        "category" : ["CATTLE"],
        "active"     :   true,
        "cost"       :    0
    },{
        "type" : "mutation",
        "id" : "EATPOISON",
        "name" : "Intestinal Fortitude",
        "points" : 3,
        "description" : "Your guts have developed the ability to handle poisonous food.  Mostly.",
        "changes_to" : ["EATDEAD"],
        "prereqs" : ["NAUSEA", "VOMITOUS", "POISRESIST", "POISONOUS"],
        "//" : "Yes, you eventually got over the massive digestive upset.  Mutations aren't easy on a system!",
        "prereqs2" : ["SAPROVORE", "TOLERANCE"],
        "threshreq" : ["THRESH_TROGLOBITE", "THRESH_CHIMERA", "THRESH_RAPTOR", "THRESH_RAT", "THRESH_MOUSE"],
        "category" : ["TROGLOBITE", "RAPTOR", "RAT", "CHIMERA"],
        "valid" : false
    },{
        "type" : "mutation",
        "id" : "EATDEAD",
        "name" : "Eater Of The Dead",
        "points" : 4,
        "description" : "Eating rotting, long-dead flesh is good for the struggle, and safe--if still completely unappealing--for you.",
        "prereqs" : ["EATPOISON"],
        "threshreq" : ["THRESH_CHIMERA", "THRESH_RAT", "THRESH_MOUSE"],
        "category" : ["RAT", "CHIMERA", "MOUSE"],
        "valid" : false
    },{
        "type" : "mutation",
        "id" : "BURROW",
        "name" : "Burrowing",
        "points" : 10,
        "valid" : false,
        "purifiable" : false,
        "description" : "Between your claws and teeth, you can tunnel through just about anything.",
        "prereqs" : ["CLAWS_ST"],
        "prereqs2" : ["INCISORS"],
        "threshreq" : ["THRESH_RAT"],
        "category" : ["RAT"],
        "active" : true
    },{
        "type" : "mutation",
        "id" : "SABER_TEETH",
        "name" : "Saber Teeth",
        "points" : -2,
        "visibility" : 10,
        "ugliness" : 8,
        "mixed_effect" : true,
        "description" : "Your fangs have grown extremely large and incredibly sharp.  They make it impossible to wear mouthgear and difficult to eat...  but leave nasty wounds when you bite.",
        "types" : ["TEETH"],
        "prereqs" : ["FANGS"],
        "threshreq" : ["THRESH_FELINE", "THRESH_CHIMERA"],
        "category" : ["FELINE", "CHIMERA"],
        "restricts_gear" : [ "MOUTH" ],
        "destroys_gear" : true,
        "social_modifiers" : {
            "intimidate" : 15
        },
        "attacks" : {
            "attack_text_u" : "You tear into %s with your saber teeth",
            "attack_text_npc" : "%1$s tears into %2$s with their saber teeth",
            "body_part" : "MOUTH",
            "chance" : 20,
            "base_damage" : { "damage_type" : "stab", "amount" : 25 },
            "strength_damage" : { "damage_type" : "stab", "amount" : 1 }
        }
    },{
        "type" : "mutation",
        "id" : "EATHEALTH",
        "name" : "Hyper-Metabolism",
        "points" : 15,
        "description" : "You metabolize nutrients so rapidly that you can convert food directly into useful tissue.  Excess nutrition will convert to HP, rather than being wasted.  Activate to skip prompt for overeating.",
        "prereqs" : ["HUNGER3"],
        "types" : ["METABOLISM"],
        "threshreq" : ["THRESH_CHIMERA"],
        "category" : ["CHIMERA"],
        "valid" : false,
        "active" : true
    },{
        "type" : "mutation",
        "id" : "HORNS",
        "name" : "Horns",
        "points" : 1,
        "visibility" : 3,
        "ugliness" : 1,
        "description" : "You have a pair of small horns on your head.  They allow you to make a weak piercing headbutt attack.",
        "types" : ["HORNS"],
        "prereqs" : ["HEADBUMPS"],
        "changes_to" : ["HORNS_CURLED", "HORNS_POINTED", "ANTLERS"],
        "category" : ["CATTLE"],
        "attacks" : {
            "attack_text_u" : "You headbutt %s with your horns",
            "attack_text_npc" : "%1$s headbutts %2$s with their horns",
            "chance" : 20,
            "base_damage" : [
                { "damage_type" : "stab", "amount" : 3 },
                { "damage_type" : "bash", "amount" : 3 }
            ]
        }
    },{
        "type" : "mutation",
        "id" : "HORNS_CURLED",
        "name" : "Curled Horns",
        "points" : -3,
        "visibility" : 8,
        "ugliness" : 2,
        "mixed_effect" : true,
        "description" : "You have a pair of large curled horns, like those of a ram.  They allow you to make a strong bashing headbutt attack, but prevent wearing any headwear.",
        "types" : ["HORNS"],
        "prereqs" : ["HORNS"],
        "category" : ["CHIMERA"],
        "restricts_gear" : [ "HEAD" ],
        "attacks" : {
            "attack_text_u" : "You headbutt %s with your curled horns",
            "attack_text_npc" : "%1$s headbutts %2$s with their curled horns",
            "chance" : 20,
            "base_damage" : { "damage_type" : "bash", "amount" : 14 }
        }
    },{
        "type" : "mutation",
        "id" : "HORNS_POINTED",
        "name" : "Pointed Horns",
        "points" : 1,
        "visibility" : 8,
        "ugliness" : 2,
        "mixed_effect" : true,
        "description" : "You have a pair of long, pointed horns, like those of an antelope.  They allow you to make a strong piercing headbutt attack, but prevent wearing headwear that is not made of fabric.",
        "types" : ["HORNS"],
        "prereqs" : ["HORNS"],
        "restricts_gear" : [ "HEAD" ],
        "allow_soft_gear" : true,
        "attacks" : {
            "attack_text_u" : "You stab %s with your pointed horns",
            "attack_text_npc" : "%1$s stabs %2$s with their pointed horns",
            "chance" : 22,
            "base_damage" : { "damage_type" : "bash", "amount" : 24 }
        }
    },{
        "type" : "mutation",
        "id" : "ANTLERS",
        "name" : "Antlers",
        "points" : -2,
        "visibility" : 10,
        "ugliness" : 3,
        "mixed_effect" : true,
        "description" : "You have a huge rack of antlers, like those of a moose.  They allow you to make a weak headbutt attack, but prevent wearing headwear that is not made of fabric.",
        "types" : ["HORNS"],
        "prereqs" : ["HORNS"],
        "restricts_gear" : [ "HEAD" ],
        "allow_soft_gear" : true,
        "attacks" : {
            "attack_text_u" : "You butt %s with your antlers",
            "attack_text_npc" : "%1$s butts %2$s with their antlers",
            "chance" : 20,
            "base_damage" : { "damage_type" : "bash", "amount" : 4 }
        }
    },{
        "type" : "mutation",
        "id" : "ANTENNAE",
        "name" : "Antennae",
        "points" : 1,
        "visibility" : 9,
        "ugliness" : 4,
        "description" : "You have a pair of antennae.  They allow you to detect the presence of monsters up to a few tiles away, even if you can't see or hear them, but prevent wearing headwear that is not made of fabric.",
        "types" : ["HORNS"],
        "prereqs" : ["HEADBUMPS"],
        "category" : ["INSECT"],
        "restricts_gear" : [ "HEAD" ],
        "allow_soft_gear" : true
    },{
        "type" : "mutation",
        "id" : "FLEET2",
        "name" : "Road-Runner",
        "points" : 3,
        "description" : "Your legs are extremely limber and fast-moving.  You move 30% faster on flat surfaces.",
        "prereqs" : ["FLEET"],
        "types" : ["RUNNING"],
        "category" : ["BIRD"]
    },{
        "type" : "mutation",
        "id" : "TAIL_STUB",
        "name" : "Stubby Tail",
        "points" : 0,
        "visibility" : 1,
        "ugliness" : 2,
        "description" : "You have a short, stubby tail, like a rabbit's.  It serves no purpose.",
        "types" : ["TAIL"],
        "changes_to" : ["TAIL_LONG", "TAIL_THICK", "TAIL_FIN", "TAIL_RAT", "TAIL_RAPTOR"],
        "category" : ["URSINE"]
    },{
        "type" : "mutation",
        "id" : "TAIL_FIN",
        "name" : "Tail Fin",
        "points" : -1,
        "visibility" : 4,
        "ugliness" : 2,
        "description" : "You have a fin-like tail.  It allows you to swim more quickly, but prevents wearing non-fabric pants.  Slightly increases wet benefits.",
        "types" : ["TAIL"],
        "prereqs" : ["TAIL_STUB"],
        "category" : ["FISH"],
        "wet_protection":[
            { "part" : "LEG_L", "good" : 3 },
            { "part" : "LEG_R", "good" : 3 }
        ],
        "restricts_gear" : [ "LEG_L", "LEG_R" ],
        "allow_soft_gear" : true
    },{
        "type" : "mutation",
        "id" : "TAIL_LONG",
        "name" : "Long Tail",
        "points" : 0,
        "visibility" : 6,
        "ugliness" : 2,
        "description" : "You have a long, graceful tail, like that of a big cat.  It improves your balance, making your ability to dodge higher, but prevents wearing non-fabric pants.",
        "types" : ["TAIL"],
        "prereqs" : ["TAIL_STUB"],
        "changes_to" : ["TAIL_FLUFFY", "TAIL_STING", "TAIL_CLUB", "TAIL_CATTLE", "TAIL_RAT"],
        "category" : ["FELINE"],
        "restricts_gear" : [ "LEG_L", "LEG_R" ],
        "allow_soft_gear" : true
    },{
        "type" : "mutation",
        "id" : "TAIL_CATTLE",
        "name" : "Cattle Tail",
        "points" : -1,
        "visibility" : 6,
        "ugliness" : 2,
        "description" : "You have a long tail with a tuft on the end.  You find yourself instinctively swatting away flies with it, though it's not as effective at balancing you as you'd like.  Prevents wearing non-fabric pants.",
        "types" : ["TAIL"],
        "prereqs" : ["TAIL_LONG"],
        "category" : ["CATTLE"],
        "restricts_gear" : [ "LEG_L", "LEG_R" ],
        "allow_soft_gear" : true
    },{
        "type" : "mutation",
        "id" : "TAIL_RAT",
        "name" : "Rodent Tail",
        "points" : 1,
        "visibility" : 6,
        "ugliness" : 4,
        "description" : "You have a long but hairless tail.  It's a pretty effective balancing aid, but does look, uh, ratty.  Prevents wearing non-fabric pants.",
        "types" : ["TAIL"],
        "prereqs" : ["TAIL_LONG", "TAIL_STUB"],
        "category" : ["RAT", "MOUSE"],
        "restricts_gear" : [ "LEG_L", "LEG_R" ],
        "allow_soft_gear" : true
    },{
        "type" : "mutation",
        "id" : "TAIL_THICK",
        "name" : "Thick Tail",
        "points" : 1,
        "visibility" : 8,
        "ugliness" : 2,
        "description" : "You have a long, thick, lizardlike tail.  It helps you balance a bit but also makes a serviceable whip.  Prevents wearing non-fabric pants.",
        "types" : ["TAIL"],
        "prereqs" : ["TAIL_STUB"],
        "changes_to" : ["TAIL_CLUB"],
        "category" : ["LIZARD"],
        "restricts_gear" : [ "LEG_L", "LEG_R" ],
        "allow_soft_gear" : true,
        "attacks" : {
            "attack_text_u" : "You whap %s with your tail",
            "attack_text_npc" : "%1$s whaps %2$s with their tail",
            "chance" : 20,
            "base_damage" : { "damage_type" : "stab", "amount" : 8 }
        }
    },{
        "type" : "mutation",
        "id" : "TAIL_RAPTOR",
        "name" : "Raptor Tail",
        "points" : 1,
        "visibility" : 8,
        "ugliness" : 2,
        "description" : "You have a long and semi-stiff lizardlike tail.  You can't effectively lash it in combat, but it significantly improves your balance.  Prevents wearing non-fabric pants.",
        "types" : ["TAIL"],
        "prereqs" : ["TAIL_STUB"],
        "category" : ["RAPTOR"],
        "restricts_gear" : [ "LEG_L", "LEG_R" ],
        "allow_soft_gear" : true
    },{
        "type" : "mutation",
        "id" : "TAIL_FLUFFY",
        "name" : "Fluffy Tail",
        "points" : 1,
        "visibility" : 7,
        "description" : "You have a long, fluffy-furred tail.  It greatly improves your balance, making your ability to dodge much higher.  Prevents wearing non-fabric pants.",
        "types" : ["TAIL"],
        "prereqs" : ["TAIL_LONG"],
        "category" : ["BEAST", "LUPINE"],
        "restricts_gear" : [ "LEG_L", "LEG_R" ],
        "allow_soft_gear" : true,
        "social_modifiers" : {
            "lie": -20 ,
            "persuade": 10
        }
    },{
        "type" : "mutation",
        "id" : "TAIL_STING",
        "name" : "Spiked Tail",
        "points" : 0,
        "visibility" : 6,
        "ugliness" : 3,
        "description" : "You have a long tail that ends in a vicious stinger, like that of a scorpion.  It does not improve your balance at all, but allows for a powerful piercing attack.  Prevents wearing non-fabric pants.",
        "types" : ["TAIL"],
        "prereqs" : ["TAIL_LONG"],
        "category" : ["INSECT"],
        "restricts_gear" : [ "LEG_L", "LEG_R" ],
        "allow_soft_gear" : true,
        "attacks" : {
            "attack_text_u" : "You sting %s with your tail",
            "attack_text_npc" : "%1$s stings %2$s with their tail",
            "chance" : 20,
            "base_damage" : { "damage_type" : "stab", "amount" : 20 }
        }
    },{
        "type" : "mutation",
        "id" : "TAIL_CLUB",
        "name" : "Club Tail",
        "points" : 0,
        "visibility" : 7,
        "ugliness" : 2,
        "description" : "You have a long tail that ends in a heavy, bony club.  It does not improve your balance at all, but allows for a powerful bashing attack.  Prevents wearing non-fabric pants.",
        "types" : ["TAIL"],
        "prereqs" : ["TAIL_THICK"],
        "category" : ["CHIMERA"],
        "restricts_gear" : [ "LEG_L", "LEG_R" ],
        "allow_soft_gear" : true,
        "attacks" : {
            "attack_text_u" : "You club %s with your tail",
            "attack_text_npc" : "%1$s clubs %2$s with their tail",
            "chance" : 20,
            "base_damage" : { "damage_type" : "stab", "amount" : 18 }
        }
    },{
        "type" : "mutation",
        "id" : "HIBERNATE",
        "name" : "Hibernation",
        "points" : 3,
        "description" : "You've developed the ability to stockpile calories and then sleep for extended periods of time.",
        "valid" : false,
        "prereqs" : ["HEAVYSLEEPER2"],
        "prereqs2" : ["FAT"],
        "threshreq" : ["THRESH_URSINE"],
        "category" : ["URSINE"],
        "active"     :    true,
        "cost"       :    0
    },{
        "type" : "mutation",
        "id" : "MUT_TOUGH",
        "name" : "Resilient",
        "points" : 2,
        "description" : "You can survive injuries that would incapacitate humans: you get a 20% bonus to all hit points.  Stacks with Tough, etc.",
        "social_modifiers" : {
            "intimidate" : 2
        },
        "prereqs" : ["LARGE_OK", "HUGE_OK", "STR_UP_3", "STR_UP_4", "MASOCHIST_MED"],
        "threshreq" : ["THRESH_URSINE", "THRESH_CATTLE", "THRESH_CHIMERA", "THRESH_MEDICAL", "THRESH_LIZARD", "THRESH_BEAST"],
        "cancels" : ["FLIMSY", "FLIMSY2", "FLIMSY3", "GLASSJAW"],
        "changes_to" : ["MUT_TOUGH2"],
        "category" : ["URSINE", "CATTLE", "CHIMERA","BEAST", "LIZARD", "MEDICAL"],
        "hp_modifier_secondary" : 0.2
    },{
        "type" : "mutation",
        "id" : "MUT_TOUGH2",
        "name" : "Solidly Built",
        "points" : 3,
        "description" : "Not much scares you.  You get a 30% bonus to all hit points.  Stacks with Tough, etc.",
        "social_modifiers" : {
            "intimidate" : 3
        },
        "valid" : false,
        "prereqs" : ["MUT_TOUGH"],
        "threshreq" : ["THRESH_URSINE", "THRESH_CATTLE", "THRESH_CHIMERA", "THRESH_MEDICAL"],
        "cancels" : ["FLIMSY", "FLIMSY2", "FLIMSY3", "GLASSJAW"],
        "changes_to" : ["MUT_TOUGH3"],
        "category" : ["URSINE", "CATTLE", "CHIMERA", "MEDICAL"],
        "hp_modifier_secondary" : 0.3
    },{
        "type" : "mutation",
        "id" : "MUT_TOUGH3",
        "name" : "TAAANK",
        "points" : 4,
        "description" : "You can simply take the punishment from lesser beings and keep going.  You get a 40% bonus to all hit points.  Stacks with Tough, etc.",
        "social_modifiers" : {
            "intimidate" : 4
        },
        "valid" : false,
        "prereqs" : ["MUT_TOUGH2"],
        "threshreq" : ["THRESH_URSINE", "THRESH_CATTLE"],
        "cancels" : ["FLIMSY", "FLIMSY2", "FLIMSY3", "GLASSJAW"],
        "category" : ["URSINE", "CATTLE"],
        "hp_modifier_secondary" : 0.4
    },{
        "type" : "mutation",
        "id" : "PAINREC1",
        "name" : "Pain Recovery",
        "points" : 3,
        "description" : "You recover from pain slightly faster than normal.",
        "changes_to" : ["PAINREC2"]
    },{
        "type" : "mutation",
        "id" : "PAINREC2",
        "name" : "Quick Pain Recovery",
        "points" : 5,
        "description" : "You recover from pain faster than normal.",
        "prereqs" : ["PAINREC1"],
        "changes_to" : ["PAINREC3"]
    },{
        "type" : "mutation",
        "id" : "PAINREC3",
        "name" : "Very Quick Pain Recovery",
        "points" : 8,
        "description" : "You recover from pain much faster than normal.",
        "prereqs" : ["PAINREC2"],
        "category" : ["MEDICAL"]
    },{
        "type" : "mutation",
        "id" : "MASOCHIST_MED",
        "name" : "Pain Junkie",
        "points" : 4,
        "visibility" : 3,
        "ugliness" : 2,
        "description" : "You've developed a serious appetite for pain, and take pride in your scars.",
        "valid" : false,
        "prereqs" : ["MASOCHIST", "PAINRESIST", "ADDICTIVE"],
        "prereqs2" : ["PAINREC2", "PAINREC3"],
        "threshreq" : ["THRESH_MEDICAL"],
        "leads_to" : ["MUT_TOUGH"],
        "changes_to" : ["CENOBITE"],
        "//" : "MASOCHIST_MED and NOPAIN don't cancel each other.  By design.  Poor painless folks...",
        "category" : ["MEDICAL"]
    },{
        "type" : "mutation",
        "id" : "CENOBITE",
        "name" : "Cenobite",
        "points" : 6,
        "visibility" : 4,
        "ugliness" : 10,
        "description" : "You positively adore pain, in all its varied forms.",
        "valid" : false,
        "purifiable" : false,
        "prereqs" : ["MASOCHIST_MED"],
        "prereqs2" : ["PAINREC3", "ADDICTIVE"],
        "threshreq" : ["THRESH_MEDICAL"],
        "//" : "CENOBITE and NOPAIN also don't cancel each other.  By design.  Poor painless cenobites...",
        "category" : ["MEDICAL"]
    },{
        "type" : "mutation",
        "id" : "NOPAIN",
        "name" : "Deadened",
        "points" : 2,
        "description" : "Nothing hurts any more.  Those bites tickle and the wounds itch a bit, but that's it.",
        "valid" : false,
        "purifiable" : false,
        "prereqs" : ["MASOCHIST", "PAINRESIST"],
        "prereqs2" : ["PAINREC3"],
        "cancels" : ["MORE_PAIN", "MORE_PAIN2", "MORE_PAIN3"],
        "threshreq" : ["THRESH_MEDICAL"],
        "//" : "MASOCHIST_MED, CENOBITE, and NOPAIN don't cancel each other.  By design.  Poor painless people...",
        "category" : ["MEDICAL"]
    },{
        "type" : "mutation",
        "id" : "MORE_PAIN",
        "name" : "Pain Sensitive",
        "points" : -2,
        "description" : "For some reason things always seem to hurt you more.  Pain dealt to you is increased by 25%.",
        "starting_trait" : true,
        "//" : "The MORE_PAIN mutations will always increase the pain you receive by at least 1.",
        "cancels" : ["PAINRESIST", "NOPAIN"],
        "changes_to" : ["MORE_PAIN2"]
    },{
        "type" : "mutation",
        "id" : "MORE_PAIN2",
        "name" : "Hyperalgesia",
        "points" : -3,
        "description" : "Your body experiences pain out of proportion to the physical causes.  Pain dealt to you is increased by 50%.",
        "prereqs" : ["MORE_PAIN"],
        "cancels" : ["PAINRESIST", "NOPAIN"],
        "changes_to" : ["MORE_PAIN3"]
    },{
        "type" : "mutation",
        "id" : "MORE_PAIN3",
        "name" : "Extreme Hyperalgesia",
        "points" : -5,
        "description" : "Your body reacts cripplingly to any source of pain.  Pain dealt to you is doubled.",
        "prereqs" : ["MORE_PAIN2"],
        "cancels" : ["PAINRESIST", "NOPAIN"]
    },{
        "type" : "mutation",
        "id" : "PRED1",
        "name" : "Culler",
        "points" : 2,
        "description" : "You've had a revelation: by killing the weaker creatures, who would only die anyway, you preserve resources for those better able to survive.  You are less bothered by the deaths of others: their own weakness invited these fates upon them.",
        "purifiable" : false,
        "changes_to" : ["PRED2"],
        "prereqs" : ["CARNIVORE"],
        "threshreq" : ["THRESH_BEAST", "THRESH_RAPTOR", "THRESH_CHIMERA", "THRESH_LUPINE", "THRESH_FELINE", "THRESH_URSINE", "THRESH_LIZARD", "THRESH_SPIDER"],
        "cancels" : ["PACIFIST"],
        "category" : ["BEAST", "RAPTOR", "CHIMERA", "LUPINE", "FELINE", "URSINE", "LIZARD", "SPIDER"]
    },{
        "type" : "mutation",
        "id" : "PRED2",
        "name" : "Hunter",
        "points" : 3,
        "description" : "Your brain has a lot more in common with a predatory animal than a human, making it easier to control misplaced reactions to the death of your prey.  Additionally, combat skills, which you use to hunt, are easier to learn and maintain.",
        "social_modifiers" : {
            "intimidate" : 3
        },
        "purifiable" : false,
        "prereqs" : ["CARNIVORE", "THRESH_URSINE"],
        "prereqs2" : ["PRED1"],
        "changes_to" : ["PRED3"],
        "threshreq" : ["THRESH_BEAST", "THRESH_RAPTOR", "THRESH_CHIMERA", "THRESH_LUPINE", "THRESH_FELINE", "THRESH_URSINE", "THRESH_LIZARD", "THRESH_SPIDER"],
        "cancels" : ["PACIFIST"],
        "category" : ["BEAST", "RAPTOR", "CHIMERA", "LUPINE", "FELINE", "URSINE", "LIZARD", "SPIDER"]
    },{
        "type" : "mutation",
        "id" : "PRED3",
        "name" : "Predator",
        "points" : 3,
        "description" : "You consider yourself something other than human and no longer empathize with them.  Combat skills are easy to learn and maintain, but your critical thinking, so characteristic to these creatures, suffers.",
        "social_modifiers" : {
            "intimidate" : 4
        },
        "valid" : false,
        "purifiable" : false,
        "prereqs" : ["CARNIVORE", "THRESH_URSINE"],
        "prereqs2" : ["PRED2"],
        "leads_to" : ["SAPIOVORE"],
        "changes_to" : ["PRED4"],
        "threshreq" : ["THRESH_BEAST", "THRESH_RAPTOR", "THRESH_CHIMERA", "THRESH_LUPINE", "THRESH_FELINE", "THRESH_URSINE", "THRESH_LIZARD", "THRESH_SPIDER"],
        "cancels" : ["PACIFIST"],
        "category" : ["BEAST", "RAPTOR", "CHIMERA", "LUPINE", "FELINE", "URSINE", "LIZARD", "SPIDER"],
        "passive_mods" : {
            "int_mod" : -1
        }
    },{
        "type" : "mutation",
        "id" : "PRED4",
        "name" : "Apex Predator",
        "points" : 2,
        "description" : "Your mind and brain have adapted to your new place in the world: as one on top of the food chain.  You can effortlessly master and maintain combat skills, but your critical thinking has atrophied further.",
        "social_modifiers" : {
            "intimidate" : 5
        },
        "valid" : false,
        "purifiable" : false,
        "prereqs" : ["CARNIVORE", "THRESH_URSINE"],
        "prereqs2" : ["PRED3"],
        "cancels" : ["PACIFIST"],
        "threshreq" : ["THRESH_BEAST", "THRESH_RAPTOR", "THRESH_CHIMERA", "THRESH_URSINE"],
        "category" : ["BEAST", "RAPTOR", "CHIMERA", "URSINE"],
        "passive_mods" : {
            "int_mod" : -3
        }
    },{
        "type" : "mutation",
        "id" : "SAPIOVORE",
        "name" : "Sapiovore",
        "points" : 1,
        "description" : "The hairless apes make as good eating as any other meat.",
        "social_modifiers" : {
            "persuade": -20,
            "lie": -20,
            "intimidate" : 6
        },
        "valid" : false,
        "purifiable" : false,
        "prereqs" : ["CARNIVORE"],
        "prereqs2" : ["PRED3", "PRED4"],
        "threshreq" : ["THRESH_BEAST", "THRESH_RAPTOR", "THRESH_CHIMERA", "THRESH_URSINE", "THRESH_LIZARD", "THRESH_SPIDER"],
        "category" : ["BEAST", "RAPTOR", "CHIMERA", "URSINE", "LIZARD", "SPIDER"],
        "flags" : ["CANNIBAL"]
    },{
        "type" : "mutation",
        "id" : "M_DEFENDER",
        "name" : "Mycus Defender",
        "points" : 4,
        "description" : "From time to time the Mycus requires protection from non-Mycus that, for whatever reason, wish it ill.  We have adapted to better carry out this task - our fibers will grow strong and resilient when such threats present themselves to us.",
        "valid" : false,
        "purifiable" : false,
        "cancels" : ["ADRENALINE"],
        "prereqs" : ["M_SKIN"],
        "prereqs2" : ["M_DEPENDENT"],
        "threshreq" : ["THRESH_MYCUS"],
        "category" : ["MYCUS"]
    },{
        "type" : "mutation",
        "id" : "WINGS_BIRD",
        "name" : "Bird Wings",
        "points" : 2,
        "visibility" : 4,
        "ugliness" : 2,
        "description" : "You have a pair of large, feathered wings.  Your body is too heavy to be able to fly, but you can use them to slow your descent during a fall, and will not take falling damage under any circumstances.",
        "types" : ["WINGS"],
        "prereqs" : ["WINGS_STUB"],
        "category" : ["BIRD"]
    },{
        "type" : "mutation",
        "id" : "WINGS_INSECT",
        "name" : "Insect Wings",
        "points" : 1,
        "visibility" : 4,
        "ugliness" : 4,
        "description" : "You have a pair of large, translucent wings.  They are too small to lift you, but are powerful enough to greatly speed your movement, with some effort and noise.",
        "types" : ["WINGS"],
        "prereqs" : ["WINGS_STUB"],
        "category" : ["INSECT"],
        "active"     :    true,
        "cost"       :    20,
        "time"       :    10,
        "fatigue"    :    true,
        "hunger" : true,
        "thirst" : true
    },{
        "type" : "mutation",
        "id" : "MOUTH_TENTACLES",
        "name" : "Mouth Tentacles",
        "points" : 1,
        "visibility" : 8,
        "ugliness" : 5,
        "description" : "A set of tentacles surrounds your mouth.  They allow you to eat twice as fast.  Slightly decreases wet penalties.",
        "prereqs" : ["MOUTH_FLAPS"],
        "cancels" : ["MANDIBLES"],
        "category" : ["CEPHALOPOD"],
        "wet_protection" : [
            { "part" : "MOUTH", "neutral" : 4 }
        ]
    },{
        "type" : "mutation",
        "id" : "MANDIBLES",
        "name" : "Mandibles",
        "points" : 1,
        "visibility" : 8,
        "ugliness" : 6,
        "mixed_effect" : true,
        "description" : "A set of insect-like mandibles have grown around your mouth.  They allow you to eat faster and provide a slicing unarmed attack, but prevent wearing mouthwear.  Slightly reduces wet effects.",
        "types" : ["TEETH", "MUZZLE"],
        "prereqs" : ["MOUTH_FLAPS"],
        "changes_to" : ["FANGS_SPIDER"],
        "cancels" : ["MOUTH_TENTACLES"],
        "category" : ["INSECT", "SPIDER"],
        "wet_protection" : [
            { "part" : "MOUTH", "ignored" : 1 }
        ],
        "restricts_gear" : [ "MOUTH" ],
        "destroys_gear" : true,
        "attacks" : {
            "attack_text_u" : "You bite %s with your fangs",
            "attack_text_npc" : "%1$s bites %2$s with their fangs",
            "blocker_mutations" : [ "FANGS_SPIDER" ],
            "body_part" : "MOUTH",
            "chance" : 22,
            "base_damage" : { "damage_type" : "cut", "amount" : 12 }
        }
    },{
        "type" : "mutation",
        "id" : "FANGS_SPIDER",
        "name" : "Folding Fangs",
        "points" : 2,
        "visibility" : 6,
        "ugliness" : 6,
        "description" : "Your mandibles have developed extensible fangs, allowing you to bite quickly or ensure your venom goes home, as desired.",
        "types" : ["TEETH", "MUZZLE"],
        "cancels" : ["MOUTH_TENTACLES"],
        "prereqs" : ["MANDIBLES"],
        "prereqs2" : ["POISONOUS", "POISONOUS2"],
        "threshreq" : ["THRESH_SPIDER"],
        "category" : ["SPIDER"],
        "wet_protection" : [
            { "part" : "MOUTH", "ignored" : 1 }
        ],
        "attacks" : {
            "attack_text_u" : "You bite %s with your fangs",
            "attack_text_npc" : "%1$s bites %2$s with their fangs",
            "blocker_mutations" : [ "MANDIBLES" ],
            "body_part" : "MOUTH",
            "chance" : 22,
            "base_damage" : { "damage_type" : "stab", "amount" : 15 }
        }
    },{
        "type" : "mutation",
        "id" : "CANINE_EARS",
        "name" : "Canine Ears",
        "points" : 1,
        "visibility" : 4,
        "ugliness" : 1,
        "description" : "Your ears have extended into long, pointed ones, like those of a canine.  They enhance your hearing, allowing you to hear at greater distances.",
        "types" : ["EARS"],
        "category" : ["BEAST", "CATTLE", "CHIMERA"],
        "changes_to" : ["LUPINE_EARS"]
    },{
        "type" : "mutation",
        "id" : "LUPINE_EARS",
        "name" : "Lupine Ears",
        "points" : 1,
        "visibility" : 4,
        "ugliness" : 1,
        "description" : "Your hearing has evolved further and is now on par with wolves.  You can hear things significantly farther away.",
        "types" : ["EARS"],
        "category" : ["LUPINE"]
    },{
        "type" : "mutation",
        "id" : "FELINE_EARS",
        "name" : "Feline Ears",
        "points" : 1,
        "visibility" : 4,
        "description" : "Your ears have extended into long, pointed, velvety ones, like those of a feline.  You find it easier to tune in on sounds from afar.",
        "types" : ["EARS"],
        "category" : ["FELINE"]
    },{
        "type" : "mutation",
        "id" : "URSINE_EARS",
        "name" : "Ursine Ears",
        "points" : 1,
        "visibility" : 4,
        "ugliness" : 1,
        "description" : "Your ears have grown longer and rounder, much like those of a bear.  You can hear things a little farther away.",
        "types" : ["EARS"],
        "category" : ["URSINE"]
    },{
        "type" : "mutation",
        "id" : "ELFA_EARS",
        "name" : "Pointed Ears",
        "points" : 0,
        "visibility" : 4,
        "ugliness" : 1,
        "description" : "Your upper earlobes have grown noticeably higher.  Fortunately, they don't get in the way of your headgear, much.  Unfortunately, they also don't seem to help your hearing any.",
        "valid" : false,
        "types" : ["EARS"],
        "category" : ["ELFA"]
    },{
        "type" : "mutation",
        "id" : "MOUSE_EARS",
        "name" : "Rodent Ears",
        "points" : 1,
        "visibility" : 8,
        "ugliness" : 1,
        "description" : "Your ears are huge, round, and gray!  They're rather fascinating, and help you hear from a much greater distance.",
        "valid" : false,
        "types" : ["EARS"],
        "category" : ["MOUSE", "RAT"]
    },{
        "type" : "mutation",
        "id" : "WEB_WALKER",
        "name" : "Web Walker",
        "points" : 1,
        "description" : "Your body excretes very fine amounts of a chemical which prevents you from sticking to webs.  Walking through webs does not affect you at all.",
        "leads_to" : ["WEB_WEAVER"],
        "category" : ["SPIDER"]
    },{
        "type" : "mutation",
        "id" : "WEB_SPINNER",
        "name" : "Web Spinner",
        "points" : -3,
        "description" : "Your body produces and anchors webbing.  Too bad you can't seem to control the process.  There is a chance that you will leave webs in your wake.",
        "prereqs" : ["WEB_WALKER"],
        "threshreq" : ["THRESH_SPIDER"],
        "cancels" : ["SLIMY"],
        "changes_to" : ["WEB_WEAVER"],
        "category" : ["SPIDER"]
    },{
        "type" : "mutation",
        "id" : "WEB_WEAVER",
        "name" : "Web Weaver",
        "points" : 2,
        "description" : "You've developed the necessary anatomy and techniques to control your web-generation.  Activate this to start or stop weaving webs.",
        "prereqs" : ["WEB_SPINNER"],
        "threshreq" : ["THRESH_SPIDER"],
        "cancels" : ["SLIMY"],
        "category" : ["SPIDER"],
        "active"     :    true,
        "cost"       :    8,
        "time"       :    100,
        "hunger"     :    true,
        "thirst"     :    true
    },{
        "type" : "mutation",
        "id" : "WEB_RAPPEL",
        "name" : "Web Diver",
        "points" : 2,
        "description" : "Your webbing is easily strong enough to support your weight.  You'll use it to descend down any sheer drops you may encounter.",
        "prereqs" : ["WEB_WEAVER"],
        "threshreq" : ["THRESH_SPIDER"],
        "category" : ["SPIDER"]
    },{
        "type" : "mutation",
        "id" : "WEB_ROPE",
        "name" : "Rope Webs",
        "points" : 3,
        "description" : "With spinnerets like THESE, who needs rope?!  Activate to produce rope.",
        "prereqs" : ["WEB_WEAVER"],
        "threshreq" : ["THRESH_SPIDER"],
        "category" : ["SPIDER"],
        "active"     :    true,
        "cost"       :    30,
        "hunger"     :    true,
        "thirst"     :    true,
        "spawn_item" : { "type": "rope_30", "message": "You spin a rope from your silk." }
    },{
        "type" : "mutation",
        "id" : "WHISKERS",
        "name" : "Whiskers",
        "points" : 1,
        "visibility" : 3,
        "ugliness" : 1,
        "description" : "You have a handsome set of feline whiskers around your mouth.  These make you more aware of vibrations in the air, and improve your ability to dodge very slightly.",
        "types" : ["WHISKERS"],
        "category" : ["FELINE"]
    },{
        "type" : "mutation",
        "id" : "WHISKERS_RAT",
        "name" : "Wiry Whiskers",
        "points" : 2,
        "visibility" : 3,
        "ugliness" : 1,
        "description" : "You have a set of prominent rodent-like whiskers around your mouth.  These make you more aware of vibrations in the air, and improve your ability to dodge slightly.",
        "types" : ["WHISKERS"],
        "prereqs" : ["MUZZLE_RAT"],
        "category" : ["RAT", "MOUSE"]
    },{
        "type" : "mutation",
        "id" : "FAT",
        "name" : "Fat Deposits",
        "points" : -1,
        "visibility" : 1,
        "ugliness" : 1,
        "bodytemp_modifiers" : [200, 200],
        "mixed_effect" : true,
        "description" : "You've put on some additional weight around your body.  It slows you down a little, but helps your swimming and warmth.",
        "prereqs" : ["STR_UP", "STR_UP_2", "STR_UP_3", "STR_UP_4"],
        "leads_to" : ["HIBERNATE"],
        "category" : ["URSINE"],
        "armor" : [ { "parts" : "ALL", "bash" : 1 } ]
    },{
        "type" : "mutation",
        "id" : "LARGE",
        "name" : "Inconveniently Large",
        "points" : 0,
        "visibility" : 1,
        "ugliness" : 1,
        "mixed_effect" : true,
        "encumbrance_always" : [
            [ "TORSO", 10 ],
            [ "ARM_L", 10 ],
            [ "ARM_R", 10 ]
        ],
        "description" : "You have grown noticeably taller and broader.  Much of it is useful muscle mass (Strength +2), but you find it throws off your balance and you get in your own way (+10 torso and arm encumbrance).",
        "prereqs" : ["STR_UP", "STR_UP_2", "STR_UP_3", "STR_UP_4"],
        "cancels" : ["SMALL", "SMALL2"],
        "changes_to": ["LARGE_OK", "HUGE"],
        "category" : ["URSINE", "CATTLE", "LIZARD"],
        "passive_mods" : {
            "str_mod" : 2
        }
    },{
        "type" : "mutation",
        "id" : "LARGE_OK",
        "name" : "Large",
        "points" : 2,
        "visibility" : 1,
        "description" : "You carry your rugged body with the dignity you deserve.  Strength +2.",
        "prereqs" : ["LARGE"],
        "prereqs2" : ["STR_UP", "STR_UP_2", "STR_UP_3", "STR_UP_4"],
        "cancels" : ["SMALL", "SMALL2"],
        "threshreq" : ["THRESH_URSINE", "THRESH_CATTLE", "THRESH_LIZARD"],
        "changes_to": ["HUGE"],
        "leads_to" : ["MUT_TOUGH"],
        "category" : ["URSINE", "CATTLE", "LIZARD"],
        "passive_mods" : {
            "str_mod" : 2
        }
    },{
        "type" : "mutation",
        "id" : "HUGE",
        "name" : "Freakishly Huge",
        "points" : -2,
        "visibility" : 4,
        "ugliness" : 4,
        "mixed_effect" : true,
        "description" : "You have grown even more massive, to the point where you cannot usefully fit into human-sized clothing or vehicles.  Much of it is powerful muscle mass (Strength +4), but it's a real pain to haul around.",
        "prereqs" : ["LARGE", "LARGE_OK"],
        "prereqs2" : ["STR_UP_3", "STR_UP_4"],
        "cancels" : ["SMALL", "SMALL2"],
        "changes_to": ["HUGE_OK"],
        "category" : ["URSINE", "CATTLE"],
        "passive_mods" : {
            "str_mod" : 4
        },
        "hp_adjustment": -6,
        "fatigue_modifier": 0.15,
        "restricts_gear" : [ "TORSO", "LEG_L", "LEG_R", "ARM_L", "ARM_R", "HAND_L", "HAND_R", "HEAD", "FOOT_L", "FOOT_R" ],
        "destroys_gear" : true
    },{
        "type" : "mutation",
        "id" : "HUGE_OK",
        "name" : "Huge",
        "points" : 2,
        "visibility" : 4,
        "ugliness" : 3,
        "mixed_effect" : true,
        "description" : "Your cardiovascular system has caught up with your muscular physique, so who needs pathetic human cars?  Strength +4.",
        "prereqs" : ["HUGE"],
        "prereqs2" : ["STR_UP_3", "STR_UP_4"],
        "cancels" : ["SMALL", "SMALL2"],
        "threshreq" : ["THRESH_URSINE", "THRESH_CATTLE"],
        "leads_to" : ["MUT_TOUGH"],
        "category" : ["URSINE", "CATTLE"],
        "passive_mods" : {
            "str_mod" : 4
        },
        "restricts_gear" : [ "TORSO", "LEG_L", "LEG_R", "ARM_L", "ARM_R", "HAND_L", "HAND_R", "HEAD", "FOOT_L", "FOOT_R" ],
        "destroys_gear" : true
    },{
        "type" : "mutation",
        "id" : "STR_UP",
        "name" : "Strong",
        "points" : 1,
        "description" : "Your muscles are a little stronger.  Strength + 1",
        "changes_to" : ["STR_UP_2"],
        "category" : ["INSECT", "ELFA", "RAPTOR"],
        "passive_mods" : {
            "str_mod" : 1
        }
    },{
        "type" : "mutation",
        "id" : "STR_UP_2",
        "name" : "Very Strong",
        "points" : 2,
        "description" : "Your muscles are stronger.  Strength + 2",
        "prereqs" : ["STR_UP"],
        "changes_to" : ["STR_UP_3", "STR_ALPHA"],
        "category" : ["LIZARD", "CATTLE", "PLANT", "ALPHA"],
        "passive_mods" : {
            "str_mod" : 2
        }
    },{
        "type" : "mutation",
        "id" : "STR_UP_3",
        "name" : "Extremely Strong",
        "points" : 4,
        "visibility" : 1,
        "description" : "Your muscles are much stronger.  Strength + 4",
        "prereqs" : ["STR_UP_2"],
        "changes_to" : ["STR_UP_4"],
        "leads_to" : ["MUT_TOUGH"],
        "category" : ["CHIMERA", "LUPINE", "TROGLOBITE"],
        "passive_mods" : {
            "str_mod" : 4
        }
    },{
        "type" : "mutation",
        "id" : "STR_UP_4",
        "name" : "Insanely Strong",
        "points" : 7,
        "visibility" : 2,
        "ugliness" : 2,
        "description" : "Your muscles are noticeably bulging.  Strength + 7",
        "prereqs" : ["STR_UP_3"],
        "leads_to" : ["MUT_TOUGH"],
        "threshreq" : ["THRESH_BEAST", "THRESH_URSINE"],
        "category" : ["BEAST", "URSINE"],
        "passive_mods" : {
            "str_mod" : 7
        }
    },{
        "type" : "mutation",
        "id" : "STR_ALPHA",
        "name" : "Prime Strength",
        "points" : 6,
        "description" : "Your muscles are perfectly developed.",
        "valid" : false,
        "prereqs" : ["STR_UP_2"],
        "threshreq" : ["THRESH_ALPHA"],
        "category" : ["ALPHA"],
        "passive_mods" : {
            "str_mod" : 2
        }
    },{
        "type" : "mutation",
        "id" : "DEX_UP",
        "name" : "Dextrous",
        "points" : 1,
        "description" : "You are a little nimbler.  Dexterity + 1",
        "changes_to" : ["DEX_UP_2", "DEX_ALPHA"],
        "category" : ["INSECT", "SLIME", "ALPHA"],
        "passive_mods" : {
            "dex_mod" : 1
        }
    },{
        "type" : "mutation",
        "id" : "DEX_UP_2",
        "name" : "Very Dextrous",
        "points" : 2,
        "description" : "You are nimbler.  Dexterity + 2",
        "prereqs" : ["DEX_UP"],
        "changes_to" : ["DEX_UP_3"],
        "category" : ["LIZARD", "SPIDER", "CHIMERA", "RAPTOR", "MOUSE"],
        "passive_mods" : {
            "dex_mod" : 2
        }
    },{
        "type" : "mutation",
        "id" : "DEX_UP_3",
        "name" : "Extremely Dextrous",
        "points" : 3,
        "description" : "You are nimble and quick.  Dexterity + 4",
        "prereqs" : ["DEX_UP_2"],
        "changes_to" : ["DEX_UP_4"],
        "category" : ["BIRD", "ELFA", "FELINE"],
        "passive_mods" : {
            "dex_mod" : 4
        }
    },{
        "type" : "mutation",
        "id" : "DEX_UP_4",
        "name" : "Insanely Dextrous",
        "points" : 4,
        "description" : "You are much nimbler than before.  Dexterity + 7",
        "prereqs" : ["DEX_UP_3"],
        "threshreq" : ["THRESH_CEPHALOPOD", "THRESH_FISH"],
        "category" : ["CEPHALOPOD", "FISH"],
        "passive_mods" : {
            "dex_mod" : 7
        }
    },{
        "type" : "mutation",
        "id" : "DEX_ALPHA",
        "name" : "Prime Dexterity",
        "points" : 6,
        "description" : "You're perfectly coordinated.",
        "valid" : false,
        "prereqs" : ["DEX_UP"],
        "threshreq" : ["THRESH_ALPHA"],
        "category" : ["ALPHA"],
        "passive_mods" : {
            "dex_mod" : 1
        }
    },{
        "type" : "mutation",
        "id" : "INT_UP",
        "name" : "Smart",
        "points" : 1,
        "description" : "You are a little smarter.  Intelligence + 1",
        "changes_to" : ["INT_UP_2", "INT_ALPHA", "INT_SLIME"],
        "category" : ["SLIME", "ALPHA"],
        "passive_mods" : {
            "int_mod" : 1
        }
    },{
        "type" : "mutation",
        "id" : "INT_UP_2",
        "name" : "Very Smart",
        "points" : 2,
        "description" : "You are smarter.  Intelligence + 2",
        "prereqs" : ["INT_UP"],
        "changes_to" : ["INT_UP_3"],
        "passive_mods" : {
            "int_mod" : 2
        }
    },{
        "type" : "mutation",
        "id" : "INT_UP_3",
        "name" : "Extremely Smart",
        "points" : 3,
        "visibility" : 1,
        "ugliness" : 1,
        "description" : "You are much smarter, and your skull bulges slightly.  Intelligence + 4",
        "prereqs" : ["INT_UP_2"],
        "changes_to" : ["INT_UP_4"],
        "category" : ["ELFA"],
        "passive_mods" : {
            "int_mod" : 4
        }
    },{
        "type" : "mutation",
        "id" : "INT_UP_4",
        "name" : "Insanely Smart",
        "points" : 4,
        "visibility" : 3,
        "ugliness" : 3,
        "description" : "Your skull bulges noticeably due to your impressive brain.  Intelligence + 7",
        "prereqs" : ["INT_UP_3"],
        "threshreq" : ["THRESH_CEPHALOPOD"],
        "category" : ["CEPHALOPOD"],
        "passive_mods" : {
            "int_mod" : 7
        }
    },{
        "type" : "mutation",
        "id" : "INT_ALPHA",
        "name" : "Prime Intelligence",
        "points" : 6,
        "description" : "You understand almost everything about which you think, with minimal effort.",
        "valid" : false,
        "prereqs" : ["INT_UP"],
        "threshreq" : ["THRESH_ALPHA"],
        "category" : ["ALPHA"],
        "passive_mods" : {
            "int_mod" : 1
        }
    },{
        "type" : "mutation",
        "id" : "INT_SLIME",
        "name" : "Distributed Neurology",
        "points" : 4,
        "visibility" : 10,
        "ugliness" : 10,
        "description" : "Your brain has evolved beyond human imagination.  You'll show them the REAL meaning of 'gray goo'!",
        "valid" : false,
        "purifiable" : false,
        "leads_to" : ["SLIMESPAWNER"],
        "prereqs" : ["INT_UP"],
        "prereqs2" : ["AMORPHOUS"],
        "threshreq" : ["THRESH_SLIME"],
        "category" : ["SLIME"],
        "armor" : [ { "parts" : "ALL", "bash" : -3 } ]
    },{
        "type" : "mutation",
        "id" : "PER_UP",
        "name" : "Perceptive",
        "points" : 1,
        "description" : "Your senses are a little keener.  Perception + 1",
        "changes_to" : ["PER_UP_2"],
        "leads_to" : ["BIRD_EYE"],
        "passive_mods" : {
            "per_mod" : 1
        }
    },{
        "type" : "mutation",
        "id" : "PER_UP_2",
        "name" : "Very Perceptive",
        "points" : 2,
        "description" : "Your senses are keener.  Perception + 2",
        "prereqs" : ["PER_UP"],
        "changes_to" : ["PER_UP_3", "PER_ALPHA"],
        "category" : ["ALPHA", "CHIMERA"],
        "passive_mods" : {
            "per_mod" : 2
        }
    },{
        "type" : "mutation",
        "id" : "PER_UP_3",
        "name" : "Extremely Perceptive",
        "points" : 3,
        "description" : "Your senses are much keener.  Perception + 4",
        "prereqs" : ["PER_UP_2"],
        "changes_to" : ["PER_UP_4"],
        "category" : ["ELFA", "RAPTOR"],
        "passive_mods" : {
            "per_mod" : 4
        }
    },{
        "type" : "mutation",
        "id" : "PER_UP_4",
        "name" : "Insanely Perceptive",
        "points" : 4,
        "description" : "You can sense things you never imagined.  Perception + 7",
        "prereqs" : ["PER_UP_3"],
        "threshreq" : ["THRESH_BIRD"],
        "category" : ["BIRD"],
        "passive_mods" : {
            "per_mod" : 7
        }
    },{
        "type" : "mutation",
        "id" : "PER_ALPHA",
        "name" : "Prime Perception",
        "points" : 6,
        "description" : "Your senses are keenly honed.",
        "valid" : false,
        "prereqs" : ["PER_UP_2"],
        "threshreq" : ["THRESH_ALPHA"],
        "category" : ["ALPHA"],
        "passive_mods" : {
            "per_mod" : 2
        }
    },{
        "type" : "mutation",
        "id" : "PER_SLIME",
        "name" : "Sensory Disintegration",
        "points" : -7,
        "visibility" : 10,
        "ugliness" : 10,
        "description" : "Your sense organs are all over the place: eyes extending and retracting, 'ears' of various shapes migrating about, and taste & smell are uncontrollable.  The world is a horrible mixup.  Ugh!",
        "valid" : false,
        "purifiable" : false,
        "changes_to" : ["PER_SLIME_OK"],
        "prereqs" : ["PER_UP"],
        "prereqs2" : ["AMORPHOUS"],
        "threshreq" : ["THRESH_SLIME"],
        "category" : ["SLIME"],
        "passive_mods" : {
            "per_mod" : -8
        }
    },{
        "type" : "mutation",
        "id" : "PER_SLIME_OK",
        "name" : "Distributed Senses",
        "points" : 7,
        "visibility" : 10,
        "ugliness" : 10,
        "description" : "You can now extend and reabsorb sensory organs at will, and can therefore ignore most shocks that would overwhelm lesser beings.",
        "valid" : false,
        "purifiable" : false,
        "leads_to" : ["SLIMESPAWNER"],
        "prereqs" : ["PER_SLIME"],
        "prereqs2" : ["AMORPHOUS"],
        "threshreq" : ["THRESH_SLIME"],
        "category" : ["SLIME"],
        "passive_mods" : {
            "per_mod" : 5
        }
    },{
        "type" : "mutation",
        "id" : "SMALL",
        "name" : "Little",
        "points" : -2,
        "visibility" : 5,
        "mixed_effect" : true,
        "description" : "You've noticeably shrunk in size.  You're able to move with increased litheness, but your smaller stature prevents you from carrying as much.",
        "cancels" : ["LARGE", "LARGE_OK", "HUGE", "HUGE_OK"],
        "changes_to": ["SMALL2"],
        "category" : ["MOUSE"],
        "hp_modifier" : -0.05
    },{
        "type" : "mutation",
        "id" : "SMALL2",
        "name" : "Tiny",
        "points" : -4,
        "visibility" : 8,
        "mixed_effect" : true,
        "description" : "You're only half as tall as you used to be!  The weight of things you once found easy to carry is now unbearable, clothes are now twice as encumbering for you unless you refit them (since you're half their size), and your hit points are heavily reduced.  However, your movement is silent, and your dodge skill is a little higher.",
        "prereqs" : ["SMALL"],
        "cancels" : ["LARGE", "LARGE_OK", "HUGE", "HUGE_OK"],
        "changes_to": ["SMALL_OK"],
        "category" : ["MOUSE"],
        "hp_modifier" : -0.3
    },{
        "type" : "mutation",
        "id" : "SMALL_OK",
        "name" : "Unassuming",
        "points" : 3,
        "mixed_effect" : true,
        "description" : "You've mastered your tiny form!  Item encumbrance and carry weight penalties are reduced, and you've learned to use your increased nimbleness to offset your reduced capacity to absorb damage.",
        "prereqs" : ["SMALL2"],
        "cancels" : ["LARGE", "LARGE_OK", "HUGE", "HUGE_OK"],
        "valid" : false,
        "purifiable" : false,
        "threshreq" : ["THRESH_MOUSE"],
        "category" : ["MOUSE"],
        "hp_modifier" : -0.25
    },{
        "type" : "mutation",
        "id" : "CRAFTY",
        "name" : "Crafty",
        "points" : 4,
        "description" : "By making the most of your small stature, you can avoid the notice of all but the most perceptive creatures, and your speed is greatly increased.",
        "valid" : false,
        "purifiable" : false,
        "prereqs" : ["SMALL_OK"],
        "threshreq" : ["THRESH_MOUSE"],
        "category" : ["MOUSE"],
        "stealth_modifier" : 40
    },{
        "type" : "mutation",
        "id" : "MUT_JUNKIE",
        "name" : "Metallassomaiphile",
        "//" : "name courtesy of wiktionary's Greek for 'mutate'.  Greek-speakers, feel free to correct the term",
        "points" : -1,
        "description" : "Just thinking of mutagen (such a lovely word!  'Mutagen'.  Perfect!) makes you thirsty.  And you so love your new parts.  You simply must have more mutagen!",
        "threshreq" : ["THRESH_MEDICAL", "THRESH_CHIMERA"],
        "category" : ["MEDICAL", "CHIMERA"]
    },{
        "type" : "mutation",
        "id" : "HEADBUMPS",
        "name" : "Head Bumps",
        "points" : 0,
        "visibility" : 3,
        "ugliness" : 3,
        "description" : "You have a pair of bumps on your skull.",
        "changes_to" : ["HORNS", "ANTENNAE"]
    },{
        "type" : "mutation",
        "id" : "SLIT_NOSTRILS",
        "name" : "Slit Nostrils",
        "points" : -2,
        "visibility" : 7,
        "ugliness" : 4,
        "description" : "You have a flattened nose and thin slits for nostrils, giving you a lizard-like appearance.  This makes breathing slightly difficult and increases mouth encumbrance by 10.",
        "encumbrance_always" : [["MOUTH", 10]],
        "category" : ["LIZARD", "CEPHALOPOD", "RAPTOR"]
    },{
        "type" : "mutation",
        "id" : "FORKED_TONGUE",
        "name" : "Forked Tongue",
        "points" : 0,
        "visibility" : 1,
        "ugliness" : 3,
        "description" : "Your tongue is forked, like that of a reptile.  This has no effect.",
        "category" : ["LIZARD", "RAPTOR"]
    },{
        "type" : "mutation",
        "id" : "EYEBULGE",
        "name" : "Bulging Eyes",
        "points" : 0,
        "visibility" : 8,
        "ugliness" : 4,
        "description" : "Your eyes bulge out several inches from your skull.  This does not affect your vision in any way.",
        "leads_to" : ["MEMBRANE"],
        "changes_to" : ["COMPOUND_EYES"]
    },{
        "type" : "mutation",
        "id" : "MOUTH_FLAPS",
        "name" : "Mouth Flaps",
        "points" : -1,
        "visibility" : 7,
        "ugliness" : 6,
        "description" : "Skin tabs and odd flaps of skin surround your mouth.  They don't affect your eating, but are unpleasant to look at.",
        "category" : ["CHIMERA"],
        "leads_to" : ["MOUTH_TENTACLES", "MANDIBLES"]
    },{
        "type" : "mutation",
        "id" : "WINGS_STUB",
        "name" : "Wing Stubs",
        "points" : 0,
        "visibility" : 2,
        "ugliness" : 2,
        "description" : "You have a pair of stubby little wings projecting from your shoulderblades.  They can be wiggled at will, but are useless.",
        "changes_to" : ["WINGS_BIRD", "WINGS_BAT", "WINGS_INSECT", "WINGS_BUTTERFLY"]
    },{
        "type" : "mutation",
        "id" : "WINGS_BAT",
        "name" : "Bat Wings",
        "points" : -1,
        "visibility" : 9,
        "ugliness" : 4,
        "description" : "You have a pair of large, leathery wings.  You can move them a little, but they are useless, and in fact put you off balance, reducing your ability to dodge slightly.",
        "types" : ["WINGS"],
        "prereqs" : ["WINGS_STUB"]
    },{
        "type" : "mutation",
        "id" : "WINGS_BUTTERFLY",
        "name" : "Butterfly Wings",
        "points" : -1,
        "visibility" : 10,
        "ugliness" : -2,
        "description" : "You have a very large and very beautiful pair of brightly-colored wings.  They can't lift you, and they make balancing tricky, but they certainly catch air and attention!",
        "valid" : false,
        "purifiable" : false,
        "encumbrance_always" : [[ "TORSO", 10 ]],
        "types" : ["WINGS"],
        "prereqs" : ["WINGS_STUB"],
        "threshreq" : ["THRESH_INSECT"],
        "category" : ["INSECT"],
        "restricts_gear" : [ "TORSO" ],
        "social_modifiers" : {
            "lie" : 15,
            "persuade" : 5,
            "intimidate" : -20
        }
    },{
        "type" : "mutation",
        "id" : "PALE",
        "name" : "Pale Skin",
        "points" : 0,
        "visibility" : 3,
        "ugliness" : 1,
        "description" : "Your skin is rather pale.",
        "changes_to" : ["ALBINO"],
        "leads_to" : ["TROGLO"],
        "category" : ["LUPINE"]
    },{
        "type" : "mutation",
        "id" : "SPOTS",
        "name" : "Spots",
        "points" : 0,
        "visibility" : 6,
        "ugliness" : 2,
        "description" : "Your skin is covered in a pattern of red spots.",
        "changes_to" : ["SORES"]
    },{
        "type" : "mutation",
        "id" : "SMELLY2",
        "name" : "Smelly",
        "points" : -2,
        "visibility" : 4,
        "ugliness" : 5,
        "description" : "You smell awful.  Monsters that track scent will find you very easily, and humans will react poorly.",
        "prereqs" : ["SMELLY"],
        "leads_to" : ["PHEROMONE_INSECT", "PHEROMONE_MAMMAL"],
        "category" : ["FISH", "BEAST", "SLIME", "CHIMERA", "URSINE"]
    },{
        "type" : "mutation",
        "id" : "DEFORMED",
        "name" : "Deformed",
        "points" : -2,
        "visibility" : 4,
        "ugliness" : 4,
        "description" : "You're minorly deformed.  Some people will react badly to your appearance.",
        "cancels" : ["PRETTY", "BEAUTIFUL", "BEAUTIFUL2", "BEAUTIFUL3"],
        "prereqs" : ["UGLY"],
        "changes_to" : ["DEFORMED2"],
        "category" : ["FISH", "CATTLE", "INSECT", "CEPHALOPOD", "FELINE", "LUPINE"]
    },{
        "type" : "mutation",
        "id" : "DEFORMED2",
        "name" : "Badly Deformed",
        "points" : -3,
        "visibility" : 7,
        "ugliness" : 7,
        "description" : "You're hideously deformed.  Some people will have a strong negative reaction to your appearance.",
        "cancels" : ["PRETTY", "BEAUTIFUL", "BEAUTIFUL2", "BEAUTIFUL3"],
        "prereqs" : ["DEFORMED"],
        "changes_to" : ["DEFORMED3"],
        "category" : ["BEAST", "URSINE", "PLANT"]
    },{
        "type" : "mutation",
        "id" : "DEFORMED3",
        "name" : "Grotesque",
        "points" : -4,
        "visibility" : 10,
        "ugliness" : 10,
        "description" : "Your visage is disgusting and liable to induce vomiting.  People will not want to interact with you unless they have a very good reason to.",
        "cancels" : ["PRETTY", "BEAUTIFUL", "BEAUTIFUL2", "BEAUTIFUL3"],
        "prereqs" : ["DEFORMED2"],
        "category" : ["SLIME", "RAT", "CHIMERA"]
    },{
        "type" : "mutation",
        "id" : "BEAUTIFUL",
        "name" : "Beautiful",
        "points" : 2,
        "visibility" : -4,
        "ugliness" : -4,
        "description" : "You're a real head-turner.  Some people will react well to your appearance, and most people have an easier time trusting you.",
        "cancels" : ["UGLY", "DEFORMED", "DEFORMED2", "DEFORMED3"],
        "prereqs" : ["PRETTY"],
        "changes_to" : ["BEAUTIFUL2"]
    },{
        "type" : "mutation",
        "id" : "BEAUTIFUL2",
        "name" : "Very Beautiful",
        "points" : 3,
        "visibility" : -7,
        "ugliness" : -7,
        "description" : "You are a vision of beauty.  Some people will react very well to your looks, and most people will trust you immediately.",
        "cancels" : ["UGLY", "DEFORMED", "DEFORMED2", "DEFORMED3"],
        "prereqs" : ["BEAUTIFUL"],
        "changes_to" : ["BEAUTIFUL3"]
    },{
        "type" : "mutation",
        "id" : "BEAUTIFUL3",
        "name" : "Glorious",
        "points" : 4,
        "visibility" : -10,
        "ugliness" : -10,
        "description" : "You are incredibly beautiful.  People cannot help themselves due to your charms, and will do whatever they can to please you.",
        "cancels" : ["UGLY", "DEFORMED", "DEFORMED2", "DEFORMED3"],
        "prereqs" : ["BEAUTIFUL2"],
        "category": ["ELFA"]
    },{
        "type" : "mutation",
        "id" : "SNOUT",
        "name" : "Snout",
        "points" : -1,
        "visibility" : 4,
        "ugliness" : 3,
        "description" : "Your face and jaw have begun...changing.  Masks and such fit OK, but you're noticeably mutated.",
        "changes_to" : ["BEAK", "BEAK_HUM", "BEAK_PECK", "PROBOSCIS", "MINOTAUR", "MUZZLE", "MUZZLE_BEAR", "MUZZLE_LONG", "MUZZLE_RAT"],
        "category" : ["FELINE"]
    },{
        "type" : "mutation",
        "id" : "MINOTAUR",
        "name" : "Bovine Snout",
        "points" : -4,
        "visibility" : 5,
        "ugliness" : 6,
        "mixed_effect" : true,
        "description" : "Your face resembles that of a bull, with a significant snout.  It looks fearsome but prevents wearing mouthgear.",
        "types" : ["MUZZLE"],
        "prereqs" : ["SNOUT"],
        "category" : ["CATTLE"],
        "restricts_gear" : [ "MOUTH" ],
        "social_modifiers" : {
            "intimidate" : 15
        }
    },{
        "type" : "mutation",
        "id" : "MUZZLE",
        "name" : "Lupine Muzzle",
        "points" : -2,
        "visibility" : 5,
        "ugliness" : 4,
        "mixed_effect" : true,
        "description" : "Your jaw and nose have extended into a wolfish muzzle.  It lends itself to biting in combat and looks impressive, but prevents wearing mouthgear.",
        "types" : ["MUZZLE"],
        "prereqs" : ["SNOUT"],
        "category" : ["BEAST", "LUPINE"],
        "restricts_gear" : [ "MOUTH" ],
        "social_modifiers" : {
            "intimidate" : 6
        },
        "attacks" : {
            "attack_text_u" : "You nip at %s",
            "attack_text_npc" : "%1$s nips and harries %2$s",
            "blocker_mutations" : [ "FANGS" ],
            "body_part" : "MOUTH",
            "chance" : 18,
            "base_damage" : { "damage_type" : "cut", "amount" : 4 }
        }
    },{
        "type" : "mutation",
        "id" : "MUZZLE_BEAR",
        "name" : "Ursine Muzzle",
        "points" : -2,
        "visibility" : 5,
        "ugliness" : 4,
        "mixed_effect" : true,
        "description" : "Your jaw and nose have extended into a bearish muzzle.  You could bite with it, and it looks impressive, but it prevents wearing mouthgear.",
        "types" : ["MUZZLE"],
        "prereqs" : ["SNOUT"],
        "category" : ["URSINE"],
        "restricts_gear" : [ "MOUTH" ],
        "attacks" : {
            "attack_text_u" : "You bite %s",
            "attack_text_npc" : "%1$s bites %2$s",
            "blocker_mutations" : [ "FANGS" ],
            "body_part" : "MOUTH",
            "chance" : 20,
            "base_damage" : { "damage_type" : "cut", "amount" : 5 }
        }
    },{
        "type" : "mutation",
        "id" : "MUZZLE_RAT",
        "name" : "Rodent Muzzle",
        "points" : -2,
        "visibility" : 6,
        "ugliness" : 4,
        "description" : "Your face and jaw have extended, giving you an alert and attentive appearance.",
        "types" : ["MUZZLE"],
        "prereqs" : ["SNOUT"],
        "category" : ["RAT"],
        "restricts_gear" : [ "MOUTH" ]
    },{
        "type" : "mutation",
        "id" : "MUZZLE_LONG",
        "name" : "Reptilian Muzzle",
        "points" : -3,
        "visibility" : 8,
        "ugliness" : 8,
        "mixed_effect" : true,
        "description" : "Your face and jaws are a shorter version of those found on alligators.  They look NASTY--as do the bite wounds they can inflict--but prevent wearing mouthgear.",
        "types" : ["MUZZLE"],
        "prereqs" : ["SNOUT"],
        "category" : ["LIZARD"],
        "restricts_gear" : [ "MOUTH" ],
        "social_modifiers" : {
            "intimidate" : 20
        },
        "attacks" : {
            "attack_text_u" : "You bite a chunk out of %s",
            "attack_text_npc" : "%1$s bites a chunk out of %2$s",
            "blocker_mutations" : [ "FANGS" ],
            "body_part" : "MOUTH",
            "chance" : 18,
            "base_damage" : { "damage_type" : "stab", "amount" : 18 }
        }
    },{
        "type" : "mutation",
        "id" : "PROBOSCIS",
        "name" : "Proboscis",
        "points" : -4,
        "visibility" : 5,
        "ugliness" : 7,
        "description" : "You've gotten rid of that terribly imprecise mouth and now imbibe your food like a proper person.  Chewing was tiresome anyway.",
        "valid" : false,
        "purifiable" : false,
        "types" : ["TEETH", "MUZZLE"],
        "cancels" : ["MOUTH_TENTACLES"],
        "prereqs" : ["EYEBULGE", "COMPOUND_EYES"],
        "threshreq" : ["THRESH_INSECT"],
        "category" : ["INSECT"],
        "active" : true,
        "restricts_gear" : [ "MOUTH" ]
    },{
        "type" : "mutation",
        "id" : "HOLLOW_BONES",
        "name" : "Hollow Bones",
        "points" : 1,
        "mixed_effect" : true,
        "description" : "You have Avian Bone Syndrome--your bones are nearly hollow.  Your body is very light as a result, enabling you to move and attack 20% faster, but also frail; you can carry 40% less, and bashing attacks injure you more.",
        "prereqs" : ["LIGHT_BONES"],
        "category" : ["BIRD", "SLIME", "ELFA"]
    },{
        "type" : "mutation",
        "id" : "NAUSEA",
        "name" : "Nausea",
        "points" : -2,
        "description" : "You feel nauseous almost constantly, and are more liable to throw up from food poisoning, alcohol, etc.  You can, if desired, think yourself into vomiting, too.",
        "prereqs" : ["WEAKSTOMACH"],
        "changes_to" : ["VOMITOUS", "EATPOISON"],
        "category" : ["ALPHA"],
        "active" : true
    },{
        "type" : "mutation",
        "id" : "VOMITOUS",
        "name" : "Vomitous",
        "points" : -3,
        "description" : "You have a major digestive disorder.  Though it causes you to vomit frequently, you have found that you can trigger your vomit reflex on demand, too.",
        "prereqs" : ["NAUSEA"],
        "changes_to" : ["EATPOISON"],
        "category" : ["SLIME", "RAT", "MEDICAL", "ELFA"],
        "active" : true
    },{
        "type" : "mutation",
        "id" : "HUNGER",
        "name" : "Fast Metabolism",
        "points" : -2,
        "description" : "You require more food than most people, but recover stamina slightly faster.",
        "starting_trait" : true,
        "types" : ["METABOLISM"],
        "changes_to" :["HUNGER2", "MET_RAT"],
        "category" : ["RAT", "ALPHA", "MEDICAL", "ELFA", "BEAST", "SLIME", "RAPTOR", "CHIMERA", "MOUSE"],
        "metabolism_modifier": 0.5,
        "stamina_regen_modifier": 0.1
    },{
        "type" : "mutation",
        "id" : "MET_RAT",
        "name" : "Rapid Metabolism",
        "points" : -2,
        "valid" : false,
        "purifiable" : false,
        "description" : "You require more resources than most, but heal more rapidly as well.  Provides weak regeneration even when not asleep.",
        "types" : ["HEALING"],
        "cancels" : ["LIGHTEATER", "COLDBLOOD", "COLDBLOOD2", "COLDBLOOD3", "COLDBLOOD4", "WAKEFUL", "WAKEFUL2", "WAKEFUL3"],
        "prereqs" : ["HUNGER"],
        "prereqs2" : ["SLEEPY"],
        "category" : ["RAT", "MOUSE"],
        "healing_awake" : 0.2,
        "healing_resting" : 0.5,
        "fatigue_modifier": 0.5,
        "fatigue_regen_modifier": 0.333,
        "metabolism_modifier": 0.333
    },{
        "type" : "mutation",
        "id" : "HUNGER2",
        "name" : "Very Fast Metabolism",
        "points" : -2,
        "description" : "You need about twice as much food as the average human to maintain your expanded cardiovascular and respiratory systems.  On a plus side, it doesn't take you much time to recover from any strenuous activity.",
        "prereqs" : ["HUNGER"],
        "changes_to" :["HUNGER3"],
        "types" : ["METABOLISM"],
        "category" : ["BEAST", "SLIME", "RAPTOR"],
        "metabolism_modifier": 1.0,
        "stamina_regen_modifier": 0.3
    },{
        "type" : "mutation",
        "id" : "HUNGER3",
        "name" : "Extreme Metabolism",
        "points" : -2,
        "description" : "You consume three times as much food as the average human to maintain your truly superhuman endurance.",
        "prereqs" : ["HUNGER2"],
        "leads_to" : ["EATHEALTH"],
        "types" : ["METABOLISM"],
        "category" : ["CHIMERA"],
        "metabolism_modifier": 2.0,
        "stamina_regen_modifier": 0.5
    },{
        "type" : "mutation",
        "id" : "THIRST",
        "name" : "High Thirst",
        "points" : -2,
        "description" : "Your body dries out easily; you need to drink more water.",
        "starting_trait" : true,
        "changes_to" : ["THIRST2"],
        "cancels" : ["NO_THIRST" ],
        "category" : ["SLIME", "CEPHALOPOD", "CHIMERA", "ELFA"],
        "thirst_modifier": 0.5
    },{
        "type" : "mutation",
        "id" : "THIRST2",
        "name" : "Very Thirsty",
        "points" : -3,
        "description" : "Ugh, out of water already?  You need about twice the fluids of an average human.",
        "prereqs" : ["THIRST"],
        "changes_to" :["THIRST3"],
        "cancels" : ["NO_THIRST" ],
        "category" : ["FISH", "SLIME", "CEPHALOPOD"],
        "thirst_modifier": 1.0
    },{
        "type" : "mutation",
        "id" : "THIRST3",
        "name" : "Extremely Thirsty",
        "points" : -5,
        "description" : "You dry out seriously quickly, requiring three times as much liquid to stay hydrated.",
        "cancels" : ["NO_THIRST" ],
        "prereqs" : ["THIRST2"],
        "thirst_modifier": 2.0
    },{
        "type" : "mutation",
        "id" : "NO_THIRST",
        "name" : "Metabolic Rehydration",
        "points" : 6,
        "description" : "Your body gets everything it needs from the food that you eat!  You no longer gain hydration from fluids - instead, your thirst will be equal to, and change with, your hunger.",
        "threshreq" : ["THRESH_MOUSE"],
        "category" : ["MOUSE"],
        "cancels" : ["THIRST", "THIRST2", "THIRST3"],
        "purifiable": false
    },{
        "type" : "mutation",
        "id" : "HEAVYSLEEPER2",
        "name" : "Very Heavy Sleeper",
        "points" : -2,
        "description" : "You could probably sleep through a firefight.",
        "valid" : false,
        "prereqs" : ["HEAVYSLEEPER"],
        "category" : ["BEAST", "LUPINE"]
    },{
        "type" : "mutation",
        "id" : "SLEEPY2",
        "name" : "Very Sleepy",
        "points" : -3,
        "description" : "You find yourself needing to sleep quite often.  You'll spend about half of your time in or around bed.",
        "prereqs" : ["SLEEPY"],
        "types" : ["SLEEP"],
        "category" : ["FELINE"],
        "fatigue_modifier": 1.0
    },{
        "type" : "mutation",
        "id" : "ROT1",
        "name" : "Weakening",
        "points" : -2,
        "bodytemp_modifiers" : [-250, -250],
        "description" : "You feel as though you are slowly weakening and your body heals slower.",
        "types" : ["HEALING"],
        "changes_to" : ["ROT2"],
        "category" : ["ELFA"],
        "healing_awake" : -0.002,
        "healing_resting" : -0.25
    },{
        "type" : "mutation",
        "id" : "ROT2",
        "name" : "Deterioration",
        "points" : -8,
        "bodytemp_modifiers" : [-750, -750],
        "description" : "Your body is very slowly wasting away.",
        "types" : ["HEALING"],
        "prereqs" : ["ROT1"],
        "changes_to" : ["ROT3"],
        "category" : ["CHIMERA"],
        "healing_awake" : -0.02
    },{
        "type" : "mutation",
        "id" : "ROT3",
        "name" : "Disintegration",
        "points" : -10,
        "bodytemp_modifiers" : [-1500, -1500],
        "description" : "Your body is slowly wasting away!",
        "types" : ["HEALING"],
        "prereqs" : ["ROT2"],
        "category": ["ALPHA"],
        "healing_awake" : -0.08
    },{
        "type" : "mutation",
        "id" : "SUNBURN",
        "name" : "Solar Sensitivity",
        "points" : -3,
        "description" : "Your skin simply cannot handle ultraviolet radiation, such as sunlight.  It will seriously burn you.",
        "prereqs" : ["ALBINO"],
        "prereqs2" : ["TROGLO2", "TROGLO3"],
        "category" : ["TROGLOBITE"]
    },{
        "type" : "mutation",
        "id" : "SORES",
        "name" : "Sores",
        "points" : -2,
        "visibility" : 5,
        "ugliness" : 6,
        "description" : "Your extremities are covered in painful sores.  The pain is worse when they are covered in clothing.",
        "prereqs" : ["SPOTS"],
        "category" : ["SLIME"]
    },{
        "type" : "mutation",
        "id" : "TROGLO",
        "name" : "Light Sensitive",
        "points" : -2,
        "description" : "Sunlight makes you uncomfortable.  If you are outdoors and the weather is Sunny, you suffer -1 to all stats.",
        "cancels" : ["SUNLIGHT_DEPENDENT"],
        "changes_to" : ["TROGLO2"],
        "category" : ["LIZARD", "BEAST", "INSECT", "SLIME", "SPIDER"]
    },{
        "type" : "mutation",
        "id" : "TROGLO2",
        "name" : "Very Light Sensitive",
        "points" : -3,
        "description" : "Sunlight makes you very uncomfortable.  If you are outdoors during the day, you suffer -1 to all stats; -2 if the weather is Sunny.",
        "cancels" : ["SUNLIGHT_DEPENDENT"],
        "prereqs" : ["TROGLO"],
        "changes_to" : ["TROGLO3"],
        "category" : ["RAT"]
    },{
        "type" : "mutation",
        "id" : "TROGLO3",
        "name" : "Troglobite",
        "points" : -5,
        "description" : "Sunlight makes you extremely uncomfortable, resulting in large penalties to all stats.",
        "cancels" : ["SUNLIGHT_DEPENDENT"],
        "prereqs" : ["TROGLO2"],
        "category" : ["TROGLOBITE"]
    },{
        "type" : "mutation",
        "id" : "WEBBED",
        "name" : "Webbed Hands",
        "points" : -2,
        "visibility" : 3,
        "ugliness" : 2,
        "cancels" : ["ARM_TENTACLES", "ARM_TENTACLES_4", "ARM_TENTACLES_8"],
        "description" : "Your hands and feet are heavily webbed, reducing your Dexterity by 1 and causing problems with gloves.  However, you can swim much faster.  Slightly decreases wet penalties.",
        "category" : ["LIZARD", "FISH", "SLIME"],
        "wet_protection" : [
            { "part" : "HAND_L", "good" : 3 },
            { "part" : "HAND_R", "good" : 3 }
        ],
        "encumbrance_covered" : [
            [ "HAND_L", 50 ],
            [ "HAND_R", 50 ]
        ]
    },{
        "type" : "mutation",
        "id" : "PAWS",
        "name" : "Paws",
        "points" : -3,
        "visibility" : 3,
        "ugliness" : 2,
        "mixed_effect" : true,
        "description" : "Your hands have fused into quasi-paws.  Fine manipulation is a challenge: permanent hand encumbrance of 10, difficulty with delicate craftwork, and your gloves don't fit.  But they handle water better.",
        "encumbrance_always" : [
            [ "HAND_L", 10 ],
            [ "HAND_R", 10 ]
        ],
        "restricts_gear" : [ "HAND_L", "HAND_R" ],
        "types" : ["HANDS"],
        "prereqs" : ["CLAWS", "CLAWS_RETRACT", "CLAWS_RAT"],
        "cancels" : ["TALONS"],
        "changes_to" : ["PAWS_LARGE"],
        "category" : ["LUPINE", "RAT", "FELINE"]
    },{
        "type" : "mutation",
        "id" : "PAWS_LARGE",
        "name" : "Broad Paws",
        "points" : -4,
        "visibility" : 4,
        "ugliness" : 3,
        "mixed_effect" : true,
        "description" : "Your paws are much larger now.  Manual dexterity is difficult: permanent hand encumbrance of 20, serious problems crafting, and no gloves.  But you can swim more effectively.",
        "encumbrance_always" : [
            [ "HAND_L", 20 ],
            [ "HAND_R", 20 ]
        ],
        "restricts_gear" : [ "HAND_L", "HAND_R" ],
        "types" : ["HANDS"],
        "prereqs" : ["PAWS"],
        "cancels" : ["TALONS"],
        "category" : ["BEAST", "URSINE"]
    },{
        "type" : "mutation",
        "id" : "BEAK",
        "name" : "Beak",
        "points" : -3,
        "visibility" : 8,
        "ugliness" : 4,
        "mixed_effect" : true,
        "description" : "You have a beak for a mouth.  You can occasionally use it to peck at your enemies, but it is impossible for you to wear mouth gear.  Slightly reduces wet effects.",
        "types" : ["TEETH", "MUZZLE"],
        "changes_to" : ["BEAK_HUM", "BEAK_PECK"],
        "category" : ["BIRD", "CEPHALOPOD"],
        "wet_protection" : [
            { "part" : "MOUTH", "ignored" : 1 }
        ],
        "restricts_gear" : [ "MOUTH" ],
        "destroys_gear" : true,
        "attacks" : {
            "attack_text_u" : "You peck %s",
            "attack_text_npc" : "%1$s pecks %2$s",
            "body_part" : "MOUTH",
            "chance" : 15,
            "base_damage" : { "damage_type" : "stab", "amount" : 15 }
        }
    },{
        "type" : "mutation",
        "id" : "BEAK_PECK",
        "name" : "Woodpecker Beak",
        "points" : -2,
        "visibility" : 10,
        "ugliness" : 5,
        "description" : "Pecking at prey is part of your daily routine now.  Slightly reduces wet effects.",
        "valid" : false,
        "purifiable" : false,
        "types" : ["TEETH", "MUZZLE"],
        "cancels" : ["MOUTH_TENTACLES"],
        "prereqs" : ["BEAK"],
        "threshreq" : ["THRESH_BIRD"],
        "category" : ["BIRD"],
        "wet_protection" : [
            { "part" : "MOUTH", "ignored" : 2 }
        ],
        "restricts_gear" : [ "MOUTH" ],
        "destroys_gear" : true,
        "attacks": [
            {
                "attack_text_u" : "You jackhammer into %s with your beak",
                "attack_text_npc" : "%1$s jackhammer into %2$s with their beak",
                "body_part" : "MOUTH",
                "chance" : 15,
                "hardcoded_effect" : true
            }
        ]
    },{
        "type" : "mutation",
        "id" : "BEAK_HUM",
        "name" : "Hummingbird Beak",
        "points" : -2,
        "visibility" : 10,
        "ugliness" : 5,
        "description" : "Though your beak's not suitable for pecking, those flowers out there are a good source of energy.  Examine them to feed.",
        "valid" : false,
        "purifiable" : false,
        "types" : ["TEETH", "MUZZLE"],
        "cancels" : ["MOUTH_TENTACLES"],
        "prereqs" : ["BEAK"],
        "threshreq" : ["THRESH_BIRD"],
        "category" : ["BIRD"],
        "wet_protection" : [
            { "part" : "MOUTH", "ignored" : 2 }
        ],
        "active" : true,
        "restricts_gear" : [ "MOUTH" ],
        "destroys_gear" : true
    },{
        "type" : "mutation",
        "id" : "UNSTABLE",
        "name" : "Genetically Unstable",
        "points" : -2,
        "mixed_effect" : true,
        "description" : "Your DNA has been damaged in a way that causes you to continually develop more mutations.",
        "changes_to" : ["CHAOTIC"],
        "category" : ["SLIME", "MEDICAL", "CHIMERA"]
    },{
        "type" : "mutation",
        "id" : "CHAOTIC",
        "name" : "Genetic Chaos",
        "points" : -4,
        "purifiable" : false,
        "description" : "Your body alters itself rapidly, and without your intervention or conscious control.",
        "prereqs" : ["UNSTABLE", "MUT_JUNKIE"],
        "category" : ["CHIMERA"]
    },{
        "type" : "mutation",
        "id" : "RADIOACTIVE1",
        "name" : "Minor Radioactivity",
        "points" : -2,
        "bodytemp_modifiers" : [250, 250],
        "description" : "Your body has become radioactive!  You continuously emit low levels of radiation, which slowly contaminates the world around you.",
        "changes_to" : ["RADIOACTIVE2"],
        "category" : ["SLIME"]
    },{
        "type" : "mutation",
        "id" : "RADIOACTIVE2",
        "name" : "Radioactivity",
        "points" : -4,
        "bodytemp_modifiers" : [750, 750],
        "description" : "Your body has become radioactive!  You continuously emit moderate levels of radiation, which contaminates the world around you.",
        "prereqs" : ["RADIOACTIVE1"],
        "changes_to" : ["RADIOACTIVE3"],
        "category": ["ELFA"]
    },{
        "type" : "mutation",
        "id" : "RADIOACTIVE3",
        "name" : "Severe Radioactivity",
        "points" : -6,
        "bodytemp_modifiers" : [1500, 1500],
        "description" : "Your body has become radioactive!  You continuously emit heavy levels of radiation, making your surroundings unlivable.",
        "prereqs" : ["RADIOACTIVE2"]
    },{
        "type" : "mutation",
        "id" : "SLIMY",
        "name" : "Slimy",
        "points" : 2,
        "visibility" : 7,
        "ugliness" : 6,
        "description" : "Your body is coated with a fine slime.  Protects from long term effects of acid, though not short term ones.  Greatly increases wet benefits.",
        "leads_to" : ["SLIME_HANDS"],
        "changes_to" : ["VISCOUS"],
        "category" : ["FISH", "SLIME", "TROGLOBITE", "CEPHALOPOD"],
        "wet_protection" : [
            { "part" : "HEAD", "neutral" : 3, "good" : 4 },
            { "part" : "LEG_L", "neutral" : 7, "good" : 14 },
            { "part" : "LEG_R", "neutral" : 7, "good" : 14 },
            { "part" : "FOOT_L", "neutral" : 2, "good" : 4 },
            { "part" : "FOOT_R", "neutral" : 2, "good" : 4 },
            { "part" : "ARM_L", "neutral" : 7, "good" : 12 },
            { "part" : "ARM_R", "neutral" : 7, "good" : 12 },
            { "part" : "HAND_L", "neutral" : 2, "good" : 3 },
            { "part" : "HAND_R", "neutral" : 2, "good" : 3 },
            { "part" : "TORSO", "neutral" : 14, "good" : 26 }
        ]
    },{
        "type" : "mutation",
        "id" : "VISCOUS",
        "name" : "Viscous",
        "points" : 4,
        "visibility" : 7,
        "ugliness" : 8,
        "description" : "Your body's slime output has become sticky and gel-like.  Protects from acid somewhat.  Greatly increases wet benefits.",
        "leads_to" : ["AMORPHOUS"],
        "prereqs" : ["SLIMY"],
        "threshreq" : ["THRESH_SLIME"],
        "category" : ["SLIME"],
        "wet_protection" : [
            { "part" : "HEAD", "neutral" : 4, "good" : 5 },
            { "part" : "LEG_L", "neutral" : 8, "good" : 15 },
            { "part" : "LEG_R", "neutral" : 8, "good" : 15 },
            { "part" : "FOOT_L", "neutral" : 3, "good" : 5 },
            { "part" : "FOOT_R", "neutral" : 3, "good" : 5 },
            { "part" : "ARM_L", "neutral" : 8, "good" : 14 },
            { "part" : "ARM_R", "neutral" : 8, "good" : 14 },
            { "part" : "HAND_L", "neutral" : 3, "good" : 4 },
            { "part" : "HAND_R", "neutral" : 3, "good" : 4 },
            { "part" : "TORSO", "neutral" : 15, "good" : 27 }
        ],
        "armor" : [ { "parts" : "ALL", "acid" : 2 } ]
    },{
        "type" : "mutation",
        "id" : "AMORPHOUS",
        "name" : "Amorphous Body",
        "points" : -2,
        "visibility" : 10,
        "ugliness" : 10,
        "description" : "Your flesh is a pleasing gel-like consistency.  Your bodily functions seem to be moving around, and your leg-equivalents flow comfortably.",
        "purifiable" : false,
        "leads_to" : ["INT_SLIME", "PER_SLIME"],
        "prereqs" : ["VISCOUS"],
        "prereqs2" : ["BENDY2", "SLIME_HANDS"],
        "threshreq" : ["THRESH_SLIME"],
        "category" : ["SLIME"],
        "armor" : [ { "parts" : "ALL", "bash" : 4 } ]
    },{
        "type" : "mutation",
        "id" : "SLIMESPAWNER",
        "name" : "Omnicellular",
        "points" : 10,
        "visibility" : 10,
        "ugliness" : 10,
        "description" : "Your body is more or less one consistent whole: a single, giant, omni-cell that alters itself as needed.",
        "valid" : false,
        "purifiable" : false,
        "prereqs" : ["INT_SLIME"],
        "prereqs2" : ["PER_SLIME_OK"],
        "threshreq" : ["THRESH_SLIME"],
        "category" : ["SLIME"],
        "active"     :    true,
        "cost"       :    40,
        "hunger"     :    true,
        "thirst"     :    true
    },{
        "type" : "mutation",
        "id" : "HERBIVORE",
        "name" : "Herbivore",
        "points" : -3,
        "description" : "Your body's ability to digest meat is severely hampered.  Eating meat has a good chance of making you vomit it back up; even if you manage to keep it down, its nutritional value is greatly reduced.",
        "cancels" : ["CARNIVORE", "SAPROVORE", "ANTIFRUIT", "MEATARIAN"],
        "leads_to" : ["RUMINANT"]
    },{
        "type" : "mutation",
        "id" : "CARNIVORE",
        "name" : "Carnivore",
        "points" : -4,
        "description" : "Your body's ability to digest fruits, vegetables and grains is severely hampered.  You cannot eat anything besides meat.",
        "cancels" : ["VEGETARIAN", "HERBIVORE", "RUMINANT",  "GRAZER"],
        "leads_to" : ["SAPROVORE"],
        "category" : ["LIZARD", "BEAST", "SPIDER", "CHIMERA", "RAPTOR", "FELINE"],
        "vitamin_rates": [ [ "vitC", -1200 ] ]
    },{
        "type" : "mutation",
        "id" : "PONDEROUS1",
        "name" : "Ponderous",
        "points" : -3,
        "description" : "Your muscles are generally slow to move.  You move 10% slower.",
        "types" : ["RUNNING"],
        "changes_to" : ["PONDEROUS2"],
        "category" : ["URSINE"]
    },{
        "type" : "mutation",
        "id" : "PONDEROUS2",
        "name" : "Very Ponderous",
        "points" : -5,
        "description" : "Your muscles are quite slow to move.  You move 20% slower.",
        "types" : ["RUNNING"],
        "prereqs" : ["PONDEROUS1"],
        "changes_to" : ["PONDEROUS3"],
        "category" : ["CATTLE"]
    },{
        "type" : "mutation",
        "id" : "PONDEROUS3",
        "name" : "Extremely Ponderous",
        "points" : -6,
        "description" : "Your muscles are very slow to move.  You move 30% slower.",
        "types" : ["RUNNING"],
        "prereqs" : ["PONDEROUS2"],
        "category" : ["PLANT"]
    },{
        "type" : "mutation",
        "id" : "SUNLIGHT_DEPENDENT",
        "name" : "Sunlight Dependent",
        "points" : -5,
        "description" : "You feel very sluggish when not in direct sunlight.  You suffer a 5% drop in speed when in shade, and a 10% drop in speed when in the dark.",
        "cancels" : ["TROGLO", "TROGLO2", "TROGLO3"],
        "category" : ["PLANT"]
    },{
        "type" : "mutation",
        "id" : "VINES1",
        "name" : "Vines",
        "points" : -2,
        "visibility" : 8,
        "ugliness" : 5,
        "description" : "You have developed several vines sprouting from your shoulder area.  They're bulky and get in the way.",
        "types" : ["WINGS"],
        "prereqs" : ["PLANTSKIN", "BARK"],
        "changes_to" : ["VINES2"],
        "category" : ["PLANT"],
        "encumbrance_always" : [
            [ "TORSO", 10 ]
        ]
    },{
        "type" : "mutation",
        "id" : "VINES2",
        "name" : "Vine Limbs",
        "points" : 2,
        "visibility" : 8,
        "ugliness" : 5,
        "description" : "You've developed the ability to control your vines; they make good lashes.  You can even rappel down sheer drops using them, but disconnecting HURTS.",
        "types" : ["WINGS"],
        "prereqs" : ["PLANTSKIN", "BARK"],
        "prereqs2" : ["VINES1"],
        "changes_to" : ["VINES3"],
        "category" : ["PLANT"],
        "attacks": [
            {
                "attack_text_u" : "You lash %s with a vine",
                "attack_text_npc" : "%1$s lashes %2$s with their vines",
                "chance" : 1,
                "hardcoded_effect" : true
            }
        ],
        "encumbrance_always" : [
            [ "TORSO", 10 ]
        ]
    },{
        "type" : "mutation",
        "id" : "VINES3",
        "name" : "Vine Sprouter",
        "points" : 5,
        "visibility" : 10,
        "ugliness" : 6,
        "description" : "You have full control of your vines, and can grow new ones and detach old ones more or less at will.",
        "types" : ["WINGS"],
        "prereqs" : ["PLANTSKIN", "BARK"],
        "prereqs2" : ["VINES2"],
        "threshreq" : ["THRESH_PLANT"],
        "category" : ["PLANT"],
        "active"     :    true,
        "cost"       :    10,
        "hunger"     :    true,
        "thirst"     :    true,
        "spawn_item" : { "type": "vine_30", "message": "You detach a vine from your body." },
        "attacks": [
            {
                "attack_text_u" : "You lash %s with a vine",
                "attack_text_npc" : "%1$s lashes %2$s with their vines",
                "chance" : 1,
                "hardcoded_effect" : true
            }
        ]
    },{
        "type" : "mutation",
        "id" : "ROOTS1",
        "name" : "Toe Roots",
        "points" : -2,
        "visibility" : 1,
        "ugliness" : 5,
        "description" : "Your toes have grown wriggly, and you can't imagine why you wear that stuff on your feet.  Take it off.  It's in the way.",
        "prereqs" : ["PLANTSKIN"],
        "threshreq" : ["THRESH_PLANT"],
        "changes_to" : ["ROOTS2"],
        "cancels" : ["LEG_TENTACLES", "HOOVES"],
        "category" : ["PLANT"],
        "encumbrance_covered" : [
            [ "FOOT_L", 10 ],
            [ "FOOT_R", 10 ]
        ]
    },{
        "type" : "mutation",
        "id" : "ROOTS2",
        "name" : "Roots",
        "points" : 2,
        "visibility" : 4,
        "ugliness" : 5,
        "//~" : "The idea is that you, for lack of a better term, plant yourself.  Crafting and digging don't count because they presume a certain amount of movement during the task.  The handheld game does count.",
        "description" : "It's about time you started developing a root system.  When reading, fishing, waiting, or otherwise being stationary for a while on diggable terrain, you'll extract nutrients and water from the soil.",
        "types" : ["LEGS"],
        "prereqs" : ["ROOTS1"],
        "threshreq" : ["THRESH_PLANT"],
        "changes_to" : ["ROOTS3"],
        "category" : ["PLANT"],
        "encumbrance_covered" : [
            [ "FOOT_L", 10 ],
            [ "FOOT_R", 10 ]
        ]
    },{
        "type" : "mutation",
        "id" : "ROOTS3",
        "name" : "Rooter",
        "points" : -3,
        "visibility" : 5,
        "ugliness" : 5,
        "description" : "You find it difficult not to sink roots when able.  You extract nutrients and water whenever on diggable terrain, but move more slowly.",
        "types" : ["LEGS"],
        "prereqs" : ["ROOTS2"],
        "prereqs2" : ["SAPROPHAGE"],
        "threshreq" : ["THRESH_PLANT"],
        "category" : ["PLANT"],
        "encumbrance_covered" : [
            [ "FOOT_L", 10 ],
            [ "FOOT_R", 10 ]
        ]
    },{
        "type" : "mutation",
        "id" : "CHLOROMORPH",
        "name" : "Chloromorphosis",
        "points" : 10,
        "visibility" : 7,
        "ugliness" : 1,
        "description" : "Every inch of your skin is packed with chlorophyll and you have strong roots.  Sleeping on diggable soil will satisfy any hunger or thirst you might have.",
        "valid" : false,
        "purifiable" : false,
        "types" : ["LEGS"],
        "prereqs" : ["ROOTS2", "ROOTS3"],
        "prereqs2" : ["SAPROPHAGE"],
        "threshreq" : ["THRESH_PLANT"],
        "cancels" : ["SMELLY", "SMELLY2"],
        "category" : ["PLANT"],
        "encumbrance_covered" : [
            [ "FOOT_L", 10 ],
            [ "FOOT_R", 10 ]
        ]
    },{
        "type" : "mutation",
        "id" : "COLDBLOOD",
        "name" : "Heat Dependent",
        "points" : 0,
        "mixed_effect" : true,
        "description" : "Your muscle response is dependent on ambient temperatures.  You lose 1% of your speed for every 5 (2.8) degrees below 65 F (18.3 C).  This sluggishness helps you conserve energy, however.",
        "changes_to" : ["COLDBLOOD2"],
        "types" : ["METABOLISM"],
        "category" : ["FISH", "CEPHALOPOD", "SPIDER"],
        "metabolism_modifier": -0.333
    },{
        "type" : "mutation",
        "id" : "COLDBLOOD2",
        "name" : "Very Heat Dependent",
        "points" : -2,
        "mixed_effect" : true,
        "description" : "Your muscle response is highly dependent on ambient temperatures.  You lose 1% of your speed for every 3 (1.7) degrees below 65 F (18.3 C), but your slow metabolism requires much less food.",
        "prereqs" : ["COLDBLOOD"],
        "changes_to" : ["COLDBLOOD3"],
        "types" : ["METABOLISM"],
        "category" : ["RAPTOR"],
        "metabolism_modifier": -0.5
    },{
        "type" : "mutation",
        "id" : "COLDBLOOD3",
        "name" : "Cold Blooded",
        "points" : -3,
        "mixed_effect" : true,
        "description" : "You are cold-blooded and rely on heat to keep moving.  Your lose 1% of your speed for every 2 (1.1) degrees below 65 F (18.3 C), but only need to eat about half as much as before.",
        "prereqs" : ["COLDBLOOD2"],
        "changes_to" : ["COLDBLOOD4"],
        "types" : ["METABOLISM"],
        "category" : ["INSECT", "LIZARD"],
        "metabolism_modifier": -0.5
    },{
        "type" : "mutation",
        "id" : "COLDBLOOD4",
        "name" : "Ectothermic",
        "points" : 0,
        "mixed_effect" : true,
        "description" : "Your body has become permanently cold-blooded.  Your speed lowers--or raises--for every 2 (1.1) degrees below or above 65 F (18.3 C).  You only need to eat half as much as an average human.",
        "prereqs" : ["COLDBLOOD3"],
        "threshreq" : ["THRESH_LIZARD"],
        "purifiable" : false,
        "types" : ["METABOLISM"],
        "category" : ["LIZARD"],
        "metabolism_modifier": -0.5
    },{
        "type" : "mutation",
        "id" : "GROWL",
        "name" : "Growling Voice",
        "points" : -1,
        "mixed_effect" : true,
        "description" : "You have a growling, rough voice.  Persuading NPCs will be more difficult, but threatening them will be easier.",
        "changes_to" : ["SNARL"],
        "category" : ["RAT", "URSINE", "LUPINE"],
        "social_modifiers" : {
            "persuade" : -20,
            "lie" : -10,
            "intimidate" : 10
        }
    },{
        "type" : "mutation",
        "id" : "SNARL",
        "name" : "Snarling Voice",
        "points" : -2,
        "mixed_effect" : true,
        "description" : "You have a threatening snarl in your voice.  Persuading NPCs will be near impossible, but threatening them will be much easier.",
        "prereqs" : ["GROWL"],
        "category" : ["BEAST", "CHIMERA", "FELINE", "LUPINE"],
        "social_modifiers" : {
            "persuade" : -60,
            "lie" : -40,
            "intimidate" : 20
        }
    },{
        "type" : "mutation",
        "id" : "HISS",
        "name": "Hissing Voice",
        "mixed_effect" : true,
        "points": -1,
        "description": "You hiss when speaking.  Persuading NPCs will be more difficult, but threatening them will be easier.",
        "category": ["LIZARD", "RAPTOR"],
        "social_modifiers" : {
            "persuade" : -20,
            "lie" : -10,
            "intimidate" : 10
        }
    },{
        "type" : "mutation",
        "id" : "SHOUT1",
        "name" : "Shouter",
        "points" : -2,
        "description" : "You occasionally shout uncontrollably.",
        "changes_to" : ["SHOUT2"],
        "category" : ["RAPTOR"]
    },{
        "type" : "mutation",
        "id" : "SHOUT2",
        "name" : "Screamer",
        "points" : -3,
        "description" : "You sometimes scream uncontrollably.",
        "prereqs" : ["SHOUT1"],
        "changes_to" : ["SHOUT3"],
        "category" : ["BEAST"]
    },{
        "type" : "mutation",
        "id" : "SHOUT3",
        "name" : "Howler",
        "points" : -4,
        "description" : "You frequently let out a piercing howl.",
        "prereqs" : ["SHOUT2"],
        "category" : ["CHIMERA", "LUPINE"]
    },{
        "type" : "mutation",
        "id" : "ARM_FEATHERS",
        "name" : "Feathered Arms",
        "points" : -2,
        "visibility" : 8,
        "ugliness" : 2,
        "description" : "Your arms have grown vibrantly colored feathers.  They effectively waterproof your arms and take the edge off hits, but really get in the way.  They're simply too small to help you in the air.",
        "category" : ["RAPTOR"],
        "wet_protection" : [
            { "part" : "ARM_L", "neutral" : 50 },
            { "part" : "ARM_R", "neutral" : 50 },
            { "part" : "HAND_L", "neutral" : 10 },
            { "part" : "HAND_R", "neutral" : 10 }
        ],
        "encumbrance_always" : [
            [ "ARM_L", 20 ],
            [ "ARM_R", 20 ]
        ],
        "armor" : [ { "parts" : [ "ARM_L", "ARM_R" ], "bash" : 1 } ]
    },{
        "type" : "mutation",
        "id" : "INSECT_ARMS",
        "name" : "Insect Limbs",
        "points" : -5,
        "visibility" : 8,
        "ugliness" : 5,
        "description" : "You've *finally* sprouted a pair of arms from your midsection.  They flail more-or-less uncontrollably, making you feel rather larval.",
        "purifiable" : false,
        "encumbrance_always" : [
            [ "ARM_L", 30 ],
            [ "ARM_R", 30 ]
        ],
        "types" : ["HANDS"],
        "changes_to" : ["INSECT_ARMS_OK", "ARACHNID_ARMS"],
        "prereqs" : ["CHITIN", "CHITIN2", "CHITIN3", "CHITIN_FUR2", "CHITIN_FUR3"],
        "prereqs2" : ["ANTENNAE"],
        "threshreq" : ["THRESH_INSECT", "THRESH_SPIDER"],
        "category" : ["INSECT", "SPIDER"],
        "restricts_gear" : [ "TORSO" ]
    },{
        "type" : "mutation",
        "id" : "INSECT_ARMS_OK",
        "name" : "Insect Arms",
        "points" : 0,
        "visibility" : 4,
        "ugliness" : 5,
        "description" : "It's good having all your arms.  Though they're too thin to block or punch, you can fold them inside human-shaped gear if need be.",
        "valid" : false,
        "purifiable" : false,
        "types" : ["HANDS"],
        "prereqs" : ["INSECT_ARMS"],
        "prereqs2" : ["ANTENNAE"],
        "threshreq" : ["THRESH_INSECT"],
        "category" : ["INSECT"]
    },{
        "type" : "mutation",
        "id" : "ARACHNID_ARMS",
        "name" : "Arachnid Limbs",
        "points" : -7,
        "visibility" : 10,
        "ugliness" : 10,
        "description" : "There's the last two limbs you were expecting.  Unfortunately you still can't coordinate them, so you're getting in your own way.  A lot.",
        "valid" : false,
        "purifiable" : false,
        "encumbrance_always" : [
            [ "ARM_L", 40 ],
            [ "ARM_R", 40 ]
        ],
        "types" : ["HANDS"],
        "changes_to" : ["ARACHNID_ARMS_OK"],
        "prereqs" : ["INSECT_ARMS"],
        "prereqs2" : ["CHITIN3", "CHITIN_FUR2", "CHITIN_FUR3"],
        "threshreq" : ["THRESH_SPIDER"],
        "category" : ["SPIDER"],
        "restricts_gear" : [ "TORSO" ]
    },{
        "type" : "mutation",
        "id" : "ARACHNID_ARMS_OK",
        "name" : "Arachnid Arms",
        "points" : 0,
        "visibility" : 6,
        "ugliness" : 10,
        "description" : "You have four handsome limbs, and then those mutant 'hand' and 'foot' things.  They probably aren't worth concealing.",
        "valid" : false,
        "purifiable" : false,
        "types" : ["HANDS"],
        "prereqs" : ["ARACHNID_ARMS"],
        "prereqs2" : ["POISONOUS", "POISONOUS2", "WEB_RAPPEL"],
        "threshreq" : ["THRESH_SPIDER"],
        "category" : ["SPIDER"]
    },{
        "type" : "mutation",
        "id" : "ARM_TENTACLES",
        "name" : "Tentacle Arms",
        "points" : -4,
        "visibility" : 7,
        "ugliness" : 4,
        "mixed_effect" : true,
        "description" : "Your arms have transformed into tentacles, resulting in a bonus of 1 to Dexterity, permanent hand encumbrance of 30, and inability to wear gloves.  Somewhat decreases wet penalties.",
        "encumbrance_always" : [
            [ "HAND_L", 30 ],
            [ "HAND_R", 30 ]
        ],
        "restricts_gear" : [ "HAND_L", "HAND_R" ],
        "types" : ["HANDS"],
        "leads_to" : ["CLAWS_TENTACLE"],
        "changes_to" : ["ARM_TENTACLES_4"],
        "cancels" : ["NAILS", "CLAWS", "TALONS", "WEBBED"],
        "wet_protection" : [
            { "part" : "ARM_L", "neutral" : 19 },
            { "part" : "ARM_R", "neutral" : 19 },
            { "part" : "HAND_L", "neutral" : 5 },
            { "part" : "HAND_R", "neutral" : 5 }
        ],
        "attacks": [
            {
                "attack_text_u" : "You slap %s with your tentacle",
                "attack_text_npc" : "%1$s slaps %2$s with their tentacle",
                "blocker_mutations" : [ "CLAWS_TENTACLE" ],
                "chance" : 1,
                "hardcoded_effect" : true
            },
            {
                "attack_text_u" : "You rake %s with your tentacle",
                "attack_text_npc" : "%1$s rakes %2$s with their tentacle",
                "required_mutations" : [ "CLAWS_TENTACLE" ],
                "chance" : 1,
                "hardcoded_effect" : true
            }
        ]
    },{
        "type" : "mutation",
        "id" : "ARM_TENTACLES_4",
        "name" : "4 Tentacles",
        "points" : -2,
        "visibility" : 8,
        "ugliness" : 5,
        "description" : "Your arms have transformed into four tentacles, resulting in a bonus of 1 to Dexterity, permanent hand encumbrance of 30, and inability to wear gloves.  You can make up to 3 extra attacks with them.  Somewhat decreases wet penalties.",
        "encumbrance_always" : [
            [ "HAND_L", 30 ],
            [ "HAND_R", 30 ]
        ],
        "restricts_gear" : [ "HAND_L", "HAND_R" ],
        "types" : ["HANDS"],
        "prereqs" : ["ARM_TENTACLES"],
        "leads_to" : ["CLAWS_TENTACLE"],
        "changes_to" : ["ARM_TENTACLES_8"],
        "wet_protection" : [
            { "part" : "ARM_L", "neutral" : 19 },
            { "part" : "ARM_R", "neutral" : 19 },
            { "part" : "HAND_L", "neutral" : 5 },
            { "part" : "HAND_R", "neutral" : 5 }
        ],
        "attacks": [
            {
                "attack_text_u" : "You slap %s with your tentacle",
                "attack_text_npc" : "%1$s slaps %2$s with their tentacle",
                "blocker_mutations" : [ "CLAWS_TENTACLE" ],
                "chance" : 1,
                "hardcoded_effect" : true
            },
            {
                "attack_text_u" : "You rake %s with your tentacle",
                "attack_text_npc" : "%1$s rakes %2$s with their tentacle",
                "required_mutations" : [ "CLAWS_TENTACLE" ],
                "chance" : 1,
                "hardcoded_effect" : true
            }
        ]
    },{
        "type" : "mutation",
        "id" : "ARM_TENTACLES_8",
        "name" : "8 Tentacles",
        "points" : -1,
        "visibility" : 9,
        "ugliness" : 6,
        "description" : "Your arms have transformed into eight tentacles, resulting in a bonus of 1 to Dexterity, permanent hand encumbrance of 30, and inability to wear gloves.  You can make up to 7 extra attacks with them.  Somewhat decreases wet penalties.",
        "encumbrance_always" : [
            [ "HAND_L", 30 ],
            [ "HAND_R", 30 ]
        ],
        "restricts_gear" : [ "HAND_L", "HAND_R" ],
        "types" : ["HANDS"],
        "prereqs" : ["ARM_TENTACLES_4"],
        "leads_to" : ["CLAWS_TENTACLE"],
        "category" : ["CEPHALOPOD"],
        "wet_protection" : [
            { "part" : "ARM_L", "neutral" : 19 },
            { "part" : "ARM_R", "neutral" : 19 },
            { "part" : "HAND_L", "neutral" : 5 },
            { "part" : "HAND_R", "neutral" : 5 }
        ],
        "attacks": [
            {
                "attack_text_u" : "You slap %s with your tentacle",
                "attack_text_npc" : "%1$s slaps %2$s with their tentacle",
                "blocker_mutations" : [ "CLAWS_TENTACLE" ],
                "chance" : 1,
                "hardcoded_effect" : true
            },
            {
                "attack_text_u" : "You rake %s with your tentacle",
                "attack_text_npc" : "%1$s rakes %2$s with their tentacle",
                "required_mutations" : [ "CLAWS_TENTACLE" ],
                "chance" : 1,
                "hardcoded_effect" : true
            }
        ]
    },{
        "type" : "mutation",
        "id" : "SHELL",
        "name" : "Shell",
        "points" : -5,
        "visibility" : 8,
        "ugliness" : 3,
        "description" : "You have grown a thick shell over your torso, providing excellent armor.  You find you can use the empty space as 16 storage space, but cannot wear anything on your torso.  Somewhat reduces wet effects.",
        "prereqs" : ["CHITIN"],
        "cancels" : ["CHITIN3"],
        "changes_to" : ["SHELL2"],
        "category" : ["CEPHALOPOD"],
        "wet_protection" : [
            { "part" : "TORSO", "ignored" : 26 }
        ],
        "restricts_gear" : [ "TORSO" ],
        "destroys_gear" : true,
        "armor" : [ { "parts" : "TORSO", "bash" : 6, "cut" : 14 } ]
    },{
        "type" : "mutation",
        "id" : "SHELL2",
        "name" : "Roomy Shell",
        "points" : -1,
        "visibility" : 10,
        "ugliness" : 3,
        "bodytemp_modifiers" : [500, 750],
        "bodytemp_sleep" : 200,
        "mixed_effect" : true,
        "description" : "Your protective shell has grown large enough to accommodate--if need be--your whole body.  Activate to pull your head and limbs into your shell, trading mobility and vision for warmth and shelter.",
        "encumbrance_always" : [[ "TORSO", 10 ]],
        "prereqs" : ["SHELL"],
        "threshreq" : ["THRESH_CEPHALOPOD"],
        "category" : ["CEPHALOPOD"],
        "wet_protection" : [
            { "part" : "TORSO", "ignored" : 26 }
        ],
        "active"     :    true,
        "restricts_gear" : [ "TORSO" ],
        "destroys_gear" : true,
        "armor" : [ { "parts" : "TORSO", "bash" : 9, "cut" : 17 } ]
    },{
        "type" : "mutation",
        "id" : "LEG_TENTACLES",
        "name" : "Leg Tentacles",
        "points" : -4,
        "visibility" : 8,
        "ugliness" : 4,
        "mixed_effect" : true,
        "description" : "Your legs have transformed into six tentacles.  This decreases your speed on land by 20%, makes your movement silent, increases your swimming speed, and reduces wet penalties.",
        "types" : ["LEGS"],
        "leads_to" : ["LEG_TENT_BRACE"],
        "category" : ["CEPHALOPOD"],
        "wet_protection" : [
            { "part" : "LEG_L", "neutral" : 21 },
            { "part" : "LEG_R", "neutral" : 21 },
            { "part" : "FOOT_L", "neutral" : 6 },
            { "part" : "FOOT_R", "neutral" : 6 }
        ],
        "restricts_gear" : [ "FOOT_L", "FOOT_R" ]
    },{
        "type" : "mutation",
        "id" : "LEG_TENT_BRACE",
        "name" : "Tentacle Bracing",
        "points" : -1,
        "visibility" : 4,
        "ugliness" : 2,
        "mixed_effect" : true,
        "description" : "Your lower-tentacles have developed suckers.  They make land movement marginally more tiring, but do a good job of keeping you set in place.",
        "prereqs" : ["LEG_TENTACLES"],
        "threshreq" : ["THRESH_CEPHALOPOD"],
        "category" : ["CEPHALOPOD"]
    },{
        "type" : "mutation",
        "id" : "THRESH_LIZARD",
        "name" : "Lizard",
        "points" : 1,
        "description" : "You sometimes look back on your days before your tail came in.  But you're better now.",
        "valid": false,
        "purifiable": false,
        "threshold": true
    },{
        "type" : "mutation",
        "id" : "THRESH_BIRD",
        "name" : "Bird",
        "points" : 1,
        "description" : "You're sure you'll fly someday.  In the meantime, there are still nests to build.",
        "valid": false,
        "purifiable": false,
        "threshold": true
    },{
        "type" : "mutation",
        "id" : "THRESH_FISH",
        "name" : "Aquatic",
        "points" : 1,
        "description" : "Ninety percent of the planet, and it's yours to explore.  And colonize.  And enjoy.  What was that about a surface?",
        "valid": false,
        "purifiable": false,
        "threshold": true
    },{
        "type" : "mutation",
        "id" : "THRESH_BEAST",
        "name" : "Beast",
        "points" : 1,
        "description" : "It's about time you grew out.  Now that you've matured, it is time to make something of yourself.",
        "valid": false,
        "purifiable": false,
        "threshold": true
    },{
        "type" : "mutation",
        "id" : "THRESH_FELINE",
        "name" : "Feline",
        "points" : 1,
        "description" : "Stalking prey, eating well, and lying in the sun.  Mmm, all you could ever desire.",
        "valid": false,
        "purifiable": false,
        "threshold": true
    },{
        "type" : "mutation",
        "id" : "THRESH_LUPINE",
        "name" : "Wolf",
        "points" : 1,
        "description" : "You're the perfect candidate to lead a pack.",
        "valid": false,
        "purifiable": false,
        "threshold": true
    },{
        "type" : "mutation",
        "id" : "THRESH_URSINE",
        "name" : "Bear",
        "points" : 1,
        "description" : "So the humans died, what's the worry?  Now they won't ruin the woods.",
        "cancels" : ["CARNIVORE"],
        "valid": false,
        "purifiable": false,
        "threshold": true
    },{
        "type" : "mutation",
        "id" : "THRESH_CATTLE",
        "name" : "Bovine",
        "points" : 1,
        "description" : "Civilization collapsed?  Great!  You and your kin will never have to worry about a slaughterhouse again.",
        "valid": false,
        "purifiable": false,
        "threshold": true
    },{
        "type" : "mutation",
        "id" : "THRESH_INSECT",
        "name" : "Insect",
        "points" : 1,
        "description" : "It would be good to be a Queen, having workers constantly servicing your every need...but how would you keep them in line?",
        "valid": false,
        "purifiable": false,
        "threshold": true
    },{
        "type" : "mutation",
        "id" : "THRESH_PLANT",
        "name" : "Plant",
        "points" : 1,
        "description" : "Well, you still have those other walking flowers-and the mushrooms too-to deal with.  But you'll manage.",
        "valid": false,
        "purifiable": false,
        "threshold": true
    },{
        "type" : "mutation",
        "id" : "THRESH_SLIME",
        "name" : "Aqueous",
        "points" : 1,
        "description" : "What was that old advertisement, 'paint the planet'? That might be a good long-term goal, but for now...",
        "valid": false,
        "purifiable": false,
        "threshold": true
    },{
        "type" : "mutation",
        "id" : "THRESH_TROGLOBITE",
        "name" : "Subterranean",
        "points" : 1,
        "description" : "Not much point to rebuilding up in that horribly bright roofless wasteland.  Now that you've become accustomed to your new digs, there's the beginnings of a great empire right here, underground.",
        "valid": false,
        "purifiable": false,
        "threshold": true
    },{
        "type" : "mutation",
        "id" : "THRESH_CEPHALOPOD",
        "name" : "Cephalopod",
        "points" : 1,
        "description" : "Strange aeons, true, but Death seems to be slacking and you are doing just fine.",
        "valid": false,
        "purifiable": false,
        "threshold": true
    },{
        "type" : "mutation",
        "id" : "THRESH_SPIDER",
        "name" : "Arachnid",
        "points" : 1,
        "description" : "Well, maybe you'll just have to make your own world wide web.",
        "valid": false,
        "purifiable": false,
        "threshold": true
    },{
        "type" : "mutation",
        "id" : "THRESH_RAT",
        "name" : "Survivor",
        "points" : 1,
        "description" : "Hey.  Civilization fell.  You're still around.  'Rat' just isn't respectful.",
        "valid": false,
        "purifiable": false,
        "threshold": true
    },{
        "type" : "mutation",
        "id" : "THRESH_MEDICAL",
        "name" : "Prototype",
        "points" : 1,
        "description" : "After all those experiments, what's a few more, hmm?",
        "valid": false,
        "purifiable": false,
        "threshold": true
    },{
        "type" : "mutation",
        "id" : "THRESH_ALPHA",
        "name" : "Prime",
        "points" : 1,
        "description" : "You're the perfect candidate to tidy this mess.",
        "valid": false,
        "purifiable": false,
        "threshold": true
    },{
        "type" : "mutation",
        "id" : "THRESH_ELFA",
        "name" : "Fey",
        "points" : 1,
        "description" : "You are the tree under which humankind will shelter during these dark times.",
        "valid": false,
        "purifiable": false,
        "threshold": true
    },{
        "type" : "mutation",
        "id" : "THRESH_CHIMERA",
        "name" : "Chaos",
        "points" : 1,
        "description" : "You can't tell what you are anymore.  Everything and yet nothing, like you weren't meant to exist.  But you do, and you're a force, no matter what happens.",
        "valid": false,
        "purifiable": false,
        "threshold": true
    },{
        "type" : "mutation",
        "id" : "THRESH_RAPTOR",
        "name" : "Raptor",
        "points" : 1,
        "description" : "The chance to undo not one but TWO extinction events.  You're confident you'll do fine.",
        "valid": false,
        "purifiable": false,
        "threshold": true
    },{
        "type" : "mutation",
        "id" : "THRESH_MOUSE",
        "name" : "Diminutive",
        "points" : 1,
        "description" : "So much food, everywhere!  And nobody's even guarding it anymore!  These are good times.",
        "valid": false,
        "purifiable": false,
        "threshold": true
    },{
        "type" : "mutation",
        "id" : "THRESH_MARLOSS",
        "name" : "Marloss Gateway",
        "points" : 1,
        "description" : "You get the feeling that you're on the cusp of becoming something greater than yourself.",
        "valid": false,
        "purifiable": false,
        "threshold": true,
        "category" : ["MARLOSS"]
    },{
        "type" : "mutation",
        "id" : "THRESH_MYCUS",
        "name" : "Mycus",
        "points" : 1,
        "description" : "We are the Mycus.",
        "valid": false,
        "purifiable": false,
        "threshold": true
    },{
        "type" : "mutation",
        "id" : "ACIDPROOF",
        "name" : "Acidproof",
        "points" : 3,
        "description" : "Your mutated flesh is immune to the damaging effects of acid.",
        "threshreq" : ["THRESH_INSECT", "THRESH_CHIMERA", "THRESH_MEDICAL", "THRESH_SLIME"],
        "category" : ["INSECT", "CHIMERA", "MEDICAL", "SLIME"]
    },{
        "type" : "mutation",
        "id" : "ACIDBLOOD",
        "name" : "Acid Blood",
        "points" : 4,
        "description" : "Your body has developed a wonderful defense mechanism.  Instead of normal blood, you bleed a strong molecular acid which will damage any creature foolish enough to harm you.",
        "prereqs" : ["ACIDPROOF"],
        "threshreq" : ["THRESH_INSECT", "THRESH_CHIMERA", "THRESH_MEDICAL", "THRESH_SLIME"],
        "category" : ["INSECT", "CHIMERA", "MEDICAL", "SLIME"]
    },{
        "type" : "mutation",
        "id" : "PYROMANIA",
        "name" : "Pyromaniac",
        "starting_trait" : true,
        "points" : -2,
        "description" : "You have an unhealthy obsession with fire, and you get anxious if you don't light them every now and then or stand near them often.  However, you gain a mood bonus from doing so."
    },{
        "type" : "mutation",
        "id" : "AMPHIBIAN",
        "name" : "Amphibious",
        "points" : 5,
        "description" : "You're as comfortable in water as on land, and your body has adapated around that fact.  Your base swimming speed is greatly increased, and weight will hinder you much less while swimming.",
        "category" : ["FISH"],
        "threshreq" : ["THRESH_FISH"],
        "purifiable": false
    },{
        "type" : "mutation",
        "id" : "SEESLEEP",
        "name" : "Lidless Eyes",
        "points" : 2,
        "visibility" : 3,
        "ugliness" : 4,
        "description" : "Like a true fish, your eyes lack eyelids, and are are instead covered by a translucent, protective membrane that blocks irritants and water, and provides minor armor.  It also allows you to sleep with your eyes open!  Activate to cause the approach of hostile creatures to wake you up.",
        "category" : ["FISH"],
        "threshreq" : ["THRESH_FISH"],
        "armor" : [ { "parts" : "EYES", "cut" : 3, "bash" : 1 } ],
        "active" : true
    },{
        "type" : "mutation",
        "id" : "WATERSLEEP",
        "name" : "Aqueous Repose",
        "points" : 1,
        "description" : "Falling asleep underwater is easy for you, and you spend less time asleep when you rest there.  You can also eat underwater, though you can't drink.",
        "prereqs" : ["SEESLEEP"],
        "category" : ["FISH"],
        "threshreq" : ["THRESH_FISH"]
    },{
        "type" : "mutation",
        "id" : "TOXICFLESH",
        "name" : "Toxic Flesh",
        "points" : 1,
        "description" : "Your flesh is highly poisonous, and creatures that bite you will receive a nasty surprise.",
        "category" : ["FISH"],
        "threshreq" : ["THRESH_FISH"],
        "purifiable" : false
    },{
        "type" : "mutation",
        "id" : "FRESHWATEROSMOSIS",
        "name" : "Freshwater Osmosis",
        "points" : 4,
        "description" : "Your gills and skin are highly permeable to moisture, and you can hydrate your body through osmosis.  While submerged in fresh water, any thirst you might have will be slaked.",
        "prereqs" : ["GILLS"],
        "category" : ["FISH"],
        "threshreq" : ["THRESH_FISH"]
    },{
        "type" : "mutation",
        "id" : "ELECTRORECEPTORS",
        "name" : "Electroreceptors",
        "points" : 2,
        "description" : "A network of jelly-filled electroreceptors, like that of a shark, have grown throughout your face and nose.  They are very sensitive to magnetic fields, allowing you to see robots and creatures charged with electricity through walls, but being shocked will seriously mess you up.",
        "category" : ["FISH"],
        "mixed_effect" : true
    },{
        "type" : "mutation",
        "id" : "SHARKTEETH",
        "name" : "Shark Teeth",
        "points" : 3,
        "visibility" : 10,
        "ugliness" : 8,
        "description" : "Your teeth have grown incredibly sharp and are formed of very dense calcium material.  In addition to making you eat much faster, you can use them as a lethal natural weapon, as long as your anatomy favors it.  They also grow very fast, and you harmlessly shed them more or less at random.",
        "prereqs" : ["FANGS"],
        "types" : ["TEETH"],
        "category" : ["FISH"],
        "threshreq" : ["THRESH_FISH"],
        "social_modifiers" : {
            "intimidate" : 5
        },
        "attacks" : {
            "attack_text_u" : "You tear into %s with your teeth",
            "attack_text_npc" : "%1$s tears into %2$s with their teeth",
            "body_part" : "MOUTH",
            "blocker_mutations" : [ "MUZZLE", "MUZZLE_LONG", "MUZZLE_RAT" ],
            "chance" : 20,
            "base_damage" : { "damage_type" : "stab", "amount" : 25 }
        },
        "purifiable" : false
    },{
        "type" : "mutation",
        "id" : "PROF_POLICE",
        "name" : "Police Officer",
        "points" : 0,
        "description" : "You are a duly sworn law enforcement officer, with jurisdiction throughout the New England region thanks to interstate agreements.  Whether that means anything now is another question.",
        "valid": false,
        "purifiable": false,
        "profession": true
    },{
        "type" : "mutation",
        "id" : "PROF_SWAT",
        "name" : "SWAT Officer",
        "points" : 0,
        "description" : "You are a duly sworn law enforcer, with jurisdiction throughout the New England region thanks to interstate agreements.  Whether that means anything now is another question.",
        "valid": false,
        "purifiable": false,
        "profession": true
    },{
        "type" : "mutation",
        "id" : "PROF_CYBERCOP",
        "name" : "Bionic Officer",
        "points" : 0,
        "description" : "You are a cybernetically-resurrected law enforcer, with jurisdiction throughout the New England region thanks to interstate agreements.  Whether you can do for the law what the law did for you is another question.",
        "valid": false,
        "purifiable": false,
        "profession": true
    },{
        "type" : "mutation",
        "id" : "PROF_CHURL",
        "name" : "Churl",
        "points" : 0,
        "description" : "Thou art a lewede man, a lowly cowherd, though where thi catel been thou hast not ynn certain.",
        "valid": false,
        "purifiable": false,
        "profession": true
    },{
        "type" : "mutation",
        "id" : "PROF_PD_DET",
        "name" : "Police Detective",
        "points" : 0,
        "description" : "You are a duly sworn law enforcement investigator, with jurisdiction throughout the New England region thanks to interstate agreements.  Whether your shield means anything now is another question.",
        "valid": false,
        "purifiable": false,
        "profession": true
    },{
        "type" : "mutation",
        "id" : "PROF_FED",
        "name" : "US Marshal",
        "points" : 0,
        "description" : "You are a duly sworn Federal marshal, with nationwide jurisdiction and the authority of the United States of America.",
        "valid": false,
        "purifiable": false,
        "profession": true
    },{
        "type" : "mutation",
        "id" : "PROF_MED",
        "name" : "MD",
        "points" : 0,
        "//" : "In the US, a medical 'residency' is essentially an extended post-graduate, on-the-job medical training.  The idea here is that hopsital computer systems would recognize the PC as a valid user and grant access.",
        "description" : "You were just through with the administrative formalities for your residency when the Cataclysm struck.  \"Your\" hospital was overrun and evacuated, but there's always work for a good doctor.",
        "valid": false,
        "purifiable": false,
        "profession": true
    },{
        "type" : "mutation",
        "id" : "PROF_SKATER",
        "name" : "Skater",
        "points" : 0,
        "description" : "You spent a lot of time actively maneuvering on skates before the Cataclysm, and are better at staying on your feet when checked or blocked.",
        "valid": false,
        "purifiable": false,
        "profession": true
    },{
        "type" : "mutation",
        "id" : "PROF_MA_ORANGE",
        "name" : "Martial Artist",
        "points" : 0,
        "description" : "You were shaping up to be a pretty decent student of the martial arts before the Cataclysm struck.  Time to see just how good you really are.",
        "valid": false,
        "initial_ma_styles" : [ "style_karate", "style_judo", "style_muay_thai", "style_tai_chi", "style_taekwondo" ],
        "purifiable": false,
        "profession": true
    },{
        "type" : "mutation",
        "id" : "PROF_MA_BLACK",
        "name" : "Black Belt",
        "points" : 0,
        "description" : "You were competitive at national levels, and had considered teaching your art.  Defending against the entire town may still be a challenge, though.",
        "initial_ma_styles" : [ "style_karate", "style_judo", "style_aikido", "style_tai_chi", "style_taekwondo", "style_zui_quan", "style_muay_thai" ],
        "valid": false,
        "purifiable": false,
        "profession": true
    },{
        "type" : "mutation",
        "id" : "PROF_BOXER",
        "name" : "Pugilist",
        "points" : 0,
        "description" : "You are experienced in the Sweet Science of boxing.  You could've had a shot at a local boxing tournament, if the Cataclysm hadn't screwed that up.",
        "valid": false,
        "initial_ma_styles" : [ "style_boxing" ],
        "purifiable": false,
        "profession": true
    },{
        "type" : "mutation",
        "id" : "PROF_AUTODOC",
        "name" : "Autodoc Specialist",
        "points" : 0,
        "description" : "You're trained in proper operation of the Autodoc, an advanced machine used for surgical procedures.  Operations involving it will be moderately more likely to succeed.",
        "valid": false,
        "purifiable": false,
        "profession": true
    },{
        "type" : "mutation",
        "id" : "PROF_DICEMASTER",
        "name" : "Dungeon Master",
        "points" : 0,
        "description" : "Weeks spent picking through manuals and researching topics you aren't versed in has taught you to find what you need to know more quickly.  You read slightly faster, and suffer no reading time penalty for books too complex for you to easily understand.",
        "valid": false,
        "purifiable": false,
        "profession": true,
        "cancels": ["ILLITERATE"]
    },{
        "type" : "mutation",
        "id" : "NPC_BRANDY",
        "name" : "Carries Brandy",
        "points" : 0,
        "description" : "This Bartender now carries brandy!",
        "player_display": false,
        "valid": false,
        "purifiable": false
    },{
        "type" : "mutation",
        "id" : "NPC_RUM",
        "name" : "Carries Rum",
        "points" : 0,
        "description" : "This Bartender now carries rum!",
        "player_display": false,
        "valid": false,
        "purifiable": false
    },{
        "type" : "mutation",
        "id" : "NPC_WHISKEY",
        "name" : "Carries Whiskey",
        "points" : 0,
        "description" : "This Bartender now carries whiskey!",
        "player_display": false,
        "valid": false,
        "purifiable": false
    },{
        "type" : "mutation",
        "id" : "NPC_MISSION_LEV_1",
        "name" : "Has Level 1 Companion Missions",
        "points" : 0,
        "description" : "New mission options have become available!",
        "player_display": false,
        "valid": false,
        "purifiable": false
    },{
        "type" : "mutation",
        "id" : "NPC_CONSTRUCTION_LEV_1",
        "name" : "Has Level 1 Construction Built",
        "points" : 0,
        "description" : "New options may have become available!",
        "player_display": false,
        "valid": false,
        "purifiable": false
    },{
        "type" : "mutation",
        "id" : "NPC_CONSTRUCTION_LEV_2",
        "name" : "Has Level 2 Construction Built",
        "points" : 0,
        "description" : "New options may have become available!",
        "player_display": false,
        "valid": false,
        "purifiable": false
    },
  {
    "type": "mutation",
    "id": "NPC_STARTING_NPC",
    "name": "Starting NPC",
    "points": 0,
    "description": "Marker for starting NPCs",
    "player_display": false,
    "valid": false,
    "purifiable": false
  },
  {
    "type": "mutation",
    "id": "NPC_STATIC_NPC",
    "name": "Static NPC",
    "points": 0,
    "description": "Marker for static NPCs",
    "player_display": false,
    "valid": false,
    "purifiable": false
  },
  {
        "type" : "mutation",
        "id" : "DEBUG_NIGHTVISION",
        "name" : "Debug Vision",
        "points" : 99,
        "valid" : false,
        "description" : "You can clearly see that this is for dev purposes only.",
        "debug" : true
    },{
        "type" : "mutation",
        "id" : "DEBUG_CLOAK",
        "name" : "Debug Invisibility",
        "points" : 99,
        "valid" : false,
        "description" : "If you see this, you'd best be debugging something.",
        "debug" : true
    },{
        "type" : "mutation",
        "id" : "DEBUG_LS",
        "name" : "Debug Life Support",
        "points" : 99,
        "valid" : false,
        "description" : "Holds hunger, thirst, and fatigue stable.  You can debug all year long with this one!",
        "debug" : true
    },{
        "type" : "mutation",
        "id" : "DEBUG_NOSCENT",
        "name" : "Debug Deodorizer",
        "points" : 99,
        "valid" : false,
        "description" : "Smell that bug?  Smell's certainly not coming from you!",
        "debug" : true
    },{
        "type" : "mutation",
        "id" : "DEBUG_SILENT",
        "name" : "Debug Silent Walk",
        "points" : 99,
        "valid" : false,
        "description" : "Be vewwy vewwy quiet.  We're hunting bugs.",
        "debug" : true
    },{
        "type" : "mutation",
        "id" : "DEBUG_NOTEMP",
        "name" : "Debug HVAC",
        "points" : 99,
        "valid" : false,
        "description" : "Temperature and weather won't bug you.",
        "debug" : true
    },{
        "type" : "mutation",
        "id" : "DEBUG_NODMG",
        "name" : "Debug Invincibility",
        "points" : 99,
        "valid" : false,
        "description" : "Bug repellent forcefield.",
        "debug" : true
    },{
        "type" : "mutation",
        "id" : "DEBUG_HS",
        "name" : "Debug Hammerspace",
        "points" : 99,
        "valid" : false,
        "description" : "Crafting and construction requirements bugger off with this one.  Apply with care.",
        "debug" : true
    },{
      "type" : "mutation",
      "id" : "DEBUG_CBM_SLOTS",
      "name" : "Debug CBM Slots Limits",
      "points" : 99,
      "valid" : false,
      "description" : "Limitate the number of bionics which you're able to install in your body.",
      "debug" : true
    },{
        "type" : "mutation",
        "id" : "DEBUG_MIND_CONTROL",
        "name" : "Debug Mind Control",
        "points" : 99,
        "valid" : false,
        "description" : "Mind the bugs, would you kindly?",
        "debug" : true
    },{
        "type" : "mutation",
        "id" : "DEBUG_STORAGE",
        "name" : "Debug Carrying Capacity",
        "points" : 99,
        "valid" : false,
        "description" : "Lets you carry 15 bugs worth of your body weight in your mandibles.",
        "debug" : true
    },{
        "type" : "mutation",
        "id" : "DEBUG_BIONICS",
        "name" : "Debug Bionic Installation",
        "points" : 99,
        "valid" : false,
        "description" : "Lets you instantly install torsion ratchets for your eight legs.",
        "debug" : true
    },{
        "type" : "mutation",
        "id" : "DEBUG_BIONIC_POWER",
        "name" : "Debug Bionic Power",
        "points" : 99,
        "valid" : false,
        "description" : "For fueling your inner cybug.  Activate to increase power capacity by 100 (can be repeated.)",
        "debug" : true,
        "active" : true
    },{
        "type" : "mutation",
        "id" : "SQUEAMISH",
        "name" : "Squeamish",
        "points" : -1,
        "starting_trait" : true,
        "description" : "You can't even think about putting filthy clothes on yourself, especially from zombies' corpses."
    },{
        "type" : "mutation",
        "id" : "BEE",
        "name" : "Bee",
        "points" : 0,
        "valid" : false,
        "description" : "NPC trait that makes monsters see it as a bee.  It is a bug (heh) if you have it.",
        "player_display": false,
        "threshold" : true
    },{
        "type" : "mutation",
        "id" : "MUTE",
        "name" : "mute",
        "points" : 0,
        "valid" : false,
        "description" : "NPC trait that makes it impossible to say anything.  It is a bug if you have it.",
        "player_display": false,
        "threshold" : true
    }
]<|MERGE_RESOLUTION|>--- conflicted
+++ resolved
@@ -799,12 +799,8 @@
         "name" : "Lactose Intolerance",
         "points" : -1,
         "//" : "Actual digestive issue, on even footing with the -vore mutations.",
-<<<<<<< HEAD
         "description" : "You, like 75 percent of the world, cannot tolerate milk or milk based products.  It's possible for you to eat them, but you will suffer morale penalties due to nausea.",
         "vitamins_absorb_multi": [ [ "milk", [ [ "vitA", 0 ], [ "vitB", 0 ], [ "vitC", 0 ], [ "calcium", 0 ], [ "iron", 0 ] ] ] ],
-=======
-        "description" : "You, like 75 percent of the world, cannot tolerate milk or milk-based products.  It's possible for you to eat them, but you will suffer morale penalties due to nausea.",
->>>>>>> 096dabd9
         "starting_trait" : true
     },{
         "type" : "mutation",
