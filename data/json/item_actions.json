--- conflicted
+++ resolved
@@ -796,12 +796,12 @@
     },
     {
         "type" : "item_action",
-<<<<<<< HEAD
         "id" : "WEAK_ANTIBIOTIC",
         "name" : "Take"
-=======
+    },
+    {
+        "type" : "item_action",
         "id" : "DISASSEMBLE",
         "name" : "Get content"
->>>>>>> da669096
     }
 ]