--- conflicted
+++ resolved
@@ -32,11 +32,7 @@
         " ###################### ",
         "                        "
       ],
-<<<<<<< HEAD
-      "palettes": [ "parametrized_linoleum_palette" ],
-=======
-      "palettes": [ "parametrized_walls_palette" ],
->>>>>>> 766449fe
+      "palettes": [ "parametrized_linoleum_palette", "parametrized_walls_palette" ],
       "terrain": {
         "o": "t_window_no_curtains_open",
         "+": "t_door_c",
@@ -193,11 +189,7 @@
         "                        ",
         "                        "
       ],
-<<<<<<< HEAD
-      "palettes": [ "parametrized_linoleum_palette", "parametrized_carpets_palette" ],
-=======
-      "palettes": [ "parametrized_carpets_palette", "parametrized_walls_palette" ],
->>>>>>> 766449fe
+      "palettes": [ "parametrized_linoleum_palette", "parametrized_carpets_palette", "parametrized_walls_palette" ],
       "terrain": {
         "o": "t_window_no_curtains_open",
         "+": "t_door_c",
