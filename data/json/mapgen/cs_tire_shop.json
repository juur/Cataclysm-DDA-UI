--- conflicted
+++ resolved
@@ -48,22 +48,8 @@
         "y": "t_pavement_y",
         "D": "t_door_c",
         "M": "t_metal_floor",
-<<<<<<< HEAD
-        "c": "t_floor",
-        "R": "t_floor",
-        "L": "t_floor",
-        "r": "t_floor",
-        "h": "t_floor",
-        "T": "t_floor",
-        "S": "t_floor",
-        "C": "t_floor",
-        "v": "t_floor",
-        "V": "t_floor",
-        "t": "t_floor"
-=======
         "4": "t_gutter_downspout",
         "<": "t_ladder_up"
->>>>>>> c33633ca
       },
       "furniture": {
         "c": "f_counter",
