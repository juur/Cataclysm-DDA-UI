[
  {
    "type": "mapgen",
    "method": "json",
    "//": "for dispersed scattering around a basement. This is a box of art.",
    "nested_mapgen_id": "basement_storage_1x1",
    "object": {
      "mapgensize": [ 1, 1 ],
      "rotation": [ 0, 3 ],
      "rows": [ "x" ],
      "furniture": { "x": "f_cardboard_box" },
      "items": { "x": { "item": "art", "chance": 90, "repeat": [ 0, 3 ] } }
    }
  },
  {
    "type": "mapgen",
    "method": "json",
    "//": "for dispersed scattering around a basement. This is a box of hardware.",
    "nested_mapgen_id": "basement_storage_1x1",
    "object": {
      "mapgensize": [ 1, 1 ],
      "rotation": [ 0, 3 ],
      "rows": [ "x" ],
      "furniture": { "x": [ "f_crate_c", "f_cardboard_box" ] },
      "items": { "x": { "item": "mischw", "chance": 90, "repeat": [ 0, 3 ] } }
    }
  },
  {
    "type": "mapgen",
    "method": "json",
    "//": "for dispersed scattering around a basement. This is a box of bedding.",
    "nested_mapgen_id": "basement_storage_1x1",
    "object": {
      "mapgensize": [ 1, 1 ],
      "rotation": [ 0, 3 ],
      "rows": [ "x" ],
      "furniture": { "x": "f_cardboard_box" },
      "items": { "x": { "item": "bed", "chance": 90, "repeat": [ 0, 8 ] } }
    }
  },
  {
    "type": "mapgen",
    "method": "json",
    "//": "for dispersed scattering around a basement. This is a box of winter clothing.",
    "nested_mapgen_id": "basement_storage_1x1",
    "object": {
      "mapgensize": [ 1, 1 ],
      "rotation": [ 0, 3 ],
      "rows": [ "x" ],
      "furniture": { "x": "f_cardboard_box" },
      "items": { "x": { "item": "clothing_outdoor_set", "chance": 90, "repeat": [ 0, 3 ] } }
    }
  },
  {
    "type": "mapgen",
    "method": "json",
    "//": "for dispersed scattering around a basement. This is a box of work clothing.",
    "nested_mapgen_id": "basement_storage_1x1",
    "object": {
      "mapgensize": [ 1, 1 ],
      "rotation": [ 0, 3 ],
      "rows": [ "x" ],
      "furniture": { "x": "f_cardboard_box" },
      "items": {
        "x": [
          { "item": "hardware_clothing", "chance": 90, "repeat": [ 0, 3 ] },
          { "item": "plumbing_clothing", "chance": 50, "repeat": [ 0, 3 ] }
        ]
      }
    }
  },
  {
    "type": "mapgen",
    "method": "json",
    "//": "for dispersed scattering around a basement. This is a box of old clothing.",
    "nested_mapgen_id": "basement_storage_1x1",
    "object": {
      "mapgensize": [ 1, 1 ],
      "rotation": [ 0, 3 ],
      "rows": [ "x" ],
      "furniture": { "x": "f_cardboard_box" },
      "items": { "x": { "item": "donated_clothes", "chance": 90, "repeat": [ 0, 3 ] } }
    }
  },
  {
    "type": "mapgen",
    "method": "json",
    "//": "for dispersed scattering around a basement. This is a box of toys.",
    "nested_mapgen_id": "basement_storage_1x1",
    "object": {
      "mapgensize": [ 1, 1 ],
      "rotation": [ 0, 3 ],
      "rows": [ "x" ],
      "furniture": { "x": "f_cardboard_box" },
      "items": { "x": { "item": "crate_toys", "chance": 90, "repeat": [ 0, 3 ] } }
    }
  },
  {
    "type": "palette",
    "id": "basement_utility_nest_palette",
    "terrain": { ".": "t_thconc_floor", "g": "t_thconc_floor", "f": "t_thconc_floor" },
    "furniture": {
      "g": [ "f_water_heater", "f_water_heater_family" ],
      "f": "f_home_furnace",
      "a": [ "f_air_conditioner", "f_null", "f_counter" ]
    },
    "liquids": { "g": { "liquid": "water_clean", "amount": [ 0, 100 ] } }
  },
  {
    "type": "mapgen",
    "method": "json",
    "//": "a nested map for basements",
    "nested_mapgen_id": "utility_3x3_N",
    "object": {
      "mapgensize": [ 3, 3 ],
      "rotation": [ 0, 3 ],
      "rows": [
        "gfa",
        "...",
        "   "
      ],
      "palettes": [ "basement_utility_nest_palette" ]
    }
  },
  {
    "type": "mapgen",
    "method": "json",
    "//": "a nested map for basements",
    "nested_mapgen_id": "utility_3x3_S",
    "object": {
      "mapgensize": [ 3, 3 ],
      "rotation": [ 0, 3 ],
      "rows": [
        "   ",
        "...",
        "gfa"
      ],
      "palettes": [ "basement_utility_nest_palette" ]
    }
  },
  {
    "type": "mapgen",
    "method": "json",
    "//": "a nested map for basements",
    "nested_mapgen_id": "utility_3x3_W",
    "object": {
      "mapgensize": [ 3, 3 ],
      "rotation": [ 0, 3 ],
      "rows": [
        "a. ",
        "f. ",
        "g. "
      ],
      "palettes": [ "basement_utility_nest_palette" ]
    }
  },
  {
    "type": "mapgen",
    "method": "json",
    "//": "a nested map for basements",
    "nested_mapgen_id": "utility_3x3_e",
    "object": {
      "mapgensize": [ 3, 3 ],
      "rotation": [ 0, 3 ],
      "rows": [
        " .a",
        " .f",
        " .g"
      ],
      "palettes": [ "basement_utility_nest_palette" ]
    }
  },
  {
    "type": "mapgen",
    "method": "json",
    "//": "a nested map for basements",
    "nested_mapgen_id": "recroom_12x12",
    "object": {
      "mapgensize": [ 12, 12 ],
      "rotation": [ 0, 3 ],
      "rows": [
        "============",
        "====ElHHHl==",
        "==========T=",
        "==========ER",
        "===eee=====R",
        "===eee=====R",
        "===eee======",
        "===eee=====$",
        "========AC==",
        "========AC==",
        "========AC==",
        "MMM======CS!"
      ],
      "palettes": [ "standard_domestic_palette", "standard_domestic_basement_palette", "standard_domestic_carpet_palette" ],
      "terrain": {
        "e": { "param": "carpet_color_type", "fallback": "t_carpet_purple" },
        "R": { "param": "carpet_color_type", "fallback": "t_carpet_purple" },
        "E": { "param": "carpet_color_type", "fallback": "t_carpet_purple" },
        "l": { "param": "carpet_color_type", "fallback": "t_carpet_purple" },
        "H": { "param": "carpet_color_type", "fallback": "t_carpet_purple" },
        "T": { "param": "carpet_color_type", "fallback": "t_carpet_purple" },
        "A": { "param": "carpet_color_type", "fallback": "t_carpet_purple" },
        "C": { "param": "carpet_color_type", "fallback": "t_carpet_purple" },
        "S": { "param": "carpet_color_type", "fallback": "t_carpet_purple" },
        "!": { "param": "carpet_color_type", "fallback": "t_carpet_purple" },
        "$": { "param": "carpet_color_type", "fallback": "t_carpet_purple" }
      },
      "flags": [ "ERASE_ALL_BEFORE_PLACING_TERRAIN" ],
      "furniture": { "!": "f_fridge", "$": "f_rack_wood" },
      "items": {
        "!": { "item": "wetbar_fridge", "chance": 100, "repeat": [ 1, 10 ] },
        "e": { "item": "pool_table", "chance": 5 },
        "C": [ { "item": "wetbar_stack", "chance": 25 }, { "item": "wetbar_counter", "chance": 25 } ],
        "M": [ { "item": "antique", "chance": 65 }, { "item": "antique_rare", "chance": 1 } ],
        "$": { "item": "pool_table", "chance": 100, "repeat": [ 1, 6 ] }
      }
    }
  },
  {
    "type": "mapgen",
    "method": "json",
    "//": "a nested map for basements",
    "nested_mapgen_id": "tvroom_12x12",
    "object": {
      "mapgensize": [ 12, 12 ],
      "rotation": [ 0, 3 ],
      "rows": [
        "============",
        "=,,,,,,,,,==",
        "=,,,,,,,,,!=",
        "=,,,,,,,,,!=",
        "=,,,,,,,,,!=",
        "=,,,,,,,,,==",
        "==HHHHHHH===",
        "==H========T",
        "====lll====E",
        "============",
        "=====$======",
        "============"
      ],
      "palettes": [ "standard_domestic_palette", "standard_domestic_basement_palette", "standard_domestic_carpet_palette" ],
      "terrain": {
        ",": { "param": "carpet_color_type", "fallback": "t_carpet_yellow" },
        "H": { "param": "carpet_color_type", "fallback": "t_carpet_yellow" },
        "l": { "param": "carpet_color_type", "fallback": "t_carpet_yellow" },
        "T": { "param": "carpet_color_type", "fallback": "t_carpet_yellow" },
        "E": { "param": "carpet_color_type", "fallback": "t_carpet_yellow" },
        "$": { "param": "carpet_color_type", "fallback": "t_carpet_yellow" },
        "!": { "param": "carpet_color_type", "fallback": "t_carpet_yellow" }
      },
      "flags": [ "ERASE_ALL_BEFORE_PLACING_TERRAIN" ],
      "furniture": { "!": "f_rack_wood", "$": "f_rack_wood" },
      "items": {
        "!": { "item": "toy_box", "chance": 80, "repeat": [ 1, 10 ] },
        "=": [
          { "item": "toy_box", "chance": 5 },
          { "item": "trash", "chance": 1 },
          { "item": "bed", "chance": 1 },
          { "item": "candy_chocolate", "chance": 2 }
        ],
        "$": { "item": "a_television", "chance": 100 }
      }
    }
  },
  {
    "type": "mapgen",
    "method": "json",
    "//": "a nested map for basements",
    "nested_mapgen_id": "workoutroom_12x12",
    "object": {
      "mapgensize": [ 12, 12 ],
      "rotation": [ 0, 3 ],
      "rows": [
        "============",
        "==,,,,,,,,==",
        "==,X,,,,X,==",
        "==,,,,,,,,==",
        "==,,,,,,,,==",
        "==,cc,,uu,==",
        "==,,,,,,,,==",
        "============",
        "=========AA=",
        "=======CCCC=",
        "=======S====",
        "=======!===$"
      ],
      "palettes": [ "standard_domestic_palette", "standard_domestic_basement_palette", "standard_domestic_carpet_palette" ],
      "terrain": {
        "A": { "param": "carpet_color_type", "fallback": "t_carpet_red" },
        "C": { "param": "carpet_color_type", "fallback": "t_carpet_red" },
        "S": { "param": "carpet_color_type", "fallback": "t_carpet_red" },
        "!": { "param": "carpet_color_type", "fallback": "t_carpet_red" },
        "$": { "param": "carpet_color_type", "fallback": "t_carpet_red" },
        ",": "t_linoleum_white",
        "c": "t_linoleum_white",
        "u": "t_linoleum_white",
        "X": "t_linoleum_white"
      },
      "flags": [ "ERASE_ALL_BEFORE_PLACING_TERRAIN" ],
      "furniture": { "!": "f_fridge", "$": "f_rack_wood" },
      "items": { "!": { "item": "produce", "chance": 80, "repeat": [ 2, 8 ] }, "$": { "item": "a_television", "chance": 100 } }
    }
  },
  {
    "type": "mapgen",
    "method": "json",
    "//": "a nested map for basements",
    "nested_mapgen_id": "room_6x6_woodworker",
    "object": {
      "mapgensize": [ 6, 6 ],
      "rotation": [ 0, 3 ],
      "rows": [
        "||||||",
        "|GEEA|",
        "|G  C|",
        "|G FD|",
        "|GF B|",
        "|||+||"
      ],
      "terrain": {
        "|": "t_wall_w",
        "+": "t_door_locked",
        " ": "t_thconc_floor",
        "A": "t_thconc_floor",
        "B": "t_thconc_floor",
        "C": "t_thconc_floor",
        "D": "t_thconc_floor",
        "E": "t_thconc_floor",
        "F": "t_thconc_floor",
        "G": "t_thconc_floor"
      },
      "flags": [ "ERASE_ALL_BEFORE_PLACING_TERRAIN" ],
      "furniture": {
        "A": [ "f_drill_press", "f_planer" ],
        "B": [ "f_jointer", "f_router", "f_mitresaw" ],
        "C": "f_tablesaw",
        "D": "f_bandsaw",
        "E": "f_workbench",
        "F": "f_stool",
        "G": "f_rack_wood"
      },
      "place_items": [
        { "item": "home_hw", "x": [ 1, 3 ], "y": 4, "chance": 50, "repeat": [ 1, 3 ] },
        { "item": "wood_workshop", "x": 1, "y": [ 1, 4 ], "chance": 70, "repeat": [ 1, 3 ] }
      ]
    }
  },
  {
    "type": "mapgen",
    "method": "json",
    "//": "a nested map for basements",
    "nested_mapgen_id": "room_6x6_bike",
    "object": {
      "mapgensize": [ 6, 6 ],
      "rotation": [ 0, 3 ],
      "rows": [
        "||||||",
        "|   T|",
        "|   B|",
        "|   B|",
        "|   S|",
        "||++||"
      ],
      "terrain": {
        "|": "t_wall_w",
        "+": "t_door_c",
        " ": "t_thconc_floor",
        "T": "t_thconc_floor",
        "S": "t_thconc_floor",
        "B": "t_thconc_floor"
      },
      "flags": [ "ERASE_ALL_BEFORE_PLACING_TERRAIN" ],
      "furniture": { "T": "f_trashcan", "S": "f_utility_shelf", "B": "f_workbench" },
      "place_vehicles": [ { "vehicle": "bikeshop", "x": 1, "y": 2, "rotation": 270, "chance": 50 } ],
      "place_items": [ { "item": "bikeshop_tools", "x": 4, "y": [ 2, 4 ], "chance": 10, "repeat": [ 1, 3 ] } ]
    }
  },
  {
    "type": "mapgen",
    "method": "json",
    "//": "a nested map for basement",
    "nested_mapgen_id": "room_6x6_junk",
    "object": {
      "mapgensize": [ 6, 6 ],
      "rotation": [ 0, 3 ],
      "rows": [
        "||++||",
        "|O  Q|",
        "|z  Q|",
        "|zzSQ|",
        "|SzzQ|",
        "||||||"
      ],
      "palettes": [ "house_w_nest_palette" ],
      "terrain": {
        "|": "t_wall_w",
        "+": "t_door_c",
        " ": "t_thconc_floor",
        "S": "t_thconc_floor",
        "z": "t_thconc_floor",
        "Q": "t_thconc_floor",
        "O": "t_thconc_floor"
      },
      "flags": [ "ERASE_ALL_BEFORE_PLACING_TERRAIN" ],
      "place_items": [
        { "item": "home_hw", "x": 4, "y": [ 1, 4 ], "chance": 25, "repeat": [ 1, 3 ] },
        { "item": "allclothes", "x": 1, "y": 1, "chance": 25, "repeat": [ 1, 3 ] },
        { "item": "livingroom", "x": 1, "y": [ 2, 3 ], "chance": 55, "repeat": [ 1, 4 ] },
        { "item": "bedroom", "x": 2, "y": [ 3, 4 ], "chance": 55, "repeat": [ 1, 4 ] }
      ]
    }
  },
  {
    "type": "mapgen",
    "method": "json",
    "//": "a nested map for basement",
    "nested_mapgen_id": "room_6x6_junk_S",
    "object": {
      "mapgensize": [ 6, 6 ],
      "rotation": [ 0, 3 ],
      "rows": [
        "||||||",
        "|qz Q|",
        "|q zQ|",
        "|Uz 6|",
        "|U  6|",
        "||++||"
      ],
      "palettes": [ "standard_domestic_palette" ],
      "flags": [ "ERASE_ALL_BEFORE_PLACING_TERRAIN" ],
      "terrain": {
        " ": "t_thconc_floor",
        "U": "t_thconc_floor",
        "Q": "t_thconc_floor",
        "6": "t_thconc_floor",
        "z": "t_thconc_floor",
        "q": "t_thconc_floor"
      }
    }
  },
  {
    "type": "mapgen",
    "method": "json",
    "//": "a nested map for basement",
    "nested_mapgen_id": "room_6x6_junk_E",
    "object": {
      "mapgensize": [ 6, 6 ],
      "rotation": [ 0, 3 ],
      "rows": [
        "||||||",
        "|qzQQ|",
        "|q   +",
        "|Uz 6|",
        "|U z6|",
        "||||||"
      ],
      "palettes": [ "standard_domestic_palette" ],
      "flags": [ "ERASE_ALL_BEFORE_PLACING_TERRAIN" ],
      "terrain": {
        " ": "t_thconc_floor",
        "U": "t_thconc_floor",
        "Q": "t_thconc_floor",
        "6": "t_thconc_floor",
        "z": "t_thconc_floor",
        "q": "t_thconc_floor"
      }
    }
  },
  {
    "type": "mapgen",
    "method": "json",
    "//": "a nested map for basement",
    "nested_mapgen_id": "room_6x6_junk_W",
    "object": {
      "mapgensize": [ 6, 6 ],
      "rotation": [ 0, 3 ],
      "rows": [
        "||||||",
        "|qqzQ|",
        "+   Q|",
        "|Uz 6|",
        "|U z6|",
        "||||||"
      ],
      "palettes": [ "standard_domestic_palette" ],
      "flags": [ "ERASE_ALL_BEFORE_PLACING_TERRAIN" ],
      "terrain": {
        " ": "t_thconc_floor",
        "U": "t_thconc_floor",
        "Q": "t_thconc_floor",
        "6": "t_thconc_floor",
        "z": "t_thconc_floor",
        "q": "t_thconc_floor"
      }
    }
  },
  {
    "type": "mapgen",
    "method": "json",
    "nested_mapgen_id": "room_9x9_weed_N",
    "//": "an grow area for various recreations",
    "object": {
      "mapgensize": [ 9, 9 ],
      "rotation": [ 0, 3 ],
      "rows": [
        "||||+||||",
        "|RRR UUU|",
        "|Q     Q|",
        "|Q QQQ Q|",
        "|Q hTh Q|",
        "|Q hTh Q|",
        "|Q     Q|",
        "|HWX XCA|",
        "|||||||||"
      ],
      "terrain": {
        "|": "t_wall_w",
        "+": "t_door_c",
        " ": "t_linoleum_gray",
        "C": "t_linoleum_gray",
        "X": "t_linoleum_gray",
        "W": "t_linoleum_gray",
        "R": "t_linoleum_gray",
        "H": "t_linoleum_gray",
        "h": "t_linoleum_gray",
        "U": "t_linoleum_gray",
        "A": "t_linoleum_gray",
        "Q": "t_linoleum_gray",
        "T": "t_linoleum_gray"
      },
      "flags": [ "ERASE_ALL_BEFORE_PLACING_TERRAIN" ],
      "liquids": { "H": { "liquid": "water_clean", "amount": [ 0, 100 ] } },
      "sealed_item": { "Q": { "item": { "item": "seed_weed" }, "furniture": "f_planter_harvest" } },
      "furniture": {
        "T": "f_workbench",
        "h": "f_chair",
        "R": "f_rack",
        "A": "f_air_filter",
        "C": "f_air_conditioner",
        "H": "f_water_heater",
        "W": "f_water_purifier",
        "X": [ "f_crate_c", "f_crate_o", "f_cardboard_box" ],
        "U": "f_utility_shelf"
      },
      "items": {
        "T": [ { "item": "supplies_farming", "chance": 70 }, { "item": "weed_farm", "chance": 50 } ],
        "R": [ { "item": "weed_farm", "chance": 70 } ],
        "U": [ { "item": "home_hw", "chance": 50 } ],
        "X": [
          { "item": "supplies_farming", "chance": 50 },
          { "item": "cleaning", "chance": 50 },
          { "item": "chem_home", "chance": 50 }
        ]
      }
    }
  },
  {
    "type": "mapgen",
    "method": "json",
    "nested_mapgen_id": "room_9x9_weed_S",
    "//": "an grow area for various recreations",
    "object": {
      "mapgensize": [ 9, 9 ],
      "rotation": [ 0, 3 ],
      "rows": [
        "|||||||||",
        "|RRR UUU|",
        "|Q     Q|",
        "|Q QQQ Q|",
        "|Q hTh Q|",
        "|Q hTh Q|",
        "|Q     Q|",
        "|HWX XCA|",
        "||||+||||"
      ],
      "terrain": {
        "|": "t_wall_w",
        "+": "t_door_c",
        " ": "t_linoleum_gray",
        "C": "t_linoleum_gray",
        "X": "t_linoleum_gray",
        "W": "t_linoleum_gray",
        "R": "t_linoleum_gray",
        "H": "t_linoleum_gray",
        "h": "t_linoleum_gray",
        "U": "t_linoleum_gray",
        "A": "t_linoleum_gray",
        "Q": "t_linoleum_gray",
        "T": "t_linoleum_gray"
      },
      "flags": [ "ERASE_ALL_BEFORE_PLACING_TERRAIN" ],
      "liquids": { "H": { "liquid": "water_clean", "amount": [ 0, 100 ] } },
      "sealed_item": { "Q": { "item": { "item": "seed_weed" }, "furniture": "f_planter_harvest" } },
      "furniture": {
        "T": "f_workbench",
        "h": "f_chair",
        "R": "f_rack",
        "A": "f_air_filter",
        "C": "f_air_conditioner",
        "H": "f_water_heater",
        "W": "f_water_purifier",
        "X": [ "f_crate_c", "f_crate_o", "f_cardboard_box" ],
        "U": "f_utility_shelf"
      },
      "items": {
        "T": [ { "item": "supplies_farming", "chance": 70 }, { "item": "weed_farm", "chance": 50 } ],
        "R": [ { "item": "weed_farm", "chance": 70 } ],
        "U": [ { "item": "home_hw", "chance": 50 } ],
        "X": [
          { "item": "supplies_farming", "chance": 50 },
          { "item": "cleaning", "chance": 50 },
          { "item": "chem_home", "chance": 50 }
        ]
      }
    }
  },
  {
    "type": "mapgen",
    "method": "json",
    "nested_mapgen_id": "room_9x9_weed_E",
    "//": "an grow area for various recreations",
    "object": {
      "mapgensize": [ 9, 9 ],
      "rotation": [ 0, 3 ],
      "rows": [
        "|||||||||",
        "|RRR UUU|",
        "|Q     Q|",
        "|Q QQQ Q|",
        "|Q hTh  +",
        "|Q hTh Q|",
        "|Q     Q|",
        "|HWX XCA|",
        "|||||||||"
      ],
      "terrain": {
        "|": "t_wall_w",
        "+": "t_door_c",
        " ": "t_linoleum_gray",
        "C": "t_linoleum_gray",
        "X": "t_linoleum_gray",
        "W": "t_linoleum_gray",
        "R": "t_linoleum_gray",
        "H": "t_linoleum_gray",
        "h": "t_linoleum_gray",
        "U": "t_linoleum_gray",
        "A": "t_linoleum_gray",
        "Q": "t_linoleum_gray",
        "T": "t_linoleum_gray"
      },
      "flags": [ "ERASE_ALL_BEFORE_PLACING_TERRAIN" ],
      "liquids": { "H": { "liquid": "water_clean", "amount": [ 0, 100 ] } },
      "sealed_item": { "Q": { "item": { "item": "seed_weed" }, "furniture": "f_planter_harvest" } },
      "furniture": {
        "T": "f_workbench",
        "h": "f_chair",
        "R": "f_rack",
        "A": "f_air_filter",
        "C": "f_air_conditioner",
        "H": "f_water_heater",
        "W": "f_water_purifier",
        "X": [ "f_crate_c", "f_crate_o", "f_cardboard_box" ],
        "U": "f_utility_shelf"
      },
      "items": {
        "T": [ { "item": "supplies_farming", "chance": 70 }, { "item": "weed_farm", "chance": 50 } ],
        "R": [ { "item": "weed_farm", "chance": 70 } ],
        "U": [ { "item": "home_hw", "chance": 50 } ],
        "X": [
          { "item": "supplies_farming", "chance": 50 },
          { "item": "cleaning", "chance": 50 },
          { "item": "chem_home", "chance": 50 }
        ]
      }
    }
  },
  {
    "type": "mapgen",
    "method": "json",
    "nested_mapgen_id": "room_9x9_weed_W",
    "//": "an grow area for various recreations",
    "object": {
      "mapgensize": [ 9, 9 ],
      "rotation": [ 0, 3 ],
      "rows": [
        "|||||||||",
        "|RRR UUU|",
        "|Q     Q|",
        "|Q QQQ Q|",
        "+  hTh Q|",
        "|Q hTh Q|",
        "|Q     Q|",
        "|HWX XCA|",
        "|||||||||"
      ],
      "terrain": {
        "|": "t_wall_w",
        "+": "t_door_c",
        " ": "t_linoleum_gray",
        "C": "t_linoleum_gray",
        "X": "t_linoleum_gray",
        "W": "t_linoleum_gray",
        "R": "t_linoleum_gray",
        "H": "t_linoleum_gray",
        "h": "t_linoleum_gray",
        "U": "t_linoleum_gray",
        "A": "t_linoleum_gray",
        "Q": "t_linoleum_gray",
        "T": "t_linoleum_gray"
      },
      "flags": [ "ERASE_ALL_BEFORE_PLACING_TERRAIN" ],
      "liquids": { "H": { "liquid": "water_clean", "amount": [ 0, 100 ] } },
      "sealed_item": { "Q": { "item": { "item": "seed_weed" }, "furniture": "f_planter_harvest" } },
      "furniture": {
        "T": "f_workbench",
        "h": "f_chair",
        "R": "f_rack",
        "A": "f_air_filter",
        "C": "f_air_conditioner",
        "H": "f_water_heater",
        "W": "f_water_purifier",
        "X": [ "f_crate_c", "f_crate_o", "f_cardboard_box" ],
        "U": "f_utility_shelf"
      },
      "items": {
        "T": [ { "item": "supplies_farming", "chance": 70 }, { "item": "weed_farm", "chance": 50 } ],
        "R": [ { "item": "weed_farm", "chance": 70 } ],
        "U": [ { "item": "home_hw", "chance": 50 } ],
        "X": [
          { "item": "supplies_farming", "chance": 50 },
          { "item": "cleaning", "chance": 50 },
          { "item": "chem_home", "chance": 50 }
        ]
      }
    }
  },
  {
    "type": "mapgen",
    "method": "json",
    "nested_mapgen_id": "room_9x9_recroom_N",
    "//": "an entertainment area for various recreations",
    "object": {
      "mapgensize": [ 9, 9 ],
      "rotation": [ 0, 3 ],
      "rows": [
        "||||+||||",
        "|HHH===?|",
        "|Hl====x|",
        "|%=====?|",
        "|=A=A==&|",
        "|JJ5JJ..|",
        "|.......|",
        "|mVJ14.T|",
        "|||||||||"
      ],
      "palettes": [ "standard_domestic_palette", "standard_domestic_carpet_palette" ],
      "terrain": {
        ".": "t_floor",
        "H": { "param": "carpet_color_type", "fallback": "t_carpet_green" },
        "l": { "param": "carpet_color_type", "fallback": "t_carpet_green" },
        "A": { "param": "carpet_color_type", "fallback": "t_carpet_green" },
        "?": { "param": "carpet_color_type", "fallback": "t_carpet_green" },
        "x": { "param": "carpet_color_type", "fallback": "t_carpet_green" },
        "%": { "param": "carpet_color_type", "fallback": "t_carpet_green" },
        "&": { "param": "carpet_color_type", "fallback": "t_carpet_green" },
        "T": "t_floor"
      },
      "flags": [ "ERASE_ALL_BEFORE_PLACING_TERRAIN" ],
      "furniture": { "%": "f_arcade_machine", "?": "f_speaker_cabinet", "&": "f_pinball_machine" },
      "place_loot": [ { "item": "stereo", "x": 7, "y": 2, "chance": 100 }, { "item": "laptop", "x": 5, "y": 5, "chance": 60 } ]
    }
  },
  {
    "type": "mapgen",
    "method": "json",
    "nested_mapgen_id": "room_9x9_recroom_N",
    "//": "an entertainment area for various recreations",
    "object": {
      "mapgensize": [ 9, 9 ],
      "rotation": [ 0, 3 ],
      "rows": [
        "||||+||||",
        "|A=====?|",
        "|==ee==x|",
        "|A=ee==?|",
        "|==ee==&|",
        "|======%|",
        "|Hll=E==|",
        "|HHHHsyT|",
        "|||||||||"
      ],
      "palettes": [ "standard_domestic_palette", "standard_domestic_carpet_palette" ],
      "terrain": {
        "H": { "param": "carpet_color_type", "fallback": "t_carpet_green" },
        "l": { "param": "carpet_color_type", "fallback": "t_carpet_green" },
        "A": { "param": "carpet_color_type", "fallback": "t_carpet_green" },
        "?": { "param": "carpet_color_type", "fallback": "t_carpet_green" },
        "x": { "param": "carpet_color_type", "fallback": "t_carpet_green" },
        "%": { "param": "carpet_color_type", "fallback": "t_carpet_green" },
        "E": { "param": "carpet_color_type", "fallback": "t_carpet_green" },
        "T": { "param": "carpet_color_type", "fallback": "t_carpet_green" },
        "y": { "param": "carpet_color_type", "fallback": "t_carpet_green" },
        "s": { "param": "carpet_color_type", "fallback": "t_carpet_green" },
        "e": { "param": "carpet_color_type", "fallback": "t_carpet_green" },
        "&": { "param": "carpet_color_type", "fallback": "t_carpet_green" }
      },
      "flags": [ "ERASE_ALL_BEFORE_PLACING_TERRAIN" ],
      "furniture": { "%": "f_arcade_machine", "?": "f_speaker_cabinet", "&": "f_pinball_machine" },
      "place_loot": [ { "item": "stereo", "x": 7, "y": 2, "chance": 100 }, { "item": "laptop", "x": 5, "y": 5, "chance": 60 } ]
    }
  },
  {
    "type": "mapgen",
    "method": "json",
    "nested_mapgen_id": "room_9x9_recroom_S",
    "//": "an entertainment area for various recreations",
    "object": {
      "mapgensize": [ 9, 9 ],
      "rotation": [ 0, 3 ],
      "rows": [
        "|||||||||",
        "|HHH===?|",
        "|Hl====x|",
        "|%=====?|",
        "|=A=A==&|",
        "|JJ5JJ..|",
        "|.......|",
        "|mVJ14.T|",
        "||||||+||"
      ],
      "palettes": [ "standard_domestic_palette", "standard_domestic_carpet_palette" ],
      "terrain": {
        ".": "t_floor",
        "H": { "param": "carpet_color_type", "fallback": "t_carpet_green" },
        "l": { "param": "carpet_color_type", "fallback": "t_carpet_green" },
        "A": { "param": "carpet_color_type", "fallback": "t_carpet_green" },
        "?": { "param": "carpet_color_type", "fallback": "t_carpet_green" },
        "x": { "param": "carpet_color_type", "fallback": "t_carpet_green" },
        "%": { "param": "carpet_color_type", "fallback": "t_carpet_green" },
        "&": { "param": "carpet_color_type", "fallback": "t_carpet_green" },
        "T": "t_floor"
      },
      "flags": [ "ERASE_ALL_BEFORE_PLACING_TERRAIN" ],
      "furniture": { "%": "f_arcade_machine", "?": "f_speaker_cabinet", "&": "f_pinball_machine" },
      "place_loot": [ { "item": "stereo", "x": 7, "y": 2, "chance": 100 }, { "item": "laptop", "x": 5, "y": 5, "chance": 60 } ]
    }
  },
  {
    "type": "mapgen",
    "method": "json",
    "nested_mapgen_id": "room_9x9_recroom_S",
    "//": "an entertainment area for various recreations",
    "object": {
      "mapgensize": [ 9, 9 ],
      "rotation": [ 0, 3 ],
      "rows": [
        "|||||||||",
        "|A.....=|",
        "|..ee..x|",
        "|A.ee..=|",
        "|..ee..&|",
        "|......%|",
        "|Hll.E..|",
        "|HHHHs.T|",
        "||||||+||"
      ],
      "palettes": [ "standard_domestic_palette" ],
      "terrain": {
        ".": "t_floor",
        "H": "t_floor",
        "l": "t_floor",
        "A": "t_floor",
        "=": "t_floor",
        "x": "t_floor",
        "%": "t_floor",
        "E": "t_floor",
        "T": "t_floor",
        "y": "t_floor",
        "s": "t_floor",
        "e": "t_floor",
        "&": "t_floor"
      },
      "flags": [ "ERASE_ALL_BEFORE_PLACING_TERRAIN" ],
      "furniture": { "%": "f_arcade_machine", "=": "f_speaker_cabinet", "&": "f_pinball_machine" },
      "place_loot": [ { "item": "stereo", "x": 7, "y": 2, "chance": 100 }, { "item": "laptop", "x": 5, "y": 5, "chance": 60 } ]
    }
  },
  {
    "type": "mapgen",
    "method": "json",
    "nested_mapgen_id": "room_9x9_recroom_E",
    "//": "an entertainment area for various recreations",
    "object": {
      "mapgensize": [ 9, 9 ],
      "rotation": [ 0, 3 ],
      "rows": [
        "|||||||||",
        "|HHH===?|",
        "|Hl====x|",
        "|%=====?|",
        "|=A=A==&|",
        "|JJ5JJ..+",
        "|.......|",
        "|mVJ14.T|",
        "|||||||||"
      ],
      "palettes": [ "standard_domestic_palette", "standard_domestic_carpet_palette" ],
      "terrain": {
        ".": "t_floor",
        "H": { "param": "carpet_color_type", "fallback": "t_carpet_green" },
        "l": { "param": "carpet_color_type", "fallback": "t_carpet_green" },
        "A": { "param": "carpet_color_type", "fallback": "t_carpet_green" },
        "?": { "param": "carpet_color_type", "fallback": "t_carpet_green" },
        "x": { "param": "carpet_color_type", "fallback": "t_carpet_green" },
        "%": { "param": "carpet_color_type", "fallback": "t_carpet_green" },
        "&": { "param": "carpet_color_type", "fallback": "t_carpet_green" },
        "T": "t_floor"
      },
      "flags": [ "ERASE_ALL_BEFORE_PLACING_TERRAIN" ],
      "furniture": { "%": "f_arcade_machine", "?": "f_speaker_cabinet", "&": "f_pinball_machine" },
      "place_loot": [ { "item": "stereo", "x": 7, "y": 2, "chance": 100 }, { "item": "laptop", "x": 5, "y": 5, "chance": 60 } ]
    }
  },
  {
    "type": "mapgen",
    "method": "json",
    "nested_mapgen_id": "room_9x9_recroom_E",
    "//": "an entertainment area for various recreations",
    "object": {
      "mapgensize": [ 9, 9 ],
      "rotation": [ 0, 3 ],
      "rows": [
        "|||||||||",
        "|A=====?|",
        "|==ee==x|",
        "|A=ee==?|",
        "|==ee==&|",
        "|=======+",
        "|Hll=E=%|",
        "|HHHHsyT|",
        "|||||||||"
      ],
      "palettes": [ "standard_domestic_palette", "standard_domestic_carpet_palette" ],
      "terrain": {
        "H": { "param": "carpet_color_type", "fallback": "t_carpet_red" },
        "l": { "param": "carpet_color_type", "fallback": "t_carpet_red" },
        "A": { "param": "carpet_color_type", "fallback": "t_carpet_red" },
        "?": { "param": "carpet_color_type", "fallback": "t_carpet_red" },
        "x": { "param": "carpet_color_type", "fallback": "t_carpet_red" },
        "%": { "param": "carpet_color_type", "fallback": "t_carpet_red" },
        "E": { "param": "carpet_color_type", "fallback": "t_carpet_red" },
        "T": { "param": "carpet_color_type", "fallback": "t_carpet_red" },
        "y": { "param": "carpet_color_type", "fallback": "t_carpet_red" },
        "s": { "param": "carpet_color_type", "fallback": "t_carpet_red" },
        "e": { "param": "carpet_color_type", "fallback": "t_carpet_red" },
        "&": { "param": "carpet_color_type", "fallback": "t_carpet_red" }
      },
      "flags": [ "ERASE_ALL_BEFORE_PLACING_TERRAIN" ],
      "furniture": { "%": "f_arcade_machine", "?": "f_speaker_cabinet", "&": "f_pinball_machine" },
      "place_loot": [ { "item": "stereo", "x": 7, "y": 2, "chance": 100 }, { "item": "laptop", "x": 5, "y": 5, "chance": 60 } ]
    }
  },
  {
    "type": "mapgen",
    "method": "json",
    "nested_mapgen_id": "room_9x9_recroom_W",
    "//": "an entertainment area for various recreations",
    "object": {
      "mapgensize": [ 9, 9 ],
      "rotation": [ 0, 3 ],
      "rows": [
        "|||||||||",
        "|HHH===?|",
        "|Hl====x|",
        "|%=====?|",
        "+=A=A==&|",
        "|JJ5JJ..|",
        "|.......|",
        "|mVJ14.T|",
        "|||||||||"
      ],
      "palettes": [ "standard_domestic_palette", "standard_domestic_carpet_palette" ],
      "terrain": {
        ".": "t_floor",
        "H": { "param": "carpet_color_type", "fallback": "t_carpet_green" },
        "l": { "param": "carpet_color_type", "fallback": "t_carpet_green" },
        "A": { "param": "carpet_color_type", "fallback": "t_carpet_green" },
        "?": { "param": "carpet_color_type", "fallback": "t_carpet_green" },
        "x": { "param": "carpet_color_type", "fallback": "t_carpet_green" },
        "%": { "param": "carpet_color_type", "fallback": "t_carpet_green" },
        "&": { "param": "carpet_color_type", "fallback": "t_carpet_green" },
        "T": "t_floor"
      },
      "flags": [ "ERASE_ALL_BEFORE_PLACING_TERRAIN" ],
      "furniture": { "%": "f_arcade_machine", "?": "f_speaker_cabinet", "&": "f_pinball_machine" },
      "place_loot": [ { "item": "stereo", "x": 7, "y": 2, "chance": 100 }, { "item": "laptop", "x": 5, "y": 5, "chance": 60 } ]
    }
  },
  {
    "type": "mapgen",
    "method": "json",
    "nested_mapgen_id": "room_9x9_recroom_W",
    "//": "an entertainment area for various recreations",
    "object": {
      "mapgensize": [ 9, 9 ],
      "rotation": [ 0, 3 ],
      "rows": [
        "|||||||||",
        "|A=====?|",
        "|==ee==x|",
        "|A=ee==?|",
        "+==ee==&|",
        "|======%|",
        "|Hll=E==|",
        "|HHHHsyT|",
        "|||||||||"
      ],
      "palettes": [ "standard_domestic_palette", "standard_domestic_carpet_palette" ],
      "terrain": {
        "H": { "param": "carpet_color_type", "fallback": "t_carpet_green" },
        "l": { "param": "carpet_color_type", "fallback": "t_carpet_green" },
        "A": { "param": "carpet_color_type", "fallback": "t_carpet_green" },
        "?": { "param": "carpet_color_type", "fallback": "t_carpet_green" },
        "x": { "param": "carpet_color_type", "fallback": "t_carpet_green" },
        "%": { "param": "carpet_color_type", "fallback": "t_carpet_green" },
        "E": { "param": "carpet_color_type", "fallback": "t_carpet_green" },
        "T": { "param": "carpet_color_type", "fallback": "t_carpet_green" },
        "y": { "param": "carpet_color_type", "fallback": "t_carpet_green" },
        "s": { "param": "carpet_color_type", "fallback": "t_carpet_green" },
        "e": { "param": "carpet_color_type", "fallback": "t_carpet_green" },
        "&": { "param": "carpet_color_type", "fallback": "t_carpet_green" }
      },
      "flags": [ "ERASE_ALL_BEFORE_PLACING_TERRAIN" ],
      "furniture": { "%": "f_arcade_machine", "?": "f_speaker_cabinet", "&": "f_pinball_machine" },
      "place_loot": [ { "item": "stereo", "x": 7, "y": 2, "chance": 100 }, { "item": "laptop", "x": 5, "y": 5, "chance": 60 } ]
    }
  },
  {
    "type": "mapgen",
    "method": "json",
    "//": "a nested map for basements",
    "nested_mapgen_id": "room_9x9_cellar_E",
    "object": {
      "mapgensize": [ 9, 9 ],
      "rotation": [ 0, 3 ],
      "rows": [
        "#########",
        "#aafffaa#",
        "#c..A..b#",
        "#c.....b#",
        "#c.HXW..+",
        "#c.....f#",
        "#e.....f#",
        "#eeerrrr#",
        "#########"
      ],
      "terrain": { "+": "t_door_locked", "#": "t_wall_w", ".": "t_thconc_floor" },
      "furniture": {
        "a": "f_rack_wood",
        "A": "f_stool",
        "r": "f_rack_wood",
        "c": "f_rack_wood",
        "e": "f_rack_wood",
        "f": "f_table",
        "H": "f_fvat_empty",
        "b": "f_sofa",
        "X": "f_wood_keg",
        "W": "f_wood_keg"
      },
      "flags": [ "ERASE_ALL_BEFORE_PLACING_TERRAIN" ],
      "liquids": { "X": { "liquid": "hb_beer", "amount": [ 0, 100 ] }, "W": { "liquid": "dandelion_wine", "amount": [ 0, 100 ] } },
      "place_loot": [
        { "item": "jar_3l_glass_sealed", "x": 7, "y": [ 5, 6 ], "chance": 60, "repeat": [ 0, 4 ] },
        { "item": "pot_canning", "x": 7, "y": 5, "chance": 80 },
        { "item": "hotplate", "x": 7, "y": 6, "chance": 50 },
        { "item": "jar_glass_sealed", "x": [ 3, 5 ], "y": 1, "chance": 60, "repeat": [ 0, 4 ] }
      ],
      "items": {
        "a": { "item": "dry_goods", "chance": 50, "repeat": [ 1, 2 ] },
        "r": { "item": "preserved_food", "chance": 50, "repeat": [ 1, 2 ] },
        "c": { "item": "condiments", "chance": 50, "repeat": [ 1, 4 ] },
        "e": { "item": "pantry_liquids", "chance": 50, "repeat": [ 1, 4 ] }
      }
    }
  },
  {
    "type": "mapgen",
    "method": "json",
    "//": "a nested map for basements",
    "nested_mapgen_id": "room_9x9_cellar_W",
    "object": {
      "mapgensize": [ 9, 9 ],
      "rotation": [ 0, 3 ],
      "rows": [
        "#########",
        "#aafffaa#",
        "#b.A...c#",
        "#b..H..c#",
        "+...X..c#",
        "#f..W..c#",
        "#f.....e#",
        "#eeerrrr#",
        "#########"
      ],
      "terrain": { "+": "t_door_locked", "#": "t_wall_w", ".": "t_thconc_floor" },
      "furniture": {
        "a": "f_rack_wood",
        "A": "f_stool",
        "r": "f_rack_wood",
        "c": "f_rack_wood",
        "e": "f_rack_wood",
        "f": "f_table",
        "H": "f_fvat_empty",
        "b": "f_sofa",
        "X": "f_wood_keg",
        "W": "f_wood_keg"
      },
      "flags": [ "ERASE_ALL_BEFORE_PLACING_TERRAIN" ],
      "liquids": { "X": { "liquid": "mead", "amount": [ 0, 100 ] }, "W": { "liquid": "dandelion_wine", "amount": [ 0, 100 ] } },
      "place_loot": [
        { "item": "jar_3l_glass_sealed", "x": 1, "y": [ 5, 6 ], "chance": 60, "repeat": [ 0, 4 ] },
        { "item": "pot_canning", "x": 1, "y": 5, "chance": 80 },
        { "item": "hotplate", "x": 1, "y": 6, "chance": 50 },
        { "item": "jar_glass_sealed", "x": [ 3, 5 ], "y": 1, "chance": 60, "repeat": [ 0, 4 ] }
      ],
      "items": {
        "a": { "item": "dry_goods", "chance": 50, "repeat": [ 1, 2 ] },
        "r": { "item": "preserved_food", "chance": 50, "repeat": [ 1, 2 ] },
        "c": { "item": "condiments", "chance": 50, "repeat": [ 1, 4 ] },
        "e": { "item": "pantry_liquids", "chance": 50, "repeat": [ 1, 4 ] }
      }
    }
  },
  {
    "type": "mapgen",
    "method": "json",
    "//": "a nested map for basements",
    "nested_mapgen_id": "room_9x9_cellar_S",
    "object": {
      "mapgensize": [ 9, 9 ],
      "rotation": [ 0, 3 ],
      "rows": [
        "#########",
        "#aafffaa#",
        "#b.A...c#",
        "#b..f..c#",
        "#W..f..c#",
        "#X..f..c#",
        "#H...h.c#",
        "#eee.rrr#",
        "####+####"
      ],
      "terrain": { "+": "t_door_locked", "#": "t_wall_w", ".": "t_thconc_floor" },
      "furniture": {
        "a": "f_rack_wood",
        "A": "f_stool",
        "r": "f_rack_wood",
        "c": "f_rack_wood",
        "e": "f_rack_wood",
        "f": "f_table",
        "h": "f_chair",
        "H": "f_fvat_empty",
        "b": "f_sofa",
        "X": "f_wood_keg",
        "W": "f_wood_keg"
      },
      "flags": [ "ERASE_ALL_BEFORE_PLACING_TERRAIN" ],
      "liquids": { "X": { "liquid": "hb_beer", "amount": [ 0, 100 ] }, "W": { "liquid": "dandelion_wine", "amount": [ 0, 100 ] } },
      "place_loot": [
        { "item": "jar_3l_glass_sealed", "x": 4, "y": [ 3, 5 ], "chance": 60, "repeat": [ 0, 4 ] },
        { "item": "pot_canning", "x": 4, "y": 4, "chance": 80 },
        { "item": "hotplate", "x": 4, "y": 3, "chance": 50 },
        { "item": "jar_glass_sealed", "x": [ 3, 5 ], "y": 1, "chance": 60, "repeat": [ 0, 4 ] }
      ],
      "items": {
        "a": { "item": "dry_goods", "chance": 50, "repeat": [ 1, 2 ] },
        "r": { "item": "preserved_food", "chance": 50, "repeat": [ 1, 2 ] },
        "c": { "item": "condiments", "chance": 50, "repeat": [ 1, 4 ] },
        "e": { "item": "pantry_liquids", "chance": 50, "repeat": [ 1, 4 ] }
      }
    }
  },
  {
    "type": "mapgen",
    "method": "json",
    "//": "a nested map for basements",
    "nested_mapgen_id": "room_9x9_cellar_N",
    "object": {
      "mapgensize": [ 9, 9 ],
      "rotation": [ 0, 3 ],
      "rows": [
        "####+####",
        "#aae.eaa#",
        "#b.A...c#",
        "#b..f..c#",
        "#H..f..c#",
        "#X..fA.c#",
        "#W.....r#",
        "#eefffrr#",
        "#########"
      ],
      "terrain": { "+": "t_door_locked", "#": "t_wall_w", ".": "t_thconc_floor" },
      "furniture": {
        "a": "f_rack_wood",
        "A": "f_stool",
        "r": "f_rack_wood",
        "c": "f_rack_wood",
        "e": "f_rack_wood",
        "f": "f_table",
        "H": "f_fvat_empty",
        "b": "f_sofa",
        "X": "f_wood_keg",
        "W": "f_wood_keg"
      },
      "flags": [ "ERASE_ALL_BEFORE_PLACING_TERRAIN" ],
      "liquids": { "X": { "liquid": "mead", "amount": [ 0, 100 ] }, "W": { "liquid": "dandelion_wine", "amount": [ 0, 100 ] } },
      "place_loot": [
        { "item": "jar_3l_glass_sealed", "x": 4, "y": [ 3, 5 ], "chance": 60, "repeat": [ 0, 4 ] },
        { "item": "pot_canning", "x": 4, "y": 4, "chance": 80 },
        { "item": "hotplate", "x": 4, "y": 3, "chance": 50 },
        { "item": "jar_glass_sealed", "x": [ 3, 5 ], "y": 7, "chance": 60, "repeat": [ 0, 4 ] }
      ],
      "items": {
        "a": { "item": "dry_goods", "chance": 50, "repeat": [ 1, 2 ] },
        "r": { "item": "preserved_food", "chance": 50, "repeat": [ 1, 2 ] },
        "c": { "item": "condiments", "chance": 50, "repeat": [ 1, 4 ] },
        "e": { "item": "pantry_liquids", "chance": 50, "repeat": [ 1, 4 ] }
      }
    }
  },
  {
    "type": "mapgen",
    "method": "json",
    "//": "a nested map for basements",
    "nested_mapgen_id": "room_6x6_office_N",
    "object": {
      "mapgensize": [ 6, 6 ],
      "rotation": [ 0, 3 ],
      "rows": [
        "|||+||",
        "|PP E|",
        "|T   |",
        "|rh y|",
        "|rrYR|",
        "||||||"
      ],
      "palettes": [ "standard_domestic_palette" ]
    }
  },
  {
    "type": "mapgen",
    "method": "json",
    "//": "a nested map for basements",
    "nested_mapgen_id": "room_6x6_office_S",
    "object": {
      "mapgensize": [ 6, 6 ],
      "rotation": [ 0, 3 ],
      "rows": [
        "||||||",
        "|PPYE|",
        "|r   |",
        "|rh y|",
        "|rr R|",
        "|:|+||"
      ],
      "palettes": [ "standard_domestic_palette" ]
    }
  },
  {
    "type": "mapgen",
    "method": "json",
    "//": "a nested map for basements",
    "nested_mapgen_id": "room_6x6_office_E",
    "object": {
      "mapgensize": [ 6, 6 ],
      "rotation": [ 0, 3 ],
      "rows": [
        "||||||",
        "|PPTE|",
        "|r   +",
        "|rh y:",
        "|rrYR|",
        "||||||"
      ],
      "palettes": [ "standard_domestic_palette" ]
    }
  },
  {
    "type": "mapgen",
    "method": "json",
    "//": "a nested map for basements",
    "nested_mapgen_id": "room_6x6_office_W",
    "object": {
      "mapgensize": [ 6, 6 ],
      "rotation": [ 0, 3 ],
      "rows": [
        "||||||",
        "|PPTE|",
        "+    |",
        ":rh Y|",
        "|rrrR|",
        "||||||"
      ],
      "palettes": [ "standard_domestic_palette" ]
    }
  },
  {
    "type": "mapgen",
    "method": "json",
    "//": "a nested map for basements",
    "nested_mapgen_id": "room_6x6_brewer_W",
    "object": {
      "mapgensize": [ 6, 6 ],
      "rotation": [ 0, 3 ],
      "rows": [
        "||||||",
        "|THHs|",
        "+    |",
        "|   $|",
        "|%%0!|",
        "||||||"
      ],
      "palettes": [ "standard_domestic_palette" ],
      "terrain": { "|": "t_wall_wood" },
      "flags": [ "ERASE_ALL_BEFORE_PLACING_TERRAIN" ],
      "furniture": { "%": "f_rack_wood", "$": "f_fvat_empty", "0": "f_wood_keg", "!": "f_wood_keg" },
      "liquids": { "X": { "liquid": "hb_beer", "amount": [ 100, 500 ] }, "W": { "liquid": "dandelion_wine", "amount": [ 100, 500 ] } },
      "items": {
        "%": [
          { "item": "liqstore_brew", "chance": 50, "repeat": [ 2, 8 ] },
          { "item": "misc_alcohol", "chance": 100, "repeat": [ 2, 8 ] }
        ]
      }
    }
  },
  {
    "type": "mapgen",
    "method": "json",
    "//": "a nested map for basements",
    "nested_mapgen_id": "room_6x6_brewer_E",
    "object": {
      "mapgensize": [ 6, 6 ],
      "rotation": [ 0, 3 ],
      "rows": [
        "||||||",
        "|THHs|",
        "|    +",
        "| A $|",
        "|%%0!|",
        "||||||"
      ],
      "palettes": [ "standard_domestic_palette" ],
      "terrain": { "|": "t_wall_wood" },
      "flags": [ "ERASE_ALL_BEFORE_PLACING_TERRAIN" ],
      "furniture": { "%": "f_rack_wood", "$": "f_fvat_empty", "0": "f_wood_keg", "!": "f_wood_keg" },
      "liquids": { "0": { "liquid": "hb_beer", "amount": [ 10, 500 ] }, "!": { "liquid": "dandelion_wine", "amount": [ 10, 500 ] } },
      "items": {
        "%": [
          { "item": "liqstore_brew", "chance": 50, "repeat": [ 2, 8 ] },
          { "item": "misc_alcohol", "chance": 100, "repeat": [ 2, 8 ] }
        ]
      }
    }
  },
  {
    "type": "mapgen",
    "method": "json",
    "//": "a nested map for basements",
    "nested_mapgen_id": "room_6x6_brewer_N",
    "object": {
      "mapgensize": [ 6, 6 ],
      "rotation": [ 0, 3 ],
      "rows": [
        "|||+||",
        "|%  0|",
        "|%  $|",
        "|E  !|",
        "|~,ss|",
        "||||||"
      ],
      "palettes": [ "standard_domestic_palette" ],
      "terrain": { "|": "t_wall_wood" },
      "flags": [ "ERASE_ALL_BEFORE_PLACING_TERRAIN" ],
      "furniture": { "%": "f_rack_wood", "$": "f_fvat_empty", "0": "f_wood_keg", ",": "f_still", "~": "f_ash", "!": "f_wood_keg" },
      "liquids": { "0": { "liquid": "moonshine", "amount": [ 100, 500 ] }, "!": { "liquid": "mead", "amount": [ 100, 500 ] } },
      "items": {
        "%": [
          { "item": "liqstore_brew", "chance": 50, "repeat": [ 2, 8 ] },
          { "item": "misc_alcohol", "chance": 50, "repeat": [ 2, 8 ] }
        ]
      }
    }
  },
  {
    "type": "mapgen",
    "method": "json",
    "//": "a nested map for basements",
    "nested_mapgen_id": "room_6x6_brewer_S",
    "object": {
      "mapgensize": [ 6, 6 ],
      "rotation": [ 0, 3 ],
      "rows": [
        "||||||",
        "|%~,s|",
        "|%  s|",
        "|E  !|",
        "|  0$|",
        "||+|||"
      ],
      "palettes": [ "standard_domestic_palette" ],
      "terrain": { "|": "t_wall_wood" },
      "flags": [ "ERASE_ALL_BEFORE_PLACING_TERRAIN" ],
      "furniture": { "%": "f_rack_wood", "$": "f_fvat_empty", "0": "f_wood_keg", ",": "f_still", "~": "f_ash", "!": "f_wood_keg" },
      "liquids": { "0": { "liquid": "moonshine", "amount": [ 100, 500 ] }, "!": { "liquid": "mead", "amount": [ 100, 500 ] } },
      "items": {
        "%": [
          { "item": "liqstore_brew", "chance": 50, "repeat": [ 2, 8 ] },
          { "item": "misc_alcohol", "chance": 50, "repeat": [ 2, 8 ] }
        ]
      }
    }
  },
  {
    "type": "mapgen",
    "method": "json",
    "//": "a nested map for basements",
    "nested_mapgen_id": "room_6x6_guns_N",
    "weight": 1000,
    "object": {
      "mapgensize": [ 6, 6 ],
      "rotation": [ 0, 3 ],
      "rows": [
        "|||+||",
        "|%==!|",
        "|,==~|",
        "|?=h~|",
        "|$Y=~|",
        "||||||"
      ],
      "palettes": [ "standard_domestic_palette", "standard_domestic_carpet_palette" ],
      "terrain": {
        "%": { "param": "carpet_color_type", "fallback": "t_carpet_green" },
        "$": { "param": "carpet_color_type", "fallback": "t_carpet_green" },
        "?": { "param": "carpet_color_type", "fallback": "t_carpet_green" },
        ",": { "param": "carpet_color_type", "fallback": "t_carpet_green" },
        "~": { "param": "carpet_color_type", "fallback": "t_carpet_green" },
        "Y": { "param": "carpet_color_type", "fallback": "t_carpet_green" },
        "h": { "param": "carpet_color_type", "fallback": "t_carpet_green" },
        "P": { "param": "carpet_color_type", "fallback": "t_carpet_green" },
        "!": { "param": "carpet_color_type", "fallback": "t_carpet_green" }
      },
      "flags": [ "ERASE_ALL_BEFORE_PLACING_TERRAIN" ],
      "furniture": {
        "%": "f_locker",
        "$": "f_locker",
        "0": "f_displaycase",
        "?": "f_displaycase",
        ",": "f_displaycase",
        "~": "f_workbench",
        "!": "f_bookcase"
      },
      "items": {
        "%": [
          { "item": "guns_rifle_common", "chance": 100, "ammo": 100, "magazine": 100, "repeat": [ 1, 3 ] },
          { "item": "guns_shotgun_common", "chance": 2, "magazine": 100, "repeat": [ 1, 2 ] }
        ],
        "$": [ { "item": "guns_pistol_common", "chance": 100, "ammo": 100, "magazine": 100, "repeat": [ 2, 5 ] } ],
        ",": [ { "item": "mags_common", "chance": 60, "repeat": [ 1, 6 ] } ],
        "?": [
          { "item": "ammo_rifle_reloaded", "chance": 40, "repeat": [ 1, 2 ] },
          { "item": "ammo_shotgun_reloaded", "chance": 50, "repeat": [ 1, 2 ] },
          { "item": "ammo_rifle_reloaded", "chance": 30, "repeat": [ 1, 2 ] },
          { "item": "ammo_shotgun_common", "chance": 50, "repeat": [ 1, 2 ] },
          { "item": "ammo_rifle_reloaded", "chance": 30, "repeat": [ 1, 2 ] },
          { "item": "ammo_rifle_common", "chance": 30, "repeat": [ 1, 2 ] },
          { "item": "ammo_smg_common", "chance": 30, "repeat": [ 1, 2 ] },
          { "item": "ammo_pistol_common", "chance": 30, "repeat": [ 1, 2 ] },
          { "item": "ammo_rifle_common", "chance": 30, "repeat": [ 1, 2 ] },
          { "item": "ammo_pistol_reloaded", "chance": 60, "repeat": [ 1, 2 ] }
        ],
        "~": [
          { "item": "museum_guns", "chance": 1 },
          { "item": "tools_common", "chance": 60 },
          { "item": "gunmod_rare", "chance": 10, "repeat": [ 1, 2 ] },
          { "item": "gunmod_common", "chance": 50, "repeat": [ 1, 2 ] }
        ],
        "!": [ { "item": "book_gunref", "chance": 40, "repeat": [ 1, 2 ] } ]
      }
    }
  },
  {
    "type": "mapgen",
    "method": "json",
    "//": "a nested map for basements",
    "nested_mapgen_id": "room_6x6_guns_S",
    "weight": 1000,
    "object": {
      "mapgensize": [ 6, 6 ],
      "rotation": [ 0, 3 ],
      "rows": [
        "||||||",
        "|%Y=!|",
        "|,==~|",
        "|?=h~|",
        "|$==~|",
        "|||+||"
      ],
      "palettes": [ "standard_domestic_palette", "standard_domestic_carpet_palette" ],
      "terrain": {
        " ": { "param": "carpet_color_type", "fallback": "t_carpet_red" },
        "%": { "param": "carpet_color_type", "fallback": "t_carpet_red" },
        "$": { "param": "carpet_color_type", "fallback": "t_carpet_red" },
        "?": { "param": "carpet_color_type", "fallback": "t_carpet_red" },
        ",": { "param": "carpet_color_type", "fallback": "t_carpet_red" },
        "~": { "param": "carpet_color_type", "fallback": "t_carpet_red" },
        "Y": { "param": "carpet_color_type", "fallback": "t_carpet_red" },
        "h": { "param": "carpet_color_type", "fallback": "t_carpet_red" },
        "P": { "param": "carpet_color_type", "fallback": "t_carpet_red" },
        "!": { "param": "carpet_color_type", "fallback": "t_carpet_red" }
      },
      "flags": [ "ERASE_ALL_BEFORE_PLACING_TERRAIN" ],
      "furniture": { "%": "f_rack_wood", "$": "f_rack_wood", "=": "f_table", ",": "f_table", "~": "f_workbench", "!": "f_bookcase" },
      "items": {
        "%": [
          { "item": "guns_rifle_common", "chance": 100, "ammo": 100, "magazine": 100, "repeat": [ 1, 3 ] },
          { "item": "guns_shotgun_common", "chance": 2, "magazine": 100, "repeat": [ 1, 2 ] }
        ],
        "$": [ { "item": "guns_pistol_common", "chance": 100, "ammo": 100, "magazine": 100, "repeat": [ 2, 5 ] } ],
        ",": [ { "item": "mags_common", "chance": 60, "repeat": [ 1, 6 ] } ],
        "?": [
          { "item": "ammo_rifle_reloaded", "chance": 40, "repeat": [ 1, 2 ] },
          { "item": "ammo_shotgun_reloaded", "chance": 50, "repeat": [ 1, 2 ] },
          { "item": "ammo_rifle_reloaded", "chance": 30, "repeat": [ 1, 2 ] },
          { "item": "ammo_shotgun_common", "chance": 50, "repeat": [ 1, 2 ] },
          { "item": "ammo_rifle_reloaded", "chance": 30, "repeat": [ 1, 2 ] },
          { "item": "ammo_rifle_common", "chance": 30, "repeat": [ 1, 2 ] },
          { "item": "ammo_smg_common", "chance": 30, "repeat": [ 1, 2 ] },
          { "item": "ammo_pistol_common", "chance": 30, "repeat": [ 1, 2 ] },
          { "item": "ammo_rifle_common", "chance": 30, "repeat": [ 1, 2 ] },
          { "item": "ammo_pistol_reloaded", "chance": 60, "repeat": [ 1, 2 ] }
        ],
        "~": [
          { "item": "museum_guns", "chance": 1 },
          { "item": "tools_common", "chance": 60 },
          { "item": "gunmod_rare", "chance": 5, "repeat": [ 1, 2 ] },
          { "item": "gunmod_common", "chance": 20, "repeat": [ 1, 2 ] }
        ],
        "!": [ { "item": "book_gunref", "chance": 40, "repeat": [ 1, 2 ] } ]
      }
    }
  },
  {
    "type": "mapgen",
    "method": "json",
    "//": "a nested map for basements",
    "nested_mapgen_id": "room_6x6_guns_E",
    "weight": 1000,
    "object": {
      "mapgensize": [ 6, 6 ],
      "rotation": [ 0, 3 ],
      "rows": [
        "||||||",
        "|%=P!|",
        "|,===+",
        "|?=h~:",
        "|$Y=~:",
        "||||||"
      ],
      "palettes": [ "standard_domestic_palette", "standard_domestic_carpet_palette" ],
      "terrain": {
        "%": { "param": "carpet_color_type", "fallback": "t_carpet_yellow" },
        "$": { "param": "carpet_color_type", "fallback": "t_carpet_yellow" },
        "?": { "param": "carpet_color_type", "fallback": "t_carpet_yellow" },
        ",": { "param": "carpet_color_type", "fallback": "t_carpet_yellow" },
        "~": { "param": "carpet_color_type", "fallback": "t_carpet_yellow" },
        "Y": { "param": "carpet_color_type", "fallback": "t_carpet_yellow" },
        "h": { "param": "carpet_color_type", "fallback": "t_carpet_yellow" },
        "P": { "param": "carpet_color_type", "fallback": "t_carpet_yellow" },
        "!": { "param": "carpet_color_type", "fallback": "t_carpet_yellow" }
      },
      "flags": [ "ERASE_ALL_BEFORE_PLACING_TERRAIN" ],
      "furniture": { "%": "f_locker", "$": "f_locker", "?": "f_table", ",": "f_table", "~": "f_workbench", "!": "f_bookcase" },
      "items": {
        "%": [
          { "item": "guns_rifle_common", "chance": 100, "ammo": 100, "magazine": 100, "repeat": [ 1, 3 ] },
          { "item": "guns_shotgun_common", "chance": 2, "magazine": 100, "repeat": [ 1, 2 ] }
        ],
        "$": [ { "item": "guns_pistol_common", "chance": 100, "ammo": 100, "magazine": 100, "repeat": [ 2, 5 ] } ],
        ",": [ { "item": "mags_common", "chance": 60, "repeat": [ 1, 6 ] } ],
        "?": [
          { "item": "ammo_rifle_reloaded", "chance": 40, "repeat": [ 1, 2 ] },
          { "item": "ammo_shotgun_reloaded", "chance": 50, "repeat": [ 1, 2 ] },
          { "item": "ammo_rifle_reloaded", "chance": 30, "repeat": [ 1, 2 ] },
          { "item": "ammo_shotgun_common", "chance": 50, "repeat": [ 1, 2 ] },
          { "item": "ammo_rifle_reloaded", "chance": 30, "repeat": [ 1, 2 ] },
          { "item": "ammo_rifle_common", "chance": 30, "repeat": [ 1, 2 ] },
          { "item": "ammo_smg_common", "chance": 30, "repeat": [ 1, 2 ] },
          { "item": "ammo_pistol_common", "chance": 30, "repeat": [ 1, 2 ] },
          { "item": "ammo_rifle_common", "chance": 30, "repeat": [ 1, 2 ] },
          { "item": "ammo_pistol_reloaded", "chance": 60, "repeat": [ 1, 2 ] }
        ],
        "~": [
          { "item": "museum_guns", "chance": 1 },
          { "item": "tools_common", "chance": 60 },
          { "item": "gunmod_rare", "chance": 5, "repeat": [ 1, 2 ] },
          { "item": "gunmod_common", "chance": 20, "repeat": [ 1, 2 ] }
        ],
        "!": [ { "item": "book_gunref", "chance": 60, "repeat": [ 1, 2 ] } ]
      }
    }
  },
  {
    "type": "mapgen",
    "method": "json",
    "//": "a nested map for basements",
    "nested_mapgen_id": "room_6x6_guns_W",
    "weight": 1000,
    "object": {
      "mapgensize": [ 6, 6 ],
      "rotation": [ 0, 3 ],
      "rows": [
        "||||||",
        "|%,=!|",
        "+   ~|",
        "|Y h~|",
        "|$  ~|",
        "||||||"
      ],
      "palettes": [ "standard_domestic_palette" ],
      "terrain": {
        " ": "t_floor",
        "%": "t_floor",
        "$": "t_floor",
        "=": "t_floor",
        ",": "t_floor",
        "~": "t_floor",
        "Y": "t_floor",
        "h": "t_floor",
        "P": "t_floor",
        "!": "t_floor"
      },
      "flags": [ "ERASE_ALL_BEFORE_PLACING_TERRAIN" ],
      "furniture": { "%": "f_locker", "$": "f_locker", "=": "f_table", ",": "f_table", "~": "f_workbench", "!": "f_bookcase" },
      "items": {
        "%": [
          { "item": "guns_rifle_common", "chance": 100, "ammo": 100, "magazine": 100, "repeat": [ 1, 3 ] },
          { "item": "guns_shotgun_common", "chance": 2, "magazine": 100, "repeat": [ 1, 2 ] }
        ],
        "$": [ { "item": "guns_pistol_common", "chance": 100, "ammo": 100, "magazine": 100, "repeat": [ 2, 5 ] } ],
        ",": [ { "item": "mags_common", "chance": 60, "repeat": [ 1, 6 ] } ],
        "=": [
          { "item": "ammo_rifle_reloaded", "chance": 40, "repeat": [ 1, 2 ] },
          { "item": "ammo_shotgun_reloaded", "chance": 50, "repeat": [ 1, 2 ] },
          { "item": "ammo_rifle_reloaded", "chance": 30, "repeat": [ 1, 2 ] },
          { "item": "ammo_shotgun_common", "chance": 50, "repeat": [ 1, 2 ] },
          { "item": "ammo_rifle_reloaded", "chance": 30, "repeat": [ 1, 2 ] },
          { "item": "ammo_rifle_common", "chance": 30, "repeat": [ 1, 2 ] },
          { "item": "ammo_smg_common", "chance": 30, "repeat": [ 1, 2 ] },
          { "item": "ammo_pistol_common", "chance": 30, "repeat": [ 1, 2 ] },
          { "item": "ammo_rifle_common", "chance": 30, "repeat": [ 1, 2 ] },
          { "item": "ammo_pistol_reloaded", "chance": 60, "repeat": [ 1, 2 ] }
        ],
        "~": [
          { "item": "museum_guns", "chance": 1 },
          { "item": "tools_common", "chance": 60 },
          { "item": "gunmod_rare", "chance": 5, "repeat": [ 1, 2 ] },
          { "item": "gunmod_common", "chance": 20, "repeat": [ 1, 2 ] }
        ],
        "!": [ { "item": "book_gunref", "chance": 60, "repeat": [ 1, 2 ] } ]
      }
    }
  },
  {
    "type": "mapgen",
    "method": "json",
    "nested_mapgen_id": "7x7_tent_indoors",
    "//": "a tent for basements, indoor scenarios",
    "object": {
      "mapgensize": [ 7, 7 ],
      "rotation": [ 0, 3 ],
      "rows": [
        "==K====",
        "=G=%%%=",
        "===&?%=",
        "===%%%=",
        "===G===",
        "=====G=",
        "=====K="
      ],
      "palettes": [ "standard_domestic_palette", "standard_domestic_carpet_palette" ],
      "traps": { "?": "tr_rollmat" },
      "terrain": {
        " ": { "param": "carpet_color_type", "fallback": "t_carpet_green" },
        "K": { "param": "carpet_color_type", "fallback": "t_carpet_green" },
        "G": { "param": "carpet_color_type", "fallback": "t_carpet_green" },
        "%": { "param": "carpet_color_type", "fallback": "t_carpet_green" },
        "?": { "param": "carpet_color_type", "fallback": "t_carpet_green" },
        "&": { "param": "carpet_color_type", "fallback": "t_carpet_green" },
        "0": { "param": "carpet_color_type", "fallback": "t_carpet_green" }
      },
      "flags": [ "ERASE_ALL_BEFORE_PLACING_TERRAIN" ],
      "furniture": { "%": "f_canvas_wall", "?": "f_groundsheet", "&": "f_canvas_door" },
      "place_items": [
        { "item": "snacks", "x": 5, "y": 6, "chance": 75 },
        { "item": "snacks", "x": 2, "y": 0, "chance": 75 },
        { "item": "camping", "x": 4, "y": 2, "chance": 30, "repeat": [ 1, 3 ] },
        { "item": "child_items", "x": [ 0, 6 ], "y": [ 4, 6 ], "chance": 80, "repeat": [ 4, 8 ] }
      ]
    }
  },
  {
    "type": "mapgen",
    "method": "json",
    "nested_mapgen_id": "7x7_band_practice_open",
    "//": "a band practice space in an open area",
    "object": {
      "mapgensize": [ 7, 7 ],
      "rotation": [ 0, 3 ],
      "rows": [
        "       ",
        " ===?= ",
        " =%===s",
        " ?==h=s",
        " !&=== ",
        " ===== ",
        "  sHH  "
      ],
      "palettes": [ "standard_domestic_palette", "standard_domestic_carpet_palette" ],
      "terrain": {
        "~": { "param": "carpet_color_type", "fallback": "t_carpet_green" },
        "h": { "param": "carpet_color_type", "fallback": "t_carpet_green" },
        "!": { "param": "carpet_color_type", "fallback": "t_carpet_green" },
        "?": { "param": "carpet_color_type", "fallback": "t_carpet_green" },
        "%": { "param": "carpet_color_type", "fallback": "t_carpet_green" },
        "&": { "param": "carpet_color_type", "fallback": "t_carpet_green" },
        "0": { "param": "carpet_color_type", "fallback": "t_carpet_green" }
      },
      "flags": [ "ERASE_ALL_BEFORE_PLACING_TERRAIN" ],
      "furniture": { "%": [ [ "f_piano", 5 ], "f_null" ], "?": "f_speaker_cabinet", "&": "f_chair", "!": "f_table" },
      "place_loot": [
        { "item": "laptop", "x": 6, "y": 3, "chance": 100 },
        { "item": "amplifier_head", "x": 4, "y": 4, "chance": 100 },
        { "item": "amplifier_head", "x": 1, "y": 5, "chance": 100 },
        { "item": "mixer_music", "x": 6, "y": 2, "chance": 100 },
        { "item": "guitar_stand", "x": 3, "y": 3, "chance": 100 },
        { "item": "qt_wire", "x": 3, "y": 3, "chance": 20 },
        { "item": "guitar_stand", "x": 0, "y": 5, "chance": 100 },
        { "item": "qt_wire", "x": 0, "y": 5, "chance": 20 },
        { "item": "mic_stand_tall", "x": 5, "y": 5, "chance": 100 },
        { "item": "microphone_xlr_generic", "x": 5, "y": 5, "chance": 100 },
        { "item": "headphones_circumaural", "x": 6, "y": 2, "chance": 100 },
        { "item": "cable_instrument", "x": 3, "y": [ 0, 5 ], "chance": 80, "repeat": [ 3, 6 ] },
        { "item": "cable_xlr", "x": [ 0, 6 ], "y": 5, "chance": 80, "repeat": [ 3, 6 ] }
      ],
      "items": {
        "h": [ { "item": "mussto_stringinst", "chance": 100 } ],
        "&": [ { "item": "mussto_stringinst", "chance": 100 } ],
        "!": [ { "item": "mussto_windinst", "chance": 70 } ]
      }
    }
  },
  {
    "type": "mapgen",
    "method": "json",
    "nested_mapgen_id": "room_7x7_wine_cellar_N",
    "object": {
      "mapgensize": [ 7, 7 ],
      "rotation": [ 0, 3 ],
      "rows": [
        "|||+|||",
        "|!...0|",
        "|. E .|",
        "|.EtE.|",
        "|. E .|",
        "|%%.%m|",
        "|||||||"
      ],
      "terrain": {
        "|": "t_wall_r",
        "+": "t_door_c",
        ".": "t_floor",
        "!": "t_floor",
        "0": "t_floor",
        "%": "t_floor",
        "m": "t_floor",
        "t": "t_carpet_red",
        " ": "t_carpet_red",
        "E": "t_carpet_red"
      },
      "flags": [ "ERASE_ALL_BEFORE_PLACING_TERRAIN" ],
      "furniture": { "%": "f_rack_wood", "0": "f_wood_keg", "!": "f_wood_keg", "t": "f_table", "E": "f_armchair", "m": "f_glass_fridge" },
      "liquids": {
        "0": { "liquid": "wine_cabernet", "amount": [ 100, 500 ] },
        "!": { "liquid": "wine_chardonnay", "amount": [ 100, 500 ] }
      },
      "place_loot": [ { "item": "deck_of_cards", "x": 3, "y": 3, "chance": 100 } ],
      "items": {
        "%": { "item": "wines_worthy", "chance": 70, "repeat": [ 1, 2 ] },
        "m": { "item": "chilled_wine", "chance": 40, "repeat": [ 1, 4 ] },
        "t": { "item": "table_wine", "chance": 100, "repeat": [ 1, 4 ] }
      }
    }
  },
  {
    "type": "mapgen",
    "method": "json",
    "nested_mapgen_id": "room_7x7_wine_cellar_S",
    "object": {
      "mapgensize": [ 7, 7 ],
      "rotation": [ 0, 3 ],
      "rows": [
        "|||||||",
        "|!...0|",
        "|. E .|",
        "|.EtE.|",
        "|. E .|",
        "|%%.%m|",
        "|||+|||"
      ],
      "terrain": {
        "|": "t_wall_r",
        "+": "t_door_c",
        ".": "t_floor",
        "!": "t_floor",
        "0": "t_floor",
        "%": "t_floor",
        "m": "t_floor",
        "t": "t_carpet_red",
        " ": "t_carpet_red",
        "E": "t_carpet_red"
      },
      "flags": [ "ERASE_ALL_BEFORE_PLACING_TERRAIN" ],
      "furniture": { "%": "f_rack_wood", "0": "f_wood_keg", "!": "f_wood_keg", "t": "f_table", "E": "f_armchair", "m": "f_glass_fridge" },
      "liquids": {
        "0": { "liquid": "wine_cabernet", "amount": [ 100, 500 ] },
        "!": { "liquid": "wine_chardonnay", "amount": [ 100, 500 ] }
      },
      "place_loot": [ { "item": "deck_of_cards", "x": 3, "y": 3, "chance": 100 } ],
      "items": {
        "%": { "item": "wines_worthy", "chance": 70, "repeat": [ 1, 2 ] },
        "m": { "item": "chilled_wine", "chance": 40, "repeat": [ 1, 4 ] },
        "t": { "item": "table_wine", "chance": 100, "repeat": [ 1, 4 ] }
      }
    }
  },
  {
    "type": "mapgen",
    "method": "json",
    "nested_mapgen_id": "room_7x7_wine_cellar_E",
    "object": {
      "mapgensize": [ 7, 7 ],
      "rotation": [ 0, 3 ],
      "rows": [
        "|||||||",
        "|!...0|",
        "|. E .|",
        "|.EtE.+",
        "|. E .|",
        "|%%.%m|",
        "|||||||"
      ],
      "terrain": {
        "|": "t_wall_r",
        "+": "t_door_c",
        ".": "t_floor",
        "!": "t_floor",
        "0": "t_floor",
        "%": "t_floor",
        "m": "t_floor",
        "t": "t_carpet_red",
        " ": "t_carpet_red",
        "E": "t_carpet_red"
      },
      "flags": [ "ERASE_ALL_BEFORE_PLACING_TERRAIN" ],
      "furniture": { "%": "f_rack_wood", "0": "f_wood_keg", "!": "f_wood_keg", "t": "f_table", "E": "f_armchair", "m": "f_glass_fridge" },
      "liquids": {
        "0": { "liquid": "wine_cabernet", "amount": [ 100, 500 ] },
        "!": { "liquid": "wine_chardonnay", "amount": [ 100, 500 ] }
      },
      "place_loot": [ { "item": "deck_of_cards", "x": 3, "y": 3, "chance": 100 } ],
      "items": {
        "%": { "item": "wines_worthy", "chance": 70, "repeat": [ 1, 2 ] },
        "m": { "item": "chilled_wine", "chance": 40, "repeat": [ 1, 4 ] },
        "t": { "item": "table_wine", "chance": 100, "repeat": [ 1, 4 ] }
      }
    }
  },
  {
    "type": "mapgen",
    "method": "json",
    "nested_mapgen_id": "room_7x7_wine_cellar_W",
    "object": {
      "mapgensize": [ 7, 7 ],
      "rotation": [ 0, 3 ],
      "rows": [
        "|||||||",
        "|!...0|",
        "|. E .|",
        "+.EtE.|",
        "|. E .|",
        "|%%.%m|",
        "|||||||"
      ],
      "terrain": {
        "|": "t_wall_r",
        "+": "t_door_c",
        ".": "t_floor",
        "!": "t_floor",
        "0": "t_floor",
        "%": "t_floor",
        "m": "t_floor",
        "t": "t_carpet_red",
        " ": "t_carpet_red",
        "E": "t_carpet_red"
      },
      "flags": [ "ERASE_ALL_BEFORE_PLACING_TERRAIN" ],
      "furniture": { "%": "f_rack_wood", "0": "f_wood_keg", "!": "f_wood_keg", "t": "f_table", "E": "f_armchair", "m": "f_glass_fridge" },
      "liquids": {
        "0": { "liquid": "wine_cabernet", "amount": [ 100, 500 ] },
        "!": { "liquid": "wine_chardonnay", "amount": [ 100, 500 ] }
      },
      "place_loot": [ { "item": "deck_of_cards", "x": 3, "y": 3, "chance": 100 } ],
      "items": {
        "%": { "item": "wines_worthy", "chance": 70, "repeat": [ 1, 2 ] },
        "m": { "item": "chilled_wine", "chance": 40, "repeat": [ 1, 4 ] },
        "t": { "item": "table_wine", "chance": 100, "repeat": [ 1, 4 ] }
      }
    }
  },
  {
    "type": "mapgen",
    "method": "json",
    "nested_mapgen_id": "room_7x7_recroom_N",
    "//": "an entertainment area for various recreations",
    "object": {
      "mapgensize": [ 7, 7 ],
      "rotation": [ 0, 3 ],
      "rows": [
        "|||+|||",
        "|y===?|",
        "|H===x|",
        "|H===x|",
        "|=h==?|",
        "|Trr=%|",
        "|||||||"
      ],
      "palettes": [ "standard_domestic_palette", "standard_domestic_carpet_palette" ],
      "terrain": {
        "y": { "param": "carpet_color_type", "fallback": "t_carpet_green" },
        "H": { "param": "carpet_color_type", "fallback": "t_carpet_green" },
        "h": { "param": "carpet_color_type", "fallback": "t_carpet_green" },
        "r": { "param": "carpet_color_type", "fallback": "t_carpet_green" },
        "%": { "param": "carpet_color_type", "fallback": "t_carpet_green" },
        "T": { "param": "carpet_color_type", "fallback": "t_carpet_green" },
        "?": { "param": "carpet_color_type", "fallback": "t_carpet_green" },
        "R": { "param": "carpet_color_type", "fallback": "t_carpet_green" },
        "x": { "param": "carpet_color_type", "fallback": "t_carpet_green" }
      },
      "flags": [ "ERASE_ALL_BEFORE_PLACING_TERRAIN" ],
      "furniture": { "%": [ "f_floor_canvas", "f_arcade_machine", "f_pinball_machine" ], "?": "f_speaker_cabinet" },
      "place_loot": [
        { "item": "stereo", "x": 5, "y": 2, "chance": 100 },
        { "item": "television", "x": 5, "y": 3, "chance": 75 },
        { "item": "laptop", "x": 2, "y": 5, "chance": 100 }
      ]
    }
  },
  {
    "type": "mapgen",
    "method": "json",
    "nested_mapgen_id": "room_7x7_junk_N",
    "//": "room of junk",
    "object": {
      "mapgensize": [ 7, 7 ],
      "rotation": [ 0, 3 ],
      "rows": [
        "|||+|||",
        "|6h  U|",
        "|Qh  U|",
        "|vzAHU|",
        "|@AEHq|",
        "|@zzPq|",
        "|||||||"
      ],
      "palettes": [ "standard_domestic_palette" ]
    }
  },
  {
    "type": "mapgen",
    "method": "json",
    "nested_mapgen_id": "room_7x7_junk_S",
    "//": "room of junk",
    "object": {
      "mapgensize": [ 7, 7 ],
      "rotation": [ 0, 3 ],
      "rows": [
        "|||||||",
        "|6hzzU|",
        "|QhE U|",
        "|vzAHU|",
        "|@A Hq|",
        "|@  Pq|",
        "|||+|||"
      ],
      "palettes": [ "standard_domestic_palette" ]
    }
  },
  {
    "type": "mapgen",
    "method": "json",
    "nested_mapgen_id": "room_7x7_junk_E",
    "//": "room of junk",
    "object": {
      "mapgensize": [ 7, 7 ],
      "rotation": [ 0, 3 ],
      "rows": [
        "|||||||",
        "|6hzzU|",
        "|QhE U|",
        "|vzAH +",
        "|@A Hq|",
        "|@QUPq|",
        "|||||||"
      ],
      "palettes": [ "standard_domestic_palette" ]
    }
  },
  {
    "type": "mapgen",
    "method": "json",
    "nested_mapgen_id": "room_7x7_junk_W",
    "//": "room of junk",
    "object": {
      "mapgensize": [ 7, 7 ],
      "rotation": [ 0, 3 ],
      "rows": [
        "|||||||",
        "|6hzzU|",
        "|QhE U|",
        "+ zAHv|",
        "|@A Hq|",
        "|@RUPq|",
        "|||||||"
      ],
      "palettes": [ "standard_domestic_palette" ]
    }
  },
  {
    "type": "mapgen",
    "method": "json",
    "nested_mapgen_id": "room_7x7_recroom_N",
    "//": "an entertainment area for various recreations",
    "object": {
      "mapgensize": [ 7, 7 ],
      "rotation": [ 0, 3 ],
      "rows": [
        "|::!::|",
        "|T===s|",
        "|&A==x|",
        "|s=A=x|",
        "|&A=As|",
        "|Y%s%y|",
        "|||||||"
      ],
      "palettes": [ "standard_domestic_palette", "standard_domestic_carpet_palette" ],
      "terrain": {
        "!": "t_door_glass_c",
<<<<<<< HEAD
        "y": { "param": "carpet_color_type", "fallback": "t_carpet_purple" },
        "&": { "param": "carpet_color_type", "fallback": "t_carpet_purple" },
        "A": { "param": "carpet_color_type", "fallback": "t_carpet_purple" },
        "Y": { "param": "carpet_color_type", "fallback": "t_carpet_purple" },
        "%": { "param": "carpet_color_type", "fallback": "t_carpet_purple" },
        "T": { "param": "carpet_color_type", "fallback": "t_carpet_purple" },
        "s": { "param": "carpet_color_type", "fallback": "t_carpet_purple" },
        "x": { "param": "carpet_color_type", "fallback": "t_carpet_purple" }
=======
        " ": "t_carpet_purple",
        "y": "t_carpet_purple",
        "&": "t_carpet_purple",
        "A": "t_carpet_purple",
        "Y": "t_carpet_purple",
        "%": "t_carpet_purple",
        "T": "t_carpet_purple",
        "=": "t_carpet_purple",
        "x": "t_carpet_purple",
        "s": "t_carpet_purple"
>>>>>>> 26d75ca1
      },
      "flags": [ "ERASE_ALL_BEFORE_PLACING_TERRAIN" ],
      "furniture": { "%": "f_arcade_machine", "s": "f_speaker_cabinet", "&": "f_pinball_machine" },
      "place_loot": [ { "item": "stereo", "x": 5, "y": 2, "chance": 100 } ]
    }
  },
  {
    "type": "mapgen",
    "method": "json",
    "nested_mapgen_id": "room_7x7_recroom_S",
    "//": "an entertainment area for various recreations",
    "object": {
      "mapgensize": [ 7, 7 ],
      "rotation": [ 0, 3 ],
      "rows": [
        "|||||||",
        "|y===?|",
        "|H===x|",
        "|H===x|",
        "|=h==?|",
        "|Trr=%|",
        "||||+||"
      ],
      "palettes": [ "standard_domestic_palette", "standard_domestic_carpet_palette" ],
      "terrain": {
        "y": { "param": "carpet_color_type", "fallback": "t_carpet_green" },
        "H": { "param": "carpet_color_type", "fallback": "t_carpet_green" },
        "h": { "param": "carpet_color_type", "fallback": "t_carpet_green" },
        "r": { "param": "carpet_color_type", "fallback": "t_carpet_green" },
        "T": { "param": "carpet_color_type", "fallback": "t_carpet_green" },
        "?": { "param": "carpet_color_type", "fallback": "t_carpet_green" },
        "%": { "param": "carpet_color_type", "fallback": "t_carpet_green" },
        "R": { "param": "carpet_color_type", "fallback": "t_carpet_green" },
        "x": { "param": "carpet_color_type", "fallback": "t_carpet_green" }
      },
      "flags": [ "ERASE_ALL_BEFORE_PLACING_TERRAIN" ],
      "furniture": { "%": [ "f_floor_canvas", "f_arcade_machine", "f_pinball_machine" ], "?": "f_speaker_cabinet" },
      "place_loot": [
        { "item": "stereo", "x": 5, "y": 2, "chance": 100 },
        { "item": "television", "x": 5, "y": 3, "chance": 75 },
        { "item": "laptop", "x": 2, "y": 5, "chance": 100 }
      ]
    }
  },
  {
    "type": "mapgen",
    "method": "json",
    "nested_mapgen_id": "room_7x7_recroom_S",
    "//": "an entertainment area for various recreations",
    "object": {
      "mapgensize": [ 7, 7 ],
      "rotation": [ 0, 3 ],
      "rows": [
        "|||||||",
        "|T%s%?|",
        "|&A==x|",
        "|s=A=x|",
        "|&A=A?|",
        "|Y===y|",
        "|::!::|"
      ],
      "palettes": [ "standard_domestic_palette", "standard_domestic_carpet_palette" ],
      "terrain": {
        "!": "t_door_glass_c",
<<<<<<< HEAD
        "y": { "param": "carpet_color_type", "fallback": "t_carpet_green" },
        "&": { "param": "carpet_color_type", "fallback": "t_carpet_green" },
        "A": { "param": "carpet_color_type", "fallback": "t_carpet_green" },
        "Y": { "param": "carpet_color_type", "fallback": "t_carpet_green" },
        "%": { "param": "carpet_color_type", "fallback": "t_carpet_green" },
        "T": { "param": "carpet_color_type", "fallback": "t_carpet_green" },
        "?": { "param": "carpet_color_type", "fallback": "t_carpet_green" },
        "x": { "param": "carpet_color_type", "fallback": "t_carpet_green" }
=======
        " ": "t_carpet_green",
        "y": "t_carpet_green",
        "&": "t_carpet_green",
        "A": "t_carpet_green",
        "Y": "t_carpet_green",
        "%": "t_carpet_green",
        "T": "t_carpet_green",
        "=": "t_carpet_green",
        "x": "t_carpet_green",
        "s": "t_carpet_green"
>>>>>>> 26d75ca1
      },
      "flags": [ "ERASE_ALL_BEFORE_PLACING_TERRAIN" ],
      "furniture": { "%": "f_arcade_machine", "?": "f_speaker_cabinet", "&": "f_pinball_machine" },
      "place_loot": [ { "item": "stereo", "x": 5, "y": 2, "chance": 100 } ]
    }
  },
  {
    "type": "mapgen",
    "method": "json",
    "nested_mapgen_id": "room_7x7_recroom_E",
    "//": "an entertainment area for various recreations",
    "object": {
      "mapgensize": [ 7, 7 ],
      "rotation": [ 0, 3 ],
      "rows": [
        "|||||||",
        "|x==HH|",
        "|x==lH|",
        "|?====+",
        "|=h==Y|",
        "|Trr%?|",
        "|||||||"
      ],
      "palettes": [ "standard_domestic_palette", "standard_domestic_carpet_palette" ],
      "terrain": {
        "y": { "param": "carpet_color_type", "fallback": "t_carpet_green" },
        "H": { "param": "carpet_color_type", "fallback": "t_carpet_green" },
        "h": { "param": "carpet_color_type", "fallback": "t_carpet_green" },
        "r": { "param": "carpet_color_type", "fallback": "t_carpet_green" },
        "T": { "param": "carpet_color_type", "fallback": "t_carpet_green" },
        "?": { "param": "carpet_color_type", "fallback": "t_carpet_green" },
        "Y": { "param": "carpet_color_type", "fallback": "t_carpet_green" },
        "%": { "param": "carpet_color_type", "fallback": "t_carpet_green" },
        "l": { "param": "carpet_color_type", "fallback": "t_carpet_green" },
        "R": { "param": "carpet_color_type", "fallback": "t_carpet_green" },
        "x": { "param": "carpet_color_type", "fallback": "t_carpet_green" }
      },
      "flags": [ "ERASE_ALL_BEFORE_PLACING_TERRAIN" ],
      "furniture": { "%": [ "f_floor_canvas", "f_arcade_machine", "f_pinball_machine" ], "?": "f_speaker_cabinet" },
      "place_loot": [
        { "item": "stereo", "x": 1, "y": 1, "chance": 100 },
        { "item": "television", "x": 1, "y": 2, "chance": 75 },
        { "item": "laptop", "x": 2, "y": 5, "chance": 100 }
      ]
    }
  },
  {
    "type": "mapgen",
    "method": "json",
    "nested_mapgen_id": "room_7x7_recroom_E",
    "//": "an entertainment area for various recreations",
    "object": {
      "mapgensize": [ 7, 7 ],
      "rotation": [ 0, 3 ],
      "rows": [
        "|||||||",
        "|T%s%A:",
        "|&A=A=:",
        "|s====!",
        "|&A===:",
        "|Y?x?y:",
        "|||||||"
      ],
      "palettes": [ "standard_domestic_palette", "standard_domestic_carpet_palette" ],
      "terrain": {
        "!": "t_door_glass_c",
<<<<<<< HEAD
        "y": { "param": "carpet_color_type", "fallback": "t_carpet_red" },
        "&": { "param": "carpet_color_type", "fallback": "t_carpet_red" },
        "A": { "param": "carpet_color_type", "fallback": "t_carpet_red" },
        "Y": { "param": "carpet_color_type", "fallback": "t_carpet_red" },
        "%": { "param": "carpet_color_type", "fallback": "t_carpet_red" },
        "T": { "param": "carpet_color_type", "fallback": "t_carpet_red" },
        "?": { "param": "carpet_color_type", "fallback": "t_carpet_red" },
        "x": { "param": "carpet_color_type", "fallback": "t_carpet_red" }
=======
        " ": "t_carpet_red",
        "y": "t_carpet_red",
        "&": "t_carpet_red",
        "A": "t_carpet_red",
        "Y": "t_carpet_red",
        "%": "t_carpet_red",
        "T": "t_carpet_red",
        "=": "t_carpet_red",
        "x": "t_carpet_red",
        "s": "t_carpet_red"
>>>>>>> 26d75ca1
      },
      "flags": [ "ERASE_ALL_BEFORE_PLACING_TERRAIN" ],
      "furniture": { "%": "f_arcade_machine", "?": "f_speaker_cabinet", "&": "f_pinball_machine" },
      "place_loot": [ { "item": "stereo", "x": 3, "y": 5, "chance": 100 } ]
    }
  },
  {
    "type": "mapgen",
    "method": "json",
    "nested_mapgen_id": "room_7x7_recroom_W",
    "//": "an entertainment area for various recreations",
    "object": {
      "mapgensize": [ 7, 7 ],
      "rotation": [ 0, 3 ],
      "rows": [
        "|||||||",
        "|x=?HH|",
        "|x==lH|",
        "+====?|",
        "|=h===|",
        "|Trr=%|",
        "|||||||"
      ],
      "palettes": [ "standard_domestic_palette", "standard_domestic_carpet_palette" ],
      "terrain": {
        "y": { "param": "carpet_color_type", "fallback": "t_carpet_green" },
        "H": { "param": "carpet_color_type", "fallback": "t_carpet_green" },
        "l": { "param": "carpet_color_type", "fallback": "t_carpet_green" },
        "T": { "param": "carpet_color_type", "fallback": "t_carpet_green" },
        "?": { "param": "carpet_color_type", "fallback": "t_carpet_green" },
        "h": { "param": "carpet_color_type", "fallback": "t_carpet_green" },
        "r": { "param": "carpet_color_type", "fallback": "t_carpet_green" },
        "%": { "param": "carpet_color_type", "fallback": "t_carpet_green" },
        "R": { "param": "carpet_color_type", "fallback": "t_carpet_green" },
        "x": { "param": "carpet_color_type", "fallback": "t_carpet_green" }
      },
      "flags": [ "ERASE_ALL_BEFORE_PLACING_TERRAIN" ],
      "furniture": { "%": [ "f_floor_canvas", "f_arcade_machine", "f_pinball_machine" ], "?": "f_speaker_cabinet" },
      "place_loot": [
        { "item": "stereo", "x": 1, "y": 1, "chance": 100 },
        { "item": "television", "x": 1, "y": 2, "chance": 75 },
        { "item": "laptop", "x": 2, "y": 5, "chance": 100 }
      ]
    }
  },
  {
    "type": "mapgen",
    "method": "json",
    "nested_mapgen_id": "room_7x7_recroom_W",
    "//": "an entertainment area for various recreations",
    "object": {
      "mapgensize": [ 7, 7 ],
      "rotation": [ 0, 3 ],
      "rows": [
        "|||||||",
        ":T%s%=|",
        ":=A=A&|",
        "!====s|",
        ":===A&|",
        ":Y?x?y|",
        "|||||||"
      ],
      "palettes": [ "standard_domestic_palette", "standard_domestic_carpet_palette" ],
      "terrain": {
        "!": "t_door_glass_c",
<<<<<<< HEAD
        "y": { "param": "carpet_color_type", "fallback": "t_carpet_red" },
        "&": { "param": "carpet_color_type", "fallback": "t_carpet_red" },
        "A": { "param": "carpet_color_type", "fallback": "t_carpet_red" },
        "Y": { "param": "carpet_color_type", "fallback": "t_carpet_red" },
        "%": { "param": "carpet_color_type", "fallback": "t_carpet_red" },
        "T": { "param": "carpet_color_type", "fallback": "t_carpet_red" },
        "?": { "param": "carpet_color_type", "fallback": "t_carpet_red" },
        "x": { "param": "carpet_color_type", "fallback": "t_carpet_red" }
=======
        " ": "t_carpet_red",
        "y": "t_carpet_red",
        "&": "t_carpet_red",
        "A": "t_carpet_red",
        "Y": "t_carpet_red",
        "%": "t_carpet_red",
        "T": "t_carpet_red",
        "=": "t_carpet_red",
        "x": "t_carpet_red",
        "s": "t_carpet_red"
>>>>>>> 26d75ca1
      },
      "flags": [ "ERASE_ALL_BEFORE_PLACING_TERRAIN" ],
      "furniture": { "%": "f_arcade_machine", "?": "f_speaker_cabinet", "&": "f_pinball_machine" },
      "place_loot": [ { "item": "stereo", "x": 3, "y": 5, "chance": 100 } ]
    }
  },
  {
    "type": "mapgen",
    "method": "json",
    "nested_mapgen_id": "5x5_holdout_N",
    "object": {
      "mapgensize": [ 5, 5 ],
      "rows": [
        "%% %%",
        "%   %",
        "%  G%",
        "%=KK%",
        "%%%%%"
      ],
      "palettes": [ "standard_domestic_palette" ],
      "furniture": { "%": "f_earthbag_wall" },
      "traps": { "=": "tr_rollmat" },
      "place_loot": [
        { "item": "sleeping_bag", "x": 1, "y": 3, "chance": 100, "repeat": [ 1, 2 ] },
        { "group": "alcohol_bottled_canned", "x": [ 2, 3 ], "y": 3, "chance": 80 },
        { "group": "stash_food", "x": [ 2, 3 ], "y": 3, "chance": 30, "repeat": [ 2, 3 ] },
        { "group": "roof_holdout", "x": [ 2, 3 ], "y": 3, "chance": 70, "repeat": [ 2, 4 ] }
      ]
    }
  },
  {
    "type": "mapgen",
    "method": "json",
    "nested_mapgen_id": "5x5_holdout_S",
    "object": {
      "mapgensize": [ 5, 5 ],
      "rows": [
        "%%%%%",
        "%GKK%",
        "%   %",
        "%=  %",
        "%% %%"
      ],
      "palettes": [ "standard_domestic_palette" ],
      "furniture": { "%": "f_earthbag_wall" },
      "traps": { "=": "tr_rollmat" },
      "place_loot": [
        { "item": "sleeping_bag", "x": 1, "y": 3, "chance": 100, "repeat": [ 1, 2 ] },
        { "group": "alcohol_bottled_canned", "x": [ 2, 3 ], "y": 1, "chance": 80 },
        { "group": "stash_food", "x": [ 2, 3 ], "y": 1, "chance": 30, "repeat": [ 2, 3 ] },
        { "group": "roof_holdout", "x": [ 2, 3 ], "y": 1, "chance": 70, "repeat": [ 2, 4 ] }
      ]
    }
  },
  {
    "type": "mapgen",
    "method": "json",
    "nested_mapgen_id": "5x5_holdout_E",
    "object": {
      "mapgensize": [ 5, 5 ],
      "rows": [
        "%%%%%",
        "%GKK%",
        "%    ",
        "%=  %",
        "%%%%%"
      ],
      "palettes": [ "standard_domestic_palette" ],
      "furniture": { "%": "f_sandbag_wall" },
      "traps": { "=": "tr_rollmat" },
      "place_loot": [
        { "item": "sleeping_bag", "x": 1, "y": 3, "chance": 100, "repeat": [ 1, 2 ] },
        { "group": "alcohol_bottled_canned", "x": [ 2, 3 ], "y": 1, "chance": 80 },
        { "group": "stash_food", "x": [ 2, 3 ], "y": 1, "chance": 30, "repeat": [ 2, 3 ] },
        { "group": "roof_holdout", "x": [ 2, 3 ], "y": 1, "chance": 70, "repeat": [ 2, 4 ] }
      ]
    }
  },
  {
    "type": "mapgen",
    "method": "json",
    "nested_mapgen_id": "5x5_holdout_W",
    "object": {
      "mapgensize": [ 5, 5 ],
      "rows": [
        "%%%%%",
        "%GKK%",
        "    %",
        "%=  %",
        "%%%%%"
      ],
      "palettes": [ "standard_domestic_palette" ],
      "furniture": { "%": "f_sandbag_wall" },
      "traps": { "=": "tr_rollmat" },
      "place_loot": [
        { "item": "sleeping_bag", "x": 1, "y": 3, "chance": 100, "repeat": [ 1, 2 ] },
        { "group": "alcohol_bottled_canned", "x": [ 2, 3 ], "y": 1, "chance": 80 },
        { "group": "stash_food", "x": [ 2, 3 ], "y": 1, "chance": 30, "repeat": [ 2, 3 ] },
        { "group": "roof_holdout", "x": [ 2, 3 ], "y": 1, "chance": 70, "repeat": [ 2, 4 ] }
      ]
    }
  },
  {
    "type": "mapgen",
    "method": "json",
    "nested_mapgen_id": "5x5_sauna_N",
    "object": {
      "mapgensize": [ 5, 5 ],
      "rows": [
        "%%&:%",
        "%i  %",
        "%i 0%",
        "%iii%",
        "%%%%%"
      ],
      "palettes": [ "standard_domestic_palette" ],
      "terrain": { "%": "t_wall_wood", "&": "t_door_glass_c", "i": "t_floor", " ": "t_floor", "0": "t_floor" },
      "flags": [ "ERASE_ALL_BEFORE_PLACING_TERRAIN" ],
      "furniture": { "0": "f_brazier" },
      "place_loot": [
        { "item": "towel", "x": 1, "y": [ 1, 3 ], "chance": 100, "repeat": [ 1, 2 ] },
        { "item": "charcoal", "x": 3, "y": 2, "chance": 100, "repeat": [ 3, 10 ] },
        { "item": "bucket", "x": 3, "y": 1, "chance": 100 },
        { "item": "water_clean", "x": 1, "y": 1, "chance": 80, "repeat": [ 1, 4 ] }
      ]
    }
  },
  {
    "type": "mapgen",
    "method": "json",
    "nested_mapgen_id": "5x5_sauna_S",
    "object": {
      "mapgensize": [ 5, 5 ],
      "rows": [
        "%%%%%",
        "%iii%",
        "%i 0%",
        "%i  %",
        "%%&:%"
      ],
      "palettes": [ "standard_domestic_palette" ],
      "terrain": { "%": "t_wall_wood", "&": "t_door_glass_c", "i": "t_floor", " ": "t_floor", "0": "t_floor" },
      "flags": [ "ERASE_ALL_BEFORE_PLACING_TERRAIN" ],
      "furniture": { "0": "f_brazier" },
      "place_loot": [
        { "item": "towel", "x": 1, "y": [ 1, 3 ], "chance": 100, "repeat": [ 1, 2 ] },
        { "item": "charcoal", "x": 3, "y": 2, "chance": 100, "repeat": [ 3, 10 ] },
        { "item": "bucket", "x": 3, "y": 3, "chance": 100 },
        { "item": "water_clean", "x": 1, "y": 1, "chance": 80, "repeat": [ 1, 4 ] }
      ]
    }
  },
  {
    "type": "mapgen",
    "method": "json",
    "nested_mapgen_id": "5x5_sauna_E",
    "object": {
      "mapgensize": [ 5, 5 ],
      "rows": [
        "%%%%%",
        "%i0 :",
        "%i  &",
        "%iii%",
        "%%%%%"
      ],
      "palettes": [ "standard_domestic_palette" ],
      "terrain": { "%": "t_wall_wood", "&": "t_door_glass_c", "i": "t_floor", " ": "t_floor", "0": "t_floor" },
      "flags": [ "ERASE_ALL_BEFORE_PLACING_TERRAIN" ],
      "furniture": { "0": "f_brazier" },
      "place_loot": [
        { "item": "towel", "x": 1, "y": [ 1, 3 ], "chance": 100, "repeat": [ 1, 2 ] },
        { "item": "charcoal", "x": 2, "y": 1, "chance": 100, "repeat": [ 3, 10 ] },
        { "item": "bucket", "x": 3, "y": 1, "chance": 100 },
        { "item": "water_clean", "x": 1, "y": 1, "chance": 80, "repeat": [ 1, 4 ] }
      ]
    }
  },
  {
    "type": "mapgen",
    "method": "json",
    "nested_mapgen_id": "5x5_sauna_W",
    "object": {
      "mapgensize": [ 5, 5 ],
      "rows": [
        "%%%%%",
        ": 0i%",
        "&  i%",
        "%iii%",
        "%%%%%"
      ],
      "palettes": [ "standard_domestic_palette" ],
      "terrain": { "%": "t_wall_wood", "&": "t_door_glass_c", "i": "t_floor", " ": "t_floor", "0": "t_floor" },
      "flags": [ "ERASE_ALL_BEFORE_PLACING_TERRAIN" ],
      "furniture": { "0": "f_brazier" },
      "place_loot": [
        { "item": "towel", "x": 3, "y": [ 1, 3 ], "chance": 100, "repeat": [ 1, 2 ] },
        { "item": "charcoal", "x": 2, "y": 1, "chance": 100, "repeat": [ 3, 10 ] },
        { "item": "bucket", "x": 1, "y": 1, "chance": 100 },
        { "item": "water_clean", "x": 3, "y": 1, "chance": 80, "repeat": [ 1, 4 ] }
      ]
    }
  },
  {
    "type": "mapgen",
    "method": "json",
    "nested_mapgen_id": "5x5_pool",
    "object": {
      "mapgensize": [ 5, 5 ],
      "rows": [
        "y   y",
        " === ",
        " === ",
        " === ",
        "y   y"
      ],
      "palettes": [ "standard_domestic_palette" ],
      "terrain": { "=": "t_water_pool", " ": "t_floor_blue", "y": "t_floor_blue" },
      "flags": [ "ERASE_ALL_BEFORE_PLACING_TERRAIN" ],
      "furniture": { "y": [ "f_indoor_plant_y", "f_indoor_plant" ] },
      "place_loot": [ { "item": "towel", "x": 0, "y": [ 1, 3 ], "chance": 100, "repeat": [ 1, 2 ] } ]
    }
  },
  {
    "type": "mapgen",
    "method": "json",
    "nested_mapgen_id": "5x5_gym_N",
    "object": {
      "mapgensize": [ 5, 5 ],
      "rows": [
        "%=ccc",
        "=====",
        "==&=&",
        "&=&==",
        "B==B="
      ],
      "palettes": [ "standard_domestic_carpet_palette" ],
      "terrain": {
        "!": { "param": "carpet_color_type", "fallback": "t_carpet_purple" },
        "@": { "param": "carpet_color_type", "fallback": "t_carpet_purple" },
        "V": { "param": "carpet_color_type", "fallback": "t_carpet_purple" },
        "B": { "param": "carpet_color_type", "fallback": "t_carpet_purple" },
        "c": { "param": "carpet_color_type", "fallback": "t_carpet_purple" },
        "%": { "param": "carpet_color_type", "fallback": "t_carpet_purple" },
        "O": { "param": "carpet_color_type", "fallback": "t_carpet_purple" },
        "r": { "param": "carpet_color_type", "fallback": "t_carpet_purple" }
      },
      "flags": [ "ERASE_ALL_BEFORE_PLACING_TERRAIN" ],
      "furniture": { "%": "f_floor_canvas", "c": "f_bench", "B": "f_bigmirror" },
      "traps": { "&": "tr_rollmat" }
    }
  },
  {
    "type": "mapgen",
    "method": "json",
    "nested_mapgen_id": "5x5_gym_S",
    "object": {
      "mapgensize": [ 5, 5 ],
      "rows": [
        "B==B=",
        "==?==",
        "?==?=",
        "=====",
        "ccc=%"
      ],
      "palettes": [ "standard_domestic_carpet_palette" ],
      "remove_all": { " ": {  }, "B": {  }, "c": {  }, "%": {  }, "?": {  } },
      "flags": [ "ERASE_ALL_BEFORE_PLACING_TERRAIN" ],
      "terrain": {
        "B": { "param": "carpet_color_type", "fallback": "t_carpet_green" },
        "c": { "param": "carpet_color_type", "fallback": "t_carpet_green" },
        "%": { "param": "carpet_color_type", "fallback": "t_carpet_green" },
        "?": { "param": "carpet_color_type", "fallback": "t_carpet_green" }
      },
      "furniture": { "%": "f_floor_canvas", "c": "f_bench", "B": "f_bigmirror" },
      "traps": { "?": "tr_rollmat" }
    }
  },
  {
    "type": "mapgen",
    "method": "json",
    "nested_mapgen_id": "5x5_gym_E",
    "object": {
      "mapgensize": [ 5, 5 ],
      "rows": [
        "%=ccc",
        "=====",
        "=?==?",
        "===?=",
        "B==B="
      ],
      "palettes": [ "standard_domestic_carpet_palette" ],
      "remove_all": { "B": {  }, "c": {  }, "%": {  }, "?": {  } },
      "terrain": {
        "B": { "param": "carpet_color_type", "fallback": "t_carpet_yellow" },
        "c": { "param": "carpet_color_type", "fallback": "t_carpet_yellow" },
        "%": { "param": "carpet_color_type", "fallback": "t_carpet_yellow" },
        "=": { "param": "carpet_color_type", "fallback": "t_carpet_yellow" }
      },
      "flags": [ "ERASE_ALL_BEFORE_PLACING_TERRAIN" ],
      "furniture": { "%": "f_floor_canvas", "c": "f_bench", "B": "f_bigmirror" },
      "traps": { "?": "tr_rollmat" }
    }
  },
  {
    "type": "mapgen",
    "method": "json",
    "nested_mapgen_id": "5x5_gym_W",
    "object": {
      "mapgensize": [ 5, 5 ],
      "rows": [
        "B==B=",
        "==?==",
        "?==?=",
        "=====",
        "cc==%"
      ],
      "palettes": [ "standard_domestic_carpet_palette" ],
      "remove_all": { "B": {  }, "c": {  }, "%": {  }, "?": {  } },
      "flags": [ "ERASE_ALL_BEFORE_PLACING_TERRAIN" ],
      "terrain": {
        "B": { "param": "carpet_color_type", "fallback": "t_carpet_red" },
        "c": { "param": "carpet_color_type", "fallback": "t_carpet_red" },
        "%": { "param": "carpet_color_type", "fallback": "t_carpet_red" },
        "?": { "param": "carpet_color_type", "fallback": "t_carpet_red" }
      },
      "furniture": { "%": "f_floor_canvas", "c": "f_bench", "B": "f_bigmirror" },
      "traps": { "?": "tr_rollmat" }
    }
  },
  {
    "type": "mapgen",
    "method": "json",
    "nested_mapgen_id": "room_8x8_junk_N",
    "//": "room of junk",
    "object": {
      "mapgensize": [ 8, 8 ],
      "rotation": [ 0, 3 ],
      "rows": [
        "||||+|||",
        "|6h   U|",
        "|6h  hU|",
        "|Qh Ø U|",
        "|vzAH U|",
        "|@AEH q|",
        "|@zzPÆq|",
        "||||||||"
      ],
      "palettes": [ "standard_domestic_palette" ],
      "flags": [ "ALLOW_TERRAIN_UNDER_OTHER_DATA" ]
    }
  },
  {
    "type": "mapgen",
    "method": "json",
    "nested_mapgen_id": "room_8x8_junk_S",
    "//": "room of junk",
    "object": {
      "mapgensize": [ 8, 8 ],
      "rotation": [ 0, 3 ],
      "rows": [
        "||||||||",
        "|6hz@@U|",
        "|6h zhU|",
        "|Qh Ø U|",
        "|vzAHzU|",
        "|@AEH q|",
        "|@  PÆq|",
        "|||+||||"
      ],
      "palettes": [ "standard_domestic_palette" ],
      "flags": [ "ALLOW_TERRAIN_UNDER_OTHER_DATA" ]
    }
  },
  {
    "type": "mapgen",
    "method": "json",
    "nested_mapgen_id": "room_8x8_junk_E",
    "//": "room of junk",
    "object": {
      "mapgensize": [ 8, 8 ],
      "rotation": [ 0, 3 ],
      "rows": [
        "||||||||",
        "|6hzzQU|",
        "|6hØzhU|",
        "|      +",
        "|QzAHzU|",
        "|@AEH q|",
        "|@svPÆq|",
        "||||||||"
      ],
      "palettes": [ "standard_domestic_palette" ],
      "flags": [ "ALLOW_TERRAIN_UNDER_OTHER_DATA" ],
      "place_vehicles": [ { "chance": 100, "fuel": 0, "rotation": 180, "status": 0, "vehicle": "canoe", "x": 4, "y": 3 } ]
    }
  },
  {
    "type": "mapgen",
    "method": "json",
    "nested_mapgen_id": "room_8x8_junk_W",
    "//": "room of junk",
    "object": {
      "mapgensize": [ 8, 8 ],
      "rotation": [ 0, 3 ],
      "rows": [
        "||||||||",
        "|6hzzQU|",
        "|shØzhU|",
        "+      |",
        "|QzAHzU|",
        "|@AEH q|",
        "|@svPÆq|",
        "||||||||"
      ],
      "palettes": [ "standard_domestic_palette" ],
      "flags": [ "ALLOW_TERRAIN_UNDER_OTHER_DATA" ],
      "place_vehicles": [ { "vehicle": "bikeshop", "x": 1, "y": 2, "rotation": 180, "chance": 100 } ],
      "place_items": [ { "item": "bikeshop_tools", "x": 1, "y": 2, "chance": 80, "repeat": [ 1, 3 ] } ]
    }
  },
  {
    "type": "mapgen",
    "method": "json",
    "nested_mapgen_id": "8x8_gym_N",
    "object": {
      "mapgensize": [ 8, 8 ],
      "rows": [
        "========",
        "=!=@=V==",
        "========",
        "1====c==",
        "=====c==",
        "========",
        "========",
        "======B="
      ],
      "palettes": [ "standard_domestic_carpet_palette" ],
      "flags": [ "ALLOW_TERRAIN_UNDER_OTHER_DATA" ],
      "remove_all": { "!": {  }, "@": {  }, "V": {  }, "B": {  }, "c": {  }, "?": {  } },
      "terrain": {
        "!": { "param": "carpet_color_type", "fallback": "t_carpet_purple" },
        "@": { "param": "carpet_color_type", "fallback": "t_carpet_purple" },
        "V": { "param": "carpet_color_type", "fallback": "t_carpet_purple" },
        "B": { "param": "carpet_color_type", "fallback": "t_carpet_purple" },
        "c": { "param": "carpet_color_type", "fallback": "t_carpet_purple" },
        "?": { "param": "carpet_color_type", "fallback": "t_carpet_purple" }
      },
      "furniture": {
        "!": [ "f_ergometer", "f_ergometer_mechanical" ],
        "@": [ "f_treadmill", "f_treadmill_mechanical" ],
        "V": "f_exercise",
        "c": "f_bench",
        "B": "f_bigmirror"
      },
      "traps": { "?": "tr_rollmat" },
      "nested": { "1": { "chunks": [ [ "5x5_sauna_N", 30 ], [ "5x5_pool", 10 ], [ "5x5_gym_N", 60 ] ] } }
    }
  },
  {
    "type": "mapgen",
    "method": "json",
    "nested_mapgen_id": "8x8_gym_S",
    "object": {
      "mapgensize": [ 8, 8 ],
      "rows": [
        "B==1====",
        "=?c=====",
        "?=c=====",
        "========",
        "========",
        "========",
        "=!=@=V==",
        "========"
      ],
      "palettes": [ "standard_domestic_carpet_palette" ],
      "terrain": {
        " ": { "param": "carpet_color_type", "fallback": "t_carpet_green" },
        "!": { "param": "carpet_color_type", "fallback": "t_carpet_green" },
        "@": { "param": "carpet_color_type", "fallback": "t_carpet_green" },
        "V": { "param": "carpet_color_type", "fallback": "t_carpet_green" },
        "B": { "param": "carpet_color_type", "fallback": "t_carpet_green" },
        "c": { "param": "carpet_color_type", "fallback": "t_carpet_green" },
        "O": { "param": "carpet_color_type", "fallback": "t_carpet_green" },
        "?": { "param": "carpet_color_type", "fallback": "t_carpet_green" }
      },
      "flags": [ "ALLOW_TERRAIN_UNDER_OTHER_DATA" ],
      "furniture": {
        "!": [ "f_ergometer", "f_ergometer_mechanical" ],
        "@": [ "f_treadmill", "f_treadmill_mechanical" ],
        "V": "f_exercise",
        "c": "f_bench",
        "B": "f_bigmirror"
      },
      "traps": { "?": "tr_rollmat" },
      "nested": { "1": { "chunks": [ [ "5x5_sauna_S", 30 ], [ "5x5_pool", 10 ], [ "5x5_gym_S", 60 ] ] } }
    }
  },
  {
    "type": "mapgen",
    "method": "json",
    "nested_mapgen_id": "8x8_gym_E",
    "object": {
      "mapgensize": [ 8, 8 ],
      "rows": [
        "========",
        "=!=@=V==",
        "========",
        "1=======",
        "========",
        "=======?",
        "======?=",
        "======B="
      ],
      "palettes": [ "standard_domestic_carpet_palette" ],
      "terrain": {
        "!": { "param": "carpet_color_type", "fallback": "t_carpet_yellow" },
        "@": { "param": "carpet_color_type", "fallback": "t_carpet_yellow" },
        "V": { "param": "carpet_color_type", "fallback": "t_carpet_yellow" },
        "B": { "param": "carpet_color_type", "fallback": "t_carpet_yellow" },
        "c": { "param": "carpet_color_type", "fallback": "t_carpet_yellow" },
        "O": { "param": "carpet_color_type", "fallback": "t_carpet_yellow" },
        "?": { "param": "carpet_color_type", "fallback": "t_carpet_yellow" }
      },
      "flags": [ "ALLOW_TERRAIN_UNDER_OTHER_DATA" ],
      "furniture": {
        "!": [ "f_ergometer", "f_ergometer_mechanical" ],
        "@": [ "f_treadmill", "f_treadmill_mechanical" ],
        "V": "f_exercise",
        "c": "f_bench",
        "B": "f_bigmirror"
      },
      "traps": { "?": "tr_rollmat" },
      "nested": { "1": { "chunks": [ [ "5x5_sauna_E", 30 ], [ "5x5_pool", 10 ], [ "5x5_gym_E", 60 ] ] } }
    }
  },
  {
    "type": "mapgen",
    "method": "json",
    "nested_mapgen_id": "8x8_gym_W",
    "object": {
      "mapgensize": [ 8, 8 ],
      "rows": [
        "B==1====",
        "=?======",
        "?=======",
        "========",
        "========",
        "========",
        "=!=@=V=c",
        "=======c"
      ],
      "palettes": [ "standard_domestic_carpet_palette" ],
      "terrain": {
        "!": { "param": "carpet_color_type", "fallback": "t_carpet_red" },
        "@": { "param": "carpet_color_type", "fallback": "t_carpet_red" },
        "V": { "param": "carpet_color_type", "fallback": "t_carpet_red" },
        "B": { "param": "carpet_color_type", "fallback": "t_carpet_red" },
        "c": { "param": "carpet_color_type", "fallback": "t_carpet_red" },
        "O": { "param": "carpet_color_type", "fallback": "t_carpet_red" },
        "?": { "param": "carpet_color_type", "fallback": "t_carpet_red" }
      },
      "flags": [ "ALLOW_TERRAIN_UNDER_OTHER_DATA" ],
      "furniture": {
        "!": [ "f_ergometer", "f_ergometer_mechanical" ],
        "@": [ "f_treadmill", "f_treadmill_mechanical" ],
        "V": "f_exercise",
        "c": "f_bench",
        "B": "f_bigmirror"
      },
      "traps": { "?": "tr_rollmat" },
      "nested": { "1": { "chunks": [ [ "5x5_sauna_W", 30 ], [ "5x5_pool", 10 ], [ "5x5_gym_W", 60 ] ] } }
    }
  },
  {
    "type": "mapgen",
    "method": "json",
    "nested_mapgen_id": "6x6_electronics_open",
    "object": {
      "mapgensize": [ 6, 6 ],
      "rows": [
        "CyT..C",
        "C====C",
        "C=EE=C",
        ".====.",
        ".h==Af",
        "BBB..f"
      ],
      "palettes": [ "standard_domestic_carpet_palette" ],
      "flags": [ "ALLOW_TERRAIN_UNDER_OTHER_DATA" ],
      "terrain": {
        ".": "t_floor",
        "B": "t_floor",
        "C": "t_floor",
        "y": "t_floor",
        "T": "t_floor",
        "f": "t_floor",
        "E": { "param": "carpet_color_type", "fallback": "t_carpet_green" },
        "h": { "param": "carpet_color_type", "fallback": "t_carpet_green" },
        "A": { "param": "carpet_color_type", "fallback": "t_carpet_green" }
      },
      "furniture": {
        "A": "f_stool",
        "B": "f_workbench",
        "E": "f_sofa",
        "C": "f_rack_wood",
        "T": "f_floor_lamp",
        "f": "f_table",
        "h": "f_chair",
        "y": [ "f_indoor_plant_y", "f_indoor_plant" ]
      },
      "place_item": [
        { "item": "television", "x": 5, "y": 5, "chance": 100 },
        { "item": "laptop", "x": 1, "y": 5, "chance": 90 },
        { "item": "multitool", "x": 0, "y": 5, "chance": 100 },
        { "item": "breadboard", "x": 1, "y": 5, "chance": 95 },
        { "item": "voltmeter", "x": 1, "y": 5, "chance": 90 },
        { "item": "multimeter", "x": 1, "y": 5, "chance": 90 }
      ],
      "items": {
        "C": [
          { "item": "elecsto_homapl", "chance": 30, "repeat": [ 0, 3 ] },
          { "item": "elecsto_persele", "chance": 20, "repeat": [ 0, 2 ] },
          { "item": "elecsto_diy", "chance": 60, "repeat": [ 2, 4 ] }
        ],
        "f": [
          { "item": "electronics", "chance": 50, "repeat": [ 1, 2 ] },
          { "item": "elecsto_entapl", "chance": 30, "repeat": [ 1, 2 ] },
          { "item": "elecsto_stor", "chance": 40, "repeat": [ 2, 4 ] }
        ],
        "B": [
          { "item": "elecsto_diy", "chance": 60, "repeat": [ 1, 4 ] },
          { "item": "elecsto_books", "chance": 40, "repeat": [ 1, 2 ] }
        ]
      }
    }
  },
  {
    "type": "mapgen",
    "method": "json",
    "nested_mapgen_id": "6x6_sewing_open",
    "object": {
      "mapgensize": [ 6, 6 ],
      "rows": [
        "BBT..C",
        "Bh===C",
        "B=Af=C",
        ".==f=.",
        "Ed=f=C",
        "yE...C"
      ],
      "palettes": [ "standard_domestic_carpet_palette" ],
      "flags": [ "ERASE_ALL_BEFORE_PLACING_TERRAIN" ],
      "terrain": {
        ".": "t_floor",
        "B": "t_floor",
        "C": "t_floor",
        "y": "t_floor",
        "T": "t_floor",
        "E": "t_floor",
        "h": { "param": "carpet_color_type", "fallback": "t_carpet_red" },
        "A": { "param": "carpet_color_type", "fallback": "t_carpet_red" },
        "d": { "param": "carpet_color_type", "fallback": "t_carpet_red" },
        "f": { "param": "carpet_color_type", "fallback": "t_carpet_red" },
        "O": { "param": "carpet_color_type", "fallback": "t_carpet_red" }
      },
      "furniture": {
        "A": "f_stool",
        "B": "f_workbench",
        "E": "f_armchair",
        "C": "f_rack_wood",
        "T": "f_floor_lamp",
        "d": "f_mannequin",
        "b": "f_bench",
        "f": "f_table",
        "h": "f_chair",
        "y": [ "f_indoor_plant_y", "f_indoor_plant" ]
      },
      "items": {
        "C": [
          { "item": "SUS_tailoring_materials", "chance": 80, "repeat": [ 3, 6 ] },
          { "item": "leather_shop_repair", "chance": 40, "repeat": [ 2, 4 ] }
        ],
        "f": [
          { "item": "SUS_tailoring_materials", "chance": 50, "repeat": [ 1, 2 ] },
          { "item": "SUS_tailoring_fasteners", "chance": 30, "repeat": [ 1, 2 ] },
          { "item": "leather_shop_repair", "chance": 40, "repeat": [ 2, 4 ] }
        ],
        "d": [
          { "item": "pants", "chance": 100 },
          { "item": "shirts", "chance": 100 },
          { "item": "leather_shop_accessories", "chance": 10 }
        ],
        "B": [
          { "item": "SUS_tailoring_tool_drawer", "chance": 60, "repeat": [ 0, 1 ] },
          { "item": "tailorbooks", "chance": 60, "repeat": [ 0, 1 ] },
          { "item": "SUS_tailoring_fasteners", "chance": 30, "repeat": [ 2, 6 ] }
        ]
      }
    }
  },
  {
    "type": "mapgen",
    "method": "json",
    "nested_mapgen_id": "room_8x8_hobby_N",
    "object": {
      "mapgensize": [ 8, 8 ],
      "rows": [
        "||||+|||",
        "|1     |",
        "|      |",
        "|      |",
        "|      |",
        "|      |",
        "|      |",
        "||||||||"
      ],
      "flags": [ "ALLOW_TERRAIN_UNDER_OTHER_DATA" ],
      "terrain": { "|": "t_wall_y", "+": "t_door_c" },
      "nested": { "1": { "chunks": [ [ "null", 5 ], [ "6x6_sewing_open", 40 ], [ "6x6_electronics_open", 40 ] ] } }
    }
  },
  {
    "type": "mapgen",
    "method": "json",
    "nested_mapgen_id": "room_8x8_hobby_S",
    "object": {
      "mapgensize": [ 8, 8 ],
      "rows": [
        "||||||||",
        "|1     |",
        "|      |",
        "|      |",
        "|      |",
        "|      |",
        "|      |",
        "||||+|||"
      ],
      "flags": [ "ALLOW_TERRAIN_UNDER_OTHER_DATA" ],
      "terrain": { "|": "t_wall_y", "+": "t_door_c" },
      "nested": { "1": { "chunks": [ [ "null", 5 ], [ "6x6_sewing_open", 40 ], [ "6x6_electronics_open", 40 ] ] } }
    }
  },
  {
    "type": "mapgen",
    "method": "json",
    "nested_mapgen_id": "room_8x8_hobby_E",
    "object": {
      "mapgensize": [ 8, 8 ],
      "rows": [
        "||||||||",
        "|1     |",
        "|      |",
        "|      |",
        "|      +",
        "|      |",
        "|      |",
        "||||||||"
      ],
      "flags": [ "ALLOW_TERRAIN_UNDER_OTHER_DATA" ],
      "terrain": { "|": "t_wall_y", "+": "t_door_c" },
      "nested": { "1": { "chunks": [ [ "null", 5 ], [ "6x6_sewing_open", 40 ], [ "6x6_electronics_open", 40 ] ] } }
    }
  },
  {
    "type": "mapgen",
    "method": "json",
    "nested_mapgen_id": "room_8x8_hobby_W",
    "object": {
      "mapgensize": [ 8, 8 ],
      "rows": [
        "||||||||",
        "|1     |",
        "|      |",
        "|      |",
        "+      |",
        "|      |",
        "|      |",
        "||||||||"
      ],
      "flags": [ "ALLOW_TERRAIN_UNDER_OTHER_DATA" ],
      "terrain": { "|": "t_wall_y", "+": "t_door_c" },
      "nested": { "1": { "chunks": [ [ "null", 5 ], [ "6x6_sewing_open", 40 ], [ "6x6_electronics_open", 40 ] ] } }
    }
  },
  {
    "type": "mapgen",
    "method": "json",
    "nested_mapgen_id": "room_10x10_junk_N",
    "//": "room of junk",
    "object": {
      "mapgensize": [ 10, 10 ],
      "rotation": [ 0, 3 ],
      "rows": [
        "||||||+|||",
        "|6hzz   U|",
        "|shØzh  U|",
        "| x      |",
        "|zx E   h|",
        "|rrr z  P|",
        "|QzAHz sU|",
        "|@AEH T q|",
        "|@szP d q|",
        "||||||||||"
      ],
      "flags": [ "ALLOW_TERRAIN_UNDER_OTHER_DATA" ],
      "palettes": [ "standard_domestic_palette" ],
      "place_vehicles": [ { "vehicle": "bikeshop", "x": 6, "y": 3, "rotation": 270, "chance": 100 } ],
      "place_items": [ { "item": "bikeshop_tools", "x": 9, "y": 2, "chance": 80, "repeat": [ 1, 3 ] } ]
    }
  },
  {
    "type": "mapgen",
    "method": "json",
    "nested_mapgen_id": "room_10x10_junk_S",
    "//": "room of junk",
    "object": {
      "mapgensize": [ 10, 10 ],
      "rotation": [ 0, 3 ],
      "rows": [
        "||||||||||",
        "|6hzzPT U|",
        "|shØzh  U|",
        "| x      |",
        "|zx E   h|",
        "|rrr z  P|",
        "|QzAHz sU|",
        "|@AEH   q|",
        "|@szP   q|",
        "||||||+|||"
      ],
      "flags": [ "ALLOW_TERRAIN_UNDER_OTHER_DATA" ],
      "palettes": [ "standard_domestic_palette" ],
      "place_vehicles": [ { "vehicle": "bikeshop", "x": 6, "y": 5, "rotation": 270, "chance": 100 } ],
      "place_items": [ { "item": "bikeshop_tools", "x": 9, "y": 2, "chance": 80, "repeat": [ 1, 3 ] } ]
    }
  },
  {
    "type": "mapgen",
    "method": "json",
    "nested_mapgen_id": "room_10x10_junk_E",
    "//": "room of junk",
    "object": {
      "mapgensize": [ 10, 10 ],
      "rotation": [ 0, 3 ],
      "rows": [
        "||||||||||",
        "|6hzzPT U|",
        "|shØzh  U|",
        "|        +",
        "|z  E   h|",
        "|rrr z  P|",
        "|QzAHz sU|",
        "|@AEH ʭ q|",
        "|@szP xxq|",
        "||||||||||"
      ],
      "flags": [ "ALLOW_TERRAIN_UNDER_OTHER_DATA" ],
      "palettes": [ "standard_domestic_palette" ],
      "place_vehicles": [ { "vehicle": "boats_narrow", "x": 4, "y": 3, "rotation": 180, "chance": 100 } ],
      "place_items": [ { "item": "fishing_items", "x": 9, "y": 2, "chance": 80, "repeat": [ 1, 3 ] } ]
    }
  },
  {
    "type": "mapgen",
    "method": "json",
    "nested_mapgen_id": "room_10x10_junk_W",
    "//": "room of junk",
    "object": {
      "mapgensize": [ 10, 10 ],
      "rotation": [ 0, 3 ],
      "rows": [
        "||||||||||",
        "|6hzzPT U|",
        "|shØzh LU|",
        "+        |",
        "|zs E   h|",
        "|rrr z ʭP|",
        "|QzAHz sU|",
        "|@AEH M q|",
        "|@szP xxq|",
        "||||||||||"
      ],
      "flags": [ "ALLOW_TERRAIN_UNDER_OTHER_DATA" ],
      "palettes": [ "standard_domestic_palette" ],
      "place_vehicles": [ { "vehicle": "boats_narrow", "x": 4, "y": 3, "rotation": 180, "chance": 100 } ],
      "place_items": [ { "item": "fishing_items", "x": 9, "y": 2, "chance": 80, "repeat": [ 1, 3 ] } ]
    }
  },
  {
    "type": "mapgen",
    "method": "json",
    "nested_mapgen_id": "room_10x10_pool_N",
    "object": {
      "mapgensize": [ 10, 10 ],
      "rows": [
        "::::&&::::",
        "!        i",
        "      ===i",
        "      === ",
        "      ===i",
        "      ===i",
        "Q     === ",
        "%%  G ===i",
        "9&  K ===i",
        "%%  G     "
      ],
      "flags": [ "ERASE_ALL_BEFORE_PLACING_TERRAIN" ],
      "palettes": [ "standard_domestic_palette" ],
      "terrain": { "=": "t_water_pool", "&": "t_door_glass_c", "%": "t_wall_b" },
      "place_loot": [ { "item": "towel", "x": 9, "y": [ 1, 9 ], "chance": 100, "repeat": [ 1, 2 ] } ],
      "nested": { "!": { "chunks": [ [ "null", 70 ], [ "5x5_sauna_E", 10 ], [ "5x5_gym_S", 20 ] ] } }
    }
  },
  {
    "type": "mapgen",
    "method": "json",
    "nested_mapgen_id": "room_10x10_pool_S",
    "object": {
      "mapgensize": [ 10, 10 ],
      "rows": [
        "!        i",
        "      ===i",
        "      === ",
        "      ===i",
        "      ===i",
        "Q     === ",
        "K   G ===i",
        "%%    ===i",
        "9&        ",
        "%%::&&::::"
      ],
      "flags": [ "ERASE_ALL_BEFORE_PLACING_TERRAIN" ],
      "palettes": [ "standard_domestic_palette" ],
      "terrain": { "=": "t_water_pool", "&": "t_door_glass_c", "%": "t_wall_b" },
      "place_loot": [ { "item": "towel", "x": 9, "y": [ 1, 9 ], "chance": 100, "repeat": [ 1, 2 ] } ],
      "nested": { "!": { "chunks": [ [ "null", 70 ], [ "5x5_sauna_S", 10 ], [ "5x5_gym_N", 20 ] ] } }
    }
  },
  {
    "type": "mapgen",
    "method": "json",
    "nested_mapgen_id": "room_10x10_pool_W",
    "object": {
      "mapgensize": [ 10, 10 ],
      "rows": [
        "%%%yQ!    ",
        "%9&       ",
        "%%%y      ",
        ":ii       ",
        ":         ",
        "&         ",
        ": ======= ",
        ": ======= ",
        ": ======= ",
        ":  ii  ii "
      ],
      "flags": [ "ERASE_ALL_BEFORE_PLACING_TERRAIN" ],
      "palettes": [ "standard_domestic_palette" ],
      "terrain": { "=": "t_water_pool", "&": "t_door_glass_c", "%": "t_wall_b" },
      "place_loot": [ { "item": "towel", "x": 9, "y": [ 1, 9 ], "chance": 100, "repeat": [ 1, 2 ] } ],
      "nested": { "!": { "chunks": [ [ "null", 70 ], [ "5x5_sauna_S", 10 ], [ "5x5_gym_E", 20 ] ] } }
    }
  },
  {
    "type": "mapgen",
    "method": "json",
    "nested_mapgen_id": "room_10x10_pool_E",
    "object": {
      "mapgensize": [ 10, 10 ],
      "rows": [
        "!     y%%%",
        "       &9%",
        "      y%%%",
        "       ii:",
        "         :",
        "         &",
        " ======= :",
        " ======= :",
        " ======= :",
        "         :"
      ],
      "flags": [ "ERASE_ALL_BEFORE_PLACING_TERRAIN" ],
      "palettes": [ "standard_domestic_palette" ],
      "terrain": { "=": "t_water_pool", "&": "t_door_glass_c", "%": "t_wall_b" },
      "place_loot": [ { "item": "towel", "x": 9, "y": [ 1, 9 ], "chance": 100, "repeat": [ 1, 2 ] } ],
      "nested": { "!": { "chunks": [ [ "null", 70 ], [ "5x5_sauna_S", 10 ], [ "5x5_gym_W", 20 ] ] } }
    }
  },
  {
    "type": "mapgen",
    "method": "json",
    "nested_mapgen_id": "room_10x10_recording_studio_N",
    "object": {
      "mapgensize": [ 10, 10 ],
      "rows": [
        "||||++||||",
        "|HH   ??s|",
        "|l   A Es|",
        "|? Ysssss|",
        "|:)::::::|",
        "| ====== |",
        "| ==h!&= |",
        "| %===== |",
        "| ====== |",
        "||||||||||"
      ],
      "palettes": [ "standard_domestic_palette", "standard_domestic_carpet_palette" ],
      "terrain": {
        ")": "t_door_glass_c",
        "|": "t_wall_b",
        "h": { "param": "carpet_color_type", "fallback": "t_carpet_green" },
        "!": { "param": "carpet_color_type", "fallback": "t_carpet_green" },
        "%": { "param": "carpet_color_type", "fallback": "t_carpet_green" },
        "&": { "param": "carpet_color_type", "fallback": "t_carpet_green" }
      },
      "flags": [ "ERASE_ALL_BEFORE_PLACING_TERRAIN" ],
      "furniture": { "%": [ [ "f_piano", 10 ], "f_null" ], "?": "f_speaker_cabinet", "&": "f_chair", "!": "f_table" },
      "place_loot": [
        { "item": "stereo", "x": 8, "y": 1, "chance": 100 },
        { "item": "laptop", "x": 8, "y": 2, "chance": 100 },
        { "item": "amplifier_head", "x": [ 5, 6 ], "y": 3, "chance": 100 },
        { "item": "amplifier_head", "x": 4, "y": 5, "chance": 100 },
        { "item": "amplifier_head", "x": 6, "y": 5, "chance": 100 },
        { "item": "mixer_music", "x": [ 4, 7 ], "y": 3, "chance": 80, "repeat": [ 1, 4 ] },
        { "item": "guitar_stand", "x": 7, "y": [ 5, 8 ], "chance": 70, "repeat": [ 1, 4 ] },
        { "item": "qt_wire", "x": 7, "y": 5, "chance": 20 },
        { "item": "guitar_stand", "x": 4, "y": 7, "chance": 100 },
        { "item": "mic_stand_tall", "x": 7, "y": 5, "chance": 100 },
        { "item": "mic_stand_tall", "x": 2, "y": 5, "chance": 100 },
        { "item": "mic_stand_tall", "x": 3, "y": 1, "chance": 100 },
        { "item": "microphone_xlr_generic", "x": 7, "y": 5, "chance": 80, "repeat": [ 1, 3 ] },
        { "item": "headphones_circumaural", "x": [ 4, 6 ], "y": 6, "chance": 80, "repeat": [ 1, 3 ] },
        { "item": "headphones_circumaural", "x": [ 4, 7 ], "y": 3, "chance": 60, "repeat": [ 1, 3 ] },
        { "item": "cable_instrument", "x": 1, "y": [ 5, 8 ], "chance": 80, "repeat": [ 3, 6 ] },
        { "item": "cable_speaker", "x": 8, "y": [ 5, 8 ], "chance": 80, "repeat": [ 3, 6 ] },
        { "item": "cable_xlr", "x": [ 1, 5 ], "y": 8, "chance": 80, "repeat": [ 3, 6 ] }
      ],
      "items": {
        "h": [ { "item": "mussto_stringinst", "chance": 100 } ],
        "&": [ { "item": "mussto_stringinst", "chance": 100 } ],
        "!": [ { "item": "mussto_windinst", "chance": 70 } ]
      }
    }
  },
  {
    "type": "mapgen",
    "method": "json",
    "nested_mapgen_id": "room_10x10_recording_studio_S",
    "object": {
      "mapgensize": [ 10, 10 ],
      "rows": [
        "||||||||||",
        "| ====== |",
        "| %===== |",
        "| ==h!&= |",
        "| ====== |",
        "|:)::::::|",
        "|? Ysssss|",
        "|l   A Es|",
        "|HH   ??s|",
        "||||++||||"
      ],
      "flags": [ "ERASE_ALL_BEFORE_PLACING_TERRAIN" ],
      "palettes": [ "standard_domestic_palette", "standard_domestic_carpet_palette" ],
      "terrain": {
        ")": "t_door_glass_c",
        "|": "t_wall_b",
        "h": { "param": "carpet_color_type", "fallback": "t_carpet_yellow" },
        "!": { "param": "carpet_color_type", "fallback": "t_carpet_yellow" },
        "%": { "param": "carpet_color_type", "fallback": "t_carpet_yellow" },
        "&": { "param": "carpet_color_type", "fallback": "t_carpet_yellow" }
      },
      "furniture": { "%": [ [ "f_piano", 10 ], "f_null" ], "?": "f_speaker_cabinet", "&": "f_chair", "!": "f_table" },
      "place_loot": [
        { "item": "stereo", "x": 8, "y": 8, "chance": 100 },
        { "item": "laptop", "x": 8, "y": 7, "chance": 100 },
        { "item": "amplifier_head", "x": [ 5, 6 ], "y": 6, "chance": 100 },
        { "item": "amplifier_head", "x": 4, "y": 4, "chance": 100 },
        { "item": "amplifier_head", "x": 6, "y": 4, "chance": 100 },
        { "item": "mixer_music", "x": [ 4, 7 ], "y": 6, "chance": 80, "repeat": [ 1, 4 ] },
        { "item": "qt_wire", "x": 4, "y": 6, "chance": 20 },
        { "item": "guitar_stand", "x": 7, "y": [ 1, 4 ], "chance": 70, "repeat": [ 1, 4 ] },
        { "item": "guitar_stand", "x": 4, "y": 2, "chance": 100 },
        { "item": "mic_stand_tall", "x": 7, "y": 4, "chance": 100 },
        { "item": "mic_stand_tall", "x": 2, "y": 4, "chance": 100 },
        { "item": "mic_stand_tall", "x": 3, "y": 8, "chance": 100 },
        { "item": "microphone_xlr_generic", "x": 7, "y": 4, "chance": 80 },
        { "item": "microphone_xlr_generic", "x": 2, "y": 4, "chance": 80 },
        { "item": "headphones_circumaural", "x": [ 4, 6 ], "y": 3, "chance": 80, "repeat": [ 1, 3 ] },
        { "item": "headphones_circumaural", "x": [ 4, 7 ], "y": 6, "chance": 60, "repeat": [ 1, 3 ] },
        { "item": "cable_instrument", "x": 1, "y": [ 1, 4 ], "chance": 80, "repeat": [ 3, 6 ] },
        { "item": "cable_instrument", "x": 8, "y": [ 1, 4 ], "chance": 80, "repeat": [ 3, 6 ] },
        { "item": "cable_xlr", "x": [ 1, 5 ], "y": 1, "chance": 80, "repeat": [ 3, 6 ] }
      ],
      "items": {
        "h": [ { "item": "mussto_stringinst", "chance": 100 } ],
        "&": [ { "item": "mussto_stringinst", "chance": 100 } ],
        "!": [ { "item": "mussto_windinst", "chance": 70 } ]
      }
    }
  },
  {
    "type": "mapgen",
    "method": "json",
    "nested_mapgen_id": "room_10x10_recording_studio_E",
    "object": {
      "mapgensize": [ 10, 10 ],
      "rows": [
        "||||||||||",
        "| ====== |",
        "| =%==== |",
        "| ==h!&= |",
        "| ====== |",
        "|::::::):|",
        "|ssssY   +",
        "|sE A  l |",
        "|s?? HHH?|",
        "||||||||||"
      ],
      "palettes": [ "standard_domestic_palette", "standard_domestic_carpet_palette" ],
      "terrain": {
        ")": "t_door_glass_c",
        "|": "t_wall_b",
        "h": { "param": "carpet_color_type", "fallback": "t_carpet_purple" },
        "!": { "param": "carpet_color_type", "fallback": "t_carpet_purple" },
        "%": { "param": "carpet_color_type", "fallback": "t_carpet_purple" },
        "&": { "param": "carpet_color_type", "fallback": "t_carpet_purple" }
      },
      "flags": [ "ERASE_ALL_BEFORE_PLACING_TERRAIN" ],
      "furniture": { "%": [ [ "f_piano", 10 ], "f_null" ], "?": "f_speaker_cabinet", "&": "f_chair", "!": "f_table" },
      "place_loot": [
        { "item": "stereo", "x": 1, "y": 8, "chance": 100 },
        { "item": "laptop", "x": 1, "y": 7, "chance": 100 },
        { "item": "amplifier_head", "x": [ 2, 3 ], "y": 6, "chance": 100 },
        { "item": "amplifier_head", "x": 4, "y": 4, "chance": 100 },
        { "item": "amplifier_head", "x": 6, "y": 4, "chance": 100 },
        { "item": "mixer_music", "x": [ 1, 4 ], "y": 6, "chance": 80, "repeat": [ 1, 4 ] },
        { "item": "guitar_stand", "x": 7, "y": [ 1, 4 ], "chance": 70, "repeat": [ 1, 4 ] },
        { "item": "qt_wire", "x": 7, "y": 1, "chance": 20 },
        { "item": "guitar_stand", "x": 4, "y": 2, "chance": 100 },
        { "item": "mic_stand_tall", "x": 7, "y": 4, "chance": 100 },
        { "item": "mic_stand_tall", "x": 2, "y": 4, "chance": 100 },
        { "item": "mic_stand_tall", "x": 4, "y": 8, "chance": 100 },
        { "item": "microphone_xlr_generic", "x": 7, "y": 4, "chance": 80 },
        { "item": "microphone_xlr_generic", "x": 2, "y": 4, "chance": 80 },
        { "item": "headphones_circumaural", "x": [ 4, 6 ], "y": 3, "chance": 80, "repeat": [ 1, 3 ] },
        { "item": "headphones_circumaural", "x": [ 1, 4 ], "y": 6, "chance": 60, "repeat": [ 1, 3 ] },
        { "item": "cable_instrument", "x": 1, "y": [ 1, 4 ], "chance": 80, "repeat": [ 3, 6 ] },
        { "item": "cable_instrument", "x": 8, "y": [ 1, 4 ], "chance": 80, "repeat": [ 3, 6 ] },
        { "item": "cable_xlr", "x": [ 1, 5 ], "y": 1, "chance": 80, "repeat": [ 3, 6 ] }
      ],
      "items": {
        "h": [ { "item": "mussto_stringinst", "chance": 100 } ],
        "&": [ { "item": "mussto_stringinst", "chance": 100 } ],
        "!": [ { "item": "mussto_windinst", "chance": 70 } ]
      }
    }
  },
  {
    "type": "mapgen",
    "method": "json",
    "nested_mapgen_id": "room_10x10_recording_studio_W",
    "object": {
      "mapgensize": [ 10, 10 ],
      "rows": [
        "||||||||||",
        "| ====== |",
        "| %===== |",
        "| ==h!&= |",
        "| ====== |",
        "|:)::::::|",
        "+  Ysssss|",
        "|E  A  Es|",
        "|T?HHH ?s|",
        "||||||||||"
      ],
      "palettes": [ "standard_domestic_palette", "standard_domestic_carpet_palette" ],
      "terrain": {
        ")": "t_door_glass_c",
        "|": "t_wall_y",
        "h": { "param": "carpet_color_type", "fallback": "t_carpet_red" },
        "!": { "param": "carpet_color_type", "fallback": "t_carpet_red" },
        "%": { "param": "carpet_color_type", "fallback": "t_carpet_red" },
        "&": { "param": "carpet_color_type", "fallback": "t_carpet_red" }
      },
      "flags": [ "ERASE_ALL_BEFORE_PLACING_TERRAIN" ],
      "furniture": { "%": [ [ "f_piano", 10 ], "f_null" ], "?": "f_speaker_cabinet", "&": "f_chair", "!": "f_table" },
      "place_loot": [
        { "item": "stereo", "x": 8, "y": 8, "chance": 100 },
        { "item": "laptop", "x": 8, "y": 7, "chance": 100 },
        { "item": "amplifier_head", "x": [ 5, 6 ], "y": 6, "chance": 100 },
        { "item": "amplifier_head", "x": 4, "y": 4, "chance": 100 },
        { "item": "amplifier_head", "x": 6, "y": 4, "chance": 100 },
        { "item": "mixer_music", "x": [ 4, 7 ], "y": 6, "chance": 80, "repeat": [ 1, 4 ] },
        { "item": "qt_wire", "x": 5, "y": 6, "chance": 20 },
        { "item": "guitar_stand", "x": 7, "y": [ 1, 4 ], "chance": 70, "repeat": [ 1, 4 ] },
        { "item": "guitar_stand", "x": 4, "y": 2, "chance": 100 },
        { "item": "mic_stand_tall", "x": 7, "y": 4, "chance": 100 },
        { "item": "mic_stand_tall", "x": 2, "y": 4, "chance": 100 },
        { "item": "mic_stand_tall", "x": 6, "y": 8, "chance": 100 },
        { "item": "microphone_xlr_generic", "x": 7, "y": 4, "chance": 80 },
        { "item": "microphone_xlr_generic", "x": 2, "y": 4, "chance": 80 },
        { "item": "headphones_circumaural", "x": [ 4, 6 ], "y": 3, "chance": 80, "repeat": [ 1, 3 ] },
        { "item": "headphones_circumaural", "x": [ 4, 7 ], "y": 6, "chance": 60, "repeat": [ 1, 3 ] },
        { "item": "cable_instrument", "x": 1, "y": [ 1, 4 ], "chance": 80, "repeat": [ 3, 6 ] },
        { "item": "cable_instrument", "x": 8, "y": [ 1, 4 ], "chance": 80, "repeat": [ 3, 6 ] },
        { "item": "cable_xlr", "x": [ 1, 5 ], "y": 1, "chance": 80, "repeat": [ 3, 6 ] }
      ],
      "items": {
        "h": [ { "item": "mussto_stringinst", "chance": 100 } ],
        "&": [ { "item": "mussto_stringinst", "chance": 100 } ],
        "!": [ { "item": "mussto_windinst", "chance": 70 } ]
      }
    }
  },
  {
    "type": "mapgen",
    "method": "json",
    "//": "a nested map for basements",
    "nested_mapgen_id": "room_10x10_woodworker_N",
    "object": {
      "mapgensize": [ 10, 10 ],
      "rows": [
        "||||++||||",
        "|GGG  GGG|",
        "|        |",
        "|J      D|",
        "|L    F B|",
        "|I CLH  A|",
        "|        |",
        "|G  F   G|",
        "|G EEE  G|",
        "||||||||||"
      ],
      "flags": [ "ERASE_ALL_BEFORE_PLACING_TERRAIN" ],
      "terrain": { "|": "t_wall_w", "+": "t_door_locked" },
      "furniture": {
        "A": "f_drill_press",
        "B": "f_jointer",
        "C": "f_tablesaw",
        "D": "f_bandsaw",
        "E": "f_workbench",
        "F": "f_stool",
        "G": "f_rack_wood",
        "H": "f_planer",
        "I": "f_mitresaw",
        "J": "f_router",
        "L": "f_table"
      },
      "items": {
        "G": [ { "item": "wood_workshop", "chance": 90, "repeat": [ 0, 3 ] } ],
        "E": [ { "item": "home_hw", "chance": 90, "repeat": [ 0, 3 ] } ]
      },
      "place_vehicles": [ { "chance": 100, "fuel": 0, "rotation": 180, "status": 0, "vehicle": "canoe", "x": 5, "y": 3 } ]
    }
  },
  {
    "type": "mapgen",
    "method": "json",
    "//": "a nested map for basements",
    "nested_mapgen_id": "room_10x10_woodworker_S",
    "object": {
      "mapgensize": [ 10, 10 ],
      "rows": [
        "||||||||||",
        "|G EEE  G|",
        "|G  F   G|",
        "|        |",
        "|J      B|",
        "|L CLH  A|",
        "|I  L   D|",
        "| F      |",
        "|GGG  GGG|",
        "||||++||||"
      ],
      "flags": [ "ERASE_ALL_BEFORE_PLACING_TERRAIN" ],
      "terrain": { "|": "t_wall_w", "+": "t_door_locked" },
      "furniture": {
        "A": "f_drill_press",
        "B": "f_jointer",
        "C": "f_tablesaw",
        "D": "f_bandsaw",
        "E": "f_workbench",
        "F": "f_stool",
        "G": "f_rack_wood",
        "H": "f_planer",
        "I": "f_mitresaw",
        "J": "f_router",
        "L": "f_table"
      },
      "items": {
        "G": [ { "item": "wood_workshop", "chance": 90, "repeat": [ 0, 3 ] } ],
        "E": [ { "item": "home_hw", "chance": 80, "repeat": [ 0, 2 ] } ]
      },
      "place_vehicles": [ { "chance": 100, "fuel": 0, "rotation": 180, "status": 0, "vehicle": "canoe", "x": 5, "y": 3 } ]
    }
  },
  {
    "type": "mapgen",
    "method": "json",
    "//": "a nested map for basements",
    "nested_mapgen_id": "room_10x10_woodworker_E",
    "object": {
      "mapgensize": [ 10, 10 ],
      "rows": [
        "||||||||||",
        "|G EEE  G|",
        "|G  F   G|",
        "|        +",
        "|J      B|",
        "|L CLH  A|",
        "|I  L   D|",
        "| F      |",
        "|GGG  GGG|",
        "||||||||||"
      ],
      "terrain": { "|": "t_wall_w", "+": "t_door_locked" },
      "flags": [ "ERASE_ALL_BEFORE_PLACING_TERRAIN" ],
      "furniture": {
        "A": "f_drill_press",
        "B": "f_jointer",
        "C": "f_tablesaw",
        "D": "f_bandsaw",
        "E": "f_workbench",
        "F": "f_stool",
        "G": "f_rack_wood",
        "H": "f_planer",
        "I": "f_mitresaw",
        "J": "f_router",
        "L": "f_table"
      },
      "items": {
        "G": [ { "item": "wood_workshop", "chance": 90, "repeat": [ 0, 3 ] } ],
        "E": [ { "item": "home_hw", "chance": 80, "repeat": [ 0, 2 ] } ]
      },
      "place_vehicles": [ { "chance": 100, "fuel": 0, "rotation": 180, "status": 0, "vehicle": "canoe", "x": 5, "y": 3 } ]
    }
  },
  {
    "type": "mapgen",
    "method": "json",
    "//": "a nested map for basements",
    "nested_mapgen_id": "room_10x10_woodworker_W",
    "object": {
      "mapgensize": [ 10, 10 ],
      "rows": [
        "||||||||||",
        "|G EEE  G|",
        "|G  F   G|",
        "+        |",
        "|J      B|",
        "|L CLH  A|",
        "|I  L   D|",
        "| F      |",
        "|GGG  GGG|",
        "||||||||||"
      ],
      "terrain": { "|": "t_wall_w", "+": "t_door_locked" },
      "flags": [ "ERASE_ALL_BEFORE_PLACING_TERRAIN" ],
      "furniture": {
        "A": "f_drill_press",
        "B": "f_jointer",
        "C": "f_tablesaw",
        "D": "f_bandsaw",
        "E": "f_workbench",
        "F": "f_stool",
        "G": "f_rack_wood",
        "H": "f_planer",
        "I": "f_mitresaw",
        "J": "f_router",
        "L": "f_table"
      },
      "items": {
        "G": [ { "item": "wood_workshop", "chance": 90, "repeat": [ 0, 3 ] } ],
        "E": [ { "item": "home_hw", "chance": 80, "repeat": [ 0, 2 ] } ]
      },
      "place_vehicles": [ { "chance": 100, "fuel": 0, "rotation": 180, "status": 0, "vehicle": "canoe", "x": 5, "y": 3 } ]
    }
  },
  {
    "type": "mapgen",
    "method": "json",
    "//": "a nested map for basements",
    "nested_mapgen_id": "room_10x10_guns_N",
    "object": {
      "mapgensize": [ 10, 10 ],
      "rotation": [ 0, 3 ],
      "rows": [
        "||||||+|||",
        "|T~~~  Y!|",
        "|  h     |",
        "|        |",
        "|     h  |",
        "))])) IIT|",
        ")%;0) HHs|",
        ")$;=)   E|",
        ")%;,)yk; |",
        ")))))|||||"
      ],
      "palettes": [ "standard_domestic_palette" ],
      "flags": [ "ERASE_ALL_BEFORE_PLACING_TERRAIN" ],
      "terrain": {
        "|": "t_wall_w",
        ")": "t_wall_metal",
        "]": "t_door_metal_pickable",
        ";": "t_thconc_floor",
        " ": "t_floor",
        "y": "t_floor",
        "Y": "t_floor",
        "h": "t_floor",
        "T": "t_floor",
        "~": "t_floor",
        "I": "t_floor",
        "H": "t_floor",
        "E": "t_floor",
        "s": "t_floor",
        "!": "t_floor"
      },
      "furniture": {
        "%": "f_locker",
        "$": "f_locker",
        "0": "f_safe_l",
        "=": "f_safe_l",
        ",": "f_safe_l",
        "~": "f_workbench",
        "!": "f_bookcase"
      },
      "items": {
        "%": [
          { "item": "guns_rifle_common", "chance": 100, "ammo": 100, "magazine": 100, "repeat": [ 1, 3 ] },
          { "item": "guns_shotgun_common", "chance": 2, "magazine": 100, "repeat": [ 1, 2 ] }
        ],
        "$": [ { "item": "guns_pistol_common", "chance": 100, "ammo": 100, "magazine": 100, "repeat": [ 2, 5 ] } ],
        ",": [ { "item": "mags_common", "chance": 60, "repeat": [ 1, 6 ] } ],
        "=": [
          { "item": "ammo_rifle_reloaded", "chance": 40, "repeat": [ 1, 2 ] },
          { "item": "ammo_shotgun_reloaded", "chance": 50, "repeat": [ 1, 2 ] },
          { "item": "ammo_rifle_reloaded", "chance": 30, "repeat": [ 1, 2 ] },
          { "item": "ammo_shotgun_common", "chance": 50, "repeat": [ 1, 2 ] },
          { "item": "ammo_rifle_reloaded", "chance": 30, "repeat": [ 1, 2 ] },
          { "item": "ammo_rifle_common", "chance": 30, "repeat": [ 1, 2 ] },
          { "item": "ammo_smg_common", "chance": 30, "repeat": [ 1, 2 ] },
          { "item": "ammo_pistol_common", "chance": 30, "repeat": [ 1, 2 ] },
          { "item": "ammo_rifle_common", "chance": 30, "repeat": [ 1, 2 ] },
          { "item": "ammo_pistol_reloaded", "chance": 60, "repeat": [ 1, 2 ] }
        ],
        "~": [
          { "item": "museum_guns", "chance": 1 },
          { "item": "tools_common", "chance": 60 },
          { "item": "gunmod_rare", "chance": 5, "repeat": [ 1, 2 ] },
          { "item": "gunmod_common", "chance": 20, "repeat": [ 1, 2 ] }
        ],
        "!": [ { "item": "book_gunref", "chance": 80, "repeat": [ 1, 2 ] } ]
      }
    }
  },
  {
    "type": "mapgen",
    "method": "json",
    "//": "a nested map for basements",
    "nested_mapgen_id": "room_10x10_guns_E",
    "object": {
      "mapgensize": [ 10, 10 ],
      "rotation": [ 0, 3 ],
      "rows": [
        "||||||||||",
        "|T~~~  Y!|",
        "|  h     |",
        "|        +",
        "|     h  |",
        "))])) IIT|",
        ")%;0) HHs|",
        ")$;=)   E|",
        ")%;,)yk; |",
        ")))))|||||"
      ],
      "palettes": [ "standard_domestic_palette" ],
      "flags": [ "ERASE_ALL_BEFORE_PLACING_TERRAIN" ],
      "terrain": {
        "|": "t_wall_w",
        ")": "t_wall_metal",
        "]": "t_door_metal_pickable",
        ";": "t_thconc_floor",
        " ": "t_floor",
        "y": "t_floor",
        "Y": "t_floor",
        "h": "t_floor",
        "T": "t_floor",
        "~": "t_floor",
        "I": "t_floor",
        "H": "t_floor",
        "E": "t_floor",
        "s": "t_floor",
        "!": "t_floor"
      },
      "furniture": {
        "%": "f_locker",
        "$": "f_locker",
        "0": "f_safe_l",
        "=": "f_safe_l",
        ",": "f_safe_l",
        "~": "f_workbench",
        "!": "f_bookcase"
      },
      "items": {
        "%": [
          { "item": "guns_rifle_common", "chance": 100, "ammo": 100, "magazine": 100, "repeat": [ 1, 3 ] },
          { "item": "guns_shotgun_common", "chance": 2, "magazine": 100, "repeat": [ 1, 2 ] }
        ],
        "$": [ { "item": "guns_pistol_common", "chance": 100, "ammo": 100, "magazine": 100, "repeat": [ 2, 5 ] } ],
        ",": [ { "item": "mags_common", "chance": 60, "repeat": [ 1, 6 ] } ],
        "=": [
          { "item": "ammo_rifle_reloaded", "chance": 40, "repeat": [ 1, 2 ] },
          { "item": "ammo_shotgun_reloaded", "chance": 50, "repeat": [ 1, 2 ] },
          { "item": "ammo_rifle_reloaded", "chance": 30, "repeat": [ 1, 2 ] },
          { "item": "ammo_shotgun_common", "chance": 50, "repeat": [ 1, 2 ] },
          { "item": "ammo_rifle_reloaded", "chance": 30, "repeat": [ 1, 2 ] },
          { "item": "ammo_rifle_common", "chance": 30, "repeat": [ 1, 2 ] },
          { "item": "ammo_smg_common", "chance": 30, "repeat": [ 1, 2 ] },
          { "item": "ammo_pistol_common", "chance": 30, "repeat": [ 1, 2 ] },
          { "item": "ammo_rifle_common", "chance": 30, "repeat": [ 1, 2 ] },
          { "item": "ammo_pistol_reloaded", "chance": 60, "repeat": [ 1, 2 ] }
        ],
        "~": [
          { "item": "museum_guns", "chance": 1 },
          { "item": "tools_common", "chance": 60 },
          { "item": "gunmod_rare", "chance": 5, "repeat": [ 1, 2 ] },
          { "item": "gunmod_common", "chance": 20, "repeat": [ 1, 2 ] }
        ],
        "!": [ { "item": "book_gunref", "chance": 80, "repeat": [ 1, 2 ] } ]
      }
    }
  },
  {
    "type": "mapgen",
    "method": "json",
    "//": "a nested map for basements",
    "nested_mapgen_id": "room_10x10_guns_S",
    "object": {
      "mapgensize": [ 10, 10 ],
      "rotation": [ 0, 3 ],
      "rows": [
        ")))))|||||",
        ")%;,)yk; |",
        ")$;=)   E|",
        ")%;0) HHs|",
        "))])) IIT|",
        "|     h  |",
        "|        |",
        "|  h     |",
        "|T~~~  Y!|",
        "||||||+|||"
      ],
      "palettes": [ "standard_domestic_palette" ],
      "flags": [ "ERASE_ALL_BEFORE_PLACING_TERRAIN" ],
      "terrain": {
        "|": "t_wall_w",
        ")": "t_wall_metal",
        "]": "t_door_metal_pickable",
        ";": "t_thconc_floor",
        " ": "t_floor",
        "y": "t_floor",
        "Y": "t_floor",
        "h": "t_floor",
        "T": "t_floor",
        "~": "t_floor",
        "I": "t_floor",
        "H": "t_floor",
        "E": "t_floor",
        "s": "t_floor",
        "!": "t_floor"
      },
      "furniture": {
        "%": "f_locker",
        "$": "f_locker",
        "0": "f_safe_l",
        "=": "f_safe_l",
        ",": "f_safe_l",
        "~": "f_workbench",
        "!": "f_bookcase"
      },
      "items": {
        "%": [
          { "item": "guns_rifle_common", "chance": 100, "ammo": 100, "magazine": 100, "repeat": [ 1, 3 ] },
          { "item": "guns_shotgun_common", "chance": 2, "magazine": 100, "repeat": [ 1, 2 ] }
        ],
        "$": [ { "item": "guns_pistol_common", "chance": 100, "ammo": 100, "magazine": 100, "repeat": [ 2, 5 ] } ],
        ",": [ { "item": "mags_common", "chance": 60, "repeat": [ 1, 6 ] } ],
        "=": [
          { "item": "ammo_rifle_reloaded", "chance": 40, "repeat": [ 1, 2 ] },
          { "item": "ammo_shotgun_reloaded", "chance": 50, "repeat": [ 1, 2 ] },
          { "item": "ammo_rifle_reloaded", "chance": 30, "repeat": [ 1, 2 ] },
          { "item": "ammo_shotgun_common", "chance": 50, "repeat": [ 1, 2 ] },
          { "item": "ammo_rifle_reloaded", "chance": 30, "repeat": [ 1, 2 ] },
          { "item": "ammo_rifle_common", "chance": 30, "repeat": [ 1, 2 ] },
          { "item": "ammo_smg_common", "chance": 30, "repeat": [ 1, 2 ] },
          { "item": "ammo_pistol_common", "chance": 30, "repeat": [ 1, 2 ] },
          { "item": "ammo_rifle_common", "chance": 30, "repeat": [ 1, 2 ] },
          { "item": "ammo_pistol_reloaded", "chance": 60, "repeat": [ 1, 2 ] }
        ],
        "~": [
          { "item": "museum_guns", "chance": 1 },
          { "item": "tools_common", "chance": 60 },
          { "item": "gunmod_rare", "chance": 5, "repeat": [ 1, 2 ] },
          { "item": "gunmod_common", "chance": 20, "repeat": [ 1, 2 ] }
        ],
        "!": [ { "item": "book_gunref", "chance": 80, "repeat": [ 1, 2 ] } ]
      }
    }
  },
  {
    "type": "mapgen",
    "method": "json",
    "//": "a nested map for basements",
    "nested_mapgen_id": "room_10x10_guns_W",
    "object": {
      "mapgensize": [ 10, 10 ],
      "rotation": [ 0, 3 ],
      "rows": [
        "||||||||||",
        "|T~~~  Y!|",
        "|  h     |",
        "+        |",
        "|     h  |",
        "))])) IIT|",
        ")%;0) HHs|",
        ")$;=)   E|",
        ")%;,)yk; |",
        ")))))|||||"
      ],
      "palettes": [ "standard_domestic_palette" ],
      "flags": [ "ERASE_ALL_BEFORE_PLACING_TERRAIN" ],
      "terrain": {
        "|": "t_wall_w",
        ")": "t_wall_metal",
        "]": "t_door_metal_pickable",
        ";": "t_thconc_floor",
        " ": "t_floor",
        "y": "t_floor",
        "Y": "t_floor",
        "h": "t_floor",
        "T": "t_floor",
        "~": "t_floor",
        "I": "t_floor",
        "H": "t_floor",
        "E": "t_floor",
        "s": "t_floor",
        "!": "t_floor"
      },
      "furniture": {
        "%": "f_locker",
        "$": "f_locker",
        "0": "f_safe_l",
        "=": "f_safe_l",
        ",": "f_safe_l",
        "~": "f_workbench",
        "!": "f_bookcase"
      },
      "items": {
        "%": [
          { "item": "guns_rifle_common", "chance": 100, "ammo": 100, "magazine": 100, "repeat": [ 1, 3 ] },
          { "item": "guns_shotgun_common", "chance": 2, "magazine": 100, "repeat": [ 1, 2 ] }
        ],
        "$": [ { "item": "guns_pistol_common", "chance": 100, "ammo": 100, "magazine": 100, "repeat": [ 2, 5 ] } ],
        ",": [ { "item": "mags_common", "chance": 60, "repeat": [ 1, 6 ] } ],
        "=": [
          { "item": "ammo_rifle_reloaded", "chance": 40, "repeat": [ 1, 2 ] },
          { "item": "ammo_shotgun_reloaded", "chance": 50, "repeat": [ 1, 2 ] },
          { "item": "ammo_rifle_reloaded", "chance": 30, "repeat": [ 1, 2 ] },
          { "item": "ammo_shotgun_common", "chance": 50, "repeat": [ 1, 2 ] },
          { "item": "ammo_rifle_reloaded", "chance": 30, "repeat": [ 1, 2 ] },
          { "item": "ammo_rifle_common", "chance": 30, "repeat": [ 1, 2 ] },
          { "item": "ammo_smg_common", "chance": 30, "repeat": [ 1, 2 ] },
          { "item": "ammo_pistol_common", "chance": 30, "repeat": [ 1, 2 ] },
          { "item": "ammo_rifle_common", "chance": 30, "repeat": [ 1, 2 ] },
          { "item": "ammo_pistol_reloaded", "chance": 60, "repeat": [ 1, 2 ] }
        ],
        "~": [
          { "item": "museum_guns", "chance": 1 },
          { "item": "tools_common", "chance": 60 },
          { "item": "gunmod_rare", "chance": 5, "repeat": [ 1, 2 ] },
          { "item": "gunmod_common", "chance": 20, "repeat": [ 1, 2 ] }
        ],
        "!": [ { "item": "book_gunref", "chance": 80, "repeat": [ 1, 2 ] } ]
      }
    }
  },
  {
    "type": "mapgen",
    "method": "json",
    "nested_mapgen_id": "11x11_gym_open",
    "object": {
      "mapgensize": [ 11, 11 ],
      "rows": [
        "           ",
        "           ",
        "      $ $  ",
        "     i$ $  ",
        "     i!!!  ",
        "     i$ $  ",
        "      $ $  ",
        "      ===  ",
        "   &  =%=  ",
        " &&&  ===  ",
        "           "
      ],
      "palettes": [ "standard_domestic_palette", "standard_domestic_carpet_palette" ],
      "flags": [ "ERASE_ALL_BEFORE_PLACING_TERRAIN" ],
      "terrain": { "%": { "param": "carpet_color_type", "fallback": "t_carpet_green" } },
      "furniture": { "&": "f_barricade_road", "%": "f_floor_canvas", "!": "f_sandbag_wall", "$": "f_sandbag_half" },
      "place_loot": [
        { "item": "towel", "x": 5, "y": [ 3, 5 ], "chance": 100, "repeat": [ 1, 2 ] },
        { "item": "wheel_wide", "x": 1, "y": 1, "chance": 100 },
        { "item": "wheel_wide", "x": 2, "y": 2, "chance": 100 },
        { "item": "wheel_wide", "x": 1, "y": 3, "chance": 100 },
        { "item": "wheel_wide", "x": 2, "y": 4, "chance": 100 },
        { "item": "wheel_wide", "x": 1, "y": 5, "chance": 100 },
        { "item": "wheel_wide", "x": 2, "y": 6, "chance": 100 },
        { "item": "wheel_wide", "x": 1, "y": 7, "chance": 100 }
      ]
    }
  },
  {
    "type": "mapgen",
    "method": "json",
    "nested_mapgen_id": "11x11_recroom_open",
    "object": {
      "mapgensize": [ 11, 11 ],
      "rows": [
        "           ",
        " T=====!== ",
        " x====h=== ",
        " x===ss=== ",
        " !==hssh== ",
        " ====ss=== ",
        " =====h=== ",
        " y======== ",
        " Hll====== ",
        " HHHH=A%== ",
        "           "
      ],
      "palettes": [ "standard_domestic_palette", "standard_domestic_carpet_palette" ],
      "terrain": {
        "x": { "param": "carpet_color_type", "fallback": "t_carpet_green" },
        "!": { "param": "carpet_color_type", "fallback": "t_carpet_green" },
        "h": { "param": "carpet_color_type", "fallback": "t_carpet_green" },
        "s": { "param": "carpet_color_type", "fallback": "t_carpet_green" },
        "y": { "param": "carpet_color_type", "fallback": "t_carpet_green" },
        "A": { "param": "carpet_color_type", "fallback": "t_carpet_green" },
        "%": { "param": "carpet_color_type", "fallback": "t_carpet_green" },
        "H": { "param": "carpet_color_type", "fallback": "t_carpet_green" },
        "l": { "param": "carpet_color_type", "fallback": "t_carpet_green" },
        "T": { "param": "carpet_color_type", "fallback": "t_carpet_green" }
      },
      "flags": [ "ERASE_ALL_BEFORE_PLACING_TERRAIN" ],
      "furniture": { "%": [ "f_floor_canvas", "f_arcade_machine", "f_pinball_machine" ], "!": "f_speaker_cabinet" },
      "place_loot": [ { "item": "stereo", "x": 1, "y": 3, "chance": 100 }, { "item": "deck_of_cards", "x": 5, "y": 4, "chance": 100 } ]
    }
  },
  {
    "type": "mapgen",
    "method": "json",
    "nested_mapgen_id": "11x11_recroom_open",
    "object": {
      "mapgensize": [ 11, 11 ],
      "rows": [
        "           ",
        " T=====!== ",
        " x====h=== ",
        " x===ss=== ",
        " !==hssh== ",
        " ===hss=== ",
        " =====h=== ",
        " y======== ",
        " Hll====== ",
        " HHHH=A%== ",
        "           "
      ],
      "palettes": [ "standard_domestic_palette", "standard_domestic_carpet_palette" ],
      "flags": [ "ERASE_ALL_BEFORE_PLACING_TERRAIN" ],
      "terrain": {
        "x": { "param": "carpet_color_type", "fallback": "t_carpet_purple" },
        "!": { "param": "carpet_color_type", "fallback": "t_carpet_purple" },
        "h": { "param": "carpet_color_type", "fallback": "t_carpet_purple" },
        "s": { "param": "carpet_color_type", "fallback": "t_carpet_purple" },
        "y": { "param": "carpet_color_type", "fallback": "t_carpet_purple" },
        "H": { "param": "carpet_color_type", "fallback": "t_carpet_purple" },
        "A": { "param": "carpet_color_type", "fallback": "t_carpet_purple" },
        "%": { "param": "carpet_color_type", "fallback": "t_carpet_purple" },
        "l": { "param": "carpet_color_type", "fallback": "t_carpet_purple" },
        "T": { "param": "carpet_color_type", "fallback": "t_carpet_purple" }
      },
      "furniture": { "%": [ "f_floor_canvas", "f_arcade_machine", "f_pinball_machine" ], "!": "f_speaker_cabinet" },
      "place_loot": [
        { "item": "stereo", "x": 1, "y": 3, "chance": 100 },
        { "item": "dnd_handbook", "x": 5, "y": 3, "chance": 100 },
        { "item": "novel_fantasy", "x": [ 5, 6 ], "y": [ 3, 5 ], "chance": 60, "repeat": [ 0, 4 ] },
        { "item": "character_sheet", "x": [ 5, 6 ], "y": [ 3, 5 ], "chance": 80, "repeat": [ 1, 5 ] },
        { "item": "metal_RPG_die", "x": 6, "y": 3, "chance": 10 },
        { "item": "RPG_die", "x": [ 5, 6 ], "y": [ 3, 5 ], "chance": 90, "repeat": [ 1, 4 ] }
      ]
    }
  },
  {
    "type": "mapgen",
    "method": "json",
    "nested_mapgen_id": "room_11x11_apartment_N",
    "object": {
      "mapgensize": [ 11, 11 ],
      "rows": [
        "|||||+|||||",
        "|ffh     F|",
        "|h    41O3|",
        "|Hl  x|||||",
        "|Hl  x|t89|",
        "|TEs  +  S|",
        "||||| |||||",
        "|d  + +  R|",
        "|@ y|+| hr|",
        "|@IT|q|Y r|",
        "|||||||||||"
      ],
      "flags": [ "ERASE_ALL_BEFORE_PLACING_TERRAIN" ],
      "palettes": [ "standard_domestic_palette" ],
      "place_loot": [ { "item": "television", "x": 5, "y": 3, "chance": 50 }, { "item": "stereo", "x": 5, "y": 4, "chance": 50 } ]
    }
  },
  {
    "type": "mapgen",
    "method": "json",
    "nested_mapgen_id": "room_11x11_apartment_S",
    "object": {
      "mapgensize": [ 11, 11 ],
      "rows": [
        "|||||||||||",
        "|@IT|U|Y r|",
        "|@ y|+| hr|",
        "|d  + +  R|",
        "||||| |||||",
        "|TEs  +  S|",
        "|Hl  x|t89|",
        "|Hl  x|||||",
        "|h   Y41O3|",
        "|ffh     F|",
        "|||||+|||||"
      ],
      "flags": [ "ERASE_ALL_BEFORE_PLACING_TERRAIN" ],
      "palettes": [ "standard_domestic_palette" ],
      "place_loot": [ { "item": "television", "x": 5, "y": 6, "chance": 50 }, { "item": "stereo", "x": 5, "y": 7, "chance": 50 } ]
    }
  },
  {
    "type": "mapgen",
    "method": "json",
    "nested_mapgen_id": "room_11x11_apartment_E",
    "object": {
      "mapgensize": [ 11, 11 ],
      "rows": [
        "|||||||||||",
        "|@@I|s E T|",
        "|@@ |Hl  x|",
        "|D  |Hl  x|",
        "|||+|  A y|",
        "|Q+   ff  +",
        "|||+|+||3 |",
        "|E  | t|4 |",
        "|I  | 8|O |",
        "|@@d|S9|F1|",
        "|||||||||||"
      ],
      "flags": [ "ERASE_ALL_BEFORE_PLACING_TERRAIN" ],
      "palettes": [ "standard_domestic_palette" ],
      "place_loot": [ { "item": "television", "x": 9, "y": 2, "chance": 50 }, { "item": "stereo", "x": 9, "y": 3, "chance": 50 } ]
    }
  },
  {
    "type": "mapgen",
    "method": "json",
    "nested_mapgen_id": "room_11x11_apartment_W",
    "object": {
      "mapgensize": [ 11, 11 ],
      "rows": [
        "|||||||||||",
        "|@@I|s E T|",
        "|@@ |Hl  x|",
        "|D  |Hl  x|",
        "|||+|  A y|",
        "+     ff  |",
        "|||+|+||3 |",
        "|E  | t|4 |",
        "|I  | 8|O |",
        "|@@d|S9|F1|",
        "|||||||||||"
      ],
      "flags": [ "ERASE_ALL_BEFORE_PLACING_TERRAIN" ],
      "palettes": [ "standard_domestic_palette" ],
      "place_loot": [ { "item": "television", "x": 9, "y": 2, "chance": 50 }, { "item": "stereo", "x": 9, "y": 3, "chance": 50 } ]
    }
  }
]<|MERGE_RESOLUTION|>--- conflicted
+++ resolved
@@ -2066,7 +2066,6 @@
       "palettes": [ "standard_domestic_palette", "standard_domestic_carpet_palette" ],
       "terrain": {
         "!": "t_door_glass_c",
-<<<<<<< HEAD
         "y": { "param": "carpet_color_type", "fallback": "t_carpet_purple" },
         "&": { "param": "carpet_color_type", "fallback": "t_carpet_purple" },
         "A": { "param": "carpet_color_type", "fallback": "t_carpet_purple" },
@@ -2074,19 +2073,8 @@
         "%": { "param": "carpet_color_type", "fallback": "t_carpet_purple" },
         "T": { "param": "carpet_color_type", "fallback": "t_carpet_purple" },
         "s": { "param": "carpet_color_type", "fallback": "t_carpet_purple" },
-        "x": { "param": "carpet_color_type", "fallback": "t_carpet_purple" }
-=======
-        " ": "t_carpet_purple",
-        "y": "t_carpet_purple",
-        "&": "t_carpet_purple",
-        "A": "t_carpet_purple",
-        "Y": "t_carpet_purple",
-        "%": "t_carpet_purple",
-        "T": "t_carpet_purple",
-        "=": "t_carpet_purple",
-        "x": "t_carpet_purple",
-        "s": "t_carpet_purple"
->>>>>>> 26d75ca1
+        "x": { "param": "carpet_color_type", "fallback": "t_carpet_purple" },
+        "s": { "param": "carpet_color_type", "fallback": "t_carpet_purple" }
       },
       "flags": [ "ERASE_ALL_BEFORE_PLACING_TERRAIN" ],
       "furniture": { "%": "f_arcade_machine", "s": "f_speaker_cabinet", "&": "f_pinball_machine" },
@@ -2151,7 +2139,6 @@
       "palettes": [ "standard_domestic_palette", "standard_domestic_carpet_palette" ],
       "terrain": {
         "!": "t_door_glass_c",
-<<<<<<< HEAD
         "y": { "param": "carpet_color_type", "fallback": "t_carpet_green" },
         "&": { "param": "carpet_color_type", "fallback": "t_carpet_green" },
         "A": { "param": "carpet_color_type", "fallback": "t_carpet_green" },
@@ -2159,19 +2146,8 @@
         "%": { "param": "carpet_color_type", "fallback": "t_carpet_green" },
         "T": { "param": "carpet_color_type", "fallback": "t_carpet_green" },
         "?": { "param": "carpet_color_type", "fallback": "t_carpet_green" },
-        "x": { "param": "carpet_color_type", "fallback": "t_carpet_green" }
-=======
-        " ": "t_carpet_green",
-        "y": "t_carpet_green",
-        "&": "t_carpet_green",
-        "A": "t_carpet_green",
-        "Y": "t_carpet_green",
-        "%": "t_carpet_green",
-        "T": "t_carpet_green",
-        "=": "t_carpet_green",
-        "x": "t_carpet_green",
-        "s": "t_carpet_green"
->>>>>>> 26d75ca1
+        "x": { "param": "carpet_color_type", "fallback": "t_carpet_green" },
+        "s": { "param": "carpet_color_type", "fallback": "t_carpet_green" }
       },
       "flags": [ "ERASE_ALL_BEFORE_PLACING_TERRAIN" ],
       "furniture": { "%": "f_arcade_machine", "?": "f_speaker_cabinet", "&": "f_pinball_machine" },
@@ -2238,7 +2214,6 @@
       "palettes": [ "standard_domestic_palette", "standard_domestic_carpet_palette" ],
       "terrain": {
         "!": "t_door_glass_c",
-<<<<<<< HEAD
         "y": { "param": "carpet_color_type", "fallback": "t_carpet_red" },
         "&": { "param": "carpet_color_type", "fallback": "t_carpet_red" },
         "A": { "param": "carpet_color_type", "fallback": "t_carpet_red" },
@@ -2246,19 +2221,8 @@
         "%": { "param": "carpet_color_type", "fallback": "t_carpet_red" },
         "T": { "param": "carpet_color_type", "fallback": "t_carpet_red" },
         "?": { "param": "carpet_color_type", "fallback": "t_carpet_red" },
-        "x": { "param": "carpet_color_type", "fallback": "t_carpet_red" }
-=======
-        " ": "t_carpet_red",
-        "y": "t_carpet_red",
-        "&": "t_carpet_red",
-        "A": "t_carpet_red",
-        "Y": "t_carpet_red",
-        "%": "t_carpet_red",
-        "T": "t_carpet_red",
-        "=": "t_carpet_red",
-        "x": "t_carpet_red",
-        "s": "t_carpet_red"
->>>>>>> 26d75ca1
+        "x": { "param": "carpet_color_type", "fallback": "t_carpet_red" },
+        "s": { "param": "carpet_color_type", "fallback": "t_carpet_red" }
       },
       "flags": [ "ERASE_ALL_BEFORE_PLACING_TERRAIN" ],
       "furniture": { "%": "f_arcade_machine", "?": "f_speaker_cabinet", "&": "f_pinball_machine" },
@@ -2324,7 +2288,6 @@
       "palettes": [ "standard_domestic_palette", "standard_domestic_carpet_palette" ],
       "terrain": {
         "!": "t_door_glass_c",
-<<<<<<< HEAD
         "y": { "param": "carpet_color_type", "fallback": "t_carpet_red" },
         "&": { "param": "carpet_color_type", "fallback": "t_carpet_red" },
         "A": { "param": "carpet_color_type", "fallback": "t_carpet_red" },
@@ -2332,19 +2295,8 @@
         "%": { "param": "carpet_color_type", "fallback": "t_carpet_red" },
         "T": { "param": "carpet_color_type", "fallback": "t_carpet_red" },
         "?": { "param": "carpet_color_type", "fallback": "t_carpet_red" },
-        "x": { "param": "carpet_color_type", "fallback": "t_carpet_red" }
-=======
-        " ": "t_carpet_red",
-        "y": "t_carpet_red",
-        "&": "t_carpet_red",
-        "A": "t_carpet_red",
-        "Y": "t_carpet_red",
-        "%": "t_carpet_red",
-        "T": "t_carpet_red",
-        "=": "t_carpet_red",
-        "x": "t_carpet_red",
-        "s": "t_carpet_red"
->>>>>>> 26d75ca1
+        "x": { "param": "carpet_color_type", "fallback": "t_carpet_red" },
+        "s": { "param": "carpet_color_type", "fallback": "t_carpet_red" }
       },
       "flags": [ "ERASE_ALL_BEFORE_PLACING_TERRAIN" ],
       "furniture": { "%": "f_arcade_machine", "?": "f_speaker_cabinet", "&": "f_pinball_machine" },
