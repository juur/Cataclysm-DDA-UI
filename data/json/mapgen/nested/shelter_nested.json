[
  {
    "type": "mapgen",
    "method": "json",
    "nested_mapgen_id": "shelter_under_nest_zombies",
    "object": {
      "mapgensize": [ 24, 24 ],
      "rows": [
        "                        ",
        "                        ",
        "                        ",
        "                        ",
        "                        ",
        "                        ",
        "                        ",
        "                        ",
        "                        ",
        "     bbbbbbbbbbbbbb     ",
        "     b____________b     ",
        "         _________b     ",
        "          bbbbb___b     ",
        "     ____      ___b     ",
        "        _ ____ ___b     ",
        "          _  _ ___b     ",
        "        _ _  _ ___b     ",
        "     ____ ____ ___b     ",
        "               ___b     ",
        "          bbbbb___b     ",
        "     b____________b     ",
        "     b____________b     ",
        "     bbbbbbbbbbbbbb     ",
        "                        "
      ],
      "palettes": [ "shelter_zombies" ]
    }
  },
  {
    "type": "mapgen",
    "method": "json",
    "nested_mapgen_id": "shelter_under_1_nest_zombies",
    "object": {
      "mapgensize": [ 24, 24 ],
      "rows": [
        "                        ",
        "                        ",
        "                        ",
        "                        ",
        "                        ",
        "                        ",
        "                        ",
        "                        ",
        "         bbbbbbb        ",
        "         b_____b        ",
        "         b_____b        ",
        "     _ _ b_____bbbb     ",
        "     ___ b________b     ",
        "      __ b________b     ",
        "      _  b________b     ",
        "         b________b     ",
        "      ____________b     ",
        "         b________b     ",
        "      _  b________b     ",
        "      __ b________b     ",
        "     ___ b____b         ",
        "     _ _ b____b  __     ",
        "         bbbbbb  __     ",
        "                        "
      ],
      "palettes": [ "shelter_zombies" ]
    }
  },
  {
    "type": "mapgen",
    "method": "json",
    "nested_mapgen_id": "shelter_under_1b_nest_zombies",
    "object": {
      "mapgensize": [ 24, 24 ],
      "rows": [
        "                        ",
        "                        ",
        "                        ",
        "                        ",
        "                        ",
        "                        ",
        "                        ",
        "                        ",
        "                        ",
        "                        ",
        "     b__________        ",
        "     b_bb_bb____        ",
        "     b_bb_bb____bbb     ",
        "     b_bb_bb_______     ",
        "     b_bb_bb____bbb     ",
        "     b_bb_bb____        ",
        "     b_bb_bb____bbb     ",
        "             ______     ",
        "      ______ ___bbb     ",
        "             ___        ",
        "      _   _  ___        ",
        "      _   _  ___        ",
        "      _   _  ___        ",
        "                        "
      ],
      "palettes": [ "shelter_zombies" ]
    }
  },
  {
    "type": "mapgen",
    "method": "json",
    "nested_mapgen_id": "shelter_under_2_nest_zombies",
    "object": {
      "mapgensize": [ 24, 24 ],
      "rows": [
        "                        ",
        "                        ",
        "                        ",
        "                        ",
        "                        ",
        "                        ",
        "                        ",
        "                        ",
        "    bbbbb    _______    ",
        "    _____         _     ",
        "    _bb_____            ",
        "   b_bb______________   ",
        "   b_bb_bb________bbb   ",
        "   b_bb_b      ___      ",
        "   b_bb_b ____ ___bbb   ",
        "   b_bb__ _  _ ___bbb   ",
        "   b_bb__ _  _ ___      ",
        "   b_bb_b ____ ___bbb   ",
        "   b_bb_b      ______   ",
        "   b_bb_bb              ",
        "    ______        _     ",
        "    bbbbbb   _______    ",
        "                        ",
        "                        "
      ],
      "palettes": [ "shelter_zombies" ]
    }
  },
  {
    "type": "mapgen",
    "method": "json",
    "nested_mapgen_id": "shelter_graffiti",
    "object": { "mapgensize": [ 1, 1 ], "place_graffiti": [ { "x": 0, "y": 0, "snippet": "shelter_graffiti_snippets" } ] }
  },
  {
    "type": "mapgen",
    "method": "json",
    "nested_mapgen_id": "general_graffiti",
    "object": { "mapgensize": [ 1, 1 ], "place_graffiti": [ { "x": 0, "y": 0, "snippet": "general_graffiti_snippets" } ] }
  },
  {
    "type": "mapgen",
    "method": "json",
    "nested_mapgen_id": "shelter_computer",
    "object": {
      "mapgensize": [ 1, 1 ],
      "place_computers": [
        {
          "x": 0,
          "y": 0,
          "name": "Evac shelter computer",
          "eocs": [ "EOC_REFUGEE_CENTER_COMPUTER" ],
          "chat_topics": [ "COMP_REFUGEE_CENTER_MAIN" ]
        }
      ]
    }
  },
  {
    "type": "mapgen",
    "method": "json",
<<<<<<< HEAD
    "nested_mapgen_id": "shelter_2_nest_vandal",
    "object": {
      "mapgensize": [ 24, 24 ],
      "rows": [
        "                        ",
        "                        ",
        "                        ",
        "                        ",
        "                        ",
        "                        ",
        "           ||:|++|:||   ",
        "   |||||||||%......l|   ",
        "   |*|cccc6........l|   ",
        "   |.=.............l|   ",
        "  ||||.............|||  ",
        "  |b.....bbbbb...b..b|  ",
        "  :b..b..........b..b:  ",
        "  |b..b...llll...b..b|  ",
        "  |b..b...||||...b..b|  ",
        "  |b..b..........b..b|  ",
        "  |b..b..........b..b|  ",
        "  :b..b...||||...b..b:  ",
        "  |b..b..........b..b|  ",
        "  |b..b..........b..b|  ",
        "  |||.....bbbb.....|||  ",
        "   |l..............x|   ",
        "   ||||||||||......c|   ",
        "            ||:|+|:||   "
      ],
      "terrain": {
        ":": [ "t_window_frame", "t_window" ],
        "+": [ "t_door_c", "t_door_b" ],
        "=": [ "t_door_b", "t_door_locked_interior", "t_door_c", "t_door_o" ],
        "*": "t_ladder_up"
      },
      "furniture": {
        "b": "f_bench",
        "c": "f_cupboard",
        "l": [ [ "f_locker", 2 ], "f_wreckage" ],
        "S": "f_sink",
        "%": "f_trashcan",
        "6": [ "f_console", "f_console_broken" ],
        "x": "f_console_broken"
      },
      "items": {
        "l": { "item": "shelter_supplies", "chance": 40 },
        "c": [ { "item": "trash", "chance": 1 }, { "item": "softdrugs", "chance": 2 }, { "item": "shelter_supplies", "chance": 10 } ],
        "b": [ { "item": "softdrugs", "chance": 2 }, { "item": "shelter_supplies", "chance": 1 }, { "item": "trash", "chance": 1 } ],
        ".": [ { "item": "trash", "chance": 1 }, { "item": "trash_forest", "chance": 1 } ]
      },
      "nested": { "|": { "chunks": [ [ "shelter_graffiti", 5 ], [ "general_graffiti", 20 ], [ "null", 75 ] ] } }
    }
  },
  {
    "type": "mapgen",
    "method": "json",
    "nested_mapgen_id": "infested_shelter_spawn",
    "object": {
      "mapgensize": [ 8, 8 ],
      "place_monster": [
        { "monster": "mon_zombie", "x": [ 0, 8 ], "y": [ 0, 8 ], "chance": 95, "repeat": [ 3, 4 ] },
        { "monster": "mon_feral_human_pipe", "x": [ 0, 8 ], "y": [ 0, 8 ], "chance": 45, "repeat": [ 1, 2 ] },
        { "monster": "mon_feral_human_crowbar", "x": [ 0, 8 ], "y": [ 0, 8 ], "chance": 45, "repeat": [ 1, 2 ] },
        { "monster": "mon_feral_human_axe", "x": [ 0, 8 ], "y": [ 0, 8 ], "chance": 45, "repeat": [ 1, 2 ] }
      ]
    }
  },
  {
    "type": "mapgen",
    "method": "json",
    "nested_mapgen_id": "shelter_graffiti",
    "object": { "mapgensize": [ 1, 1 ], "place_graffiti": [ { "x": 0, "y": 0, "snippet": "shelter_graffiti_snippets" } ] }
  },
  {
    "type": "mapgen",
    "method": "json",
    "nested_mapgen_id": "general_graffiti",
    "object": { "mapgensize": [ 1, 1 ], "place_graffiti": [ { "x": 0, "y": 0, "snippet": "general_graffiti_snippets" } ] }
=======
    "nested_mapgen_id": "shelter_computer_broken",
    "object": { "mapgensize": [ 1, 1 ], "place_furniture": [ { "furn": "f_console_broken", "x": 0, "y": 0 } ] }
>>>>>>> d252a42c
  }
]<|MERGE_RESOLUTION|>--- conflicted
+++ resolved
@@ -171,7 +171,6 @@
   {
     "type": "mapgen",
     "method": "json",
-<<<<<<< HEAD
     "nested_mapgen_id": "shelter_2_nest_vandal",
     "object": {
       "mapgensize": [ 24, 24 ],
@@ -249,10 +248,10 @@
     "type": "mapgen",
     "method": "json",
     "nested_mapgen_id": "general_graffiti",
-    "object": { "mapgensize": [ 1, 1 ], "place_graffiti": [ { "x": 0, "y": 0, "snippet": "general_graffiti_snippets" } ] }
-=======
+    "object": { "mapgensize": [ 1, 1 ], "place_graffiti": [ { "x": 0, "y": 0, "snippet": "general_graffiti_snippets" } ] } 
+  }
+  {
     "nested_mapgen_id": "shelter_computer_broken",
     "object": { "mapgensize": [ 1, 1 ], "place_furniture": [ { "furn": "f_console_broken", "x": 0, "y": 0 } ] }
->>>>>>> d252a42c
   }
 ]