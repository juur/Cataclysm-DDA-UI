--- conflicted
+++ resolved
@@ -1149,11 +1149,7 @@
       "mapgensize": [ 6, 6 ],
       "rotation": [ 0, 3 ],
       "rows": [
-<<<<<<< HEAD
-        "      ",
-=======
         "  s   ",
->>>>>>> a096b1ea
         "BBCBB ",
         "D4R4Dc",
         "B5R2Bc",
@@ -1161,10 +1157,7 @@
         "BBCBB "
       ],
       "palettes": [ "house_w_nest_garden_palette" ],
-<<<<<<< HEAD
-=======
       "terrain": { "s": "t_concrete" },
->>>>>>> a096b1ea
       "place_items": [
         { "item": "farming_tools", "x": 2, "y": [ 2, 4 ], "chance": 25, "repeat": [ 1, 3 ] },
         { "item": "farming_seeds", "x": 2, "y": [ 2, 4 ], "chance": 25, "repeat": [ 1, 3 ] },
@@ -1176,8 +1169,6 @@
     "type": "mapgen",
     "method": "json",
     "//": "a nested map for lawns",
-<<<<<<< HEAD
-=======
     "nested_mapgen_id": "greenhouse_6x6_vegetable",
     "object": {
       "mapgensize": [ 6, 6 ],
@@ -1281,7 +1272,6 @@
     "type": "mapgen",
     "method": "json",
     "//": "a nested map for lawns",
->>>>>>> a096b1ea
     "nested_mapgen_id": "pond_6x6",
     "object": {
       "mapgensize": [ 6, 6 ],
@@ -1406,8 +1396,6 @@
       "palettes": [ "house_w_nest_garden_palette" ],
       "terrain": { " ": "t_concrete" }
     }
-<<<<<<< HEAD
-=======
   },
   {
     "type": "mapgen",
@@ -1464,6 +1452,5 @@
       ],
       "palettes": [ "house_w_nest_garden_palette" ]
     }
->>>>>>> a096b1ea
   }
 ]