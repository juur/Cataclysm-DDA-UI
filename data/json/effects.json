--- conflicted
+++ resolved
@@ -4411,11 +4411,9 @@
     "name": [ "Hay Fever" ],
     "desc": [ "Your eyes are itchy and you've got a runny nose." ],
     "rating": "bad",
-<<<<<<< HEAD
     "resist_effects": [ "took_flumed" ],
     "show_in_info": true,
     "base_mods": { "per_mod": [ -1 ], "int_mod": [ -2 ] }
-=======
     "show_intensity": true,
     "resist_traits": [ "GASTROPOD_BALANCE" ],
     "show_in_info": true
@@ -4511,7 +4509,6 @@
       "venom_pain",
       "venom_weaken"
     ]
->>>>>>> f92d8d04
   },
   {
     "type": "effect_type",
