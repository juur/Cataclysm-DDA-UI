--- conflicted
+++ resolved
@@ -246,7 +246,6 @@
   },
   {
     "type": "effect_type",
-<<<<<<< HEAD
     "id": "venom_player1",
     "name": [ "Weak Player Venom" ],
     "desc": [ "Don't worry, you shouldn't get this." ],
@@ -262,12 +261,12 @@
     "max_duration": 120,
     "base_mods": { "hurt_amount": [ 20 ], "hurt_min": [ 4 ], "hurt_chance": [ 2 ], "speed_mod": [ -50 ] },
     "//": "20+2/s dmg, from max duration avg 260 (range 20-480)"
-=======
+  },
+  {
     "id": "dripping_mechanical_fluid",
     "name": [ "Mechanical fluid dripping" ],
     "desc": [ "AI tag used for robot monsters losing mechanical fluid.  This is a bug if you have it." ],
     "show_in_info": true
->>>>>>> ad0e7ae6
   },
   {
     "//": "ACTUAL PLAYER EFFECTS START HERE",
