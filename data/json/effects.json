--- conflicted
+++ resolved
@@ -4626,7 +4626,20 @@
   },
   {
     "type": "effect_type",
-<<<<<<< HEAD
+    "id": "ink_gland_ink",
+    "name": [ "Depleted ink", "Deflated ink glands", "Inky glands", "Bulged ink glands" ],
+    "show_intensity": true,
+    "desc": [
+      "Your ink glands are empty.  Given some time and hydration they will recharge.",
+      "Your ink glands are almost empty.  Given some time and hydration they will recharge.",
+      "Your ink glands have some ink inside.  Given some time and hydration, more ink will be generated.",
+      "Your ink glands are bulged and full.  No more ink is being created."
+    ],
+    "max_intensity": 4,
+    "rating": "neutral"
+  },
+  {
+    "type": "effect_type",
     "id": "cramped_space",
     "name": [ "Cramped Space" ],
     "desc": [ "You are painfully crammed into a space too small for your body." ],
@@ -4645,18 +4658,5 @@
       "pain_max_val": [ 35 ]
     },
     "show_in_info": true
-=======
-    "id": "ink_gland_ink",
-    "name": [ "Depleted ink", "Deflated ink glands", "Inky glands", "Bulged ink glands" ],
-    "show_intensity": true,
-    "desc": [
-      "Your ink glands are empty.  Given some time and hydration they will recharge.",
-      "Your ink glands are almost empty.  Given some time and hydration they will recharge.",
-      "Your ink glands have some ink inside.  Given some time and hydration, more ink will be generated.",
-      "Your ink glands are bulged and full.  No more ink is being created."
-    ],
-    "max_intensity": 4,
-    "rating": "neutral"
->>>>>>> dc3b97e1
   }
 ]