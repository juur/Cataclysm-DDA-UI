[
  {
    "type": "effect_type",
    "id": "null"
  },
  {
    "//": "AI EFFECTS BELOW THIS",
    "type": "effect_type",
    "id": "hit_by_player",
    "name": [ "Hit By Player" ],
    "desc": [ "AI tag for when monsters are hit by player.  This is a bug if you have it." ]
  },
  {
    "type": "effect_type",
    "id": "ridden",
    "name": [ "Ridden" ],
    "desc": [ "AI tag for when critter is being ridden. This is a bug if you have it." ]
  },
  {
    "type": "effect_type",
    "id": "harnessed",
    "name": [ "Harnessed" ],
    "desc": [ "AI tag for when critter is being harnessed by a vehicle. This is a bug if you have it." ]
  },
  {
    "type": "effect_type",
    "id": "docile",
    "name": [ "Docile Monster" ],
    "desc": [ "AI tag for when monsters are tamed.  This is a bug if you have it." ]
  },
  {
    "type": "effect_type",
    "id": "controlled",
    "name": [ "Controlled Monster" ],
    "desc": [ "AI tag for when monsters are being controlled by another.  This is a bug if you have it." ]
  },
  {
    "type": "effect_type",
    "id": "run",
    "name": [ "Hit-and-run Running" ],
    "desc": [ "AI tag for when hit-and-run monsters run away.  This is a bug if you have it." ]
  },
  {
    "type": "effect_type",
    "id": "dragging",
    "name": [ "Dragging" ],
    "desc": [ "AI tag for when a monster is dragging you behind it.  This is a bug if you have it." ]
  },
  {
    "type": "effect_type",
    "id": "operating",
    "name": [ "Operating" ],
    "desc": [ "AI tag for when a monster is operating on you.  This is a bug if you have it." ]
  },
  {
    "type": "effect_type",
    "id": "countdown",
    "name": [ "Counting Down" ],
    "desc": [ "AI tag for monster's counting down.  This is a bug if you have it." ]
  },
  {
    "type": "effect_type",
    "id": "no_ammo",
    "name": [ "No ammo" ],
    "desc": [ "AI tag used to stop a monster reviving with ammo.  This is a bug if you have it." ]
  },
  {
    "type": "effect_type",
    "id": "asked_to_lead",
    "name": [ "Asked to Lead" ],
    "desc": [ "AI tag for asking to lead NPCs.  This is a bug if you have it." ]
  },
  {
    "type": "effect_type",
    "id": "asked_to_follow",
    "name": [ "Asked to Follow" ],
    "desc": [ "AI tag for asking to NPCs to follow you.  This is a bug if you have it." ]
  },
  {
    "type": "effect_type",
    "id": "asked_to_train",
    "name": [ "Asked to Train" ],
    "desc": [ "AI tag for asking to NPCs to train you.  This is a bug if you have it." ]
  },
  {
    "type": "effect_type",
    "id": "asked_to_socialize",
    "name": [ "Asked to socialize" ],
    "desc": [ "AI tag: for having recently asked an NPC to socialize.  This is a bug if you have it." ]
  },
  {
    "type": "effect_type",
    "id": "asked_to_hint",
    "name": [ "Asked to hint" ],
    "desc": [ "AI tag: for having recently asked an NPC to give a hint.  This is a bug if you have it." ]
  },
  {
    "type": "effect_type",
    "id": "asked_personal_info",
    "name": [ "Asked Info" ],
    "desc": [ "AI tag for asking to NPCs for personal information.  This is a bug if you have it." ]
  },
  {
    "type": "effect_type",
    "id": "asked_for_item",
    "name": [ "Asked for Item" ],
    "desc": [ "AI tag for asking NPCs for items.  This is a bug if you have it." ]
  },
  {
    "type": "effect_type",
    "id": "currently_busy",
    "name": [ "Currently Busy" ],
    "desc": [ "AI cooldown tag for items or services.  This is a bug if you have it." ]
  },
  {
    "type": "effect_type",
    "id": "gave_quest_item",
    "name": [ "Already Gave Quest Item" ],
    "desc": [ "AI tag to prevent you from getting multiple quest items.  This is a bug if you have it." ]
  },
  {
    "type": "effect_type",
    "id": "catch_up",
    "name": [ "Catch Up" ],
    "desc": [ "AI tag for telling NPCs to catch up.  This is a bug if you have it." ],
    "int_add_val": 1,
    "max_intensity": 15
  },
  {
    "type": "effect_type",
    "id": "allow_sleep",
    "name": [ "Allow to Sleep" ],
    "desc": [ "AI tag for telling NPCs to sleep.  This is a bug if you have it." ]
  },
  {
    "type": "effect_type",
    "id": "npc_said",
    "name": [ "Said Something Recently" ],
    "desc": [ "AI tag to control NPC verbosity.  This is a bug if you have it." ]
  },
  {
    "type": "effect_type",
    "id": "npc_run_away",
    "name": [ "Running away!" ],
    "desc": [ "AI tag to enable NPCs to flee.  This is a bug if you have it." ]
  },
  {
    "type": "effect_type",
    "id": "npc_flee_player",
    "name": [ "Running away!" ],
    "desc": [ "AI tag to enable NPCs to flee the player.  This is a bug if you have it." ]
  },
  {
    "type": "effect_type",
    "id": "npc_fire_bad",
    "name": [ "Avoiding a fire!" ],
    "desc": [ "AI tag to enable NPCs to escape uncontrolled fires.  This is a bug if you have it." ]
  },
  {
    "type": "effect_type",
    "id": "npc_player_still_looking",
    "name": [ "Waiting for you to find something" ],
    "desc": [
      "AI tag to prevent NPCs from following the player while the player is finding an additonal copy of an item.  This is a bug if you have it."
    ]
  },
  {
    "type": "effect_type",
    "id": "infection",
    "name": [ "Infection" ],
    "desc": [ "AI tag used for the infected NPC quest.  This is a bug if you have it." ],
    "base_mods": { "speed_mod": [ -80 ] }
  },
  {
    "type": "effect_type",
    "id": "pet",
    "name": [ "Pet" ],
    "desc": [ "AI tag used for pet critters.  This is a bug if you have it." ]
  },
  {
    "type": "effect_type",
    "id": "paid",
    "name": [ "Paid" ],
    "desc": [ "AI tag used for paid critters.  This is a bug if you have it." ]
  },
  {
    "type": "effect_type",
    "id": "pacified",
    "name": [ "Pacified" ],
    "desc": [ "AI tag used for pacified critters.  This is a bug if you have it." ]
  },
  {
    "type": "effect_type",
    "id": "has_bag",
    "name": [ "Has Bag" ],
    "desc": [ "AI tag used for critters holding your bags.  This is a bug if you have it." ]
  },
  {
    "type": "effect_type",
    "id": "monster_armor",
    "name": [ "Has Armor" ],
    "desc": [ "AI tag used for critters wearing armor.  This is a bug if you have it." ]
  },
  {
    "type": "effect_type",
    "id": "monster_saddled",
    "name": [ "Has Saddle" ],
    "desc": [ "AI tag used for critters wearing a saddle.  This is a bug if you have it." ]
  },
  {
    "type": "effect_type",
    "id": "tied",
    "name": [ "Tied Up" ],
    "desc": [ "AI tag used for tied up critters.  This is a bug if you have it." ]
  },
  {
    "type": "effect_type",
    "id": "shrieking",
    "name": [ "Shrieking" ],
    "desc": [ "AI tag used for screecher sounds.  This is a bug if you have it." ],
    "show_in_info": true
  },
  {
    "type": "effect_type",
    "id": "targeted",
    "name": [ "Turret is Targeted" ],
    "desc": [ "AI tag used for turret targeting sounds.  This is a bug if you have it." ]
  },
  {
    "type": "effect_type",
    "id": "bounced",
    "name": [ "Bounced" ],
    "desc": [ "AI tag used for bouncing ammo targeting.  This is a bug if you have it." ]
  },
  {
    "type": "effect_type",
    "id": "pushed",
    "name": [ "Pushed" ],
    "desc": [ "AI tag used for monsters pushing each other.  This is a bug if you have it." ]
  },
  {
    "//": "ACTUAL PLAYER EFFECTS START HERE",
    "type": "effect_type",
    "id": "downed",
    "name": [ "Downed" ],
    "desc": [ "You're knocked to the ground.  You have to get up before you can move." ],
    "apply_message": "You're knocked to the floor!",
    "rating": "bad",
    "show_in_info": true
  },
  {
    "type": "effect_type",
    "id": "assisted",
    "name": [ "Assisted" ],
    "desc": [ "You're receiving assistance to practice a surgery." ]
  },
  {
    "type": "effect_type",
    "id": "got_checked",
    "name": [ "Got a check-up" ],
    "desc": [ "Your received a complete check-up and are now aware of the state of your health." ]
  },
  {
    "type": "effect_type",
    "id": "heating_bionic",
    "name": [ "Heated" ],
    "max_intensity": 1000,
    "desc": [ "At least one of your bionics is producing heat and warming you." ]
  },
  {
    "type": "effect_type",
    "id": "winded",
    "name": [ "Winded" ],
    "desc": [ "You're short of breath.  Running and fighting will be difficult until you recover." ],
    "apply_message": "Your breath gives out!",
    "remove_message": "You catch your breath.",
    "rating": "bad",
    "max_duration": "30 s",
    "base_mods": {
      "per_mod": [ -1 ],
      "dex_mod": [ -1 ],
      "str_mod": [ -3 ],
      "speed_mod": [ -30 ],
      "pain_min": [ 1 ],
      "pain_chance": [ 1 ],
      "pain_max_val": [ 20 ]
    }
  },
  {
    "type": "effect_type",
    "id": "darkness",
    "apply_message": "Your vision flickers and goes gray!",
    "remove_message": "The world flickers back to normality.",
    "rating": "bad"
  },
  {
    "type": "effect_type",
    "id": "stunned",
    "name": [ "Stunned" ],
    "desc": [ "Your movement is randomized." ],
    "apply_message": "You're stunned!",
    "rating": "bad",
    "show_in_info": true
  },
  {
    "type": "effect_type",
    "id": "dazed",
    "name": [ "Dazed" ],
    "desc": [ "You're visibly shaken up, and are having a hard time focusing on what's going on around you." ],
    "apply_message": "The scream dazes you!",
    "rating": "bad",
    "max_intensity": 10,
    "int_add_val": 2,
    "base_mods": { "per_mod": [ -5 ], "dex_mod": [ -2 ] },
    "scaling_mods": { "speed_mod": [ -3 ] },
    "show_in_info": true
  },
  {
    "type": "effect_type",
    "id": "riding",
    "name": [ "Riding" ],
    "desc": [ "You are riding an animal." ],
    "apply_message": "You mount your steed.",
    "rating": "good"
  },
  {
    "type": "effect_type",
    "id": "onfire",
    "name": [ "On Fire" ],
    "desc": [ "Loss of health - Entire Body\nYour clothing and other equipment may be consumed by the flames." ],
    "remove_memorial_log": "Put out the fire.",
    "apply_message": "You're on fire!  Wait in place to attempt to put out the fire.",
    "apply_memorial_log": "Caught on fire.",
    "rating": "bad",
    "max_intensity": 3,
    "int_dur_factor": "5 s",
    "max_duration": "50 s",
    "show_in_info": true
  },
  {
    "type": "effect_type",
    "id": "bouldering",
    "name": [ "Unstable footing" ],
    "desc": [ "Your footing is unstable.  It's more difficult to fight while standing here." ],
    "apply_message": "You try to keep your balance.",
    "rating": "bad"
  },
  {
    "type": "effect_type",
    "id": "blind",
    "name": [ "Blind" ],
    "desc": [ "Range of Sight: 0.  You cannot see anything." ],
    "removes_effects": [ "glare", "snow_glare", "darkness" ],
    "apply_message": "You're blinded!",
    "remove_message": "Your sight returns!",
    "rating": "bad",
    "show_in_info": true
  },
  {
    "type": "effect_type",
    "id": "earphones",
    "name": [ "Wearing earphones" ],
    "desc": [ "You are wearing earphones and can't hear much from outside world." ],
    "rating": "bad"
  },
  {
    "type": "effect_type",
    "id": "deaf",
    "name": [ "Impaired hearing", "Ringing ears", "Deaf" ],
    "desc": [
      "Your hearing is impaired.",
      "You can barely hear anything and your ears hurt.",
      "You can't hear anything and your head aches from all the noise.  You can't converse with NPCs."
    ],
    "apply_message": "Your ears ring!",
    "remove_message": "You can hear again!",
    "rating": "bad",
    "max_intensity": 3,
    "int_dur_factor": "100 s",
    "base_mods": { "pain_min": [ 1 ], "pain_chance": [ -50 ], "pain_chance_bot": [ 1000 ] },
    "scaling_mods": { "pain_max_val": [ 5 ], "pain_chance": [ 150 ] }
  },
  {
    "type": "effect_type",
    "id": "glowy_led",
    "apply_message": "A bionic LED is glowing softly beneath your skin.",
    "rating": "mixed"
  },
  {
    "type": "effect_type",
    "id": "stung",
    "name": [ "Stung" ],
    "desc": [ "You have been stung!" ],
    "rating": "bad",
    "base_mods": { "pain_min": [ 1 ] },
    "show_in_info": true
  },
  {
    "type": "effect_type",
    "id": "poison",
    "name": [ "Poisoned" ],
    "desc": [ "You have been poisoned!" ],
    "miss_messages": [ [ "You feel bad inside.", 1 ] ],
    "rating": "bad",
    "resist_traits": [ "POISRESIST" ],
    "pain_sizing": true,
    "hurt_sizing": true,
    "main_parts_only": true,
    "base_mods": {
      "per_mod": [ -2, -1 ],
      "dex_mod": [ -1, -1 ],
      "str_mod": [ -2, 0 ],
      "pain_min": [ 1 ],
      "pain_chance": [ 150, 900 ],
      "hurt_min": [ 1 ],
      "hurt_chance": [ 450, 2700 ]
    },
    "show_in_info": true
  },
  {
    "type": "effect_type",
    "id": "badpoison",
    "name": [ "Badly Poisoned" ],
    "desc": [ "You have been badly poisoned!" ],
    "miss_messages": [ [ "You feel bad inside.", 2 ] ],
    "rating": "bad",
    "resist_traits": [ "POISRESIST" ],
    "pain_sizing": true,
    "hurt_sizing": true,
    "main_parts_only": true,
    "base_mods": {
      "per_mod": [ -2 ],
      "dex_mod": [ -2 ],
      "str_mod": [ -3, -1 ],
      "speed_mod": [ -10 ],
      "pain_min": [ 2 ],
      "pain_chance": [ 100, 500 ],
      "hurt_min": [ 1 ],
      "hurt_max": [ 2 ],
      "hurt_chance": [ 300, 1800 ]
    },
    "show_in_info": true
  },
  {
    "type": "effect_type",
    "id": "foodpoison",
    "name": [ "Food Poisoning" ],
    "desc": [ "Your stomach is extremely upset, and you are quite nauseous." ],
    "miss_messages": [ [ "Your stomach bothers you.", 1 ] ],
    "rating": "bad",
    "resist_traits": [ "POISRESIST" ],
    "base_mods": {
      "per_mod": [ -1 ],
      "dex_mod": [ -1 ],
      "str_mod": [ -3, -1 ],
      "speed_mod": [ -20 ],
      "pain_min": [ 1 ],
      "pain_chance": [ 300, 900 ],
      "vomit_chance": [ 600, 1200 ]
    }
  },
  {
    "type": "effect_type",
    "id": "paralyzepoison",
    "name": [
      "Slowed",
      "Slowed",
      "Slowed",
      "Slowed",
      "Slowed",
      "Sluggish",
      "Sluggish",
      "Sluggish",
      "Sluggish",
      "Sluggish",
      "Partially Paralyzed",
      "Partially Paralyzed",
      "Partially Paralyzed",
      "Partially Paralyzed",
      "Partially Paralyzed",
      "Totally Paralyzed",
      "Totally Paralyzed",
      "Totally Paralyzed",
      "Totally Paralyzed",
      "Totally Paralyzed"
    ],
    "desc": [ "You are being slowed by a paralyzing poison!" ],
    "miss_messages": [ [ "You feel stiff.", 3 ] ],
    "rating": "bad",
    "max_intensity": 20,
    "resist_traits": [ "POISRESIST" ],
    "int_add_val": 1,
    "int_decay_tick": 600,
    "base_mods": { "dex_mod": [ -0.34, -0.17 ], "speed_mod": [ -5, -3 ] },
    "scaling_mods": { "dex_mod": [ -0.34, -0.17 ], "speed_mod": [ -5, -3 ] },
    "show_in_info": true
  },
  {
    "type": "effect_type",
    "id": "nausea",
    "name": [ "Nausea" ],
    "desc": [ "You feel nauseous.  Even a thought of food makes you feel sick." ],
    "remove_message": "You no longer feel nauseous.",
    "rating": "bad",
    "int_dur_factor": "5 m",
    "max_intensity": 3,
    "max_duration": "15 m",
    "base_mods": { "vomit_chance": [ 60 ] }
  },
  {
    "type": "effect_type",
    "id": "beartrap",
    "name": [ "Stuck in beartrap" ],
    "desc": [ "You can't move until you get free!" ],
    "apply_message": "You are caught!",
    "rating": "bad",
    "show_in_info": true
  },
  {
    "type": "effect_type",
    "id": "glare",
    "name": [ "Glare" ],
    "desc": [ "The sun is in your eyes." ],
    "apply_message": "The sunlight's glare makes it hard to see.",
    "rating": "bad",
    "base_mods": { "per_mod": [ -1 ] }
  },
  {
    "type": "effect_type",
    "id": "snow_glare",
    "name": [ "Snow glare" ],
    "desc": [ "The sunlight is reflecting off the snow." ],
    "apply_message": "The sunlight reflecting off the snow makes it hard to see.",
    "rating": "bad",
    "base_mods": { "per_mod": [ -1 ] }
  },
  {
    "type": "effect_type",
    "id": "laserlocked",
    "name": [ "Laser-targeted" ],
    "desc": [ "A laser sight is targeting you!" ],
    "apply_message": "",
    "max_duration": "5 s",
    "rating": "bad"
  },
  {
    "type": "effect_type",
    "id": "was_laserlocked",
    "name": [ "" ],
    "desc": [ "" ],
    "apply_message": "",
    "max_duration": "5 s",
    "rating": "bad"
  },
  {
    "type": "effect_type",
    "id": "smoke",
    "name": [ { "ctxt": "inhaled", "str": "Smoke" } ],
    "desc": [ "You've inhaled a lungful of thick smoke." ],
    "apply_message": "You inhale a lungful of thick smoke.",
    "rating": "bad",
    "miss_messages": [ [ "Your lungs burn from the smoke.", 1 ] ],
    "harmful_cough": true,
    "max_duration": "10 m",
    "base_mods": { "str_mod": [ -1 ], "dex_mod": [ -1 ], "cough_chance": [ 10 ] },
    "show_in_info": true
  },
  {
    "type": "effect_type",
    "id": "teargas",
    "name": [ "Tear gas" ],
    "desc": [ "You've been exposed to tear gas!" ],
    "apply_message": "You inhale a lungful of tear gas.",
    "rating": "bad",
    "miss_messages": [ [ "Your eyes burn from the tear gas.", 2 ] ],
    "harmful_cough": true,
    "max_duration": "30 m",
    "base_mods": { "str_mod": [ -2 ], "dex_mod": [ -2 ], "per_mod": [ -5 ], "speed_mod": [ -10 ], "cough_chance": [ 5 ] },
    "show_in_info": true
  },
  {
    "type": "effect_type",
    "id": "boomered",
    "name": [ "Boomered" ],
    "desc": [ "Range of Sight: 1;  You are covered in magenta bile!" ],
    "apply_message": "You're covered in bile!",
    "rating": "bad",
    "base_mods": { "per_mod": [ -3 ], "vomit_chance": [ 500 ] }
  },
  {
    "type": "effect_type",
    "id": "glowing",
    "name": [ "Glowing" ],
    "desc": [ "You are covered in glowing goo!" ],
    "apply_message": "You're covered in a glowing goo!",
    "rating": "bad",
    "base_mods": { "vomit_chance": [ 500 ] }
  },
  {
    "type": "effect_type",
    "id": "took_flumed"
  },
  {
    "type": "effect_type",
    "id": "took_xanax",
    "dur_add_perc": 22,
    "base_mods": { "stim_tick": [ 150 ], "stim_min": [ -1 ], "stim_min_val": [ -1 ] }
  },
  {
    "type": "effect_type",
    "id": "took_xanax_visible",
    "name": [ "Took Xanax" ],
    "desc": [ "You took Xanax some time ago and you might still be under its influence." ]
  },
  {
    "type": "effect_type",
    "id": "took_prozac"
  },
  {
    "type": "effect_type",
    "id": "took_prozac_bad"
  },
  {
    "type": "effect_type",
    "id": "took_prozac_visible",
    "name": [ "Took Prozac" ],
    "desc": [ "You took Prozac some time ago and you might still be under its influence." ]
  },
  {
    "type": "effect_type",
    "id": "in_pit",
    "name": [ "Stuck in Pit" ],
    "desc": [ "You're stuck in a pit.  Sight distance is limited and you have to climb out." ],
    "show_in_info": true
  },
  {
    "type": "effect_type",
    "id": "took_thorazine"
  },
  {
    "type": "effect_type",
    "id": "took_thorazine_bad"
  },
  {
    "type": "effect_type",
    "id": "took_thorazine_visible",
    "name": [ "Took Thorazine" ],
    "desc": [ "You took Thorazine some time ago and you might still be under its influence." ]
  },
  {
    "type": "effect_type",
    "id": "no_sight",
    "name": [ "Poor sight" ],
    "desc": [ "You can't see very far from this spot." ],
    "apply_message": "Your sight distance is impaired.",
    "rating": "bad"
  },
  {
    "type": "effect_type",
    "id": "pkill1",
    "max_duration": "4 m",
    "base_mods": { "pkill_tick": [ 42 ], "pkill_min": [ 1 ], "pkill_max_val": [ 15 ] }
  },
  {
    "type": "effect_type",
    "id": "pkill2",
    "pkill_addict_reduces": true,
    "base_mods": { "pkill_tick": [ 42 ], "pkill_min": [ 2 ] }
  },
  {
    "type": "effect_type",
    "id": "pkill3",
    "pkill_addict_reduces": true,
    "base_mods": { "pkill_tick": [ 12 ], "pkill_min": [ 1 ] }
  },
  {
    "type": "effect_type",
    "id": "pkill_l",
    "pkill_addict_reduces": true,
    "base_mods": { "pkill_max_val": [ 40 ], "pkill_tick": [ 120 ], "pkill_min": [ 1 ] }
  },
  {
    "type": "effect_type",
    "id": "webbed",
    "name": [ "Webbed" ],
    "desc": [ "You are covered in webs!" ],
    "apply_message": "You're covered in webs!",
    "rating": "bad",
    "miss_messages": [ [ "The webs constrict your movement.", 4 ] ],
    "max_intensity": 3,
    "base_mods": { "speed_mod": [ -20 ] },
    "scaling_mods": { "speed_mod": [ -5 ] },
    "show_in_info": true
  },
  {
    "type": "effect_type",
    "id": "bite",
    "name": [ "Bite", "Painful Bite" ],
    "desc": [ "You have a nasty bite wound." ],
    "apply_memorial_log": "Received a deep bite wound.",
    "remove_memorial_log": "Recovered from a bite wound.",
    "apply_message": "The bite wound feels really deep...",
    "resist_traits": [ "INFRESIST" ],
    "main_parts_only": true,
    "rating": "bad",
    "int_dur_factor": "30 m",
    "max_intensity": 2,
    "scaling_mods": {
      "dex_mod": [ -1, 0 ],
      "pain_chance_bot": [ 200 ],
      "pain_chance": [ 2, 1 ],
      "pain_min": [ 1 ],
      "pain_max_val": [ 10, 5 ]
    }
  },
  {
    "type": "effect_type",
    "id": "infected",
    "name": [ "Infected", "Badly Infected", "Pus Filled" ],
    "desc": [ "You have an infected wound." ],
    "apply_memorial_log": "Contracted an infection.",
    "remove_memorial_log": "Recovered from an infection... this time.",
    "apply_message": "Your bite wound feels infected.",
    "resist_traits": [ "INFRESIST" ],
    "main_parts_only": true,
    "rating": "bad",
    "int_dur_factor": "8 h",
    "max_intensity": 3,
    "base_mods": {
      "pain_chance": [ 2, 1 ],
      "pain_chance_bot": [ 200 ],
      "pain_min": [ 1 ],
      "pain_max_val": [ 30, 20 ],
      "str_mod": [ -1 ],
      "dex_mod": [ -1 ],
      "vomit_chance": [ 1000, 1200 ],
      "fatigue_min": [ 360, 180 ],
      "fatigue_chance": [ -102 ]
    },
    "scaling_mods": {
      "pain_max_val": [ 30, 20 ],
      "str_mod": [ -1, -0.5 ],
      "dex_mod": [ -1, -0.5 ],
      "vomit_chance": [ -400 ],
      "fatigue_chance": [ 101 ]
    }
  },
  {
    "type": "effect_type",
    "id": "recover",
    "name": [ "Recovering From Infection" ],
    "desc": [ "You are recovering from an infection." ],
    "rating": "bad",
    "max_intensity": 3,
    "int_dur_factor": "320 m",
    "base_mods": {
      "pain_chance": [ 100 ],
      "pain_min": [ 1 ],
      "pain_max_val": [ 30 ],
      "str_mod": [ -1 ],
      "dex_mod": [ -1 ],
      "vomit_chance": [ 1000 ],
      "fatigue_min": [ 360 ],
      "fatigue_chance": [ -102 ]
    },
    "scaling_mods": { "pain_max_val": [ 30 ], "str_mod": [ -1 ], "dex_mod": [ -1 ], "vomit_chance": [ -400 ], "fatigue_chance": [ 101 ] }
  },
  {
    "type": "effect_type",
    "id": "bandaged",
    "name": [ "Bandaged" ],
    "desc": [ "Your wounds are bandaged." ],
    "main_parts_only": true,
    "rating": "good",
    "int_dur_factor": "6 h",
    "max_intensity": 16,
    "max_effective_intensity": 8,
    "max_duration": "4 d",
    "base_mods": { "healing_rate": [ 2 ], "healing_head": [ 50 ], "healing_torso": [ 150 ] },
    "scaling_mods": { "healing_rate": [ 2 ] }
  },
  {
    "type": "effect_type",
    "id": "disinfected",
    "name": [ "Disinfected" ],
    "desc": [ "Your wounds are disinfected." ],
    "main_parts_only": true,
    "rating": "good",
    "int_dur_factor": "6 h",
    "max_intensity": 16,
    "max_effective_intensity": 8,
    "max_duration": "4 d",
    "base_mods": { "healing_rate": [ 2 ], "healing_head": [ 50 ], "healing_torso": [ 150 ] },
    "scaling_mods": { "healing_rate": [ 2 ] }
  },
  {
    "type": "effect_type",
    "id": "spores",
    "name": [ "Spore dusted", "Spore covered", "Spore coated" ],
    "speed_name": "Spore covered",
    "desc": [ "You can feel the tiny spores sinking directly into your flesh." ],
    "max_intensity": 3,
    "int_decay_tick": 720,
    "int_add_val": 1,
    "main_parts_only": true,
    "base_mods": { "speed_mod": [ -7 ] },
    "scaling_mods": { "speed_mod": [ -3 ] }
  },
  {
    "type": "effect_type",
    "id": "fungus",
    "apply_memorial_log": "Contracted a fungal infection.",
    "remove_memorial_log": "Cured the fungal infection.",
    "miss_messages": [ [ "You feel sick inside.", 1 ] ],
    "speed_name": "Fungal infection",
    "rating": "bad",
    "max_intensity": 3,
    "resist_traits": [ "POISRESIST" ],
    "base_mods": { "speed_mod": [ -10 ], "str_mod": [ -1 ], "dex_mod": [ -1 ] }
  },
  {
    "type": "effect_type",
    "id": "visuals",
    "name": [ "Hallucinating" ],
    "desc": [ "You can't trust everything that you see." ],
    "rating": "bad",
    "base_mods": { "int_mod": [ -2 ], "dex_mod": [ -1 ], "per_mod": [ -4 ] }
  },
  {
    "type": "effect_type",
    "id": "rat",
    "name": [ "Ratting" ],
    "desc": [ "You feel nauseous and rat-like." ],
    "max_intensity": 100,
    "base_mods": { "int_mod": [ -0.5 ], "str_mod": [ -0.2 ], "per_mod": [ -0.4 ] },
    "scaling_mods": { "int_mod": [ -0.5 ], "str_mod": [ -0.2 ], "per_mod": [ -0.4 ] }
  },
  {
    "type": "effect_type",
    "id": "pblue",
    "base_mods": { "rad_chance": [ 600 ], "rad_min": [ -1 ] }
  },
  {
    "type": "effect_type",
    "id": "iodine"
  },
  {
    "type": "effect_type",
    "id": "shakes",
    "name": [ "Shakes" ],
    "desc": [ "Your hands just won't stop shaking." ],
    "miss_messages": [ [ "You tremble", 4 ] ],
    "base_mods": { "str_mod": [ -1 ], "dex_mod": [ -4 ] }
  },
  {
    "type": "effect_type",
    "id": "motor_seizure",
    "name": [ "Seizure" ],
    "//": "Intended to be applied with downed to make it nearly impossible for player to stand.",
    "rating": "bad",
    "remove_message": "You regain control of your muscles!",
    "desc": [ "Your muscles have seized up, and you can't control them!" ],
    "miss_messages": [ [ "Your muscles won't cooperate!", 20 ] ],
    "base_mods": { "str_mod": [ -12 ], "dex_mod": [ -20 ] }
  },
  {
    "type": "effect_type",
    "id": "bleed",
    "name": [ "Bleeding", "Bad Bleeding", "Heavy Bleeding" ],
    "desc": [ "You are slowly losing blood.", "You are losing blood.", "You are rapidly losing blood." ],
    "main_parts_only": true,
    "apply_message": "You're bleeding!",
    "rating": "bad",
    "max_intensity": 3,
    "int_decay_tick": 120,
    "int_add_val": 1,
    "base_mods": { "str_mod": [ -1 ], "per_mod": [ -1 ] },
    "show_in_info": true
  },
  {
    "type": "effect_type",
    "id": "slimed",
    "name": [ "Slimed" ],
    "desc": [ "You're covered in thick goo!" ],
    "apply_message": "You're covered in thick goo!",
    "rating": "bad",
    "miss_messages": [ [ "This goo makes you slip", 2 ] ],
    "base_mods": { "dex_mod": [ -2 ], "speed_mod": [ -25 ], "vomit_chance": [ 2100 ] },
    "show_in_info": true
  },
  {
    "type": "effect_type",
    "id": "hallu",
    "max_duration": "30 m"
  },
  {
    "type": "effect_type",
    "id": "cold",
    "name": [ "Chilly", "Cold", "Freezing" ],
    "desc": [ "Your %s is exposed to the cold.", "Your %s is very exposed to the cold.", "Your %s is dangerously cold!" ],
    "speed_name": "Cold",
    "max_intensity": 3,
    "part_descs": true,
    "base_mods": { "speed_mod": [ -2 ] },
    "scaling_mods": {
      "speed_mod": [ -7 ],
      "int_mod": [ -0.5 ],
      "dex_mod": [ -0.5 ],
      "hurt_min": [ 1 ],
      "hurt_chance": [ 200 ],
      "pkill_tick": [ 60 ],
      "pkill_min": [ 1 ],
      "pkill_max_val": [ 30 ],
      "stamina_chance": [ 2 ],
      "stamina_min": [ -2 ]
    }
  },
  {
    "type": "effect_type",
    "id": "hot",
    "name": [ "Warm", "Hot", "Scorching" ],
    "desc": [ "Your %s feels warm.", "Your %s is sweating from the heat.", "Your %s is sweating profusely!" ],
    "speed_name": "Hot",
    "max_intensity": 3,
    "part_descs": true,
    "base_mods": {
      "speed_mod": [ -2 ],
      "thirst_tick": [ 2400 ],
      "thirst_chance": [ 2 ],
      "pain_min": [ 1 ],
      "pain_chance": [ 2 ],
      "pain_max_val": [ -1 ],
      "hurt_min": [ 1 ],
      "hurt_chance": [ -300 ],
      "stamina_chance": [ 2 ]
    },
    "scaling_mods": {
      "speed_mod": [ -4 ],
      "thirst_min": [ 1 ],
      "thirst_tick": [ -600 ],
      "pain_max_val": [ 10 ],
      "hurt_chance": [ 200 ],
      "stamina_min": [ -1 ]
    }
  },
  {
    "type": "effect_type",
    "id": "frostbite",
    "name": [ "Frostnip", "Frostbite" ],
    "desc": [ "Your %s is frostnipped and has gone numb.", "Your %s is frostbitten!  Its tissues are frozen from the cold!" ],
    "part_descs": true,
    "speed_name": "Frostbite",
    "dur_add_perc": 0,
    "max_intensity": 2,
    "scaling_mods": { "speed_mod": [ -5 ] }
  },
  {
    "type": "effect_type",
    "id": "frostbite_recovery",
    "name": [ "Defrosting" ],
    "desc": [ "Your %s is starting to feel the damage cold has wrought." ],
    "part_descs": true,
    "base_mods": { "pain_max_val": [ 40 ], "pain_chance": [ 2 ], "pain_min": [ 1 ] }
  },
  {
    "type": "effect_type",
    "id": "blisters",
    "name": [ "Blisters" ],
    "desc": [ "Your %s is blistering from the intense heat." ],
    "main_parts_only": true,
    "part_descs": true,
    "miss_messages": [ [ "Your blisters distract you", 1 ] ],
    "base_mods": {
      "dex_mod": [ -1 ],
      "str_mod": [ -1 ],
      "per_mod": [ -1 ],
      "pain_max_val": [ 35 ],
      "pain_chance": [ 2 ],
      "pain_min": [ 1 ],
      "hurt_chance": [ 4 ],
      "hurt_min": [ 1 ]
    }
  },
  {
    "type": "effect_type",
    "id": "dermatik"
  },
  {
    "type": "effect_type",
    "id": "formication",
    "name": [ "Itchy skin", "Writhing skin", "Bugs in skin" ],
    "desc": [ "You stop to scratch yourself frequently; high INT helps you resist the urge." ],
    "apply_message": "Your skin feels extremely itchy!",
    "rating": "bad",
    "main_parts_only": true,
    "max_intensity": 3,
    "base_mods": { "str_mod": [ -0.34 ], "int_mod": [ -1 ] },
    "scaling_mods": { "str_mod": [ -0.34 ], "int_mod": [ -1 ] }
  },
  {
    "type": "effect_type",
    "id": "sap",
    "name": [ "Sap-coated" ],
    "desc": [ "You're coated in sap!" ],
    "apply_message": "You're coated in sap!",
    "rating": "bad",
    "miss_messages": [ [ "The sap's too sticky for you to fight effectively.", 3 ] ],
    "base_mods": { "speed_mod": [ -25 ], "dex_mod": [ -3 ] }
  },
  {
    "type": "effect_type",
    "id": "common_cold",
    "name": [ "Common Cold" ],
    "desc": [ "You have contracted the 'Common Cold'.  Symptoms can be alleviated by medication (cough syrup)." ],
    "apply_memorial_log": "Caught a cold.",
    "remove_memorial_log": "Got over the cold.",
    "apply_message": "You feel a cold coming on...",
    "rating": "bad",
    "resist_effects": [ "took_flumed" ],
    "miss_messages": [ [ "You're too stuffed up to fight effectively.", 1 ] ],
    "base_mods": {
      "thirst_tick": [ 1800 ],
      "thirst_min": [ 1 ],
      "fatigue_tick": [ 300 ],
      "fatigue_min": [ 1 ],
      "str_mod": [ -3, -1 ],
      "dex_mod": [ -1, 0 ],
      "per_mod": [ -1, 0 ],
      "int_mod": [ -2, -1 ],
      "cough_chance": [ 300, 0 ]
    }
  },
  {
    "type": "effect_type",
    "id": "flu",
    "name": [ "Influenza" ],
    "desc": [
      "You have contracted flu, or more technically speaking, the 'Influenza'.  Symptoms can be alleviated by medication (cough syrup)."
    ],
    "apply_memorial_log": "Caught the flu.",
    "remove_memorial_log": "Got over the flu.",
    "apply_message": "You feel a flu coming on...",
    "rating": "bad",
    "resist_effects": [ "took_flumed" ],
    "base_mods": {
      "thirst_tick": [ 1800 ],
      "thirst_min": [ 1 ],
      "fatigue_tick": [ 300 ],
      "fatigue_min": [ 1 ],
      "str_mod": [ -4, -2 ],
      "dex_mod": [ -2, 0 ],
      "per_mod": [ -1, 0 ],
      "int_mod": [ -2, -1 ],
      "pain_max_val": [ 15 ],
      "pain_min": [ 1, 0 ],
      "cough_chance": [ 300, 0 ],
      "vomit_chance": [ 3600, 7200 ]
    }
  },
  {
    "type": "effect_type",
    "id": "flushot",
    "name": [ "Vaccinated" ],
    "desc": [ "You have been vaccinated for the flu recently." ],
    "blocks_effects": [ "flu" ]
  },
  {
    "type": "effect_type",
    "id": "cureall",
    "//": "This is the royal jelly effect, it should cure pretty much everything.",
    "removes_effects": [
      "fungus",
      "dermatik",
      "bloodworms",
      "paincysts",
      "brainworms",
      "tapeworm",
      "blind",
      "poison",
      "stung",
      "badpoison",
      "foodpoison",
      "paralyzepoison",
      "tetanus",
      "infected",
      "asthma",
      "common_cold",
      "flu"
    ],
    "base_mods": { "pkill_min": [ 5 ] }
  },
  {
    "type": "effect_type",
    "id": "evil"
  },
  {
    "type": "effect_type",
    "id": "raising",
    "int_add_val": 1,
    "max_intensity": 100
  },
  {
    "type": "effect_type",
    "id": "attention"
  },
  {
    "type": "effect_type",
    "id": "jetinjector",
    "name": [ "RX12 Healing Comedown", "RX12 Healing Rush" ],
    "desc": [ "You feel completely drained.", "You feel the rush of stimulants in your body!" ],
    "apply_message": "You feel a rush as the chemicals flow through your body!",
    "decay_messages": [ [ "The jet injector's chemicals wear off.  You feel AWFUL!", "bad" ] ],
    "rating": "good",
    "max_intensity": 2,
    "int_dur_factor": "50 s",
    "removes_effects": [ "infected", "bite", "bleed", "fungus", "dermatik", "winded" ],
    "base_mods": { "str_mod": [ -1 ], "dex_mod": [ -2 ], "per_mod": [ -2 ], "int_mod": [ -1 ] },
    "scaling_mods": { "str_mod": [ 2 ], "dex_mod": [ 3 ], "per_mod": [ 3 ], "int_mod": [ 1 ] }
  },
  {
    "type": "effect_type",
    "id": "stimpack",
    "name": [ "RX11 Stimulant Comedown", "RX11 Stimulant Rush" ],
    "desc": [ "You feel sluggish and slow.", "An intense surge of stimulants pulses through your body." ],
    "apply_message": "You feel an intense surge of stimulants pulse through your body!",
    "decay_messages": [ [ "The stimulant combo is wearing off.  You feel sluggish.", "bad" ] ],
    "rating": "good",
    "max_intensity": 2,
    "int_dur_factor": "50 s",
    "removes_effects": [ "winded" ],
    "base_mods": { "speed_mod": [ -5 ], "dex_mod": [ -2 ], "per_mod": [ -1 ], "int_mod": [ -2 ] },
    "scaling_mods": {
      "speed_mod": [ 15 ],
      "str_mod": [ 1 ],
      "dex_mod": [ 4 ],
      "per_mod": [ 4 ],
      "int_mod": [ -1 ],
      "stamina_min": [ 4 ],
      "stamina_max": [ 8 ]
    }
  },
  {
    "type": "effect_type",
    "id": "adrenaline",
    "name": [ "Adrenaline Comedown", "Adrenaline Rush" ],
    "desc": [ "You feel completely drained.", "You feel the rush of adrenaline in your body!" ],
    "apply_message": "You feel a surge of adrenaline!",
    "rating": "good",
    "decay_messages": [ [ "Your adrenaline rush wears off.  You feel AWFUL!", "bad" ] ],
    "miss_messages": [ [ "Your comedown throws you off.", 1 ] ],
    "max_intensity": 2,
    "int_dur_factor": "150 s",
    "removes_effects": [ "winded" ],
    "base_mods": {
      "speed_mod": [ -10 ],
      "str_mod": [ -2 ],
      "dex_mod": [ -2 ],
      "int_mod": [ -1 ],
      "per_mod": [ -1 ],
      "stamina_min": [ -2 ]
    },
    "scaling_mods": {
      "speed_mod": [ 20 ],
      "str_mod": [ 1.5 ],
      "dex_mod": [ 1.5 ],
      "int_mod": [ -2 ],
      "per_mod": [ 0.5 ],
      "stamina_min": [ 4 ]
    }
  },
  {
    "type": "effect_type",
    "id": "adrenaline_mycus",
    "name": [ "Mycus Respite", "Mycus Wrath" ],
    "desc": [
      "Our fibers are stretched near breaking.  Local power diverted to regenerate.",
      "Our enemies are near, and violent action is imminent.  We are turgid."
    ],
    "apply_message": "Mycal wrath fills our fibers, and we grow turgid.",
    "rating": "good",
    "decay_messages": [ [ "We require repose; our fibers are nearly spent...", "bad" ] ],
    "max_intensity": 2,
    "int_dur_factor": "150 s",
    "base_mods": {
      "speed_mod": [ -10 ],
      "str_mod": [ -2 ],
      "dex_mod": [ -2 ],
      "int_mod": [ -1 ],
      "per_mod": [ -1 ],
      "stamina_min": [ -2 ]
    },
    "scaling_mods": { "speed_mod": [ 30 ], "str_mod": [ 5 ], "dex_mod": [ 4 ], "int_mod": [ -7 ], "per_mod": [ 2 ], "stamina_min": [ 4 ] }
  },
  {
    "type": "effect_type",
    "id": "meth",
    "name": [ "Meth comedown", "High on Meth" ],
    "max_intensity": 2,
    "int_dur_factor": "200 s",
    "base_mods": {
      "speed_mod": [ -20 ],
      "str_mod": [ -3 ],
      "dex_mod": [ -2 ],
      "int_mod": [ -1 ],
      "per_mod": [ -2 ],
      "vomit_chance": [ 2000 ],
      "stamina_min": [ -4 ]
    },
    "scaling_mods": {
      "speed_mod": [ 15 ],
      "str_mod": [ 1.5 ],
      "dex_mod": [ 1 ],
      "int_mod": [ 0.5 ],
      "per_mod": [ 1 ],
      "fatigue_min": [ 1 ],
      "stamina_min": [ 8 ]
    }
  },
  {
    "type": "effect_type",
    "id": "cig",
    "name": [ "Nicotine" ],
    "desc": [ "You had a puff or two.", "You smoked too much." ],
    "max_intensity": 2,
    "int_dur_factor": "10 m",
    "scaling_mods": { "vomit_chance": [ 500 ] }
  },
  {
    "type": "effect_type",
    "id": "teleglow"
  },
  {
    "type": "effect_type",
    "id": "high",
    "name": [ "High" ],
    "desc": [ "You are high as a kite." ],
    "apply_message": "You feel lightheaded.",
    "base_mods": { "int_mod": [ -1 ], "per_mod": [ -1 ] }
  },
  {
    "type": "effect_type",
    "id": "weed_high",
    "apply_message": "You feel lightheaded.",
    "miss_messages": [ [ "That critter's jumping around like a jitterbug!  It needs to mellow out.", 1 ] ],
    "base_mods": { "per_mod": [ -1 ] }
  },
  {
    "type": "effect_type",
    "id": "contacts",
    "name": [ "Contact Lenses" ],
    "desc": [ "You are wearing contact lenses." ],
    "apply_message": "You can see more clearly.",
    "remove_message": "Your vision starts to blur.",
    "rating": "good"
  },
  {
    "type": "effect_type",
    "id": "drunk",
    "name": [ "Tipsy", "Drunk", "Trashed", "Wasted", "Dead Drunk" ],
    "desc": [
      "You drank some alcohol.  You feel warm inside.",
      "You drank alcohol.  Party on!",
      "You drank lots of alcohol.  Are those white mice?",
      "You drank unholy amounts of alcohol.  It's the end of the world, what do you care?",
      "You embalmed yourself alive with so much alcohol, that even zombies will leave your dead body alone."
    ],
    "max_intensity": 5,
    "apply_message": "You feel lightheaded.",
    "int_dur_factor": "100 m",
    "miss_messages": [ [ "You feel woozy.", 1 ] ],
    "base_mods": {
      "vomit_chance": [ -43 ],
      "sleep_chance": [ -1003 ],
      "sleep_min": [ 15000 ],
      "sleep_max": [ 21000 ],
      "pkill_amount": [ 3 ],
      "pkill_max_val": [ 3 ],
      "pkill_min": [ 1 ],
      "pkill_tick": [ 45 ]
    },
    "scaling_mods": {
      "per_mod": [ -0.5 ],
      "dex_mod": [ -0.5 ],
      "int_mod": [ -0.75 ],
      "vomit_chance": [ 21 ],
      "sleep_chance": [ 501 ],
      "pkill_max_val": [ 10 ],
      "pkill_tick": [ -10 ]
    }
  },
  {
    "type": "effect_type",
    "id": "amigara",
    "apply_message": "You can't look away from the faultline...",
    "rating": "bad"
  },
  {
    "type": "effect_type",
    "id": "fearparalyze",
    "name": [ "Feared" ],
    "desc": [ "You have been paralyzed by the fear." ],
    "rating": "bad",
    "show_in_info": true
  },
  {
    "type": "effect_type",
    "id": "asthma",
    "name": [ "Asthma", "Asthma", "Asthma", "Asthma", "Heavy Asthma", "Heavy Asthma" ],
    "desc": [
      "You suffer from a respiratory disorder that makes breathing difficult.\nAn asthma attack can occur from time to time, so have your inhaler nearby."
    ],
    "apply_message": "You can't breathe... asthma attack!",
    "rating": "bad",
    "max_intensity": 6,
    "int_dur_factor": "200 s",
    "miss_messages": [ [ "You're winded.", 3 ] ],
    "base_mods": { "str_mod": [ -2 ], "dex_mod": [ -3 ], "speed_mod": [ -20 ] },
    "scaling_mods": { "speed_mod": [ -40 ] }
  },
  {
    "type": "effect_type",
    "id": "crushed",
    "apply_message": "The ceiling collapses on you!",
    "rating": "bad"
  },
  {
    "type": "effect_type",
    "id": "valium",
    "removes_effects": [ "shakes" ],
    "base_mods": { "stim_tick": [ 150 ], "stim_chance": [ 2 ], "stim_min": [ 1 ], "stim_min_val": [ -1 ] }
  },
  {
    "type": "effect_type",
    "id": "took_anticonvulsant_visible",
    "name": [ "Took anticonvulsant drugs" ],
    "desc": [
      "You took anticonvulsant drugs some time ago and you might still be under its influence.\nPrescription note says its effect duration may vary, so your estimate may be inaccurate."
    ]
  },
  {
    "type": "effect_type",
    "id": "music"
  },
  {
    "type": "effect_type",
    "id": "relax_gas",
    "name": [ "Relaxation gas" ],
    "desc": [ "You are thoroughly relaxed and don't feel like moving.  Fighting?  Too much effort." ],
    "apply_message": "You inhale sweetish gas.",
    "remove_message": "The slackness leaves your muscles.",
    "rating": "bad",
    "base_mods": { "str_mod": [ -3 ], "dex_mod": [ -3 ], "int_mod": [ -2 ], "per_mod": [ -4 ] }
  },
  {
    "type": "effect_type",
    "id": "tapeworm",
    "rating": "bad",
    "base_mods": { "hunger_chance": [ 50 ], "hunger_min": [ 1 ] }
  },
  {
    "type": "effect_type",
    "id": "bloodworms",
    "rating": "bad",
    "base_mods": {
      "thirst_tick": [ 600 ],
      "thirst_min": [ 1 ],
      "h_mod_chance": [ 512 ],
      "h_mod_min": [ -10 ],
      "cough_chance": [ 300, 0 ]
    }
  },
  {
    "type": "effect_type",
    "id": "brainworms",
    "rating": "bad",
    "base_mods": { "pain_chance": [ 512 ], "pain_min": [ 2 ], "pain_max": [ 8 ], "h_mod_chance": [ 512 ], "h_mod_min": [ -10 ] }
  },
  {
    "type": "effect_type",
    "id": "paincysts",
    "rating": "bad",
    "base_mods": { "pain_chance": [ 256 ], "pain_min": [ 1 ], "pain_max": [ 4 ], "fatigue_chance": [ 256 ], "fatigue_min": [ 1 ] }
  },
  {
    "type": "effect_type",
    "id": "tetanus",
    "rating": "bad",
    "resist_effects": [ "valium" ],
    "base_mods": { "dex_mod": [ -4, 0 ] }
  },
  {
    "type": "effect_type",
    "id": "datura",
    "name": [ "Experiencing Datura" ],
    "desc": [ "Buy the ticket, take the ride.  The datura has you now." ],
    "rating": "bad",
    "base_mods": { "per_mod": [ -6 ], "dex_mod": [ -3 ], "thirst_chance": [ 8 ], "thirst_min": [ 1 ], "thirst_max_val": [ 20 ] }
  },
  {
    "type": "effect_type",
    "id": "grabbed",
    "name": [ "Grabbed" ],
    "desc": [ "You have been grabbed by an attack.\nYou are being held in place, and dodging and blocking are very difficult." ],
    "rating": "bad",
    "max_duration": "2 s",
    "max_intensity": 15,
    "base_mods": { "speed_mod": [ -15 ] },
    "scaling_mods": { "speed_mod": [ -5 ] },
    "show_in_info": true
  },
  {
    "type": "effect_type",
    "id": "grabbing",
    "name": [ "Grabbing" ],
    "desc": [ "Grabbing another creature and holding them in place." ],
    "max_duration": "2 s",
    "max_intensity": 15,
    "show_in_info": true
  },
  {
    "type": "effect_type",
    "id": "lack_sleep",
    "name": [ "Lacking Sleep" ],
    "desc": [ "You haven't slept in a while, and it shows." ],
    "apply_message": "You are too physically tired to function well.",
    "rating": "bad",
    "miss_messages": [ [ "You don't have energy to fight.", 1 ] ],
    "base_mods": { "speed_mod": [ -5 ], "str_mod": [ -1 ], "dex_mod": [ -1 ], "int_mod": [ -2 ], "per_mod": [ -2 ] }
  },
  {
    "type": "effect_type",
    "id": "lying_down",
    "apply_message": "You lie down to go to sleep...",
    "rating": "neutral",
    "max_duration": "50 m"
  },
  {
    "type": "effect_type",
    "id": "sleep",
    "apply_message": "You fall asleep.",
    "remove_message": "You wake up.",
    "rating": "neutral",
    "max_intensity": 24
  },
  {
    "type": "effect_type",
    "id": "narcosis"
  },
  {
    "type": "effect_type",
    "id": "under_operation",
    "name": [ "Under operation" ],
    "desc": [ "You are being operated on.  Try to stay still." ]
  },
  {
    "type": "effect_type",
    "id": "alarm_clock"
  },
  {
    "type": "effect_type",
    "id": "slept_through_alarm"
  },
  {
    "type": "effect_type",
    "name": [ "Playing an instrument" ],
    "desc": [ "You're playing an instrument.\nFocusing on playing music distracts you, slowing you down." ],
    "id": "playing_instrument",
    "rating": "neutral",
    "max_duration": "2 s",
    "max_intensity": 100,
    "base_mods": { "speed_mod": [ -1 ] },
    "scaling_mods": { "speed_mod": [ -1 ] }
  },
  {
    "//": "On roof of a vehicle, aiming a turret",
    "type": "effect_type",
    "id": "on_roof"
  },
  {
    "type": "effect_type",
    "id": "corroding",
    "name": [ "Corroding" ],
    "desc": [ "You're covered in acid!" ],
    "apply_message": "You're covered in acid!",
    "rating": "bad",
    "max_duration": "30 s",
    "max_intensity": 5,
    "int_dur_factor": "5 s",
    "base_mods": { "hurt_min": [ 1 ], "hurt_chance": [ 1 ], "hurt_chance_bot": [ 10 ] },
    "scaling_mods": { "hurt_chance": [ 1 ] },
    "show_in_info": true
  },
  {
    "type": "effect_type",
    "id": "zapped",
    "name": [ "Zapped" ],
    "desc": [ "You've been zapped with electricity and are barely able to move!" ],
    "apply_message": "You're zapped!",
    "rating": "bad",
    "max_duration": "2 s",
    "dur_add_perc": 20,
    "base_mods": { "speed_mod": [ -1000 ], "dex_mod": [ -100 ] },
    "show_in_info": true
  },
  {
    "type": "effect_type",
    "id": "hypocalcemia",
    "name": [ "Hypocalcemia", "Weak bones", "Brittle bones" ],
    "desc": [ "A lack of calcium in your diet will make your bones progressively weaker." ],
    "apply_message": "Your bones are becoming more brittle.",
    "remove_message": "Your bones regain their usual strength.",
    "decay_messages": [
      [ "Your calcium deficiency is nearly resolved.", "good" ],
      [ "Your bones become stronger as your calcium deficiency improves.", "good" ]
    ],
    "max_intensity": 3,
    "rating": "bad"
  },
  {
    "type": "effect_type",
    "id": "anemia",
    "name": [ "Iron deficiency", "Early anemia", "Anemia" ],
    "desc": [ "A lack of iron in your diet will result in progressively worsening anemia." ],
    "apply_message": "You begin feeling increasingly tired and listless.",
    "remove_message": "You no longer feel anemic.",
    "decay_messages": [
      [ "Your iron deficiency is nearly resolved.", "good" ],
      [ "Your feel stronger as your anemia starts to improve.", "good" ]
    ],
    "max_intensity": 3,
    "rating": "bad"
  },
  {
    "type": "effect_type",
    "id": "hypovitA",
    "name": [ "VitA deficiency", "Poor vision", "Night blindness" ],
    "desc": [ "A lack of vitamin A in your diet will progressively worsen your vision." ],
    "apply_message": "You start struggling to make out the finer details.",
    "remove_message": "Your normal visual acuity returns.",
    "decay_messages": [
      [ "Your vitamin A deficiency is nearly resolved.", "good" ],
      [ "Your vision improves as your Vitamin A deficiency improves.", "good" ]
    ],
    "max_intensity": 3,
    "rating": "bad"
  },
  {
    "type": "effect_type",
    "id": "hypovitB",
    "name": [ "B12 deficiency", "Slow healing", "No healing" ],
    "desc": [ "A lack of vitamin B12 in your diet will affect your ability to heal." ],
    "apply_message": "Simple wounds are starting to concern you more than usual.",
    "remove_message": "Your wounds now heal normally.",
    "decay_messages": [
      [ "Your vitamin B12 deficiency is starting to resolve.", "good" ],
      [ "Your ability to heal returns as your Vitamin B12 deficiency improves.", "good" ]
    ],
    "max_intensity": 3,
    "rating": "bad"
  },
  {
    "type": "effect_type",
    "id": "scurvy",
    "name": [ "Early scurvy", "Scurvy", "Bad Scurvy" ],
    "desc": [ "A lack of vitamin C in your diet will result in progressively worse symptoms of scurvy." ],
    "apply_message": "You start to develop symptoms of scurvy.",
    "remove_message": "Your scurvy has resolved.",
    "decay_messages": [
      [ "Your vitamin C deficiency is starting to resolve.", "good" ],
      [ "Your scurvy lessens as your Vitamin C deficiency improves.", "good" ]
    ],
    "max_intensity": 3,
    "rating": "bad"
  },
  {
    "type": "effect_type",
    "id": "hypervitaminosis",
    "name": [ "Hypervitaminosis" ],
    "desc": [ "An excess of vitamins has badly affected your metabolism." ],
    "apply_message": "Your metabolism becomes unstable.",
    "remove_message": "Your metabolism becomes more stable.",
    "rating": "bad"
  },
  {
    "type": "effect_type",
    "id": "toxin_buildup",
    "name": [ "", "Concerning symptoms", "Unnerving symptoms" ],
    "desc": [
      "",
      "Your muscles keep twitching strangely.",
      "Your nervous system is malfunctioning, almost like it's being torn apart from the inside."
    ],
    "base_mods": { "h_mod_min": [ -1 ], "h_mod_chance": [ 1 ], "h_mod_chance_bot": [ 5 ], "h_mod_tick": [ 1800 ] },
    "max_intensity": 3,
    "scaling_mods": { "h_mod_min": [ -5 ] }
  },
  {
    "type": "effect_type",
    "id": "cough_suppress"
  },
  {
    "type": "effect_type",
    "id": "haslight",
    "name": [ "Lit up" ],
    "desc": [ "You are carrying a light and can't hide well." ],
    "max_duration": "1 s",
    "rating": "bad"
  },
  {
    "type": "effect_type",
    "id": "mending",
    "name": [ "Started recovery", "Recovering", "Mostly recovered" ],
    "desc": [ "This damaged limb is slowly regaining its functions." ],
    "//": "Duration is 10 days, but the actual time taken is probabilistic.",
    "max_duration": "10 d",
    "int_dur_factor": "60 h",
    "max_intensity": 3,
    "rating": "good"
  },
  {
    "type": "effect_type",
    "id": "disabled",
    "name": [ { "ctxt": "physically", "str": "Disabled" } ],
    "desc": [ "This limb is damaged beyond use and may require a splint to recover." ],
    "//": "This sounds weird. We need <bp_affected> tag or something",
    "apply_message": "Your limb breaks!",
    "remove_message": "The broken limb has mended.",
    "max_duration": "2 s",
    "rating": "bad"
  },
  {
    "type": "effect_type",
    "id": "milked",
    "name": [ "Milked" ],
    "desc": [ "The creature has been partially or fully milked." ],
    "max_duration": "1 d"
  },
  {
    "type": "effect_type",
    "id": "pkill",
    "name": [ "Painkillers" ],
    "desc": [ "You are under the influence of analgesic substances to relieve pain, but they may numb you a bit." ],
    "max_intensity": 30,
    "int_dur_factor": "10 s",
    "scaling_mods": { "speed_mod": [ -1 ] }
  },
  {
    "type": "effect_type",
    "id": "happy",
    "name": [ "Happy", "Happy", "Happy", "Happy", "Happy", "Joyful", "Joyful", "Joyful", "Joyful", "Joyful", "Elated" ],
    "desc": [
      "Life is good.",
      "Life is good.",
      "Life is good.",
      "Life is good.",
      "Life is good.",
      "Oh what a day!  What a lovely day!",
      "Oh what a day!  What a lovely day!",
      "Oh what a day!  What a lovely day!",
      "Oh what a day!  What a lovely day!",
      "Oh what a day!  What a lovely day!",
      "I'm on top of the world, baby!"
    ],
    "max_intensity": 25,
    "int_dur_factor": "10 s",
    "scaling_mods": { "speed_mod": [ 0.42 ], "str_mod": [ 0.06 ], "dex_mod": [ 0.05 ], "int_mod": [ 0.084 ], "per_mod": [ 0.1 ] }
  },
  {
    "type": "effect_type",
    "id": "sad",
    "name": [ "Unhappy", "Unhappy", "Unhappy", "Unhappy", "Unhappy", "Sad", "Sad", "Sad", "Sad", "Sad", "Depressed" ],
    "desc": [
      "You are not content with your life.",
      "You are not content with your life.",
      "You are not content with your life.",
      "You are not content with your life.",
      "You are not content with your life.",
      "This is not what you planned for your life.",
      "This is not what you planned for your life.",
      "This is not what you planned for your life.",
      "This is not what you planned for your life.",
      "This is not what you planned for your life.",
      "When will all your suffering end?"
    ],
    "max_intensity": 1000,
    "int_dur_factor": "10 s",
    "scaling_mods": { "speed_mod": [ -0.42 ], "str_mod": [ -0.06 ], "dex_mod": [ -0.05 ], "int_mod": [ -0.084 ], "per_mod": [ -0.1 ] },
    "miss_messages": [ [ "What's the point of fighting?", 1 ] ]
  },
  {
    "type": "effect_type",
    "id": "irradiated",
    "name": [ "Irradiated" ],
    "desc": [ "You suffer symptoms of a radiation sickness that weakens your body." ],
    "max_intensity": 2000,
    "int_dur_factor": "10 s",
    "scaling_mods": { "speed_mod": [ -0.2 ], "str_mod": [ -0.125 ], "dex_mod": [ -0.09 ], "int_mod": [ -0.1 ], "per_mod": [ -0.083 ] },
    "miss_messages": [ [ "Radiation weakens you.", 1 ] ]
  },
  {
    "type": "effect_type",
    "id": "stim",
    "name": [ "Stimulants" ],
    "desc": [ "You're very jittery and pumped up, probably from some stimulants." ],
    "max_intensity": 1000,
    "int_dur_factor": "1 s",
    "scaling_mods": { "speed_mod": [ 0.08 ], "per_mod": [ 0.04 ] }
  },
  {
    "type": "effect_type",
    "id": "depressants",
    "name": [ "Depressants" ],
    "desc": [ "You are under the influence of depressants, and in a bit of a daze." ],
    "max_intensity": 1000,
    "int_dur_factor": "1 s",
    "scaling_mods": { "speed_mod": [ -0.1 ], "dex_mod": [ -0.05 ] },
    "miss_messages": [ [ "You feel woozy.", 1 ] ]
  },
  {
    "type": "effect_type",
    "id": "stim_overdose",
    "name": [ "Stimulant Overdose" ],
    "desc": [ "You can't sit still as you feel your heart pounding out of your chest.  You probably overdosed on those stims." ],
    "max_intensity": 1000,
    "int_dur_factor": 1,
    "base_mods": { "dex_mod": [ -0.88 ], "per_mod": [ -0.25 ] },
    "scaling_mods": { "speed_mod": [ -0.25 ], "per_mod": [ -0.071 ] },
    "miss_messages": [ [ "You shake with the excess stimulation.", 1 ] ]
  },
  {
    "type": "effect_type",
    "id": "weak_antibiotic_visible",
    "name": [ "Took weak antibiotic" ],
    "desc": [
      "You consumed mild antibiotic some time ago to fight off infection.\nIf you don't recover you may want to take another dose, but beware overdosage."
    ]
  },
  {
    "type": "effect_type",
    "id": "antibiotic_visible",
    "name": [ "Took antibiotic" ],
    "desc": [
      "You consumed antibiotic some time ago to fight off infection.\nIf you don't recover you may want to take another dose, but beware overdosage."
    ]
  },
  {
    "type": "effect_type",
    "id": "strong_antibiotic_visible",
    "name": [ "Took strong antibiotic" ],
    "desc": [
      "You consumed prescription-grade antibiotic some time ago to fight off infection.\nIf you don't recover you may want to take another dose, but beware overdosage."
    ]
  },
  {
    "type": "effect_type",
    "id": "weak_antibiotic"
  },
  {
    "type": "effect_type",
    "id": "antibiotic"
  },
  {
    "type": "effect_type",
    "id": "strong_antibiotic"
  },
  {
    "type": "effect_type",
    "id": "panacea",
    "name": [ "Panacea" ],
    "desc": [ "You feel incredible! You could take on the world!" ],
    "max_duration": "10 s",
    "base_mods": { "speed_mod": [ 20 ], "str_mod": [ 2 ], "dex_mod": [ 2 ], "int_mod": [ 2 ], "per_mod": [ 2 ] }
  },
  {
    "type": "effect_type",
    "id": "tummy_tablet",
    "name": [ "Soothed stomach" ],
    "desc": [ "You are under the effects of a stomach soother." ],
    "int_add_val": 1,
    "max_intensity": 3,
    "base_mods": { "vomit_tick": [ 60 ], "health_chance": [ 1500 ], "health_min": [ 1 ] },
    "scaling_mods": { "health_min": [ -1.5 ], "health_min_val": [ -2 ], "vomit_tick": [ 120 ] }
  },
  {
    "//": "This effect is a dummy effect for disabling certain things for a few turns after an electromagnetic pulse and does nothing on its own",
    "type": "effect_type",
    "id": "emp",
    "name": [ "Discharge" ],
    "desc": [ "You've been recently affected by an electromagnetic pulse." ],
    "max_duration": "30 s"
  },
  {
    "type": "effect_type",
    "id": "supercharged",
    "//": "not given to players by default",
    "name": [ "Supercharged" ],
    "desc": [ "You've been struck by lightning, and feel... different." ],
    "base_mods": { "speed_mod": [ 50 ] }
  },
  {
    "type": "effect_type",
    "id": "grown_of_fuse",
    "name": [ "Grown of Fusion" ],
    "desc": [ "AI effect to increase stats after fusing with another critter. 1 stack means one absorbed max_hp." ],
    "//": "stats modified by the zombie_fuse special attack.",
    "//1": "scaling:",
    "//2": "/48 HP: +0,5 melee_skill, +0,5 dodge_skill (unexpected movement), +5 Speed (bigger steps&more to attack with), +4 bash",
    "//3": "/160 HP: +1 size",
    "max_intensity": 480,
    "base_mods": { "hit_mod": [ 0.0104 ], "dodge_mod": [ 0.0104 ], "speed_mod": [ 0.1042 ], "bash_mod": [ 0.08333 ] },
    "scaling_mods": {
      "hit_mod": [ 0.0104 ],
      "dodge_mod": [ 0.0104 ],
      "speed_mod": [ 0.1042 ],
      "bash_mod": [ 0.08333 ],
      "size_mod": [ 0.00625 ]
    },
    "int_decay_step": 0
  },
  {
    "type": "effect_type",
    "id": "migo_atmosphere",
<<<<<<< HEAD
    "name": [ "Alien gas" ],
    "desc": [ "The air in here smells like vinegar and mold." ],
    "apply_message": "The air in here smells like vinegar and mold, and hurts your lungs a bit.",
    "rating": "bad",
    "miss_messages": [ [ "You feel short of breath in this sweltering, foul air.", 2 ] ],
    "harmful_cough": false,
    "max_duration": "1 m",
    "base_mods": {
      "per_mod": [ -1 ],
      "speed_mod": [ -10 ],
      "cough_chance": [ 300, 1000 ],
      "pain_min": [ 1 ],
      "pain_chance": [ 300, 900 ],
      "vomit_chance": [ 600, 1200 ]
=======
    "name": [ "Stinking air", "Disorienting air", "Disorienting air", "Smothering air", "Smothering air" ],
    "desc": [
      "The air in here smells like vinegar and mold.",
      "The air in here smells like vinegar and mold.  It makes you feel soft-headed and confused.",
      "The air in here smells like vinegar and mold.  It makes you feel soft-headed and confused.",
      "The air in here smells like vinegar and mold.  It is closing in and smothering you, making it impossible to think clearly.",
      "The air in here smells like vinegar and mold.  It is closing in and smothering you, making it impossible to think clearly."
    ],
    "apply_message": "The air in here smells like vinegar and mold, and hurts your lungs a bit.",
    "max_intensity": 5,
    "int_dur_factor": "5 seconds",
    "rating": "bad",
    "miss_messages": [ [ "You feel groggy in this sweltering, foul air.", 2 ] ],
    "harmful_cough": false,
    "base_mods": { "cough_chance": [ -1002 ] },
    "scaling_mods": {
      "str_mod": [ -0.25 ],
      "per_mod": [ -0.5 ],
      "dex_mod": [ -0.25 ],
      "int_mod": [ -0.75 ],
      "speed_mod": [ -10 ],
      "vomit_chance": [ 10 ],
      "cough_chance": [ 501 ]
>>>>>>> 329f99be
    },
    "show_in_info": true
  },
  {
    "type": "effect_type",
    "id": "has_og_comm_freq"
  },
  {
    "type": "effect_type",
    "id": "has_prospectus"
  },
  {
    "type": "effect_type",
    "id": "recently_coughed"
  },
  {
    "type": "effect_type",
    "id": "ignore_fall_damage",
    "//": "Used for translocation via teleporter_list as a way to avoid fall damage by teleporting Z levels",
    "flags": [ "EFFECT_FEATHER_FALL" ]
  }
]<|MERGE_RESOLUTION|>--- conflicted
+++ resolved
@@ -1820,22 +1820,6 @@
   {
     "type": "effect_type",
     "id": "migo_atmosphere",
-<<<<<<< HEAD
-    "name": [ "Alien gas" ],
-    "desc": [ "The air in here smells like vinegar and mold." ],
-    "apply_message": "The air in here smells like vinegar and mold, and hurts your lungs a bit.",
-    "rating": "bad",
-    "miss_messages": [ [ "You feel short of breath in this sweltering, foul air.", 2 ] ],
-    "harmful_cough": false,
-    "max_duration": "1 m",
-    "base_mods": {
-      "per_mod": [ -1 ],
-      "speed_mod": [ -10 ],
-      "cough_chance": [ 300, 1000 ],
-      "pain_min": [ 1 ],
-      "pain_chance": [ 300, 900 ],
-      "vomit_chance": [ 600, 1200 ]
-=======
     "name": [ "Stinking air", "Disorienting air", "Disorienting air", "Smothering air", "Smothering air" ],
     "desc": [
       "The air in here smells like vinegar and mold.",
@@ -1859,7 +1843,6 @@
       "speed_mod": [ -10 ],
       "vomit_chance": [ 10 ],
       "cough_chance": [ 501 ]
->>>>>>> 329f99be
     },
     "show_in_info": true
   },
