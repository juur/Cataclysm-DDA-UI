--- conflicted
+++ resolved
@@ -3579,8 +3579,7 @@
     "remove_message": "Reality reasserts itself and your inertia returns to normal.",
     "rating": "good",
     "show_intensity": false,
-<<<<<<< HEAD
-    "base_mods": { "dex_mod": [ 4, 0 ] }
+    "base_mods": { "dex_mod": [ 6, 0 ] }
   },
   {
     "type": "effect_type",
@@ -3588,8 +3587,6 @@
     "rating": "bad",
     "max_duration": "10 days",
     "show_in_info": false
-=======
-    "base_mods": { "dex_mod": [ 6, 0 ] }
   },
   {
     "id": "strengthened_inertia",
@@ -3645,6 +3642,5 @@
     "rating": "bad",
     "show_intensity": false,
     "enchantments": [ { "condition": { "not": "ALWAYS" }, "values": [ { "value": "CARRY_WEIGHT", "multiply": -0.25 } ] } ]
->>>>>>> 646fa4d5
   }
 ]