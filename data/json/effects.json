--- conflicted
+++ resolved
@@ -479,11 +479,8 @@
     "show_intensity": false,
     "rating": "bad",
     "resist_traits": [ "POISRESIST" ],
-<<<<<<< HEAD
     "blood_analysis_description": "Necrotizing Venom",
-=======
     "resist_effects": [ "prophylactic_antivenom" ],
->>>>>>> 8271c44a
     "pain_sizing": true,
     "hurt_sizing": true,
     "main_parts_only": true,
@@ -513,11 +510,8 @@
     "remove_message": "The weight on your chest lessens.",
     "rating": "bad",
     "resist_traits": [ "POISRESIST" ],
-<<<<<<< HEAD
     "blood_analysis_description": "Systemic Inflammatory Agents",
-=======
     "resist_effects": [ "prophylactic_antivenom" ],
->>>>>>> 8271c44a
     "max_intensity": 125,
     "max_effective_intensity": 100,
     "max_duration": 18000,
