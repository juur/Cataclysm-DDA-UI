--- conflicted
+++ resolved
@@ -2355,25 +2355,17 @@
     "type": "effect_type",
     "id": "weary_1",
     "name": [ "Lightly Weary" ],
-<<<<<<< HEAD
     "desc": [
       "You've been pretty active for a while; operating at the highest levels of activity will be impaired.\nThe following move penalties are applied for the following activity levels:\nExtreme: 1.25x"
     ]
-=======
-    "desc": [ "You've been pretty active for a while; operating at the highest levels of activity will be impaired." ]
->>>>>>> ac88c03a
   },
   {
     "type": "effect_type",
     "id": "weary_2",
     "name": [ "Moderately Weary" ],
-<<<<<<< HEAD
     "desc": [
       "You've been quite active for a while; operating at higher levels of activity will be impaired.\nThe following move penalties are applied for the following activity levels:\nExtreme: 1.67x, Active: 1.33x"
     ]
-=======
-    "desc": [ "You've been quite active for a while; operating at higher levels of activity will be impaired." ]
->>>>>>> ac88c03a
   },
   {
     "type": "effect_type",
@@ -2411,13 +2403,9 @@
     "type": "effect_type",
     "id": "weary_7",
     "name": [ "Extremely Weary" ],
-<<<<<<< HEAD
     "desc": [
       "You've been extremely active for a while; it's time to stop.\nThe following move penalties are applied for the following activity levels:\nExtreme: 10x, Active: 8x, Brisk: 6x, Moderate: 4x, Light: 2x"
     ]
-=======
-    "desc": [ "You've been extremely active for a while; it's time to stop." ]
->>>>>>> ac88c03a
   },
   {
     "type": "effect_type",
