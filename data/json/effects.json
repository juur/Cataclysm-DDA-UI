--- conflicted
+++ resolved
@@ -2015,11 +2015,7 @@
   },
   {
     "type": "effect_type",
-<<<<<<< HEAD
-    "id": "bleedrate_up",
-=======
     "id": "anticoagulant",
->>>>>>> eb4ec40e
     "max_intensity": 3,
     "rating": "bad",
     "blood_analysis_description": "Blood Thinner",
@@ -2027,21 +2023,14 @@
   },
   {
     "type": "effect_type",
-<<<<<<< HEAD
-    "id": "ibuprofen_eff",
-    "//": "Blood pressure up.  Remember that this is divided by 10000, so maximum 5% increase.",
-    "rating": "neutral",
-=======
     "id": "nsaid_eff",
     "//": "Blood pressure up.  Remember that this is divided by 10000, so maximum 5% increase.",
     "//2": "NSAIDs are the drug family that includes ibuprofen.",
     "rating": "bad",
->>>>>>> eb4ec40e
     "base_mods": { "blood_pressure_tick": [ 100 ], "blood_pressure_min": [ 2 ], "blood_pressure_max_val": [ 500 ] }
   },
   {
     "type": "effect_type",
-<<<<<<< HEAD
     "id": "vasoconstrict",
     "//": "Blood pressure up.  Remember that this is divided by 10000, so maximum 20% increase.",
     "rating": "neutral",
@@ -2104,8 +2093,6 @@
   },
   {
     "type": "effect_type",
-=======
->>>>>>> eb4ec40e
     "id": "pkill1_generic",
     "max_duration": "4 m",
     "base_mods": { "pkill_tick": [ 42 ], "pkill_min": [ 1 ], "pkill_max_val": [ 15 ] },
