[
  {
    "type": "effect_type",
    "id": "null"
  },
  {
    "//": "AI EFFECTS BELOW THIS",
    "type": "effect_type",
    "id": "hit_by_player",
    "name": [ "Hit By Player" ],
    "desc": [ "AI tag for when monsters are hit by player.  This is a bug if you have it." ]
  },
  {
    "type": "effect_type",
    "id": "ridden",
    "name": [ "Ridden" ],
    "desc": [ "AI tag for when critter is being ridden.  This is a bug if you have it." ]
  },
  {
    "type": "effect_type",
    "id": "npc_suspend",
    "name": [ "Suspended NPC" ],
    "desc": [ "AI tag for when an NPC needs to be rebooted after an infinite loop." ]
  },
  {
    "type": "effect_type",
    "id": "harnessed",
    "name": [ "Harnessed" ],
    "desc": [ "AI tag for when critter is being harnessed by a vehicle.  This is a bug if you have it." ]
  },
  {
    "type": "effect_type",
    "id": "docile",
    "name": [ "Docile Monster" ],
    "desc": [ "AI tag for when monsters are tamed.  This is a bug if you have it." ]
  },
  {
    "type": "effect_type",
    "id": "controlled",
    "name": [ "Controlled Monster" ],
    "desc": [ "AI tag for when monsters are being controlled by another.  This is a bug if you have it." ]
  },
  {
    "type": "effect_type",
    "id": "run",
    "name": [ "Hit-and-run Running" ],
    "desc": [ "AI tag for when hit-and-run monsters run away.  This is a bug if you have it." ]
  },
  {
    "type": "effect_type",
    "id": "spooked",
    "name": [ "Cornered Fighter Spooked" ],
    "desc": [ "AI tag to let CORNERED_FIGHTER monsters try to flee.  This is a bug if you have it." ]
  },
  {
    "type": "effect_type",
    "id": "spooked_recent",
    "name": [ "Cornered Fighter Recently Spooked" ],
    "desc": [ "AI tag to allow CORNERED_FIGHTER monsters to turn and fight.  This is a bug if you have it." ]
  },
  {
    "type": "effect_type",
    "id": "critter_well_fed",
    "name": [ "Well Fed" ],
    "show_in_info": true,
    "desc": [ "AI tag for when critter has had enough to eat.  This is a bug if you have it." ]
  },
  {
    "type": "effect_type",
    "id": "critter_underfed",
    "name": [ "Underfed" ],
    "show_in_info": true,
    "desc": [ "AI tag for when critter has not had enough to eat.  This is a bug if you have it." ]
  },
  {
    "type": "effect_type",
    "id": "dragging",
    "name": [ "Dragging" ],
    "show_in_info": true,
    "desc": [ "AI tag for when a monster is dragging you behind it.  This is a bug if you have it." ]
  },
  {
    "type": "effect_type",
    "id": "operating",
    "name": [ "Operating" ],
    "desc": [ "AI tag for when a monster is operating on you.  This is a bug if you have it." ]
  },
  {
    "type": "effect_type",
    "id": "countdown",
    "name": [ "Counting Down" ],
    "desc": [ "AI tag for monster's counting down.  This is a bug if you have it." ]
  },
  {
    "type": "effect_type",
    "id": "no_ammo",
    "name": [ "No Ammo" ],
    "desc": [ "AI tag used to stop a monster reviving with ammo.  This is a bug if you have it." ]
  },
  {
    "type": "effect_type",
    "id": "asked_to_lead",
    "name": [ "Asked to Lead" ],
    "desc": [ "AI tag for asking to lead NPCs.  This is a bug if you have it." ]
  },
  {
    "type": "effect_type",
    "id": "asked_to_follow",
    "name": [ "Asked to Follow" ],
    "desc": [ "AI tag for asking to NPCs to follow you.  This is a bug if you have it." ]
  },
  {
    "type": "effect_type",
    "id": "asked_to_train",
    "name": [ "Recently trained" ],
    "desc": [ "You recently finished a training session and need a mental break before teaching again." ]
  },
  {
    "type": "effect_type",
    "id": "asked_to_socialize",
    "name": [ "Asked to Socialize" ],
    "desc": [ "AI tag: for having recently asked an NPC to socialize.  This is a bug if you have it." ]
  },
  {
    "type": "effect_type",
    "id": "asked_to_hint",
    "name": [ "Asked to Hint" ],
    "desc": [ "AI tag: for having recently asked an NPC to give a hint.  This is a bug if you have it." ]
  },
  {
    "type": "effect_type",
    "id": "asked_personal_info",
    "name": [ "Asked Info" ],
    "desc": [ "AI tag for asking to NPCs for personal information.  This is a bug if you have it." ]
  },
  {
    "type": "effect_type",
    "id": "asked_for_item",
    "name": [ "Asked for Item" ],
    "desc": [ "AI tag for asking NPCs for items.  This is a bug if you have it." ]
  },
  {
    "type": "effect_type",
    "id": "currently_busy",
    "name": [ "Currently Busy" ],
    "desc": [ "AI cooldown tag for items or services.  This is a bug if you have it." ]
  },
  {
    "type": "effect_type",
    "id": "gave_quest_item",
    "name": [ "Already Gave Quest Item" ],
    "desc": [ "AI tag to prevent you from getting multiple quest items.  This is a bug if you have it." ]
  },
  {
    "type": "effect_type",
    "id": "catch_up",
    "name": [ "Catch Up" ],
    "desc": [ "AI tag for telling NPCs to catch up.  This is a bug if you have it." ],
    "int_add_val": 1,
    "max_intensity": 15
  },
  {
    "type": "effect_type",
    "id": "allow_sleep",
    "name": [ "Allow to Sleep" ],
    "desc": [ "AI tag for telling NPCs to sleep.  This is a bug if you have it." ]
  },
  {
    "type": "effect_type",
    "id": "npc_said",
    "name": [ "Said Something Recently" ],
    "desc": [ "AI tag to control NPC verbosity.  This is a bug if you have it." ]
  },
  {
    "type": "effect_type",
    "id": "socialized_recently",
    "name": [ "Socialized Recently" ],
    "desc": [ "AI tag for asking to NPCs to socialize.  This is a bug if you have it." ]
  },
  {
    "type": "effect_type",
    "id": "npc_run_away",
    "name": [ "Running Away" ],
    "desc": [ "AI tag to enable NPCs to flee.  This is a bug if you have it." ]
  },
  {
    "type": "effect_type",
    "id": "npc_flee_player",
    "name": [ "Running Away" ],
    "desc": [ "AI tag to enable NPCs to flee the player.  This is a bug if you have it." ]
  },
  {
    "type": "effect_type",
    "id": "npc_fire_bad",
    "name": [ "Avoiding a Fire" ],
    "desc": [ "AI tag to enable NPCs to escape uncontrolled fires.  This is a bug if you have it." ]
  },
  {
    "type": "effect_type",
    "id": "npc_player_still_looking",
    "name": [ "Waiting till You Find Something" ],
    "desc": [
      "AI tag to prevent NPCs from following the player while the player is finding an additional copy of an item.  This is a bug if you have it."
    ]
  },
  {
    "type": "effect_type",
    "id": "infection",
    "name": [ "Infection" ],
    "desc": [ "AI tag used for the infected NPC quest.  This is a bug if you have it." ],
    "base_mods": { "speed_mod": [ -80 ] }
  },
  {
    "type": "effect_type",
    "id": "pet",
    "name": [ "Pet" ],
    "desc": [ "AI tag used for pet critters.  This is a bug if you have it." ]
  },
  {
    "type": "effect_type",
    "id": "paid",
    "name": [ "Paid" ],
    "desc": [ "AI tag used for paid critters.  This is a bug if you have it." ]
  },
  {
    "type": "effect_type",
    "id": "pacified",
    "name": [ "Pacified" ],
    "desc": [ "AI tag used for pacified critters.  This is a bug if you have it." ]
  },
  {
    "type": "effect_type",
    "id": "has_bag",
    "name": [ "Has Bag" ],
    "desc": [ "AI tag used for critters holding your bags.  This is a bug if you have it." ]
  },
  {
    "type": "effect_type",
    "id": "monster_armor",
    "name": [ "Has Armor" ],
    "desc": [ "AI tag used for critters wearing armor.  This is a bug if you have it." ]
  },
  {
    "type": "effect_type",
    "id": "monster_saddled",
    "name": [ "Has Saddle" ],
    "desc": [ "AI tag used for critters wearing a saddle.  This is a bug if you have it." ]
  },
  {
    "type": "effect_type",
    "id": "leashed",
    "name": [ "Has Leash" ],
    "desc": [ "AI tag used for critters wearing a leash.  This is a bug if you have it." ]
  },
  {
    "type": "effect_type",
    "id": "led_by_leash",
    "name": [ "Being Led by Leash" ],
    "desc": [ "AI tag used for critters forced to follow using a leash.  This is a bug if you have it." ]
  },
  {
    "type": "effect_type",
    "id": "tied",
    "name": [ "Tied Up" ],
    "desc": [ "AI tag used for tied up critters.  This is a bug if you have it." ]
  },
  {
    "type": "effect_type",
    "id": "shrieking",
    "name": [ "Shrieking" ],
    "desc": [ "AI tag used for screecher sounds.  This is a bug if you have it." ],
    "show_in_info": true
  },
  {
    "type": "effect_type",
    "id": "targeted",
    "name": [ "Turret Is Targeted" ],
    "desc": [ "AI tag used for turret targeting sounds.  This is a bug if you have it." ]
  },
  {
    "type": "effect_type",
    "id": "bounced",
    "name": [ "Bounced" ],
    "desc": [ "AI tag used for bouncing ammo targeting.  This is a bug if you have it." ]
  },
  {
    "type": "effect_type",
    "id": "frenzy",
    "name": [ "Frenzied" ],
    "desc": [ "Monster effect used to buff allies.  This is a bug if you have it." ],
    "max_intensity": 5,
    "int_add_val": 1,
    "max_duration": "15 m",
    "base_mods": { "speed_mod": [ 10 ], "hit_mod": [ 1 ], "dodge_mod": [ 1 ] },
    "scaling_mods": { "speed_mod": [ 10 ], "hit_mod": [ 1 ], "dodge_mod": [ 0.5 ] }
  },
  {
    "type": "effect_type",
    "id": "pushed",
    "name": [ "Pushed" ],
    "desc": [ "AI tag used for monsters pushing each other.  This is a bug if you have it." ]
  },
  {
    "type": "effect_type",
    "id": "worked_on",
    "name": [ "Worked On" ],
    "desc": [ "AI tag used for robots being disabled.  This is a bug if you have it." ]
  },
  {
    "type": "effect_type",
    "id": "venom_player1",
    "name": [ "Weak Player Venom" ],
    "desc": [ "Don't worry, you shouldn't get this." ],
    "max_duration": 120,
    "base_mods": { "hurt_amount": [ 10 ], "hurt_min": [ 1 ], "hurt_chance": [ 2 ] },
    "//": "10+0,5/s dmg, from max duration avg 70 (range 10-130)"
  },
  {
    "type": "effect_type",
    "id": "venom_player2",
    "name": [ "Strong Player Venom" ],
    "desc": [ "Don't worry, you really shouldn't get this." ],
    "max_duration": 120,
    "base_mods": { "hurt_amount": [ 20 ], "hurt_min": [ 4 ], "hurt_chance": [ 2 ], "speed_mod": [ -50 ] },
    "//": "20+2/s dmg, from max duration avg 260 (range 20-480)"
  },
  {
    "type": "effect_type",
    "id": "dripping_mechanical_fluid",
    "name": [ "Mechanical Fluid Dripping" ],
    "desc": [ "AI tag used for robot monsters losing mechanical fluid.  This is a bug if you have it." ],
    "show_in_info": true
  },
  {
    "type": "effect_type",
    "id": "staggered",
    "name": [ "Staggered" ],
    "//": "Mainly for monsters",
    "desc": [ "You've been knocked off-balance by an attack." ],
    "apply_message": "You're staggered off-balance.",
    "max_duration": "5 s",
    "base_mods": { "speed_mod": [ -20 ] },
    "removes_effects": [ "grabbing", "grabbing_2" ],
    "rating": "bad",
    "show_in_info": true
  },
  {
    "type": "effect_type",
    "id": "sneezing",
    "name": [ "Sneezing" ],
    "desc": [ "Effect to briefly distract you while you sneeze.  You should not be able to see this." ],
    "max_duration": "1 s",
    "base_mods": { "speed_mod": [ -20 ], "dex_mod": [ -2 ], "per_mod": [ -4 ] },
    "show_in_info": false
  },
  {
    "type": "effect_type",
    "id": "acid_charged",
    "name": [ "Charged Acid Glands" ],
    "//": "Enables special attacks where specified",
    "desc": [ "Your acid glands are full and ready to burst.  Ew." ]
  },
  {
    "type": "effect_type",
    "id": "maimed_acid_gland",
    "name": [ "Maimed Acid Glands" ],
    "//": "Disables special attacks where specified",
    "desc": [ "Your acid glands got all leaky." ]
  },
  {
    "type": "effect_type",
    "id": "elec_charged",
    "name": [ "Charged Capacitor" ],
    "desc": [ "Your capacitors sizzle with bioelectricity." ]
  },
  {
    "type": "effect_type",
    "id": "maimed_capacitor",
    "name": [ "Maimed Capacitor" ],
    "desc": [ "You can't deal with this charge." ]
  },
  {
    "type": "effect_type",
    "id": "maimed_tail",
    "name": [ "Maimed Tail" ],
    "desc": [ "Your tail is broken.  You're not sure what to do with this information." ]
  },
  {
    "type": "effect_type",
    "id": "maimed_claws",
    "name": [ "Maimed Claws" ],
    "//": "Disables special attacks where specified",
    "desc": [ "Your claws broke.  Like a broken nail, but somehow worse." ]
  },
  {
    "type": "effect_type",
    "id": "maimed_armor",
    "name": [ "Cracked Shell" ],
    "//": "Exposes certain weakpoints",
    "desc": [ "You feel exposed -and pretty buggy- without your shell." ]
  },
  {
    "type": "effect_type",
    "id": "disarmed",
    "name": [ "Disarmed" ],
    "//": "Disables monster weapon attacks",
    "desc": [ "You have been forced to drop any wielded weapon.  You can wield them again if you manage to survive." ]
  },
  {
    "type": "effect_type",
    "id": "maimed_arm",
    "name": [ "Broken Arm" ],
    "//": "Disables base grabs, scratches and monster weapon attacks",
    "desc": [ "Your arms are broken.  Your imaginary monster arms, so this is probably a bug." ]
  },
  {
    "type": "effect_type",
    "id": "maimed_mandible",
    "name": [ "Maimed Mandibles" ],
    "//": "Given by weakpoints, used to disable bites if specified in the bite def",
    "desc": [ "Your mandibles are unusable.  What, you don't have mandibles?  Then it must be a bug if you have it." ]
  },
  {
    "type": "effect_type",
    "id": "maimed_tongue",
    "name": [ "Injured Tongue" ],
    "//": "Given by weakpoints, used to disable pulls if specified in the attack def",
    "desc": [ "Cat got your tongue?  No?  Then it must have been a bug." ]
  },
  {
    "type": "effect_type",
    "id": "maimed_leg",
    "name": [ "Maimed Legs" ],
    "desc": [ "Your bugged legs are maimed beyond recognition.  How will you leap now?" ],
    "base_mods": { "speed_mod": [ -20 ] }
  },
  {
    "type": "effect_type",
    "id": "maimed_stinger",
    "name": [ "Maimed Stinger" ],
    "//": "Same as maimed_mandible, no effect unless specified in the attack's definition",
    "desc": [ "Your beautiful stinger is broken!  That must be a bug, right?" ]
  },
  {
    "type": "effect_type",
    "id": "maimed_wings",
    "name": [ "Maimed Wings" ],
    "//": "Hardcoded effect handled by monster::flies via effect flag",
    "desc": [ "Your wings are useless, robbing you of unlimited flight." ],
    "flags": [ "DISABLE_FLIGHT" ]
  },
  {
    "type": "effect_type",
    "id": "stumbled_into_invisible",
    "name": [ "Stumbled Into Invisible Player" ],
    "desc": [ "This creature has stumbled into an invisible player and is now aware of their presence." ]
  },
  {
    "//": "ACTUAL PLAYER EFFECTS START HERE",
    "type": "effect_type",
    "id": "downed",
    "name": [ "Downed" ],
    "desc": [ "You're knocked to the ground.  You have to get up before you can move." ],
    "apply_message": "You're knocked to the floor!",
    "rating": "bad",
    "resist_traits": [ "GASTROPOD_FOOT" ],
    "show_in_info": true,
    "flags": [ "DISABLE_FLIGHT", "EFFECT_LIMB_SCORE_MOD" ],
    "limb_score_mods": [
      { "limb_score": "balance", "modifier": 0.1, "resist_modifier": 0.8 },
      { "limb_score": "reaction", "modifier": 0.5 },
      { "limb_score": "block", "modifier": 0.5 }
    ]
  },
  {
    "type": "effect_type",
    "id": "assisted",
    "name": [ "Assisted" ],
    "max_intensity": 1000,
    "desc": [ "You're receiving assistance to practice a surgery." ]
  },
  {
    "type": "effect_type",
    "id": "masked_scent",
    "name": [ "Masked Scent" ],
    "desc": [ "Your scent is masked by another one." ]
  },
  {
    "type": "effect_type",
    "id": "got_checked",
    "name": [ "Got a Check-up" ],
    "desc": [ "Your received a complete check-up and are now aware of the state of your health." ]
  },
  {
    "type": "effect_type",
    "id": "heating_bionic",
    "name": [ "Heated" ],
    "max_intensity": 1000,
    "desc": [ "At least one of your bionics is producing heat and warming you." ]
  },
  {
    "type": "effect_type",
    "id": "winded",
    "name": [ "Winded" ],
    "desc": [ "You're short of breath.  Running and fighting will be difficult until you recover." ],
    "apply_message": "Your breath gives out!",
    "remove_message": "You catch your breath.",
    "rating": "bad",
    "max_duration": "30 s",
    "base_mods": {
      "per_mod": [ -1 ],
      "dex_mod": [ -1 ],
      "str_mod": [ -3 ],
      "speed_mod": [ -30 ],
      "pain_min": [ 1 ],
      "pain_chance": [ 1 ],
      "pain_max_val": [ 20 ]
    },
    "limb_score_mods": [
      { "limb_score": "reaction", "modifier": 0.5 },
      { "limb_score": "lift", "modifier": 0.75 },
      { "limb_score": "block", "modifier": 0.75 },
      { "limb_score": "manip", "modifier": 0.5 },
      { "limb_score": "swim", "modifier": 0.3 }
    ],
    "flags": [ "EFFECT_LIMB_SCORE_MOD" ]
  },
  {
    "type": "effect_type",
    "id": "darkness",
    "apply_message": "Your vision flickers and goes gray!",
    "remove_message": "The world flickers back to normality.",
    "rating": "bad",
    "resist_traits": [ "PER_SLIME_OK" ],
    "limb_score_mods": [
      { "limb_score": "vision", "modifier": 0.5, "resist_modifier": 1.0 },
      { "limb_score": "night_vis", "modifier": 0.1, "resist_modifier": 1.0 }
    ],
    "flags": [ "EFFECT_LIMB_SCORE_MOD" ]
  },
  {
    "type": "effect_type",
    "id": "stunned",
    "name": [ "Stunned" ],
    "desc": [ "Your movement is randomized." ],
    "apply_message": "You're stunned!",
    "rating": "bad",
    "show_in_info": true,
    "limb_score_mods": [ { "limb_score": "balance", "modifier": 0.2 }, { "limb_score": "reaction", "modifier": 0.0 } ],
    "flags": [ "DISABLE_FLIGHT", "EFFECT_LIMB_SCORE_MOD", "NO_SPELLCASTING", "NO_PSIONICS" ]
  },
  {
    "type": "effect_type",
    "id": "sensor_stun",
    "name": [ "Sensor scrambling" ],
    "desc": [ "Your artificial senses are scrambled and report false readings." ],
    "apply_message": "You're stunned!",
    "rating": "bad",
    "show_in_info": true
  },
  {
    "type": "effect_type",
    "id": "dazed",
    "name": [ "Dazed" ],
    "desc": [ "You're visibly shaken up, and are having a hard time focusing on what's going on around you." ],
    "apply_message": "The scream dazes you!",
    "rating": "bad",
    "max_intensity": 10,
    "max_duration": "10 m",
    "int_add_val": 2,
    "scaling_mods": { "speed_mod": [ -3 ] },
    "show_in_info": true,
    "limb_score_mods": [
      { "limb_score": "balance", "modifier": 0.5 },
      { "limb_score": "reaction", "modifier": 0.35 },
      { "limb_score": "vision", "modifier": 0.75 }
    ],
    "flags": [ "EFFECT_LIMB_SCORE_MOD" ]
  },
  {
    "type": "effect_type",
    "id": "riding",
    "name": [ "Riding" ],
    "desc": [ "You are riding an animal." ],
    "apply_message": "You mount your steed.",
    "rating": "good",
    "limb_score_mods": [ { "limb_score": "balance", "modifier": 0.8 }, { "limb_score": "reaction", "modifier": 0.75 } ],
    "flags": [ "EFFECT_LIMB_SCORE_MOD" ]
  },
  {
    "type": "effect_type",
    "id": "onfire",
    "name": [ "On Fire" ],
    "desc": [ "Loss of health - Entire Body\nYour clothing and other equipment may be consumed by the flames." ],
    "remove_memorial_log": "Put out the fire.",
    "apply_message": "You're on fire!  Wait in place to attempt to put out the fire.",
    "apply_memorial_log": "Caught on fire.",
    "rating": "bad",
    "max_intensity": 3,
    "int_dur_factor": "5 s",
    "max_duration": "50 s",
    "show_in_info": true
  },
  {
    "type": "effect_type",
    "id": "bouldering",
    "name": [ "Unstable Footing" ],
    "desc": [ "Your footing is unstable.  It's more difficult to fight while standing here." ],
    "apply_message": "You try to keep your balance.",
    "resist_traits": [ "GASTROPOD_BALANCE" ],
    "rating": "bad",
    "limb_score_mods": [ { "limb_score": "balance", "modifier": 0.75 }, { "limb_score": "footing", "modifier": 0.4 } ],
    "flags": [ "EFFECT_LIMB_SCORE_MOD" ]
  },
  {
    "type": "effect_type",
    "id": "blind",
    "name": [ "Blind" ],
    "desc": [ "Range of Sight: 0.  You cannot see anything." ],
    "removes_effects": [ "glare", "snow_glare", "darkness" ],
    "apply_message": "You're blinded!",
    "remove_message": "Your sight returns!",
    "rating": "bad",
    "show_in_info": true,
    "limb_score_mods": [
      { "limb_score": "vision", "modifier": 0.0 },
      { "limb_score": "night_vis", "modifier": 0.0 },
      { "limb_score": "reaction", "modifier": 0.2 }
    ],
    "flags": [ "EFFECT_LIMB_SCORE_MOD", "BLIND" ]
  },
  {
    "type": "effect_type",
    "id": "earphones",
    "name": [ "Wearing Earphones" ],
    "desc": [ "You are wearing earphones and can't hear much from outside world." ],
    "rating": "bad",
    "limb_score_mods": [ { "limb_score": "reaction", "modifier": 0.9 } ],
    "flags": [ "EFFECT_LIMB_SCORE_MOD" ]
  },
  {
    "type": "effect_type",
    "id": "deaf",
    "name": [ "Impaired Hearing", "Ringing Ears", "Deaf" ],
    "desc": [
      "Your hearing is impaired.",
      "You can barely hear anything and your ears hurt.",
      "You can't hear anything and your head aches from all the noise.  You can't converse with NPCs."
    ],
    "apply_message": "Your ears ring!",
    "remove_message": "You can hear again!",
    "rating": "bad",
    "max_intensity": 3,
    "int_dur_factor": "100 s",
    "base_mods": { "pain_min": [ 1 ], "pain_chance": [ -50 ], "pain_chance_bot": [ 1000 ] },
    "scaling_mods": { "pain_max_val": [ 5 ], "pain_chance": [ 150 ] },
    "limb_score_mods": [ { "limb_score": "reaction", "modifier": 0.9, "scaling": -0.2 } ],
    "flags": [ "EFFECT_LIMB_SCORE_MOD" ]
  },
  {
    "type": "effect_type",
    "id": "glowy_led",
    "apply_message": "A bionic LED is glowing softly beneath your skin.",
    "rating": "mixed"
  },
  {
    "type": "effect_type",
    "id": "staggered_character",
    "name": [ "Staggered" ],
    "desc": [ "You've been knocked off-balance by an attack." ],
    "apply_message": "You're staggered off-balance.",
    "rating": "bad",
    "limb_score_mods": [ { "limb_score": "balance", "modifier": 0.8 }, { "limb_score": "reaction", "modifier": 0.8 } ],
    "flags": [ "EFFECT_LIMB_SCORE_MOD" ],
    "show_in_info": true
  },
  {
    "type": "effect_type",
    "id": "poison",
    "name": [ "Poisoned" ],
    "desc": [ "You have been poisoned!" ],
    "miss_messages": [ [ "You feel bad inside.", 1 ] ],
    "rating": "bad",
    "resist_traits": [ "POISRESIST" ],
    "resist_effects": [ "prophylactic_antivenom" ],
    "pain_sizing": true,
    "hurt_sizing": true,
    "main_parts_only": true,
    "base_mods": {
      "per_mod": [ -2, -1 ],
      "dex_mod": [ -1, -1 ],
      "str_mod": [ -2, 0 ],
      "pain_min": [ 1 ],
      "pain_chance": [ 150, 900 ],
      "hurt_min": [ 1 ],
      "hurt_chance": [ 450, 2700 ]
    },
    "show_in_info": true,
    "blood_analysis_description": "Poison"
  },
  {
    "type": "effect_type",
    "id": "badpoison",
    "name": [ "Badly Poisoned" ],
    "desc": [ "You have been badly poisoned!" ],
    "miss_messages": [ [ "You feel bad inside.", 2 ] ],
    "rating": "bad",
    "resist_traits": [ "POISRESIST" ],
    "resist_effects": [ "prophylactic_antivenom" ],
    "pain_sizing": true,
    "hurt_sizing": true,
    "main_parts_only": true,
    "base_mods": {
      "per_mod": [ -2 ],
      "dex_mod": [ -2 ],
      "str_mod": [ -3, -1 ],
      "speed_mod": [ -10 ],
      "pain_min": [ 2 ],
      "pain_chance": [ 100, 500 ],
      "hurt_min": [ 1 ],
      "hurt_max": [ 2 ],
      "hurt_chance": [ 300, 1800 ]
    },
    "show_in_info": true,
    "blood_analysis_description": "Poison"
  },
  {
    "type": "effect_type",
    "id": "tpollen",
    "name": [ "Short of Breath" ],
    "desc": [ "The pollen makes it hard to breathe!" ],
    "miss_messages": [ [ "You cough out pollen.", 1 ] ],
    "rating": "bad",
    "harmful_cough": true,
    "pain_sizing": true,
    "hurt_sizing": true,
    "main_parts_only": true,
    "base_mods": {
      "per_mod": [ -2, -1 ],
      "dex_mod": [ -1, -1 ],
      "str_mod": [ -2, 0 ],
      "pain_min": [ 2 ],
      "pain_chance": [ 150, 900 ],
      "hurt_min": [ 2 ],
      "hurt_chance": [ 450, 2700 ],
      "speed_mod": [ -10 ],
      "cough_chance": [ 10 ]
    },
    "show_in_info": true,
    "limb_score_mods": [ { "limb_score": "breathing", "modifier": 0.6 } ],
    "flags": [ "EFFECT_LIMB_SCORE_MOD" ],
    "blood_analysis_description": "Unknown Organic Toxin"
  },
  {
    "id": "venom_dmg",
    "type": "effect_type",
    "name": [ "Poisoned Wound" ],
    "desc": [ "The wound swells visibly and burns like hell." ],
    "apply_message": "Ow, that stings!",
    "remove_message": "The burning pain subsides, but the damage is done.",
    "show_intensity": false,
    "rating": "bad",
    "resist_traits": [ "POISRESIST" ],
    "blood_analysis_description": "Necrotizing Venom",
    "resist_effects": [ "prophylactic_antivenom" ],
    "pain_sizing": true,
    "hurt_sizing": true,
    "main_parts_only": true,
    "max_intensity": 125,
    "max_effective_intensity": 100,
    "int_dur_factor": 18,
    "max_duration": 2250,
    "//": "30 m to max, 7,5 m overhead, dmg chance scales from 1/13 to 1/3, Pain from 1/20 to 1/5",
    "base_mods": {
      "pain_amount": [ 5, 2 ],
      "pain_min": [ 0, -4 ],
      "pain_chance": [ 20, 100 ],
      "pain_max_val": [ 60, 20 ],
      "hurt_amount": [ 5, 0 ],
      "hurt_min": [ 2, 1 ],
      "hurt_chance": [ 13, 100 ],
      "hurt_tick": [ 36 ]
    },
    "scaling_mods": { "pain_min": [ 0.05, 0.01 ], "pain_chance": [ -0.15, -0.8 ], "hurt_chance": [ -0.11, -0.81 ] }
  },
  {
    "id": "venom_weaken",
    "type": "effect_type",
    "name": [ "Weakening Poison" ],
    "desc": [ "You feel feeble." ],
    "apply_message": "The sting itself barely hurt, but suddenly you feel exhausted.",
    "remove_message": "The weight on your chest lessens.",
    "rating": "bad",
    "resist_traits": [ "POISRESIST" ],
    "blood_analysis_description": "Systemic Inflammatory Agents",
    "speed_name": "Poisoned",
    "resist_effects": [ "prophylactic_antivenom" ],
    "max_intensity": 125,
    "max_effective_intensity": 100,
    "max_duration": 18000,
    "int_dur_factor": 144,
    "dur_add_perc": 500,
    "show_intensity": false,
    "//": "4h to max, 1h overhead; Str/Dex to -6/3; Stam chance 0,25-0,5 / 0,1-0,2; Vomit ~1 per max duration",
    "base_mods": {
      "str_mod": [ -2, 0 ],
      "dex_mod": [ -2, 0 ],
      "stamina_amount": [ -2000, -1000 ],
      "stamina_min": [ -5 ],
      "stamina_chance": [ 4.5, 10 ],
      "speed_mod": [ -10, 0 ],
      "vomit_chance": [ 15, 150 ],
      "vomit_tick": [ 1200 ]
    },
    "scaling_mods": {
      "str_mod": [ -0.05, -0.04 ],
      "dex_mod": [ -0.05, -0.04 ],
      "stamina_min": [ -0.351, -0.151 ],
      "stamina_chance": [ -0.021, -0.051 ],
      "speed_mod": [ -0.31, -0.21 ]
    },
    "limb_score_mods": [
      { "limb_score": "manip", "modifier": 1.0, "scaling": -0.01, "resist_scaling": -0.0025 },
      { "limb_score": "lift", "modifier": 1.0, "scaling": -0.01, "resist_scaling": -0.0025 },
      { "limb_score": "grip", "modifier": 1.0, "scaling": -0.01, "resist_scaling": -0.0025 },
      { "limb_score": "block", "modifier": 1.0, "scaling": -0.01, "resist_scaling": -0.0025 },
      { "limb_score": "reaction", "modifier": 1.0, "scaling": -0.01, "resist_scaling": -0.025 },
      { "limb_score": "balance", "modifier": 1.0, "scaling": -0.01, "resist_scaling": -0.0025 }
    ],
    "flags": [ "EFFECT_LIMB_SCORE_MOD" ]
  },
  {
    "type": "effect_type",
    "id": "venom_blind",
    "name": [ "Distracted", "Inattentive", "Dissociated" ],
    "desc": [
      "You find it hard to concentrate on your surroundings properly.",
      "You're not even listening, are you?",
      "Everything will be fine.  Just ignore all you see, and everything will be fine."
    ],
    "apply_message": "Your vision grows blurry.",
    "miss_messages": [ [ "It was right here, wasn't it?", 2 ], [ "Are you sure there's something there?", 1 ] ],
    "max_intensity": 3,
    "int_add_val": 1,
    "int_decay_step": -1,
    "int_decay_tick": 90,
    "int_decay_remove": true,
    "resist_traits": [ "ELFA_NV" ],
    "base_mods": { "per_mod": [ -3, 0 ] },
    "scaling_mods": { "per_mod": [ -2, -1 ] },
    "limb_score_mods": [
      { "limb_score": "vision", "modifier": 0.75, "resist_modifier": 1.0, "scaling": -0.25, "resist_scaling": -0.1 },
      { "limb_score": "night_vis", "modifier": 1.0, "resist_modifier": 1.0, "scaling": 0.0, "resist_scaling": 0.0 },
      { "limb_score": "reaction", "modifier": 1.0, "resist_modifier": 1.0, "scaling": 0.0, "resist_scaling": 0.0 }
    ],
    "flags": [ "EFFECT_LIMB_SCORE_MOD_LOCAL" ]
  },
  {
    "type": "effect_type",
    "id": "venom_pain",
    "name": [ "Distracting Wound", "Painful Wound", "Searing Wound" ],
    "desc": [ "The wound throbs with sharp pain." ],
    "apply_message": "A dull pain starts spreading from the wound!",
    "max_intensity": 6,
    "int_add_val": 1,
    "int_decay_step": -1,
    "int_decay_tick": 100,
    "int_decay_remove": true,
    "resist_traits": [ "PAINRESIST" ],
    "base_mods": { "pain_amount": [ 10, 2 ], "pain_min": [ 5, 1 ], "pain_chance": [ 10, 20 ], "pain_tick": [ 5 ] },
    "scaling_mods": { "pain_min": [ 5, 1 ], "pain_chance": [ -1, 0 ] }
  },
  {
    "type": "effect_type",
    "id": "foodpoison",
    "name": [ "Food Poisoning" ],
    "desc": [ "Your stomach is extremely upset, and you are quite nauseated." ],
    "//": "In formal usage, 'nauseous' technically means 'to cause nausea [in others],' not 'feeling sick.'",
    "miss_messages": [ [ "Your stomach bothers you.", 1 ] ],
    "rating": "bad",
    "resist_traits": [ "POISRESIST", "VOMITSTOMACH" ],
    "base_mods": {
      "per_mod": [ -1 ],
      "dex_mod": [ -1 ],
      "str_mod": [ -3, -1 ],
      "speed_mod": [ -20 ],
      "pain_min": [ 1 ],
      "pain_chance": [ 300, 900 ],
      "vomit_chance": [ 600, 1200 ]
    }
  },
  {
    "type": "effect_type",
    "id": "paralyzepoison",
    "name": [
      "Slowed",
      "Slowed",
      "Slowed",
      "Slowed",
      "Slowed",
      "Sluggish",
      "Sluggish",
      "Sluggish",
      "Sluggish",
      "Sluggish",
      "Partially Paralyzed",
      "Partially Paralyzed",
      "Partially Paralyzed",
      "Partially Paralyzed",
      "Partially Paralyzed",
      "Totally Paralyzed",
      "Totally Paralyzed",
      "Totally Paralyzed",
      "Totally Paralyzed",
      "Totally Paralyzed"
    ],
    "desc": [ "You are being slowed by a paralyzing poison!" ],
    "miss_messages": [ [ "You feel stiff.", 3 ] ],
    "rating": "bad",
    "max_intensity": 20,
    "resist_traits": [ "POISRESIST" ],
    "resist_effects": [ "prophylactic_antivenom" ],
    "int_add_val": 1,
    "int_decay_tick": 600,
    "base_mods": { "dex_mod": [ -0.34, -0.17 ], "speed_mod": [ -5, -3 ] },
    "scaling_mods": { "dex_mod": [ -0.34, -0.17 ], "speed_mod": [ -5, -3 ] },
    "limb_score_mods": [
      {
        "//": "Worse for fine manipulation than large movements",
        "limb_score": "manip",
        "modifier": 0.8,
        "resist_modifier": 1.0,
        "scaling": -0.1,
        "resist_scaling": -0.025
      },
      { "limb_score": "lift", "modifier": 0.9, "resist_modifier": 1.0, "scaling": -0.05, "resist_scaling": -0.00125 },
      { "limb_score": "grip", "modifier": 0.8, "resist_modifier": 1.0, "scaling": -0.1, "resist_scaling": -0.025 },
      { "limb_score": "block", "modifier": 0.9, "resist_modifier": 1.0, "scaling": -0.05, "resist_scaling": -0.00125 },
      {
        "limb_score": "breathing",
        "modifier": 0.9,
        "resist_modifier": 1.0,
        "scaling": -0.05,
        "resist_scaling": -0.00125
      },
      {
        "limb_score": "move_speed",
        "modifier": 0.9,
        "resist_modifier": 1.0,
        "scaling": -0.05,
        "resist_scaling": -0.00125
      },
      { "limb_score": "balance", "modifier": 0.8, "resist_modifier": 1.0, "scaling": -0.1, "resist_scaling": -0.025 },
      { "limb_score": "swim", "modifier": 0.9, "resist_modifier": 1.0, "scaling": -0.05, "resist_scaling": -0.00125 },
      { "limb_score": "crawl", "modifier": 0.9, "resist_modifier": 1.0, "scaling": -0.05, "resist_scaling": -0.00125 }
    ],
    "flags": [ "EFFECT_LIMB_SCORE_MOD" ],
    "show_in_info": true,
    "blood_analysis_description": "Paralyzing Poison"
  },
  {
    "type": "effect_type",
    "id": "nausea",
    "name": [ "Slightly Nauseous", "Mildly Nauseous", "Nauseous", "Very Nauseous", "Extremely Nauseous" ],
    "desc": [ "You are nauseous and may lead to vomiting." ],
    "remove_message": "You no longer feel nauseous.",
    "rating": "bad",
    "int_dur_factor": "3 m",
    "max_intensity": 5,
    "max_duration": "15 m",
    "base_mods": { "vomit_chance": [ 500 ] }
  },
  {
    "type": "effect_type",
    "id": "sleep_deprived",
    "name": [ "Sleep Deprived" ],
    "desc": [ "Your sleep debt has been steadily increasing for a while.  You should get some rest." ],
    "rating": "bad",
    "max_intensity": 20160,
    "int_dur_factor": 240,
    "base_mods": { "speed_mod": [ -5 ] },
    "scaling_mods": { "speed_mod": [ -1 ], "int_mod": [ -0.33 ], "per_mod": [ -0.33 ], "str_mod": [ -0.17 ], "dex_mod": [ -0.17 ] },
    "apply_message": "You feel weary, your body tired from lack of quality sleep.",
    "remove_message": "You have finally caught up with your lost sleep, and you feel refreshed and awake for a change."
  },
  {
    "type": "effect_type",
    "id": "melatonin",
    "name": [ "Melatonin Supplements" ],
    "desc": [ "You took some melatonin supplements.  These will help with sleep deprivation." ],
    "max_duration": 100800,
    "dur_add_perc": 60,
    "rating": "good",
    "blood_analysis_description": "Melatonin"
  },
  {
    "type": "effect_type",
    "id": "mutagen",
    "name": [ "Changing", "Warping", "Mutagen Overdose" ],
    "desc": [
      "You consumed mutagen.  It was probably a good idea.",
      "You can feel your insides shifting.  It feels… nice.",
      "Your innards churn in an unnatural fashion - if you survive this, you'll be a changed… something."
    ],
    "main_parts_only": true,
    "max_intensity": 3,
    "resist_traits": [ "MUT_JUNKIE" ],
    "base_mods": { "hurt_min": [ 1 ], "hurt_max": [ 2 ], "hurt_chance": [ -22 ], "hurt_tick": [ 30 ] },
    "scaling_mods": { "hurt_chance": [ 21, 0 ] },
    "rating": "bad",
    "remove_message": "Your body is starting to feel normal again.",
    "blood_analysis_description": "Mutagen Contamination"
  },
  {
    "type": "effect_type",
    "id": "mutagenic_slurry",
    "name": [ "Mutagenic Slurry" ],
    "desc": [ "Your stomach feels like it's burning.  Hopefully that was a good idea…" ],
    "main_parts_only": true,
    "resist_traits": [ "MUT_JUNKIE" ],
    "base_mods": { "pain_min": [ 1 ], "pain_chance": [ 300, 900 ], "vomit_chance": [ 600, 1200 ] },
    "rating": "bad",
    "apply_message": "You feel awful!",
    "remove_message": "You're feeling a little better now.",
    "blood_analysis_description": "Mutagenic Toxins Contamination"
  },
  {
    "type": "effect_type",
    "id": "mutagen_chelator",
    "name": [ "Mutagen Chelator" ],
    "desc": [ "You took a dose of chelator.  Any mutagenic drugs in your body are being purged." ],
    "main_parts_only": true,
    "blood_analysis_description": "Mutagen Chelator Contamination"
  },
  {
    "type": "effect_type",
    "id": "mutagen_alpha",
    "name": [ "Alpha Mutation", "Alpha Transformation", "Alpha Metamorphosis" ],
    "desc": [
      "You consumed alpha primer.",
      "You feel better.  So much better.",
      "The world needs you, surely this won't kill you.  It better not."
    ],
    "main_parts_only": true,
    "max_intensity": 3,
    "resist_traits": [ "THRESH_ALPHA" ],
    "base_mods": {
      "vomit_chance": [ 1150 ],
      "vomit_tick": [ 120 ],
      "hurt_min": [ 1 ],
      "hurt_max": [ 2 ],
      "hurt_chance": [ 500 ],
      "hurt_tick": [ 150 ],
      "pain_min": [ 1 ],
      "pain_max": [ 2 ],
      "pain_chance": [ 90 ],
      "pain_tick": [ 50 ]
    },
    "scaling_mods": {
      "vomit_chance": [ -450 ],
      "str_mod": [ 1 ],
      "per_mod": [ 1 ],
      "dex_mod": [ 1 ],
      "int_mod": [ 1 ],
      "hurt_chance": [ -240, -50 ],
      "hurt_tick": [ -25 ],
      "pain_chance": [ -30 ]
    },
    "rating": "bad",
    "blood_analysis_description": "Alpha Primer Contamination"
  },
  {
    "type": "effect_type",
    "id": "mutagen_batrachian",
    "name": [ "Frog Mutation", "Frog Transformation", "Frog Metamorphosis" ],
    "desc": [
      "You consumed frog primer.",
      "Now, to find a quiet pond and settle for the wait…",
      "You feel like you're about to croak… if you don't keel over first."
    ],
    "max_intensity": 3,
    "resist_traits": [ "THRESH_BATRACHIAN" ],
    "base_mods": {
      "vomit_chance": [ 900 ],
      "vomit_tick": [ 90 ],
      "thirst_min": [ 1 ],
      "thirst_max": [ 2 ],
      "thirst_tick": [ 1000 ],
      "hurt_min": [ 1 ],
      "hurt_max": [ 2 ],
      "hurt_chance": [ -22 ],
      "hurt_tick": [ 150 ],
      "pain_min": [ 1 ],
      "pain_max": [ 2 ],
      "pain_chance": [ 100 ],
      "pain_tick": [ 75 ]
    },
    "scaling_mods": {
      "vomit_chance": [ -425 ],
      "thirst_tick": [ -400 ],
      "speed_mod": [ 3 ],
      "per_mod": [ 1.5 ],
      "hurt_chance": [ 21, 0 ],
      "pain_chance": [ -30 ]
    },
    "rating": "bad",
    "blood_analysis_description": "Frog Primer Contamination"
  },
  {
    "type": "effect_type",
    "id": "mutagen_beast",
    "name": [ "Beast Mutation", "Beast Transformation", "Beast Metamorphosis" ],
    "desc": [
      "You consumed beast primer.",
      "There must be prey around.  Stay alert.",
      "Primal instincts overwhelm your mind, and your saliva has turned to froth."
    ],
    "max_intensity": 3,
    "resist_traits": [ "THRESH_BEAST" ],
    "base_mods": {
      "hunger_min": [ 1 ],
      "hunger_max": [ 2 ],
      "hunger_tick": [ 500 ],
      "hurt_min": [ 1 ],
      "hurt_max": [ 2 ],
      "hurt_chance": [ -22 ],
      "hurt_tick": [ 150 ],
      "pain_min": [ 1 ],
      "pain_max": [ 2 ],
      "pain_chance": [ 100 ],
      "pain_tick": [ 75 ]
    },
    "scaling_mods": {
      "hunger_tick": [ -200 ],
      "str_mod": [ 1 ],
      "per_mod": [ 1 ],
      "dex_mod": [ 1 ],
      "int_mod": [ -2.5 ],
      "hurt_chance": [ 21, 0 ],
      "pain_chance": [ -30 ]
    },
    "rating": "bad",
    "blood_analysis_description": "Beast Primer Contamination"
  },
  {
    "type": "effect_type",
    "id": "mutagen_bird",
    "name": [ "Bird Mutation", "Bird Transformation", "Bird Metamorphosis" ],
    "desc": [
      "You consumed bird primer.",
      "You feel the pull of the skies.",
      "Goosebumps stand across your entire body.  You keep feeling that you're falling."
    ],
    "max_intensity": 3,
    "resist_traits": [ "THRESH_BIRD" ],
    "base_mods": {
      "hurt_min": [ 1 ],
      "hurt_max": [ 2 ],
      "hurt_chance": [ -22 ],
      "hurt_tick": [ 150 ],
      "pain_min": [ 1 ],
      "pain_max": [ 2 ],
      "pain_chance": [ 100 ],
      "pain_tick": [ 75 ]
    },
    "scaling_mods": { "str_mod": [ -2 ], "per_mod": [ 1.5 ], "speed_mod": [ 3.5 ], "hurt_chance": [ 21, 0 ], "pain_chance": [ -30 ] },
    "rating": "bad",
    "blood_analysis_description": "Bird Primer Contamination"
  },
  {
    "type": "effect_type",
    "id": "mutagen_cattle",
    "name": [ "Cattle Mutation", "Cattle Transformation", "Cattle Metamorphosis" ],
    "desc": [
      "You consumed cattle primer.",
      "This pasture will grow barren soon.  Keep moving.",
      "Dull fog clouds your mind, and you feel close to vomiting."
    ],
    "max_intensity": 3,
    "resist_traits": [ "THRESH_CATTLE" ],
    "base_mods": {
      "vomit_chance": [ 1200 ],
      "vomit_tick": [ 90 ],
      "hurt_min": [ 1 ],
      "hurt_max": [ 2 ],
      "hurt_chance": [ -22 ],
      "hurt_tick": [ 150 ],
      "pain_min": [ 1 ],
      "pain_max": [ 2 ],
      "pain_chance": [ 150 ],
      "pain_tick": [ 75 ]
    },
    "scaling_mods": {
      "vomit_chance": [ -450 ],
      "str_mod": [ 2.5 ],
      "dex_mod": [ -1 ],
      "int_mod": [ -1.5 ],
      "hurt_chance": [ 21, 0 ],
      "pain_chance": [ -5 ]
    },
    "rating": "bad",
    "blood_analysis_description": "Cattle Primer Contamination"
  },
  {
    "type": "effect_type",
    "id": "mutagen_cephalopod",
    "name": [ "Cephalopod Mutation", "Cephalopod Transformation", "Cephalopod Metamorphosis" ],
    "desc": [
      "You consumed cephalopod primer.",
      "Become one with your surroundings.",
      "Your skin crawls and your extremities twitch and jerk."
    ],
    "max_intensity": 3,
    "resist_traits": [ "THRESH_CEPHALOPOD" ],
    "base_mods": {
      "thirst_min": [ 1 ],
      "thirst_max": [ 2 ],
      "thirst_tick": [ 1000 ],
      "hurt_min": [ 1 ],
      "hurt_max": [ 2 ],
      "hurt_chance": [ -22 ],
      "hurt_tick": [ 150 ],
      "pain_min": [ 1 ],
      "pain_max": [ 2 ],
      "pain_chance": [ 40 ],
      "pain_tick": [ 75 ]
    },
    "scaling_mods": { "thirst_tick": [ -400 ], "int_mod": [ 2.5 ], "hurt_chance": [ 21, 0 ], "pain_chance": [ -30 ] },
    "rating": "bad",
    "blood_analysis_description": "Cephalopod Primer Contamination"
  },
  {
    "type": "effect_type",
    "id": "mutagen_chimera",
    "name": [ "Chimera Mutation", "Chimera Transformation", "Chimera Metamorphosis" ],
    "desc": [
      "You consumed chimera primer.  Why?",
      "Your flesh is the clay of the new world.  You'll overcome all challenges.",
      "Your body heaving and changing is a rough time, but what doesn't kill you makes you stronger."
    ],
    "max_intensity": 3,
    "resist_traits": [ "THRESH_CHIMERA" ],
    "base_mods": {
      "hunger_min": [ 1 ],
      "hunger_max": [ 3 ],
      "hunger_tick": [ 300 ],
      "hurt_min": [ 1 ],
      "hurt_max": [ 2 ],
      "hurt_chance": [ -22 ],
      "hurt_tick": [ 150 ],
      "pain_min": [ 1 ],
      "pain_max": [ 2 ],
      "pain_chance": [ 100 ],
      "pain_tick": [ 75 ]
    },
    "scaling_mods": { "hunger_tick": [ -120 ], "str_mod": [ 2.5 ], "int_mod": [ -2 ], "hurt_chance": [ 21, 0 ], "pain_chance": [ -30 ] },
    "rating": "bad",
    "blood_analysis_description": "Chimera Primer Contamination"
  },
  {
    "type": "effect_type",
    "id": "mutagen_elfa",
    "name": [ "Elf-A Mutation", "Elf-A Transformation", "Elf-A Metamorphosis" ],
    "desc": [
      "You consumed Elf-A primer.",
      "You must look after this world, if noone else will.",
      "You see stars.  You see so many stars."
    ],
    "max_intensity": 3,
    "resist_traits": [ "THRESH_ELFA" ],
    "base_mods": {
      "hurt_min": [ 1 ],
      "hurt_max": [ 2 ],
      "hurt_chance": [ -22 ],
      "hurt_tick": [ 200 ],
      "pain_min": [ 1 ],
      "pain_max": [ 2 ],
      "pain_chance": [ 50 ],
      "pain_tick": [ 75 ]
    },
    "scaling_mods": { "per_mod": [ 2.5 ], "int_mod": [ 1 ], "hurt_chance": [ 21, 0 ], "pain_chance": [ -15 ] },
    "rating": "bad",
    "blood_analysis_description": "Elf-A Primer Contamination"
  },
  {
    "type": "effect_type",
    "id": "mutagen_feline",
    "name": [ "Feline Mutation", "Feline Transformation", "Feline Metamorphosis" ],
    "desc": [
      "You consumed feline primer.",
      "Quiet steps and sharp claws.  They'll never see it coming.",
      "If this overdose kills you, you've got a few more lives… right?"
    ],
    "max_intensity": 3,
    "resist_traits": [ "THRESH_FELINE" ],
    "base_mods": {
      "hurt_min": [ 1 ],
      "hurt_max": [ 2 ],
      "hurt_chance": [ -22 ],
      "hurt_tick": [ 150 ],
      "pain_min": [ 1 ],
      "pain_max": [ 2 ],
      "pain_chance": [ 100 ],
      "pain_tick": [ 75 ]
    },
    "scaling_mods": {
      "str_mod": [ -0.5 ],
      "per_mod": [ 1 ],
      "dex_mod": [ 1 ],
      "int_mod": [ -1.5 ],
      "hurt_chance": [ 21, 0 ],
      "pain_chance": [ -30 ]
    },
    "rating": "bad",
    "blood_analysis_description": "Feline Primer Contamination"
  },
  {
    "type": "effect_type",
    "id": "mutagen_fish",
    "name": [ "Fish Mutation", "Fish Transformation", "Fish Metamorphosis" ],
    "desc": [
      "You consumed fish primer.",
      "The waters call to you.  Leave this exposed wasteland.",
      "You feel clammy yet dry, absolutely parched no matter how much you drink."
    ],
    "max_intensity": 3,
    "resist_traits": [ "THRESH_FISH" ],
    "base_mods": {
      "thirst_min": [ 1 ],
      "thirst_max": [ 2 ],
      "thirst_tick": [ 900 ],
      "hurt_min": [ 1 ],
      "hurt_max": [ 2 ],
      "hurt_chance": [ -22 ],
      "hurt_tick": [ 200 ],
      "pain_min": [ 1 ],
      "pain_max": [ 2 ],
      "pain_chance": [ 100 ],
      "pain_tick": [ 75 ]
    },
    "scaling_mods": { "thirst_tick": [ -400 ], "per_mod": [ 1 ], "dex_mod": [ 1.5 ], "hurt_chance": [ 21, 0 ], "pain_chance": [ -30 ] },
    "rating": "bad",
    "blood_analysis_description": "Fish Primer Contamination"
  },
  {
    "type": "effect_type",
    "id": "mutagen_gastropod",
    "name": [ "Snail Mutation", "Snail Transformation", "Snail Metamorphosis" ],
    "desc": [
      "You consumed snail primer.",
      "Slow and steady wins the race.",
      "You itch terribly, and your mouth feels salty and dry."
    ],
    "max_intensity": 3,
    "resist_traits": [ "THRESH_GASTROPOD" ],
    "base_mods": { "hurt_min": [ 1 ], "hurt_max": [ 2 ], "hurt_chance": [ -22 ], "hurt_tick": [ 60 ] },
    "scaling_mods": { "str_mod": [ 1.5 ], "speed_mod": [ -7.5 ], "hurt_chance": [ 21, 0 ] },
    "rating": "bad",
    "blood_analysis_description": "Snail Primer Contamination"
  },
  {
    "type": "effect_type",
    "id": "mutagen_human",
    "name": [ "Human Purification", "Human Reversion", "Human Regression" ],
    "desc": [
      "You consumed purifier.",
      "You consumed a large amount of purifier.  Why does it feel so strange?",
      "You consumed a huge amount of purifier, and you can tell that something isn't right."
    ],
    "max_intensity": 3,
    "resist_traits": [  ],
    "base_mods": { "str_mod": [ 0, -2 ], "per_mod": [ 0, -2 ], "dex_mod": [ 0, -2 ], "int_mod": [ 0, -2 ] },
    "scaling_mods": { "str_mod": [ 0, -2.5 ], "per_mod": [ 0, -2.5 ], "dex_mod": [ 0, -2.5 ], "int_mod": [ 0, -2.5 ] },
    "rating": "bad",
    "blood_analysis_description": "Human Primer Contamination"
  },
  {
    "type": "effect_type",
    "id": "mutagen_insect",
    "name": [ "Insect Mutation", "Insect Transformation", "Insect Metamorphosis" ],
    "desc": [
      "You consumed insect primer.",
      "You can't wait for your change.  It can't be long now.",
      "You can't stop shivering and twitching.  Life is so short."
    ],
    "max_intensity": 3,
    "resist_traits": [ "THRESH_INSECT" ],
    "base_mods": {
      "vomit_chance": [ 900 ],
      "vomit_tick": [ 90 ],
      "hurt_min": [ 1 ],
      "hurt_max": [ 2 ],
      "hurt_chance": [ -22 ],
      "hurt_tick": [ 150 ],
      "pain_min": [ 1 ],
      "pain_max": [ 2 ],
      "pain_chance": [ 100 ],
      "pain_tick": [ 75 ]
    },
    "scaling_mods": {
      "vomit_chance": [ -420 ],
      "speed_mod": [ 1.5 ],
      "per_mod": [ 0.5 ],
      "dex_mod": [ 1.5 ],
      "int_mod": [ -1.5 ],
      "hurt_chance": [ 21, 0 ],
      "pain_chance": [ -30 ]
    },
    "rating": "bad",
    "blood_analysis_description": "Insect Primer Contamination"
  },
  {
    "type": "effect_type",
    "id": "mutagen_lizard",
    "name": [ "Lizard Mutation", "Lizard Transformation", "Lizard Metamorphosis" ],
    "desc": [
      "You consumed lizard primer.",
      "Your skin feels dry and too small.  You'll have to molt soon.",
      "Your limbs slump, almost ready to tear right out of their sockets."
    ],
    "max_intensity": 3,
    "resist_traits": [ "THRESH_LIZARD" ],
    "base_mods": {
      "hurt_min": [ 1 ],
      "hurt_max": [ 2 ],
      "hurt_chance": [ -22 ],
      "hurt_tick": [ 50 ],
      "pain_min": [ 1 ],
      "pain_max": [ 2 ],
      "pain_chance": [ 100 ],
      "pain_tick": [ 125 ]
    },
    "scaling_mods": { "dex_mod": [ 1 ], "int_mod": [ -1.5 ], "hurt_chance": [ 21, 0 ], "pain_chance": [ -30 ] },
    "rating": "bad",
    "blood_analysis_description": "Lizard Primer Contamination"
  },
  {
    "type": "effect_type",
    "id": "mutagen_lupine",
    "name": [ "Lupine Mutation", "Lupine Transformation", "Lupine Metamorphosis" ],
    "desc": [
      "You consumed lupine primer.",
      "Where's your pack?  How will you survive without them?",
      "You pant, unable to stop pacing and full of hunger."
    ],
    "max_intensity": 3,
    "resist_traits": [ "THRESH_LUPINE" ],
    "base_mods": {
      "hunger_min": [ 10 ],
      "hunger_max": [ 20 ],
      "hunger_tick": [ 500 ],
      "hunger_chance": [ 6 ],
      "hurt_min": [ 1 ],
      "hurt_max": [ 2 ],
      "hurt_chance": [ -22 ],
      "hurt_tick": [ 150 ],
      "pain_min": [ 1 ],
      "pain_max": [ 2 ],
      "pain_chance": [ 100 ],
      "pain_tick": [ 75 ]
    },
    "scaling_mods": {
      "hunger_tick": [ -175 ],
      "str_mod": [ 1.5 ],
      "per_mod": [ 1.5 ],
      "int_mod": [ -2 ],
      "speed_mod": [ 2.5 ],
      "hurt_chance": [ 21, 0 ],
      "pain_chance": [ -30 ]
    },
    "rating": "bad",
    "blood_analysis_description": "Lupine Primer Contamination"
  },
  {
    "type": "effect_type",
    "id": "mutagen_medical",
    "name": [ "Medical Mutation", "Medical Transformation", "Medical Metamorphosis" ],
    "desc": [
      "You consumed medical primer.",
      "You consumed medical primer.  You should do that again.",
      "You're tearing yourself apart.  Need to get fixed back up.  Should put some stitches in you."
    ],
    "max_intensity": 3,
    "resist_traits": [ "THRESH_MEDICAL" ],
    "base_mods": {
      "hurt_min": [ 1 ],
      "hurt_max": [ 2 ],
      "hurt_chance": [ -22 ],
      "hurt_tick": [ 150 ],
      "pain_min": [ 1 ],
      "pain_max": [ 2 ],
      "pain_chance": [ 40 ],
      "pain_tick": [ 75 ]
    },
    "scaling_mods": { "str_mod": [ 2 ], "dex_mod": [ 2 ], "int_mod": [ -2.5 ], "hurt_chance": [ 21, 0 ], "pain_chance": [ -16 ] },
    "rating": "bad",
    "blood_analysis_description": "Medical Primer Contamination"
  },
  {
    "type": "effect_type",
    "id": "mutagen_mouse",
    "name": [ "Mouse Mutation", "Mouse Transformation", "Mouse Metamorphosis" ],
    "desc": [
      "You consumed mouse primer.",
      "Your heart pounds, knowing that predators could approach at any second!",
      "Your heart hammers away with a rapid, irregular beat."
    ],
    "max_intensity": 3,
    "resist_traits": [ "THRESH_MOUSE" ],
    "base_mods": {
      "speed_mod": [ 1 ],
      "hurt_min": [ 1 ],
      "hurt_max": [ 2 ],
      "hurt_chance": [ -22 ],
      "hurt_tick": [ 150 ],
      "pain_min": [ 1 ],
      "pain_max": [ 2 ],
      "pain_chance": [ 100 ],
      "pain_tick": [ 75 ]
    },
    "scaling_mods": { "str_mod": [ -1.5 ], "dex_mod": [ 1 ], "speed_mod": [ 6.5 ], "hurt_chance": [ 21, 0 ], "pain_chance": [ -30 ] },
    "rating": "bad",
    "blood_analysis_description": "Mouse Primer Contamination"
  },
  {
    "type": "effect_type",
    "id": "mutagen_plant",
    "name": [ "Plant Mutation", "Plant Transformation", "Plant Metamorphosis" ],
    "desc": [
      "You consumed plant primer.",
      "All this running… why don't you just find a nice, fertile spot and bask in the sun?",
      "Your processes are slowing.  You would make great fertilizer."
    ],
    "max_intensity": 3,
    "resist_traits": [ "THRESH_PLANT" ],
    "base_mods": { "hurt_min": [ 1 ], "hurt_max": [ 2 ], "hurt_chance": [ -22 ], "hurt_tick": [ 200 ] },
    "scaling_mods": { "str_mod": [ 1.5 ], "dex_mod": [ 1.5 ], "int_mod": [ -1 ], "speed_mod": [ -7.5 ], "hurt_chance": [ 21, 0 ] },
    "rating": "bad",
    "blood_analysis_description": "Plant Primer Contamination"
  },
  {
    "type": "effect_type",
    "id": "mutagen_raptor",
    "name": [ "Raptor Mutation", "Raptor Transformation", "Raptor Metamorphosis" ],
    "desc": [
      "You consumed raptor primer.",
      "Sharpen your talons and clean your feathers.  Your prey won't give itself easily.",
      "Delusions fill your head… is it true?  Did you die long ago?"
    ],
    "max_intensity": 3,
    "resist_traits": [ "THRESH_RAPTOR" ],
    "base_mods": {
      "hunger_min": [ 5 ],
      "hunger_max": [ 15 ],
      "hunger_tick": [ 500 ],
      "hurt_min": [ 1 ],
      "hurt_max": [ 2 ],
      "hurt_chance": [ -22 ],
      "hurt_tick": [ 100 ],
      "pain_min": [ 1 ],
      "pain_max": [ 2 ],
      "pain_chance": [ 100 ],
      "pain_tick": [ 75 ]
    },
    "scaling_mods": {
      "hunger_tick": [ -200 ],
      "per_mod": [ 1 ],
      "dex_mod": [ 1.5 ],
      "int_mod": [ -3 ],
      "speed_mod": [ 7.5 ],
      "hurt_chance": [ 21, 0 ],
      "pain_chance": [ -30 ]
    },
    "rating": "bad",
    "blood_analysis_description": "Raptor Primer Contamination"
  },
  {
    "type": "effect_type",
    "id": "mutagen_rabbit",
    "name": [ "Rabbit Mutation", "Rabbit Transformation", "Rabbit Metamorphosis" ],
    "desc": [
      "You consumed rabbit primer.",
      "So much to do!  Better hop to it!",
      "Will you have a future?  Will any new generations be born… your pounding head is full of worry."
    ],
    "max_intensity": 3,
    "resist_traits": [ "THRESH_RABBIT" ],
    "base_mods": {
      "hurt_min": [ 1 ],
      "hurt_max": [ 2 ],
      "hurt_chance": [ -22 ],
      "hurt_tick": [ 150 ],
      "pain_min": [ 1 ],
      "pain_max": [ 2 ],
      "pain_chance": [ 60 ],
      "pain_tick": [ 75 ]
    },
    "scaling_mods": {
      "str_mod": [ -1.5 ],
      "dex_mod": [ 2.5 ],
      "int_mod": [ -1 ],
      "speed_mod": [ 3.5 ],
      "hurt_chance": [ 21, 0 ],
      "pain_chance": [ -15 ]
    },
    "rating": "bad",
    "blood_analysis_description": "Rabbit Primer Contamination"
  },
  {
    "type": "effect_type",
    "id": "mutagen_rat",
    "name": [ "Rat Mutation", "Rat Transformation", "Rat Metamorphosis" ],
    "desc": [
      "You consumed rat primer.",
      "This place is too open.  Hide!",
      "Dull aches fill your stomach, and every smell seems offensive."
    ],
    "max_intensity": 3,
    "resist_traits": [ "THRESH_RAT" ],
    "base_mods": {
      "hurt_min": [ 1 ],
      "hurt_max": [ 2 ],
      "hurt_chance": [ -22 ],
      "hurt_tick": [ 150 ],
      "pain_min": [ 1 ],
      "pain_max": [ 2 ],
      "pain_chance": [ 100 ],
      "pain_tick": [ 75 ]
    },
    "scaling_mods": { "dex_mod": [ 1 ], "int_mod": [ -2 ], "speed_mod": [ 3.5 ], "hurt_chance": [ 21, 0 ], "pain_chance": [ -30 ] },
    "rating": "bad",
    "blood_analysis_description": "Rat Primer Contamination"
  },
  {
    "type": "effect_type",
    "id": "mutagen_slime",
    "name": [ "Slime Mutation", "Slime Transformation", "Slime Metamorphosis" ],
    "desc": [ "You consumed slime primer.", "Plop.", "Brain… melting…" ],
    "max_intensity": 3,
    "resist_traits": [ "THRESH_SLIME" ],
    "base_mods": {
      "hurt_min": [ 1 ],
      "hurt_max": [ 2 ],
      "hurt_chance": [ -22 ],
      "hurt_tick": [ 90 ],
      "pain_min": [ 1 ],
      "pain_max": [ 2 ],
      "pain_chance": [ 10 ],
      "pain_tick": [ 75 ]
    },
    "scaling_mods": {
      "str_mod": [ -1.5 ],
      "dex_mod": [ 1.5 ],
      "int_mod": [ 2.5 ],
      "speed_mod": [ -3.5 ],
      "hurt_chance": [ 21, 0 ],
      "pain_chance": [ -30 ]
    },
    "rating": "bad",
    "blood_analysis_description": "Slime Primer Contamination"
  },
  {
    "type": "effect_type",
    "id": "mutagen_spider",
    "name": [ "Spider Mutation", "Spider Transformation", "Spider Metamorphosis" ],
    "desc": [
      "You consumed spider primer.",
      "An anchor line there and there, connect with capture threads…",
      "Perhaps you should curl up, just curl up and give in."
    ],
    "max_intensity": 3,
    "resist_traits": [ "THRESH_SPIDER" ],
    "base_mods": {
      "hurt_min": [ 1 ],
      "hurt_max": [ 2 ],
      "hurt_chance": [ -22 ],
      "hurt_tick": [ 150 ],
      "pain_min": [ 1 ],
      "pain_max": [ 1 ],
      "pain_chance": [ 60 ],
      "pain_tick": [ 100 ]
    },
    "scaling_mods": { "dex_mod": [ 1.5 ], "int_mod": [ -1 ], "speed_mod": [ 4 ], "hurt_chance": [ 21, 0 ], "pain_chance": [ -25 ] },
    "rating": "bad",
    "blood_analysis_description": "Spider Primer Contamination"
  },
  {
    "type": "effect_type",
    "id": "mutagen_troglobite",
    "name": [ "Troglobite Mutation", "Troglobite Transformation", "Troglobite Metamorphosis" ],
    "desc": [
      "You consumed troglobite primer.",
      "Down in the dark corners of the new world.  That's where you belong.",
      "Deep and dark, your bones ache and twist."
    ],
    "max_intensity": 3,
    "resist_traits": [ "THRESH_TROGLOBITE" ],
    "base_mods": {
      "hurt_min": [ 2 ],
      "hurt_max": [ 3 ],
      "hurt_chance": [ -22 ],
      "hurt_tick": [ 150 ],
      "pain_min": [ 1 ],
      "pain_max": [ 2 ],
      "pain_chance": [ 100 ],
      "pain_tick": [ 75 ]
    },
    "scaling_mods": { "str_mod": [ 2 ], "per_mod": [ -2.5 ], "dex_mod": [ 1 ], "hurt_chance": [ 21, 0 ], "pain_chance": [ -30 ] },
    "rating": "bad",
    "blood_analysis_description": "Troglobite Primer Contamination"
  },
  {
    "type": "effect_type",
    "id": "mutagen_ursine",
    "name": [ "Ursine Mutation", "Ursine Transformation", "Ursine Metamorphosis" ],
    "desc": [
      "You consumed ursine primer.",
      "Berries, brood, honey, or meat?  What will today bring?",
      "Sleep sounds good.  Sleep forever, maybe."
    ],
    "max_intensity": 3,
    "resist_traits": [ "THRESH_URSINE" ],
    "base_mods": {
      "str_mod": [ 1 ],
      "fatigue_min": [ 1 ],
      "fatigue_chance": [ 1100 ],
      "hurt_min": [ 1 ],
      "hurt_max": [ 2 ],
      "hurt_chance": [ -22 ],
      "hurt_tick": [ 150 ],
      "pain_min": [ 1 ],
      "pain_max": [ 2 ],
      "pain_chance": [ 100 ],
      "pain_tick": [ 75 ]
    },
    "scaling_mods": {
      "str_mod": [ 2.5 ],
      "per_mod": [ -1 ],
      "dex_mod": [ -1 ],
      "fatigue_chance": [ -500 ],
      "hurt_chance": [ 21, 0 ],
      "pain_chance": [ -30 ]
    },
    "rating": "bad",
    "blood_analysis_description": "Ursine Primer Contamination"
  },
  {
    "type": "effect_type",
    "id": "mutagen_crustacean",
    "name": [ "Crustacean Mutation", "Crustacean Transformation", "Crustacean Metamorphosis" ],
    "desc": [
      "You consumed crustacean mutagen.",
      "You consumed a large amount of crustacean mutagen.",
      "You consumed a life-changing amount of crustacean mutagen."
    ],
    "max_intensity": 3,
    "resist_traits": [ "THRESH_CRUSTACEAN" ],
    "base_mods": {
      "hurt_min": [ 1 ],
      "hurt_max": [ 2 ],
      "hurt_chance": [ -22 ],
      "hurt_tick": [ 75 ],
      "pain_min": [ 1 ],
      "pain_max": [ 2 ],
      "pain_chance": [ 100 ],
      "pain_tick": [ 75 ]
    },
    "scaling_mods": { "hurt_chance": [ 21, 0 ], "pain_chance": [ -30 ] },
    "rating": "bad",
    "blood_analysis_description": "Crustacean Mutagen Contamination"
  },
  {
    "type": "effect_type",
    "id": "beartrap",
    "name": [ "Stuck in a Beartrap" ],
    "desc": [ "You can't move until you get free!" ],
    "apply_message": "You are caught!",
    "rating": "bad",
    "show_in_info": true
  },
  {
    "type": "effect_type",
    "id": "glare",
    "name": [ "Glare" ],
    "desc": [ "The sun is in your eyes." ],
    "apply_message": "The sunlight's glare makes it hard to see.",
    "rating": "bad",
    "max_duration": "1 m",
    "base_mods": { "per_mod": [ -1 ] },
    "//": "No night vision for you",
    "limb_score_mods": [
      { "limb_score": "vision", "modifier": 0.5 },
      { "limb_score": "night_vis", "modifier": 0.0 },
      { "limb_score": "reaction", "modifier": 0.75 }
    ],
    "flags": [ "EFFECT_LIMB_SCORE_MOD_LOCAL" ]
  },
  {
    "type": "effect_type",
    "id": "snow_glare",
    "name": [ "Snow Glare" ],
    "desc": [ "The sunlight is reflecting off the snow." ],
    "apply_message": "The sunlight reflecting off the snow makes it hard to see.",
    "rating": "bad",
    "base_mods": { "per_mod": [ -1 ] },
    "limb_score_mods": [
      { "limb_score": "vision", "modifier": 0.5 },
      { "limb_score": "night_vis", "modifier": 0.0 },
      { "limb_score": "reaction", "modifier": 0.75 }
    ],
    "flags": [ "EFFECT_LIMB_SCORE_MOD_LOCAL" ]
  },
  {
    "type": "effect_type",
    "id": "laserlocked",
    "name": [ "Laser-targeted" ],
    "desc": [ "A laser sight is targeting you!" ],
    "apply_message": "",
    "rating": "bad"
  },
  {
    "type": "effect_type",
    "id": "was_laserlocked",
    "name": [ "" ],
    "desc": [ "" ],
    "apply_message": "",
    "rating": "bad"
  },
  {
    "type": "effect_type",
    "id": "smoke_eyes",
    "name": [
      "Little Eye Irritation (Smoke)",
      "Minor Eye Irritation (Smoke)",
      "Huge Eye Irritation (Smoke)",
      "Bad Eye Irritation (Smoke)"
    ],
    "desc": [
      "Your eyes are mildly irritated.",
      "Your eyes are watering.",
      "Your eyes sting badly and tears stream from them continuously.",
      "You can barely see anything due to your massive eye irritation and the flood of tears streaming from them."
    ],
    "apply_message": [
      [ "Your eyes are mildly irritated.", "bad" ],
      [ "Your eyes watering out of smoke.", "bad" ],
      [ "Your eyes sting badly and tears stream from them continuously.", "bad" ],
      [
        "You can barely see anything due to your massive eye irritation and the flood of tears streaming from them.",
        "bad"
      ]
    ],
    "miss_messages": [ [ "Your eyes sting and tear from the smoke.", 1 ] ],
    "max_duration": "3 m",
    "max_intensity": 4,
    "int_decay_tick": 40,
    "base_mods": { "per_mod": [ -1 ] },
    "scaling_mods": { "per_mod": [ -1 ] },
    "limb_score_mods": [
      { "limb_score": "vision", "modifier": 0.8, "resist_modifier": 1.0, "scaling": -0.2 },
      { "limb_score": "night_vis", "modifier": 0.8, "resist_modifier": 1.0, "scaling": -0.2 }
    ],
    "flags": [ "EFFECT_LIMB_SCORE_MOD" ],
    "show_in_info": true
  },
  {
    "type": "effect_type",
    "id": "smoke_lungs",
    "name": [ "Inhaled Some Smoke", "Inhaled Plenty of Smoke", "Smoke Inhalation", "Bad Smoke Inhalation" ],
    "desc": [
      "You draw in a faint whiff of smoke.",
      "A noticeable volume of smoke fills your lungs.",
      "A dense cloud of smoke enters your lungs.",
      "You inhale an overwhelming volume of smoke."
    ],
    "apply_message": [
      [ "You draw in a faint whiff of smoke.", "bad" ],
      [ "A noticeable volume of smoke fills your lungs.", "bad" ],
      [ "A dense cloud of smoke enters your lungs.", "bad" ],
      [ "You inhale an overwhelming volume of smoke.", "bad" ]
    ],
    "miss_messages": [ [ "Your lungs burn from the smoke.", 1 ] ],
    "harmful_cough": true,
    "max_duration": "3 m",
    "max_intensity": 4,
    "int_decay_tick": 40,
    "scaling_mods": { "str_mod": [ -1 ], "dex_mod": [ -1 ], "cough_chance": [ 10 ] },
    "limb_score_mods": [
      { "limb_score": "breathing", "resist_modifier": 1, "scaling": -0.25 },
      { "limb_score": "reaction", "resist_modifier": 1, "scaling": -0.1 },
      { "limb_score": "balance", "resist_modifier": 1, "scaling": -0.1 },
      { "limb_score": "lift", "resist_modifier": 1, "scaling": -0.1 },
      { "limb_score": "manip", "resist_modifier": 1, "scaling": -0.1 }
    ],
    "flags": [ "EFFECT_LIMB_SCORE_MOD" ],
    "show_in_info": true
  },
  {
    "type": "effect_type",
    "id": "teargas",
    "name": [ "Tear Gas" ],
    "desc": [ "You've been exposed to tear gas!" ],
    "apply_message": "You inhale a lungful of tear gas.",
    "rating": "bad",
    "miss_messages": [ [ "Your eyes burn from the tear gas.", 2 ] ],
    "harmful_cough": true,
    "max_duration": "30 m",
    "base_mods": { "str_mod": [ -2 ], "dex_mod": [ -2 ], "per_mod": [ -5 ], "speed_mod": [ -10 ], "cough_chance": [ 5 ] },
    "limb_score_mods": [
      { "limb_score": "vision", "modifier": 0.5 },
      { "limb_score": "night_vis", "modifier": 0.5 },
      { "limb_score": "reaction", "modifier": 0.75 },
      { "limb_score": "breathing", "modifier": 0.3 }
    ],
    "flags": [ "EFFECT_LIMB_SCORE_MOD" ],
    "show_in_info": true
  },
  {
    "type": "effect_type",
    "id": "boomered",
    "name": [ "Boomered" ],
    "desc": [ "Your vision is obscured by a disgusting splatter of bile." ],
    "apply_message": "You're covered in bile!",
    "rating": "bad",
    "base_mods": { "per_mod": [ -3 ], "vomit_chance": [ 500 ] },
    "limb_score_mods": [
      { "limb_score": "vision", "modifier": 0.1 },
      { "limb_score": "night_vis", "modifier": 0.0 },
      { "limb_score": "reaction", "modifier": 0.2 }
    ],
    "flags": [ "EFFECT_LIMB_SCORE_MOD" ]
  },
  {
    "type": "effect_type",
    "id": "glowing",
    "name": [ "Glowing" ],
    "desc": [ "You are covered in glowing goo!" ],
    "apply_message": "You're covered in a glowing goo!",
    "rating": "bad",
    "base_mods": { "vomit_chance": [ 500 ] }
  },
  {
    "type": "effect_type",
    "id": "invisibility",
    "name": [ "Invisible" ],
    "desc": [ "You are invisible." ],
    "flags": [ "INVISIBLE" ]
  },
  {
    "type": "effect_type",
    "id": "took_flumed",
    "rating": "good",
    "blood_analysis_description": "Antihistamines",
    "max_duration": 57600,
    "dur_add_perc": 30
  },
  {
    "type": "effect_type",
    "id": "took_xanax",
    "max_duration": 14400,
    "dur_add_perc": 22,
    "base_mods": { "stim_tick": [ 150 ], "stim_min": [ -1 ], "stim_min_val": [ -1 ] },
    "rating": "good",
    "blood_analysis_description": "Fast-acting sedatives"
  },
  {
    "type": "effect_type",
    "id": "took_xanax_visible",
    "name": [ "Took Fast-acting Sedative" ],
    "desc": [ "You took a fast-acting sedative some time ago and you might still be under its influence." ],
    "max_duration": 18000,
    "dur_add_perc": 20
  },
  {
    "type": "effect_type",
    "id": "took_prozac",
    "rating": "good",
    "blood_analysis_description": "Antidepressants",
    "max_duration": 64800,
    "dur_add_perc": 40
  },
  {
    "type": "effect_type",
    "id": "took_prozac_bad"
  },
  {
    "type": "effect_type",
    "id": "took_prozac_visible",
    "name": [ "Took Antidepressant" ],
    "desc": [ "You took an antidepressant some time ago and you might still be under its influence." ],
    "max_duration": 72000,
    "dur_add_perc": 35
  },
  {
    "type": "effect_type",
    "id": "in_pit",
    "name": [ "Stuck in a Pit" ],
    "desc": [ "You're stuck in a pit.  Sight distance is limited and you have to climb out." ],
    "show_in_info": true
  },
  {
    "type": "effect_type",
    "id": "took_thorazine",
    "rating": "good",
    "blood_analysis_description": "Antipsychotics",
    "max_duration": 64800,
    "dur_add_perc": 50
  },
  {
    "type": "effect_type",
    "id": "took_thorazine_bad"
  },
  {
    "type": "effect_type",
    "id": "took_thorazine_visible",
    "name": [ "Took Antipsychotic" ],
    "desc": [ "You took an antipsychotic some time ago and you might still be under its influence." ],
    "max_duration": 72000,
    "dur_add_perc": 35
  },
  {
    "type": "effect_type",
    "id": "no_sight",
    "name": [ "Poor Sight" ],
    "desc": [ "You can't see very far from this spot." ],
    "apply_message": "Your sight distance is impaired.",
    "rating": "bad",
    "limb_score_mods": [
      { "limb_score": "vision", "modifier": 0.1 },
      { "limb_score": "night_vis", "modifier": 0.0 },
      { "limb_score": "reaction", "modifier": 0.2 }
    ],
    "flags": [ "EFFECT_LIMB_SCORE_MOD" ]
  },
  {
    "type": "effect_type",
    "id": "pkill1",
    "max_duration": "4 m",
    "base_mods": { "pkill_tick": [ 42 ], "pkill_min": [ 1 ], "pkill_max_val": [ 15 ] },
    "rating": "good",
    "blood_analysis_description": "Minor Painkiller"
  },
  {
    "type": "effect_type",
    "id": "pkill2",
    "pkill_addict_reduces": true,
    "base_mods": { "pkill_tick": [ 42 ], "pkill_min": [ 2 ] },
    "rating": "good",
    "blood_analysis_description": "Moderate Painkiller"
  },
  {
    "type": "effect_type",
    "id": "pkill3",
    "pkill_addict_reduces": true,
    "base_mods": { "pkill_tick": [ 12 ], "pkill_min": [ 1 ] },
    "rating": "good",
    "blood_analysis_description": "Heavy Painkiller"
  },
  {
    "type": "effect_type",
    "id": "pkill_l",
    "pkill_addict_reduces": true,
    "base_mods": { "pkill_max_val": [ 40 ], "pkill_tick": [ 120 ], "pkill_min": [ 1 ] },
    "rating": "good",
    "blood_analysis_description": "Slow-Release Painkiller"
  },
  {
    "type": "effect_type",
    "id": "pkill_wintergreen",
    "pkill_addict_reduces": true,
    "base_mods": { "pkill_max_val": [ 15 ], "pkill_tick": [ 50 ], "pkill_min": [ 1 ], "pkill_chance": [ 45 ] },
    "rating": "good",
    "blood_analysis_description": "Ate wintergreen leaves"
  },
  {
    "type": "effect_type",
    "id": "pkill_wintergreen_oil",
    "pkill_addict_reduces": true,
    "base_mods": { "pkill_max_val": [ 30 ], "pkill_tick": [ 42 ], "pkill_min": [ 2 ] },
    "rating": "good",
    "blood_analysis_description": "Wintergreen Oil"
  },
  {
    "type": "effect_type",
    "id": "webbed",
    "name": [ "Webbed" ],
    "desc": [ "You are covered in webs!" ],
    "apply_message": "You're covered in webs!",
    "rating": "bad",
    "miss_messages": [ [ "The webs restrict your movement.", 4 ] ],
    "max_intensity": 3,
    "int_add_val": 1,
    "base_mods": { "speed_mod": [ -20 ] },
    "scaling_mods": { "speed_mod": [ -5 ] },
    "limb_score_mods": [
      { "limb_score": "lift", "modifier": 0.8, "scaling": -0.15 },
      { "limb_score": "block", "modifier": 0.8, "scaling": -0.15 },
      { "limb_score": "breathing", "modifier": 0.9, "scaling": -0.1 },
      { "limb_score": "balance", "modifier": 8, "scaling": -0.2 }
    ],
    "flags": [ "EFFECT_LIMB_SCORE_MOD" ],
    "show_in_info": true,
    "show_intensity": false
  },
  {
    "type": "effect_type",
    "id": "sludged",
    "name": [ "Sludged" ],
    "desc": [ "You're standing in sludge!" ],
    "apply_message": "You've stepped into some sludge!",
    "rating": "bad",
    "miss_messages": [ [ "The sludge restricts your movement.", 4 ] ],
    "max_intensity": 3,
    "limb_score_mods": [
      { "limb_score": "move_speed", "modifier": 0.8, "scaling": -0.15 },
      { "limb_score": "footing", "modifier": 0.8, "scaling": -0.15 },
      { "limb_score": "balance", "modifier": 8, "scaling": -0.2 }
    ],
    "flags": [ "EFFECT_LIMB_SCORE_MOD" ],
    "show_in_info": true
  },
  {
    "type": "effect_type",
    "id": "bite",
    "name": [ "Bite", "Painful Bite" ],
    "desc": [ "You have a nasty bite wound." ],
    "apply_memorial_log": "Received a deep bite wound.",
    "remove_memorial_log": "Recovered from a bite wound.",
    "apply_message": "The bite wound feels really deep…",
    "resist_traits": [ "INFRESIST" ],
    "main_parts_only": true,
    "rating": "bad",
    "int_dur_factor": "30 m",
    "max_intensity": 2,
    "scaling_mods": {
      "dex_mod": [ -1, 0 ],
      "pain_chance_bot": [ 200 ],
      "pain_chance": [ 2, 1 ],
      "pain_min": [ 1 ],
      "pain_max_val": [ 10, 5 ]
    }
  },
  {
    "type": "effect_type",
    "id": "infected",
    "name": [ "Infected", "Badly Infected", "Pus Filled" ],
    "desc": [ "You have an infected wound." ],
    "apply_memorial_log": "Contracted an infection.",
    "remove_memorial_log": "Recovered from an infection… this time.",
    "apply_message": "Your wound feels infected.",
    "resist_traits": [ "INFRESIST" ],
    "main_parts_only": true,
    "rating": "bad",
    "int_dur_factor": "8 h",
    "max_intensity": 3,
    "base_mods": {
      "str_mod": [ -2 ],
      "dex_mod": [ -3 ],
      "int_mod": [ -2 ],
      "vomit_chance": [ 900, 1200 ],
      "vomit_tick": [ 180 ],
      "thirst_min": [ 2 ],
      "thirst_chance": [ 10, 100 ],
      "thirst_tick": [ 30 ],
      "speed_mod": [ -10, 0 ],
      "stamina_min": [ -8, -4 ],
      "stamina_max": [ -50, -20 ],
      "stamina_chance": [ 3, 10 ],
      "fatigue_min": [ 2, 0 ],
      "fatigue_max": [ 10, 5 ],
      "fatigue_chance": [ 110 ],
      "fatigue_max_val": [ 700, 250 ],
      "healing_rate": [ 0.01, 1 ]
    },
    "scaling_mods": {
      "str_mod": [ -1, -0.5 ],
      "dex_mod": [ -1, -0.5 ],
      "int_mod": [ -3, -1 ],
      "vomit_chance": [ -400 ],
      "speed_mod": [ -10, -5 ],
      "stamina_min": [ -6, -4 ],
      "stamina_max": [ 15, 4 ],
      "stamina_chance": [ -1, -2.5 ],
      "fatigue_chance": [ -50 ],
      "fatigue_tick": [ 0.5 ]
    },
    "//": "Stamina regen stops completely at int 3, but no stamina loss from then on",
    "blood_analysis_description": "Bacterial Infection"
  },
  {
    "type": "effect_type",
    "id": "recover",
    "name": [ "Recovering from Infection" ],
    "desc": [ "You are recovering from an infection." ],
    "rating": "bad",
    "resist_traits": [ "INFRESIST" ],
    "max_intensity": 3,
    "int_dur_factor": "32 h",
    "base_mods": {
      "str_mod": [ -1 ],
      "dex_mod": [ -1 ],
      "int_mod": [ -1 ],
      "vomit_chance": [ 1200, 1800 ],
      "vomit_tick": [ 180 ],
      "thirst_min": [ 1, 0 ],
      "thirst_max": [ 3, 2 ],
      "thirst_chance": [ 10, 100 ],
      "thirst_tick": [ 60 ],
      "speed_mod": [ -5, 0 ],
      "stamina_min": [ -8 ],
      "stamina_chance": [ 10, 20 ],
      "fatigue_min": [ 1, 0 ],
      "fatigue_max": [ 5, 3 ],
      "fatigue_chance": [ 210 ],
      "fatigue_max_val": [ 500, 125 ],
      "healing_rate": [ 0.5 ]
    },
    "scaling_mods": {
      "str_mod": [ -1, -0.5 ],
      "dex_mod": [ -1, -0.5 ],
      "int_mod": [ -2, -1 ],
      "vomit_chance": [ -500 ],
      "speed_mod": [ -5, -4 ],
      "stamina_min": [ -6, -3 ],
      "stamina_chance": [ -1, -2.5 ],
      "fatigue_chance": [ -60 ]
    }
  },
  {
    "type": "effect_type",
    "id": "bandaged",
    "name": [ "Bandaged" ],
    "desc": [ "The wounds on your %s are bandaged." ],
    "main_parts_only": true,
    "rating": "good",
    "int_dur_factor": "6 h",
    "max_intensity": 16,
    "max_effective_intensity": 8,
    "part_descs": true,
    "max_duration": "4 d",
    "base_mods": { "healing_rate": [ 2 ], "healing_head": [ 50 ], "healing_torso": [ 150 ] },
    "scaling_mods": { "healing_rate": [ 2 ] }
  },
  {
    "type": "effect_type",
    "id": "disinfected",
    "name": [ "Disinfected" ],
    "desc": [ "The wounds on your %s are disinfected." ],
    "main_parts_only": true,
    "rating": "good",
    "int_dur_factor": "6 h",
    "max_intensity": 16,
    "max_effective_intensity": 8,
    "part_descs": true,
    "max_duration": "4 d",
    "base_mods": { "healing_rate": [ 2 ], "healing_head": [ 50 ], "healing_torso": [ 150 ] },
    "scaling_mods": { "healing_rate": [ 2 ] }
  },
  {
    "type": "effect_type",
    "id": "spores",
    "name": [ "Spore Dusted", "Spore Covered", "Spore Coated" ],
    "speed_name": "Spore Covered",
    "desc": [ "You can feel the tiny spores sinking directly into your flesh." ],
    "max_intensity": 3,
    "int_decay_tick": 720,
    "int_add_val": 1,
    "main_parts_only": true,
    "resist_traits": [ "M_IMMUNE" ],
    "base_mods": { "speed_mod": [ -7, 0 ] },
    "scaling_mods": { "speed_mod": [ -3, 0 ] }
  },
  {
    "type": "effect_type",
    "id": "fungus",
    "apply_memorial_log": "Contracted a fungal infection.",
    "remove_memorial_log": "Cured the fungal infection.",
    "miss_messages": [ [ "You feel sick inside.", 1 ] ],
    "speed_name": "Itchy skin",
    "remove_message": "The itching in your skin fades away.",
    "rating": "bad",
    "max_intensity": 3,
    "int_dur_factor": "6 h",
    "max_duration": "18 h",
    "resist_traits": [ "POISRESIST" ],
    "resist_effects": [ "antifungal" ],
    "base_mods": { "speed_mod": [ -10 ], "str_mod": [ -1 ], "dex_mod": [ -1 ] },
    "blood_analysis_description": "Fungal Infection"
  },
  {
    "type": "effect_type",
    "id": "taint",
    "name": [ "Touched Mind", "Touched Mind", "Tainted Mind", "Badly Tainted Mind" ],
    "miss_messages": [ [ "Your sense of reality warps!", 3 ] ],
    "speed_name": "Tainted",
    "desc": [
      "You are disoriented as strange visions flash through your mind.",
      "You are overwhelmed by the disturbing imagery and concepts you're flooded with.",
      "You can't comprehend the things around you…",
      "You don't know what is and isn't real anymore…"
    ],
    "rating": "bad",
    "max_intensity": 4,
    "max_duration": "2 h",
    "int_add_val": 1,
    "int_dur_factor": "5 m",
    "base_mods": { "speed_mod": [ -20 ], "str_mod": [ 0 ], "dex_mod": [ -1 ], "per_mod": [ -2 ], "vomit_chance": [ 20 ] },
    "scaling_mods": { "speed_mod": [ -10 ], "int_mod": [ -2 ], "str_mod": [ -1 ], "dex_mod": [ -1 ], "per_mod": [ -2 ] },
    "limb_score_mods": [
      { "limb_score": "reaction", "modifier": 0.8, "scaling": -0.2 },
      { "limb_score": "block", "modifier": 0.8, "scaling": -0.2 },
      { "limb_score": "vision", "modifier": 0.9, "scaling": -0.1 },
      { "limb_score": "night_vis", "modifier": 0.9, "scaling": -0.1 }
    ],
    "flags": [ "EFFECT_LIMB_SCORE_MOD" ]
  },
  {
    "type": "effect_type",
    "id": "tindrift"
  },
  {
    "type": "effect_type",
    "id": "visuals",
    "name": [ "Hallucinating" ],
    "desc": [ "You can't trust everything that you see." ],
    "rating": "bad",
    "base_mods": { "int_mod": [ -2 ], "dex_mod": [ -1 ], "per_mod": [ -4 ] },
    "limb_score_mods": [
      { "limb_score": "reaction", "modifier": 0.8, "scaling": -0.2 },
      { "limb_score": "block", "modifier": 0.8, "scaling": -0.2 }
    ],
    "flags": [ "EFFECT_LIMB_SCORE_MOD" ],
    "blood_analysis_description": "Hallucinations"
  },
  {
    "type": "effect_type",
    "id": "rat",
    "name": [ "Ratting" ],
    "desc": [ "You feel nauseated and rat-like." ],
    "max_intensity": 100,
    "base_mods": { "int_mod": [ -0.5 ], "str_mod": [ -0.2 ], "per_mod": [ -0.4 ] },
    "scaling_mods": { "int_mod": [ -0.5 ], "str_mod": [ -0.2 ], "per_mod": [ -0.4 ] }
  },
  {
    "type": "effect_type",
    "id": "pblue",
    "base_mods": { "rad_chance": [ 600 ], "rad_min": [ -1 ] },
    "max_duration": 10800,
    "dur_add_perc": 35,
    "blood_analysis_description": "Prussian Blue",
    "rating": "good"
  },
  {
    "type": "effect_type",
    "id": "iodine",
    "rating": "good",
    "blood_analysis_description": "Potassium Iodide"
  },
  {
    "type": "effect_type",
    "id": "shakes",
    "name": [ "Shakes" ],
    "desc": [ "Your hands just won't stop shaking." ],
    "miss_messages": [ [ "You tremble.", 4 ] ],
    "base_mods": { "str_mod": [ -1 ], "dex_mod": [ -4 ] },
    "max_duration": 7200,
    "dur_add_perc": 30,
    "limb_score_mods": [
      { "limb_score": "reaction", "modifier": 0.7 },
      { "limb_score": "block", "modifier": 0.5 },
      { "limb_score": "balance", "modifier": 0.75 },
      { "limb_score": "footing", "modifier": 0.75 }
    ],
    "flags": [ "EFFECT_LIMB_SCORE_MOD" ]
  },
  {
    "type": "effect_type",
    "id": "motor_seizure",
    "name": [ "Seizure" ],
    "//": "Intended to be applied with downed to make it nearly impossible for player to stand.",
    "rating": "bad",
    "remove_message": "You regain control of your muscles!",
    "desc": [ "Your muscles have seized up, and you can't control them!" ],
    "miss_messages": [ [ "Your muscles won't cooperate!", 20 ] ],
    "base_mods": { "str_mod": [ -12 ], "dex_mod": [ -20 ] },
    "limb_score_mods": [
      { "limb_score": "reaction", "modifier": 0.2 },
      { "limb_score": "block", "modifier": 0 },
      { "limb_score": "balance", "modifier": 0.2 },
      { "limb_score": "footing", "modifier": 0.2 },
      { "limb_score": "crawl", "modifier": 0 }
    ],
    "flags": [ "EFFECT_LIMB_SCORE_MOD" ]
  },
  {
    "type": "effect_type",
    "id": "bleed",
    "name": [
      "Minor Bleeding",
      "Minor Bleeding",
      "Minor Bleeding",
      "Minor Bleeding",
      "Minor Bleeding",
      "Bleeding",
      "Bleeding",
      "Bleeding",
      "Bleeding",
      "Bleeding",
      "Bad Bleeding",
      "Bad Bleeding",
      "Bad Bleeding",
      "Bad Bleeding",
      "Bad Bleeding",
      "Bad Bleeding",
      "Bad Bleeding",
      "Bad Bleeding",
      "Bad Bleeding",
      "Bad Bleeding",
      "Heavy Bleeding",
      "Heavy Bleeding",
      "Heavy Bleeding",
      "Heavy Bleeding",
      "Heavy Bleeding",
      "Heavy Bleeding",
      "Heavy Bleeding",
      "Heavy Bleeding",
      "Heavy Bleeding",
      "Heavy Bleeding",
      "Heavy Arterial Bleeding",
      "Heavy Arterial Bleeding",
      "Heavy Arterial Bleeding",
      "Heavy Arterial Bleeding",
      "Heavy Arterial Bleeding",
      "Heavy Arterial Bleeding",
      "Heavy Arterial Bleeding",
      "Heavy Arterial Bleeding",
      "Heavy Arterial Bleeding",
      "Heavy Arterial Bleeding"
    ],
    "desc": [
      "'Tis but a scratch.",
      "'Tis but a scratch.",
      "'Tis but a scratch.",
      "'Tis but a scratch.",
      "'Tis but a scratch.",
      "You are slowly losing blood.",
      "You are slowly losing blood.",
      "You are slowly losing blood.",
      "You are slowly losing blood.",
      "You are slowly losing blood.",
      "You are losing blood.",
      "You are losing blood.",
      "You are losing blood.",
      "You are losing blood.",
      "You are losing blood.",
      "You are losing blood.",
      "You are losing blood.",
      "You are losing blood.",
      "You are losing blood.",
      "You are losing blood.",
      "You are rapidly losing blood.",
      "You are rapidly losing blood.",
      "You are rapidly losing blood.",
      "You are rapidly losing blood.",
      "You are rapidly losing blood.",
      "You are rapidly losing blood.",
      "You are rapidly losing blood.",
      "You are rapidly losing blood.",
      "You are rapidly losing blood.",
      "You are rapidly losing blood.",
      "Blood is gushing from you like a fountain!",
      "Blood is gushing from you like a fountain!",
      "Blood is gushing from you like a fountain!",
      "Blood is gushing from you like a fountain!",
      "Blood is gushing from you like a fountain!",
      "Blood is gushing from you like a fountain!",
      "Blood is gushing from you like a fountain!",
      "Blood is gushing from you like a fountain!",
      "Blood is gushing from you like a fountain!",
      "Blood is gushing from you like a fountain!"
    ],
    "main_parts_only": true,
    "apply_message": "You're bleeding!",
    "remove_message": "The bleeding stops!",
    "rating": "bad",
    "immune_flags": [ "BLEED_IMMUNE" ],
    "max_intensity": 40,
    "int_dur_factor": 60,
    "max_duration": 2400,
    "scaling_mods": { "str_mod": [ -0.1 ], "per_mod": [ -0.1 ] },
    "show_in_info": true
  },
  {
    "type": "effect_type",
    "id": "slimed",
    "name": [ "Slimed" ],
    "desc": [ "You're covered in thick goo!" ],
    "apply_message": "You're covered in thick goo!",
    "rating": "bad",
    "miss_messages": [ [ "This goo makes you slip.", 2 ] ],
    "base_mods": { "dex_mod": [ -2 ], "speed_mod": [ -25 ], "vomit_chance": [ 2100 ] },
    "show_in_info": true,
    "limb_score_mods": [
      { "limb_score": "lift", "modifier": 0.8, "scaling": -0.15 },
      { "limb_score": "block", "modifier": 0.8, "scaling": -0.15 },
      { "limb_score": "breathing", "modifier": 0.9, "scaling": -0.1 },
      { "limb_score": "balance", "modifier": 0.8, "scaling": -0.2 }
    ],
    "flags": [ "EFFECT_LIMB_SCORE_MOD" ]
  },
  {
    "type": "effect_type",
    "id": "hallu",
    "max_duration": "6 h",
    "blood_analysis_description": "Hallucinations",
    "limb_score_mods": [
      { "limb_score": "reaction", "modifier": 0.8, "scaling": -0.2 },
      { "limb_score": "block", "modifier": 0.8, "scaling": -0.2 }
    ],
    "flags": [ "EFFECT_LIMB_SCORE_MOD" ]
  },
  {
    "type": "effect_type",
    "id": "cold",
    "name": [ "Chilly", "Cold", "Freezing" ],
    "desc": [ "Your %s is exposed to the cold.", "Your %s is very exposed to the cold.", "Your %s is dangerously cold!" ],
    "speed_name": "Cold",
    "max_intensity": 3,
    "part_descs": true,
    "base_mods": { "speed_mod": [ -2 ] },
    "scaling_mods": {
      "speed_mod": [ -7 ],
      "int_mod": [ -0.5 ],
      "dex_mod": [ -0.5 ],
      "hurt_min": [ 1 ],
      "hurt_chance": [ 200 ],
      "pkill_tick": [ 60 ],
      "pkill_min": [ 1 ],
      "pkill_max_val": [ 30 ],
      "stamina_chance": [ 2 ],
      "stamina_min": [ -2 ]
    },
    "limb_score_mods": [
      { "limb_score": "manip", "modifier": 0.8, "scaling": -0.2 },
      { "limb_score": "grip", "modifier": 0.8, "scaling": -0.2 },
      { "limb_score": "block", "modifier": 0.9, "scaling": -0.1 },
      { "limb_score": "lift", "modifier": 0.9, "scaling": -0.1 },
      { "limb_score": "move_speed", "modifier": 0.9, "scaling": -0.1 },
      { "limb_score": "crawl", "modifier": 0.9, "scaling": -0.1 }
    ],
    "flags": [ "EFFECT_LIMB_SCORE_MOD_LOCAL" ]
  },
  {
    "type": "effect_type",
    "id": "wet",
    "name": [ "Damp", "Wet", "Soaked" ],
    "desc": [ "Your %s is covered in moisture.", "Your %s is wet.", "Your %s is soaked!" ],
    "max_intensity": 3,
    "part_descs": true
  },
  {
    "type": "effect_type",
    "id": "chafing",
    "name": [ "Uncomfortable" ],
    "desc": [ "Your %s is uncomfortable.  Wearing something soft under your hard armor would help." ],
    "max_intensity": 1,
    "part_descs": true,
    "base_mods": { "speed_mod": [ -2 ], "pain_min": [ 1 ], "pain_chance": [ 2 ], "pain_max_val": [ -1 ] }
  },
  {
    "type": "effect_type",
    "id": "hot",
    "name": [ "Warm", "Hot", "Scorching" ],
    "desc": [ "Your %s feels warm.", "Your %s is hot.", "Your %s is burning up!" ],
    "max_intensity": 3,
    "part_descs": true,
    "base_mods": {
      "//": "thirst is ml / 5 someone doing exercise in the sun burns between 500mL to 1000mL extra an hour as sweat so 1.5 thirst a minute split between 10 body parts",
      "thirst_min": [ 1 ],
      "thirst_tick": [ 60 ],
      "thirst_chance": [ 6 ],
      "perspiration_min": [ 2 ],
      "perspiration_tick": [ 60 ],
      "perspiration_chance": [ 1 ],
      "pain_min": [ 1 ],
      "pain_chance": [ 2 ],
      "pain_max_val": [ -1 ],
      "hurt_min": [ 1 ],
      "hurt_chance": [ -300 ],
      "stamina_chance": [ 2 ]
    },
    "scaling_mods": {
      "thirst_min": [ 1 ],
      "perspiration_min": [ 5 ],
      "perspiration_tick": [ -15 ],
      "pain_max_val": [ 10 ],
      "hurt_chance": [ 200 ],
      "stamina_min": [ -1 ]
    }
  },
  {
    "type": "effect_type",
    "id": "hot_speed",
    "name": [ "Slowdown", "Hampered", "Crushed" ],
    "desc": [ "The heat slows you down.", "You struggle to move in this heat.", "The heat is crushing you." ],
    "speed_name": "Heat slowdown",
    "max_intensity": 3,
    "part_descs": true,
    "base_mods": { "speed_mod": [ -2 ] },
    "scaling_mods": { "speed_mod": [ -4 ] }
  },
  {
    "type": "effect_type",
    "id": "frostbite",
    "name": [ "Frostnip", "Frostbite" ],
    "desc": [ "Your %s is frostnipped and has gone numb.", "Your %s is frostbitten!  Its tissues are frozen from the cold!" ],
    "part_descs": true,
    "speed_name": "Frostbite",
    "dur_add_perc": 0,
    "max_intensity": 2,
    "scaling_mods": { "speed_mod": [ -5 ] },
    "limb_score_mods": [
      { "limb_score": "manip", "modifier": 0 },
      { "limb_score": "grip", "modifier": 0 },
      { "limb_score": "block", "modifier": 0.5, "scaling": -0.25 },
      { "limb_score": "lift", "modifier": 0.5, "scaling": -0.25 },
      { "limb_score": "move_speed", "modifier": 0.75, "scaling": -0.25 },
      { "limb_score": "crawl", "modifier": 0.75, "scaling": -0.25 }
    ],
    "flags": [ "EFFECT_LIMB_SCORE_MOD_LOCAL" ]
  },
  {
    "type": "effect_type",
    "id": "frostbite_recovery",
    "name": [ "Defrosting" ],
    "desc": [ "Your %s is starting to feel the damage cold has wrought." ],
    "part_descs": true,
    "base_mods": { "pain_max_val": [ 40 ], "pain_chance": [ 2 ], "pain_min": [ 1 ] }
  },
  {
    "type": "effect_type",
    "id": "blisters",
    "name": [ "Blisters" ],
    "desc": [ "Your %s is blistering from the intense heat." ],
    "main_parts_only": true,
    "part_descs": true,
    "miss_messages": [ [ "Your blisters distract you", 1 ] ],
    "base_mods": {
      "dex_mod": [ -1 ],
      "str_mod": [ -1 ],
      "per_mod": [ -1 ],
      "pain_max_val": [ 35 ],
      "pain_chance": [ 2 ],
      "pain_min": [ 1 ],
      "hurt_chance": [ 4 ],
      "hurt_min": [ 1 ]
    }
  },
  {
    "type": "effect_type",
    "id": "dermatik",
    "blood_analysis_description": "Insect Parasite"
  },
  {
    "type": "effect_type",
    "id": "formication",
    "name": [ "Itchy", "Very Itchy", "Terribly Itchy" ],
    "desc": [ "You stop to scratch yourself frequently; high INT helps you resist the urge." ],
    "apply_message": "You feel extremely itchy!",
    "rating": "bad",
    "resist_effects": [ "took_flumed", "took_antihistamine" ],
    "main_parts_only": true,
    "max_intensity": 3,
    "base_mods": { "str_mod": [ -0.34 ], "int_mod": [ -1 ] },
    "scaling_mods": { "str_mod": [ -0.34 ], "int_mod": [ -1 ] }
  },
  {
    "type": "effect_type",
    "id": "sap",
    "name": [ "Sap-coated" ],
    "desc": [ "You're coated in sap!" ],
    "apply_message": "You're coated in sap!",
    "rating": "bad",
    "miss_messages": [ [ "The sap's too sticky for you to fight effectively.", 3 ] ],
    "base_mods": { "speed_mod": [ -25 ], "dex_mod": [ -3 ] },
    "limb_score_mods": [
      { "limb_score": "lift", "modifier": 0.8, "scaling": -0.15 },
      { "limb_score": "block", "modifier": 0.8, "scaling": -0.15 },
      { "limb_score": "breathing", "modifier": 0.9, "scaling": -0.1 },
      { "limb_score": "balance", "modifier": 8, "scaling": -0.2 }
    ],
    "flags": [ "EFFECT_LIMB_SCORE_MOD" ]
  },
  {
    "type": "effect_type",
    "id": "pre_common_cold",
    "name": [ "Getting Sick" ],
    "desc": [
      "You are coming down with some kind of sickness.  It's too early to tell how bad it's going to be, but it might be a good idea to find a safe place to rest."
    ],
    "apply_memorial_log": "Started getting sick.",
    "apply_message": "You feel a sickness coming on…",
    "rating": "bad",
    "resist_effects": [ "took_flumed" ],
    "base_mods": {
      "thirst_tick": [ 3600 ],
      "thirst_min": [ 1 ],
      "fatigue_tick": [ 600 ],
      "fatigue_min": [ 1 ],
      "str_mod": [ -1, 0 ],
      "cough_chance": [ 600, 0 ]
    }
  },
  {
    "//": "For player, indistinguishable from pre_cold, but separate here to allow for separate resistances from flu shot/antibodies.",
    "type": "effect_type",
    "id": "pre_flu",
    "name": [ "Getting Sick" ],
    "desc": [
      "You are coming down with some kind of sickness.  It's too early to tell how bad it's going to be, but it might be a good idea to find a safe place to rest."
    ],
    "apply_memorial_log": "Started getting sick.",
    "apply_message": "You feel a sickness coming on…",
    "rating": "bad",
    "resist_effects": [ "took_flumed" ],
    "base_mods": {
      "thirst_tick": [ 3600 ],
      "thirst_min": [ 1 ],
      "fatigue_tick": [ 600 ],
      "fatigue_min": [ 1 ],
      "str_mod": [ -1, 0 ],
      "cough_chance": [ 600, 0 ]
    }
  },
  {
    "type": "effect_type",
    "id": "common_cold",
    "name": [ "Common Cold" ],
    "desc": [ "You have contracted the 'Common Cold'.  Symptoms can be alleviated by medication (cough syrup)." ],
    "apply_memorial_log": "Caught a cold.",
    "remove_memorial_log": "Got over the cold.",
    "apply_message": "You feel a cold coming on…",
    "rating": "bad",
    "resist_effects": [ "took_flumed" ],
    "immune_flags": [ "NO_DISEASE" ],
    "miss_messages": [ [ "You're too stuffed up to fight effectively.", 1 ] ],
    "base_mods": {
      "thirst_tick": [ 1800 ],
      "thirst_min": [ 1 ],
      "fatigue_tick": [ 300 ],
      "fatigue_min": [ 1 ],
      "str_mod": [ -3, -1 ],
      "dex_mod": [ -1, 0 ],
      "per_mod": [ -1, 0 ],
      "int_mod": [ -2, -1 ],
      "cough_chance": [ 300, 0 ]
    },
    "blood_analysis_description": "Viral Infection"
  },
  {
    "type": "effect_type",
    "id": "flu",
    "name": [ "Influenza" ],
    "desc": [
      "You have contracted flu, or more technically speaking, the 'Influenza'.  Symptoms can be alleviated by medication (cough syrup)."
    ],
    "apply_memorial_log": "Caught the flu.",
    "remove_memorial_log": "Got over the flu.",
    "apply_message": "You feel a flu coming on…",
    "rating": "bad",
    "resist_effects": [ "took_flumed" ],
    "immune_flags": [ "NO_DISEASE" ],
    "miss_messages": [ [ "You're too stuffed up to fight effectively.", 1 ] ],
    "base_mods": {
      "thirst_tick": [ 1800 ],
      "thirst_min": [ 1 ],
      "fatigue_tick": [ 300 ],
      "fatigue_min": [ 1 ],
      "str_mod": [ -4, -2 ],
      "dex_mod": [ -2, 0 ],
      "per_mod": [ -1, 0 ],
      "int_mod": [ -2, -1 ],
      "pain_max_val": [ 15 ],
      "pain_min": [ 1, 0 ],
      "cough_chance": [ 300, 0 ],
      "vomit_chance": [ 3600, 7200 ]
    },
    "blood_analysis_description": "Viral Infection"
  },
  {
    "type": "effect_type",
    "id": "common_cold_immunity",
    "name": [ "Common Cold Antibodies" ],
    "desc": [ "Common cold antibodies in your bloodstream prevent you from catching common cold." ],
    "blocks_effects": [ "common_cold", "pre_common_cold" ],
    "rating": "good",
    "blood_analysis_description": "Common Cold Antibodies",
    "max_duration": 14515200,
    "dur_add_perc": 50
  },
  {
    "type": "effect_type",
    "id": "fake_common_cold",
    "show_in_info": false
  },
  {
    "type": "effect_type",
    "id": "fake_flu",
    "show_in_info": false
  },
  {
    "type": "effect_type",
    "id": "flushot",
    "name": [ "Vaccinated" ],
    "desc": [ "You have been vaccinated for the flu recently." ],
    "blocks_effects": [ "flu", "pre_flu" ],
    "rating": "good",
    "blood_analysis_description": "Antivirals",
    "max_duration": 14515200,
    "dur_add_perc": 50
  },
  {
    "//": "For player, indistinguishable from pre_conjunctivitis_bacterial, but separate here to allow for separate resistances from antibiotics.",
    "type": "effect_type",
    "id": "pre_conjunctivitis_viral",
    "show_in_info": false,
    "immune_flags": [ "INFECTION_IMMUNE", "SEESLEEP" ],
    "blood_analysis_description": "Viral Infection",
    "max_duration": "71 h"
  },
  {
    "//": "For player, indistinguishable from pre_conjunctivitis_viral, but separate here to allow for separate resistances from antibiotics.",
    "type": "effect_type",
    "id": "pre_conjunctivitis_bacterial",
    "show_in_info": false,
    "immune_flags": [ "INFECTION_IMMUNE", "SEESLEEP" ],
    "blood_analysis_description": "Bacterial Infection",
    "max_duration": "71 h"
  },
  {
    "//": "For player, indistinguishable from conjunctivitis_bacterial, but separate here to allow for separate resistances from antibiotics.",
    "type": "effect_type",
    "id": "conjunctivitis_viral",
    "name": [ "Conjunctivitis" ],
    "desc": [
      "Commonly known as pinkeye, this minor infection can be treated with antihistamines.  If it's bacterial, antibiotics may help, but you can't tell without a lab analysis."
    ],
    "apply_memorial_log": "Got pinkeye.",
    "remove_memorial_log": "Got over a pinkeye infection.",
    "apply_message": "Your itchy eye leaks a filmy discharge.",
    "rating": "bad",
    "resist_effects": [ "took_antihistamine", "took_flumed" ],
    "resist_traits": [ "INFRESIST", "PER_SLIME_OK" ],
    "immune_flags": [ "INFECTION_IMMUNE", "SEESLEEP" ],
    "int_dur_factor": "50 m",
    "base_mods": { "int_mod": [ -1 ], "per_mod": [ -2 ], "pain_min": [ 1 ], "pain_chance": [ 400, 1000 ] },
    "limb_score_mods": [
      { "limb_score": "vision", "modifier": 0.8, "resist_modifier": 0.9 },
      { "limb_score": "night_vis", "modifier": 0.8, "resist_modifier": 0.9 }
    ],
    "miss_messages": [ [ "It feels like there's sand in your eye.", 1 ] ],
    "flags": [ "EFFECT_LIMB_SCORE_MOD" ],
    "blood_analysis_description": "Viral Infection"
  },
  {
    "//": "For player, indistinguishable from conjunctivitis_bacterial, but separate here to allow for separate resistances from antibiotics.",
    "type": "effect_type",
    "id": "conjunctivitis_bacterial",
    "name": [ "Conjunctivitis" ],
    "desc": [
      "Commonly known as pinkeye, this minor infection can be treated with antihistamines.  If it's bacterial, antibiotics may help, but you can't tell without a lab analysis."
    ],
    "apply_memorial_log": "Got pinkeye.",
    "remove_memorial_log": "Got over a pinkeye infection.",
    "apply_message": "Your itchy eye leaks a filmy discharge.",
    "rating": "bad",
    "resist_effects": [ "took_antihistamine", "took_flumed" ],
    "resist_traits": [ "INFRESIST", "PER_SLIME_OK" ],
    "immune_flags": [ "INFECTION_IMMUNE", "SEESLEEP" ],
    "int_dur_factor": "50 m",
    "base_mods": { "int_mod": [ -1 ], "per_mod": [ -2 ], "pain_min": [ 1 ], "pain_chance": [ 400, 1000 ] },
    "miss_messages": [ [ "It feels like there's sand in your eye.", 1 ] ],
    "limb_score_mods": [
      { "limb_score": "vision", "modifier": 0.8, "resist_modifier": 0.9 },
      { "limb_score": "night_vis", "modifier": 0.8, "resist_modifier": 0.9 }
    ],
    "flags": [ "EFFECT_LIMB_SCORE_MOD" ],
    "blood_analysis_description": "Bacterial Infection"
  },
  {
    "type": "effect_type",
    "id": "prophylactic_antivenom",
    "name": [ "Antivenom Resistance" ],
    "desc": [ "You are temporarily resistant to venoms." ],
    "rating": "good",
    "blood_analysis_description": "Prophylactic antivenom"
  },
  {
    "type": "effect_type",
    "id": "took_antiasthmatic",
    "name": [ "Took Antiasthmatic Drugs" ],
    "desc": [ "You have taken an antiasthmatic drug recently." ],
    "rating": "good",
    "max_duration": 86400,
    "blood_analysis_description": "Antiasthmatics"
  },
  {
    "type": "effect_type",
    "id": "took_antihistamine",
    "name": [ "Took Antihistamine Drugs" ],
    "desc": [ "You have taken an antihistamine drug recently." ],
    "rating": "good",
    "blood_analysis_description": "Antihistamines"
  },
  {
    "type": "effect_type",
    "id": "cureall",
    "removes_effects": [
      "fungus",
      "dermatik",
      "bloodworms",
      "paincysts",
      "brainworms",
      "tapeworm",
      "blind",
      "poison",
      "venom_dmg",
      "venom_weaken",
      "stung",
      "badpoison",
      "foodpoison",
      "paralyzepoison",
      "tetanus",
      "rat_bite_fever",
      "infected",
      "asthma",
      "common_cold",
      "flu",
      "pre_conjunctivitis_viral",
      "pre_conjunctivitis_bacterial",
      "conjunctivitis_viral",
      "conjunctivitis_bacterial"
    ],
    "base_mods": { "pkill_min": [ 5 ] }
  },
  {
    "type": "effect_type",
    "id": "evil"
  },
  {
    "type": "effect_type",
    "id": "raising",
    "int_add_val": 1,
    "max_intensity": 100
  },
  {
    "type": "effect_type",
    "id": "attention"
  },
  {
    "type": "effect_type",
    "id": "jetinjector",
    "name": [ "RX12 Healing Comedown", "RX12 Healing Rush" ],
    "desc": [ "You feel completely drained.", "You feel the rush of stimulants in your body!" ],
    "apply_message": "You feel a rush as the chemicals flow through your body!",
    "decay_messages": [ [ "The jet injector's chemicals wear off.  You feel AWFUL!", "bad" ] ],
    "rating": "good",
    "max_intensity": 2,
    "int_dur_factor": "50 s",
    "removes_effects": [ "infected", "bite", "bleed", "fungus", "dermatik", "winded", "poison", "badpoison", "venom_dmg", "venom_weaken" ],
    "base_mods": { "str_mod": [ -1 ], "dex_mod": [ -2 ], "per_mod": [ -2 ], "int_mod": [ -1 ] },
    "scaling_mods": { "str_mod": [ 2 ], "dex_mod": [ 3 ], "per_mod": [ 3 ], "int_mod": [ 1 ] },
    "blood_analysis_description": "Healing Medication"
  },
  {
    "type": "effect_type",
    "id": "stimpack",
    "name": [ "RX11 Stimulant Comedown", "RX11 Stimulant Rush" ],
    "desc": [ "You feel sluggish and slow.", "An intense surge of stimulants pulses through your body." ],
    "apply_message": "You feel an intense surge of stimulants pulse through your body!",
    "decay_messages": [ [ "The stimulant combo is wearing off.  You feel sluggish.", "bad" ] ],
    "rating": "good",
    "max_intensity": 2,
    "int_dur_factor": "50 s",
    "removes_effects": [ "winded" ],
    "base_mods": { "speed_mod": [ -5 ], "dex_mod": [ -2 ], "per_mod": [ -1 ], "int_mod": [ -2 ] },
    "scaling_mods": {
      "speed_mod": [ 15 ],
      "str_mod": [ 1 ],
      "dex_mod": [ 4 ],
      "per_mod": [ 4 ],
      "int_mod": [ -1 ],
      "stamina_min": [ 4 ],
      "stamina_max": [ 8 ]
    },
    "blood_analysis_description": "Stimulants"
  },
  {
    "type": "effect_type",
    "id": "adrenaline",
    "name": [ "Adrenaline Comedown", "Adrenaline Rush" ],
    "desc": [ "You feel completely drained.", "You feel the rush of adrenaline in your body!" ],
    "apply_message": "You feel a surge of adrenaline!",
    "rating": "good",
    "decay_messages": [ [ "Your adrenaline rush wears off.  You feel AWFUL!", "bad" ] ],
    "miss_messages": [ [ "Your comedown throws you off.", 1 ] ],
    "max_intensity": 2,
    "int_dur_factor": "150 s",
    "removes_effects": [ "winded" ],
    "base_mods": {
      "speed_mod": [ -10 ],
      "str_mod": [ -2 ],
      "dex_mod": [ -2 ],
      "int_mod": [ -1 ],
      "per_mod": [ -1 ],
      "stamina_min": [ -2 ]
    },
    "scaling_mods": {
      "speed_mod": [ 20 ],
      "str_mod": [ 1.5 ],
      "dex_mod": [ 1.5 ],
      "int_mod": [ -2 ],
      "per_mod": [ 0.5 ],
      "stamina_min": [ 4 ]
    },
    "blood_analysis_description": "Adrenaline Spike"
  },
  {
    "type": "effect_type",
    "id": "adrenaline_mycus",
    "name": [ "Mycus Respite", "Mycus Wrath" ],
    "desc": [
      "Our fibers are stretched near breaking.  Local power diverted to regenerate.",
      "Our enemies are near, and violent action is imminent.  We are turgid."
    ],
    "apply_message": "Mycal wrath fills our fibers, and we grow turgid.",
    "rating": "good",
    "decay_messages": [ [ "We require repose; our fibers are nearly spent…", "bad" ] ],
    "max_intensity": 2,
    "int_dur_factor": "150 s",
    "base_mods": {
      "speed_mod": [ -10 ],
      "str_mod": [ -2 ],
      "dex_mod": [ -2 ],
      "int_mod": [ -1 ],
      "per_mod": [ -1 ],
      "stamina_min": [ -2 ]
    },
    "scaling_mods": { "speed_mod": [ 30 ], "str_mod": [ 5 ], "dex_mod": [ 4 ], "int_mod": [ -7 ], "per_mod": [ 2 ], "stamina_min": [ 4 ] },
    "blood_analysis_description": "Unknown Fungal Stimulants"
  },
  {
    "type": "effect_type",
    "id": "meth",
    "name": [ "Meth comedown", "High on Meth" ],
    "max_intensity": 2,
    "int_dur_factor": "200 s",
    "base_mods": {
      "speed_mod": [ -20 ],
      "str_mod": [ -3 ],
      "dex_mod": [ -2 ],
      "int_mod": [ -1 ],
      "per_mod": [ -2 ],
      "vomit_chance": [ 2000 ],
      "stamina_min": [ -4 ]
    },
    "scaling_mods": {
      "speed_mod": [ 15 ],
      "str_mod": [ 1.5 ],
      "dex_mod": [ 1 ],
      "int_mod": [ 0.5 ],
      "per_mod": [ 1 ],
      "fatigue_min": [ 1 ],
      "fatigue_tick": [ 9 ],
      "stamina_min": [ 8 ]
    },
    "blood_analysis_description": "Methamphetamines"
  },
  {
    "type": "effect_type",
    "id": "cig",
    "name": [ "Nicotine" ],
    "desc": [ "You had a puff or two.", "You smoked too much." ],
    "max_intensity": 2,
    "int_dur_factor": "10 m",
    "scaling_mods": { "vomit_chance": [ 500 ] },
    "blood_analysis_description": "Nicotine"
  },
  {
    "type": "effect_type",
    "id": "teleglow"
  },
  {
    "type": "effect_type",
    "id": "high",
    "name": [ "High" ],
    "desc": [ "You are high as a kite." ],
    "apply_message": "You feel lightheaded.",
    "base_mods": { "int_mod": [ -1 ], "per_mod": [ -1 ], "vomit_tick": [ 60 ] },
    "blood_analysis_description": "Intoxicant: Other"
  },
  {
    "type": "effect_type",
    "id": "weed_high",
    "apply_message": "You feel lightheaded.",
    "miss_messages": [ [ "That critter's jumping around like a jitterbug!  It needs to mellow out.", 1 ] ],
    "base_mods": { "per_mod": [ -1 ] },
    "blood_analysis_description": "Intoxicant: THC"
  },
  {
    "type": "effect_type",
    "id": "contacts",
    "name": [ "Contact Lenses" ],
    "desc": [ "You are wearing contact lenses." ],
    "apply_message": "You can see more clearly.",
    "remove_message": "Your vision starts to blur.",
    "rating": "good"
  },
  {
    "type": "effect_type",
    "id": "drunk",
    "name": [ "Tipsy", "Drunk", "Trashed", "Wasted", "Dead Drunk" ],
    "desc": [
      "You drank some alcohol.  You feel warm inside.",
      "You drank alcohol.  Party on!",
      "You drank lots of alcohol.  Are those white mice?",
      "You drank unholy amounts of alcohol.  It's the end of the world, what do you care?",
      "You embalmed yourself alive with so much alcohol, that even zombies will leave your dead body alone."
    ],
    "max_intensity": 5,
    "apply_message": "You feel lightheaded.",
    "blood_analysis_description": "Alcohol",
    "int_dur_factor": "100 m",
    "miss_messages": [ [ "You feel woozy.", 1 ] ],
    "base_mods": {
      "vomit_chance": [ -43 ],
      "sleep_chance": [ -1003 ],
      "sleep_min": [ 15000 ],
      "sleep_max": [ 21000 ],
      "pkill_amount": [ 3 ],
      "pkill_max_val": [ 3 ],
      "pkill_min": [ 1 ],
      "pkill_tick": [ 45 ]
    },
    "scaling_mods": {
      "per_mod": [ -0.5 ],
      "dex_mod": [ -0.5 ],
      "int_mod": [ -0.75 ],
      "vomit_chance": [ 21 ],
      "sleep_chance": [ 501 ],
      "pkill_max_val": [ 10 ],
      "pkill_tick": [ -10 ]
    },
    "limb_score_mods": [
      { "limb_score": "manip", "modifier": 0.9, "scaling": -0.2 },
      { "limb_score": "block", "modifier": 1.0, "scaling": -0.1 },
      { "limb_score": "vision", "modifier": 1.0, "scaling": -0.05 },
      { "limb_score": "reaction", "modifier": 0.9, "scaling": -0.2 },
      { "limb_score": "move_speed", "modifier": 1.0, "scaling": -0.05 },
      { "limb_score": "balance", "modifier": 0.9, "scaling": -0.2 },
      { "limb_score": "footing", "modifier": 0.8, "scaling": -0.2 },
      { "limb_score": "swim", "modifier": 1.0, "scaling": -0.2 }
    ],
    "flags": [ "EFFECT_LIMB_SCORE_MOD" ]
  },
  {
    "type": "effect_type",
    "id": "amigara",
    "apply_message": "You can't look away from the faultline…",
    "rating": "bad"
  },
  {
    "type": "effect_type",
    "id": "fearparalyze",
    "name": [ "Feared" ],
    "desc": [ "You have been paralyzed by the fear." ],
    "rating": "bad",
    "show_in_info": true
  },
  {
    "type": "effect_type",
    "id": "asthma",
    "name": [ "Asthma", "Asthma", "Asthma", "Asthma", "Heavy Asthma", "Heavy Asthma" ],
    "desc": [
      "You suffer from a respiratory disorder that makes breathing difficult.\nAn asthma attack can occur from time to time, so have your inhaler nearby."
    ],
    "apply_message": "You can't breathe… asthma attack!",
    "rating": "bad",
    "max_intensity": 6,
    "int_dur_factor": "200 s",
    "miss_messages": [ [ "You're winded.", 3 ] ],
    "base_mods": { "str_mod": [ -2 ], "dex_mod": [ -3 ], "speed_mod": [ -20 ] },
    "scaling_mods": { "speed_mod": [ -40 ] },
    "limb_score_mods": [
      { "limb_score": "manip", "modifier": 0.9, "scaling": -0.25 },
      { "limb_score": "lift", "modifier": 0.9, "scaling": -0.2 },
      { "limb_score": "grip", "modifier": 1.0, "scaling": -0.2 },
      { "limb_score": "block", "modifier": 1.0, "scaling": -0.2 },
      { "limb_score": "breathing", "modifier": 0.8, "scaling": -0.1 },
      { "limb_score": "reaction", "modifier": 1.0, "scaling": -0.2 },
      { "limb_score": "move_speed", "modifier": 1.0, "scaling": -0.1 },
      { "limb_score": "balance", "modifier": 1.0, "scaling": -0.1 },
      { "limb_score": "swim", "modifier": 0.75, "scaling": -0.25 },
      { "limb_score": "crawl", "modifier": 0.9, "scaling": -0.1 }
    ],
    "flags": [ "EFFECT_LIMB_SCORE_MOD" ]
  },
  {
    "type": "effect_type",
    "id": "crushed",
    "apply_message": "The ceiling collapses on you!",
    "rating": "bad"
  },
  {
    "type": "effect_type",
    "id": "valium",
    "removes_effects": [ "shakes" ],
    "base_mods": { "stim_tick": [ 150 ], "stim_chance": [ 2 ], "stim_min": [ 1 ], "stim_min_val": [ -1 ] },
    "rating": "good",
    "blood_analysis_description": "Benzodiazepines",
    "max_duration": 64800,
    "dur_add_perc": 45
  },
  {
    "type": "effect_type",
    "id": "took_anticonvulsant_visible",
    "name": [ "Took Anticonvulsant Drugs" ],
    "desc": [
      "You took anticonvulsant drugs some time ago and you might still be under its influence.\nPrescription note says its effect duration may vary, so your estimate may be inaccurate."
    ],
    "rating": "good",
    "blood_analysis_description": "Anticonvulsants",
    "max_duration": 64800,
    "dur_add_perc": 40
  },
  {
    "type": "effect_type",
    "id": "music"
  },
  {
    "type": "effect_type",
    "id": "relax_gas",
    "name": [ "Relaxation Gas" ],
    "desc": [ "You are thoroughly relaxed and don't feel like moving.  Fighting?  Too much effort." ],
    "apply_message": "You inhale sweetish gas.",
    "remove_message": "The slackness leaves your muscles.",
    "rating": "bad",
    "base_mods": { "str_mod": [ -3 ], "dex_mod": [ -3 ], "int_mod": [ -2 ], "per_mod": [ -4 ] },
    "limb_score_mods": [
      { "limb_score": "reaction", "modifier": 0.5 },
      { "limb_score": "move_speed", "modifier": 0.75 },
      { "limb_score": "balance", "modifier": 0.75 }
    ],
    "flags": [ "EFFECT_LIMB_SCORE_MOD" ]
  },
  {
    "type": "effect_type",
    "id": "tapeworm",
    "name": [ "Unidentified Illness" ],
    "desc": [ "You aren't sure what's wrong with you but you don't feel well." ],
    "rating": "bad",
    "resist_traits": [ "VOMITSTOMACH" ],
    "base_mods": { "hunger_chance": [ 50 ], "hunger_min": [ 1 ] },
    "blood_analysis_description": "Intestinal Parasite"
  },
  {
    "type": "effect_type",
    "id": "bloodworms",
    "name": [ "Unidentified Illness" ],
    "desc": [ "You aren't sure what's wrong with you but you don't feel well." ],
    "rating": "bad",
    "base_mods": {
      "thirst_tick": [ 600 ],
      "thirst_min": [ 1 ],
      "h_mod_chance": [ 512 ],
      "h_mod_min": [ -10 ],
      "cough_chance": [ 300, 0 ]
    },
    "blood_analysis_description": "Hemolytic Parasites"
  },
  {
    "type": "effect_type",
    "id": "brainworms",
    "name": [ "Unidentified Illness" ],
    "desc": [ "You aren't sure what's wrong with you but you don't feel well." ],
    "rating": "bad",
    "base_mods": { "pain_chance": [ 512 ], "pain_min": [ 2 ], "pain_max": [ 8 ], "h_mod_chance": [ 512 ], "h_mod_min": [ -10 ] },
    "blood_analysis_description": "Intracranial Parasites",
    "flags": [ "NO_PSIONICS" ]
  },
  {
    "type": "effect_type",
    "id": "paincysts",
    "name": [ "Unidentified Illness" ],
    "desc": [ "You aren't sure what's wrong with you but you don't feel well." ],
    "rating": "bad",
    "base_mods": { "pain_chance": [ 256 ], "pain_min": [ 1 ], "pain_max": [ 4 ], "fatigue_chance": [ 256 ], "fatigue_min": [ 1 ] },
    "blood_analysis_description": "Intramuscular Parasites"
  },
  {
    "type": "effect_type",
    "id": "tetanus",
    "name": [ "Muscle Cramps" ],
    "apply_message": "Your muscles start convulsing!",
    "desc": [ "Your muscles are binding up, you should probably find a sedative." ],
    "rating": "bad",
    "resist_effects": [ "valium" ],
    "base_mods": { "dex_mod": [ -4, 0 ] },
    "blood_analysis_description": "Clostridium tetani Infection"
  },
  {
    "type": "effect_type",
    "id": "rat_bite_fever",
    "name": [ "Puckered Scratches" ],
    "apply_message": "Your skin starts burning around some of your scratches.  Some aspirin might relieve the effects.",
    "remove_message": "The fever breaks.",
    "rating": "bad",
    "resist_effects": [ "aspirin" ],
    "base_mods": {
      "stamina_min": [ -50 ],
      "stamina_max": [ -100 ],
      "stamina_chance": [ 300 ],
      "int_mod": [ -1, 0 ],
      "fatigue_min": [ 5 ],
      "fatigue_max": [ 10 ],
      "fatigue_chance": [ 500 ]
    },
    "blood_analysis_description": "Streptobacillus moniliformis Infection"
  },
  {
    "type": "effect_type",
    "id": "datura",
    "name": [ "Experiencing Datura" ],
    "desc": [ "Buy the ticket, take the ride.  The datura has you now." ],
    "rating": "bad",
    "base_mods": { "per_mod": [ -6 ], "dex_mod": [ -3 ], "thirst_chance": [ 8 ], "thirst_min": [ 1 ], "thirst_max_val": [ 20 ] },
    "blood_analysis_description": "Anticholinergic Tropane Alkaloids"
  },
  {
    "type": "effect_type",
    "id": "grabbed",
    "name": [ "Grabbed" ],
    "desc": [
      "You have been grabbed and held in place by an attack.  You're not able to move until breaking the grab, and depending on the strength of your opponent using this limb is difficult to impossible.\nWait in place or attempt to move without attacking to try and remove this effect."
    ],
    "rating": "bad",
    "//": "Removal handled in code, so no max duration needed, intensity set by the grab_strength, all effects are local-only",
    "max_intensity": 100,
    "show_in_info": true,
    "show_intensity": true,
    "//mods": "No swimmin' or manipulatin' with a held limb, other scores start severly debilitated and reach useless at about 50 grab strength",
    "base_mods": { "dodge_mod": [ -10 ] },
    "limb_score_mods": [
      { "limb_score": "manip", "modifier": 0.0 },
      { "limb_score": "grip", "modifier": 0.0 },
      { "limb_score": "lift", "modifier": 0.6, "scaling": -0.015 },
      { "limb_score": "block", "modifier": 0.25, "scaling": -0.01 },
      { "limb_score": "breathing", "modifier": 0.75, "scaling": -0.005 },
      { "limb_score": "balance", "modifier": 0.6, "scaling": -0.016 },
      { "limb_score": "move_speed", "modifier": 0.6, "scaling": -0.01 },
      { "limb_score": "footing", "modifier": 0.6, "scaling": -0.01 },
      { "limb_score": "swim", "modifier": 0.0 }
    ],
    "flags": [ "EFFECT_LIMB_SCORE_MOD_LOCAL", "GRAB" ]
  },
  {
    "type": "effect_type",
    "id": "grabbing",
    "name": [ "Grabbing" ],
    "desc": [ "Grabbing another creature and holding them in place." ],
    "max_intensity": 1,
    "show_in_info": true,
    "//": "-dodge (can't really miss something holding you)",
    "base_mods": { "dodge_mod": [ -8 ] },
    "flags": [ "GRAB_FILTER" ]
  },
  {
    "type": "effect_type",
    "id": "grabbing_2",
    "name": [ "Grabbing" ],
    "desc": [ "Grabbing another creature and holding them in place with a second appendage." ],
    "max_intensity": 1,
    "show_in_info": true,
    "//": "-dodge (can't really miss something holding you)",
    "base_mods": { "dodge_mod": [ -8 ] },
    "flags": [ "GRAB_FILTER" ]
  },
  {
    "type": "effect_type",
    "id": "lack_sleep",
    "name": [ "Lacking Sleep" ],
    "desc": [ "You haven't slept in a while, and it shows." ],
    "apply_message": "You are too physically tired to function well.",
    "rating": "bad",
    "miss_messages": [ [ "You don't have energy to fight.", 1 ] ],
    "base_mods": { "speed_mod": [ -5 ], "str_mod": [ -1 ], "dex_mod": [ -1 ], "int_mod": [ -2 ], "per_mod": [ -2 ] }
  },
  {
    "type": "effect_type",
    "id": "lying_down",
    "apply_message": "You lie down to go to sleep…",
    "rating": "neutral",
    "max_duration": "50 m"
  },
  {
    "type": "effect_type",
    "id": "sleep",
    "apply_message": "You fall asleep.",
    "remove_message": "You wake up.",
    "rating": "neutral",
    "max_intensity": 24
  },
  {
    "type": "effect_type",
    "id": "narcosis",
    "blood_analysis_description": "Narcosis"
  },
  {
    "type": "effect_type",
    "id": "under_operation",
    "name": [ "Under Operation" ],
    "desc": [ "You are being operated on.  Try to stay still." ]
  },
  {
    "type": "effect_type",
    "id": "alarm_clock"
  },
  {
    "type": "effect_type",
    "id": "slept_through_alarm"
  },
  {
    "type": "effect_type",
    "id": "robofac_surveillance",
    "max_duration": "14 days"
  },
  {
    "type": "effect_type",
    "name": [ "Playing an Instrument" ],
    "desc": [ "You're playing an instrument.\nFocusing on playing music distracts you, slowing you down." ],
    "id": "playing_instrument",
    "rating": "neutral",
    "max_duration": "2 s",
    "max_intensity": 100,
    "base_mods": { "speed_mod": [ -1 ] },
    "scaling_mods": { "speed_mod": [ -1 ] }
  },
  {
    "//": "On roof of a vehicle, aiming a turret",
    "type": "effect_type",
    "id": "on_roof"
  },
  {
    "type": "effect_type",
    "id": "corroding",
    "name": [ "Corroding" ],
    "desc": [ "You're covered in acid!" ],
    "apply_message": "You're covered in acid!",
    "rating": "bad",
    "max_duration": "30 s",
    "max_intensity": 5,
    "int_dur_factor": "5 s",
    "base_mods": { "hurt_min": [ 1 ], "hurt_chance": [ 1 ], "hurt_chance_bot": [ 10 ] },
    "scaling_mods": { "hurt_chance": [ 1 ] },
    "show_in_info": true
  },
  {
    "type": "effect_type",
    "id": "zapped",
    "name": [ "Zapped" ],
    "desc": [ "You've been zapped with electricity and are barely able to move!" ],
    "apply_message": "You're zapped!",
    "rating": "bad",
    "max_duration": "2 s",
    "dur_add_perc": 20,
    "base_mods": { "speed_mod": [ -1000 ], "dex_mod": [ -100 ] },
    "show_in_info": true,
    "limb_score_mods": [
      { "limb_score": "manip", "modifier": 0.8, "scaling": -0.05 },
      { "limb_score": "lift", "modifier": 0.9, "scaling": -0.1 },
      { "limb_score": "block", "modifier": 0.7, "scaling": -0.1 },
      { "limb_score": "breathing", "modifier": 0.8, "scaling": -0.1 },
      { "limb_score": "reaction", "modifier": 0.9, "scaling": -0.1 },
      { "limb_score": "balance", "modifier": 0.75, "scaling": -0.05 },
      { "limb_score": "swim", "modifier": 0.8, "scaling": -0.2 }
    ],
    "flags": [ "EFFECT_LIMB_SCORE_MOD" ]
  },
  {
    "type": "effect_type",
    "id": "electrocuted",
    "name": [ "Electrocuted" ],
    "desc": [ "You're being shocked with electricity to the point of serious harm!" ],
    "apply_message": "You're being electrocuted!",
    "rating": "bad",
    "dur_add_perc": 20,
    "pain_sizing": true,
    "hurt_sizing": true,
    "base_mods": { "speed_mod": [ -1000 ], "dex_mod": [ -100 ], "hurt_amount": [ 15, 0 ], "hurt_min": [ 2, 1 ] },
    "show_in_info": true,
    "limb_score_mods": [
      { "limb_score": "manip", "modifier": 0.8, "scaling": -0.05 },
      { "limb_score": "lift", "modifier": 0.9, "scaling": -0.1 },
      { "limb_score": "block", "modifier": 0.7, "scaling": -0.1 },
      { "limb_score": "breathing", "modifier": 0.8, "scaling": -0.1 },
      { "limb_score": "reaction", "modifier": 0.9, "scaling": -0.1 },
      { "limb_score": "balance", "modifier": 0.75, "scaling": -0.05 },
      { "limb_score": "swim", "modifier": 0.8, "scaling": -0.2 }
    ],
    "flags": [ "EFFECT_LIMB_SCORE_MOD", "NO_PSIONICS" ]
  },
  {
    "type": "effect_type",
    "id": "anemia",
    "name": [ "Early Iron Deficiency", "Iron Deficiency", "Acute Iron Deficiency" ],
    "desc": [
      "A lack of iron in your diet has hampered the efficiency and regeneration of your red blood cells.",
      "Prolonged lack of iron in your diet has compromised the efficiency and regeneration of your red blood cells.",
      "Severe lack of iron in your diet results in your red blood cells dying faster then they are regenerating."
    ],
    "apply_message": "You begin feeling increasingly tired and listless.",
    "remove_message": "You are no longer in risk of becoming anemic.",
    "decay_messages": [
      [ "Your iron deficiency is nearly resolved.", "good" ],
      [ "Your feel stronger as your iron deficiency starts to improve.", "good" ]
    ],
    "max_intensity": 3,
    "rating": "bad",
    "base_mods": {
      "str_mod": [ -1 ],
      "stamina_min": [ -100 ],
      "stamina_max": [ -200 ],
      "stamina_chance": [ 900 ],
      "fatigue_min": [ 10 ],
      "fatigue_max": [ 20 ],
      "fatigue_chance": [ 900 ],
      "h_mod_min": [ -1 ],
      "h_mod_min_val": [ 0 ],
      "h_mod_chance": [ 900 ]
    },
    "scaling_mods": {
      "str_mod": [ -2 ],
      "stamina_max": [ -500 ],
      "fatigue_max": [ 20 ],
      "stamina_chance": [ -300 ],
      "fatigue_chance": [ -300 ],
      "h_mod_min": [ -1 ],
      "h_mod_min_val": [ -50 ],
      "h_mod_chance": [ -200 ]
    },
    "blood_analysis_description": "Anemia"
  },
  {
    "type": "effect_type",
    "id": "redcells_anemia",
    "name": [ "Early Anemia", "Anemia", "Acute Anemia" ],
    "desc": [ "Loss of red blood cells results in progressively worsening anemia." ],
    "apply_message": "You begin feeling increasingly tired and listless.",
    "remove_message": "You no longer feel anemic.",
    "decay_messages": [ [ "Your anemia is nearly resolved.", "good" ], [ "Your feel stronger as your anemia starts to improve.", "good" ] ],
    "max_intensity": 3,
    "rating": "bad",
    "base_mods": {
      "str_mod": [ -1 ],
      "stamina_min": [ -100 ],
      "stamina_max": [ -200 ],
      "stamina_chance": [ 900 ],
      "fatigue_min": [ 10 ],
      "fatigue_max": [ 20 ],
      "fatigue_chance": [ 900 ],
      "h_mod_min": [ -1 ],
      "h_mod_min_val": [ 0 ],
      "h_mod_chance": [ 900 ]
    },
    "scaling_mods": {
      "str_mod": [ -2 ],
      "stamina_max": [ -500 ],
      "fatigue_max": [ 20 ],
      "stamina_chance": [ -300 ],
      "fatigue_chance": [ -300 ],
      "h_mod_min": [ -1 ],
      "h_mod_min_val": [ -50 ],
      "h_mod_chance": [ -200 ]
    },
    "blood_analysis_description": "Anemia"
  },
  {
    "type": "effect_type",
    "id": "scurvy",
    "name": [ "Early Scurvy", "Scurvy", "Bad Scurvy" ],
    "desc": [ "A lack of vitamin C in your diet will result in progressively worse symptoms of scurvy." ],
    "apply_message": "You start to develop symptoms of scurvy.",
    "remove_message": "Your scurvy has resolved.",
    "decay_messages": [
      [ "Your vitamin C deficiency is starting to resolve.", "good" ],
      [ "Your scurvy lessens as your Vitamin C deficiency improves.", "good" ]
    ],
    "max_intensity": 3,
    "base_mods": {
      "pain_max_val": [ 35 ],
      "pain_chance": [ 900 ],
      "pain_min": [ 1 ],
      "pain_max": [ 5 ],
      "fatigue_chance": [ 900 ],
      "fatigue_max_val": [ 500, 200 ],
      "fatigue_min": [ 10 ],
      "h_mod_min": [ -1 ],
      "h_mod_min_val": [ 0 ],
      "h_mod_chance": [ 900 ]
    },
    "scaling_mods": {
      "pain_chance": [ -150 ],
      "fatigue_chance": [ -200 ],
      "h_mod_min": [ -1 ],
      "h_mod_min_val": [ -100 ],
      "h_mod_chance": [ -300 ],
      "str_mod": [ -0.5 ],
      "speed_mod": [ -2 ]
    },
    "rating": "bad",
    "blood_analysis_description": "Scurvy"
  },
  {
    "type": "effect_type",
    "id": "hypervitaminosis",
    "name": [ "Hypervitaminosis" ],
    "desc": [ "An excess of vitamins has badly affected your metabolism." ],
    "apply_message": "Your metabolism becomes unstable.",
    "remove_message": "Your metabolism becomes more stable.",
    "rating": "bad",
    "blood_analysis_description": "Hypervitaminosis"
  },
  {
    "type": "effect_type",
    "id": "toxin_buildup",
    "name": [ "", "Concerning symptoms", "Unnerving symptoms" ],
    "desc": [
      "",
      "Your muscles keep twitching strangely.",
      "Your nervous system is malfunctioning, almost like it's being torn apart from the inside."
    ],
    "base_mods": { "h_mod_min": [ -1 ], "h_mod_chance": [ 1 ], "h_mod_chance_bot": [ 5 ], "h_mod_tick": [ 1800 ] },
    "max_intensity": 3,
    "scaling_mods": { "h_mod_min": [ -5 ] }
  },
  {
    "type": "effect_type",
    "id": "bad_food_ennui",
    "name": [ "Gross Food", "Demoralizing Food", "Depressing Food" ],
    "desc": [
      "The food you eat is disgusting.",
      "Eating nothing but disgusting rations is starting to get you down.",
      "Sure, you survived, but what kind of survival is this, eating these disgusting rations day in and day out?"
    ],
    "max_intensity": 3,
    "//": "No morale_mod is currently possible in effects, for some reason.  As soon as it's implemented, it goes here.",
    "rating": "bad"
  },
  {
    "type": "effect_type",
    "id": "genetics_damaged",
    "name": [ "Spent Phenotype", "Depleted Phenotype", "Bankrupt Phenotype" ],
    "desc": [
      "Mutation has left you with a persistent mild discomfort.  It seems harmless for now, but you can't predict if it'll get worse.",
      "There's an enervating sense of dysmorphia throughout your whole body.  It waxes and wanes, but never quite goes away.  Mutating this much can't be good for you…",
      "You're haunted by phantom pains across your entire body now.  Everything aches from an exhaustion that never seems to fade.  Any further mutation right now is very unlikely to have a happy ending."
    ],
    "max_intensity": 3,
    "rating": "bad"
  },
  {
    "type": "effect_type",
    "id": "hypovolemia",
    "name": [ "Mild Hypovolemic Shock", "Moderate Hypovolemic Shock", "Advanced Hypovolemic Shock", "Severe Hypovolemic Shock" ],
    "desc": [
      "You've lost some blood and look somewhat pale.",
      "You've lost a large amount of blood, and you're not feeling well.",
      "You've lost an awful lot of blood, and your condition is severe.  Seek medical attention.",
      "You've lost tremendous amount of blood, and you're standing on death's door.  Transfusion might save you."
    ],
    "apply_message": "You have lost a lot of blood, and your condition worsens.",
    "remove_message": "You are no longer in shock.",
    "decay_messages": [
      [ "Your blood volume increases, and you feel better; but still, you look pale.", "good" ],
      [ "You feel stronger as your blood volume starts to improve.", "good" ],
      [ "You're not dying from lack of blood, but you're not out of the woods yet.", "good" ]
    ],
    "max_intensity": 4,
    "scaling_mods": { "str_mod": [ -1 ], "per_mod": [ -1 ], "dex_mod": [ -1 ], "int_mod": [ -1 ], "speed_mod": [ -10 ] },
    "rating": "bad"
  },
  {
    "type": "effect_type",
    "id": "cough_suppress"
  },
  {
    "type": "effect_type",
    "id": "haslight",
    "name": [ "Lit Up" ],
    "desc": [ "You are carrying a light and can't hide well." ],
    "max_duration": "1 s",
    "rating": "bad"
  },
  {
    "type": "effect_type",
    "id": "mending",
    "name": [ "Started Recovery", "Recovering", "Mostly Recovered" ],
    "desc": [ "This damaged limb is slowly regaining its functions." ],
    "//": "Duration is 10 days, but the actual time taken is probabilistic.",
    "max_duration": "10 d",
    "int_dur_factor": "60 h",
    "max_intensity": 3,
    "rating": "good"
  },
  {
    "type": "effect_type",
    "id": "disabled",
    "name": [ { "ctxt": "physically", "str": "Disabled" } ],
    "desc": [ "This limb is damaged beyond use and may require a splint to recover." ],
    "//": "This sounds weird. We need <bp_affected> tag or something",
    "apply_message": "Your limb breaks!",
    "remove_message": "The broken limb has mended.",
    "max_duration": "2 s",
    "rating": "bad"
  },
  {
    "type": "effect_type",
    "id": "milked",
    "name": [ "Milked" ],
    "desc": [ "The creature has been partially or fully milked." ],
    "max_duration": "1 d"
  },
  {
    "type": "effect_type",
    "id": "sheared",
    "name": [ "Sheared" ],
    "desc": [ "The creature has been fully sheared." ],
    "max_duration": "90d"
  },
  {
    "type": "effect_type",
    "id": "pkill",
    "name": [ "Painkillers" ],
    "desc": [ "You are under the influence of analgesic substances to relieve pain, but they may numb you a bit." ],
    "max_intensity": 30,
    "int_dur_factor": "10 s",
    "scaling_mods": { "speed_mod": [ -1 ] },
    "rating": "good",
    "blood_analysis_description": "Painkiller"
  },
  {
    "type": "effect_type",
    "id": "happy",
    "name": [ "Happy", "Happy", "Happy", "Happy", "Happy", "Joyful", "Joyful", "Joyful", "Joyful", "Joyful", "Elated" ],
    "desc": [
      "Life is good.",
      "Life is good.",
      "Life is good.",
      "Life is good.",
      "Life is good.",
      "Oh what a day!  What a lovely day!",
      "Oh what a day!  What a lovely day!",
      "Oh what a day!  What a lovely day!",
      "Oh what a day!  What a lovely day!",
      "Oh what a day!  What a lovely day!",
      "I'm on top of the world, baby!"
    ],
    "max_intensity": 25,
    "int_dur_factor": "10 s",
    "scaling_mods": { "speed_mod": [ 0.42 ], "str_mod": [ 0.06 ], "dex_mod": [ 0.05 ], "int_mod": [ 0.084 ], "per_mod": [ 0.1 ] }
  },
  {
    "type": "effect_type",
    "id": "sad",
    "name": [ "Unhappy", "Unhappy", "Unhappy", "Unhappy", "Unhappy", "Sad", "Sad", "Sad", "Sad", "Sad", "Depressed" ],
    "desc": [
      "You are not content with your life.",
      "You are not content with your life.",
      "You are not content with your life.",
      "You are not content with your life.",
      "You are not content with your life.",
      "This is not what you planned for your life.",
      "This is not what you planned for your life.",
      "This is not what you planned for your life.",
      "This is not what you planned for your life.",
      "This is not what you planned for your life.",
      "When will all your suffering end?"
    ],
    "max_intensity": 1000,
    "int_dur_factor": "10 s",
    "scaling_mods": { "speed_mod": [ -0.42 ], "str_mod": [ -0.06 ], "dex_mod": [ -0.05 ], "int_mod": [ -0.084 ], "per_mod": [ -0.1 ] },
    "miss_messages": [ [ "What's the point of fighting?", 1 ] ]
  },
  {
    "type": "effect_type",
    "id": "irradiated",
    "name": [ "Weakness" ],
    "//": "No description. It's intended that exact reason should be unknown to player, encourages use of radiation detection equipment",
    "max_intensity": 2000,
    "show_intensity": false,
    "int_dur_factor": "10 s",
    "scaling_mods": { "speed_mod": [ -0.2 ], "str_mod": [ -0.125 ], "dex_mod": [ -0.09 ], "int_mod": [ -0.1 ], "per_mod": [ -0.083 ] },
    "blood_analysis_description": "Irradiated"
  },
  {
    "type": "effect_type",
    "id": "stim",
    "name": [ "Stimulants" ],
    "desc": [ "You're very jittery and pumped up, probably from some stimulants." ],
    "max_intensity": 1000,
    "int_dur_factor": "1 s",
    "scaling_mods": { "speed_mod": [ 0.08 ], "per_mod": [ 0.04 ] },
    "blood_analysis_description": "Stimulants"
  },
  {
    "type": "effect_type",
    "id": "depressants",
    "name": [ "Depressants" ],
    "desc": [ "You are under the influence of depressants, and in a bit of a daze." ],
    "max_intensity": 1000,
    "int_dur_factor": "1 s",
    "scaling_mods": { "speed_mod": [ -0.1 ], "dex_mod": [ -0.05 ] },
    "miss_messages": [ [ "You feel woozy.", 1 ] ],
    "blood_analysis_description": "Depressants"
  },
  {
    "type": "effect_type",
    "id": "stim_overdose",
    "name": [ "Stimulant Overdose" ],
    "desc": [ "You can't sit still as you feel your heart pounding out of your chest.  You probably overdosed on those stims." ],
    "max_intensity": 1000,
    "int_dur_factor": 1,
    "base_mods": { "dex_mod": [ -0.88 ], "per_mod": [ -0.25 ] },
    "scaling_mods": { "speed_mod": [ -0.25 ], "per_mod": [ -0.071 ] },
    "miss_messages": [ [ "You shake with the excess stimulation.", 1 ] ],
    "blood_analysis_description": "Stimulants"
  },
  {
    "type": "effect_type",
    "id": "weak_antibiotic_visible",
    "name": [ "Took Weak Antibiotic" ],
    "desc": [
      "You consumed mild antibiotic some time ago to fight off infection.\nIf you don't recover you may want to take another dose, but beware overdosage."
    ],
    "max_duration": 54000,
    "dur_add_perc": 35
  },
  {
    "type": "effect_type",
    "id": "antibiotic_visible",
    "name": [ "Took Antibiotic" ],
    "desc": [
      "You consumed antibiotic some time ago to fight off infection.\nIf you don't recover you may want to take another dose, but beware overdosage."
    ],
    "max_duration": 54000,
    "dur_add_perc": 25
  },
  {
    "type": "effect_type",
    "id": "strong_antibiotic_visible",
    "name": [ "Took Strong Antibiotic" ],
    "desc": [
      "You consumed prescription-grade antibiotic some time ago to fight off infection.\nIf you don't recover you may want to take another dose, but beware overdosage."
    ],
    "max_duration": 54000,
    "dur_add_perc": 25
  },
  {
    "type": "effect_type",
    "id": "weak_antibiotic",
    "rating": "good",
    "blood_analysis_description": "Antibiotics",
    "max_duration": 43200,
    "dur_add_perc": 25
  },
  {
    "type": "effect_type",
    "id": "antibiotic",
    "rating": "good",
    "blood_analysis_description": "Antibiotics",
    "max_duration": 43200,
    "dur_add_perc": 25
  },
  {
    "type": "effect_type",
    "id": "strong_antibiotic",
    "rating": "good",
    "blood_analysis_description": "Antibiotics",
    "max_duration": 43200,
    "dur_add_perc": 25
  },
  {
    "type": "effect_type",
    "id": "panacea",
    "name": [ "Panacea" ],
    "desc": [ "You feel incredible!  You could take on the world!" ],
    "max_duration": "10 s",
    "base_mods": { "speed_mod": [ 20 ], "str_mod": [ 2 ], "dex_mod": [ 2 ], "int_mod": [ 2 ], "per_mod": [ 2 ] }
  },
  {
    "type": "effect_type",
    "id": "tummy_tablet",
    "name": [ "Soothed Stomach" ],
    "desc": [ "You are under the effects of a stomach soother." ],
    "int_add_val": 1,
    "max_intensity": 3,
    "base_mods": { "vomit_tick": [ 60 ], "health_chance": [ 1500 ], "health_min": [ 1 ] },
    "scaling_mods": { "health_min": [ -1.5 ], "health_min_val": [ -2 ], "vomit_tick": [ 120 ] },
    "max_duration": 14400,
    "dur_add_perc": 70
  },
  {
    "type": "effect_type",
    "id": "antifungal",
    "name": [ "Antifungals" ],
    "desc": [ "You are under the effects of an antifungal medicine or chemicals." ],
    "rating": "good",
    "blood_analysis_description": "Antifungals",
    "max_duration": 28800,
    "dur_add_perc": 50
  },
  {
    "//": "This effect is a dummy effect for disabling certain things for a few turns after an electromagnetic pulse and does nothing on its own",
    "type": "effect_type",
    "id": "emp",
    "name": [ "Discharge" ],
    "desc": [ "You've been recently affected by an electromagnetic pulse." ],
    "max_duration": "30 s"
  },
  {
    "type": "effect_type",
    "id": "supercharged",
    "//": "not given to players by default",
    "name": [ "Supercharged" ],
    "desc": [ "You've been struck by lightning, and feel… different." ],
    "base_mods": { "speed_mod": [ 50 ] }
  },
  {
    "type": "effect_type",
    "id": "pd_str_bad",
    "name": [ "Muscle Vanishment", "Muscle Disappearance" ],
    "desc": [ "You feel as if your muscles are not quite there.", "You feel as if your muscles are not in your body." ],
    "max_intensity": 2,
    "rating": "bad",
    "int_dur_factor": "50 m",
    "base_mods": { "str_mod": [ -1 ] },
    "scaling_mods": { "str_mod": [ -2 ] },
    "miss_messages": [ [ "Your lack of strength stops you!", 1 ] ]
  },
  {
    "type": "effect_type",
    "id": "pd_dex_bad",
    "name": [ "Weak Grasp", "Inexistent Grasp" ],
    "desc": [ "You seem to have problems touching things.", "You feel as if your hands just pass through matter." ],
    "max_intensity": 2,
    "rating": "bad",
    "int_dur_factor": "50 m",
    "base_mods": { "dex_mod": [ -1 ] },
    "scaling_mods": { "dex_mod": [ -2 ] },
    "miss_messages": [ [ "Your attacks don't seem to touch your enemies!", 1 ] ]
  },
  {
    "type": "effect_type",
    "id": "pd_per_bad",
    "name": [ "Distorted Vision", "Otherworldly Vision" ],
    "desc": [
      "You have problems distinguishing shapes and colors.",
      "You seem to see slightly different realities every time you blink."
    ],
    "max_intensity": 2,
    "rating": "bad",
    "int_dur_factor": "50 m",
    "base_mods": { "per_mod": [ -1 ] },
    "scaling_mods": { "per_mod": [ -2 ] },
    "miss_messages": [ [ "You can't distinguish up from down!", 1 ] ]
  },
  {
    "type": "effect_type",
    "id": "pd_int_bad",
    "name": [ "Wandering Mind", "Foreign Mind" ],
    "desc": [ "Your thoughts seem to wander around on their own.", "Foreign thoughts seem to invade your mind." ],
    "max_intensity": 2,
    "rating": "bad",
    "int_dur_factor": "50 m",
    "base_mods": { "int_mod": [ -1 ] },
    "scaling_mods": { "int_mod": [ -2 ] },
    "miss_messages": [ [ "You suddenly think you shouldn't do that!", 1 ] ],
    "flags": [ "NO_PSIONICS" ]
  },
  {
    "type": "effect_type",
    "id": "pd_rejection",
    "name": [ "World Rejection", "Dimensional Rejection" ],
    "desc": [
      "Faint sparks surround your every move, your body aches more with every passing second.",
      "Sparks swarm around you, your body hurts and even the air seems to reject your existence."
    ],
    "decay_messages": [ [ "The rejection you feel from all around you has become a little easier to bear.", "mixed" ] ],
    "remove_message": "The world is no longer trying to eject you from this plane of existence, for now.",
    "max_intensity": 2,
    "rating": "bad",
    "int_dur_factor": "7 m",
    "base_mods": { "pain_min": [ 1 ], "pain_chance": [ 20 ] },
    "scaling_mods": { "hurt_min": [ 1 ], "hurt_chance": [ 25 ], "cough_chance": [ 30 ] }
  },
  {
    "type": "effect_type",
    "id": "pd_strengthened_reality",
    "name": [ "World's Acceptance", "World's Embracement", "Dimensional Foothold", "Dimensional Assimilation" ],
    "desc": [
      "The world around you seems calmer with your presence and actions.",
      "The world around you seems to regard you as one of their own, your body is a little easier to move now.",
      "You can more easily exert your will around you, this dimension is, if not welcoming you, obeying you a little.  You have managed to secure a foothold in this reality.",
      "The very fabric of reality is blending in with your body, your will is greatly easier to exert around you and your body is trying to permanently assimilate with this world, it just needs a little push…"
    ],
    "max_intensity": 4,
    "rating": "good",
    "int_dur_factor": "3 days",
    "base_mods": { "speed_mod": [ 2 ] },
    "scaling_mods": { "speed_mod": [ 3 ], "dodge_mod": [ 0.7 ] },
    "apply_message": "Your eyes open to a whole new world!",
    "remove_message": "You start to feel rejected by the world again.",
    "decay_messages": [
      [ "The world no longer embraces you as its child.  At least it still tolerates your presence.", "mixed" ],
      [
        "You have lost your foothold and can no longer command the world around you, the world sees you now as only an unruly child.",
        "mixed"
      ],
      [
        "You can no longer bend the world to your will.  You have failed in blending in with this reality and have now only a foothold left.",
        "mixed"
      ]
    ],
    "miss_messages": [
      [ "Did the world just oppose you?", 1 ],
      [ "For a moment you felt a great hostility all around you.", 1 ],
      [ "Did your enemy just vanish for a moment?", 2 ],
      [ "You felt weird for a moment.", 3 ],
      [ "Was that a spark?", 5 ],
      [ "Your grip suddenly failed you.", 6 ],
      [ "Something just flashed in front of your eyes.", 8 ],
      [ "Why did the hit go that way?", 15 ],
      [ "You could swear that you hit it!", 25 ]
    ]
  },
  {
    "type": "effect_type",
    "id": "grown_of_fuse",
    "name": [ "Grown of Fusion" ],
    "desc": [ "AI effect to increase stats after fusing with another critter.  1 stack means one absorbed max_hp." ],
    "//": "stats modified by the zombie_fuse special attack.",
    "//1": "scaling:",
    "//2": "/50 HP: +0,5 melee_skill, +0,5 dodge_skill (unexpected movement), +5 Speed (bigger steps&more to attack with), +4 bash",
    "//3": "/250 HP: +1 size",
    "max_intensity": 500,
    "base_mods": { "hit_mod": [ 0.01 ], "dodge_mod": [ 0.01 ], "speed_mod": [ 0.1 ], "bash_mod": [ 0.08 ] },
    "scaling_mods": { "hit_mod": [ 0.01 ], "dodge_mod": [ 0.01 ], "speed_mod": [ 0.1 ], "bash_mod": [ 0.08 ], "size_mod": [ 0.004 ] },
    "int_decay_step": 0
  },
  {
    "type": "effect_type",
    "id": "migo_atmosphere",
    "name": [ "Stinking Air", "Disorienting Air", "Disorienting Air", "Smothering Air", "Smothering Air" ],
    "desc": [
      "The air in here smells like vinegar and mold.",
      "The air in here smells like vinegar and mold.  It makes you feel soft-headed and confused.",
      "The air in here smells like vinegar and mold.  It makes you feel soft-headed and confused.",
      "The air in here smells like vinegar and mold.  It is closing in and smothering you, making it impossible to think clearly.",
      "The air in here smells like vinegar and mold.  It is closing in and smothering you, making it impossible to think clearly."
    ],
    "apply_message": "The air in here smells like vinegar and mold, and hurts your lungs a bit.",
    "max_intensity": 5,
    "int_dur_factor": "5 seconds",
    "max_duration": "30 s",
    "rating": "bad",
    "miss_messages": [ [ "You feel groggy in this sweltering, foul air.", 2 ] ],
    "harmful_cough": false,
    "base_mods": { "cough_chance": [ -1002 ] },
    "scaling_mods": {
      "str_mod": [ -0.25 ],
      "per_mod": [ -0.5 ],
      "dex_mod": [ -0.25 ],
      "int_mod": [ -0.75 ],
      "speed_mod": [ -10 ],
      "vomit_chance": [ 10 ],
      "cough_chance": [ 501 ]
    },
    "show_in_info": true
  },
  {
    "type": "effect_type",
    "id": "fetid_goop",
    "name": [ "Covered in Fetid Goop" ],
    "desc": [ "The feeling of the goop slowly sliding on your skin revulses you and the smell makes you gag." ],
    "apply_message": "You're disgusted by the goop.",
    "rating": "bad",
    "base_mods": {
      "str_mod": [ -1 ],
      "per_mod": [ -1 ],
      "dex_mod": [ -1 ],
      "int_mod": [ -1 ],
      "speed_mod": [ -10 ],
      "vomit_chance": [ 100 ]
    },
    "show_in_info": true
  },
  {
    "type": "effect_type",
    "id": "has_og_comm_freq"
  },
  {
    "type": "effect_type",
    "id": "has_prospectus"
  },
  {
    "type": "effect_type",
    "id": "disrupted_sleep"
  },
  {
    "type": "effect_type",
    "id": "nightmares",
    "max_duration": "72 hours"
  },
  {
    "type": "effect_type",
    "id": "incorporeal",
    "name": [ "Incorporeal" ],
    "desc": [ "You lack substance, as if you aren't quite fully here." ],
    "removes_effects": [ "grabbed", "bleed" ]
  },
  {
    "type": "effect_type",
    "id": "ignore_fall_damage",
    "//": "Used for translocation via teleporter_list as a way to avoid fall damage by teleporting Z levels",
    "flags": [ "FEATHER_FALL" ]
  },
  {
    "type": "effect_type",
    "id": "weary_0"
  },
  {
    "type": "effect_type",
    "id": "weary_1",
    "name": [ "Lightly Weary" ],
    "desc": [
      "You've been pretty active for a while; operating at the highest levels of activity will be impaired.\nThe following move penalties are applied for the following activity levels:\nExtreme: 1.25x"
    ]
  },
  {
    "type": "effect_type",
    "id": "weary_2",
    "name": [ "Moderately Weary" ],
    "desc": [
      "You've been quite active for a while; operating at higher levels of activity will be impaired.\nThe following move penalties are applied for the following activity levels:\nExtreme: 1.67x, Active: 1.33x"
    ]
  },
  {
    "type": "effect_type",
    "id": "weary_3",
    "name": [ "Weary" ],
    "desc": [
      "You've been very active for a while, and need to slow down for a bit.\nThe following move penalties are applied for the following activity levels:\nExtreme: 2.5x, Active: 2x, Brisk: 1.5x"
    ]
  },
  {
    "type": "effect_type",
    "id": "weary_4",
    "name": [ "Very Weary" ],
    "desc": [
      "You've been extremely active for a while, and need to slow down.\nThe following move penalties are applied for the following activity levels:\nExtreme: 5x, Active: 4x, Brisk: 3x, Moderate: 2x"
    ]
  },
  {
    "type": "effect_type",
    "id": "weary_5",
    "name": [ "Extremely Weary" ],
    "desc": [
      "You've been extremely active for a while, and can't take much more activity.\nThe following move penalties are applied for the following activity levels:\nExtreme: 10x, Active: 8x, Brisk: 6x, Moderate: 4x, Light: 2x"
    ]
  },
  {
    "type": "effect_type",
    "id": "weary_6",
    "name": [ "Extremely Weary" ],
    "desc": [
      "You've been extremely active for a while, and really need to get some rest.\nThe following move penalties are applied for the following activity levels:\nExtreme: 10x, Active: 8x, Brisk: 6x, Moderate: 4x, Light: 2x"
    ]
  },
  {
    "type": "effect_type",
    "id": "weary_7",
    "name": [ "Extremely Weary" ],
    "desc": [
      "You've been extremely active for a while; it's time to stop.\nThe following move penalties are applied for the following activity levels:\nExtreme: 10x, Active: 8x, Brisk: 6x, Moderate: 4x, Light: 2x"
    ],
    "flags": [ "NO_PSIONICS" ]
  },
  {
    "type": "effect_type",
    "id": "weary_8",
    "name": [ "Extremely Weary" ],
    "desc": [
      "You've been extremely active for a while, and can no longer keep pushing.\nThe following move penalties are applied for the following activity levels:\nExtreme: 10x, Active: 8x, Brisk: 6x, Moderate: 4x, Light: 2x"
    ],
    "flags": [ "NO_PSIONICS" ]
  },
  {
    "type": "effect_type",
    "id": "hunger_full",
    "name": [ "Full" ],
    "desc": [ "You feel quite full, and a bit sluggish." ],
    "apply_message": "You feel quite full, and a bit sluggish.",
    "rating": "bad",
    "base_mods": { "speed_mod": [ -2 ], "fatigue_amount": [ 1 ] }
  },
  {
    "type": "effect_type",
    "id": "hunger_engorged",
    "name": [ "Engorged" ],
    "desc": [ "Your stomach is full to bursting.  This was a mistake." ],
    "apply_message": "Your stomach is full to bursting.  This was a mistake.",
    "rating": "bad",
    "base_mods": { "speed_mod": [ -10 ], "fatigue_amount": [ 2 ], "vomit_chance": [ 500 ], "vomit_tick": [ 10 ], "pain_amount": [ 3 ] }
  },
  {
    "type": "effect_type",
    "id": "hunger_satisfied"
  },
  {
    "type": "effect_type",
    "id": "hunger_hungry"
  },
  {
    "type": "effect_type",
    "id": "hunger_very_hungry"
  },
  {
    "type": "effect_type",
    "id": "hunger_near_starving"
  },
  {
    "type": "effect_type",
    "id": "hunger_starving"
  },
  {
    "type": "effect_type",
    "id": "hunger_famished"
  },
  {
    "type": "effect_type",
    "id": "hunger_blank"
  },
  {
    "//": "Limits the number of police bots summoned to 3 every 6 hours",
    "type": "effect_type",
    "id": "eyebot_assisted",
    "int_add_val": 1,
    "max_intensity": 3,
    "max_duration": "6 hours"
  },
  {
    "//": "The eyebot can no longer summon police bots",
    "type": "effect_type",
    "id": "eyebot_depleted",
    "int_add_val": 1,
    "max_intensity": 10
  },
  {
    "id": "weakened_inertia",
    "type": "effect_type",
    "name": [ "Weakened Inertia" ],
    "desc": [ "Your body moves strangely easily, as if it weighted less." ],
    "apply_message": "Your inertia itself is damaged, but the outcome seems suspiciously beneficial.",
    "remove_message": "Reality reasserts itself and your inertia returns to normal.",
    "rating": "good",
    "show_intensity": false,
    "base_mods": { "dex_mod": [ 6, 0 ] }
  },
  {
    "type": "effect_type",
    "id": "hallucination_attacks",
    "rating": "bad",
    "max_duration": "10 days",
    "show_in_info": false
  },
  {
    "id": "strengthened_inertia",
    "type": "effect_type",
    "name": [ "Weakened Inertia" ],
    "desc": [ "Your body is strangely difficult to move, as if it weighted more." ],
    "apply_message": "Your inertia itself is damaged, but hopefully it's not permanent yet.",
    "remove_message": "Reality reasserts itself and your inertia returns to normal.",
    "rating": "bad",
    "show_intensity": false,
    "base_mods": { "dex_mod": [ -6, 0 ] }
  },
  {
    "id": "warped_viewpoint",
    "type": "effect_type",
    "name": [ "Warped Viewpoint" ],
    "desc": [ "Space is warped around you such that you can see a wider arc and as if everything was closer." ],
    "apply_message": "Space around you is damaged but in the process your can see more and more easily than before.",
    "remove_message": "Reality reasserts itself and your perspective returns to normal.",
    "rating": "good",
    "show_intensity": false,
    "base_mods": { "per_mod": [ 6, 0 ] }
  },
  {
    "id": "narrow_viewpoint",
    "type": "effect_type",
    "name": [ "Narrowed Viewpoint" ],
    "desc": [ "Space is warped around you such that you can see less and as if everything was farther away." ],
    "apply_message": "Space around you is damaged narrowing your perspective.",
    "remove_message": "Reality reasserts itself and your perspective returns to normal.",
    "rating": "bad",
    "show_intensity": false,
    "base_mods": { "per_mod": [ -6, 0 ] }
  },
  {
    "id": "weakened_gravity",
    "type": "effect_type",
    "name": [ "Weakened Gravity" ],
    "desc": [ "Something is wrong with local spacetime and everything near you seems to weigh less." ],
    "apply_message": "Space around you is damaged and everything near you seems to weigh less.",
    "remove_message": "Reality reasserts itself and your gravity returns to normal.",
    "rating": "good",
    "show_intensity": false,
    "enchantments": [ { "values": [ { "value": "CARRY_WEIGHT", "multiply": 1.25 } ] } ]
  },
  {
    "id": "strengthened_gravity",
    "type": "effect_type",
    "name": [ "Strengthened Gravity" ],
    "desc": [ "Something is wrong with local spacetime and everything near you seems to weigh more." ],
    "apply_message": "Space around you is damaged and everything near you seems to weigh more.",
    "remove_message": "Reality reasserts itself and your gravity returns to normal.",
    "rating": "bad",
    "show_intensity": false,
    "enchantments": [
      {
        "values": [
          { "value": "CARRY_WEIGHT", "add": { "global_val": "var", "var_name": "portal_dungeon_carry_strength", "default": -1 } }
        ]
      }
    ]
  },
  {
    "id": "slowed_time",
    "type": "effect_type",
    "name": [ "Slowed Time" ],
    "desc": [ "Something is wrong with local spacetime and everything around seems to move faster than you." ],
    "apply_message": "Time around you is damaged and everything near you seems to move faster.",
    "remove_message": "Reality reasserts itself and your time returns to normal.",
    "rating": "bad",
    "show_intensity": false,
    "enchantments": [
      {
        "values": [ { "value": "SPEED", "add": { "global_val": "var", "var_name": "portal_dungeon_slow_strength", "default": -1 } } ]
      }
    ]
  },
  {
    "type": "effect_type",
    "id": "glowing_gas",
    "name": [ { "ctxt": "inhaled", "str": "Glowing Gas" } ],
    "desc": [
      "You've inhaled a lungful of glowing nether parasite spores.  Thankfully, they don't seem adapted to the human physiology."
    ],
    "apply_message": "You inhale a lungful of the glowing gas, and you have an urge to violently cough.",
    "rating": "bad",
    "miss_messages": [ [ "Your lungs burn from the glowing gas.", 1 ] ],
    "harmful_cough": true,
    "max_duration": "10 m",
    "base_mods": { "str_mod": [ -1 ], "dex_mod": [ -1 ], "cough_chance": [ 10 ] },
    "show_in_info": true
  },
  {
    "type": "effect_type",
    "id": "glowing_gas_cover",
    "name": [ "Glowing" ],
    "desc": [ "You are covered in glowing nether spores!" ],
    "apply_message": "The glowing spores settle on you!",
    "rating": "bad"
  },
  {
    "id": "lightsnare",
    "type": "effect_type",
    "name": [ "Snared" ],
    "desc": [ "For such a tiny creature, you're in a very big pickle." ],
    "rating": "bad",
    "show_intensity": false,
    "//": "Don't multiply speed by 0 or else the effect will never be removed for creatures with 0 damage(e.g. rabbits)",
    "enchantments": [ { "values": [ { "value": "SPEED", "multiply": 0.01 } ] } ]
  },
  {
    "id": "Shadow_Reveal",
    "type": "effect_type",
    "max_duration": "60 s",
    "name": [ "Revealed" ],
    "desc": [ "The shadows no longer hide you!" ],
    "rating": "bad",
    "show_intensity": false,
    "show_in_info": true,
    "enchantments": [ { "condition": "ALWAYS", "values": [ { "value": "LUMINATION", "add": 10 } ] } ]
  },
  {
    "id": "photophobia",
    "type": "effect_type",
    "max_duration": "5 s",
    "name": [ "photophobia" ],
    "base_mods": { "speed_mod": [ -100 ] },
    "desc": [ "It burns!  Thankfully, this can't ever happen to you.  This is a bug if you have it." ],
    "rating": "bad",
    "show_intensity": false,
    "show_in_info": true,
    "//": "Enchantments don't actually work for monsters! If you find that shadow is suddenly very killable, they probably got hooked up!",
    "enchantments": [
      {
        "condition": "ALWAYS",
        "values": [
          { "value": "SPEED", "multiply": 0.5 },
          { "value": "ARMOR_BASH", "add": 15 },
          { "value": "ARMOR_STAB", "add": 15 },
          { "value": "ARMOR_CUT", "add": 15 },
          { "value": "ARMOR_HEAT", "add": 15 },
          { "value": "ARMOR_COLD", "add": 15 },
          { "value": "ARMOR_ELEC", "add": 15 },
          { "value": "ARMOR_ACID", "add": 15 },
          { "value": "ARMOR_BULLET", "add": 50 }
        ]
      }
    ]
  },
  {
    "type": "effect_type",
    "id": "molting",
    "name": [ "Molting" ],
    "desc": [ "You feel a strong urge to hide somewhere safe." ],
    "apply_message": "Your chitin plating itches against your body.",
    "rating": "bad",
    "base_mods": {
      "per_mod": [ -1 ],
      "dex_mod": [ -1 ],
      "str_mod": [ -1 ],
      "speed_mod": [ -10 ],
      "pain_min": [ 1 ],
      "pain_chance": [ 1 ],
      "pain_max_val": [ 15 ]
    },
    "limb_score_mods": [ { "limb_score": "reaction", "modifier": 0.95 }, { "limb_score": "manip", "modifier": 0.95 } ],
    "flags": [ "EFFECT_LIMB_SCORE_MOD" ]
  },
  {
    "type": "effect_type",
    "id": "molting_imminent",
    "name": [ "Imminent Molting" ],
    "desc": [ "Seek shelter, you will be helpless when it begins." ],
    "apply_message": "You can hardly move in your tightening exoskeleton, and you feel a strong impulse to hunker down somewhere safe.",
    "rating": "bad",
    "base_mods": {
      "per_mod": [ -2 ],
      "dex_mod": [ -3 ],
      "str_mod": [ -3 ],
      "speed_mod": [ -30 ],
      "pain_min": [ 1 ],
      "pain_chance": [ 1 ],
      "pain_max_val": [ 35 ]
    },
    "limb_score_mods": [ { "limb_score": "reaction", "modifier": 0.75 }, { "limb_score": "manip", "modifier": 0.75 } ],
    "flags": [ "EFFECT_LIMB_SCORE_MOD" ]
  },
  {
    "type": "effect_type",
    "id": "VITRIFYING",
    "name": [ "Among Glass" ],
    "desc": [ "It is very peaceful here." ],
    "rating": "good",
    "max_intensity": 7,
    "enchantments": [
      {
        "values": [
          {
            "value": "INTELLIGENCE",
            "add": { "math": [ "u_val('effect_intensity','effect:VITRIFYING') * -1 * (ceil(u_val('intelligence') / 6))" ] }
          }
        ]
      }
    ]
  },
  {
<<<<<<< HEAD
    "type": "effect_type",
    "id": "hay_fever",
    "name": [ "Hay Fever" ],
    "desc": [ "Your eyes are itchy and you've got a runny nose." ],
    "rating": "bad",
    "resist_effects": [ "took_flumed" ],
    "show_in_info": true,
    "base_mods": { "per_mod": [ -1 ], "int_mod": [ -2 ] }
=======
    "id": "slippery_terrain",
    "type": "effect_type",
    "max_duration": "1 s",
    "name": [ "Slick Surface", "Slippery Terrain", "Dangerously Slippery" ],
    "desc": [
      "There's a slippery surface here, running may be a bad idea.",
      "It's quite slippery, it may not be safe to stand here.",
      "This area is extremely slippery."
    ],
    "rating": "bad",
    "show_intensity": true,
    "resist_traits": [ "GASTROPOD_BALANCE" ],
    "show_in_info": true
  },
  {
    "type": "effect_type",
    "id": "prosthetic_leg_l_fake_blocker",
    "name": [ "" ],
    "desc": [ "" ],
    "blocks_effects": [
      "bite",
      "poison",
      "badpoison",
      "paralyzepoison",
      "frostbite",
      "paincysts",
      "spores",
      "venom_dmg",
      "venom_pain",
      "venom_weaken"
    ]
  },
  {
    "type": "effect_type",
    "id": "prosthetic_leg_r_fake_blocker",
    "name": [ "" ],
    "desc": [ "" ],
    "blocks_effects": [
      "bite",
      "poison",
      "badpoison",
      "paralyzepoison",
      "frostbite",
      "paincysts",
      "spores",
      "venom_dmg",
      "venom_pain",
      "venom_weaken"
    ]
  },
  {
    "type": "effect_type",
    "id": "prosthetic_arm_l_fake_blocker",
    "name": [ "" ],
    "desc": [ "" ],
    "blocks_effects": [
      "bite",
      "poison",
      "badpoison",
      "paralyzepoison",
      "frostbite",
      "paincysts",
      "spores",
      "shakes",
      "venom_dmg",
      "venom_pain",
      "venom_weaken"
    ]
  },
  {
    "type": "effect_type",
    "id": "prosthetic_arm_r_fake_blocker",
    "name": [ "" ],
    "desc": [ "" ],
    "blocks_effects": [
      "bite",
      "poison",
      "badpoison",
      "paralyzepoison",
      "frostbite",
      "paincysts",
      "spores",
      "shakes",
      "venom_dmg",
      "venom_pain",
      "venom_weaken"
    ]
>>>>>>> 4c4d1d91
  }
]<|MERGE_RESOLUTION|>--- conflicted
+++ resolved
@@ -4488,16 +4488,6 @@
     ]
   },
   {
-<<<<<<< HEAD
-    "type": "effect_type",
-    "id": "hay_fever",
-    "name": [ "Hay Fever" ],
-    "desc": [ "Your eyes are itchy and you've got a runny nose." ],
-    "rating": "bad",
-    "resist_effects": [ "took_flumed" ],
-    "show_in_info": true,
-    "base_mods": { "per_mod": [ -1 ], "int_mod": [ -2 ] }
-=======
     "id": "slippery_terrain",
     "type": "effect_type",
     "max_duration": "1 s",
@@ -4585,6 +4575,16 @@
       "venom_pain",
       "venom_weaken"
     ]
->>>>>>> 4c4d1d91
-  }
+
+  },
+  {
+    "type": "effect_type",
+    "id": "hay_fever",
+    "name": [ "Hay Fever" ],
+    "desc": [ "Your eyes are itchy and you've got a runny nose." ],
+    "rating": "bad",
+    "resist_effects": [ "took_flumed" ],
+    "show_in_info": true,
+    "base_mods": { "per_mod": [ -1 ], "int_mod": [ -2 ] }
+  },
 ]