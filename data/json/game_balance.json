--- conflicted
+++ resolved
@@ -75,34 +75,6 @@
     "info": "Disables vehicle part faults.  If true, disables vehicle part faults, vehicle parts will be totally reliable unless destroyed, and can only be repaired via replacement.",
     "stype": "bool",
     "value": false
-  },
-  {
-    "type": "EXTERNAL_OPTION",
-<<<<<<< HEAD
-    "name": "FILTHY_CLOTHES",
-    "info": "If true, zombies will drop filthy clothing.",
-    "stype": "bool",
-    "value": true
-  },
-  {
-    "type": "EXTERNAL_OPTION",
-    "name": "FILTHY_MORALE",
-    "info": "Morale penalty for filthy clothing.  If true, wearing filthy clothing will cause morale penalties.  Doesn't make sense if FILTHY_CLOTHES option is false.",
-    "stype": "bool",
-    "value": true
-  },
-  {
-    "type": "EXTERNAL_OPTION",
-    "name": "FILTHY_WOUNDS",
-    "info": "Infected wounds from filthy clothing.  If true, getting hit in a body part covered in filthy clothing may cause infections.  Doesn't make sense if FILTHY_CLOTHES option is false.",
-    "stype": "bool",
-    "value": true
-=======
-    "name": "MANUAL_BIONIC_INSTALLATION",
-    "info": "Permits manual self-installation of bionics.",
-    "stype": "bool",
-    "value": false
->>>>>>> 3278b580
   },
   {
     "type": "EXTERNAL_OPTION",
