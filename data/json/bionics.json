--- conflicted
+++ resolved
@@ -1129,19 +1129,19 @@
     "flags": [ "BIONIC_TOGGLED" ]
   },
   {
-<<<<<<< HEAD
+    "id": "bio_taste_blocker",
+    "type": "bionic",
+    "name": "Taste Modifier",
+    "description": "A set of highly sensitive sensors is installed in your mouth, and a small yet sophisticated analyzer is installed in the cavity of your skull.  When you put something that you plan to eat in your mouth, sensors intercept all data related to the comestible (such as taste or texture) from various receptors in your mouth and send it forth to the analyzer.  Based on the gathered data, analyzer can modify it prior to sending it forth to the brain.  Active bionic will nullify the taste of all comestibles with negative enjoyment value at the cost of draining bionic power.",
+    "occupied_bodyparts": [ [ "HEAD", 1 ], [ "MOUTH", 1 ] ],
+    "flags": [ "BIONIC_TOGGLED" ]
+  },
+  {
     "id": "bio_soporific",
     "type": "bionic",
     "name": "Soporific Induction",
     "description": "An electrode has been implanted into your brain's ventrolateral preoptic nucleus.  It turns on whenever you're trying to fall asleep, creating an artificial but effective sensation of fatigue.",
     "occupied_bodyparts": [ [ "HEAD", 1 ] ],
-=======
-    "id": "bio_taste_blocker",
-    "type": "bionic",
-    "name": "Taste Modifier",
-    "description": "A set of highly sensitive sensors is installed in your mouth, and a small yet sophisticated analyzer is installed in the cavity of your skull.  When you put something that you plan to eat in your mouth, sensors intercept all data related to the comestible (such as taste or texture) from various receptors in your mouth and send it forth to the analyzer.  Based on the gathered data, analyzer can modify it prior to sending it forth to the brain.  Active bionic will nullify the taste of all comestibles with negative enjoyment value at the cost of draining bionic power.",
-    "occupied_bodyparts": [ [ "HEAD", 1 ], [ "MOUTH", 1 ] ],
->>>>>>> dca9d269
     "flags": [ "BIONIC_TOGGLED" ]
   }
 ]