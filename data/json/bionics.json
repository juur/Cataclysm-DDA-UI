--- conflicted
+++ resolved
@@ -642,14 +642,11 @@
     "description": "Inside your body is a fleet of tiny dormant robots.  While activated they will flit about your body, repairing damage at 1 HP per minute and stopping bleeding at the cost of extra power and stored calories.",
     "occupied_bodyparts": [ [ "TORSO", 10 ] ],
     "flags": [ "BIONIC_TOGGLED", "BIONIC_NPC_USABLE" ],
-<<<<<<< HEAD
-    "display_type": "display_internal"
-=======
     "act_cost": "80 J",
     "react_cost": "4 J",
-    "time": 1
->>>>>>> ee41a78b
-  },
+    "time": 1,
+    "display_type": "display_internal"
+  }
   {
     "id": "bio_night",
     "type": "bionic",
