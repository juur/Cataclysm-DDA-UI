--- conflicted
+++ resolved
@@ -256,11 +256,8 @@
   int weight_dragged; // Computed once, when you start dragging
   bool debugmon;
   bool no_npc;
-<<<<<<< HEAD
-=======
 
   std::map<int, std::map<int, bool> > mapRain;
->>>>>>> dcbf8bea
 
   WINDOW *w_terrain;
   WINDOW *w_minimap;
