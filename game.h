--- conflicted
+++ resolved
@@ -403,11 +403,6 @@
   void init_npctalk();
   void init_fields();
   void init_weather();
-<<<<<<< HEAD
-  void init_artifacts();
-=======
-  void init_overmap();
->>>>>>> 17970bc9
   void init_morale();
   void init_itypes();       // Initializes item types
   void init_skills() throw (std::string);
