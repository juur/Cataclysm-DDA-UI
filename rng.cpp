#include "output.h"
#include "rng.h"

long rng(long low, long high)
{
 return low + long((high - low + 1) * double(rand() / double(RAND_MAX + 1.0)));
}

bool one_in(int chance)
{
 if (chance <= 1 || rng(0, chance - 1) == 0)
  return true;
 return false;
}
bool x_in_y(double x, double y)
{
 if( ((double)rand() / RAND_MAX) <= ((double)x/y) )
  return true;
 return false;
}

int dice(int number, int sides)
{
 int ret = 0;
 for (int i = 0; i < number; i++)
  ret += rng(1, sides);
 return ret;
}


// http://www.cse.yorku.ca/~oz/hash.html
// for world seeding.
int djb2_hash(unsigned char *str){
 unsigned long hash = 5381;
<<<<<<< HEAD
 int c;
 while (c = *str++)
  hash = ((hash << 5) + hash) + c; /* hash * 33 + c */
=======
 unsigned char c = *str++;
 while (c != '\0'){
  hash = ((hash << 5) + hash) + c; /* hash * 33 + c */
  c = *str++;
 }
>>>>>>> 3ff88c47
 return hash;
}
<|MERGE_RESOLUTION|>--- conflicted
+++ resolved
@@ -32,16 +32,10 @@
 // for world seeding.
 int djb2_hash(unsigned char *str){
  unsigned long hash = 5381;
-<<<<<<< HEAD
- int c;
- while (c = *str++)
-  hash = ((hash << 5) + hash) + c; /* hash * 33 + c */
-=======
  unsigned char c = *str++;
  while (c != '\0'){
   hash = ((hash << 5) + hash) + c; /* hash * 33 + c */
   c = *str++;
  }
->>>>>>> 3ff88c47
  return hash;
 }
