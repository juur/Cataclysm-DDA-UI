--- conflicted
+++ resolved
@@ -70,11 +70,7 @@
     "event_transformation",
     "event_statistic",
     "EXTERNAL_OPTION",
-<<<<<<< HEAD
-    "GAME_OPTION",
     "hit_range",
-=======
->>>>>>> 1011e58f
     "ITEM_BLACKLIST",
     "item_group",
     "MIGRATION",
@@ -102,11 +98,6 @@
     "uncraft",
     "vehicle_group",
     "vehicle_placement",
-<<<<<<< HEAD
-    "WORLD_OPTION",
-=======
-    "enchantment"
->>>>>>> 1011e58f
 }
 
 # these objects can have their strings automatically extracted.
