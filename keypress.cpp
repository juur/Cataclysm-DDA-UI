#include "keypress.h"
#include "action.h"
#include "game.h"

long input(long ch)
{
 if (ch == -1) {
  ch = getch();
 }

<<<<<<< HEAD
 // Needs a totally seperate implementation for windows
#if !(defined _WIN32 || defined WINDOWS)
=======
// Our current tiles and Windows code doesn't have ungetch()
#if !(defined TILES || defined _WIN32 || defined WINDOWS)
>>>>>>> 9d02380e
 int newch;

 // Clear the buffer of characters that match the one we're going to act on.
 timeout(0);
 do {
  newch = getch();
 } while( newch != ERR && newch == ch );
 timeout(-1);

 // If we read a different character than the one we're going to act on, re-queue it.
 if (newch != ERR && newch != ch) {
  ungetch(newch);
 }
#endif

<<<<<<< HEAD
=======

>>>>>>> 9d02380e
 switch (ch) {
  case KEY_UP:    return 'k';
  case KEY_LEFT:  return 'h';
  case KEY_RIGHT: return 'l';
  case KEY_DOWN:  return 'j';
  case KEY_NPAGE: return '>';
  case KEY_PPAGE: return '<';
  case 459: return '\n';
  default:  return ch;
 }
}

bool input_wait(char & ret_ch, int delay_ms)
{
 while(true)
 {
  ret_ch = '\0';
  timeout(delay_ms);
  long ch = getch();
  switch (ch) {
   case KEY_UP:
    ret_ch = 'k';
    break;
   case KEY_LEFT:
    ret_ch = 'h';
    break;
   case KEY_RIGHT:
    ret_ch = 'l';
    break;
   case KEY_DOWN:
    ret_ch = 'j';
    break;
   case KEY_NPAGE:
    ret_ch = '>';
    break;
   case KEY_PPAGE:
    ret_ch = '<';
    break;
   case 459:
    ret_ch = '\n';
    break;
   case ERR:
    if(errno == EINTR)
     return input_wait(ret_ch, delay_ms);
    break;
   default:
    ret_ch = ch;
    break;
  }
  timeout(-1);
  if( ret_ch != '\0' )
   return true;
  return false;
 }
}

void get_direction(game *g, int &x, int &y, char ch)
{
 x = 0;
 y = 0;
 action_id act;
 if (g->keymap.find(ch) == g->keymap.end())
  act = ACTION_NULL;
 else
  act = g->keymap[ch];

 switch (act) {
 case ACTION_MOVE_NW:
  x = -1;
  y = -1;
  return;
 case ACTION_MOVE_NE:
  x = 1;
  y = -1;
  return;
 case ACTION_MOVE_W:
  x = -1;
  return;
 case ACTION_MOVE_S:
  y = 1;
  return;
 case ACTION_MOVE_N:
  y = -1;
  return;
 case ACTION_MOVE_E:
  x = 1;
  return;
 case ACTION_MOVE_SW:
  x = -1;
  y = 1;
  return;
 case ACTION_MOVE_SE:
  x = 1;
  y = 1;
  return;
 case ACTION_PAUSE:
 case ACTION_PICKUP:
  x = 0;
  y = 0;
  return;
 default:
  x = -2;
  y = -2;
 }
}

std::string default_keymap_txt()
{
 return "\
# This is the keymapping for Cataclysm.\n\
# You can start a line with # to make it a comment--it will be ignored.\n\
# Blank lines are ignored too.\n\
# Extra whitespace, including tab, is ignored, so format things how you like.\n\
# If you wish to restore defaults, simply remove this file.\n\
\n\
# The format for each line is an action identifier, followed by several\n\
# keys.  Any action may have an unlimited number of keys bound to it.\n\
# If you bind the same key to multiple actions, the second and subsequent\n\
# bindings will be ignored--and you'll get a warning when the game starts.\n\
# Keys are case-sensitive, of course; c and C are different.\n\
 \n\
# WARNING: If you skip an action identifier, there will be no key bound to\n\
# that action!  You will be NOT be warned of this when the game starts.\n\
# If you're going to mess with stuff, maybe you should back this file up?\n\
\n\
# It is okay to split commands across lines.\n\
# pause . 5      is equivalent to:\n\
# pause .\n\
# pause 5\n\
\n\
# Note that movement keybindings ONLY apply to movement (for now).\n\
# That is, binding w to move_n will let you use w to move north, but you\n\
# cannot use w to smash north, examine to the north, etc.\n\
# For now, you must use vikeys, the numpad, or arrow keys for those actions.\n\
# This is planned to change in the future.\n\
\n\
# Finally, there is no support for special keys, like spacebar, Home, and\n\
# so on.  This is not a planned feature, but if it's important to you, please\n\
# let me know.\n\
\n\
# MOVEMENT:\n\
pause     . 5\n\
move_n    k 8\n\
move_ne   u 9\n\
move_e    l 6\n\
move_se   n 3\n\
move_s    j 2\n\
move_sw   b 1\n\
move_w    h 4\n\
move_nw   y 7\n\
move_down >\n\
move_up   <\n\
\n\
# MOVEMENT:\n\
center     G\n\
shift_n    K\n\
shift_e    L\n\
shift_s    J\n\
shift_w    H\n\
\n\
# ENVIRONMENT INTERACTION\n\
open  o\n\
close c\n\
smash s\n\
examine e\n\
advinv /\n\
pickup , g\n\
butcher B\n\
chat C\n\
look ; x\n\
peek X\n\
listitems V\n\
\n\
# INVENTORY & QUASI-INVENTORY INTERACTION\n\
inventory i\n\
compare I\n\
organize =\n\
apply a\n\
apply_wielded A\n\
wear W\n\
take_off T\n\
eat E\n\
read R\n\
wield w\n\
pick_style _\n\
reload r\n\
unload U\n\
throw t\n\
fire f\n\
#fire_burst F\n\
select_fire_mode F\n\
drop d\n\
drop_adj D\n\
bionics p\n\
sort_armor +\n\
\n\
# LONG TERM & SPECIAL ACTIONS\n\
wait |\n\
craft &\n\
recraft -\n\
construct *\n\
disassemble (\n\
sleep $\n\
control_vehicle ^\n\
safemode !\n\
autosafe \"\n\
ignore_enemy '\n\
save S\n\
quit Q\n\
\n\
# INFO SCREENS\n\
player_data @\n\
map m :\n\
missions M\n\
factions #\n\
kills )\n\
morale v\n\
messages P\n\
help ?\n\
\n\
# DEBUG FUNCTIONS\n\
debug_mode ~\n\
# debug Z\n\
# debug_scent -\n\
";
}<|MERGE_RESOLUTION|>--- conflicted
+++ resolved
@@ -8,13 +8,8 @@
   ch = getch();
  }
 
-<<<<<<< HEAD
- // Needs a totally seperate implementation for windows
-#if !(defined _WIN32 || defined WINDOWS)
-=======
 // Our current tiles and Windows code doesn't have ungetch()
 #if !(defined TILES || defined _WIN32 || defined WINDOWS)
->>>>>>> 9d02380e
  int newch;
 
  // Clear the buffer of characters that match the one we're going to act on.
@@ -30,10 +25,7 @@
  }
 #endif
 
-<<<<<<< HEAD
-=======
-
->>>>>>> 9d02380e
+
  switch (ch) {
   case KEY_UP:    return 'k';
   case KEY_LEFT:  return 'h';
