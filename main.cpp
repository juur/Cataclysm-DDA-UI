/* Main Loop for cataclysm
 * Linux only I guess
 * But maybe not
 * Who knows
 */

#include "cursesdef.h"
<<<<<<< HEAD

=======
>>>>>>> 3ff88c47
#include <ctime>
#include "game.h"
#include "color.h"
#include "options.h"
#include "mapbuffer.h"
#include "debug.h"
#include <sys/stat.h>
#include <cstdlib>
#include <signal.h>

void exit_handler(int s);

int main(int argc, char *argv[])
{
#ifdef ENABLE_LOGGING
  setupDebug();
#endif
 int seed = time(NULL);

//args: world seeding only.
 argc--; argv++;
 while (argc){
  if(std::string(argv[0]) == "--seed"){
   argc--; argv++;
   if(argc){
    seed = djb2_hash((unsigned char*)argv[0]);
    argc--; argv++;
   }
  }
  else // ignore unknown args.
   argc--; argv++;
 }

// ncurses stuff
 load_options(); // For getting size options
 initscr(); // Initialize ncurses
 noecho();  // Don't echo keypresses
 cbreak();  // C-style breaks (e.g. ^C to SIGINT)
 keypad(stdscr, true); // Numpad is numbers
 init_colors(); // See color.cpp
 curs_set(0); // Invisible cursor
 set_escdelay(10); // Make escape actually responsive

 std::srand(seed);

 bool quit_game = false;
 bool delete_world = false;
 game *g = new game;
 MAPBUFFER.set_game(g);
 MAPBUFFER.load();

 #if (!(defined _WIN32 || defined WINDOWS))
  struct sigaction sigIntHandler;
  sigIntHandler.sa_handler = exit_handler;
  sigemptyset(&sigIntHandler.sa_mask);
  sigIntHandler.sa_flags = 0;
  sigaction(SIGINT, &sigIntHandler, NULL);
 #endif

 do {
  g->setup();
  while (!g->do_turn()) ;
  if (g->uquit == QUIT_DELETE_WORLD)
    delete_world = true;
  if (g->game_quit())
   quit_game = true;
 } while (!quit_game);

 if (delete_world)
 {
   g->delete_save();
 } else {
  MAPBUFFER.save_if_dirty();
 }

 exit_handler(-999);

 return 0;
}

void exit_handler(int s) {
 bool bExit = false;

 if (s == 2) {
  if (query_yn("Really Quit without saving?")) {
   bExit = true;
  }
 } else if (s == -999) {
  bExit = true;
 } else {
  //query_yn("Signal received: %d", s);
  bExit = true;
 }

 if (bExit) {
<<<<<<< HEAD

 erase(); // Clear screen
 endwin(); // End ncurses
#if (defined _WIN32 || defined WINDOWS)
 system("cls"); // Tell the terminal to clear itself
 system("color 07");
#else
 system("clear"); // Tell the terminal to clear itself
#endif
=======
  erase(); // Clear screen
  endwin(); // End ncurses
  #if (defined _WIN32 || defined WINDOWS)
   system("cls"); // Tell the terminal to clear itself
   system("color 07");
  #else
   system("clear"); // Tell the terminal to clear itself
  #endif
>>>>>>> 3ff88c47

  exit(1);
 }
}<|MERGE_RESOLUTION|>--- conflicted
+++ resolved
@@ -5,10 +5,6 @@
  */
 
 #include "cursesdef.h"
-<<<<<<< HEAD
-
-=======
->>>>>>> 3ff88c47
 #include <ctime>
 #include "game.h"
 #include "color.h"
@@ -104,17 +100,6 @@
  }
 
  if (bExit) {
-<<<<<<< HEAD
-
- erase(); // Clear screen
- endwin(); // End ncurses
-#if (defined _WIN32 || defined WINDOWS)
- system("cls"); // Tell the terminal to clear itself
- system("color 07");
-#else
- system("clear"); // Tell the terminal to clear itself
-#endif
-=======
   erase(); // Clear screen
   endwin(); // End ncurses
   #if (defined _WIN32 || defined WINDOWS)
@@ -123,7 +108,6 @@
   #else
    system("clear"); // Tell the terminal to clear itself
   #endif
->>>>>>> 3ff88c47
 
   exit(1);
  }
