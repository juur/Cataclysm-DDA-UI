#include "game.h"
#include "keypress.h"
#include <fstream>

void game::load_keyboard_settings()
{
 std::ifstream fin;
 fin.open("data/keymap.txt");
 if (!fin) { // It doesn't exist
  std::ofstream fout;
  fout.open("data/keymap.txt");
  fout << default_keymap_txt();
  fout.close();
  fin.open("data/keymap.txt");
 }
 if (!fin) { // Still can't open it--probably bad permissions
  debugmsg("Can't open data/keymap.txt.  This may be a permissions issue.");
  return;
 }
 while (!fin.eof()) {
  std::string id;
  fin >> id;
  if (id == "")
   getline(fin, id); // Empty line, chomp it
  else if (id[0] != '#') {
   action_id act = look_up_action(id);
   if (act == ACTION_NULL)
    debugmsg("\
Warning!  data/keymap.txt contains an unknown action, \"%s\"\n\
Fix data/keymap.txt at your next chance!", id.c_str());
   else {
    while (!fin.eof()) {
      char ch;
      fin >> std::noskipws >> ch >> std::skipws;
      if (ch == '\n') {
        break;
      } else if (ch != ' ' || fin.peek() == '\n') {
        if (keymap.find(ch) != keymap.end()) {
          debugmsg("\
Warning!  '%c' assigned twice in the keymap!\n\
%s is being ignored.\n\
Fix data/keymap.txt at your next chance!", ch, id.c_str());
        } else {
          keymap[ ch ] = act;
        }
      }
    }
   }
  } else {
   getline(fin, id); // Clear the whole line
  }
 }
}

void game::save_keymap()
{
 std::ofstream fout;
 fout.open("data/keymap.txt");
 if (!fout) { // It doesn't exist
  debugmsg("Can't open data/keymap.txt.");
  fout.close();
  return;
 }
 std::map<char, action_id>::iterator it;
 for (it = keymap.begin(); it != keymap.end(); it++)
  fout << action_ident( (*it).second ) << " " << (*it).first << std::endl;

 fout.close();
}

std::vector<char> game::keys_bound_to(action_id act)
{
 std::vector<char> ret;
 std::map<char, action_id>::iterator it;
 for (it = keymap.begin(); it != keymap.end(); it++) {
  if ( (*it).second == act )
   ret.push_back( (*it).first );
 }

 return ret;
}

void game::clear_bindings(action_id act)
{
 std::map<char, action_id>::iterator it;
 for (it = keymap.begin(); it != keymap.end(); it++) {
  if ( (*it).second == act ) {
   keymap.erase(it);
   it = keymap.begin();
  }
 }
}

std::string action_ident(action_id act)
{
    switch (act) {
        case ACTION_PAUSE:
            return "pause";
        case ACTION_MOVE_N:
            return "move_n";
        case ACTION_MOVE_NE:
            return "move_ne";
        case ACTION_MOVE_E:
            return "move_e";
        case ACTION_MOVE_SE:
            return "move_se";
        case ACTION_MOVE_S:
            return "move_s";
        case ACTION_MOVE_SW:
            return "move_sw";
        case ACTION_MOVE_W:
            return "move_w";
        case ACTION_MOVE_NW:
            return "move_nw";
        case ACTION_MOVE_DOWN:
            return "move_down";
        case ACTION_MOVE_UP:
            return "move_up";
        case ACTION_CENTER:
            return "center";
        case ACTION_SHIFT_N:
            return "shift_n";
        case ACTION_SHIFT_NE:
            return "shift_ne";
        case ACTION_SHIFT_E:
            return "shift_e";
        case ACTION_SHIFT_SE:
            return "shift_se";
        case ACTION_SHIFT_S:
            return "shift_s";
        case ACTION_SHIFT_SW:
            return "shift_sw";
        case ACTION_SHIFT_W:
            return "shift_w";
        case ACTION_SHIFT_NW:
            return "shift_nw";
        case ACTION_OPEN:
            return "open";
        case ACTION_CLOSE:
            return "close";
        case ACTION_SMASH:
            return "smash";
        case ACTION_EXAMINE:
            return "examine";
        case ACTION_ADVANCEDINV:
            return "advinv";
        case ACTION_PICKUP:
            return "pickup";
        case ACTION_BUTCHER:
            return "butcher";
        case ACTION_CHAT:
            return "chat";
        case ACTION_LOOK:
            return "look";
        case ACTION_PEEK:
            return "peek";
        case ACTION_LIST_ITEMS:
            return "listitems";
        case ACTION_INVENTORY:
            return "inventory";
        case ACTION_COMPARE:
            return "compare";
        case ACTION_ORGANIZE:
            return "organize";
        case ACTION_USE:
            return "apply";
        case ACTION_USE_WIELDED:
            return "apply_wielded";
        case ACTION_WEAR:
            return "wear";
        case ACTION_TAKE_OFF:
            return "take_off";
        case ACTION_EAT:
            return "eat";
        case ACTION_READ:
            return "read";
        case ACTION_WIELD:
            return "wield";
        case ACTION_PICK_STYLE:
            return "pick_style";
        case ACTION_RELOAD:
            return "reload";
        case ACTION_UNLOAD:
            return "unload";
        case ACTION_THROW:
            return "throw";
        case ACTION_FIRE:
            return "fire";
        case ACTION_FIRE_BURST:
            return "fire_burst";
        case ACTION_SELECT_FIRE_MODE:
            return "select_fire_mode";
        case ACTION_DROP:
            return "drop";
        case ACTION_DIR_DROP:
            return "drop_adj";
        case ACTION_BIONICS:
            return "bionics";
        case ACTION_SORT_ARMOR:
            return "sort_armor";            
        case ACTION_WAIT:
            return "wait";
        case ACTION_CRAFT:
            return "craft";
        case ACTION_RECRAFT:
            return "recraft";
        case ACTION_LONGCRAFT:
            return "long_craft";
        case ACTION_CONSTRUCT:
            return "construct";
        case ACTION_DISASSEMBLE:
            return "disassemble";
        case ACTION_SLEEP:
            return "sleep";
<<<<<<< HEAD
=======
        case ACTION_CONTROL_VEHICLE:
            return "control_vehicle";
>>>>>>> 9d02380e
        case ACTION_TOGGLE_SAFEMODE:
            return "safemode";
        case ACTION_TOGGLE_AUTOSAFE:
            return "autosafe";
        case ACTION_IGNORE_ENEMY:
            return "ignore_enemy";
        case ACTION_SAVE:
            return "save";
        case ACTION_QUIT:
            return "quit";
        case ACTION_PL_INFO:
            return "player_data";
        case ACTION_MAP:
            return "map";
        case ACTION_MISSIONS:
            return "missions";
        case ACTION_FACTIONS:
            return "factions";
        case ACTION_KILLS:
            return "kills";
        case ACTION_MORALE:
            return "morale";
        case ACTION_MESSAGES:
            return "messages";
        case ACTION_HELP:
            return "help";
        case ACTION_DEBUG:
            return "debug";
        case ACTION_DISPLAY_SCENT:
            return "debug_scent";
        case ACTION_TOGGLE_DEBUGMON:
            return "debug_mode";
        case ACTION_NULL:
            return "null";
        }
    return "unknown";
    }

action_id look_up_action(std::string ident)
{
    for (int i = 0; i < NUM_ACTIONS; i++)
    {
        if (action_ident( action_id(i) ) == ident)
        {
            return action_id(i);
        }
    }
    return ACTION_NULL;
}

std::string action_name(action_id act)
{
    switch (act)
    {
        case ACTION_PAUSE:
            return "Pause";
        case ACTION_MOVE_N:
            return "Move North";
        case ACTION_MOVE_NE:
            return "Move Northeast";
        case ACTION_MOVE_E:
            return "Move East";
        case ACTION_MOVE_SE:
            return "Move Southeast";
        case ACTION_MOVE_S:
            return "Move South";
        case ACTION_MOVE_SW:
            return "Move Southwest";
        case ACTION_MOVE_W:
            return "Move West";
        case ACTION_MOVE_NW:
            return "Move Northwest";
        case ACTION_MOVE_DOWN:
            return "Descend Stairs";
        case ACTION_MOVE_UP:
            return "Ascend Stairs";
        case ACTION_CENTER:
            return "Center View";
        case ACTION_SHIFT_N:
            return "Move View North";
        case ACTION_SHIFT_NE:
            return "Move View Northeast";
        case ACTION_SHIFT_E:
            return "Move View East";
        case ACTION_SHIFT_SE:
            return "Move View Southeast";
        case ACTION_SHIFT_S:
            return "Move View South";
        case ACTION_SHIFT_SW:
            return "Move View Southwest";
        case ACTION_SHIFT_W:
            return "Move View West";
        case ACTION_SHIFT_NW:
            return "Move View Northwest";
        case ACTION_OPEN:
            return "Open Door";
        case ACTION_CLOSE:
            return "Close Door";
        case ACTION_SMASH:
            return "Smash Nearby Terrain";
        case ACTION_EXAMINE:
            return "Examine Nearby Terrain";
        case ACTION_PICKUP:
            return "Pick Item(s) Up";
        case ACTION_BUTCHER:
            return "Butcher";
        case ACTION_CHAT:
            return "Chat with NPC";
        case ACTION_LOOK:
            return "Look Around";
        case ACTION_PEEK:
            return "Peek Around Corners";
        case ACTION_LIST_ITEMS:
            return "List all items around the player";
        case ACTION_INVENTORY:
            return "Open Inventory";
        case ACTION_ADVANCEDINV:
            return "Advanced Inventory management";
        case ACTION_COMPARE:
            return "Compare two Items";
        case ACTION_ORGANIZE:
            return "Swap Inventory Letters";
        case ACTION_USE:
            return "Apply or Use Item";
        case ACTION_USE_WIELDED:
            return "Apply or Use Wielded Item";
        case ACTION_WEAR:
            return "Wear Item";
        case ACTION_TAKE_OFF:
            return "Take Off Worn Item";
        case ACTION_EAT:
            return "Eat";
        case ACTION_READ:
            return "Read";
        case ACTION_WIELD:
            return "Wield";
        case ACTION_PICK_STYLE:
            return "Select Unarmed Style";
        case ACTION_RELOAD:
            return "Reload Wielded Item";
        case ACTION_UNLOAD:
            return "Unload or Empty Wielded Item";
        case ACTION_THROW:
            return "Throw Item";
        case ACTION_FIRE:
            return "Fire Wielded Item";
        case ACTION_FIRE_BURST:
            return "Burst-Fire Wielded Item";
        case ACTION_SELECT_FIRE_MODE:
            return "Toggle attack mode of Wielded Item";
        case ACTION_DROP:
            return "Drop Item";
        case ACTION_DIR_DROP:
            return "Drop Item to Adjacent Tile";
        case ACTION_BIONICS:
            return "View/Activate Bionics";
        case ACTION_SORT_ARMOR:
            return "Re-layer armour/clothing";             
        case ACTION_WAIT:
            return "Wait for Several Minutes";
        case ACTION_CRAFT:
            return "Craft Items";
        case ACTION_RECRAFT:
            return "Recraft last recipe";
        case ACTION_LONGCRAFT:
            return "Craft as long as possible";
        case ACTION_CONSTRUCT:
            return "Construct Terrain";
        case ACTION_DISASSEMBLE:
            return "Disassemble items";
        case ACTION_SLEEP:
            return "Sleep";
<<<<<<< HEAD
=======
        case ACTION_CONTROL_VEHICLE:
            return "Control Vehicle";
>>>>>>> 9d02380e
        case ACTION_TOGGLE_SAFEMODE:
            return "Toggle Safemode";
        case ACTION_TOGGLE_AUTOSAFE:
            return "Toggle Auto-Safemode";
        case ACTION_IGNORE_ENEMY:
            return "Ignore Nearby Enemy";
        case ACTION_SAVE:
            return "Save and Quit";
        case ACTION_QUIT:
            return "Commit Suicide";
        case ACTION_PL_INFO:
            return "View Player Info";
        case ACTION_MAP:
            return "View Map";
        case ACTION_MISSIONS:
            return "View Missions";
        case ACTION_FACTIONS:
            return "View Factions";
        case ACTION_KILLS:
            return "View Kills";
        case ACTION_MORALE:
            return "View Morale";
        case ACTION_MESSAGES:
            return "View Message Log";
        case ACTION_HELP:
            return "View Help";
        case ACTION_DEBUG:
            return "Debug Menu";
        case ACTION_DISPLAY_SCENT:
            return "View Scentmap";
        case ACTION_TOGGLE_DEBUGMON:
            return "Toggle Debug Messages";
        case ACTION_NULL:
            return "No Action";
    }
    return "Someone forgot to name an action.";
}<|MERGE_RESOLUTION|>--- conflicted
+++ resolved
@@ -212,11 +212,8 @@
             return "disassemble";
         case ACTION_SLEEP:
             return "sleep";
-<<<<<<< HEAD
-=======
         case ACTION_CONTROL_VEHICLE:
             return "control_vehicle";
->>>>>>> 9d02380e
         case ACTION_TOGGLE_SAFEMODE:
             return "safemode";
         case ACTION_TOGGLE_AUTOSAFE:
@@ -389,11 +386,8 @@
             return "Disassemble items";
         case ACTION_SLEEP:
             return "Sleep";
-<<<<<<< HEAD
-=======
         case ACTION_CONTROL_VEHICLE:
             return "Control Vehicle";
->>>>>>> 9d02380e
         case ACTION_TOGGLE_SAFEMODE:
             return "Toggle Safemode";
         case ACTION_TOGGLE_AUTOSAFE:
