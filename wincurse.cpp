#if ((!defined TILES) && (defined _WIN32 || defined WINDOWS))
#include "catacurse.h"
#include "options.h"
#include "output.h"
#include "color.h"
#include "catacharset.h"
#include <cstdlib>
#include <fstream>

//***********************************
//Globals                           *
//***********************************

const WCHAR *szWindowClass = (L"CataCurseWindow");    //Class name :D
HINSTANCE WindowINST;   //the instance of the window
HWND WindowHandle;      //the handle of the window
HDC WindowDC;           //Device Context of the window, used for backbuffer
int WindowWidth;        //Width of the actual window, not the curses window
int WindowHeight;       //Height of the actual window, not the curses window
int lastchar;          //the last character that was pressed, resets in getch
int inputdelay;         //How long getch will wait for a character to be typed
//WINDOW *_windows;  //Probably need to change this to dynamic at some point
//int WindowCount;        //The number of curses windows currently in use
HDC backbuffer;         //an off-screen DC to prevent flickering, lower cpu
HBITMAP backbit;        //the bitmap that is used in conjunction wth the above
int fontwidth;          //the width of the font, background is always this size
int fontheight;         //the height of the font, background is always this size
int halfwidth;          //half of the font width, used for centering lines
int halfheight;          //half of the font height, used for centering lines
HFONT font;             //Handle to the font created by CreateFont
RGBQUAD *windowsPalette;  //The coor palette, 16 colors emulates a terminal
unsigned char *dcbits;  //the bits of the screen image, for direct access
char szDirectory[MAX_PATH] = "";

//***********************************
//Non-curses, Window functions      *
//***********************************

// declare this locally, because it's not generally cross-compatible in catacurse.h
LRESULT CALLBACK ProcessMessages(HWND__ *hWnd,u_int32_t Msg,WPARAM wParam, LPARAM lParam);

//Registers, creates, and shows the Window!!
bool WinCreate()
{
<<<<<<< HEAD
    int success;
    WNDCLASSEXW WindowClassType;
    int WinBorderHeight;
    int WinBorderWidth;
    int WinTitleSize;
    unsigned int WindowStyle;
    const WCHAR *szTitle=  (L"Cataclysm: Goon Days Ahead - 0.4.3");
    WinTitleSize = GetSystemMetrics(SM_CYCAPTION);      //These lines ensure
    WinBorderWidth = GetSystemMetrics(SM_CXDLGFRAME) * 2;  //that our window will
    WinBorderHeight = GetSystemMetrics(SM_CYDLGFRAME) * 2; // be a perfect size
    WindowClassType.cbSize = sizeof(WNDCLASSEXW);
    WindowClassType.style = 0;//No point in having a custom style, no mouse, etc
    WindowClassType.lpfnWndProc = ProcessMessages;//the procedure that gets msgs
    WindowClassType.cbClsExtra = 0;
    WindowClassType.cbWndExtra = 0;
    WindowClassType.hInstance = WindowINST;// hInstance
    WindowClassType.hIcon = LoadIcon(WindowINST, IDI_APPLICATION);//Default Icon
    WindowClassType.hIconSm = LoadIcon(WindowINST, IDI_APPLICATION);//Default Icon
    WindowClassType.hCursor = LoadCursor(NULL, IDC_ARROW);//Default Pointer
    WindowClassType.lpszMenuName = NULL;
=======
    WindowINST = GetModuleHandle(0); // Get current process handle
    const WCHAR *szTitle=  (L"Cataclysm: Dark Days Ahead - 0.6git");

    // Register window class
    WNDCLASSEXW WindowClassType;
    WindowClassType.cbSize        = sizeof(WNDCLASSEXW);
    WindowClassType.style         = 0;//No point in having a custom style, no mouse, etc
    WindowClassType.lpfnWndProc   = ProcessMessages;//the procedure that gets msgs
    WindowClassType.cbClsExtra    = 0;
    WindowClassType.cbWndExtra    = 0;
    WindowClassType.hInstance     = WindowINST;// hInstance
    WindowClassType.hIcon         = LoadIcon(WindowINST, MAKEINTRESOURCE(0)); // Get first resource
    WindowClassType.hIconSm       = LoadIcon(WindowINST, MAKEINTRESOURCE(0));
    WindowClassType.hCursor       = LoadCursor(NULL, IDC_ARROW);
    WindowClassType.lpszMenuName  = NULL;
>>>>>>> 6fb93796
    WindowClassType.hbrBackground = 0;//Thanks jday! Remove background brush
    WindowClassType.lpszClassName = szWindowClass;
    if (!RegisterClassExW(&WindowClassType))
        return false;

    // Center window
    int WindowX = GetSystemMetrics(SM_CXSCREEN)/2 - WindowWidth/2;
    int WindowY = GetSystemMetrics(SM_CYSCREEN)/2 - WindowHeight/2;

    // Adjust window size
    uint32_t WndStyle = WS_CAPTION | WS_MINIMIZEBOX | WS_SYSMENU | WS_VISIBLE; // Basic window, show on creation
    RECT WndRect;
    WndRect.left   = WndRect.top = 0;
    WndRect.right  = WindowWidth;
    WndRect.bottom = WindowHeight;
    AdjustWindowRect(&WndRect, WndStyle, false);

    // Magic
    WindowHandle = CreateWindowExW(0, szWindowClass , szTitle, WndStyle,
                                   WindowX, WindowY,
                                   WndRect.right - WndRect.left,
                                   WndRect.bottom - WndRect.top,
                                   0, 0, WindowINST, NULL);
    if (WindowHandle == 0)
        return false;

    return true;
};

//Unregisters, releases the DC if needed, and destroys the window.
void WinDestroy()
{
    if ((WindowDC > 0) && (ReleaseDC(WindowHandle, WindowDC) == 0)){
        WindowDC = 0;
    }
    if ((!WindowHandle == 0) && (!(DestroyWindow(WindowHandle)))){
        WindowHandle = 0;
    }
    if (!(UnregisterClassW(szWindowClass, WindowINST))){
        WindowINST = 0;
    }
};

//This function processes any Windows messages we get. Keyboard, OnClose, etc
LRESULT CALLBACK ProcessMessages(HWND__ *hWnd,unsigned int Msg,
                                 WPARAM wParam, LPARAM lParam)
{
    switch (Msg){
        case WM_CHAR:               //This handles most key presses
            lastchar=(int)wParam;
            switch (lastchar){
                case 13:            //Reroute ENTER key for compatilbity purposes
                    lastchar=10;
                    break;
                case 8:             //Reroute BACKSPACE key for compatilbity purposes
                    lastchar=127;
                    break;
            };
            break;
        case WM_KEYDOWN:                //Here we handle non-character input
            switch (wParam){
                case VK_LEFT:
                    lastchar = KEY_LEFT;
                    break;
                case VK_RIGHT:
                    lastchar = KEY_RIGHT;
                    break;
                case VK_UP:
                    lastchar = KEY_UP;
                    break;
                case VK_DOWN:
                    lastchar = KEY_DOWN;
                    break;
                case VK_NEXT:
                    lastchar = KEY_NPAGE;
                    break;
                case VK_PRIOR:
                    lastchar = KEY_PPAGE;
                    break;
                default:
                    break;
            };
        case WM_ERASEBKGND:
            return 1;               //We don't want to erase our background
        case WM_PAINT:              //Pull from our backbuffer, onto the screen
            BitBlt(WindowDC, 0, 0, WindowWidth, WindowHeight, backbuffer, 0, 0,SRCCOPY);
            ValidateRect(WindowHandle,NULL);
            break;
        case WM_DESTROY:
            exit(0);//A messy exit, but easy way to escape game loop
        default://If we didnt process a message, return the default value for it
            return DefWindowProcW(hWnd, Msg, wParam, lParam);
    };
    return 0;
}

//The following 3 methods use mem functions for fast drawing
inline void VertLineDIB(int x, int y, int y2,int thickness, unsigned char color)
{
    int j;
    for (j=y; j<y2; j++)
        memset(&dcbits[x+j*WindowWidth],color,thickness);
}
inline void HorzLineDIB(int x, int y, int x2,int thickness, unsigned char color)
{
    int j;
    for (j=y; j<y+thickness; j++)
        memset(&dcbits[x+j*WindowWidth],color,x2-x);
}
inline void FillRectDIB(int x, int y, int width, int height, unsigned char color)
{
    int j;
    for (j=y; j<y+height; j++)
        //NOTE TO FUTURE: this breaks if j is negative. Apparently it doesn't break if j is too large, though?
        memset(&dcbits[x+j*WindowWidth],color,width);
}

void curses_drawwindow(WINDOW *win)
{
    int i,j,w,drawx,drawy;
    unsigned tmp;
    RECT update = {win->x * fontwidth, -1,
                   (win->x + win->width) * fontwidth, -1};

    for (j=0; j<win->height; j++){
        if (win->line[j].touched)
        {
            update.bottom = (win->y+j+1)*fontheight;
            if (update.top == -1)
            {
                update.top = update.bottom - fontheight;
            }

            win->line[j].touched=false;

            for (i=0,w=0; w<win->width; i++,w++){
                drawx=((win->x+w)*fontwidth);
                drawy=((win->y+j)*fontheight);//-j;
                if (((drawx+fontwidth)<=WindowWidth) && ((drawy+fontheight)<=WindowHeight)){
				const char* utf8str = win->line[j].chars+i;
				int len = ANY_LENGTH;
                tmp = UTF8_getch(&utf8str, &len);
                int FG = win->line[j].FG[w];
                int BG = win->line[j].BG[w];
                FillRectDIB(drawx,drawy,fontwidth,fontheight,BG);

                if ( tmp != UNKNOWN_UNICODE){

                    int color = RGB(windowsPalette[FG].rgbRed,windowsPalette[FG].rgbGreen,windowsPalette[FG].rgbBlue);
                    SetTextColor(backbuffer,color);

					int cw = mk_wcwidth((wchar_t)tmp);
					len = ANY_LENGTH-len;
					if(cw>1)
					{
						FillRectDIB(drawx+fontwidth*(cw-1),drawy,fontwidth,fontheight,BG);
						w+=cw-1;
					}
					if(len>1)
					{
						i+=len-1;
					}
                    if(tmp) ExtTextOutW (backbuffer,drawx,drawy,0,NULL,(WCHAR*)&tmp,1,NULL);
                } else {
                    switch ((unsigned char)win->line[j].chars[i]) {
                    case LINE_OXOX_C://box bottom/top side (horizontal line)
                        HorzLineDIB(drawx,drawy+halfheight,drawx+fontwidth,1,FG);
                        break;
                    case LINE_XOXO_C://box left/right side (vertical line)
                        VertLineDIB(drawx+halfwidth,drawy,drawy+fontheight,2,FG);
                        break;
                    case LINE_OXXO_C://box top left
                        HorzLineDIB(drawx+halfwidth,drawy+halfheight,drawx+fontwidth,1,FG);
                        VertLineDIB(drawx+halfwidth,drawy+halfheight,drawy+fontheight,2,FG);
                        break;
                    case LINE_OOXX_C://box top right
                        HorzLineDIB(drawx,drawy+halfheight,drawx+halfwidth,1,FG);
                        VertLineDIB(drawx+halfwidth,drawy+halfheight,drawy+fontheight,2,FG);
                        break;
                    case LINE_XOOX_C://box bottom right
                        HorzLineDIB(drawx,drawy+halfheight,drawx+halfwidth,1,FG);
                        VertLineDIB(drawx+halfwidth,drawy,drawy+halfheight+1,2,FG);
                        break;
                    case LINE_XXOO_C://box bottom left
                        HorzLineDIB(drawx+halfwidth,drawy+halfheight,drawx+fontwidth,1,FG);
                        VertLineDIB(drawx+halfwidth,drawy,drawy+halfheight+1,2,FG);
                        break;
                    case LINE_XXOX_C://box bottom north T (left, right, up)
                        HorzLineDIB(drawx,drawy+halfheight,drawx+fontwidth,1,FG);
                        VertLineDIB(drawx+halfwidth,drawy,drawy+halfheight,2,FG);
                        break;
                    case LINE_XXXO_C://box bottom east T (up, right, down)
                        VertLineDIB(drawx+halfwidth,drawy,drawy+fontheight,2,FG);
                        HorzLineDIB(drawx+halfwidth,drawy+halfheight,drawx+fontwidth,1,FG);
                        break;
                    case LINE_OXXX_C://box bottom south T (left, right, down)
                        HorzLineDIB(drawx,drawy+halfheight,drawx+fontwidth,1,FG);
                        VertLineDIB(drawx+halfwidth,drawy+halfheight,drawy+fontheight,2,FG);
                        break;
                    case LINE_XXXX_C://box X (left down up right)
                        HorzLineDIB(drawx,drawy+halfheight,drawx+fontwidth,1,FG);
                        VertLineDIB(drawx+halfwidth,drawy,drawy+fontheight,2,FG);
                        break;
                    case LINE_XOXX_C://box bottom east T (left, down, up)
                        VertLineDIB(drawx+halfwidth,drawy,drawy+fontheight,2,FG);
                        HorzLineDIB(drawx,drawy+halfheight,drawx+halfwidth,1,FG);
                        break;
                    default:
                        break;
                    }
                    };//switch (tmp)
                }//(tmp < 0)
            };//for (i=0;i<_windows[w].width;i++)
        }
    };// for (j=0;j<_windows[w].height;j++)
    win->draw=false;                //We drew the window, mark it as so
    if (update.top != -1)
    {
        RedrawWindow(WindowHandle, &update, NULL, RDW_INVALIDATE | RDW_UPDATENOW);
    }
}


//Check for any window messages (keypress, paint, mousemove, etc)
void CheckMessages()
{
    MSG msg;
    while (PeekMessage(&msg, 0 , 0, 0, PM_REMOVE)){
        TranslateMessage(&msg);
        DispatchMessage(&msg);
    }
}

//***********************************
//Psuedo-Curses Functions           *
//***********************************

//Basic Init, create the font, backbuffer, etc
WINDOW *curses_init(void)
{
   // _windows = new WINDOW[20];         //initialize all of our variables
    BITMAPINFO bmi;
    lastchar=-1;
    inputdelay=-1;
    std::string typeface;
char * typeface_c;
std::ifstream fin;
fin.open("data\\FONTDATA");
 if (!fin.is_open()){
     MessageBox(WindowHandle, "Failed to open FONTDATA, loading defaults.",
                NULL, 0);
     fontheight=16;
     fontwidth=8;
 } else {
     getline(fin, typeface);
     typeface_c= new char [typeface.size()+1];
     strcpy (typeface_c, typeface.c_str());
     fin >> fontwidth;
     fin >> fontheight;
     if ((fontwidth <= 4) || (fontheight <=4)){
         MessageBox(WindowHandle, "Invalid font size specified!",
                    NULL, 0);
        fontheight=16;
        fontwidth=8;
     }
 }
    halfwidth=fontwidth / 2;
    halfheight=fontheight / 2;
    WindowWidth= (55 + (OPTIONS[OPT_VIEWPORT_X] * 2 + 1)) * fontwidth;
    WindowHeight= (OPTIONS[OPT_VIEWPORT_Y] * 2 + 1) *fontheight;
    WinCreate();    //Create the actual window, register it, etc
    CheckMessages();    //Let the message queue handle setting up the window
    WindowDC = GetDC(WindowHandle);
    backbuffer = CreateCompatibleDC(WindowDC);
    ZeroMemory(&bmi, sizeof(BITMAPINFO));
    bmi.bmiHeader.biSize = sizeof(BITMAPINFOHEADER);
    bmi.bmiHeader.biWidth = WindowWidth;
    bmi.bmiHeader.biHeight = -WindowHeight;
    bmi.bmiHeader.biPlanes = 1;
    bmi.bmiHeader.biBitCount=8;
    bmi.bmiHeader.biCompression = BI_RGB;   //store it in uncompressed bytes
    bmi.bmiHeader.biSizeImage = WindowWidth * WindowHeight * 1;
    bmi.bmiHeader.biClrUsed=16;         //the number of colors in our palette
    bmi.bmiHeader.biClrImportant=16;    //the number of colors in our palette
    backbit = CreateDIBSection(0, &bmi, DIB_RGB_COLORS, (void**)&dcbits, NULL, 0);
    DeleteObject(SelectObject(backbuffer, backbit));//load the buffer into DC

 int nResults = AddFontResourceExA("data\\termfont",FR_PRIVATE,NULL);
   if (nResults>0){
    font = CreateFont(fontheight, fontwidth, 0, 0, FW_NORMAL, FALSE, FALSE, FALSE,
                      ANSI_CHARSET, OUT_DEFAULT_PRECIS,CLIP_DEFAULT_PRECIS,
                      PROOF_QUALITY, FF_MODERN, typeface_c);   //Create our font

  } else {
      MessageBox(WindowHandle, "Failed to load default font, using FixedSys.",
                NULL, 0);
       font = CreateFont(fontheight, fontwidth, 0, 0, FW_NORMAL, FALSE, FALSE, FALSE,
                      ANSI_CHARSET, OUT_DEFAULT_PRECIS,CLIP_DEFAULT_PRECIS,
                      PROOF_QUALITY, FF_MODERN, "FixedSys");   //Create our font
   }
    //FixedSys will be user-changable at some point in time??
    SetBkMode(backbuffer, TRANSPARENT);//Transparent font backgrounds
    SelectObject(backbuffer, font);//Load our font into the DC
//    WindowCount=0;

    delete typeface_c;
    mainwin = newwin((OPTIONS[OPT_VIEWPORT_Y] * 2 + 1),(55 + (OPTIONS[OPT_VIEWPORT_Y] * 2 + 1)),0,0);
    return mainwin;   //create the 'stdscr' window and return its ref
}


// A very accurate and responsive timer (NEVER use GetTickCount)
uint64_t GetPerfCount(){
    uint64_t Count;
    QueryPerformanceCounter((PLARGE_INTEGER)&Count);
    return Count;
}

//Not terribly sure how this function is suppose to work,
//but jday helped to figure most of it out
int curses_getch(WINDOW* win)
{
    // standards note: getch is sometimes required to call refresh
    // see, e.g., http://linux.die.net/man/3/getch
    // so although it's non-obvious, that refresh() call (and maybe InvalidateRect?) IS supposed to be there
    uint64_t Frequency;
    QueryPerformanceFrequency((PLARGE_INTEGER)&Frequency);
    wrefresh(win);
    InvalidateRect(WindowHandle,NULL,true);
    lastchar = ERR;
    if (inputdelay < 0)
    {
        for (; lastchar==ERR; Sleep(0))
            CheckMessages();
    }
    else if (inputdelay > 0)
    {
        for (uint64_t t0=GetPerfCount(), t1=0; t1 < (t0 + inputdelay*Frequency/1000); t1=GetPerfCount())
        {
            CheckMessages();
            if (lastchar!=ERR) break;
            Sleep(0);
        }
    }
    else
    {
        CheckMessages();
    };
    return lastchar;
}


//Ends the terminal, destroy everything
int curses_destroy(void)
{
    DeleteObject(font);
    WinDestroy();
    RemoveFontResourceExA("data\\termfont",FR_PRIVATE,NULL);//Unload it
    return 1;
}

inline RGBQUAD BGR(int b, int g, int r)
{
    RGBQUAD result;
    result.rgbBlue=b;    //Blue
    result.rgbGreen=g;    //Green
    result.rgbRed=r;    //Red
    result.rgbReserved=0;//The Alpha, isnt used, so just set it to 0
    return result;
}

int curses_start_color(void)
{
 colorpairs=new pairs[100];
 windowsPalette=new RGBQUAD[16]; //Colors in the struct are BGR!! not RGB!!
 windowsPalette[0]= BGR(0,0,0); // Black
 windowsPalette[1]= BGR(0, 0, 255); // Red
 windowsPalette[2]= BGR(0,110,0); // Green
 windowsPalette[3]= BGR(23,51,92); // Brown???
 windowsPalette[4]= BGR(200, 0, 0); // Blue
 windowsPalette[5]= BGR(98, 58, 139); // Purple
 windowsPalette[6]= BGR(180, 150, 0); // Cyan
 windowsPalette[7]= BGR(150, 150, 150);// Gray
 windowsPalette[8]= BGR(99, 99, 99);// Dark Gray
 windowsPalette[9]= BGR(150, 150, 255); // Light Red/Salmon?
 windowsPalette[10]= BGR(0, 255, 0); // Bright Green
 windowsPalette[11]= BGR(0, 255, 255); // Yellow
 windowsPalette[12]= BGR(255, 100, 100); // Light Blue
 windowsPalette[13]= BGR(240, 0, 255); // Pink
 windowsPalette[14]= BGR(255, 240, 0); // Light Cyan?
 windowsPalette[15]= BGR(255, 255, 255); //White
 return SetDIBColorTable(backbuffer, 0, 16, windowsPalette);
}

void curses_timeout(int t)
{
    inputdelay = t;
}

#endif<|MERGE_RESOLUTION|>--- conflicted
+++ resolved
@@ -42,30 +42,8 @@
 //Registers, creates, and shows the Window!!
 bool WinCreate()
 {
-<<<<<<< HEAD
-    int success;
-    WNDCLASSEXW WindowClassType;
-    int WinBorderHeight;
-    int WinBorderWidth;
-    int WinTitleSize;
-    unsigned int WindowStyle;
-    const WCHAR *szTitle=  (L"Cataclysm: Goon Days Ahead - 0.4.3");
-    WinTitleSize = GetSystemMetrics(SM_CYCAPTION);      //These lines ensure
-    WinBorderWidth = GetSystemMetrics(SM_CXDLGFRAME) * 2;  //that our window will
-    WinBorderHeight = GetSystemMetrics(SM_CYDLGFRAME) * 2; // be a perfect size
-    WindowClassType.cbSize = sizeof(WNDCLASSEXW);
-    WindowClassType.style = 0;//No point in having a custom style, no mouse, etc
-    WindowClassType.lpfnWndProc = ProcessMessages;//the procedure that gets msgs
-    WindowClassType.cbClsExtra = 0;
-    WindowClassType.cbWndExtra = 0;
-    WindowClassType.hInstance = WindowINST;// hInstance
-    WindowClassType.hIcon = LoadIcon(WindowINST, IDI_APPLICATION);//Default Icon
-    WindowClassType.hIconSm = LoadIcon(WindowINST, IDI_APPLICATION);//Default Icon
-    WindowClassType.hCursor = LoadCursor(NULL, IDC_ARROW);//Default Pointer
-    WindowClassType.lpszMenuName = NULL;
-=======
     WindowINST = GetModuleHandle(0); // Get current process handle
-    const WCHAR *szTitle=  (L"Cataclysm: Dark Days Ahead - 0.6git");
+    const WCHAR *szTitle=  (L"Cataclysm: Goon Days Ahead - 0.4.4");
 
     // Register window class
     WNDCLASSEXW WindowClassType;
@@ -79,7 +57,6 @@
     WindowClassType.hIconSm       = LoadIcon(WindowINST, MAKEINTRESOURCE(0));
     WindowClassType.hCursor       = LoadCursor(NULL, IDC_ARROW);
     WindowClassType.lpszMenuName  = NULL;
->>>>>>> 6fb93796
     WindowClassType.hbrBackground = 0;//Thanks jday! Remove background brush
     WindowClassType.lpszClassName = szWindowClass;
     if (!RegisterClassExW(&WindowClassType))
