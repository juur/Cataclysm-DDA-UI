--- conflicted
+++ resolved
@@ -221,17 +221,6 @@
 
 //Will eventually be deprecated - Loads existing item format into the item factory, and vice versa
 void Item_factory::init(game* main_game) throw(std::string){
-<<<<<<< HEAD
-    /*
-    try {
-        load_item_templates(); // this one HAS to be called after game is created
-    }
-    catch (std::string &error_message) {
-        throw;
-    }
-    */
-=======
->>>>>>> 210b914b
     // Make a copy of our items loaded from JSON
     std::map<Item_tag, itype*> new_templates = m_templates;
     //Copy the hardcoded template pointers to the factory list
