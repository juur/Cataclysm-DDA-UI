#ifdef _GLIBCXX_DEBUG
// Workaround to allow randomly ordered tests.  See
// https://github.com/catchorg/Catch2/issues/1384
// https://stackoverflow.com/questions/22915325/avoiding-self-assignment-in-stdshuffle/23691322
// https://gcc.gnu.org/bugzilla/show_bug.cgi?id=85828
#include <iosfwd> // Any cheap-to-include stdlib header
#ifdef __GLIBCXX__
#include <debug/macros.h> // IWYU pragma: keep

#undef __glibcxx_check_self_move_assign
#define __glibcxx_check_self_move_assign(x)
#endif // __GLIBCXX__
#endif // _GLIBCXX_DEBUG

#define CATCH_CONFIG_RUNNER
#include <assert.h>
#include <stdio.h>
#include <stdlib.h>
#include <algorithm>
#include <cstring>
#include <chrono>
#include <ctime>
#include <exception>
#include <map>
#include <memory>
#include <ostream>
#include <string>
#include <utility>
#include <vector>

#include "catch/catch.hpp"
#include "debug.h"
#include "filesystem.h"
#include "game.h"
#include "loading_ui.h"
#include "map.h"
#include "overmap.h"
#include "overmapbuffer.h"
#include "path_info.h"
#include "player.h"
#include "worldfactory.h"
#include "color.h"
#include "options.h"
#include "pldata.h"
#include "rng.h"
#include "type_id.h"

using name_value_pair_t = std::pair<std::string, std::string>;
using option_overrides_t = std::vector<name_value_pair_t>;

// If tag is found as a prefix of any argument in arg_vec, the argument is
// removed from arg_vec and the argument suffix after tag is returned.
// Otherwise, an empty string is returned and arg_vec is unchanged.
std::string extract_argument( std::vector<const char *> &arg_vec, const std::string &tag )
{
    std::string arg_rest;
    for( auto iter = arg_vec.begin(); iter != arg_vec.end(); iter++ ) {
        if( strncmp( *iter, tag.c_str(), tag.length() ) == 0 ) {
            arg_rest = std::string( &( *iter )[tag.length()] );
            arg_vec.erase( iter );
            break;
        }
    }
    return arg_rest;
}

std::vector<mod_id> extract_mod_selection( std::vector<const char *> &arg_vec )
{
    std::vector<mod_id> ret;
    std::string mod_string = extract_argument( arg_vec, "--mods=" );

    const char delim = ',';
    size_t i = 0;
    size_t pos = mod_string.find( delim );
    if( pos == std::string::npos && !mod_string.empty() ) {
        ret.emplace_back( mod_string );
    }

    while( pos != std::string::npos ) {
        ret.emplace_back( mod_string.substr( i, pos - i ) );
        i = ++pos;
        pos = mod_string.find( delim, pos );

        if( pos == std::string::npos ) {
            ret.emplace_back( mod_string.substr( i, mod_string.length() ) );
        }
    }

    return ret;
}

<<<<<<< HEAD
void init_global_game_state( const std::vector<mod_id> &mods,
                             option_overrides_t &option_overrides )
=======
static void init_global_game_state( const std::vector<mod_id> &mods,
                                    option_overrides_t &option_overrides,
                                    const std::string &user_dir )
>>>>>>> c33633ca
{
    if( !assure_dir_exist( user_dir ) ) {
        assert( !"Unable to make user_dir directory. Check permissions." );
    }

    PATH_INFO::init_base_path( "" );
    PATH_INFO::init_user_dir( user_dir.c_str() );
    PATH_INFO::set_standard_filenames();

    if( !assure_dir_exist( FILENAMES["config_dir"] ) ) {
        assert( !"Unable to make config directory. Check permissions." );
    }

    if( !assure_dir_exist( FILENAMES["savedir"] ) ) {
        assert( !"Unable to make save directory. Check permissions." );
    }

    if( !assure_dir_exist( FILENAMES["templatedir"] ) ) {
        assert( !"Unable to make templates directory. Check permissions." );
    }

    get_options().init();
    get_options().load();

    // Apply command-line option overrides for test suite execution.
    if( !option_overrides.empty() ) {
        for( auto iter = option_overrides.begin(); iter != option_overrides.end(); ++iter ) {
            name_value_pair_t option = *iter;
            if( get_options().has_option( option.first ) ) {
                options_manager::cOpt &opt = get_options().get_option( option.first );
                opt.setValue( option.second );
            }
        }
    }
    init_colors();

    g.reset( new game );
    g->new_game = true;
    g->load_static_data();

    world_generator->set_active_world( NULL );
    world_generator->init();
    WORLDPTR test_world = world_generator->make_new_world( mods );
    assert( test_world != NULL );
    world_generator->set_active_world( test_world );
    assert( world_generator->active_world != NULL );

    loading_ui ui( false );
    g->load_core_data( ui );
    g->load_world_modfiles( ui );

    g->u = player();
    g->u.create( PLTYPE_NOW );

    g->m = map( get_option<bool>( "ZLEVELS" ) );

    overmap_special_batch empty_specials( { 0, 0 } );
    overmap_buffer.create_custom_overmap( 0, 0, empty_specials );

    g->m.load( g->get_levx(), g->get_levy(), g->get_levz(), false );
}

// Checks if any of the flags are in container, removes them all
bool check_remove_flags( std::vector<const char *> &cont, const std::vector<const char *> &flags )
{
    bool has_any = false;
    auto iter = flags.begin();
    while( iter != flags.end() ) {
        auto found = std::find_if( cont.begin(), cont.end(),
        [iter]( const char *c ) {
            return strcmp( c, *iter ) == 0;
        } );
        if( found == cont.end() ) {
            iter++;
        } else {
            cont.erase( found );
            has_any = true;
        }
    }

    return has_any;
}

// Split s on separator sep, returning parts as a pair. Returns empty string as
// second value if no separator found.
name_value_pair_t split_pair( const std::string &s, const char sep )
{
    const size_t pos = s.find( sep );
    if( pos != std::string::npos ) {
        return name_value_pair_t( s.substr( 0, pos ), s.substr( pos + 1 ) );
    } else {
        return name_value_pair_t( s, "" );
    }
}

option_overrides_t extract_option_overrides( std::vector<const char *> &arg_vec )
{
    option_overrides_t ret;
    std::string option_overrides_string = extract_argument( arg_vec, "--option_overrides=" );
    if( option_overrides_string.empty() ) {
        return ret;
    }
    const char delim = ',';
    const char sep = ':';
    size_t i = 0;
    size_t pos = option_overrides_string.find( delim );
    while( pos != std::string::npos ) {
        std::string part = option_overrides_string.substr( i, pos );
        ret.emplace_back( split_pair( part, sep ) );
        i = ++pos;
        pos = option_overrides_string.find( delim, pos );
    }
    // Handle last part
    const std::string part = option_overrides_string.substr( i );
    ret.emplace_back( split_pair( part, sep ) );
    return ret;
}

static std::string extract_user_dir( std::vector<const char *> &arg_vec )
{
    std::string option_user_dir = extract_argument( arg_vec, "--user-dir=" );
    if( option_user_dir.empty() ) {
        return "./";
    }
    if( !string_ends_with( option_user_dir, "/" ) ) {
        option_user_dir += "/";
    }
    return option_user_dir;
}

struct CataListener : Catch::TestEventListenerBase {
    using TestEventListenerBase::TestEventListenerBase;

    virtual void sectionStarting( Catch::SectionInfo const &sectionInfo ) override {
        TestEventListenerBase::sectionStarting( sectionInfo );
        // Initialize the cata RNG with the Catch seed for reproducible tests
        rng_set_engine_seed( m_config->rngSeed() );
    }

    bool assertionEnded( Catch::AssertionStats const &assertionStats ) override {
#ifdef BACKTRACE
        Catch::AssertionResult const &result = assertionStats.assertionResult;

        if( result.getResultType() == Catch::ResultWas::FatalErrorCondition ) {
            // We are in a signal handler for a fatal error condition, so print a
            // backtrace
            stream << "Stack trace at fatal error:\n";
            debug_write_backtrace( stream );
        }
#endif

        return TestEventListenerBase::assertionEnded( assertionStats );
    }
};

CATCH_REGISTER_LISTENER( CataListener )

int main( int argc, const char *argv[] )
{
    Catch::Session session;

    std::vector<const char *> arg_vec( argv, argv + argc );

    std::vector<mod_id> mods = extract_mod_selection( arg_vec );
    if( std::find( mods.begin(), mods.end(), mod_id( "dda" ) ) == mods.end() ) {
        mods.insert( mods.begin(), mod_id( "dda" ) ); // @todo move unit test items to core
    }

    option_overrides_t option_overrides_for_test_suite = extract_option_overrides( arg_vec );

    const bool dont_save = check_remove_flags( arg_vec, { "-D", "--drop-world" } );

    std::string user_dir = extract_user_dir( arg_vec );

    // Note: this must not be invoked before all DDA-specific flags are stripped from arg_vec!
    int result = session.applyCommandLine( arg_vec.size(), &arg_vec[0] );
    if( result != 0 || session.configData().showHelp ) {
        printf( "CataclysmDDA specific options:\n" );
        printf( "  --mods=<mod1,mod2,...>       Loads the list of mods before executing tests.\n" );
        printf( "  --user-dir=<dir>             Set user dir (where test world will be created).\n" );
        printf( "  -D, --drop-world             Don't save the world on test failure.\n" );
        printf( "  --option_overrides=n:v[,...] Name-value pairs of game options for tests.\n" );
        printf( "                               (overrides config/options.json values)\n" );
        return result;
    }

    test_mode = true;

    setupDebug( DebugOutput::std_err );

    // Set the seed for mapgen (the seed will also be reset before each test)
    const unsigned int seed = session.config().rngSeed();
    if( seed ) {
        srand( seed );
        rng_set_engine_seed( seed );
    }

    try {
        // TODO: Only init game if we're running tests that need it.
        init_global_game_state( mods, option_overrides_for_test_suite, user_dir );
    } catch( const std::exception &err ) {
        fprintf( stderr, "Terminated: %s\n", err.what() );
        fprintf( stderr,
                 "Make sure that you're in the correct working directory and your data isn't corrupted.\n" );
        return EXIT_FAILURE;
    }

    bool error_during_initialization = debug_has_error_been_observed();

    const auto start = std::chrono::system_clock::now();
    std::time_t start_time = std::chrono::system_clock::to_time_t( start );
    // Leading newline in case there were debug messages during
    // initialization.
    printf( "\nStarting the actual test at %s", std::ctime( &start_time ) );
    result = session.run();
    const auto end = std::chrono::system_clock::now();
    std::time_t end_time = std::chrono::system_clock::to_time_t( end );

    auto world_name = world_generator->active_world->world_name;
    if( result == 0 || dont_save ) {
        world_generator->delete_world( world_name, true );
    } else {
        printf( "Test world \"%s\" left for inspection.\n", world_name.c_str() );
    }

    std::chrono::duration<double> elapsed_seconds = end - start;
    printf( "Ended test at %sThe test took %.3f seconds\n", std::ctime( &end_time ),
            elapsed_seconds.count() );

    if( error_during_initialization ) {
        printf( "\nTreating result as failure due to error logged during initialization.\n" );
        printf( "Randomness seeded to: %u\n", seed );
        return 1;
    }

    if( debug_has_error_been_observed() ) {
        printf( "\nTreating result as failure due to error logged during tests.\n" );
        printf( "Randomness seeded to: %u\n", seed );
        return 1;
    }

    return result;
}<|MERGE_RESOLUTION|>--- conflicted
+++ resolved
@@ -89,14 +89,9 @@
     return ret;
 }
 
-<<<<<<< HEAD
-void init_global_game_state( const std::vector<mod_id> &mods,
-                             option_overrides_t &option_overrides )
-=======
 static void init_global_game_state( const std::vector<mod_id> &mods,
                                     option_overrides_t &option_overrides,
                                     const std::string &user_dir )
->>>>>>> c33633ca
 {
     if( !assure_dir_exist( user_dir ) ) {
         assert( !"Unable to make user_dir directory. Check permissions." );
