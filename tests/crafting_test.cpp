--- conflicted
+++ resolved
@@ -51,11 +51,6 @@
 static const itype_id itype_hammer( "hammer" );
 static const itype_id itype_kevlar_shears( "kevlar_shears" );
 static const itype_id itype_pockknife( "pockknife" );
-<<<<<<< HEAD
-=======
-static const itype_id itype_rag( "rag" );
-static const itype_id itype_scissors( "scissors" );
->>>>>>> 184e0bbb
 static const itype_id itype_sewing_kit( "sewing_kit" );
 static const itype_id itype_test_cracklins( "test_cracklins" );
 static const itype_id itype_test_gum( "test_gum" );
