#include <algorithm>
#include <cmath>
#include <cstdio>
#include <cstdlib>
#include <map>
#include <memory>
#include <set>
#include <sstream>
#include <string>
#include <utility>
#include <vector>

#include "calendar.h"
#include "cata_catch.h"
#include "character.h"
#include "enums.h"
#include "item.h"
#include "itype.h"
#include "line.h"
#include "map.h"
#include "map_helpers.h"
#include "point.h"
#include "test_statistics.h"
#include "type_id.h"
#include "units.h"
#include "value_ptr.h"
#include "veh_type.h"
#include "vehicle.h"
#include "vpart_position.h"
#include "vpart_range.h"

using efficiency_stat = statistics<int>;

static const ammotype ammo_battery( "battery" );

static const efftype_id effect_blind( "blind" );

static const itype_id itype_battery( "battery" );

static void clear_game( const ter_id &terrain )
{
    // Set to turn 0 to prevent solars from producing power
    calendar::turn = calendar::turn_zero;
    clear_creatures();
    clear_npcs();
    clear_vehicles();

    Character &player_character = get_player_character();
    // Move player somewhere safe
    REQUIRE_FALSE( player_character.in_vehicle );
    player_character.setpos( tripoint_zero );
    // Blind the player to avoid needless drawing-related overhead
    player_character.add_effect( effect_blind, 1_turns, true );

    build_test_map( terrain );
}

// Returns how much fuel did it provide
// But contains only fuels actually used by engines
static std::map<itype_id, int> set_vehicle_fuel( vehicle &v, const float veh_fuel_mult )
{
    // First we need to find the fuels to set
    // That is, fuels actually used by some engine
    std::set<itype_id> actually_used;
    for( const vpart_reference &vp : v.get_all_parts() ) {
        vehicle_part &pt = vp.part();
        if( pt.is_engine() ) {
            actually_used.insert( pt.info().fuel_type );
            pt.enabled = true;
        } else {
            // Disable all parts that use up power or electric cars become non-deterministic
            pt.enabled = false;
        }
    }

    // We ignore battery when setting fuel because it uses designated "tanks"
    actually_used.erase( itype_battery );

    // Currently only one liquid fuel supported
    REQUIRE( actually_used.size() <= 1 );
    itype_id liquid_fuel = itype_id::NULL_ID();
    for( const auto &ft : actually_used ) {
        if( item::find_type( ft )->phase == phase_id::LIQUID ) {
            liquid_fuel = ft;
            break;
        }
    }

    // Set fuel to a given percentage
    // Batteries are special cased because they aren't liquid fuel
    std::map<itype_id, int> ret;
    for( const vpart_reference &vp : v.get_all_parts() ) {
        vehicle_part &pt = vp.part();

        if( pt.is_battery() ) {
            pt.ammo_set( itype_battery, pt.ammo_capacity( ammo_battery ) * veh_fuel_mult );
            ret[itype_battery] += pt.ammo_capacity( ammo_battery ) * veh_fuel_mult;
        } else if( pt.is_tank() && !liquid_fuel.is_null() ) {
            float qty = pt.ammo_capacity( item::find_type( liquid_fuel )->ammo->type ) * veh_fuel_mult;
            qty *= std::max( item::find_type( liquid_fuel )->stack_size, 1 );
            qty /= to_milliliter( units::legacy_volume_factor );
            pt.ammo_set( liquid_fuel, qty );
            ret[ liquid_fuel ] += qty;
        } else {
            pt.ammo_unset();
        }
    }

    // We re-add battery because we want it accounted for, just not in the section above
    actually_used.insert( itype_battery );
    for( auto iter = ret.begin(); iter != ret.end(); ) {
        if( iter->second <= 0 || actually_used.count( iter->first ) == 0 ) {
            iter = ret.erase( iter );
        } else {
            ++iter;
        }
    }
    return ret;
}

// Returns the lowest percentage of fuel left
// i.e. 1 means no fuel was used, 0 means at least one dry tank
static float fuel_percentage_left( vehicle &v, const std::map<itype_id, int> &started_with )
{
    std::map<itype_id, int> fuel_amount;
    std::set<itype_id> consumed_fuels;
    for( const vpart_reference &vp : v.get_all_parts() ) {
        vehicle_part &pt = vp.part();

        if( ( pt.is_battery() || pt.is_reactor() || pt.is_tank() ) &&
            !pt.ammo_current().is_null() ) {
            fuel_amount[ pt.ammo_current() ] += pt.ammo_remaining();
        }

        if( pt.is_engine() && !pt.info().fuel_type.is_null() ) {
            consumed_fuels.insert( pt.info().fuel_type );
        }
    }

    float left = 1.0f;
    for( const auto &type : consumed_fuels ) {
        const auto iter = started_with.find( type );
        // Weird - we started without this fuel
        float fuel_amt_at_start = iter != started_with.end() ? iter->second : 0.0f;
        REQUIRE( fuel_amt_at_start != 0.0f );
        left = std::min( left, static_cast<float>( fuel_amount[type] ) / fuel_amt_at_start );
    }

    return left;
}

static const float fuel_level = 0.1f;
static const int cycle_limit = 100;

// Algorithm goes as follows:
// Clear map
// Spawn a vehicle
// Set its fuel up to some percentage - remember exact fuel counts that were set here
// Drive it for a while, always moving it back to start point every turn to avoid it going off the bubble
// When moving back, record the sum of the tiles moved so far
// Repeat that for a set number of turns or until all fuel is drained
// Compare saved percentage (set before) to current percentage
// Rescale the recorded number of tiles based on fuel percentage left
// (i.e. 0% fuel left means no scaling, 50% fuel left means double the effective distance)
// Return the rescaled number
static int test_efficiency( const vproto_id &veh_id, int &expected_mass,
                            const ter_id &terrain,
                            const int reset_velocity_turn, const int target_distance,
                            const bool smooth_stops = false, const bool test_mass = true,
                            const bool in_reverse = false )
{
    int min_dist = target_distance * 0.99;
    int max_dist = target_distance * 1.01;
    clear_game( terrain );

    const tripoint map_starting_point( 60, 60, 0 );
    map &here = get_map();
    vehicle *veh_ptr = here.add_vehicle( veh_id, map_starting_point, -90_degrees, 0, 0 );

    REQUIRE( veh_ptr != nullptr );
    if( veh_ptr == nullptr ) {
        return 0;
    }

    vehicle &veh = *veh_ptr;

    // Remove all items from cargo to normalize weight.
    for( const vpart_reference &vp : veh.get_all_parts() ) {
        veh_ptr->get_items( vp.part_index() ).clear();
        vp.part().ammo_consume( vp.part().ammo_remaining(), vp.pos() );
    }
    for( const vpart_reference &vp : veh.get_avail_parts( "OPENABLE" ) ) {
        veh.close( vp.part_index() );
    }

    veh.refresh_insides();

    if( test_mass ) {
        CHECK( to_gram( veh.total_mass() ) == expected_mass );
    }
    expected_mass = to_gram( veh.total_mass() );
    veh.check_falling_or_floating();
    REQUIRE( !veh.is_in_water() );
    const auto &starting_fuel = set_vehicle_fuel( veh, fuel_level );
    // This is ugly, but improves accuracy: compare the result of fuel approx function
    // rather than the amount of fuel we actually requested
    const float starting_fuel_per = fuel_percentage_left( veh, starting_fuel );
    REQUIRE( std::abs( starting_fuel_per - 1.0f ) < 0.001f );

    const tripoint starting_point = veh.global_pos3();
    veh.tags.insert( "IN_CONTROL_OVERRIDE" );
    veh.engine_on = true;

    const int sign = in_reverse ? -1 : 1;
    const int target_velocity = sign * std::min( 50 * 100, veh.safe_ground_velocity( false ) );
    veh.cruise_velocity = target_velocity;
    // If we aren't testing repeated cold starts, start the vehicle at cruising velocity.
    // Otherwise changing the amount of fuel in the tank perturbs the test results.
    if( reset_velocity_turn == -1 ) {
        veh.velocity = target_velocity;
    }
    int reset_counter = 0;
    int tiles_travelled = 0;
    int cycles_left = cycle_limit;
    bool accelerating = true;
    CHECK( veh.safe_velocity() > 0 );
    while( veh.engine_on && veh.safe_velocity() > 0 && cycles_left > 0 ) {
        cycles_left--;
        here.vehmove();
        veh.idle( true );
        // If the vehicle starts skidding, the effects become random and test is RUINED
        REQUIRE( !veh.skidding );
        for( const tripoint &pos : veh.get_points() ) {
            REQUIRE( here.ter( pos ) );
        }
        // How much it moved
        tiles_travelled += square_dist( starting_point, veh.global_pos3() );
        // Bring it back to starting point to prevent it from leaving the map
        const tripoint displacement = starting_point - veh.global_pos3();
        here.displace_vehicle( veh, displacement );
        if( reset_velocity_turn < 0 ) {
            continue;
        }

        reset_counter++;
        if( reset_counter > reset_velocity_turn ) {
            if( smooth_stops ) {
                accelerating = !accelerating;
                veh.cruise_velocity = accelerating ? target_velocity : 0;
            } else {
                veh.velocity = 0;
                veh.last_turn = 0_degrees;
                veh.of_turn_carry = 0;
            }
            reset_counter = 0;
        }
    }

    float fuel_left = fuel_percentage_left( veh, starting_fuel );
    REQUIRE( starting_fuel_per - fuel_left > 0.0001f );
    const float fuel_percentage_used = fuel_level * ( starting_fuel_per - fuel_left );
    int adjusted_tiles_travelled = tiles_travelled / fuel_percentage_used;
    if( target_distance >= 0 ) {
        CHECK( adjusted_tiles_travelled >= min_dist );
        CHECK( adjusted_tiles_travelled <= max_dist );
    }

    return adjusted_tiles_travelled;
}

static efficiency_stat find_inner(
    const std::string &type, int &expected_mass, const std::string &terrain, const int delay,
    const bool smooth, const bool test_mass = false, const bool in_reverse = false )
{
    efficiency_stat efficiency;
    for( int i = 0; i < 10; i++ ) {
        efficiency.add( test_efficiency( vproto_id( type ), expected_mass, ter_id( terrain ),
                                         delay, -1, smooth, test_mass, in_reverse ) );
    }
    return efficiency;
}

static void print_stats( const efficiency_stat &st )
{
    if( st.min() == st.max() ) {
        printf( "All results %d.\n", st.min() );
    } else {
        printf( "Min %d, Max %d, Midpoint %f.\n", st.min(), st.max(),
                ( st.min() + st.max() ) / 2.0 );
    }
}

static void print_efficiency(
    const std::string &type, int expected_mass, const std::string &terrain, const int delay,
    const bool smooth )
{
    printf( "Testing %s on %s with %s: ",
            type.c_str(), terrain.c_str(), ( delay < 0 ) ? "no resets" : "resets every 5 turns" );
    print_stats( find_inner( type, expected_mass, terrain, delay, smooth ) );
}

static void find_efficiency( const std::string &type )
{
    SECTION( "finding efficiency of " + type ) {
        print_efficiency( type, 0,  "t_pavement", -1, false );
        print_efficiency( type, 0, "t_dirt", -1, false );
        print_efficiency( type, 0, "t_pavement", 5, false );
        print_efficiency( type, 0, "t_dirt", 5, false );
    }
}

static int average_from_stat( const efficiency_stat &st )
{
    const int ugly_integer = ( st.min() + st.max() ) / 2.0;
    // Round to 4 most significant places
    const int magnitude = std::max<int>( 0, std::floor( std::log10( ugly_integer ) ) );
    const int precision = std::max<int>( 1, std::round( std::pow( 10.0, magnitude - 3 ) ) );
    return ugly_integer - ugly_integer % precision;
}

// Behold: power of laziness
static int print_test_strings( const std::string &type, const bool in_reverse = false )
{
    std::ostringstream ss;
    int expected_mass = 0;
    ss << "    test_vehicle( \"" << type << "\", ";
    const int d_pave = average_from_stat( find_inner( type, expected_mass, "t_pavement", -1,
                                          false, false, in_reverse ) );
    ss << expected_mass << ", " << d_pave << ", ";
    ss << average_from_stat( find_inner( type, expected_mass, "t_dirt", -1,
                                         false, false, in_reverse ) ) << ", ";
    ss << average_from_stat( find_inner( type, expected_mass, "t_pavement", 5,
                                         false, false, in_reverse ) ) << ", ";
    ss << average_from_stat( find_inner( type, expected_mass, "t_dirt", 5,
                                         false, false, in_reverse ) );
    //ss << average_from_stat( find_inner( type, "t_pavement", 5, true ) ) << ", ";
    //ss << average_from_stat( find_inner( type, "t_dirt", 5, true ) );
    if( in_reverse ) {
        ss << ", 0, 0, true";
    }
    ss << " );" << std::endl;
    printf( "%s", ss.str().c_str() );
    fflush( stdout );
    return d_pave;
}

static void test_vehicle(
    const std::string &type, int expected_mass,
    const int pavement_target, const int dirt_target,
    const int pavement_target_w_stops, const int dirt_target_w_stops,
    const int pavement_target_smooth_stops = 0, const int dirt_target_smooth_stops = 0,
    const bool in_reverse = false )
{
    SECTION( type + " on pavement" ) {
        test_efficiency( vproto_id( type ), expected_mass, ter_id( "t_pavement" ), -1,
                         pavement_target, false, true, in_reverse );
    }
    SECTION( type + " on dirt" ) {
        test_efficiency( vproto_id( type ), expected_mass, ter_id( "t_dirt" ), -1,
                         dirt_target, false, true, in_reverse );
    }
    SECTION( type + " on pavement, full stop every 5 turns" ) {
        test_efficiency( vproto_id( type ), expected_mass, ter_id( "t_pavement" ), 5,
                         pavement_target_w_stops, false, true, in_reverse );
    }
    SECTION( type + " on dirt, full stop every 5 turns" ) {
        test_efficiency( vproto_id( type ), expected_mass, ter_id( "t_dirt" ), 5,
                         dirt_target_w_stops, false, true, in_reverse );
    }
    if( pavement_target_smooth_stops > 0 ) {
        SECTION( type + " on pavement, alternating 5 turns of acceleration and 5 turns of decceleration" ) {
            test_efficiency( vproto_id( type ), expected_mass, ter_id( "t_pavement" ), 5,
                             pavement_target_smooth_stops, true, true, in_reverse );
        }
    }
    if( dirt_target_smooth_stops > 0 ) {
        SECTION( type + " on dirt, alternating 5 turns of acceleration and 5 turns of decceleration" ) {
            test_efficiency( vproto_id( type ), expected_mass, ter_id( "t_dirt" ), 5,
                             dirt_target_smooth_stops, true, true, in_reverse );
        }
    }
}

static std::vector<std::string> vehs_to_test = {{
        "beetle",
        "car",
        "car_sports",
        "electric_car",
        "suv",
        "motorcycle",
        "quad_bike",
        "scooter",
        "superbike",
        "ambulance",
        "fire_engine",
        "fire_truck",
        "truck_swat",
        "tractor_plow",
        "apc",
        "humvee",
        "road_roller",
        "golf_cart"
    }
};

/** This isn't a test per se, it executes this code to
 * determine the current state of vehicle efficiency.
 **/
TEST_CASE( "vehicle_find_efficiency", "[.]" )
{
    for( const std::string &veh : vehs_to_test ) {
        find_efficiency( veh );
    }
}

/** This is even less of a test. It generates C++ lines for the actual test below */
TEST_CASE( "make_vehicle_efficiency_case", "[.]" )
{
    const float acceptable = 1.25;
    std::map<std::string, int> forward_distance;
    for( const std::string &veh : vehs_to_test ) {
        const int in_forward = print_test_strings( veh );
        forward_distance[ veh ] = in_forward;
    }
    printf( "// in reverse\n" );
    for( const std::string &veh : vehs_to_test ) {
        const int in_reverse = print_test_strings( veh, true );
        CHECK( in_reverse < ( acceptable * forward_distance[ veh ] ) );
    }
}

// TODO:
// Amount of fuel needed to reach safe speed.
// Amount of cruising range for a fixed amount of fuel.
// Fix test for electric vehicles
TEST_CASE( "vehicle_efficiency", "[vehicle] [engine]" )
{
<<<<<<< HEAD
    test_vehicle( "beetle", 717777, 444000, 386700, 111500, 91570 );
    test_vehicle( "car", 1021926, 644100, 436900, 59860, 30240 );
    test_vehicle( "car_sports", 1056322, 354700, 288200, 39690, 27210 );
    test_vehicle( "electric_car", 905243, 382840, 252690, 26030, 16190 );
    test_vehicle( "suv", 1221594, 1210000, 695900, 93430, 37220 );
    test_vehicle( "motorcycle", 162585, 120300, 100900, 63320, 51130 );
    test_vehicle( "quad_bike", 264845, 116100, 116100, 46770, 46770 );
    test_vehicle( "scooter", 55441, 235900, 235900, 174700, 174700 );
    test_vehicle( "superbike", 241585, 109800, 65300, 42000, 24140 );
    test_vehicle( "ambulance", 1726863, 623000, 538800, 83190, 69710 );
    test_vehicle( "fire_engine", 2483246, 1912000, 1665000, 355000, 295200 );
    test_vehicle( "fire_truck", 6195173, 428300, 92250, 19710, 4700 );
    test_vehicle( "truck_swat", 6482079, 649500, 97380, 28180, 6083 );
    test_vehicle( "tractor_plow", 723658, 681200, 681200, 132700, 132700 );
    test_vehicle( "apc", 5900070, 1607000, 1086000, 125600, 80390 );
    test_vehicle( "humvee", 5991280, 739500, 296600, 23790, 7337 );
    test_vehicle( "road_roller", 8658909, 584800, 156400, 22760, 6925 );
=======
    test_vehicle( "beetle", 717777, 399680, 354745, 107839, 89181 );
    test_vehicle( "car", 1021926, 555111, 394104, 58666, 29798 );
    test_vehicle( "car_sports", 1056322, 329142, 271058, 39286, 27210 );
    test_vehicle( "electric_car", 948443, 372500, 231100, 25020, 14280 );
    test_vehicle( "suv", 1221594, 1050949, 643612, 92050, 37220 );
    test_vehicle( "motorcycle", 162585, 111022, 94264, 60087, 49000 );
    test_vehicle( "quad_bike", 264845, 107440, 107440, 44739, 44739 );
    test_vehicle( "scooter", 55441, 200599, 200599, 154418, 154418 );
    test_vehicle( "superbike", 241585, 101959, 62450, 40551, 23655 );
    test_vehicle( "ambulance", 1726863, 562028, 492642, 81698, 68622 );
    test_vehicle( "fire_engine", 2483246, 1803877, 1582732, 349936, 291516 );
    test_vehicle( "fire_truck", 6195173, 398080, 89688, 19710, 4700 );
    test_vehicle( "truck_swat", 6482079, 600602, 94953, 27794, 5999 );
    test_vehicle( "tractor_plow", 723658, 582058, 582058, 127627, 127627 );
    test_vehicle( "apc", 5900070, 1512911, 1042420, 123904, 79286 );
    test_vehicle( "humvee", 5991280, 676881, 284910, 23790, 7337 );
    test_vehicle( "road_roller", 8658909, 542552, 151712, 22760, 6925 );
>>>>>>> 6149a274
    test_vehicle( "golf_cart", 444630, 96000, 69390, 35490, 14200 );
    // in reverse
    test_vehicle( "beetle", 717777, 58800, 58800, 45900, 44560, 0, 0, true );
    test_vehicle( "car", 1021926, 76390, 76260, 48330, 30270, 0, 0, true );
    test_vehicle( "car_sports", 1056322, 355300, 288600, 38670, 24580, 0, 0, true );
    test_vehicle( "electric_car", 905243, 373700, 231800, 25070, 14310, 0, 0, true );
    test_vehicle( "suv", 1221594, 114900, 112400, 70400, 35200, 0, 0, true );
    test_vehicle( "motorcycle", 162585, 20070, 19030, 15490, 14890, 0, 0, true );
    test_vehicle( "quad_bike", 264845, 19650, 19650, 15440, 15440, 0, 0, true );
    test_vehicle( "scooter", 55441, 58790, 58790, 46320, 46320, 0, 0, true );
    test_vehicle( "superbike", 241585, 18380, 10570, 13100, 8497, 0, 0, true );
    test_vehicle( "ambulance", 1726863, 58600, 57910, 42480, 40260, 0, 0, true );
    test_vehicle( "fire_engine", 2483246, 257400, 257100, 185600, 179400, 0, 0, true );
    test_vehicle( "fire_truck", 6195173, 58700, 58860, 19630, 4471, 0, 0, true );
    test_vehicle( "truck_swat", 6482079, 129900, 130900, 26920, 5308, 0, 0, true );
    test_vehicle( "tractor_plow", 723658, 72490, 72490, 53700, 53700, 0, 0, true );
    test_vehicle( "apc", 5900070, 382000, 382600, 123100, 82750, 0, 0, true );
    test_vehicle( "humvee", 5991280, 89490, 89490, 24180, 7595, 0, 0, true );
    test_vehicle( "road_roller", 8658909, 97090, 97190, 22880, 6545, 0, 0, true );
    test_vehicle( "golf_cart", 444630, 96150, 28800, 35560, 11150, 0, 0, true );
}<|MERGE_RESOLUTION|>--- conflicted
+++ resolved
@@ -435,7 +435,6 @@
 // Fix test for electric vehicles
 TEST_CASE( "vehicle_efficiency", "[vehicle] [engine]" )
 {
-<<<<<<< HEAD
     test_vehicle( "beetle", 717777, 444000, 386700, 111500, 91570 );
     test_vehicle( "car", 1021926, 644100, 436900, 59860, 30240 );
     test_vehicle( "car_sports", 1056322, 354700, 288200, 39690, 27210 );
@@ -453,25 +452,6 @@
     test_vehicle( "apc", 5900070, 1607000, 1086000, 125600, 80390 );
     test_vehicle( "humvee", 5991280, 739500, 296600, 23790, 7337 );
     test_vehicle( "road_roller", 8658909, 584800, 156400, 22760, 6925 );
-=======
-    test_vehicle( "beetle", 717777, 399680, 354745, 107839, 89181 );
-    test_vehicle( "car", 1021926, 555111, 394104, 58666, 29798 );
-    test_vehicle( "car_sports", 1056322, 329142, 271058, 39286, 27210 );
-    test_vehicle( "electric_car", 948443, 372500, 231100, 25020, 14280 );
-    test_vehicle( "suv", 1221594, 1050949, 643612, 92050, 37220 );
-    test_vehicle( "motorcycle", 162585, 111022, 94264, 60087, 49000 );
-    test_vehicle( "quad_bike", 264845, 107440, 107440, 44739, 44739 );
-    test_vehicle( "scooter", 55441, 200599, 200599, 154418, 154418 );
-    test_vehicle( "superbike", 241585, 101959, 62450, 40551, 23655 );
-    test_vehicle( "ambulance", 1726863, 562028, 492642, 81698, 68622 );
-    test_vehicle( "fire_engine", 2483246, 1803877, 1582732, 349936, 291516 );
-    test_vehicle( "fire_truck", 6195173, 398080, 89688, 19710, 4700 );
-    test_vehicle( "truck_swat", 6482079, 600602, 94953, 27794, 5999 );
-    test_vehicle( "tractor_plow", 723658, 582058, 582058, 127627, 127627 );
-    test_vehicle( "apc", 5900070, 1512911, 1042420, 123904, 79286 );
-    test_vehicle( "humvee", 5991280, 676881, 284910, 23790, 7337 );
-    test_vehicle( "road_roller", 8658909, 542552, 151712, 22760, 6925 );
->>>>>>> 6149a274
     test_vehicle( "golf_cart", 444630, 96000, 69390, 35490, 14200 );
     // in reverse
     test_vehicle( "beetle", 717777, 58800, 58800, 45900, 44560, 0, 0, true );
