--- conflicted
+++ resolved
@@ -83,14 +83,9 @@
 // Monsters may have effects added to them, but they don't have separate body parts.
 TEST_CASE( "monster add_effect", "[creature][monster][effect][add]" )
 {
-<<<<<<< HEAD
-    monster mummy( mtype_id( "debug_mon" ) );
-=======
     monster mummy( mtype_id( "mon_hallu_mom" ) );
     const efftype_id effect_bleed( "bleed" );
->>>>>>> fc739bbc
     const efftype_id effect_grabbed( "grabbed" );
-    const efftype_id effect_poison( "poison" );
 
     mummy.clear_effects();
 
@@ -104,25 +99,21 @@
         }
     }
 
-<<<<<<< HEAD
-    // Debug monster is "flesh", but is zombified so can't be easily poisoned
-=======
     // "Your mother" monster is of 'HALLUCINATION' species, which doesn't have any bleeding type set for it, so it is immune to bleeding.
->>>>>>> fc739bbc
     GIVEN( "monster is immune to effect" ) {
-        REQUIRE( mummy.is_immune_effect( effect_poison ) );
+        REQUIRE( mummy.is_immune_effect( effect_bleed ) );
 
         THEN( "monster add_effect is called with force = false" ) {
-            mummy.add_effect( effect_poison, 1_minutes, false, 1, false );
+            mummy.add_effect( effect_bleed, 1_minutes, false, 1, false );
             THEN( "they do not have the effect" ) {
-                CHECK_FALSE( mummy.has_effect( effect_poison ) );
+                CHECK_FALSE( mummy.has_effect( effect_bleed ) );
             }
         }
 
         WHEN( "monster add_effect is called with force = true" ) {
-            mummy.add_effect( effect_poison, 1_minutes, false, 1, true );
+            mummy.add_effect( effect_bleed, 1_minutes, false, 1, true );
             THEN( "they have the effect" ) {
-                CHECK( mummy.has_effect( effect_poison ) );
+                CHECK( mummy.has_effect( effect_bleed ) );
             }
         }
     }
@@ -376,33 +367,34 @@
     // - onfire (if is_immune_damage DT_HEAT, made_of LIQUID, has_flag MF_FIREY)
     // - stunned (if has_flag MF_STUN_IMMUNE)
 
-    WHEN( "monster is made of flesh and is not zombified" ) {
-        // snek - fleshy, living snake
-        monster snek( mtype_id( "mon_rattlesnake" ) );
-        snek.clear_effects();
-        REQUIRE( snek.made_of_any( Creature::cmat_flesh ) );
-        REQUIRE_FALSE( snek.type->in_species( species_ZOMBIE ) );
-        REQUIRE( snek.type->bodytype == "snake" );
+    WHEN( "monster is made of flesh, is not zombified, has blood and has no legs" ) {
+        // graboid - fleshy, living snake of a species with bleed data
+        monster graboid( mtype_id( "mon_graboid" ) );
+        graboid.clear_effects();
+        REQUIRE( graboid.made_of_any( Creature::cmat_flesh ) );
+        REQUIRE( graboid.type->bodytype == "snake" );        
+		REQUIRE( graboid.type->in_species( species_WORM ) );
 
         THEN( "they can bleed" ) {
-            CHECK_FALSE( snek.is_immune_effect( effect_bleed ) );
-        }
+            CHECK_FALSE( graboid.is_immune_effect( effect_bleed ) );
+
         THEN( "they can be poisoned by all poisons" ) {
-            CHECK_FALSE( snek.is_immune_effect( effect_poison ) );
-            CHECK_FALSE( snek.is_immune_effect( effect_badpoison ) );
-            CHECK_FALSE( snek.is_immune_effect( effect_paralyzepoison ) );
-            CHECK_FALSE( snek.is_immune_effect( effect_venom_dmg ) );
-            CHECK_FALSE( snek.is_immune_effect( effect_venom_player1 ) );
-            CHECK_FALSE( snek.is_immune_effect( effect_venom_player2 ) );
-            CHECK_FALSE( snek.is_immune_effect( effect_venom_weaken ) );
+            CHECK_FALSE( graboid.is_immune_effect( effect_poison ) );
+            CHECK_FALSE( graboid.is_immune_effect( effect_badpoison ) );
+            CHECK_FALSE( graboid.is_immune_effect( effect_paralyzepoison ) );
+            CHECK_FALSE( graboid.is_immune_effect( effect_venom_dmg ) );
+            CHECK_FALSE( graboid.is_immune_effect( effect_venom_player1 ) );
+            CHECK_FALSE( graboid.is_immune_effect( effect_venom_player2 ) );
+            CHECK_FALSE( graboid.is_immune_effect( effect_venom_weaken ) );
         }
 
         THEN( "they can't be downed" ) {
-            CHECK( snek.is_immune_effect( effect_downed ) );
-        }
-
-    }
-    WHEN( "monster is made of flesh but is zombified" ) {
+            CHECK( graboid.is_immune_effect( effect_downed ) );
+        }
+
+    }
+	
+    WHEN( "monster is a zombie, made of flesh, has blood and has legs" ) {
         // Zombie - fleshy humanoid zombie
         monster zed( mtype_id( "mon_zombie" ) );
         zed.clear_effects();
@@ -413,8 +405,7 @@
         THEN( "they can bleed" ) {
             CHECK_FALSE( zed.is_immune_effect( effect_bleed ) );
         }
-<<<<<<< HEAD
-
+		
         THEN( "they can be poisoned by stronger poisons" ) {
             CHECK_FALSE( zed.is_immune_effect( effect_venom_dmg ) );
             CHECK_FALSE( zed.is_immune_effect( effect_venom_player1 ) );
@@ -433,16 +424,16 @@
         }
     }
 
-    WHEN( "monster is not made of flesh, but it's weird nether stuff" ) {
-        // Flaming eye, flesh but Nether species and flying
+    WHEN( "monster is made of nether flesh, has no blood and is flying" ) {
+        // Flaming eye, flesh, Nether species and flying
         monster feye( mtype_id( "mon_flaming_eye" ) );
         feye.clear_effects();
-        REQUIRE( feye.made_of( material_id( "flesh" ) ) );
+        REQUIRE( feye.made_of_any( Creature::cmat_flesh ) );
         REQUIRE( feye.has_flag( MF_FLIES ) );
         REQUIRE( feye.type->in_species( species_NETHER ) );
 
-        THEN( "they can still bleed" ) {
-            CHECK_FALSE( feye.is_immune_effect( effect_bleed ) );
+        THEN( "they can't bleed" ) {
+            CHECK( feye.is_immune_effect( effect_bleed ) );
         }
 
         THEN( "they can't be poisoned" ) {
@@ -453,36 +444,19 @@
             CHECK( feye.is_immune_effect( effect_venom_player1 ) );
             CHECK( feye.is_immune_effect( effect_venom_player2 ) );
             CHECK( feye.is_immune_effect( effect_venom_weaken ) );
-=======
-        THEN( "they can be poisoned" ) {
-            CHECK_FALSE( zed.is_immune_effect( effect_poison ) );
-            CHECK_FALSE( zed.is_immune_effect( effect_badpoison ) );
-            CHECK_FALSE( zed.is_immune_effect( effect_paralyzepoison ) );
-        }
-    }
-
-    WHEN( "monster species has bleeding type set" ) {
-        // Graboid is of `WORM` species which has `fd_blood_insect` bleeding type set
-        monster graboid( mtype_id( "mon_graboid" ) );
-        graboid.clear_effects();
-        REQUIRE( graboid.type->in_species( species_WORM ) );
-
-        THEN( "they can bleed" ) {
-            CHECK_FALSE( graboid.is_immune_effect( effect_bleed ) );
->>>>>>> fc739bbc
-        }
-
-<<<<<<< HEAD
-        THEN( "they can't be downed" ) {
+        }
+		
+		THEN( "they can't be downed" ) {
             CHECK( feye.is_immune_effect( effect_downed ) );
         }
     }
+	
     WHEN( "monster is not made of flesh or iflesh" ) {
-        // Fungaloid - veggy
+        // Fungaloid - veggy, has no blood or bodytype
         monster fungaloid( mtype_id( "mon_fungaloid" ) );
         fungaloid.clear_effects();
-        REQUIRE_FALSE( fungaloid.made_of( material_id( "flesh" ) ) );
-        REQUIRE_FALSE( fungaloid.made_of( material_id( "iflesh" ) ) );
+        REQUIRE_FALSE( fungaloid.made_of_any( Creature::cmat_flesh ) );
+		REQUIRE( fungaloid.type->in_species( species_FUNGUS )
 
         THEN( "they are immune to the bleed effect" ) {
             CHECK( fungaloid.is_immune_effect( effect_bleed ) );
@@ -496,7 +470,13 @@
             CHECK( fungaloid.is_immune_effect( effect_venom_player1 ) );
             CHECK( fungaloid.is_immune_effect( effect_venom_player2 ) );
             CHECK( fungaloid.is_immune_effect( effect_venom_weaken ) );
-=======
+		}
+			
+		THEN( "they can be downed" ) {
+			CHECK_FALSE( fungaloid.is_immune_effect( effect_downed) );
+		}
+	}		
+
     WHEN( "monster species doesn't have bleeding type set, but it has flag describing its bleeding type" ) {
         // Razorclaw - has `MUTANT` species which doesn't have any bleeding type set, but has arthropod blood
         monster razorclaw( mtype_id( "mon_razorclaw" ) );
@@ -507,26 +487,6 @@
             CHECK_FALSE( razorclaw.is_immune_effect( effect_bleed ) );
         }
     }
-
-    WHEN( "monster is not made of flesh and not warm-blooded" ) {
-        // Generator - no flesh, not warm-blooded
-        monster genny( mtype_id( "mon_generator" ) );
-        genny.clear_effects();
-        REQUIRE_FALSE( genny.made_of( material_id( "flesh" ) ) );
-        REQUIRE_FALSE( genny.made_of( material_id( "iflesh" ) ) );
-        REQUIRE_FALSE( genny.has_flag( MF_WARM ) );
-
-        THEN( "they are immune to the bleed effect" ) {
-            CHECK( genny.is_immune_effect( effect_bleed ) );
-        }
-
-        THEN( "they are immune to all poison effects" ) {
-            CHECK( genny.is_immune_effect( effect_poison ) );
-            CHECK( genny.is_immune_effect( effect_badpoison ) );
-            CHECK( genny.is_immune_effect( effect_paralyzepoison ) );
->>>>>>> fc739bbc
-        }
-    }
 }
 
 // Character::is_immune_effect
