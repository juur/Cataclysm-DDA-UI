# Make any tests, and possibly run them.
# A selection of variables are exported from the master Makefile.

# As each test will have a main function we need to handle this file by file.
# We're using the fairly typical convention that any file ending in _test.cpp
# is a test executable.
SOURCES = $(wildcard *.cpp)
OBJS = $(sort $(SOURCES:%.cpp=$(ODIR)/%.o))

CATA_LIB=../$(BUILD_PREFIX)cataclysm.a

# If you invoke this makefile directly and the parent directory was
# built with BUILD_PREFIX set, you must set it for this invocation as well.
ODIR ?= obj

LDFLAGS += -lpthread -L.

# Enabling benchmarks
DEFINES += -DCATCH_CONFIG_ENABLE_BENCHMARKING

# Allow use of any header files from cataclysm.
# Catch sections throw unused variable warnings.
# Add no-sign-compare to fix MXE issue when compiling
# Catch also uses "#pragma gcc diagnostic", which is not recognized on some supported compilers.
# Clang and mingw are warning about Catch macros around perfectly normal boolean operations.
CXXFLAGS += -I../src -Wno-unused-variable -Wno-sign-compare -Wno-unknown-pragmas -Wno-parentheses -MMD -MP
CXXFLAGS += -Wall -Wextra

ifndef PCH
  PCH = 1
endif

ifndef CLANG
  CLANG = 0
endif

ifeq ($(PCH), 1)
PCHFLAGS += -DCATA_CATCH_PCH
PCH_H = pch/tests-pch.hpp
ifeq ($(CLANG), 0)
PCH_P = $(PCH_H).gch
else
PCH_P = $(PCH_H).pch
CXXFLAGS += -Wno-unused-macros
endif
endif

ifeq ($(TARGETSYSTEM), WINDOWS)
  TEST_TARGET = $(BUILD_PREFIX)cata_test.exe
else
  TEST_TARGET = $(BUILD_PREFIX)cata_test
endif

tests: $(TEST_TARGET)

$(TEST_TARGET): $(OBJS) $(CATA_LIB)
	+$(CXX) $(W32FLAGS) -o $@ $(DEFINES) $(OBJS) $(CATA_LIB) $(CXXFLAGS) $(LDFLAGS)

$(PCH_P): $(PCH_H)
	-$(CXX) $(CPPFLAGS) $(DEFINES) $(subst -Werror,,$(CXXFLAGS)) -Wno-non-virtual-dtor -Wno-unused-macros -I. -c $(PCH_H) -o $(PCH_P)

<<<<<<< HEAD
# Iterate over all the individual tests.
check: $(TEST_TARGET)
	cd .. && tests/$(TEST_TARGET) --min-duration 0.2 --rng-seed time --order rand
=======
TEST_BATCHES = "crafting_skill_gain" "[slow]\ ~crafting_skill_gain" "~[slow]\ ~[.]"

$(TEST_BATCHES): $(TEST_TARGET)
	cd .. && tests/$(TEST_TARGET) --min-duration 0.2 --rng-seed time $@

check: $(TEST_TARGET) $(TEST_BATCHES)

check-single: $(TEST_TARGET)
	cd .. && tests/$(TEST_TARGET) --min-duration 0.2 --rng-seed time
>>>>>>> fa9b27e3

clean:
	rm -rf *obj *objwin
	rm -f *cata_test
	rm -f pch/*pch.hpp.gch
	rm -f pch/*pch.hpp.pch
	rm -f pch/*pch.hpp.d

#Unconditionally create object directory on invocation.
$(shell mkdir -p $(ODIR))

# Adding ../tests/ so that the directory appears in __FILE__ for log messages
$(ODIR)/%.o: %.cpp $(PCH_P)
	$(CXX) $(CPPFLAGS) $(DEFINES) $(CXXFLAGS) $(subst main-pch,tests-pch,$(PCHFLAGS)) -c ../tests/$< -o $@

.PHONY: clean check check-single tests precompile_header

.SECONDARY: $(OBJS)

-include ${OBJS:.o=.d}<|MERGE_RESOLUTION|>--- conflicted
+++ resolved
@@ -59,21 +59,16 @@
 $(PCH_P): $(PCH_H)
 	-$(CXX) $(CPPFLAGS) $(DEFINES) $(subst -Werror,,$(CXXFLAGS)) -Wno-non-virtual-dtor -Wno-unused-macros -I. -c $(PCH_H) -o $(PCH_P)
 
-<<<<<<< HEAD
-# Iterate over all the individual tests.
-check: $(TEST_TARGET)
-	cd .. && tests/$(TEST_TARGET) --min-duration 0.2 --rng-seed time --order rand
-=======
-TEST_BATCHES = "crafting_skill_gain" "[slow]\ ~crafting_skill_gain" "~[slow]\ ~[.]"
+
+TEST_BATCHES = "[slow]\ ~crafting_skill_gain" "~[slow]\ ~[.]"
 
 $(TEST_BATCHES): $(TEST_TARGET)
-	cd .. && tests/$(TEST_TARGET) --min-duration 0.2 --rng-seed time $@
+	cd .. && tests/$(TEST_TARGET) --min-duration 0.2 --rng-seed time --order rand $@
 
 check: $(TEST_TARGET) $(TEST_BATCHES)
 
 check-single: $(TEST_TARGET)
-	cd .. && tests/$(TEST_TARGET) --min-duration 0.2 --rng-seed time
->>>>>>> fa9b27e3
+	cd .. && tests/$(TEST_TARGET) --min-duration 0.2 --rng-seed time --order rand
 
 clean:
 	rm -rf *obj *objwin
