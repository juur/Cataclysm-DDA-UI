--- conflicted
+++ resolved
@@ -879,8 +879,6 @@
 
     CHECK( get_avatar().get_value( "npctalk_var_test_event_last_event" ) == "character_wears_item" );
     CHECK( armor->get_var( "npctalk_var_test_event_last_event" ) == "character_wears_item" );
-<<<<<<< HEAD
-=======
 }
 
 TEST_CASE( "EOC_combat_event_test", "[eoc]" )
@@ -957,7 +955,6 @@
            "character_ranged_attacks_monster" );
     CHECK( globvars.get_global_value( "npctalk_var_weapon" ) == "shotgun_s" );
     CHECK( globvars.get_global_value( "npctalk_var_victim_type" ) == "mon_zombie" );
->>>>>>> c496e930
 }
 
 TEST_CASE( "EOC_spell_exp", "[eoc]" )
@@ -1013,8 +1010,6 @@
 
     CHECK( globvars.get_global_value( "npctalk_var_this" ) == "test_f_eoc" );
     CHECK( globvars.get_global_value( "npctalk_var_pos" ) == m.getglobal( tgt ).to_string() );
-<<<<<<< HEAD
-=======
 }
 
 TEST_CASE( "EOC_martial_art_test", "[eoc]" )
@@ -1064,5 +1059,4 @@
     CHECK( get_avatar().get_value( "npctalk_var_key1" ) == "nest2" );
     CHECK( get_avatar().get_value( "npctalk_var_key2" ) == "nest3" );
     CHECK( get_avatar().get_value( "npctalk_var_key3" ) == "nest4" );
->>>>>>> c496e930
 }