--- conflicted
+++ resolved
@@ -14,7 +14,8 @@
         for( const auto &f1 : monfactions::get_all() ) {
             mf_attitude att = f.attitude( f1.id );
             mf_attitude rev_att = f1.attitude( f.id );
-            outfile << f.id.str() << "->" << f1.id.str() << ": ";
+	    // NOLINTNEXTLINE(cata-text-style)
+            outfile << f.id.str() << "->" << f1.id.str() << ":\t";
             switch( att ) {
                 case MFA_BY_MOOD:
                     outfile << "MFA_BY_MOOD";
@@ -32,12 +33,8 @@
                     outfile << "MFA_SIZE";
                     break;
             }
-<<<<<<< HEAD
-            outfile << " (Rev: ";
-=======
             // NOLINTNEXTLINE(cata-text-style)
             outfile << "\t(Rev: ";
->>>>>>> 967510fb
             switch( rev_att ) {
                 case MFA_BY_MOOD:
                     outfile << "MFA_BY_MOOD";
