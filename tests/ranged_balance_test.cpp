--- conflicted
+++ resolved
@@ -152,15 +152,9 @@
         } );
         INFO( dispersion );
         INFO( "Range: " << min_quickdraw_range );
-<<<<<<< HEAD
         INFO( "Max aim speed: " << shooter.aim_per_move( *shooter.get_wielded_item(), MAX_RECOIL ) );
         INFO( "Min aim speed: " << shooter.aim_per_move( *shooter.get_wielded_item(), shooter.recoil ) );
-        CAPTURE( shooter.ranged_dispersion_modifier() );
-=======
-        INFO( "Max aim speed: " << shooter.aim_per_move( shooter.weapon, MAX_RECOIL ) );
-        INFO( "Min aim speed: " << shooter.aim_per_move( shooter.weapon, shooter.recoil ) );
         CAPTURE( shooter.ranged_dispersion_modifier_hands() );
->>>>>>> bf3398f2
         CAPTURE( minimum_stats[0].n() );
         CAPTURE( minimum_stats[0].margin_of_error() );
         CAPTURE( minimum_stats[1].n() );
@@ -174,15 +168,9 @@
                                        0.5 ) );
         INFO( dispersion );
         INFO( "Range: " << min_good_range );
-<<<<<<< HEAD
         INFO( "Max aim speed: " << shooter.aim_per_move( *shooter.get_wielded_item(), MAX_RECOIL ) );
         INFO( "Min aim speed: " << shooter.aim_per_move( *shooter.get_wielded_item(), shooter.recoil ) );
-        CAPTURE( shooter.ranged_dispersion_modifier() );
-=======
-        INFO( "Max aim speed: " << shooter.aim_per_move( shooter.weapon, MAX_RECOIL ) );
-        INFO( "Min aim speed: " << shooter.aim_per_move( shooter.weapon, shooter.recoil ) );
         CAPTURE( shooter.ranged_dispersion_modifier_hands() );
->>>>>>> bf3398f2
         CAPTURE( good_stats.n() );
         CAPTURE( good_stats.margin_of_error() );
         CHECK( good_stats.avg() > 0.5 );
@@ -193,15 +181,9 @@
                                        0.1 ) );
         INFO( dispersion );
         INFO( "Range: " << max_good_range );
-<<<<<<< HEAD
         INFO( "Max aim speed: " << shooter.aim_per_move( *shooter.get_wielded_item(), MAX_RECOIL ) );
         INFO( "Min aim speed: " << shooter.aim_per_move( *shooter.get_wielded_item(), shooter.recoil ) );
-        CAPTURE( shooter.ranged_dispersion_modifier() );
-=======
-        INFO( "Max aim speed: " << shooter.aim_per_move( shooter.weapon, MAX_RECOIL ) );
-        INFO( "Min aim speed: " << shooter.aim_per_move( shooter.weapon, shooter.recoil ) );
         CAPTURE( shooter.ranged_dispersion_modifier_hands() );
->>>>>>> bf3398f2
         CAPTURE( good_stats.n() );
         CAPTURE( good_stats.margin_of_error() );
         CHECK( good_stats.avg() < 0.1 );
@@ -219,19 +201,11 @@
                                          Threshold( accuracy_standard, hit_rate_cap ) );
     INFO( dispersion );
     INFO( "Range: " << fast_shooting_range );
-<<<<<<< HEAD
     INFO( "Max aim speed: " << shooter.aim_per_move( *shooter.get_wielded_item(), MAX_RECOIL ) );
     INFO( "Min aim speed: " << shooter.aim_per_move( *shooter.get_wielded_item(), shooter.recoil ) );
-    CAPTURE( shooter.ranged_dispersion_modifier() );
+    CAPTURE( shooter.ranged_dispersion_modifier_hands() );
     CAPTURE( shooter.get_wielded_item()->gun_skill().str() );
     CAPTURE( shooter.get_skill_level( shooter.get_wielded_item()->gun_skill() ) );
-=======
-    INFO( "Max aim speed: " << shooter.aim_per_move( shooter.weapon, MAX_RECOIL ) );
-    INFO( "Min aim speed: " << shooter.aim_per_move( shooter.weapon, shooter.recoil ) );
-    CAPTURE( shooter.ranged_dispersion_modifier_hands() );
-    CAPTURE( shooter.weapon.gun_skill().str() );
-    CAPTURE( shooter.get_skill_level( shooter.weapon.gun_skill() ) );
->>>>>>> bf3398f2
     CAPTURE( shooter.get_dex() );
     CAPTURE( to_milliliter( shooter.get_wielded_item()->volume() ) );
     CAPTURE( fast_stats.n() );
