--- conflicted
+++ resolved
@@ -611,21 +611,10 @@
     shoot_monster( itype_shotgun_s, { itype_choke }, itype_shot_bird, 1, 61, "mon_zombie_brute" );
 
     // Unarmored target
-<<<<<<< HEAD
-    shoot_monster( itype_shotgun_s, { itype_choke }, itype_shot_00, 18, 95,
-                   "mon_test_shotgun_0_bullet" );
-    shoot_monster( itype_shotgun_s, { itype_choke }, itype_shot_00, 12, 131,
-                   "mon_test_shotgun_0_bullet" );
-    shoot_monster( itype_shotgun_s, { itype_choke }, itype_shot_00, 5, 165,
-                   "mon_test_shotgun_0_bullet" );
-    shoot_monster( itype_shotgun_s, { itype_choke }, itype_shot_00, 1, 75,
-                   "mon_test_shotgun_0_bullet" );
-=======
-    shoot_monster( "shotgun_s", { "choke" }, "shot_00", 18, 95, "mon_test_shotgun_0_bullet" );
-    shoot_monster( "shotgun_s", { "choke" }, "shot_00", 12, 131, "mon_test_shotgun_0_bullet" );
-    shoot_monster( "shotgun_s", { "choke" }, "shot_00", 5, 185, "mon_test_shotgun_0_bullet" );
-    shoot_monster( "shotgun_s", { "choke" }, "shot_00", 1, 75, "mon_test_shotgun_0_bullet" );
->>>>>>> 6d6e7c2f
+    shoot_monster( itype_shotgun_s, { itype_choke }, itype_shot_00, 18, 95, "mon_test_shotgun_0_bullet" );
+    shoot_monster( itype_shotgun_s, { itype_choke }, itype_shot_00, 12, 131, "mon_test_shotgun_0_bullet" );
+    shoot_monster( itype_shotgun_s, { itype_choke }, itype_shot_00, 5, 185, "mon_test_shotgun_0_bullet" );
+    shoot_monster( itype_shotgun_s, { itype_choke }, itype_shot_00, 1, 75, "mon_test_shotgun_0_bullet" );
     // Triviallly armored target (armor_bullet: 1)
     shoot_monster( itype_shotgun_s, { itype_choke }, itype_shot_00, 18, 32, "mon_zombie_tough" );
     shoot_monster( itype_shotgun_s, { itype_choke }, itype_shot_00, 12, 61, "mon_zombie_tough" );
