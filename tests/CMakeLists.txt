--- conflicted
+++ resolved
@@ -4,28 +4,6 @@
     file(GLOB CATACLYSM_DDA_TEST_SOURCES
             ${CMAKE_SOURCE_DIR}/tests/*.cpp)
 
-<<<<<<< HEAD
-	IF(TILES)
-		add_executable(cata_test-tiles ${CATACLYSM_DDA_TEST_SOURCES})
-		target_link_libraries(cata_test-tiles cataclysm-tiles-common)
-		add_test(NAME test-tiles
-			COMMAND sh -c
-			"$<TARGET_FILE:cata_test-tiles> -r cata --rng-seed `shuf -i 0-1000000000 -n 1` --order rand"
-			WORKING_DIRECTORY ${CMAKE_SOURCE_DIR}
-		)
-	ENDIF(TILES)
-
-	IF(CURSES)
-		add_executable(cata_test ${CATACLYSM_DDA_TEST_SOURCES})
-		target_link_libraries(cata_test cataclysm-common)
-		add_test(NAME test
-			COMMAND sh -c
-			"$<TARGET_FILE:cata_test> -r cata --rng-seed `shuf -i 0-1000000000 -n 1` --order rand"
-			WORKING_DIRECTORY ${CMAKE_SOURCE_DIR}
-		)
-	ENDIF(CURSES)
-ENDIF(BUILD_TESTING)
-=======
     # Enabling benchmarks
     add_definitions(-DCATCH_CONFIG_ENABLE_BENCHMARKING)
 
@@ -34,17 +12,16 @@
         target_link_libraries(cata_test-tiles cataclysm-tiles-common)
         add_test(NAME test-tiles
                 COMMAND sh -c
-                "$<TARGET_FILE:cata_test-tiles> -r cata --rng-seed `shuf -i 0-1000000000 -n 1`"
+                "$<TARGET_FILE:cata_test-tiles> -r cata --rng-seed `shuf -i 0-1000000000 -n 1` --order rand"
                 WORKING_DIRECTORY ${CMAKE_SOURCE_DIR})
     endif ()
->>>>>>> fa9b27e3
 
     if (CURSES)
         add_executable(cata_test ${CATACLYSM_DDA_TEST_SOURCES})
         target_link_libraries(cata_test cataclysm-common)
         add_test(NAME test
                 COMMAND sh -c
-                "$<TARGET_FILE:cata_test> -r cata --rng-seed `shuf -i 0-1000000000 -n 1`"
+                "$<TARGET_FILE:cata_test> -r cata --rng-seed `shuf -i 0-1000000000 -n 1` --order rand"
                 WORKING_DIRECTORY ${CMAKE_SOURCE_DIR})
     endif ()
 endif ()