--- conflicted
+++ resolved
@@ -136,15 +136,9 @@
     }
 
     SECTION( "1-step construction activity with pre_terrain and starting far away" ) {
-<<<<<<< HEAD
         u.setpos( tripoint_bub_ms{ MAX_VIEW_DISTANCE - 1, 0, 0} );
-        here.build_map_cache( u.pos().z );
-        tripoint_bub_ms const tri_window( tripoint_south );
-=======
-        u.setpos( tripoint_bub_ms{ ACTIVITY_SEARCH_DISTANCE - 1, 0, 0} );
-        here.build_map_cache( u.posz() );
-        tripoint_bub_ms const tri_window( tripoint::south );
->>>>>>> aba1ffb9
+        here.build_map_cache( u.posz() );
+        tripoint_bub_ms const tri_window( tripoint::south );
         construction const build =
             setup_testcase( u, "test_constr_door", tri_window, tripoint_bub_ms() );
         here.ter_set( tri_window, ter_id( build.pre_terrain.empty() ? "" : *
