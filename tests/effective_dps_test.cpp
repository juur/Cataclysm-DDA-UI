#include <algorithm>
#include <cstdlib>
#include <iostream>

#include "avatar.h"
#include "cata_catch.h"
#include "item.h"
#include "melee.h"
#include "monster.h"
#include "player_helpers.h"
#include "sounds.h"
#include "ret_val.h"
#include "test_data.h"
#include "type_id.h"

static const mtype_id debug_mon( "debug_mon" );
static const mtype_id mon_zombie_smoker( "mon_zombie_smoker" );
static const mtype_id mon_zombie_soldier_no_weakpoints( "mon_zombie_soldier_no_weakpoints" );
static const mtype_id mon_zombie_survivor_no_weakpoints( "mon_zombie_survivor_no_weakpoints" );

static const skill_id skill_bashing( "bashing" );
static const skill_id skill_cutting( "cutting" );
static const skill_id skill_melee( "melee" );
static const skill_id skill_stabbing( "stabbing" );
static const skill_id skill_unarmed( "unarmed" );

struct itype;

// Run a large number of trials of a player attacking a monster with a given weapon,
// and return the average damage done per second.
static double weapon_dps_trials( avatar &attacker, monster &defender, item &weapon )
{
    constexpr int trials = 1000;

    int total_damage = 0;
    int total_moves = 0;

    clear_character( attacker );
    REQUIRE( attacker.can_wield( weapon ).success() );

    melee::clear_stats();
    melee_statistic_data melee_stats = melee::get_stats();
    // rerun the trials in groups of 1000 until 100 crits occur
    for( int i = 0; i < 10 && melee_stats.actual_crit_count < 100;
         i++, melee_stats = melee::get_stats() ) {
        for( int j = 0; j < trials; j++ ) {
            // Reset and re-wield weapon before each attack to prevent skill-up during trials
            clear_character( attacker );
            attacker.wield( weapon );
            // Verify that wielding worked (and not e.g. using martial arts instead)
            REQUIRE( !!attacker.used_weapon() );
            REQUIRE( attacker.used_weapon()->type == weapon.type );

            int before_moves = attacker.get_moves();

            // Keep the defender at maximum health
            const int starting_hp = defender.get_hp_max();
            defender.set_hp( starting_hp );

            // Attack once
            attacker.melee_attack_abstract( defender, false, matec_id( "" ) );

            // Tally total damage and moves
            total_damage += std::max( 0, starting_hp - defender.get_hp() );
            total_moves += std::abs( attacker.get_moves() - before_moves );

            // Every hit or miss enqueues a new sound
            // Ideally, we'd have sound vector get cleared after every test, but it's not easy
            sounds::reset_sounds();
        }
    }

    // Scale damage-per-move to damage-per-second
    // 1 second == 100 moves
    return 100.0f * total_damage / total_moves;
}

// Compare actual DPS with estimated effective DPS for an attacker/defender/weapon combo.
static void check_actual_dps( avatar &attacker, monster &defender, item &weapon )
{
    clear_character( attacker );
    double expect_dps = weapon.effective_dps( attacker, defender );
    double actual_dps = weapon_dps_trials( attacker, defender, weapon );
    CHECK( actual_dps == Approx( expect_dps ).epsilon( 0.2f ) );
}

static void check_accuracy_dps( avatar &attacker, monster &defender, item &wpn1, item &wpn2,
                                item &wpn3 )
{
    clear_character( attacker );
    melee::clear_stats();
    double dps_wpn1 = weapon_dps_trials( attacker, defender, wpn1 );
    const melee_statistic_data wpn1_stats = melee::get_stats();
    melee::clear_stats();
    double dps_wpn2 = weapon_dps_trials( attacker, defender, wpn2 );
    const melee_statistic_data wpn2_stats = melee::get_stats();
    melee::clear_stats();
    double dps_wpn3 = weapon_dps_trials( attacker, defender, wpn3 );
    const melee_statistic_data wpn3_stats = melee::get_stats();
    REQUIRE( wpn1_stats.hit_count > 0 );
    REQUIRE( wpn2_stats.hit_count > 0 );
    REQUIRE( wpn3_stats.hit_count > 0 );
    CAPTURE( wpn1_stats.attack_count );
    CAPTURE( wpn2_stats.attack_count );
    CAPTURE( wpn3_stats.attack_count );
    double wpn1_hit_rate = static_cast<double>( wpn1_stats.hit_count ) / wpn1_stats.attack_count;
    double wpn2_hit_rate = static_cast<double>( wpn2_stats.hit_count ) / wpn2_stats.attack_count;
    double wpn3_hit_rate = static_cast<double>( wpn3_stats.hit_count ) / wpn3_stats.attack_count;
    CHECK( wpn2_hit_rate > wpn1_hit_rate );
    CHECK( wpn3_hit_rate > wpn2_hit_rate );
    CHECK( dps_wpn2 > dps_wpn1 );
    CHECK( dps_wpn3 > dps_wpn2 );
}
TEST_CASE( "effective damage per second", "[effective][dps]" )
{
    avatar &dummy = get_avatar();
    clear_character( dummy );

    item clumsy_sword( "test_clumsy_sword" );
    item normal_sword( "test_normal_sword" );
    item good_sword( "test_balanced_sword" );

    SECTION( "against a debug monster with no armor or dodge" ) {
        monster mummy( debug_mon );

        CHECK( clumsy_sword.effective_dps( dummy, mummy ) == Approx( 25.0f ).epsilon( 0.15f ) );
        CHECK( good_sword.effective_dps( dummy, mummy ) == Approx( 38.0f ).epsilon( 0.15f ) );
    }

    SECTION( "against an agile target" ) {
        monster smoker( mon_zombie_smoker );
        REQUIRE( smoker.get_dodge() >= 4 );

        CHECK( clumsy_sword.effective_dps( dummy, smoker ) == Approx( 11.0f ).epsilon( 0.15f ) );
        CHECK( good_sword.effective_dps( dummy, smoker ) == Approx( 25.0f ).epsilon( 0.15f ) );
    }

    SECTION( "against an armored target" ) {
        monster soldier( mon_zombie_soldier_no_weakpoints );

        CHECK( clumsy_sword.effective_dps( dummy, soldier ) == Approx( 8.0f ).epsilon( 0.15f ) );
        CHECK( good_sword.effective_dps( dummy, soldier ) == Approx( 15.0f ).epsilon( 0.15f ) );
    }

    SECTION( "effect of STR and DEX on damage per second" ) {
        monster mummy( debug_mon );

        SECTION( "STR 6, DEX 6" ) {
            dummy.str_max = 6;
            dummy.dex_max = 6;

            CHECK( clumsy_sword.effective_dps( dummy, mummy ) == Approx( 20.0f ).epsilon( 0.15f ) );
            CHECK( normal_sword.effective_dps( dummy, mummy ) == Approx( 26.0f ).epsilon( 0.15f ) );
            CHECK( good_sword.effective_dps( dummy, mummy ) == Approx( 33.0f ).epsilon( 0.15f ) );
        }

        SECTION( "STR 8, DEX 10" ) {
            dummy.str_max = 8;
            dummy.dex_max = 10;

            CHECK( clumsy_sword.effective_dps( dummy, mummy ) == Approx( 25.0f ).epsilon( 0.15f ) );
            CHECK( normal_sword.effective_dps( dummy, mummy ) == Approx( 32.0f ).epsilon( 0.15f ) );
            CHECK( good_sword.effective_dps( dummy, mummy ) == Approx( 38.0f ).epsilon( 0.15f ) );
        }

        SECTION( "STR 10, DEX 10" ) {
            dummy.str_max = 10;
            dummy.dex_max = 10;

            CHECK( clumsy_sword.effective_dps( dummy, mummy ) == Approx( 27.0f ).epsilon( 0.15f ) );
            CHECK( normal_sword.effective_dps( dummy, mummy ) == Approx( 34.0f ).epsilon( 0.15f ) );
            CHECK( good_sword.effective_dps( dummy, mummy ) == Approx( 41.0f ).epsilon( 0.15f ) );
        }
    }
}

TEST_CASE( "effective vs actual damage per second", "[actual][dps][!mayfail]" )
{
    avatar &dummy = get_avatar();
    clear_character( dummy );

    monster soldier( mon_zombie_soldier_no_weakpoints );
    monster smoker( mon_zombie_smoker );
    monster survivor( mon_zombie_survivor_no_weakpoints );

    item clumsy_sword( "test_clumsy_sword" );
    item normal_sword( "test_normal_sword" );
    item good_sword( "test_balanced_sword" );

    SECTION( "soldier zombie" ) {
        check_actual_dps( dummy, soldier, clumsy_sword );
        check_actual_dps( dummy, soldier, normal_sword );
        check_actual_dps( dummy, soldier, good_sword );
    }

    SECTION( "smoker zombie" ) {
        check_actual_dps( dummy, smoker, clumsy_sword );
        check_actual_dps( dummy, smoker, normal_sword );
        check_actual_dps( dummy, smoker, good_sword );
    }

    SECTION( "survivor zombie" ) {
        check_actual_dps( dummy, survivor, clumsy_sword );
        check_actual_dps( dummy, survivor, normal_sword );
        check_actual_dps( dummy, survivor, good_sword );
    }
}

TEST_CASE( "accuracy increases success", "[accuracy][dps]" )
{
    avatar &dummy = get_avatar();
    clear_character( dummy );

    monster soldier( mon_zombie_soldier_no_weakpoints );
    monster smoker( mon_zombie_smoker );
    monster survivor( mon_zombie_survivor_no_weakpoints );

    item clumsy_sword( "test_clumsy_sword" );
    item normal_sword( "test_normal_sword" );
    item good_sword( "test_balanced_sword" );

    SECTION( "soldier zombie" ) {
        check_accuracy_dps( dummy, soldier, clumsy_sword, normal_sword, good_sword );
    }

    SECTION( "smoker zombie" ) {
        check_accuracy_dps( dummy, smoker, clumsy_sword, normal_sword, good_sword );
    }

    SECTION( "survivor zombie" ) {
        check_accuracy_dps( dummy, survivor, clumsy_sword, normal_sword, good_sword );
    }
}

static void make_experienced_tester( avatar &test_guy )
{
    clear_character( test_guy );
    test_guy.str_max = 10;
    test_guy.dex_max = 10;
    test_guy.int_max = 10;
    test_guy.per_max = 10;
    test_guy.set_str_bonus( 0 );
    test_guy.set_dex_bonus( 0 );
    test_guy.set_int_bonus( 0 );
    test_guy.set_per_bonus( 0 );
    test_guy.reset_bonuses();
    test_guy.set_speed_base( 100 );
    test_guy.set_speed_bonus( 0 );
    test_guy.set_body();
    test_guy.set_all_parts_hp_to_max();

    test_guy.set_skill_level( skill_bashing, 4 );
    test_guy.set_skill_level( skill_cutting, 4 );
    test_guy.set_skill_level( skill_stabbing, 4 );
    test_guy.set_skill_level( skill_unarmed, 4 );
    test_guy.set_skill_level( skill_melee, 4 );

    REQUIRE( test_guy.get_str() == 10 );
    REQUIRE( test_guy.get_dex() == 10 );
    REQUIRE( test_guy.get_per() == 10 );
    REQUIRE( test_guy.get_skill_level( skill_bashing ) == 4 );
    REQUIRE( test_guy.get_skill_level( skill_cutting ) == 4 );
    REQUIRE( test_guy.get_skill_level( skill_stabbing ) == 4 );
    REQUIRE( test_guy.get_skill_level( skill_unarmed ) == 4 );
    REQUIRE( test_guy.get_skill_level( skill_melee ) == 4 );
}
/*
 * A super tedious set of test cases to make sure that weapon values do not drift too far out
 * of range without anyone noticing them and adjusting them.
 * Used expected_dps(), which should make actual dps because of the calculations above.
 */
<<<<<<< HEAD
static void check_staves( const std::function<Approx( const std::string & )> &calc_expected_dps )
{
    SECTION( "staves" ) { // typical value around 18
        CHECK( calc_expected_dps( "i_staff" ) == 20.62 );
        CHECK( calc_expected_dps( "staff_sling" ) == 11.56 );
        CHECK( calc_expected_dps( "q_staff" ) == 15.74 );
        CHECK( calc_expected_dps( "l-stick_on" ) == 17.5 );
        CHECK( calc_expected_dps( "l-stick" ) == 17.5 );
        CHECK( calc_expected_dps( "shock_staff" ) == 19.61 );
        CHECK( calc_expected_dps( "hockey_stick" ) == 13.75 );
        CHECK( calc_expected_dps( "pool_cue" ) == 7.76 );
        CHECK( calc_expected_dps( "broom" ) == 3.25 );
    }
}

static void check_spears( const std::function<Approx( const std::string & )> &calc_expected_dps )
{
    SECTION( "spears" ) { // typical value around 30
        CHECK( calc_expected_dps( "spear_steel" ) == 30.58 );
        CHECK( calc_expected_dps( "pike" ) == 23.0 );
        CHECK( calc_expected_dps( "qiang" ) == 30.68 );
        CHECK( calc_expected_dps( "spear_dory" ) == 28.0 );
        CHECK( calc_expected_dps( "spear_homemade_halfpike" ) == 15.41 );
        CHECK( calc_expected_dps( "spear_steel_crude" ) == 22 );
        CHECK( calc_expected_dps( "spear_copper" ) == 26.7 );
        CHECK( calc_expected_dps( "spear_pipe" ) == 17.37 );
        CHECK( calc_expected_dps( "spear_knife_superior" ) == 16.98 );
        CHECK( calc_expected_dps( "spear_knife" ) == 16.98 );
        CHECK( calc_expected_dps( "spear_knife_proper" ) == 24.59 );
        CHECK( calc_expected_dps( "pike_inferior" ) == 16.0 );
        CHECK( calc_expected_dps( "spear_shaft_sharpened" ) == 18.0 );
        CHECK( calc_expected_dps( "spear_wood" ) == 10.95 );
        CHECK( calc_expected_dps( "pitchfork" ) == 12.48 );
        CHECK( calc_expected_dps( "spear_stone" ) == 20.8 );
        CHECK( calc_expected_dps( "spear_forked" ) == 13.8 );
        CHECK( calc_expected_dps( "pike_fake" ) == 7.55 );
    }
}

static void check_polearms( const std::function<Approx( const std::string & )> &calc_expected_dps )
{
    SECTION( "polearms" ) { // typical value around 35
        CHECK( calc_expected_dps( "halberd" ) == 36.28 );
        CHECK( calc_expected_dps( "halberd_fake" ) == 12.77 );
        CHECK( calc_expected_dps( "ji" ) == 35.82 );
        CHECK( calc_expected_dps( "glaive" ) == 33.87 );
        CHECK( calc_expected_dps( "poleaxe" ) == 34.5 );
        CHECK( calc_expected_dps( "makeshift_halberd" ) == 20.5 );
        CHECK( calc_expected_dps( "naginata" ) == 33.97 );
        CHECK( calc_expected_dps( "naginata_inferior" ) == 19.35 );
        CHECK( calc_expected_dps( "naginata_fake" ) == 5.38 );
        CHECK( calc_expected_dps( "lucern_hammer" ) == 36.0 );
        CHECK( calc_expected_dps( "lucern_hammerfake" ) == 13.0 );
        CHECK( calc_expected_dps( "spear_survivor" ) == 29.74 );
        CHECK( calc_expected_dps( "long_pole" ) == 13.0 );
        CHECK( calc_expected_dps( "scythe_war" ) == 34.59 );
        CHECK( calc_expected_dps( "makeshift_scythe_war" ) == 24.5 );
    }
}

static void check_two_handed_axes( const std::function<Approx( const std::string & )>
                                   &calc_expected_dps )
{
    SECTION( "two-handed axes" ) { // typical value around 29
        CHECK( calc_expected_dps( "battleaxe" ) == 29.0 );
        CHECK( calc_expected_dps( "battleaxe_fake" ) == 12.0 );
        CHECK( calc_expected_dps( "battleaxe_inferior" ) == 19.25 );
        CHECK( calc_expected_dps( "fire_ax" ) == 25.0 );
        CHECK( calc_expected_dps( "lobotomizer" ) == 24.0 );
        CHECK( calc_expected_dps( "ax" ) == 20.25 );
        CHECK( calc_expected_dps( "copper_ax" ) == 13.75 );
        CHECK( calc_expected_dps( "e_combatsaw_on" ) == 29 );
        CHECK( calc_expected_dps( "combatsaw_on" ) == 29 );
        CHECK( calc_expected_dps( "chainsaw_on" ) == 16.0 );
        CHECK( calc_expected_dps( "circsaw_on" ) == 18.0 );
        CHECK( calc_expected_dps( "e_combatsaw_off" ) == 3.0 );
        CHECK( calc_expected_dps( "combatsaw_off" ) == 3.0 );
        CHECK( calc_expected_dps( "chainsaw_off" ) == 2.0 );
        CHECK( calc_expected_dps( "circsaw_off" ) == 1.25 );
    }
}

static void check_two_handed_clubs_hammers( const std::function<Approx( const std::string & )>
        &calc_expected_dps )
{
    SECTION( "two-handed clubs/hammers" ) { // expected value ideally around 28
        CHECK( calc_expected_dps( "warhammer" ) == 35.77 );
        CHECK( calc_expected_dps( "hammer_sledge" ) == 20.0 );
        CHECK( calc_expected_dps( "halligan" ) == 16.5 );
        CHECK( calc_expected_dps( "stick_long" ) == 6.0 );
    }
}

static void check_two_handed_flails( const std::function<Approx( const std::string & )>
                                     &calc_expected_dps )
{
    SECTION( "two-handed flails" ) { // expected value ideally around 20
        CHECK( calc_expected_dps( "2h_flail_steel" ) == 21.0 );
        CHECK( calc_expected_dps( "2h_flail_wood" ) == 20.0 );
        CHECK( calc_expected_dps( "homewrecker" ) == 13.0 );
    }
}

static void check_fist_weapons( const std::function<Approx( const std::string & )>
                                &calc_expected_dps )
{
    SECTION( "fist weapons" ) { // expected value around 10 but wide variation
        CHECK( calc_expected_dps( "bio_claws_weapon" ) == 16.5 ); // basically a knife
        CHECK( calc_expected_dps( "bagh_nakha" ) == 14.0 );
        CHECK( calc_expected_dps( "punch_dagger" ) == 11.0 );
        CHECK( calc_expected_dps( "knuckle_katar" ) == 10.5 );
    }
}

static void check_axes( const std::function<Approx( const std::string & )> &calc_expected_dps )
{
    SECTION( "axes" ) { // expected value around 27 but no dedicated weapons
        CHECK( calc_expected_dps( "hatchet" ) == 18.0 );
        CHECK( calc_expected_dps( "crash_axe" ) == 24.0 );
        CHECK( calc_expected_dps( "iceaxe" ) == 19.0 );
        CHECK( calc_expected_dps( "throwing_axe" ) == 14.0 );
        CHECK( calc_expected_dps( "carver_on" ) == 22.5 );
        CHECK( calc_expected_dps( "pickaxe" ) == 10.5 );
        CHECK( calc_expected_dps( "primitive_adze" ) == 10.0 ); // rock on a stick
        CHECK( calc_expected_dps( "primitive_axe" ) == 10.0 ); // rock on a stick
        CHECK( calc_expected_dps( "makeshift_axe" ) == 10.0 ); // chunk of sharp steel
        CHECK( calc_expected_dps( "hand_axe" ) == 8.5 ); // chunk of sharp rock
    }
}

static void check_clubs( const std::function<Approx( const std::string & )> &calc_expected_dps )
{
    SECTION( "clubs" ) { // expected value around 24 but most aren't dedicated weapons
        CHECK( calc_expected_dps( "mace" ) == 24.0 );
        CHECK( calc_expected_dps( "morningstar" ) == 26.12 );
        CHECK( calc_expected_dps( "shillelagh_weighted" ) == 24.17 );
        CHECK( calc_expected_dps( "bwirebat" ) == 22.0 );
        CHECK( calc_expected_dps( "baton-extended" ) == 12.0 );
        CHECK( calc_expected_dps( "bat_metal" ) == 21.0 );
        CHECK( calc_expected_dps( "nailbat" ) == 21.0 );
        CHECK( calc_expected_dps( "bat" ) == 20.0 );
        CHECK( calc_expected_dps( "shillelagh" ) == 22.21 );
        CHECK( calc_expected_dps( "bokken" ) == 20.0 );
        CHECK( calc_expected_dps( "PR24-extended" ) == 13.0 );
        CHECK( calc_expected_dps( "mace_inferior" ) == 18.5 );
        CHECK( calc_expected_dps( "tonfa" ) == 12.0 );
        CHECK( calc_expected_dps( "tonfa_wood" ) == 11.0 );
        CHECK( calc_expected_dps( "shocktonfa_off" ) == 11.1 );
        CHECK( calc_expected_dps( "shocktonfa_on" ) == 12.42 );
        CHECK( calc_expected_dps( "crowbar" ) == 15.0 );
        CHECK( calc_expected_dps( "morningstar_inferior" ) == 19.17 );
        CHECK( calc_expected_dps( "bokken_inferior" ) == 14.0 );
        CHECK( calc_expected_dps( "golf_club" ) == 14.0 );
        CHECK( calc_expected_dps( "mace_fake" ) == 13.0 );
        CHECK( calc_expected_dps( "claw_bar" ) == 11.0 );
        CHECK( calc_expected_dps( "shovel" ) == 10.25 );
        CHECK( calc_expected_dps( "e_tool" ) == 11.0 );
        CHECK( calc_expected_dps( "sword_nail" ) == 9.06 );
        CHECK( calc_expected_dps( "sword_wood" ) == 8.5 );
        CHECK( calc_expected_dps( "cane" ) == 10.5 );
        CHECK( calc_expected_dps( "cudgel" ) == 10.5 );
        CHECK( calc_expected_dps( "primitive_hammer" ) == 10.0 );
        CHECK( calc_expected_dps( "bokken_fake" ) == 9.5 );
        CHECK( calc_expected_dps( "shillelagh_fake" ) == 12.11 );
        CHECK( calc_expected_dps( "morningstar_fake" ) == 10.74 );
        CHECK( calc_expected_dps( "wrench" ) == 8.0 );
        CHECK( calc_expected_dps( "hammer" ) == 7.0 );
        CHECK( calc_expected_dps( "rebar" ) == 7.0 );
        CHECK( calc_expected_dps( "primitive_shovel" ) == 7.0 );
        CHECK( calc_expected_dps( "heavy_flashlight" ) == 7.5 );
        CHECK( calc_expected_dps( "rock" ) == 6.0 );
    }
}

static void check_two_handed_swords( const std::function<Approx( const std::string & )>
                                     &calc_expected_dps )
{
    SECTION( "two-handed swords" ) { // expected value around 27, 25 for long swords
        CHECK( calc_expected_dps( "nodachi" ) == 26.5 );
        CHECK( calc_expected_dps( "zweihander" ) == 25.78 );
        CHECK( calc_expected_dps( "estoc" ) == 27.0 );
        CHECK( calc_expected_dps( "longsword" ) == 25 );
        CHECK( calc_expected_dps( "katana" ) == 25.0 );
        CHECK( calc_expected_dps( "longsword_inferior" ) == 15.5 );
        CHECK( calc_expected_dps( "zweihander_inferior" ) == 11.64 );
        CHECK( calc_expected_dps( "katana_inferior" ) == 13.5 );
        CHECK( calc_expected_dps( "nodachi_inferior" ) == 16.25 );
        CHECK( calc_expected_dps( "estoc_inferior" ) == 15.5 );
        CHECK( calc_expected_dps( "estoc_fake" ) == 8.95 );
        CHECK( calc_expected_dps( "zweihander_fake" ) == 7.21 );
        CHECK( calc_expected_dps( "longsword_fake" ) == 6.25 );
        CHECK( calc_expected_dps( "nodachi_fake" ) == 8.5 );
        CHECK( calc_expected_dps( "katana_fake" ) == 7.0 );
    }
}

static void check_swords( const std::function<Approx( const std::string & )> &calc_expected_dps )
{
    SECTION( "swords" ) { // expected value 24, does not include shortswords
        CHECK( calc_expected_dps( "broadsword" ) == 24.0 );
        CHECK( calc_expected_dps( "rapier" ) == 21.47 );
        CHECK( calc_expected_dps( "arming_sword" ) == 24.0 ); // heavier than a broadsword
        CHECK( calc_expected_dps( "jian" ) == 24.0 );
        CHECK( calc_expected_dps( "broadsword_inferior" ) == 20.0 );
        CHECK( calc_expected_dps( "arming_sword_inferior" ) == 17.0 );
        CHECK( calc_expected_dps( "jian_inferior" ) == 18.5 );
        CHECK( calc_expected_dps( "broadsword_fake" ) == 8.5 );
        CHECK( calc_expected_dps( "rapier_fake" ) == 6.98 );
        CHECK( calc_expected_dps( "arming_sword_fake" ) == 11.5 );
        CHECK( calc_expected_dps( "jian_fake" ) == 8.25 );
        CHECK( calc_expected_dps( "glass_macuahuitl" ) == 11.0 );
        CHECK( calc_expected_dps( "blade_scythe" ) == 5.25 );
    }
}

static void check_shortswords( const std::function<Approx( const std::string & )>
                               &calc_expected_dps )
{
    SECTION( "shortswords" ) { // expected value 22
        CHECK( calc_expected_dps( "scimitar" ) == 24.3 );
        CHECK( calc_expected_dps( "butterfly_swords" ) == 22.0 );
        CHECK( calc_expected_dps( "cutlass" ) == 22.0 );
        CHECK( calc_expected_dps( "sword_bayonet" ) == 22.75 );
        CHECK( calc_expected_dps( "kukri" ) == 19.9 );
        CHECK( calc_expected_dps( "wakizashi" ) == 22.0 );
        CHECK( calc_expected_dps( "sword_xiphos" ) == 22.0 );
        CHECK( calc_expected_dps( "khopesh" ) == 24.26 );
        CHECK( calc_expected_dps( "survivor_machete" ) == 21.0 );
        CHECK( calc_expected_dps( "cavalry_sabre" ) == 23.29 );
        CHECK( calc_expected_dps( "machete" ) == 20.0 );
        CHECK( calc_expected_dps( "dao" ) == 23.47 );
        CHECK( calc_expected_dps( "sword_cane" ) == 20.34 );
        CHECK( calc_expected_dps( "cutlass_inferior" ) == 17.5 );
        CHECK( calc_expected_dps( "scimitar_inferior" ) == 16.15 );
        CHECK( calc_expected_dps( "sword_crude" ) == 9.5 );
        CHECK( calc_expected_dps( "wakizashi_inferior" ) == 15.0 );
        CHECK( calc_expected_dps( "makeshift_machete" ) == 9.19 );
        CHECK( calc_expected_dps( "cavalry_sabre_fake" ) == 8.98 );
        CHECK( calc_expected_dps( "cutlass_fake" ) == 7.75 );
        CHECK( calc_expected_dps( "scimitar_fake" ) == 8.44 );
        CHECK( calc_expected_dps( "wakizashi_fake" ) == 7.0 );
        CHECK( calc_expected_dps( "blade" ) == 7.0 );
        CHECK( calc_expected_dps( "fencing_epee" ) == 5.93 );
        CHECK( calc_expected_dps( "fencing_sabre" ) == 4.63 );
        CHECK( calc_expected_dps( "fencing_foil" ) == 2.0 );
    }
}

static void check_knives( const std::function<Approx( const std::string & )> &calc_expected_dps )
{
    SECTION( "knives" ) { // expected value 19
        CHECK( calc_expected_dps( "bio_blade_weapon" ) == 24.5 ); // much better than any other knife
        CHECK( calc_expected_dps( "knife_combat" ) == 19.0 );
        CHECK( calc_expected_dps( "knife_trench" ) == 15.19 );
        CHECK( calc_expected_dps( "knife_baselard" ) == 15.87 );
        CHECK( calc_expected_dps( "kirpan" ) == 18.0 );
        CHECK( calc_expected_dps( "tanto" ) == 15.78 );
        CHECK( calc_expected_dps( "kris" ) == 14.08 );
        CHECK( calc_expected_dps( "knife_rambo" ) == 14.36 );
        CHECK( calc_expected_dps( "knife_rm42" ) ==
               31.85 ); //Extremely high DPS comes from being pre-CVDed, would be slightly worse than combat knife without that.
        CHECK( calc_expected_dps( "tanto_inferior" ) == 14.14 );
        CHECK( calc_expected_dps( "bone_knife" ) == 7.9 );
        CHECK( calc_expected_dps( "knife_hunting" ) == 11.0 );
        CHECK( calc_expected_dps( "kirpan_cheap" ) == 7.61 );
        CHECK( calc_expected_dps( "switchblade" ) == 10.5 );
        CHECK( calc_expected_dps( "knife_meat_cleaver" ) == 13.97 );
        CHECK( calc_expected_dps( "diveknife" ) == 8.0 );
        CHECK( calc_expected_dps( "copper_knife" ) == 8.0 );
        CHECK( calc_expected_dps( "knife_butcher" ) == 10 );
        CHECK( calc_expected_dps( "throwing_knife" ) == 7.0 );
        CHECK( calc_expected_dps( "tanto_fake" ) == 6.33 );
        CHECK( calc_expected_dps( "pockknife" ) == 4.5 );
        CHECK( calc_expected_dps( "spike" ) == 4.0 );
        CHECK( calc_expected_dps( "kris_fake" ) == 2.5 );
        CHECK( calc_expected_dps( "primitive_knife" ) == 2.5 );
    }
}

=======
>>>>>>> 8fabe5e0
TEST_CASE( "expected weapon dps", "[expected][dps]" )
{
    avatar &test_guy = get_avatar();
    make_experienced_tester( test_guy );

    REQUIRE_FALSE( test_data::expected_dps.empty() );

    const auto calc_expected_dps = [&test_guy]( const itype_id & weapon_id ) {
        item weapon( weapon_id );
        return Approx( test_guy.melee_value( weapon ) ).margin( 0.5 );
    };

    for( std::pair<const itype_id, double> &weap : test_data::expected_dps ) {
        INFO( string_format( "%s's dps changed, if it's intended replace the value in the respective file in data/mods/TEST_DATA/expected_dps_data.",
                             weap.first.str() ) );
        CHECK( calc_expected_dps( weap.first ) == weap.second );
    }
}<|MERGE_RESOLUTION|>--- conflicted
+++ resolved
@@ -269,7 +269,7 @@
  * of range without anyone noticing them and adjusting them.
  * Used expected_dps(), which should make actual dps because of the calculations above.
  */
-<<<<<<< HEAD
+
 static void check_staves( const std::function<Approx( const std::string & )> &calc_expected_dps )
 {
     SECTION( "staves" ) { // typical value around 18
@@ -549,8 +549,6 @@
     }
 }
 
-=======
->>>>>>> 8fabe5e0
 TEST_CASE( "expected weapon dps", "[expected][dps]" )
 {
     avatar &test_guy = get_avatar();
