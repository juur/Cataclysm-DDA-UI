#include "item_factory.h"
#include "mondeath.h"
#include "monster.h"
#include "game.h"
#include "rng.h"
#include "line.h"
#include <sstream>

void mdeath::normal(game *g, monster *z)
{
 if (g->u_see(z))
  g->add_msg("The %s dies!", z->name().c_str());
 if (z->made_of("flesh") && z->has_flag(MF_WARM)) {
   g->m.add_field(g, z->posx, z->posy, fd_blood, 1);
 }

    int gib_amount = 0;
    bool leave_corpse = false;
    int corpse_damage = 0;
// determine how much of a mess is left, for flesh and veggy creatures
    if (z->made_of("flesh") || z->made_of("veggy") || z->made_of("hflesh"))
    {
        if (z->hp >= 0 - 2 * z->type->hp) // less than 2x monster hp overkill, leave corpse
        {
            leave_corpse = true;
            corpse_damage = 0;
        }
        if (z->hp >= 0 - 2 * z->type->hp - 20 && z->hp < 0 - 2 * z->type->hp) // corpse with damage 1
        {
            leave_corpse = true;
            corpse_damage = 1;
            gib_amount = rng(1,3);
        }
        if (z->hp >= 0 - 2 * z->type->hp - 40 && z->hp < 0 - 2 * z->type->hp - 20) // corpse with damage 2
        {
            leave_corpse = true;
            corpse_damage = 2;
            gib_amount = rng(2,5);
        }
        if (z->hp >= 0 - 2 * z->type->hp - 60 && z->hp < 0 - 2 * z->type->hp - 40) // corpse with damage 3
        {
            leave_corpse = true;
            corpse_damage = 3;
            gib_amount = rng(3,9);
        }
        if (z->hp >= 0 - 2 * z->type->hp - 80 && z->hp < 0 - 2 * z->type->hp - 60) // corpse with damage 4
        {
            leave_corpse = true;
            corpse_damage = 4;
            gib_amount = rng(4,12);
        }
        if (z->hp <= 0 - 2 * z->type->hp - 80) // no corpse if MS_TINY or MS_SMALL, gib_amount fields only
        {
            if (z->type->size == MS_MEDIUM || z->type->size == MS_LARGE || z->type->size == MS_HUGE)
            {
                leave_corpse = true;
                corpse_damage = 4;
            }
            else
            {
                leave_corpse = false;
            }
            gib_amount = rng(5,15);
        }
    }

    // leave a corpse, if any
    if (leave_corpse)
    {
        item tmp;
        tmp.make_corpse(g->itypes["corpse"], z->type, g->turn);
        tmp.damage = corpse_damage;
        g->m.add_item(z->posx, z->posy, tmp);
    }

    // leave gibs
    for (int i = 0; i < gib_amount; i++)
    {
        const int rand_posx = z->posx + rng(1,5) - 3;
        const int rand_posy = z->posx + rng(1,5) - 3;
        const int rand_density = rng(1, 3);

        if (z->made_of("flesh") || z->made_of("hflesh"))
        {
            g->m.add_field(g, rand_posx, rand_posy, fd_gibs_flesh, rand_density);
        }
        else if (z->made_of("veggy"))
        {
            g->m.add_field(g, rand_posx, rand_posy, fd_gibs_veggy, rand_density);
        }
    }
}

void mdeath::acid(game *g, monster *z)
{
 if (g->u_see(z))
  g->add_msg("The %s's corpse melts into a pool of acid.", z->name().c_str());
 g->m.add_field(g, z->posx, z->posy, fd_acid, 3);
}

void mdeath::boomer(game *g, monster *z)
{
 std::string tmp;
 g->sound(z->posx, z->posy, 24, "a boomer explodes!");
 for (int i = -1; i <= 1; i++) {
  for (int j = -1; j <= 1; j++) {
   g->m.bash(z->posx + i, z->posy + j, 10, tmp);
    g->m.add_field(g, z->posx + i, z->posy + j, fd_bile, 1);
   int mondex = g->mon_at(z->posx + i, z->posy +j);
   if (mondex != -1) {
    g->z[mondex].stumble(g, false);
    g->z[mondex].moves -= 250;
   }
  }
 }
 if (rl_dist(z->posx, z->posy, g->u.posx, g->u.posy) == 1)
  g->u.infect(DI_BOOMERED, bp_eyes, 2, 24, g);
}

void mdeath::kill_vines(game *g, monster *z)
{
 std::vector<int> vines;
 std::vector<int> hubs;
 for (int i = 0; i < g->z.size(); i++) {
  if (g->z[i].type->id == mon_creeper_hub &&
      (g->z[i].posx != z->posx || g->z[i].posy != z->posy))
   hubs.push_back(i);
  if (g->z[i].type->id == mon_creeper_vine)
   vines.push_back(i);
 }

 for (int i = 0; i < vines.size(); i++) {
  monster *vine = &(g->z[ vines[i] ]);
  int dist = rl_dist(vine->posx, vine->posy, z->posx, z->posy);
  bool closer_hub = false;
  for (int j = 0; j < hubs.size() && !closer_hub; j++) {
   if (rl_dist(vine->posx, vine->posy,
               g->z[ hubs[j] ].posx, g->z[ hubs[j] ].posy) < dist)
    closer_hub = true;
  }
  if (!closer_hub)
   vine->hp = 0;
 }
}

void mdeath::vine_cut(game *g, monster *z)
{
 std::vector<int> vines;
 for (int x = z->posx - 1; x <= z->posx + 1; x++) {
  for (int y = z->posy - 1; y <= z->posy + 1; y++) {
   if (x == z->posx && y == z->posy)
    y++; // Skip ourselves
   int mondex = g->mon_at(x, y);
   if (mondex != -1 && g->z[mondex].type->id == mon_creeper_vine)
    vines.push_back(mondex);
  }
 }

 for (int i = 0; i < vines.size(); i++) {
  bool found_neighbor = false;
  monster *vine = &(g->z[ vines[i] ]);
  for (int x = vine->posx - 1; x <= vine->posx + 1 && !found_neighbor; x++) {
   for (int y = vine->posy - 1; y <= vine->posy + 1 && !found_neighbor; y++) {
    if (x != z->posx || y != z->posy) { // Not the dying vine
     int mondex = g->mon_at(x, y);
     if (mondex != -1 && (g->z[mondex].type->id == mon_creeper_hub ||
                          g->z[mondex].type->id == mon_creeper_vine  ))
      found_neighbor = true;
    }
   }
  }
  if (!found_neighbor)
   vine->hp = 0;
 }
}

void mdeath::triffid_heart(game *g, monster *z)
{
 g->add_msg("The root walls begin to crumble around you.");
 g->add_event(EVENT_ROOTS_DIE, int(g->turn) + 100);
}

void mdeath::fungus(game *g, monster *z)
{
 monster spore(g->mtypes[mon_spore]);
 int sporex, sporey;
 g->sound(z->posx, z->posy, 10, "Pouf!");
 for (int i = -1; i <= 1; i++) {
  for (int j = -1; j <= 1; j++) {
   sporex = z->posx + i;
   sporey = z->posy + j;
   if (g->m.move_cost(sporex, sporey) > 0 && one_in(5)) {
    if (g->mon_at(sporex, sporey) >= 0) {	// Spores hit a monster
     if (g->u_see(sporex, sporey))
      g->add_msg("The %s is covered in tiny spores!",
                 g->z[g->mon_at(sporex, sporey)].name().c_str());
     if (!g->z[g->mon_at(sporex, sporey)].make_fungus(g))
      g->kill_mon(g->mon_at(sporex, sporey), (z->friendly != 0));
    } else if (g->u.posx == sporex && g->u.posy == sporey)
     g->u.infect(DI_SPORES, bp_mouth, 4, 30, g);
    else {
     spore.spawn(sporex, sporey);
     g->z.push_back(spore);
    }
   }
  }
 }
}

void mdeath::fungusawake(game *g, monster *z)
{
 monster newfung(g->mtypes[mon_fungaloid]);
 newfung.spawn(z->posx, z->posy);
 g->z.push_back(newfung);
}

void mdeath::disintegrate(game *g, monster *z)
{
 if (g->u_see(z))
  g->add_msg("It disintegrates!");
}

void mdeath::worm(game *g, monster *z)
{
 if (g->u_see(z))
  g->add_msg("The %s splits in two!", z->name().c_str());

 std::vector <point> wormspots;
 int wormx, wormy;
 for (int i = -1; i <= 1; i++) {
  for (int j = -1; j <= 1; j++) {
   wormx = z->posx + i;
   wormy = z->posy + i;
   if (g->m.has_flag(diggable, wormx, wormy) && g->mon_at(wormx, wormy) == -1 &&
       !(g->u.posx == wormx && g->u.posy == wormy)) {
    wormspots.push_back(point(wormx, wormy));
   }
  }
 }
 int rn;
 monster worm(g->mtypes[mon_halfworm]);
 for (int worms = 0; worms < 2 && wormspots.size() > 0; worms++) {
  rn = rng(0, wormspots.size() - 1);
  worm.spawn(wormspots[rn].x, wormspots[rn].y);
  g->z.push_back(worm);
  wormspots.erase(wormspots.begin() + rn);
 }
}

void mdeath::disappear(game *g, monster *z)
{
 g->add_msg("The %s disappears!  Was it in your head?", z->name().c_str());
}

void mdeath::guilt(game *g, monster *z)
{
 if (g->u.has_trait(PF_CANNIBAL))
  return;	// We don't give a shit!
 if (rl_dist(z->posx, z->posy, g->u.posx, g->u.posy) > 5)
  return;	// Too far away, we can deal with it
 if (z->hp >= 0)
  return;	// It probably didn't die from damage
 g->add_msg("You feel terrible for killing %s!", z->name().c_str());
 if(z->type->id == mon_hallu_mom)
 {
 g->u.add_morale(MORALE_KILLED_MONSTER, -50, -250, 300, 30);
 }
 else if(z->type->id == mon_zombie_child)
 {
<<<<<<< HEAD
 g->u.add_morale(MORALE_KILLED_MONSTER, -1, -150);
=======
 g->u.add_morale(MORALE_KILLED_MONSTER, -5, -250, 300, 30);
>>>>>>> 2f9e8e5c
 }
 else
 {
 return;
 }
}
void mdeath::blobsplit(game *g, monster *z)
{
 int speed = z->speed - rng(30, 50);
 if (speed <= 0) {
  if (g->u_see(z))
   g->add_msg("The %s splatters into tiny, dead pieces.", z->name().c_str());
  return;
 }
 monster blob(g->mtypes[(speed < 50 ? mon_blob_small : mon_blob)]);
 blob.speed = speed;
 blob.friendly = z->friendly; // If we're tame, our kids are too
 if (g->u_see(z))
  g->add_msg("The %s splits!", z->name().c_str());
 blob.hp = blob.speed;
 std::vector <point> valid;

 for (int i = -1; i <= 1; i++) {
  for (int j = -1; j <= 1; j++) {
   if (g->m.move_cost(z->posx+i, z->posy+j) > 0 &&
       g->mon_at(z->posx+i, z->posy+j) == -1 &&
       (g->u.posx != z->posx+i || g->u.posy != z->posy + j))
    valid.push_back(point(z->posx+i, z->posy+j));
  }
 }

 int rn;
 for (int s = 0; s < 2 && valid.size() > 0; s++) {
  rn = rng(0, valid.size() - 1);
  blob.spawn(valid[rn].x, valid[rn].y);
  g->z.push_back(blob);
  valid.erase(valid.begin() + rn);
 }
}

void mdeath::melt(game *g, monster *z)
{
 if (g->u_see(z))
  g->add_msg("The %s melts away!", z->name().c_str());
}

void mdeath::amigara(game *g, monster *z)
{
 if (g->u.has_disease(DI_AMIGARA)) {
  int count = 0;
  for (int i = 0; i < g->z.size(); i++) {
   if (g->z[i].type->id == mon_amigara_horror)
    count++;
  }
  if (count <= 1) { // We're the last!
   g->u.rem_disease(DI_AMIGARA);
   g->add_msg("Your obsession with the fault fades away...");
   item art(g->new_artifact(), g->turn);
   g->m.add_item(z->posx, z->posy, art);
  }
 }
 normal(g, z);
}

void mdeath::thing(game *g, monster *z)
{
 monster thing(g->mtypes[mon_thing]);
 thing.spawn(z->posx, z->posy);
 g->z.push_back(thing);
}

void mdeath::explode(game *g, monster *z)
{
 int size;
 switch (z->type->size) {
  case MS_TINY:   size =  4; break;
  case MS_SMALL:  size =  8; break;
  case MS_MEDIUM: size = 14; break;
  case MS_LARGE:  size = 20; break;
  case MS_HUGE:   size = 26; break;
 }
 g->explosion(z->posx, z->posy, size, 0, false);
}

void mdeath::ratking(game *g, monster *z)
{
 g->u.rem_disease(DI_RAT);
}

void mdeath::smokeburst(game *g, monster *z)
{
  std::string tmp;
  g->sound(z->posx, z->posy, 24, "a smoker explodes!");
  for (int i = -1; i <= 1; i++) {
    for (int j = -1; j <= 1; j++) {
      g->m.add_field(g, z->posx + i, z->posy + j, fd_smoke, 3);
      int mondex = g->mon_at(z->posx + i, z->posy +j);
      if (mondex != -1) {
        g->z[mondex].stumble(g, false);
        g->z[mondex].moves -= 250;
      }
    }
  }
}

// this function generates clothing for zombies
void mdeath::zombie(game *g, monster *z)
{
    // normal death function first
    mdeath::normal(g, z);

    // skip clothing generation if the zombie was rezzed rather than spawned
    if (z->no_extra_death_drops)
    {
        return;
    }

    // now generate appropriate clothing
    switch(z->type->id)
    {
        case mon_zombie_cop:
            g->m.put_items_from(mi_cop_shoes, 1, z->posx, z->posy, g->turn, 0, 0, rng(1,4));
            g->m.put_items_from(mi_cop_torso, 1, z->posx, z->posy, g->turn, 0, 0, rng(1,4));
            g->m.put_items_from(mi_cop_pants, 1, z->posx, z->posy, g->turn, 0, 0, rng(1,4));
        break;

        case mon_zombie_scientist:
            g->m.put_items_from(mi_lab_shoes, 1, z->posx, z->posy, g->turn, 0, 0, rng(1,4));
            g->m.put_items_from(mi_lab_torso, 1, z->posx, z->posy, g->turn, 0, 0, rng(1,4));
            g->m.put_items_from(mi_lab_pants, 1, z->posx, z->posy, g->turn, 0, 0, rng(1,4));
        break;

        case mon_zombie_soldier:
            g->m.put_items_from(mi_cop_shoes, 1, z->posx, z->posy, g->turn, 0, 0, rng(1,4));
            g->m.put_items_from(mi_mil_armor_torso, 1, z->posx, z->posy, g->turn, 0, 0, rng(1,4));
            g->m.put_items_from(mi_mil_armor_pants, 1, z->posx, z->posy, g->turn, 0, 0, rng(1,4));
            if (one_in(4))
            {
                g->m.put_items_from(mi_mil_armor_helmet, 1, z->posx, z->posy, g->turn, 0, 0, rng(1,4));
            }
        break;

        case mon_zombie_hulk:
            g->m.spawn_item(z->posx, z->posy, "rag", g->turn, 0, 0, rng(5,10));
            g->m.put_items_from(mi_pants, 1, z->posx, z->posy, g->turn, 0, 0, rng(1,4));
            break;

        default:
            g->m.put_items_from(mi_pants, 1, z->posx, z->posy, g->turn, 0, 0, rng(1,4));
            g->m.put_items_from(mi_shirts, 1, z->posx, z->posy, g->turn, 0, 0, rng(1,4));
            if (one_in(6))
            {
                g->m.put_items_from(mi_jackets, 1, z->posx, z->posy, g->turn, 0, 0, rng(1,4));
            }
            if (one_in(15))
            {
                g->m.put_items_from(mi_bags, 1, z->posx, z->posy, g->turn, 0, 0, rng(1,4));
            }
        break;
    }
}

void mdeath::gameover(game *g, monster *z)
{
 g->add_msg("Your %s is destroyed!  GAME OVER!", z->name().c_str());
 g->u.hp_cur[hp_torso] = 0;
}

void mdeath::kill_breathers(game *g, monster *z)
{
 for (int i = 0; i < g->z.size(); i++) {
  if (g->z[i].type->id == mon_breather_hub || g->z[i].type->id == mon_breather)
   g->z[i].dead = true;
 }
}<|MERGE_RESOLUTION|>--- conflicted
+++ resolved
@@ -267,11 +267,7 @@
  }
  else if(z->type->id == mon_zombie_child)
  {
-<<<<<<< HEAD
  g->u.add_morale(MORALE_KILLED_MONSTER, -1, -150);
-=======
- g->u.add_morale(MORALE_KILLED_MONSTER, -5, -250, 300, 30);
->>>>>>> 2f9e8e5c
  }
  else
  {
