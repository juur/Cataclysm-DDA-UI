{
  "version": 2,
  "cmakeMinimumRequired": {
    "major": 3,
    "minor": 20,
    "patch": 0
  },
  "configurePresets": [
    {
      "name": "windows-tiles-sounds-x64-msvc",
      "binaryDir": "${sourceDir}/out/build/${presetName}",
<<<<<<< HEAD
      "installDir": "${sourceDir}/out/install/${presetName}",
      "hidden": true
    },
    {
      "name": "windows",
      "description": "Windows Build Configuration",
      "condition": {
        "type": "allOf",
        "conditions": [
          { "type": "equals", "lhs": "$env{MSYSTEM}", "rhs": "" },
          { "type": "equals", "lhs": "${hostSystemName}", "rhs": "Windows" }
        ]
      },
      "cacheVariables": { "VCPKG_OVERLAY_TRIPLETS": "${sourceDir}/build-scripts" },
      "hidden": true
    },
    {
      "name": "MSVC",
      "inherits": [ "windows" ],
      "description": "Visual C++ Configuration",
      "toolchainFile": "${sourceDir}/build-scripts/MSVC.cmake",
      "cacheVariables": { "VCPKG_ROOT": "C:/vcpkg" },
      "hidden": true
    },
    {
      "name": "x64-windows-static",
      "inherits": [ "base", "MSVC" ],
      "description": "Link Statically",
      "cacheVariables": { "VCPKG_TARGET_TRIPLET": "x64-windows-static", "DYNAMIC_LINKING": "False" },
      "hidden": true
=======
      "displayName": "Windows Tiles Sounds x64 MSVC",
      "description": "Target Windows (64-bit) with the Visual Studio development environment.",
      "generator": "Ninja Multi-Config",
      "cacheVariables": {
        "CMAKE_PROJECT_INCLUDE_BEFORE": "${sourceDir}/build-scripts/${presetName}.cmake",
        "CMAKE_TOOLCHAIN_FILE": "${sourceDir}/build-scripts/MSVC.cmake",
        "VCPKG_TARGET_TRIPLET": "x64-windows-static",
        "VCPKG_ROOT": "C:/vcpkg",
        "DYNAMIC_LINKING": "False",
        "RELEASE": "True",
        "CURSES": "False",
        "LOCALIZE": "True",
        "TILES": "True",
        "SOUND": "True",
        "TESTS": "False"
      }
>>>>>>> 9d9c6ace
    },
    {
      "name": "linux-tiles-sounds-x64",
      "binaryDir": "${sourceDir}/out/build/${presetName}",
      "displayName": "Linux Tiles Sounds x64",
      "description": "Target Linux (64-bit) with the GCC development environment.",
      "generator": "Ninja Multi-Config",
      "cacheVariables": {
        "VCPKG_TARGET_TRIPLET": "x64-linux",
        "CMAKE_TOOLCHAIN_FILE": "/usr/local/share/vcpkg/scripts/buildsystems/vcpkg.cmake",
        "VCPKG_MANIFEST_DIR": "msvc-full-features/",
        "DYNAMIC_LINKING": "False",
        "RELEASE": "True",
        "CURSES": "False",
        "LOCALIZE": "True",
        "TILES": "True",
        "SOUND": "True",
        "TESTS": "False"
      }
    }
  ],
  "buildPresets": [
    { "name": "linux-tiles-sounds-x64", "configurePreset": "linux-tiles-sounds-x64" }
  ]
}<|MERGE_RESOLUTION|>--- conflicted
+++ resolved
@@ -9,38 +9,6 @@
     {
       "name": "windows-tiles-sounds-x64-msvc",
       "binaryDir": "${sourceDir}/out/build/${presetName}",
-<<<<<<< HEAD
-      "installDir": "${sourceDir}/out/install/${presetName}",
-      "hidden": true
-    },
-    {
-      "name": "windows",
-      "description": "Windows Build Configuration",
-      "condition": {
-        "type": "allOf",
-        "conditions": [
-          { "type": "equals", "lhs": "$env{MSYSTEM}", "rhs": "" },
-          { "type": "equals", "lhs": "${hostSystemName}", "rhs": "Windows" }
-        ]
-      },
-      "cacheVariables": { "VCPKG_OVERLAY_TRIPLETS": "${sourceDir}/build-scripts" },
-      "hidden": true
-    },
-    {
-      "name": "MSVC",
-      "inherits": [ "windows" ],
-      "description": "Visual C++ Configuration",
-      "toolchainFile": "${sourceDir}/build-scripts/MSVC.cmake",
-      "cacheVariables": { "VCPKG_ROOT": "C:/vcpkg" },
-      "hidden": true
-    },
-    {
-      "name": "x64-windows-static",
-      "inherits": [ "base", "MSVC" ],
-      "description": "Link Statically",
-      "cacheVariables": { "VCPKG_TARGET_TRIPLET": "x64-windows-static", "DYNAMIC_LINKING": "False" },
-      "hidden": true
-=======
       "displayName": "Windows Tiles Sounds x64 MSVC",
       "description": "Target Windows (64-bit) with the Visual Studio development environment.",
       "generator": "Ninja Multi-Config",
@@ -57,7 +25,6 @@
         "SOUND": "True",
         "TESTS": "False"
       }
->>>>>>> 9d9c6ace
     },
     {
       "name": "linux-tiles-sounds-x64",
