--- conflicted
+++ resolved
@@ -25,14 +25,11 @@
   {
       replacement.charges = 1;
   }
-<<<<<<< HEAD
-=======
   if( replacement.is_drink() ) {
       it->charges++;
       return;
   }
 
->>>>>>> 9d02380e
   while (p->has_item(replacement.invlet)) {
     replacement.invlet = g->nextinv;
     g->advance_nextinv();
@@ -4094,11 +4091,7 @@
  if(g->m.add_graffiti(g, p->posx, p->posy, message))
   g->add_msg("You %s a message on the ground.",lcverb.c_str());
  else
-<<<<<<< HEAD
-  g->add_msg("You fail to spray a message here.");
-=======
   g->add_msg("You fail to %s a message here.",lcverb.c_str());
->>>>>>> 9d02380e
 }
 
 void iuse::heatpack(game *g, player *p, item *it, bool t)
