--- conflicted
+++ resolved
@@ -351,13 +351,10 @@
 		<Unit filename="src/calendar.h" />
 		<Unit filename="src/cata_tiles.cpp" />
 		<Unit filename="src/cata_tiles.h" />
-<<<<<<< HEAD
 		<Unit filename="src/cata_ui.cpp" />
 		<Unit filename="src/cata_ui.h" />
-=======
 		<Unit filename="src/cata_utility.cpp" />
 		<Unit filename="src/cata_utility.h" />
->>>>>>> 8841bf9a
 		<Unit filename="src/catacharset.cpp" />
 		<Unit filename="src/catacharset.h" />
 		<Unit filename="src/catacurse.h" />
