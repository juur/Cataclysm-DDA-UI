#include "game.h"
#include "keypress.h"
#include "debug.h"
#include "input.h"
#include "mapbuffer.h"
#include "cursesdef.h"
#include "overmapbuffer.h"
#include "translations.h"

#include <sys/stat.h>
#ifdef _MSC_VER
#include "wdirent.h"
#include <direct.h>
#else
#include <dirent.h>
#endif

#define dbg(x) dout((DebugLevel)(x),D_GAME) << __FILE__ << ":" << __LINE__ << ": "

const char* getVersionString();

void game::print_menu(WINDOW* w_open, int iSel, const int iMenuOffsetX, int iMenuOffsetY, bool bShowDDA)
{
    //Clear Lines
    werase(w_open);

    for (int i = 1; i < 79; i++)
        mvwputch(w_open, 23, i, c_white, LINE_OXOX);

<<<<<<< HEAD
    mvwprintz(w_open, 24, 5, c_red, "Please report bugs to Jon93 or PiCroft NOT the DDA team.");
=======
    mvwprintz(w_open, 24, 5, c_red, _("Please report bugs to kevin.granade@gmail.com or post on the forums."));
>>>>>>> cd639c8a

    int iLine = 0;
    const int iOffsetX1 = 3;
    const int iOffsetX2 = 4;
    const int iOffsetX3 = 18;

    const nc_color cColor1 = c_ltcyan;
    const nc_color cColor2 = c_ltblue;
    const nc_color cColor3 = c_ltblue;

    mvwprintz(w_open, iLine++, iOffsetX1, cColor1, "_________            __                   .__                            ");
    mvwprintz(w_open, iLine++, iOffsetX1, cColor1, "\\_   ___ \\ _____   _/  |_ _____     ____  |  |   ___.__   ______  _____  ");
    mvwprintz(w_open, iLine++, iOffsetX1, cColor1, "/    \\  \\/ \\__  \\  \\   __\\\\__  \\  _/ ___\\ |  |  <   |  | /  ___/ /     \\ ");
    mvwprintz(w_open, iLine++, iOffsetX1, cColor1, "\\     \\____ / __ \\_ |  |   / __ \\_\\  \\___ |  |__ \\___  | \\___ \\ |  Y Y  \\");
    mvwprintz(w_open, iLine++, iOffsetX1, cColor1, " \\______  /(____  / |__|  (____  / \\___  >|____/ / ____|/____  >|__|_|  /");
    mvwprintz(w_open, iLine++, iOffsetX1, cColor1, "        \\/      \\/             \\/      \\/        \\/          \\/       \\/ ");

    if (bShowDDA) {
        iLine++;
        mvwprintz(w_open, iLine++, iOffsetX2, cColor2, "  ________                       ________                       ");
        mvwprintz(w_open, iLine++, iOffsetX2, cColor2, " /  _____/  ____   ____   ____   \\______ \\ _____  ___.__. ______");
        mvwprintz(w_open, iLine++, iOffsetX2, cColor2, "/   \\  ___ /  _ \\ /  _ \\ /    \\   |    |  \\\\__  \\<   |  |/  ___/");
        mvwprintz(w_open, iLine++, iOffsetX2, cColor2, "\\    \\_\\  (  <_> |  <_> )   |  \\  |    `   \\/ __ \\\\___  |\\___ \\ ");
        mvwprintz(w_open, iLine++, iOffsetX2, cColor2, " \\______  /\\\____/ \\____/|___|  / /_______  (____  / ____/____  >");
        mvwprintz(w_open, iLine++, iOffsetX2, cColor2, "       \\/                   \\/          \\/     \\/\\/         \\/ ");

        iLine++;
        mvwprintz(w_open, iLine++, iOffsetX3, cColor3, "   _____   .__                         .___");
        mvwprintz(w_open, iLine++, iOffsetX3, cColor3, "  /  _  \\  |  |__    ____  _____     __| _/");
        mvwprintz(w_open, iLine++, iOffsetX3, cColor3, " /  /_\\  \\ |  |  \\ _/ __ \\ \\__  \\   / __ | ");
        mvwprintz(w_open, iLine++, iOffsetX3, cColor3, "/    |    \\|   Y  \\\\  ___/  / __ \\_/ /_/ | ");
        mvwprintz(w_open, iLine++, iOffsetX3, cColor3, "\\____|__  /|___|  / \\___  >(____  /\\____ | ");
        mvwprintz(w_open, iLine++, iOffsetX3, cColor3, "        \\/      \\/      \\/      \\/      \\/ ");
        mvwprintz(w_open, iLine++, iOffsetX3, cColor3, "SA Edition: 0.4.3",getVersionString());
    }

    std::vector<std::string> vMenuItems;
    vMenuItems.push_back(_("MOTD"));
    vMenuItems.push_back(_("New Game"));
    vMenuItems.push_back(_("Load"));
    vMenuItems.push_back(_("Reset"));
    vMenuItems.push_back(_("Special"));
    vMenuItems.push_back(_("Options"));
    vMenuItems.push_back(_("Help"));
    vMenuItems.push_back(_("Credits"));
    vMenuItems.push_back(_("Quit"));

    print_menu_items(w_open, vMenuItems, iSel, iMenuOffsetY, iMenuOffsetX);

    refresh();
    wrefresh(w_open);
    refresh();
}

void game::print_menu_items(WINDOW* w_in, std::vector<std::string> vItems, int iSel, int iOffsetY, int iOffsetX)
{
    mvwprintz(w_in, iOffsetY, iOffsetX, c_black, "");

    for (int i=0; i < vItems.size(); i++) {
        wprintz(w_in, c_ltgray, "[");
        if (iSel == i) {
            wprintz(w_in, h_white, vItems[i].c_str());
        } else {
            wprintz(w_in, c_white, (vItems[i].substr(0, 1)).c_str());
            wprintz(w_in, c_ltgray, (vItems[i].substr(1)).c_str());
        }
        wprintz(w_in, c_ltgray, "] ");
    }
}

bool game::opening_screen()
{
    WINDOW* w_background = newwin(TERMY, TERMX, 0, 0);

    werase(w_background);
    wrefresh(w_background);

    WINDOW* w_open = newwin(FULL_SCREEN_HEIGHT, FULL_SCREEN_WIDTH,
                            (TERMY > FULL_SCREEN_HEIGHT) ? (TERMY-FULL_SCREEN_HEIGHT)/2 : 0,
                            (TERMX > FULL_SCREEN_WIDTH) ? (TERMX-FULL_SCREEN_WIDTH)/2 : 0);
    const int iMenuOffsetX = 2;
    int iMenuOffsetY = FULL_SCREEN_HEIGHT-3;

    std::vector<std::string> vSubItems;
    vSubItems.push_back(_("Custom Character"));
    vSubItems.push_back(_("Preset Character"));
    vSubItems.push_back(_("Random Character"));

    print_menu(w_open, 0, iMenuOffsetX, iMenuOffsetY);

    std::vector<std::string> savegames, templates;
    dirent *dp;
    DIR *dir = opendir("save");
    if (!dir) {
        #if (defined _WIN32 || defined __WIN32__)
            mkdir("save");
        #else
            mkdir("save", 0777);
        #endif
        dir = opendir("save");
    }
    if (!dir) {
        dbg(D_ERROR) << "game:opening_screen: Unable to make save directory.";
        debugmsg("Could not make './save' directory");
        endwin();
        exit(1);
    }
    while ((dp = readdir(dir))) {
        std::string tmp = dp->d_name;
        if (tmp.find(".sav") != std::string::npos)
            savegames.push_back(tmp.substr(0, tmp.find(".sav")));
    }
    closedir(dir);
    dir = opendir("data");
    while ((dp = readdir(dir))) {
        std::string tmp = dp->d_name;
        if (tmp.find(".template") != std::string::npos)
            templates.push_back(tmp.substr(0, tmp.find(".template")));
    }

    int sel1 = 1, sel2 = 1, layer = 1;
    InputEvent input;
    int chInput;
    bool start = false;

    // Load MOTD and store it in a string
    std::vector<std::string> motd;
    std::ifstream motd_file;
    motd_file.open("data/motd");
    if (!motd_file.is_open())
        motd.push_back(_("No message today."));
    else {
        while (!motd_file.eof()) {
            std::string tmp;
            getline(motd_file, tmp);
            if (!tmp.length() || tmp[0] != '#')
                motd.push_back(tmp);
        }
    }

    // Load Credits and store it in a string
    std::vector<std::string> credits;
    std::ifstream credits_file;
    credits_file.open("data/credits");
    if (!credits_file.is_open())
        credits.push_back(_("No message today."));
    else {
        while (!credits_file.eof()) {
            std::string tmp;
            getline(credits_file, tmp);
            if (!tmp.length() || tmp[0] != '#')
                credits.push_back(tmp);
        }
    }

    while(!start) {
        if (layer == 1) {
            print_menu(w_open, sel1, iMenuOffsetX, iMenuOffsetY, (sel1 == 0 || sel1 == 7) ? false : true);

            if (sel1 == 0) {	// Print the MOTD.
                for (int i = 0; i < motd.size() && i < 16; i++)
                    mvwprintz(w_open, i + 7, 8, c_ltred, motd[i].c_str());

                wrefresh(w_open);
                refresh();
            } else if (sel1 == 7) {	// Print the Credits.
                for (int i = 0; i < credits.size() && i < 16; i++)
                    mvwprintz(w_open, i + 7, 8, c_ltred, credits[i].c_str());

                wrefresh(w_open);
                refresh();
            }

            chInput = getch();

            if (chInput == 'm' || chInput == 'M') {
                sel1 = 0;
                chInput = '\n';
            } else if (chInput == 'n' || chInput == 'N') {
                sel1 = 1;
                chInput = '\n';
            } else if (chInput == 'L') {
                sel1 = 2;
                chInput = '\n';
            } else if (chInput == 'r' || chInput == 'R') {
                sel1 = 3;
                chInput = '\n';
            } else if (chInput == 's' || chInput == 'S') {
                sel1 = 4;
                chInput = '\n';
            } else if (chInput == 'o' || chInput == 'O') {
                sel1 = 5;
                chInput = '\n';
            } else if (chInput == 'H' || chInput == '?') {
                sel1 = 6;
                chInput = '\n';
            } else if (chInput == 'c' || chInput == 'C') {
                sel1 = 7;
                chInput = '\n';
            } else if (chInput == 'q' || chInput == 'Q' || chInput == KEY_ESCAPE) {
                sel1 = 8;
                chInput = '\n';
            }

            if (chInput == KEY_LEFT || chInput == 'h') {
                if (sel1 > 0)
                    sel1--;
                else
                    sel1 = 8;
            } else if (chInput == KEY_RIGHT || chInput == 'l') {
                if (sel1 < 8)
                    sel1++;
                else
                    sel1 = 0;
            } else if ((chInput == KEY_UP || chInput == 'k' || chInput == '\n') && sel1 > 0 && sel1 != 7) {
                if (sel1 == 5) {
                    show_options();
                } else if (sel1 == 6) {
                    help();
                } else if (sel1 == 8) {
                    uquit = QUIT_MENU;
                    return false;
                } else {
                    sel2 = 0;
                    layer = 2;
                    print_menu(w_open, sel1, iMenuOffsetX, iMenuOffsetY, (sel1 == 0 || sel1 == 7) ? false : true);
                }
            }
        } else if (layer == 2) {
            if (sel1 == 1) {	// New Character
                print_menu_items(w_open, vSubItems, sel2, iMenuOffsetY-2, iMenuOffsetX+7);
                wrefresh(w_open);
                refresh();
                chInput = getch();

                if (chInput == 'c' || chInput == 'C') {
                    sel2 = 0;
                    chInput = '\n'  ;
                } else if (chInput == 'p' || chInput == 'P') {
                    sel2 = 1;
                    chInput = '\n';
                } else if (chInput == 'r' || chInput == 'R') {
                    sel2 = 2;
                    chInput = '\n';
                }

                if (chInput == KEY_LEFT || chInput == 'h') {
                    if (sel2 > 0)
                        sel2--;
                    else
                        sel2 = 2;
                } if (chInput == KEY_RIGHT || chInput == 'l') {
                    if (sel2 < 2)
                        sel2++;
                    else
                        sel2 = 0;
                } else if (chInput == KEY_DOWN || chInput == 'j' || chInput == KEY_ESCAPE) {
                    layer = 1;
                    sel1 = 1;
                }
                if (chInput == KEY_UP || chInput == 'k' || chInput == '\n') {
                    if (sel2 == 0 || sel2 == 2) {
                        if (!u.create(this, (sel2 == 0) ? PLTYPE_CUSTOM : PLTYPE_RANDOM)) {
                            u = player();
                            delwin(w_open);
                            return (opening_screen());
                        }

                        werase(w_background);
                        wrefresh(w_background);
                        start_game();
                        start = true;
                    } else if (sel2 == 1) {
                        layer = 3;
                        sel1 = 0;
                        print_menu_items(w_open, vSubItems, sel2, iMenuOffsetY-2, iMenuOffsetX+7);
                    }
                }
            } else if (sel1 == 2) {	// Load Character
                if (savegames.size() == 0)
                    mvwprintz(w_open, iMenuOffsetY - 2, 19 + iMenuOffsetX, c_red, _("No save games found!"));
                else {
                    for (int i = 0; i < savegames.size(); i++) {
                        int line = iMenuOffsetY - 2 - i;
                        mvwprintz(w_open, line, 19 + iMenuOffsetX, (sel2 == i ? h_white : c_white), savegames[i].c_str());
                    }
                }
                wrefresh(w_open);
                refresh();
                input = get_input();
                if (savegames.size() == 0 && (input == DirectionS || input == Confirm)) {
                    layer = 1;
                } else if (input == DirectionS) {
                    if (sel2 > 0)
                        sel2--;
                    else
                        sel2 = savegames.size() - 1;
                } else if (input == DirectionN) {
                    if (sel2 < savegames.size() - 1)
                        sel2++;
                    else
                        sel2 = 0;
                } else if (input == DirectionW || input == Cancel) {
                    layer = 1;
                }
                if (input == DirectionE || input == Confirm) {
                    if (sel2 >= 0 && sel2 < savegames.size()) {
                        werase(w_background);
                        wrefresh(w_background);
                        load(savegames[sel2]);
                        start = true;
                    }
                }
            } else if (sel1 == 3) {  // Delete world
                if (query_yn(_("Delete the world and all saves?"))) {
                    delete_save();
                    savegames.clear();
                    MAPBUFFER.reset();
                    MAPBUFFER.make_volatile();
                    overmap_buffer.clear();
                }

                layer = 1;
            } else if (sel1 == 4) {	// Special game
                for (int i = 1; i < NUM_SPECIAL_GAMES; i++) {
                    mvwprintz(w_open, iMenuOffsetY-i-1, 34 + iMenuOffsetX, (sel2 == i-1 ? h_white : c_white),
                    special_game_name( special_game_id(i) ).c_str());
                }
                wrefresh(w_open);
                refresh();
                input = get_input();
                if (input == DirectionS) {
                    if (sel2 > 0)
                        sel2--;
                    else
                        sel2 = NUM_SPECIAL_GAMES - 2;
                } else if (input == DirectionN) {
                    if (sel2 < NUM_SPECIAL_GAMES - 2)
                        sel2++;
                    else
                        sel2 = 0;
                } else if (input == DirectionW || input == Cancel) {
                    layer = 1;
                }
                if (input == DirectionE || input == Confirm) {
                    if (sel2 >= 0 && sel2 < NUM_SPECIAL_GAMES - 1) {
                        delete gamemode;
                        gamemode = get_special_game( special_game_id(sel2+1) );
                        if (!gamemode->init(this)) {
                            delete gamemode;
                            gamemode = new special_game;
                            u = player();
                            delwin(w_open);
                            return (opening_screen());
                        }
                        start = true;
                    }
                }
            }
        } else if (layer == 3) {	// Character Templates
            if (templates.size() == 0)
                mvwprintz(w_open, iMenuOffsetY-4, iMenuOffsetX+27, c_red, _("No templates found!"));
            else {
                for (int i = 0; i < templates.size(); i++) {
                    int line = iMenuOffsetY - 4 - i;
                    mvwprintz(w_open, line, 27 + iMenuOffsetX, (sel1 == i ? h_white : c_white), templates[i].c_str());
                }
            }
            wrefresh(w_open);
            refresh();
            input = get_input();
            if (input == DirectionS) {
                if (sel1 > 0)
                    sel1--;
                else
                    sel1 = templates.size() - 1;
            } else if (templates.size() == 0 && (input == DirectionN || input == Confirm)) {
                sel1 = 1;
                layer = 2;
                print_menu(w_open, sel1, iMenuOffsetX, iMenuOffsetY);
            } else if (input == DirectionN) {
                if (sel1 < templates.size() - 1)
                    sel1++;
                else
                    sel1 = 0;
            } else if (input == DirectionW  || input == Cancel || templates.size() == 0) {
                sel1 = 1;
                layer = 2;
                print_menu(w_open, sel1, iMenuOffsetX, iMenuOffsetY);
            } else if (input == DirectionE || input == Confirm) {
                if (!u.create(this, PLTYPE_TEMPLATE, templates[sel1])) {
                    u = player();
                    delwin(w_open);
                    return (opening_screen());
                }

                werase(w_background);
                wrefresh(w_background);
                start_game();
                start = true;
            }
        }
    }
    delwin(w_open);
    if (start == false)
        uquit = QUIT_MENU;
    return start;
}<|MERGE_RESOLUTION|>--- conflicted
+++ resolved
@@ -27,11 +27,7 @@
     for (int i = 1; i < 79; i++)
         mvwputch(w_open, 23, i, c_white, LINE_OXOX);
 
-<<<<<<< HEAD
     mvwprintz(w_open, 24, 5, c_red, "Please report bugs to Jon93 or PiCroft NOT the DDA team.");
-=======
-    mvwprintz(w_open, 24, 5, c_red, _("Please report bugs to kevin.granade@gmail.com or post on the forums."));
->>>>>>> cd639c8a
 
     int iLine = 0;
     const int iOffsetX1 = 3;
