--- conflicted
+++ resolved
@@ -27,11 +27,7 @@
     for (int i = 1; i < 79; i++)
         mvwputch(w_open, 23, i, c_white, LINE_OXOX);
 
-<<<<<<< HEAD
     mvwprintz(w_open, 24, 5, c_red, "Please report bugs to Jon93 NOT the DDA team.");
-=======
-    mvwprintz(w_open, 24, 5, c_red, _("Please report bugs to TheDarklingWolf@gmail.com or post on the forums."));
->>>>>>> 2f9e8e5c
 
     int iLine = 0;
     const int iOffsetX1 = 3;
