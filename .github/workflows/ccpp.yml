--- conflicted
+++ resolved
@@ -15,13 +15,10 @@
     
     steps:
     - uses: actions/checkout@v1
-<<<<<<< HEAD
+        with:
+          fetch-depth: 10
     - name: install dependencies
       run: sudo apt-get install libncursesw5-dev
-=======
-      with:
-        fetch-depth: 10
->>>>>>> 8cdb7391
     - name: make
       run: make
     - name: run tests
