name: "Experimental Release"
concurrency: release
on:
  push:
    branches:
      - master
    paths:
      - '.github/workflows/release.yml'
      - 'android/**'
      - 'build-data/**'
      - 'cataclysm-launcher'
      - 'data/**'
      - 'doc/**'
      - 'gfx/**'
      - 'lang/po/*.po'
      - 'LICENSE*'
      - 'Makefile'
      - 'README*'
      - 'src/**'

env:
  GITHUB_TOKEN: ${{ secrets.GITHUB_TOKEN }}

jobs:
  release:
    name: Create Release
    runs-on: ubuntu-latest
    outputs:
      upload_url: ${{ steps.create_release.outputs.upload_url }}
      timestamp: ${{ steps.get-timestamp.outputs.time }}
      release_already_exists: ${{ steps.tag_check.outputs.exists }}
    steps:
      - name: Get build timestamp
        id: get-timestamp
        uses: nanzm/get-time-action@v1.1
        with:
          timeZone: 0
          format: 'YYYY-MM-DD-HHmm'
      - name: Generate environmental variables
        id: generate_env_vars
        run: |
          echo "tag_name=cdda-experimental-${{ steps.get-timestamp.outputs.time }}" >> $GITHUB_OUTPUT
          echo "release_name=Cataclysm-DDA experimental build ${{ steps.get-timestamp.outputs.time }}" >> $GITHUB_OUTPUT
      - name: Check if there is existing git tag
        id: tag_check
        uses: mukunku/tag-exists-action@v1.0.0
        with:
          tag: ${{ steps.generate_env_vars.outputs.tag_name }}  
        env:
          GITHUB_TOKEN: ${{ secrets.GITHUB_TOKEN }}
      - uses: actions/checkout@v2
      - name: Push tag
        id: tag_version
        uses: mathieudutour/github-tag-action@v5.5
        if: ${{ steps.tag_check.outputs.exists == 'false' }}
        with:
          github_token: ${{ secrets.GITHUB_TOKEN }}
          custom_tag: ${{ steps.generate_env_vars.outputs.tag_name }}
          tag_prefix: ""
      - name: "Generate release notes"
        run: |
          gh api \
            --method POST \
            -H "Accept: application/vnd.github.v3+json" \
            /repos/CleverRaven/Cataclysm-DDA/releases/generate-notes \
            -f tag_name='${{ steps.generate_env_vars.outputs.tag_name }}' \
            -f target_commitish='master' \
            -q .body > CHANGELOG.md
      - name: Create release
        id: create_release
        uses: actions/create-release@v1
        if: ${{ steps.tag_check.outputs.exists == 'false' }}
        env:
          GITHUB_TOKEN: ${{ secrets.GITHUB_TOKEN }}
        with:
          tag_name: ${{ steps.generate_env_vars.outputs.tag_name }}
          release_name: ${{ steps.generate_env_vars.outputs.release_name }}
          body_path: ./CHANGELOG.md
          draft: false
          prerelease: true
  builds:
    needs: release
    if: ${{ needs.release.outputs.release_already_exists == 'false' }}
    strategy:
      fail-fast: false
      matrix:
        include:
          - name: Windows Tiles x64 MSVC
            artifact: windows-tiles-x64-msvc
            arch: x64
            os: windows-2019
            mxe: none
            ext: zip
            content: application/zip
            sound: 0
          - name: Windows Tiles Sounds x64 MSVC
            artifact: windows-tiles-sounds-x64-msvc
            arch: x64
            os: windows-2019
            mxe: none
            ext: zip
            content: application/zip
            sound: 1
          - name: Windows Tiles x32 MSVC
            artifact: windows-tiles-x32-msvc
            arch: x86
            os: windows-2019
            mxe: none
            ext: zip
            content: application/zip
            sound: 0
          - name: Windows Tiles Sounds x32 MSVC
            artifact: windows-tiles-sounds-x32-msvc
            arch: x86
            os: windows-2019
            mxe: none
            ext: zip
            content: application/zip
            sound: 1
          - name: Windows Tiles x64
            mxe: x86_64
            artifact: windows-tiles-x64
            os: ubuntu-latest
            ext: zip
            content: application/zip
            sound: 0
          - name: Windows Tiles Sounds x64
            mxe: x86_64
            artifact: windows-tiles-sounds-x64
            os: ubuntu-latest
            ext: zip
            content: application/zip
            sound: 1
          - name: Windows Tiles x32
            mxe: i686
            artifact: windows-tiles-x32
            os: ubuntu-latest
            ext: zip
            content: application/zip
            sound: 0
          - name: Windows Tiles Sounds x32
            mxe: i686
            artifact: windows-tiles-sounds-x32
            os: ubuntu-latest
            ext: zip
            content: application/zip
            sound: 1
          - name: Linux Tiles x64
            os: ubuntu-18.04
            mxe: none
            android: none
            tiles: 1
            sound: 0
            artifact: linux-tiles-x64
            ext: tar.gz
            content: application/gzip
          - name: Linux Tiles Sounds x64
            os: ubuntu-18.04
            mxe: none
            android: none
            tiles: 1
            sound: 1
            artifact: linux-tiles-sounds-x64
            ext: tar.gz
            content: application/gzip
          - name: Linux Curses x64
            os: ubuntu-18.04
            mxe: none
            android: none
            tiles: 0
            sound: 0
            artifact: linux-curses-x64
            ext: tar.gz
            content: application/gzip
          - name: OSX Curses x64
            os: macos-10.15
            mxe: none
            tiles: 0
            sound: 0
            artifact: osx-curses-x64
            ext: dmg
            content: application/x-apple-diskimage
          - name: OSX Tiles x64
            os: macos-10.15
            mxe: none
            tiles: 1
            sound: 0
            artifact: osx-tiles-x64
            ext: dmg
            content: application/x-apple-diskimage
          - name: Android x64
            os: ubuntu-latest
            mxe: none
            android: arm64
            artifact: android-x64
            ext: apk
            content: application/apk
          - name: Android x32
            os: ubuntu-latest
            mxe: none
            android: arm32
            artifact: android-x32
            ext: apk
            content: application/apk 
          - name: Android Bundle
            os: ubuntu-latest
            mxe: none
            android: bundle
            artifact: android-bundle
            ext: aab
            content: application/aap
    name: ${{ matrix.name }}
    runs-on: ${{ matrix.os }}
    env:
        ZSTD_CLEVEL: 17
    steps:
      - uses: actions/checkout@v2
      - name: Get soundpack
        if: matrix.sound == 1
        run: |
          git clone --depth=1 --shallow-submodules --recurse-submodules https://github.com/Fris0uman/CDDA-Soundpacks '${{ github.workspace }}/CDDA-Soundpacks'
          mv '${{ github.workspace }}/CDDA-Soundpacks/sound/CC-Sounds' '${{ github.workspace }}/data/sound'
      - name: Install dependencies (windows msvc) (1/3)
        if: runner.os == 'Windows'
        uses: microsoft/setup-msbuild@v1.0.2
      - name: Install dependencies (windows msvc) (2/3)
        if: runner.os == 'Windows'
        uses: lukka/run-vcpkg@v10.2
        id: runvcpkg
        with:
          appendedCacheKey: ${{ hashFiles( 'msvc-full-features/vcpkg.json', '.github/vcpkg_triplets/**' ) }}-${{ matrix.arch }}
          vcpkgDirectory: '${{ runner.workspace }}/b/vcpkg'
          # We have to use at least this version of vcpkg to include fixes for yasm-tool's
          # availability only as an x86 host tool. Keep it in sync with the builtin-baseline
          # field in vcpkg.json. Caching happens as a post-action which runs at the end of
          # the whole workflow, after vcpkg install happens during msbuild run.
          vcpkgGitCommitId: '12b7cfe6109a9d68319334b56a01c44a302a13b6'
      - name: Install dependencies (windows msvc) (3/3)
        if: runner.os == 'Windows'
        run: |
          vcpkg integrate install --vcpkg-root '${{ runner.workspace }}\b\vcpkg'
      - name: Install dependencies (windows mxe)
        if: matrix.mxe != 'none'
        run: |
          sudo apt install gettext
      - name: Install MXE
        if: matrix.mxe != 'none'
        run: |
          curl -L -o mxe-${{ matrix.mxe }}.tar.xz https://github.com/BrettDong/MXE-GCC/releases/download/mxe-gcc-11.2/mxe-${{ matrix.mxe }}.tar.xz
          curl -L -o mxe-${{ matrix.mxe }}.tar.xz.sha256 https://github.com/BrettDong/MXE-GCC/releases/download/mxe-gcc-11.2/mxe-${{ matrix.mxe }}.tar.xz.sha256
          shasum -a 256 -c ./mxe-${{ matrix.mxe }}.tar.xz.sha256
          sudo tar xJf mxe-${{ matrix.mxe }}.tar.xz -C /opt
          curl -L -o libbacktrace-${{ matrix.mxe }}-w64-mingw32.tar.gz https://github.com/Qrox/libbacktrace/releases/download/2020-01-03/libbacktrace-${{ matrix.mxe }}-w64-mingw32.tar.gz
          shasum -a 256 -c ./build-scripts/libbacktrace-${{ matrix.mxe }}-w64-mingw32-sha256
          sudo tar -xzf libbacktrace-${{ matrix.mxe }}-w64-mingw32.tar.gz --exclude=LICENSE -C /opt/mxe/usr/${{ matrix.mxe }}-w64-mingw32.static.gcc11
      - name: Install dependencies (Linux)
        if: runner.os == 'Linux' && matrix.mxe == 'none' && matrix.android == 'none' 
        run: |
          sudo apt-get update
          sudo apt-get install libncursesw5-dev libsdl2-dev libsdl2-ttf-dev libsdl2-image-dev \
            libsdl2-mixer-dev libpulse-dev ccache gettext parallel
      - name: Install dependencies (mac)
        if: runner.os == 'macOS'
        run: |
<<<<<<< HEAD
          brew install gettext ccache parallel
          ~/build-scripts/get-mac-sdl2-framework.sh
=======
          HOMEBREW_NO_AUTO_UPDATE=yes HOMEBREW_NO_INSTALL_CLEANUP=yes brew install sdl2 sdl2_image sdl2_ttf sdl2_mixer gettext ccache parallel
>>>>>>> da40be2f
          pip3 install mac_alias==2.2.0 dmgbuild==1.4.2 biplist
      - name: Create VERSION.TXT
        shell: bash
        run: |
          cat >VERSION.txt <<EOL
          build type: ${{ matrix.artifact }}
          build number: ${{ needs.release.outputs.timestamp }}
          commit sha: ${{ github.sha }}
          commit url: https://github.com/${{ github.repository }}/commit/${{ github.sha }}
          EOL
      - name: Compile translations (windows)
        if: runner.os == 'Windows'
        shell: bash
        run: |
          lang/compile_mo.sh all
      - name: Build CDDA (linux)
        if: runner.os == 'Linux' && matrix.mxe == 'none' && matrix.android == 'none'
        run: |
          make -j$((`nproc`+0)) TILES=${{ matrix.tiles }} SOUND=${{ matrix.tiles }} RELEASE=1 LOCALIZE=1 LANGUAGES=all BACKTRACE=0 PCH=0 bindist
          mv cataclysmdda-0.F.tar.gz cdda-${{ matrix.artifact }}-${{ needs.release.outputs.timestamp }}.tar.gz
      - name: Build CDDA (windows mxe)
        if: matrix.mxe != 'none'
        env:
          PLATFORM: /opt/mxe/usr/bin/${{ matrix.mxe }}-w64-mingw32.static.gcc11-
        run: |
          make -j$((`nproc`+0)) CROSS="${PLATFORM}" TILES=1 SOUND=1 RELEASE=1 LOCALIZE=1 LANGUAGES=all BACKTRACE=1 PCH=0 bindist
          mv cataclysmdda-0.F.zip cdda-${{ matrix.artifact }}-${{ needs.release.outputs.timestamp }}.zip
      - name: Build CDDA (windows msvc)
        if: runner.os == 'Windows'
        env:
          VCPKG_OVERLAY_TRIPLETS: ${{ github.workspace }}\.github\vcpkg_triplets
        run: |
          msbuild -m -p:Configuration=Release -p:Platform=${{ matrix.arch }} "-target:Cataclysm-vcpkg-static;JsonFormatter-vcpkg-static" msvc-full-features\Cataclysm-vcpkg-static.sln
          .\build-scripts\windist.ps1
          mv cataclysmdda-0.F.zip cdda-${{ matrix.artifact }}-${{ needs.release.outputs.timestamp }}.zip
      - name: Build CDDA (osx)
        if: runner.os == 'macOS'
        run: |
          make -j3 TILES=${{ matrix.tiles }} SOUND=${{ matrix.tiles }} RELEASE=1 LOCALIZE=1 LANGUAGES=all BACKTRACE=0 PCH=0 USE_HOME_DIR=1 OSX_MIN=10.12 dmgdist
          mv Cataclysm.dmg cdda-${{ matrix.artifact }}-${{ needs.release.outputs.timestamp }}.dmg
      - name: Set up JDK 8 (android)
        if: runner.os == 'Linux' && matrix.android != 'none' && matrix.mxe == 'none'
        uses: actions/setup-java@v2
        with:
          java-version: '8'
          distribution: 'adopt'   
      - name: Setup Build and Dependencies (android)
        if: runner.os == 'Linux' && matrix.android != 'none' && matrix.mxe == 'none'
        run: |
          sudo apt-get update
          sudo apt-get install gettext          
      - name: Build CDDA (android)
        if: runner.os == 'Linux' && matrix.android != 'none' && matrix.mxe == 'none'
        working-directory: ./android
        run: | 
          echo "${{ secrets.KEYSTORE }}" > release.keystore.asc   
          gpg -d --passphrase "${{ secrets.KEYSTORE_PASSWORD }}" --batch release.keystore.asc > app/release.keystore 
          echo "${{ secrets.KEYSTORE_PROPERTIES }}" > keystore.properties.asc   
          gpg -d --passphrase "${{ secrets.KEYSTORE_PASSWORD }}" --batch keystore.properties.asc > keystore.properties
          export UPSTREAM_BUILD_NUMBER="$((11581 + ${{ github.run_number }}))"
          chmod +x gradlew
          if [ ${{ matrix.android }} = arm64 ]
          then
               ./gradlew -Pj=$((`nproc`+0)) -Pabi_arm_32=false assembleExperimentalRelease
               mv ./app/build/outputs/apk/experimental/release/*.apk ../cdda-${{ matrix.artifact }}-${{ needs.release.outputs.timestamp }}.apk
          elif [ ${{ matrix.android }} = arm32 ]
          then
               ./gradlew -Pj=$((`nproc`+0)) -Pabi_arm_64=false assembleExperimentalRelease
               mv ./app/build/outputs/apk/experimental/release/*.apk ../cdda-${{ matrix.artifact }}-${{ needs.release.outputs.timestamp }}.apk 
          elif [ ${{ matrix.android }} = bundle ]
          then
               ./gradlew -Pj=$((`nproc`+0)) bundleExperimentalRelease
               mv ./app/build/outputs/bundle/experimentalRelease/*.aab ../cdda-${{ matrix.artifact }}-${{ needs.release.outputs.timestamp }}.aab     
          fi
      - name: Upload release asset
        id: upload-release-asset 
        uses: actions/upload-release-asset@v1
        env:
          GITHUB_TOKEN: ${{ secrets.GITHUB_TOKEN }}
        with:
          upload_url: ${{ needs.release.outputs.upload_url }} 
          asset_path: cdda-${{ matrix.artifact }}-${{ needs.release.outputs.timestamp }}.${{ matrix.ext }}
          asset_name: cdda-${{ matrix.artifact }}-${{ needs.release.outputs.timestamp }}.${{ matrix.ext }}
          asset_content_type: ${{ matrix.content }}
      - name: Trigger GitHub pages rebuild
        shell: bash
        run: |
          curl --fail --request POST \
            --url https://api.github.com/repos/${{ github.repository }}/pages/builds \
            --header "Authorization: Bearer ${{ secrets.USER_TOKEN }}" \
            --header "Accept: application/vnd.github.v3+json"<|MERGE_RESOLUTION|>--- conflicted
+++ resolved
@@ -262,12 +262,8 @@
       - name: Install dependencies (mac)
         if: runner.os == 'macOS'
         run: |
-<<<<<<< HEAD
           brew install gettext ccache parallel
           ~/build-scripts/get-mac-sdl2-framework.sh
-=======
-          HOMEBREW_NO_AUTO_UPDATE=yes HOMEBREW_NO_INSTALL_CLEANUP=yes brew install sdl2 sdl2_image sdl2_ttf sdl2_mixer gettext ccache parallel
->>>>>>> da40be2f
           pip3 install mac_alias==2.2.0 dmgbuild==1.4.2 biplist
       - name: Create VERSION.TXT
         shell: bash
